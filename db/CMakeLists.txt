set(src
  appsock_handler.c
  autoanalyze.c
  block_internal.c
  bpfunc.c
  comdb2.c
  comdb2uuid.c
  config.c
  constraints.c
  db_metrics.c
  db_tunables.c
  db_util.c
  dbglog_iface.c
  dbqueuedb.c
  debug.c
  endian.c
  envstubs.c
  errstat.c
  eventlog.c
  fdb_access.c
  fdb_bend.c
  fdb_bend_sql.c
  fdb_boots.c
  fdb_fend.c
  fdb_fend_cache.c
  fdb_util.c
  glue.c
  handle_buf.c
  history.c
  indices.c
<<<<<<< HEAD
  llops.c
=======
>>>>>>> dfaf138b
  localrep.c
  lrucache.c
  marshal.c
  memdebug.c
  osql_srs.c
  osqlblkseq.c
  osqlblockproc.c
  osqlcheckboard.c
  osqlcomm.c
  osqlrepository.c
  osqlsession.c
  osqlshadtbl.c
  osqlsqlthr.c
  phys_rep.c
  plugin_handler.c
  prefault.c
  prefault_helper.c
  prefault_net.c
  prefault_readahead.c
  prefault_toblock.c
  printlog.c
  process_message.c
  pushlogs.c
  record.c
  repl_wait.c
  reqdebug.c
  reqlog.c
  request_stats.c
  resource.c
  rmtpolicy.c
  rowlocks_bench.c
  sigutil.c
  sltdbt.c
  socket_interfaces.c
  sqlanalyze.c
  sqlexplain.c
  sqlglue.c
  sqlinterfaces.c
  sqllog.c
  sqlmaster.c
  sqloffload.c
  sqlstat1.c
  tag.c
  testcompr.c
  thrman.c
  toblob.c
  toblock.c
  toproxy.c
  trans.c
  translistener.c
  trigger.c
  truncate_log.c
  utf8.c
  verify.c
  views.c
  views_cron.c
  views_persist.c
  watchdog.c
  shard_range.c
  dohsql.c
  dohast.c
  ${PROJECT_BINARY_DIR}/protobuf/bpfunc.pb-c.c
  ${PROJECT_SOURCE_DIR}/tools/cdb2_dump/cdb2_dump.c
  ${PROJECT_SOURCE_DIR}/tools/cdb2_printlog/cdb2_printlog.c
  ${PROJECT_SOURCE_DIR}/tools/cdb2_printlog/comdb2_dbprintlog.c
  ${PROJECT_SOURCE_DIR}/tools/cdb2_stat/cdb2_stat.c
  ${PROJECT_SOURCE_DIR}/tools/cdb2_verify/cdb2_verify.c
)
if(WITH_SSL)
  list(APPEND src ssl_bend.c)
endif()

option(DEBUG_TYPES "Build types.c independent of sqlglue.c" OFF)
if(DEBUG_TYPES)
  list(APPEND src types.c)
  add_definitions(-DDEBUG_TYPES)
endif()

if(COMDB2_LEGACY_DEFAULTS)
  add_definitions(-DLEGACY_DEFAULTS)
endif()

if(NOT DEFINED COMDB2_RELEASE)
    set(COMDB2_RELEASE "R7")
endif()

if(NOT DEFINED COMDB2_BUILD)
    set(COMDB2_BUILD "pre")
endif()

IF(EXISTS ${PROJECT_SOURCE_DIR}/.git)
  FIND_PACKAGE(Git)
  IF(GIT_FOUND)
    EXECUTE_PROCESS(
      COMMAND ${GIT_EXECUTABLE} rev-parse --short HEAD
      WORKING_DIRECTORY "${PROJECT_SOURCE_DIR}"
      OUTPUT_VARIABLE "COMDB2_GIT_VERSION_SHA_NEW"
      ERROR_QUIET
      OUTPUT_STRIP_TRAILING_WHITESPACE)
    EXECUTE_PROCESS(
      COMMAND ${GIT_EXECUTABLE} status --untracked-files=no --short --no-column
      WORKING_DIRECTORY "${PROJECT_SOURCE_DIR}"
      OUTPUT_VARIABLE "COMDB2_GIT_LOCAL_CHANGES"
      ERROR_QUIET
      OUTPUT_STRIP_TRAILING_WHITESPACE)
    IF(NOT ${COMDB2_GIT_LOCAL_CHANGES} STREQUAL "")
      SET(COMDB2_GIT_VERSION_SHA_NEW "${COMDB2_GIT_VERSION_SHA_NEW} with local changes")
    ENDIF()

  ELSE()
    SET(COMDB2_GIT_VERSION_SHA_NEW 0)
  ENDIF()
  IF(NOT DEFINED COMDB2_GIT_VERSION_SHA OR NOT COMDB2_GIT_VERSION_SHA STREQUAL COMDB2_GIT_VERSION_SHA_NEW )
    SET(COMDB2_GIT_VERSION_SHA "${COMDB2_GIT_VERSION_SHA_NEW}")
  ENDIF()
ENDIF()


set_property(SOURCE comdb2.c PROPERTY COMPILE_DEFINITIONS
  COMDB2_RELEASE=${COMDB2_RELEASE}
  COMDB2_BUILD=${COMDB2_BUILD}
  COMDB2_GIT_VERSION_SHA=${COMDB2_GIT_VERSION_SHA}
)

add_executable(comdb2 ${src})
set(module uncategorized)
set(MODULE UNCATEGORIZED)
configure_file(${PROJECT_SOURCE_DIR}/mem/mem.h.in mem_uncategorized.h @ONLY)
set_source_files_properties(
  ${PROJECT_BINARY_DIR}/protobuf/bpfunc.pb-c.c
  PROPERTIES GENERATED TRUE
)

include_directories(
  ${CMAKE_CURRENT_SOURCE_DIR}
  ${CMAKE_CURRENT_BINARY_DIR}
  ${PROJECT_SOURCE_DIR}
  ${PROJECT_SOURCE_DIR}/util
  ${PROJECT_SOURCE_DIR}/bbinc
  ${PROJECT_SOURCE_DIR}/bdb
  ${PROJECT_BINARY_DIR}/bdb
  ${PROJECT_SOURCE_DIR}/berkdb
  ${PROJECT_BINARY_DIR}/berkdb
  ${PROJECT_SOURCE_DIR}/cdb2api
  ${PROJECT_SOURCE_DIR}/comdb2rle
  ${PROJECT_SOURCE_DIR}/crc32c
  ${PROJECT_SOURCE_DIR}/csc2
  ${PROJECT_SOURCE_DIR}/cson
  ${PROJECT_SOURCE_DIR}/datetime
  ${PROJECT_SOURCE_DIR}/dfp/decNumber
  ${PROJECT_SOURCE_DIR}/dfp/dfpal
  ${PROJECT_SOURCE_DIR}/dlmalloc
  ${PROJECT_SOURCE_DIR}/lua
  ${PROJECT_SOURCE_DIR}/mem
  ${PROJECT_BINARY_DIR}/mem
  ${PROJECT_SOURCE_DIR}/net
  ${PROJECT_BINARY_DIR}/plugins
  ${PROJECT_SOURCE_DIR}/protobuf
  ${PROJECT_BINARY_DIR}/protobuf
  ${PROJECT_SOURCE_DIR}/schemachange
  ${PROJECT_SOURCE_DIR}/sockpool
  ${PROJECT_SOURCE_DIR}/sqlite/ext/expert
  ${PROJECT_SOURCE_DIR}/sqlite/src
  ${PROJECT_BINARY_DIR}/sqlite
  ${OPENSSL_INCLUDE_DIR}
  ${PROTOBUF_C_INCLUDE_DIR}
)
include(${PROJECT_SOURCE_DIR}/sqlite/definitions.cmake)
add_definitions(
  -DMSPACES
  ${SQLITE_FLAGS}
)
add_dependencies(comdb2 mem protobuf sqlite db bdb)

target_link_libraries(comdb2
  ${PLUGIN_LIBRARIES}
  schemachange
  bdb
  util
  cdb2api
  comdb2rle
  crc32c
  csc2
  cson
  db
  dfpal
  lua
  mem
  dlmalloc
  net
  sockpool
  sqlite
  util
  tz
  m
  ${CMAKE_DL_LIBS}
  ${LZ4_LIBRARY}
  ${OPENSSL_LIBRARIES}
  ${PROTOBUF_C_LIBRARY}
  ${UNWIND_LIBRARY}
  ${UUID_LIBRARY}
  ${ZLIB_LIBRARIES}
  ${COMDB2_ROBO_LINK_FLAGS}
)
configure_file(copycomdb2 copycomdb2 @ONLY)
add_custom_command(
  TARGET comdb2 POST_BUILD
  COMMAND ln -f comdb2 cdb2_dump
  COMMAND ln -f comdb2 cdb2_printlog
  COMMAND ln -f comdb2 cdb2_stat
  COMMAND ln -f comdb2 cdb2_verify
)
install(TARGETS comdb2 RUNTIME DESTINATION bin)
install(PROGRAMS
  ${CMAKE_CURRENT_BINARY_DIR}/cdb2_dump
  ${CMAKE_CURRENT_BINARY_DIR}/cdb2_printlog
  ${CMAKE_CURRENT_BINARY_DIR}/cdb2_stat
  ${CMAKE_CURRENT_BINARY_DIR}/cdb2_verify
  ${CMAKE_CURRENT_BINARY_DIR}/copycomdb2
  ${CMAKE_CURRENT_SOURCE_DIR}/comdb2dumpcsc
  DESTINATION bin
)
install(SCRIPT ${PROJECT_SOURCE_DIR}/pkg/post_install.cmake)<|MERGE_RESOLUTION|>--- conflicted
+++ resolved
@@ -28,10 +28,6 @@
   handle_buf.c
   history.c
   indices.c
-<<<<<<< HEAD
-  llops.c
-=======
->>>>>>> dfaf138b
   localrep.c
   lrucache.c
   marshal.c
