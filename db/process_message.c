--- conflicted
+++ resolved
@@ -1355,7 +1355,6 @@
                 blkmax, gbl_maxwthreads);
     }
 
-<<<<<<< HEAD
     else if (tokcmp(tok, ltok, "pthread_locks") == 0) {
 #if defined(DBG_PTHREAD_LOCKS)
         int bSummaryOnly;
@@ -1369,7 +1368,6 @@
 #endif
     }
 
-=======
     else if (tokcmp(tok, ltok, "list_sql_pools") == 0) {
         list_all_sql_pools(NULL);
     }
@@ -1393,7 +1391,6 @@
             return -1;
         }
     }
->>>>>>> 6f953f72
     else if (tokcmp(tok, ltok, "free_ruleset") == 0) {
         comdb2_free_ruleset(gbl_ruleset);
         gbl_ruleset = NULL;
