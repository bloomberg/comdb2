--- conflicted
+++ resolved
@@ -665,15 +665,10 @@
         pthread_attr_t thd_attr;
 
         Pthread_attr_init(&thd_attr);
-<<<<<<< HEAD
-        Pthread_attr_setstacksize(&thd_attr, 128 * 1024);
-        Pthread_attr_setdetachstate(&thd_attr, PTHREAD_CREATE_DETACHED);
-=======
         /* Stack overflows with 128KiB stack size in Debug build.
            Slightly bump it up. */
         Pthread_attr_setstacksize(&thd_attr, PTHREAD_STACK_MIN + 256 * 1024);
         pthread_attr_setdetachstate(&thd_attr, PTHREAD_CREATE_DETACHED);
->>>>>>> 6acef1a3
 
         int rc = pthread_create(&thread_id, &thd_attr, clean_exit_thd, NULL);
         if (rc != 0) {
