--- conflicted
+++ resolved
@@ -24,13 +24,6 @@
 
 #include <pthread.h>
 
-<<<<<<< HEAD
-#include "limit_fortify.h"
-=======
-#include <stdio.h>
-#include <string.h>
-#include <strings.h>
->>>>>>> 07cab48a
 #include <stdint.h>
 #include <errno.h>
 #include <unistd.h>
