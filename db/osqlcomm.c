--- conflicted
+++ resolved
@@ -1215,13 +1215,8 @@
                     sizeof(snap_info->effects.num_inserted), p_buf, p_buf_end);
     p_buf = buf_put(&(snap_info->unused), sizeof(snap_info->unused), p_buf,
                     p_buf_end);
-<<<<<<< HEAD
-    p_buf = buf_put(&(snap_info->replicant_can_retry), sizeof(snap_info->replicant_can_retry), p_buf,
-                    p_buf_end);
-=======
     p_buf = buf_put(&(snap_info->replicant_can_retry),
                     sizeof(snap_info->replicant_can_retry), p_buf, p_buf_end);
->>>>>>> d882976f
     p_buf = buf_put(&(snap_info->keylen), sizeof(snap_info->keylen), p_buf,
                     p_buf_end);
     p_buf = buf_no_net_put(&(snap_info->key), sizeof(snap_info->key), p_buf,
@@ -1252,13 +1247,8 @@
                     sizeof(snap_info->effects.num_inserted), p_buf, p_buf_end);
     p_buf = buf_get(&(snap_info->unused), sizeof(snap_info->unused), p_buf,
                     p_buf_end);
-<<<<<<< HEAD
-    p_buf = buf_get(&(snap_info->replicant_can_retry), sizeof(snap_info->replicant_can_retry), p_buf,
-                    p_buf_end);
-=======
     p_buf = buf_get(&(snap_info->replicant_can_retry),
                     sizeof(snap_info->replicant_can_retry), p_buf, p_buf_end);
->>>>>>> d882976f
     p_buf = buf_get(&(snap_info->keylen), sizeof(snap_info->keylen), p_buf,
                     p_buf_end);
     p_buf = buf_no_net_get(&(snap_info->key), sizeof(snap_info->key), p_buf,
