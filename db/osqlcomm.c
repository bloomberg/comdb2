--- conflicted
+++ resolved
@@ -6968,12 +6968,8 @@
         osql_ins_t dt;
         unsigned char *pData = NULL;
         int rrn = 0;
-<<<<<<< HEAD
-        int recv_dk = (type == OSQL_INSERT);
-=======
         unsigned long long genid = 0;
         int is_legacy = (type == OSQL_INSREC);
->>>>>>> e821c6bd
 
         const uint8_t *p_buf_end;
         if (is_legacy)
