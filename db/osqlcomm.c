/*
   Copyright 2015, 2017, Bloomberg Finance L.P.

   Licensed under the Apache License, Version 2.0 (the "License");
   you may not use this file except in compliance with the License.
   You may obtain a copy of the License at

       http://www.apache.org/licenses/LICENSE-2.0

   Unless required by applicable law or agreed to in writing, software
   distributed under the License is distributed on an "AS IS" BASIS,
   WITHOUT WARRANTIES OR CONDITIONS OF ANY KIND, either express or implied.
   See the License for the specific language governing permissions and
   limitations under the License.
 */

#include "limit_fortify.h"
#include <strings.h>
#include <errno.h>
#include <poll.h>
#include <util.h>
#include "osqlcomm.h"
#include "osqlsession.h"
#include "sqloffload.h"
#include "osqlcheckboard.h"
#include "osqlrepository.h"
#include "osqlblockproc.h"
#include <compile_time_assert.h>
#include <netinet/in.h>
#include <endian_core.h>
#include <alloca.h>
#include "comdb2.h"
#include "net.h"
#include "sqlstat1.h"
#include <ctrace.h>
#include "comdb2uuid.h"
#include "socket_interfaces.h"
#include "debug_switches.h"
#include <schemachange.h>
#include <genid.h>
#include <flibc.h>
#include <net_types.h>
#include <errstat.h>
#include <views_cron.h>
#include <bpfunc.h>
#include <strbuf.h>
#include <logmsg.h>
#include "views.h"
#include "str0.h"
#include "sc_struct.h"

#define BLKOUT_DEFAULT_DELTA 5
#define MAX_CLUSTER 16

#define UNK_ERR_SEND_RETRY 10
/**
 * NOTE: the assumption here is that there are no more comm users
 * when g_osql_ready is reset.  This is done by closing all possible
 * sqlthread and appsock threads before disabling g_osql_ready.
 *
 */
struct thdpool *gbl_osqlpfault_thdpool = NULL;

osqlpf_step *gbl_osqlpf_step = NULL;

queue_type *gbl_osqlpf_stepq = NULL;

pthread_mutex_t osqlpf_mutex = PTHREAD_MUTEX_INITIALIZER;

extern __thread int send_prefault_udp;
extern int gbl_prefault_udp;

extern int g_osql_ready;
extern int gbl_goslow;

extern int gbl_partial_indexes;

extern int db_is_stopped();
static int osql_net_type_to_net_uuid_type(int type);

typedef struct osql_blknds {
    char *nds[MAX_CLUSTER];        /* list of nodes to blackout in offloading */
    time_t times[MAX_CLUSTER];     /* time of blacking out */
    int n;                         /* 0..n-1 nodes valid in blknds */
    time_t delta;                  /* blackout window in seconds */
    time_t heartbeat[MAX_CLUSTER]; /* the last heartbeat received; used to
                                      select active nodes only */
    time_t delta_hbeat; /* heartbeat timestamp cannot be older than delta_hbeat
                           seconds */
} osql_blknds_t;

typedef struct osql_comm {
    void *
        handle_sibling; /* pointer to netinfo structure supporting offloading */
    osql_blknds_t blkout; /* blackout structure */
} osql_comm_t;

typedef struct osql_poke {
    unsigned long long rqid; /* look for this session id */
    int tstamp;              /* when this was sent */
    short from;              /* who sent this (i.e. the master) */
    short to;                /* intended offloading node */
} osql_poke_t;

typedef struct osql_poke_uuid {
    uuid_t uuid; /* look for this session id */
    int tstamp;  /* when this was sent */
} osql_poke_uuid_t;

enum { OSQLCOMM_POKE_TYPE_LEN = 8 + 4 + 2 + 2 };

enum { OSQLCOMM_POKE_UUID_TYPE_LEN = 16 + 4 };

BB_COMPILE_TIME_ASSERT(osqlcomm_poke_type_len,
                       sizeof(osql_poke_t) == OSQLCOMM_POKE_TYPE_LEN);

BB_COMPILE_TIME_ASSERT(osqlcomm_poke_uuid_type_len,
                       sizeof(osql_poke_uuid_t) == OSQLCOMM_POKE_UUID_TYPE_LEN);

static uint8_t *osqlcomm_poke_type_put(const osql_poke_t *p_poke_type,
                                       uint8_t *p_buf, const uint8_t *p_buf_end)
{
    if (p_buf_end < p_buf || OSQLCOMM_POKE_TYPE_LEN > (p_buf_end - p_buf))
        return NULL;

    p_buf = buf_put(&(p_poke_type->rqid), sizeof(p_poke_type->rqid), p_buf,
                    p_buf_end);
    p_buf = buf_put(&(p_poke_type->tstamp), sizeof(p_poke_type->tstamp), p_buf,
                    p_buf_end);
    p_buf = buf_put(&(p_poke_type->from), sizeof(p_poke_type->from), p_buf,
                    p_buf_end);
    p_buf =
        buf_put(&(p_poke_type->to), sizeof(p_poke_type->to), p_buf, p_buf_end);

    return p_buf;
}

static const uint8_t *osqlcomm_poke_type_get(osql_poke_t *p_poke_type,
                                             const uint8_t *p_buf,
                                             const uint8_t *p_buf_end)
{
    if (p_buf_end < p_buf || OSQLCOMM_POKE_TYPE_LEN > (p_buf_end - p_buf))
        return NULL;

    p_buf = buf_get(&(p_poke_type->rqid), sizeof(p_poke_type->rqid), p_buf,
                    p_buf_end);
    p_buf = buf_get(&(p_poke_type->tstamp), sizeof(p_poke_type->tstamp), p_buf,
                    p_buf_end);
    p_buf = buf_get(&(p_poke_type->from), sizeof(p_poke_type->from), p_buf,
                    p_buf_end);
    p_buf =
        buf_get(&(p_poke_type->to), sizeof(p_poke_type->to), p_buf, p_buf_end);

    return p_buf;
}

static uint8_t *osqlcomm_poke_uuid_type_put(const osql_poke_uuid_t *p_poke_type,
                                            uint8_t *p_buf,
                                            const uint8_t *p_buf_end)
{
    if (p_buf_end < p_buf || OSQLCOMM_POKE_TYPE_LEN > (p_buf_end - p_buf))
        return NULL;

    p_buf = buf_no_net_put(p_poke_type->uuid, sizeof(p_poke_type->uuid), p_buf,
                           p_buf_end);
    p_buf = buf_put(&(p_poke_type->tstamp), sizeof(p_poke_type->tstamp), p_buf,
                    p_buf_end);

    return p_buf;
}

static const uint8_t *osqlcomm_poke_uuid_type_get(osql_poke_uuid_t *p_poke_type,
                                                  const uint8_t *p_buf,
                                                  const uint8_t *p_buf_end)
{
    if (p_buf_end < p_buf || OSQLCOMM_POKE_TYPE_LEN > (p_buf_end - p_buf))
        return NULL;

    p_buf = buf_no_net_get(p_poke_type->uuid, sizeof(p_poke_type->uuid), p_buf,
                           p_buf_end);
    p_buf = buf_get(&(p_poke_type->tstamp), sizeof(p_poke_type->tstamp), p_buf,
                    p_buf_end);

    return p_buf;
}

typedef struct hbeat {
    int dst;
    int src;
    int time;
} hbeat_t;

enum { OSQLCOMM_HBEAT_TYPE_LEN = 4 + 4 + 4 };

BB_COMPILE_TIME_ASSERT(osqlcomm_hbeat_type_len,
                       sizeof(hbeat_t) == OSQLCOMM_HBEAT_TYPE_LEN);

static uint8_t *osqlcomm_hbeat_type_put(const hbeat_t *p_hbeat_type,
                                        uint8_t *p_buf,
                                        const uint8_t *p_buf_end)
{
    if (p_buf_end < p_buf || OSQLCOMM_HBEAT_TYPE_LEN > (p_buf_end - p_buf))
        return NULL;

    p_buf = buf_put(&(p_hbeat_type->dst), sizeof(p_hbeat_type->dst), p_buf,
                    p_buf_end);
    p_buf = buf_put(&(p_hbeat_type->src), sizeof(p_hbeat_type->src), p_buf,
                    p_buf_end);
    p_buf = buf_put(&(p_hbeat_type->time), sizeof(p_hbeat_type->time), p_buf,
                    p_buf_end);

    return p_buf;
}

static const uint8_t *osqlcomm_hbeat_type_get(hbeat_t *p_hbeat_type,
                                              const uint8_t *p_buf,
                                              const uint8_t *p_buf_end)
{
    if (p_buf_end < p_buf || OSQLCOMM_HBEAT_TYPE_LEN > (p_buf_end - p_buf))
        return NULL;

    p_buf = buf_get(&(p_hbeat_type->dst), sizeof(p_hbeat_type->dst), p_buf,
                    p_buf_end);
    p_buf = buf_get(&(p_hbeat_type->src), sizeof(p_hbeat_type->src), p_buf,
                    p_buf_end);
    p_buf = buf_get(&(p_hbeat_type->time), sizeof(p_hbeat_type->time), p_buf,
                    p_buf_end);

    return p_buf;
}

typedef struct osql_echo {
    int nonce;
    int idx;
    unsigned long long snt;
    unsigned long long rcv;
} osql_echo_t;

enum { OSQLCOMM_ECHO_TYPE_LEN = 4 + 4 + 8 + 8 };

BB_COMPILE_TIME_ASSERT(osqlcomm_echo_type_len,
                       sizeof(osql_echo_t) == OSQLCOMM_ECHO_TYPE_LEN);

static uint8_t *osqlcomm_echo_type_put(const osql_echo_t *p_echo_type,
                                       uint8_t *p_buf, const uint8_t *p_buf_end)
{
    if (p_buf_end < p_buf || OSQLCOMM_ECHO_TYPE_LEN > (p_buf_end - p_buf))
        return NULL;

    p_buf = buf_put(&(p_echo_type->nonce), sizeof(p_echo_type->nonce), p_buf,
                    p_buf_end);
    p_buf = buf_put(&(p_echo_type->idx), sizeof(p_echo_type->idx), p_buf,
                    p_buf_end);
    p_buf = buf_put(&(p_echo_type->snt), sizeof(p_echo_type->snt), p_buf,
                    p_buf_end);
    p_buf = buf_put(&(p_echo_type->rcv), sizeof(p_echo_type->rcv), p_buf,
                    p_buf_end);

    return p_buf;
}

static const uint8_t *osqlcomm_echo_type_get(osql_echo_t *p_echo_type,
                                             const uint8_t *p_buf,
                                             const uint8_t *p_buf_end)
{
    if (p_buf_end < p_buf || OSQLCOMM_ECHO_TYPE_LEN > (p_buf_end - p_buf))
        return NULL;

    p_buf = buf_get(&(p_echo_type->nonce), sizeof(p_echo_type->nonce), p_buf,
                    p_buf_end);
    p_buf = buf_get(&(p_echo_type->idx), sizeof(p_echo_type->idx), p_buf,
                    p_buf_end);
    p_buf = buf_get(&(p_echo_type->snt), sizeof(p_echo_type->snt), p_buf,
                    p_buf_end);
    p_buf = buf_get(&(p_echo_type->rcv), sizeof(p_echo_type->rcv), p_buf,
                    p_buf_end);

    return p_buf;
}

/* messages */
struct osql_req {
    enum OSQL_REQ_TYPE type;
    int rqlen;
    int sqlqlen;
    int padding;
    unsigned long long rqid; /* fastseed */
    char tzname[DB_MAX_TZNAMEDB];
    unsigned char ntails;
    unsigned char flags;
    char pad[1];
    char sqlq[1];
};

enum { OSQLCOMM_REQ_TYPE_LEN = 8 + 4 + 4 + 8 + DB_MAX_TZNAMEDB + 3 + 1 };
BB_COMPILE_TIME_ASSERT(osqlcomm_req_type_len,
                       sizeof(struct osql_req) == OSQLCOMM_REQ_TYPE_LEN);


struct osql_req_tail {
    int type;
    int len;
};
enum { OSQL_REQ_TAIL_LEN = 4 + 4 };
BB_COMPILE_TIME_ASSERT(osql_req_tail_len,
                       sizeof(struct osql_req_tail) == OSQL_REQ_TAIL_LEN);

static uint8_t *osqlcomm_req_type_put(const struct osql_req *p_osql_req,
                                      uint8_t *p_buf, const uint8_t *p_buf_end)
{
    if (p_buf_end < p_buf || OSQLCOMM_REQ_TYPE_LEN > (p_buf_end - p_buf))
        return NULL;

#if 0
    p_buf = buf_no_net_put(&(p_osql_req->pad), sizeof(p_osql_req->pad), p_buf,
            p_buf_end);
#endif

    p_buf =
        buf_put(&p_osql_req->type, sizeof(p_osql_req->type), p_buf, p_buf_end);
    p_buf = buf_put(&p_osql_req->rqlen, sizeof(p_osql_req->rqlen), p_buf,
                    p_buf_end);
    p_buf = buf_put(&p_osql_req->sqlqlen, sizeof(p_osql_req->sqlqlen), p_buf,
                    p_buf_end);
    p_buf = buf_put(&p_osql_req->padding, sizeof(p_osql_req->padding), p_buf,
                    p_buf_end);
    p_buf =
        buf_put(&p_osql_req->rqid, sizeof(p_osql_req->rqid), p_buf, p_buf_end);
    p_buf = buf_put(&p_osql_req->tzname, sizeof(p_osql_req->tzname), p_buf,
                    p_buf_end);
    p_buf = buf_put(&p_osql_req->ntails, sizeof(p_osql_req->ntails), p_buf,
                    p_buf_end);
    p_buf = buf_put(&p_osql_req->flags, sizeof(p_osql_req->flags), p_buf,
                    p_buf_end);
    p_buf =
        buf_put(&p_osql_req->pad, sizeof(p_osql_req->pad), p_buf, p_buf_end);

    return p_buf;
}

static const uint8_t *osqlcomm_req_type_get(struct osql_req *p_osql_req,
                                            const uint8_t *p_buf,
                                            const uint8_t *p_buf_end)
{
    if (p_buf_end < p_buf || OSQLCOMM_REQ_TYPE_LEN > (p_buf_end - p_buf))
        return NULL;

    p_buf = buf_get(&(p_osql_req->type), sizeof(p_osql_req->type), p_buf,
                    p_buf_end);
    p_buf = buf_get(&p_osql_req->rqlen, sizeof(p_osql_req->rqlen), p_buf,
                    p_buf_end);
    p_buf = buf_get(&p_osql_req->sqlqlen, sizeof(p_osql_req->sqlqlen), p_buf,
                    p_buf_end);
    p_buf = buf_get(&p_osql_req->padding, sizeof(p_osql_req->padding), p_buf,
                    p_buf_end);
    p_buf =
        buf_get(&p_osql_req->rqid, sizeof(p_osql_req->rqid), p_buf, p_buf_end);
    p_buf = buf_get(&p_osql_req->tzname, sizeof(p_osql_req->tzname), p_buf,
                    p_buf_end);
    p_buf = buf_get(&p_osql_req->ntails, sizeof(p_osql_req->ntails), p_buf,
                    p_buf_end);
    p_buf = buf_get(&p_osql_req->flags, sizeof(p_osql_req->flags), p_buf,
                    p_buf_end);
    p_buf =
        buf_get(&p_osql_req->pad, sizeof(p_osql_req->pad), p_buf, p_buf_end);

    return (const uint8_t *)p_buf;
}

struct osql_uuid_req {
    enum OSQL_REQ_TYPE type;
    int rqlen;
    int sqlqlen;
    int padding;
    uuid_t uuid;
    char tzname[DB_MAX_TZNAMEDB];
    uint32_t flags;
    unsigned char ntails;
    char pad[1];
    char sqlq[1];
};
enum { OSQLCOMM_REQ_UUID_TYPE_LEN = 8 + 4 + 4 + 16 + DB_MAX_TZNAMEDB + 3 + 1 };
BB_COMPILE_TIME_ASSERT(osqlcomm_req_uuid_type_len,
                       sizeof(struct osql_req) == OSQLCOMM_REQ_TYPE_LEN);

static uint8_t *
osqlcomm_req_uuid_type_put(const struct osql_uuid_req *p_osql_req,
                           uint8_t *p_buf, const uint8_t *p_buf_end)
{
    if (p_buf_end < p_buf || OSQLCOMM_REQ_UUID_TYPE_LEN > (p_buf_end - p_buf))
        return NULL;

    p_buf =
        buf_put(&p_osql_req->type, sizeof(p_osql_req->type), p_buf, p_buf_end);
    p_buf = buf_put(&p_osql_req->rqlen, sizeof(p_osql_req->rqlen), p_buf,
                    p_buf_end);
    p_buf = buf_put(&p_osql_req->sqlqlen, sizeof(p_osql_req->sqlqlen), p_buf,
                    p_buf_end);
    p_buf = buf_put(&p_osql_req->padding, sizeof(p_osql_req->padding), p_buf,
                    p_buf_end);
    p_buf = buf_no_net_put(&p_osql_req->uuid, sizeof(p_osql_req->uuid), p_buf,
                           p_buf_end);
    p_buf = buf_put(&p_osql_req->tzname, sizeof(p_osql_req->tzname), p_buf,
                    p_buf_end);
    p_buf = buf_put(&p_osql_req->ntails, sizeof(p_osql_req->ntails), p_buf,
                    p_buf_end);
    p_buf = buf_put(&p_osql_req->flags, sizeof(p_osql_req->flags), p_buf,
                    p_buf_end);
    p_buf =
        buf_put(&p_osql_req->pad, sizeof(p_osql_req->pad), p_buf, p_buf_end);

    return p_buf;
}

static const uint8_t *
osqlcomm_req_uuid_type_get(struct osql_uuid_req *p_osql_req,
                           const uint8_t *p_buf, const uint8_t *p_buf_end)
{
    if (p_buf_end < p_buf || OSQLCOMM_REQ_UUID_TYPE_LEN > (p_buf_end - p_buf))
        return NULL;

    p_buf = buf_get(&(p_osql_req->type), sizeof(p_osql_req->type), p_buf,
                    p_buf_end);
    p_buf = buf_get(&p_osql_req->rqlen, sizeof(p_osql_req->rqlen), p_buf,
                    p_buf_end);
    p_buf = buf_get(&p_osql_req->sqlqlen, sizeof(p_osql_req->sqlqlen), p_buf,
                    p_buf_end);
    p_buf = buf_get(&p_osql_req->padding, sizeof(p_osql_req->padding), p_buf,
                    p_buf_end);
    p_buf =
        buf_get(&p_osql_req->uuid, sizeof(p_osql_req->uuid), p_buf, p_buf_end);
    p_buf = buf_get(&p_osql_req->tzname, sizeof(p_osql_req->tzname), p_buf,
                    p_buf_end);
    p_buf = buf_get(&p_osql_req->ntails, sizeof(p_osql_req->ntails), p_buf,
                    p_buf_end);
    p_buf = buf_get(&p_osql_req->flags, sizeof(p_osql_req->flags), p_buf,
                    p_buf_end);
    p_buf =
        buf_get(&p_osql_req->pad, sizeof(p_osql_req->pad), p_buf, p_buf_end);

    return (const uint8_t *)p_buf;
}
typedef struct osql_rpl {
    /* keep this header aligned head and tail! */
    enum OSQL_RPL_TYPE type;
    int padding;
    unsigned long long sid; /* concurrent access */
} osql_rpl_t;

enum { OSQLCOMM_RPL_TYPE_LEN = 4 + 4 + 8 };

BB_COMPILE_TIME_ASSERT(osqlcomm_rpl_type_len,
                       sizeof(osql_rpl_t) == OSQLCOMM_RPL_TYPE_LEN);

static uint8_t *osqlcomm_rpl_type_put(const osql_rpl_t *p_osql_rpl,
                                      uint8_t *p_buf, const uint8_t *p_buf_end)
{
    if (p_buf_end < p_buf || OSQLCOMM_RPL_TYPE_LEN > (p_buf_end - p_buf))
        return NULL;

    p_buf = buf_put(&(p_osql_rpl->type), sizeof(p_osql_rpl->type), p_buf,
                    p_buf_end);
    p_buf = buf_no_net_put(&(p_osql_rpl->padding), sizeof(p_osql_rpl->padding),
                           p_buf, p_buf_end);
    p_buf =
        buf_put(&(p_osql_rpl->sid), sizeof(p_osql_rpl->sid), p_buf, p_buf_end);

    return p_buf;
}

/*static const uint8_t *osqlcomm_rpl_type_get(osql_rpl_t *p_osql_rpl, const
 * uint8_t */
const uint8_t *osqlcomm_rpl_type_get(osql_rpl_t *p_osql_rpl,
                                     const uint8_t *p_buf,
                                     const uint8_t *p_buf_end)
{
    if (p_buf_end < p_buf || OSQLCOMM_RPL_TYPE_LEN > (p_buf_end - p_buf))
        return NULL;

    p_buf = buf_get(&(p_osql_rpl->type), sizeof(p_osql_rpl->type), p_buf,
                    p_buf_end);
    p_buf = buf_no_net_get(&(p_osql_rpl->padding), sizeof(p_osql_rpl->padding),
                           p_buf, p_buf_end);
    p_buf =
        buf_get(&(p_osql_rpl->sid), sizeof(p_osql_rpl->sid), p_buf, p_buf_end);

    return p_buf;
}

typedef struct osql_rpl_uuid {
    enum OSQL_RPL_TYPE type;
    int padding;
    uuid_t uuid;
} osql_uuid_rpl_t;

enum { OSQLCOMM_UUID_RPL_TYPE_LEN = 4 + 4 + 16 };

BB_COMPILE_TIME_ASSERT(osqlcomm_rpl_uuid_type_len,
                       sizeof(osql_uuid_rpl_t) == OSQLCOMM_UUID_RPL_TYPE_LEN);

static uint8_t *osqlcomm_uuid_rpl_type_put(const osql_uuid_rpl_t *p_osql_rpl,
                                           uint8_t *p_buf,
                                           const uint8_t *p_buf_end)
{
    if (p_buf_end < p_buf || OSQLCOMM_UUID_RPL_TYPE_LEN > (p_buf_end - p_buf))
        return NULL;

    p_buf = buf_put(&(p_osql_rpl->type), sizeof(p_osql_rpl->type), p_buf,
                    p_buf_end);
    p_buf = buf_no_net_put(&(p_osql_rpl->padding), sizeof(p_osql_rpl->padding),
                           p_buf, p_buf_end);
    p_buf = buf_no_net_put(&(p_osql_rpl->uuid), sizeof(p_osql_rpl->uuid), p_buf,
                           p_buf_end);

    return p_buf;
}

/*static const uint8_t *osqlcomm_rpl_type_get(osql_rpl_t *p_osql_rpl, const
 * uint8_t */
const uint8_t *osqlcomm_uuid_rpl_type_get(osql_uuid_rpl_t *p_osql_rpl,
                                          const uint8_t *p_buf,
                                          const uint8_t *p_buf_end)
{
    if (p_buf_end < p_buf || OSQLCOMM_UUID_RPL_TYPE_LEN > (p_buf_end - p_buf))
        return NULL;

    p_buf = buf_get(&(p_osql_rpl->type), sizeof(p_osql_rpl->type), p_buf,
                    p_buf_end);
    p_buf = buf_no_net_get(&(p_osql_rpl->padding), sizeof(p_osql_rpl->padding),
                           p_buf, p_buf_end);
    p_buf = buf_get(&(p_osql_rpl->uuid), sizeof(p_osql_rpl->uuid), p_buf,
                    p_buf_end);

    return p_buf;
}
typedef struct osql_del {
    unsigned long long genid;
    unsigned long long dk; /* flag to indicate which keys to modify */
} osql_del_t;

enum { OSQLCOMM_DEL_TYPE_LEN = 8 + 8 };

BB_COMPILE_TIME_ASSERT(osqlcomm_del_type_len,
                       sizeof(osql_del_t) == OSQLCOMM_DEL_TYPE_LEN);

static uint8_t *osqlcomm_del_type_put(const osql_del_t *p_osql_del,
                                      uint8_t *p_buf, const uint8_t *p_buf_end,
                                      int send_dk)
{
    if (p_buf_end < p_buf ||
        (send_dk ? OSQLCOMM_DEL_TYPE_LEN
                 : OSQLCOMM_DEL_TYPE_LEN - sizeof(unsigned long long)) >
            (p_buf_end - p_buf))
        return NULL;

    p_buf = buf_no_net_put(&(p_osql_del->genid), sizeof(p_osql_del->genid),
                           p_buf, p_buf_end);
    if (send_dk)
        p_buf = buf_no_net_put(&(p_osql_del->dk), sizeof(p_osql_del->dk), p_buf,
                               p_buf_end);

    return p_buf;
}

static const uint8_t *osqlcomm_del_type_get(osql_del_t *p_osql_del,
                                            const uint8_t *p_buf,
                                            const uint8_t *p_buf_end,
                                            int recv_dk)
{
    if (p_buf_end < p_buf ||
        (recv_dk ? OSQLCOMM_DEL_TYPE_LEN
                 : OSQLCOMM_DEL_TYPE_LEN - sizeof(unsigned long long)) >
            (p_buf_end - p_buf))
        return NULL;

    p_buf = buf_no_net_get(&(p_osql_del->genid), sizeof(p_osql_del->genid),
                           p_buf, p_buf_end);
    if (recv_dk)
        p_buf = buf_no_net_get(&(p_osql_del->dk), sizeof(p_osql_del->dk), p_buf,
                               p_buf_end);

    return p_buf;
}

typedef struct {
    osql_uuid_rpl_t hd;
    genid_t genid;
} osql_uuid_dbq_consume_t;

typedef struct {
    osql_rpl_t hd;
    genid_t genid;
} osql_dbq_consume_t;


typedef struct {
	osql_uuid_rpl_t hd;
	genid_t genid;
} osql_dbq_consume_uuid_t;

//TODO FIXME XXX -- compile time assert to check sizeof

typedef struct osql_del_rpl {
    osql_rpl_t hd;
    osql_del_t dt;
} osql_del_rpl_t;

enum {
    OSQLCOMM_OSQL_DEL_RPL_TYPE_LEN =
        OSQLCOMM_RPL_TYPE_LEN + OSQLCOMM_DEL_TYPE_LEN
};

BB_COMPILE_TIME_ASSERT(osqlcomm_del_rpl_type_len,
                       sizeof(osql_del_rpl_t) ==
                           OSQLCOMM_OSQL_DEL_RPL_TYPE_LEN);

static uint8_t *osqlcomm_del_rpl_type_put(osql_del_rpl_t *p_del_rpl,
                                          uint8_t *p_buf, uint8_t *p_buf_end,
                                          int send_dk)
{
    if (p_buf_end < p_buf ||
        (send_dk ? OSQLCOMM_OSQL_DEL_RPL_TYPE_LEN
                 : OSQLCOMM_OSQL_DEL_RPL_TYPE_LEN -
                       sizeof(unsigned long long)) > (p_buf_end - p_buf))
        return NULL;

    p_buf = osqlcomm_rpl_type_put(&(p_del_rpl->hd), p_buf, p_buf_end);
    p_buf = osqlcomm_del_type_put(&(p_del_rpl->dt), p_buf, p_buf_end, send_dk);

    return p_buf;
}

/********* OSQL BPLOG FUNC   *****************/

typedef struct osql_bpfunc {
    int32_t data_len;
    uint8_t data[];
} osql_bpfunc_t;

enum { OSQLCOMM_BPFUNC_TYPE_LEN = 4 };

BB_COMPILE_TIME_ASSERT(osqlcomm_bpfunc_type_len,
                       sizeof(osql_bpfunc_t) == OSQLCOMM_BPFUNC_TYPE_LEN);

static uint8_t *osqlcomm_bpfunc_type_put(const osql_bpfunc_t *p_osql_bpfunc,
                                         uint8_t *p_buf,
                                         const uint8_t *p_buf_end)
{
    if (p_buf_end < p_buf ||
        OSQLCOMM_BPFUNC_TYPE_LEN + p_osql_bpfunc->data_len >
            (p_buf_end - p_buf))
        return NULL;

    p_buf = buf_put(&p_osql_bpfunc->data_len, sizeof(p_osql_bpfunc->data_len),
                    p_buf, p_buf_end);
    p_buf = buf_no_net_put(&p_osql_bpfunc->data, p_osql_bpfunc->data_len, p_buf,
                           p_buf_end);

    return p_buf;
}

static const uint8_t *osqlcomm_bpfunc_type_get(osql_bpfunc_t **p_osql_bpfunc,
                                               const uint8_t *p_buf,
                                               const uint8_t *p_buf_end)
{
    if (p_buf_end < p_buf || OSQLCOMM_BPFUNC_TYPE_LEN > (p_buf_end - p_buf))
        return NULL;
    int32_t data_len;

    p_buf = buf_get(&data_len, sizeof(data_len), p_buf, p_buf_end);

    *p_osql_bpfunc = malloc(sizeof(osql_bpfunc_t) + data_len);

    if (!*p_osql_bpfunc)
        return p_buf;

    (*p_osql_bpfunc)->data_len = data_len;

    if (data_len > 0) {
        p_buf = buf_no_net_get(&((*p_osql_bpfunc)->data), data_len, p_buf,
                               p_buf_end);
    }

    return p_buf;
}

static uint8_t *osqlcomm_bpfunc_rpl_type_put(osql_rpl_t *hd, osql_bpfunc_t *dt,
                                             uint8_t *p_buf, uint8_t *p_buf_end)
{
    if (p_buf_end < p_buf ||
        OSQLCOMM_RPL_TYPE_LEN + OSQLCOMM_BPFUNC_TYPE_LEN + dt->data_len >
            (p_buf_end - p_buf))
        return NULL;

    p_buf = osqlcomm_rpl_type_put(hd, p_buf, p_buf_end);
    p_buf = osqlcomm_bpfunc_type_put(dt, p_buf, p_buf_end);

    return p_buf;
}

static uint8_t *osqlcomm_bpfunc_uuid_rpl_type_put(osql_uuid_rpl_t *hd,
                                                  osql_bpfunc_t *dt,
                                                  uint8_t *p_buf,
                                                  uint8_t *p_buf_end)
{
    if (p_buf_end < p_buf ||
        OSQLCOMM_RPL_TYPE_LEN + OSQLCOMM_BPFUNC_TYPE_LEN + dt->data_len >
            (p_buf_end - p_buf))
        return NULL;

    p_buf = osqlcomm_uuid_rpl_type_put(hd, p_buf, p_buf_end);
    p_buf = osqlcomm_bpfunc_type_put(dt, p_buf, p_buf_end);

    return p_buf;
}

/********* OSQL_SCHEMACHANGE *****************/

static uint8_t *osqlcomm_schemachange_type_get(struct schema_change_type *sc,
                                               const uint8_t *p_buf,
                                               const uint8_t *p_buf_end)
{
    uint8_t *tmp_buf =
        buf_get_schemachange(sc, (void *)p_buf, (void *)p_buf_end);

    if (sc->table_len == -1 || sc->fname_len == -1 || sc->aname_len == -1)
        return NULL;

    return tmp_buf;
}

static uint8_t *
osqlcomm_schemachange_rpl_type_put(osql_rpl_t *hd,
                                   struct schema_change_type *sc,
                                   uint8_t *p_buf, uint8_t *p_buf_end)
{
    size_t sc_len = schemachange_packed_size(sc);

    if (p_buf_end < p_buf ||
        OSQLCOMM_RPL_TYPE_LEN + sc_len > (p_buf_end - p_buf))
        return NULL;

    p_buf = osqlcomm_rpl_type_put(hd, p_buf, p_buf_end);
    p_buf = buf_put_schemachange(sc, p_buf, p_buf_end);

    return p_buf;
}

static uint8_t *
osqlcomm_schemachange_uuid_rpl_type_put(osql_uuid_rpl_t *hd,
                                        struct schema_change_type *sc,
                                        uint8_t *p_buf, uint8_t *p_buf_end)
{
    size_t sc_len = schemachange_packed_size(sc);

    if (p_buf_end < p_buf ||
        OSQLCOMM_UUID_RPL_TYPE_LEN + sc_len > (p_buf_end - p_buf))
        return NULL;

    p_buf = osqlcomm_uuid_rpl_type_put(hd, p_buf, p_buf_end);
    p_buf = buf_put_schemachange(sc, p_buf, p_buf_end);

    return p_buf;
}
/***************************************************************************/

typedef struct osql_serial {
    // ranges info
    int buf_size;
    int arr_size;
    unsigned int file;
    unsigned int offset;
} osql_serial_t;

typedef struct osql_del_uuid_rpl {
    osql_uuid_rpl_t hd;
    osql_del_t dt;
} osql_del_uuid_rpl_t;

enum {
    OSQLCOMM_OSQL_DEL_UUID_RPL_TYPE_LEN =
        OSQLCOMM_UUID_RPL_TYPE_LEN + OSQLCOMM_DEL_TYPE_LEN
};


BB_COMPILE_TIME_ASSERT(osqlcomm_del_uuid_rpl_type_len,
                       sizeof(osql_del_uuid_rpl_t) ==
                           OSQLCOMM_OSQL_DEL_UUID_RPL_TYPE_LEN);

static uint8_t *osqlcomm_del_uuid_rpl_type_put(osql_del_uuid_rpl_t *p_del_rpl,
                                               uint8_t *p_buf,
                                               uint8_t *p_buf_end, int send_dk)
{
    if (p_buf_end < p_buf ||
        (send_dk ? OSQLCOMM_OSQL_DEL_UUID_RPL_TYPE_LEN
                 : OSQLCOMM_OSQL_DEL_UUID_RPL_TYPE_LEN -
                       sizeof(unsigned long long)) > (p_buf_end - p_buf))
        return NULL;

    p_buf = osqlcomm_uuid_rpl_type_put(&(p_del_rpl->hd), p_buf, p_buf_end);
    p_buf = osqlcomm_del_type_put(&(p_del_rpl->dt), p_buf, p_buf_end, send_dk);

    return p_buf;
}


enum { OSQLCOMM_SERIAL_TYPE_LEN = 4 + 4 + 4 + 4 };

BB_COMPILE_TIME_ASSERT(osqlcomm_serial_type_len,
                       sizeof(osql_serial_t) == OSQLCOMM_SERIAL_TYPE_LEN);

static uint8_t *osqlcomm_serial_type_put(const osql_serial_t *p_osql_serial,
                                         uint8_t *p_buf,
                                         const uint8_t *p_buf_end)
{
    if (p_buf_end < p_buf || OSQLCOMM_SERIAL_TYPE_LEN > (p_buf_end - p_buf))
        return NULL;

    p_buf = buf_put(&(p_osql_serial->buf_size), sizeof(p_osql_serial->buf_size),
                    p_buf, p_buf_end);
    p_buf = buf_put(&(p_osql_serial->arr_size), sizeof(p_osql_serial->arr_size),
                    p_buf, p_buf_end);
    p_buf = buf_put(&(p_osql_serial->file), sizeof(p_osql_serial->file), p_buf,
                    p_buf_end);
    p_buf = buf_put(&(p_osql_serial->offset), sizeof(p_osql_serial->offset),
                    p_buf, p_buf_end);

    return p_buf;
}
static const uint8_t *osqlcomm_serial_type_get(osql_serial_t *p_osql_serial,
                                               const uint8_t *p_buf,
                                               const uint8_t *p_buf_end)
{
    if (p_buf_end < p_buf || OSQLCOMM_SERIAL_TYPE_LEN > (p_buf_end - p_buf))
        return NULL;

    p_buf = buf_get(&(p_osql_serial->buf_size), sizeof(p_osql_serial->buf_size),
                    p_buf, p_buf_end);
    p_buf = buf_get(&(p_osql_serial->arr_size), sizeof(p_osql_serial->arr_size),
                    p_buf, p_buf_end);
    p_buf = buf_get(&(p_osql_serial->file), sizeof(p_osql_serial->file), p_buf,
                    p_buf_end);
    p_buf = buf_get(&(p_osql_serial->offset), sizeof(p_osql_serial->offset),
                    p_buf, p_buf_end);

    return p_buf;
}

typedef struct osql_serial_rpl {
    osql_rpl_t hd;
    osql_serial_t dt;
} osql_serial_rpl_t;

enum {
    OSQLCOMM_SERIAL_RPL_LEN = OSQLCOMM_RPL_TYPE_LEN + OSQLCOMM_SERIAL_TYPE_LEN
};

typedef struct osql_serial_uuid_rpl {
    osql_uuid_rpl_t hd;
    osql_serial_t dt;
} osql_serial_uuid_rpl_t;

enum {
    OSQLCOMM_SERIAL_UUID_RPL_LEN =
        OSQLCOMM_UUID_RPL_TYPE_LEN + OSQLCOMM_SERIAL_TYPE_LEN
};

BB_COMPILE_TIME_ASSERT(osqlcomm_serial_uuid_rpl_len,
                       sizeof(osql_serial_uuid_rpl_t) ==
                           OSQLCOMM_SERIAL_UUID_RPL_LEN);

static uint8_t *
osqlcomm_serial_rpl_put(const osql_serial_rpl_t *p_osql_serial_rpl,
                        uint8_t *p_buf, const uint8_t *p_buf_end)
{
    if (p_buf_end < p_buf || OSQLCOMM_SERIAL_RPL_LEN > (p_buf_end - p_buf))
        return NULL;

    p_buf = osqlcomm_rpl_type_put(&(p_osql_serial_rpl->hd), p_buf, p_buf_end);
    p_buf =
        osqlcomm_serial_type_put(&(p_osql_serial_rpl->dt), p_buf, p_buf_end);

    return p_buf;
}

static const uint8_t *
osqlcomm_serial_rpl_get(osql_serial_rpl_t *p_osql_serial_rpl,
                        const uint8_t *p_buf, const uint8_t *p_buf_end)
{
    if (p_buf_end < p_buf || OSQLCOMM_SERIAL_RPL_LEN > (p_buf_end - p_buf))
        return NULL;

    p_buf = osqlcomm_rpl_type_get(&(p_osql_serial_rpl->hd), p_buf, p_buf_end);
    p_buf =
        osqlcomm_serial_type_get(&(p_osql_serial_rpl->dt), p_buf, p_buf_end);

    return p_buf;
}

static uint8_t *
osqlcomm_serial_uuid_rpl_put(const osql_serial_uuid_rpl_t *p_osql_serial_rpl,
                             uint8_t *p_buf, const uint8_t *p_buf_end)
{
    if (p_buf_end < p_buf || OSQLCOMM_SERIAL_UUID_RPL_LEN > (p_buf_end - p_buf))
        return NULL;

    p_buf =
        osqlcomm_uuid_rpl_type_put(&(p_osql_serial_rpl->hd), p_buf, p_buf_end);
    p_buf =
        osqlcomm_serial_type_put(&(p_osql_serial_rpl->dt), p_buf, p_buf_end);

    return p_buf;
}

static const uint8_t *
osqlcomm_serial_uuid_rpl_get(osql_serial_uuid_rpl_t *p_osql_serial_rpl,
                             const uint8_t *p_buf, const uint8_t *p_buf_end)
{
    if (p_buf_end < p_buf || OSQLCOMM_SERIAL_UUID_RPL_LEN > (p_buf_end - p_buf))
        return NULL;

    p_buf =
        osqlcomm_uuid_rpl_type_get(&(p_osql_serial_rpl->hd), p_buf, p_buf_end);
    p_buf =
        osqlcomm_serial_type_get(&(p_osql_serial_rpl->dt), p_buf, p_buf_end);

    return p_buf;
}

static uint8_t *serial_readset_put(const CurRangeArr *arr, int buf_size,
                                   uint8_t *p_buf, const uint8_t *p_buf_end)
{
    int i;
    int tmp;
    CurRange *cr;
    if (p_buf_end < p_buf || buf_size > (p_buf_end - p_buf))
        return NULL;
    for (i = 0; i < arr->size; i++) {
        cr = arr->ranges[i];

        tmp = strlen(cr->tbname) + 1;
        p_buf = buf_put(&tmp, sizeof(tmp), p_buf, p_buf_end);
        p_buf = buf_put(cr->tbname, tmp, p_buf, p_buf_end);

        p_buf =
            buf_put(&(cr->islocked), sizeof(cr->islocked), p_buf, p_buf_end);

        if (!cr->islocked) {
            p_buf =
                buf_put(&(cr->idxnum), sizeof(cr->idxnum), p_buf, p_buf_end);
            p_buf = buf_put(&(cr->lflag), sizeof(cr->lflag), p_buf, p_buf_end);
            if (!cr->lflag) {
                p_buf = buf_put(&(cr->lkeylen), sizeof(cr->lkeylen), p_buf,
                                p_buf_end);
                p_buf = buf_put(cr->lkey, cr->lkeylen, p_buf, p_buf_end);
            }

            p_buf = buf_put(&(cr->rflag), sizeof(cr->rflag), p_buf, p_buf_end);
            if (!cr->rflag) {
                p_buf = buf_put(&(cr->rkeylen), sizeof(cr->rkeylen), p_buf,
                                p_buf_end);
                p_buf = buf_put(cr->rkey, cr->rkeylen, p_buf, p_buf_end);
            }
        }
    }
    return p_buf;
}

static const uint8_t *serial_readset_get(CurRangeArr *arr, int buf_size,
                                         int arr_size, const uint8_t *p_buf,
                                         const uint8_t *p_buf_end)
{
    int i;
    int tmp;
    CurRange *cr;
    if (p_buf_end < p_buf || buf_size > (p_buf_end - p_buf))
        return NULL;
    for (i = 0; i < arr_size; i++) {
        cr = currange_new();

        p_buf = buf_get(&tmp, sizeof(tmp), p_buf, p_buf_end);
        cr->tbname = malloc(sizeof(char) * tmp);
        p_buf = buf_get(cr->tbname, tmp, p_buf, p_buf_end);

        p_buf =
            buf_get(&(cr->islocked), sizeof(cr->islocked), p_buf, p_buf_end);

        if (!cr->islocked) {
            p_buf =
                buf_get(&(cr->idxnum), sizeof(cr->idxnum), p_buf, p_buf_end);
            p_buf = buf_get(&(cr->lflag), sizeof(cr->lflag), p_buf, p_buf_end);
            if (!cr->lflag) {
                p_buf = buf_get(&(cr->lkeylen), sizeof(cr->lkeylen), p_buf,
                                p_buf_end);
                cr->lkey = malloc(cr->lkeylen);
                p_buf = buf_get(cr->lkey, cr->lkeylen, p_buf, p_buf_end);
            }

            p_buf = buf_get(&(cr->rflag), sizeof(cr->rflag), p_buf, p_buf_end);
            if (!cr->rflag) {
                p_buf = buf_get(&(cr->rkeylen), sizeof(cr->rkeylen), p_buf,
                                p_buf_end);
                cr->rkey = malloc(cr->rkeylen);
                p_buf = buf_get(cr->rkey, cr->rkeylen, p_buf, p_buf_end);
            }
        } else {
            cr->lflag = 1;
            cr->rflag = 1;
        }

        currangearr_append(arr, cr);
    }
    return p_buf;
}

typedef struct osql_done {
    int rc;
    int nops;
} osql_done_t;

enum { OSQLCOMM_DONE_TYPE_LEN = 4 + 4 };

BB_COMPILE_TIME_ASSERT(osqlcomm_done_type_len,
                       sizeof(osql_done_t) == OSQLCOMM_DONE_TYPE_LEN);

static uint8_t *osqlcomm_done_type_put(const osql_done_t *p_osql_done,
                                       uint8_t *p_buf, const uint8_t *p_buf_end)
{
    if (p_buf_end < p_buf || OSQLCOMM_DONE_TYPE_LEN > (p_buf_end - p_buf))
        return NULL;

    p_buf =
        buf_put(&(p_osql_done->rc), sizeof(p_osql_done->rc), p_buf, p_buf_end);
    p_buf = buf_put(&(p_osql_done->nops), sizeof(p_osql_done->nops), p_buf,
                    p_buf_end);

    return p_buf;
}

static const uint8_t *osqlcomm_done_type_get(osql_done_t *p_osql_done,
                                             const uint8_t *p_buf,
                                             const uint8_t *p_buf_end)
{
    if (p_buf_end < p_buf || OSQLCOMM_DONE_TYPE_LEN > (p_buf_end - p_buf))
        return NULL;

    p_buf =
        buf_get(&(p_osql_done->rc), sizeof(p_osql_done->rc), p_buf, p_buf_end);
    p_buf = buf_get(&(p_osql_done->nops), sizeof(p_osql_done->nops), p_buf,
                    p_buf_end);

    return p_buf;
}

typedef struct osql_done_rpl {
    osql_rpl_t hd;
    osql_done_t dt;
} osql_done_rpl_t;

enum { OSQLCOMM_DONE_RPL_LEN = OSQLCOMM_RPL_TYPE_LEN + OSQLCOMM_DONE_TYPE_LEN };

BB_COMPILE_TIME_ASSERT(osqlcomm_done_rpl_len,
                       sizeof(osql_done_rpl_t) == OSQLCOMM_DONE_RPL_LEN);

static uint8_t *osqlcomm_done_rpl_put(const osql_done_rpl_t *p_osql_done_rpl,
                                      uint8_t *p_buf, const uint8_t *p_buf_end)
{
    if (p_buf_end < p_buf || OSQLCOMM_DONE_RPL_LEN > (p_buf_end - p_buf))
        return NULL;

    p_buf = osqlcomm_rpl_type_put(&(p_osql_done_rpl->hd), p_buf, p_buf_end);
    p_buf = osqlcomm_done_type_put(&(p_osql_done_rpl->dt), p_buf, p_buf_end);

    return p_buf;
}

static const uint8_t *osqlcomm_done_rpl_get(osql_done_rpl_t *p_osql_done_rpl,
                                            const uint8_t *p_buf,
                                            const uint8_t *p_buf_end)
{
    if (p_buf_end < p_buf || OSQLCOMM_DONE_RPL_LEN > (p_buf_end - p_buf))
        return NULL;

    p_buf = osqlcomm_rpl_type_get(&(p_osql_done_rpl->hd), p_buf, p_buf_end);
    p_buf = osqlcomm_done_type_get(&(p_osql_done_rpl->dt), p_buf, p_buf_end);

    return p_buf;
}

typedef struct osql_done_uuid_rpl {
    osql_uuid_rpl_t hd;
    osql_done_t dt;
} osql_done_uuid_rpl_t;

enum {
    OSQLCOMM_DONE_UUID_RPL_LEN =
        OSQLCOMM_UUID_RPL_TYPE_LEN + OSQLCOMM_DONE_TYPE_LEN
};

BB_COMPILE_TIME_ASSERT(osqlcomm_done_uuid_rpl_len,
                       sizeof(osql_done_uuid_rpl_t) ==
                           OSQLCOMM_DONE_UUID_RPL_LEN);

static uint8_t *
osqlcomm_done_uuid_rpl_put(const osql_done_uuid_rpl_t *p_osql_done_uuid_rpl,
                           uint8_t *p_buf, const uint8_t *p_buf_end)
{
    if (p_buf_end < p_buf || OSQLCOMM_DONE_UUID_RPL_LEN > (p_buf_end - p_buf))
        return NULL;

    p_buf = osqlcomm_uuid_rpl_type_put(&(p_osql_done_uuid_rpl->hd), p_buf,
                                       p_buf_end);
    p_buf =
        osqlcomm_done_type_put(&(p_osql_done_uuid_rpl->dt), p_buf, p_buf_end);

    return p_buf;
}

static const uint8_t *
osqlcomm_done_uuid_rpl_get(osql_done_uuid_rpl_t *p_osql_done_uuid_rpl,
                           const uint8_t *p_buf, const uint8_t *p_buf_end)
{
    if (p_buf_end < p_buf || OSQLCOMM_DONE_UUID_RPL_LEN > (p_buf_end - p_buf))
        return NULL;

    p_buf = osqlcomm_uuid_rpl_type_get(&(p_osql_done_uuid_rpl->hd), p_buf,
                                       p_buf_end);
    p_buf =
        osqlcomm_done_type_get(&(p_osql_done_uuid_rpl->dt), p_buf, p_buf_end);

    return p_buf;
}

typedef struct osql_done_rpl_stats {
    osql_rpl_t hd;
    osql_done_t dt;
    struct client_query_stats stats;
} osql_done_rpl_stats_t;

enum {
    OSQLCOMM_DONE_RPL_STATS_LEN =
        OSQLCOMM_RPL_TYPE_LEN + OSQLCOMM_DONE_TYPE_LEN + CLIENT_QUERY_STATS_LEN
};

BB_COMPILE_TIME_ASSERT(osqlcomm_done_rpl_stats_len,
                       sizeof(osql_done_rpl_stats_t) ==
                           OSQLCOMM_DONE_RPL_STATS_LEN);

/* getter for path_component */
static const uint8_t *
client_query_path_component_get(struct client_query_path_component *p_path,
                                const uint8_t *p_buf, const uint8_t *p_buf_end)
{
    if (p_buf_end < p_buf ||
        CLIENT_QUERY_PATH_COMPONENT_LEN > (p_buf_end - p_buf))
        return NULL;

    p_buf = buf_get(&(p_path->nfind), sizeof(p_path->nfind), p_buf, p_buf_end);
    p_buf = buf_get(&(p_path->nnext), sizeof(p_path->nnext), p_buf, p_buf_end);
    p_buf =
        buf_get(&(p_path->nwrite), sizeof(p_path->nwrite), p_buf, p_buf_end);
    p_buf = buf_no_net_get(&(p_path->table), sizeof(p_path->table), p_buf,
                           p_buf_end);
    p_buf = buf_get(&(p_path->ix), sizeof(p_path->ix), p_buf, p_buf_end);

    return p_buf;
}

/* setter for path_component */
static uint8_t *client_query_path_component_put(
    const struct client_query_path_component *p_path, uint8_t *p_buf,
    const uint8_t *p_buf_end)
{
    if (p_buf_end < p_buf ||
        CLIENT_QUERY_PATH_COMPONENT_LEN > (p_buf_end - p_buf))
        return NULL;

    p_buf = buf_put(&(p_path->nfind), sizeof(p_path->nfind), p_buf, p_buf_end);
    p_buf = buf_put(&(p_path->nnext), sizeof(p_path->nnext), p_buf, p_buf_end);
    p_buf =
        buf_put(&(p_path->nwrite), sizeof(p_path->nwrite), p_buf, p_buf_end);
    p_buf = buf_no_net_put(&(p_path->table), sizeof(p_path->table), p_buf,
                           p_buf_end);
    p_buf = buf_put(&(p_path->ix), sizeof(p_path->ix), p_buf, p_buf_end);

    return p_buf;
}

/* getter for client_query_stats - up to the path_component */
static const uint8_t *
client_query_stats_nopath_get(struct client_query_stats *p_stats,
                              const uint8_t *p_buf, const uint8_t *p_buf_end)
{
    int ii;
    if (p_buf_end < p_buf ||
        CLIENT_QUERY_STATS_PATH_OFFSET > (p_buf_end - p_buf))
        return NULL;

    p_buf = buf_get(&(p_stats->queryid), sizeof(p_stats->queryid), p_buf,
                    p_buf_end);
    p_buf =
        buf_get(&(p_stats->nlocks), sizeof(p_stats->nlocks), p_buf, p_buf_end);
    p_buf = buf_get(&(p_stats->n_write_ios), sizeof(p_stats->n_write_ios),
                    p_buf, p_buf_end);
    p_buf = buf_get(&(p_stats->n_read_ios), sizeof(p_stats->n_read_ios), p_buf,
                    p_buf_end);
    p_buf = buf_no_net_get(&(p_stats->reserved), sizeof(p_stats->reserved),
                           p_buf, p_buf_end);
    p_buf =
        buf_get(&(p_stats->n_rows), sizeof(p_stats->n_rows), p_buf, p_buf_end);
    p_buf = buf_get(&(p_stats->n_components), sizeof(p_stats->n_components),
                    p_buf, p_buf_end);
    p_buf = buf_get(&(p_stats->cost), sizeof(p_stats->cost), p_buf, p_buf_end);

    return p_buf;
}

static const uint8_t *snap_uid_put(const snap_uid_t *snap_info, uint8_t *p_buf,
                                   const uint8_t *p_buf_end)
{
    if (p_buf_end < p_buf || SNAP_UID_LENGTH > (p_buf_end - p_buf))
        return NULL;

    p_buf = buf_no_net_put(snap_info->uuid, sizeof(snap_info->uuid), p_buf,
                           p_buf_end);
    p_buf = buf_put(&(snap_info->rqtype), sizeof(snap_info->rqtype), p_buf,
                    p_buf_end);
    p_buf = buf_put(&(snap_info->effects.num_affected),
                    sizeof(snap_info->effects.num_affected), p_buf, p_buf_end);
    p_buf = buf_put(&(snap_info->effects.num_selected),
                    sizeof(snap_info->effects.num_selected), p_buf, p_buf_end);
    p_buf = buf_put(&(snap_info->effects.num_updated),
                    sizeof(snap_info->effects.num_updated), p_buf, p_buf_end);
    p_buf = buf_put(&(snap_info->effects.num_deleted),
                    sizeof(snap_info->effects.num_deleted), p_buf, p_buf_end);
    p_buf = buf_put(&(snap_info->effects.num_inserted),
                    sizeof(snap_info->effects.num_inserted), p_buf, p_buf_end);
    p_buf = buf_put(&(snap_info->unused), sizeof(snap_info->unused), p_buf,
                    p_buf_end);
    p_buf = buf_put(&(snap_info->replicant_can_retry),
                    sizeof(snap_info->replicant_can_retry), p_buf, p_buf_end);
    p_buf = buf_put(&(snap_info->keylen), sizeof(snap_info->keylen), p_buf,
                    p_buf_end);
    p_buf = buf_no_net_put(&(snap_info->key), sizeof(snap_info->key), p_buf,
                           p_buf_end);

    return p_buf;
}

static const uint8_t *snap_uid_get(snap_uid_t *snap_info, const uint8_t *p_buf,
                                   const uint8_t *p_buf_end)
{
    if (p_buf_end < p_buf || SNAP_UID_LENGTH > (p_buf_end - p_buf))
        return NULL;

    p_buf = buf_no_net_get(snap_info->uuid, sizeof(snap_info->uuid), p_buf,
                           p_buf_end);
    p_buf = buf_get(&(snap_info->rqtype), sizeof(snap_info->rqtype), p_buf,
                    p_buf_end);
    p_buf = buf_get(&(snap_info->effects.num_affected),
                    sizeof(snap_info->effects.num_affected), p_buf, p_buf_end);
    p_buf = buf_get(&(snap_info->effects.num_selected),
                    sizeof(snap_info->effects.num_selected), p_buf, p_buf_end);
    p_buf = buf_get(&(snap_info->effects.num_updated),
                    sizeof(snap_info->effects.num_updated), p_buf, p_buf_end);
    p_buf = buf_get(&(snap_info->effects.num_deleted),
                    sizeof(snap_info->effects.num_deleted), p_buf, p_buf_end);
    p_buf = buf_get(&(snap_info->effects.num_inserted),
                    sizeof(snap_info->effects.num_inserted), p_buf, p_buf_end);
    p_buf = buf_get(&(snap_info->unused), sizeof(snap_info->unused), p_buf,
                    p_buf_end);
    p_buf = buf_get(&(snap_info->replicant_can_retry),
                    sizeof(snap_info->replicant_can_retry), p_buf, p_buf_end);
    p_buf = buf_get(&(snap_info->keylen), sizeof(snap_info->keylen), p_buf,
                    p_buf_end);
    p_buf = buf_no_net_get(&(snap_info->key), sizeof(snap_info->key), p_buf,
                           p_buf_end);

    return p_buf;
}

/* getter for client_query_stats */
static const uint8_t *client_query_stats_get(struct client_query_stats *p_stats,
                                             const uint8_t *p_buf,
                                             const uint8_t *p_buf_end)
{
    int ii;
    if (p_buf_end < p_buf ||
        CLIENT_QUERY_STATS_PATH_OFFSET > (p_buf_end - p_buf))
        return NULL;

    p_buf = buf_get(&(p_stats->queryid), sizeof(p_stats->queryid), p_buf,
                    p_buf_end);
    p_buf =
        buf_get(&(p_stats->nlocks), sizeof(p_stats->nlocks), p_buf, p_buf_end);
    p_buf = buf_get(&(p_stats->n_write_ios), sizeof(p_stats->n_write_ios),
                    p_buf, p_buf_end);
    p_buf = buf_get(&(p_stats->n_read_ios), sizeof(p_stats->n_read_ios), p_buf,
                    p_buf_end);
    p_buf = buf_no_net_get(&(p_stats->reserved), sizeof(p_stats->reserved),
                           p_buf, p_buf_end);
    p_buf =
        buf_get(&(p_stats->n_rows), sizeof(p_stats->n_rows), p_buf, p_buf_end);
    p_buf = buf_get(&(p_stats->n_components), sizeof(p_stats->n_components),
                    p_buf, p_buf_end);
    p_buf = buf_get(&(p_stats->cost), sizeof(p_stats->cost), p_buf, p_buf_end);

    if ((p_stats->n_components * CLIENT_QUERY_PATH_COMPONENT_LEN) >
        (p_buf_end - p_buf))
        return NULL;

    for (ii = 0; ii < p_stats->n_components; ii++) {
        p_buf = client_query_path_component_get(&(p_stats->path_stats[ii]),
                                                p_buf, p_buf_end);
    }

    return p_buf;
}

/* setter for dump_client_query_stats - exposed for dbglog_support */
uint8_t *client_query_stats_put(const struct client_query_stats *p_stats,
                                uint8_t *p_buf, const uint8_t *p_buf_end)
{
    int ii;
    if (p_buf_end < p_buf ||
        CLIENT_QUERY_STATS_PATH_OFFSET > (p_buf_end - p_buf))
        return NULL;

    p_buf = buf_put(&(p_stats->queryid), sizeof(p_stats->queryid), p_buf,
                    p_buf_end);
    p_buf =
        buf_put(&(p_stats->nlocks), sizeof(p_stats->nlocks), p_buf, p_buf_end);
    p_buf = buf_put(&(p_stats->n_write_ios), sizeof(p_stats->n_write_ios),
                    p_buf, p_buf_end);
    p_buf = buf_put(&(p_stats->n_read_ios), sizeof(p_stats->n_read_ios), p_buf,
                    p_buf_end);
    p_buf = buf_no_net_put(&(p_stats->reserved), sizeof(p_stats->reserved),
                           p_buf, p_buf_end);
    p_buf =
        buf_put(&(p_stats->n_rows), sizeof(p_stats->n_rows), p_buf, p_buf_end);
    p_buf = buf_put(&(p_stats->n_components), sizeof(p_stats->n_components),
                    p_buf, p_buf_end);
    p_buf = buf_put(&(p_stats->cost), sizeof(p_stats->cost), p_buf, p_buf_end);

    if ((p_stats->n_components * CLIENT_QUERY_PATH_COMPONENT_LEN) >
        (p_buf_end - p_buf))
        return NULL;

    for (ii = 0; ii < p_stats->n_components; ii++) {
        p_buf = client_query_path_component_put(&(p_stats->path_stats[ii]),
                                                p_buf, p_buf_end);
    }

    return p_buf;
}

typedef struct osql_done_xerr {
    osql_rpl_t hd;
    struct errstat dt;
} osql_done_xerr_t;

enum { OSQLCOMM_DONE_XERR_RPL_LEN = OSQLCOMM_RPL_TYPE_LEN + ERRSTAT_LEN };

BB_COMPILE_TIME_ASSERT(osqlcomm_done_xerr_type_len,
                       sizeof(osql_done_xerr_t) == OSQLCOMM_DONE_XERR_RPL_LEN);

uint8_t *osqlcomm_errstat_type_put(const errstat_t *p_errstat_type,
                                          uint8_t *p_buf,
                                          const uint8_t *p_buf_end)
{
    if (p_buf_end < p_buf || ERRSTAT_LEN > (p_buf_end - p_buf))
        return NULL;

    p_buf = buf_put(&(p_errstat_type->errval), sizeof(p_errstat_type->errval),
                    p_buf, p_buf_end);
    p_buf = buf_put(&(p_errstat_type->errhdrlen),
                    sizeof(p_errstat_type->errhdrlen), p_buf, p_buf_end);
    p_buf = buf_no_net_put(&(p_errstat_type->reserved),
                           sizeof(p_errstat_type->reserved), p_buf, p_buf_end);
    p_buf = buf_no_net_put(&(p_errstat_type->errstr),
                           sizeof(p_errstat_type->errstr), p_buf, p_buf_end);

    return p_buf;
}

/* used in osqlsession */
const uint8_t *osqlcomm_errstat_type_get(errstat_t *p_errstat_type,
                                         const uint8_t *p_buf,
                                         const uint8_t *p_buf_end)
{
    if (p_buf_end < p_buf || ERRSTAT_LEN > (p_buf_end - p_buf))
        return NULL;

    p_buf = buf_get(&(p_errstat_type->errval), sizeof(p_errstat_type->errval),
                    p_buf, p_buf_end);
    p_buf = buf_get(&(p_errstat_type->errhdrlen),
                    sizeof(p_errstat_type->errhdrlen), p_buf, p_buf_end);
    p_buf = buf_no_net_get(&(p_errstat_type->reserved),
                           sizeof(p_errstat_type->reserved), p_buf, p_buf_end);
    p_buf = buf_no_net_get(&(p_errstat_type->errstr),
                           sizeof(p_errstat_type->errstr), p_buf, p_buf_end);

    return p_buf;
}

static uint8_t *
osqlcomm_done_xerr_type_put(const osql_done_xerr_t *p_osql_done_xerr,
                            uint8_t *p_buf, const uint8_t *p_buf_end)
{
    if (p_buf_end < p_buf || OSQLCOMM_DONE_XERR_RPL_LEN > (p_buf_end - p_buf))
        return NULL;

    p_buf = osqlcomm_rpl_type_put(&(p_osql_done_xerr->hd), p_buf, p_buf_end);
    p_buf =
        osqlcomm_errstat_type_put(&(p_osql_done_xerr->dt), p_buf, p_buf_end);

    return p_buf;
}

static const uint8_t *
osqlcomm_done_xerr_type_get(osql_done_xerr_t *p_osql_done_xerr,
                            const uint8_t *p_buf, const uint8_t *p_buf_end)
{
    if (p_buf_end < p_buf || OSQLCOMM_DONE_XERR_RPL_LEN > (p_buf_end - p_buf))
        return NULL;

    p_buf = osqlcomm_rpl_type_get(&(p_osql_done_xerr->hd), p_buf, p_buf_end);
    p_buf =
        osqlcomm_errstat_type_get(&(p_osql_done_xerr->dt), p_buf, p_buf_end);

    return p_buf;
}

typedef struct osql_done_uuid_xerr {
    osql_uuid_rpl_t hd;
    struct errstat dt;
} osql_done_xerr_uuid_t;

enum {
    OSQLCOMM_DONE_XERR_UUID_RPL_LEN = OSQLCOMM_UUID_RPL_TYPE_LEN + ERRSTAT_LEN
};

BB_COMPILE_TIME_ASSERT(osqlcomm_done_xerr_uuid_type_len,
                       sizeof(osql_done_xerr_uuid_t) ==
                           OSQLCOMM_DONE_XERR_UUID_RPL_LEN);

static uint8_t *osqlcomm_done_xerr_uuid_type_put(
    const osql_done_xerr_uuid_t *p_osql_done_xerr_uuid, uint8_t *p_buf,
    const uint8_t *p_buf_end)
{
    if (p_buf_end < p_buf ||
        OSQLCOMM_DONE_XERR_UUID_RPL_LEN > (p_buf_end - p_buf))
        return NULL;

    p_buf = osqlcomm_uuid_rpl_type_put(&(p_osql_done_xerr_uuid->hd), p_buf,
                                       p_buf_end);
    p_buf = osqlcomm_errstat_type_put(&(p_osql_done_xerr_uuid->dt), p_buf,
                                      p_buf_end);

    return p_buf;
}

static const uint8_t *
osqlcomm_done_xerr_uuid_type_get(osql_done_xerr_uuid_t *p_osql_done_xerr_uuid,
                                 const uint8_t *p_buf, const uint8_t *p_buf_end)
{
    if (p_buf_end < p_buf ||
        OSQLCOMM_DONE_XERR_UUID_RPL_LEN > (p_buf_end - p_buf))
        return NULL;

    p_buf = osqlcomm_uuid_rpl_type_get(&(p_osql_done_xerr_uuid->hd), p_buf,
                                       p_buf_end);
    p_buf = osqlcomm_errstat_type_get(&(p_osql_done_xerr_uuid->dt), p_buf,
                                      p_buf_end);

    return p_buf;
}
typedef struct osql_usedb {
    unsigned short tableversion;
    unsigned short tablenamelen;
    char tablename[4]; /* alignment !*/
} osql_usedb_t;

enum {
    OSQLCOMM_USEDB_TBLNAME_OFFSET = 4,
    OSQLCOMM_USEDB_TYPE_LEN = OSQLCOMM_USEDB_TBLNAME_OFFSET + 4
};

BB_COMPILE_TIME_ASSERT(osqlcomm_usedb_type_len,
                       sizeof(osql_usedb_t) == OSQLCOMM_USEDB_TYPE_LEN);

static uint8_t *osqlcomm_usedb_type_put(const osql_usedb_t *p_osql_usedb,
                                        uint8_t *p_buf,
                                        const uint8_t *p_buf_end)
{
    if (p_buf_end < p_buf || OSQLCOMM_USEDB_TYPE_LEN > p_buf_end - p_buf)
        return NULL;

    p_buf = buf_put(&(p_osql_usedb->tableversion),
                    sizeof(p_osql_usedb->tableversion), p_buf, p_buf_end);
    p_buf = buf_put(&(p_osql_usedb->tablenamelen),
                    sizeof(p_osql_usedb->tablenamelen), p_buf, p_buf_end);
    p_buf = buf_no_net_put(&(p_osql_usedb->tablename),
                           sizeof(p_osql_usedb->tablename), p_buf, p_buf_end);

    return p_buf;
}

static const uint8_t *osqlcomm_usedb_type_get(osql_usedb_t *p_osql_usedb,
                                              const uint8_t *p_buf,
                                              const uint8_t *p_buf_end)
{
    uint8_t *p;
    if (p_buf_end < p_buf || OSQLCOMM_USEDB_TYPE_LEN > p_buf_end - p_buf)
        return NULL;

    p_buf = buf_get(&(p_osql_usedb->tableversion),
                    sizeof(p_osql_usedb->tableversion), p_buf, p_buf_end);
    p_buf = buf_get(&(p_osql_usedb->tablenamelen),
                    sizeof(p_osql_usedb->tablenamelen), p_buf, p_buf_end);
    /* only retrieve up to the tablename */

    return p_buf;
}

typedef struct osql_usedb_rpl {
    osql_rpl_t hd;
    osql_usedb_t dt;
} osql_usedb_rpl_t;

enum {
    OSQLCOMM_USEDB_RPL_TYPE_LEN =
        OSQLCOMM_RPL_TYPE_LEN + OSQLCOMM_USEDB_TYPE_LEN
};

BB_COMPILE_TIME_ASSERT(osqlcomm_usedb_rpl_type_len,
                       sizeof(osql_usedb_rpl_t) == OSQLCOMM_USEDB_RPL_TYPE_LEN);

static uint8_t *
osqlcomm_usedb_rpl_type_put(const osql_usedb_rpl_t *p_osql_usedb_rpl,
                            uint8_t *p_buf, uint8_t *p_buf_end)
{
    if (p_buf_end < p_buf || OSQLCOMM_USEDB_RPL_TYPE_LEN > (p_buf_end - p_buf))
        return NULL;

    p_buf = osqlcomm_rpl_type_put(&(p_osql_usedb_rpl->hd), p_buf, p_buf_end);
    p_buf = osqlcomm_usedb_type_put(&(p_osql_usedb_rpl->dt), p_buf, p_buf_end);

    return p_buf;
}

static const uint8_t *
osqlcomm_usedb_rpl_type_get(osql_usedb_rpl_t *p_osql_usedb_rpl,
                            const uint8_t *p_buf, const uint8_t *p_buf_end)
{
    if (p_buf_end < p_buf || OSQLCOMM_USEDB_RPL_TYPE_LEN > (p_buf_end - p_buf))
        return NULL;

    p_buf = osqlcomm_rpl_type_get(&(p_osql_usedb_rpl->hd), p_buf, p_buf_end);
    p_buf = osqlcomm_usedb_type_get(&(p_osql_usedb_rpl->dt), p_buf, p_buf_end);

    return p_buf;
}

typedef struct osql_usedb_rpl_uuid {
    osql_uuid_rpl_t hd;
    osql_usedb_t dt;
} osql_usedb_rpl_uuid_t;

enum {
    OSQLCOMM_USEDB_RPL_UUID_TYPE_LEN =
        OSQLCOMM_UUID_RPL_TYPE_LEN + OSQLCOMM_USEDB_TYPE_LEN
};

BB_COMPILE_TIME_ASSERT(osqlcomm_usedb_rpl_uuid_type_len,
                       sizeof(osql_usedb_rpl_uuid_t) ==
                           OSQLCOMM_USEDB_RPL_UUID_TYPE_LEN);

static uint8_t *osqlcomm_usedb_uuid_rpl_type_put(
    const osql_usedb_rpl_uuid_t *p_osql_usedb_uuid_rpl, uint8_t *p_buf,
    uint8_t *p_buf_end)
{
    if (p_buf_end < p_buf ||
        OSQLCOMM_USEDB_RPL_UUID_TYPE_LEN > (p_buf_end - p_buf))
        return NULL;

    p_buf = osqlcomm_uuid_rpl_type_put(&(p_osql_usedb_uuid_rpl->hd), p_buf,
                                       p_buf_end);
    p_buf =
        osqlcomm_usedb_type_put(&(p_osql_usedb_uuid_rpl->dt), p_buf, p_buf_end);

    return p_buf;
}

static const uint8_t *
osqlcomm_usedb_rpl_uuid_type_get(osql_usedb_rpl_uuid_t *p_osql_usedb_uuid_rpl,
                                 const uint8_t *p_buf, const uint8_t *p_buf_end)
{
    if (p_buf_end < p_buf ||
        OSQLCOMM_USEDB_RPL_UUID_TYPE_LEN > (p_buf_end - p_buf))
        return NULL;

    p_buf = osqlcomm_uuid_rpl_type_get(&(p_osql_usedb_uuid_rpl->hd), p_buf,
                                       p_buf_end);
    p_buf =
        osqlcomm_usedb_type_get(&(p_osql_usedb_uuid_rpl->dt), p_buf, p_buf_end);

    return p_buf;
}

typedef struct osql_index {
    unsigned long long seq;
    int ixnum;
    int nData;
} osql_index_t;

enum { OSQLCOMM_INDEX_TYPE_LEN = 8 + 4 + 4 };

BB_COMPILE_TIME_ASSERT(osqlcomm_index_type_len,
                       sizeof(osql_index_t) == OSQLCOMM_INDEX_TYPE_LEN);

static uint8_t *osqlcomm_index_type_put(const osql_index_t *p_osql_index,
                                        uint8_t *p_buf,
                                        const uint8_t *p_buf_end)
{
    if (p_buf_end < p_buf || OSQLCOMM_INDEX_TYPE_LEN > (p_buf_end - p_buf))
        return NULL;

    p_buf = buf_no_net_put(&(p_osql_index->seq), sizeof(p_osql_index->seq),
                           p_buf, p_buf_end);
    p_buf = buf_put(&(p_osql_index->ixnum), sizeof(p_osql_index->ixnum), p_buf,
                    p_buf_end);
    p_buf = buf_put(&(p_osql_index->nData), sizeof(p_osql_index->nData), p_buf,
                    p_buf_end);

    return p_buf;
}

static const uint8_t *osqlcomm_index_type_get(osql_index_t *p_osql_index,
                                              const uint8_t *p_buf,
                                              const uint8_t *p_buf_end)
{
    if (p_buf_end < p_buf || OSQLCOMM_INDEX_TYPE_LEN > (p_buf_end - p_buf))
        return NULL;

    p_buf = buf_no_net_get(&(p_osql_index->seq), sizeof(p_osql_index->seq),
                           p_buf, p_buf_end);
    p_buf = buf_get(&(p_osql_index->ixnum), sizeof(p_osql_index->ixnum), p_buf,
                    p_buf_end);
    p_buf = buf_get(&(p_osql_index->nData), sizeof(p_osql_index->nData), p_buf,
                    p_buf_end);

    return p_buf;
}

typedef struct osql_index_rpl {
    osql_rpl_t hd;
    osql_index_t dt;
} osql_index_rpl_t;

enum {
    OSQLCOMM_INDEX_RPL_TYPE_LEN =
        OSQLCOMM_RPL_TYPE_LEN + OSQLCOMM_INDEX_TYPE_LEN
};

BB_COMPILE_TIME_ASSERT(osqlcomm_index_rpl_type_len,
                       sizeof(osql_index_rpl_t) == OSQLCOMM_INDEX_RPL_TYPE_LEN);

static uint8_t *
osqlcomm_index_rpl_type_put(const osql_index_rpl_t *p_osql_index_rpl,
                            uint8_t *p_buf, const uint8_t *p_buf_end)
{
    if (p_buf_end < p_buf || OSQLCOMM_INDEX_RPL_TYPE_LEN > (p_buf_end - p_buf))
        return NULL;

    p_buf = osqlcomm_rpl_type_put(&(p_osql_index_rpl->hd), p_buf, p_buf_end);
    p_buf = osqlcomm_index_type_put(&(p_osql_index_rpl->dt), p_buf, p_buf_end);

    return p_buf;
}

static const uint8_t *
osqlcomm_index_rpl_type_get(osql_index_rpl_t *p_osql_index_rpl,
                            const uint8_t *p_buf, const uint8_t *p_buf_end)
{
    if (p_buf_end < p_buf || OSQLCOMM_INDEX_RPL_TYPE_LEN > (p_buf_end - p_buf))
        return NULL;

    p_buf = osqlcomm_rpl_type_get(&(p_osql_index_rpl->hd), p_buf, p_buf_end);
    p_buf = osqlcomm_index_type_get(&(p_osql_index_rpl->dt), p_buf, p_buf_end);

    return p_buf;
}

typedef struct osql_index_uuid_rpl {
    osql_uuid_rpl_t hd;
    osql_index_t dt;
} osql_index_uuid_rpl_t;

enum {
    OSQLCOMM_INDEX_UUID_RPL_TYPE_LEN =
        OSQLCOMM_UUID_RPL_TYPE_LEN + OSQLCOMM_INDEX_TYPE_LEN
};

BB_COMPILE_TIME_ASSERT(osqlcomm_index_rpl_uuid_type_len,
                       sizeof(osql_index_uuid_rpl_t) ==
                           OSQLCOMM_INDEX_UUID_RPL_TYPE_LEN);

static uint8_t *osqlcomm_index_uuid_rpl_type_put(
    const osql_index_uuid_rpl_t *p_osql_index_uuid_rpl, uint8_t *p_buf,
    const uint8_t *p_buf_end)
{
    if (p_buf_end < p_buf ||
        OSQLCOMM_INDEX_UUID_RPL_TYPE_LEN > (p_buf_end - p_buf))
        return NULL;

    p_buf = osqlcomm_uuid_rpl_type_put(&(p_osql_index_uuid_rpl->hd), p_buf,
                                       p_buf_end);
    p_buf =
        osqlcomm_index_type_put(&(p_osql_index_uuid_rpl->dt), p_buf, p_buf_end);

    return p_buf;
}

static const uint8_t *
osqlcomm_index_uuid_rpl_type_get(osql_index_uuid_rpl_t *p_osql_index_uuid_rpl,
                                 const uint8_t *p_buf, const uint8_t *p_buf_end)
{
    if (p_buf_end < p_buf ||
        OSQLCOMM_INDEX_UUID_RPL_TYPE_LEN > (p_buf_end - p_buf))
        return NULL;

    p_buf = osqlcomm_uuid_rpl_type_get(&(p_osql_index_uuid_rpl->hd), p_buf,
                                       p_buf_end);
    p_buf =
        osqlcomm_index_type_get(&(p_osql_index_uuid_rpl->dt), p_buf, p_buf_end);

    return p_buf;
}

typedef struct osql_ins {
    unsigned long long seq;
    unsigned long long dk; /* flag to indicate which keys to modify */
    int nData;
    char pData[4]; /* alignment! - pass some useful data instead of padding */
} osql_ins_t;

enum { OSQLCOMM_INS_TYPE_LEN = 8 + 8 + 4 + 4 };

BB_COMPILE_TIME_ASSERT(osqlcomm_ins_type_len,
                       sizeof(osql_ins_t) == OSQLCOMM_INS_TYPE_LEN);

static uint8_t *osqlcomm_ins_type_put(const osql_ins_t *p_osql_ins,
                                      uint8_t *p_buf, const uint8_t *p_buf_end,
                                      int send_dk)
{
    if (p_buf_end < p_buf ||
        (send_dk ? OSQLCOMM_INS_TYPE_LEN
                 : OSQLCOMM_INS_TYPE_LEN - sizeof(unsigned long long)) >
            (p_buf_end - p_buf))
        return NULL;

    p_buf = buf_no_net_put(&(p_osql_ins->seq), sizeof(p_osql_ins->seq), p_buf,
                           p_buf_end);
    if (send_dk)
        p_buf = buf_no_net_put(&(p_osql_ins->dk), sizeof(p_osql_ins->dk), p_buf,
                               p_buf_end);
    p_buf = buf_put(&(p_osql_ins->nData), sizeof(p_osql_ins->nData), p_buf,
                    p_buf_end);
    /* leave p_buf pointing at pData */

    return p_buf;
}

static const uint8_t *osqlcomm_ins_type_get(osql_ins_t *p_osql_ins,
                                            const uint8_t *p_buf,
                                            const uint8_t *p_buf_end,
                                            int recv_dk)
{
    if (p_buf_end < p_buf ||
        (recv_dk ? OSQLCOMM_INS_TYPE_LEN
                 : OSQLCOMM_INS_TYPE_LEN - sizeof(unsigned long long)) >
            (p_buf_end - p_buf))
        return NULL;

    p_buf = buf_no_net_get(&(p_osql_ins->seq), sizeof(p_osql_ins->seq), p_buf,
                           p_buf_end);
    if (recv_dk)
        p_buf = buf_no_net_get(&(p_osql_ins->dk), sizeof(p_osql_ins->dk), p_buf,
                               p_buf_end);
    p_buf = buf_get(&(p_osql_ins->nData), sizeof(p_osql_ins->nData), p_buf,
                    p_buf_end);
    /* leave p_buf pointing at pData */

    return p_buf;
}

typedef struct osql_ins_rpl {
    osql_rpl_t hd;
    osql_ins_t dt;
} osql_ins_rpl_t;

enum {
    OSQLCOMM_INS_RPL_TYPE_LEN = OSQLCOMM_RPL_TYPE_LEN + OSQLCOMM_INS_TYPE_LEN
};

BB_COMPILE_TIME_ASSERT(osqlcomm_ins_rpl_type_len,
                       sizeof(osql_ins_rpl_t) == OSQLCOMM_INS_RPL_TYPE_LEN);

static uint8_t *osqlcomm_ins_rpl_type_put(const osql_ins_rpl_t *p_osql_ins_rpl,
                                          uint8_t *p_buf,
                                          const uint8_t *p_buf_end, int send_dk)
{
    if (p_buf_end < p_buf ||
        (send_dk ? OSQLCOMM_INS_RPL_TYPE_LEN
                 : OSQLCOMM_INS_RPL_TYPE_LEN - sizeof(unsigned long long)) >
            (p_buf_end - p_buf))
        return NULL;

    p_buf = osqlcomm_rpl_type_put(&(p_osql_ins_rpl->hd), p_buf, p_buf_end);
    p_buf =
        osqlcomm_ins_type_put(&(p_osql_ins_rpl->dt), p_buf, p_buf_end, send_dk);

    return p_buf;
}

static const uint8_t *osqlcomm_ins_rpl_type_get(osql_ins_rpl_t *p_osql_ins_rpl,
                                                const uint8_t *p_buf,
                                                const uint8_t *p_buf_end,
                                                int recv_dk)
{
    if (p_buf_end < p_buf ||
        (recv_dk ? OSQLCOMM_INS_RPL_TYPE_LEN
                 : OSQLCOMM_INS_RPL_TYPE_LEN - sizeof(unsigned long long)) >
            (p_buf_end - p_buf))
        return NULL;

    p_buf = osqlcomm_rpl_type_get(&(p_osql_ins_rpl->hd), p_buf, p_buf_end);
    p_buf =
        osqlcomm_ins_type_get(&(p_osql_ins_rpl->dt), p_buf, p_buf_end, recv_dk);

    return p_buf;
}
typedef struct osql_ins_uuid_rpl {
    osql_uuid_rpl_t hd;
    osql_ins_t dt;
} osql_ins_uuid_rpl_t;

enum {
    OSQLCOMM_INS_UUID_RPL_TYPE_LEN =
        OSQLCOMM_UUID_RPL_TYPE_LEN + OSQLCOMM_INS_TYPE_LEN
};

BB_COMPILE_TIME_ASSERT(osqlcomm_ins_rpl_uuid_type_len,
                       sizeof(osql_ins_uuid_rpl_t) ==
                           OSQLCOMM_INS_UUID_RPL_TYPE_LEN);

static uint8_t *
osqlcomm_ins_uuid_rpl_type_put(const osql_ins_uuid_rpl_t *p_osql_ins_uuid_rpl,
                               uint8_t *p_buf, const uint8_t *p_buf_end,
                               int send_dk)
{
    if (p_buf_end < p_buf ||
        (send_dk ? OSQLCOMM_INS_UUID_RPL_TYPE_LEN
                 : OSQLCOMM_INS_UUID_RPL_TYPE_LEN -
                       sizeof(unsigned long long)) > (p_buf_end - p_buf))
        return NULL;

    p_buf = osqlcomm_uuid_rpl_type_put(&(p_osql_ins_uuid_rpl->hd), p_buf,
                                       p_buf_end);
    p_buf = osqlcomm_ins_type_put(&(p_osql_ins_uuid_rpl->dt), p_buf, p_buf_end,
                                  send_dk);

    return p_buf;
}

static const uint8_t *
osqlcomm_ins_uuid_rpl_type_get(osql_ins_uuid_rpl_t *p_osql_ins_uuid_rpl,
                               const uint8_t *p_buf, const uint8_t *p_buf_end,
                               int recv_dk)
{
    if (p_buf_end < p_buf ||
        (recv_dk ? OSQLCOMM_INS_UUID_RPL_TYPE_LEN
                 : OSQLCOMM_INS_UUID_RPL_TYPE_LEN -
                       sizeof(unsigned long long)) > (p_buf_end - p_buf))
        return NULL;

    p_buf = osqlcomm_uuid_rpl_type_get(&(p_osql_ins_uuid_rpl->hd), p_buf,
                                       p_buf_end);
    p_buf = osqlcomm_ins_type_get(&(p_osql_ins_uuid_rpl->dt), p_buf, p_buf_end,
                                  recv_dk);

    return p_buf;
}

typedef struct osql_updstat {
    unsigned long long seq;
    int padding1;
    int nStat; /* 1 => stat1 or 2 => stat2 */
    int nData;
    char pData[4];
} osql_updstat_t;

enum { OSQLCOMM_UPDSTAT_TYPE_LEN = 8 + 4 + 4 + 4 + 4 };

BB_COMPILE_TIME_ASSERT(osqlcomm_updstat_len,
                       sizeof(osql_updstat_t) == OSQLCOMM_UPDSTAT_TYPE_LEN);

static const uint8_t *osqlcomm_updstat_type_get(osql_updstat_t *p_osql_updstat,
                                                const uint8_t *p_buf,
                                                const uint8_t *p_buf_end)
{
    if (p_buf_end < p_buf || OSQLCOMM_UPDSTAT_TYPE_LEN > (p_buf_end - p_buf))
        return NULL;

    p_buf = buf_no_net_get(&(p_osql_updstat->seq), sizeof(p_osql_updstat->seq),
                           p_buf, p_buf_end);
    p_buf = buf_no_net_get(&(p_osql_updstat->padding1),
                           sizeof(p_osql_updstat->padding1), p_buf, p_buf_end);
    p_buf = buf_get(&(p_osql_updstat->nStat), sizeof(p_osql_updstat->nStat),
                    p_buf, p_buf_end);
    p_buf = buf_get(&(p_osql_updstat->nData), sizeof(p_osql_updstat->nData),
                    p_buf, p_buf_end);

    /* leave p_buf pointing at pData */
    return p_buf;
}

static uint8_t *osqlcomm_updstat_type_put(const osql_updstat_t *p_osql_updstat,
                                          uint8_t *p_buf,
                                          const uint8_t *p_buf_end)
{
    if (p_buf_end < p_buf || OSQLCOMM_UPDSTAT_TYPE_LEN > (p_buf_end - p_buf))
        return NULL;

    p_buf = buf_no_net_put(&(p_osql_updstat->seq), sizeof(p_osql_updstat->seq),
                           p_buf, p_buf_end);
    p_buf = buf_no_net_put(&(p_osql_updstat->padding1),
                           sizeof(p_osql_updstat->padding1), p_buf, p_buf_end);
    p_buf = buf_put(&(p_osql_updstat->nStat), sizeof(p_osql_updstat->nStat),
                    p_buf, p_buf_end);
    p_buf = buf_put(&(p_osql_updstat->nData), sizeof(p_osql_updstat->nData),
                    p_buf, p_buf_end);

    /* leave p_buf pointing at pData */
    return p_buf;
}

typedef struct osql_updstat_rpl {
    osql_rpl_t hd;
    osql_updstat_t dt;
} osql_updstat_rpl_t;

enum {
    OSQLCOMM_UPDSTAT_RPL_TYPE_LEN =
        OSQLCOMM_RPL_TYPE_LEN + OSQLCOMM_UPDSTAT_TYPE_LEN
};

static uint8_t *
osqlcomm_updstat_rpl_type_put(const osql_updstat_rpl_t *p_osql_updstat_rpl,
                              uint8_t *p_buf, const uint8_t *p_buf_end)
{
    if (p_buf_end < p_buf ||
        OSQLCOMM_UPDSTAT_RPL_TYPE_LEN > (p_buf_end - p_buf))
        return NULL;

    p_buf = osqlcomm_rpl_type_put(&(p_osql_updstat_rpl->hd), p_buf, p_buf_end);
    p_buf =
        osqlcomm_updstat_type_put(&(p_osql_updstat_rpl->dt), p_buf, p_buf_end);

    return p_buf;
}

static const uint8_t *
osqlcomm_updstat_rpl_type_get(osql_updstat_rpl_t *p_osql_updstat_rpl,
                              const uint8_t *p_buf, const uint8_t *p_buf_end)
{
    if (p_buf_end < p_buf ||
        OSQLCOMM_UPDSTAT_RPL_TYPE_LEN > (p_buf_end - p_buf))
        return NULL;

    p_buf = osqlcomm_rpl_type_get(&(p_osql_updstat_rpl->hd), p_buf, p_buf_end);
    p_buf =
        osqlcomm_updstat_type_get(&(p_osql_updstat_rpl->dt), p_buf, p_buf_end);

    return p_buf;
}

typedef struct osql_updstat_uuid_rpl {
    osql_uuid_rpl_t hd;
    osql_updstat_t dt;
} osql_updstat_uuid_rpl_t;

enum {
    OSQLCOMM_UPDSTAT_UUID_RPL_TYPE_LEN =
        OSQLCOMM_UUID_RPL_TYPE_LEN + OSQLCOMM_UPDSTAT_TYPE_LEN
};

static uint8_t *osqlcomm_updstat_uuid_rpl_type_put(
    const osql_updstat_uuid_rpl_t *p_osql_updstat_rpl, uint8_t *p_buf,
    const uint8_t *p_buf_end)
{
    if (p_buf_end < p_buf ||
        OSQLCOMM_UPDSTAT_UUID_RPL_TYPE_LEN > (p_buf_end - p_buf))
        return NULL;

    p_buf =
        osqlcomm_uuid_rpl_type_put(&(p_osql_updstat_rpl->hd), p_buf, p_buf_end);
    p_buf =
        osqlcomm_updstat_type_put(&(p_osql_updstat_rpl->dt), p_buf, p_buf_end);

    return p_buf;
}

static const uint8_t *
osqlcomm_updstat_uuid_rpl_type_get(osql_updstat_uuid_rpl_t *p_osql_updstat_rpl,
                                   const uint8_t *p_buf,
                                   const uint8_t *p_buf_end)
{
    if (p_buf_end < p_buf ||
        OSQLCOMM_UPDSTAT_UUID_RPL_TYPE_LEN > (p_buf_end - p_buf))
        return NULL;

    p_buf =
        osqlcomm_uuid_rpl_type_get(&(p_osql_updstat_rpl->hd), p_buf, p_buf_end);
    p_buf =
        osqlcomm_updstat_type_get(&(p_osql_updstat_rpl->dt), p_buf, p_buf_end);

    return p_buf;
}

typedef struct osql_upd {
    unsigned long long genid;
    unsigned long long ins_keys;
    unsigned long long del_keys;
    int nData;
    char pData[4]; /* alignment! - pass some useful data instead of padding */
} osql_upd_t;

enum { OSQLCOMM_UPD_TYPE_LEN = 8 + 8 + 8 + 4 + 4 };

BB_COMPILE_TIME_ASSERT(osqlcomm_upd_type_len,
                       sizeof(osql_upd_t) == OSQLCOMM_UPD_TYPE_LEN);

static uint8_t *osqlcomm_upd_type_put(const osql_upd_t *p_osql_upd,
                                      uint8_t *p_buf, const uint8_t *p_buf_end,
                                      int send_dk)
{
    if (p_buf_end < p_buf ||
        (send_dk ? OSQLCOMM_UPD_TYPE_LEN
                 : OSQLCOMM_UPD_TYPE_LEN - sizeof(unsigned long long) -
                       sizeof(unsigned long long)) > (p_buf_end - p_buf))
        return NULL;

    p_buf = buf_no_net_put(&(p_osql_upd->genid), sizeof(p_osql_upd->genid),
                           p_buf, p_buf_end);
    if (send_dk) {
        p_buf = buf_no_net_put(&(p_osql_upd->ins_keys),
                               sizeof(p_osql_upd->ins_keys), p_buf, p_buf_end);
        p_buf = buf_no_net_put(&(p_osql_upd->del_keys),
                               sizeof(p_osql_upd->del_keys), p_buf, p_buf_end);
    }
    p_buf = buf_put(&(p_osql_upd->nData), sizeof(p_osql_upd->nData), p_buf,
                    p_buf_end);
    /* don't copy any of the pData */

    return p_buf;
}

static const uint8_t *osqlcomm_upd_type_get(osql_upd_t *p_osql_upd,
                                            const uint8_t *p_buf,
                                            const uint8_t *p_buf_end,
                                            int recv_dk)
{
    if (p_buf_end < p_buf ||
        (recv_dk ? OSQLCOMM_UPD_TYPE_LEN
                 : OSQLCOMM_UPD_TYPE_LEN - sizeof(unsigned long long) -
                       sizeof(unsigned long long)) > (p_buf_end - p_buf))
        return NULL;

    p_buf = buf_no_net_get(&(p_osql_upd->genid), sizeof(p_osql_upd->genid),
                           p_buf, p_buf_end);
    if (recv_dk) {
        p_buf = buf_no_net_get(&(p_osql_upd->ins_keys),
                               sizeof(p_osql_upd->ins_keys), p_buf, p_buf_end);
        p_buf = buf_no_net_get(&(p_osql_upd->del_keys),
                               sizeof(p_osql_upd->del_keys), p_buf, p_buf_end);
    }
    p_buf = buf_get(&(p_osql_upd->nData), sizeof(p_osql_upd->nData), p_buf,
                    p_buf_end);
    /* don't copy any of the pData */

    return p_buf;
}

typedef struct osql_upd_rpl {
    osql_rpl_t hd;
    osql_upd_t dt;
} osql_upd_rpl_t;

enum {
    OSQLCOMM_UPD_RPL_TYPE_LEN = OSQLCOMM_RPL_TYPE_LEN + OSQLCOMM_UPD_TYPE_LEN
};

BB_COMPILE_TIME_ASSERT(osqlcomm_upd_rpl_type_len,
                       sizeof(osql_upd_rpl_t) == OSQLCOMM_UPD_RPL_TYPE_LEN);

static uint8_t *osqlcomm_upd_rpl_type_put(const osql_upd_rpl_t *p_osql_upd_rpl,
                                          uint8_t *p_buf,
                                          const uint8_t *p_buf_end, int send_dk)
{
    if (p_buf_end < p_buf ||
        (send_dk ? OSQLCOMM_UPD_RPL_TYPE_LEN
                 : OSQLCOMM_UPD_RPL_TYPE_LEN - sizeof(unsigned long long) -
                       sizeof(unsigned long long)) > (p_buf_end - p_buf))
        return NULL;

    p_buf = osqlcomm_rpl_type_put(&(p_osql_upd_rpl->hd), p_buf, p_buf_end);
    p_buf =
        osqlcomm_upd_type_put(&(p_osql_upd_rpl->dt), p_buf, p_buf_end, send_dk);

    return p_buf;
}

static const uint8_t *osqlcomm_upd_rpl_type_get(osql_upd_rpl_t *p_osql_upd_rpl,
                                                const uint8_t *p_buf,
                                                const uint8_t *p_buf_end,
                                                int recv_dk)
{
    if (p_buf_end < p_buf ||
        (recv_dk ? OSQLCOMM_UPD_RPL_TYPE_LEN
                 : OSQLCOMM_UPD_RPL_TYPE_LEN - sizeof(unsigned long long) -
                       sizeof(unsigned long long)) > (p_buf_end - p_buf))
        return NULL;

    p_buf = osqlcomm_rpl_type_get(&(p_osql_upd_rpl->hd), p_buf, p_buf_end);
    p_buf =
        osqlcomm_upd_type_get(&(p_osql_upd_rpl->dt), p_buf, p_buf_end, recv_dk);

    return p_buf;
}

typedef struct osql_upd_uuid_rpl {
    osql_uuid_rpl_t hd;
    osql_upd_t dt;
} osql_upd_uuid_rpl_t;

enum {
    OSQLCOMM_UPD_UUID_RPL_TYPE_LEN =
        OSQLCOMM_UUID_RPL_TYPE_LEN + OSQLCOMM_UPD_TYPE_LEN
};

BB_COMPILE_TIME_ASSERT(osqlcomm_upd_uuid_rpl_type_len,
                       sizeof(osql_upd_uuid_rpl_t) ==
                           OSQLCOMM_UPD_UUID_RPL_TYPE_LEN);

static uint8_t *
osqlcomm_upd_uuid_rpl_type_put(const osql_upd_uuid_rpl_t *p_osql_upd_rpl,
                               uint8_t *p_buf, const uint8_t *p_buf_end,
                               int send_dk)
{
    if (p_buf_end < p_buf ||
        (send_dk ? OSQLCOMM_UPD_UUID_RPL_TYPE_LEN
                 : OSQLCOMM_UPD_UUID_RPL_TYPE_LEN - sizeof(unsigned long long) -
                       sizeof(unsigned long long)) > (p_buf_end - p_buf))
        return NULL;

    p_buf = osqlcomm_uuid_rpl_type_put(&(p_osql_upd_rpl->hd), p_buf, p_buf_end);
    p_buf =
        osqlcomm_upd_type_put(&(p_osql_upd_rpl->dt), p_buf, p_buf_end, send_dk);

    return p_buf;
}

static const uint8_t *
osqlcomm_upd_uuid_rpl_type_get(osql_upd_uuid_rpl_t *p_osql_upd_rpl,
                               const uint8_t *p_buf, const uint8_t *p_buf_end,
                               int recv_dk)
{
    if (p_buf_end < p_buf ||
        (recv_dk ? OSQLCOMM_UPD_UUID_RPL_TYPE_LEN
                 : OSQLCOMM_UPD_UUID_RPL_TYPE_LEN - sizeof(unsigned long long) -
                       sizeof(unsigned long long)) > (p_buf_end - p_buf))
        return NULL;

    p_buf = osqlcomm_uuid_rpl_type_get(&(p_osql_upd_rpl->hd), p_buf, p_buf_end);
    p_buf =
        osqlcomm_upd_type_get(&(p_osql_upd_rpl->dt), p_buf, p_buf_end, recv_dk);

    return p_buf;
}

typedef struct osql_clrtbl_rpl {
    osql_rpl_t
        hd; /* there is no reply specific data, usedb contains the table name */
} osql_clrtbl_rpl_t;

typedef struct osql_qblob {
    unsigned long long seq;
    int id;
    int bloblen;
    char blob[8];
} osql_qblob_t;

enum { OSQLCOMM_QBLOB_TYPE_LEN = 8 + 4 + 4 + 8 };

BB_COMPILE_TIME_ASSERT(osqlcomm_qblob_type_len,
                       sizeof(osql_qblob_t) == OSQLCOMM_QBLOB_TYPE_LEN);

static uint8_t *osqlcomm_qblob_type_put(const osql_qblob_t *p_qblob,
                                        uint8_t *p_buf,
                                        const uint8_t *p_buf_end)
{
    if (p_buf_end < p_buf || OSQLCOMM_QBLOB_TYPE_LEN > (p_buf_end - p_buf))
        return NULL;

    p_buf = buf_put(&(p_qblob->seq), sizeof(p_qblob->seq), p_buf, p_buf_end);
    p_buf = buf_put(&(p_qblob->id), sizeof(p_qblob->id), p_buf, p_buf_end);
    p_buf = buf_put(&(p_qblob->bloblen), sizeof(p_qblob->bloblen), p_buf,
                    p_buf_end);
    /* this only writes up to the blob */

    return p_buf;
}

static const uint8_t *osqlcomm_qblob_type_get(osql_qblob_t *p_qblob,
                                              const uint8_t *p_buf,
                                              const uint8_t *p_buf_end)
{
    if (p_buf_end < p_buf || OSQLCOMM_QBLOB_TYPE_LEN > (p_buf_end - p_buf))
        return NULL;

    p_buf = buf_get(&(p_qblob->seq), sizeof(p_qblob->seq), p_buf, p_buf_end);
    p_buf = buf_get(&(p_qblob->id), sizeof(p_qblob->id), p_buf, p_buf_end);
    p_buf = buf_get(&(p_qblob->bloblen), sizeof(p_qblob->bloblen), p_buf,
                    p_buf_end);
    /* this only reads up to the blob */

    return p_buf;
}

typedef struct osql_qblob_rpl {
    osql_rpl_t hd;
    osql_qblob_t dt;
} osql_qblob_rpl_t;

enum {
    OSQLCOMM_QBLOB_RPL_TYPE_LEN =
        OSQLCOMM_RPL_TYPE_LEN + OSQLCOMM_QBLOB_TYPE_LEN
};

BB_COMPILE_TIME_ASSERT(osqlcomm_qblob_rpl_type_len,
                       sizeof(osql_qblob_rpl_t) == OSQLCOMM_QBLOB_RPL_TYPE_LEN);

static uint8_t *osqlcomm_qblob_rpl_type_put(const osql_qblob_rpl_t *p_qblob,
                                            uint8_t *p_buf,
                                            const uint8_t *p_buf_end)
{
    if (p_buf_end < p_buf || OSQLCOMM_QBLOB_RPL_TYPE_LEN > (p_buf_end - p_buf))
        return NULL;

    p_buf = osqlcomm_rpl_type_put(&(p_qblob->hd), p_buf, p_buf_end);
    p_buf = osqlcomm_qblob_type_put(&(p_qblob->dt), p_buf, p_buf_end);

    return p_buf;
}

static const uint8_t *osqlcomm_qblob_rpl_type_get(osql_qblob_rpl_t *p_qblob,
                                                  const uint8_t *p_buf,
                                                  const uint8_t *p_buf_end)
{
    if (p_buf_end < p_buf || OSQLCOMM_QBLOB_RPL_TYPE_LEN > (p_buf_end - p_buf))
        return NULL;

    p_buf = osqlcomm_rpl_type_get(&(p_qblob->hd), p_buf, p_buf_end);
    p_buf = osqlcomm_qblob_type_get(&(p_qblob->dt), p_buf, p_buf_end);

    return p_buf;
}

typedef struct osql_qblob_uuid_rpl {
    osql_uuid_rpl_t hd;
    osql_qblob_t dt;
} osql_qblob_uuid_rpl_t;

enum {
    OSQLCOMM_QBLOB_UUID_RPL_TYPE_LEN =
        OSQLCOMM_UUID_RPL_TYPE_LEN + OSQLCOMM_QBLOB_TYPE_LEN
};

BB_COMPILE_TIME_ASSERT(osqlcomm_qblob_uuid_rpl_type_len,
                       sizeof(osql_qblob_uuid_rpl_t) ==
                           OSQLCOMM_QBLOB_UUID_RPL_TYPE_LEN);

static uint8_t *
osqlcomm_qblob_uuid_rpl_type_put(const osql_qblob_uuid_rpl_t *p_qblob,
                                 uint8_t *p_buf, const uint8_t *p_buf_end)
{
    if (p_buf_end < p_buf ||
        OSQLCOMM_QBLOB_UUID_RPL_TYPE_LEN > (p_buf_end - p_buf))
        return NULL;

    p_buf = osqlcomm_uuid_rpl_type_put(&(p_qblob->hd), p_buf, p_buf_end);
    p_buf = osqlcomm_qblob_type_put(&(p_qblob->dt), p_buf, p_buf_end);

    return p_buf;
}

static const uint8_t *
osqlcomm_qblob_uuid_rpl_type_get(osql_qblob_uuid_rpl_t *p_qblob,
                                 const uint8_t *p_buf, const uint8_t *p_buf_end)
{
    if (p_buf_end < p_buf ||
        OSQLCOMM_QBLOB_UUID_RPL_TYPE_LEN > (p_buf_end - p_buf))
        return NULL;

    p_buf = osqlcomm_uuid_rpl_type_get(&(p_qblob->hd), p_buf, p_buf_end);
    p_buf = osqlcomm_qblob_type_get(&(p_qblob->dt), p_buf, p_buf_end);

    return p_buf;
}

typedef struct osql_updcols {
    unsigned long long seq;
    int ncols;
    int padding;
    int clist[2];
} osql_updcols_t;

enum { OSQLCOMM_UPDCOLS_TYPE_LEN = 8 + 4 + 4 + 8 };

BB_COMPILE_TIME_ASSERT(osqlcomm_updcols_type_len,
                       sizeof(osql_updcols_t) == OSQLCOMM_UPDCOLS_TYPE_LEN);

static uint8_t *osqlcomm_updcols_type_put(const osql_updcols_t *p_updcols,
                                          uint8_t *p_buf,
                                          const uint8_t *p_buf_end)
{
    if (p_buf_end < p_buf || OSQLCOMM_UPDCOLS_TYPE_LEN > (p_buf_end - p_buf))
        return NULL;

    p_buf =
        buf_put(&(p_updcols->seq), sizeof(p_updcols->seq), p_buf, p_buf_end);
    p_buf = buf_put(&(p_updcols->ncols), sizeof(p_updcols->ncols), p_buf,
                    p_buf_end);
    /*  don't pack the column list- it's done manually */

    return p_buf;
}

static const uint8_t *osqlcomm_updcols_type_get(osql_updcols_t *p_updcols,
                                                const uint8_t *p_buf,
                                                const uint8_t *p_buf_end)
{
    if (p_buf_end < p_buf || OSQLCOMM_UPDCOLS_TYPE_LEN > (p_buf_end - p_buf))
        return NULL;

    p_buf =
        buf_get(&(p_updcols->seq), sizeof(p_updcols->seq), p_buf, p_buf_end);
    p_buf = buf_get(&(p_updcols->ncols), sizeof(p_updcols->ncols), p_buf,
                    p_buf_end);
    /*  don't pack the column list- it's done manually later */

    return p_buf;
}

typedef struct osql_updcols_rpl {
    osql_rpl_t hd;
    osql_updcols_t dt;
} osql_updcols_rpl_t;

enum {
    OSQLCOMM_UPDCOLS_RPL_TYPE_LEN =
        OSQLCOMM_RPL_TYPE_LEN + OSQLCOMM_UPDCOLS_TYPE_LEN
};

BB_COMPILE_TIME_ASSERT(osqlcomm_updcols_rpl_type_len,
                       sizeof(osql_updcols_rpl_t) ==
                           OSQLCOMM_UPDCOLS_RPL_TYPE_LEN);

static uint8_t *
osqlcomm_updcols_rpl_type_put(const osql_updcols_rpl_t *p_updcols_rpl,
                              uint8_t *p_buf, const uint8_t *p_buf_end)
{
    if (p_buf_end < p_buf ||
        OSQLCOMM_UPDCOLS_RPL_TYPE_LEN > (p_buf_end - p_buf))
        return NULL;

    p_buf = osqlcomm_rpl_type_put(&(p_updcols_rpl->hd), p_buf, p_buf_end);
    p_buf = osqlcomm_updcols_type_put(&(p_updcols_rpl->dt), p_buf, p_buf_end);

    return p_buf;
}

static const uint8_t *
osqlcomm_updcols_rpl_type_get(osql_updcols_rpl_t *p_updcols_rpl,
                              const uint8_t *p_buf, const uint8_t *p_buf_end)
{
    if (p_buf_end < p_buf ||
        OSQLCOMM_UPDCOLS_RPL_TYPE_LEN > (p_buf_end - p_buf))
        return NULL;

    p_buf = osqlcomm_rpl_type_get(&(p_updcols_rpl->hd), p_buf, p_buf_end);
    p_buf = osqlcomm_updcols_type_get(&(p_updcols_rpl->dt), p_buf, p_buf_end);

    return p_buf;
}

typedef struct osql_updcols_uuid_rpl {
    osql_uuid_rpl_t hd;
    osql_updcols_t dt;
} osql_updcols_uuid_rpl_t;

enum {
    OSQLCOMM_UPDCOLS_UUID_RPL_TYPE_LEN =
        OSQLCOMM_UUID_RPL_TYPE_LEN + OSQLCOMM_UPDCOLS_TYPE_LEN
};

BB_COMPILE_TIME_ASSERT(osqlcomm_updcols_uuid_rpl_type_len,
                       sizeof(osql_updcols_uuid_rpl_t) ==
                           OSQLCOMM_UPDCOLS_UUID_RPL_TYPE_LEN);

static uint8_t *
osqlcomm_updcols_uuid_rpl_type_put(const osql_updcols_uuid_rpl_t *p_updcols_rpl,
                                   uint8_t *p_buf, const uint8_t *p_buf_end)
{
    if (p_buf_end < p_buf ||
        OSQLCOMM_UPDCOLS_UUID_RPL_TYPE_LEN > (p_buf_end - p_buf))
        return NULL;

    p_buf = osqlcomm_uuid_rpl_type_put(&(p_updcols_rpl->hd), p_buf, p_buf_end);
    p_buf = osqlcomm_updcols_type_put(&(p_updcols_rpl->dt), p_buf, p_buf_end);

    return p_buf;
}

static const uint8_t *
osqlcomm_updcols_uuid_rpl_type_get(osql_updcols_uuid_rpl_t *p_updcols_rpl,
                                   const uint8_t *p_buf,
                                   const uint8_t *p_buf_end)
{
    if (p_buf_end < p_buf ||
        OSQLCOMM_UPDCOLS_UUID_RPL_TYPE_LEN > (p_buf_end - p_buf))
        return NULL;

    p_buf = osqlcomm_uuid_rpl_type_get(&(p_updcols_rpl->hd), p_buf, p_buf_end);
    p_buf = osqlcomm_updcols_type_get(&(p_updcols_rpl->dt), p_buf, p_buf_end);

    return p_buf;
}

typedef struct osql_exists {
    int status;
    int timestamp;
} osql_exists_t;

enum { OSQLCOMM_EXISTS_TYPE_LEN = 4 + 4 };

BB_COMPILE_TIME_ASSERT(osqlcomm_exists_type_len,
                       sizeof(osql_exists_t) == OSQLCOMM_EXISTS_TYPE_LEN);

static uint8_t *osqlcomm_exists_type_put(const osql_exists_t *p_exists,
                                         uint8_t *p_buf,
                                         const uint8_t *p_buf_end)
{
    if (p_buf_end < p_buf || OSQLCOMM_EXISTS_TYPE_LEN > (p_buf_end - p_buf))
        return NULL;

    p_buf = buf_put(&(p_exists->status), sizeof(p_exists->status), p_buf,
                    p_buf_end);
    p_buf = buf_put(&(p_exists->timestamp), sizeof(p_exists->timestamp), p_buf,
                    p_buf_end);

    return p_buf;
}

static const uint8_t *osqlcomm_exists_type_get(osql_exists_t *p_exists,
                                               const uint8_t *p_buf,
                                               const uint8_t *p_buf_end)
{
    if (p_buf_end < p_buf || OSQLCOMM_EXISTS_TYPE_LEN > (p_buf_end - p_buf))
        return NULL;

    p_buf = buf_get(&(p_exists->status), sizeof(p_exists->status), p_buf,
                    p_buf_end);
    p_buf = buf_get(&(p_exists->timestamp), sizeof(p_exists->timestamp), p_buf,
                    p_buf_end);

    return p_buf;
}

typedef struct osql_exists_rpl {
    osql_rpl_t hd;
    osql_exists_t dt;
} osql_exists_rpl_t;

enum {
    OSQLCOMM_EXISTS_RPL_TYPE_LEN =
        OSQLCOMM_RPL_TYPE_LEN + OSQLCOMM_EXISTS_TYPE_LEN
};

typedef struct osql_exists_uuid_rpl {
    osql_uuid_rpl_t hd;
    osql_exists_t dt;
} osql_exists_uuid_rpl_t;

enum {
    OSQLCOMM_EXISTS_UUID_RPL_TYPE_LEN =
        OSQLCOMM_UUID_RPL_TYPE_LEN + OSQLCOMM_EXISTS_TYPE_LEN
};

BB_COMPILE_TIME_ASSERT(osqlcomm_exists_rpl_type_len,
                       sizeof(osql_exists_rpl_t) ==
                           OSQLCOMM_EXISTS_RPL_TYPE_LEN);

static uint8_t *
osqlcomm_exists_rpl_type_put(const osql_exists_rpl_t *p_exists_rpl,
                             uint8_t *p_buf, const uint8_t *p_buf_end)
{
    if (p_buf_end < p_buf || OSQLCOMM_EXISTS_RPL_TYPE_LEN > (p_buf_end - p_buf))
        return NULL;

    p_buf = osqlcomm_rpl_type_put(&(p_exists_rpl->hd), p_buf, p_buf_end);
    p_buf = osqlcomm_exists_type_put(&(p_exists_rpl->dt), p_buf, p_buf_end);

    return p_buf;
}

static const uint8_t *
osqlcomm_exists_rpl_type_get(osql_exists_rpl_t *p_exists_rpl,
                             const uint8_t *p_buf, const uint8_t *p_buf_end)
{
    if (p_buf_end < p_buf || OSQLCOMM_EXISTS_RPL_TYPE_LEN > (p_buf_end - p_buf))
        return NULL;

    p_buf = osqlcomm_rpl_type_get(&(p_exists_rpl->hd), p_buf, p_buf_end);
    p_buf = osqlcomm_exists_type_get(&(p_exists_rpl->dt), p_buf, p_buf_end);

    return p_buf;
}

static uint8_t *
osqlcomm_exists_uuid_rpl_type_put(const osql_exists_uuid_rpl_t *p_exists_rpl,
                                  uint8_t *p_buf, const uint8_t *p_buf_end)
{
    if (p_buf_end < p_buf || OSQLCOMM_EXISTS_RPL_TYPE_LEN > (p_buf_end - p_buf))
        return NULL;

    p_buf = osqlcomm_uuid_rpl_type_put(&(p_exists_rpl->hd), p_buf, p_buf_end);
    p_buf = osqlcomm_exists_type_put(&(p_exists_rpl->dt), p_buf, p_buf_end);

    return p_buf;
}

static const uint8_t *
osqlcomm_exists_uuid_rpl_type_get(osql_exists_uuid_rpl_t *p_exists_rpl,
                                  const uint8_t *p_buf,
                                  const uint8_t *p_buf_end)
{
    if (p_buf_end < p_buf || OSQLCOMM_EXISTS_RPL_TYPE_LEN > (p_buf_end - p_buf))
        return NULL;

    p_buf = osqlcomm_uuid_rpl_type_get(&(p_exists_rpl->hd), p_buf, p_buf_end);
    p_buf = osqlcomm_exists_type_get(&(p_exists_rpl->dt), p_buf, p_buf_end);

    return p_buf;
}

/* net messages stats */
typedef struct osql_stats {
    long int snd;
    long int snd_failed;
    long int rcv;
    long int rcv_failed;
    long int rcv_rdndt;
} osql_stats_t;

typedef struct osql_dbglog {
    int opcode;
    int padding;
    unsigned long long rqid;
    unsigned long long dbglog_cookie;
    int queryid;
    int padding2;
} osql_dbglog_t;

enum { OSQLCOMM_DBGLOG_TYPE_LEN = 4 + 4 + 8 + 8 + 4 + 4 };

BB_COMPILE_TIME_ASSERT(osql_dbglog_type_len,
                       sizeof(osql_dbglog_t) == OSQLCOMM_DBGLOG_TYPE_LEN);

static uint8_t *osqlcomm_dbglog_type_put(const osql_dbglog_t *p_dbglog,
                                         uint8_t *p_buf,
                                         const uint8_t *p_buf_end)
{
    if (p_buf_end < p_buf || OSQLCOMM_DBGLOG_TYPE_LEN > (p_buf_end - p_buf))
        return NULL;

    p_buf = buf_put(&(p_dbglog->opcode), sizeof(p_dbglog->opcode), p_buf,
                    p_buf_end);
    p_buf = buf_no_net_put(&(p_dbglog->padding), sizeof(p_dbglog->padding),
                           p_buf, p_buf_end);
    p_buf =
        buf_put(&(p_dbglog->rqid), sizeof(p_dbglog->rqid), p_buf, p_buf_end);
    p_buf = buf_put(&(p_dbglog->dbglog_cookie), sizeof(p_dbglog->dbglog_cookie),
                    p_buf, p_buf_end);
    p_buf = buf_put(&(p_dbglog->queryid), sizeof(p_dbglog->queryid), p_buf,
                    p_buf_end);
    p_buf = buf_no_net_put(&(p_dbglog->padding2), sizeof(p_dbglog->padding2),
                           p_buf, p_buf_end);
    return p_buf;
}

static const uint8_t *osqlcomm_dbglog_type_get(osql_dbglog_t *p_dbglog,
                                               const uint8_t *p_buf,
                                               const uint8_t *p_buf_end)
{
    if (p_buf_end < p_buf || OSQLCOMM_DBGLOG_TYPE_LEN > (p_buf_end - p_buf))
        return NULL;

    p_buf = buf_get(&(p_dbglog->opcode), sizeof(p_dbglog->opcode), p_buf,
                    p_buf_end);
    p_buf = buf_no_net_get(&(p_dbglog->padding), sizeof(p_dbglog->padding),
                           p_buf, p_buf_end);
    p_buf =
        buf_get(&(p_dbglog->rqid), sizeof(p_dbglog->rqid), p_buf, p_buf_end);
    p_buf = buf_get(&(p_dbglog->dbglog_cookie), sizeof(p_dbglog->dbglog_cookie),
                    p_buf, p_buf_end);
    p_buf = buf_get(&(p_dbglog->queryid), sizeof(p_dbglog->queryid), p_buf,
                    p_buf_end);
    p_buf = buf_no_net_get(&(p_dbglog->padding2), sizeof(p_dbglog->padding2),
                           p_buf, p_buf_end);

    return p_buf;
}

typedef struct osql_recgenid {
    unsigned long long genid;
} osql_recgenid_t;

enum { OSQLCOMM_RECGENID_TYPE_LEN = 8 };

BB_COMPILE_TIME_ASSERT(osqlcomm_recgenid_type_len,
                       sizeof(osql_recgenid_t) == OSQLCOMM_RECGENID_TYPE_LEN);

static uint8_t *osqlcomm_recgenid_type_put(const osql_recgenid_t *p_recgenid,
                                           uint8_t *p_buf,
                                           const uint8_t *p_buf_end)
{
    if (p_buf_end < p_buf || OSQLCOMM_RECGENID_TYPE_LEN > (p_buf_end - p_buf))
        return NULL;

    p_buf = buf_no_net_put(&(p_recgenid->genid), sizeof(p_recgenid->genid),
                           p_buf, p_buf_end);

    return p_buf;
}

static const uint8_t *osqlcomm_recgenid_type_get(osql_recgenid_t *p_recgenid,
                                                 const uint8_t *p_buf,
                                                 const uint8_t *p_buf_end)
{
    if (p_buf_end < p_buf || OSQLCOMM_RECGENID_TYPE_LEN > (p_buf_end - p_buf))
        return NULL;

    p_buf = buf_no_net_get(&(p_recgenid->genid), sizeof(p_recgenid->genid),
                           p_buf, p_buf_end);

    return p_buf;
}

typedef struct osql_recgenid_rpl {
    osql_rpl_t hd;
    osql_recgenid_t dt;
} osql_recgenid_rpl_t;

enum {
    OSQLCOMM_RECGENID_RPL_TYPE_LEN =
        OSQLCOMM_RPL_TYPE_LEN + OSQLCOMM_RECGENID_TYPE_LEN
};

BB_COMPILE_TIME_ASSERT(osqlcomm_recgenid_rpl_type_len,
                       sizeof(osql_recgenid_rpl_t) ==
                           OSQLCOMM_RECGENID_RPL_TYPE_LEN);

static uint8_t *
osqlcomm_recgenid_rpl_type_put(const osql_recgenid_rpl_t *p_recgenid,
                               uint8_t *p_buf, const uint8_t *p_buf_end)
{
    if (p_buf_end < p_buf ||
        OSQLCOMM_RECGENID_RPL_TYPE_LEN > (p_buf_end - p_buf))
        return NULL;

    p_buf = osqlcomm_rpl_type_put(&(p_recgenid->hd), p_buf, p_buf_end);
    p_buf = osqlcomm_recgenid_type_put(&(p_recgenid->dt), p_buf, p_buf_end);

    return p_buf;
}

static const uint8_t *
osqlcomm_recgenid_rpl_type_get(osql_recgenid_rpl_t *p_recgenid,
                               const uint8_t *p_buf, const uint8_t *p_buf_end)
{
    if (p_buf_end < p_buf ||
        OSQLCOMM_RECGENID_RPL_TYPE_LEN > (p_buf_end - p_buf))
        return NULL;

    p_buf = osqlcomm_rpl_type_get(&(p_recgenid->hd), p_buf, p_buf_end);
    p_buf = osqlcomm_recgenid_type_get(&(p_recgenid->dt), p_buf, p_buf_end);

    return p_buf;
}

typedef struct osql_recgenid_uuid_rpl {
    osql_uuid_rpl_t hd;
    osql_recgenid_t dt;
} osql_recgenid_uuid_rpl_t;

enum {
    OSQLCOMM_RECGENID_UUID_RPL_TYPE_LEN =
        OSQLCOMM_UUID_RPL_TYPE_LEN + OSQLCOMM_RECGENID_TYPE_LEN
};

static uint8_t *
osqlcomm_recgenid_uuid_rpl_type_put(const osql_recgenid_uuid_rpl_t *p_recgenid,
                                    uint8_t *p_buf, const uint8_t *p_buf_end)
{
    if (p_buf_end < p_buf ||
        OSQLCOMM_RECGENID_UUID_RPL_TYPE_LEN > (p_buf_end - p_buf))
        return NULL;

    p_buf = osqlcomm_uuid_rpl_type_put(&(p_recgenid->hd), p_buf, p_buf_end);
    p_buf = osqlcomm_recgenid_type_put(&(p_recgenid->dt), p_buf, p_buf_end);

    return p_buf;
}

static const uint8_t *
osqlcomm_recgenid_uuid_rpl_type_get(osql_recgenid_uuid_rpl_t *p_recgenid,
                                    const uint8_t *p_buf,
                                    const uint8_t *p_buf_end)
{
    if (p_buf_end < p_buf ||
        OSQLCOMM_RECGENID_UUID_RPL_TYPE_LEN > (p_buf_end - p_buf))
        return NULL;

    p_buf = osqlcomm_uuid_rpl_type_get(&(p_recgenid->hd), p_buf, p_buf_end);
    p_buf = osqlcomm_recgenid_type_get(&(p_recgenid->dt), p_buf, p_buf_end);

    return p_buf;
}

static int osql_nettype_is_uuid(int type)
{
    return type >= NET_OSQL_UUID_REQUEST_MIN &&
           type < NET_OSQL_UUID_REQUEST_MAX;
}

static osql_stats_t stats[OSQL_MAX_REQ] = {0};

/* echo service */
#define MAX_ECHOES 256
#define MAX_LATENCY 1000
osql_echo_t msgs[MAX_ECHOES];
pthread_mutex_t msgs_mtx = PTHREAD_MUTEX_INITIALIZER;

static osql_comm_t *comm = NULL;

static void net_osql_rpl(void *hndl, void *uptr, char *fromnode, int usertype,
                         void *dtap, int dtalen, uint8_t is_tcp);
static int net_osql_rpl_tail(void *hndl, void *uptr, char *fromnode,
                             int usertype, void *dtap, int dtalen, void *tail,
                             int tailen);

static void net_sosql_req(void *hndl, void *uptr, char *fromnode, int usertype,
                          void *dtap, int dtalen, uint8_t is_tcp);
static void net_recom_req(void *hndl, void *uptr, char *fromnode, int usertype,
                          void *dtap, int dtalen, uint8_t is_tcp);
static void net_snapisol_req(void *hndl, void *uptr, char *fromnode,
                             int usertype, void *dtap, int dtalen,
                             uint8_t is_tcp);
static void net_serial_req(void *hndl, void *uptr, char *fromnode, int usertype,
                           void *dtap, int dtalen, uint8_t is_tcp);

static void net_osql_heartbeat(void *hndl, void *uptr, char *fromnode,
                               int usertype, void *dtap, int dtalen,
                               uint8_t is_tcp);
static int net_osql_nodedwn(netinfo_type *netinfo_ptr, char *node);
static void net_osql_poked(void *hndl, void *uptr, char *fromnode, int usertype,
                           void *dtap, int dtalen, uint8_t is_tcp);
static void net_osql_poked_uuid(void *hndl, void *uptr, char *fromnode,
                                int usertype, void *dtap, int dtalen,
                                uint8_t is_tcp);
static void net_osql_master_check(void *hndl, void *uptr, char *fromnode,
                                  int usertype, void *dtap, int dtalen,
                                  uint8_t is_tcp);
static void net_osql_master_checked(void *hndl, void *uptr, char *fromnode,
                                    int usertype, void *dtap, int dtalen,
                                    uint8_t is_tcp);
static void net_sorese_signal(void *hndl, void *uptr, char *fromnode,
                              int usertype, void *dtap, int dtalen,
                              uint8_t is_tcp);

static void net_startthread_rtn(void *arg);
static void net_stopthread_rtn(void *arg);

static void *osql_heartbeat_thread(void *arg);
static void signal_rtoff(void);

static int check_master(char *tohost);
static int offload_net_send(const char *tohost, int usertype, void *data,
                            int datalen, int nodelay);
static int offload_net_send_tail(const char *tohost, int usertype, void *data,
                                 int datalen, int nodelay, void *tail,
                                 int tailen);
static int osql_check_version(int type);
static int offload_net_send_tails(const char *host, int usertype, void *data,
                                  int datalen, int nodelay, int ntails,
                                  void **tails, int *tailens);
static int get_blkout(time_t now, char *nodes[REPMAX], int *nds);

static int sorese_rcvreq(char *fromhost, void *dtap, int dtalen, int type,
                         int nettype);
static int netrpl2req(int netrpltype);

static void net_osql_rcv_echo_ping(void *hndl, void *uptr, char *fromnode,
                                   int usertype, void *dtap, int dtalen,
                                   uint8_t is_tcp);

static void net_osql_rcv_echo_pong(void *hndl, void *uptr, char *fromnode,
                                   int usertype, void *dtap, int dtalen,
                                   uint8_t is_tcp);
static void net_block_req(void *hndl, void *uptr, char *fromhost, int usertype,
                          void *dtap, int dtalen, uint8_t is_tcp);
static void net_block_reply(void *hndl, void *uptr, char *fromhost,
                            int usertype, void *dtap, int dtalen,
                            uint8_t is_tcp);

static void net_snap_uid_req(void *hndl, void *uptr, char *fromhost,
                             int usertype, void *dtap, int dtalen,
                             uint8_t is_tcp);
static void net_snap_uid_rpl(void *hndl, void *uptr, char *fromhost,
                             int usertype, void *dtap, int dtalen,
                             uint8_t is_tcp);

#include <net/net.h>
/**
 * Initializes this node for osql communication
 * Creates the offload net.
 * Returns 0 if success.
 *
 */
int osql_comm_init(struct dbenv *dbenv)
{

    osql_comm_t *tmp = NULL;
    pthread_t stat_hbeat_tid = 0;
    int ii = 0;
    void *rcv = NULL;
    int rc = 0;
    pthread_attr_t attr;

    /* allocate comm */
    tmp = (osql_comm_t *)calloc(sizeof(osql_comm_t), 1);
    if (!tmp) {
        logmsg(LOGMSG_ERROR, "%s: unable to allocate %zu bytes\n", __func__,
               sizeof(osql_comm_t));
        return 0;
    }

    /* start our net infrastructure */
    tmp->handle_sibling = dbenv->handle_sibling_offload;

    net_register_allow(tmp->handle_sibling, net_allow_node);

    if (gbl_osql_max_queue)
        net_set_max_queue(tmp->handle_sibling, gbl_osql_max_queue);

    if (gbl_osql_net_poll)
        net_set_poll(tmp->handle_sibling, gbl_osql_net_poll);

    if (gbl_osql_net_portmux_register_interval)
        net_set_portmux_register_interval(
            tmp->handle_sibling, gbl_osql_net_portmux_register_interval);
    if (!gbl_accept_on_child_nets)
        net_set_portmux_register_interval(tmp->handle_sibling, 0);

    /* add peers */
    for (ii = 1; ii < dbenv->nsiblings; ii++) {

        rcv = (void *)add_to_netinfo(tmp->handle_sibling,
                                     dbenv->sibling_hostname[ii],
                                     dbenv->sibling_port[ii][NET_SQL]);
        if (rcv == 0) {
            logmsg(LOGMSG_ERROR, "%s: failed add_to_netinfo host %s port %d\n",
                    __func__, dbenv->sibling_hostname[ii],
                    dbenv->sibling_port[ii][NET_SQL]);
            free(tmp);
            return -1;
        }
    }

    /* sqloffload handler */
    net_register_handler(tmp->handle_sibling, NET_OSQL_BLOCK_RPL,
                         "osql_block_rpl", net_osql_rpl);
    net_register_handler(tmp->handle_sibling, NET_OSQL_BLOCK_RPL_UUID,
                         "osql_block_rpl_uuid", net_osql_rpl);

    net_register_handler(tmp->handle_sibling, NET_OSQL_SOCK_REQ,
                         "osql_sock_req", net_sosql_req);
    net_register_handler(tmp->handle_sibling, NET_OSQL_SOCK_RPL,
                         "osql_sock_rpl", net_osql_rpl);
    net_register_handler(tmp->handle_sibling, NET_OSQL_SIGNAL, "osql_signal",
                         net_sorese_signal);

    net_register_handler(tmp->handle_sibling, NET_OSQL_RECOM_REQ,
                         "osql_recom_req", net_recom_req);
    net_register_handler(tmp->handle_sibling, NET_OSQL_RECOM_RPL,
                         "osql_recom_rpl", net_osql_rpl);

    net_register_handler(tmp->handle_sibling, NET_OSQL_SNAPISOL_REQ,
                         "osql_snapisol_req", net_snapisol_req);
    net_register_handler(tmp->handle_sibling, NET_OSQL_SNAPISOL_RPL,
                         "osql_snapisol_rpl", net_osql_rpl);

    net_register_handler(tmp->handle_sibling, NET_OSQL_SERIAL_REQ,
                         "osql_serial_req", net_serial_req);
    net_register_handler(tmp->handle_sibling, NET_OSQL_SERIAL_RPL,
                         "osql_serial_rpl", net_osql_rpl);

    net_register_handler(tmp->handle_sibling, NET_HBEAT_SQL, "hbeat_sql",
                         net_osql_heartbeat);
    net_register_handler(tmp->handle_sibling, NET_OSQL_POKE, "osql_poke",
                         net_osql_poked);
    net_register_handler(tmp->handle_sibling, NET_OSQL_MASTER_CHECK,
                         "osql_master_check", net_osql_master_check);
    net_register_handler(tmp->handle_sibling, NET_OSQL_MASTER_CHECKED,
                         "osql_master_checked", net_osql_master_checked);
    /* register echo service handler */
    net_register_handler(tmp->handle_sibling, NET_OSQL_ECHO_PING,
                         "osql_echo_ping", net_osql_rcv_echo_ping);
    net_register_handler(tmp->handle_sibling, NET_OSQL_ECHO_PONG,
                         "osql_echo_pong", net_osql_rcv_echo_pong);

    /* register the uuid clones */
    net_register_handler(tmp->handle_sibling, NET_OSQL_SOCK_REQ_UUID,
                         "osql_sock_req_uuid", net_sosql_req);
    net_register_handler(tmp->handle_sibling, NET_OSQL_SOCK_RPL_UUID,
                         "osql_sock_rpl_uuid", net_osql_rpl);
    net_register_handler(tmp->handle_sibling, NET_OSQL_SIGNAL_UUID,
                         "osql_signal_uuid", net_sorese_signal);

    net_register_handler(tmp->handle_sibling, NET_OSQL_RECOM_REQ_UUID,
                         "osql_recom_req_uuid", net_recom_req);
    net_register_handler(tmp->handle_sibling, NET_OSQL_RECOM_RPL_UUID,
                         "osql_recom_rpl_uuid", net_osql_rpl);

    net_register_handler(tmp->handle_sibling, NET_OSQL_SNAPISOL_REQ_UUID,
                         "osql_snapisol_req_uuid", net_snapisol_req);
    net_register_handler(tmp->handle_sibling, NET_OSQL_SNAPISOL_RPL_UUID,
                         "osql_snapisol_rpl_uuid", net_osql_rpl);

    net_register_handler(tmp->handle_sibling, NET_OSQL_SERIAL_REQ_UUID,
                         "osql_serial_req_uuid", net_serial_req);
    net_register_handler(tmp->handle_sibling, NET_OSQL_SERIAL_RPL_UUID,
                         "osql_serial_rpl_uuid", net_osql_rpl);

    net_register_handler(tmp->handle_sibling, NET_HBEAT_SQL_UUID,
                         "hbeat_sql_uuid", net_osql_heartbeat);
    net_register_handler(tmp->handle_sibling, NET_OSQL_POKE_UUID,
                         "osql_poke_uuid", net_osql_poked_uuid);
    net_register_handler(tmp->handle_sibling, NET_OSQL_MASTER_CHECK_UUID,
                         "osql_master_check_uuid", net_osql_master_check);
    net_register_handler(tmp->handle_sibling, NET_OSQL_MASTER_CHECKED_UUID,
                         "osql_master_checked_uuid", net_osql_master_checked);

    /* this guy will terminate pending requests */
    net_register_hostdown(tmp->handle_sibling, net_osql_nodedwn);

    /* register the routine that will be called when a new thread
       starts that might call into bdb lib */
    net_register_start_thread_callback(tmp->handle_sibling,
                                       net_startthread_rtn);

    /* register the routine that will be called when a new thread
       starts that might call into bdb lib */
    net_register_stop_thread_callback(tmp->handle_sibling, net_stopthread_rtn);

    /* set the callback data so we get our bdb_state pointer from these
     * calls. */
    net_set_callback_data(tmp->handle_sibling, dbenv->bdb_env);

    /* set the heartbit for the offload network */
    if (gbl_heartbeat_check)
        net_set_heartbeat_check_time(tmp->handle_sibling, gbl_heartbeat_check);

    /* remote blocksql request handler. */
    net_register_handler(tmp->handle_sibling, NET_BLOCK_REQ, "block_req",
                         net_block_req);
    net_register_handler(tmp->handle_sibling, NET_BLOCK_REPLY, "block_reply",
                         net_block_reply);

    /* remote snap uid requests */
    net_register_handler(tmp->handle_sibling, NET_OSQL_SNAP_UID_REQ,
                         "osql_snap_uid_req", net_snap_uid_req);
    net_register_handler(tmp->handle_sibling, NET_OSQL_SNAP_UID_RPL,
                         "osql_snap_uid_rpl", net_snap_uid_rpl);

    /* kick the guy */
    rc = net_init(tmp->handle_sibling);
    if (rc) {
        logmsg(LOGMSG_ERROR, 
            "You're on your own buddy, no peers (net_init failed w/ rc = %d)\n",
            rc);
        tmp->handle_sibling = NULL;
        free(tmp);
        return -1;
    }

    if (debug_switch_net_verbose())
        net_trace(tmp->handle_sibling, 1);

    tmp->blkout.delta = BLKOUT_DEFAULT_DELTA;
    tmp->blkout.delta_hbeat = gbl_osql_heartbeat_alert;

    comm = tmp;

    bdb_register_rtoff_callback(dbenv->bdb_env, signal_rtoff);

    pthread_attr_init(&attr);
    pthread_attr_setdetachstate(&attr, PTHREAD_CREATE_DETACHED);
    pthread_attr_setstacksize(&attr, 100 * 1024);

    rc = pthread_create(&stat_hbeat_tid, &attr, osql_heartbeat_thread, NULL);

    if (rc) {
        logmsg(LOGMSG_ERROR, "%s: pthread_create error %d %s\n", __func__, rc,
                strerror(errno));
        return -1;
    }

    return 0;
}

/**
 * Destroy osql endpoint.
 * No communication is possible after this.
 *
 */
void osql_comm_destroy(void)
{

    if (g_osql_ready)
        logmsg(LOGMSG_ERROR, "Osql module was not disabled yet!\n");
    /*
       LEAK THIS PLEASE: there are races in net lib that I could not
       figure it out.  Leaking ensures that we do not need to
       sync all the net threads on with this destruction effort

       destroy_netinfo(comm->handle_sibling);
       free(comm);
    */
    comm = NULL;
}

/**
 * Disable temporarily replicant "node"
 * "node" will receive no more offloading requests
 * until a blackout window will expire
 * It is used mainly with blocksql
 *
 */
int osql_comm_blkout_node(const char *host)
{

    osql_blknds_t *blk = NULL;
    int i = 0;
    int len = 0;

    if (!comm)
        return -1;

    blk = &comm->blkout;

    len = blk->n;

    for (i = 0; i < len; i++) {
        if (host == blk->nds[i]) {
            blk->times[i] = time(NULL); /* refresh blackout */
#ifdef OFFLOAD_TEST
            fprintf(stderr, "BO %d %u\n", node, blk->times[i]);
#endif
            break;
        }
    }

    return 0;
}

int offload_comm_send_sync_blockreq(char *node, void *buf, int buflen)
{
    int rc;
    int nwakeups;
    struct timespec ts;
    struct buf_lock_t *p_slock;

    // create a fake buf_lock
    p_slock = malloc(sizeof(struct buf_lock_t));

    if (p_slock == NULL)
        return ENOMEM;

    p_slock->reply_state = REPLY_STATE_NA;
    p_slock->sb = NULL;

    // initialize lock and cond
    rc = pthread_mutex_init(&(p_slock->req_lock), 0);
    if (rc != 0) {
        free(p_slock);
        return rc;
    }

    rc = pthread_cond_init(&(p_slock->wait_cond), NULL);
    if (rc != 0) {
        pthread_mutex_destroy(&(p_slock->req_lock));
        free(p_slock);
        return rc;
    }

    rc = pthread_mutex_lock(&(p_slock->req_lock));
    if (rc == 0) {
        rc = offload_comm_send_blockreq(node, p_slock, buf, buflen);
        if (rc == 0) {
            nwakeups = 0;
            while (p_slock->reply_state != REPLY_STATE_DONE) {
                clock_gettime(CLOCK_REALTIME, &ts);
                ts.tv_sec += 1;
                rc = pthread_cond_timedwait(&(p_slock->wait_cond),
                                            &(p_slock->req_lock), &ts);
                ++nwakeups;

                if (nwakeups == 1000)
                    break;
            }
        }
        pthread_mutex_unlock(&(p_slock->req_lock));
    }

    // clean up
    pthread_cond_destroy(&(p_slock->wait_cond));
    pthread_mutex_destroy(&(p_slock->req_lock));
    free(p_slock);
    return rc;
}

typedef struct net_block_msg {
    unsigned long long rqid; /* fastseed */
    int datalen;
    int rc;
    char data[1];
} net_block_msg_t;

int offload_comm_send_blockreq(char *host, void *rqid, void *buf, int buflen)
{
    int rc = 0;
    int len = buflen + sizeof(net_block_msg_t);
    net_block_msg_t *net_msg = malloc(len);
    net_msg->rqid = (unsigned long long)rqid;
    net_msg->datalen = buflen;
    memcpy(net_msg->data, buf, buflen);
    rc = offload_net_send(host, NET_BLOCK_REQ, net_msg, len, 1);
    free(net_msg);
    return rc;
}

static void net_block_req(void *hndl, void *uptr, char *fromhost, int usertype,
                          void *dtap, int dtalen, uint8_t is_tcp)
{

    int rc = 0;

    net_block_msg_t *net_msg = dtap;
    handle_buf_block_offload(thedb, (uint8_t *)net_msg->data,
                             (uint8_t *)net_msg->data + net_msg->datalen, 0,
                             fromhost, net_msg->rqid);
}

int offload_comm_send_blockreply(char *host, unsigned long long rqid, void *buf,
                                 int buflen, int return_code)
{
    int rc = 0;
    int len = buflen + sizeof(net_block_msg_t);
    net_block_msg_t *net_msg = malloc(len);
    net_msg->rqid = rqid;
    net_msg->rc = return_code;
    net_msg->datalen = buflen;
    memcpy(net_msg->data, buf, buflen);
    rc = offload_net_send(host, NET_BLOCK_REPLY, net_msg, len, 1);
    free(net_msg);
    return rc;
}

static void net_block_reply(void *hndl, void *uptr, char *fromhost,
                            int usertype, void *dtap, int dtalen,
                            uint8_t is_tcp)
{

    int rc = 0;
    net_block_msg_t *net_msg = dtap;
    /* using p_slock pointer as the request id now, this contains info about
     * socket request.*/
    struct buf_lock_t *p_slock = (struct buf_lock_t *)net_msg->rqid;
    if (pthread_mutex_lock(&p_slock->req_lock) == 0) {
        if (p_slock->reply_state == REPLY_STATE_DISCARD) {
            /* The tag request is handled by master. However by the time
               (1000+ seconds) the replicant receives the reply from master,
               the tag request is already discarded. */
            pthread_mutex_unlock(&p_slock->req_lock);
            cleanup_lock_buffer(p_slock);
        } else {
            p_slock->rc = net_msg->rc;
            sndbak_open_socket(p_slock->sb, (u_char *)net_msg->data,
                               net_msg->datalen, net_msg->rc);
            /* Signal to allow the appsock thread
               to take new request from client. */
            signal_buflock(p_slock);
            pthread_mutex_unlock(&p_slock->req_lock);
        }
    }
}

static void net_snap_uid_req(void *hndl, void *uptr, char *fromhost,
                             int usertype, void *dtap, int dtalen,
                             uint8_t is_tcp)
{
    int rc = 0;

    snap_uid_t snap_info, *snap_in = dtap;

    snap_uid_get(&snap_info, (uint8_t *)snap_in,
                 (uint8_t *)snap_in + sizeof(snap_uid_t));

    snap_uid_t snap_send, *snap_out = NULL;
    uint8_t *p_buf, *p_buf_start, *p_buf_end;
    p_buf_start = p_buf = (uint8_t *)&snap_send;
    p_buf_end = p_buf + sizeof(snap_uid_t);

    rc = bdb_blkseq_find(thedb->bdb_env, NULL, snap_info.key, snap_info.keylen,
                         (void **)&snap_out, NULL);

    if (rc == IX_FND) {
        comdb2uuidcpy(snap_out->uuid, snap_info.uuid);
        snap_out->rqtype = OSQL_NET_SNAP_FOUND_UID;
        snap_uid_put(snap_out, p_buf, p_buf_end);
        free(snap_out);
    } else if (rc == IX_NOTFND) {
        snap_info.rqtype = OSQL_NET_SNAP_NOT_FOUND_UID;
        snap_uid_put(&snap_info, p_buf, p_buf_end);
    } else {
        snap_info.rqtype = OSQL_NET_SNAP_ERROR;
        snap_uid_put(&snap_info, p_buf, p_buf_end);
    }

    offload_net_send(fromhost, NET_OSQL_SNAP_UID_RPL, p_buf_start,
                     sizeof(snap_uid_t), 1);
}

void log_snap_info_key(snap_uid_t *snap_info)
{
    if (snap_info)
        logmsg(LOGMSG_USER, "%*s", snap_info->keylen, snap_info->key);
}

static void net_snap_uid_rpl(void *hndl, void *uptr, char *fromhost,
                             int usertype, void *dtap, int dtalen,
                             uint8_t is_tcp)
{
    int rc = 0;
    snap_uid_t snap_info;
    snap_uid_get(&snap_info, dtap, (uint8_t *)dtap + dtalen);
    osql_chkboard_sqlsession_rc(OSQL_RQID_USE_UUID, snap_info.uuid, 0,
                                &snap_info, NULL);
}

int gbl_disable_cnonce_blkseq;

/**
 * If "rpl" is a done packet, set xerr to error if any and return 1
 * If "rpl" is a recognizable packet, returns the length of the data type is
 *recognized,
 * or -1 otherwise
 *
 */
int osql_comm_is_done(char *rpl, int rpllen, int hasuuid, struct errstat **xerr,
                      struct ireq *iq)
{
    int rc = 0;
    void *data;
    int type;
    osql_rpl_t hdr;
    osql_uuid_rpl_t uuid_hdr;
    const uint8_t *p_buf = (uint8_t *)rpl;
    const uint8_t *p_buf_end = p_buf + rpllen;

    rc = 0;
    if (hasuuid) {
        p_buf = osqlcomm_uuid_rpl_type_get(&uuid_hdr, p_buf, p_buf_end);
        type = uuid_hdr.type;
    } else {
        p_buf = osqlcomm_rpl_type_get(&hdr, p_buf, p_buf_end);
        type = hdr.type;
    }
    switch (type) {
    case OSQL_USEDB:
    case OSQL_INSREC:
    case OSQL_INSERT:
    case OSQL_INSIDX:
    case OSQL_DELIDX:
    case OSQL_QBLOB:
        break;
    case OSQL_DONE_SNAP:
        /* The iq is passed in from bplog_saveop */
        if(iq)
        {
            osql_done_t dt = {0};
            p_buf_end = p_buf + sizeof(osql_done_t);
            if((p_buf = osqlcomm_done_type_get(&dt, p_buf, p_buf_end)) == NULL)
                abort();

            p_buf_end = (const uint8_t *)rpl + rpllen;

            if ((p_buf = snap_uid_get(&iq->snap_info, p_buf, p_buf_end)) == NULL)
                abort();

            iq->have_snap_info = !(gbl_disable_cnonce_blkseq);
        }

    case OSQL_DONE:
    case OSQL_DONE_STATS:

        if (xerr)
            *xerr = NULL;
        rc = 1;
        break;
    case OSQL_XERR:
        /* keep this un-endianized.  the code will swap what it needs to */
        if (xerr) {
            if (hasuuid)
                *xerr = &((osql_done_xerr_uuid_t *)rpl)->dt;
            else
                *xerr = &((osql_done_xerr_t *)rpl)->dt;
        }
        rc = 1;
        break;
    default:
        if (iq)
            osql_set_delayed(iq);
        break;
    }
    return rc;
}

/**
 * Send a "POKE" message to "tohost" inquering about session "rqid"
 *
 */
int osql_comm_send_poke(char *tohost, unsigned long long rqid, uuid_t uuid,
                        int type)
{
    int rc = 0;
    void *out;

    if (rqid == OSQL_RQID_USE_UUID) {
        uint8_t buf[OSQLCOMM_POKE_UUID_TYPE_LEN];
        uint8_t *p_buf = buf, *p_buf_end = p_buf + OSQLCOMM_POKE_UUID_TYPE_LEN;
        osql_poke_uuid_t poke = {0};

        poke.tstamp = comdb2_time_epoch();
        comdb2uuidcpy(poke.uuid, uuid);

        if (!(p_buf = osqlcomm_poke_uuid_type_put(&poke, p_buf, p_buf_end))) {
            logmsg(LOGMSG_ERROR, "%s:%s returned NULL\n", __func__,
                    "osqlcomm_poke_uuid_type_put");
            return -1;
        }

        type = osql_net_type_to_net_uuid_type(type);
        rc = offload_net_send(tohost, type, &buf, sizeof(buf), 1);
    } else {
        osql_poke_t poke = {0};
        uint8_t buf[OSQLCOMM_POKE_TYPE_LEN],
            *p_buf = buf, *p_buf_end = buf + OSQLCOMM_POKE_TYPE_LEN;

        poke.tstamp = comdb2_time_epoch();

        poke.from = 0;
        poke.to = 0;
        poke.rqid = rqid;

        if (!(p_buf = osqlcomm_poke_type_put(&poke, p_buf, p_buf_end))) {
            logmsg(LOGMSG_ERROR, "%s:%s returns NULL\n", __func__,
                    "osqlcomm_poke_type_put");
            return -1;
        }
        rc = offload_net_send(tohost, type, &buf, sizeof(buf), 1);
    }

    return rc;
}

static int osql_net_type_to_net_uuid_type(int type)
{
    switch (type) {
    case NET_OSQL_BLOCK_REQ:
        return NET_OSQL_BLOCK_REQ_UUID;
    case NET_OSQL_BLOCK_REQ_PARAMS:
        return NET_OSQL_BLOCK_REQ_PARAMS_UUID;
    case NET_OSQL_BLOCK_REQ_COST:
        return NET_OSQL_BLOCK_REQ_COST_UUID;
    case NET_OSQL_BLOCK_RPL:
        return NET_OSQL_BLOCK_RPL_UUID;
    case NET_OSQL_SOCK_REQ:
        return NET_OSQL_SOCK_REQ_UUID;
    case NET_OSQL_SOCK_RPL:
        return NET_OSQL_SOCK_RPL_UUID;
    case NET_OSQL_SIGNAL:
        return NET_OSQL_SIGNAL_UUID;
    case NET_OSQL_RECOM_REQ:
        return NET_OSQL_RECOM_REQ_UUID;
    case NET_OSQL_RECOM_RPL:
        return NET_OSQL_RECOM_RPL_UUID;
    case NET_OSQL_SNAPISOL_REQ:
        return NET_OSQL_SNAPISOL_REQ_UUID;
    case NET_OSQL_SNAPISOL_RPL:
        return NET_OSQL_SNAPISOL_RPL_UUID;
    case NET_OSQL_SERIAL_REQ:
        return NET_OSQL_SERIAL_REQ_UUID;
    case NET_OSQL_SERIAL_RPL:
        return NET_OSQL_SERIAL_RPL_UUID;
    case NET_HBEAT_SQL:
        return NET_HBEAT_SQL_UUID;
    case NET_OSQL_POKE:
        return NET_OSQL_POKE_UUID;
    case NET_OSQL_MASTER_CHECK:
        return NET_OSQL_MASTER_CHECK_UUID;
    case NET_OSQL_MASTER_CHECKED:
        return NET_OSQL_MASTER_CHECKED_UUID;
    default:
        return type;
    }
}

/**
 * check if a tablename is a queue
 */
int is_tablename_queue(const char * tablename, int len)
{
    /* See also, __db_open @ /berkdb/db/db_open.c for register_qdb */
    return (len > 3 && tablename[0] == '_' &&
            tablename[1] == '_' && tablename[2] == 'q');
}


/**
 * Send USEDB op
 * It handles remote/local connectivity
 *
 */
int osql_send_usedb(char *tohost, unsigned long long rqid, uuid_t uuid,
                    char *tablename, int type, SBUF2 *logsb,
                    unsigned long long tableversion)
{
    netinfo_type *netinfo_ptr = (netinfo_type *)comm->handle_sibling;
    unsigned short tablenamelen = strlen(tablename) + 1; /*including trailing 0*/
    int msglen;
    int rc = 0;
    int sent;

    uint8_t buf[OSQLCOMM_USEDB_RPL_UUID_TYPE_LEN > OSQLCOMM_USEDB_RPL_TYPE_LEN
                    ? OSQLCOMM_USEDB_RPL_UUID_TYPE_LEN
                    : OSQLCOMM_USEDB_RPL_TYPE_LEN];

    if (check_master(tohost))
        return OSQL_SEND_ERROR_WRONGMASTER;

    if (rqid == OSQL_RQID_USE_UUID) {
        osql_usedb_rpl_uuid_t usedb_uuid_rpl = {0};
        uint8_t *p_buf = buf;
        uint8_t *p_buf_end = (p_buf + OSQLCOMM_USEDB_RPL_UUID_TYPE_LEN);

        sent = sizeof(usedb_uuid_rpl.dt.tablename);
        msglen = OSQLCOMM_USEDB_RPL_UUID_TYPE_LEN;

        usedb_uuid_rpl.hd.type = OSQL_USEDB;
        comdb2uuidcpy(usedb_uuid_rpl.hd.uuid, uuid);
        usedb_uuid_rpl.dt.tablenamelen = tablenamelen;
        usedb_uuid_rpl.dt.tableversion = tableversion;
        strncpy(usedb_uuid_rpl.dt.tablename, tablename,
                sizeof(usedb_uuid_rpl.dt.tablename));

        if (!(p_buf = osqlcomm_usedb_uuid_rpl_type_put(&usedb_uuid_rpl, p_buf,
                                                       p_buf_end))) {
            logmsg(LOGMSG_ERROR, "%s:%s returns NULL\n", __func__,
                    "osqlcomm_usedb_uuid_rpl_type_put");
            return -1;
        }
        type = osql_net_type_to_net_uuid_type(NET_OSQL_SOCK_RPL);
    } else {
        osql_usedb_rpl_t usedb_rpl = {0};
        uint8_t *p_buf = buf;
        uint8_t *p_buf_end = (p_buf + OSQLCOMM_USEDB_RPL_TYPE_LEN);

        /* allocate and set reply */
        sent = sizeof(usedb_rpl.dt.tablename);
        msglen = OSQLCOMM_USEDB_RPL_TYPE_LEN;

        usedb_rpl.hd.type = OSQL_USEDB;
        usedb_rpl.hd.sid = rqid;
        usedb_rpl.dt.tablenamelen = tablenamelen;
        usedb_rpl.dt.tableversion = tableversion;
        strncpy(usedb_rpl.dt.tablename, tablename,
                sizeof(usedb_rpl.dt.tablename));

        if (!(p_buf =
                  osqlcomm_usedb_rpl_type_put(&usedb_rpl, p_buf, p_buf_end))) {
            logmsg(LOGMSG_ERROR, "%s:%s returns NULL\n", __func__,
                    "osqlcomm_usedb_rpl_type_put");
            return -1;
        }
    }

    if (logsb) {
        uuidstr_t us;
        sbuf2printf(logsb, "[%llu %s] send OSQL_USEDB %.*s\n", rqid,
                    comdb2uuidstr(uuid, us), tablenamelen, tablename);
        sbuf2flush(logsb);
    }

    if (tablenamelen > sent) {
        rc = offload_net_send_tail(tohost, type, &buf, msglen, 0,
                                   tablename + sent, tablenamelen - sent);
    } else {
        rc = offload_net_send(tohost, type, &buf, msglen, 0);
    }

    if (rc)
        logmsg(LOGMSG_ERROR, "%s offload_net_send returns rc=%d\n", __func__,
               rc);

    return rc;
}

/**
 * Send UPDCOLS op
 * It handles remote/local connectivity
 *
 */
int osql_send_updcols(char *tohost, unsigned long long rqid, uuid_t uuid,
                      unsigned long long seq, int type, int *colList, int ncols,
                      SBUF2 *logsb)
{
    netinfo_type *netinfo_ptr = (netinfo_type *)comm->handle_sibling;
    char *data = (char *)colList;
    int rc = 0;
    int didmalloc = 0;
    int i;
    int datalen = sizeof(int) * ncols;
    int totlen;
    uint8_t *buf;
    uint8_t *p_buf;
    uint8_t *p_buf_end;

    if (check_master(tohost))
        return OSQL_SEND_ERROR_WRONGMASTER;

    if (ncols <= 0)
        return -2;
    totlen = datalen;
    if (rqid == OSQL_RQID_USE_UUID)
        totlen += OSQLCOMM_UPDCOLS_UUID_RPL_TYPE_LEN;
    else
        totlen += OSQLCOMM_UPDCOLS_RPL_TYPE_LEN;

    if (totlen > 4096) {
        buf = malloc(totlen);
        didmalloc = 1;
    } else {
        buf = alloca(totlen);
    }

    p_buf = buf;
    p_buf_end = (p_buf + totlen);
    if (rqid == OSQL_RQID_USE_UUID) {
        osql_updcols_uuid_rpl_t rpl = {0};

        rpl.hd.type = OSQL_UPDCOLS;
        comdb2uuidcpy(rpl.hd.uuid, uuid);
        rpl.dt.seq = seq;
        rpl.dt.ncols = ncols;

        if (!(p_buf =
                  osqlcomm_updcols_uuid_rpl_type_put(&rpl, p_buf, p_buf_end))) {
            logmsg(LOGMSG_ERROR, "%s:%s returns NULL\n", __func__,
                    "osqlcomm_updcols_uuid_rpl_type_put");
            if (didmalloc)
                free(buf);
            return -1;
        }

        type = osql_net_type_to_net_uuid_type(type);
    } else {
        osql_updcols_rpl_t rpl = {0};
        rpl.hd.type = OSQL_UPDCOLS;
        rpl.hd.sid = rqid;
        rpl.dt.seq = seq;
        rpl.dt.ncols = ncols;

        if (!(p_buf = osqlcomm_updcols_rpl_type_put(&rpl, p_buf, p_buf_end))) {
            logmsg(LOGMSG_ERROR, "%s:%s returns NULL\n", __func__,
                    "osqlcomm_updcols_rpl_type_put");
            if (didmalloc)
                free(buf);
            return -1;
        }
    }

    for (i = 0; i < ncols; i++) {
        p_buf = buf_put(&colList[i], sizeof(int), p_buf, p_buf_end);
    }

    if (logsb) {
        sbuf2printf(logsb, "[%llu] send OSQL_UPDCOLS %d\n", rqid, ncols);
        sbuf2flush(logsb);
    }

    rc = offload_net_send(tohost, type, buf, totlen, 0);

    if (didmalloc)
        free(buf);

    return rc;
}

/**
 * Send INDEX op
 * It handles remote/local connectivity
 *
 */
int osql_send_index(char *tohost, unsigned long long rqid, uuid_t uuid,
                    unsigned long long genid, int isDelete, int ixnum,
                    char *pData, int nData, int type, SBUF2 *logsb)
{
    netinfo_type *netinfo_ptr = (netinfo_type *)comm->handle_sibling;
    int msglen;
    uint8_t buf[OSQLCOMM_INDEX_RPL_TYPE_LEN > OSQLCOMM_INDEX_UUID_RPL_TYPE_LEN
                    ? OSQLCOMM_INDEX_RPL_TYPE_LEN
                    : OSQLCOMM_INDEX_UUID_RPL_TYPE_LEN];
    int rc = 0;
    uint8_t *p_buf = buf;
    uint8_t *p_buf_end = NULL;

    if (check_master(tohost))
        return OSQL_SEND_ERROR_WRONGMASTER;

    if (rqid == OSQL_RQID_USE_UUID) {
        osql_index_uuid_rpl_t index_uuid_rpl = {0};

        index_uuid_rpl.hd.type = isDelete ? OSQL_DELIDX : OSQL_INSIDX;
        comdb2uuidcpy(index_uuid_rpl.hd.uuid, uuid);
        index_uuid_rpl.dt.seq = genid;
        index_uuid_rpl.dt.ixnum = ixnum;
        index_uuid_rpl.dt.nData = nData;

        p_buf_end = p_buf + OSQLCOMM_INDEX_UUID_RPL_TYPE_LEN;

        if (!(p_buf = osqlcomm_index_uuid_rpl_type_put(&index_uuid_rpl, p_buf,
                                                       p_buf_end))) {
            logmsg(LOGMSG_ERROR, "%s:%s returns NULL\n", __func__,
                    "osqlcomm_index_rpl_type_put");
            return -1;
        }
        msglen = sizeof(index_uuid_rpl);

        /* override message type */
        type = osql_net_type_to_net_uuid_type(NET_OSQL_SOCK_RPL);
    } else {
        osql_index_rpl_t index_rpl = {0};

        index_rpl.hd.type = isDelete ? OSQL_DELIDX : OSQL_INSIDX;
        index_rpl.hd.sid = rqid;
        index_rpl.dt.seq = genid;
        index_rpl.dt.ixnum = ixnum;
        index_rpl.dt.nData = nData;

        p_buf_end = p_buf + OSQLCOMM_INDEX_RPL_TYPE_LEN;

        if (!(p_buf =
                  osqlcomm_index_rpl_type_put(&index_rpl, p_buf, p_buf_end))) {
            logmsg(LOGMSG_ERROR, "%s:%s returns NULL\n", __func__,
                    "osqlcomm_index_rpl_type_put");
            return -1;
        }
        msglen = sizeof(index_rpl);
    }

    if (logsb) {
        unsigned long long lclgenid = bdb_genid_to_host_order(genid);
        uuidstr_t us;
        sbuf2printf(logsb, "[%llx %s] send %s %llx (%lld)\n", rqid,
                    comdb2uuidstr(uuid, us),
                    isDelete ? "OSQL_DELIDX" : "OSQL_INSIDX", lclgenid,
                    lclgenid);
        sbuf2flush(logsb);
    }

    rc = (nData > 0)
             ? offload_net_send_tail(tohost, type, buf, msglen, 0, pData, nData)
             : offload_net_send(tohost, type, buf, msglen, 0);

    return rc;
}

/**
 * Send QBLOB op
 * It handles remote/local connectivity
 *
 */
int osql_send_qblob(char *tohost, unsigned long long rqid, uuid_t uuid,
                    int blobid, unsigned long long seq, int type, char *data,
                    int datalen, SBUF2 *logsb)
{
    netinfo_type *netinfo_ptr = (netinfo_type *)comm->handle_sibling;
    int sent;
    uint8_t buf[OSQLCOMM_QBLOB_UUID_RPL_TYPE_LEN > OSQLCOMM_QBLOB_RPL_TYPE_LEN
                    ? OSQLCOMM_QBLOB_UUID_RPL_TYPE_LEN
                    : OSQLCOMM_QBLOB_RPL_TYPE_LEN];
    uint8_t *p_buf = buf;
    uint8_t *p_buf_end;
    int rc = 0;
    int msgsz = 0;
    osql_qblob_rpl_t rpl = {0};

    if (check_master(tohost))
        return OSQL_SEND_ERROR_WRONGMASTER;

    if (rqid == OSQL_RQID_USE_UUID) {
        osql_qblob_uuid_rpl_t rpl_uuid = {0};
        p_buf_end = p_buf + OSQLCOMM_QBLOB_UUID_RPL_TYPE_LEN;

        rpl_uuid.hd.type = OSQL_QBLOB;
        comdb2uuidcpy(rpl_uuid.hd.uuid, uuid);
        rpl_uuid.dt.id = blobid;
        rpl_uuid.dt.seq = seq;
        rpl_uuid.dt.bloblen = datalen;

        if (!(p_buf = osqlcomm_qblob_uuid_rpl_type_put(&rpl_uuid, p_buf,
                                                       p_buf_end))) {
            logmsg(LOGMSG_ERROR, "%s:%s returns NULL\n", __func__,
                    "osqlcomm_qblob_rpl_type_put");
            return -1;
        }

        type = osql_net_type_to_net_uuid_type(type);
        msgsz = OSQLCOMM_QBLOB_UUID_RPL_TYPE_LEN;
        sent = ((signed)sizeof(rpl_uuid.dt.blob) < datalen)
                   ? sizeof(rpl_uuid.dt.blob)
                   : datalen;
    } else {
        p_buf_end = p_buf + OSQLCOMM_QBLOB_RPL_TYPE_LEN;
        rpl.hd.type = OSQL_QBLOB;
        rpl.hd.sid = rqid;
        rpl.dt.id = blobid;
        rpl.dt.seq = seq;
        rpl.dt.bloblen = datalen;

        if (!(p_buf = osqlcomm_qblob_rpl_type_put(&rpl, p_buf, p_buf_end))) {
            logmsg(LOGMSG_ERROR, "%s:%s returns NULL\n", __func__,
                    "osqlcomm_qblob_rpl_type_put");
            return -1;
        }
        msgsz = OSQLCOMM_QBLOB_RPL_TYPE_LEN;
        sent = ((signed)sizeof(rpl.dt.blob) < datalen) ? sizeof(rpl.dt.blob)
                                                       : datalen;
    }

    /*
     * the protocol is that we always send 8 bytes of blob data, even if the
     * bloblen is less than 8.  The first 8 bytes of blob data will be sent as
     * part of the qblob structure, the rest will be the tail.
     *
     * p_buf is pointing at the blob-data offset in the qblob structure.  Zero
     * this out to handle the cases where the bloblen is less than 8 bytes.
     */

    memset(p_buf, 0, sizeof(rpl.dt.blob));

    /*
     * If there is any blob-data at all, copy up to the 8th byte into the rpl
     * buffer.
     */
    if (datalen > 0)
        p_buf = buf_no_net_put(data, sent, p_buf, p_buf_end);

    if (logsb) {
        uuidstr_t us;
        sbuf2printf(logsb, "[%llx %s] send OSQL_QBLOB %d %d\n", rqid,
                    comdb2uuidstr(uuid, us), blobid, datalen);
        sbuf2flush(logsb);
    }

#if 0
printf("AZ: putting blob id=%d, seq=%d, bloblen(datalen)=%d, sent=%d\n", blobid, seq, datalen, sent);
if (datalen > 0) {
    char *blah;
    hexdumpbuf(data, datalen, &blah);
    printf("AZ: hexdump datalen=%d blob='%s'\n", datalen, blah);
}
#endif

    if (datalen > sent)
        rc = offload_net_send_tail(tohost, type, buf, msgsz, 0, data + sent,
                                   datalen - sent);
    else
        rc = offload_net_send(tohost, type, buf, msgsz, 0);

    return rc;
}

/**
 * Send UPDREC op
 * It handles remote/local connectivity
 *
 */
int osql_send_updrec(char *tohost, unsigned long long rqid, uuid_t uuid,
                     unsigned long long genid, unsigned long long ins_keys,
                     unsigned long long del_keys, char *pData, int nData,
                     int type, SBUF2 *logsb)
{
    netinfo_type *netinfo_ptr = (netinfo_type *)comm->handle_sibling;
    uint8_t buf[OSQLCOMM_UPD_UUID_RPL_TYPE_LEN > OSQLCOMM_UPD_RPL_TYPE_LEN
                    ? OSQLCOMM_UPD_UUID_RPL_TYPE_LEN
                    : OSQLCOMM_UPD_RPL_TYPE_LEN];
    uint8_t *p_buf = buf;
    uint8_t *p_buf_end;
    int rc = 0;
    int sent;
    int msgsz;
    osql_upd_rpl_t upd_rpl = {0};
    int send_dk = 0;

    if (gbl_partial_indexes && ins_keys != -1ULL && del_keys != -1ULL)
        send_dk = 1;

    if (check_master(tohost))
        return OSQL_SEND_ERROR_WRONGMASTER;

    if (rqid == OSQL_RQID_USE_UUID) {
        osql_upd_uuid_rpl_t upd_uuid_rpl = {0};

        if (send_dk) {
            p_buf_end = buf + OSQLCOMM_UPD_UUID_RPL_TYPE_LEN;
            msgsz = OSQLCOMM_UPD_UUID_RPL_TYPE_LEN;
        } else {
            p_buf_end = buf + OSQLCOMM_UPD_UUID_RPL_TYPE_LEN -
                        sizeof(ins_keys) - sizeof(del_keys);
            msgsz = OSQLCOMM_UPD_UUID_RPL_TYPE_LEN - sizeof(ins_keys) -
                    sizeof(del_keys);
        }
        upd_uuid_rpl.hd.type = send_dk ? OSQL_UPDATE : OSQL_UPDREC;
        comdb2uuidcpy(upd_uuid_rpl.hd.uuid, uuid);
        upd_uuid_rpl.dt.genid = genid;
        int stripe = get_dtafile_from_genid(genid);
        //printf("AZ: Upd sending genid 0x%llx, stripe=%d\n", genid, stripe);
        upd_uuid_rpl.dt.ins_keys = ins_keys;
        upd_uuid_rpl.dt.del_keys = del_keys;
        upd_uuid_rpl.dt.nData = nData;
        sent = sizeof(upd_uuid_rpl.dt.pData);
        if (!(p_buf = osqlcomm_upd_uuid_rpl_type_put(&upd_uuid_rpl, p_buf,
                                                     p_buf_end, send_dk))) {
            logmsg(LOGMSG_ERROR, "%s:%s returns NULL\n", __func__,
                    "osqlcomm_upd_uuid_rpl_type_put");
            return -1;
        }

        type = osql_net_type_to_net_uuid_type(type);
    } else {
        if (send_dk) {
            p_buf_end = buf + OSQLCOMM_UPD_RPL_TYPE_LEN;
            msgsz = OSQLCOMM_UPD_RPL_TYPE_LEN;
        } else {
            p_buf_end = buf + OSQLCOMM_UPD_RPL_TYPE_LEN - sizeof(ins_keys) -
                        sizeof(del_keys);
            msgsz =
                OSQLCOMM_UPD_RPL_TYPE_LEN - sizeof(ins_keys) - sizeof(del_keys);
        }
        upd_rpl.hd.type = send_dk ? OSQL_UPDATE : OSQL_UPDREC;
        upd_rpl.hd.sid = rqid;
        upd_rpl.dt.genid = genid;
        upd_rpl.dt.ins_keys = ins_keys;
        upd_rpl.dt.del_keys = del_keys;
        upd_rpl.dt.nData = nData;
        sent = sizeof(upd_rpl.dt.pData);

        if (!(p_buf = osqlcomm_upd_rpl_type_put(&upd_rpl, p_buf, p_buf_end,
                                                send_dk))) {
            logmsg(LOGMSG_ERROR, "%s:%s returns NULL\n", __func__,
                    "osqlcomm_upd_rpl_type_put");
            return -1;
        }
    }

    /*
     * p_buf is pointing at the beginning of the pData section of upd_rpl.  Zero
     * this for the case where the length is less than 8
     */
    memset(p_buf, 0, sizeof(upd_rpl.dt.pData));

    if (nData > 0) {
        p_buf = buf_no_net_put(pData, nData < sent ? nData : sent, p_buf,
                               p_buf_end);
    }

    if (logsb) {
        unsigned long long lclgenid = bdb_genid_to_host_order(genid);
        sbuf2printf(logsb, "[%llu] send OSQL_UPDREC %llx (%lld)\n", rqid,
                    lclgenid, lclgenid);
        sbuf2flush(logsb);
    }

    rc = (nData > sent) ? offload_net_send_tail(tohost, type, &buf, msgsz, 0,
                                                pData + sent, nData - sent)
                        : offload_net_send(tohost, type, &buf, msgsz, 0);

    return rc;
}

void osql_decom_node(char *decom_node)
{
    logmsg(LOGMSG_INFO, "osql_decom_node %s\n", decom_node);

    netinfo_type *netinfo_ptr;

    if (!comm) {
        logmsg(LOGMSG_ERROR, "osql_decom_node: no comm object?\n");
        return;
    }
    netinfo_ptr = (netinfo_type *)comm->handle_sibling;

    if (netinfo_ptr == NULL) {
        /* why is this happening?  not sure, cant reproduce yet.  stop
           the crashing though. */
        logmsg(LOGMSG_ERROR, "osql_decom_node: null netinfo\n");
        return;
    }

    net_decom_node(comm->handle_sibling, decom_node);
}

/**
 * Signal net layer that the db is exiting
 *
 */
void osql_net_exiting(void)
{
    if(!comm) return;
    netinfo_type *netinfo_ptr = (netinfo_type *)comm->handle_sibling;

    net_exiting(netinfo_ptr);
}

int osql_close_connection(char *host)
{
    if (comm)
        return net_close_connection(comm->handle_sibling, host);
    else
        return 0;
}

/* Send dbglog op */
int osql_send_dbglog(char *tohost, unsigned long long rqid, uuid_t uuid,
                     unsigned long long dbglog_cookie, int queryid, int type)
{
    netinfo_type *netinfo_ptr = (netinfo_type *)comm->handle_sibling;
    osql_dbglog_t req;
    uint8_t buf[OSQLCOMM_DBGLOG_TYPE_LEN];
    uint8_t *p_buf = buf;
    uint8_t *p_buf_end = p_buf + OSQLCOMM_DBGLOG_TYPE_LEN;
    int rc;

    if (check_master(tohost))
        return OSQL_SEND_ERROR_WRONGMASTER;

    req.opcode = OSQL_DBGLOG;
    req.rqid = rqid;
    req.dbglog_cookie = dbglog_cookie;
    req.queryid = queryid;

    if (!(osqlcomm_dbglog_type_put(&req, p_buf, p_buf_end))) {
        logmsg(LOGMSG_ERROR, "%s:%s return NULL\n", __func__,
                "osqlcomm_dbglog_type_put");
        return -1;
    }

    rc = offload_net_send_tail(tohost, type, &buf, sizeof(osql_dbglog_t), 0,
                               NULL, 0);
    return rc;
}

/**
 * Send UPDSTAT op
 * It handles remote/local connectivity
 *
 */
int osql_send_updstat(char *tohost, unsigned long long rqid, uuid_t uuid,
                      unsigned long long seq, char *pData, int nData, int nStat,
                      int type, SBUF2 *logsb)
{
    netinfo_type *netinfo_ptr = (netinfo_type *)comm->handle_sibling;
    osql_updstat_rpl_t updstat_rpl = {0};
    osql_updstat_uuid_rpl_t updstat_rpl_uuid = {0};

    uint8_t
        buf[OSQLCOMM_UPDSTAT_RPL_TYPE_LEN > OSQLCOMM_UPDSTAT_UUID_RPL_TYPE_LEN
                ? OSQLCOMM_UPDSTAT_RPL_TYPE_LEN
                : OSQLCOMM_UPDSTAT_UUID_RPL_TYPE_LEN];
    uint8_t *p_buf = buf;
    uint8_t *p_buf_end = p_buf + sizeof(buf);
    int rc = 0;
    int sent;
    int msglen;

    if (check_master(tohost))
        return OSQL_SEND_ERROR_WRONGMASTER;

    if (rqid == OSQL_RQID_USE_UUID) {
        updstat_rpl_uuid.hd.type = OSQL_UPDSTAT;
        comdb2uuidcpy(updstat_rpl_uuid.hd.uuid, uuid);
        updstat_rpl_uuid.dt.seq = seq;
        updstat_rpl_uuid.dt.nData = nData;
        updstat_rpl_uuid.dt.nStat = nStat;

        if (!(p_buf = osqlcomm_updstat_uuid_rpl_type_put(&updstat_rpl_uuid,
                                                         p_buf, p_buf_end))) {
            logmsg(LOGMSG_ERROR, "%s:%s returns NULL\n", __func__,
                    "osqlcomm_updstat_uuid_rpl_type_put");
            return -1;
        }
        memset(p_buf, 0, sizeof(updstat_rpl_uuid.dt.pData));
        msglen = sizeof(updstat_rpl_uuid);
        sent = sizeof(updstat_rpl_uuid.dt.pData);
        type = osql_net_type_to_net_uuid_type(NET_OSQL_SOCK_RPL);
    } else {
        updstat_rpl.hd.type = OSQL_UPDSTAT;
        updstat_rpl.hd.sid = rqid;
        updstat_rpl.dt.seq = seq;
        updstat_rpl.dt.nData = nData;
        updstat_rpl.dt.nStat = nStat;
        if (!(p_buf = osqlcomm_updstat_rpl_type_put(&updstat_rpl, p_buf,
                                                    p_buf_end))) {
            logmsg(LOGMSG_ERROR, "%s:%s returns NULL\n", __func__,
                    "osqlcomm_updstat_rpl_type_put");
            return -1;
        }
        memset(p_buf, 0, sizeof(updstat_rpl.dt.pData));
        msglen = sizeof(updstat_rpl);
        sent = sizeof(updstat_rpl.dt.pData);
    }

    if (nData > 0) {
        p_buf = buf_no_net_put(pData, nData < sent ? nData : sent, p_buf,
                               p_buf_end);
    }

    if (logsb) {
        sbuf2printf(logsb, "[%llu] send OSQL_UPDSTATREC %llx (%lld)\n", rqid,
                    seq, seq);
        sbuf2flush(logsb);
    }

    rc = (nData > sent) ? offload_net_send_tail(tohost, type, buf, msglen, 0,
                                                pData + sent, nData - sent)
                        : offload_net_send(tohost, type, buf, msglen, 0);

    return rc;
}

/**
 * Send INSREC op
 * It handles remote/local connectivity
 *
 */
int osql_send_insrec(char *tohost, unsigned long long rqid, uuid_t uuid,
                     unsigned long long genid, unsigned long long dirty_keys,
                     char *pData, int nData, int type, SBUF2 *logsb)
{
    netinfo_type *netinfo_ptr = (netinfo_type *)comm->handle_sibling;
    int msglen;
    uint8_t buf[OSQLCOMM_INS_RPL_TYPE_LEN > OSQLCOMM_INS_UUID_RPL_TYPE_LEN
                    ? OSQLCOMM_INS_RPL_TYPE_LEN
                    : OSQLCOMM_INS_UUID_RPL_TYPE_LEN];
    int rc = 0;
    int sent;
    uint8_t *p_buf = buf;
    uint8_t *p_buf_end = NULL;
    int send_dk = 0;

    if (gbl_partial_indexes && dirty_keys != -1ULL)
        send_dk = 1;

    if (check_master(tohost))
        return OSQL_SEND_ERROR_WRONGMASTER;

    if (rqid == OSQL_RQID_USE_UUID) {
        osql_ins_uuid_rpl_t ins_uuid_rpl = {0};

        ins_uuid_rpl.hd.type = send_dk ? OSQL_INSERT : OSQL_INSREC;
        comdb2uuidcpy(ins_uuid_rpl.hd.uuid, uuid);
        ins_uuid_rpl.dt.seq = genid;
        int stripe = get_dtafile_from_genid(genid);
        //printf("AZ: Ins sending genid 0x%llx, stripe=%d\n", genid, stripe);
        ins_uuid_rpl.dt.dk = dirty_keys;
        ins_uuid_rpl.dt.nData = nData;

        if (send_dk)
            p_buf_end = p_buf + OSQLCOMM_INS_UUID_RPL_TYPE_LEN;
        else
            p_buf_end =
                p_buf + OSQLCOMM_INS_UUID_RPL_TYPE_LEN - sizeof(dirty_keys);

        if (!(p_buf = osqlcomm_ins_uuid_rpl_type_put(&ins_uuid_rpl, p_buf,
                                                     p_buf_end, send_dk))) {
            logmsg(LOGMSG_ERROR, "%s:%s returns NULL\n", __func__,
                    "osqlcomm_ins_rpl_type_put");
            return -1;
        }
        if (send_dk)
            msglen = sizeof(ins_uuid_rpl);
        else
            msglen = sizeof(ins_uuid_rpl) - sizeof(dirty_keys);
        sent = sizeof(ins_uuid_rpl.dt.pData);

        /*
         * p_buf is pointing at the beginning of the pData section of ins_rpl.
         * Zero
         * this for the case where the length is less than 8.
         */
        memset(p_buf, 0, sizeof(ins_uuid_rpl.dt.pData));
        /* override message type */
        type = osql_net_type_to_net_uuid_type(NET_OSQL_SOCK_RPL);
    } else {
        osql_ins_rpl_t ins_rpl = {0};

        ins_rpl.hd.type = send_dk ? OSQL_INSERT : OSQL_INSREC;
        ins_rpl.hd.sid = rqid;
        ins_rpl.dt.seq = genid;
        ins_rpl.dt.dk = dirty_keys;
        ins_rpl.dt.nData = nData;

        if (send_dk)
            p_buf_end = p_buf + OSQLCOMM_INS_RPL_TYPE_LEN;
        else
            p_buf_end = p_buf + OSQLCOMM_INS_RPL_TYPE_LEN - sizeof(dirty_keys);

        if (!(p_buf = osqlcomm_ins_rpl_type_put(&ins_rpl, p_buf, p_buf_end,
                                                send_dk))) {
            logmsg(LOGMSG_ERROR, "%s:%s returns NULL\n", __func__,
                    "osqlcomm_ins_rpl_type_put");
            return -1;
        }
        if (send_dk)
            msglen = sizeof(ins_rpl);
        else
            msglen = sizeof(ins_rpl) - sizeof(dirty_keys);
        sent = sizeof(ins_rpl.dt.pData);
        memset(p_buf, 0, sizeof(ins_rpl.dt.pData));
    }

    if (nData > 0) {
        p_buf = buf_no_net_put(pData, nData < sent ? nData : sent, p_buf,
                               p_buf_end);
    }

    if (logsb) {
        unsigned long long lclgenid = bdb_genid_to_host_order(genid);
        uuidstr_t us;
        sbuf2printf(logsb, "[%llx %s] send %s %llx (%lld)\n", rqid,
                    comdb2uuidstr(uuid, us),
                    send_dk ? "OSQL_INSERT" : "OSQL_INSREC", lclgenid,
                    lclgenid);
        sbuf2flush(logsb);
    }

    rc = (nData > sent) ? offload_net_send_tail(tohost, type, buf, msglen, 0,
                                                pData + sent, nData - sent)
                        : offload_net_send(tohost, type, buf, msglen, 0);

    return rc;
}

int osql_send_dbq_consume(char *tohost, unsigned long long rqid, uuid_t uuid,
                          genid_t genid, int type, SBUF2 *logsb)
{
    netinfo_type *netinfo_ptr = comm->handle_sibling;
    union {
        osql_uuid_dbq_consume_t uuid;
        osql_dbq_consume_t rqid;
    } rpl = {0};
    if (check_master(tohost))
        return OSQL_SEND_ERROR_WRONGMASTER;
    if (logsb) {
        genid_t lclgenid = bdb_genid_to_host_order(genid);
        uuidstr_t us;
        sbuf2printf(logsb, "[%llx %s] send OSQL_DBQ_CONSUME %llx (%lld)\n",
                    rqid, comdb2uuidstr(uuid, us), lclgenid, lclgenid);
        sbuf2flush(logsb);
    }
    size_t sz;
    if (rqid == OSQL_RQID_USE_UUID) {
        rpl.uuid.hd.type = htonl(OSQL_DBQ_CONSUME_UUID);
        comdb2uuidcpy(rpl.uuid.hd.uuid, uuid);
        rpl.uuid.genid = genid;
        sz = sizeof(rpl.uuid);
        type = osql_net_type_to_net_uuid_type(type);
    } else {
        rpl.rqid.hd.type = htonl(OSQL_DBQ_CONSUME);
        rpl.rqid.hd.sid = flibc_htonll(rqid);
        rpl.rqid.genid = genid;
        sz = sizeof(rpl.rqid);
    }
    return offload_net_send(tohost, type, &rpl, sz, 0);
}


/**
 * Send DELREC op
 * It handles remote/local connectivity
 *
 */
int osql_send_delrec(char *tohost, unsigned long long rqid, uuid_t uuid,
                     unsigned long long genid, unsigned long long dirty_keys,
                     int type, SBUF2 *logsb)
{
    netinfo_type *netinfo_ptr = (netinfo_type *)comm->handle_sibling;
    uint8_t
        buf[OSQLCOMM_OSQL_DEL_RPL_TYPE_LEN > OSQLCOMM_OSQL_DEL_UUID_RPL_TYPE_LEN
                ? OSQLCOMM_OSQL_DEL_RPL_TYPE_LEN
                : OSQLCOMM_OSQL_DEL_UUID_RPL_TYPE_LEN];
    uint8_t *p_buf = buf;
    uint8_t *p_buf_end;
    int rc = 0;
    int msgsz;
    uuidstr_t us;
    int send_dk = 0;

    if (gbl_partial_indexes && dirty_keys != -1ULL)
        send_dk = 1;

    if (check_master(tohost))
        return OSQL_SEND_ERROR_WRONGMASTER;
    if (rqid == OSQL_RQID_USE_UUID) {
        osql_del_uuid_rpl_t del_uuid_rpl = {0};
        if (send_dk) {
            p_buf_end = p_buf + OSQLCOMM_OSQL_DEL_UUID_RPL_TYPE_LEN;
            msgsz = OSQLCOMM_OSQL_DEL_UUID_RPL_TYPE_LEN;
        } else {
            p_buf_end = p_buf + OSQLCOMM_OSQL_DEL_UUID_RPL_TYPE_LEN -
                        sizeof(dirty_keys);
            msgsz = OSQLCOMM_OSQL_DEL_UUID_RPL_TYPE_LEN - sizeof(dirty_keys);
        }

        del_uuid_rpl.hd.type = send_dk ? OSQL_DELETE : OSQL_DELREC;
        comdb2uuidcpy(del_uuid_rpl.hd.uuid, uuid);
        del_uuid_rpl.dt.genid = genid;
        del_uuid_rpl.dt.dk = dirty_keys;

        if (!(p_buf = osqlcomm_del_uuid_rpl_type_put(&del_uuid_rpl, p_buf,
                                                     p_buf_end, send_dk))) {
            logmsg(LOGMSG_ERROR, "%s:%s returns NULL\n", __func__,
                    "osqlcomm_del_uuid_rpl_type_put");
            return -1;
        }
        type = osql_net_type_to_net_uuid_type(type);
    } else {
        osql_del_rpl_t del_rpl = {0};
        if (send_dk) {
            p_buf_end = p_buf + OSQLCOMM_OSQL_DEL_RPL_TYPE_LEN;
            msgsz = OSQLCOMM_OSQL_DEL_RPL_TYPE_LEN;
        } else {
            p_buf_end =
                p_buf + OSQLCOMM_OSQL_DEL_RPL_TYPE_LEN - sizeof(dirty_keys);
            msgsz = OSQLCOMM_OSQL_DEL_RPL_TYPE_LEN - sizeof(dirty_keys);
        }

        del_rpl.hd.type = send_dk ? OSQL_DELETE : OSQL_DELREC;
        del_rpl.hd.sid = rqid;
        del_rpl.dt.genid = genid;
        del_rpl.dt.dk = dirty_keys;

        if (!(p_buf = osqlcomm_del_rpl_type_put(&del_rpl, p_buf, p_buf_end,
                                                send_dk))) {
            logmsg(LOGMSG_ERROR, "%s:%s returns NULL\n", __func__,
                    "osqlcomm_del_rpl_type_put");
            return -1;
        }
    }

    if (logsb) {
        unsigned long long lclgenid = bdb_genid_to_host_order(genid);
        uuidstr_t us;
        sbuf2printf(logsb, "[%llx %s] send %s %llx (%lld)\n", rqid,
                    comdb2uuidstr(uuid, us),
                    send_dk ? "OSQL_DELETE" : "OSQL_DELREC", lclgenid,
                    lclgenid);
        sbuf2flush(logsb);
    }

    rc = offload_net_send(tohost, type, &buf, msgsz, 0);

    return rc;
}

/**
 * Send SERIAL READ SET
 *
 */
int osql_send_serial(char *tohost, unsigned long long rqid, uuid_t uuid,
                     CurRangeArr *arr, unsigned int file, unsigned int offset,
                     int type, SBUF2 *logsb)
{
    netinfo_type *netinfo_ptr = (netinfo_type *)comm->handle_sibling;
    int used_malloc = 0;
    uint8_t *buf = NULL;
    uint8_t *p_buf;
    uint8_t *p_buf_end;
    int i;
    int b_sz;
    int cr_sz = 0;
    CurRange *cr;
    int rc = 0;

    if (check_master(tohost))
        return OSQL_SEND_ERROR_WRONGMASTER;

    if (arr) {
        for (i = 0; i < arr->size; i++) {
            cr = arr->ranges[i];
            if (cr->tbname) {
                cr_sz += sizeof(char) * (strlen(cr->tbname) + 1) + sizeof(int);
            }
            cr_sz += sizeof(cr->islocked);
            if (!cr->islocked) {
                assert(!cr->lflag || !cr->rflag);
                cr_sz += sizeof(cr->idxnum);
                cr_sz += sizeof(cr->lflag);
                if (!cr->lflag)
                    if (cr->lkey) {
                        cr_sz += sizeof(cr->lkeylen);
                        cr_sz += cr->lkeylen;
                    }
                cr_sz += sizeof(cr->rflag);
                if (!cr->rflag)
                    if (cr->rkey) {
                        cr_sz += sizeof(cr->rkeylen);
                        cr_sz += cr->rkeylen;
                    }
            }
        }
    }

    if (rqid == OSQL_RQID_USE_UUID)
        b_sz = sizeof(osql_serial_uuid_rpl_t);
    else
        b_sz = sizeof(osql_serial_rpl_t);

    b_sz += cr_sz;

    /* only use malloc if we have to */
    if (b_sz > 4096) {
        buf = malloc(b_sz);
        used_malloc = 1;
    } else {
        buf = alloca(b_sz);
    }
    /* frame output buffer */
    p_buf = buf;
    p_buf_end = (p_buf + b_sz);

    if (rqid == OSQL_RQID_USE_UUID) {
        osql_serial_uuid_rpl_t serial_rpl = {0};

        serial_rpl.hd.type =
            (type == NET_OSQL_SERIAL_RPL || 
             type == NET_OSQL_SERIAL_RPL_UUID) ? OSQL_SERIAL : OSQL_SELECTV;
        comdb2uuidcpy(serial_rpl.hd.uuid, uuid);
        serial_rpl.dt.buf_size = cr_sz;
        serial_rpl.dt.arr_size = (arr) ? arr->size : 0;
        serial_rpl.dt.file = file;

        serial_rpl.dt.offset = offset;
        serial_rpl.dt.buf_size = cr_sz;
        serial_rpl.dt.arr_size = (arr) ? arr->size : 0;
        serial_rpl.dt.file = file;
        serial_rpl.dt.offset = offset;

        if (logsb) {
            uuidstr_t us;
            sbuf2printf(logsb, "[%s] send OSQL_SERIAL type=%d %d %d\n",
                        comdb2uuidstr(uuid, us), type, cr_sz, arr->size);
            sbuf2flush(logsb);
        }

#if 0
       printf("Sending rqid=%llu tmp=%llu\n", rqid, osql_log_time());
#endif

        if (!(p_buf = osqlcomm_serial_uuid_rpl_put(&serial_rpl, p_buf,
                                                   p_buf_end))) {
            logmsg(LOGMSG_ERROR, "%s:%s returns NULL\n", __func__,
                    "osqlcomm_serial_rpl_put");
            if (used_malloc)
                free(buf);
            return -1;
        }

        if (arr) {
            p_buf = serial_readset_put(arr, cr_sz, p_buf, p_buf_end);
        }

    } else {
        osql_serial_rpl_t serial_rpl = {0};

        serial_rpl.hd.type =
            (type == NET_OSQL_SERIAL_RPL ||
             type == NET_OSQL_SERIAL_RPL_UUID) ? OSQL_SERIAL : OSQL_SELECTV;
        serial_rpl.hd.sid = rqid;
        serial_rpl.dt.buf_size = cr_sz;
        serial_rpl.dt.arr_size = (arr) ? arr->size : 0;
        serial_rpl.dt.file = file;
        serial_rpl.dt.offset = offset;

        if (logsb) {
            sbuf2printf(logsb, "[%llu] send OSQL_SERIAL %d %d\n", rqid, cr_sz,
                        arr->size);
            sbuf2flush(logsb);
        }

#if 0
       printf("Sending rqid=%llu tmp=%llu\n", rqid, osql_log_time());
#endif

        if (!(p_buf = osqlcomm_serial_rpl_put(&serial_rpl, p_buf, p_buf_end))) {
            logmsg(LOGMSG_ERROR, "%s:%s returns NULL\n", __func__,
                    "osqlcomm_serial_rpl_put");
            if (used_malloc)
                free(buf);
            return -1;
        }

        if (arr) {
            p_buf = serial_readset_put(arr, cr_sz, p_buf, p_buf_end);
        }
    }

    rc = offload_net_send(tohost, type, buf, b_sz, 1);

    return rc;
}

/**
 * Send DONE or DONE_XERR op
 * It handles remote/local connectivity
 *
 */
int osql_send_commit(char *tohost, unsigned long long rqid, uuid_t uuid,
                     int nops, struct errstat *xerr, int type, SBUF2 *logsb,
                     struct client_query_stats *query_stats,
                     snap_uid_t *snap_info)
{
    netinfo_type *netinfo_ptr = (netinfo_type *)comm->handle_sibling;
    osql_done_rpl_t rpl_ok = {0};

    osql_done_xerr_t rpl_xerr = {0};
    int b_sz;
    int used_malloc = 0;
    int snap_info_length = 0;
    uint8_t *buf = NULL;
    uint8_t *p_buf;
    uint8_t *p_buf_end;
    int rc = xerr->errval;

    /* Always 'commit' to release starthrottle.  Failure if master has swung. */
    if (check_master(tohost))
        return OSQL_SEND_ERROR_WRONGMASTER;

    /* we're also sending stats - calculate the total buffer size */
    if (rc != SQLITE_OK) {
        b_sz = sizeof(rpl_xerr);
    } else {
        if (snap_info) {
            snap_info_length = sizeof(snap_uid_t);
        }

        if (!query_stats) {
            b_sz = sizeof(rpl_ok) + snap_info_length;
        } else {
            int qs_sz = offsetof(struct client_query_stats, path_stats);
            qs_sz += query_stats->n_components *
                     sizeof(struct client_query_path_component);
            b_sz = sizeof(osql_done_rpl_t) + snap_info_length + qs_sz;
        }
    }

    /* only use malloc if we have to */
    if (b_sz > 4096) {
        buf = malloc(b_sz);
        used_malloc = 1;
    } else {
        buf = alloca(b_sz);
    }

    /* frame output buffer */
    p_buf = buf;
    p_buf_end = (p_buf + b_sz);

    if (rc == SQLITE_OK) {
        if (snap_info) {
            rpl_ok.hd.type = OSQL_DONE_SNAP;
        } else {
            rpl_ok.hd.type = OSQL_DONE; /* OSQL_DONE_STATS is never set, so
                                           query_stats never read by master.? */
        }
        rpl_ok.hd.sid = rqid;
        rpl_ok.dt.rc = rc;
        /* hack to help old code interpret the results correctly
           convert SQLITE_OK to SQLITE_DONE
         */
        if (!rpl_ok.dt.rc)
            rpl_ok.dt.rc = SQLITE_DONE;
        rpl_ok.dt.nops = nops;

        if (logsb) {
            sbuf2printf(logsb, "[%llu] send OSQL_DONE %d %d\n", rqid, rc, nops);
            sbuf2flush(logsb);
        }

#if 0
      printf("Sending rqid=%llu tmp=%llu\n", rqid, osql_log_time());
#endif

        if (!(p_buf = osqlcomm_done_rpl_put(&rpl_ok, p_buf, p_buf_end))) {
            logmsg(LOGMSG_ERROR, "%s:%s returns NULL\n", __func__,
                    "osqlcomm_done_rpl_put");
            if (used_malloc)
                free(buf);
            return -1;
        }

        if (snap_info) {
            p_buf = (uint8_t *)snap_uid_put(snap_info, p_buf, p_buf_end);
        }

        if (query_stats) {
            if (!(p_buf =
                      client_query_stats_put(query_stats, p_buf, p_buf_end))) {
                logmsg(LOGMSG_ERROR, "%s line %d:%s returns NULL\n", __func__,
                        __LINE__, "osqlcomm_done_rpl_put");
                if (used_malloc)
                    free(buf);
                return -1;
            }
        }
        rc = offload_net_send(tohost, type, buf, b_sz, 1);

    } else {

        rpl_xerr.hd.type = OSQL_XERR;
        rpl_xerr.hd.sid = rqid;

        memcpy(&rpl_xerr.dt, xerr, sizeof(rpl_xerr.dt));

        if (!osqlcomm_done_xerr_type_put(&rpl_xerr, p_buf, p_buf_end)) {
            logmsg(LOGMSG_ERROR, "%s:%s returns NULL\n", __func__,
                    "osqlcomm_done_xerr_type_put");
            if (used_malloc)
                free(buf);
            return -1;
        }
        rc = offload_net_send(tohost, type, buf, sizeof(rpl_xerr), 1);
    }
    if (used_malloc)
        free(buf);

    return rc;
}

int type_to_uuid_type(int type)
{
    switch (type) {
    case NET_OSQL_SOCK_RPL:
        return NET_OSQL_SOCK_RPL_UUID;
    default:
        logmsg(LOGMSG_FATAL, "type_to_uuid_type: unhandled type %d\n", type);
        abort();
    }
}

int osql_send_commit_by_uuid(char *tohost, uuid_t uuid, int nops,
                             struct errstat *xerr, int type, SBUF2 *logsb,
                             struct client_query_stats *query_stats,
                             snap_uid_t *snap_info)
{
    netinfo_type *netinfo_ptr = (netinfo_type *)comm->handle_sibling;
    osql_done_uuid_rpl_t rpl_ok = {0};

    osql_done_xerr_uuid_t rpl_xerr = {0};
    int b_sz;
    int used_malloc = 0;
    int snap_info_length = 0;
    uint8_t *buf = NULL;
    uint8_t *p_buf;
    uint8_t *p_buf_end;
    int rc = xerr->errval;

    type = osql_net_type_to_net_uuid_type(type);

    /* Always 'commit' to release starthrottle.  Failure if master has swung. */
    if (check_master(tohost))
        return OSQL_SEND_ERROR_WRONGMASTER;

    /* we're also sending stats - calculate the total buffer size */
    if (rc != SQLITE_OK) {
        b_sz = sizeof(rpl_xerr);
    } else {
        if (snap_info) {
            snap_info_length = sizeof(snap_uid_t);
        }

        if (!query_stats) {
            b_sz = sizeof(rpl_ok) + snap_info_length;
        } else {
            int qs_sz = offsetof(struct client_query_stats, path_stats);
            qs_sz += query_stats->n_components *
                     sizeof(struct client_query_path_component);
            b_sz = sizeof(osql_done_uuid_rpl_t) + snap_info_length + qs_sz;
        }
    }

    /* only use malloc if we have to */
    if (b_sz > 4096) {
        buf = malloc(b_sz);
        used_malloc = 1;
    } else {
        buf = alloca(b_sz);
    }

    /* frame output buffer */
    p_buf = buf;
    p_buf_end = (p_buf + b_sz);

    if (rc == SQLITE_OK) {
        if (snap_info) {
            rpl_ok.hd.type = OSQL_DONE_SNAP;
        } else {
            rpl_ok.hd.type = OSQL_DONE; /* OSQL_DONE_STATS is never set, so
                                           query_stats never read by master.? */
        }
        comdb2uuidcpy(rpl_ok.hd.uuid, uuid);
        rpl_ok.dt.rc = rc;
        /* hack to help old code interpret the results correctly
           convert SQLITE_OK to SQLITE_DONE
         */
        if (!rpl_ok.dt.rc)
            rpl_ok.dt.rc = SQLITE_DONE;
        rpl_ok.dt.nops = nops;

        if (logsb) {
            uuidstr_t us;
            sbuf2printf(logsb, "[%s] send OSQL_DONE %d %d\n",
                        comdb2uuidstr(uuid, us), rc, nops);
            sbuf2flush(logsb);
        }

#if 0
      printf("Sending rqid=%llu tmp=%llu\n", rqid, osql_log_time());
#endif

        if (!(p_buf = osqlcomm_done_uuid_rpl_put(&rpl_ok, p_buf, p_buf_end))) {
            logmsg(LOGMSG_ERROR, "%s:%s returns NULL\n", __func__,
                    "osqlcomm_done_rpl_put");
            if (used_malloc)
                free(buf);
            return -1;
        }

        if (snap_info) {
            p_buf = (uint8_t *)snap_uid_put(snap_info, p_buf, p_buf_end);
        }

        if (query_stats) {
            if (!(p_buf =
                      client_query_stats_put(query_stats, p_buf, p_buf_end))) {
                logmsg(LOGMSG_ERROR, "%s line %d:%s returns NULL\n", __func__,
                        __LINE__, "osqlcomm_done_rpl_put");
                if (used_malloc)
                    free(buf);
                return -1;
            }
        }
        rc = offload_net_send(tohost, type, buf, b_sz, 1);

    } else {

        rpl_xerr.hd.type = OSQL_XERR;
        comdb2uuidcpy(rpl_xerr.hd.uuid, uuid);

        memcpy(&rpl_xerr.dt, xerr, sizeof(rpl_xerr.dt));

        if (!osqlcomm_done_xerr_uuid_type_put(&rpl_xerr, p_buf, p_buf_end)) {
            logmsg(LOGMSG_ERROR, "%s:%s returns NULL\n", __func__,
                    "osqlcomm_done_xerr_type_put");
            if (used_malloc)
                free(buf);
            return -1;
        }
        rc = offload_net_send(tohost, type, buf, sizeof(rpl_xerr), 1);
    }
    if (used_malloc)
        free(buf);

    return rc;
}

/**
 * Send decomission for osql net
 *
 */
int osql_process_message_decom(char *host)
{

    if (comm) {
        net_send_decom_all(comm->handle_sibling, host);
    }

    return 0;
}

/**
 * Signalling sql thread to cancel the sql session
 * This is called only for blocksql, when the request fails to be dispatched
 *
 */
static void osql_blocksql_failed_dispatch(netinfo_type *netinfo_ptr,
                                          char *tohost, unsigned long long rqid,
                                          uuid_t uuid, int rc)
{

    osql_done_xerr_t rpl_xerr = {0};
    uint8_t buf[sizeof(rpl_xerr)];
    uint8_t *p_buf = buf;
    uint8_t *p_buf_end = p_buf + sizeof(rpl_xerr);

    rpl_xerr.hd.type = OSQL_XERR;
    rpl_xerr.hd.sid = rqid;

    rpl_xerr.dt.errval = rc;
    strncpy(rpl_xerr.dt.errstr, "cannot dispatch sql request",
            sizeof(rpl_xerr.dt.errstr));

    if (!(osqlcomm_done_xerr_type_put(&rpl_xerr, p_buf, p_buf_end))) {
        logmsg(LOGMSG_ERROR, "%s:%s returns NULL\n", __func__,
                "osqlcomm_done_xerr_type_put");
        return;
    }

    offload_net_send(tohost, NET_OSQL_BLOCK_RPL, &buf, sizeof(rpl_xerr), 1);
}

/* We seem to be adding more and more things to be passed through osql requests.
   This
   packs multiple things into a request.  Note: buf must be a properly packed
   buffer (ie: network order) */
int osql_add_to_request(osql_req_t **reqp, int type, void *buf, int len)
{
    int newsize;
    void *rqbuf;
    int rqsz;
    struct osql_req_tail *tail;
    osql_req_t *req;

    req = *reqp;

    /* TODO: re-endianize */

    if (req->ntails == 255) {
        logmsg(LOGMSG_ERROR, "Too many tails\n");
        return -1;
    }

    req->ntails++;
    rqsz = req->rqlen + sizeof(struct osql_req_tail) + len;
    rqbuf = realloc(req, rqsz);
    if (rqbuf == NULL) {
        logmsg(LOGMSG_ERROR, "Failed to add tail to osql request, tail len %d\n",
                len);
        return -1;
    }
    req = rqbuf;
    tail = (struct osql_req_tail *)((char *)req + req->rqlen);
    tail->type = type;
    tail->len = len;
    memcpy(((char *)tail) + sizeof(struct osql_req_tail), buf, len);
    req->rqlen += sizeof(struct osql_req_tail) + len;

    *reqp = req;

    return 0;
}

/**
 * Constructs a reusable osql request
 *
 * This creates either a osql_req_t or a osql_req_uuid_t, as needed.
 *
 */
void *osql_create_request(const char *sql, int sqlen, int type,
                          unsigned long long rqid, uuid_t uuid, char *tzname,
                          int *prqlen, char *tag, void *tagbuf, int tagbuflen,
                          void *nullbits, int numnullbits, blob_buffer_t *blobs,
                          int numblobs, int queryid, int flags)
{
    int rqlen = 0;
    int taglen = 0;
    uint8_t *p_buf, *p_buf_end;
    int sz;
    short szs;
    int blobsizes[MAXBLOBS];
    int blobno;
    osql_req_t req = {0};
    osql_uuid_req_t req_uuid = {0};
    void *ret;

    if (rqid == OSQL_RQID_USE_UUID) {
        rqlen = sizeof(osql_uuid_req_t) + sqlen;
    } else {
        rqlen = sizeof(osql_req_t) + sqlen;
    }

    if (tag) {
        taglen = strlen(tag) + 1;
        rqlen += taglen + tagbuflen + numnullbits + 5 * sizeof(int);
        if (debug_switch_osql_force_local()) {
            rqlen += numblobs * sizeof(int);
            for (int i = 0; i < numblobs; i++) {
                rqlen += blobs[i].length;
            }
        }
    } else if (type == OSQL_BLOCK_REQ_COST)
        rqlen += sizeof(int);

    if (rqid == OSQL_RQID_USE_UUID) {
        osql_uuid_req_t *r_uuid_ptr;

        r_uuid_ptr = (osql_uuid_req_t *)malloc(rqlen);
        ret = r_uuid_ptr;

        if (!r_uuid_ptr) {
            logmsg(LOGMSG_ERROR, 
                    "create_sql: error malloc-ing for sql request, size %d\n",
                    rqlen);
            return NULL;
        }

        p_buf = (uint8_t *)r_uuid_ptr;
        p_buf_end = p_buf + rqlen;

        req_uuid.type = type;
        req_uuid.flags = flags;
        req_uuid.padding = 0;
        req_uuid.ntails = 0;
        comdb2uuidcpy(req_uuid.uuid, uuid);
        req_uuid.rqlen = rqlen;
        req_uuid.sqlqlen = sqlen;

        if (tzname)
            strncpy(r_uuid_ptr->tzname, tzname, sizeof(r_uuid_ptr->tzname));

        p_buf = osqlcomm_req_uuid_type_put(&req_uuid, p_buf, p_buf_end);
        r_uuid_ptr->rqlen = rqlen;
    } else {
        osql_req_t *r_ptr;

        r_ptr = (osql_req_t *)malloc(rqlen);
        ret = r_ptr;

        if (!r_ptr) {
            logmsg(LOGMSG_ERROR, 
                    "create_sql: error malloc-ing for sql request, size %d\n",
                    rqlen);
            return NULL;
        }

        p_buf = (uint8_t *)r_ptr;
        p_buf_end = p_buf + rqlen;

        req.type = type;
        req.flags = flags;
        req.padding = 0;
        req.ntails = 0;
        req.rqid = rqid;
        req.rqlen = rqlen;
        req.sqlqlen = sqlen;

        if (tzname)
            strncpy(r_ptr->tzname, tzname, sizeof(r_ptr->tzname));

        p_buf = osqlcomm_req_type_put(&req, p_buf, p_buf_end);
        r_ptr->rqlen = rqlen;
    }

    p_buf = buf_no_net_put(sql, sqlen, p_buf, p_buf_end);
    if (type == OSQL_BLOCK_REQ_COST)
        p_buf = buf_put(&queryid, sizeof(queryid), p_buf, p_buf_end);
    else {
        if (tag) {
            /* this is dummy. */
            p_buf = buf_put(&queryid, sizeof(queryid), p_buf, p_buf_end);
        }
    }
    if (tag) {
        p_buf = buf_put(&taglen, sizeof(taglen), p_buf, p_buf_end);
        p_buf = buf_no_net_put(tag, taglen, p_buf, p_buf_end);
        p_buf = buf_put(&tagbuflen, sizeof(tagbuflen), p_buf, p_buf_end);
        if (tagbuflen != 0 && tagbuf != NULL) {
            p_buf = buf_no_net_put(tagbuf, tagbuflen, p_buf, p_buf_end);
        }
        p_buf = buf_put(&numnullbits, sizeof(numnullbits), p_buf, p_buf_end);
        p_buf = buf_no_net_put(nullbits, numnullbits, p_buf, p_buf_end);
        /* The blob part is already parsed and put in seperate buffers. */
        p_buf = buf_put(&numblobs, sizeof(numblobs), p_buf, p_buf_end);
        if (debug_switch_osql_force_local()) {
            for (int i = 0; i < numblobs; i++) {
                int length = blobs[i].length;
                p_buf = buf_put(&length, sizeof(length), p_buf, p_buf_end);
                p_buf = buf_no_net_put(blobs[i].data, blobs[i].length, p_buf,
                                       p_buf_end);
            }
        }
    }

    *prqlen = rqlen;

    return ret;
}

/**
 * Change the rqid and to allow reusing the request
 *
 */
void osql_remap_request(osql_req_t *req, unsigned long long rqid)
{
    buf_put(&rqid, sizeof(rqid), (uint8_t *)&(req->rqid),
            (uint8_t *)&(req->rqid) + sizeof(long long));
}

/**
 * Retrieve the network-ordered rqid from this osql_req_t
 */

static long long osql_request_getrqid(osql_req_t *req)
{
    long long out_rqid = 0LL;
    buf_get(&out_rqid, sizeof(out_rqid), (uint8_t *)&req->rqid,
            (uint8_t *)&req->rqid + sizeof(long long));
    return out_rqid;
}

/**
 * Get request uuid (follows rqid if request supports it)
 */
static void osql_request_getuuid(osql_req_t *req, uuid_t uuid)
{
    comdb2uuid_clear(uuid);
}

/**
 * Sends a user command to offload net (used by "osqlnet")
 *
 */
void osql_net_cmd(char *line, int lline, int st, int op1)
{

    if (comm && comm->handle_sibling) {
        net_cmd(comm->handle_sibling, line, lline, st, op1);
    } else {
        logmsg(LOGMSG_WARN, "osql not ready yet\n");
    }
}

/**
 * Sets the osql net-poll value.
 *
 */
void osql_set_net_poll(int pval) { net_set_poll(comm->handle_sibling, pval); }

/**
 * Sends a sosql request to the master
 * Sql is the first update part of this transaction
 *
 */
int osql_comm_send_socksqlreq(char *tohost, const char *sql, int sqlen,
                              unsigned long long rqid, uuid_t uuid,
                              char *tzname, int type, int flags)
{

    void *req = NULL;
    int reqlen = 0;
    int rc = 0;
    int retry;
    int net_type;

    stats[type].snd++;

    /* TODO: need to pass tag/tagbuf/tagbuflen here? */
    req = osql_create_request(sql, sqlen, type, rqid, uuid, tzname, &reqlen,
                              NULL, NULL, 0, NULL, 0, NULL, 0, 0, flags);
    if (!req) {
        stats[type].snd_failed++;
        return rc;
    }

    net_type = req2netreq(type);
    if (rqid == OSQL_RQID_USE_UUID) {
        if (net_type == NET_OSQL_SOCK_REQ)
            net_type = NET_OSQL_SOCK_REQ_UUID;
        if (net_type == NET_OSQL_RECOM_REQ)
            net_type = NET_OSQL_RECOM_REQ_UUID;
        else if (net_type == NET_OSQL_SNAPISOL_REQ)
            net_type = NET_OSQL_SNAPISOL_REQ_UUID;
        else if (net_type == NET_OSQL_SERIAL_REQ)
            net_type = NET_OSQL_SERIAL_REQ_UUID;
        else if (net_type < NET_OSQL_UUID_REQUEST_MIN ||
                 net_type > NET_OSQL_UUID_REQUEST_MAX) {
            logmsg(LOGMSG_FATAL, "unknown type %d\n", net_type);
            abort();
        }
    }

    rc = offload_net_send(tohost, net_type, req, reqlen, 1);

    if (rc)
        stats[type].snd_failed++;

    free(req);

    return rc;
}

/**
 * Sends the result of block processor transaction commit
 * to the sql thread so that it can return the result to the
 * client
 *
 */
int osql_comm_signal_sqlthr_rc(sorese_info_t *sorese, struct errstat *xerr,
                               int rc)
{

    int irc = 0;
    int msglen = 0;
    int type;

    /* slightly kludgy - we're constructing one of 4 message types - get a
     * buffer
     * big enough for the biggest of them */
    uint8_t *buf;
    int max = 0;
    if (OSQLCOMM_DONE_XERR_UUID_RPL_LEN > max)
        max = OSQLCOMM_DONE_XERR_UUID_RPL_LEN;
    if (OSQLCOMM_DONE_UUID_RPL_LEN > max)
        max = OSQLCOMM_DONE_UUID_RPL_LEN;
    if (OSQLCOMM_DONE_XERR_RPL_LEN > max)
        max = OSQLCOMM_DONE_XERR_RPL_LEN;
    if (OSQLCOMM_DONE_RPL_LEN > max)
        max = OSQLCOMM_DONE_RPL_LEN;
    buf = alloca(max);

    /* test if the sql thread was the one closing the
       request, and if so, don't send anything back
       (request might be gone already anyway)
     */
    if (xerr->errval == SQLITE_ABORT)
        return 0;

    /* if error, lets send the error string */
    if (sorese->host) {
        /* remote */
        if (sorese->rqid == OSQL_RQID_USE_UUID) {
            osql_done_xerr_uuid_t rpl_xerr = {0};
            osql_done_uuid_rpl_t rpl_ok = {0};

            if (rc) {
                uint8_t *p_buf = buf;
                uint8_t *p_buf_end = buf + OSQLCOMM_DONE_XERR_UUID_RPL_LEN;
                rpl_xerr.hd.type = OSQL_XERR;
                comdb2uuidcpy(rpl_xerr.hd.uuid, sorese->uuid);
                rpl_xerr.dt = *xerr;

                osqlcomm_done_xerr_uuid_type_put(&(rpl_xerr), p_buf, p_buf_end);

                msglen = OSQLCOMM_DONE_XERR_UUID_RPL_LEN;

            } else {
                uint8_t *p_buf = buf;
                uint8_t *p_buf_end = buf + OSQLCOMM_DONE_UUID_RPL_LEN;

                rpl_ok.hd.type = OSQL_DONE;
                comdb2uuidcpy(rpl_ok.hd.uuid, sorese->uuid);
                rpl_ok.dt.rc = 0;
                rpl_ok.dt.nops = sorese->nops;

                osqlcomm_done_uuid_rpl_put(&(rpl_ok), p_buf, p_buf_end);

                msglen = OSQLCOMM_DONE_RPL_LEN;
            }
            type = osql_net_type_to_net_uuid_type(NET_OSQL_SIGNAL);
        } else {
            osql_done_xerr_t rpl_xerr = {0};
            osql_done_rpl_t rpl_ok = {0};

            if (rc) {
                uint8_t *p_buf = buf;
                uint8_t *p_buf_end = buf + OSQLCOMM_DONE_XERR_RPL_LEN;
                rpl_xerr.hd.type = OSQL_XERR;
                rpl_xerr.hd.sid = sorese->rqid;
                rpl_xerr.dt = *xerr;

                osqlcomm_done_xerr_type_put(&(rpl_xerr), p_buf, p_buf_end);

                msglen = OSQLCOMM_DONE_XERR_RPL_LEN;

            } else {
                uint8_t *p_buf = buf;
                uint8_t *p_buf_end = buf + OSQLCOMM_DONE_RPL_LEN;

                rpl_ok.hd.type = OSQL_DONE;
                rpl_ok.hd.sid = sorese->rqid;
                rpl_ok.dt.rc = 0;
                rpl_ok.dt.nops = sorese->nops;

                osqlcomm_done_rpl_put(&(rpl_ok), p_buf, p_buf_end);

                msglen = OSQLCOMM_DONE_RPL_LEN;
            }
            type = NET_OSQL_SIGNAL;
        }
#if 0
      printf("Send %d rqid=%llu tmp=%llu\n",  NET_OSQL_SIGNAL, sorese->rqid, osql_log_time());
#endif
        /* lazy again, works just because node!=0 */
        irc = offload_net_send(sorese->host, type, buf, msglen, 1);
        if (irc) {
            irc = -1;
            logmsg(LOGMSG_ERROR, "%s: error sending done to %s!\n", __func__,
                    sorese->host);
        }

    } else {
        /* local */

        irc = osql_chkboard_sqlsession_rc(sorese->rqid, sorese->uuid,
                                          sorese->nops, NULL, xerr);
    }

    return irc;
}

/**
 * Report on the traffic noticed
 *
 */
static const char *reqtypes[OSQL_MAX_REQ] = {
    "invalid", "osql",      "sosql",      "recom",
    "serial",  "cost_osql", "cost_sosql", "snapisol"};

int osql_comm_quick_stat(void)
{
    int i = 0;

    for (i = 1; i < OSQL_MAX_REQ; i++) {
        logmsg(LOGMSG_USER, "%s snd(failed) %lu(%lu) rcv(failed, redundant) %lu(%lu,%lu)\n",
               reqtypes[i], stats[i].snd, stats[i].snd_failed, stats[i].rcv,
               stats[i].rcv_failed, stats[i].rcv_rdndt);
    }
    return 0;
}

int osql_comm_diffstat(struct reqlogger *statlogger, int *have_scon_header)
{
    static osql_stats_t last[OSQL_MAX_REQ], diff[OSQL_MAX_REQ];
    osql_stats_t now[OSQL_MAX_REQ];
    int rc = 0;

    for (int i = 0; i < OSQL_MAX_REQ; i++) {
        now[i].snd = stats[i].snd;
        now[i].snd_failed = stats[i].snd_failed;
        now[i].rcv = stats[i].rcv;
        now[i].rcv_failed = stats[i].rcv_failed;
        now[i].rcv_rdndt = stats[i].rcv_rdndt;

        diff[i].snd = now[i].snd - last[i].snd;
        diff[i].snd_failed = now[i].snd_failed - last[i].snd_failed;
        diff[i].rcv = now[i].rcv - last[i].rcv;
        diff[i].rcv_failed = now[i].rcv_failed - last[i].rcv_failed;
        diff[i].rcv_rdndt = now[i].rcv_rdndt - last[i].rcv_rdndt;

        last[i].snd = now[i].snd;
        last[i].snd_failed = now[i].snd_failed;
        last[i].rcv = now[i].rcv;
        last[i].rcv_failed = now[i].rcv_failed;
        last[i].rcv_rdndt = now[i].rcv_rdndt;

        if (diff[i].snd || diff[i].snd_failed || diff[i].rcv ||
            diff[i].rcv_failed || diff[i].rcv_rdndt) {
            if (statlogger) {
                reqlog_logf(statlogger, REQL_INFO,
                            "sqlwrops %s snd %ld snd_failed %ld rcv %ld "
                            "rcv_failed %ld rcv_redundant %ld\n",
                            reqtypes[i], diff[i].snd, diff[i].snd_failed,
                            diff[i].rcv, diff[i].rcv_failed, diff[i].rcv_rdndt);
            } else {
                if (!*have_scon_header) {
                    logmsg(LOGMSG_USER, "diff");
                    *have_scon_header = 1;
                }

                logmsg(LOGMSG_USER, " sqlwrops %s", reqtypes[i]);
                if (diff[i].snd)
                    logmsg(LOGMSG_USER, " snd %ld", diff[i].snd);
                if (diff[i].snd_failed)
                    logmsg(LOGMSG_USER, " snd_failed %ld", diff[i].snd_failed);
                if (diff[i].rcv)
                    logmsg(LOGMSG_USER, " rcv %ld", diff[i].rcv);
                if (diff[i].rcv_failed)
                    logmsg(LOGMSG_USER, " rcv %ld", diff[i].rcv_failed);
                if (diff[i].rcv_rdndt)
                    logmsg(LOGMSG_USER, " rcv_redundant %ld", diff[i].rcv_rdndt);
                rc = 1;
            }
        }
    }
    return rc;
}

/****************************** INTERNALS *************************************/

static void net_startthread_rtn(void *arg)
{
    bdb_thread_event((bdb_state_type *)arg, 1);
}

static void net_stopthread_rtn(void *arg)
{
    bdb_thread_event((bdb_state_type *)arg, 0);
}

/* the only hook inserting in the blkout list (i.e. reader_thread)
   times is written also by block proc threads
 */
static void net_osql_heartbeat(void *hndl, void *uptr, char *fromnode,
                               int usertype, void *dtap, int dtalen,
                               uint8_t is_tcp)
{

    osql_blknds_t *blk = NULL;
    int i = 0;

    /* if we are not the master, don't do nothing */
    if (!g_osql_ready || gbl_mynode != thedb->master)
        return;

    /* TODO: maybe look into the packet we got! */

    blk = &comm->blkout;

    /* OBSOLETE: this is brain-damaged scheme, but i want it out now.
       i need a write lock because I am adding nodes dynamically
       instead I should maybe add the nodes statically from the
       sanc list; on the other side, this makes easier moving one db
       from one cluster to another
       UPDATE: I am not offloading to nodes not present into this list
       therefore I will not blackout nodes not present here. Therefore this
       is the only writer, and it is safe to add an entry lockless as long as
       blk->n is the last to be updated.
     */
    for (i = 0; i < blk->n; i++) {
        if (blk->nds[i] == fromnode) {
            blk->heartbeat[i] = time(NULL);
            break;
        }
    }
    if (i == blk->n) {
        /* not present, simply add it */
        blk->nds[i] = fromnode;
        blk->heartbeat[i] = time(NULL);
        blk->times[i] = 0;
        blk->n++;
    }
}

/* remote poke */
static void net_osql_poked(void *hndl, void *uptr, char *fromhost, int usertype,
                           void *dtap, int dtalen, uint8_t is_tcp)
{
    uint8_t *p_buf = dtap;
    uint8_t *p_buf_end = p_buf + dtalen;
    osql_poke_t poke;
    int found = 0;
    osql_sess_t *sess = 0;
    int rc = 0;
    uuid_t uuid;

    comdb2uuid_clear(uuid);

    if (thedb->exiting || thedb->stopped) {
        /* don't do anything, we're going down */
        return;
    }

    if (!(osqlcomm_poke_type_get(&poke, p_buf, p_buf_end))) {
        logmsg(LOGMSG_ERROR, "%s: invalid data length\n", __func__);
        return;
    }

    found = osql_chkboard_sqlsession_exists(poke.rqid, uuid, 1);

    if (!found) {

        /* send a done with an error, lost request */
        uint8_t buf[OSQLCOMM_DONE_XERR_RPL_LEN];
        uint8_t *p_buf = buf, *p_buf_end = buf + OSQLCOMM_DONE_XERR_RPL_LEN;
        netinfo_type *netinfo_ptr = (netinfo_type *)comm->handle_sibling;
        osql_done_xerr_t rpl;

        rpl.hd.type = OSQL_XERR;
        rpl.hd.sid = poke.rqid;
        rpl.dt.errval = OSQL_NOOSQLTHR;
        uuidstr_t us;
        /* TODO:NOENV:uuid - should come from new msg type */
        snprintf((char *)&rpl.dt.errstr, sizeof(rpl.dt.errstr),
                 "Missing sql session %llx %s on %s\n", poke.rqid,
                 comdb2uuidstr(uuid, us), gbl_mynode);

        osqlcomm_done_xerr_type_put(&rpl, p_buf, p_buf_end);

        if ((rc = offload_net_send(fromhost, NET_OSQL_BLOCK_RPL, buf,
                                   sizeof(buf), 1))) {
            logmsg(LOGMSG_ERROR, 
                    "%s: error writting record to master in offload mode rc=%d!\n",
                    __func__, rc);
        }

    } else {
        /* TODO: we could send something back... but in tough times this will
         * not make it nevertheless */
    }
}

static void net_osql_poked_uuid(void *hndl, void *uptr, char *fromhost,
                                int usertype, void *dtap, int dtalen,
                                uint8_t is_tcp)
{
    uint8_t *p_buf = dtap;
    uint8_t *p_buf_end = p_buf + dtalen;
    osql_poke_uuid_t poke;
    int found = 0;
    osql_sess_t *sess = 0;
    int rc = 0;

    if (thedb->exiting || thedb->stopped) {
        /* don't do anything, we're going down */
        return;
    }

    if (!(osqlcomm_poke_uuid_type_get(&poke, p_buf, p_buf_end))) {
        logmsg(LOGMSG_ERROR, "%s: invalid data length\n", __func__);
        return;
    }

    found = osql_chkboard_sqlsession_exists(OSQL_RQID_USE_UUID, poke.uuid, 1);

    if (!found) {

        /* send a done with an error, lost request */
        uint8_t buf[OSQLCOMM_DONE_XERR_UUID_RPL_LEN];
        uint8_t *p_buf = buf,
                *p_buf_end = buf + OSQLCOMM_DONE_XERR_UUID_RPL_LEN;
        netinfo_type *netinfo_ptr = (netinfo_type *)comm->handle_sibling;
        osql_done_xerr_uuid_t rpl;

        rpl.hd.type = OSQL_XERR;
        comdb2uuidcpy(rpl.hd.uuid, poke.uuid);
        rpl.dt.errval = OSQL_NOOSQLTHR;
        uuidstr_t us;

        snprintf((char *)&rpl.dt.errstr, sizeof(rpl.dt.errstr),
                 "Missing sql session %s on %s\n", comdb2uuidstr(poke.uuid, us),
                 gbl_mynode);

        osqlcomm_done_xerr_uuid_type_put(&rpl, p_buf, p_buf_end);

        if ((rc = offload_net_send(fromhost, NET_OSQL_BLOCK_RPL_UUID, buf,
                                   sizeof(buf), 1))) {
            logmsg(LOGMSG_ERROR, 
                   "%s: error writting record to master in offload mode rc=%d!\n",
                   __func__, rc);
        }

    } else {
        /* TODO: we could send something back... but in tough times this will
         * not make it nevertheless */
    }
}

static void net_osql_master_check(void *hndl, void *uptr, char *fromhost,
                                  int usertype, void *dtap, int dtalen,
                                  uint8_t is_tcp)
{
    uint8_t *p_buf = dtap;
    uint8_t *p_buf_end = p_buf + dtalen;
    osql_poke_t poke;
    osql_poke_uuid_t pokeuuid;
    int found = 0;
    int rc = 0;

    uuid_t uuid;
    unsigned long long rqid = OSQL_RQID_USE_UUID;
    int reply_type;

    comdb2uuid_clear(uuid);

    if (thedb->exiting || thedb->stopped) {
        /* don't do anything, we're going down */
        return;
    }

    if (usertype > NET_OSQL_UUID_REQUEST_MIN ||
        usertype < NET_OSQL_UUID_REQUEST_MAX) {
        if (!osqlcomm_poke_uuid_type_get(&pokeuuid, p_buf, p_buf_end)) {
            logmsg(LOGMSG_ERROR, "%s: can't unpack %d request\n", __func__,
                    usertype);
            return;
        }
        comdb2uuidcpy(uuid, pokeuuid.uuid);
    } else {
        if (!(osqlcomm_poke_type_get(&poke, p_buf, p_buf_end))) {
            logmsg(LOGMSG_ERROR, "%s: can't unpack %d request\n", __func__,
                    usertype);
            return;
        }
        rqid = poke.rqid;
    }

    uuidstr_t us;
    found = osql_repository_session_exists(rqid, uuid);

    if (found) {
        uint8_t buf[OSQLCOMM_EXISTS_RPL_TYPE_LEN];
        uint8_t bufuuid[OSQLCOMM_EXISTS_UUID_RPL_TYPE_LEN];
        uint8_t *p_buf;
        netinfo_type *netinfo_ptr = (netinfo_type *)comm->handle_sibling;

        if (rqid == OSQL_RQID_USE_UUID) {
            p_buf = bufuuid;
            p_buf_end = p_buf + OSQLCOMM_EXISTS_UUID_RPL_TYPE_LEN;
            osql_exists_uuid_rpl_t rpl = {0};

            rpl.hd.type = OSQL_EXISTS;
            comdb2uuidcpy(rpl.hd.uuid, uuid);
            rpl.dt.status = 0;
            rpl.dt.timestamp = comdb2_time_epoch();

            if (!osqlcomm_exists_uuid_rpl_type_put(&rpl, p_buf, p_buf_end))
                abort();
            reply_type = NET_OSQL_MASTER_CHECKED_UUID;

            if ((rc = offload_net_send(fromhost, reply_type, bufuuid,
                                       sizeof(bufuuid), 1))) {
                logmsg(LOGMSG_ERROR, "%s: error writting record to master in "
                                "offload mode rc=%d!\n",
                        __func__, rc);
            }
        } else {
            p_buf = buf;
            p_buf_end = p_buf + OSQLCOMM_EXISTS_RPL_TYPE_LEN;

            /* send a done with an error, lost request */
            osql_exists_rpl_t rpl = {0};

            rpl.hd.type = OSQL_EXISTS;
            rpl.hd.sid = rqid;
            rpl.dt.status = 0;
            rpl.dt.timestamp = comdb2_time_epoch();

            if (!osqlcomm_exists_rpl_type_put(&rpl, p_buf, p_buf_end))
                abort();

            reply_type = NET_OSQL_MASTER_CHECKED;

            if ((rc = offload_net_send(fromhost, reply_type, buf, sizeof(buf),
                                       1))) {
                logmsg(LOGMSG_ERROR, "%s: error writting record to master in "
                                "offload mode rc=%d!\n",
                        __func__, rc);
            }
        }

    } else {
        uuidstr_t us;
        logmsg(LOGMSG_ERROR,
               "Missing SORESE sql session %llx %s on %s from %d\n", poke.rqid,
               comdb2uuidstr(uuid, us), gbl_mynode, poke.from);
    }
}

static void net_osql_master_checked(void *hndl, void *uptr, char *fromhost,
                                    int usertype, void *dtap, int dtalen,
                                    uint8_t is_tcp)
{
    uint8_t *p_buf = dtap;
    uint8_t *p_buf_end = p_buf + dtalen;
    int rc = 0;
    unsigned long long rqid = OSQL_RQID_USE_UUID;
    uuid_t uuid;
    uuidstr_t us;
    int status, timestamp;

    comdb2uuid_clear(uuid);

    if (thedb->exiting || thedb->stopped) {
        /* don't do anything, we're going down */
        return;
    }

    if (osql_nettype_is_uuid(usertype)) {
        osql_exists_uuid_rpl_t rpluuid;
        if (!(osqlcomm_exists_uuid_rpl_type_get(&rpluuid, p_buf, p_buf_end))) {
            logmsg(LOGMSG_ERROR, "%s: invalid data length\n", __func__);
            return;
        }
        comdb2uuidcpy(uuid, rpluuid.hd.uuid);
        status = rpluuid.dt.status;
        timestamp = rpluuid.dt.timestamp;
    } else {
        osql_exists_rpl_t rpl;
        if (!(osqlcomm_exists_rpl_type_get(&rpl, p_buf, p_buf_end))) {
            logmsg(LOGMSG_ERROR, "%s: invalid data length\n", __func__);
            return;
        }
        rqid = rpl.hd.sid;
        status = rpl.dt.timestamp;
        timestamp = rpl.dt.timestamp;
    }

    /* update the status of the sorese session */
    rc = osql_checkboard_update_status(rqid, uuid, status, timestamp);
    if (rc) {
        logmsg(LOGMSG_ERROR,
               "%s: failed to update status for rqid %llu %s rc=%d\n", __func__,
               rqid, comdb2uuidstr(uuid, us), rc);
    }
}

/* terminate node */
static int net_osql_nodedwn(netinfo_type *netinfo_ptr, char *host)
{

    int rc = 0;

    /* this is mainly for master, but we might not be a master anymore at
       this point
    */
    rc = osql_repository_terminatenode(host);

    /* if only offload net drops, we might lose packets from connection but
       code will not be triggered to informed the sorese sessions that
       socket was dropped; call that here */
    osql_checkboard_check_down_nodes(host);

    return rc;
}

/* if the current node is marked down, master being,
   it will ship mastership to another node
   Here we cancell the pending requests and ask the
   client to resubmit
 */
static void signal_rtoff(void)
{

    if (g_osql_ready && thedb->master == gbl_mynode) {
        logmsg(LOGMSG_INFO, "%s: canceling pending blocksql transactions\n",
                __func__);
        osql_repository_cancelall();
    }
}

/*
   thread responsible for sending heartbeats to the master
 */
static void *osql_heartbeat_thread(void *arg)
{

    int rc = 0;
    hbeat_t msg;

    thread_started("osql heartbeat");

    while (!db_is_stopped()) {
        uint8_t buf[OSQLCOMM_HBEAT_TYPE_LEN],
            *p_buf = buf, *p_buf_end = (buf + OSQLCOMM_HBEAT_TYPE_LEN);

        /* we get away with setting source and destination to 0 since the
         * callback code
         * doesn't actually care - it just needs heartbeats, but doesn't look at
         * the contents */
        msg.dst = 0;
        msg.src = 0;
        msg.time = comdb2_time_epoch();

        osqlcomm_hbeat_type_put(&(msg), p_buf, p_buf_end);

        if (g_osql_ready)
            rc =
                net_send_message(comm->handle_sibling, thedb->master,
                                 NET_HBEAT_SQL, &buf, sizeof(buf), 0, 5 * 1000);

        poll(NULL, 0, gbl_osql_heartbeat_send * 1000);
    }
    return NULL;
}

/* this function routes the packet in the case of local communication */
static int net_local_route_packet(int usertype, void *data, int datalen)
{
    switch (usertype) {
    case NET_OSQL_BLOCK_RPL:
    case NET_OSQL_BLOCK_RPL_UUID:
        net_osql_rpl(NULL, NULL, 0, usertype, data, datalen, 0);
        break;
    case NET_OSQL_SOCK_REQ:
    case NET_OSQL_SOCK_REQ_COST:
    case NET_OSQL_SOCK_REQ_UUID:
    case NET_OSQL_SOCK_REQ_COST_UUID:
        net_sosql_req(NULL, NULL, 0, usertype, data, datalen, 0);
        break;
    case NET_OSQL_SOCK_RPL:
    case NET_OSQL_SOCK_RPL_UUID:
        net_osql_rpl(NULL, NULL, 0, usertype, data, datalen, 0);
        break;
    case NET_OSQL_RECOM_REQ:
    case NET_OSQL_RECOM_REQ_UUID:
        net_recom_req(NULL, NULL, 0, usertype, data, datalen, 0);
        break;
    case NET_OSQL_RECOM_RPL:
    case NET_OSQL_RECOM_RPL_UUID:
        net_osql_rpl(NULL, NULL, 0, usertype, data, datalen, 0);
        break;
    case NET_OSQL_SNAPISOL_REQ:
    case NET_OSQL_SNAPISOL_REQ_UUID:
        net_snapisol_req(NULL, NULL, 0, usertype, data, datalen, 0);
        break;
    case NET_OSQL_SNAPISOL_RPL:
    case NET_OSQL_SNAPISOL_RPL_UUID:
        net_osql_rpl(NULL, NULL, 0, usertype, data, datalen, 0);
        break;
    case NET_OSQL_SERIAL_REQ:
    case NET_OSQL_SERIAL_REQ_UUID:
        net_serial_req(NULL, NULL, 0, usertype, data, datalen, 0);
        break;
    case NET_OSQL_SERIAL_RPL:
    case NET_OSQL_SERIAL_RPL_UUID:
        net_osql_rpl(NULL, NULL, 0, usertype, data, datalen, 0);
        break;
    case NET_BLOCK_REQ:
        net_block_req(NULL, NULL, 0, usertype, data, datalen, 0);
        break;
    case NET_BLOCK_REPLY:
        net_block_reply(NULL, NULL, 0, usertype, data, datalen, 0);
        break;
    default:
        logmsg(LOGMSG_ERROR, "%s: unknown packet type routed locally, %d\n",
                __func__, usertype);
        return -1;
    }
    return 0;
}

/* this function routes the packet in the case of local communication
   include in this function only "usertype"-s that can have a tail
 */
static int net_local_route_packet_tails(int usertype, void *data, int datalen,
                                        int numtails, void **tails,
                                        int *taillens)
{
    switch (usertype) {
    case NET_OSQL_BLOCK_RPL:
    case NET_OSQL_SOCK_RPL:
    case NET_OSQL_RECOM_RPL:
    case NET_OSQL_SNAPISOL_RPL:
    case NET_OSQL_SERIAL_RPL:
    case NET_OSQL_BLOCK_RPL_UUID:
    case NET_OSQL_SOCK_RPL_UUID:
    case NET_OSQL_RECOM_RPL_UUID:
    case NET_OSQL_SNAPISOL_RPL_UUID:
    case NET_OSQL_SERIAL_RPL_UUID:
        return net_osql_rpl_tail(NULL, NULL, 0, usertype, data, datalen,
                                 tails[0], taillens[0]);
    default:
        logmsg(LOGMSG_ERROR, "%s: unknown packet type routed locally, %d\n",
                __func__, usertype);
        return -1;
    }
    return 0;
}

int osql_comm_check_bdb_lock(void)
{
    int rc = 0;

    /* check here if we need to wait for the lock, so we don't prevent this from
     * happening */
    if (bdb_lock_desired(thedb->bdb_env)) {
        struct sql_thread *thd = pthread_getspecific(query_info_key);
        if (!thd) return 0;

        struct sqlclntstate *clnt = thd->clnt;
        int sleepms;

        logmsg(LOGMSG_DEBUG, "%s bdb_lock_desired so calling recover_deadlock\n",
                __func__);

        /* scale by number of times we try, cap at 10 seconds */
        sleepms = 100 * clnt->deadlock_recovered;
        if (sleepms > 10000)
            sleepms = 10000;

        rc = recover_deadlock(thedb->bdb_env, thd, NULL, sleepms);

        if (rc != 0) {
            logmsg(LOGMSG_ERROR, "%s recover_deadlock returned %d\n",
                    __func__, rc);
            return -1;
        }
        logmsg(LOGMSG_DEBUG, "%s recovered deadlock\n", __func__);

        clnt->deadlock_recovered++;

        if (clnt->deadlock_recovered > 100)
            return -1;
    }
    return 0;
}

/* this wrapper tries to provide a reliable net_send that will prevent loosing
   packets
   due to queue being full */
static int offload_net_send(const char *host, int usertype, void *data,
                            int datalen, int nodelay)
{
    if (debug_switch_osql_simulate_send_error()) {
        if (rand() % 4 == 0) /*25% chance of failure*/
        {
            logmsg(LOGMSG_ERROR, "Punting offload_net_send with error -1\n");
            return -1;
        }
    }

    if (host == gbl_mynode)
        host = NULL;

    if (!host) {
        /* local save, this is calling sorese_rvprpl_master */
        net_local_route_packet(usertype, data, datalen);
        return 0;
    }
<<<<<<< HEAD
=======

    netinfo_type *netinfo_ptr = comm->handle_sibling;
    int backoff = gbl_osql_bkoff_netsend;
    int total_wait = backoff;
    int unknownerror_retry = 0;
    int rc = -1;
>>>>>>> 55641ae3

    /* remote send */
    while (rc) {
#if 0
     printf("NET SEND %d tmp=%llu\n", usertype, osql_log_time());
#endif
        rc = net_send(netinfo_ptr, host, usertype, data, datalen, nodelay);

<<<<<<< HEAD
        if (NET_SEND_FAIL_QUEUE_FULL == rc ||
            NET_SEND_FAIL_MALLOC_FAIL == rc || NET_SEND_FAIL_NOSOCK == rc) {

            if (total_wait > gbl_osql_bkoff_netsend_lmt) {
                logmsg(LOGMSG_ERROR, "%s:%d giving up sending to %s\n", __FILE__,
                        __LINE__, host);
=======
        if (NET_SEND_FAIL_QUEUE_FULL == rc || NET_SEND_FAIL_MALLOC_FAIL == rc ||
            NET_SEND_FAIL_NOSOCK == rc) {

            if (total_wait > gbl_osql_bkoff_netsend_lmt) {
                logmsg(LOGMSG_ERROR, "%s:%d giving up sending to %s\n",
                       __FILE__, __LINE__, host);
>>>>>>> 55641ae3
                return -1;
            }

            if (osql_comm_check_bdb_lock() != 0) {
<<<<<<< HEAD
                logmsg(LOGMSG_ERROR, "%s:%d giving up sending to %s\n", __FILE__,
                        __LINE__, host);
=======
                logmsg(LOGMSG_ERROR, "%s:%d giving up sending to %s\n",
                       __FILE__, __LINE__, host);
>>>>>>> 55641ae3
                return rc;
            }

            poll(NULL, 0, backoff);
            /*backoff *= 2; */
            total_wait += backoff;
        } else if (NET_SEND_FAIL_CLOSED == rc) {
            /* on closed sockets, we simply return; a callback
               will trigger on the other side signalling we've
               lost the comm party */
<<<<<<< HEAD
            return rc;
        } else if (rc) {
            unknownerror_retry++;
            if (unknownerror_retry >= UNK_ERR_SEND_RETRY) {
                logmsg(LOGMSG_ERROR, "%s:%d giving up sending to %s\n", __FILE__,
                        __LINE__, host);
=======
            logmsg(LOGMSG_ERROR, "%s:%d giving up sending to %s\n", __FILE__,
                   __LINE__, host);
            logmsg(LOGMSG_ERROR,
                   "%s:%d socket is closed, return wrong master\n", __FILE__,
                   __LINE__);
            return OSQL_SEND_ERROR_WRONGMASTER;
        } else if (rc) {
            unknownerror_retry++;
            if (unknownerror_retry >= UNK_ERR_SEND_RETRY) {
                logmsg(LOGMSG_ERROR, "%s:%d giving up sending to %s\n",
                       __FILE__, __LINE__, host);
>>>>>>> 55641ae3
                comdb2_linux_cheap_stack_trace();
                return -1;
            }
        }
    }
    return rc;
}


/* this wrapper tries to provide a reliable net_send_tail that will prevent
   loosing packets
   due to queue being full */
static int offload_net_send_tail(const char *host, int usertype, void *data,
                                 int datalen, int nodelay, void *tail,
                                 int tailen)
{
    return offload_net_send_tails(host, usertype, data, datalen, nodelay, 1,
                                  &tail, &tailen);
}

static int offload_net_send_tails(const char *host, int usertype, void *data,
                                  int datalen, int nodelay, int ntails,
                                  void **tails, int *tailens)
{

    netinfo_type *netinfo_ptr = comm->handle_sibling;
    int backoff = gbl_osql_bkoff_netsend;
    int total_wait = backoff;
    int unknownerror_retry = 0;
    int rc = -1;

    while (rc) {
        if (host == gbl_mynode)
            host = NULL;

        if (host) {
            /* remote send */
            rc = net_send_tails(netinfo_ptr, host, usertype, data, datalen,
                                nodelay, ntails, tails, tailens);
        } else {
            /* local save */
            rc = net_local_route_packet_tails(usertype, data, datalen, ntails,
                                              tails, tailens);
        }

        if (NET_SEND_FAIL_QUEUE_FULL == rc || NET_SEND_FAIL_MALLOC_FAIL == rc ||
            NET_SEND_FAIL_NOSOCK == rc) {

            if (total_wait > gbl_osql_bkoff_netsend_lmt) {
                logmsg(LOGMSG_ERROR, "%s:%d giving up sending to %s\n",
                       __FILE__, __LINE__, host ? host : gbl_mynode);
                return -1;
            }

            if ((rc = osql_comm_check_bdb_lock())) {
                logmsg(LOGMSG_ERROR, "%s:%d giving up sending to %s\n",
                       __FILE__, __LINE__, host ? host : gbl_mynode);
                return rc;
            }

            poll(NULL, 0, backoff);
            /*backoff *= 2; */
            total_wait += backoff;
        } else if (NET_SEND_FAIL_CLOSED == rc) {
            /* on closed sockets, we simply return; a callback
               will trigger on the other side signalling we've
               lost the comm party */
            logmsg(LOGMSG_ERROR, "%s:%d giving up sending to %s\n", __FILE__,
                   __LINE__, host ? host : gbl_mynode);
            logmsg(LOGMSG_ERROR,
                   "%s:%d socket is closed, return wrong master\n", __FILE__,
                   __LINE__);
            return OSQL_SEND_ERROR_WRONGMASTER;
        } else if (rc) {
            unknownerror_retry++;
            if (unknownerror_retry >= UNK_ERR_SEND_RETRY) {
                logmsg(LOGMSG_ERROR, "%s:%d giving up sending to %s\n",
                       __FILE__, __LINE__, host ? host : gbl_mynode);
                comdb2_linux_cheap_stack_trace();
                return -1;
            }
        }
    }

    return rc;
}

/* we redefine this function as more osql versions are added */
static int osql_check_version(int type)
{
    return type != OSQL_BLOCK_REQ && type != OSQL_SOCK_REQ;
}

/* reader
   because it we don't delete entries
   this is lockless

   we add nodes that have a recent heartbeat
   and are not marked as blackout
 */
static int get_blkout(time_t now, char *nodes[REPMAX], int *nds)
{

    osql_blknds_t *blk = NULL;
    int i = 0, j = 0;
    int len = 0;

    if (!comm)
        return -1;

    blk = &comm->blkout;

    len = blk->n;

    for (i = 0; i < len; i++) {
        if ((now - blk->heartbeat[i] < blk->delta_hbeat) &&
            (now - blk->times[i] >= blk->delta)) {
            nodes[j++] = blk->nds[i];
        }
    }

    *nds = j;

#if 0
   printf("%s: got %d nodes: ", __func__, *nds);
   for(i=0;i<*nds;i++)
      printf("%d ", nodes[i]);
   printf("\n");
#endif

    return 0;
}

/* Replicant callback.  Note: this is a bit kludgy.
   If we get called remotely for a parametrized request
   the ntails/tails/taillens parameters are invalid and
   must be parsed from the buffer.
 */

static void net_osql_rpl(void *hndl, void *uptr, char *fromnode, int usertype,
                         void *dtap, int dtalen, uint8_t is_tcp)
{

    int found = 0;
    int rc = 0;
    uuid_t uuid;
    unsigned long long rqid;
    uint8_t *p_buf, *p_buf_end;
    p_buf = (uint8_t *)dtap;
    p_buf_end = (p_buf + dtalen);

    stats[netrpl2req(usertype)].rcv++;

    if (usertype >= NET_OSQL_UUID_REQUEST_MIN &&
        usertype < NET_OSQL_UUID_REQUEST_MAX) {
        osql_uuid_rpl_t p_osql_uuid_rpl;

        rqid = OSQL_RQID_USE_UUID;
        if (!(p_buf = (uint8_t *)osqlcomm_uuid_rpl_type_get(
                  &p_osql_uuid_rpl, p_buf, p_buf_end))) {
            logmsg(LOGMSG_ERROR, "%s:%s returns NULL\n", __func__,
                    "osqlcomm_uuid_rpl_type_get");
            rc = -1;
        } else
            comdb2uuidcpy(uuid, p_osql_uuid_rpl.uuid);
        uuidstr_t us;
    } else {
        osql_rpl_t p_osql_rpl;
        uint8_t *p_buf, *p_buf_end;

        comdb2uuid_clear(uuid);

        p_buf = (uint8_t *)dtap;
        p_buf_end = (p_buf + dtalen);

        if (!(p_buf = (uint8_t *)osqlcomm_rpl_type_get(&p_osql_rpl, p_buf,
                                                       p_buf_end))) {
            logmsg(LOGMSG_ERROR, "%s:%s returns NULL\n", __func__,
                    "osqlcomm_rpl_type_get");
            rc = -1;
        } else
            rqid = p_osql_rpl.sid;
    }

#ifdef TEST_OSQL
    fprintf(stdout, "%s: calling sorese_rcvrpl type=%d sid=%llu\n", __func__,
            netrpl2req, ((osql_rpl_t *)dtap)->sid);
#endif
#if 0
    printf("NET RPL rqid=%llu tmp=%llu\n", ((osql_rpl_t*)dtap)->sid, osql_log_time());
#endif

    if (rc == 0)
        rc = osql_sess_rcvop(rqid, uuid, dtap, dtalen, &found);
    if (rc)
        stats[netrpl2req(usertype)].rcv_failed++;
    if (!found)
        stats[netrpl2req(usertype)].rcv_rdndt++;
}

static int check_master(char *tohost)
{

    char *destnode = (!tohost) ? gbl_mynode : tohost;
    char *master = thedb->master;

    if (destnode != master) {
        logmsg(LOGMSG_INFO, "%s: master swinged from %s to %s!\n", __func__,
                destnode, master);
        return -1;
    }

    return 0;
}

/* since net_send already serializes the tail,
   this is needed only when routing local packets
   we need to "serialize" the tail as well, therefore the need for duplicate */
static int net_osql_rpl_tail(void *hndl, void *uptr, char *fromhost,
                             int usertype, void *dtap, int dtalen, void *tail,
                             int tailen)
{
    void *dup;
    int rc = 0;
    int found = 0;
    uint8_t *p_buf, *p_buf_end;
    uuid_t uuid;

    if (dtalen + tailen > gbl_blob_sz_thresh_bytes)
        dup = comdb2_bmalloc(blobmem, dtalen + tailen);
    else
        dup = malloc(dtalen + tailen);

    stats[netrpl2req(usertype)].rcv++;

#ifdef TEST_OSQL
    fprintf(stdout, "%s: calling sorese_rcvrpl type=%d sid=%llu\n", __func__,
            netrpl2req(usertype), ((osql_rpl_t *)dtap)->sid);
#endif

    if (!dup) {
        logmsg(LOGMSG_FATAL, 
                "%s: master running out of memory! unable to alloc %d bytes\n",
                __func__, dtalen + tailen);
        abort();
        /*rc = NET_SEND_FAIL_MALLOC_FAIL;*/
    } else {

        memmove(dup, dtap, dtalen);
        memmove((char *)dup + dtalen, tail, tailen);

        p_buf = (uint8_t *)dup;
        p_buf_end = p_buf + dtalen;
        if (usertype >= NET_OSQL_UUID_REQUEST_MIN &&
            usertype < NET_OSQL_UUID_REQUEST_MAX) {
            osql_uuid_rpl_t p_osql_rpl;
            unsigned long long rqid;

            if (!(p_buf = (uint8_t *)osqlcomm_uuid_rpl_type_get(
                      &p_osql_rpl, p_buf, p_buf_end))) {
                logmsg(LOGMSG_ERROR, "%s:%s returns NULL\n", __func__,
                        "osqlcomm_rpl_type_get");
                rc = -1;
            } else {
                comdb2uuidcpy(uuid, p_osql_rpl.uuid);
                rqid = OSQL_RQID_USE_UUID;
                rc = osql_sess_rcvop(rqid, uuid, dup, dtalen + tailen, &found);
            }

        } else {
            osql_rpl_t p_osql_rpl;
            comdb2uuid_clear(uuid);

            if (!(p_buf = (uint8_t *)osqlcomm_rpl_type_get(&p_osql_rpl, p_buf,
                                                           p_buf_end))) {
                logmsg(LOGMSG_ERROR, "%s:%s returns NULL\n", __func__,
                        "osqlcomm_rpl_type_get");
                rc = -1;
            } else {
                rc = osql_sess_rcvop(p_osql_rpl.sid, uuid, dup, dtalen + tailen,
                                     &found);
            }
        }

        free(dup);
    }

    if (rc)
        stats[netrpl2req(usertype)].rcv_failed++;
    if (!found)
        stats[netrpl2req(usertype)].rcv_rdndt++;

    return rc;
}

static void net_sosql_req(void *hndl, void *uptr, char *fromhost, int usertype,
                          void *dtap, int dtalen, uint8_t is_tcp)
{

    int rc = 0;
    int type;

    stats[OSQL_SOCK_REQ].rcv++;

#ifdef TEST_BLOCKSOCK
    fprintf(stdout, "%s: calling sorese_rcvreq %d\n", __func__,
            osql_request_getrqid((osql_req_t *)dtap));
#endif

#if 0
    printf( "NET REQ rqid=%llu tmp=%llu\n", ((osql_req_t*)dtap)->rqid, osql_log_time());
#endif

    if (usertype == NET_OSQL_SOCK_REQ_COST)
        type = OSQL_SOCK_REQ_COST;
    else
        type = OSQL_SOCK_REQ;

    /* we handle this inline;
       once we are done, the queue is ready for this fromnode:rqid session so
       reader thread is free to receive rows from replicant even if blockproc is
       not yet up for us */
    if ((rc = sorese_rcvreq(fromhost, dtap, dtalen, type, usertype))) {
        static int once = 0;
        if (!once) {
            logmsg(LOGMSG_ERROR, "%s:unable to receive request rc=%d\n", __func__,
                    rc);
            once = 1;
        }
        stats[OSQL_SOCK_REQ].rcv_failed++;
    }
}

static void net_recom_req(void *hndl, void *uptr, char *fromhost, int usertype,
                          void *dtap, int dtalen, uint8_t is_tcp)
{

    int rc = 0;

    stats[OSQL_RECOM_REQ].rcv++;

#ifdef TEST_RECOM
    fprintf(stdout, "%s: calling recom_rcvreq %d\n", __func__,
            osql_request_getrqid((osql_req_t *)dtap));
#endif

    /* we handle this inline;
       once we are done, the queue is ready for this fromhost:rqid session so
       reader thread is free to receive rows from replicant even if blockproc is
       not yet up for us */
    rc = sorese_rcvreq(fromhost, dtap, dtalen, OSQL_RECOM_REQ, usertype);

    if (rc)
        stats[OSQL_RECOM_REQ].rcv_failed++;
}

static void net_snapisol_req(void *hndl, void *uptr, char *fromhost,
                             int usertype, void *dtap, int dtalen,
                             uint8_t is_tcp)
{

    int rc = 0;

    stats[OSQL_SNAPISOL_REQ].rcv++;

#ifdef TEST_SERIAL
    fprintf(stdout, "%s: calling serial_rcvreq %d\n", __func__,
            osql_request_getrqid((osql_req_t *)dtap));
#endif

    /* we handle this inline;
       once we are done, the queue is ready for this fromnode:rqid session so
       reader thread is free to receive rows from replicant even if blockproc is
       not yet up for us */
    rc = sorese_rcvreq(fromhost, dtap, dtalen, OSQL_SNAPISOL_REQ, usertype);

    if (rc)
        stats[OSQL_SNAPISOL_REQ].rcv_failed++;
}

static void net_serial_req(void *hndl, void *uptr, char *fromhost, int usertype,
                           void *dtap, int dtalen, uint8_t is_tcp)
{

    int rc = 0;

    stats[OSQL_SERIAL_REQ].rcv++;

#ifdef TEST_SERIAL
    fprintf(stdout, "%s: calling serial_rcvreq %d\n", __func__,
            osql_request_getrqid((osql_req_t *)dtap));
#endif

    /* we handle this inline;
       once we are done, the queue is ready for this fromnode:rqid session so
       reader thread is free to receive rows from replicant even if blockproc is
       not yet up for us */
    rc = sorese_rcvreq(fromhost, dtap, dtalen, OSQL_SERIAL_REQ, usertype);

    if (rc)
        stats[OSQL_SERIAL_REQ].rcv_failed++;
}

/**************************** this belongs between comm and blockproc/ put it
 * here *****/

static int conv_rc_sql2blkop(struct ireq *iq, int step, int ixnum, int rc,
                             struct block_err *err, void *data, int idxerr)
{
    int ret = 0;
    /* TODO: maybe we want a more explicit error code ! */
    switch (rc) {
    case 0:
    case SQLITE_DONE:
        ret = RC_OK;
        break;

    case SQLITE_CONSTRAINT:
        reqerrstr(iq, COMDB2_DEL_RC_VFY_CSTRT, "constraints violation");
        ret = ERR_CONVERT_DTA;
        break;

    case SQLITE_DEADLOCK:
        /* hopefully this will retry the blockop */

        ret = RC_INTERNAL_RETRY;
        break;

    case ERR_NO_SUCH_TABLE:
        reqerrstr(iq, COMDB2_CSTRT_RC_INVL_TBL, "no such table \"%s\"",
                  (char *)data);
        ret = rc;
        break;

    case SQLITE_TOOBIG:
        reqerrstr(iq, COMDB2_BLK_RC_NB_REQS, "transaction too big");
        ret = ERR_TRAN_TOO_BIG;
        break;

    case ERR_SQL_PREP:
        reqerrstr(iq, ERR_SQL_PREPARE, "sql query syntax error");
        ret = ERR_SQL_PREPARE;
        break;

    case OSQL_FAILDISPATCH:
    case OSQL_TOOEARLY:
        ret = rc;
        break;

    case RC_TRAN_CLIENT_RETRY:
        reqerrstr(iq, COMDB2_BLK_RC_FAIL_COMMIT,
                  "block processor stopped rc = %d", rc);
        ret = rc;
        break;

    case ERR_CONVERT_DTA:
        reqerrstr(iq, COMDB2_ADD_RC_CNVT_DTA,
                  "block %d, error converting field index %d", step, idxerr);
        ret = rc;
        break;

    default:
        reqerrstr(iq, COMDB2_BLK_RC_FAIL_COMMIT,
                  "generic internal exception rc = %d", rc);
        ret = ERR_INTERNAL;
        break;
    }

    if (ret && err) {
        err->blockop_num = step;
        err->errcode = ret;
        err->ixnum = ixnum;
    }
    return ret;
}

enum { OSQL_PROCESS_FLAGS_BLOB_OPTIMIZATION = 0x00000001 };

static inline int is_write_request(int type)
{
    switch (type) {
    case OSQL_DBQ_CONSUME:
    case OSQL_DBQ_CONSUME_UUID:
    case OSQL_DELREC:
    case OSQL_DELETE:
    case OSQL_UPDSTAT:
    case OSQL_INSREC:
    case OSQL_INSERT:
    case OSQL_UPDREC:
    case OSQL_UPDATE:
        return 1;
    default:
        return 0;
    }
}

void free_cached_idx(uint8_t **cached_idx);

int start_schema_change_tran_wrapper(const char *tblname,
                                     timepart_sc_arg_t *arg)
{
    struct schema_change_type *sc = arg->s;
    struct ireq *iq = sc->iq;
    int rc;

    strncpy0(sc->table, tblname, sizeof(sc->table));

    rc = start_schema_change_tran(iq, sc->tran);
    if (rc != SC_ASYNC && rc != SC_COMMIT_PENDING) {
        iq->sc = NULL;
    } else {
        iq->sc->sc_next = iq->sc_pending;
        iq->sc_pending = iq->sc;
        if (arg->nshards == arg->indx + 1) {
            /* last shard was done */
            bset(&iq->osql_flags, OSQL_FLAGS_SCDONE);
        } else {
            struct schema_change_type *new_sc = clone_schemachange_type(sc);

            /* fields not cloned */
            new_sc->iq = sc->iq;
            new_sc->tran = sc->tran;

            /* update the new sc */
            arg->s = new_sc;
            iq->sc = new_sc;
        }
    }

    return (rc == SC_ASYNC || rc == SC_COMMIT_PENDING) ? 0 : rc;
}

/**
 * Handles each packet and start schema change
 *
 */
int osql_process_schemachange(struct ireq *iq, unsigned long long rqid,
                              uuid_t uuid, void *trans, char *msg, int msglen,
                              int *flags, int **updCols,
                              blob_buffer_t blobs[MAXBLOBS], int step,
                              struct block_err *err, int *receivedrows,
                              SBUF2 *logsb, unsigned long long newgenid)
{
    const uint8_t *p_buf;
    const uint8_t *p_buf_end;
    int rc = 0;
    int ii;
    struct dbtable *db =
        (iq->usedb) ? iq->usedb : thedb->dbs[0]; /*add to first if no usedb*/
    const unsigned char tag_name_ondisk[] = ".ONDISK";
    const size_t tag_name_ondisk_len = 8 /*includes NUL*/;
    int type;
    uuidstr_t us;

    if (rqid == OSQL_RQID_USE_UUID) {
        osql_uuid_rpl_t rpl;
        p_buf = (const uint8_t *)msg;
        p_buf_end = (uint8_t *)p_buf + sizeof(rpl);
        p_buf = osqlcomm_uuid_rpl_type_get(&rpl, p_buf, p_buf_end);
        type = rpl.type;
        comdb2uuidstr(rpl.uuid, us);
        if (comdb2uuidcmp(rpl.uuid, uuid)) {
            uuidstr_t passedus;
            comdb2uuidstr(uuid, passedus);
            logmsg(LOGMSG_FATAL, "uuid mismatch: passed in %s, in packet %s\n",
                   passedus, us);
            abort();
        }
    } else {
        osql_rpl_t rpl;
        p_buf = (const uint8_t *)msg;
        p_buf_end = (uint8_t *)p_buf + sizeof(rpl);
        p_buf = osqlcomm_rpl_type_get(&rpl, p_buf, p_buf_end);
        type = rpl.type;
    }

#if 0
   if(logsb)
      sbuf2printf(logsb, "processing: %x\n", msg);
#endif

    /*fprintf(stderr,"rpl type is %d msg=%x\n",rpl.type, msg);*/

    switch (type) {
    case OSQL_USEDB: {
        osql_usedb_t dt;
        p_buf_end = (uint8_t *)p_buf + sizeof(osql_usedb_t);
        char *tablename;

        tablename = (char *)osqlcomm_usedb_type_get(&dt, p_buf, p_buf_end);

        if (logsb) {
            sbuf2printf(logsb, "[%llu %s] OSQL_USEDB %*.s\n", rqid,
                        comdb2uuidstr(uuid, us), dt.tablenamelen, tablename);
            sbuf2flush(logsb);
        }
        if (unlikely(timepart_is_timepart(tablename, 1))) {
            char *newest_shard;
            unsigned long long ver;

            newest_shard = timepart_newest_shard(tablename, &ver);
            if (newest_shard) {
                iq->usedbtablevers = ver;
                free(newest_shard);
            } else {
                logmsg(LOGMSG_ERROR, "%s: broken time partition %s"
                                     "\n",
                       __func__, tablename);

                return conv_rc_sql2blkop(iq, step, -1, ERR_NO_SUCH_TABLE, err,
                                         tablename, 0);
            }
        } else {
            if (is_tablename_queue(tablename, strlen(tablename))) {
                iq->usedb = getqueuebyname(tablename);
            } else {
                iq->usedb = get_dbtable_by_name(tablename);
                iq->usedbtablevers = dt.tableversion;
            }
            if (iq->usedb == NULL) {
                iq->usedb = iq->origdb;
                logmsg(LOGMSG_INFO, "%s: unable to get usedb for table %.*s\n",
                       __func__, dt.tablenamelen, tablename);
                return conv_rc_sql2blkop(iq, step, -1, ERR_NO_SUCH_TABLE, err,
                                         tablename, 0);
            }
        }
    } break;
    case OSQL_SCHEMACHANGE: {
        struct schema_change_type *sc = new_schemachange_type();
        p_buf_end = p_buf + msglen;
        p_buf = osqlcomm_schemachange_type_get(sc, p_buf, p_buf_end);

        if (p_buf == NULL) {
            logmsg(LOGMSG_ERROR, "%s:%d failed to read schema change object\n",
                   __func__, __LINE__);
            reqerrstr(iq, ERR_SC,
                      "internal error: failed to read schema change object");
            return ERR_SC;
        }

        if (bdb_attr_get(thedb->bdb_attr, BDB_ATTR_SC_ASYNC))
            sc->nothrevent = 0;
        else
            sc->nothrevent = 1;
        sc->finalize = 0;
        if (sc->original_master_node[0] != 0 &&
            strcmp(sc->original_master_node, gbl_mynode))
            sc->resume = 1;

        iq->sc = sc;
        sc->iq = iq;
        if (sc->db == NULL) {
            sc->db = get_dbtable_by_name(sc->table);
        }
        sc->tran = NULL;
        if (sc->db)
            iq->usedb = sc->db;

        if (!timepart_is_timepart(sc->table, 1)) {
            rc = start_schema_change_tran(iq, NULL);
            if (rc != SC_ASYNC && rc != SC_COMMIT_PENDING) {
                iq->sc = NULL;
            } else {
                iq->sc->sc_next = iq->sc_pending;
                iq->sc_pending = iq->sc;
                bset(&iq->osql_flags, OSQL_FLAGS_SCDONE);
            }
        } else {
            timepart_sc_arg_t arg = {0};
            arg.s = sc;
            arg.s->iq = iq;
            rc = timepart_foreach_shard(
                sc->table, start_schema_change_tran_wrapper, &arg, 0);
        }
        iq->usedb = NULL;

        if (!rc || rc == SC_ASYNC || rc == SC_COMMIT_PENDING)
            return 0;
        else
            return ERR_SC;
    } break;
    default:
        return 0;
    }

    return 0;
}

const char *get_tablename_from_rpl(const char *rpl)
{
    osql_usedb_t dt;
    const char *p_buf = rpl + sizeof(osql_uuid_rpl_t);
    const char *p_buf_end = (uint8_t *)p_buf + sizeof(osql_usedb_t);
    const char *tablename;

    tablename = (char *)osqlcomm_usedb_type_get(&dt, p_buf, p_buf_end);
    return tablename;
}

/**
 * Handles each packet and calls record.c functions
 * to apply to received row updates
 *
 */
int osql_process_packet(struct ireq *iq, unsigned long long rqid, uuid_t uuid,
                        void *trans, char *msg, int msglen, int *flags,
                        int **updCols, blob_buffer_t blobs[MAXBLOBS], int step,
                        struct block_err *err, int *receivedrows, SBUF2 *logsb,
                        unsigned long long newgenid)
{
    const uint8_t *p_buf;
    const uint8_t *p_buf_end;
    int rc = 0;
    int ii;
    struct dbtable *db =
        (iq->usedb) ? iq->usedb : thedb->dbs[0]; /*add to first if no usedb*/
    const unsigned char tag_name_ondisk[] = ".ONDISK";
    const size_t tag_name_ondisk_len = 8 /*includes NUL*/;
    int type;
    uuidstr_t us;

    if (rqid == OSQL_RQID_USE_UUID) {
        osql_uuid_rpl_t rpl;
        p_buf = (const uint8_t *)msg;
        p_buf_end = (uint8_t *)p_buf + sizeof(rpl);
        p_buf = osqlcomm_uuid_rpl_type_get(&rpl, p_buf, p_buf_end);
        type = rpl.type;
        comdb2uuidstr(rpl.uuid, us);
        if (comdb2uuidcmp(rpl.uuid, uuid)) {
            uuidstr_t passedus;
            comdb2uuidstr(uuid, passedus);
            logmsg(LOGMSG_FATAL, "uuid mismatch: passed in %s, in packet %s\n",
                    passedus, us);
            abort();
        }
    } else {
        osql_rpl_t rpl;
        p_buf = (const uint8_t *)msg;
        p_buf_end = (uint8_t *)p_buf + sizeof(rpl);
        p_buf = osqlcomm_rpl_type_get(&rpl, p_buf, p_buf_end);
        type = rpl.type;
    }

#if 0
   if(logsb)
      sbuf2printf(logsb, "processing: %x\n", msg);
#endif

    /*fprintf(stderr,"rpl type is %d msg=%x\n",rpl.type, msg);*/

    if (type >= 0 && type < MAX_OSQL_TYPES)
        db->blockosqltypcnt[type]++;
    else
        db->blockosqltypcnt[0]++; /* invalids */

    /* throttle blocproc on master if replication threads backing up */
    if (gbl_toblock_net_throttle && is_write_request(type))
        net_throttle_wait(thedb->handle_sibling);

    switch (type) {
    case OSQL_DONE:
    case OSQL_DONE_SNAP:
    case OSQL_DONE_STATS: {
        p_buf_end = p_buf + sizeof(osql_done_t);
        osql_done_t dt = {0};

        p_buf = osqlcomm_done_type_get(&dt, p_buf, p_buf_end);

        if (logsb) {
            sbuf2printf(logsb, "[%llu %s] OSQL_DONE %d %d\n", rqid,
                        comdb2uuidstr(uuid, us), dt.nops, dt.rc);
            sbuf2flush(logsb);
        }

        /* just in case */
        free_blob_buffers(blobs, MAXBLOBS);

        iq->sc = iq->sc_pending;
        while (iq->sc != NULL) {
            if (strcmp(iq->sc->original_master_node, gbl_mynode) != 0) {
                return -1;
            }
            if (!iq->sc_locked) {
                /* Lock schema from now on before we finalize any schema changes
                 * and hold on to the lock until the transaction commits/aborts.
                 */
                wrlock_schema_lk();
                iq->sc_locked = 1;
            }
            if (iq->sc->db)
                iq->usedb = iq->sc->db;
            rc = finalize_schema_change(iq, iq->sc_tran);
            iq->usedb = NULL;
            if (rc != SC_OK) {
                return rc; // Change to failed schema change error;
            }
            if (iq->sc->fastinit && gbl_replicate_local)
                local_replicant_write_clear(iq, trans, iq->sc->db);
            iq->sc = iq->sc->sc_next;
        }

        if (iq->sc_pending) {
            create_sqlmaster_records(iq->sc_tran);
            create_sqlite_master();
        }

        // TODO Notify all bpfunc of success

        /* dt->nops carries the possible conversion error index */
        rc = conv_rc_sql2blkop(iq, step, -1, dt.rc, err, NULL, dt.nops);

        if (type == OSQL_DONE_SNAP) {
            if (!gbl_disable_cnonce_blkseq)
                assert(iq->have_snap_info == 1); // was assigned in fast pass
            snap_uid_t snap_info;
            p_buf_end = (const uint8_t *)msg + msglen;
            p_buf = snap_uid_get(&snap_info, p_buf, p_buf_end);

            assert(!memcmp(&snap_info, &iq->snap_info, sizeof(snap_uid_t)));
        }

        /* p_buf is pointing at client_query_stats if there is one */
        if (type == OSQL_DONE_STATS) { /* Never set anywhere. */
            dump_client_query_stats_packed(iq->dbglog_file, p_buf);
        }

        return rc ? rc : OSQL_RC_DONE; /* signal caller done processing this
                                          request */
    }
    case OSQL_USEDB: {
        osql_usedb_t dt;
        p_buf_end = (uint8_t *)p_buf + sizeof(osql_usedb_t);
        char *tablename;

        tablename = (char *)osqlcomm_usedb_type_get(&dt, p_buf, p_buf_end);
        bdb_lock_tablename_read(thedb->bdb_env, tablename, trans);

        if (logsb) {
            sbuf2printf(logsb, "[%llu %s] OSQL_USEDB %*.s\n", rqid,
                        comdb2uuidstr(uuid, us), dt.tablenamelen, tablename);
            sbuf2flush(logsb);
        }
        if (unlikely(timepart_is_timepart(tablename, 1))) {
            char *newest_shard;
            unsigned long long ver;

            newest_shard = timepart_newest_shard(tablename, &ver);
            if (newest_shard) {
                iq->usedbtablevers = ver;
                free(newest_shard);
            } else {
                logmsg(LOGMSG_ERROR, "%s: broken time partition %s"
                                     "\n",
                       __func__, tablename);

                return conv_rc_sql2blkop(iq, step, -1, ERR_NO_SUCH_TABLE, err,
                                         tablename, 0);
            }
        } else {
            if (is_tablename_queue(tablename, strlen(tablename))) {
                iq->usedb = getqueuebyname(tablename);
            } else {
                iq->usedb = get_dbtable_by_name(tablename);
                iq->usedbtablevers = dt.tableversion;
            }
            if (iq->usedb == NULL) {
                iq->usedb = iq->origdb;
                logmsg(LOGMSG_INFO, "%s: unable to get usedb for table %.*s\n",
                       __func__, dt.tablenamelen, tablename);
                return conv_rc_sql2blkop(iq, step, -1, ERR_NO_SUCH_TABLE, err,
                                         tablename, 0);
            }
        }
    } break;
    case OSQL_DBQ_CONSUME: {
        genid_t *genid = (genid_t *)p_buf;
        if ((rc = dbq_consume_genid(iq, trans, 0, *genid)) != 0) {
            logmsg(LOGMSG_ERROR, "%s: dbq_consume rc:%d\n", __func__, rc);
            return rc;
        }
        break;
    }

    case OSQL_DBQ_CONSUME_UUID: {
        osql_dbq_consume_uuid_t *dt = (osql_dbq_consume_uuid_t *)msg;
        if ((rc = dbq_consume_genid(iq, trans, 0, dt->genid)) != 0) {
            logmsg(LOGMSG_ERROR, "%s: dbq_consume rc:%d\n", __func__, rc);
            return rc;
        }
        break;
    }

    case OSQL_DELREC:
    case OSQL_DELETE: {
        osql_del_t dt;
        int recv_dk = (type == OSQL_DELETE);
        if (recv_dk)
            p_buf_end = p_buf + sizeof(osql_del_t);
        else
            p_buf_end = p_buf + sizeof(osql_del_t) - sizeof(unsigned long long);

        p_buf =
            (uint8_t *)osqlcomm_del_type_get(&dt, p_buf, p_buf_end, recv_dk);

        if (!recv_dk)
            dt.dk = -1ULL;

        if (logsb) {
            unsigned long long lclgenid = bdb_genid_to_host_order(dt.genid);
            sbuf2printf(logsb, "[%llu %s] %s %llx (2:%lld)\n", rqid,
                        comdb2uuidstr(uuid, us),
                        recv_dk ? "OSQL_DELETE" : "OSQL_DELREC", lclgenid,
                        lclgenid);
            sbuf2flush(logsb);
        }

        /* has this genid been written by this transaction? */
        if (iq->vfy_genid_track) {
            unsigned long long *g = hash_find(iq->vfy_genid_hash, &dt.genid);

            /* punt immediately with uncommitable txn */
            if (g) {
                rc = ERR_UNCOMMITABLE_TXN;
                reqerrstr(iq, COMDB2_DEL_RC_INVL_KEY,
                          "uncommitable txn on del genid=%llx rc=%d",
                          bdb_genid_to_host_order(dt.genid), rc);
                err->blockop_num = step;
                err->ixnum = 0;
                err->errcode = ERR_UNCOMMITABLE_TXN;
                return rc;
            }

            /* allocate it */
            g = pool_getablk(iq->vfy_genid_pool);
            memcpy(g, &dt.genid, sizeof(unsigned long long));
            hash_add(iq->vfy_genid_hash, g);
        }

        rc = del_record(iq, trans, NULL, 0, dt.genid, dt.dk, &err->errcode,
                        &err->ixnum, BLOCK2_DELKL, 0);

        if (iq->idxInsert || iq->idxDelete) {
            free_cached_idx(iq->idxInsert);
            free_cached_idx(iq->idxDelete);
            free(iq->idxInsert);
            free(iq->idxDelete);
            iq->idxInsert = iq->idxDelete = NULL;
        }

        if (rc != 0) {
            if (rc != RC_INTERNAL_RETRY) {
                reqerrstr(iq, COMDB2_DEL_RC_INVL_KEY,
                          "unable to delete genid =%llx rc=%d",
                          bdb_genid_to_host_order(dt.genid), rc);
            }

            return rc; /*this is blkproc rc */
        }

        (*receivedrows)++;
    } break;
    case OSQL_UPDSTAT: {
        /* this opcode was used to insert/update into btree new stat1/2/4 record
         * but since we changed the way we backup stats (used to be in llmeta)
         * this opcode is only used to reload stats now
         */
        bset(&iq->osql_flags, OSQL_FLAGS_ANALYZE);
    } break;
    case OSQL_INSREC:
    case OSQL_INSERT: {
        osql_ins_t dt;
        unsigned char *pData = NULL;
        int rrn = 0;
        int recv_dk = (type == OSQL_INSERT);

        const uint8_t *p_buf_end;
        if (recv_dk)
            p_buf_end = p_buf + sizeof(osql_ins_t);
        else
            p_buf_end = p_buf + sizeof(osql_ins_t) - sizeof(unsigned long long);

        int addflags;

        pData =
            (uint8_t *)osqlcomm_ins_type_get(&dt, p_buf, p_buf_end, recv_dk);

        if (!recv_dk)
            dt.dk = -1ULL;

        if (logsb) {
            int jj = 0;
            sbuf2printf(logsb, "[%llu %s] %s [\n", rqid,
                        comdb2uuidstr(uuid, us),
                        recv_dk ? "OSQL_INSERT" : "OSQL_INSREC");
            for (jj = 0; jj < dt.nData; jj++)
                sbuf2printf(logsb, "%02x", pData[jj]);

            sbuf2printf(logsb, "\n] -> ");
        }

        addflags = RECFLAGS_DYNSCHEMA_NULLS_ONLY;
        if (osql_get_delayed(iq) == 0 && iq->usedb->n_constraints == 0 &&
            gbl_goslow == 0) {
            addflags |= RECFLAGS_NO_CONSTRAINTS;
        } else {
            osql_set_delayed(iq);
        }

        rc = add_record(iq, trans, tag_name_ondisk,
                        tag_name_ondisk + tag_name_ondisk_len, /*tag*/
                        pData, pData + dt.nData,               /*dta*/
                        NULL,            /*nulls, no need as no
                                           ctag2stag is called */
                        blobs, MAXBLOBS, /*blobs*/
                        &err->errcode, &err->ixnum, &rrn, &newgenid, /*new id*/
                        dt.dk, BLOCK2_ADDKL, step,
                        addflags); /* do I need this?*/
        free_blob_buffers(blobs, MAXBLOBS);
        if (iq->idxInsert || iq->idxDelete) {
            free_cached_idx(iq->idxInsert);
            free_cached_idx(iq->idxDelete);
            free(iq->idxInsert);
            free(iq->idxDelete);
            iq->idxInsert = iq->idxDelete = NULL;
        }

        if (logsb) {
            unsigned long long lclgenid = bdb_genid_to_host_order(newgenid);
            sbuf2printf(logsb, " %llx (%d:%lld)\n", lclgenid, rrn, lclgenid);
            sbuf2flush(logsb);
        }

        if (rc != 0) {
            if (err->errcode == OP_FAILED_UNIQ) {
                /* this can happen if we're skipping delayed key adds */
                reqerrstr(iq, COMDB2_CSTRT_RC_DUP, "add key constraint "
                                                   "duplicate key '%s' on "
                                                   "table '%s' index %d",
                          get_keynm_from_db_idx(iq->usedb, err->ixnum),
                          iq->usedb->tablename, err->ixnum);
            } else if (rc != RC_INTERNAL_RETRY) {
                reqerrstr(iq, COMDB2_ADD_RC_INVL_KEY,
                          "unable to add record rc = %d", rc);
            }

            if (logsb)
                sbuf2printf(logsb,
                            "Added new record failed, rrn = %d, newgenid=%llx\n",
                            rrn, bdb_genid_to_host_order(newgenid));

            return rc; /*this is blkproc rc */
        } else {
            if (logsb)
                sbuf2printf(logsb, "Added new record rrn = %d, newgenid=%llx\n",
                            rrn, bdb_genid_to_host_order(newgenid));
        }
        //printf("AZ: Added new record rrn = %d, newgenid=%llx\n", rrn, bdb_genid_to_host_order(newgenid));

        (*receivedrows)++;
    } break;
    case OSQL_UPDREC:
    case OSQL_UPDATE: {
        osql_upd_t dt;
        const uint8_t *p_buf_end;
        unsigned char *pData;
        int rrn = 2;
        unsigned long long genid;
        int recv_dk = (type == OSQL_UPDATE);
        if (recv_dk)
            p_buf_end = p_buf + sizeof(osql_upd_t);
        else
            p_buf_end = p_buf + sizeof(osql_upd_t) -
                        sizeof(unsigned long long) - sizeof(unsigned long long);

        pData =
            (uint8_t *)osqlcomm_upd_type_get(&dt, p_buf, p_buf_end, recv_dk);
        if (!recv_dk) {
            dt.ins_keys = -1ULL;
            dt.del_keys = -1ULL;
        }
        genid = dt.genid;

        if (logsb) {
            int jj = 0;
            sbuf2printf(
                logsb, "[%llu %s] OSQL_UPDREC rrn = %d, genid = %llx[\n", rqid,
                comdb2uuidstr(uuid, us), rrn, bdb_genid_to_host_order(genid));
            for (jj = 0; jj < dt.nData; jj++)
                sbuf2printf(logsb, "%02x", pData[jj]);

            sbuf2printf(logsb, "\n] -> ");
        }

        /* has this genid been written by this transaction? */
        if (iq->vfy_genid_track) {
            unsigned long long *g = hash_find(iq->vfy_genid_hash, &genid);

            /* punt immediately with uncommitable txn */
            if (g) {
                rc = ERR_UNCOMMITABLE_TXN;
                reqerrstr(iq, COMDB2_UPD_RC_INVL_KEY,
                          "uncommitable txn on upd genid=%llx rc=%d",
                          bdb_genid_to_host_order(genid), rc);
                err->blockop_num = step;
                err->ixnum = 0;
                err->errcode = ERR_UNCOMMITABLE_TXN;
                return rc;
            }

            /* allocate it */
            g = pool_getablk(iq->vfy_genid_pool);
            memcpy(g, &genid, sizeof(unsigned long long));
            hash_add(iq->vfy_genid_hash, g);
        }

        /* Sanity check the osql blob optimization. */
        if (*flags & OSQL_PROCESS_FLAGS_BLOB_OPTIMIZATION) {
            int ncols;

            assert(*updCols != NULL);
            ncols = (*updCols)[0];

            /* Make sure this is sane before sending to upd_record. */
            for (ii = 0; ii < MAXBLOBS; ii++) {
                if (-2 == blobs[ii].length) {
                    int idx = get_schema_blob_field_idx(iq->usedb->tablename,
                                                        ".ONDISK", ii);
                    assert(idx < ncols);
                    assert(-1 == (*updCols)[idx + 1]);
                }
            }
        }

        rc = upd_record(
            iq, trans, NULL, rrn, genid, tag_name_ondisk,
            tag_name_ondisk + tag_name_ondisk_len, /*tag*/
            pData, pData + dt.nData,               /* rec */
            NULL, NULL,                            /* vrec */
            NULL,                                  /*nulls, no need as no
                                                     ctag2stag is called */
            *updCols, blobs, MAXBLOBS, &newgenid, dt.ins_keys, dt.del_keys,
            &err->errcode, &err->ixnum, BLOCK2_UPDKL, step,
            RECFLAGS_DYNSCHEMA_NULLS_ONLY |
                RECFLAGS_DONT_SKIP_BLOBS /* because we only receive info about
                                            blobs that should exist in the new
                                            record, override the update
                                            function's default behaviour and
                                            have
                                            it erase any blobs that haven't been
                                            collected. */
            );

        free_blob_buffers(blobs, MAXBLOBS);
        if (iq->idxInsert || iq->idxDelete) {
            free_cached_idx(iq->idxInsert);
            free_cached_idx(iq->idxDelete);
            free(iq->idxInsert);
            free(iq->idxDelete);
            iq->idxInsert = iq->idxDelete = NULL;
        }

        if (*updCols) {
            free(*updCols);
            *updCols = NULL;
            /* reset blob optimization, just in case; should
               be enabled by a new updCols
             */
            *flags = (*flags) & (!OSQL_PROCESS_FLAGS_BLOB_OPTIMIZATION);
        }

        if (logsb) {
            unsigned long long lclgenid = bdb_genid_to_host_order(genid);
            sbuf2printf(logsb, " %llx (%d:%lld)\n", lclgenid, rrn, lclgenid);
            sbuf2flush(logsb);
        }

        if (rc != 0) {
            if (rc != RC_INTERNAL_RETRY) {
                reqerrstr(iq, COMDB2_UPD_RC_INVL_KEY,
                          "unable to update record rc = %d", rc);
            }
            if (logsb)
                sbuf2printf(logsb,
                            "Updated record failed, rrn = %d, genid=%llx\n",
                            rrn, bdb_genid_to_host_order(genid));
            return rc;
        } else if (logsb)
            sbuf2printf(logsb, "Updated record rrn = %d, genid=%llx\n", rrn,
                        bdb_genid_to_host_order(genid));

        (*receivedrows)++;
    } break;
    case OSQL_CLRTBL: {
        if (logsb) {
            sbuf2printf(logsb, "[%llu %s] OSQL_CLRTBL %s\n", rqid,
                        comdb2uuidstr(uuid, us), iq->usedb->tablename);
            sbuf2flush(logsb);
        }

        rc = reinit_db(iq->usedb);
        if (rc != 0) {
            logmsg(LOGMSG_ERROR, "%s: reinit_db failed w/ rc = %d\n", __func__, rc);
            return conv_rc_sql2blkop(iq, step, -1, rc, err, NULL, 0);
        } else
            logmsg(LOGMSG_INFO, "Cleared ok\n");
    } break;
    case OSQL_UPDCOLS: {
        osql_updcols_t dt;
        const uint8_t *p_buf_end = p_buf + sizeof(osql_updcols_t);
        int i;

        p_buf = (uint8_t *)osqlcomm_updcols_type_get(&dt, p_buf, p_buf_end);

        if (logsb) {
            int jj;
            sbuf2printf(logsb, "[%llu %s] OSQL_UPDCOLS %d [\n", rqid,
                        comdb2uuidstr(uuid, us), dt.ncols);
            for (jj = 0; jj < dt.ncols; jj++)
                sbuf2printf(logsb, "%d ", dt.clist[jj]);

            sbuf2printf(logsb, "\n");
        }

        if (NULL != *updCols) {
            logmsg(LOGMSG_WARN, "%s recieved multiple update columns!  (ignoring duplicates)\n",
                __func__);
        } else {
            int sz = sizeof(int) * (dt.ncols + 1);
            *updCols = (int *)malloc(sz);

            /* reset to the end of the buffer */
            p_buf_end = p_buf + sz;
            if (!*updCols) {
                logmsg(LOGMSG_ERROR, "%s failed to allocate memory for an upd_cols "
                                "request, size %d\n",
                        __func__, sz);
                return conv_rc_sql2blkop(iq, step, -1, ERR_INTERNAL, err, NULL,
                                         0);
            }
            (*updCols)[0] = dt.ncols;
            for (i = 0; i < dt.ncols; i++) {
                p_buf = (uint8_t *)buf_get(&(*updCols)[i + 1], sizeof(int),
                                           p_buf, p_buf_end);
            }
        }
    } break;
    case OSQL_SERIAL:
    case OSQL_SELECTV: {
        uint8_t *p_buf;
        if (rqid == OSQL_RQID_USE_UUID)
            p_buf = (uint8_t *)&((osql_serial_uuid_rpl_t *)msg)->dt;
        else
            p_buf = (uint8_t *)&((osql_serial_rpl_t *)msg)->dt;
        uint8_t *p_buf_end = p_buf + sizeof(osql_serial_t);
        osql_serial_t dt = {0};
        CurRangeArr *arr = malloc(sizeof(CurRangeArr));
        currangearr_init(arr);

        p_buf = (uint8_t *)osqlcomm_serial_type_get(&dt, p_buf, p_buf_end);
        arr->file = dt.file;
        arr->offset = dt.offset;

        p_buf_end = p_buf + dt.buf_size;

        p_buf = (uint8_t *)serial_readset_get(arr, dt.buf_size, dt.arr_size,
                                              p_buf, p_buf_end);

        /* build up range hash */
        char *strtype;
        currangearr_build_hash(arr);
        if (type == OSQL_SERIAL) {
            strtype = "OSQL_SERIAL";
            iq->arr = arr;
        }
        else {
            strtype = "OSQL_SELECTV";
            iq->selectv_arr = arr;
        }

        if (logsb) {
            uuidstr_t us;
            comdb2uuidstr(uuid, us);
            sbuf2printf(logsb, "[%llu %s] %s %d %d_%d_%d\n", rqid, us, strtype,
                        dt.buf_size, dt.arr_size, dt.file, dt.offset);
            sbuf2flush(logsb);
        }
    } break;
    case OSQL_DELIDX:
    case OSQL_INSIDX: {
        osql_index_t dt;
        unsigned char *pData = NULL;
        int jj = 0;
        int rrn = 2;
        unsigned long long lclgenid;
        int isDelete = (type == OSQL_DELIDX);
        const uint8_t *p_buf_end;
        uint8_t *pIdx = NULL;

        p_buf_end = p_buf + sizeof(osql_index_t);

        pData = (uint8_t *)osqlcomm_index_type_get(&dt, p_buf, p_buf_end);
        if (logsb) {
            int jj = 0;
            sbuf2printf(logsb, "[%llu %s] %s ixnum %d [\n", rqid,
                        comdb2uuidstr(uuid, us), dt.ixnum,
                        isDelete ? "OSQL_DELIDX" : "OSQL_INSIDX");
            for (jj = 0; jj < dt.nData; jj++)
                sbuf2printf(logsb, "%02x", pData[jj]);

            sbuf2printf(logsb, "]\n");
            sbuf2flush(logsb);
        }
        if (!iq->idxInsert && !iq->idxDelete) {
            iq->idxInsert = calloc(MAXINDEX, sizeof(uint8_t *));
            iq->idxDelete = calloc(MAXINDEX, sizeof(uint8_t *));
            if (!iq->idxInsert || !iq->idxDelete) {
                logmsg(LOGMSG_ERROR, "%s failed to allocated indexes\n", __func__);
                return ERR_INTERNAL;
            }
        }
        if (isDelete)
            iq->idxDelete[dt.ixnum] = pIdx = malloc(dt.nData);
        else
            iq->idxInsert[dt.ixnum] = pIdx = malloc(dt.nData);
        if (pIdx == NULL) {
            logmsg(LOGMSG_ERROR, "%s failed to allocated indexes data, len %d\n",
                    __func__, dt.nData);
            return ERR_INTERNAL;
        }
        memcpy(pIdx, pData, dt.nData);
    } break;
    case OSQL_QBLOB: {
        osql_qblob_t dt;
        unsigned char *blob = NULL;
        const uint8_t *p_buf_end = p_buf + sizeof(osql_qblob_t);

        blob = (uint8_t *)osqlcomm_qblob_type_get(&dt, p_buf, p_buf_end);

        if (logsb) {
            int jj = 0;
            sbuf2printf(logsb, "[%llu %s] OSQL_QBLOB %d %d [\n", rqid,
                        comdb2uuidstr(uuid, us), dt.id, dt.bloblen);
            for (jj = 0; jj < dt.bloblen; jj++)
                sbuf2printf(logsb, "%02x", blob[jj]);

            sbuf2printf(logsb, "\n]");
        }

        if (blobs[dt.id].exists) {
            logmsg(LOGMSG_ERROR, 
                    "%s received a duplicated blob id %d! (ignoring duplicates)\n",
                    __func__, dt.id);
        }
        /* Blob isn't used so we sent a short token rather than the entire blob.
           */
        else if (dt.bloblen == -2) {
            *flags |= OSQL_PROCESS_FLAGS_BLOB_OPTIMIZATION;
            blobs[dt.id].length = dt.bloblen;
            blobs[dt.id].exists = 1;
            blobs[dt.id].data = NULL;
            blobs[dt.id].collected = 1;
            blobs[dt.id].javasp_bytearray = NULL;
        } else {
            blobs[dt.id].length = dt.bloblen;

            if (dt.bloblen >= 0) {
                blobs[dt.id].exists = 1;
                if (dt.bloblen > 0) {
                    if (dt.bloblen > gbl_blob_sz_thresh_bytes)
                        blobs[dt.id].data = comdb2_bmalloc(blobmem, dt.bloblen);
                    else
                        blobs[dt.id].data = malloc(dt.bloblen);
                    if (!blobs[dt.id].data) {
                        logmsg(LOGMSG_ERROR,
                               "%s failed to allocated a new blob, size %zu\n",
                               __func__, blobs[dt.id].length);
                        return conv_rc_sql2blkop(iq, step, -1, ERR_INTERNAL,
                                                 err, NULL, 0);
                    }

                    /* finally copy the blob */
                    memcpy(blobs[dt.id].data, blob, dt.bloblen);

                    blobs[dt.id].collected = dt.bloblen;

                } else {

                    blobs[dt.id].collected = 1;
                }

            } else {
                /* null blob */
                blobs[dt.id].exists = 0;
                blobs[dt.id].data = NULL;
                blobs[dt.id].length = 0;
                blobs[dt.id].collected = 1;
                blobs[dt.id].javasp_bytearray = NULL;
            }

            if (logsb) {
                sbuf2flush(logsb);
            }
        }
    } break;
    case OSQL_DBGLOG: {
        osql_dbglog_t dbglog;
        const uint8_t *p_buf = (const uint8_t *)msg;
        const uint8_t *p_buf_end = p_buf + sizeof(osql_dbglog_t);

        osqlcomm_dbglog_type_get(&dbglog, p_buf, p_buf_end);

        if (!iq->dbglog_file)
            iq->dbglog_file = open_dbglog_file(dbglog.dbglog_cookie);

        dbglog_init_write_counters(iq);
        iq->queryid = dbglog.queryid;
    } break;
    case OSQL_RECGENID: {
        osql_recgenid_t dt;
        int bdberr = 0;
        unsigned long long lclgenid;

        const uint8_t *p_buf_end = p_buf + sizeof(osql_recgenid_t);

        osqlcomm_recgenid_type_get(&dt, p_buf, p_buf_end);

        lclgenid = bdb_genid_to_host_order(dt.genid);

        rc = ix_check_genid(iq, trans, dt.genid, &bdberr);

        if (logsb) {
            sbuf2printf(logsb,
                        "[%llu %s] OSQL_RECGENID %llx (%llu) -> rc = %d\n",
                        rqid, comdb2uuidstr(uuid, us), lclgenid, lclgenid, rc);
        }

        /* was error? verify error ? */
        if (rc != 1) {
            if ((bdberr == 0 && rc == 0) ||
                (bdberr == IX_PASTEOF && rc == -1)) {
                /* verify error */
                err->ixnum = -1; /* data */
                err->errcode = ERR_CONSTR;
                /* we need to make error trace generic so we can test it;
                   keep the details in ctrace file */
                ctrace("constraints error, no genid %llx (%llu)\n", lclgenid,
                       lclgenid);
                reqerrstr(iq, COMDB2_CSTRT_RC_INVL_REC,
                          "constraints error, no genid");
                return ERR_CONSTR;
            }

            if (bdberr != RC_INTERNAL_RETRY) {
                reqerrstr(iq, COMDB2_DEL_RC_INVL_KEY,
                          "unable to find genid =%llx rc=%d", lclgenid, bdberr);
            }

            return bdberr; /*this is blkproc rc */
        }
    } break;
    case OSQL_SCHEMACHANGE: {
        /* handled in osql_process_schemachange */
        return 0;
    } break;
    case OSQL_BPFUNC: {
        uint8_t *p_buf_end = (uint8_t *)msg + sizeof(osql_bpfunc_t) + msglen;
        osql_bpfunc_t *rpl;
        char err[MSGERR_MAXLEN]; // TODO TO BE REMOVED

        const uint8_t *n_p_buf =
            osqlcomm_bpfunc_type_get(&rpl, p_buf, p_buf_end);

        if (n_p_buf && rpl) {
            bpfunc_lstnode_t *lnode;
            bpfunc_lstnode_t *cur_bpfunc;
            bpfunc_t *func;
            bpfunc_info info;

            info.iq = iq;
            int rst = bpfunc_prepare(&func, rpl->data_len, rpl->data, &info);
            if (!rst)
                rc = func->exec(trans, func, err);

            if (rst || rc) {
                free_bpfunc(func);
            } else {
                lnode = (bpfunc_lstnode_t *)malloc(sizeof(bpfunc_lstnode_t));
                assert(lnode);
                lnode->func = func;
                listc_abl(&iq->bpfunc_lst, lnode);
                if (logsb) {
                    sbuf2printf(logsb, "[%llu %s] OSQL_BPFUNC type %d\n", rqid,
                                comdb2uuidstr(uuid, us), func->arg->type);
                    sbuf2flush(logsb);
                }
            }
        } else {
            logmsg(LOGMSG_ERROR, "Cannot read bpfunc message");
            rc = -1;
        }

        free(rpl);
        return rc;
    } break;
    case OSQL_GENID:
        break;
    default:

        logmsg(LOGMSG_ERROR, "%s [%llu %s] RECEIVED AN UNKNOWN OFF OPCODE %u, "
                        "failing the transaction\n",
                __func__, rqid, comdb2uuidstr(uuid, us), type);

        return conv_rc_sql2blkop(iq, step, -1, ERR_BADREQ, err, NULL, 0);
    }

    return 0;
}

#define OSQL_BP_MAXLEN (32 * 1024)

static int sorese_rcvreq(char *fromhost, void *dtap, int dtalen, int type,
                         int nettype)
{

    osql_sess_t *sess = NULL;
    osql_req_t req;
    osql_uuid_req_t uuid_req;
    uint8_t *p_req_buf = dtap;
    const uint8_t *p_req_buf_end = p_req_buf + dtalen;
    int rc = 0;
    uint8_t *malcd = malloc(OSQL_BP_MAXLEN);
    uint8_t *p_buf = malcd;
    const uint8_t *p_buf_end = p_buf + OSQL_BP_MAXLEN;
    sorese_info_t sorese_info = {0};
    char *sql;
    char *sqlret = NULL;
    int sqllenret = 0;
    int debug = 0;
    struct ireq *iq;
    uuid_t uuid;
    int replaced = 0;

    /* grab the request */
    if (nettype >= NET_OSQL_UUID_REQUEST_MIN &&
        nettype < NET_OSQL_UUID_REQUEST_MAX) {
        sql = (char *)osqlcomm_req_uuid_type_get(&uuid_req, p_req_buf,
                                                 p_req_buf_end);

        req.type = uuid_req.type;
        req.rqlen = uuid_req.rqlen;
        req.sqlqlen = uuid_req.sqlqlen;
        req.rqid = OSQL_RQID_USE_UUID;
        req.ntails = uuid_req.ntails;
        req.flags = uuid_req.flags;
        memcpy(req.tzname, uuid_req.tzname, sizeof(uuid_req.tzname));
        comdb2uuidcpy(uuid, uuid_req.uuid);
        comdb2uuidcpy(sorese_info.uuid, uuid_req.uuid);

        uuidstr_t us;
    } else {
        sql = (char *)osqlcomm_req_type_get(&req, p_req_buf, p_req_buf_end);
        comdb2uuid_clear(uuid);
        comdb2uuid_clear(sorese_info.uuid);
    }

    /* the req_type_get has already unpacked the rqid .. */
    sorese_info.rqid = req.rqid;
    sorese_info.host = fromhost;
    sorese_info.type = type;

#if 0   
   stats[type].rcv++;
#endif

    if (!p_buf) {
        logmsg(LOGMSG_ERROR, "%s:unable to allocate %d bytes\n", __func__,
                OSQL_BP_MAXLEN);
        rc = -1;
        goto done;
    }

    if (osql_repository_cancelled()) {
        logmsg(LOGMSG_ERROR, 
               "sorese request cancelled (schema change or exiting database)\n");
        rc = -2;
        free(malcd);
        goto done;
    }
#if 0
   printf( "Creating bplog %llu\n", osql_log_time());
#endif

    /* construct a block transaction */
    if (osql_bplog_build_sorese_req(p_buf, &p_buf_end, sql, req.sqlqlen,
                                    req.tzname, type, &sqlret, &sqllenret,
                                    req.rqid, uuid)) {
        logmsg(LOGMSG_ERROR, "%s: bug bug bug\n", __func__);
        rc = -3;
        free(malcd);
        goto done;
    }

#if 0
   printf( "Creating request %llu\n", osql_log_time());
#endif

    /* start a block processor */
    iq = create_sorese_ireq(thedb, NULL, p_buf, p_buf_end, debug, fromhost,
                            &sorese_info);
    if (iq == NULL) {
        free(malcd);
        rc = -5;
        goto done;
    }

    /* create the request */
    /* NOTE: this adds the session to the repository; we make sure that freshly
       added session have sess->iq set
       to avoid racing against signal_rtoff code */
    sess = osql_sess_create_sock(sqlret, sqllenret, req.tzname, type, req.rqid,
                                 uuid, fromhost, iq, &replaced, uuid_req.flags);
    if (replaced) {
        assert(sess == NULL);
        destroy_ireq(thedb, iq);
        free(malcd);
        return 0;
    }
    if (!sess) {
        logmsg(LOGMSG_ERROR, "%s Unable to create new request\n", __func__);
        rc = -4;
        destroy_ireq(thedb, iq);
        free(malcd);
        goto done;
    }
    //printf("AZ: created sess %p, with req.flags %x, sess->is_reorder_on %d\n", sess, uuid_req.flags, sess->is_reorder_on);

#if 0
   printf( "Starting block processor %llu\n", osql_log_time());
#endif

    debug = debug_this_request(gbl_debug_until);

    if (gbl_who > 0) {
        gbl_who--;
        debug = 1;
    }

    /*
       Blockproc does not create a copy of the request,
       but creates a different thread to work on it
       Let THAT thread free it...
    free(p_buf);
    */

    /* for socksql, is this a retry that need to be checked for self-deadlock?
     */
    if ((type == OSQL_SOCK_REQ || type == OSQL_SOCK_REQ_COST) &&
        (btst(&req.flags, OSQL_FLAGS_CHECK_SELFLOCK))) {
        /* just make sure we are above the threshold */
        iq->sorese.verify_retries += gbl_osql_verify_ext_chk;
    }

done:

    if (rc) {
        int rc2;

        /* notify the sql thread there will be no response! */
        struct errstat generr = {0};

        generr.errval = ERR_TRAN_FAILED;
        if (rc == -4) {
            strncpy(generr.errstr, "fail to create block processor log",
                    sizeof(generr.errstr));
        } else {
            strncpy(generr.errstr, "failed to create transaction",
                    sizeof(generr.errstr));
        }

        rc2 = osql_comm_signal_sqlthr_rc(&sorese_info, &generr,
                                         RC_INTERNAL_RETRY);
        if (rc2) {
            uuidstr_t us;
            comdb2uuidstr(uuid, us);
            logmsg(LOGMSG_ERROR, "%s: failed to signaled rqid=[%llx %s] host=%s of "
                            "error to create bplog\n",
                    __func__, req.rqid, us, fromhost);
        }
    } else {
        int rc2;

        /*
           successful, let the session lose
           It is possible that we are clearing sessions due to
           master being rtcpu-ed, and it will wait for the session
           clients to disappear before it will wipe out the session
         */

        rc2 = osql_sess_remclient(sess);
        if (rc2) {
            uuidstr_t us;
            comdb2uuidstr(uuid, us);
            logmsg(LOGMSG_ERROR, "%s: failed to release session rqid=[%llx %s] node=%s\n",
                    __func__, req.rqid, us, fromhost);
        }
    }

#if 0
   printf( "Done in here rc=%d %llu\n", rc, osql_log_time());
#endif

    return rc;
}

/* transaction result */
static void net_sorese_signal(void *hndl, void *uptr, char *fromhost,
                              int usertype, void *dtap, int dtalen,
                              uint8_t is_tcp)
{
    osql_done_t done;
    struct errstat *xerr;
    uint8_t *p_buf = (uint8_t *)dtap;
    uint8_t *p_buf_end = p_buf + dtalen;

    uuid_t uuid;
    unsigned long long rqid;
    int type;

    if (usertype >= NET_OSQL_UUID_REQUEST_MIN &&
        usertype < NET_OSQL_UUID_REQUEST_MAX) {
        osql_uuid_rpl_t uuid_hdr;
        /* unpack */
        osqlcomm_uuid_rpl_type_get(&uuid_hdr, p_buf, p_buf_end);
        comdb2uuidcpy(uuid, uuid_hdr.uuid);
        rqid = OSQL_RQID_USE_UUID;
        type = uuid_hdr.type;
    } else {
        osql_rpl_t hdr;
        osqlcomm_rpl_type_get(&hdr, p_buf, p_buf_end);
        comdb2uuid_clear(uuid);
        type = hdr.type;
        rqid = hdr.sid;
    }
    osqlcomm_done_type_get(&done, p_buf, p_buf_end);

    if (osql_comm_is_done(dtap, dtalen, rqid == OSQL_RQID_USE_UUID, &xerr, NULL) == 1) {

#if 0
      printf("Done rqid=%llu tmp=%llu\n", hdr->sid, osql_log_time());
#endif
        if (xerr) {
            struct errstat errstat;
            uint8_t *p_buf = (uint8_t *)xerr;
            uint8_t *p_buf_end = (p_buf + sizeof(struct errstat));
            osqlcomm_errstat_type_get(&errstat, p_buf, p_buf_end);

            osql_chkboard_sqlsession_rc(rqid, uuid, 0, NULL, &errstat);
        } else {
            osql_chkboard_sqlsession_rc(rqid, uuid, done.nops, NULL, NULL);
        }

    } else {
        logmsg(LOGMSG_ERROR, "%s: wrong sqlthr signal %d\n", __func__, type);
        return;
    }
}

static int netrpl2req(int netrpltype)
{
    switch (netrpltype) {
    case NET_OSQL_BLOCK_RPL:
    case NET_OSQL_BLOCK_RPL_UUID:
        return OSQL_BLOCK_REQ;

    case NET_OSQL_SOCK_RPL:
    case NET_OSQL_SOCK_RPL_UUID:
        return OSQL_SOCK_REQ;

    case NET_OSQL_RECOM_RPL:
    case NET_OSQL_RECOM_RPL_UUID:
        return OSQL_RECOM_REQ;

    case NET_OSQL_SNAPISOL_RPL:
    case NET_OSQL_SNAPISOL_RPL_UUID:
        return OSQL_SNAPISOL_REQ;

    case NET_OSQL_SERIAL_RPL:
    case NET_OSQL_SERIAL_RPL_UUID:
        return OSQL_SERIAL_REQ;
    }

    logmsg(LOGMSG_ERROR, "%s: unknown request type %d\n", __func__, netrpltype);
    {
        int once = 0;
        if (!once) {
            cheap_stack_trace();
            once = 1;
        }
    }

    return 0; /* convenience to use this directly for indexing */
}

static void net_osql_rcv_echo_ping(void *hndl, void *uptr, char *fromhost,
                                   int usertype, void *dtap, int dtalen,
                                   uint8_t is_tcp)
{
    uint8_t *p_buf = dtap;
    uint8_t *p_buf_end = p_buf + dtalen;
    osql_echo_t msg;
    int rc = 0;

#if 0 
   printf("%s\n", __func__);
#endif
    if (dtalen != sizeof(osql_echo_t)) {
        logmsg(LOGMSG_ERROR,
               "Received malformed echo packet! size %d, should be %zu\n",
               dtalen, sizeof(osql_echo_t));
        return;
    }

    if (!(osqlcomm_echo_type_get(&msg, p_buf, p_buf_end))) {
        logmsg(LOGMSG_ERROR, "%s: Error unpacking echo request\n", __func__);
        return;
    }

    msg.rcv = osql_log_time();

    if (!(osqlcomm_echo_type_put(&msg, p_buf, p_buf_end))) {
        logmsg(LOGMSG_ERROR, "%s: Error packing echo request\n", __func__);
        return;
    }

    rc = offload_net_send(fromhost, NET_OSQL_ECHO_PONG, dtap, dtalen, 1);
    if (rc) {
        logmsg(LOGMSG_ERROR, "Failure to pong!\n");
        return;
    }
}

static void net_osql_rcv_echo_pong(void *hndl, void *uptr, char *fromhost,
                                   int usertype, void *dtap, int dtalen,
                                   uint8_t is_tcp)
{
    uint8_t *p_buf = dtap;
    uint8_t *p_buf_end = p_buf + dtalen;
    osql_echo_t msg;

    if (!(osqlcomm_echo_type_get(&msg, p_buf, p_buf_end))) {
        logmsg(LOGMSG_ERROR, "%s: Error unpacking echo request\n", __func__);
        return;
    }

    if (pthread_mutex_lock(&msgs_mtx)) {
        logmsgperror("pthread_mutex_lock");
        return;
    }
    if (msgs[msg.idx].idx != msg.idx || msgs[msg.idx].nonce != msg.nonce ||
        msgs[msg.idx].snt != msg.snt) {
        logmsg(LOGMSG_ERROR, "%s: malformed pong\n", __func__);
        return;
    }

    if (pthread_mutex_unlock(&msgs_mtx)) {
        logmsgperror("pthread_mutex_unlock");
        return;
    }

    msgs[msg.idx].rcv = msg.rcv;
}

int osql_comm_echo(char *tohost, int stream, unsigned long long *sent,
                   unsigned long long *replied, unsigned long long *received)
{
    osql_echo_t msg;
    osql_echo_t *p_msg;
    osql_echo_t *list[MAX_ECHOES];
    uint8_t buf[OSQLCOMM_ECHO_TYPE_LEN];
    uint8_t *p_buf = buf;
    uint8_t *p_buf_end = (p_buf + OSQLCOMM_ECHO_TYPE_LEN);
    unsigned long long snt;
    uint64_t nonce;
    int rc;
    int i;
    int j;
    int latency = 0;

    i = 0;
    for (j = 0; j < stream; j++) {
        /* get an echo message */
        if (pthread_mutex_lock(&msgs_mtx)) {
            logmsgperror("pthread_mutex_lock");
            return -1;
        }

        for (; i < MAX_ECHOES; i++)
            if (msgs[i].nonce == 0)
                break;
        if (i == MAX_ECHOES) {
            logmsg(LOGMSG_ERROR, "%s: too many echoes pending\n", __func__);
            if (pthread_mutex_unlock(&msgs_mtx))
                logmsgperror("pthread_mutex_unlock");
            return -1;
        }

        nonce = lrand48();
        snt = osql_log_time();

        bzero(&msg, sizeof(osql_echo_t));
        bzero(&msgs[i], sizeof(osql_echo_t));
        msg.nonce = msgs[i].nonce = nonce;
        msg.idx = msgs[i].idx = i;
        msg.snt = msgs[i].snt = snt;

        if (pthread_mutex_unlock(&msgs_mtx)) {
            logmsgperror("pthread_mutex_lock");
            return -1;
        }

        list[j] = &msgs[i];

        if (!(osqlcomm_echo_type_put(&msg, p_buf, p_buf_end))) {
            logmsg(LOGMSG_ERROR, "%s: failed to pack echo message\n", __func__);
            return -1;
        }

        /*TODO: validate destination node to be valid!*/
        /* ping */
        rc = offload_net_send(tohost, NET_OSQL_ECHO_PING, (char *)buf,
                              sizeof(osql_echo_t), 1);
        if (rc) {
            logmsg(LOGMSG_ERROR, "%s: failed to send ping rc=%d\n", __func__, rc);
            return -1;
        }
        i++;
    }

    for (j = 0; j < stream; j++) {
        p_msg = list[j];

        /* waiting for pong */
        while (p_msg->rcv == 0) {
            poll(NULL, 0, 1);
            latency++;
            if (latency >= MAX_LATENCY)
                break;
        }

        if (latency >= MAX_LATENCY) {
            logmsg(LOGMSG_ERROR, "%s: Dropped message\n", __func__);
            bzero(p_msg, sizeof(osql_echo_t));
            return -1;
        }

        if (stream == 1 && (p_msg->snt != snt || p_msg->nonce != nonce)) {
            logmsg(LOGMSG_ERROR, "%s: wrong reply!!!\n", __func__);
            return -1;
        }

        *sent = p_msg->snt;
        sent++;
        *replied = p_msg->rcv;
        replied++;
        *received = osql_log_time();
        received++;
        bzero(p_msg, sizeof(osql_echo_t));
    }

    return 0;
}

/**
 * Interprets each packet and log info
 * about it
 *
 */
int osql_log_packet(struct ireq *iq, unsigned long long rqid, uuid_t uuid,
                    void *trans, char *msg, int msglen, int *flags,
                    int **updCols, blob_buffer_t blobs[MAXBLOBS], int step,
                    struct block_err *err, int *receivedrows, SBUF2 *logsb,
                    unsigned long long newgenid)
{
    uint8_t *p_buf = (uint8_t *)msg;
    uint8_t *p_buf_end =
        (uint8_t *)p_buf + sizeof(osql_rpl_t) + sizeof(osql_uuid_rpl_t);
    int rc = 0;
    struct dbtable *db =
        (iq->usedb) ? iq->usedb : thedb->dbs[0]; /*add to first if no usedb*/
    int type;
    unsigned long long id;
    uuidstr_t us;

    if (rqid == OSQL_RQID_USE_UUID) {
        osql_uuid_rpl_t uuidrpl;
        p_buf =
            (uint8_t *)osqlcomm_uuid_rpl_type_get(&uuidrpl, p_buf, p_buf_end);
        type = uuidrpl.type;
        id = OSQL_RQID_USE_UUID;
        comdb2uuidstr(uuidrpl.uuid, us);
    } else {
        osql_rpl_t rpl;
        p_buf = (uint8_t *)osqlcomm_rpl_type_get(&rpl, p_buf, p_buf_end);
        comdb2uuidstr(uuid, us);
        type = rpl.type;
        id = rpl.sid;
        comdb2uuid_clear((unsigned char *)us);
    }

    if (!logsb) {
        logmsg(LOGMSG_ERROR, "No log file present\n");
        return -1;
    }

    switch (type) {
    case OSQL_DONE:
    case OSQL_DONE_SNAP: {
        osql_done_t dt;
        p_buf_end = p_buf + sizeof(osql_done_t);

        osqlcomm_done_type_get(&dt, p_buf, p_buf_end);
        sbuf2printf(logsb, "[%llx %s] OSQL_DONE %d %d\n", id, us, dt.nops,
                    dt.rc);
    } break;

    case OSQL_DONE_STATS: {
        osql_done_t dt;
        p_buf_end = p_buf + sizeof(osql_done_t);

        osqlcomm_done_type_get(&dt, p_buf, p_buf_end);
        sbuf2printf(logsb, "[%llx %s] OSQL_DONE_STATS %d %d\n", id, us, dt.nops,
                    dt.rc);
    } break;

    case OSQL_USEDB: {
        osql_usedb_t dt;
        p_buf_end = p_buf + sizeof(osql_usedb_t);
        char *tablename;

        tablename = (char *)osqlcomm_usedb_type_get(&dt, p_buf, p_buf_end);

        sbuf2printf(logsb, "[%llx us] OSQL_USEDB \"%s\"\n", id, us, tablename);
    } break;
    case OSQL_DELREC:
    case OSQL_DELETE: {
        osql_del_t dt;
        unsigned long long lclgenid;
        int recv_dk = (type == OSQL_DELETE);
        uint8_t *p_buf_end;
        if (recv_dk)
            p_buf_end = p_buf + sizeof(osql_del_t);
        else
            p_buf_end = p_buf + sizeof(osql_del_t) - sizeof(unsigned long long);

        osqlcomm_del_type_get(&dt, p_buf, p_buf_end, recv_dk);
        if (!recv_dk)
            dt.dk = -1ULL;

        lclgenid = bdb_genid_to_host_order(dt.genid);
        sbuf2printf(logsb, "[%llx %s] %s %llx (%d:%lld)\n", id, us,
                    recv_dk ? "OSQL_DELETE" : "OSQL_DELREC", lclgenid, 2,
                    lclgenid);
        sbuf2flush(logsb);
    } break;
    case OSQL_INSREC:
    case OSQL_INSERT: {
        osql_ins_t dt;
        unsigned char *pData = NULL;
        int jj = 0;
        int rrn = 2;
        unsigned long long lclgenid;
        int recv_dk = (type == OSQL_INSERT);
        uint8_t *p_buf_end;
        if (recv_dk)
            p_buf_end = p_buf + sizeof(osql_ins_t);
        else
            p_buf_end = p_buf + sizeof(osql_ins_t) - sizeof(unsigned long long);

        pData =
            (uint8_t *)osqlcomm_ins_type_get(&dt, p_buf, p_buf_end, recv_dk);
        if (!recv_dk)
            dt.dk = -1ULL;
        lclgenid = bdb_genid_to_host_order(dt.seq);

        sbuf2printf(logsb, "[%llx %s] %s [\n", id, us,
                    recv_dk ? "OSQL_INSERT" : "OSQL_INSREC");
        for (jj = 0; jj < dt.nData; jj++)
            sbuf2printf(logsb, "%02x", pData[jj]);

        sbuf2printf(logsb, "\n] -> ");
        sbuf2printf(logsb, " %llx (%d:%lld)\n", lclgenid, rrn, lclgenid);
    } break;

    case OSQL_UPDREC:
    case OSQL_UPDATE: {
        osql_upd_t dt;
        unsigned char *pData;
        int rrn = 2;
        unsigned long long lclgenid;
        int recv_dk = (type == OSQL_UPDATE);
        int jj = 0;
        uint8_t *p_buf_end;
        if (recv_dk)
            p_buf_end = p_buf + sizeof(osql_upd_t);
        else
            p_buf_end = p_buf + sizeof(osql_upd_t) -
                        sizeof(unsigned long long) - sizeof(unsigned long long);

        pData =
            (uint8_t *)osqlcomm_upd_type_get(&dt, p_buf, p_buf_end, recv_dk);
        if (!recv_dk) {
            dt.ins_keys = -1ULL;
            dt.del_keys = -1ULL;
        }
        lclgenid = bdb_genid_to_host_order(dt.genid);

        sbuf2printf(logsb, "[%llx %s] %s rrn = %d, genid = %llx[\n", id, us,
                    recv_dk ? "OSQL_UPDATE" : "OSQL_UPDREC", rrn, lclgenid);
        for (jj = 0; jj < dt.nData; jj++)
            sbuf2printf(logsb, "%02x", pData[jj]);

        sbuf2printf(logsb, "\n] -> ");
        sbuf2printf(logsb, " %llx (%d:%lld)\n", lclgenid, rrn, lclgenid);
    } break;

    case OSQL_CLRTBL: {
        sbuf2printf(logsb, "[%llx %s] OSQL_CLRTBL %s\n", id, us,
                    iq->usedb->tablename);
        sbuf2flush(logsb);
    } break;

    case OSQL_UPDCOLS: {
        osql_updcols_t dt;
        // uint8_t         *p_buf= (uint8_t *)&((osql_updcols_rpl_t*)msg)->dt;
        uint8_t *p_buf_end = p_buf + sizeof(osql_updcols_t);
        int jj;
        int *clist;

        clist = (int *)osqlcomm_updcols_type_get(&dt, p_buf, p_buf_end);

        sbuf2printf(logsb, "[%llx %s] OSQL_UPDCOLS %d [\n", id, us, dt.ncols);
        for (jj = 0; jj < dt.ncols; jj++)
            sbuf2printf(logsb, "%d ", ntohl(clist[jj]));

        sbuf2printf(logsb, "\n]  ");
    } break;
    case OSQL_SERIAL: {
        uint8_t *p_buf = (uint8_t *)&((osql_serial_rpl_t *)msg)->dt;
        uint8_t *p_buf_end = p_buf + sizeof(osql_serial_t);
        osql_serial_t dt = {0};
        CurRangeArr *arr = malloc(sizeof(CurRangeArr));
        currangearr_init(arr);

        p_buf = (uint8_t *)osqlcomm_serial_type_get(&dt, p_buf, p_buf_end);
        arr->file = dt.file;
        arr->offset = dt.offset;

        p_buf_end = p_buf + dt.buf_size;

        p_buf = (uint8_t *)serial_readset_get(arr, dt.buf_size, dt.arr_size,
                                              p_buf, p_buf_end);
        currangearr_free(arr);

        if (logsb) {
            sbuf2printf(logsb, "[%llu] OSQL_SERIAL %d %d_%d_%d\n", id,
                        dt.buf_size, dt.arr_size, dt.file, dt.offset);
            sbuf2flush(logsb);
        }
    } break;
    case OSQL_SELECTV: {
        uint8_t *p_buf_end = p_buf + sizeof(osql_serial_t);
        osql_serial_t dt = {0};
        CurRangeArr *arr = malloc(sizeof(CurRangeArr));
        currangearr_init(arr);

        p_buf = (uint8_t *)osqlcomm_serial_type_get(&dt, p_buf, p_buf_end);
        arr->file = dt.file;
        arr->offset = dt.offset;

        p_buf_end = p_buf + dt.buf_size;

        p_buf = (uint8_t *)serial_readset_get(arr, dt.buf_size, dt.arr_size,
                                              p_buf, p_buf_end);
        currangearr_free(arr);

        if (logsb) {
            sbuf2printf(logsb, "[%llu] OSQL_SELECTV %d %d_%d_%d\n", id,
                        dt.buf_size, dt.arr_size, dt.file, dt.offset);
            sbuf2flush(logsb);
        }
    } break;
    case OSQL_DELIDX:
    case OSQL_INSIDX: {
        osql_index_t dt;
        unsigned char *pData = NULL;
        int jj = 0;
        int rrn = 2;
        unsigned long long lclgenid;
        int isDelete = (type == OSQL_DELIDX);
        uint8_t *p_buf_end;

        p_buf_end = p_buf + sizeof(osql_index_t);

        pData = (uint8_t *)osqlcomm_index_type_get(&dt, p_buf, p_buf_end);
        lclgenid = bdb_genid_to_host_order(dt.seq);
        sbuf2printf(logsb, "[%llx %s] %s ixnum %d [\n", id, us, dt.ixnum,
                    isDelete ? "OSQL_DELIDX" : "OSQL_INSIDX");
        for (jj = 0; jj < dt.nData; jj++)
            sbuf2printf(logsb, "%02x", pData[jj]);

        sbuf2printf(logsb, "\n] -> ");
        sbuf2printf(logsb, " %llx (%d:%lld)\n", lclgenid, rrn, lclgenid);
    } break;
    case OSQL_QBLOB: {
        osql_qblob_t dt;
        unsigned char *blob = NULL;
        uint8_t *p_buf_end = p_buf + sizeof(osql_qblob_t);
        int jj = 0;

        blob = (uint8_t *)osqlcomm_qblob_type_get(&dt, p_buf, p_buf_end);

        sbuf2printf(logsb, "[%llx %s] OSQL_QBLOB %d %d [\n", id, us, dt.id,
                    dt.bloblen);
        for (jj = 0; jj < dt.bloblen; jj++)
            sbuf2printf(logsb, "%02x", blob[jj]);

        sbuf2printf(logsb, "]\n");
    } break;

    case OSQL_DBGLOG: {
        sbuf2printf(logsb, "OSQL_DBGLOG\n");
    } break;

    case OSQL_UPDSTAT: {
        osql_updstat_t dt;
        uint8_t *p_buf_end = p_buf + sizeof(osql_updstat_rpl_t);
        unsigned char *pData;
        unsigned long long seq;
        int rrn = 2;
        int jj = 0;

        pData = (uint8_t *)osqlcomm_updstat_type_get(&dt, p_buf, p_buf_end);
        seq = dt.seq;

        sbuf2printf(logsb, "[%llx %s] OSQL_UPDSTAT rrn = %d, seq = %llx[\n", id,
                    us, rrn, seq);
        for (jj = 0; jj < dt.nData; jj++)
            sbuf2printf(logsb, "%02x", pData[jj]);

        sbuf2printf(logsb, "\n]");
    } break;
    case OSQL_XERR: {
        struct errstat dt;
        uint8_t *p_buf_end = p_buf + sizeof(osql_done_xerr_t);

        osqlcomm_errstat_type_get(&dt, p_buf, p_buf_end);

        sbuf2printf(logsb, "[%llx %s] OSQL_XERR rc=%d %s\n", id, us,
                    errstat_get_rc(&dt), errstat_get_str(&dt));
    } break;
    case OSQL_RECGENID: {
        osql_recgenid_t dt;
        unsigned long long lclgenid;

        uint8_t *p_buf_end = p_buf + sizeof(osql_recgenid_t);

        osqlcomm_recgenid_type_get(&dt, p_buf, p_buf_end);

        lclgenid = bdb_genid_to_host_order(dt.genid);

        sbuf2printf(logsb, "[%llu %s] OSQL_RECGENID %llx (%llx)\n", id, us,
                    lclgenid, lclgenid);

    } break;

    default:

        logmsg(LOGMSG_ERROR, "%s [%llx %s] RECEIVED AN UNKNOWN OFF OPCODE %d, "
                        "failing the transaction\n",
                __func__, id, us, type);

        return conv_rc_sql2blkop(iq, step, -1, ERR_BADREQ, err, NULL, 0);
    }

    return 0;
}


/* 
 * send genid
 */
int osql_send_genid(char *tohost, unsigned long long rqid, uuid_t uuid,
                          unsigned long long genid, int type, SBUF2 *logsb,
                          int osql_type)
{
    netinfo_type *netinfo_ptr = (netinfo_type *)comm->handle_sibling;
    int rc = 0;
    uuidstr_t us;

    if (osql_type == OSQL_RECGENID && check_master(tohost))
        return OSQL_SEND_ERROR_WRONGMASTER;

    if (rqid == OSQL_RQID_USE_UUID) {
        osql_recgenid_uuid_rpl_t recgenid_rpl = {0};
        uint8_t buf[OSQLCOMM_RECGENID_UUID_RPL_TYPE_LEN];
        uint8_t *p_buf = buf;
        uint8_t *p_buf_end = p_buf + OSQLCOMM_RECGENID_UUID_RPL_TYPE_LEN;

        recgenid_rpl.hd.type = osql_type;
        comdb2uuidcpy(recgenid_rpl.hd.uuid, uuid);
        recgenid_rpl.dt.genid = genid;

        if (!(p_buf = osqlcomm_recgenid_uuid_rpl_type_put(&recgenid_rpl, p_buf,
                                                          p_buf_end))) {
            logmsg(LOGMSG_ERROR, "%s:%s returns NULL\n", __func__,
                    "osqlcomm_recgenid_rpl_type_put");
            return -1;
        }

        if (logsb) {
            sbuf2printf(logsb, "[%llu %s] send OSQL_RECGENID %llx (%lld)\n",
                        rqid, comdb2uuidstr(uuid, us), genid, genid);
            sbuf2flush(logsb);
        }

        type = osql_net_type_to_net_uuid_type(type);
        offload_net_send(tohost, type, buf, sizeof(recgenid_rpl), 0);
    } else {
        osql_recgenid_rpl_t recgenid_rpl = {0};
        uint8_t buf[OSQLCOMM_RECGENID_RPL_TYPE_LEN];
        uint8_t *p_buf = buf;
        uint8_t *p_buf_end = p_buf + OSQLCOMM_RECGENID_RPL_TYPE_LEN;

        recgenid_rpl.hd.type = OSQL_RECGENID;
        recgenid_rpl.hd.sid = rqid;
        recgenid_rpl.dt.genid = genid;

        if (!(p_buf = osqlcomm_recgenid_rpl_type_put(&recgenid_rpl, p_buf,
                                                     p_buf_end))) {
            logmsg(LOGMSG_ERROR, "%s:%s returns NULL\n", __func__,
                    "osqlcomm_recgenid_rpl_type_put");
            return -1;
        }

        if (logsb) {
            sbuf2printf(logsb, "[%llu %s] send OSQL_RECGENID %llx (%lld)\n",
                        rqid, comdb2uuidstr(uuid, us), genid, genid);
            sbuf2flush(logsb);
        }

        offload_net_send(tohost, type, buf, sizeof(recgenid_rpl), 0);
    }

    return rc;
}

/**
 * Send RECGENID
 * It handles remote/local connectivity
 *
 */
int osql_send_recordgenid(char *tohost, unsigned long long rqid, uuid_t uuid,
                          unsigned long long genid, int type, SBUF2 *logsb)
{
    return osql_send_genid(tohost, rqid, uuid, genid, type, logsb, OSQL_RECGENID);
}

/**
 * Enable a netinfo test for the osqlcomm network layer
 *
 */
int osql_enable_net_test(int testnum)
{
    netinfo_type *netinfo_ptr;
    if (!comm || !comm->handle_sibling)
        return 1;
    netinfo_ptr = (netinfo_type *)comm->handle_sibling;
    net_enable_test(netinfo_ptr, testnum);
    return 0;
}

/**
 * Disable a netinfo test for the osqlcomm network layer
 *
 */
int osql_disable_net_test(void)
{
    netinfo_type *netinfo_ptr;
    if (!comm || !comm->handle_sibling)
        return 1;
    netinfo_ptr = (netinfo_type *)comm->handle_sibling;
    net_disable_test(netinfo_ptr);
    return 0;
}

enum { OSQL_AUTH_NODE = 1 };

typedef struct osql_corigin {
    int type; /* this is OSQL_AUTH_NODE */
    int node; /* node origin of the request */
} osql_corigin_t;

enum { OSQLCOMM_CORIGIN_TYPE_LEN = 4 + 4 };

BB_COMPILE_TIME_ASSERT(osqlcomm_corigin_type_len,
                       sizeof(osql_corigin_t) == OSQLCOMM_CORIGIN_TYPE_LEN);

static uint8_t *osqlcomm_corigin_type_put(const osql_corigin_t *p_corigin,
                                          uint8_t *p_buf,
                                          const uint8_t *p_buf_end)
{
    if (p_buf_end < p_buf || OSQLCOMM_CORIGIN_TYPE_LEN > (p_buf_end - p_buf))
        return NULL;

    p_buf =
        buf_put(&(p_corigin->type), sizeof(p_corigin->type), p_buf, p_buf_end);
    p_buf =
        buf_put(&(p_corigin->node), sizeof(p_corigin->node), p_buf, p_buf_end);

    return p_buf;
}

static const uint8_t *osqlcomm_corigin_type_get(osql_corigin_t *p_corigin,
                                                const uint8_t *p_buf,
                                                const uint8_t *p_buf_end)
{
    if (p_buf_end < p_buf || OSQLCOMM_CORIGIN_TYPE_LEN > (p_buf_end - p_buf))
        return NULL;

    p_buf =
        buf_get(&(p_corigin->type), sizeof(p_corigin->type), p_buf, p_buf_end);
    p_buf =
        buf_get(&(p_corigin->node), sizeof(p_corigin->node), p_buf, p_buf_end);

    return p_buf;
}

netinfo_type *osql_get_netinfo(void)
{
    return (netinfo_type *)comm->handle_sibling;
}

int osqlpfthdpool_init(void)
{
    int i = 0;
    gbl_osqlpfault_thdpool = thdpool_create("osqlpfaultpool", 0);

    if (gbl_exit_on_pthread_create_fail)
        thdpool_set_exit(gbl_osqlpfault_thdpool);

    thdpool_set_minthds(gbl_osqlpfault_thdpool, 0);
    thdpool_set_maxthds(gbl_osqlpfault_thdpool, gbl_osqlpfault_threads);
    thdpool_set_maxqueue(gbl_osqlpfault_thdpool, 1000);
    thdpool_set_linger(gbl_osqlpfault_thdpool, 10);
    thdpool_set_longwaitms(gbl_osqlpfault_thdpool, 10000);

    gbl_osqlpf_step = (osqlpf_step *)calloc(1000, sizeof(osqlpf_step));
    if (gbl_osqlpf_step == NULL)
        return 1;
    gbl_osqlpf_stepq = queue_new();
    if (gbl_osqlpf_stepq == NULL)
        return 1;
    for (i = 0; i < 1000; i++) {
        int *ii = (int *)malloc(sizeof(int));
        *ii = i;
        gbl_osqlpf_step[i].rqid = 0;
        gbl_osqlpf_step[i].step = 0;
        queue_add(gbl_osqlpf_stepq, ii);
    }
    return 0;
}

typedef struct osqlpf_rq {
    short type;
    struct dbtable *db;
    unsigned long long genid;
    int index;
    unsigned char key[MAXKEYLEN];
    void *record;
    unsigned short len; /* if its a key, the len of the key.  if its a dta rec,
                           the len of the record */
    int i;
    unsigned long long rqid;
    unsigned long long seq;
    uuid_t uuid;
} osqlpf_rq_t;

/* osql request io prefault, code stolen from prefault.c */

static int is_bad_rc(int rc)
{
    if (rc == 0)
        return 0;
    if (rc == 1)
        return 0;

    return 1;
}

static void osqlpfault_do_work_pp(struct thdpool *pool, void *work,
                                  void *thddata, int op);

/* given a table, key   : enqueue a fault for the a single ix record */
int enque_osqlpfault_oldkey(struct dbtable *db, void *key, int keylen, int ixnum,
                            int i, unsigned long long rqid,
                            unsigned long long seq)
{
    osqlpf_rq_t *qdata = NULL;
    int rc;

    qdata = calloc(1, sizeof(osqlpf_rq_t));
    if (qdata == NULL) {
        logmsg(LOGMSG_FATAL, "failed to malloc osql prefault request\n");
        exit(1);
    }

    qdata->type = OSQLPFRQ_OLDKEY;
    qdata->len = keylen;
    qdata->index = ixnum;
    qdata->db = db;
    qdata->genid = -1;
    qdata->i = i;
    qdata->seq = seq;
    qdata->rqid = rqid;

    if ((keylen > 0) && (keylen < MAXKEYLEN))
        memcpy(qdata->key, key, keylen);

    rc = thdpool_enqueue(gbl_osqlpfault_thdpool, osqlpfault_do_work_pp, qdata,
                         0, NULL);

    if (rc != 0) {
        free(qdata);
    }
    return rc;
}

/* given a table, key   : enqueue a fault for the a single ix record */
int enque_osqlpfault_newkey(struct dbtable *db, void *key, int keylen, int ixnum,
                            int i, unsigned long long rqid,
                            unsigned long long seq)
{
    osqlpf_rq_t *qdata = NULL;
    int rc;

    qdata = calloc(1, sizeof(osqlpf_rq_t));
    if (qdata == NULL) {
        logmsg(LOGMSG_FATAL, "failed to malloc osql prefault request\n");
        exit(1);
    }

    qdata->type = OSQLPFRQ_NEWKEY;
    qdata->len = keylen;
    qdata->index = ixnum;
    qdata->db = db;
    qdata->genid = -1;
    qdata->i = i;
    qdata->seq = seq;
    qdata->rqid = rqid;

    if ((keylen > 0) && (keylen < MAXKEYLEN))
        memcpy(qdata->key, key, keylen);

    rc = thdpool_enqueue(gbl_osqlpfault_thdpool, osqlpfault_do_work_pp, qdata,
                         0, NULL);

    if (rc != 0) {
        free(qdata);
    }
    return rc;
}

/* given a table, genid   : enqueue an op that faults in the dta record by
                            genid then forms all keys from that record and
                            enqueues n ops to fault in each key.
                            */
int enque_osqlpfault_olddata_oldkeys(struct dbtable *db, unsigned long long genid,
                                     int i, unsigned long long rqid,
                                     uuid_t uuid, unsigned long long seq)
{
    osqlpf_rq_t *qdata = NULL;
    int rc;

    qdata = calloc(1, sizeof(osqlpf_rq_t));
    if (qdata == NULL) {
        logmsg(LOGMSG_FATAL, "failed to malloc osql prefault request\n");
        exit(1);
    }

    qdata->type = OSQLPFRQ_OLDDATA_OLDKEYS;
    qdata->index = -1;
    qdata->db = db;
    qdata->genid = genid;
    qdata->i = i;
    qdata->seq = seq;
    qdata->rqid = rqid;
    comdb2uuidcpy(qdata->uuid, uuid);

    rc = thdpool_enqueue(gbl_osqlpfault_thdpool, osqlpfault_do_work_pp, qdata,
                         0, NULL);

    if (rc != 0) {
        free(qdata);
    }
    return rc;
}

/* given a table, record : enqueue an op that faults in the dta record by
                            genid then forms all keys from that record and
                            enqueues n ops to fault in each key.
                            */
int enque_osqlpfault_newdata_newkeys(struct dbtable *db, void *record, int reclen,
                                     int i, unsigned long long rqid,
                                     uuid_t uuid, unsigned long long seq)
{
    osqlpf_rq_t *qdata = NULL;
    int rc;

    qdata = calloc(1, sizeof(osqlpf_rq_t));
    if (qdata == NULL) {
        logmsg(LOGMSG_FATAL, "failed to malloc osql prefault request\n");
        exit(1);
    }

    qdata->type = OSQLPFRQ_NEWDATA_NEWKEYS;
    qdata->index = -1;
    qdata->db = db;
    qdata->genid = -1;
    qdata->record = malloc(reclen);
    memcpy(qdata->record, record, reclen);
    qdata->len = reclen;
    qdata->i = i;
    qdata->seq = seq;
    qdata->rqid = rqid;
    comdb2uuidcpy(qdata->uuid, uuid);

    rc = thdpool_enqueue(gbl_osqlpfault_thdpool, osqlpfault_do_work_pp, qdata,
                         0, NULL);

    if (rc != 0) {
        free(qdata->record);
        free(qdata);
    }
    return rc;
}

/* given a                      : enqueue a an op that
     table,genid,                 1) faults in dta by tbl/genid
     tag,record,reclen            2) forms all keys
                                  3) enqueues n ops to fault in each key
                                  4) forms new record by taking found record +
                                     tag/record/reclen
                                  5) forms all keys from new record.
                                  6) enqueues n ops to fault in each key.
                                  */
int enque_osqlpfault_olddata_oldkeys_newkeys(
    struct dbtable *db, unsigned long long genid, void *record, int reclen, int i,
    unsigned long long rqid, uuid_t uuid, unsigned long long seq)
{
    osqlpf_rq_t *qdata = NULL;
    int rc;

    qdata = calloc(1, sizeof(osqlpf_rq_t));
    if (qdata == NULL) {
        logmsg(LOGMSG_FATAL, "failed to malloc osql prefault request\n");
        exit(1);
    }

    qdata->type = OSQLPFRQ_OLDDATA_OLDKEYS_NEWKEYS;
    qdata->index = -1;
    qdata->db = db;
    qdata->genid = genid;
    qdata->record = malloc(reclen);
    memcpy(qdata->record, record, reclen);
    qdata->len = reclen;
    qdata->i = i;
    qdata->seq = seq;
    qdata->rqid = rqid;
    comdb2uuidcpy(qdata->uuid, uuid);

    rc = thdpool_enqueue(gbl_osqlpfault_thdpool, osqlpfault_do_work_pp, qdata,
                         0, NULL);

    if (rc != 0) {
        free(qdata->record);
        free(qdata);
    }
    return rc;
}

static void osqlpfault_do_work(struct thdpool *pool, void *work, void *thddata)
{
    int rc = 0;
    struct dbenv *dbenv;
    struct ireq iq;
    unsigned long long step;
    osqlpf_rq_t *req = (osqlpf_rq_t *)work;
    init_fake_ireq(thedb, &iq);
    bdb_thread_event(thedb->bdb_env, 1);
    if (gbl_prefault_udp)
        send_prefault_udp = 2;

    if (!gbl_osqlpfault_threads)
        goto done;

    if (req->rqid != gbl_osqlpf_step[req->i].rqid) {
        goto done;
    }
    if (req->rqid == OSQL_RQID_USE_UUID &&
        comdb2uuidcmp(req->uuid, gbl_osqlpf_step[req->i].uuid))
        goto done;

    step = req->seq << 7;

    switch (req->type) {
    case OSQLPFRQ_OLDDATA: {
        int fndlen;
        int od_len;
        unsigned char *fnddta = malloc(32768 * sizeof(unsigned char));
        iq.usedb = req->db;

        step += 1;
        if (step <= gbl_osqlpf_step[req->i].step) {
            if (fnddta)
                free(fnddta);
            break;
        }

        od_len = getdatsize(iq.usedb);
        if (fnddta == NULL) {
            logmsg(LOGMSG_FATAL, "osqlpfault_do_work: malloc %u failed\n", od_len);
            exit(1);
        }
        rc = ix_find_by_rrn_and_genid_prefault(&iq, 2, req->genid, fnddta,
                                               &fndlen, od_len);
        if (fnddta)
            free(fnddta);
    } break;
    case OSQLPFRQ_OLDKEY: {
        int fndrrn = 0;
        char fndkey[MAXKEYLEN];
        unsigned long long genid = 0;
        if ((req->index < 0) || (req->index > 49)) {
            logmsg(LOGMSG_ERROR, "PFRQ_OLDKEY ix %d out of bounds\n", req->index);
            break;
        }

        step += ((1 + (unsigned long long)req->index) << 1);
        if (step <= gbl_osqlpf_step[req->i].step) {
            break;
        }

        iq.usedb = req->db;
        rc = ix_find_prefault(&iq, req->index, req->key, req->len, fndkey,
                              &fndrrn, &genid, NULL, NULL, 0);
    } break;
    case OSQLPFRQ_NEWKEY: {
        int fndrrn = 0;
        char fndkey[MAXKEYLEN];
        unsigned long long genid = 0;

        if ((req->index < 0) || (req->index > 49)) {
            logmsg(LOGMSG_ERROR, "PFRQ_OLDKEY ix %d out of bounds\n", req->index);
            break;
        }

        step += 1 + ((1 + (unsigned long long)req->index) << 1);
        if (step <= gbl_osqlpf_step[req->i].step) {
            break;
        }

        iq.usedb = req->db;
        rc = ix_find_prefault(&iq, req->index, req->key, req->len, fndkey,
                              &fndrrn, &genid, NULL, NULL, 0);
    } break;
    case OSQLPFRQ_OLDDATA_OLDKEYS: {
        size_t od_len;
        int od_len_int;
        int maxlen = 0, fndlen = 0, err = 0;
        int ixnum = 0;
        unsigned long long genid = 0;
        int doprimkey = 0;
        unsigned char *fnddta = malloc(32768 * sizeof(unsigned char));

        iq.usedb = req->db;

        od_len_int = getdatsize(iq.usedb);
        if (od_len_int <= 0) {
            if (fnddta)
                free(fnddta);
            break;
        }
        od_len = (size_t)od_len_int;

        step += 1;
        if (step <= gbl_osqlpf_step[req->i].step) {
            if (fnddta)
                free(fnddta);
            break;
        }

        if (fnddta == NULL) {
            logmsg(LOGMSG_FATAL, "osqlpfault_do_work: malloc %zu failed\n",
                   od_len);
            exit(1);
        }

        rc = ix_find_by_rrn_and_genid_prefault(&iq, 2, req->genid, fnddta,
                                               &fndlen, od_len);

        if ((is_bad_rc(rc)) || (od_len != fndlen)) {
            if (fnddta)
                free(fnddta);
            break;
        }

        for (ixnum = 0; ixnum < iq.usedb->nix; ixnum++) {
            char keytag[MAXTAGLEN];
            char key[MAXKEYLEN];
            int keysz = 0;
            keysz = getkeysize(iq.usedb, ixnum);
            if (keysz < 0) {
                logmsg(LOGMSG_ERROR, "osqlpfault_do_work:cannot get key size"
                                     " tbl %s. idx %d\n",
                       iq.usedb->tablename, ixnum);
                break;
            }
            snprintf(keytag, sizeof(keytag), ".ONDISK_IX_%d", ixnum);
            rc = stag_to_stag_buf(iq.usedb->tablename, ".ONDISK",
                                  (char *)fnddta, keytag, key, NULL);
            if (rc == -1) {
                logmsg(LOGMSG_ERROR,
                       "osqlpfault_do_work:cannot convert .ONDISK to IDX"
                       " %d of TBL %s\n",
                       ixnum, iq.usedb->tablename);
                break;
            }

            rc = enque_osqlpfault_oldkey(iq.usedb, key, keysz, ixnum, req->i,
                                         req->rqid, req->seq);
        }
        if (fnddta)
            free(fnddta);
    } break;
    case OSQLPFRQ_NEWDATA_NEWKEYS: {
        int ixnum = 0;

        iq.usedb = req->db;

        /* enqueue faults for new keys */
        for (ixnum = 0; ixnum < iq.usedb->nix; ixnum++) {
            char keytag[MAXTAGLEN];
            char key[MAXKEYLEN];
            int keysz = 0;
            keysz = getkeysize(iq.usedb, ixnum);
            if (keysz < 0) {
                logmsg(LOGMSG_ERROR, "osqlpfault_do_work:cannot get key size"
                                     " tbl %s. idx %d\n",
                       iq.usedb->tablename, ixnum);
                continue;
            }
            snprintf(keytag, sizeof(keytag), ".ONDISK_IX_%d", ixnum);
            rc = stag_to_stag_buf(iq.usedb->tablename, ".ONDISK",
                                  (char *)req->record, keytag, key, NULL);
            if (rc == -1) {
                logmsg(LOGMSG_ERROR,
                       "osqlpfault_do_work:cannot convert .ONDISK to IDX"
                       " %d of TBL %s\n",
                       ixnum, iq.usedb->tablename);
                continue;
            }

            rc = enque_osqlpfault_newkey(iq.usedb, key, keysz, ixnum, req->i,
                                         req->rqid, req->seq);
        }
    } break;
    case OSQLPFRQ_OLDDATA_OLDKEYS_NEWKEYS: {
        size_t od_len;
        int od_len_int;
        int fndlen = 0;
        int ixnum = 0;
        unsigned long long genid = 0;
        unsigned char *fnddta = malloc(32768 * sizeof(unsigned char));

        if (fnddta == NULL) {
            logmsg(LOGMSG_FATAL, "osqlpfault_do_work: malloc %zu failed\n",
                   od_len);
            exit(1);
        }
        iq.usedb = req->db;

        od_len_int = getdatsize(iq.usedb);
        if (od_len_int <= 0) {
            free(fnddta);
            break;
        }
        od_len = (size_t)od_len_int;

        step += 1;
        if (step <= gbl_osqlpf_step[req->i].step) {
            free(fnddta);
            break;
        }


        rc = ix_find_by_rrn_and_genid_prefault(&iq, 2, req->genid, fnddta,
                                               &fndlen, od_len);

        if ((is_bad_rc(rc)) || (od_len != fndlen)) {
            free(fnddta);
            break;
        }

        /* enqueue faults for old keys */
        for (ixnum = 0; ixnum < iq.usedb->nix; ixnum++) {
            char keytag[MAXTAGLEN];
            char key[MAXKEYLEN];
            int keysz = 0;
            keysz = getkeysize(iq.usedb, ixnum);
            if (keysz < 0) {
                logmsg(LOGMSG_ERROR, "osqlpfault_do_work:cannot get key size"
                                     " tbl %s. idx %d\n",
                       iq.usedb->tablename, ixnum);
                continue;
            }
            snprintf(keytag, sizeof(keytag), ".ONDISK_IX_%d", ixnum);
            rc = stag_to_stag_buf(iq.usedb->tablename, ".ONDISK",
                                  (char *)fnddta, keytag, key, NULL);
            if (rc == -1) {
                logmsg(LOGMSG_ERROR,
                       "osqlpfault_do_work:cannot convert .ONDISK to IDX"
                       " %d of TBL %s\n",
                       ixnum, iq.usedb->tablename);
                continue;
            }

            rc = enque_osqlpfault_oldkey(iq.usedb, key, keysz, ixnum, req->i,
                                         req->rqid, req->seq);
        }

        free(fnddta);

        /* enqueue faults for new keys */
        for (ixnum = 0; ixnum < iq.usedb->nix; ixnum++) {
            char keytag[MAXTAGLEN];
            char key[MAXKEYLEN];
            int keysz = 0;
            keysz = getkeysize(iq.usedb, ixnum);
            if (keysz < 0) {
                logmsg(LOGMSG_ERROR, "osqlpfault_do_work:cannot get key size"
                                     " tbl %s. idx %d\n",
                       iq.usedb->tablename, ixnum);
                continue;
            }
            snprintf(keytag, sizeof(keytag), ".ONDISK_IX_%d", ixnum);
            rc = stag_to_stag_buf(iq.usedb->tablename, ".ONDISK",
                                  (char *)req->record, keytag, key, NULL);
            if (rc == -1) {
                logmsg(LOGMSG_ERROR,
                       "osqlpfault_do_work:cannot convert .ONDISK to IDX"
                       " %d of TBL %s\n",
                       ixnum, iq.usedb->tablename);
                continue;
            }

            rc = enque_osqlpfault_newkey(iq.usedb, key, keysz, ixnum, req->i,
                                         req->rqid, req->seq);
        }
    } break;
    }

done:
    bdb_thread_event(thedb->bdb_env, 0);
    send_prefault_udp = 0;
    if (req->record)
        free(req->record);
    free(req);
}

static void osqlpfault_do_work_pp(struct thdpool *pool, void *work,
                                  void *thddata, int op)
{
    osqlpf_rq_t *req = (osqlpf_rq_t *)work;
    switch (op) {
    case THD_RUN:
        osqlpfault_do_work(pool, work, thddata);
        break;
    case THD_FREE:
        if (req->record)
            free(req->record);
        free(req);
        break;
    }
}

int osql_page_prefault(char *rpl, int rplen, struct dbtable **last_db,
                       int **iq_step_ix, unsigned long long rqid, uuid_t uuid,
                       unsigned long long seq)
{
    static int last_step_idex = 0;
    int *ii;
    int rc;
    osql_rpl_t rpl_op;
    uint8_t *p_buf = (uint8_t *)rpl;
    uint8_t *p_buf_end = p_buf + rplen;
    osqlcomm_rpl_type_get(&rpl_op, p_buf, p_buf_end);

    if (seq == 0) {
        rc = pthread_mutex_lock(&osqlpf_mutex);
        if (rc != 0) {
            logmsg(LOGMSG_ERROR, "osql_page_prefault: Failed to lock osqlpf_mutex\n");
            return 1;
        }
        ii = queue_next(gbl_osqlpf_stepq);
        rc = pthread_mutex_unlock(&osqlpf_mutex);
        if (rc != 0) {
            logmsg(LOGMSG_ERROR, "osql_page_prefault: Failed to unlock osqlpf_mutex\n");
            return 1;
        }
        if (ii == NULL) {
            logmsg(LOGMSG_ERROR, "osql io prefault got a BUG!\n");
            exit(1);
        }
        last_step_idex = *ii;
        *iq_step_ix = ii;
        gbl_osqlpf_step[last_step_idex].rqid = rqid;
        comdb2uuidcpy(gbl_osqlpf_step[last_step_idex].uuid, uuid);
    }

    switch (rpl_op.type) {
    case OSQL_USEDB: {
        osql_usedb_t dt;
        p_buf = (uint8_t *)&((osql_usedb_rpl_t *)rpl)->dt;
        char *tablename;
        struct dbtable *db;

        tablename = (char *)osqlcomm_usedb_type_get(&dt, p_buf, p_buf_end);

        db = get_dbtable_by_name(tablename);
        if (db == NULL) {
            logmsg(LOGMSG_ERROR, "%s: unable to get usedb for table %.*s\n",
                    __func__, dt.tablenamelen, tablename);
        } else {
            *last_db = db;
        }
    } break;
    case OSQL_DELREC:
    case OSQL_DELETE: {
        osql_del_t dt;
        p_buf = (uint8_t *)&((osql_del_rpl_t *)rpl)->dt;
        p_buf = (uint8_t *)osqlcomm_del_type_get(&dt, p_buf, p_buf_end,
                                                 rpl_op.type == OSQL_DELETE);
        enque_osqlpfault_olddata_oldkeys(*last_db, dt.genid, last_step_idex,
                                         rqid, uuid, seq);
    } break;
    case OSQL_INSREC:
    case OSQL_INSERT: {
        osql_ins_t dt;
        unsigned char *pData = NULL;
        int rrn = 0;
        unsigned long long genid = 0;
        uint8_t *p_buf = (uint8_t *)&((osql_ins_rpl_t *)rpl)->dt;
        pData = (uint8_t *)osqlcomm_ins_type_get(&dt, p_buf, p_buf_end,
                                                 rpl_op.type == OSQL_INSERT);
        enque_osqlpfault_newdata_newkeys(*last_db, pData, dt.nData,
                                         last_step_idex, rqid, uuid, seq);
    } break;
    case OSQL_UPDREC:
    case OSQL_UPDATE: {
        osql_upd_t dt;
        uint8_t *p_buf = (uint8_t *)&((osql_upd_rpl_t *)rpl)->dt;
        unsigned char *pData;
        int rrn = 2;
        unsigned long long genid;
        pData = (uint8_t *)osqlcomm_upd_type_get(&dt, p_buf, p_buf_end,
                                                 rpl_op.type == OSQL_UPDATE);
        genid = dt.genid;
        enque_osqlpfault_olddata_oldkeys_newkeys(*last_db, dt.genid, pData,
                                                 dt.nData, last_step_idex, rqid,
                                                 uuid, seq);
    } break;
    default:
        return 0;
    }
    return 0;
}

/**
 * Send SCHEMACHANGE op
 * It handles remote/local connectivity
 *
 */
int osql_send_schemachange(char *tonode, unsigned long long rqid, uuid_t uuid,
                           struct schema_change_type *sc, int type,
                           SBUF2 *logsb)
{
    netinfo_type *netinfo_ptr = (netinfo_type *)comm->handle_sibling;

    schemachange_packed_size(sc);
    size_t osql_rpl_size =
        ((rqid == OSQL_RQID_USE_UUID) ? OSQLCOMM_UUID_RPL_TYPE_LEN
                                      : OSQLCOMM_RPL_TYPE_LEN) +
        sc->packed_len;
    uint8_t *buf = alloca(osql_rpl_size);
    uint8_t *p_buf = buf;
    uint8_t *p_buf_end = p_buf + osql_rpl_size;
    int rc = 0;
    uuidstr_t us;

    if (check_master(tonode))
        return OSQL_SEND_ERROR_WRONGMASTER;

    if (tonode)
        strcpy(sc->original_master_node, tonode);
    else
        strcpy(sc->original_master_node, gbl_mynode);

    if (rqid == OSQL_RQID_USE_UUID) {
        osql_uuid_rpl_t hd_uuid = {0};

        hd_uuid.type = OSQL_SCHEMACHANGE;
        comdb2uuidcpy(hd_uuid.uuid, uuid);
        if (!(p_buf = osqlcomm_schemachange_uuid_rpl_type_put(
                  &hd_uuid, sc, p_buf, p_buf_end))) {
            logmsg(LOGMSG_ERROR, "%s:%s returns NULL\n", __func__,
                   "osqlcomm_schemachange_uuid_rpl_type_put");
            return -1;
        }

        type = osql_net_type_to_net_uuid_type(NET_OSQL_SOCK_RPL);
    } else {
        osql_rpl_t hd = {0};

        hd.type = OSQL_SCHEMACHANGE;
        hd.sid = rqid;

        if (!(p_buf = osqlcomm_schemachange_rpl_type_put(&hd, sc, p_buf,
                                                         p_buf_end))) {
            logmsg(LOGMSG_ERROR, "%s:%s returns NULL\n", __func__,
                   "osqlcomm_schemachange_rpl_type_put");
            return -1;
        }
    }

    if (logsb) {
        sbuf2printf(logsb, "[%llu %s] send OSQL_SCHEMACHANGE %s\n", rqid,
                    comdb2uuidstr(uuid, us), sc->table);
        sbuf2flush(logsb);
    }

    rc = offload_net_send(tonode, type, buf, osql_rpl_size, 0);

    return rc;
}

/* { REPLICANT SIDE UPGRADE RECORD LOGIC */
int gbl_num_record_upgrades = 0; /* default off */
// Dorin's cron scheduler
cron_sched_t *uprec_sched;

// structure
static struct uprec_tag {
    pthread_mutex_t *lk;    /* one big mutex, rule them all */
    const struct dbtable *owner; /* who can put elements in the array */
    const struct dbtable *touch; /* which db master will be touching */
    struct buf_lock_t slock;
    size_t thre; /* slow start threshold */
    size_t intv; /* interval */
    uint8_t buffer[OSQL_BP_MAXLEN];
    uint8_t buf_end;
    unsigned long long genid;
    /* nreqs should == nbads + ngoods + ntimeouts */
    size_t nreqs;     /* number of upgrade requests sent to master */
    size_t nbads;     /* number of bad responses recv'd from master */
    size_t ngoods;    /* number of good responses recv'd from master */
    size_t ntimeouts; /* number of timeouts */
} * uprec;

static const uint8_t *construct_uptbl_buffer(const struct dbtable *db,
                                             unsigned long long genid,
                                             unsigned int recs_ahead,
                                             uint8_t *p_buf_start,
                                             const uint8_t *p_buf_end)
{
    uint8_t *p_buf;
    uint8_t *p_buf_req_start;
    const uint8_t *p_buf_req_end;
    uint8_t *p_buf_op_hdr_start;
    const uint8_t *p_buf_op_hdr_end;

    struct req_hdr req_hdr;
    struct block_req req = {0};
    struct packedreq_hdr op_hdr;
    struct packedreq_usekl usekl;
    struct packedreq_uptbl uptbl;

    int ii;

    p_buf = p_buf_start;

    // req_hdr
    req_hdr.opcode = OP_BLOCK;
    if (!(p_buf = req_hdr_put(&req_hdr, p_buf, p_buf_end)))
        return NULL;

    // save room for block req
    if (BLOCK_REQ_LEN > (p_buf_end - p_buf))
        return NULL;
    p_buf_req_start = p_buf;
    p_buf += BLOCK_REQ_LEN;
    p_buf_req_end = p_buf;

    /** use **/

    // save room for uprec header
    if (PACKEDREQ_HDR_LEN > (p_buf_end - p_buf))
        return NULL;
    p_buf_op_hdr_start = p_buf;
    p_buf += PACKEDREQ_HDR_LEN;
    p_buf_op_hdr_end = p_buf;

    usekl.dbnum = db->dbnum;
    usekl.taglen = strlen(db->tablename) + 1 /*NUL byte*/;
    if (!(p_buf = packedreq_usekl_put(&usekl, p_buf, p_buf_end)))
        return NULL;
    if (!(p_buf =
              buf_no_net_put(db->tablename, usekl.taglen, p_buf, p_buf_end)))
        return NULL;

    op_hdr.opcode = BLOCK2_USE;
    op_hdr.nxt = one_based_word_offset_from_ptr(p_buf_start, p_buf);

    if (!(p_buf = buf_zero_put(
              ptr_from_one_based_word_offset(p_buf_start, op_hdr.nxt) - p_buf,
              p_buf, p_buf_end)))
        return NULL;

    if (packedreq_hdr_put(&op_hdr, p_buf_op_hdr_start, p_buf_op_hdr_end) !=
        p_buf_op_hdr_end)
        return NULL;

    /** uptbl **/

    // save room for uprec header
    if (PACKEDREQ_HDR_LEN > (p_buf_end - p_buf))
        return NULL;
    p_buf_op_hdr_start = p_buf;
    p_buf += PACKEDREQ_HDR_LEN;
    p_buf_op_hdr_end = p_buf;

    uptbl.nrecs = recs_ahead;
    uptbl.genid = uprec->genid;
    if (!(p_buf = packedreq_uptbl_put(&uptbl, p_buf, p_buf_end)))
        return NULL;

    if (!(p_buf = buf_put(&uprec->genid, sizeof(unsigned long long), p_buf,
                          p_buf_end)))
        return NULL;

    op_hdr.opcode = BLOCK2_UPTBL;
    op_hdr.nxt = one_based_word_offset_from_ptr(p_buf_start, p_buf);

    if (!(p_buf = buf_zero_put(
              ptr_from_one_based_word_offset(p_buf_start, op_hdr.nxt) - p_buf,
              p_buf, p_buf_end)))
        return NULL;

    if (packedreq_hdr_put(&op_hdr, p_buf_op_hdr_start, p_buf_op_hdr_end) !=
        p_buf_op_hdr_end)
        return NULL;

    /* build req */
    req.num_reqs = 2;
    req.flags = BLKF_ERRSTAT; /* we want error stat */
    req.offset = op_hdr.nxt;  /* overall offset = next offset of last op */

    /* pack req in the space we saved at the start */
    if (block_req_put(&req, p_buf_req_start, p_buf_req_end) != p_buf_req_end)
        return NULL;
    p_buf_end = p_buf;

    return p_buf_end;
}

static void *uprec_cron_kickoff(uuid_t source_id, void *arg1, void *arg2, void *arg3,
                                struct errstat *err)
{
    logmsg(LOGMSG_INFO, "Starting upgrade record cron job\n");
    return NULL;
}

static void *uprec_cron_event(uuid_t source_id, void *arg1, void *arg2, void *arg3,
                              struct errstat *err)
{
    int rc, nwakeups;
    struct buf_lock_t *p_slock;
    struct timespec ts;
    const uint8_t *buf_end;

    rc = pthread_mutex_lock(uprec->lk);
    if (rc == 0) {
        /* construct buffer */
        buf_end = construct_uptbl_buffer(uprec->touch, uprec->genid,
                                         gbl_num_record_upgrades, uprec->buffer,
                                         &uprec->buf_end);
        if (buf_end == NULL)
            goto done;

        /* send and then wait */
        p_slock = &uprec->slock;
        rc = offload_comm_send_blockreq(
            thedb->master == gbl_mynode ? 0 : thedb->master, p_slock,
            uprec->buffer, (buf_end - uprec->buffer));
        if (rc != 0)
            goto done;

        ++uprec->nreqs;
        nwakeups = 0;
        while (p_slock->reply_state != REPLY_STATE_DONE) {
            clock_gettime(CLOCK_REALTIME, &ts);
            ts.tv_sec += 1;
            rc = pthread_cond_timedwait(&p_slock->wait_cond, &p_slock->req_lock,
                                        &ts);
            ++nwakeups;

            if (nwakeups == uprec->thre) { // timedout #1
                logmsg(LOGMSG_WARN, "no response from master within %d seconds\n", 
                        nwakeups);
                break;
            }
        }

        if (p_slock->reply_state != REPLY_STATE_DONE) {
            // timedout from #1
            // intv = 0.75 * intv + 0.25 * T(this time)
            uprec->intv += (uprec->intv << 1) + nwakeups;
            uprec->intv >>= 2;
            ++uprec->ntimeouts;
        } else if (p_slock->rc) {
            // something unexpected happened. double the interval.
            if (uprec->intv >= uprec->thre)
                ++uprec->intv;
            else {
                uprec->intv <<= 1;
                if (uprec->intv >= uprec->thre)
                    uprec->intv = uprec->thre;
            }
            ++uprec->nbads;
        } else {
            // all good. reset interval
            uprec->intv = 1;
            ++uprec->ngoods;
        }

    done:
        // allow the array to take new requests
        uprec->genid = 0;
        uprec->owner = NULL;

        rc = pthread_mutex_unlock(uprec->lk);
    }

    return NULL;
}

// Upgrade a single record.
int offload_comm_send_upgrade_record(const char *tbl, unsigned long long genid)
{
    int rc;
    uint8_t *buffer;
    const uint8_t *buffer_end;

    buffer = alloca(OSQL_BP_MAXLEN);

    buffer_end =
        construct_uptbl_buffer(get_dbtable_by_name(tbl), genid, 1, buffer,
                               (const uint8_t *)(buffer + OSQL_BP_MAXLEN));

    if (buffer_end == NULL)
        rc = EINVAL;
    else
        // send block request and free buffer
        rc = offload_comm_send_sync_blockreq(
            thedb->master == gbl_mynode ? 0 : thedb->master, buffer,
            buffer_end - buffer);

    return rc;
}

// initialize sender queues once
static pthread_once_t uprec_sender_array_once = PTHREAD_ONCE_INIT;
static void uprec_sender_array_init(void)
{
    int rc, idx;
    size_t mallocsz;
    struct uprec_stripe_queue *queue;
    struct errstat xerr;

    mallocsz = sizeof(struct uprec_tag) +
               (gbl_dtastripe - 1) * sizeof(unsigned long long);

    // malloc a big chunk
    uprec = malloc(mallocsz);
    if (uprec == NULL) {
        logmsg(LOGMSG_FATAL, "%s: out of memory.\n", __func__);
        abort();
    }

    // initialize the big structure
    uprec->owner = NULL;
    uprec->thre = 900; // 15 minutes
    uprec->intv = 1;
    uprec->nreqs = 0;
    uprec->nbads = 0;
    uprec->ngoods = 0;
    uprec->ntimeouts = 0;

    // initialize slock
    if (pthread_mutex_init(&(uprec->slock.req_lock), NULL) != 0) {
        logmsg(LOGMSG_FATAL, "%s: failed to create buf_lock_t req_lock.\n",
                __func__);
        abort();
    }

    if (pthread_cond_init(&(uprec->slock.wait_cond), NULL) != 0) {
        logmsg(LOGMSG_FATAL, "%s: failed to create buf_lock_t wait_cond.\n",
                __func__);
        abort();
    }

    uprec->lk = &uprec->slock.req_lock;
    uprec->slock.reply_state = REPLY_STATE_NA;
    uprec->slock.sb = 0;

    // kick off upgradetable cron
    uprec_sched =
        cron_add_event(NULL, "uprec_cron", INT_MIN, uprec_cron_kickoff, NULL,
                       NULL, NULL, NULL, &xerr);

    if (uprec_sched == NULL) {
        logmsg(LOGMSG_FATAL, "%s: failed to create uprec cron scheduler.\n",
                __func__);
        abort();
    }

    logmsg(LOGMSG_INFO, "upgraderecord sender array initialized\n");
}

int offload_comm_send_upgrade_records(struct dbtable *db, unsigned long long genid)
{
    int rc = 0, stripe, idx;
    struct errstat xerr;

    if (genid == 0)
        return EINVAL;

    /* if i am master of a cluster, return. */
    if (thedb->master == gbl_mynode && net_count_nodes(osql_get_netinfo()) > 1)
        return 0;

    (void)pthread_once(&uprec_sender_array_once, uprec_sender_array_init);

    if (uprec->owner == NULL) {
        rc = pthread_mutex_lock(uprec->lk);
        if (rc == 0) {
            if (uprec->owner == NULL)
                uprec->owner = db;
            rc = pthread_mutex_unlock(uprec->lk);
        }
    }

    if (db == uprec->owner) {
        rc = pthread_mutex_trylock(uprec->lk);
        if (rc == 0) {
            if (db == uprec->owner) {
                // can't pass db and genid to cron scheduler because
                // scheduler will free all arguments after job is done.
                // instead make a global copy here
                uprec->genid = genid;
                uprec->touch = uprec->owner;
                uprec_sched = cron_add_event(
                    uprec_sched, NULL, comdb2_time_epoch() + uprec->intv,
                    uprec_cron_event, NULL, NULL, NULL, NULL, &xerr);

                if (uprec_sched == NULL)
                    logmsg(LOGMSG_ERROR, "%s: failed to schedule uprec cron job.\n",
                            __func__);

                // zap owner
                uprec->owner = (void *)~(uintptr_t)0;
            }
        }
        rc = pthread_mutex_unlock(uprec->lk);
    }

    return rc;
}

void upgrade_records_stats(void)
{
    if (uprec == NULL)
        return;

    logmsg(LOGMSG_USER, "# %-24s %d recs/req\n", "upgrade ahead records",
           gbl_num_record_upgrades);
    logmsg(LOGMSG_USER, "# %-24s %zu\n", "total requests", uprec->nreqs);
    logmsg(LOGMSG_USER, "# %-24s %zu\n", "bad responses", uprec->nbads);
    logmsg(LOGMSG_USER, "# %-24s %zu\n", "good responses", uprec->ngoods);
    logmsg(LOGMSG_USER, "# %-24s %zu\n", "timeouts", uprec->ntimeouts);
    logmsg(LOGMSG_USER, "%-26s %zu s\n", "cron event interval", uprec->intv);
}
/* END OF REPLICANT SIDE UPGRADE RECORD LOGIC } */

int osql_send_bpfunc(char *tonode, unsigned long long rqid, uuid_t uuid,
                     BpfuncArg *arg, int type, SBUF2 *logsb)
{
    netinfo_type *netinfo_ptr = (netinfo_type *)comm->handle_sibling;
    osql_bpfunc_t *dt;
    size_t data_len = bpfunc_arg__get_packed_size(arg);
    size_t osql_bpfunc_size;
    size_t osql_rpl_size;
    uint8_t *p_buf;
    uint8_t *p_buf_end;
    int rc = 0;
    uuidstr_t us;

    osql_bpfunc_size = OSQLCOMM_BPFUNC_TYPE_LEN + data_len;
    dt = malloc(osql_bpfunc_size);
    if (!dt) {
        rc = -1;
        goto freemem;
    }

    osql_rpl_size = ((rqid == OSQL_RQID_USE_UUID) ? OSQLCOMM_UUID_RPL_TYPE_LEN
                                                  : OSQLCOMM_RPL_TYPE_LEN) +
                    osql_bpfunc_size;
    p_buf = malloc(osql_rpl_size);
    if (!p_buf) {
        rc = -1;
        goto freemem;
    }

    p_buf_end = p_buf + osql_rpl_size;

    if (check_master(tonode)) {
        rc = OSQL_SEND_ERROR_WRONGMASTER;
        goto freemem;
    }

    dt->data_len = data_len;
    bpfunc_arg__pack(arg, dt->data);

    if (rqid == OSQL_RQID_USE_UUID) {
        osql_uuid_rpl_t hd_uuid = {0};

        hd_uuid.type = OSQL_BPFUNC;
        comdb2uuidcpy(hd_uuid.uuid, uuid);

        if (!osqlcomm_bpfunc_uuid_rpl_type_put(&hd_uuid, dt, p_buf,
                                               p_buf_end)) {
            logmsg(LOGMSG_ERROR, "%s:%s returns NULL\n", __func__,
                   "osqlcomm_bpfunc_uuid_rpl_type_put");
            rc = -1;
            goto freemem;
        }

        type = osql_net_type_to_net_uuid_type(NET_OSQL_SOCK_RPL);
    } else {
        osql_rpl_t hd = {0};

        hd.type = OSQL_BPFUNC;
        hd.sid = rqid;

        if (!osqlcomm_bpfunc_rpl_type_put(&hd, dt, p_buf, p_buf_end)) {
            logmsg(LOGMSG_ERROR, "%s:%s returns NULL\n", __func__,
                   "osqlcomm_bpfunc_rpl_type_put");
            rc = -1;
            goto freemem;
        }
    }

    if (logsb) {
        sbuf2printf(logsb, "[%llu %s] send OSQL_BPFUNC type %d\n", rqid,
                    comdb2uuidstr(uuid, us), arg->type);
        sbuf2flush(logsb);
    }

    rc = offload_net_send(tonode, type, p_buf, osql_rpl_size, 0);

freemem:
    if (dt)
        free(dt);
    if (p_buf)
        free(p_buf);

    return rc;
}<|MERGE_RESOLUTION|>--- conflicted
+++ resolved
@@ -5783,15 +5783,12 @@
         net_local_route_packet(usertype, data, datalen);
         return 0;
     }
-<<<<<<< HEAD
-=======
 
     netinfo_type *netinfo_ptr = comm->handle_sibling;
     int backoff = gbl_osql_bkoff_netsend;
     int total_wait = backoff;
     int unknownerror_retry = 0;
     int rc = -1;
->>>>>>> 55641ae3
 
     /* remote send */
     while (rc) {
@@ -5800,32 +5797,18 @@
 #endif
         rc = net_send(netinfo_ptr, host, usertype, data, datalen, nodelay);
 
-<<<<<<< HEAD
-        if (NET_SEND_FAIL_QUEUE_FULL == rc ||
-            NET_SEND_FAIL_MALLOC_FAIL == rc || NET_SEND_FAIL_NOSOCK == rc) {
-
-            if (total_wait > gbl_osql_bkoff_netsend_lmt) {
-                logmsg(LOGMSG_ERROR, "%s:%d giving up sending to %s\n", __FILE__,
-                        __LINE__, host);
-=======
         if (NET_SEND_FAIL_QUEUE_FULL == rc || NET_SEND_FAIL_MALLOC_FAIL == rc ||
             NET_SEND_FAIL_NOSOCK == rc) {
 
             if (total_wait > gbl_osql_bkoff_netsend_lmt) {
                 logmsg(LOGMSG_ERROR, "%s:%d giving up sending to %s\n",
                        __FILE__, __LINE__, host);
->>>>>>> 55641ae3
                 return -1;
             }
 
             if (osql_comm_check_bdb_lock() != 0) {
-<<<<<<< HEAD
-                logmsg(LOGMSG_ERROR, "%s:%d giving up sending to %s\n", __FILE__,
-                        __LINE__, host);
-=======
                 logmsg(LOGMSG_ERROR, "%s:%d giving up sending to %s\n",
                        __FILE__, __LINE__, host);
->>>>>>> 55641ae3
                 return rc;
             }
 
@@ -5836,14 +5819,6 @@
             /* on closed sockets, we simply return; a callback
                will trigger on the other side signalling we've
                lost the comm party */
-<<<<<<< HEAD
-            return rc;
-        } else if (rc) {
-            unknownerror_retry++;
-            if (unknownerror_retry >= UNK_ERR_SEND_RETRY) {
-                logmsg(LOGMSG_ERROR, "%s:%d giving up sending to %s\n", __FILE__,
-                        __LINE__, host);
-=======
             logmsg(LOGMSG_ERROR, "%s:%d giving up sending to %s\n", __FILE__,
                    __LINE__, host);
             logmsg(LOGMSG_ERROR,
@@ -5855,7 +5830,6 @@
             if (unknownerror_retry >= UNK_ERR_SEND_RETRY) {
                 logmsg(LOGMSG_ERROR, "%s:%d giving up sending to %s\n",
                        __FILE__, __LINE__, host);
->>>>>>> 55641ae3
                 comdb2_linux_cheap_stack_trace();
                 return -1;
             }
