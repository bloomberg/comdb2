--- conflicted
+++ resolved
@@ -782,10 +782,6 @@
         OSQLCOMM_UUID_RPL_TYPE_LEN + OSQLCOMM_DEL_TYPE_LEN
 };
 
-<<<<<<< HEAD
-
-=======
->>>>>>> 1a9cec85
 BB_COMPILE_TIME_ASSERT(osqlcomm_del_uuid_rpl_type_len,
                        sizeof(osql_del_uuid_rpl_t) ==
                            OSQLCOMM_OSQL_DEL_UUID_RPL_TYPE_LEN);
@@ -806,10 +802,6 @@
     return p_buf;
 }
 
-<<<<<<< HEAD
-
-=======
->>>>>>> 1a9cec85
 enum { OSQLCOMM_SERIAL_TYPE_LEN = 4 + 4 + 4 + 4 };
 
 BB_COMPILE_TIME_ASSERT(osqlcomm_serial_type_len,
