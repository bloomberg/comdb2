/*
   Copyright 2015, 2017, Bloomberg Finance L.P.

   Licensed under the Apache License, Version 2.0 (the "License");
   you may not use this file except in compliance with the License.
   You may obtain a copy of the License at

       http://www.apache.org/licenses/LICENSE-2.0

   Unless required by applicable law or agreed to in writing, software
   distributed under the License is distributed on an "AS IS" BASIS,
   WITHOUT WARRANTIES OR CONDITIONS OF ANY KIND, either express or implied.
   See the License for the specific language governing permissions and
   limitations under the License.
 */

#include <strings.h>
#include <errno.h>
#include <poll.h>
#include <util.h>
#include "osqlcomm.h"
#include "osqlsession.h"
#include "sqloffload.h"
#include "osqlcheckboard.h"
#include "osqlrepository.h"
#include "osqlblockproc.h"
#include <compile_time_assert.h>
#include <netinet/in.h>
#include <endian_core.h>
#include <alloca.h>
#include "comdb2.h"
#include "net.h"
#include "sqlstat1.h"
#include <ctrace.h>
#include "comdb2uuid.h"
#include "socket_interfaces.h"
#include "debug_switches.h"
#include <schemachange.h>
#include <genid.h>
#include <flibc.h>
#include <net_types.h>
#include <errstat.h>
#include "cron.h"
#include <bpfunc.h>
#include <strbuf.h>
#include "logmsg.h"
#include "reqlog.h"
#include "views.h"
#include "str0.h"
#include "sc_struct.h"
#include <compat.h>
#include <unistd.h>

#define MAX_CLUSTER 16

#define UNK_ERR_SEND_RETRY 10
/**
 * NOTE: the assumption here is that there are no more comm users
 * when g_osql_ready is reset.  This is done by closing all possible
 * sqlthread and appsock threads before disabling g_osql_ready.
 *
 */
struct thdpool *gbl_osqlpfault_thdpool = NULL;

osqlpf_step *gbl_osqlpf_step = NULL;

queue_type *gbl_osqlpf_stepq = NULL;

pthread_mutex_t osqlpf_mutex = PTHREAD_MUTEX_INITIALIZER;

extern __thread int send_prefault_udp;
extern int gbl_prefault_udp;

extern int g_osql_ready;
extern int gbl_goslow;

extern int gbl_partial_indexes;

extern int db_is_stopped();
int gbl_toblock_random_deadlock_trans;

static int osql_net_type_to_net_uuid_type(int type);
static void osql_extract_snap_info(osql_sess_t *sess, void *rpl, int rpllen,
                                   int is_uuid);

typedef struct osql_blknds {
    char *nds[MAX_CLUSTER];        /* list of nodes to blackout in offloading */
    time_t times[MAX_CLUSTER];     /* time of blacking out */
    int n;                         /* 0..n-1 nodes valid in blknds */
    time_t delta;                  /* blackout window in seconds */
    time_t heartbeat[MAX_CLUSTER]; /* the last heartbeat received; used to
                                      select active nodes only */
    time_t delta_hbeat; /* heartbeat timestamp cannot be older than delta_hbeat
                           seconds */
} osql_blknds_t;

typedef struct osql_comm {
    void *
        handle_sibling; /* pointer to netinfo structure supporting offloading */
} osql_comm_t;

typedef struct osql_poke {
    unsigned long long rqid; /* look for this session id */
    int tstamp;              /* when this was sent */
    short from;              /* who sent this (i.e. the master) */
    short to;                /* intended offloading node */
} osql_poke_t;

typedef struct osql_poke_uuid {
    uuid_t uuid; /* look for this session id */
    int tstamp;  /* when this was sent */
} osql_poke_uuid_t;

enum { OSQLCOMM_POKE_TYPE_LEN = 8 + 4 + 2 + 2 };

enum { OSQLCOMM_POKE_UUID_TYPE_LEN = 16 + 4 };

BB_COMPILE_TIME_ASSERT(osqlcomm_poke_type_len,
                       sizeof(osql_poke_t) == OSQLCOMM_POKE_TYPE_LEN);

BB_COMPILE_TIME_ASSERT(osqlcomm_poke_uuid_type_len,
                       sizeof(osql_poke_uuid_t) == OSQLCOMM_POKE_UUID_TYPE_LEN);

static uint8_t *osqlcomm_poke_type_put(const osql_poke_t *p_poke_type,
                                       uint8_t *p_buf, const uint8_t *p_buf_end)
{
    if (p_buf_end < p_buf || OSQLCOMM_POKE_TYPE_LEN > (p_buf_end - p_buf))
        return NULL;

    p_buf = buf_put(&(p_poke_type->rqid), sizeof(p_poke_type->rqid), p_buf,
                    p_buf_end);
    p_buf = buf_put(&(p_poke_type->tstamp), sizeof(p_poke_type->tstamp), p_buf,
                    p_buf_end);
    p_buf = buf_put(&(p_poke_type->from), sizeof(p_poke_type->from), p_buf,
                    p_buf_end);
    p_buf =
        buf_put(&(p_poke_type->to), sizeof(p_poke_type->to), p_buf, p_buf_end);

    return p_buf;
}

static const uint8_t *osqlcomm_poke_type_get(osql_poke_t *p_poke_type,
                                             const uint8_t *p_buf,
                                             const uint8_t *p_buf_end)
{
    if (p_buf_end < p_buf || OSQLCOMM_POKE_TYPE_LEN > (p_buf_end - p_buf))
        return NULL;

    p_buf = buf_get(&(p_poke_type->rqid), sizeof(p_poke_type->rqid), p_buf,
                    p_buf_end);
    p_buf = buf_get(&(p_poke_type->tstamp), sizeof(p_poke_type->tstamp), p_buf,
                    p_buf_end);
    p_buf = buf_get(&(p_poke_type->from), sizeof(p_poke_type->from), p_buf,
                    p_buf_end);
    p_buf =
        buf_get(&(p_poke_type->to), sizeof(p_poke_type->to), p_buf, p_buf_end);

    return p_buf;
}

static uint8_t *osqlcomm_poke_uuid_type_put(const osql_poke_uuid_t *p_poke_type,
                                            uint8_t *p_buf,
                                            const uint8_t *p_buf_end)
{
    if (p_buf_end < p_buf || OSQLCOMM_POKE_TYPE_LEN > (p_buf_end - p_buf))
        return NULL;

    p_buf = buf_no_net_put(p_poke_type->uuid, sizeof(p_poke_type->uuid), p_buf,
                           p_buf_end);
    p_buf = buf_put(&(p_poke_type->tstamp), sizeof(p_poke_type->tstamp), p_buf,
                    p_buf_end);

    return p_buf;
}

static const uint8_t *osqlcomm_poke_uuid_type_get(osql_poke_uuid_t *p_poke_type,
                                                  const uint8_t *p_buf,
                                                  const uint8_t *p_buf_end)
{
    if (p_buf_end < p_buf || OSQLCOMM_POKE_TYPE_LEN > (p_buf_end - p_buf))
        return NULL;

    p_buf = buf_no_net_get(p_poke_type->uuid, sizeof(p_poke_type->uuid), p_buf,
                           p_buf_end);
    p_buf = buf_get(&(p_poke_type->tstamp), sizeof(p_poke_type->tstamp), p_buf,
                    p_buf_end);

    return p_buf;
}

typedef struct hbeat {
    int dst;
    int src;
    int time;
} hbeat_t;

enum { OSQLCOMM_HBEAT_TYPE_LEN = 4 + 4 + 4 };

BB_COMPILE_TIME_ASSERT(osqlcomm_hbeat_type_len,
                       sizeof(hbeat_t) == OSQLCOMM_HBEAT_TYPE_LEN);

static uint8_t *osqlcomm_hbeat_type_put(const hbeat_t *p_hbeat_type,
                                        uint8_t *p_buf,
                                        const uint8_t *p_buf_end)
{
    if (p_buf_end < p_buf || OSQLCOMM_HBEAT_TYPE_LEN > (p_buf_end - p_buf))
        return NULL;

    p_buf = buf_put(&(p_hbeat_type->dst), sizeof(p_hbeat_type->dst), p_buf,
                    p_buf_end);
    p_buf = buf_put(&(p_hbeat_type->src), sizeof(p_hbeat_type->src), p_buf,
                    p_buf_end);
    p_buf = buf_put(&(p_hbeat_type->time), sizeof(p_hbeat_type->time), p_buf,
                    p_buf_end);

    return p_buf;
}

static const uint8_t *osqlcomm_hbeat_type_get(hbeat_t *p_hbeat_type,
                                              const uint8_t *p_buf,
                                              const uint8_t *p_buf_end)
{
    if (p_buf_end < p_buf || OSQLCOMM_HBEAT_TYPE_LEN > (p_buf_end - p_buf))
        return NULL;

    p_buf = buf_get(&(p_hbeat_type->dst), sizeof(p_hbeat_type->dst), p_buf,
                    p_buf_end);
    p_buf = buf_get(&(p_hbeat_type->src), sizeof(p_hbeat_type->src), p_buf,
                    p_buf_end);
    p_buf = buf_get(&(p_hbeat_type->time), sizeof(p_hbeat_type->time), p_buf,
                    p_buf_end);

    return p_buf;
}

typedef struct osql_echo {
    int nonce;
    int idx;
    unsigned long long snt;
    unsigned long long rcv;
} osql_echo_t;

enum { OSQLCOMM_ECHO_TYPE_LEN = 4 + 4 + 8 + 8 };

BB_COMPILE_TIME_ASSERT(osqlcomm_echo_type_len,
                       sizeof(osql_echo_t) == OSQLCOMM_ECHO_TYPE_LEN);

static uint8_t *osqlcomm_echo_type_put(const osql_echo_t *p_echo_type,
                                       uint8_t *p_buf, const uint8_t *p_buf_end)
{
    if (p_buf_end < p_buf || OSQLCOMM_ECHO_TYPE_LEN > (p_buf_end - p_buf))
        return NULL;

    p_buf = buf_put(&(p_echo_type->nonce), sizeof(p_echo_type->nonce), p_buf,
                    p_buf_end);
    p_buf = buf_put(&(p_echo_type->idx), sizeof(p_echo_type->idx), p_buf,
                    p_buf_end);
    p_buf = buf_put(&(p_echo_type->snt), sizeof(p_echo_type->snt), p_buf,
                    p_buf_end);
    p_buf = buf_put(&(p_echo_type->rcv), sizeof(p_echo_type->rcv), p_buf,
                    p_buf_end);

    return p_buf;
}

static const uint8_t *osqlcomm_echo_type_get(osql_echo_t *p_echo_type,
                                             const uint8_t *p_buf,
                                             const uint8_t *p_buf_end)
{
    if (p_buf_end < p_buf || OSQLCOMM_ECHO_TYPE_LEN > (p_buf_end - p_buf))
        return NULL;

    p_buf = buf_get(&(p_echo_type->nonce), sizeof(p_echo_type->nonce), p_buf,
                    p_buf_end);
    p_buf = buf_get(&(p_echo_type->idx), sizeof(p_echo_type->idx), p_buf,
                    p_buf_end);
    p_buf = buf_get(&(p_echo_type->snt), sizeof(p_echo_type->snt), p_buf,
                    p_buf_end);
    p_buf = buf_get(&(p_echo_type->rcv), sizeof(p_echo_type->rcv), p_buf,
                    p_buf_end);

    return p_buf;
}

/* messages */
struct osql_req {
    enum OSQL_REQ_TYPE type;
    int rqlen;
    int sqlqlen;
    int padding;
    unsigned long long rqid; /* fastseed */
    char tzname[DB_MAX_TZNAMEDB];
    unsigned char unused;
    unsigned char flags;
    char pad[1];
    char sqlq[1];
};
enum { OSQLCOMM_REQ_TYPE_LEN = 8 + 4 + 4 + 8 + DB_MAX_TZNAMEDB + 3 + 1 };
BB_COMPILE_TIME_ASSERT(osqlcomm_req_type_len,
                       sizeof(struct osql_req) == OSQLCOMM_REQ_TYPE_LEN);

static uint8_t *osqlcomm_req_type_put(const struct osql_req *p_osql_req,
                                      uint8_t *p_buf, const uint8_t *p_buf_end)
{
    if (p_buf_end < p_buf || OSQLCOMM_REQ_TYPE_LEN > (p_buf_end - p_buf))
        return NULL;

#if 0
    p_buf = buf_no_net_put(&(p_osql_req->pad), sizeof(p_osql_req->pad), p_buf,
            p_buf_end);
#endif

    p_buf =
        buf_put(&p_osql_req->type, sizeof(p_osql_req->type), p_buf, p_buf_end);
    p_buf = buf_put(&p_osql_req->rqlen, sizeof(p_osql_req->rqlen), p_buf,
                    p_buf_end);
    p_buf = buf_put(&p_osql_req->sqlqlen, sizeof(p_osql_req->sqlqlen), p_buf,
                    p_buf_end);
    p_buf = buf_put(&p_osql_req->padding, sizeof(p_osql_req->padding), p_buf,
                    p_buf_end);
    p_buf =
        buf_put(&p_osql_req->rqid, sizeof(p_osql_req->rqid), p_buf, p_buf_end);
    p_buf = buf_put(&p_osql_req->tzname, sizeof(p_osql_req->tzname), p_buf,
                    p_buf_end);
    p_buf = buf_put(&p_osql_req->unused, sizeof(p_osql_req->unused), p_buf,
                    p_buf_end);
    p_buf = buf_put(&p_osql_req->flags, sizeof(p_osql_req->flags), p_buf,
                    p_buf_end);
    p_buf =
        buf_put(&p_osql_req->pad, sizeof(p_osql_req->pad), p_buf, p_buf_end);

    return p_buf;
}

static const uint8_t *osqlcomm_req_type_get(struct osql_req *p_osql_req,
                                            const uint8_t *p_buf,
                                            const uint8_t *p_buf_end)
{
    if (p_buf_end < p_buf || OSQLCOMM_REQ_TYPE_LEN > (p_buf_end - p_buf))
        return NULL;

    p_buf = buf_get(&(p_osql_req->type), sizeof(p_osql_req->type), p_buf,
                    p_buf_end);
    p_buf = buf_get(&p_osql_req->rqlen, sizeof(p_osql_req->rqlen), p_buf,
                    p_buf_end);
    p_buf = buf_get(&p_osql_req->sqlqlen, sizeof(p_osql_req->sqlqlen), p_buf,
                    p_buf_end);
    p_buf = buf_get(&p_osql_req->padding, sizeof(p_osql_req->padding), p_buf,
                    p_buf_end);
    p_buf =
        buf_get(&p_osql_req->rqid, sizeof(p_osql_req->rqid), p_buf, p_buf_end);
    p_buf = buf_get(&p_osql_req->tzname, sizeof(p_osql_req->tzname), p_buf,
                    p_buf_end);
    p_buf = buf_get(&p_osql_req->unused, sizeof(p_osql_req->unused), p_buf,
                    p_buf_end);
    p_buf = buf_get(&p_osql_req->flags, sizeof(p_osql_req->flags), p_buf,
                    p_buf_end);
    p_buf =
        buf_get(&p_osql_req->pad, sizeof(p_osql_req->pad), p_buf, p_buf_end);

    return (const uint8_t *)p_buf;
}

struct osql_uuid_req {
    enum OSQL_REQ_TYPE type;
    int rqlen;
    int sqlqlen;
    int flags;
    uuid_t uuid;
    char tzname[DB_MAX_TZNAMEDB];
    unsigned char unused;
    char pad[2];
    char sqlq[1];
};
enum { OSQLCOMM_REQ_UUID_TYPE_LEN = 8 + 4 + 4 + 16 + DB_MAX_TZNAMEDB + 3 + 1 };
BB_COMPILE_TIME_ASSERT(osqlcomm_req_uuid_type_len,
                       sizeof(struct osql_req) == OSQLCOMM_REQ_TYPE_LEN);

static uint8_t *
osqlcomm_req_uuid_type_put(const struct osql_uuid_req *p_osql_req,
                           uint8_t *p_buf, const uint8_t *p_buf_end)
{
    if (p_buf_end < p_buf || OSQLCOMM_REQ_UUID_TYPE_LEN > (p_buf_end - p_buf))
        return NULL;

    p_buf =
        buf_put(&p_osql_req->type, sizeof(p_osql_req->type), p_buf, p_buf_end);
    p_buf = buf_put(&p_osql_req->rqlen, sizeof(p_osql_req->rqlen), p_buf,
                    p_buf_end);
    p_buf = buf_put(&p_osql_req->sqlqlen, sizeof(p_osql_req->sqlqlen), p_buf,
                    p_buf_end);
    p_buf = buf_put(&p_osql_req->flags, sizeof(p_osql_req->flags), p_buf,
                    p_buf_end);
    p_buf = buf_no_net_put(&p_osql_req->uuid, sizeof(p_osql_req->uuid), p_buf,
                           p_buf_end);
    p_buf = buf_put(&p_osql_req->tzname, sizeof(p_osql_req->tzname), p_buf,
                    p_buf_end);
    p_buf = buf_put(&p_osql_req->unused, sizeof(p_osql_req->unused), p_buf,
                    p_buf_end);
    p_buf =
        buf_put(&p_osql_req->pad, sizeof(p_osql_req->pad), p_buf, p_buf_end);

    return p_buf;
}

static const uint8_t *
osqlcomm_req_uuid_type_get(struct osql_uuid_req *p_osql_req,
                           const uint8_t *p_buf, const uint8_t *p_buf_end)
{
    if (p_buf_end < p_buf || OSQLCOMM_REQ_UUID_TYPE_LEN > (p_buf_end - p_buf))
        return NULL;

    p_buf = buf_get(&(p_osql_req->type), sizeof(p_osql_req->type), p_buf,
                    p_buf_end);
    p_buf = buf_get(&p_osql_req->rqlen, sizeof(p_osql_req->rqlen), p_buf,
                    p_buf_end);
    p_buf = buf_get(&p_osql_req->sqlqlen, sizeof(p_osql_req->sqlqlen), p_buf,
                    p_buf_end);
    p_buf = buf_get(&p_osql_req->flags, sizeof(p_osql_req->flags), p_buf,
                    p_buf_end);
    p_buf =
        buf_get(&p_osql_req->uuid, sizeof(p_osql_req->uuid), p_buf, p_buf_end);
    p_buf = buf_get(&p_osql_req->tzname, sizeof(p_osql_req->tzname), p_buf,
                    p_buf_end);
    p_buf = buf_get(&p_osql_req->unused, sizeof(p_osql_req->unused), p_buf,
                    p_buf_end);
    p_buf =
        buf_get(&p_osql_req->pad, sizeof(p_osql_req->pad), p_buf, p_buf_end);

    return (const uint8_t *)p_buf;
}
typedef struct osql_rpl {
    /* keep this header aligned head and tail! */
    enum OSQL_RPL_TYPE type;
    int padding;
    unsigned long long sid; /* concurrent access */
} osql_rpl_t;

enum { OSQLCOMM_RPL_TYPE_LEN = 4 + 4 + 8 };

BB_COMPILE_TIME_ASSERT(osqlcomm_rpl_type_len,
                       sizeof(osql_rpl_t) == OSQLCOMM_RPL_TYPE_LEN);

static uint8_t *osqlcomm_rpl_type_put(const osql_rpl_t *p_osql_rpl,
                                      uint8_t *p_buf, const uint8_t *p_buf_end)
{
    if (p_buf_end < p_buf || OSQLCOMM_RPL_TYPE_LEN > (p_buf_end - p_buf))
        return NULL;

    p_buf = buf_put(&(p_osql_rpl->type), sizeof(p_osql_rpl->type), p_buf,
                    p_buf_end);
    p_buf = buf_no_net_put(&(p_osql_rpl->padding), sizeof(p_osql_rpl->padding),
                           p_buf, p_buf_end);
    if (p_osql_rpl->sid == 0)
        abort();
    p_buf =
        buf_put(&(p_osql_rpl->sid), sizeof(p_osql_rpl->sid), p_buf, p_buf_end);

    return p_buf;
}

/*static const uint8_t *osqlcomm_rpl_type_get(osql_rpl_t *p_osql_rpl, const
 * uint8_t */
const uint8_t *osqlcomm_rpl_type_get(osql_rpl_t *p_osql_rpl,
                                     const uint8_t *p_buf,
                                     const uint8_t *p_buf_end)
{
    if (p_buf_end < p_buf || OSQLCOMM_RPL_TYPE_LEN > (p_buf_end - p_buf))
        return NULL;

    p_buf = buf_get(&(p_osql_rpl->type), sizeof(p_osql_rpl->type), p_buf,
                    p_buf_end);
    p_buf = buf_no_net_get(&(p_osql_rpl->padding), sizeof(p_osql_rpl->padding),
                           p_buf, p_buf_end);
    p_buf =
        buf_get(&(p_osql_rpl->sid), sizeof(p_osql_rpl->sid), p_buf, p_buf_end);

    return p_buf;
}

typedef struct osql_rpl_uuid {
    enum OSQL_RPL_TYPE type;
    int padding;
    uuid_t uuid;
} osql_uuid_rpl_t;

enum { OSQLCOMM_UUID_RPL_TYPE_LEN = 4 + 4 + 16 };

BB_COMPILE_TIME_ASSERT(osqlcomm_rpl_uuid_type_len,
                       sizeof(osql_uuid_rpl_t) == OSQLCOMM_UUID_RPL_TYPE_LEN);

uuid_t zero_uuid = {0};

static uint8_t *osqlcomm_uuid_rpl_type_put(const osql_uuid_rpl_t *p_osql_rpl,
                                           uint8_t *p_buf,
                                           const uint8_t *p_buf_end)
{
    if (p_buf_end < p_buf || OSQLCOMM_UUID_RPL_TYPE_LEN > (p_buf_end - p_buf))
        return NULL;

    if (!memcmp(&p_osql_rpl->uuid, &zero_uuid, sizeof(uuid_t)))
        abort();

    p_buf = buf_put(&(p_osql_rpl->type), sizeof(p_osql_rpl->type), p_buf,
                    p_buf_end);
    p_buf = buf_no_net_put(&(p_osql_rpl->padding), sizeof(p_osql_rpl->padding),
                           p_buf, p_buf_end);
    p_buf = buf_no_net_put(&(p_osql_rpl->uuid), sizeof(p_osql_rpl->uuid), p_buf,
                           p_buf_end);

    return p_buf;
}

/*static const uint8_t *osqlcomm_rpl_type_get(osql_rpl_t *p_osql_rpl, const
 * uint8_t */
const uint8_t *osqlcomm_uuid_rpl_type_get(osql_uuid_rpl_t *p_osql_rpl,
                                          const uint8_t *p_buf,
                                          const uint8_t *p_buf_end)
{
    if (p_buf_end < p_buf || OSQLCOMM_UUID_RPL_TYPE_LEN > (p_buf_end - p_buf))
        return NULL;

    p_buf = buf_get(&(p_osql_rpl->type), sizeof(p_osql_rpl->type), p_buf,
                    p_buf_end);
    p_buf = buf_no_net_get(&(p_osql_rpl->padding), sizeof(p_osql_rpl->padding),
                           p_buf, p_buf_end);
    p_buf = buf_get(&(p_osql_rpl->uuid), sizeof(p_osql_rpl->uuid), p_buf,
                    p_buf_end);

    return p_buf;
}
typedef struct osql_del {
    unsigned long long genid;
    unsigned long long dk; /* flag to indicate which keys to modify */
} osql_del_t;

enum { OSQLCOMM_DEL_TYPE_LEN = 8 + 8 };

BB_COMPILE_TIME_ASSERT(osqlcomm_del_type_len,
                       sizeof(osql_del_t) == OSQLCOMM_DEL_TYPE_LEN);

static uint8_t *osqlcomm_del_type_put(const osql_del_t *p_osql_del,
                                      uint8_t *p_buf, const uint8_t *p_buf_end,
                                      int send_dk)
{
    if (p_buf_end < p_buf ||
        (send_dk ? OSQLCOMM_DEL_TYPE_LEN
                 : OSQLCOMM_DEL_TYPE_LEN - sizeof(unsigned long long)) >
            (p_buf_end - p_buf))
        return NULL;

    p_buf = buf_no_net_put(&(p_osql_del->genid), sizeof(p_osql_del->genid),
                           p_buf, p_buf_end);
    if (send_dk)
        p_buf = buf_no_net_put(&(p_osql_del->dk), sizeof(p_osql_del->dk), p_buf,
                               p_buf_end);

    return p_buf;
}

static const uint8_t *osqlcomm_del_type_get(osql_del_t *p_osql_del,
                                            const uint8_t *p_buf,
                                            const uint8_t *p_buf_end,
                                            int recv_dk)
{
    if (p_buf_end < p_buf ||
        (recv_dk ? OSQLCOMM_DEL_TYPE_LEN
                 : OSQLCOMM_DEL_TYPE_LEN - sizeof(unsigned long long)) >
            (p_buf_end - p_buf))
        return NULL;

    p_buf = buf_no_net_get(&(p_osql_del->genid), sizeof(p_osql_del->genid),
                           p_buf, p_buf_end);
    if (recv_dk)
        p_buf = buf_no_net_get(&(p_osql_del->dk), sizeof(p_osql_del->dk), p_buf,
                               p_buf_end);

    return p_buf;
}

typedef struct {
    osql_uuid_rpl_t hd;
    genid_t genid;
} osql_uuid_dbq_consume_t;

typedef struct {
    osql_rpl_t hd;
    genid_t genid;
} osql_dbq_consume_t;


typedef struct {
	osql_uuid_rpl_t hd;
	genid_t genid;
} osql_dbq_consume_uuid_t;

//TODO FIXME XXX -- compile time assert to check sizeof

typedef struct osql_del_rpl {
    osql_rpl_t hd;
    osql_del_t dt;
} osql_del_rpl_t;

enum {
    OSQLCOMM_OSQL_DEL_RPL_TYPE_LEN =
        OSQLCOMM_RPL_TYPE_LEN + OSQLCOMM_DEL_TYPE_LEN
};

BB_COMPILE_TIME_ASSERT(osqlcomm_del_rpl_type_len,
                       sizeof(osql_del_rpl_t) ==
                           OSQLCOMM_OSQL_DEL_RPL_TYPE_LEN);

static uint8_t *osqlcomm_del_rpl_type_put(osql_del_rpl_t *p_del_rpl,
                                          uint8_t *p_buf, uint8_t *p_buf_end,
                                          int send_dk)
{
    if (p_buf_end < p_buf ||
        (send_dk ? OSQLCOMM_OSQL_DEL_RPL_TYPE_LEN
                 : OSQLCOMM_OSQL_DEL_RPL_TYPE_LEN -
                       sizeof(unsigned long long)) > (p_buf_end - p_buf))
        return NULL;

    p_buf = osqlcomm_rpl_type_put(&(p_del_rpl->hd), p_buf, p_buf_end);
    p_buf = osqlcomm_del_type_put(&(p_del_rpl->dt), p_buf, p_buf_end, send_dk);

    return p_buf;
}

/* startgen */
typedef struct osql_startgen {
    unsigned int start_gen;
    int padding;
} osql_startgen_t;

enum { OSQLCOMM_STARTGEN_TYPE_LEN = 8 };

BB_COMPILE_TIME_ASSERT(osqlcomm_startgen_type_len,
                       sizeof(osql_startgen_t) == OSQLCOMM_STARTGEN_TYPE_LEN);

static uint8_t *
osqlcomm_startgen_type_put(const osql_startgen_t *p_osql_startgen,
                           uint8_t *p_buf, const uint8_t *p_buf_end)
{
    if (p_buf_end < p_buf || OSQLCOMM_STARTGEN_TYPE_LEN > (p_buf_end - p_buf))
        return NULL;
    p_buf = buf_put(&(p_osql_startgen->start_gen),
                    sizeof(p_osql_startgen->start_gen), p_buf, p_buf_end);
    p_buf = buf_put(&(p_osql_startgen->padding),
                    sizeof(p_osql_startgen->padding), p_buf, p_buf_end);
    return p_buf;
}

const uint8_t *osqlcomm_startgen_type_get(osql_startgen_t *p_osql_startgen,
                                          const uint8_t *p_buf,
                                          const uint8_t *p_buf_end)
{
    if (p_buf_end < p_buf || OSQLCOMM_STARTGEN_TYPE_LEN > (p_buf_end - p_buf))
        return NULL;
    p_buf = buf_get(&(p_osql_startgen->start_gen),
                    sizeof(p_osql_startgen->start_gen), p_buf, p_buf_end);
    return p_buf;
}

typedef struct osql_startgen_rpl {
    osql_rpl_t hd;
    osql_startgen_t dt;
} osql_startgen_rpl_t;

enum {
    OSQLCOMM_STARTGEN_RPL_LEN =
        OSQLCOMM_RPL_TYPE_LEN + OSQLCOMM_STARTGEN_TYPE_LEN
};

BB_COMPILE_TIME_ASSERT(osqlcomm_startgen_rpl_len,
                       sizeof(osql_startgen_rpl_t) ==
                           OSQLCOMM_STARTGEN_RPL_LEN);

static uint8_t *
osqlcomm_startgen_rpl_type_put(const osql_startgen_rpl_t *p_startgen_rpl,
                               uint8_t *p_buf, uint8_t *p_buf_end)
{
    if (p_buf_end < p_buf || OSQLCOMM_STARTGEN_RPL_LEN > (p_buf_end - p_buf))
        return NULL;
    p_buf = osqlcomm_rpl_type_put(&(p_startgen_rpl->hd), p_buf, p_buf_end);
    p_buf = osqlcomm_startgen_type_put(&(p_startgen_rpl->dt), p_buf, p_buf_end);
    return p_buf;
}

static const uint8_t *
osqlcomm_startgen_rpl_type_get(osql_startgen_rpl_t *p_startgen_rpl,
                               const uint8_t *p_buf, const uint8_t *p_buf_end)
{
    if (p_buf_end < p_buf || OSQLCOMM_STARTGEN_RPL_LEN > (p_buf_end - p_buf))
        return NULL;
    p_buf = osqlcomm_rpl_type_get(&(p_startgen_rpl->hd), p_buf, p_buf_end);
    p_buf = osqlcomm_startgen_type_get(&(p_startgen_rpl->dt), p_buf, p_buf_end);
    return p_buf;
}

typedef struct osql_startgen_uuid_rpl {
    osql_uuid_rpl_t hd;
    osql_startgen_t dt;
} osql_startgen_uuid_rpl_t;

enum {
    OSQLCOMM_STARTGEN_UUID_RPL_LEN =
        OSQLCOMM_UUID_RPL_TYPE_LEN + OSQLCOMM_STARTGEN_TYPE_LEN
};

BB_COMPILE_TIME_ASSERT(osqlcomm_startgen_uuid_type_len,
                       sizeof(osql_startgen_uuid_rpl_t) ==
                           OSQLCOMM_STARTGEN_UUID_RPL_LEN);

static uint8_t *osqlcomm_startgen_uuid_rpl_type_put(
    const osql_startgen_uuid_rpl_t *p_startgen_rpl, uint8_t *p_buf,
    uint8_t *p_buf_end)
{
    if (p_buf_end < p_buf ||
        OSQLCOMM_STARTGEN_UUID_RPL_LEN > (p_buf_end - p_buf))
        return NULL;
    p_buf = osqlcomm_uuid_rpl_type_put(&(p_startgen_rpl->hd), p_buf, p_buf_end);
    p_buf = osqlcomm_startgen_type_put(&(p_startgen_rpl->dt), p_buf, p_buf_end);
    return p_buf;
}

static const uint8_t *
osqlcomm_startgen_uuid_rpl_type_get(osql_startgen_uuid_rpl_t *p_startgen_rpl,
                                    const uint8_t *p_buf,
                                    const uint8_t *p_buf_end)
{
    if (p_buf_end < p_buf ||
        OSQLCOMM_STARTGEN_UUID_RPL_LEN > (p_buf_end - p_buf))
        return NULL;
    p_buf = osqlcomm_uuid_rpl_type_get(&(p_startgen_rpl->hd), p_buf, p_buf_end);
    p_buf = osqlcomm_startgen_type_get(&(p_startgen_rpl->dt), p_buf, p_buf_end);
    return p_buf;
}

/********* OSQL BPLOG FUNC   *****************/

typedef struct osql_bpfunc {
    int32_t data_len;
    uint8_t data[];
} osql_bpfunc_t;

enum { OSQLCOMM_BPFUNC_TYPE_LEN = 4 };

BB_COMPILE_TIME_ASSERT(osqlcomm_bpfunc_type_len,
                       sizeof(osql_bpfunc_t) == OSQLCOMM_BPFUNC_TYPE_LEN);

static uint8_t *osqlcomm_bpfunc_type_put(const osql_bpfunc_t *p_osql_bpfunc,
                                         uint8_t *p_buf,
                                         const uint8_t *p_buf_end)
{
    if (p_buf_end < p_buf ||
        OSQLCOMM_BPFUNC_TYPE_LEN + p_osql_bpfunc->data_len >
            (p_buf_end - p_buf))
        return NULL;

    p_buf = buf_put(&p_osql_bpfunc->data_len, sizeof(p_osql_bpfunc->data_len),
                    p_buf, p_buf_end);
    p_buf = buf_no_net_put(&p_osql_bpfunc->data, p_osql_bpfunc->data_len, p_buf,
                           p_buf_end);

    return p_buf;
}

static const uint8_t *osqlcomm_bpfunc_type_get(osql_bpfunc_t **p_osql_bpfunc,
                                               const uint8_t *p_buf,
                                               const uint8_t *p_buf_end)
{
    if (p_buf_end < p_buf || OSQLCOMM_BPFUNC_TYPE_LEN > (p_buf_end - p_buf))
        return NULL;
    int32_t data_len = 0;

    p_buf = buf_get(&data_len, sizeof(data_len), p_buf, p_buf_end);

    *p_osql_bpfunc = malloc(sizeof(osql_bpfunc_t) + data_len);

    if (!*p_osql_bpfunc)
        return p_buf;

    (*p_osql_bpfunc)->data_len = data_len;

    if (data_len > 0) {
        p_buf = buf_no_net_get(&((*p_osql_bpfunc)->data), data_len, p_buf,
                               p_buf_end);
    }

    return p_buf;
}

static uint8_t *osqlcomm_bpfunc_rpl_type_put(osql_rpl_t *hd, osql_bpfunc_t *dt,
                                             uint8_t *p_buf, uint8_t *p_buf_end)
{
    if (p_buf_end < p_buf ||
        OSQLCOMM_RPL_TYPE_LEN + OSQLCOMM_BPFUNC_TYPE_LEN + dt->data_len >
            (p_buf_end - p_buf))
        return NULL;

    p_buf = osqlcomm_rpl_type_put(hd, p_buf, p_buf_end);
    p_buf = osqlcomm_bpfunc_type_put(dt, p_buf, p_buf_end);

    return p_buf;
}

static uint8_t *osqlcomm_bpfunc_uuid_rpl_type_put(osql_uuid_rpl_t *hd,
                                                  osql_bpfunc_t *dt,
                                                  uint8_t *p_buf,
                                                  uint8_t *p_buf_end)
{
    if (p_buf_end < p_buf ||
        OSQLCOMM_RPL_TYPE_LEN + OSQLCOMM_BPFUNC_TYPE_LEN + dt->data_len >
            (p_buf_end - p_buf))
        return NULL;

    p_buf = osqlcomm_uuid_rpl_type_put(hd, p_buf, p_buf_end);
    p_buf = osqlcomm_bpfunc_type_put(dt, p_buf, p_buf_end);

    return p_buf;
}

/********* OSQL_SCHEMACHANGE *****************/

static uint8_t *osqlcomm_schemachange_type_get(struct schema_change_type *sc,
                                               const uint8_t *p_buf,
                                               const uint8_t *p_buf_end)
{
    uint8_t *tmp_buf =
        buf_get_schemachange(sc, (void *)p_buf, (void *)p_buf_end);

    if (sc->tablename_len == -1 || sc->fname_len == -1 || sc->aname_len == -1)
        return NULL;

    return tmp_buf;
}

static uint8_t *
osqlcomm_schemachange_rpl_type_put(osql_rpl_t *hd,
                                   struct schema_change_type *sc,
                                   uint8_t *p_buf, uint8_t *p_buf_end)
{
    size_t sc_len = schemachange_packed_size(sc);

    if (p_buf_end < p_buf ||
        OSQLCOMM_RPL_TYPE_LEN + sc_len > (p_buf_end - p_buf))
        return NULL;

    p_buf = osqlcomm_rpl_type_put(hd, p_buf, p_buf_end);
    p_buf = buf_put_schemachange(sc, p_buf, p_buf_end);

    return p_buf;
}

static uint8_t *
osqlcomm_schemachange_uuid_rpl_type_put(osql_uuid_rpl_t *hd,
                                        struct schema_change_type *sc,
                                        uint8_t *p_buf, uint8_t *p_buf_end)
{
    size_t sc_len = schemachange_packed_size(sc);

    if (p_buf_end < p_buf ||
        OSQLCOMM_UUID_RPL_TYPE_LEN + sc_len > (p_buf_end - p_buf))
        return NULL;

    p_buf = osqlcomm_uuid_rpl_type_put(hd, p_buf, p_buf_end);
    p_buf = buf_put_schemachange(sc, p_buf, p_buf_end);

    return p_buf;
}
/***************************************************************************/

typedef struct osql_serial {
    // ranges info
    int buf_size;
    int arr_size;
    unsigned int file;
    unsigned int offset;
} osql_serial_t;

typedef struct osql_del_uuid_rpl {
    osql_uuid_rpl_t hd;
    osql_del_t dt;
} osql_del_uuid_rpl_t;

enum {
    OSQLCOMM_OSQL_DEL_UUID_RPL_TYPE_LEN =
        OSQLCOMM_UUID_RPL_TYPE_LEN + OSQLCOMM_DEL_TYPE_LEN
};

BB_COMPILE_TIME_ASSERT(osqlcomm_del_uuid_rpl_type_len,
                       sizeof(osql_del_uuid_rpl_t) ==
                           OSQLCOMM_OSQL_DEL_UUID_RPL_TYPE_LEN);

static uint8_t *osqlcomm_del_uuid_rpl_type_put(osql_del_uuid_rpl_t *p_del_rpl,
                                               uint8_t *p_buf,
                                               uint8_t *p_buf_end, int send_dk)
{
    if (p_buf_end < p_buf ||
        (send_dk ? OSQLCOMM_OSQL_DEL_UUID_RPL_TYPE_LEN
                 : OSQLCOMM_OSQL_DEL_UUID_RPL_TYPE_LEN -
                       sizeof(unsigned long long)) > (p_buf_end - p_buf))
        return NULL;

    p_buf = osqlcomm_uuid_rpl_type_put(&(p_del_rpl->hd), p_buf, p_buf_end);
    p_buf = osqlcomm_del_type_put(&(p_del_rpl->dt), p_buf, p_buf_end, send_dk);

    return p_buf;
}

enum { OSQLCOMM_SERIAL_TYPE_LEN = 4 + 4 + 4 + 4 };

BB_COMPILE_TIME_ASSERT(osqlcomm_serial_type_len,
                       sizeof(osql_serial_t) == OSQLCOMM_SERIAL_TYPE_LEN);

static uint8_t *osqlcomm_serial_type_put(const osql_serial_t *p_osql_serial,
                                         uint8_t *p_buf,
                                         const uint8_t *p_buf_end)
{
    if (p_buf_end < p_buf || OSQLCOMM_SERIAL_TYPE_LEN > (p_buf_end - p_buf))
        return NULL;

    p_buf = buf_put(&(p_osql_serial->buf_size), sizeof(p_osql_serial->buf_size),
                    p_buf, p_buf_end);
    p_buf = buf_put(&(p_osql_serial->arr_size), sizeof(p_osql_serial->arr_size),
                    p_buf, p_buf_end);
    p_buf = buf_put(&(p_osql_serial->file), sizeof(p_osql_serial->file), p_buf,
                    p_buf_end);
    p_buf = buf_put(&(p_osql_serial->offset), sizeof(p_osql_serial->offset),
                    p_buf, p_buf_end);

    return p_buf;
}
static const uint8_t *osqlcomm_serial_type_get(osql_serial_t *p_osql_serial,
                                               const uint8_t *p_buf,
                                               const uint8_t *p_buf_end)
{
    if (p_buf_end < p_buf || OSQLCOMM_SERIAL_TYPE_LEN > (p_buf_end - p_buf))
        return NULL;

    p_buf = buf_get(&(p_osql_serial->buf_size), sizeof(p_osql_serial->buf_size),
                    p_buf, p_buf_end);
    p_buf = buf_get(&(p_osql_serial->arr_size), sizeof(p_osql_serial->arr_size),
                    p_buf, p_buf_end);
    p_buf = buf_get(&(p_osql_serial->file), sizeof(p_osql_serial->file), p_buf,
                    p_buf_end);
    p_buf = buf_get(&(p_osql_serial->offset), sizeof(p_osql_serial->offset),
                    p_buf, p_buf_end);

    return p_buf;
}

typedef struct osql_serial_rpl {
    osql_rpl_t hd;
    osql_serial_t dt;
} osql_serial_rpl_t;

enum {
    OSQLCOMM_SERIAL_RPL_LEN = OSQLCOMM_RPL_TYPE_LEN + OSQLCOMM_SERIAL_TYPE_LEN
};

typedef struct osql_serial_uuid_rpl {
    osql_uuid_rpl_t hd;
    osql_serial_t dt;
} osql_serial_uuid_rpl_t;

enum {
    OSQLCOMM_SERIAL_UUID_RPL_LEN =
        OSQLCOMM_UUID_RPL_TYPE_LEN + OSQLCOMM_SERIAL_TYPE_LEN
};

BB_COMPILE_TIME_ASSERT(osqlcomm_serial_uuid_rpl_len,
                       sizeof(osql_serial_uuid_rpl_t) ==
                           OSQLCOMM_SERIAL_UUID_RPL_LEN);

static uint8_t *
osqlcomm_serial_rpl_put(const osql_serial_rpl_t *p_osql_serial_rpl,
                        uint8_t *p_buf, const uint8_t *p_buf_end)
{
    if (p_buf_end < p_buf || OSQLCOMM_SERIAL_RPL_LEN > (p_buf_end - p_buf))
        return NULL;

    p_buf = osqlcomm_rpl_type_put(&(p_osql_serial_rpl->hd), p_buf, p_buf_end);
    p_buf =
        osqlcomm_serial_type_put(&(p_osql_serial_rpl->dt), p_buf, p_buf_end);

    return p_buf;
}

static const uint8_t *
osqlcomm_serial_rpl_get(osql_serial_rpl_t *p_osql_serial_rpl,
                        const uint8_t *p_buf, const uint8_t *p_buf_end)
{
    if (p_buf_end < p_buf || OSQLCOMM_SERIAL_RPL_LEN > (p_buf_end - p_buf))
        return NULL;

    p_buf = osqlcomm_rpl_type_get(&(p_osql_serial_rpl->hd), p_buf, p_buf_end);
    p_buf =
        osqlcomm_serial_type_get(&(p_osql_serial_rpl->dt), p_buf, p_buf_end);

    return p_buf;
}

static uint8_t *
osqlcomm_serial_uuid_rpl_put(const osql_serial_uuid_rpl_t *p_osql_serial_rpl,
                             uint8_t *p_buf, const uint8_t *p_buf_end)
{
    if (p_buf_end < p_buf || OSQLCOMM_SERIAL_UUID_RPL_LEN > (p_buf_end - p_buf))
        return NULL;

    p_buf =
        osqlcomm_uuid_rpl_type_put(&(p_osql_serial_rpl->hd), p_buf, p_buf_end);
    p_buf =
        osqlcomm_serial_type_put(&(p_osql_serial_rpl->dt), p_buf, p_buf_end);

    return p_buf;
}

static const uint8_t *
osqlcomm_serial_uuid_rpl_get(osql_serial_uuid_rpl_t *p_osql_serial_rpl,
                             const uint8_t *p_buf, const uint8_t *p_buf_end)
{
    if (p_buf_end < p_buf || OSQLCOMM_SERIAL_UUID_RPL_LEN > (p_buf_end - p_buf))
        return NULL;

    p_buf =
        osqlcomm_uuid_rpl_type_get(&(p_osql_serial_rpl->hd), p_buf, p_buf_end);
    p_buf =
        osqlcomm_serial_type_get(&(p_osql_serial_rpl->dt), p_buf, p_buf_end);

    return p_buf;
}

static uint8_t *serial_readset_put(const CurRangeArr *arr, int buf_size,
                                   uint8_t *p_buf, const uint8_t *p_buf_end)
{
    int i;
    int tmp;
    CurRange *cr;
    if (p_buf_end < p_buf || buf_size > (p_buf_end - p_buf))
        return NULL;
    for (i = 0; i < arr->size; i++) {
        cr = arr->ranges[i];

        tmp = strlen(cr->tbname) + 1;
        p_buf = buf_put(&tmp, sizeof(tmp), p_buf, p_buf_end);
        p_buf = buf_put(cr->tbname, tmp, p_buf, p_buf_end);

        p_buf =
            buf_put(&(cr->islocked), sizeof(cr->islocked), p_buf, p_buf_end);

        if (!cr->islocked) {
            p_buf =
                buf_put(&(cr->idxnum), sizeof(cr->idxnum), p_buf, p_buf_end);
            p_buf = buf_put(&(cr->lflag), sizeof(cr->lflag), p_buf, p_buf_end);
            if (!cr->lflag) {
                p_buf = buf_put(&(cr->lkeylen), sizeof(cr->lkeylen), p_buf,
                                p_buf_end);
                p_buf = buf_put(cr->lkey, cr->lkeylen, p_buf, p_buf_end);
            }

            p_buf = buf_put(&(cr->rflag), sizeof(cr->rflag), p_buf, p_buf_end);
            if (!cr->rflag) {
                p_buf = buf_put(&(cr->rkeylen), sizeof(cr->rkeylen), p_buf,
                                p_buf_end);
                p_buf = buf_put(cr->rkey, cr->rkeylen, p_buf, p_buf_end);
            }
        }
    }
    return p_buf;
}

static const uint8_t *serial_readset_get(CurRangeArr *arr, int buf_size,
                                         int arr_size, const uint8_t *p_buf,
                                         const uint8_t *p_buf_end)
{
    int i;
    int tmp = 0;
    CurRange *cr;
    if (p_buf_end < p_buf || buf_size > (p_buf_end - p_buf))
        return NULL;
    for (i = 0; i < arr_size; i++) {
        cr = currange_new();

        p_buf = buf_get(&tmp, sizeof(tmp), p_buf, p_buf_end);
        cr->tbname = malloc(sizeof(char) * tmp);
        p_buf = buf_get(cr->tbname, tmp, p_buf, p_buf_end);

        p_buf =
            buf_get(&(cr->islocked), sizeof(cr->islocked), p_buf, p_buf_end);

        if (!cr->islocked) {
            p_buf =
                buf_get(&(cr->idxnum), sizeof(cr->idxnum), p_buf, p_buf_end);
            p_buf = buf_get(&(cr->lflag), sizeof(cr->lflag), p_buf, p_buf_end);
            if (!cr->lflag) {
                p_buf = buf_get(&(cr->lkeylen), sizeof(cr->lkeylen), p_buf,
                                p_buf_end);
                cr->lkey = malloc(cr->lkeylen);
                p_buf = buf_get(cr->lkey, cr->lkeylen, p_buf, p_buf_end);
            }

            p_buf = buf_get(&(cr->rflag), sizeof(cr->rflag), p_buf, p_buf_end);
            if (!cr->rflag) {
                p_buf = buf_get(&(cr->rkeylen), sizeof(cr->rkeylen), p_buf,
                                p_buf_end);
                cr->rkey = malloc(cr->rkeylen);
                p_buf = buf_get(cr->rkey, cr->rkeylen, p_buf, p_buf_end);
            }
        } else {
            cr->lflag = 1;
            cr->rflag = 1;
        }

        currangearr_append(arr, cr);
    }
    return p_buf;
}

typedef struct osql_done {
    int rc;
    int nops;
} osql_done_t;

enum { OSQLCOMM_DONE_TYPE_LEN = 4 + 4 };

BB_COMPILE_TIME_ASSERT(osqlcomm_done_type_len,
                       sizeof(osql_done_t) == OSQLCOMM_DONE_TYPE_LEN);

static uint8_t *osqlcomm_done_type_put(const osql_done_t *p_osql_done,
                                       uint8_t *p_buf, const uint8_t *p_buf_end)
{
    if (p_buf_end < p_buf || OSQLCOMM_DONE_TYPE_LEN > (p_buf_end - p_buf))
        return NULL;

    p_buf =
        buf_put(&(p_osql_done->rc), sizeof(p_osql_done->rc), p_buf, p_buf_end);
    p_buf = buf_put(&(p_osql_done->nops), sizeof(p_osql_done->nops), p_buf,
                    p_buf_end);

    return p_buf;
}

static const uint8_t *osqlcomm_done_type_get(osql_done_t *p_osql_done,
                                             const uint8_t *p_buf,
                                             const uint8_t *p_buf_end)
{
    if (p_buf_end < p_buf || OSQLCOMM_DONE_TYPE_LEN > (p_buf_end - p_buf))
        return NULL;

    p_buf =
        buf_get(&(p_osql_done->rc), sizeof(p_osql_done->rc), p_buf, p_buf_end);
    p_buf = buf_get(&(p_osql_done->nops), sizeof(p_osql_done->nops), p_buf,
                    p_buf_end);

    return p_buf;
}

typedef struct osql_done_rpl {
    osql_rpl_t hd;
    osql_done_t dt;
} osql_done_rpl_t;

enum { OSQLCOMM_DONE_RPL_LEN = OSQLCOMM_RPL_TYPE_LEN + OSQLCOMM_DONE_TYPE_LEN };

BB_COMPILE_TIME_ASSERT(osqlcomm_done_rpl_len,
                       sizeof(osql_done_rpl_t) == OSQLCOMM_DONE_RPL_LEN);

static uint8_t *osqlcomm_done_rpl_put(const osql_done_rpl_t *p_osql_done_rpl,
                                      uint8_t *p_buf, const uint8_t *p_buf_end)
{
    if (p_buf_end < p_buf || OSQLCOMM_DONE_RPL_LEN > (p_buf_end - p_buf))
        return NULL;

    p_buf = osqlcomm_rpl_type_put(&(p_osql_done_rpl->hd), p_buf, p_buf_end);
    p_buf = osqlcomm_done_type_put(&(p_osql_done_rpl->dt), p_buf, p_buf_end);

    return p_buf;
}

static const uint8_t *osqlcomm_done_rpl_get(osql_done_rpl_t *p_osql_done_rpl,
                                            const uint8_t *p_buf,
                                            const uint8_t *p_buf_end)
{
    if (p_buf_end < p_buf || OSQLCOMM_DONE_RPL_LEN > (p_buf_end - p_buf))
        return NULL;

    p_buf = osqlcomm_rpl_type_get(&(p_osql_done_rpl->hd), p_buf, p_buf_end);
    p_buf = osqlcomm_done_type_get(&(p_osql_done_rpl->dt), p_buf, p_buf_end);

    return p_buf;
}

typedef struct osql_done_uuid_rpl {
    osql_uuid_rpl_t hd;
    osql_done_t dt;
} osql_done_uuid_rpl_t;

enum {
    OSQLCOMM_DONE_UUID_RPL_LEN =
        OSQLCOMM_UUID_RPL_TYPE_LEN + OSQLCOMM_DONE_TYPE_LEN
};

BB_COMPILE_TIME_ASSERT(osqlcomm_done_uuid_rpl_len,
                       sizeof(osql_done_uuid_rpl_t) ==
                           OSQLCOMM_DONE_UUID_RPL_LEN);

static uint8_t *
osqlcomm_done_uuid_rpl_put(const osql_done_uuid_rpl_t *p_osql_done_uuid_rpl,
                           uint8_t *p_buf, const uint8_t *p_buf_end)
{
    if (p_buf_end < p_buf || OSQLCOMM_DONE_UUID_RPL_LEN > (p_buf_end - p_buf))
        return NULL;

    p_buf = osqlcomm_uuid_rpl_type_put(&(p_osql_done_uuid_rpl->hd), p_buf,
                                       p_buf_end);
    p_buf =
        osqlcomm_done_type_put(&(p_osql_done_uuid_rpl->dt), p_buf, p_buf_end);

    return p_buf;
}

static const uint8_t *
osqlcomm_done_uuid_rpl_get(osql_done_uuid_rpl_t *p_osql_done_uuid_rpl,
                           const uint8_t *p_buf, const uint8_t *p_buf_end)
{
    if (p_buf_end < p_buf || OSQLCOMM_DONE_UUID_RPL_LEN > (p_buf_end - p_buf))
        return NULL;

    p_buf = osqlcomm_uuid_rpl_type_get(&(p_osql_done_uuid_rpl->hd), p_buf,
                                       p_buf_end);
    p_buf =
        osqlcomm_done_type_get(&(p_osql_done_uuid_rpl->dt), p_buf, p_buf_end);

    return p_buf;
}

typedef struct osql_done_rpl_stats {
    osql_rpl_t hd;
    osql_done_t dt;
    struct client_query_stats stats;
} osql_done_rpl_stats_t;

enum {
    OSQLCOMM_DONE_RPL_STATS_LEN =
        OSQLCOMM_RPL_TYPE_LEN + OSQLCOMM_DONE_TYPE_LEN + CLIENT_QUERY_STATS_LEN
};

BB_COMPILE_TIME_ASSERT(osqlcomm_done_rpl_stats_len,
                       sizeof(osql_done_rpl_stats_t) ==
                           OSQLCOMM_DONE_RPL_STATS_LEN);

/* getter for path_component */
static const uint8_t *
client_query_path_component_get(struct client_query_path_component *p_path,
                                const uint8_t *p_buf, const uint8_t *p_buf_end)
{
    if (p_buf_end < p_buf ||
        CLIENT_QUERY_PATH_COMPONENT_LEN > (p_buf_end - p_buf))
        return NULL;

    p_buf = buf_get(&(p_path->nfind), sizeof(p_path->nfind), p_buf, p_buf_end);
    p_buf = buf_get(&(p_path->nnext), sizeof(p_path->nnext), p_buf, p_buf_end);
    p_buf =
        buf_get(&(p_path->nwrite), sizeof(p_path->nwrite), p_buf, p_buf_end);
    p_buf = buf_no_net_get(&(p_path->table), sizeof(p_path->table), p_buf,
                           p_buf_end);
    p_buf = buf_get(&(p_path->ix), sizeof(p_path->ix), p_buf, p_buf_end);

    return p_buf;
}

/* setter for path_component */
static uint8_t *client_query_path_component_put(
    const struct client_query_path_component *p_path, uint8_t *p_buf,
    const uint8_t *p_buf_end)
{
    if (p_buf_end < p_buf ||
        CLIENT_QUERY_PATH_COMPONENT_LEN > (p_buf_end - p_buf))
        return NULL;

    p_buf = buf_put(&(p_path->nfind), sizeof(p_path->nfind), p_buf, p_buf_end);
    p_buf = buf_put(&(p_path->nnext), sizeof(p_path->nnext), p_buf, p_buf_end);
    p_buf =
        buf_put(&(p_path->nwrite), sizeof(p_path->nwrite), p_buf, p_buf_end);
    p_buf = buf_no_net_put(&(p_path->table), sizeof(p_path->table), p_buf,
                           p_buf_end);
    p_buf = buf_put(&(p_path->ix), sizeof(p_path->ix), p_buf, p_buf_end);

    return p_buf;
}

/* getter for client_query_stats - up to the path_component */
static const uint8_t *
client_query_stats_nopath_get(struct client_query_stats *p_stats,
                              const uint8_t *p_buf, const uint8_t *p_buf_end)
{
    if (p_buf_end < p_buf ||
        CLIENT_QUERY_STATS_PATH_OFFSET > (p_buf_end - p_buf))
        return NULL;

    p_buf = buf_get(&(p_stats->queryid), sizeof(p_stats->queryid), p_buf,
                    p_buf_end);
    p_buf =
        buf_get(&(p_stats->nlocks), sizeof(p_stats->nlocks), p_buf, p_buf_end);
    p_buf = buf_get(&(p_stats->n_write_ios), sizeof(p_stats->n_write_ios),
                    p_buf, p_buf_end);
    p_buf = buf_get(&(p_stats->n_read_ios), sizeof(p_stats->n_read_ios), p_buf,
                    p_buf_end);
    p_buf = buf_no_net_get(&(p_stats->reserved), sizeof(p_stats->reserved),
                           p_buf, p_buf_end);
    p_buf =
        buf_get(&(p_stats->n_rows), sizeof(p_stats->n_rows), p_buf, p_buf_end);
    p_buf = buf_get(&(p_stats->n_components), sizeof(p_stats->n_components),
                    p_buf, p_buf_end);
    p_buf = buf_get(&(p_stats->cost), sizeof(p_stats->cost), p_buf, p_buf_end);

    return p_buf;
}

static const uint8_t *snap_uid_put(const snap_uid_t *snap_info, uint8_t *p_buf,
                                   const uint8_t *p_buf_end)
{
    if (p_buf_end < p_buf || SNAP_UID_LENGTH > (p_buf_end - p_buf))
        return NULL;

    p_buf = buf_no_net_put(snap_info->uuid, sizeof(snap_info->uuid), p_buf,
                           p_buf_end);
    p_buf = buf_put(&(snap_info->rqtype), sizeof(snap_info->rqtype), p_buf,
                    p_buf_end);
    p_buf = buf_put(&(snap_info->effects.num_affected),
                    sizeof(snap_info->effects.num_affected), p_buf, p_buf_end);
    p_buf = buf_put(&(snap_info->effects.num_selected),
                    sizeof(snap_info->effects.num_selected), p_buf, p_buf_end);
    p_buf = buf_put(&(snap_info->effects.num_updated),
                    sizeof(snap_info->effects.num_updated), p_buf, p_buf_end);
    p_buf = buf_put(&(snap_info->effects.num_deleted),
                    sizeof(snap_info->effects.num_deleted), p_buf, p_buf_end);
    p_buf = buf_put(&(snap_info->effects.num_inserted),
                    sizeof(snap_info->effects.num_inserted), p_buf, p_buf_end);
    p_buf = buf_put(&(snap_info->unused), sizeof(snap_info->unused), p_buf,
                    p_buf_end);
    p_buf = buf_put(&(snap_info->replicant_is_able_to_retry),
                    sizeof(snap_info->replicant_is_able_to_retry), p_buf,
                    p_buf_end);
    p_buf = buf_put(&(snap_info->keylen), sizeof(snap_info->keylen), p_buf,
                    p_buf_end);
    p_buf = buf_no_net_put(&(snap_info->key), sizeof(snap_info->key), p_buf,
                           p_buf_end);

    return p_buf;
}

static const uint8_t *snap_uid_get(snap_uid_t *snap_info, const uint8_t *p_buf,
                                   const uint8_t *p_buf_end)
{
    if (p_buf_end < p_buf || SNAP_UID_LENGTH > (p_buf_end - p_buf))
        return NULL;

    p_buf = buf_no_net_get(snap_info->uuid, sizeof(snap_info->uuid), p_buf,
                           p_buf_end);
    p_buf = buf_get(&(snap_info->rqtype), sizeof(snap_info->rqtype), p_buf,
                    p_buf_end);
    p_buf = buf_get(&(snap_info->effects.num_affected),
                    sizeof(snap_info->effects.num_affected), p_buf, p_buf_end);
    p_buf = buf_get(&(snap_info->effects.num_selected),
                    sizeof(snap_info->effects.num_selected), p_buf, p_buf_end);
    p_buf = buf_get(&(snap_info->effects.num_updated),
                    sizeof(snap_info->effects.num_updated), p_buf, p_buf_end);
    p_buf = buf_get(&(snap_info->effects.num_deleted),
                    sizeof(snap_info->effects.num_deleted), p_buf, p_buf_end);
    p_buf = buf_get(&(snap_info->effects.num_inserted),
                    sizeof(snap_info->effects.num_inserted), p_buf, p_buf_end);
    p_buf = buf_get(&(snap_info->unused), sizeof(snap_info->unused), p_buf,
                    p_buf_end);
    p_buf = buf_get(&(snap_info->replicant_is_able_to_retry),
                    sizeof(snap_info->replicant_is_able_to_retry), p_buf,
                    p_buf_end);
    p_buf = buf_get(&(snap_info->keylen), sizeof(snap_info->keylen), p_buf,
                    p_buf_end);
    p_buf = buf_no_net_get(&(snap_info->key), sizeof(snap_info->key), p_buf,
                           p_buf_end);

    return p_buf;
}

/* getter for client_query_stats */
static const uint8_t *client_query_stats_get(struct client_query_stats *p_stats,
                                             const uint8_t *p_buf,
                                             const uint8_t *p_buf_end)
{
    int ii;
    if (p_buf_end < p_buf ||
        CLIENT_QUERY_STATS_PATH_OFFSET > (p_buf_end - p_buf))
        return NULL;

    p_buf = buf_get(&(p_stats->queryid), sizeof(p_stats->queryid), p_buf,
                    p_buf_end);
    p_buf =
        buf_get(&(p_stats->nlocks), sizeof(p_stats->nlocks), p_buf, p_buf_end);
    p_buf = buf_get(&(p_stats->n_write_ios), sizeof(p_stats->n_write_ios),
                    p_buf, p_buf_end);
    p_buf = buf_get(&(p_stats->n_read_ios), sizeof(p_stats->n_read_ios), p_buf,
                    p_buf_end);
    p_buf = buf_no_net_get(&(p_stats->reserved), sizeof(p_stats->reserved),
                           p_buf, p_buf_end);
    p_buf =
        buf_get(&(p_stats->n_rows), sizeof(p_stats->n_rows), p_buf, p_buf_end);
    p_buf = buf_get(&(p_stats->n_components), sizeof(p_stats->n_components),
                    p_buf, p_buf_end);
    p_buf = buf_get(&(p_stats->cost), sizeof(p_stats->cost), p_buf, p_buf_end);

    if ((p_stats->n_components * CLIENT_QUERY_PATH_COMPONENT_LEN) >
        (p_buf_end - p_buf))
        return NULL;

    for (ii = 0; ii < p_stats->n_components; ii++) {
        p_buf = client_query_path_component_get(&(p_stats->path_stats[ii]),
                                                p_buf, p_buf_end);
    }

    return p_buf;
}

/* setter for dump_client_query_stats - exposed for dbglog_support */
uint8_t *client_query_stats_put(const struct client_query_stats *p_stats,
                                uint8_t *p_buf, const uint8_t *p_buf_end)
{
    int ii;
    if (p_buf_end < p_buf ||
        CLIENT_QUERY_STATS_PATH_OFFSET > (p_buf_end - p_buf))
        return NULL;

    p_buf = buf_put(&(p_stats->queryid), sizeof(p_stats->queryid), p_buf,
                    p_buf_end);
    p_buf =
        buf_put(&(p_stats->nlocks), sizeof(p_stats->nlocks), p_buf, p_buf_end);
    p_buf = buf_put(&(p_stats->n_write_ios), sizeof(p_stats->n_write_ios),
                    p_buf, p_buf_end);
    p_buf = buf_put(&(p_stats->n_read_ios), sizeof(p_stats->n_read_ios), p_buf,
                    p_buf_end);
    p_buf = buf_no_net_put(&(p_stats->reserved), sizeof(p_stats->reserved),
                           p_buf, p_buf_end);
    p_buf =
        buf_put(&(p_stats->n_rows), sizeof(p_stats->n_rows), p_buf, p_buf_end);
    p_buf = buf_put(&(p_stats->n_components), sizeof(p_stats->n_components),
                    p_buf, p_buf_end);
    p_buf = buf_put(&(p_stats->cost), sizeof(p_stats->cost), p_buf, p_buf_end);

    if ((p_stats->n_components * CLIENT_QUERY_PATH_COMPONENT_LEN) >
        (p_buf_end - p_buf))
        return NULL;

    for (ii = 0; ii < p_stats->n_components; ii++) {
        p_buf = client_query_path_component_put(&(p_stats->path_stats[ii]),
                                                p_buf, p_buf_end);
    }

    return p_buf;
}

typedef struct osql_done_xerr {
    osql_rpl_t hd;
    struct errstat dt;
} osql_done_xerr_t;

enum { OSQLCOMM_DONE_XERR_RPL_LEN = OSQLCOMM_RPL_TYPE_LEN + ERRSTAT_LEN };

BB_COMPILE_TIME_ASSERT(osqlcomm_done_xerr_type_len,
                       sizeof(osql_done_xerr_t) == OSQLCOMM_DONE_XERR_RPL_LEN);

uint8_t *osqlcomm_errstat_type_put(const errstat_t *p_errstat_type,
                                          uint8_t *p_buf,
                                          const uint8_t *p_buf_end)
{
    if (p_buf_end < p_buf || ERRSTAT_LEN > (p_buf_end - p_buf))
        return NULL;

    p_buf = buf_put(&(p_errstat_type->errval), sizeof(p_errstat_type->errval),
                    p_buf, p_buf_end);
    p_buf = buf_put(&(p_errstat_type->errhdrlen),
                    sizeof(p_errstat_type->errhdrlen), p_buf, p_buf_end);
    p_buf = buf_no_net_put(&(p_errstat_type->reserved),
                           sizeof(p_errstat_type->reserved), p_buf, p_buf_end);
    p_buf = buf_no_net_put(&(p_errstat_type->errstr),
                           sizeof(p_errstat_type->errstr), p_buf, p_buf_end);

    return p_buf;
}

/* used in osqlsession */
const uint8_t *osqlcomm_errstat_type_get(errstat_t *p_errstat_type,
                                         const uint8_t *p_buf,
                                         const uint8_t *p_buf_end)
{
    if (p_buf_end < p_buf || ERRSTAT_LEN > (p_buf_end - p_buf))
        return NULL;

    p_buf = buf_get(&(p_errstat_type->errval), sizeof(p_errstat_type->errval),
                    p_buf, p_buf_end);
    p_buf = buf_get(&(p_errstat_type->errhdrlen),
                    sizeof(p_errstat_type->errhdrlen), p_buf, p_buf_end);
    p_buf = buf_no_net_get(&(p_errstat_type->reserved),
                           sizeof(p_errstat_type->reserved), p_buf, p_buf_end);
    p_buf = buf_no_net_get(&(p_errstat_type->errstr),
                           sizeof(p_errstat_type->errstr), p_buf, p_buf_end);

    return p_buf;
}

static uint8_t *
osqlcomm_done_xerr_type_put(const osql_done_xerr_t *p_osql_done_xerr,
                            uint8_t *p_buf, const uint8_t *p_buf_end)
{
    if (p_buf_end < p_buf || OSQLCOMM_DONE_XERR_RPL_LEN > (p_buf_end - p_buf))
        return NULL;

    p_buf = osqlcomm_rpl_type_put(&(p_osql_done_xerr->hd), p_buf, p_buf_end);
    p_buf =
        osqlcomm_errstat_type_put(&(p_osql_done_xerr->dt), p_buf, p_buf_end);

    return p_buf;
}

static const uint8_t *
osqlcomm_done_xerr_type_get(osql_done_xerr_t *p_osql_done_xerr,
                            const uint8_t *p_buf, const uint8_t *p_buf_end)
{
    if (p_buf_end < p_buf || OSQLCOMM_DONE_XERR_RPL_LEN > (p_buf_end - p_buf))
        return NULL;

    p_buf = osqlcomm_rpl_type_get(&(p_osql_done_xerr->hd), p_buf, p_buf_end);
    p_buf =
        osqlcomm_errstat_type_get(&(p_osql_done_xerr->dt), p_buf, p_buf_end);

    return p_buf;
}

typedef struct osql_done_uuid_xerr {
    osql_uuid_rpl_t hd;
    struct errstat dt;
} osql_done_xerr_uuid_t;

enum {
    OSQLCOMM_DONE_XERR_UUID_RPL_LEN = OSQLCOMM_UUID_RPL_TYPE_LEN + ERRSTAT_LEN
};

BB_COMPILE_TIME_ASSERT(osqlcomm_done_xerr_uuid_type_len,
                       sizeof(osql_done_xerr_uuid_t) ==
                           OSQLCOMM_DONE_XERR_UUID_RPL_LEN);

static uint8_t *osqlcomm_done_xerr_uuid_type_put(
    const osql_done_xerr_uuid_t *p_osql_done_xerr_uuid, uint8_t *p_buf,
    const uint8_t *p_buf_end)
{
    if (p_buf_end < p_buf ||
        OSQLCOMM_DONE_XERR_UUID_RPL_LEN > (p_buf_end - p_buf))
        return NULL;

    p_buf = osqlcomm_uuid_rpl_type_put(&(p_osql_done_xerr_uuid->hd), p_buf,
                                       p_buf_end);
    p_buf = osqlcomm_errstat_type_put(&(p_osql_done_xerr_uuid->dt), p_buf,
                                      p_buf_end);

    return p_buf;
}

static const uint8_t *
osqlcomm_done_xerr_uuid_type_get(osql_done_xerr_uuid_t *p_osql_done_xerr_uuid,
                                 const uint8_t *p_buf, const uint8_t *p_buf_end)
{
    if (p_buf_end < p_buf ||
        OSQLCOMM_DONE_XERR_UUID_RPL_LEN > (p_buf_end - p_buf))
        return NULL;

    p_buf = osqlcomm_uuid_rpl_type_get(&(p_osql_done_xerr_uuid->hd), p_buf,
                                       p_buf_end);
    p_buf = osqlcomm_errstat_type_get(&(p_osql_done_xerr_uuid->dt), p_buf,
                                      p_buf_end);

    return p_buf;
}
typedef struct osql_usedb {
    unsigned short tableversion;
    unsigned short tablenamelen;
    char tablename[4]; /* alignment !*/
} osql_usedb_t;

enum {
    OSQLCOMM_USEDB_TBLNAME_OFFSET = 4,
    OSQLCOMM_USEDB_TYPE_LEN = OSQLCOMM_USEDB_TBLNAME_OFFSET + 4
};

BB_COMPILE_TIME_ASSERT(osqlcomm_usedb_type_len,
                       sizeof(osql_usedb_t) == OSQLCOMM_USEDB_TYPE_LEN);

static uint8_t *osqlcomm_usedb_type_put(const osql_usedb_t *p_osql_usedb,
                                        uint8_t *p_buf,
                                        const uint8_t *p_buf_end)
{
    if (p_buf_end < p_buf || OSQLCOMM_USEDB_TYPE_LEN > p_buf_end - p_buf)
        return NULL;

    p_buf = buf_put(&(p_osql_usedb->tableversion),
                    sizeof(p_osql_usedb->tableversion), p_buf, p_buf_end);
    p_buf = buf_put(&(p_osql_usedb->tablenamelen),
                    sizeof(p_osql_usedb->tablenamelen), p_buf, p_buf_end);
    p_buf = buf_no_net_put(&(p_osql_usedb->tablename),
                           sizeof(p_osql_usedb->tablename), p_buf, p_buf_end);

    return p_buf;
}

static const uint8_t *osqlcomm_usedb_type_get(osql_usedb_t *p_osql_usedb,
                                              const uint8_t *p_buf,
                                              const uint8_t *p_buf_end)
{
    if (p_buf_end < p_buf || OSQLCOMM_USEDB_TYPE_LEN > p_buf_end - p_buf)
        return NULL;

    p_buf = buf_get(&(p_osql_usedb->tableversion),
                    sizeof(p_osql_usedb->tableversion), p_buf, p_buf_end);
    p_buf = buf_get(&(p_osql_usedb->tablenamelen),
                    sizeof(p_osql_usedb->tablenamelen), p_buf, p_buf_end);
    /* only retrieve up to the tablename */

    return p_buf;
}

typedef struct osql_usedb_rpl {
    osql_rpl_t hd;
    osql_usedb_t dt;
} osql_usedb_rpl_t;

enum {
    OSQLCOMM_USEDB_RPL_TYPE_LEN =
        OSQLCOMM_RPL_TYPE_LEN + OSQLCOMM_USEDB_TYPE_LEN
};

BB_COMPILE_TIME_ASSERT(osqlcomm_usedb_rpl_type_len,
                       sizeof(osql_usedb_rpl_t) == OSQLCOMM_USEDB_RPL_TYPE_LEN);

static uint8_t *
osqlcomm_usedb_rpl_type_put(const osql_usedb_rpl_t *p_osql_usedb_rpl,
                            uint8_t *p_buf, uint8_t *p_buf_end)
{
    if (p_buf_end < p_buf || OSQLCOMM_USEDB_RPL_TYPE_LEN > (p_buf_end - p_buf))
        return NULL;

    p_buf = osqlcomm_rpl_type_put(&(p_osql_usedb_rpl->hd), p_buf, p_buf_end);
    p_buf = osqlcomm_usedb_type_put(&(p_osql_usedb_rpl->dt), p_buf, p_buf_end);

    return p_buf;
}

static const uint8_t *
osqlcomm_usedb_rpl_type_get(osql_usedb_rpl_t *p_osql_usedb_rpl,
                            const uint8_t *p_buf, const uint8_t *p_buf_end)
{
    if (p_buf_end < p_buf || OSQLCOMM_USEDB_RPL_TYPE_LEN > (p_buf_end - p_buf))
        return NULL;

    p_buf = osqlcomm_rpl_type_get(&(p_osql_usedb_rpl->hd), p_buf, p_buf_end);
    p_buf = osqlcomm_usedb_type_get(&(p_osql_usedb_rpl->dt), p_buf, p_buf_end);

    return p_buf;
}

typedef struct osql_usedb_rpl_uuid {
    osql_uuid_rpl_t hd;
    osql_usedb_t dt;
} osql_usedb_rpl_uuid_t;

enum {
    OSQLCOMM_USEDB_RPL_UUID_TYPE_LEN =
        OSQLCOMM_UUID_RPL_TYPE_LEN + OSQLCOMM_USEDB_TYPE_LEN
};

BB_COMPILE_TIME_ASSERT(osqlcomm_usedb_rpl_uuid_type_len,
                       sizeof(osql_usedb_rpl_uuid_t) ==
                           OSQLCOMM_USEDB_RPL_UUID_TYPE_LEN);

static uint8_t *osqlcomm_usedb_uuid_rpl_type_put(
    const osql_usedb_rpl_uuid_t *p_osql_usedb_uuid_rpl, uint8_t *p_buf,
    uint8_t *p_buf_end)
{
    if (p_buf_end < p_buf ||
        OSQLCOMM_USEDB_RPL_UUID_TYPE_LEN > (p_buf_end - p_buf))
        return NULL;

    p_buf = osqlcomm_uuid_rpl_type_put(&(p_osql_usedb_uuid_rpl->hd), p_buf,
                                       p_buf_end);
    p_buf =
        osqlcomm_usedb_type_put(&(p_osql_usedb_uuid_rpl->dt), p_buf, p_buf_end);

    return p_buf;
}

static const uint8_t *
osqlcomm_usedb_rpl_uuid_type_get(osql_usedb_rpl_uuid_t *p_osql_usedb_uuid_rpl,
                                 const uint8_t *p_buf, const uint8_t *p_buf_end)
{
    if (p_buf_end < p_buf ||
        OSQLCOMM_USEDB_RPL_UUID_TYPE_LEN > (p_buf_end - p_buf))
        return NULL;

    p_buf = osqlcomm_uuid_rpl_type_get(&(p_osql_usedb_uuid_rpl->hd), p_buf,
                                       p_buf_end);
    p_buf =
        osqlcomm_usedb_type_get(&(p_osql_usedb_uuid_rpl->dt), p_buf, p_buf_end);

    return p_buf;
}

typedef struct osql_index {
    unsigned long long seq;
    int ixnum;
    int nData;
} osql_index_t;

enum { OSQLCOMM_INDEX_TYPE_LEN = 8 + 4 + 4 };

BB_COMPILE_TIME_ASSERT(osqlcomm_index_type_len,
                       sizeof(osql_index_t) == OSQLCOMM_INDEX_TYPE_LEN);

static uint8_t *osqlcomm_index_type_put(const osql_index_t *p_osql_index,
                                        uint8_t *p_buf,
                                        const uint8_t *p_buf_end)
{
    if (p_buf_end < p_buf || OSQLCOMM_INDEX_TYPE_LEN > (p_buf_end - p_buf))
        return NULL;

    p_buf = buf_no_net_put(&(p_osql_index->seq), sizeof(p_osql_index->seq),
                           p_buf, p_buf_end);
    p_buf = buf_put(&(p_osql_index->ixnum), sizeof(p_osql_index->ixnum), p_buf,
                    p_buf_end);
    p_buf = buf_put(&(p_osql_index->nData), sizeof(p_osql_index->nData), p_buf,
                    p_buf_end);

    return p_buf;
}

static const uint8_t *osqlcomm_index_type_get(osql_index_t *p_osql_index,
                                              const uint8_t *p_buf,
                                              const uint8_t *p_buf_end)
{
    if (p_buf_end < p_buf || OSQLCOMM_INDEX_TYPE_LEN > (p_buf_end - p_buf))
        return NULL;

    p_buf = buf_no_net_get(&(p_osql_index->seq), sizeof(p_osql_index->seq),
                           p_buf, p_buf_end);
    p_buf = buf_get(&(p_osql_index->ixnum), sizeof(p_osql_index->ixnum), p_buf,
                    p_buf_end);
    p_buf = buf_get(&(p_osql_index->nData), sizeof(p_osql_index->nData), p_buf,
                    p_buf_end);

    return p_buf;
}

typedef struct osql_index_rpl {
    osql_rpl_t hd;
    osql_index_t dt;
} osql_index_rpl_t;

enum {
    OSQLCOMM_INDEX_RPL_TYPE_LEN =
        OSQLCOMM_RPL_TYPE_LEN + OSQLCOMM_INDEX_TYPE_LEN
};

BB_COMPILE_TIME_ASSERT(osqlcomm_index_rpl_type_len,
                       sizeof(osql_index_rpl_t) == OSQLCOMM_INDEX_RPL_TYPE_LEN);

static uint8_t *
osqlcomm_index_rpl_type_put(const osql_index_rpl_t *p_osql_index_rpl,
                            uint8_t *p_buf, const uint8_t *p_buf_end)
{
    if (p_buf_end < p_buf || OSQLCOMM_INDEX_RPL_TYPE_LEN > (p_buf_end - p_buf))
        return NULL;

    p_buf = osqlcomm_rpl_type_put(&(p_osql_index_rpl->hd), p_buf, p_buf_end);
    p_buf = osqlcomm_index_type_put(&(p_osql_index_rpl->dt), p_buf, p_buf_end);

    return p_buf;
}

static const uint8_t *
osqlcomm_index_rpl_type_get(osql_index_rpl_t *p_osql_index_rpl,
                            const uint8_t *p_buf, const uint8_t *p_buf_end)
{
    if (p_buf_end < p_buf || OSQLCOMM_INDEX_RPL_TYPE_LEN > (p_buf_end - p_buf))
        return NULL;

    p_buf = osqlcomm_rpl_type_get(&(p_osql_index_rpl->hd), p_buf, p_buf_end);
    p_buf = osqlcomm_index_type_get(&(p_osql_index_rpl->dt), p_buf, p_buf_end);

    return p_buf;
}

typedef struct osql_index_uuid_rpl {
    osql_uuid_rpl_t hd;
    osql_index_t dt;
} osql_index_uuid_rpl_t;

enum {
    OSQLCOMM_INDEX_UUID_RPL_TYPE_LEN =
        OSQLCOMM_UUID_RPL_TYPE_LEN + OSQLCOMM_INDEX_TYPE_LEN
};

BB_COMPILE_TIME_ASSERT(osqlcomm_index_rpl_uuid_type_len,
                       sizeof(osql_index_uuid_rpl_t) ==
                           OSQLCOMM_INDEX_UUID_RPL_TYPE_LEN);

static uint8_t *osqlcomm_index_uuid_rpl_type_put(
    const osql_index_uuid_rpl_t *p_osql_index_uuid_rpl, uint8_t *p_buf,
    const uint8_t *p_buf_end)
{
    if (p_buf_end < p_buf ||
        OSQLCOMM_INDEX_UUID_RPL_TYPE_LEN > (p_buf_end - p_buf))
        return NULL;

    p_buf = osqlcomm_uuid_rpl_type_put(&(p_osql_index_uuid_rpl->hd), p_buf,
                                       p_buf_end);
    p_buf =
        osqlcomm_index_type_put(&(p_osql_index_uuid_rpl->dt), p_buf, p_buf_end);

    return p_buf;
}

static const uint8_t *
osqlcomm_index_uuid_rpl_type_get(osql_index_uuid_rpl_t *p_osql_index_uuid_rpl,
                                 const uint8_t *p_buf, const uint8_t *p_buf_end)
{
    if (p_buf_end < p_buf ||
        OSQLCOMM_INDEX_UUID_RPL_TYPE_LEN > (p_buf_end - p_buf))
        return NULL;

    p_buf = osqlcomm_uuid_rpl_type_get(&(p_osql_index_uuid_rpl->hd), p_buf,
                                       p_buf_end);
    p_buf =
        osqlcomm_index_type_get(&(p_osql_index_uuid_rpl->dt), p_buf, p_buf_end);

    return p_buf;
}

typedef struct osql_ins {
    unsigned long long seq;
    int flags; /* feature flags */
    int upsert_flags;
    unsigned long long dk; /* flag to indicate which keys to modify */
    int nData;
    char pData[4]; /* alignment! - pass some useful data instead of padding */
} osql_ins_t;

enum { OSQLCOMM_INS_TYPE_LEN = 8 + 4 + 4 + 8 + 4 + 4 };
enum { OSQLCOMM_INS_LEGACY_TYPE_LEN = 8 + 4 + 4 }; /* seq + nData + pData */

BB_COMPILE_TIME_ASSERT(osqlcomm_ins_type_len,
                       sizeof(osql_ins_t) == OSQLCOMM_INS_TYPE_LEN);

/* Flags that attach with OSQL_INSERT. */
enum osql_insert_flags {
    OSQL_INSERT_UPSERT = 1 << 0,
    OSQL_INSERT_SEND_DK = 1 << 1,
};

static uint8_t *osqlcomm_ins_type_put(const osql_ins_t *p_osql_ins,
                                      uint8_t *p_buf, const uint8_t *p_buf_end,
                                      int is_legacy)
{
    int expected_len;
    int flags = p_osql_ins->flags;
    if (!is_legacy) {
        expected_len = OSQLCOMM_INS_TYPE_LEN;
        if ((flags & OSQL_INSERT_UPSERT) == 0)
            expected_len -= sizeof(int);
        if ((flags & OSQL_INSERT_SEND_DK) == 0)
            expected_len -= sizeof(unsigned long long);
    } else {
        expected_len = OSQLCOMM_INS_LEGACY_TYPE_LEN;
    }

    if (p_buf_end < p_buf || expected_len > (p_buf_end - p_buf))
        return NULL;

    p_buf = buf_no_net_put(&(p_osql_ins->seq), sizeof(p_osql_ins->seq), p_buf,
                           p_buf_end);
    if (!is_legacy)
        p_buf = buf_no_net_put(&(p_osql_ins->flags), sizeof(p_osql_ins->flags),
                               p_buf, p_buf_end);
    if (!is_legacy && (flags & OSQL_INSERT_UPSERT))
        p_buf =
            buf_no_net_put(&(p_osql_ins->upsert_flags),
                           sizeof(p_osql_ins->upsert_flags), p_buf, p_buf_end);
    if (!is_legacy && (flags & OSQL_INSERT_SEND_DK))
        p_buf = buf_no_net_put(&(p_osql_ins->dk), sizeof(p_osql_ins->dk), p_buf,
                               p_buf_end);
    p_buf = buf_put(&(p_osql_ins->nData), sizeof(p_osql_ins->nData), p_buf,
                    p_buf_end);
    /* leave p_buf pointing at pData */

    return p_buf;
}

static const uint8_t *osqlcomm_ins_type_get(osql_ins_t *p_osql_ins,
                                            const uint8_t *p_buf,
                                            const uint8_t *p_buf_end,
                                            int is_legacy)
{
    if (p_buf_end < p_buf || OSQLCOMM_INS_LEGACY_TYPE_LEN > (p_buf_end - p_buf))
        return NULL;

    p_buf = buf_no_net_get(&(p_osql_ins->seq), sizeof(p_osql_ins->seq), p_buf,
                           p_buf_end);
    p_osql_ins->dk = -1ULL;
    p_osql_ins->upsert_flags = 0;
    if (!is_legacy) {
        int expected_len = sizeof(p_osql_ins->nData);
        p_buf = buf_no_net_get(&(p_osql_ins->flags), sizeof(p_osql_ins->flags),
                               p_buf, p_buf_end);
        if (p_osql_ins->flags & OSQL_INSERT_UPSERT)
            expected_len += sizeof(p_osql_ins->upsert_flags);
        if (p_osql_ins->flags & OSQL_INSERT_SEND_DK)
            expected_len += sizeof(p_osql_ins->dk);
        if (expected_len > (p_buf_end - p_buf))
            return NULL;
        if (p_osql_ins->flags & OSQL_INSERT_UPSERT)
            p_buf = buf_no_net_get(&(p_osql_ins->upsert_flags),
                                   sizeof(p_osql_ins->upsert_flags), p_buf,
                                   p_buf_end);
        if (p_osql_ins->flags & OSQL_INSERT_SEND_DK)
            p_buf = buf_no_net_get(&(p_osql_ins->dk), sizeof(p_osql_ins->dk),
                                   p_buf, p_buf_end);
    }
    p_buf = buf_get(&(p_osql_ins->nData), sizeof(p_osql_ins->nData), p_buf,
                    p_buf_end);
    /* leave p_buf pointing at pData */

    return p_buf;
}

typedef struct osql_ins_rpl {
    osql_rpl_t hd;
    osql_ins_t dt;
} osql_ins_rpl_t;

enum {
    OSQLCOMM_INS_RPL_TYPE_LEN =
        OSQLCOMM_RPL_TYPE_LEN + OSQLCOMM_INS_LEGACY_TYPE_LEN
};

static uint8_t *osqlcomm_ins_rpl_type_put(const osql_ins_rpl_t *p_osql_ins_rpl,
                                          uint8_t *p_buf,
                                          const uint8_t *p_buf_end)
{
    p_buf = osqlcomm_rpl_type_put(&(p_osql_ins_rpl->hd), p_buf, p_buf_end);
    p_buf = osqlcomm_ins_type_put(&(p_osql_ins_rpl->dt), p_buf, p_buf_end, 1);

    return p_buf;
}

typedef struct osql_ins_uuid_rpl {
    osql_uuid_rpl_t hd;
    osql_ins_t dt;
} osql_ins_uuid_rpl_t;

enum {
    OSQLCOMM_INS_UUID_RPL_TYPE_LEN =
        OSQLCOMM_UUID_RPL_TYPE_LEN + OSQLCOMM_INS_TYPE_LEN
};

BB_COMPILE_TIME_ASSERT(osqlcomm_ins_rpl_uuid_type_len,
                       sizeof(osql_ins_uuid_rpl_t) ==
                           OSQLCOMM_INS_UUID_RPL_TYPE_LEN);

static uint8_t *
osqlcomm_ins_uuid_rpl_type_put(const osql_ins_uuid_rpl_t *p_osql_ins_uuid_rpl,
                               uint8_t *p_buf, const uint8_t *p_buf_end)
{
    p_buf = osqlcomm_uuid_rpl_type_put(&(p_osql_ins_uuid_rpl->hd), p_buf,
                                       p_buf_end);
    p_buf =
        osqlcomm_ins_type_put(&(p_osql_ins_uuid_rpl->dt), p_buf, p_buf_end, 0);
    return p_buf;
}

typedef struct osql_updstat {
    unsigned long long seq;
    int padding1;
    int nStat; /* 1 => stat1 or 2 => stat2 */
    int nData;
    char pData[4];
} osql_updstat_t;

enum { OSQLCOMM_UPDSTAT_TYPE_LEN = 8 + 4 + 4 + 4 + 4 };

BB_COMPILE_TIME_ASSERT(osqlcomm_updstat_len,
                       sizeof(osql_updstat_t) == OSQLCOMM_UPDSTAT_TYPE_LEN);

static const uint8_t *osqlcomm_updstat_type_get(osql_updstat_t *p_osql_updstat,
                                                const uint8_t *p_buf,
                                                const uint8_t *p_buf_end)
{
    if (p_buf_end < p_buf || OSQLCOMM_UPDSTAT_TYPE_LEN > (p_buf_end - p_buf))
        return NULL;

    p_buf = buf_no_net_get(&(p_osql_updstat->seq), sizeof(p_osql_updstat->seq),
                           p_buf, p_buf_end);
    p_buf = buf_no_net_get(&(p_osql_updstat->padding1),
                           sizeof(p_osql_updstat->padding1), p_buf, p_buf_end);
    p_buf = buf_get(&(p_osql_updstat->nStat), sizeof(p_osql_updstat->nStat),
                    p_buf, p_buf_end);
    p_buf = buf_get(&(p_osql_updstat->nData), sizeof(p_osql_updstat->nData),
                    p_buf, p_buf_end);

    /* leave p_buf pointing at pData */
    return p_buf;
}

static uint8_t *osqlcomm_updstat_type_put(const osql_updstat_t *p_osql_updstat,
                                          uint8_t *p_buf,
                                          const uint8_t *p_buf_end)
{
    if (p_buf_end < p_buf || OSQLCOMM_UPDSTAT_TYPE_LEN > (p_buf_end - p_buf))
        return NULL;

    p_buf = buf_no_net_put(&(p_osql_updstat->seq), sizeof(p_osql_updstat->seq),
                           p_buf, p_buf_end);
    p_buf = buf_no_net_put(&(p_osql_updstat->padding1),
                           sizeof(p_osql_updstat->padding1), p_buf, p_buf_end);
    p_buf = buf_put(&(p_osql_updstat->nStat), sizeof(p_osql_updstat->nStat),
                    p_buf, p_buf_end);
    p_buf = buf_put(&(p_osql_updstat->nData), sizeof(p_osql_updstat->nData),
                    p_buf, p_buf_end);

    /* leave p_buf pointing at pData */
    return p_buf;
}

typedef struct osql_updstat_rpl {
    osql_rpl_t hd;
    osql_updstat_t dt;
} osql_updstat_rpl_t;

enum {
    OSQLCOMM_UPDSTAT_RPL_TYPE_LEN =
        OSQLCOMM_RPL_TYPE_LEN + OSQLCOMM_UPDSTAT_TYPE_LEN
};

static uint8_t *
osqlcomm_updstat_rpl_type_put(const osql_updstat_rpl_t *p_osql_updstat_rpl,
                              uint8_t *p_buf, const uint8_t *p_buf_end)
{
    if (p_buf_end < p_buf ||
        OSQLCOMM_UPDSTAT_RPL_TYPE_LEN > (p_buf_end - p_buf))
        return NULL;

    p_buf = osqlcomm_rpl_type_put(&(p_osql_updstat_rpl->hd), p_buf, p_buf_end);
    p_buf =
        osqlcomm_updstat_type_put(&(p_osql_updstat_rpl->dt), p_buf, p_buf_end);

    return p_buf;
}

static const uint8_t *
osqlcomm_updstat_rpl_type_get(osql_updstat_rpl_t *p_osql_updstat_rpl,
                              const uint8_t *p_buf, const uint8_t *p_buf_end)
{
    if (p_buf_end < p_buf ||
        OSQLCOMM_UPDSTAT_RPL_TYPE_LEN > (p_buf_end - p_buf))
        return NULL;

    p_buf = osqlcomm_rpl_type_get(&(p_osql_updstat_rpl->hd), p_buf, p_buf_end);
    p_buf =
        osqlcomm_updstat_type_get(&(p_osql_updstat_rpl->dt), p_buf, p_buf_end);

    return p_buf;
}

typedef struct osql_updstat_uuid_rpl {
    osql_uuid_rpl_t hd;
    osql_updstat_t dt;
} osql_updstat_uuid_rpl_t;

enum {
    OSQLCOMM_UPDSTAT_UUID_RPL_TYPE_LEN =
        OSQLCOMM_UUID_RPL_TYPE_LEN + OSQLCOMM_UPDSTAT_TYPE_LEN
};

static uint8_t *osqlcomm_updstat_uuid_rpl_type_put(
    const osql_updstat_uuid_rpl_t *p_osql_updstat_rpl, uint8_t *p_buf,
    const uint8_t *p_buf_end)
{
    if (p_buf_end < p_buf ||
        OSQLCOMM_UPDSTAT_UUID_RPL_TYPE_LEN > (p_buf_end - p_buf))
        return NULL;

    p_buf =
        osqlcomm_uuid_rpl_type_put(&(p_osql_updstat_rpl->hd), p_buf, p_buf_end);
    p_buf =
        osqlcomm_updstat_type_put(&(p_osql_updstat_rpl->dt), p_buf, p_buf_end);

    return p_buf;
}

static const uint8_t *
osqlcomm_updstat_uuid_rpl_type_get(osql_updstat_uuid_rpl_t *p_osql_updstat_rpl,
                                   const uint8_t *p_buf,
                                   const uint8_t *p_buf_end)
{
    if (p_buf_end < p_buf ||
        OSQLCOMM_UPDSTAT_UUID_RPL_TYPE_LEN > (p_buf_end - p_buf))
        return NULL;

    p_buf =
        osqlcomm_uuid_rpl_type_get(&(p_osql_updstat_rpl->hd), p_buf, p_buf_end);
    p_buf =
        osqlcomm_updstat_type_get(&(p_osql_updstat_rpl->dt), p_buf, p_buf_end);

    return p_buf;
}

typedef struct osql_upd {
    unsigned long long genid;
    unsigned long long ins_keys;
    unsigned long long del_keys;
    int nData;
    char pData[4]; /* alignment! - pass some useful data instead of padding */
} osql_upd_t;

enum { OSQLCOMM_UPD_TYPE_LEN = 8 + 8 + 8 + 4 + 4 };

BB_COMPILE_TIME_ASSERT(osqlcomm_upd_type_len,
                       sizeof(osql_upd_t) == OSQLCOMM_UPD_TYPE_LEN);

static uint8_t *osqlcomm_upd_type_put(const osql_upd_t *p_osql_upd,
                                      uint8_t *p_buf, const uint8_t *p_buf_end,
                                      int send_dk)
{
    if (p_buf_end < p_buf ||
        (send_dk ? OSQLCOMM_UPD_TYPE_LEN
                 : OSQLCOMM_UPD_TYPE_LEN - sizeof(unsigned long long) -
                       sizeof(unsigned long long)) > (p_buf_end - p_buf))
        return NULL;

    p_buf = buf_no_net_put(&(p_osql_upd->genid), sizeof(p_osql_upd->genid),
                           p_buf, p_buf_end);
    if (send_dk) {
        p_buf = buf_no_net_put(&(p_osql_upd->ins_keys),
                               sizeof(p_osql_upd->ins_keys), p_buf, p_buf_end);
        p_buf = buf_no_net_put(&(p_osql_upd->del_keys),
                               sizeof(p_osql_upd->del_keys), p_buf, p_buf_end);
    }
    p_buf = buf_put(&(p_osql_upd->nData), sizeof(p_osql_upd->nData), p_buf,
                    p_buf_end);
    /* don't copy any of the pData */

    return p_buf;
}

static const uint8_t *osqlcomm_upd_type_get(osql_upd_t *p_osql_upd,
                                            const uint8_t *p_buf,
                                            const uint8_t *p_buf_end,
                                            int recv_dk)
{
    if (p_buf_end < p_buf ||
        (recv_dk ? OSQLCOMM_UPD_TYPE_LEN
                 : OSQLCOMM_UPD_TYPE_LEN - sizeof(unsigned long long) -
                       sizeof(unsigned long long)) > (p_buf_end - p_buf))
        return NULL;

    p_buf = buf_no_net_get(&(p_osql_upd->genid), sizeof(p_osql_upd->genid),
                           p_buf, p_buf_end);
    if (recv_dk) {
        p_buf = buf_no_net_get(&(p_osql_upd->ins_keys),
                               sizeof(p_osql_upd->ins_keys), p_buf, p_buf_end);
        p_buf = buf_no_net_get(&(p_osql_upd->del_keys),
                               sizeof(p_osql_upd->del_keys), p_buf, p_buf_end);
    }
    p_buf = buf_get(&(p_osql_upd->nData), sizeof(p_osql_upd->nData), p_buf,
                    p_buf_end);
    /* don't copy any of the pData */

    return p_buf;
}

typedef struct osql_upd_rpl {
    osql_rpl_t hd;
    osql_upd_t dt;
} osql_upd_rpl_t;

enum {
    OSQLCOMM_UPD_RPL_TYPE_LEN = OSQLCOMM_RPL_TYPE_LEN + OSQLCOMM_UPD_TYPE_LEN
};

BB_COMPILE_TIME_ASSERT(osqlcomm_upd_rpl_type_len,
                       sizeof(osql_upd_rpl_t) == OSQLCOMM_UPD_RPL_TYPE_LEN);

static uint8_t *osqlcomm_upd_rpl_type_put(const osql_upd_rpl_t *p_osql_upd_rpl,
                                          uint8_t *p_buf,
                                          const uint8_t *p_buf_end, int send_dk)
{
    if (p_buf_end < p_buf ||
        (send_dk ? OSQLCOMM_UPD_RPL_TYPE_LEN
                 : OSQLCOMM_UPD_RPL_TYPE_LEN - sizeof(unsigned long long) -
                       sizeof(unsigned long long)) > (p_buf_end - p_buf))
        return NULL;

    p_buf = osqlcomm_rpl_type_put(&(p_osql_upd_rpl->hd), p_buf, p_buf_end);
    p_buf =
        osqlcomm_upd_type_put(&(p_osql_upd_rpl->dt), p_buf, p_buf_end, send_dk);

    return p_buf;
}

static const uint8_t *osqlcomm_upd_rpl_type_get(osql_upd_rpl_t *p_osql_upd_rpl,
                                                const uint8_t *p_buf,
                                                const uint8_t *p_buf_end,
                                                int recv_dk)
{
    if (p_buf_end < p_buf ||
        (recv_dk ? OSQLCOMM_UPD_RPL_TYPE_LEN
                 : OSQLCOMM_UPD_RPL_TYPE_LEN - sizeof(unsigned long long) -
                       sizeof(unsigned long long)) > (p_buf_end - p_buf))
        return NULL;

    p_buf = osqlcomm_rpl_type_get(&(p_osql_upd_rpl->hd), p_buf, p_buf_end);
    p_buf =
        osqlcomm_upd_type_get(&(p_osql_upd_rpl->dt), p_buf, p_buf_end, recv_dk);

    return p_buf;
}

typedef struct osql_upd_uuid_rpl {
    osql_uuid_rpl_t hd;
    osql_upd_t dt;
} osql_upd_uuid_rpl_t;

enum {
    OSQLCOMM_UPD_UUID_RPL_TYPE_LEN =
        OSQLCOMM_UUID_RPL_TYPE_LEN + OSQLCOMM_UPD_TYPE_LEN
};

BB_COMPILE_TIME_ASSERT(osqlcomm_upd_uuid_rpl_type_len,
                       sizeof(osql_upd_uuid_rpl_t) ==
                           OSQLCOMM_UPD_UUID_RPL_TYPE_LEN);

static uint8_t *
osqlcomm_upd_uuid_rpl_type_put(const osql_upd_uuid_rpl_t *p_osql_upd_rpl,
                               uint8_t *p_buf, const uint8_t *p_buf_end,
                               int send_dk)
{
    if (p_buf_end < p_buf ||
        (send_dk ? OSQLCOMM_UPD_UUID_RPL_TYPE_LEN
                 : OSQLCOMM_UPD_UUID_RPL_TYPE_LEN - sizeof(unsigned long long) -
                       sizeof(unsigned long long)) > (p_buf_end - p_buf))
        return NULL;

    p_buf = osqlcomm_uuid_rpl_type_put(&(p_osql_upd_rpl->hd), p_buf, p_buf_end);
    p_buf =
        osqlcomm_upd_type_put(&(p_osql_upd_rpl->dt), p_buf, p_buf_end, send_dk);

    return p_buf;
}

static const uint8_t *
osqlcomm_upd_uuid_rpl_type_get(osql_upd_uuid_rpl_t *p_osql_upd_rpl,
                               const uint8_t *p_buf, const uint8_t *p_buf_end,
                               int recv_dk)
{
    if (p_buf_end < p_buf ||
        (recv_dk ? OSQLCOMM_UPD_UUID_RPL_TYPE_LEN
                 : OSQLCOMM_UPD_UUID_RPL_TYPE_LEN - sizeof(unsigned long long) -
                       sizeof(unsigned long long)) > (p_buf_end - p_buf))
        return NULL;

    p_buf = osqlcomm_uuid_rpl_type_get(&(p_osql_upd_rpl->hd), p_buf, p_buf_end);
    p_buf =
        osqlcomm_upd_type_get(&(p_osql_upd_rpl->dt), p_buf, p_buf_end, recv_dk);

    return p_buf;
}

typedef struct osql_clrtbl_rpl {
    osql_rpl_t
        hd; /* there is no reply specific data, usedb contains the table name */
} osql_clrtbl_rpl_t;

typedef struct osql_qblob {
    unsigned long long seq;
    int id;
    int bloblen;
    char blob[8];
} osql_qblob_t;

enum { OSQLCOMM_QBLOB_TYPE_LEN = 8 + 4 + 4 + 8 };

BB_COMPILE_TIME_ASSERT(osqlcomm_qblob_type_len,
                       sizeof(osql_qblob_t) == OSQLCOMM_QBLOB_TYPE_LEN);

static uint8_t *osqlcomm_qblob_type_put(const osql_qblob_t *p_qblob,
                                        uint8_t *p_buf,
                                        const uint8_t *p_buf_end)
{
    if (p_buf_end < p_buf || OSQLCOMM_QBLOB_TYPE_LEN > (p_buf_end - p_buf))
        return NULL;

    p_buf = buf_put(&(p_qblob->seq), sizeof(p_qblob->seq), p_buf, p_buf_end);
    p_buf = buf_put(&(p_qblob->id), sizeof(p_qblob->id), p_buf, p_buf_end);
    p_buf = buf_put(&(p_qblob->bloblen), sizeof(p_qblob->bloblen), p_buf,
                    p_buf_end);
    /* this only writes up to the blob */

    return p_buf;
}

static const uint8_t *osqlcomm_qblob_type_get(osql_qblob_t *p_qblob,
                                              const uint8_t *p_buf,
                                              const uint8_t *p_buf_end)
{
    if (p_buf_end < p_buf || OSQLCOMM_QBLOB_TYPE_LEN > (p_buf_end - p_buf))
        return NULL;

    p_buf = buf_get(&(p_qblob->seq), sizeof(p_qblob->seq), p_buf, p_buf_end);
    p_buf = buf_get(&(p_qblob->id), sizeof(p_qblob->id), p_buf, p_buf_end);
    p_buf = buf_get(&(p_qblob->bloblen), sizeof(p_qblob->bloblen), p_buf,
                    p_buf_end);
    /* this only reads up to the blob */

    return p_buf;
}

typedef struct osql_qblob_rpl {
    osql_rpl_t hd;
    osql_qblob_t dt;
} osql_qblob_rpl_t;

enum {
    OSQLCOMM_QBLOB_RPL_TYPE_LEN =
        OSQLCOMM_RPL_TYPE_LEN + OSQLCOMM_QBLOB_TYPE_LEN
};

BB_COMPILE_TIME_ASSERT(osqlcomm_qblob_rpl_type_len,
                       sizeof(osql_qblob_rpl_t) == OSQLCOMM_QBLOB_RPL_TYPE_LEN);

static uint8_t *osqlcomm_qblob_rpl_type_put(const osql_qblob_rpl_t *p_qblob,
                                            uint8_t *p_buf,
                                            const uint8_t *p_buf_end)
{
    if (p_buf_end < p_buf || OSQLCOMM_QBLOB_RPL_TYPE_LEN > (p_buf_end - p_buf))
        return NULL;

    p_buf = osqlcomm_rpl_type_put(&(p_qblob->hd), p_buf, p_buf_end);
    p_buf = osqlcomm_qblob_type_put(&(p_qblob->dt), p_buf, p_buf_end);

    return p_buf;
}

static const uint8_t *osqlcomm_qblob_rpl_type_get(osql_qblob_rpl_t *p_qblob,
                                                  const uint8_t *p_buf,
                                                  const uint8_t *p_buf_end)
{
    if (p_buf_end < p_buf || OSQLCOMM_QBLOB_RPL_TYPE_LEN > (p_buf_end - p_buf))
        return NULL;

    p_buf = osqlcomm_rpl_type_get(&(p_qblob->hd), p_buf, p_buf_end);
    p_buf = osqlcomm_qblob_type_get(&(p_qblob->dt), p_buf, p_buf_end);

    return p_buf;
}

typedef struct osql_qblob_uuid_rpl {
    osql_uuid_rpl_t hd;
    osql_qblob_t dt;
} osql_qblob_uuid_rpl_t;

enum {
    OSQLCOMM_QBLOB_UUID_RPL_TYPE_LEN =
        OSQLCOMM_UUID_RPL_TYPE_LEN + OSQLCOMM_QBLOB_TYPE_LEN
};

BB_COMPILE_TIME_ASSERT(osqlcomm_qblob_uuid_rpl_type_len,
                       sizeof(osql_qblob_uuid_rpl_t) ==
                           OSQLCOMM_QBLOB_UUID_RPL_TYPE_LEN);

static uint8_t *
osqlcomm_qblob_uuid_rpl_type_put(const osql_qblob_uuid_rpl_t *p_qblob,
                                 uint8_t *p_buf, const uint8_t *p_buf_end)
{
    if (p_buf_end < p_buf ||
        OSQLCOMM_QBLOB_UUID_RPL_TYPE_LEN > (p_buf_end - p_buf))
        return NULL;

    p_buf = osqlcomm_uuid_rpl_type_put(&(p_qblob->hd), p_buf, p_buf_end);
    p_buf = osqlcomm_qblob_type_put(&(p_qblob->dt), p_buf, p_buf_end);

    return p_buf;
}

static const uint8_t *
osqlcomm_qblob_uuid_rpl_type_get(osql_qblob_uuid_rpl_t *p_qblob,
                                 const uint8_t *p_buf, const uint8_t *p_buf_end)
{
    if (p_buf_end < p_buf ||
        OSQLCOMM_QBLOB_UUID_RPL_TYPE_LEN > (p_buf_end - p_buf))
        return NULL;

    p_buf = osqlcomm_uuid_rpl_type_get(&(p_qblob->hd), p_buf, p_buf_end);
    p_buf = osqlcomm_qblob_type_get(&(p_qblob->dt), p_buf, p_buf_end);

    return p_buf;
}

typedef struct osql_updcols {
    unsigned long long seq;
    int ncols;
    int padding;
    int clist[2];
} osql_updcols_t;

enum { OSQLCOMM_UPDCOLS_TYPE_LEN = 8 + 4 + 4 + 8 };

BB_COMPILE_TIME_ASSERT(osqlcomm_updcols_type_len,
                       sizeof(osql_updcols_t) == OSQLCOMM_UPDCOLS_TYPE_LEN);

static uint8_t *osqlcomm_updcols_type_put(const osql_updcols_t *p_updcols,
                                          uint8_t *p_buf,
                                          const uint8_t *p_buf_end)
{
    if (p_buf_end < p_buf || OSQLCOMM_UPDCOLS_TYPE_LEN > (p_buf_end - p_buf))
        return NULL;

    p_buf =
        buf_put(&(p_updcols->seq), sizeof(p_updcols->seq), p_buf, p_buf_end);
    p_buf = buf_put(&(p_updcols->ncols), sizeof(p_updcols->ncols), p_buf,
                    p_buf_end);
    /*  don't pack the column list- it's done manually */

    return p_buf;
}

static const uint8_t *osqlcomm_updcols_type_get(osql_updcols_t *p_updcols,
                                                const uint8_t *p_buf,
                                                const uint8_t *p_buf_end)
{
    if (p_buf_end < p_buf || OSQLCOMM_UPDCOLS_TYPE_LEN > (p_buf_end - p_buf))
        return NULL;

    p_buf =
        buf_get(&(p_updcols->seq), sizeof(p_updcols->seq), p_buf, p_buf_end);
    p_buf = buf_get(&(p_updcols->ncols), sizeof(p_updcols->ncols), p_buf,
                    p_buf_end);
    /*  don't pack the column list- it's done manually later */

    return p_buf;
}

typedef struct osql_updcols_rpl {
    osql_rpl_t hd;
    osql_updcols_t dt;
} osql_updcols_rpl_t;

enum {
    OSQLCOMM_UPDCOLS_RPL_TYPE_LEN =
        OSQLCOMM_RPL_TYPE_LEN + OSQLCOMM_UPDCOLS_TYPE_LEN
};

BB_COMPILE_TIME_ASSERT(osqlcomm_updcols_rpl_type_len,
                       sizeof(osql_updcols_rpl_t) ==
                           OSQLCOMM_UPDCOLS_RPL_TYPE_LEN);

static uint8_t *
osqlcomm_updcols_rpl_type_put(const osql_updcols_rpl_t *p_updcols_rpl,
                              uint8_t *p_buf, const uint8_t *p_buf_end)
{
    if (p_buf_end < p_buf ||
        OSQLCOMM_UPDCOLS_RPL_TYPE_LEN > (p_buf_end - p_buf))
        return NULL;

    p_buf = osqlcomm_rpl_type_put(&(p_updcols_rpl->hd), p_buf, p_buf_end);
    p_buf = osqlcomm_updcols_type_put(&(p_updcols_rpl->dt), p_buf, p_buf_end);

    return p_buf;
}

static const uint8_t *
osqlcomm_updcols_rpl_type_get(osql_updcols_rpl_t *p_updcols_rpl,
                              const uint8_t *p_buf, const uint8_t *p_buf_end)
{
    if (p_buf_end < p_buf ||
        OSQLCOMM_UPDCOLS_RPL_TYPE_LEN > (p_buf_end - p_buf))
        return NULL;

    p_buf = osqlcomm_rpl_type_get(&(p_updcols_rpl->hd), p_buf, p_buf_end);
    p_buf = osqlcomm_updcols_type_get(&(p_updcols_rpl->dt), p_buf, p_buf_end);

    return p_buf;
}

typedef struct osql_updcols_uuid_rpl {
    osql_uuid_rpl_t hd;
    osql_updcols_t dt;
} osql_updcols_uuid_rpl_t;

enum {
    OSQLCOMM_UPDCOLS_UUID_RPL_TYPE_LEN =
        OSQLCOMM_UUID_RPL_TYPE_LEN + OSQLCOMM_UPDCOLS_TYPE_LEN
};

BB_COMPILE_TIME_ASSERT(osqlcomm_updcols_uuid_rpl_type_len,
                       sizeof(osql_updcols_uuid_rpl_t) ==
                           OSQLCOMM_UPDCOLS_UUID_RPL_TYPE_LEN);

static uint8_t *
osqlcomm_updcols_uuid_rpl_type_put(const osql_updcols_uuid_rpl_t *p_updcols_rpl,
                                   uint8_t *p_buf, const uint8_t *p_buf_end)
{
    if (p_buf_end < p_buf ||
        OSQLCOMM_UPDCOLS_UUID_RPL_TYPE_LEN > (p_buf_end - p_buf))
        return NULL;

    p_buf = osqlcomm_uuid_rpl_type_put(&(p_updcols_rpl->hd), p_buf, p_buf_end);
    p_buf = osqlcomm_updcols_type_put(&(p_updcols_rpl->dt), p_buf, p_buf_end);

    return p_buf;
}

static const uint8_t *
osqlcomm_updcols_uuid_rpl_type_get(osql_updcols_uuid_rpl_t *p_updcols_rpl,
                                   const uint8_t *p_buf,
                                   const uint8_t *p_buf_end)
{
    if (p_buf_end < p_buf ||
        OSQLCOMM_UPDCOLS_UUID_RPL_TYPE_LEN > (p_buf_end - p_buf))
        return NULL;

    p_buf = osqlcomm_uuid_rpl_type_get(&(p_updcols_rpl->hd), p_buf, p_buf_end);
    p_buf = osqlcomm_updcols_type_get(&(p_updcols_rpl->dt), p_buf, p_buf_end);

    return p_buf;
}

typedef struct osql_exists {
    int status;
    int timestamp;
} osql_exists_t;

enum { OSQLCOMM_EXISTS_TYPE_LEN = 4 + 4 };

BB_COMPILE_TIME_ASSERT(osqlcomm_exists_type_len,
                       sizeof(osql_exists_t) == OSQLCOMM_EXISTS_TYPE_LEN);

static uint8_t *osqlcomm_exists_type_put(const osql_exists_t *p_exists,
                                         uint8_t *p_buf,
                                         const uint8_t *p_buf_end)
{
    if (p_buf_end < p_buf || OSQLCOMM_EXISTS_TYPE_LEN > (p_buf_end - p_buf))
        return NULL;

    p_buf = buf_put(&(p_exists->status), sizeof(p_exists->status), p_buf,
                    p_buf_end);
    p_buf = buf_put(&(p_exists->timestamp), sizeof(p_exists->timestamp), p_buf,
                    p_buf_end);

    return p_buf;
}

static const uint8_t *osqlcomm_exists_type_get(osql_exists_t *p_exists,
                                               const uint8_t *p_buf,
                                               const uint8_t *p_buf_end)
{
    if (p_buf_end < p_buf || OSQLCOMM_EXISTS_TYPE_LEN > (p_buf_end - p_buf))
        return NULL;

    p_buf = buf_get(&(p_exists->status), sizeof(p_exists->status), p_buf,
                    p_buf_end);
    p_buf = buf_get(&(p_exists->timestamp), sizeof(p_exists->timestamp), p_buf,
                    p_buf_end);

    return p_buf;
}

typedef struct osql_exists_rpl {
    osql_rpl_t hd;
    osql_exists_t dt;
} osql_exists_rpl_t;

enum {
    OSQLCOMM_EXISTS_RPL_TYPE_LEN =
        OSQLCOMM_RPL_TYPE_LEN + OSQLCOMM_EXISTS_TYPE_LEN
};

typedef struct osql_exists_uuid_rpl {
    osql_uuid_rpl_t hd;
    osql_exists_t dt;
} osql_exists_uuid_rpl_t;

enum {
    OSQLCOMM_EXISTS_UUID_RPL_TYPE_LEN =
        OSQLCOMM_UUID_RPL_TYPE_LEN + OSQLCOMM_EXISTS_TYPE_LEN
};

BB_COMPILE_TIME_ASSERT(osqlcomm_exists_rpl_type_len,
                       sizeof(osql_exists_rpl_t) ==
                           OSQLCOMM_EXISTS_RPL_TYPE_LEN);

static uint8_t *
osqlcomm_exists_rpl_type_put(const osql_exists_rpl_t *p_exists_rpl,
                             uint8_t *p_buf, const uint8_t *p_buf_end)
{
    if (p_buf_end < p_buf || OSQLCOMM_EXISTS_RPL_TYPE_LEN > (p_buf_end - p_buf))
        return NULL;

    p_buf = osqlcomm_rpl_type_put(&(p_exists_rpl->hd), p_buf, p_buf_end);
    p_buf = osqlcomm_exists_type_put(&(p_exists_rpl->dt), p_buf, p_buf_end);

    return p_buf;
}

static const uint8_t *
osqlcomm_exists_rpl_type_get(osql_exists_rpl_t *p_exists_rpl,
                             const uint8_t *p_buf, const uint8_t *p_buf_end)
{
    if (p_buf_end < p_buf || OSQLCOMM_EXISTS_RPL_TYPE_LEN > (p_buf_end - p_buf))
        return NULL;

    p_buf = osqlcomm_rpl_type_get(&(p_exists_rpl->hd), p_buf, p_buf_end);
    p_buf = osqlcomm_exists_type_get(&(p_exists_rpl->dt), p_buf, p_buf_end);

    return p_buf;
}

static uint8_t *
osqlcomm_exists_uuid_rpl_type_put(const osql_exists_uuid_rpl_t *p_exists_rpl,
                                  uint8_t *p_buf, const uint8_t *p_buf_end)
{
    if (p_buf_end < p_buf || OSQLCOMM_EXISTS_RPL_TYPE_LEN > (p_buf_end - p_buf))
        return NULL;

    p_buf = osqlcomm_uuid_rpl_type_put(&(p_exists_rpl->hd), p_buf, p_buf_end);
    p_buf = osqlcomm_exists_type_put(&(p_exists_rpl->dt), p_buf, p_buf_end);

    return p_buf;
}

static const uint8_t *
osqlcomm_exists_uuid_rpl_type_get(osql_exists_uuid_rpl_t *p_exists_rpl,
                                  const uint8_t *p_buf,
                                  const uint8_t *p_buf_end)
{
    if (p_buf_end < p_buf || OSQLCOMM_EXISTS_RPL_TYPE_LEN > (p_buf_end - p_buf))
        return NULL;

    p_buf = osqlcomm_uuid_rpl_type_get(&(p_exists_rpl->hd), p_buf, p_buf_end);
    p_buf = osqlcomm_exists_type_get(&(p_exists_rpl->dt), p_buf, p_buf_end);

    return p_buf;
}

/* net messages stats */
typedef struct osql_stats {
    long int snd;
    long int snd_failed;
    long int rcv;
    long int rcv_failed;
    long int rcv_rdndt;
} osql_stats_t;

typedef struct osql_dbglog {
    int opcode;
    int padding;
    unsigned long long rqid;
    unsigned long long dbglog_cookie;
    int queryid;
    int padding2;
} osql_dbglog_t;

enum { OSQLCOMM_DBGLOG_TYPE_LEN = 4 + 4 + 8 + 8 + 4 + 4 };

BB_COMPILE_TIME_ASSERT(osql_dbglog_type_len,
                       sizeof(osql_dbglog_t) == OSQLCOMM_DBGLOG_TYPE_LEN);

static uint8_t *osqlcomm_dbglog_type_put(const osql_dbglog_t *p_dbglog,
                                         uint8_t *p_buf,
                                         const uint8_t *p_buf_end)
{
    if (p_buf_end < p_buf || OSQLCOMM_DBGLOG_TYPE_LEN > (p_buf_end - p_buf))
        return NULL;

    p_buf = buf_put(&(p_dbglog->opcode), sizeof(p_dbglog->opcode), p_buf,
                    p_buf_end);
    p_buf = buf_no_net_put(&(p_dbglog->padding), sizeof(p_dbglog->padding),
                           p_buf, p_buf_end);
    p_buf =
        buf_put(&(p_dbglog->rqid), sizeof(p_dbglog->rqid), p_buf, p_buf_end);
    p_buf = buf_put(&(p_dbglog->dbglog_cookie), sizeof(p_dbglog->dbglog_cookie),
                    p_buf, p_buf_end);
    p_buf = buf_put(&(p_dbglog->queryid), sizeof(p_dbglog->queryid), p_buf,
                    p_buf_end);
    p_buf = buf_no_net_put(&(p_dbglog->padding2), sizeof(p_dbglog->padding2),
                           p_buf, p_buf_end);
    return p_buf;
}

static const uint8_t *osqlcomm_dbglog_type_get(osql_dbglog_t *p_dbglog,
                                               const uint8_t *p_buf,
                                               const uint8_t *p_buf_end)
{
    if (p_buf_end < p_buf || OSQLCOMM_DBGLOG_TYPE_LEN > (p_buf_end - p_buf))
        return NULL;

    p_buf = buf_get(&(p_dbglog->opcode), sizeof(p_dbglog->opcode), p_buf,
                    p_buf_end);
    p_buf = buf_no_net_get(&(p_dbglog->padding), sizeof(p_dbglog->padding),
                           p_buf, p_buf_end);
    p_buf =
        buf_get(&(p_dbglog->rqid), sizeof(p_dbglog->rqid), p_buf, p_buf_end);
    p_buf = buf_get(&(p_dbglog->dbglog_cookie), sizeof(p_dbglog->dbglog_cookie),
                    p_buf, p_buf_end);
    p_buf = buf_get(&(p_dbglog->queryid), sizeof(p_dbglog->queryid), p_buf,
                    p_buf_end);
    p_buf = buf_no_net_get(&(p_dbglog->padding2), sizeof(p_dbglog->padding2),
                           p_buf, p_buf_end);

    return p_buf;
}

typedef struct osql_recgenid {
    unsigned long long genid;
} osql_recgenid_t;

enum { OSQLCOMM_RECGENID_TYPE_LEN = 8 };

BB_COMPILE_TIME_ASSERT(osqlcomm_recgenid_type_len,
                       sizeof(osql_recgenid_t) == OSQLCOMM_RECGENID_TYPE_LEN);

static uint8_t *osqlcomm_recgenid_type_put(const osql_recgenid_t *p_recgenid,
                                           uint8_t *p_buf,
                                           const uint8_t *p_buf_end)
{
    if (p_buf_end < p_buf || OSQLCOMM_RECGENID_TYPE_LEN > (p_buf_end - p_buf))
        return NULL;

    p_buf = buf_no_net_put(&(p_recgenid->genid), sizeof(p_recgenid->genid),
                           p_buf, p_buf_end);

    return p_buf;
}

static const uint8_t *osqlcomm_recgenid_type_get(osql_recgenid_t *p_recgenid,
                                                 const uint8_t *p_buf,
                                                 const uint8_t *p_buf_end)
{
    if (p_buf_end < p_buf || OSQLCOMM_RECGENID_TYPE_LEN > (p_buf_end - p_buf))
        return NULL;

    p_buf = buf_no_net_get(&(p_recgenid->genid), sizeof(p_recgenid->genid),
                           p_buf, p_buf_end);

    return p_buf;
}

typedef struct osql_recgenid_rpl {
    osql_rpl_t hd;
    osql_recgenid_t dt;
} osql_recgenid_rpl_t;

enum {
    OSQLCOMM_RECGENID_RPL_TYPE_LEN =
        OSQLCOMM_RPL_TYPE_LEN + OSQLCOMM_RECGENID_TYPE_LEN
};

BB_COMPILE_TIME_ASSERT(osqlcomm_recgenid_rpl_type_len,
                       sizeof(osql_recgenid_rpl_t) ==
                           OSQLCOMM_RECGENID_RPL_TYPE_LEN);

static uint8_t *
osqlcomm_recgenid_rpl_type_put(const osql_recgenid_rpl_t *p_recgenid,
                               uint8_t *p_buf, const uint8_t *p_buf_end)
{
    if (p_buf_end < p_buf ||
        OSQLCOMM_RECGENID_RPL_TYPE_LEN > (p_buf_end - p_buf))
        return NULL;

    p_buf = osqlcomm_rpl_type_put(&(p_recgenid->hd), p_buf, p_buf_end);
    p_buf = osqlcomm_recgenid_type_put(&(p_recgenid->dt), p_buf, p_buf_end);

    return p_buf;
}

static const uint8_t *
osqlcomm_recgenid_rpl_type_get(osql_recgenid_rpl_t *p_recgenid,
                               const uint8_t *p_buf, const uint8_t *p_buf_end)
{
    if (p_buf_end < p_buf ||
        OSQLCOMM_RECGENID_RPL_TYPE_LEN > (p_buf_end - p_buf))
        return NULL;

    p_buf = osqlcomm_rpl_type_get(&(p_recgenid->hd), p_buf, p_buf_end);
    p_buf = osqlcomm_recgenid_type_get(&(p_recgenid->dt), p_buf, p_buf_end);

    return p_buf;
}

typedef struct osql_recgenid_uuid_rpl {
    osql_uuid_rpl_t hd;
    osql_recgenid_t dt;
} osql_recgenid_uuid_rpl_t;

enum {
    OSQLCOMM_RECGENID_UUID_RPL_TYPE_LEN =
        OSQLCOMM_UUID_RPL_TYPE_LEN + OSQLCOMM_RECGENID_TYPE_LEN
};

static uint8_t *
osqlcomm_recgenid_uuid_rpl_type_put(const osql_recgenid_uuid_rpl_t *p_recgenid,
                                    uint8_t *p_buf, const uint8_t *p_buf_end)
{
    if (p_buf_end < p_buf ||
        OSQLCOMM_RECGENID_UUID_RPL_TYPE_LEN > (p_buf_end - p_buf))
        return NULL;

    p_buf = osqlcomm_uuid_rpl_type_put(&(p_recgenid->hd), p_buf, p_buf_end);
    p_buf = osqlcomm_recgenid_type_put(&(p_recgenid->dt), p_buf, p_buf_end);

    return p_buf;
}

static const uint8_t *
osqlcomm_recgenid_uuid_rpl_type_get(osql_recgenid_uuid_rpl_t *p_recgenid,
                                    const uint8_t *p_buf,
                                    const uint8_t *p_buf_end)
{
    if (p_buf_end < p_buf ||
        OSQLCOMM_RECGENID_UUID_RPL_TYPE_LEN > (p_buf_end - p_buf))
        return NULL;

    p_buf = osqlcomm_uuid_rpl_type_get(&(p_recgenid->hd), p_buf, p_buf_end);
    p_buf = osqlcomm_recgenid_type_get(&(p_recgenid->dt), p_buf, p_buf_end);

    return p_buf;
}

static inline int osql_nettype_is_uuid(int type)
{
    return type >= NET_OSQL_UUID_REQUEST_MIN &&
           type < NET_OSQL_UUID_REQUEST_MAX;
}

static osql_stats_t stats[OSQL_MAX_REQ] = {{0}};

/* echo service */
#define MAX_ECHOES 256
#define MAX_LATENCY 1000
osql_echo_t msgs[MAX_ECHOES];
pthread_mutex_t msgs_mtx = PTHREAD_MUTEX_INITIALIZER;

static osql_comm_t *thecomm_obj = NULL;

static osql_comm_t *get_thecomm(void)
{
    return thecomm_obj;
}

static void net_osql_rpl(void *hndl, void *uptr, char *fromnode, int usertype,
                         void *dtap, int dtalen, uint8_t is_tcp);
static int net_osql_rpl_tail(void *hndl, void *uptr, char *fromnode,
                             int usertype, void *dtap, int dtalen, void *tail,
                             int tailen);

static void net_sosql_req(void *hndl, void *uptr, char *fromnode, int usertype,
                          void *dtap, int dtalen, uint8_t is_tcp);
static void net_recom_req(void *hndl, void *uptr, char *fromnode, int usertype,
                          void *dtap, int dtalen, uint8_t is_tcp);
static void net_snapisol_req(void *hndl, void *uptr, char *fromnode,
                             int usertype, void *dtap, int dtalen,
                             uint8_t is_tcp);
static void net_serial_req(void *hndl, void *uptr, char *fromnode, int usertype,
                           void *dtap, int dtalen, uint8_t is_tcp);

static int net_osql_nodedwn(netinfo_type *netinfo_ptr, char *node);
static void net_osql_master_check(void *hndl, void *uptr, char *fromnode,
                                  int usertype, void *dtap, int dtalen,
                                  uint8_t is_tcp);
static void net_osql_master_checked(void *hndl, void *uptr, char *fromnode,
                                    int usertype, void *dtap, int dtalen,
                                    uint8_t is_tcp);
static void net_sorese_signal(void *hndl, void *uptr, char *fromnode,
                              int usertype, void *dtap, int dtalen,
                              uint8_t is_tcp);

static void net_startthread_rtn(void *arg);
static void net_stopthread_rtn(void *arg);

static void signal_rtoff(void);

static int check_master(const char *tohost);
static int offload_net_send(const char *tohost, int usertype, void *data,
                                 int datalen, int nodelay, void *tail,
                                 int tailen);
static int sorese_rcvreq(char *fromhost, void *dtap, int dtalen, int type,
                         int nettype);
static int netrpl2req(int netrpltype);

static void net_osql_rcv_echo_ping(void *hndl, void *uptr, char *fromnode,
                                   int usertype, void *dtap, int dtalen,
                                   uint8_t is_tcp);

static void net_osql_rcv_echo_pong(void *hndl, void *uptr, char *fromnode,
                                   int usertype, void *dtap, int dtalen,
                                   uint8_t is_tcp);
static void net_block_req(void *hndl, void *uptr, char *fromhost, int usertype,
                          void *dtap, int dtalen, uint8_t is_tcp);
static void net_block_reply(void *hndl, void *uptr, char *fromhost,
                            int usertype, void *dtap, int dtalen,
                            uint8_t is_tcp);

static void net_snap_uid_req(void *hndl, void *uptr, char *fromhost,
                             int usertype, void *dtap, int dtalen,
                             uint8_t is_tcp);
static void net_snap_uid_rpl(void *hndl, void *uptr, char *fromhost,
                             int usertype, void *dtap, int dtalen,
                             uint8_t is_tcp);

#include <net/net.h>
/**
 * Initializes this node for osql communication
 * Creates the offload net.
 * Returns 0 if success.
 *
 */
int osql_comm_init(struct dbenv *dbenv)
{

    osql_comm_t *tmp = NULL;
    int ii = 0;
    void *rcv = NULL;
    int rc = 0;

    /* allocate comm */
    tmp = (osql_comm_t *)calloc(sizeof(osql_comm_t), 1);
    if (!tmp) {
        logmsg(LOGMSG_ERROR, "%s: unable to allocate %zu bytes\n", __func__,
               sizeof(osql_comm_t));
        return 0;
    }

    /* start our net infrastructure */
    tmp->handle_sibling = dbenv->handle_sibling_offload;

    net_register_allow(tmp->handle_sibling, net_allow_node);

    if (gbl_osql_max_queue)
        net_set_max_queue(tmp->handle_sibling, gbl_osql_max_queue);

    if (gbl_osql_net_poll)
        net_set_poll(tmp->handle_sibling, gbl_osql_net_poll);

    if (gbl_osql_net_portmux_register_interval)
        net_set_portmux_register_interval(
            tmp->handle_sibling, gbl_osql_net_portmux_register_interval);
    if (!gbl_accept_on_child_nets)
        net_set_portmux_register_interval(tmp->handle_sibling, 0);

    /* add peers */
    for (ii = 1; ii < dbenv->nsiblings; ii++) {

        rcv = (void *)add_to_netinfo(tmp->handle_sibling,
                                     dbenv->sibling_hostname[ii],
                                     dbenv->sibling_port[ii][NET_SQL]);
        if (rcv == 0) {
            logmsg(LOGMSG_ERROR, "%s: failed add_to_netinfo host %s port %d\n",
                    __func__, dbenv->sibling_hostname[ii],
                    dbenv->sibling_port[ii][NET_SQL]);
            free(tmp);
            return -1;
        }
    }

    /* sqloffload handler */
    net_register_handler(tmp->handle_sibling, NET_OSQL_SOCK_REQ,
                         "osql_sock_req", net_sosql_req);
    net_register_handler(tmp->handle_sibling, NET_OSQL_SOCK_RPL,
                         "osql_sock_rpl", net_osql_rpl);
    net_register_handler(tmp->handle_sibling, NET_OSQL_SIGNAL, "osql_signal",
                         net_sorese_signal);

    net_register_handler(tmp->handle_sibling, NET_OSQL_RECOM_REQ,
                         "osql_recom_req", net_recom_req);
    net_register_handler(tmp->handle_sibling, NET_OSQL_RECOM_RPL,
                         "osql_recom_rpl", net_osql_rpl);

    net_register_handler(tmp->handle_sibling, NET_OSQL_SNAPISOL_REQ,
                         "osql_snapisol_req", net_snapisol_req);
    net_register_handler(tmp->handle_sibling, NET_OSQL_SNAPISOL_RPL,
                         "osql_snapisol_rpl", net_osql_rpl);

    net_register_handler(tmp->handle_sibling, NET_OSQL_SERIAL_REQ,
                         "osql_serial_req", net_serial_req);
    net_register_handler(tmp->handle_sibling, NET_OSQL_SERIAL_RPL,
                         "osql_serial_rpl", net_osql_rpl);

    net_register_handler(tmp->handle_sibling, NET_OSQL_MASTER_CHECK,
                         "osql_master_check", net_osql_master_check);
    net_register_handler(tmp->handle_sibling, NET_OSQL_MASTER_CHECKED,
                         "osql_master_checked", net_osql_master_checked);
    /* register echo service handler */
    net_register_handler(tmp->handle_sibling, NET_OSQL_ECHO_PING,
                         "osql_echo_ping", net_osql_rcv_echo_ping);
    net_register_handler(tmp->handle_sibling, NET_OSQL_ECHO_PONG,
                         "osql_echo_pong", net_osql_rcv_echo_pong);

    /* register the uuid clones */
    net_register_handler(tmp->handle_sibling, NET_OSQL_SOCK_REQ_UUID,
                         "osql_sock_req_uuid", net_sosql_req);
    net_register_handler(tmp->handle_sibling, NET_OSQL_SOCK_RPL_UUID,
                         "osql_sock_rpl_uuid", net_osql_rpl);
    net_register_handler(tmp->handle_sibling, NET_OSQL_SIGNAL_UUID,
                         "osql_signal_uuid", net_sorese_signal);

    net_register_handler(tmp->handle_sibling, NET_OSQL_RECOM_REQ_UUID,
                         "osql_recom_req_uuid", net_recom_req);
    net_register_handler(tmp->handle_sibling, NET_OSQL_RECOM_RPL_UUID,
                         "osql_recom_rpl_uuid", net_osql_rpl);

    net_register_handler(tmp->handle_sibling, NET_OSQL_SNAPISOL_REQ_UUID,
                         "osql_snapisol_req_uuid", net_snapisol_req);
    net_register_handler(tmp->handle_sibling, NET_OSQL_SNAPISOL_RPL_UUID,
                         "osql_snapisol_rpl_uuid", net_osql_rpl);

    net_register_handler(tmp->handle_sibling, NET_OSQL_SERIAL_REQ_UUID,
                         "osql_serial_req_uuid", net_serial_req);
    net_register_handler(tmp->handle_sibling, NET_OSQL_SERIAL_RPL_UUID,
                         "osql_serial_rpl_uuid", net_osql_rpl);

    net_register_handler(tmp->handle_sibling, NET_OSQL_MASTER_CHECK_UUID,
                         "osql_master_check_uuid", net_osql_master_check);
    net_register_handler(tmp->handle_sibling, NET_OSQL_MASTER_CHECKED_UUID,
                         "osql_master_checked_uuid", net_osql_master_checked);

    /* this guy will terminate pending requests */
    net_register_hostdown(tmp->handle_sibling, net_osql_nodedwn);

    /* register the routine that will be called when a new thread
       starts that might call into bdb lib */
    net_register_start_thread_callback(tmp->handle_sibling,
                                       net_startthread_rtn);

    /* register the routine that will be called when a new thread
       starts that might call into bdb lib */
    net_register_stop_thread_callback(tmp->handle_sibling, net_stopthread_rtn);

    /* set the callback data so we get our bdb_state pointer from these
     * calls. */
    net_set_callback_data(tmp->handle_sibling, dbenv->bdb_env);

    /* set the heartbit for the offload network */
    if (gbl_heartbeat_check)
        net_set_heartbeat_check_time(tmp->handle_sibling, gbl_heartbeat_check);

    /* remote blocksql request handler. */
    net_register_handler(tmp->handle_sibling, NET_BLOCK_REQ, "block_req",
                         net_block_req);
    net_register_handler(tmp->handle_sibling, NET_BLOCK_REPLY, "block_reply",
                         net_block_reply);

    /* remote snap uid requests */
    net_register_handler(tmp->handle_sibling, NET_OSQL_SNAP_UID_REQ,
                         "osql_snap_uid_req", net_snap_uid_req);
    net_register_handler(tmp->handle_sibling, NET_OSQL_SNAP_UID_RPL,
                         "osql_snap_uid_rpl", net_snap_uid_rpl);

    /* kick the guy */
    rc = net_init(tmp->handle_sibling);
    if (rc) {
        logmsg(LOGMSG_ERROR, 
            "You're on your own buddy, no peers (net_init failed w/ rc = %d)\n",
            rc);
        tmp->handle_sibling = NULL;
        free(tmp);
        return -1;
    }

    if (debug_switch_net_verbose())
        net_trace(tmp->handle_sibling, 1);

    thecomm_obj = tmp;

    bdb_register_rtoff_callback(dbenv->bdb_env, signal_rtoff);

    return 0;
}

/**
 * Destroy osql endpoint.
 * No communication is possible after this.
 *
 */
void osql_comm_destroy(void)
{
    if (g_osql_ready)
        logmsg(LOGMSG_ERROR, "Osql module was not disabled yet!\n");
    thecomm_obj = NULL;
}

typedef struct net_block_msg {
    unsigned long long rqid; /* fastseed */
    int datalen;
    int rc;
    char data[1];
} net_block_msg_t;

int offload_comm_send_blockreq(char *host, void *rqid, void *buf, int buflen)
{
    int rc = 0;
    int len = buflen + sizeof(net_block_msg_t);
    net_block_msg_t *net_msg = malloc(len);
    net_msg->rqid = (unsigned long long)rqid;
    net_msg->datalen = buflen;
    memcpy(net_msg->data, buf, buflen);
    rc = offload_net_send(host, NET_BLOCK_REQ, net_msg, len, 1, NULL, 0);
    free(net_msg);
    return rc;
}

static void net_block_req(void *hndl, void *uptr, char *fromhost, int usertype,
                          void *dtap, int dtalen, uint8_t is_tcp)
{

    net_block_msg_t *net_msg = dtap;
    handle_buf_block_offload(thedb, (uint8_t *)net_msg->data,
                             (uint8_t *)net_msg->data + net_msg->datalen, 0,
                             fromhost, net_msg->rqid);
}

int offload_comm_send_blockreply(char *host, unsigned long long rqid, void *buf,
                                 int buflen, int return_code)
{
    int rc = 0;
    int len = buflen + sizeof(net_block_msg_t);
    net_block_msg_t *net_msg = malloc(len);
    net_msg->rqid = rqid;
    net_msg->rc = return_code;
    net_msg->datalen = buflen;
    memcpy(net_msg->data, buf, buflen);
    rc = offload_net_send(host, NET_BLOCK_REPLY, net_msg, len, 1, NULL, 0);
    free(net_msg);
    return rc;
}

static void net_block_reply(void *hndl, void *uptr, char *fromhost,
                            int usertype, void *dtap, int dtalen,
                            uint8_t is_tcp)
{

    net_block_msg_t *net_msg = dtap;
    /* using p_slock pointer as the request id now, this contains info about
     * socket request.*/
    struct buf_lock_t *p_slock = (struct buf_lock_t *)net_msg->rqid;
    {
        Pthread_mutex_lock(&p_slock->req_lock);
        if (p_slock->reply_state == REPLY_STATE_DISCARD) {
            /* The tag request is handled by master. However by the time
               (1000+ seconds) the replicant receives the reply from master,
               the tag request is already discarded. */
            Pthread_mutex_unlock(&p_slock->req_lock);
            cleanup_lock_buffer(p_slock);
        } else {
            p_slock->rc = net_msg->rc;
            sndbak_open_socket(p_slock->sb, (u_char *)net_msg->data,
                               net_msg->datalen, net_msg->rc);
            /* Signal to allow the appsock thread
               to take new request from client. */
            signal_buflock(p_slock);
            Pthread_mutex_unlock(&p_slock->req_lock);
        }
    }
}

static void net_snap_uid_req(void *hndl, void *uptr, char *fromhost,
                             int usertype, void *dtap, int dtalen,
                             uint8_t is_tcp)
{
    int rc = 0;

    snap_uid_t snap_info, *snap_in = dtap;

    snap_uid_get(&snap_info, (uint8_t *)snap_in,
                 (uint8_t *)snap_in + sizeof(snap_uid_t));

    snap_uid_t snap_send, *snap_out = NULL;
    uint8_t *p_buf, *p_buf_start, *p_buf_end;
    p_buf_start = p_buf = (uint8_t *)&snap_send;
    p_buf_end = p_buf + sizeof(snap_uid_t);

    rc = bdb_blkseq_find(thedb->bdb_env, NULL, snap_info.key, snap_info.keylen,
                         (void **)&snap_out, NULL);

    if (rc == IX_FND) {
        comdb2uuidcpy(snap_out->uuid, snap_info.uuid);
        snap_out->rqtype = OSQL_NET_SNAP_FOUND_UID;
        snap_uid_put(snap_out, p_buf, p_buf_end);
        free(snap_out);
    } else if (rc == IX_NOTFND) {
        snap_info.rqtype = OSQL_NET_SNAP_NOT_FOUND_UID;
        snap_uid_put(&snap_info, p_buf, p_buf_end);
    } else {
        snap_info.rqtype = OSQL_NET_SNAP_ERROR;
        snap_uid_put(&snap_info, p_buf, p_buf_end);
    }

    offload_net_send(fromhost, NET_OSQL_SNAP_UID_RPL, p_buf_start,
                     sizeof(snap_uid_t), 1, NULL, 0);
}

void log_snap_info_key(snap_uid_t *snap_info)
{
    if (snap_info)
        logmsg(LOGMSG_USER, "%*s", snap_info->keylen - 3, snap_info->key);
    else
        logmsg(LOGMSG_USER, "NO_CNONCE"); // ex. SC
}

static void net_snap_uid_rpl(void *hndl, void *uptr, char *fromhost,
                             int usertype, void *dtap, int dtalen,
                             uint8_t is_tcp)
{
    snap_uid_t snap_info;
    snap_uid_get(&snap_info, dtap, (uint8_t *)dtap + dtalen);
    osql_chkboard_sqlsession_rc(OSQL_RQID_USE_UUID, snap_info.uuid, 0,
                                &snap_info, NULL);
}

int gbl_disable_cnonce_blkseq;

/**
 * If "rpl" is a done packet, set xerr to error if any and return 1
 * If "rpl" is a recognizable packet, returns the length of the data type is
 *recognized,
 * or -1 otherwise
 *
 */
int osql_comm_is_done(osql_sess_t *sess, int type, char *rpl, int rpllen,
                      int is_uuid, struct errstat **xerr)
{
    int rc = 0;
    switch (type) {
    case OSQL_USEDB:
    case OSQL_INSREC:
    case OSQL_INSERT:
    case OSQL_INSIDX:
    case OSQL_DELIDX:
    case OSQL_QBLOB:
    case OSQL_STARTGEN:
        break;
    case OSQL_DONE_SNAP:
        osql_extract_snap_info(sess, rpl, rpllen, is_uuid);
        /* fall-through */
    case OSQL_DONE:
    case OSQL_DONE_STATS:
        if (xerr)
            *xerr = NULL;
        rc = 1;
        break;
    case OSQL_XERR:
        /* keep this un-endianized.  the code will swap what it needs to */
        if (xerr) {
            if (is_uuid)
                *xerr = &((osql_done_xerr_uuid_t *)rpl)->dt;
            else
                *xerr = &((osql_done_xerr_t *)rpl)->dt;
        }
        rc = 1;
        break;
    default:
        if (sess)
            sess->is_delayed = true;
        break;
    }
    return rc;
}

/**
 * Send a "POKE" message to "tohost" inquering about session "rqid"
 *
 */
int osql_comm_send_poke(char *tohost, unsigned long long rqid, uuid_t uuid,
                        int type)
{
    int rc = 0;

    if (rqid == OSQL_RQID_USE_UUID) {
        uint8_t buf[OSQLCOMM_POKE_UUID_TYPE_LEN];
        uint8_t *p_buf = buf, *p_buf_end = p_buf + OSQLCOMM_POKE_UUID_TYPE_LEN;
        osql_poke_uuid_t poke = {{0}};

        poke.tstamp = comdb2_time_epoch();
        comdb2uuidcpy(poke.uuid, uuid);

        if (!(p_buf = osqlcomm_poke_uuid_type_put(&poke, p_buf, p_buf_end))) {
            logmsg(LOGMSG_ERROR, "%s:%s returned NULL\n", __func__,
                    "osqlcomm_poke_uuid_type_put");
            return -1;
        }

        type = osql_net_type_to_net_uuid_type(type);
        rc = offload_net_send(tohost, type, &buf, sizeof(buf), 1, NULL, 0);
    } else {
        osql_poke_t poke = {0};
        uint8_t buf[OSQLCOMM_POKE_TYPE_LEN],
            *p_buf = buf, *p_buf_end = buf + OSQLCOMM_POKE_TYPE_LEN;

        poke.tstamp = comdb2_time_epoch();

        poke.from = gbl_mynodeid;
        poke.to = nodenum(tohost);
        poke.rqid = rqid;

        if (!(p_buf = osqlcomm_poke_type_put(&poke, p_buf, p_buf_end))) {
            logmsg(LOGMSG_ERROR, "%s:%s returns NULL\n", __func__,
                    "osqlcomm_poke_type_put");
            return -1;
        }
        rc = offload_net_send(tohost, type, &buf, sizeof(buf), 1, NULL, 0);
    }

    return rc;
}

static int osql_net_type_to_net_uuid_type(int type)
{
    switch (type) {
    case NET_OSQL_SOCK_REQ:
        return NET_OSQL_SOCK_REQ_UUID;
    case NET_OSQL_SOCK_RPL:
        return NET_OSQL_SOCK_RPL_UUID;
    case NET_OSQL_SIGNAL:
        return NET_OSQL_SIGNAL_UUID;
    case NET_OSQL_RECOM_REQ:
        return NET_OSQL_RECOM_REQ_UUID;
    case NET_OSQL_RECOM_RPL:
        return NET_OSQL_RECOM_RPL_UUID;
    case NET_OSQL_SNAPISOL_REQ:
        return NET_OSQL_SNAPISOL_REQ_UUID;
    case NET_OSQL_SNAPISOL_RPL:
        return NET_OSQL_SNAPISOL_RPL_UUID;
    case NET_OSQL_SERIAL_REQ:
        return NET_OSQL_SERIAL_REQ_UUID;
    case NET_OSQL_SERIAL_RPL:
        return NET_OSQL_SERIAL_RPL_UUID;
    case NET_OSQL_MASTER_CHECK:
        return NET_OSQL_MASTER_CHECK_UUID;
    case NET_OSQL_MASTER_CHECKED:
        return NET_OSQL_MASTER_CHECKED_UUID;
    default:
        return type;
    }
}

/**
 * check if a tablename is a queue
 */
int is_tablename_queue(const char * tablename, int len)
{
    /* See also, __db_open @ /berkdb/db/db_open.c for register_qdb */
    return (len > 3 && tablename[0] == '_' &&
            tablename[1] == '_' && tablename[2] == 'q');
}

int osql_send_startgen(char *tohost, unsigned long long rqid, uuid_t uuid,
                       uint32_t start_gen, int type)
{
    uint8_t
        buf[(int)OSQLCOMM_STARTGEN_UUID_RPL_LEN > (int)OSQLCOMM_STARTGEN_RPL_LEN
                ? OSQLCOMM_STARTGEN_UUID_RPL_LEN
                : OSQLCOMM_STARTGEN_RPL_LEN];
    int msglen;
    int rc;

    if (check_master(tohost))
        return OSQL_SEND_ERROR_WRONGMASTER;

    if (rqid == OSQL_RQID_USE_UUID) {
        osql_startgen_uuid_rpl_t startgen_uuid_rpl = {{0}};
        uint8_t *p_buf = buf;
        uint8_t *p_buf_end = (p_buf + OSQLCOMM_STARTGEN_UUID_RPL_LEN);
        msglen = OSQLCOMM_STARTGEN_UUID_RPL_LEN;
        startgen_uuid_rpl.hd.type = OSQL_STARTGEN;
        comdb2uuidcpy(startgen_uuid_rpl.hd.uuid, uuid);
        startgen_uuid_rpl.dt.start_gen = start_gen;

        if (!(p_buf = osqlcomm_startgen_uuid_rpl_type_put(&startgen_uuid_rpl,
                                                          p_buf, p_buf_end))) {
            logmsg(LOGMSG_ERROR, "%s:%s returns NULL\n", __func__,
                   "osqlcomm_startgen_uuid_rpl_type_put");
            return -1;
        }
        type = osql_net_type_to_net_uuid_type(NET_OSQL_SOCK_RPL);

    } else {
        osql_startgen_rpl_t startgen_rpl = {{0}};
        uint8_t *p_buf = buf;
        uint8_t *p_buf_end = (p_buf + OSQLCOMM_STARTGEN_RPL_LEN);
        msglen = OSQLCOMM_STARTGEN_RPL_LEN;
        startgen_rpl.hd.type = OSQL_STARTGEN;
        startgen_rpl.hd.sid = rqid;
        startgen_rpl.dt.start_gen = start_gen;

        if (!(p_buf = osqlcomm_startgen_rpl_type_put(&startgen_rpl, p_buf,
                                                     p_buf_end))) {
            logmsg(LOGMSG_ERROR, "%s:%s returns NULL\n", __func__,
                   "osqlcomm_startgen_rpl_type_put");
            return -1;
        }
    }

    if (gbl_enable_osql_logging) {
        uuidstr_t us;
        logmsg(LOGMSG_DEBUG, "[%llu %s] send OSQL_STARTGEN %u\n", rqid,
               comdb2uuidstr(uuid, us), start_gen);
    }

    rc = offload_net_send(tohost, type, &buf, msglen, 0, NULL, 0);

    if (rc)
        logmsg(LOGMSG_ERROR, "%s offload_net_send returns rc=%d\n", __func__,
               rc);

    return rc;
}

/**
 * Send USEDB op
 * It handles remote/local connectivity
 *
 */
int osql_send_usedb(char *tohost, unsigned long long rqid, uuid_t uuid,
                    char *tablename, int type, unsigned long long tableversion)
{
    unsigned short tablenamelen = strlen(tablename) + 1; /*including trailing 0*/
    int msglen;
    int rc = 0;
    int sent;

    uint8_t buf[(int)OSQLCOMM_USEDB_RPL_UUID_TYPE_LEN >
                        (int)OSQLCOMM_USEDB_RPL_TYPE_LEN
                    ? OSQLCOMM_USEDB_RPL_UUID_TYPE_LEN
                    : OSQLCOMM_USEDB_RPL_TYPE_LEN];

    if (check_master(tohost))
        return OSQL_SEND_ERROR_WRONGMASTER;

    if (rqid == OSQL_RQID_USE_UUID) {
        osql_usedb_rpl_uuid_t usedb_uuid_rpl = {{0}};
        uint8_t *p_buf = buf;
        uint8_t *p_buf_end = (p_buf + OSQLCOMM_USEDB_RPL_UUID_TYPE_LEN);

        sent = sizeof(usedb_uuid_rpl.dt.tablename);
        msglen = OSQLCOMM_USEDB_RPL_UUID_TYPE_LEN;

        usedb_uuid_rpl.hd.type = OSQL_USEDB;
        comdb2uuidcpy(usedb_uuid_rpl.hd.uuid, uuid);
        usedb_uuid_rpl.dt.tablenamelen = tablenamelen;
        usedb_uuid_rpl.dt.tableversion = tableversion;
        /* tablename field needs to be NOT null-terminated if > than 4 chars */
        strncpy(usedb_uuid_rpl.dt.tablename, tablename,
                sizeof(usedb_uuid_rpl.dt.tablename));

        if (!(p_buf = osqlcomm_usedb_uuid_rpl_type_put(&usedb_uuid_rpl, p_buf,
                                                       p_buf_end))) {
            logmsg(LOGMSG_ERROR, "%s:%s returns NULL\n", __func__,
                    "osqlcomm_usedb_uuid_rpl_type_put");
            return -1;
        }
        type = osql_net_type_to_net_uuid_type(NET_OSQL_SOCK_RPL);
    } else {
        osql_usedb_rpl_t usedb_rpl = {{0}};
        uint8_t *p_buf = buf;
        uint8_t *p_buf_end = (p_buf + OSQLCOMM_USEDB_RPL_TYPE_LEN);

        /* allocate and set reply */
        sent = sizeof(usedb_rpl.dt.tablename);
        msglen = OSQLCOMM_USEDB_RPL_TYPE_LEN;

        usedb_rpl.hd.type = OSQL_USEDB;
        usedb_rpl.hd.sid = rqid;
        usedb_rpl.dt.tablenamelen = tablenamelen;
        usedb_rpl.dt.tableversion = tableversion;
        /* tablename field needs to be NOT null-terminated if > than 4 chars */
        strncpy(usedb_rpl.dt.tablename, tablename,
                sizeof(usedb_rpl.dt.tablename));

        if (!(p_buf =
                  osqlcomm_usedb_rpl_type_put(&usedb_rpl, p_buf, p_buf_end))) {
            logmsg(LOGMSG_ERROR, "%s:%s returns NULL\n", __func__,
                    "osqlcomm_usedb_rpl_type_put");
            return -1;
        }
    }

    if (gbl_enable_osql_logging) {
        uuidstr_t us;
        logmsg(LOGMSG_DEBUG, "[%llu %s] send OSQL_USEDB %.*s\n", rqid,
               comdb2uuidstr(uuid, us), tablenamelen, tablename);
    }

    /* tablename field is not null-terminated -- send rest of tablename */
    rc = offload_net_send(tohost, type, &buf, msglen, 0,
                          (tablenamelen > sent) ? tablename + sent : NULL,
                          (tablenamelen > sent) ? tablenamelen - sent : 0);

    if (rc)
        logmsg(LOGMSG_ERROR, "%s offload_net_send returns rc=%d\n", __func__,
               rc);

    int d_ms = BDB_ATTR_GET(thedb->bdb_attr, DELAY_AFTER_SAVEOP_USEDB);
    if (d_ms) {
        logmsg(LOGMSG_DEBUG, "Sleeping for DELAY_AFTER_SAVEOP_USEDB (%dms)\n",
               d_ms);
        usleep(1000 * d_ms);
    }

    return rc;
}

/**
 * Send UPDCOLS op
 * It handles remote/local connectivity
 *
 */
int osql_send_updcols(char *tohost, unsigned long long rqid, uuid_t uuid,
                      unsigned long long seq, int type, int *colList, int ncols)
{
    int rc = 0;
    int didmalloc = 0;
    int i;
    int datalen = sizeof(int) * ncols;
    int totlen;
    uint8_t *buf;
    uint8_t *p_buf;
    uint8_t *p_buf_end;

    if (check_master(tohost))
        return OSQL_SEND_ERROR_WRONGMASTER;

    if (ncols <= 0)
        return -2;
    totlen = datalen;
    if (rqid == OSQL_RQID_USE_UUID)
        totlen += OSQLCOMM_UPDCOLS_UUID_RPL_TYPE_LEN;
    else
        totlen += OSQLCOMM_UPDCOLS_RPL_TYPE_LEN;

    if (totlen > 4096) {
        buf = malloc(totlen);
        didmalloc = 1;
    } else {
        buf = alloca(totlen);
    }

    p_buf = buf;
    p_buf_end = (p_buf + totlen);
    if (rqid == OSQL_RQID_USE_UUID) {
        osql_updcols_uuid_rpl_t rpl = {{0}};

        rpl.hd.type = OSQL_UPDCOLS;
        comdb2uuidcpy(rpl.hd.uuid, uuid);
        rpl.dt.seq = seq;
        rpl.dt.ncols = ncols;

        if (!(p_buf =
                  osqlcomm_updcols_uuid_rpl_type_put(&rpl, p_buf, p_buf_end))) {
            logmsg(LOGMSG_ERROR, "%s:%s returns NULL\n", __func__,
                    "osqlcomm_updcols_uuid_rpl_type_put");
            if (didmalloc)
                free(buf);
            return -1;
        }

        type = osql_net_type_to_net_uuid_type(type);
    } else {
        osql_updcols_rpl_t rpl = {{0}};
        rpl.hd.type = OSQL_UPDCOLS;
        rpl.hd.sid = rqid;
        rpl.dt.seq = seq;
        rpl.dt.ncols = ncols;

        if (!(p_buf = osqlcomm_updcols_rpl_type_put(&rpl, p_buf, p_buf_end))) {
            logmsg(LOGMSG_ERROR, "%s:%s returns NULL\n", __func__,
                    "osqlcomm_updcols_rpl_type_put");
            if (didmalloc)
                free(buf);
            return -1;
        }
    }

    for (i = 0; i < ncols; i++) {
        p_buf = buf_put(&colList[i], sizeof(int), p_buf, p_buf_end);
    }

    if (gbl_enable_osql_logging) {
        logmsg(LOGMSG_DEBUG, "[%llu] send OSQL_UPDCOLS %d\n", rqid, ncols);
    }

    rc = offload_net_send(tohost, type, buf, totlen, 0, NULL, 0);

    if (didmalloc)
        free(buf);

    return rc;
}

/**
 * Send INDEX op
 * It handles remote/local connectivity
 *
 */
int osql_send_index(char *tohost, unsigned long long rqid, uuid_t uuid,
                    unsigned long long genid, int isDelete, int ixnum,
                    char *pData, int nData, int type)
{
    int msglen;
    uint8_t buf[(int)OSQLCOMM_INDEX_RPL_TYPE_LEN >
                        (int)OSQLCOMM_INDEX_UUID_RPL_TYPE_LEN
                    ? OSQLCOMM_INDEX_RPL_TYPE_LEN
                    : OSQLCOMM_INDEX_UUID_RPL_TYPE_LEN];
    int rc = 0;
    uint8_t *p_buf = buf;
    uint8_t *p_buf_end = NULL;

    if (check_master(tohost))
        return OSQL_SEND_ERROR_WRONGMASTER;

    if (rqid == OSQL_RQID_USE_UUID) {
        osql_index_uuid_rpl_t index_uuid_rpl = {{0}};

        index_uuid_rpl.hd.type = isDelete ? OSQL_DELIDX : OSQL_INSIDX;
        comdb2uuidcpy(index_uuid_rpl.hd.uuid, uuid);
        index_uuid_rpl.dt.seq = genid;
        index_uuid_rpl.dt.ixnum = ixnum;
        index_uuid_rpl.dt.nData = nData;

        p_buf_end = p_buf + OSQLCOMM_INDEX_UUID_RPL_TYPE_LEN;

        if (!(p_buf = osqlcomm_index_uuid_rpl_type_put(&index_uuid_rpl, p_buf,
                                                       p_buf_end))) {
            logmsg(LOGMSG_ERROR, "%s:%s returns NULL\n", __func__,
                    "osqlcomm_index_rpl_type_put");
            return -1;
        }
        msglen = sizeof(index_uuid_rpl);

        /* override message type */
        type = osql_net_type_to_net_uuid_type(NET_OSQL_SOCK_RPL);
    } else {
        osql_index_rpl_t index_rpl = {{0}};

        index_rpl.hd.type = isDelete ? OSQL_DELIDX : OSQL_INSIDX;
        index_rpl.hd.sid = rqid;
        index_rpl.dt.seq = genid;
        index_rpl.dt.ixnum = ixnum;
        index_rpl.dt.nData = nData;

        p_buf_end = p_buf + OSQLCOMM_INDEX_RPL_TYPE_LEN;

        if (!(p_buf =
                  osqlcomm_index_rpl_type_put(&index_rpl, p_buf, p_buf_end))) {
            logmsg(LOGMSG_ERROR, "%s:%s returns NULL\n", __func__,
                    "osqlcomm_index_rpl_type_put");
            return -1;
        }
        msglen = sizeof(index_rpl);
    }

    if (gbl_enable_osql_logging) {
        unsigned long long lclgenid = bdb_genid_to_host_order(genid);
        uuidstr_t us;
        logmsg(LOGMSG_DEBUG, "[%llx %s] send %s %llx (%lld)\n", rqid,
               comdb2uuidstr(uuid, us),
               isDelete ? "OSQL_DELIDX" : "OSQL_INSIDX", lclgenid, lclgenid);
    }

    rc = offload_net_send(tohost, type, buf, msglen, 0,
                          (nData > 0) ? pData : NULL, (nData > 0) ? nData : 0);

    return rc;
}

/**
 * Send QBLOB op
 * It handles remote/local connectivity
 *
 */
int osql_send_qblob(char *tohost, unsigned long long rqid, uuid_t uuid,
                    int blobid, unsigned long long seq, int type, char *data,
                    int datalen)
{
    int sent;
    uint8_t buf[(int)OSQLCOMM_QBLOB_UUID_RPL_TYPE_LEN >
                        (int)OSQLCOMM_QBLOB_RPL_TYPE_LEN
                    ? OSQLCOMM_QBLOB_UUID_RPL_TYPE_LEN
                    : OSQLCOMM_QBLOB_RPL_TYPE_LEN];
    uint8_t *p_buf = buf;
    uint8_t *p_buf_end;
    int rc = 0;
    int msgsz = 0;
    osql_qblob_rpl_t rpl = {{0}};

    if (check_master(tohost))
        return OSQL_SEND_ERROR_WRONGMASTER;

    if (rqid == OSQL_RQID_USE_UUID) {
        osql_qblob_uuid_rpl_t rpl_uuid = {{0}};
        p_buf_end = p_buf + OSQLCOMM_QBLOB_UUID_RPL_TYPE_LEN;

        rpl_uuid.hd.type = OSQL_QBLOB;
        comdb2uuidcpy(rpl_uuid.hd.uuid, uuid);
        rpl_uuid.dt.id = blobid;
        rpl_uuid.dt.seq = seq;
        rpl_uuid.dt.bloblen = datalen;

        if (!(p_buf = osqlcomm_qblob_uuid_rpl_type_put(&rpl_uuid, p_buf,
                                                       p_buf_end))) {
            logmsg(LOGMSG_ERROR, "%s:%s returns NULL\n", __func__,
                    "osqlcomm_qblob_rpl_type_put");
            return -1;
        }

        type = osql_net_type_to_net_uuid_type(type);
        msgsz = OSQLCOMM_QBLOB_UUID_RPL_TYPE_LEN;
        sent = ((signed)sizeof(rpl_uuid.dt.blob) < datalen)
                   ? sizeof(rpl_uuid.dt.blob)
                   : datalen;
    } else {
        p_buf_end = p_buf + OSQLCOMM_QBLOB_RPL_TYPE_LEN;
        rpl.hd.type = OSQL_QBLOB;
        rpl.hd.sid = rqid;
        rpl.dt.id = blobid;
        rpl.dt.seq = seq;
        rpl.dt.bloblen = datalen;

        if (!(p_buf = osqlcomm_qblob_rpl_type_put(&rpl, p_buf, p_buf_end))) {
            logmsg(LOGMSG_ERROR, "%s:%s returns NULL\n", __func__,
                    "osqlcomm_qblob_rpl_type_put");
            return -1;
        }
        msgsz = OSQLCOMM_QBLOB_RPL_TYPE_LEN;
        sent = ((signed)sizeof(rpl.dt.blob) < datalen) ? sizeof(rpl.dt.blob)
                                                       : datalen;
    }

    /*
     * the protocol is that we always send 8 bytes of blob data, even if the
     * bloblen is less than 8.  The first 8 bytes of blob data will be sent as
     * part of the qblob structure, the rest will be the tail.
     *
     * p_buf is pointing at the blob-data offset in the qblob structure.  Zero
     * this out to handle the cases where the bloblen is less than 8 bytes.
     */

    memset(p_buf, 0, sizeof(rpl.dt.blob));

    /*
     * If there is any blob-data at all, copy up to the 8th byte into the rpl
     * buffer.
     */
    if (datalen > 0)
        p_buf = buf_no_net_put(data, sent, p_buf, p_buf_end);

    if (gbl_enable_osql_logging) {
        uuidstr_t us;
        logmsg(LOGMSG_DEBUG, "[%llx %s] send OSQL_QBLOB %d %d\n", rqid,
               comdb2uuidstr(uuid, us), blobid, datalen);
    }

#if DEBUG_REORDER
    logmsg(
        LOGMSG_DEBUG,
        "REORDER: putting blob id=%d, seq=%lld, bloblen(datalen)=%d, sent=%d\n",
        blobid, seq, datalen, sent);
    if (datalen > 0) {
        char *tmpstr;
        void hexdumpbuf(char *key, int keylen, char **buf);
        hexdumpbuf(data, datalen, &tmpstr);
        logmsg(LOGMSG_DEBUG, "REORDER: hexdump datalen=%d blob='%s'\n", datalen,
               tmpstr);
    }
#endif

    rc = offload_net_send(tohost, type, buf, msgsz, 0,
                          (datalen > sent) ? data + sent : NULL,
                          (datalen > sent) ? datalen - sent : 0);

    return rc;
}

/**
 * Send UPDREC op
 * It handles remote/local connectivity
 *
 */
int osql_send_updrec(char *tohost, unsigned long long rqid, uuid_t uuid,
                     unsigned long long genid, unsigned long long ins_keys,
                     unsigned long long del_keys, char *pData, int nData,
                     int type)
{
    uint8_t
        buf[(int)OSQLCOMM_UPD_UUID_RPL_TYPE_LEN > (int)OSQLCOMM_UPD_RPL_TYPE_LEN
                ? OSQLCOMM_UPD_UUID_RPL_TYPE_LEN
                : OSQLCOMM_UPD_RPL_TYPE_LEN];
    uint8_t *p_buf = buf;
    uint8_t *p_buf_end;
    int rc = 0;
    int sent;
    int msgsz;
    osql_upd_rpl_t upd_rpl = {{0}};
    int send_dk = 0;

    if (gbl_partial_indexes && ins_keys != -1ULL && del_keys != -1ULL)
        send_dk = 1;

    if (check_master(tohost))
        return OSQL_SEND_ERROR_WRONGMASTER;

    if (rqid == OSQL_RQID_USE_UUID) {
        osql_upd_uuid_rpl_t upd_uuid_rpl = {{0}};

        if (send_dk) {
            p_buf_end = buf + OSQLCOMM_UPD_UUID_RPL_TYPE_LEN;
            msgsz = OSQLCOMM_UPD_UUID_RPL_TYPE_LEN;
        } else {
            p_buf_end = buf + OSQLCOMM_UPD_UUID_RPL_TYPE_LEN -
                        sizeof(ins_keys) - sizeof(del_keys);
            msgsz = OSQLCOMM_UPD_UUID_RPL_TYPE_LEN - sizeof(ins_keys) -
                    sizeof(del_keys);
        }
        upd_uuid_rpl.hd.type = send_dk ? OSQL_UPDATE : OSQL_UPDREC;
        comdb2uuidcpy(upd_uuid_rpl.hd.uuid, uuid);
        upd_uuid_rpl.dt.genid = genid;
        upd_uuid_rpl.dt.ins_keys = ins_keys;
        upd_uuid_rpl.dt.del_keys = del_keys;
        upd_uuid_rpl.dt.nData = nData;
        sent = sizeof(upd_uuid_rpl.dt.pData);
        if (!(p_buf = osqlcomm_upd_uuid_rpl_type_put(&upd_uuid_rpl, p_buf,
                                                     p_buf_end, send_dk))) {
            logmsg(LOGMSG_ERROR, "%s:%s returns NULL\n", __func__,
                    "osqlcomm_upd_uuid_rpl_type_put");
            return -1;
        }

        type = osql_net_type_to_net_uuid_type(type);
    } else {
        if (send_dk) {
            p_buf_end = buf + OSQLCOMM_UPD_RPL_TYPE_LEN;
            msgsz = OSQLCOMM_UPD_RPL_TYPE_LEN;
        } else {
            p_buf_end = buf + OSQLCOMM_UPD_RPL_TYPE_LEN - sizeof(ins_keys) -
                        sizeof(del_keys);
            msgsz =
                OSQLCOMM_UPD_RPL_TYPE_LEN - sizeof(ins_keys) - sizeof(del_keys);
        }
        upd_rpl.hd.type = send_dk ? OSQL_UPDATE : OSQL_UPDREC;
        upd_rpl.hd.sid = rqid;
        upd_rpl.dt.genid = genid;
        upd_rpl.dt.ins_keys = ins_keys;
        upd_rpl.dt.del_keys = del_keys;
        upd_rpl.dt.nData = nData;
        sent = sizeof(upd_rpl.dt.pData);

        if (!(p_buf = osqlcomm_upd_rpl_type_put(&upd_rpl, p_buf, p_buf_end,
                                                send_dk))) {
            logmsg(LOGMSG_ERROR, "%s:%s returns NULL\n", __func__,
                    "osqlcomm_upd_rpl_type_put");
            return -1;
        }
    }

    /*
     * p_buf is pointing at the beginning of the pData section of upd_rpl.  Zero
     * this for the case where the length is less than 8
     */
    memset(p_buf, 0, sizeof(upd_rpl.dt.pData));

    if (nData > 0) {
        p_buf = buf_no_net_put(pData, nData < sent ? nData : sent, p_buf,
                               p_buf_end);
    }

    if (gbl_enable_osql_logging) {
        unsigned long long lclgenid = bdb_genid_to_host_order(genid);
        logmsg(LOGMSG_DEBUG, "[%llu] send OSQL_UPDREC %llx (%lld)\n", rqid,
               lclgenid, lclgenid);
    }

    rc = offload_net_send(tohost, type, &buf, msgsz, 0,
                          (nData > sent) ? pData + sent : NULL,
                          (nData > sent) ? nData - sent : 0);

    return rc;
}

void osql_decom_node(char *decom_node)
{
    logmsg(LOGMSG_INFO, "osql_decom_node %s\n", decom_node);

    netinfo_type *netinfo_ptr;

    osql_comm_t *comm = get_thecomm();
    if (!comm) {
        logmsg(LOGMSG_ERROR, "osql_decom_node: no comm object?\n");
        return;
    }
    netinfo_ptr = (netinfo_type *)comm->handle_sibling;

    if (netinfo_ptr == NULL) {
        /* why is this happening?  not sure, cant reproduce yet.  stop
           the crashing though. */
        logmsg(LOGMSG_ERROR, "osql_decom_node: null netinfo\n");
        return;
    }

    net_decom_node(comm->handle_sibling, decom_node);
}

/**
 * Signal net layer that the db is exiting
 *
 */
void osql_net_exiting(void)
{
    osql_comm_t *comm = get_thecomm();
    if(!comm) return;
    netinfo_type *netinfo_ptr = (netinfo_type *)comm->handle_sibling;
    net_exiting(netinfo_ptr);
}

void osql_cleanup_netinfo(void)
{
    osql_comm_t *comm = get_thecomm();
    if(!comm) return;
    netinfo_type *netinfo_ptr = (netinfo_type *)comm->handle_sibling;
    net_cleanup_netinfo(netinfo_ptr);
}

/* Send dbglog op */
int osql_send_dbglog(char *tohost, unsigned long long rqid, uuid_t uuid,
                     unsigned long long dbglog_cookie, int queryid, int type)
{
    osql_dbglog_t req = {0};
    uint8_t buf[OSQLCOMM_DBGLOG_TYPE_LEN];
    uint8_t *p_buf = buf;
    uint8_t *p_buf_end = p_buf + OSQLCOMM_DBGLOG_TYPE_LEN;
    int rc;

    if (check_master(tohost))
        return OSQL_SEND_ERROR_WRONGMASTER;

    req.opcode = OSQL_DBGLOG;
    req.rqid = rqid;
    req.dbglog_cookie = dbglog_cookie;
    req.queryid = queryid;

    if (!(osqlcomm_dbglog_type_put(&req, p_buf, p_buf_end))) {
        logmsg(LOGMSG_ERROR, "%s:%s return NULL\n", __func__,
                "osqlcomm_dbglog_type_put");
        return -1;
    }

    rc =
        offload_net_send(tohost, type, &buf, sizeof(osql_dbglog_t), 0, NULL, 0);
    return rc;
}

/**
 * Send UPDSTAT op
 * It handles remote/local connectivity
 *
 */
int osql_send_updstat(char *tohost, unsigned long long rqid, uuid_t uuid,
                      unsigned long long seq, char *pData, int nData, int nStat,
                      int type)
{
    osql_updstat_rpl_t updstat_rpl = {{0}};
    osql_updstat_uuid_rpl_t updstat_rpl_uuid = {{0}};

    uint8_t buf[(int)OSQLCOMM_UPDSTAT_RPL_TYPE_LEN >
                        (int)OSQLCOMM_UPDSTAT_UUID_RPL_TYPE_LEN
                    ? OSQLCOMM_UPDSTAT_RPL_TYPE_LEN
                    : OSQLCOMM_UPDSTAT_UUID_RPL_TYPE_LEN];
    uint8_t *p_buf = buf;
    uint8_t *p_buf_end = p_buf + sizeof(buf);
    int rc = 0;
    int sent;
    int msglen;

    if (check_master(tohost))
        return OSQL_SEND_ERROR_WRONGMASTER;

    if (rqid == OSQL_RQID_USE_UUID) {
        updstat_rpl_uuid.hd.type = OSQL_UPDSTAT;
        comdb2uuidcpy(updstat_rpl_uuid.hd.uuid, uuid);
        updstat_rpl_uuid.dt.seq = seq;
        updstat_rpl_uuid.dt.nData = nData;
        updstat_rpl_uuid.dt.nStat = nStat;

        if (!(p_buf = osqlcomm_updstat_uuid_rpl_type_put(&updstat_rpl_uuid,
                                                         p_buf, p_buf_end))) {
            logmsg(LOGMSG_ERROR, "%s:%s returns NULL\n", __func__,
                    "osqlcomm_updstat_uuid_rpl_type_put");
            return -1;
        }
        memset(p_buf, 0, sizeof(updstat_rpl_uuid.dt.pData));
        msglen = sizeof(updstat_rpl_uuid);
        sent = sizeof(updstat_rpl_uuid.dt.pData);
        type = osql_net_type_to_net_uuid_type(NET_OSQL_SOCK_RPL);
    } else {
        updstat_rpl.hd.type = OSQL_UPDSTAT;
        updstat_rpl.hd.sid = rqid;
        updstat_rpl.dt.seq = seq;
        updstat_rpl.dt.nData = nData;
        updstat_rpl.dt.nStat = nStat;
        if (!(p_buf = osqlcomm_updstat_rpl_type_put(&updstat_rpl, p_buf,
                                                    p_buf_end))) {
            logmsg(LOGMSG_ERROR, "%s:%s returns NULL\n", __func__,
                    "osqlcomm_updstat_rpl_type_put");
            return -1;
        }
        memset(p_buf, 0, sizeof(updstat_rpl.dt.pData));
        msglen = sizeof(updstat_rpl);
        sent = sizeof(updstat_rpl.dt.pData);
    }

    if (nData > 0) {
        p_buf = buf_no_net_put(pData, nData < sent ? nData : sent, p_buf,
                               p_buf_end);
    }

    if (gbl_enable_osql_logging) {
        uuidstr_t us;
        logmsg(LOGMSG_DEBUG, "[%llu %s] send OSQL_UPDSTATREC %llx (%lld)\n",
               rqid, comdb2uuidstr(uuid, us), seq, seq);
    }

    rc = offload_net_send(tohost, type, buf, msglen, 0,
                          (nData > sent) ? pData + sent : NULL,
                          (nData > sent) ? nData - sent : 0);
    return rc;
}

/**
 * Send INSREC op
 * It handles remote/local connectivity
 *
 */
int osql_send_insrec(char *tohost, unsigned long long rqid, uuid_t uuid,
                     unsigned long long genid, unsigned long long dirty_keys,
                     char *pData, int nData, int type, int upsert_flags)
{
    int msglen;
    uint8_t
        buf[(int)OSQLCOMM_INS_RPL_TYPE_LEN > (int)OSQLCOMM_INS_UUID_RPL_TYPE_LEN
                ? OSQLCOMM_INS_RPL_TYPE_LEN
                : OSQLCOMM_INS_UUID_RPL_TYPE_LEN];
    int rc = 0;
    int sent;
    uint8_t *p_buf = buf;
    uint8_t *p_buf_end = NULL;
    int send_dk = 0;

    if (gbl_partial_indexes && dirty_keys != -1ULL)
        send_dk = 1;

    if (check_master(tohost))
        return OSQL_SEND_ERROR_WRONGMASTER;

    if (rqid == OSQL_RQID_USE_UUID) {
        int len = OSQLCOMM_INS_UUID_RPL_TYPE_LEN;
        int flags = 0;
        osql_ins_uuid_rpl_t ins_uuid_rpl = {{0}};

        ins_uuid_rpl.hd.type = OSQL_INSERT;
        comdb2uuidcpy(ins_uuid_rpl.hd.uuid, uuid);
        ins_uuid_rpl.dt.seq = genid;
        if (upsert_flags) {
            flags |= OSQL_INSERT_UPSERT;
            ins_uuid_rpl.dt.upsert_flags = upsert_flags;
        } else {
            len -= sizeof(ins_uuid_rpl.dt.upsert_flags);
        }
        if (send_dk) {
            flags |= OSQL_INSERT_SEND_DK;
            ins_uuid_rpl.dt.dk = dirty_keys;
        } else {
            len -= sizeof(ins_uuid_rpl.dt.dk);
        }
        ins_uuid_rpl.dt.flags = flags;
        ins_uuid_rpl.dt.nData = nData;

        p_buf_end = p_buf + len;

        if (!(p_buf = osqlcomm_ins_uuid_rpl_type_put(&ins_uuid_rpl, p_buf,
                                                     p_buf_end))) {
            logmsg(LOGMSG_ERROR, "%s:%s returns NULL\n", __func__,
                   "osqlcomm_ins_uuid_rpl_type_put");
            return -1;
        }
        msglen = len;
        sent = sizeof(ins_uuid_rpl.dt.pData);

        /*
         * p_buf is pointing at the beginning of the pData section of ins_rpl.
         * Zero
         * this for the case where the length is less than 8.
         */
        memset(p_buf, 0, sizeof(ins_uuid_rpl.dt.pData));
        /* override message type */
        type = osql_net_type_to_net_uuid_type(NET_OSQL_SOCK_RPL);
    } else {
        osql_ins_rpl_t ins_rpl = {{0}};

        if (send_dk || upsert_flags) {
            logmsg(LOGMSG_ERROR,
                   "%s: partial index/upsert not supported in legacy mode\n",
                   __func__);
            return -1;
        }

        ins_rpl.hd.type = OSQL_INSREC;
        ins_rpl.hd.sid = rqid;
        ins_rpl.dt.seq = genid;
        ins_rpl.dt.nData = nData;

        p_buf_end = p_buf + OSQLCOMM_INS_RPL_TYPE_LEN;

        if (!(p_buf = osqlcomm_ins_rpl_type_put(&ins_rpl, p_buf, p_buf_end))) {
            logmsg(LOGMSG_ERROR, "%s:%s returns NULL\n", __func__,
                    "osqlcomm_ins_rpl_type_put");
            return -1;
        }
        msglen = OSQLCOMM_INS_RPL_TYPE_LEN;
        sent = sizeof(ins_rpl.dt.pData);
        memset(p_buf, 0, sizeof(ins_rpl.dt.pData));
    }

    if (nData > 0) {
        p_buf = buf_no_net_put(pData, nData < sent ? nData : sent, p_buf,
                               p_buf_end);
    }

    if (gbl_enable_osql_logging) {
        unsigned long long lclgenid = bdb_genid_to_host_order(genid);
        uuidstr_t us;
        logmsg(LOGMSG_DEBUG, "[%llx %s] send %s %llx (%lld)\n", rqid,
               comdb2uuidstr(uuid, us),
               rqid == OSQL_RQID_USE_UUID ? "OSQL_INSERT" : "OSQL_INSREC",
               lclgenid, lclgenid);
    }

    rc = offload_net_send(tohost, type, buf, msglen, 0,
                          (nData > sent) ? pData + sent : NULL,
                          (nData > sent) ? nData - sent : 0);

    return rc;
}

int osql_send_dbq_consume(char *tohost, unsigned long long rqid, uuid_t uuid,
                          genid_t genid, int type)
{
    union {
        osql_uuid_dbq_consume_t uuid;
        osql_dbq_consume_t rqid;
    } rpl = {{{0}}};
    if (check_master(tohost))
        return OSQL_SEND_ERROR_WRONGMASTER;
    if (gbl_enable_osql_logging) {
        genid_t lclgenid = bdb_genid_to_host_order(genid);
        uuidstr_t us;
        logmsg(LOGMSG_DEBUG, "[%llx %s] send OSQL_DBQ_CONSUME %llx (%lld)\n",
               rqid, comdb2uuidstr(uuid, us), (long long unsigned)lclgenid,
               (long long unsigned)lclgenid);
    }
    size_t sz;
    if (rqid == OSQL_RQID_USE_UUID) {
        rpl.uuid.hd.type = htonl(OSQL_DBQ_CONSUME_UUID);
        comdb2uuidcpy(rpl.uuid.hd.uuid, uuid);
        rpl.uuid.genid = genid;
        sz = sizeof(rpl.uuid);
        type = osql_net_type_to_net_uuid_type(type);
    } else {
        rpl.rqid.hd.type = htonl(OSQL_DBQ_CONSUME);
        rpl.rqid.hd.sid = flibc_htonll(rqid);
        rpl.rqid.genid = genid;
        sz = sizeof(rpl.rqid);
    }
    return offload_net_send(tohost, type, &rpl, sz, 0, NULL, 0);
}


/**
 * Send DELREC op
 * It handles remote/local connectivity
 *
 */
int osql_send_delrec(char *tohost, unsigned long long rqid, uuid_t uuid,
                     unsigned long long genid, unsigned long long dirty_keys,
                     int type)
{
    uint8_t buf[(int)OSQLCOMM_OSQL_DEL_RPL_TYPE_LEN >
                        (int)OSQLCOMM_OSQL_DEL_UUID_RPL_TYPE_LEN
                    ? OSQLCOMM_OSQL_DEL_RPL_TYPE_LEN
                    : OSQLCOMM_OSQL_DEL_UUID_RPL_TYPE_LEN];
    uint8_t *p_buf = buf;
    uint8_t *p_buf_end;
    int rc = 0;
    int msgsz;
    int send_dk = 0;

    if (gbl_partial_indexes && dirty_keys != -1ULL)
        send_dk = 1;

    if (check_master(tohost))
        return OSQL_SEND_ERROR_WRONGMASTER;
    if (rqid == OSQL_RQID_USE_UUID) {
        osql_del_uuid_rpl_t del_uuid_rpl = {{0}};
        if (send_dk) {
            p_buf_end = p_buf + OSQLCOMM_OSQL_DEL_UUID_RPL_TYPE_LEN;
            msgsz = OSQLCOMM_OSQL_DEL_UUID_RPL_TYPE_LEN;
        } else {
            p_buf_end = p_buf + OSQLCOMM_OSQL_DEL_UUID_RPL_TYPE_LEN -
                        sizeof(dirty_keys);
            msgsz = OSQLCOMM_OSQL_DEL_UUID_RPL_TYPE_LEN - sizeof(dirty_keys);
        }

        del_uuid_rpl.hd.type = send_dk ? OSQL_DELETE : OSQL_DELREC;
        comdb2uuidcpy(del_uuid_rpl.hd.uuid, uuid);
        del_uuid_rpl.dt.genid = genid;
        del_uuid_rpl.dt.dk = dirty_keys;

        if (!(p_buf = osqlcomm_del_uuid_rpl_type_put(&del_uuid_rpl, p_buf,
                                                     p_buf_end, send_dk))) {
            logmsg(LOGMSG_ERROR, "%s:%s returns NULL\n", __func__,
                    "osqlcomm_del_uuid_rpl_type_put");
            return -1;
        }
        type = osql_net_type_to_net_uuid_type(type);
    } else {
        osql_del_rpl_t del_rpl = {{0}};
        if (send_dk) {
            p_buf_end = p_buf + OSQLCOMM_OSQL_DEL_RPL_TYPE_LEN;
            msgsz = OSQLCOMM_OSQL_DEL_RPL_TYPE_LEN;
        } else {
            p_buf_end =
                p_buf + OSQLCOMM_OSQL_DEL_RPL_TYPE_LEN - sizeof(dirty_keys);
            msgsz = OSQLCOMM_OSQL_DEL_RPL_TYPE_LEN - sizeof(dirty_keys);
        }

        del_rpl.hd.type = send_dk ? OSQL_DELETE : OSQL_DELREC;
        del_rpl.hd.sid = rqid;
        del_rpl.dt.genid = genid;
        del_rpl.dt.dk = dirty_keys;

        if (!(p_buf = osqlcomm_del_rpl_type_put(&del_rpl, p_buf, p_buf_end,
                                                send_dk))) {
            logmsg(LOGMSG_ERROR, "%s:%s returns NULL\n", __func__,
                    "osqlcomm_del_rpl_type_put");
            return -1;
        }
    }

    if (gbl_enable_osql_logging) {
        unsigned long long lclgenid = bdb_genid_to_host_order(genid);
        uuidstr_t us;
        logmsg(LOGMSG_DEBUG, "[%llx %s] send %s %llx (%lld)\n", rqid,
               comdb2uuidstr(uuid, us), send_dk ? "OSQL_DELETE" : "OSQL_DELREC",
               lclgenid, lclgenid);
    }

    rc = offload_net_send(tohost, type, &buf, msgsz, 0, NULL, 0);

    return rc;
}

/**
 * Send SERIAL READ SET
 *
 */
int osql_send_serial(char *tohost, unsigned long long rqid, uuid_t uuid,
                     CurRangeArr *arr, unsigned int file, unsigned int offset,
                     int type)
{
    int used_malloc = 0;
    uint8_t *buf = NULL;
    uint8_t *p_buf;
    uint8_t *p_buf_end;
    int i;
    int b_sz;
    int cr_sz = 0;
    CurRange *cr;
    int rc = 0;

    if (check_master(tohost))
        return OSQL_SEND_ERROR_WRONGMASTER;

    if (arr) {
        for (i = 0; i < arr->size; i++) {
            cr = arr->ranges[i];
            if (cr->tbname) {
                cr_sz += sizeof(char) * (strlen(cr->tbname) + 1) + sizeof(int);
            }
            cr_sz += sizeof(cr->islocked);
            if (!cr->islocked) {
                assert(!cr->lflag || !cr->rflag);
                cr_sz += sizeof(cr->idxnum);
                cr_sz += sizeof(cr->lflag);
                if (!cr->lflag)
                    if (cr->lkey) {
                        cr_sz += sizeof(cr->lkeylen);
                        cr_sz += cr->lkeylen;
                    }
                cr_sz += sizeof(cr->rflag);
                if (!cr->rflag)
                    if (cr->rkey) {
                        cr_sz += sizeof(cr->rkeylen);
                        cr_sz += cr->rkeylen;
                    }
            }
        }
    }

    if (rqid == OSQL_RQID_USE_UUID)
        b_sz = sizeof(osql_serial_uuid_rpl_t);
    else
        b_sz = sizeof(osql_serial_rpl_t);

    b_sz += cr_sz;

    /* only use malloc if we have to */
    if (b_sz > 4096) {
        buf = malloc(b_sz);
        used_malloc = 1;
    } else {
        buf = alloca(b_sz);
    }
    /* frame output buffer */
    p_buf = buf;
    p_buf_end = (p_buf + b_sz);

    if (rqid == OSQL_RQID_USE_UUID) {
        osql_serial_uuid_rpl_t serial_rpl = {{0}};

        serial_rpl.hd.type =
            (type == NET_OSQL_SERIAL_RPL || 
             type == NET_OSQL_SERIAL_RPL_UUID) ? OSQL_SERIAL : OSQL_SELECTV;
        comdb2uuidcpy(serial_rpl.hd.uuid, uuid);
        serial_rpl.dt.buf_size = cr_sz;
        serial_rpl.dt.arr_size = (arr) ? arr->size : 0;
        serial_rpl.dt.file = file;

        serial_rpl.dt.offset = offset;
        serial_rpl.dt.buf_size = cr_sz;
        serial_rpl.dt.arr_size = (arr) ? arr->size : 0;
        serial_rpl.dt.file = file;
        serial_rpl.dt.offset = offset;

        if (gbl_enable_osql_logging) {
            uuidstr_t us;
            logmsg(LOGMSG_DEBUG, "[%s] send OSQL_SERIAL type=%d %d %d\n",
                   comdb2uuidstr(uuid, us), type, cr_sz, arr->size);
        }

        if (!(p_buf = osqlcomm_serial_uuid_rpl_put(&serial_rpl, p_buf,
                                                   p_buf_end))) {
            logmsg(LOGMSG_ERROR, "%s:%s returns NULL\n", __func__,
                    "osqlcomm_serial_rpl_put");
            if (used_malloc)
                free(buf);
            return -1;
        }

        if (arr) {
            p_buf = serial_readset_put(arr, cr_sz, p_buf, p_buf_end);
        }

    } else {
        osql_serial_rpl_t serial_rpl = {{0}};

        serial_rpl.hd.type =
            (type == NET_OSQL_SERIAL_RPL ||
             type == NET_OSQL_SERIAL_RPL_UUID) ? OSQL_SERIAL : OSQL_SELECTV;
        serial_rpl.hd.sid = rqid;
        serial_rpl.dt.buf_size = cr_sz;
        serial_rpl.dt.arr_size = (arr) ? arr->size : 0;
        serial_rpl.dt.file = file;
        serial_rpl.dt.offset = offset;

        if (gbl_enable_osql_logging) {
            logmsg(LOGMSG_DEBUG, "[%llu] send OSQL_SERIAL %d %d\n", rqid, cr_sz,
                   arr->size);
        }

#if 0
       printf("Sending rqid=%llu tmp=%llu\n", rqid, osql_log_time());
#endif

        if (!(p_buf = osqlcomm_serial_rpl_put(&serial_rpl, p_buf, p_buf_end))) {
            logmsg(LOGMSG_ERROR, "%s:%s returns NULL\n", __func__,
                    "osqlcomm_serial_rpl_put");
            if (used_malloc)
                free(buf);
            return -1;
        }

        if (arr) {
            p_buf = serial_readset_put(arr, cr_sz, p_buf, p_buf_end);
        }
    }

    rc = offload_net_send(tohost, type, buf, b_sz, 1, NULL, 0);

    return rc;
}

/**
 * Send DONE or DONE_XERR op
 * It handles remote/local connectivity
 *
 */
int osql_send_commit(char *tohost, unsigned long long rqid, uuid_t uuid,
                     int nops, struct errstat *xerr, int type,
                     struct client_query_stats *query_stats,
                     snap_uid_t *snap_info)
{
    osql_done_rpl_t rpl_ok = {{0}};
    osql_done_xerr_t rpl_xerr = {{0}};
    int b_sz;
    int used_malloc = 0;
    int snap_info_length = 0;
    uint8_t *buf = NULL;
    uint8_t *p_buf;
    uint8_t *p_buf_end;
    int rc = xerr->errval;

    /* Always 'commit' to release starthrottle.  Failure if master has swung. */
    if (check_master(tohost))
        return OSQL_SEND_ERROR_WRONGMASTER;

    /* we're also sending stats - calculate the total buffer size */
    if (rc != SQLITE_OK) {
        b_sz = sizeof(rpl_xerr);
    } else {
        if (snap_info) {
            snap_info_length = sizeof(snap_uid_t);
        }

        if (!query_stats) {
            b_sz = sizeof(rpl_ok) + snap_info_length;
        } else {
            int qs_sz = offsetof(struct client_query_stats, path_stats);
            qs_sz += query_stats->n_components *
                     sizeof(struct client_query_path_component);
            b_sz = sizeof(osql_done_rpl_t) + snap_info_length + qs_sz;
        }
    }

    /* only use malloc if we have to */
    if (b_sz > 4096) {
        buf = malloc(b_sz);
        used_malloc = 1;
    } else {
        buf = alloca(b_sz);
    }

    /* frame output buffer */
    p_buf = buf;
    p_buf_end = (p_buf + b_sz);

    if (rc == SQLITE_OK) {
        if (snap_info) {
            rpl_ok.hd.type = OSQL_DONE_SNAP;
        } else {
            rpl_ok.hd.type = OSQL_DONE; /* OSQL_DONE_STATS is never set, so
                                           query_stats never read by master.? */
        }
        rpl_ok.hd.sid = rqid;
        rpl_ok.dt.rc = rc;
        /* hack to help old code interpret the results correctly
           convert SQLITE_OK to SQLITE_DONE
         */
        if (!rpl_ok.dt.rc)
            rpl_ok.dt.rc = SQLITE_DONE;
        rpl_ok.dt.nops = nops;

        if (gbl_enable_osql_logging) {
            logmsg(LOGMSG_DEBUG, "[%llu] send commit %s %d %d\n", rqid,
                   osql_reqtype_str(rpl_ok.hd.type), rc, nops);
        }

#if DEBUG_REORDER
        DEBUGMSG("[%llu] send %s rc = %d, nops = %d\n", rqid,
                 osql_reqtype_str(rpl_ok.hd.type), rc, nops);
#endif

        if (!(p_buf = osqlcomm_done_rpl_put(&rpl_ok, p_buf, p_buf_end))) {
            logmsg(LOGMSG_ERROR, "%s:%s returns NULL\n", __func__,
                    "osqlcomm_done_rpl_put");
            if (used_malloc)
                free(buf);
            return -1;
        }

        if (snap_info) {
            p_buf = (uint8_t *)snap_uid_put(snap_info, p_buf, p_buf_end);
        }

        if (query_stats) {
            if (!(p_buf =
                      client_query_stats_put(query_stats, p_buf, p_buf_end))) {
                logmsg(LOGMSG_ERROR, "%s line %d:%s returns NULL\n", __func__,
                        __LINE__, "osqlcomm_done_rpl_put");
                if (used_malloc)
                    free(buf);
                return -1;
            }
        }
        rc = offload_net_send(tohost, type, buf, b_sz, 1, NULL, 0);

    } else {

        rpl_xerr.hd.type = OSQL_XERR;
        rpl_xerr.hd.sid = rqid;

        memcpy(&rpl_xerr.dt, xerr, sizeof(rpl_xerr.dt));

        if (!osqlcomm_done_xerr_type_put(&rpl_xerr, p_buf, p_buf_end)) {
            logmsg(LOGMSG_ERROR, "%s:%s returns NULL\n", __func__,
                    "osqlcomm_done_xerr_type_put");
            if (used_malloc)
                free(buf);
            return -1;
        }
        rc = offload_net_send(tohost, type, buf, sizeof(rpl_xerr), 1, NULL, 0);
    }
    if (used_malloc)
        free(buf);

    return rc;
}

int type_to_uuid_type(int type)
{
    switch (type) {
    case NET_OSQL_SOCK_RPL:
        return NET_OSQL_SOCK_RPL_UUID;
    default:
        logmsg(LOGMSG_FATAL, "type_to_uuid_type: unhandled type %d\n", type);
        abort();
    }
}

int osql_send_commit_by_uuid(char *tohost, uuid_t uuid, int nops,
                             struct errstat *xerr, int type,
                             struct client_query_stats *query_stats,
                             snap_uid_t *snap_info)
{
    osql_done_uuid_rpl_t rpl_ok = {{0}};
    osql_done_xerr_uuid_t rpl_xerr = {{0}};
    int b_sz;
    int used_malloc = 0;
    int snap_info_length = 0;
    uint8_t *buf = NULL;
    uint8_t *p_buf;
    uint8_t *p_buf_end;
    int rc = xerr->errval;

    type = osql_net_type_to_net_uuid_type(type);

    /* Always 'commit' to release starthrottle.  Failure if master has swung. */
    if (check_master(tohost))
        return OSQL_SEND_ERROR_WRONGMASTER;

    /* we're also sending stats - calculate the total buffer size */
    if (rc != SQLITE_OK) {
        b_sz = sizeof(rpl_xerr);
    } else {
        if (snap_info) {
            snap_info_length = sizeof(snap_uid_t);
        }

        if (!query_stats) {
            b_sz = sizeof(rpl_ok) + snap_info_length;
        } else {
            int qs_sz = offsetof(struct client_query_stats, path_stats);
            qs_sz += query_stats->n_components *
                     sizeof(struct client_query_path_component);
            b_sz = sizeof(osql_done_uuid_rpl_t) + snap_info_length + qs_sz;
        }
    }

    /* only use malloc if we have to */
    if (b_sz > 4096) {
        buf = malloc(b_sz);
        used_malloc = 1;
    } else {
        buf = alloca(b_sz);
    }

    /* frame output buffer */
    p_buf = buf;
    p_buf_end = (p_buf + b_sz);

    if (rc == SQLITE_OK) {
        if (snap_info) {
            rpl_ok.hd.type = OSQL_DONE_SNAP;
        } else {
            rpl_ok.hd.type = OSQL_DONE; /* OSQL_DONE_STATS is never set, so
                                           query_stats never read by master.? */
        }
        comdb2uuidcpy(rpl_ok.hd.uuid, uuid);
        rpl_ok.dt.rc = rc;
        /* hack to help old code interpret the results correctly
           convert SQLITE_OK to SQLITE_DONE
         */
        if (!rpl_ok.dt.rc)
            rpl_ok.dt.rc = SQLITE_DONE;
        rpl_ok.dt.nops = nops;

        uuidstr_t us;
        if (gbl_enable_osql_logging) {
            logmsg(LOGMSG_DEBUG, "[%s] send %s %d %d\n",
                   comdb2uuidstr(uuid, us), osql_reqtype_str(rpl_ok.hd.type),
                   rc, nops);
        }

#if DEBUG_REORDER
        DEBUGMSG("uuid=%s send %s rc = %d, nops = %d\n",
                 comdb2uuidstr(uuid, us), osql_reqtype_str(rpl_ok.hd.type), rc,
                 nops);
#endif

        if (!(p_buf = osqlcomm_done_uuid_rpl_put(&rpl_ok, p_buf, p_buf_end))) {
            logmsg(LOGMSG_ERROR, "%s:%s returns NULL\n", __func__,
                   "osqlcomm_done_uuid_rpl_put");
            if (used_malloc)
                free(buf);
            return -1;
        }

        if (snap_info) {
            p_buf = (uint8_t *)snap_uid_put(snap_info, p_buf, p_buf_end);
        }

        if (query_stats) {
            if (!(p_buf =
                      client_query_stats_put(query_stats, p_buf, p_buf_end))) {
                logmsg(LOGMSG_ERROR, "%s line %d:%s returns NULL\n", __func__,
                       __LINE__, "client_query_stats_put");
                if (used_malloc)
                    free(buf);
                return -1;
            }
        }
        rc = offload_net_send(tohost, type, buf, b_sz, 1, NULL, 0);

    } else {

        rpl_xerr.hd.type = OSQL_XERR;
        comdb2uuidcpy(rpl_xerr.hd.uuid, uuid);

        memcpy(&rpl_xerr.dt, xerr, sizeof(rpl_xerr.dt));

#if DEBUG_REORDER
        uuidstr_t us;
        DEBUGMSG("uuid=%s send %s rc = %d, nops = %d\n",
                 comdb2uuidstr(uuid, us), osql_reqtype_str(rpl_xerr.hd.type),
                 rc, nops);
#endif
        if (!osqlcomm_done_xerr_uuid_type_put(&rpl_xerr, p_buf, p_buf_end)) {
            logmsg(LOGMSG_ERROR, "%s:%s returns NULL\n", __func__,
                    "osqlcomm_done_xerr_type_put");
            if (used_malloc)
                free(buf);
            return -1;
        }
        rc = offload_net_send(tohost, type, buf, sizeof(rpl_xerr), 1, NULL, 0);
    }
    if (used_malloc)
        free(buf);

    return rc;
}

/**
 * Send decomission for osql net
 *
 */
int osql_process_message_decom(char *host)
{
    osql_comm_t *comm = get_thecomm();
    if (comm) {
        net_send_decom_all(comm->handle_sibling, host);
    }

    return 0;
}

/**
 * Constructs a reusable osql request
 *
 * This creates either a osql_req_t or a osql_req_uuid_t, as needed.
 *
 */
static void *osql_create_request(const char *sql, int sqlen, int type,
                                 unsigned long long rqid, uuid_t uuid,
                                 char *tzname, int *prqlen, int flags)
{
    int rqlen = 0;
    uint8_t *p_buf, *p_buf_end;
    osql_req_t req = {0};
    osql_uuid_req_t req_uuid = {0};
    void *ret;

    if (rqid == OSQL_RQID_USE_UUID) {
        rqlen = sizeof(osql_uuid_req_t) + sqlen;
    } else {
        rqlen = sizeof(osql_req_t) + sqlen;
    }

    if (rqid == OSQL_RQID_USE_UUID) {
        osql_uuid_req_t *r_uuid_ptr;

        r_uuid_ptr = (osql_uuid_req_t *)malloc(rqlen);
        ret = r_uuid_ptr;

        if (!r_uuid_ptr) {
            logmsg(LOGMSG_ERROR, 
                    "create_sql: error malloc-ing for sql request, size %d\n",
                    rqlen);
            return NULL;
        }

        p_buf = (uint8_t *)r_uuid_ptr;
        p_buf_end = p_buf + rqlen;

        req_uuid.type = type;
        req_uuid.flags = flags;
        comdb2uuidcpy(req_uuid.uuid, uuid);
        req_uuid.rqlen = rqlen;
        req_uuid.sqlqlen = sqlen;

        if (tzname)
            strncpy0(r_uuid_ptr->tzname, tzname, sizeof(r_uuid_ptr->tzname));

        p_buf = osqlcomm_req_uuid_type_put(&req_uuid, p_buf, p_buf_end);
        r_uuid_ptr->rqlen = rqlen;
    } else {
        osql_req_t *r_ptr;

        r_ptr = (osql_req_t *)malloc(rqlen);
        ret = r_ptr;

        if (!r_ptr) {
            logmsg(LOGMSG_ERROR, 
                    "create_sql: error malloc-ing for sql request, size %d\n",
                    rqlen);
            return NULL;
        }

        p_buf = (uint8_t *)r_ptr;
        p_buf_end = p_buf + rqlen;

        req.type = type;
        req.flags = flags;
        req.padding = 0;
        req.rqid = rqid;
        req.rqlen = rqlen;
        req.sqlqlen = sqlen;

        p_buf = osqlcomm_req_type_put(&req, p_buf, p_buf_end);
        r_ptr->rqlen = rqlen;

        if (tzname)
            strncpy0(r_ptr->tzname, tzname, sizeof(r_ptr->tzname));
    }

    p_buf = buf_no_net_put(sql, sqlen, p_buf, p_buf_end);

    *prqlen = rqlen;

    return ret;
}

/**
 * Change the rqid and to allow reusing the request
 *
 */
void osql_remap_request(osql_req_t *req, unsigned long long rqid)
{
    buf_put(&rqid, sizeof(rqid), (uint8_t *)&(req->rqid),
            (uint8_t *)&(req->rqid) + sizeof(long long));
}

/**
 * Retrieve the network-ordered rqid from this osql_req_t
 */

static long long osql_request_getrqid(osql_req_t *req)
{
    long long out_rqid = 0LL;
    buf_get(&out_rqid, sizeof(out_rqid), (uint8_t *)&req->rqid,
            (uint8_t *)&req->rqid + sizeof(long long));
    return out_rqid;
}

/**
 * Get request uuid (follows rqid if request supports it)
 */
static void osql_request_getuuid(osql_req_t *req, uuid_t uuid)
{
    comdb2uuid_clear(uuid);
}

/**
 * Sends a user command to offload net (used by "osqlnet")
 *
 */
void osql_net_cmd(char *line, int lline, int st, int op1)
{
    osql_comm_t *comm = get_thecomm();
    if (comm && comm->handle_sibling) {
        net_cmd(comm->handle_sibling, line, lline, st, op1);
    } else {
        logmsg(LOGMSG_WARN, "osql not ready yet\n");
    }
}

/**
 * Sets the osql net-poll value.
 *
 */
void osql_set_net_poll(int pval)
{
    osql_comm_t *comm = get_thecomm();
    if (comm) {
        net_set_poll(comm->handle_sibling, pval);
    }
}

/**
 * Sends a sosql request to the master
 * Sql is the first update part of this transaction
 *
 */
int osql_comm_send_socksqlreq(char *tohost, const char *sql, int sqlen,
                              unsigned long long rqid, uuid_t uuid,
                              char *tzname, int type, int flags)
{

    void *req = NULL;
    int reqlen = 0;
    int rc = 0;
    int net_type;

    stats[type].snd++;

    /* TODO: need to pass tag/tagbuf/tagbuflen here? */
    req = osql_create_request(sql, sqlen, type, rqid, uuid, tzname, &reqlen,
                              flags);
    if (!req) {
        stats[type].snd_failed++;
        return rc;
    }

    net_type = req2netreq(type);
    if (rqid == OSQL_RQID_USE_UUID) {
        if (net_type == NET_OSQL_SOCK_REQ)
            net_type = NET_OSQL_SOCK_REQ_UUID;
        if (net_type == NET_OSQL_RECOM_REQ)
            net_type = NET_OSQL_RECOM_REQ_UUID;
        else if (net_type == NET_OSQL_SNAPISOL_REQ)
            net_type = NET_OSQL_SNAPISOL_REQ_UUID;
        else if (net_type == NET_OSQL_SERIAL_REQ)
            net_type = NET_OSQL_SERIAL_REQ_UUID;
        else if (net_type < NET_OSQL_UUID_REQUEST_MIN ||
                 net_type > NET_OSQL_UUID_REQUEST_MAX) {
            logmsg(LOGMSG_FATAL, "unknown type %d\n", net_type);
            abort();
        }
    }

    rc = offload_net_send(tohost, net_type, req, reqlen, 1, NULL, 0);

    if (rc)
        stats[type].snd_failed++;

    free(req);

    return rc;
}

/**
 * Sends the result of block processor transaction commit
 * to the sql thread so that it can return the result to the
 * client
 *
 */
int osql_comm_signal_sqlthr_rc(const char *host, unsigned long long rqid,
                               uuid_t uuid, int nops, struct errstat *xerr,
                               int rc)
{
    uuidstr_t us;
    int msglen = 0;
    int type;
    union {
        char a[OSQLCOMM_DONE_XERR_UUID_RPL_LEN];
        char b[OSQLCOMM_DONE_UUID_RPL_LEN];
        char c[OSQLCOMM_DONE_XERR_RPL_LEN];
        char d[OSQLCOMM_DONE_RPL_LEN];
    } largest_message;
    uint8_t *buf = (uint8_t *)&largest_message;

    /* test if the sql thread was the one closing the request,
     * and if so, don't send anything back, request might be gone already anyway
     */
    if (xerr->errval == SQLITE_ABORT)
        return 0;

    /* if error, lets send the error string */
    if (!host) {
        /* local */
        return osql_chkboard_sqlsession_rc(rqid, uuid, nops, NULL, xerr);
    }

    /* remote */
    if (rqid == OSQL_RQID_USE_UUID) {
        osql_done_xerr_uuid_t rpl_xerr = {{0}};
        osql_done_uuid_rpl_t rpl_ok = {{0}};

        if (rc) {
            msglen = OSQLCOMM_DONE_XERR_UUID_RPL_LEN;
            uint8_t *p_buf = buf;
            uint8_t *p_buf_end = buf + msglen;
            rpl_xerr.hd.type = OSQL_XERR;
            comdb2uuidcpy(rpl_xerr.hd.uuid, uuid);
            rpl_xerr.dt = *xerr;

            osqlcomm_done_xerr_uuid_type_put(&(rpl_xerr), p_buf, p_buf_end);

        } else {
            msglen = OSQLCOMM_DONE_UUID_RPL_LEN;
            uint8_t *p_buf = buf;
            uint8_t *p_buf_end = buf + msglen;

            rpl_ok.hd.type = OSQL_DONE;
            comdb2uuidcpy(rpl_ok.hd.uuid, uuid);
            rpl_ok.dt.rc = 0;
            rpl_ok.dt.nops = nops;

            osqlcomm_done_uuid_rpl_put(&(rpl_ok), p_buf, p_buf_end);
        }

        type = osql_net_type_to_net_uuid_type(NET_OSQL_SIGNAL);
        logmsg(LOGMSG_DEBUG,
               "%s:%d master signaling %s uuid %s with rc=%d xerr=%d\n",
               __func__, __LINE__, host, comdb2uuidstr(uuid, us), rc,
               xerr->errval);
    } else {
        osql_done_xerr_t rpl_xerr = {{0}};
        osql_done_rpl_t rpl_ok = {{0}};

        if (rc) {
            msglen = OSQLCOMM_DONE_XERR_RPL_LEN;
            uint8_t *p_buf = buf;
            uint8_t *p_buf_end = buf + msglen;
            rpl_xerr.hd.type = OSQL_XERR;
            rpl_xerr.hd.sid = rqid;
            rpl_xerr.dt = *xerr;

            osqlcomm_done_xerr_type_put(&(rpl_xerr), p_buf, p_buf_end);
        } else {
            msglen = OSQLCOMM_DONE_RPL_LEN;
            uint8_t *p_buf = buf;
            uint8_t *p_buf_end = buf + msglen;

            rpl_ok.hd.type = OSQL_DONE;
            rpl_ok.hd.sid = rqid;
            rpl_ok.dt.rc = 0;
            rpl_ok.dt.nops = nops;

            osqlcomm_done_rpl_put(&(rpl_ok), p_buf, p_buf_end);
        }

        type = NET_OSQL_SIGNAL;
        logmsg(LOGMSG_DEBUG,
               "%s:%d master signaling %s rqid %llu with rc=%d xerr=%d\n",
               __func__, __LINE__, host, rqid, rc, xerr->errval);
    }
#if 0
  printf("Send %d rqid=%llu tmp=%llu\n",  NET_OSQL_SIGNAL, rqid, osql_log_time());
#endif
    /* lazy again, works just because node!=0 */
    int irc = offload_net_send(host, type, buf, msglen, 1, NULL, 0);
    if (irc) {
        irc = -1;
        logmsg(LOGMSG_ERROR, "%s: error sending done to %s!\n", __func__, host);
    }

    return irc;
}

/**
 * Report on the traffic noticed
 *
 */
static const char *reqtypes[OSQL_MAX_REQ] = {
    "invalid", "osql",      "sosql",      "recom",
    "serial",  "cost_osql", "cost_sosql", "snapisol"};

int osql_comm_quick_stat(void)
{
    int i = 0;

    for (i = 1; i < OSQL_MAX_REQ; i++) {
        logmsg(LOGMSG_USER, "%s snd(failed) %lu(%lu) rcv(failed, redundant) %lu(%lu,%lu)\n",
               reqtypes[i], stats[i].snd, stats[i].snd_failed, stats[i].rcv,
               stats[i].rcv_failed, stats[i].rcv_rdndt);
    }
    return 0;
}

int osql_comm_diffstat(struct reqlogger *statlogger, int *have_scon_header)
{
    static osql_stats_t last[OSQL_MAX_REQ], diff[OSQL_MAX_REQ];
    osql_stats_t now[OSQL_MAX_REQ];
    int rc = 0;

    for (int i = 0; i < OSQL_MAX_REQ; i++) {
        now[i].snd = stats[i].snd;
        now[i].snd_failed = stats[i].snd_failed;
        now[i].rcv = stats[i].rcv;
        now[i].rcv_failed = stats[i].rcv_failed;
        now[i].rcv_rdndt = stats[i].rcv_rdndt;

        diff[i].snd = now[i].snd - last[i].snd;
        diff[i].snd_failed = now[i].snd_failed - last[i].snd_failed;
        diff[i].rcv = now[i].rcv - last[i].rcv;
        diff[i].rcv_failed = now[i].rcv_failed - last[i].rcv_failed;
        diff[i].rcv_rdndt = now[i].rcv_rdndt - last[i].rcv_rdndt;

        last[i].snd = now[i].snd;
        last[i].snd_failed = now[i].snd_failed;
        last[i].rcv = now[i].rcv;
        last[i].rcv_failed = now[i].rcv_failed;
        last[i].rcv_rdndt = now[i].rcv_rdndt;

        if (diff[i].snd || diff[i].snd_failed || diff[i].rcv ||
            diff[i].rcv_failed || diff[i].rcv_rdndt) {
            if (statlogger) {
                reqlog_logf(statlogger, REQL_INFO,
                            "sqlwrops %s snd %ld snd_failed %ld rcv %ld "
                            "rcv_failed %ld rcv_redundant %ld\n",
                            reqtypes[i], diff[i].snd, diff[i].snd_failed,
                            diff[i].rcv, diff[i].rcv_failed, diff[i].rcv_rdndt);
            } else {
                if (!*have_scon_header) {
                    logmsg(LOGMSG_USER, "diff");
                    *have_scon_header = 1;
                }

                logmsg(LOGMSG_USER, " sqlwrops %s", reqtypes[i]);
                if (diff[i].snd)
                    logmsg(LOGMSG_USER, " snd %ld", diff[i].snd);
                if (diff[i].snd_failed)
                    logmsg(LOGMSG_USER, " snd_failed %ld", diff[i].snd_failed);
                if (diff[i].rcv)
                    logmsg(LOGMSG_USER, " rcv %ld", diff[i].rcv);
                if (diff[i].rcv_failed)
                    logmsg(LOGMSG_USER, " rcv %ld", diff[i].rcv_failed);
                if (diff[i].rcv_rdndt)
                    logmsg(LOGMSG_USER, " rcv_redundant %ld", diff[i].rcv_rdndt);
                rc = 1;
            }
        }
    }
    return rc;
}

/****************************** INTERNALS *************************************/

static void net_startthread_rtn(void *arg)
{
    bdb_thread_event((bdb_state_type *)arg, 1);
}

static void net_stopthread_rtn(void *arg)
{
    bdb_thread_event((bdb_state_type *)arg, 0);
}

static void net_osql_master_check(void *hndl, void *uptr, char *fromhost,
                                  int usertype, void *dtap, int dtalen,
                                  uint8_t is_tcp)
{
    uint8_t *p_buf = dtap;
    uint8_t *p_buf_end = p_buf + dtalen;
    osql_poke_t poke = {0};
    osql_poke_uuid_t pokeuuid;
    int found = 0;
    int rc = 0;

    uuid_t uuid;
    unsigned long long rqid = OSQL_RQID_USE_UUID;
    int reply_type;

    comdb2uuid_clear(uuid);

    if (db_is_stopped()) {
        /* don't do anything, we're going down */
        return;
    }

    if (osql_nettype_is_uuid(usertype)) {
        if (!osqlcomm_poke_uuid_type_get(&pokeuuid, p_buf, p_buf_end)) {
            logmsg(LOGMSG_ERROR, "%s: can't unpack %d request\n", __func__,
                    usertype);
            return;
        }
        comdb2uuidcpy(uuid, pokeuuid.uuid);
    } else {
        if (!(osqlcomm_poke_type_get(&poke, p_buf, p_buf_end))) {
            logmsg(LOGMSG_ERROR, "%s: can't unpack %d request\n", __func__,
                    usertype);
            return;
        }
        rqid = poke.rqid;
    }

    found = osql_repository_session_exists(rqid, uuid);

    if (found) {
        uint8_t buf[OSQLCOMM_EXISTS_RPL_TYPE_LEN];
        uint8_t bufuuid[OSQLCOMM_EXISTS_UUID_RPL_TYPE_LEN];
        uint8_t *p_buf;

        if (rqid == OSQL_RQID_USE_UUID) {
            p_buf = bufuuid;
            p_buf_end = p_buf + OSQLCOMM_EXISTS_UUID_RPL_TYPE_LEN;
            osql_exists_uuid_rpl_t rpl = {{0}};

            rpl.hd.type = OSQL_EXISTS;
            comdb2uuidcpy(rpl.hd.uuid, uuid);
            rpl.dt.status = 0;
            rpl.dt.timestamp = comdb2_time_epoch();

            if (!osqlcomm_exists_uuid_rpl_type_put(&rpl, p_buf, p_buf_end))
                abort();
            reply_type = NET_OSQL_MASTER_CHECKED_UUID;

            if ((rc = offload_net_send(fromhost, reply_type, bufuuid,
                                       sizeof(bufuuid), 1, NULL, 0))) {
                logmsg(LOGMSG_ERROR, "%s: error writting record to master in "
                                "offload mode rc=%d!\n",
                        __func__, rc);
            }
        } else {
            p_buf = buf;
            p_buf_end = p_buf + OSQLCOMM_EXISTS_RPL_TYPE_LEN;

            /* send a done with an error, lost request */
            osql_exists_rpl_t rpl = {{0}};

            rpl.hd.type = OSQL_EXISTS;
            rpl.hd.sid = rqid;
            rpl.dt.status = 0;
            rpl.dt.timestamp = comdb2_time_epoch();

            if (!osqlcomm_exists_rpl_type_put(&rpl, p_buf, p_buf_end))
                abort();

            reply_type = NET_OSQL_MASTER_CHECKED;

            if ((rc = offload_net_send(fromhost, reply_type, buf, sizeof(buf),
                                       1, NULL, 0))) {
                logmsg(LOGMSG_ERROR, "%s: error writting record to master in "
                                "offload mode rc=%d!\n",
                        __func__, rc);
            }
        }

    } else {
        uuidstr_t us;
        logmsg(LOGMSG_ERROR,
               "Missing SORESE sql session %llx %s on %s from %d\n", poke.rqid,
               comdb2uuidstr(uuid, us), gbl_mynode, poke.from);
    }
}

static void net_osql_master_checked(void *hndl, void *uptr, char *fromhost,
                                    int usertype, void *dtap, int dtalen,
                                    uint8_t is_tcp)
{
    uint8_t *p_buf = dtap;
    uint8_t *p_buf_end = p_buf + dtalen;
    int rc = 0;
    unsigned long long rqid = OSQL_RQID_USE_UUID;
    uuid_t uuid;
    uuidstr_t us;
    int status, timestamp;

    comdb2uuid_clear(uuid);

    if (db_is_stopped()) {
        /* don't do anything, we're going down */
        return;
    }

    if (osql_nettype_is_uuid(usertype)) {
        osql_exists_uuid_rpl_t rpluuid;
        if (!(osqlcomm_exists_uuid_rpl_type_get(&rpluuid, p_buf, p_buf_end))) {
            logmsg(LOGMSG_ERROR, "%s: invalid data length\n", __func__);
            return;
        }
        comdb2uuidcpy(uuid, rpluuid.hd.uuid);
        status = rpluuid.dt.status;
        timestamp = rpluuid.dt.timestamp;
    } else {
        osql_exists_rpl_t rpl;
        if (!(osqlcomm_exists_rpl_type_get(&rpl, p_buf, p_buf_end))) {
            logmsg(LOGMSG_ERROR, "%s: invalid data length\n", __func__);
            return;
        }
        rqid = rpl.hd.sid;
        status = rpl.dt.timestamp;
        timestamp = rpl.dt.timestamp;
    }

    /* update the status of the sorese session */
    rc = osql_checkboard_update_status(rqid, uuid, status, timestamp);
    if (rc) {
        logmsg(LOGMSG_ERROR,
               "%s: failed to update status for rqid %llu %s rc=%d\n", __func__,
               rqid, comdb2uuidstr(uuid, us), rc);
    }
}

/* terminate node */
static int net_osql_nodedwn(netinfo_type *netinfo_ptr, char *host)
{

    int rc = 0;

    /* this is mainly for master, but we might not be a master anymore at
       this point */
    rc = osql_repository_terminatenode(host);

    /* if only offload net drops, we might lose packets from connection but
       code will not be triggered to informed the sorese sessions that
       socket was dropped; call that here */
    osql_checkboard_check_down_nodes(host);

    return rc;
}

/* if the current node is marked down, master being,
   it will ship mastership to another node
   Here we cancell the pending requests and ask the
   client to resubmit
 */
static void signal_rtoff(void)
{

    if (g_osql_ready && thedb->master == gbl_mynode) {
        logmsg(LOGMSG_INFO, "%s: canceling pending blocksql transactions\n",
                __func__);
        osql_repository_cancelall();
    }
}

/* this function routes the packet in the case of local communication
   include in this function only "usertype"-s that can have a tail
 */
static int net_local_route_packet_tail(int usertype, void *data, int datalen,
                                       void *tail, int taillen)
{
    switch (usertype) {
    case NET_OSQL_SOCK_REQ:
    case NET_OSQL_SOCK_REQ_COST:
    case NET_OSQL_SOCK_REQ_UUID:
    case NET_OSQL_SOCK_REQ_COST_UUID:
        net_sosql_req(NULL, NULL, 0, usertype, data, datalen, 0);
        break;
    case NET_OSQL_RECOM_REQ:
    case NET_OSQL_RECOM_REQ_UUID:
        net_recom_req(NULL, NULL, 0, usertype, data, datalen, 0);
        break;
    case NET_OSQL_SNAPISOL_REQ:
    case NET_OSQL_SNAPISOL_REQ_UUID:
        net_snapisol_req(NULL, NULL, 0, usertype, data, datalen, 0);
        break;
    case NET_OSQL_SERIAL_REQ:
    case NET_OSQL_SERIAL_REQ_UUID:
        net_serial_req(NULL, NULL, 0, usertype, data, datalen, 0);
        break;
    case NET_BLOCK_REQ:
        net_block_req(NULL, NULL, 0, usertype, data, datalen, 0);
        break;
    case NET_BLOCK_REPLY:
        net_block_reply(NULL, NULL, 0, usertype, data, datalen, 0);
        break;
    case NET_OSQL_SOCK_RPL:
    case NET_OSQL_RECOM_RPL:
    case NET_OSQL_SNAPISOL_RPL:
    case NET_OSQL_SERIAL_RPL:
    case NET_OSQL_SOCK_RPL_UUID:
    case NET_OSQL_RECOM_RPL_UUID:
    case NET_OSQL_SNAPISOL_RPL_UUID:
    case NET_OSQL_SERIAL_RPL_UUID:
        return net_osql_rpl_tail(NULL, NULL, 0, usertype, data, datalen, tail,
                                 taillen);
    default:
        logmsg(LOGMSG_ERROR, "%s: unknown packet type routed locally, %d\n",
                __func__, usertype);
        return -1;
    }
    return 0;
}

int osql_comm_check_bdb_lock(const char *func, int line)
{
    int rc = 0;
    int start;
    int end;

    /* check here if we need to wait for the lock, so we don't prevent this from
     * happening */
    start = time(NULL);
    if (bdb_lock_desired(thedb->bdb_env)) {
        struct sql_thread *thd = pthread_getspecific(query_info_key);
        if (!thd) return 0;

        struct sqlclntstate *clnt = thd->clnt;
        int sleepms;

        logmsg(LOGMSG_DEBUG, "%s bdb_lock_desired so calling recover_deadlock\n",
                __func__);

        /* scale by number of times we try, cap at 10 seconds */
        sleepms = 100 * clnt->deadlock_recovered;
        if (sleepms > 10000)
            sleepms = 10000;

        rc = recover_deadlock(thedb->bdb_env, thd, NULL, sleepms);

        if (rc != 0) {
            logmsg(LOGMSG_ERROR, "%s recover_deadlock returned %d\n",
                    __func__, rc);
            rc = -1;
            goto out;
        }
        logmsg(LOGMSG_DEBUG, "%s recovered deadlock\n", __func__);

        clnt->deadlock_recovered++;

        if (clnt->deadlock_recovered > 100) {
            logmsg(LOGMSG_ERROR, "%s called recover_deadlock 100 times\n",
                   __func__);
            rc = -1;
            goto out;
        }
    }
out:
    if ((end = time(NULL)) - start > 2) {
        logmsg(LOGMSG_DEBUG, "%s line %d: %s took %d seconds\n", func, line,
               __func__, end - start);
    }
    return rc;
}

/* this wrapper tries to provide a reliable net_send_tail that will prevent
   loosing packets
   due to queue being full */
static int offload_net_send(const char *host, int usertype, void *data,
                            int datalen, int nodelay, void *tail, int tailen)
{
    osql_comm_t *comm = get_thecomm();
    if (!comm)
        return -1;

    netinfo_type *netinfo_ptr = comm->handle_sibling;
    int backoff = gbl_osql_bkoff_netsend;
    int total_wait = backoff;
    int unknownerror_retry = 0;
    int rc = -1;

    if (!tail && debug_switch_osql_simulate_send_error()) {
        if (rand() % 4 == 0) /*25% chance of failure*/
        {
            logmsg(LOGMSG_ERROR, "Punting %s with error -1\n", __func__);
            return -1;
        }
    }

    if (host == gbl_mynode)
        host = NULL;

    if (!host) {
        /* local save */
        rc = net_local_route_packet_tail(usertype, data, datalen, tail, tailen);
        if (rc) {
            logmsg(LOGMSG_ERROR, "%s failed to route locally!\n", __func__);
        }
        return rc;
    }

    while (rc) {

        /* remote send */
        rc = net_send_tail(netinfo_ptr, host, usertype, data, datalen, nodelay,
                           tail, tailen);

        if (NET_SEND_FAIL_QUEUE_FULL == rc || NET_SEND_FAIL_MALLOC_FAIL == rc ||
            NET_SEND_FAIL_NOSOCK == rc) {

            if (total_wait > gbl_osql_bkoff_netsend_lmt) {
                logmsg(
                    LOGMSG_ERROR,
                    "%s:%d giving up sending to %s, rc = %d, total wait = %d\n",
                    __FILE__, __LINE__, host ? host : gbl_mynode, rc,
                    total_wait);
                return rc;
            }

            if (osql_comm_check_bdb_lock(__func__, __LINE__) != 0) {
                logmsg(LOGMSG_ERROR,
                       "%s:%d failed to check bdb lock, giving up sending to "
                       "%s, rc = %d\n",
                       __FILE__, __LINE__, host ? host : gbl_mynode, rc);
                return rc;
            }

            poll(NULL, 0, backoff);
            /*backoff *= 2; */
            total_wait += backoff;
        } else if (NET_SEND_FAIL_CLOSED == rc) {
            /* on closed sockets, we simply return; a callback
               will trigger on the other side signalling we've
               lost the comm party */
            logmsg(LOGMSG_ERROR, "%s:%d giving up sending to %s\n", __FILE__,
                   __LINE__, host ? host : gbl_mynode);
            logmsg(LOGMSG_ERROR,
                   "%s:%d socket is closed, return wrong master\n", __FILE__,
                   __LINE__);
            return OSQL_SEND_ERROR_WRONGMASTER;
        } else if (rc) {
            unknownerror_retry++;
            if (unknownerror_retry >= UNK_ERR_SEND_RETRY) {
                logmsg(LOGMSG_ERROR, "%s:%d giving up sending to %s\n",
                       __FILE__, __LINE__, host ? host : gbl_mynode);
                comdb2_linux_cheap_stack_trace();
                return -1;
            }
        }
    }

    return rc;
}

static void net_osql_rpl(void *hndl, void *uptr, char *fromnode, int usertype,
                         void *dtap, int dtalen, uint8_t is_tcp)
{
    int found = 0;
    int rc = 0;
    uuid_t uuid;
    int type = 0;
    unsigned long long rqid;
    uint8_t *p_buf = (uint8_t *)dtap;
    uint8_t *p_buf_end = (p_buf + dtalen);

    stats[netrpl2req(usertype)].rcv++;

    if (osql_nettype_is_uuid(usertype)) {
        osql_uuid_rpl_t p_osql_uuid_rpl;

        rqid = OSQL_RQID_USE_UUID;
        if (!(p_buf = (uint8_t *)osqlcomm_uuid_rpl_type_get(
                  &p_osql_uuid_rpl, p_buf, p_buf_end))) {
            logmsg(LOGMSG_ERROR, "%s:%s returns NULL\n", __func__,
                    "osqlcomm_uuid_rpl_type_get");
            rc = -1;
        } else {
            comdb2uuidcpy(uuid, p_osql_uuid_rpl.uuid);
            type = p_osql_uuid_rpl.type;
        }
    } else {
        osql_rpl_t p_osql_rpl;
        uint8_t *p_buf, *p_buf_end;

        comdb2uuid_clear(uuid);
        p_buf = (uint8_t *)dtap;
        p_buf_end = (p_buf + dtalen);

        if (!(p_buf = (uint8_t *)osqlcomm_rpl_type_get(&p_osql_rpl, p_buf,
                                                       p_buf_end))) {
            logmsg(LOGMSG_ERROR, "%s:%s returns NULL\n", __func__,
                    "osqlcomm_rpl_type_get");
            rc = -1;
        } else {
            rqid = p_osql_rpl.sid;
            type = p_osql_rpl.type;
        }
    }

#ifdef TEST_OSQL
    fprintf(stdout, "%s: calling sorese_rcvrpl type=%d sid=%llu\n", __func__,
            netrpl2req(usertype), ((osql_rpl_t *)dtap)->sid);
#endif
#if 0
    printf("NET RPL rqid=%llu tmp=%llu\n", ((osql_rpl_t*)dtap)->sid, osql_log_time());
#endif

    if (!rc)
        rc = osql_sess_rcvop(rqid, uuid, type, dtap, dtalen, &found);
    if (rc)
        stats[netrpl2req(usertype)].rcv_failed++;
    if (!found)
        stats[netrpl2req(usertype)].rcv_rdndt++;
}

static int check_master(const char *tohost)
{

    const char *destnode = (tohost == NULL) ? gbl_mynode : tohost;
    char *master = thedb->master;

    if (destnode != master) {
        logmsg(LOGMSG_INFO, "%s: master swinged from %s to %s!\n", __func__,
                destnode, master);
        return -1;
    }

    return 0;
}

/* since net_send already serializes the tail,
   this is needed only when routing local packets
   we need to "serialize" the tail as well, therefore the need for duplicate */
static int net_osql_rpl_tail(void *hndl, void *uptr, char *fromhost,
                             int usertype, void *dtap, int dtalen, void *tail,
                             int tailen)
{
    void *dup;

    if (tail && tailen > 0) {
        if (dtalen + tailen > gbl_blob_sz_thresh_bytes)
            dup = comdb2_bmalloc(blobmem, dtalen + tailen);
        else
            dup = malloc(dtalen + tailen);

        if (!dup) {
            logmsg(
                LOGMSG_FATAL,
                "%s: master running out of memory! unable to alloc %d bytes\n",
                __func__, dtalen + tailen);
            abort(); /* rc = NET_SEND_FAIL_MALLOC_FAIL;*/
        }

#ifdef TEST_OSQL
        fprintf(stdout, "%s: calling sorese_rcvrpl type=%d sid=%llu\n",
                __func__, netrpl2req(usertype), ((osql_rpl_t *)dtap)->sid);
#endif

        memmove(dup, dtap, dtalen);
        memmove((char *)dup + dtalen, tail, tailen);
    } else {
        dup = dtap;
    }

    int rc = 0;
    int found = 0;
    uuid_t uuid;
    uint8_t *p_buf = (uint8_t *)dup;
    uint8_t *p_buf_end = p_buf + dtalen;
    unsigned long long rqid;
    int type = 0;
    if (osql_nettype_is_uuid(usertype)) {
        osql_uuid_rpl_t p_osql_rpl;

        if (!(p_buf = (uint8_t *)osqlcomm_uuid_rpl_type_get(&p_osql_rpl, p_buf,
                                                            p_buf_end))) {
            logmsg(LOGMSG_ERROR, "%s:%s returns NULL\n", __func__,
                   "osqlcomm_rpl_type_get");
            rc = -1;
        } else {
            comdb2uuidcpy(uuid, p_osql_rpl.uuid);
            rqid = OSQL_RQID_USE_UUID;
            type = p_osql_rpl.type;
        }

    } else {
        osql_rpl_t p_osql_rpl;

        if (!(p_buf = (uint8_t *)osqlcomm_rpl_type_get(&p_osql_rpl, p_buf,
                                                       p_buf_end))) {
            logmsg(LOGMSG_ERROR, "%s:%s returns NULL\n", __func__,
                   "osqlcomm_rpl_type_get");
            rc = -1;
        } else {
            rqid = p_osql_rpl.sid;
            comdb2uuid_clear(uuid);
            type = p_osql_rpl.type;
        }
    }

    if (!rc)
        rc = osql_sess_rcvop(rqid, uuid, type, dup, dtalen + tailen, &found);

    if (dup != dtap)
        free(dup);

    if (rc)
        stats[netrpl2req(usertype)].rcv_failed++;
    if (!found)
        stats[netrpl2req(usertype)].rcv_rdndt++;
    stats[netrpl2req(usertype)].rcv++;

    return rc;
}

static void net_sosql_req(void *hndl, void *uptr, char *fromhost, int usertype,
                          void *dtap, int dtalen, uint8_t is_tcp)
{

    int rc = 0;
    int type;

    stats[OSQL_SOCK_REQ].rcv++;

#ifdef TEST_BLOCKSOCK
    fprintf(stdout, "%s: calling sorese_rcvreq %d\n", __func__,
            osql_request_getrqid((osql_req_t *)dtap));
#endif

#if 0
    printf( "NET REQ rqid=%llu tmp=%llu\n", ((osql_req_t*)dtap)->rqid, osql_log_time());
#endif

    if (usertype == NET_OSQL_SOCK_REQ_COST)
        type = OSQL_SOCK_REQ_COST;
    else
        type = OSQL_SOCK_REQ;

    /* we handle this inline;
       once we are done, the queue is ready for this fromnode:rqid session so
       reader thread is free to receive rows from replicant even if blockproc is
       not yet up for us */
    if ((rc = sorese_rcvreq(fromhost, dtap, dtalen, type, usertype))) {
        static int once = 0;
        if (!once) {
            logmsg(LOGMSG_ERROR, "%s:unable to receive request rc=%d\n", __func__,
                    rc);
            once = 1;
        }
        stats[OSQL_SOCK_REQ].rcv_failed++;
    }
}

static void net_recom_req(void *hndl, void *uptr, char *fromhost, int usertype,
                          void *dtap, int dtalen, uint8_t is_tcp)
{

    int rc = 0;

    stats[OSQL_RECOM_REQ].rcv++;

#ifdef TEST_RECOM
    fprintf(stdout, "%s: calling recom_rcvreq %d\n", __func__,
            osql_request_getrqid((osql_req_t *)dtap));
#endif

    /* we handle this inline;
       once we are done, the queue is ready for this fromhost:rqid session so
       reader thread is free to receive rows from replicant even if blockproc is
       not yet up for us */
    rc = sorese_rcvreq(fromhost, dtap, dtalen, OSQL_RECOM_REQ, usertype);

    if (rc)
        stats[OSQL_RECOM_REQ].rcv_failed++;
}

static void net_snapisol_req(void *hndl, void *uptr, char *fromhost,
                             int usertype, void *dtap, int dtalen,
                             uint8_t is_tcp)
{

    int rc = 0;

    stats[OSQL_SNAPISOL_REQ].rcv++;

#ifdef TEST_SERIAL
    fprintf(stdout, "%s: calling serial_rcvreq %d\n", __func__,
            osql_request_getrqid((osql_req_t *)dtap));
#endif

    /* we handle this inline;
       once we are done, the queue is ready for this fromnode:rqid session so
       reader thread is free to receive rows from replicant even if blockproc is
       not yet up for us */
    rc = sorese_rcvreq(fromhost, dtap, dtalen, OSQL_SNAPISOL_REQ, usertype);

    if (rc)
        stats[OSQL_SNAPISOL_REQ].rcv_failed++;
}

static void net_serial_req(void *hndl, void *uptr, char *fromhost, int usertype,
                           void *dtap, int dtalen, uint8_t is_tcp)
{

    int rc = 0;

    stats[OSQL_SERIAL_REQ].rcv++;

#ifdef TEST_SERIAL
    fprintf(stdout, "%s: calling serial_rcvreq %d\n", __func__,
            osql_request_getrqid((osql_req_t *)dtap));
#endif

    /* we handle this inline;
       once we are done, the queue is ready for this fromnode:rqid session so
       reader thread is free to receive rows from replicant even if blockproc is
       not yet up for us */
    rc = sorese_rcvreq(fromhost, dtap, dtalen, OSQL_SERIAL_REQ, usertype);

    if (rc)
        stats[OSQL_SERIAL_REQ].rcv_failed++;
}

/**************************** this belongs between comm and blockproc/ put it
 * here *****/

static int conv_rc_sql2blkop(struct ireq *iq, int step, int ixnum, int rc,
                             struct block_err *err, const char *tablename,
                             int idxerr)
{
    int ret = 0;
    /* TODO: maybe we want a more explicit error code ! */
    switch (rc) {
    case 0:
    case SQLITE_DONE:
        ret = RC_OK;
        break;

    case SQLITE_CONSTRAINT:
        reqerrstr(iq, COMDB2_DEL_RC_VFY_CSTRT, "constraints violation");
        ret = ERR_CONVERT_DTA;
        break;

    case SQLITE_DEADLOCK:
        /* hopefully this will retry the blockop */

        ret = RC_INTERNAL_RETRY;
        break;

    case ERR_NO_SUCH_TABLE:
        reqerrstr(iq, COMDB2_CSTRT_RC_INVL_TBL, "no such table \"%s\"",
                  tablename);
        ret = rc;
        break;

    case SQLITE_TOOBIG:
        reqerrstr(iq, COMDB2_BLK_RC_NB_REQS, "transaction too big");
        ret = ERR_TRAN_TOO_BIG;
        break;

    case ERR_SQL_PREP:
        reqerrstr(iq, ERR_SQL_PREPARE, "sql query syntax error");
        ret = ERR_SQL_PREPARE;
        break;

    case OSQL_FAILDISPATCH:
    case OSQL_TOOEARLY:
        ret = rc;
        break;

    case RC_TRAN_CLIENT_RETRY:
        reqerrstr(iq, COMDB2_BLK_RC_FAIL_COMMIT,
                  "block processor stopped rc = %d", rc);
        ret = rc;
        break;

    case ERR_CONVERT_DTA:
        reqerrstr(iq, COMDB2_ADD_RC_CNVT_DTA,
                  "block %d, error converting field index %d", step, idxerr);
        ret = rc;
        break;

    default:
        reqerrstr(iq, COMDB2_BLK_RC_FAIL_COMMIT,
                  "generic internal exception rc = %d", rc);
        ret = ERR_INTERNAL;
        break;
    }

    if (ret && err) {
        err->blockop_num = step;
        err->errcode = ret;
        err->ixnum = ixnum;
    }
    return ret;
}

static inline int is_write_request(int type)
{
    switch (type) {
    case OSQL_DBQ_CONSUME:
    case OSQL_DBQ_CONSUME_UUID:
    case OSQL_DELREC:
    case OSQL_DELETE:
    case OSQL_UPDSTAT:
    case OSQL_INSREC:
    case OSQL_INSERT:
    case OSQL_UPDREC:
    case OSQL_UPDATE:
        return 1;
    default:
        return 0;
    }
}

void free_cached_idx(uint8_t **cached_idx);

int gbl_disable_tpsc_tblvers = 0;
int start_schema_change_tran_wrapper(const char *tblname,
                                     timepart_sc_arg_t *arg)
{
    struct schema_change_type *sc = arg->s;
    struct ireq *iq = sc->iq;
    int rc;

    strncpy0(sc->tablename, tblname, sizeof(sc->tablename));
    if (gbl_disable_tpsc_tblvers) {
        sc->fix_tp_badvers = 1;
    }

    rc = start_schema_change_tran(iq, sc->tran);
    if ((rc != SC_ASYNC && rc != SC_COMMIT_PENDING) ||
        sc->preempted == SC_ACTION_RESUME ||
        sc->alteronly == SC_ALTER_PENDING) {
        iq->sc = NULL;
    } else {
        iq->sc->sc_next = iq->sc_pending;
        iq->sc_pending = iq->sc;
        if (arg->nshards == arg->indx + 1) {
            /* last shard was done */
            iq->osql_flags |= OSQL_FLAGS_SCDONE;
        } else {
            struct schema_change_type *new_sc = clone_schemachange_type(sc);

            /* fields not cloned */
            new_sc->iq = sc->iq;
            new_sc->tran = sc->tran;

            /* update the new sc */
            arg->s = new_sc;
            iq->sc = new_sc;
        }
    }

    return (rc == SC_ASYNC || rc == SC_COMMIT_PENDING) ? 0 : rc;
}

/**
 * Handles each packet and start schema change
 *
 */
int osql_process_schemachange(struct ireq *iq, unsigned long long rqid,
                              uuid_t uuid, void *trans, char **pmsg, int msglen,
                              int *flags, int **updCols,
                              blob_buffer_t blobs[MAXBLOBS], int step,
                              struct block_err *err, int *receivedrows)
{
    const uint8_t *p_buf;
    const uint8_t *p_buf_end;
    int rc = 0;
    int type;
    uuidstr_t us;
    char *msg = *pmsg;

    if (rqid == OSQL_RQID_USE_UUID) {
        osql_uuid_rpl_t rpl;
        p_buf = (const uint8_t *)msg;
        p_buf_end = (uint8_t *)p_buf + sizeof(rpl);
        p_buf = osqlcomm_uuid_rpl_type_get(&rpl, p_buf, p_buf_end);
        type = rpl.type;
        comdb2uuidstr(rpl.uuid, us);
        if (comdb2uuidcmp(rpl.uuid, uuid)) {
            uuidstr_t passedus;
            comdb2uuidstr(uuid, passedus);
            logmsg(LOGMSG_FATAL, "uuid mismatch: passed in %s, in packet %s\n",
                   passedus, us);
            abort();
        }
    } else {
        osql_rpl_t rpl;
        p_buf = (const uint8_t *)msg;
        p_buf_end = (uint8_t *)p_buf + sizeof(rpl);
        p_buf = osqlcomm_rpl_type_get(&rpl, p_buf, p_buf_end);
        type = rpl.type;
    }

    if (type != OSQL_SCHEMACHANGE)
        return 0;

    struct schema_change_type *sc = new_schemachange_type();
    p_buf_end = p_buf + msglen;
    p_buf = osqlcomm_schemachange_type_get(sc, p_buf, p_buf_end);

    if (p_buf == NULL) {
        logmsg(LOGMSG_ERROR, "%s:%d failed to read schema change object\n",
               __func__, __LINE__);
        reqerrstr(iq, ERR_SC,
                  "internal error: failed to read schema change object");
        return ERR_SC;
    }

    logmsg(LOGMSG_DEBUG, "OSQL_SCHEMACHANGE '%s' tableversion %d\n",
           sc->tablename, sc->usedbtablevers);

    if (gbl_enable_osql_logging) {
        logmsg(LOGMSG_DEBUG, "[%llu %s] OSQL_SCHEMACHANGE %s\n", rqid,
               comdb2uuidstr(uuid, us), sc->tablename);
    }

    if (bdb_attr_get(thedb->bdb_attr, BDB_ATTR_SC_ASYNC))
        sc->nothrevent = 0;
    else
        sc->nothrevent = 1;
    sc->finalize = 0;
    if (sc->original_master_node[0] != 0 &&
        strcmp(sc->original_master_node, gbl_mynode))
        sc->resume = 1;

    iq->sc = sc;
    sc->iq = iq;
    sc->is_osql = 1;
    if (sc->db == NULL) {
        sc->db = get_dbtable_by_name(sc->tablename);
    }
    sc->tran = NULL;
    if (sc->db)
        iq->usedb = sc->db;

    if (!timepart_is_timepart(sc->tablename, 1)) {
        rc = start_schema_change_tran(iq, NULL);
        if ((rc != SC_ASYNC && rc != SC_COMMIT_PENDING) ||
            sc->preempted == SC_ACTION_RESUME ||
            sc->alteronly == SC_ALTER_PENDING) {
            iq->sc = NULL;
        } else {
            iq->sc->sc_next = iq->sc_pending;
            iq->sc_pending = iq->sc;
            iq->osql_flags |= OSQL_FLAGS_SCDONE;
        }
    } else {
        timepart_sc_arg_t arg = {0};
        arg.s = sc;
        arg.s->iq = iq;
        rc = timepart_foreach_shard(sc->tablename,
                                    start_schema_change_tran_wrapper, &arg, 0);
    }
    iq->usedb = NULL;

    if (!rc || rc == SC_ASYNC || rc == SC_COMMIT_PENDING)
        return 0;

    return ERR_SC;
}

/* get the table name part of the rpl request
 */
const char *get_tablename_from_rpl(bool is_uuid, const uint8_t *rpl,
                                   int *tableversion)
{
    osql_usedb_t dt;
    const uint8_t *p_buf =
        rpl + (is_uuid ? sizeof(osql_uuid_rpl_t) : sizeof(osql_rpl_t));
    const uint8_t *p_buf_end = p_buf + sizeof(osql_usedb_t);
    const char *tablename;

    tablename = (const char *)osqlcomm_usedb_type_get(&dt, p_buf, p_buf_end);
    if (tableversion && tablename)
        *tableversion = dt.tableversion;
    return tablename;
}

int osql_set_usedb(struct ireq *iq, const char *tablename, int tableversion,
                   int step, struct block_err *err)
{
    if (unlikely(timepart_is_timepart(tablename, 1))) {
        char *newest_shard;
        unsigned long long ver;

        newest_shard = timepart_newest_shard(tablename, &ver);
        if (newest_shard) {
            free(newest_shard);
        } else {
            logmsg(LOGMSG_ERROR, "%s: broken time partition %s\n", __func__,
                   tablename);

            return conv_rc_sql2blkop(iq, step, -1, ERR_NO_SUCH_TABLE, err,
                                     tablename, 0);
        }
    } else {
        if (is_tablename_queue(tablename, strlen(tablename))) {
            iq->usedb = getqueuebyname(tablename);
        } else {
            iq->usedb = get_dbtable_by_name(tablename);
        }
        if (iq->usedb == NULL) {
            iq->usedb = iq->origdb;
            logmsg(LOGMSG_INFO, "%s: unable to get usedb for table %.*s\n",
                   __func__, (int)strlen(tablename) + 1, tablename);
            return conv_rc_sql2blkop(iq, step, -1, ERR_NO_SUCH_TABLE, err,
                                     tablename, 0);
        }
    }

    // check usedb table version and return verify error if different
    // add/upd/del always follow a usedb opcode
    // thus they will not need to check table version
    if (iq->usedb && iq->usedb->tableversion != tableversion) {
        if (iq->debug)
            reqprintf(iq, "Stale buffer: USEDB version %d vs curr ver %llu\n",
                      tableversion, iq->usedb->tableversion);
        poll(NULL, 0, BDB_ATTR_GET(thedb->bdb_attr, SC_DELAY_VERIFY_ERROR));
        err->errcode = OP_FAILED_VERIFY;
        return ERR_VERIFY;
    }
    return 0;
}

int gbl_selectv_writelock = 0;

/**
 * Handles each packet and calls record.c functions
 * to apply to received row updates
 *
 */

#include <schemachange/sc_global.h>

int osql_process_packet(struct ireq *iq, unsigned long long rqid, uuid_t uuid,
                        void *trans, char **pmsg, int msglen, int *flags,
                        int **updCols, blob_buffer_t blobs[MAXBLOBS], int step,
                        struct block_err *err, int *receivedrows)
{
    const uint8_t *p_buf;
    const uint8_t *p_buf_end;
    int rc = 0;
    struct dbtable *db = (iq->usedb) ? iq->usedb : &thedb->static_table;
    const unsigned char tag_name_ondisk[] = ".ONDISK";
    const size_t tag_name_ondisk_len = 8 /*includes NUL*/;
    int type;
    unsigned long long id;
    char *msg = *pmsg;

    if (rqid == OSQL_RQID_USE_UUID) {
        osql_uuid_rpl_t rpl;
        p_buf = (const uint8_t *)msg;
        p_buf_end = (uint8_t *)p_buf + sizeof(rpl);
        p_buf = osqlcomm_uuid_rpl_type_get(&rpl, p_buf, p_buf_end);
        type = rpl.type;
        id = OSQL_RQID_USE_UUID;
        if (comdb2uuidcmp(rpl.uuid, uuid)) {
            uuidstr_t us;
            uuidstr_t passedus;
            comdb2uuidstr(rpl.uuid, us);
            comdb2uuidstr(uuid, passedus);
            logmsg(LOGMSG_FATAL, "uuid mismatch: passed in %s, in packet %s\n",
                    passedus, us);
            abort();
        }
    } else {
        osql_rpl_t rpl;
        p_buf = (const uint8_t *)msg;
        p_buf_end = (uint8_t *)p_buf + sizeof(rpl);
        p_buf = osqlcomm_rpl_type_get(&rpl, p_buf, p_buf_end);
        type = rpl.type;
        id = rpl.sid;
        comdb2uuid_clear(uuid);
    }

    if (type >= 0 && type < MAX_OSQL_TYPES)
        db->blockosqltypcnt[type]++;
    else
        db->blockosqltypcnt[0]++; /* invalids */

    /* throttle blocproc on master if replication threads backing up */
    if (gbl_toblock_net_throttle && is_write_request(type))
        net_throttle_wait(thedb->handle_sibling);

#if DEBUG_REORDER
    const char *osql_reqtype_str(int type);
    DEBUGMSG("osql_process_packet(): processing %s (%d)\n",
             osql_reqtype_str(type), type);
#endif

    switch (type) {
    case OSQL_DONE:
    case OSQL_DONE_SNAP:
    case OSQL_DONE_STATS: {
        p_buf_end = p_buf + sizeof(osql_done_t);
        osql_done_t dt = {0};

        p_buf = osqlcomm_done_type_get(&dt, p_buf, p_buf_end);

        if (gbl_enable_osql_logging) {
            uuidstr_t us;
            logmsg(LOGMSG_DEBUG, "[%llu %s] OSQL_DONE%s %d %d\n", rqid,
                   comdb2uuidstr(uuid, us),
                   (type == OSQL_DONE)
                       ? ""
                       : (type == OSQL_DONE_SNAP) ? "_SNAP" : "_STATS",
                   dt.nops, dt.rc);
        }

        /* just in case */
        free_blob_buffers(blobs, MAXBLOBS);

        // TODO (NC): Check why iq->sc_pending is not getting set for views
        iq->sc = iq->sc_pending;
        while (iq->sc != NULL) {
            if (strcmp(iq->sc->original_master_node, gbl_mynode) != 0) {
                return -1;
            }
            if (!iq->sc_locked) {
                /* Lock schema from now on before we finalize any schema changes
                 * and hold on to the lock until the transaction commits/aborts.
                 */
                wrlock_schema_lk();
                iq->sc_locked = 1;
            }
            if (iq->sc->db)
                iq->usedb = iq->sc->db;
            assert(iq->sc->nothrevent);
            rc = finalize_schema_change(iq, iq->sc_tran);
            iq->usedb = NULL;
            if (rc != SC_OK) {
                return ERR_SC;
            }
            if (iq->sc->fastinit && gbl_replicate_local)
                local_replicant_write_clear(iq, trans, iq->sc->db);
            iq->sc = iq->sc->sc_next;
        }

        /* Success: reset the table counters */
        iq->sc = iq->sc_pending;
        while (iq->sc != NULL) {
            sc_set_running(iq, iq->sc, iq->sc->tablename, 0, NULL, 0, 0,
                           __func__, __LINE__);
            iq->sc = iq->sc->sc_next;
        }

        if (iq->sc_pending) {
            create_sqlmaster_records(iq->sc_tran);
            create_sqlite_master();
        }

        // TODO Notify all bpfunc of success

        /* dt.nops carries the possible conversion error index */
        rc = conv_rc_sql2blkop(iq, step, -1, dt.rc, err, NULL, dt.nops);

        /* p_buf is pointing at client_query_stats if there is one */
        if (type == OSQL_DONE_STATS) { /* Never set anywhere. */
            dump_client_query_stats_packed(iq->dbglog_file, p_buf);
        }

        if (gbl_toblock_random_deadlock_trans && (rand() % 100) == 0) {
            rc = RC_INTERNAL_RETRY;
        }

        return rc ? rc : OSQL_RC_DONE; /* signal caller done processing this
                                          request */
    }
    case OSQL_USEDB: {
        osql_usedb_t dt;
        p_buf_end = (uint8_t *)p_buf + sizeof(osql_usedb_t);
        const char *tablename;

        /* IDEA: don't store the usedb in the defered_table, rather right before
         * loading a new usedb, process the curret one,
         * this way tmptbl key is 8 bytes smaller
         *
        if (gbl_reorder_on) {
            process_defered_table(iq, ...);
        }
        */

        tablename =
            (const char *)osqlcomm_usedb_type_get(&dt, p_buf, p_buf_end);

        // get table lock
        rc = bdb_lock_tablename_read(thedb->bdb_env, tablename, trans);
        if (rc == BDBERR_DEADLOCK) {
            if (iq->debug)
                reqprintf(iq, "LOCK TABLE READ DEADLOCK");
            return RC_INTERNAL_RETRY;
        } else if (rc) {
            if (iq->debug)
                reqprintf(iq, "LOCK TABLE READ ERROR: %d", rc);
            return ERR_INTERNAL;
        }

        if (gbl_enable_osql_logging) {
            uuidstr_t us;
            logmsg(LOGMSG_DEBUG, "[%llu %s] OSQL_USEDB %*.s\n", rqid,
                   comdb2uuidstr(uuid, us), dt.tablenamelen, tablename);
        }

        if ((rc = osql_set_usedb(iq, tablename, dt.tableversion, step, err)) !=
            0)
            return rc;
    } break;
    case OSQL_DBQ_CONSUME: {
        genid_t *genid = (genid_t *)p_buf;
        if ((rc = dbq_consume_genid(iq, trans, 0, *genid)) != 0) {
            logmsg(LOGMSG_ERROR, "%s: dbq_consume rc:%d\n", __func__, rc);
            return rc;
        }
        break;
    }

    case OSQL_DBQ_CONSUME_UUID: {
        osql_dbq_consume_uuid_t *dt = (osql_dbq_consume_uuid_t *)msg;
        if ((rc = dbq_consume_genid(iq, trans, 0, dt->genid)) != 0) {
            logmsg(LOGMSG_ERROR, "%s: dbq_consume rc:%d\n", __func__, rc);
            return rc;
        }
        break;
    }

    case OSQL_DELREC:
    case OSQL_DELETE: {
        osql_del_t dt;
        int recv_dk = (type == OSQL_DELETE);
        if (recv_dk)
            p_buf_end = p_buf + sizeof(osql_del_t);
        else
            p_buf_end = p_buf + sizeof(osql_del_t) - sizeof(unsigned long long);

        p_buf =
            (uint8_t *)osqlcomm_del_type_get(&dt, p_buf, p_buf_end, recv_dk);

        if (!recv_dk)
            dt.dk = -1ULL;

        if (gbl_enable_osql_logging) {
            unsigned long long lclgenid = bdb_genid_to_host_order(dt.genid);
            uuidstr_t us;
            logmsg(LOGMSG_DEBUG, "[%llu %s] %s %llx (2:%lld)\n", rqid,
                   comdb2uuidstr(uuid, us),
                   recv_dk ? "OSQL_DELETE" : "OSQL_DELREC", lclgenid, lclgenid);
        }

        /* has this genid been written by this transaction? */
        if (iq->vfy_genid_track) {
            unsigned long long *g = hash_find(iq->vfy_genid_hash, &dt.genid);

            /* punt immediately with uncommitable txn */
            if (g) {
                rc = ERR_UNCOMMITABLE_TXN;
                reqerrstr(iq, COMDB2_DEL_RC_INVL_KEY,
                          "uncommitable txn on del genid=%llx rc=%d",
                          bdb_genid_to_host_order(dt.genid), rc);
                err->blockop_num = step;
                err->ixnum = 0;
                err->errcode = ERR_UNCOMMITABLE_TXN;
                return rc;
            }

            /* allocate it */
            g = pool_getablk(iq->vfy_genid_pool);
            memcpy(g, &dt.genid, sizeof(unsigned long long));
            hash_add(iq->vfy_genid_hash, g);
        }

        int locflags = RECFLAGS_DONT_LOCK_TBL;

        rc = del_record(iq, trans, NULL, 0, dt.genid, dt.dk, &err->errcode,
                        &err->ixnum, BLOCK2_DELKL, locflags);

        if (iq->idxInsert || iq->idxDelete) {
            free_cached_idx(iq->idxInsert);
            free_cached_idx(iq->idxDelete);
            free(iq->idxInsert);
            free(iq->idxDelete);
            iq->idxInsert = iq->idxDelete = NULL;
        }

        if (rc != 0) {
            if (rc != RC_INTERNAL_RETRY) {
                errstat_cat_strf(&iq->errstat,
                                 " unable to delete genid =%llx rc=%d",
                                 bdb_genid_to_host_order(dt.genid), rc);
            }

            return rc; /*this is blkproc rc */
        }

        (*receivedrows)++;
    } break;
    case OSQL_UPDSTAT: {
        /* this opcode was used to insert/update into btree new stat1/2/4 record
         * but since we changed the way we backup stats (used to be in llmeta)
         * this opcode is only used to reload stats now
         */
        iq->osql_flags |= OSQL_FLAGS_ANALYZE;
    } break;
    case OSQL_INSREC:
    case OSQL_INSERT: {
        osql_ins_t dt;
        unsigned char *pData = NULL;
        int rrn = 0;
        unsigned long long newgenid = 0;
        int is_legacy = (type == OSQL_INSREC);

        const uint8_t *p_buf_end;
        if (is_legacy)
            p_buf_end = p_buf + OSQLCOMM_INS_LEGACY_TYPE_LEN;
        else
            p_buf_end = p_buf + OSQLCOMM_INS_TYPE_LEN;

        pData =
            (uint8_t *)osqlcomm_ins_type_get(&dt, p_buf, p_buf_end, is_legacy);

        if (gbl_enable_osql_logging) {
            int jj = 0;
            uuidstr_t us;
            logmsg(LOGMSG_DEBUG, "[%llu %s] %s [\n", rqid,
                   comdb2uuidstr(uuid, us),
                   is_legacy ? "OSQL_INSREC" : "OSQL_INSERT");
            for (jj = 0; jj < dt.nData; jj++)
                logmsg(LOGMSG_DEBUG, "%02x", pData[jj]);

            logmsg(LOGMSG_DEBUG, "\n] -> ");
        }

        int addflags = RECFLAGS_DYNSCHEMA_NULLS_ONLY | RECFLAGS_DONT_LOCK_TBL;
        if (!iq->sorese->is_delayed && iq->usedb->n_constraints == 0 &&
            gbl_goslow == 0) {
            addflags |= RECFLAGS_NO_CONSTRAINTS;
        } else {
            iq->sorese->is_delayed = true;
        }

        rc = add_record(iq, trans, tag_name_ondisk,
                        tag_name_ondisk + tag_name_ondisk_len, /*tag*/
                        pData, pData + dt.nData,               /*dta*/
                        NULL,            /*nulls, no need as no
                                           ctag2stag is called */
                        blobs, MAXBLOBS, /*blobs*/
                        &err->errcode, &err->ixnum, &rrn, &newgenid, /*new id*/
                        dt.dk, BLOCK2_ADDKL, step, addflags,
                        dt.upsert_flags); /* do I need this?*/
        free_blob_buffers(blobs, MAXBLOBS);
        if (iq->idxInsert || iq->idxDelete) {
            free_cached_idx(iq->idxInsert);
            free_cached_idx(iq->idxDelete);
            free(iq->idxInsert);
            free(iq->idxDelete);
            iq->idxInsert = iq->idxDelete = NULL;
        }

        if (gbl_enable_osql_logging) {
            unsigned long long lclgenid = bdb_genid_to_host_order(newgenid);
            logmsg(LOGMSG_DEBUG, " %llx (%d:%lld)\n", lclgenid, rrn, lclgenid);
        }

        if (rc != 0) {
            if (err->errcode == OP_FAILED_UNIQ) {
                int upsert_idx = dt.upsert_flags >> 8;
                if ((dt.upsert_flags & OSQL_FORCE_VERIFY) != 0) {
                    err->errcode = OP_FAILED_VERIFY;
                    rc = ERR_VERIFY;
                } else if ((rc == IX_DUP) &&
                           ((dt.upsert_flags & OSQL_IGNORE_FAILURE) != 0) &&
                           ((upsert_idx == MAXINDEX + 1) ||
                            (upsert_idx == err->ixnum))) {
                    return 0;
                } else {
                    /* this can happen if we're skipping delayed key adds */
                    reqerrstr(iq, COMDB2_CSTRT_RC_DUP, "add key constraint "
                                                       "duplicate key '%s' on "
                                                       "table '%s' index %d",
                              get_keynm_from_db_idx(iq->usedb, err->ixnum),
                              iq->usedb->tablename, err->ixnum);
                }
            } else if (rc != RC_INTERNAL_RETRY) {
                errstat_cat_strf(&iq->errstat, " unable to add record rc = %d",
                                 rc);
            }

            if (gbl_enable_osql_logging)
                logmsg(LOGMSG_DEBUG,
                       "Added new record failed, rrn = %d, newgenid=%llx\n",
                       rrn, bdb_genid_to_host_order(newgenid));

            return rc; /*this is blkproc rc */
        } else {
            if (gbl_enable_osql_logging)
                logmsg(LOGMSG_DEBUG,
                       "Added new record rrn = %d, newgenid=%llx\n", rrn,
                       bdb_genid_to_host_order(newgenid));
        }
#if DEBUG_REORDER
        logmsg(LOGMSG_DEBUG,
               "REORDER: Added new record rrn = %d, newgenid=%llx\n", rrn,
               bdb_genid_to_host_order(newgenid));
#endif

        (*receivedrows)++;
    } break;
    case OSQL_STARTGEN: {
        osql_startgen_t dt = {0};
        uint32_t cur_gen;
        const uint8_t *p_buf_end;
        p_buf_end = p_buf + sizeof(osql_startgen_t);
        osqlcomm_startgen_type_get(&dt, p_buf, p_buf_end);
        cur_gen = bdb_get_rep_gen(thedb->bdb_env);
        if (cur_gen != dt.start_gen) {
            err->errcode = OP_FAILED_VERIFY;
            uuidstr_t us;
            logmsg(LOGMSG_DEBUG,
                   "[%llx %s] Startgen check failed, start_gen "
                   "%u, cur_gen %u\n",
                   id, comdb2uuidstr(uuid, us), dt.start_gen, cur_gen);
            return ERR_VERIFY;
        }
    } break;

    case OSQL_UPDREC:
    case OSQL_UPDATE: {
        osql_upd_t dt;
        const uint8_t *p_buf_end;
        unsigned char *pData;
        int rrn = 2;
        unsigned long long genid;
        int recv_dk = (type == OSQL_UPDATE);
        if (recv_dk)
            p_buf_end = p_buf + sizeof(osql_upd_t);
        else
            p_buf_end = p_buf + sizeof(osql_upd_t) -
                        sizeof(unsigned long long) - sizeof(unsigned long long);

        pData =
            (uint8_t *)osqlcomm_upd_type_get(&dt, p_buf, p_buf_end, recv_dk);
        if (!recv_dk) {
            dt.ins_keys = -1ULL;
            dt.del_keys = -1ULL;
        }
        genid = dt.genid;

        if (gbl_enable_osql_logging) {
            int jj = 0;
            uuidstr_t us;
            logmsg(LOGMSG_DEBUG,
                   "[%llu %s] OSQL_UPDREC rrn = %d, genid = %llx[\n", rqid,
                   comdb2uuidstr(uuid, us), rrn,
                   bdb_genid_to_host_order(genid));
            for (jj = 0; jj < dt.nData; jj++)
                logmsg(LOGMSG_DEBUG, "%02x", pData[jj]);
            logmsg(LOGMSG_DEBUG, "\n] -> ");
        }

        /* has this genid been written by this transaction? */
        if (iq->vfy_genid_track) {
            unsigned long long *g = hash_find(iq->vfy_genid_hash, &genid);

            /* punt immediately with uncommitable txn */
            if (g) {
                rc = ERR_UNCOMMITABLE_TXN;
                reqerrstr(iq, COMDB2_UPD_RC_INVL_KEY,
                          "uncommitable txn on upd genid=%llx rc=%d",
                          bdb_genid_to_host_order(genid), rc);
                err->blockop_num = step;
                err->ixnum = 0;
                err->errcode = ERR_UNCOMMITABLE_TXN;
                return rc;
            }

            /* allocate it */
            g = pool_getablk(iq->vfy_genid_pool);
            memcpy(g, &genid, sizeof(unsigned long long));
            hash_add(iq->vfy_genid_hash, g);
        }

#ifndef NDEBUG
        /* Sanity check the osql blob optimization. */
        if (*flags & OSQL_PROCESS_FLAGS_BLOB_OPTIMIZATION) {
            int ncols;

            assert(*updCols != NULL);
            ncols = (*updCols)[0];

            /* Make sure this is sane before sending to upd_record. */
            for (int ii = 0; ii < MAXBLOBS; ii++) {
                if (-2 == blobs[ii].length) {
                    int idx = get_schema_blob_field_idx(iq->usedb->tablename,
                                                        ".ONDISK", ii);
                    assert(idx < ncols);
                    assert(-1 == (*updCols)[idx + 1]);
                }
            }
        }
#endif

        int locflags =
            RECFLAGS_DYNSCHEMA_NULLS_ONLY | RECFLAGS_DONT_LOCK_TBL |
            RECFLAGS_DONT_SKIP_BLOBS; /* because we only receive info about
                                        blobs that should exist in the new
                                        record, override the update
                                        function's default behaviour and
                                        have it erase any blobs that havent been
                                        collected. */

        rc = upd_record(iq, trans, NULL, rrn, genid, tag_name_ondisk,
                        tag_name_ondisk + tag_name_ondisk_len, /*tag*/
                        pData, pData + dt.nData,               /* rec */
                        NULL, NULL,                            /* vrec */
                        NULL, /*nulls, no need as no
                                ctag2stag is called */
                        *updCols, blobs, MAXBLOBS, &genid, dt.ins_keys,
                        dt.del_keys, &err->errcode, &err->ixnum, BLOCK2_UPDKL,
                        step, locflags);

        free_blob_buffers(blobs, MAXBLOBS);
        if (iq->idxInsert || iq->idxDelete) {
            free_cached_idx(iq->idxInsert);
            free_cached_idx(iq->idxDelete);
            free(iq->idxInsert);
            free(iq->idxDelete);
            iq->idxInsert = iq->idxDelete = NULL;
        }

        if (*updCols) {
            free(*updCols);
            *updCols = NULL;
            /* reset blob optimization, just in case; should
               be enabled by a new updCols
             */
            *flags = (*flags) & (!OSQL_PROCESS_FLAGS_BLOB_OPTIMIZATION);
        }

        if (gbl_enable_osql_logging) {
            unsigned long long lclgenid = bdb_genid_to_host_order(genid);
            logmsg(LOGMSG_DEBUG, " %llx (%d:%lld)\n", lclgenid, rrn, lclgenid);
        }

        if (rc != 0) {
            if (rc != RC_INTERNAL_RETRY) {
                errstat_cat_strf(&iq->errstat,
                                 " unable to update record rc = %d", rc);
            }
            if (gbl_enable_osql_logging)
                logmsg(LOGMSG_DEBUG,
                       "Updated record failed, rrn = %d, genid=%llx\n", rrn,
                       bdb_genid_to_host_order(genid));
            return rc;
        } else if (gbl_enable_osql_logging)
            logmsg(LOGMSG_DEBUG, "Updated record rrn = %d, genid=%llx\n", rrn,
                   bdb_genid_to_host_order(genid));

        (*receivedrows)++;
    } break;
    case OSQL_UPDCOLS: {
        osql_updcols_t dt = {0};
        const uint8_t *p_buf_end = p_buf + sizeof(osql_updcols_t);
        int i;

        p_buf = (uint8_t *)osqlcomm_updcols_type_get(&dt, p_buf, p_buf_end);

        if (gbl_enable_osql_logging) {
            int jj;
            uuidstr_t us;
            logmsg(LOGMSG_DEBUG, "[%llu %s] OSQL_UPDCOLS %d [\n", rqid,
                   comdb2uuidstr(uuid, us), dt.ncols);
            for (jj = 0; jj < dt.ncols; jj++)
                logmsg(LOGMSG_DEBUG, "%d ", dt.clist[jj]);
            logmsg(LOGMSG_DEBUG, "\n");
        }

        if (NULL != *updCols) {
            logmsg(LOGMSG_WARN, "%s recieved multiple update columns!  (ignoring duplicates)\n",
                __func__);
        } else {
            int sz = sizeof(int) * (dt.ncols + 1);
            *updCols = (int *)malloc(sz);

            /* reset to the end of the buffer */
            p_buf_end = p_buf + sz;
            if (!*updCols) {
                logmsg(LOGMSG_ERROR, "%s failed to allocate memory for an upd_cols "
                                "request, size %d\n",
                        __func__, sz);
                return conv_rc_sql2blkop(iq, step, -1, ERR_INTERNAL, err, NULL,
                                         0);
            }
            (*updCols)[0] = dt.ncols;
            for (i = 0; i < dt.ncols; i++) {
                p_buf = (uint8_t *)buf_get(&(*updCols)[i + 1], sizeof(int),
                                           p_buf, p_buf_end);
            }
        }
    } break;
    case OSQL_SERIAL:
    case OSQL_SELECTV: {
        uint8_t *p_buf;
        if (rqid == OSQL_RQID_USE_UUID)
            p_buf = (uint8_t *)&((osql_serial_uuid_rpl_t *)msg)->dt;
        else
            p_buf = (uint8_t *)&((osql_serial_rpl_t *)msg)->dt;
        uint8_t *p_buf_end = p_buf + sizeof(osql_serial_t);
        osql_serial_t dt = {0};
        CurRangeArr *arr = malloc(sizeof(CurRangeArr));
        currangearr_init(arr);

        p_buf = (uint8_t *)osqlcomm_serial_type_get(&dt, p_buf, p_buf_end);
        arr->file = dt.file;
        arr->offset = dt.offset;

        p_buf_end = p_buf + dt.buf_size;

        p_buf = (uint8_t *)serial_readset_get(arr, dt.buf_size, dt.arr_size,
                                              p_buf, p_buf_end);

        /* build up range hash */
        currangearr_build_hash(arr);
        if (type == OSQL_SERIAL) {
            iq->arr = arr;

        }
        else {
            iq->selectv_arr = arr;
        }

        if (gbl_enable_osql_logging) {
            uuidstr_t us;
            logmsg(LOGMSG_DEBUG, "[%llu %s] %s %d %d_%d_%d\n", rqid,
                   comdb2uuidstr(uuid, us),
                   (type == OSQL_SERIAL) ? "OSQL_SERIAL" : "OSQL_SELECTV",
                   dt.buf_size, dt.arr_size, dt.file, dt.offset);
        }
    } break;
    case OSQL_DELIDX:
    case OSQL_INSIDX: {
        osql_index_t dt = {0};
        unsigned char *pData = NULL;
        int isDelete = (type == OSQL_DELIDX);
        const uint8_t *p_buf_end;
        uint8_t *pIdx = NULL;

        p_buf_end = p_buf + sizeof(osql_index_t);

        pData = (uint8_t *)osqlcomm_index_type_get(&dt, p_buf, p_buf_end);
        if (gbl_enable_osql_logging) {
            int jj = 0;
            uuidstr_t us;
            logmsg(LOGMSG_DEBUG, "[%llu %s] %s ixnum %d [\n", rqid,
                   comdb2uuidstr(uuid, us),
                   isDelete ? "OSQL_DELIDX" : "OSQL_INSIDX", dt.ixnum);
            for (jj = 0; jj < dt.nData; jj++)
                logmsg(LOGMSG_DEBUG, "%02x", pData[jj]);

            logmsg(LOGMSG_DEBUG, "]\n");
        }
        if (!iq->idxInsert && !iq->idxDelete) {
            iq->idxInsert = calloc(MAXINDEX, sizeof(uint8_t *));
            iq->idxDelete = calloc(MAXINDEX, sizeof(uint8_t *));
            if (!iq->idxInsert || !iq->idxDelete) {
                logmsg(LOGMSG_ERROR, "%s failed to allocated indexes\n", __func__);
                return ERR_INTERNAL;
            }
        }
        if (isDelete)
            iq->idxDelete[dt.ixnum] = pIdx = malloc(dt.nData);
        else
            iq->idxInsert[dt.ixnum] = pIdx = malloc(dt.nData);
        if (pIdx == NULL) {
            logmsg(LOGMSG_ERROR, "%s failed to allocated indexes data, len %d\n",
                    __func__, dt.nData);
            return ERR_INTERNAL;
        }
        memcpy(pIdx, pData, dt.nData);
    } break;
    case OSQL_QBLOB: {
        osql_qblob_t dt = {0};
        const uint8_t *p_buf_end = p_buf + sizeof(osql_qblob_t),
                      *blob = osqlcomm_qblob_type_get(&dt, p_buf, p_buf_end);
        int odhready = (dt.id & OSQL_BLOB_ODH_BIT);

        dt.id &= ~OSQL_BLOB_ODH_BIT;

        if (gbl_enable_osql_logging) {
            int jj = 0;
            uuidstr_t us;
            logmsg(LOGMSG_DEBUG, "[%llu %s] OSQL_QBLOB %d %d [\n", rqid,
                   comdb2uuidstr(uuid, us), dt.id, dt.bloblen);
            for (jj = 0; jj < dt.bloblen; jj++)
                logmsg(LOGMSG_DEBUG, "%02x", blob[jj]);
            logmsg(LOGMSG_DEBUG, "\n]");
        }

        if (blobs[dt.id].exists) {
            logmsg(LOGMSG_ERROR, 
                    "%s received a duplicated blob id %d! (ignoring duplicates)\n",
                    __func__, dt.id);
        }
        /* Blob isn't used so we sent a short token rather than the entire blob.
           */
        else if (dt.bloblen == -2) {
            *flags |= OSQL_PROCESS_FLAGS_BLOB_OPTIMIZATION;
            blobs[dt.id].length = dt.bloblen;
            blobs[dt.id].exists = 1;
            blobs[dt.id].data = NULL;
            blobs[dt.id].collected = 1;
            blobs[dt.id].javasp_bytearray = NULL;
        } else {
            if (odhready)
                blobs[dt.id].odhind = (dt.id | OSQL_BLOB_ODH_BIT);
            blobs[dt.id].length = dt.bloblen;

            if (dt.bloblen >= 0) {
                blobs[dt.id].exists = 1;
                if (dt.bloblen > 0) {
                    blobs[dt.id].qblob = msg;
                    blobs[dt.id].data = (char *)blob;
                    blobs[dt.id].collected = dt.bloblen;
                    /* Take ownership.
                       It will be freed in free_blob_buffers(). */
                    *pmsg = NULL;
                } else {
                    blobs[dt.id].collected = 1;
                }

            } else {
                /* null blob */
                blobs[dt.id].exists = 0;
                blobs[dt.id].data = NULL;
                blobs[dt.id].length = 0;
                blobs[dt.id].collected = 1;
                blobs[dt.id].javasp_bytearray = NULL;
            }
        }
    } break;
    case OSQL_DBGLOG: {
        osql_dbglog_t dbglog = {0};
        const uint8_t *p_buf = (const uint8_t *)msg;
        const uint8_t *p_buf_end = p_buf + sizeof(osql_dbglog_t);

        osqlcomm_dbglog_type_get(&dbglog, p_buf, p_buf_end);

        if (!iq->dbglog_file)
            iq->dbglog_file = open_dbglog_file(dbglog.dbglog_cookie);

        dbglog_init_write_counters(iq);
        iq->queryid = dbglog.queryid;
    } break;
    case OSQL_RECGENID: {
        osql_recgenid_t dt = {0};
        int bdberr = 0;
        unsigned long long lclgenid;

        const uint8_t *p_buf_end = p_buf + sizeof(osql_recgenid_t);

        osqlcomm_recgenid_type_get(&dt, p_buf, p_buf_end);

        lclgenid = bdb_genid_to_host_order(dt.genid);

        if (gbl_selectv_writelock)
            rc = ix_check_genid_wl(iq, trans, dt.genid, &bdberr);
        else
            rc = ix_check_genid(iq, trans, dt.genid, &bdberr);

        if (gbl_enable_osql_logging) {
            uuidstr_t us;
            logmsg(LOGMSG_DEBUG,
                   "[%llu %s] OSQL_RECGENID %llx (%llu) -> rc = %d\n", rqid,
                   comdb2uuidstr(uuid, us), lclgenid, lclgenid, rc);
        }

        /* was error? verify error ? */
        if (rc != 1) {
            if ((bdberr == 0 && rc == 0) ||
                (bdberr == IX_PASTEOF && rc == -1)) {
                /* verify error */
                err->ixnum = -1; /* data */
                err->errcode = ERR_CONSTR;
                /* we need to make error trace generic so we can test it;
                   keep the details in ctrace file */
                ctrace("constraints error, no genid %llx (%llu)\n", lclgenid,
                       lclgenid);
                reqerrstr(iq, COMDB2_CSTRT_RC_INVL_REC,
                          "constraints error, no genid");
                return ERR_CONSTR;
            }

            if (bdberr != RC_INTERNAL_RETRY) {
                reqerrstr(iq, COMDB2_DEL_RC_INVL_KEY,
                          "unable to find genid =%llx rc=%d", lclgenid, bdberr);
            }

            return bdberr; /*this is blkproc rc */
        }
    } break;
    case OSQL_SCHEMACHANGE: {
        /* handled in osql_process_schemachange */
        return 0;
    } break;
    case OSQL_BPFUNC: {
        uint8_t *p_buf_end = (uint8_t *)msg + sizeof(osql_bpfunc_t) + msglen;
        osql_bpfunc_t *rpl = NULL;

        const uint8_t *n_p_buf =
            osqlcomm_bpfunc_type_get(&rpl, p_buf, p_buf_end);

        if (n_p_buf && rpl) {
            bpfunc_lstnode_t *lnode;
            bpfunc_t *func;
            bpfunc_info info;

            info.iq = iq;
            int rst = bpfunc_prepare(&func, rpl->data_len, rpl->data, &info);
            if (!rst)
                rc = func->exec(trans, func, &iq->errstat);

            if (rst || rc) {
                free_bpfunc(func);
            } else {
                lnode = (bpfunc_lstnode_t *)malloc(sizeof(bpfunc_lstnode_t));
                assert(lnode);
                lnode->func = func;
                listc_abl(&iq->bpfunc_lst, lnode);
                if (gbl_enable_osql_logging) {
                    uuidstr_t us;
                    logmsg(LOGMSG_DEBUG, "[%llu %s] OSQL_BPFUNC type %d\n",
                           rqid, comdb2uuidstr(uuid, us), func->arg->type);
                }
            }
        } else {
            logmsg(LOGMSG_ERROR, "Cannot read bpfunc message");
            rc = -1;
        }

        free(rpl);
        return rc;
    } break;
    default: {
        uuidstr_t us;
        logmsg(LOGMSG_ERROR, "%s [%llu %s] RECEIVED AN UNKNOWN OFF OPCODE %u, "
                        "failing the transaction\n",
                __func__, rqid, comdb2uuidstr(uuid, us), type);

        return conv_rc_sql2blkop(iq, step, -1, ERR_BADREQ, err, NULL, 0);
    }
    }

    return 0;
}

void signal_replicant_error(const char *host, unsigned long long rqid,
                            uuid_t uuid, int rc, const char *msg)
{
    struct errstat generr = {0};
    errstat_set_rcstrf(&generr, rc, msg);
    int rc2 = osql_comm_signal_sqlthr_rc(host, rqid, uuid, 0, &generr, rc);
    if (rc2) {
        uuidstr_t us;
        comdb2uuidstr(uuid, us);
        logmsg(LOGMSG_ERROR,
               "%s: failed to signaled rqid=[%llx %s] host=%s of "
               "error to create bplog\n",
               __func__, rqid, us, host);
    }
}

static int sorese_rcvreq(char *fromhost, void *dtap, int dtalen, int type,
                         int nettype)
{
    osql_sess_t *sess = NULL;
    unsigned long long rqid;
    uuid_t uuid;
    char *sql;
    int sqllen;
    char *tzname;
    int flags = 0;
    int send_rc = 1;
    const char *errmsg = "";
    int rc = 0;

    /* grab the request */
    uint8_t *p_req_buf = dtap;
    const uint8_t *p_req_buf_end = p_req_buf + dtalen;
    if (osql_nettype_is_uuid(nettype)) {
        osql_uuid_req_t ureq;
        sql =
            (char *)osqlcomm_req_uuid_type_get(&ureq, p_req_buf, p_req_buf_end);
        rqid = OSQL_RQID_USE_UUID;
        comdb2uuidcpy(uuid, ureq.uuid);
        flags = ureq.flags;
        tzname = ureq.tzname;
        sqllen = ureq.sqlqlen;
    } else {
        osql_req_t req;
        sql = (char *)osqlcomm_req_type_get(&req, p_req_buf, p_req_buf_end);
        rqid = req.rqid;
        comdb2uuid_clear(uuid);
        flags = req.flags;
        tzname = req.tzname;
        sqllen = req.sqlqlen;
    }

    /* create the request */
    sess = osql_sess_create(sql, sqllen, tzname, type, rqid, uuid, fromhost,
                            flags & OSQL_FLAGS_REORDER_ON);
    if (!sess) {
        logmsg(LOGMSG_ERROR, "%s unable to create new session\n", __func__);
        errmsg = "unable to create new session";
        rc = -1;
        goto done;
    }

    /* make this visible to the world */
    rc = osql_repository_add(sess);
    if (rc) {
        /* if the session is dispatched, don't send
        back a retry return code, since the block processor
        thread will send one */
        if (rc == -2)
            send_rc = 0;
        goto done;
    }

#if DEBUG_REORDER
    logmsg(LOGMSG_DEBUG,
           "REORDER: created sess %p, with sess->is_reorder_on %d\n", sess,
           sess->is_reorder_on);
#endif

    /* for socksql, is it a retry that needs to be checked for self-deadlock? */
    if ((type == OSQL_SOCK_REQ || type == OSQL_SOCK_REQ_COST) &&
        (flags & OSQL_FLAGS_CHECK_SELFLOCK)) {
        /* just make sure we are above the threshold */
        sess->verify_retries += gbl_osql_verify_ext_chk;
    }

done:
    if (!rc) {
        /*
           successful, let the session loose
           It is possible that we are clearing sessions due to
           master being rtcpu-ed, and it will wait for the session
           clients to disappear before it will wipe out the session
         */

        rc = osql_repository_put(sess);
        if (!rc)
            return 0;
        /* if put noticed a termination flag, fall-through */
        send_rc = 1;
    }

    /* notify the sql thread there will be no response! */
    if (send_rc) {
        signal_replicant_error(fromhost, rqid, uuid, ERR_NOMASTER, errmsg);
    }
    if (sess) {
        /* session start with 1 client, this reader thread */
        osql_sess_remclient(sess);
        osql_sess_close(&sess, false);
    }

    return rc;
}

/* transaction result */
static void net_sorese_signal(void *hndl, void *uptr, char *fromhost,
                              int usertype, void *dtap, int dtalen,
                              uint8_t is_tcp)
{
    osql_done_t done = {0};
    struct errstat *xerr;
    uint8_t *p_buf = (uint8_t *)dtap;
    uint8_t *p_buf_end = p_buf + dtalen;

    uuid_t uuid;
    unsigned long long rqid;
    int type;

    if (osql_nettype_is_uuid(usertype)) {
        osql_uuid_rpl_t uuid_hdr;
        /* unpack */
        osqlcomm_uuid_rpl_type_get(&uuid_hdr, p_buf, p_buf_end);
        comdb2uuidcpy(uuid, uuid_hdr.uuid);
        rqid = OSQL_RQID_USE_UUID;
        type = uuid_hdr.type;
    } else {
        osql_rpl_t hdr;
        osqlcomm_rpl_type_get(&hdr, p_buf, p_buf_end);
        comdb2uuid_clear(uuid);
        type = hdr.type;
        rqid = hdr.sid;
    }
    osqlcomm_done_type_get(&done, p_buf, p_buf_end);

    if (osql_comm_is_done(NULL, type, dtap, dtalen, rqid == OSQL_RQID_USE_UUID,
                          &xerr) == 1) {

#if 0
      printf("Done rqid=%llu tmp=%llu\n", hdr->sid, osql_log_time());
#endif
        if (xerr) {
            struct errstat errstat;
            uint8_t *p_buf = (uint8_t *)xerr;
            uint8_t *p_buf_end = (p_buf + sizeof(struct errstat));
            osqlcomm_errstat_type_get(&errstat, p_buf, p_buf_end);

            osql_chkboard_sqlsession_rc(rqid, uuid, 0, NULL, &errstat);
        } else {
            osql_chkboard_sqlsession_rc(rqid, uuid, done.nops, NULL, NULL);
        }

    } else {
        logmsg(LOGMSG_ERROR, "%s: wrong sqlthr signal %d\n", __func__, type);
        return;
    }
}

static int netrpl2req(int netrpltype)
{
    switch (netrpltype) {
    case NET_OSQL_SOCK_RPL:
    case NET_OSQL_SOCK_RPL_UUID:
        return OSQL_SOCK_REQ;

    case NET_OSQL_RECOM_RPL:
    case NET_OSQL_RECOM_RPL_UUID:
        return OSQL_RECOM_REQ;

    case NET_OSQL_SNAPISOL_RPL:
    case NET_OSQL_SNAPISOL_RPL_UUID:
        return OSQL_SNAPISOL_REQ;

    case NET_OSQL_SERIAL_RPL:
    case NET_OSQL_SERIAL_RPL_UUID:
        return OSQL_SERIAL_REQ;
    }

    logmsg(LOGMSG_ERROR, "%s: unknown request type %d\n", __func__, netrpltype);
    {
        int once = 0;
        if (!once) {
            cheap_stack_trace();
            once = 1;
        }
    }

    return 0; /* convenience to use this directly for indexing */
}

static void net_osql_rcv_echo_ping(void *hndl, void *uptr, char *fromhost,
                                   int usertype, void *dtap, int dtalen,
                                   uint8_t is_tcp)
{
    uint8_t *p_buf = dtap;
    uint8_t *p_buf_end = p_buf + dtalen;
    osql_echo_t msg;
    int rc = 0;

#if 0 
   printf("%s\n", __func__);
#endif
    if (dtalen != sizeof(osql_echo_t)) {
        logmsg(LOGMSG_ERROR,
               "Received malformed echo packet! size %d, should be %zu\n",
               dtalen, sizeof(osql_echo_t));
        return;
    }

    if (!(osqlcomm_echo_type_get(&msg, p_buf, p_buf_end))) {
        logmsg(LOGMSG_ERROR, "%s: Error unpacking echo request\n", __func__);
        return;
    }

    msg.rcv = osql_log_time();

    if (!(osqlcomm_echo_type_put(&msg, p_buf, p_buf_end))) {
        logmsg(LOGMSG_ERROR, "%s: Error packing echo request\n", __func__);
        return;
    }

    rc = offload_net_send(fromhost, NET_OSQL_ECHO_PONG, dtap, dtalen, 1, NULL,
                          0);
    if (rc) {
        logmsg(LOGMSG_ERROR, "Failure to pong!\n");
        return;
    }
}

static void net_osql_rcv_echo_pong(void *hndl, void *uptr, char *fromhost,
                                   int usertype, void *dtap, int dtalen,
                                   uint8_t is_tcp)
{
    uint8_t *p_buf = dtap;
    uint8_t *p_buf_end = p_buf + dtalen;
    osql_echo_t msg;

    if (!(osqlcomm_echo_type_get(&msg, p_buf, p_buf_end))) {
        logmsg(LOGMSG_ERROR, "%s: Error unpacking echo request\n", __func__);
        return;
    }

    Pthread_mutex_lock(&msgs_mtx);
    if (msgs[msg.idx].idx != msg.idx || msgs[msg.idx].nonce != msg.nonce ||
        msgs[msg.idx].snt != msg.snt) {
        logmsg(LOGMSG_ERROR, "%s: malformed pong\n", __func__);
        return;
    }

    Pthread_mutex_unlock(&msgs_mtx);

    msgs[msg.idx].rcv = msg.rcv;
}

int osql_comm_echo(char *tohost, int stream, unsigned long long *sent,
                   unsigned long long *replied, unsigned long long *received)
{
    osql_echo_t msg;
    osql_echo_t *p_msg;
    osql_echo_t *list[MAX_ECHOES];
    uint8_t buf[OSQLCOMM_ECHO_TYPE_LEN];
    uint8_t *p_buf = buf;
    uint8_t *p_buf_end = (p_buf + OSQLCOMM_ECHO_TYPE_LEN);
    unsigned long long snt;
    uint64_t nonce;
    int rc;
    int i;
    int j;
    int latency = 0;

    i = 0;
    for (j = 0; j < stream; j++) {
        /* get an echo message */
        Pthread_mutex_lock(&msgs_mtx);

        for (; i < MAX_ECHOES; i++)
            if (msgs[i].nonce == 0)
                break;
        if (i == MAX_ECHOES) {
            logmsg(LOGMSG_ERROR, "%s: too many echoes pending\n", __func__);
            Pthread_mutex_unlock(&msgs_mtx);
            return -1;
        }

        nonce = lrand48();
        snt = osql_log_time();

        bzero(&msg, sizeof(osql_echo_t));
        bzero(&msgs[i], sizeof(osql_echo_t));
        msg.nonce = msgs[i].nonce = nonce;
        msg.idx = msgs[i].idx = i;
        msg.snt = msgs[i].snt = snt;

        Pthread_mutex_unlock(&msgs_mtx);

        list[j] = &msgs[i];

        if (!(osqlcomm_echo_type_put(&msg, p_buf, p_buf_end))) {
            logmsg(LOGMSG_ERROR, "%s: failed to pack echo message\n", __func__);
            return -1;
        }

        /*TODO: validate destination node to be valid!*/
        /* ping */
        rc = offload_net_send(tohost, NET_OSQL_ECHO_PING, (char *)buf,
                              sizeof(osql_echo_t), 1, NULL, 0);
        if (rc) {
            logmsg(LOGMSG_ERROR, "%s: failed to send ping rc=%d\n", __func__, rc);
            return -1;
        }
        i++;
    }

    for (j = 0; j < stream; j++) {
        p_msg = list[j];

        /* waiting for pong */
        while (p_msg->rcv == 0) {
            poll(NULL, 0, 1);
            latency++;
            if (latency >= MAX_LATENCY)
                break;
        }

        if (latency >= MAX_LATENCY) {
            logmsg(LOGMSG_ERROR, "%s: Dropped message\n", __func__);
            bzero(p_msg, sizeof(osql_echo_t));
            return -1;
        }

        if (stream == 1 && (p_msg->snt != snt || p_msg->nonce != nonce)) {
            logmsg(LOGMSG_ERROR, "%s: wrong reply!!!\n", __func__);
            return -1;
        }

        *sent = p_msg->snt;
        sent++;
        *replied = p_msg->rcv;
        replied++;
        *received = osql_log_time();
        received++;
        bzero(p_msg, sizeof(osql_echo_t));
    }

    return 0;
}

/**
 * Send RECGENID
 * It handles remote/local connectivity
 *
 */
int osql_send_recordgenid(char *tohost, unsigned long long rqid, uuid_t uuid,
                          unsigned long long genid, int type)
{
    int rc = 0;
    uuidstr_t us;

    if (check_master(tohost))
        return OSQL_SEND_ERROR_WRONGMASTER;

    if (rqid == OSQL_RQID_USE_UUID) {
        osql_recgenid_uuid_rpl_t recgenid_rpl = {{0}};
        uint8_t buf[OSQLCOMM_RECGENID_UUID_RPL_TYPE_LEN];
        uint8_t *p_buf = buf;
        uint8_t *p_buf_end = p_buf + OSQLCOMM_RECGENID_UUID_RPL_TYPE_LEN;

        recgenid_rpl.hd.type = OSQL_RECGENID;
        comdb2uuidcpy(recgenid_rpl.hd.uuid, uuid);
        recgenid_rpl.dt.genid = genid;

        if (!(p_buf = osqlcomm_recgenid_uuid_rpl_type_put(&recgenid_rpl, p_buf,
                                                          p_buf_end))) {
            logmsg(LOGMSG_ERROR, "%s:%s returns NULL\n", __func__,
                    "osqlcomm_recgenid_rpl_type_put");
            return -1;
        }

        if (gbl_enable_osql_logging) {
            logmsg(LOGMSG_DEBUG, "[%llu %s] send OSQL_RECGENID %llx (%lld)\n",
                   rqid, comdb2uuidstr(uuid, us), genid, genid);
        }

        type = osql_net_type_to_net_uuid_type(type);
        offload_net_send(tohost, type, buf, sizeof(recgenid_rpl), 0, NULL, 0);
    } else {
        osql_recgenid_rpl_t recgenid_rpl = {{0}};
        uint8_t buf[OSQLCOMM_RECGENID_RPL_TYPE_LEN];
        uint8_t *p_buf = buf;
        uint8_t *p_buf_end = p_buf + OSQLCOMM_RECGENID_RPL_TYPE_LEN;

        recgenid_rpl.hd.type = OSQL_RECGENID;
        recgenid_rpl.hd.sid = rqid;
        recgenid_rpl.dt.genid = genid;

        if (!(p_buf = osqlcomm_recgenid_rpl_type_put(&recgenid_rpl, p_buf,
                                                     p_buf_end))) {
            logmsg(LOGMSG_ERROR, "%s:%s returns NULL\n", __func__,
                    "osqlcomm_recgenid_rpl_type_put");
            return -1;
        }

        if (gbl_enable_osql_logging) {
            logmsg(LOGMSG_DEBUG, "[%llu %s] send OSQL_RECGENID %llx (%lld)\n",
                   rqid, comdb2uuidstr(uuid, us), genid, genid);
        }

        offload_net_send(tohost, type, buf, sizeof(recgenid_rpl), 0, NULL, 0);
    }

    return rc;
}

/**
 * Enable a netinfo test for the osqlcomm network layer
 *
 */
int osql_enable_net_test(int testnum)
{
    netinfo_type *netinfo_ptr;
    osql_comm_t *comm = get_thecomm();
    if (!comm || !comm->handle_sibling)
        return 1;
    netinfo_ptr = (netinfo_type *)comm->handle_sibling;
    net_enable_test(netinfo_ptr, testnum);
    return 0;
}

/**
 * Disable a netinfo test for the osqlcomm network layer
 *
 */
int osql_disable_net_test(void)
{
    netinfo_type *netinfo_ptr;
    osql_comm_t *comm = get_thecomm();
    if (!comm || !comm->handle_sibling)
        return 1;
    netinfo_ptr = (netinfo_type *)comm->handle_sibling;
    net_disable_test(netinfo_ptr);
    return 0;
}

enum { OSQL_AUTH_NODE = 1 };

typedef struct osql_corigin {
    int type; /* this is OSQL_AUTH_NODE */
    int node; /* node origin of the request */
} osql_corigin_t;

enum { OSQLCOMM_CORIGIN_TYPE_LEN = 4 + 4 };

BB_COMPILE_TIME_ASSERT(osqlcomm_corigin_type_len,
                       sizeof(osql_corigin_t) == OSQLCOMM_CORIGIN_TYPE_LEN);

static uint8_t *osqlcomm_corigin_type_put(const osql_corigin_t *p_corigin,
                                          uint8_t *p_buf,
                                          const uint8_t *p_buf_end)
{
    if (p_buf_end < p_buf || OSQLCOMM_CORIGIN_TYPE_LEN > (p_buf_end - p_buf))
        return NULL;

    p_buf =
        buf_put(&(p_corigin->type), sizeof(p_corigin->type), p_buf, p_buf_end);
    p_buf =
        buf_put(&(p_corigin->node), sizeof(p_corigin->node), p_buf, p_buf_end);

    return p_buf;
}

static const uint8_t *osqlcomm_corigin_type_get(osql_corigin_t *p_corigin,
                                                const uint8_t *p_buf,
                                                const uint8_t *p_buf_end)
{
    if (p_buf_end < p_buf || OSQLCOMM_CORIGIN_TYPE_LEN > (p_buf_end - p_buf))
        return NULL;

    p_buf =
        buf_get(&(p_corigin->type), sizeof(p_corigin->type), p_buf, p_buf_end);
    p_buf =
        buf_get(&(p_corigin->node), sizeof(p_corigin->node), p_buf, p_buf_end);

    return p_buf;
}

netinfo_type *osql_get_netinfo(void)
{
    osql_comm_t *comm = get_thecomm();
    if (!comm) return NULL;
    return (netinfo_type *)comm->handle_sibling;
}

int osqlpfthdpool_init(void)
{
    int i = 0;
    gbl_osqlpfault_thdpool = thdpool_create("osqlpfaultpool", 0);

    if (gbl_exit_on_pthread_create_fail)
        thdpool_set_exit(gbl_osqlpfault_thdpool);

    thdpool_set_minthds(gbl_osqlpfault_thdpool, 0);
    thdpool_set_maxthds(gbl_osqlpfault_thdpool, gbl_osqlpfault_threads);
    thdpool_set_maxqueue(gbl_osqlpfault_thdpool, 1000);
    thdpool_set_linger(gbl_osqlpfault_thdpool, 10);
    thdpool_set_longwaitms(gbl_osqlpfault_thdpool, 10000);

    gbl_osqlpf_step = (osqlpf_step *)calloc(1000, sizeof(osqlpf_step));
    if (gbl_osqlpf_step == NULL)
        return 1;
    gbl_osqlpf_stepq = queue_new();
    if (gbl_osqlpf_stepq == NULL)
        return 1;
    for (i = 0; i < 1000; i++) {
        int *ii = (int *)malloc(sizeof(int));
        *ii = i;
        gbl_osqlpf_step[i].rqid = 0;
        gbl_osqlpf_step[i].step = 0;
        queue_add(gbl_osqlpf_stepq, ii);
    }
    return 0;
}

typedef struct osqlpf_rq {
    short type;
    struct dbtable *db;
    unsigned long long genid;
    int index;
    unsigned char key[MAXKEYLEN];
    void *record;
    unsigned short len; /* if its a key, the len of the key.  if its a dta rec,
                           the len of the record */
    int i;
    unsigned long long rqid;
    unsigned long long seq;
    uuid_t uuid;
} osqlpf_rq_t;

/* osql request io prefault, code stolen from prefault.c */

static int is_bad_rc(int rc)
{
    if (rc == 0)
        return 0;
    if (rc == 1)
        return 0;

    return 1;
}

static void osqlpfault_do_work_pp(struct thdpool *pool, void *work,
                                  void *thddata, int op);

/* given a table, key   : enqueue a fault for the a single ix record */
int enque_osqlpfault_oldkey(struct dbtable *db, void *key, int keylen, int ixnum,
                            int i, unsigned long long rqid,
                            unsigned long long seq)
{
    osqlpf_rq_t *qdata = NULL;
    int rc;

    qdata = calloc(1, sizeof(osqlpf_rq_t));
    if (qdata == NULL) {
        logmsg(LOGMSG_FATAL, "failed to malloc osql prefault request\n");
        exit(1);
    }

    qdata->type = OSQLPFRQ_OLDKEY;
    qdata->len = keylen;
    qdata->index = ixnum;
    qdata->db = db;
    qdata->genid = -1;
    qdata->i = i;
    qdata->seq = seq;
    qdata->rqid = rqid;

    if ((keylen > 0) && (keylen < MAXKEYLEN))
        memcpy(qdata->key, key, keylen);

    rc = thdpool_enqueue(gbl_osqlpfault_thdpool, osqlpfault_do_work_pp, qdata,
                         0, NULL, 0, PRIORITY_T_DEFAULT);

    if (rc != 0) {
        free(qdata);
    }
    return rc;
}

/* given a table, key   : enqueue a fault for the a single ix record */
int enque_osqlpfault_newkey(struct dbtable *db, void *key, int keylen, int ixnum,
                            int i, unsigned long long rqid,
                            unsigned long long seq)
{
    osqlpf_rq_t *qdata = NULL;
    int rc;

    qdata = calloc(1, sizeof(osqlpf_rq_t));
    if (qdata == NULL) {
        logmsg(LOGMSG_FATAL, "failed to malloc osql prefault request\n");
        exit(1);
    }

    qdata->type = OSQLPFRQ_NEWKEY;
    qdata->len = keylen;
    qdata->index = ixnum;
    qdata->db = db;
    qdata->genid = -1;
    qdata->i = i;
    qdata->seq = seq;
    qdata->rqid = rqid;

    if ((keylen > 0) && (keylen < MAXKEYLEN))
        memcpy(qdata->key, key, keylen);

    rc = thdpool_enqueue(gbl_osqlpfault_thdpool, osqlpfault_do_work_pp, qdata,
                         0, NULL, 0, PRIORITY_T_DEFAULT);

    if (rc != 0) {
        free(qdata);
    }
    return rc;
}

/* given a table, genid   : enqueue an op that faults in the dta record by
                            genid then forms all keys from that record and
                            enqueues n ops to fault in each key.
                            */
int enque_osqlpfault_olddata_oldkeys(struct dbtable *db, unsigned long long genid,
                                     int i, unsigned long long rqid,
                                     uuid_t uuid, unsigned long long seq)
{
    osqlpf_rq_t *qdata = NULL;
    int rc;

    qdata = calloc(1, sizeof(osqlpf_rq_t));
    if (qdata == NULL) {
        logmsg(LOGMSG_FATAL, "failed to malloc osql prefault request\n");
        exit(1);
    }

    qdata->type = OSQLPFRQ_OLDDATA_OLDKEYS;
    qdata->index = -1;
    qdata->db = db;
    qdata->genid = genid;
    qdata->i = i;
    qdata->seq = seq;
    qdata->rqid = rqid;
    comdb2uuidcpy(qdata->uuid, uuid);

    rc = thdpool_enqueue(gbl_osqlpfault_thdpool, osqlpfault_do_work_pp, qdata,
                         0, NULL, 0, PRIORITY_T_DEFAULT);

    if (rc != 0) {
        free(qdata);
    }
    return rc;
}

/* given a table, record : enqueue an op that faults in the dta record by
                            genid then forms all keys from that record and
                            enqueues n ops to fault in each key.
                            */
int enque_osqlpfault_newdata_newkeys(struct dbtable *db, void *record, int reclen,
                                     int i, unsigned long long rqid,
                                     uuid_t uuid, unsigned long long seq)
{
    osqlpf_rq_t *qdata = NULL;
    int rc;

    qdata = calloc(1, sizeof(osqlpf_rq_t));
    if (qdata == NULL) {
        logmsg(LOGMSG_FATAL, "failed to malloc osql prefault request\n");
        exit(1);
    }

    qdata->type = OSQLPFRQ_NEWDATA_NEWKEYS;
    qdata->index = -1;
    qdata->db = db;
    qdata->genid = -1;
    qdata->record = malloc(reclen);
    memcpy(qdata->record, record, reclen);
    qdata->len = reclen;
    qdata->i = i;
    qdata->seq = seq;
    qdata->rqid = rqid;
    comdb2uuidcpy(qdata->uuid, uuid);

    rc = thdpool_enqueue(gbl_osqlpfault_thdpool, osqlpfault_do_work_pp, qdata,
                         0, NULL, 0, PRIORITY_T_DEFAULT);

    if (rc != 0) {
        free(qdata->record);
        free(qdata);
    }
    return rc;
}

/* given a                      : enqueue a an op that
     table,genid,                 1) faults in dta by tbl/genid
     tag,record,reclen            2) forms all keys
                                  3) enqueues n ops to fault in each key
                                  4) forms new record by taking found record +
                                     tag/record/reclen
                                  5) forms all keys from new record.
                                  6) enqueues n ops to fault in each key.
                                  */
int enque_osqlpfault_olddata_oldkeys_newkeys(
    struct dbtable *db, unsigned long long genid, void *record, int reclen, int i,
    unsigned long long rqid, uuid_t uuid, unsigned long long seq)
{
    osqlpf_rq_t *qdata = NULL;
    int rc;

    qdata = calloc(1, sizeof(osqlpf_rq_t));
    if (qdata == NULL) {
        logmsg(LOGMSG_FATAL, "failed to malloc osql prefault request\n");
        exit(1);
    }

    qdata->type = OSQLPFRQ_OLDDATA_OLDKEYS_NEWKEYS;
    qdata->index = -1;
    qdata->db = db;
    qdata->genid = genid;
    qdata->record = malloc(reclen);
    memcpy(qdata->record, record, reclen);
    qdata->len = reclen;
    qdata->i = i;
    qdata->seq = seq;
    qdata->rqid = rqid;
    comdb2uuidcpy(qdata->uuid, uuid);

    rc = thdpool_enqueue(gbl_osqlpfault_thdpool, osqlpfault_do_work_pp, qdata,
                         0, NULL, 0, PRIORITY_T_DEFAULT);

    if (rc != 0) {
        free(qdata->record);
        free(qdata);
    }
    return rc;
}

static void osqlpfault_do_work(struct thdpool *pool, void *work, void *thddata)
{
    int rc = 0;
    struct ireq iq;
    unsigned long long step;
    osqlpf_rq_t *req = (osqlpf_rq_t *)work;
    init_fake_ireq(thedb, &iq);
    bdb_thread_event(thedb->bdb_env, 1);
    if (gbl_prefault_udp)
        send_prefault_udp = 2;

    if (!gbl_osqlpfault_threads)
        goto done;

    if (req->rqid != gbl_osqlpf_step[req->i].rqid) {
        goto done;
    }
    if (req->rqid == OSQL_RQID_USE_UUID &&
        comdb2uuidcmp(req->uuid, gbl_osqlpf_step[req->i].uuid))
        goto done;

    step = req->seq << 7;

    switch (req->type) {
    case OSQLPFRQ_OLDDATA: {
        int fndlen;
        int od_len;
        unsigned char *fnddta = malloc(32768 * sizeof(unsigned char));
        iq.usedb = req->db;

        step += 1;
        if (step <= gbl_osqlpf_step[req->i].step) {
            if (fnddta)
                free(fnddta);
            break;
        }

        od_len = getdatsize(iq.usedb);
        if (fnddta == NULL) {
            logmsg(LOGMSG_FATAL, "osqlpfault_do_work: malloc %u failed\n", od_len);
            exit(1);
        }
        rc = ix_find_by_rrn_and_genid_prefault(&iq, 2, req->genid, fnddta,
                                               &fndlen, od_len);
        if (fnddta)
            free(fnddta);
    } break;
    case OSQLPFRQ_OLDKEY: {
        int fndrrn = 0;
        char fndkey[MAXKEYLEN];
        unsigned long long genid = 0;
        if ((req->index < 0) || (req->index > 49)) {
            logmsg(LOGMSG_ERROR, "PFRQ_OLDKEY ix %d out of bounds\n", req->index);
            break;
        }

        step += ((1 + (unsigned long long)req->index) << 1);
        if (step <= gbl_osqlpf_step[req->i].step) {
            break;
        }

        iq.usedb = req->db;
        rc = ix_find_prefault(&iq, req->index, req->key, req->len, fndkey,
                              &fndrrn, &genid, NULL, NULL, 0);
    } break;
    case OSQLPFRQ_NEWKEY: {
        int fndrrn = 0;
        char fndkey[MAXKEYLEN];
        unsigned long long genid = 0;

        if ((req->index < 0) || (req->index > 49)) {
            logmsg(LOGMSG_ERROR, "PFRQ_OLDKEY ix %d out of bounds\n", req->index);
            break;
        }

        step += 1 + ((1 + (unsigned long long)req->index) << 1);
        if (step <= gbl_osqlpf_step[req->i].step) {
            break;
        }

        iq.usedb = req->db;
        rc = ix_find_prefault(&iq, req->index, req->key, req->len, fndkey,
                              &fndrrn, &genid, NULL, NULL, 0);
    } break;
    case OSQLPFRQ_OLDDATA_OLDKEYS: {
        size_t od_len;
        int od_len_int;
        int fndlen = 0;
        int ixnum = 0;
        unsigned char *fnddta = malloc(32768 * sizeof(unsigned char));

        iq.usedb = req->db;

        od_len_int = getdatsize(iq.usedb);
        if (od_len_int <= 0) {
            if (fnddta)
                free(fnddta);
            break;
        }
        od_len = (size_t)od_len_int;

        step += 1;
        if (step <= gbl_osqlpf_step[req->i].step) {
            if (fnddta)
                free(fnddta);
            break;
        }

        if (fnddta == NULL) {
            logmsg(LOGMSG_FATAL, "osqlpfault_do_work: malloc %zu failed\n",
                   od_len);
            exit(1);
        }

        rc = ix_find_by_rrn_and_genid_prefault(&iq, 2, req->genid, fnddta,
                                               &fndlen, od_len);

        if ((is_bad_rc(rc)) || (od_len != fndlen)) {
            if (fnddta)
                free(fnddta);
            break;
        }

        for (ixnum = 0; ixnum < iq.usedb->nix; ixnum++) {
            char keytag[MAXTAGLEN];
            char key[MAXKEYLEN];
            int keysz = 0;
            keysz = getkeysize(iq.usedb, ixnum);
            if (keysz < 0) {
                logmsg(LOGMSG_ERROR, "osqlpfault_do_work:cannot get key size"
                                     " tbl %s. idx %d\n",
                       iq.usedb->tablename, ixnum);
                break;
            }
            snprintf(keytag, sizeof(keytag), ".ONDISK_IX_%d", ixnum);
            rc = stag_to_stag_buf(iq.usedb->tablename, ".ONDISK",
                                  (char *)fnddta, keytag, key, NULL);
            if (rc == -1) {
                logmsg(LOGMSG_ERROR,
                       "osqlpfault_do_work:cannot convert .ONDISK to IDX"
                       " %d of TBL %s\n",
                       ixnum, iq.usedb->tablename);
                break;
            }

            rc = enque_osqlpfault_oldkey(iq.usedb, key, keysz, ixnum, req->i,
                                         req->rqid, req->seq);
        }
        if (fnddta)
            free(fnddta);
    } break;
    case OSQLPFRQ_NEWDATA_NEWKEYS: {
        int ixnum = 0;

        iq.usedb = req->db;

        /* enqueue faults for new keys */
        for (ixnum = 0; ixnum < iq.usedb->nix; ixnum++) {
            char keytag[MAXTAGLEN];
            char key[MAXKEYLEN];
            int keysz = 0;
            keysz = getkeysize(iq.usedb, ixnum);
            if (keysz < 0) {
                logmsg(LOGMSG_ERROR, "osqlpfault_do_work:cannot get key size"
                                     " tbl %s. idx %d\n",
                       iq.usedb->tablename, ixnum);
                continue;
            }
            snprintf(keytag, sizeof(keytag), ".ONDISK_IX_%d", ixnum);
            rc = stag_to_stag_buf(iq.usedb->tablename, ".ONDISK",
                                  (char *)req->record, keytag, key, NULL);
            if (rc == -1) {
                logmsg(LOGMSG_ERROR,
                       "osqlpfault_do_work:cannot convert .ONDISK to IDX"
                       " %d of TBL %s\n",
                       ixnum, iq.usedb->tablename);
                continue;
            }

            rc = enque_osqlpfault_newkey(iq.usedb, key, keysz, ixnum, req->i,
                                         req->rqid, req->seq);
        }
    } break;
    case OSQLPFRQ_OLDDATA_OLDKEYS_NEWKEYS: {
        size_t od_len = 0;
        int od_len_int;
        int fndlen = 0;
        int ixnum = 0;
        unsigned char *fnddta = malloc(32768 * sizeof(unsigned char));

        if (fnddta == NULL) {
            logmsg(LOGMSG_FATAL, "osqlpfault_do_work: malloc %zu failed\n",
                   od_len);
            exit(1);
        }
        iq.usedb = req->db;

        od_len_int = getdatsize(iq.usedb);
        if (od_len_int <= 0) {
            free(fnddta);
            break;
        }
        od_len = (size_t)od_len_int;

        step += 1;
        if (step <= gbl_osqlpf_step[req->i].step) {
            free(fnddta);
            break;
        }


        rc = ix_find_by_rrn_and_genid_prefault(&iq, 2, req->genid, fnddta,
                                               &fndlen, od_len);

        if ((is_bad_rc(rc)) || (od_len != fndlen)) {
            free(fnddta);
            break;
        }

        /* enqueue faults for old keys */
        for (ixnum = 0; ixnum < iq.usedb->nix; ixnum++) {
            char keytag[MAXTAGLEN];
            char key[MAXKEYLEN];
            int keysz = 0;
            keysz = getkeysize(iq.usedb, ixnum);
            if (keysz < 0) {
                logmsg(LOGMSG_ERROR, "osqlpfault_do_work:cannot get key size"
                                     " tbl %s. idx %d\n",
                       iq.usedb->tablename, ixnum);
                continue;
            }
            snprintf(keytag, sizeof(keytag), ".ONDISK_IX_%d", ixnum);
            rc = stag_to_stag_buf(iq.usedb->tablename, ".ONDISK",
                                  (char *)fnddta, keytag, key, NULL);
            if (rc == -1) {
                logmsg(LOGMSG_ERROR,
                       "osqlpfault_do_work:cannot convert .ONDISK to IDX"
                       " %d of TBL %s\n",
                       ixnum, iq.usedb->tablename);
                continue;
            }

            rc = enque_osqlpfault_oldkey(iq.usedb, key, keysz, ixnum, req->i,
                                         req->rqid, req->seq);
        }

        free(fnddta);

        /* enqueue faults for new keys */
        for (ixnum = 0; ixnum < iq.usedb->nix; ixnum++) {
            char keytag[MAXTAGLEN];
            char key[MAXKEYLEN];
            int keysz = 0;
            keysz = getkeysize(iq.usedb, ixnum);
            if (keysz < 0) {
                logmsg(LOGMSG_ERROR, "osqlpfault_do_work:cannot get key size"
                                     " tbl %s. idx %d\n",
                       iq.usedb->tablename, ixnum);
                continue;
            }
            snprintf(keytag, sizeof(keytag), ".ONDISK_IX_%d", ixnum);
            rc = stag_to_stag_buf(iq.usedb->tablename, ".ONDISK",
                                  (char *)req->record, keytag, key, NULL);
            if (rc == -1) {
                logmsg(LOGMSG_ERROR,
                       "osqlpfault_do_work:cannot convert .ONDISK to IDX"
                       " %d of TBL %s\n",
                       ixnum, iq.usedb->tablename);
                continue;
            }

            rc = enque_osqlpfault_newkey(iq.usedb, key, keysz, ixnum, req->i,
                                         req->rqid, req->seq);
        }
    } break;
    }

done:
    bdb_thread_event(thedb->bdb_env, 0);
    send_prefault_udp = 0;
}

static void osqlpfault_do_work_pp(struct thdpool *pool, void *work,
                                  void *thddata, int op)
{
    osqlpf_rq_t *req = (osqlpf_rq_t *)work;
    switch (op) {
    case THD_RUN:
        osqlpfault_do_work(pool, work, thddata);
        break;
    }
    free(req->record);
    free(req);
}

int osql_page_prefault(char *rpl, int rplen, struct dbtable **last_db,
                       int **iq_step_ix, unsigned long long rqid, uuid_t uuid,
                       unsigned long long seq)
{
    static int last_step_idex = 0;
    int *ii;
    osql_rpl_t rpl_op;
    uint8_t *p_buf = (uint8_t *)rpl;
    uint8_t *p_buf_end = p_buf + rplen;
    osqlcomm_rpl_type_get(&rpl_op, p_buf, p_buf_end);

    if (seq == 0) {
        Pthread_mutex_lock(&osqlpf_mutex);
        ii = queue_next(gbl_osqlpf_stepq);
        Pthread_mutex_unlock(&osqlpf_mutex);
        if (ii == NULL) {
            logmsg(LOGMSG_ERROR, "osql io prefault got a BUG!\n");
            exit(1);
        }
        last_step_idex = *ii;
        *iq_step_ix = ii;
        gbl_osqlpf_step[last_step_idex].rqid = rqid;
        comdb2uuidcpy(gbl_osqlpf_step[last_step_idex].uuid, uuid);
    }

    switch (rpl_op.type) {
    case OSQL_USEDB: {
        osql_usedb_t dt;
        p_buf = (uint8_t *)&((osql_usedb_rpl_t *)rpl)->dt;
        const char *tablename;
        struct dbtable *db;

        tablename =
            (const char *)osqlcomm_usedb_type_get(&dt, p_buf, p_buf_end);

        db = get_dbtable_by_name(tablename);
        if (db == NULL) {
            logmsg(LOGMSG_ERROR, "%s: unable to get usedb for table %.*s\n",
                    __func__, dt.tablenamelen, tablename);
        } else {
            *last_db = db;
        }
    } break;
    case OSQL_DELREC:
    case OSQL_DELETE: {
        osql_del_t dt;
        p_buf = (uint8_t *)&((osql_del_rpl_t *)rpl)->dt;
        p_buf = (uint8_t *)osqlcomm_del_type_get(&dt, p_buf, p_buf_end,
                                                 rpl_op.type == OSQL_DELETE);
        enque_osqlpfault_olddata_oldkeys(*last_db, dt.genid, last_step_idex,
                                         rqid, uuid, seq);
    } break;
    case OSQL_INSREC:
    case OSQL_INSERT: {
        osql_ins_t dt;
        unsigned char *pData = NULL;
        uint8_t *p_buf = (uint8_t *)&((osql_ins_rpl_t *)rpl)->dt;
        pData = (uint8_t *)osqlcomm_ins_type_get(&dt, p_buf, p_buf_end,
                                                 rpl_op.type == OSQL_INSREC);
        enque_osqlpfault_newdata_newkeys(*last_db, pData, dt.nData,
                                         last_step_idex, rqid, uuid, seq);
    } break;
    case OSQL_UPDREC:
    case OSQL_UPDATE: {
        osql_upd_t dt;
        uint8_t *p_buf = (uint8_t *)&((osql_upd_rpl_t *)rpl)->dt;
        unsigned char *pData;
        pData = (uint8_t *)osqlcomm_upd_type_get(&dt, p_buf, p_buf_end,
                                                 rpl_op.type == OSQL_UPDATE);
        enque_osqlpfault_olddata_oldkeys_newkeys(*last_db, dt.genid, pData,
                                                 dt.nData, last_step_idex, rqid,
                                                 uuid, seq);
    } break;
    default:
        return 0;
    }
    return 0;
}

/**
 * Send SCHEMACHANGE op
 * It handles remote/local connectivity
 *
 */
int osql_send_schemachange(char *tonode, unsigned long long rqid, uuid_t uuid,
                           struct schema_change_type *sc, int type)
{

    schemachange_packed_size(sc);
    size_t osql_rpl_size =
        ((rqid == OSQL_RQID_USE_UUID) ? OSQLCOMM_UUID_RPL_TYPE_LEN
                                      : OSQLCOMM_RPL_TYPE_LEN) +
        sc->packed_len;
    uint8_t *buf = alloca(osql_rpl_size);
    uint8_t *p_buf = buf;
    uint8_t *p_buf_end = p_buf + osql_rpl_size;
    int rc = 0;
    uuidstr_t us;

    if (check_master(tonode))
        return OSQL_SEND_ERROR_WRONGMASTER;

    if (tonode)
        strcpy(sc->original_master_node, tonode);
    else
        strcpy(sc->original_master_node, gbl_mynode);

    if (rqid == OSQL_RQID_USE_UUID) {
        osql_uuid_rpl_t hd_uuid = {0};

        hd_uuid.type = OSQL_SCHEMACHANGE;
        comdb2uuidcpy(hd_uuid.uuid, uuid);
        if (!(p_buf = osqlcomm_schemachange_uuid_rpl_type_put(
                  &hd_uuid, sc, p_buf, p_buf_end))) {
            logmsg(LOGMSG_ERROR, "%s:%s returns NULL\n", __func__,
                   "osqlcomm_schemachange_uuid_rpl_type_put");
            return -1;
        }

        type = osql_net_type_to_net_uuid_type(NET_OSQL_SOCK_RPL);
    } else {
        osql_rpl_t hd = {0};

        hd.type = OSQL_SCHEMACHANGE;
        hd.sid = rqid;

        if (!(p_buf = osqlcomm_schemachange_rpl_type_put(&hd, sc, p_buf,
                                                         p_buf_end))) {
            logmsg(LOGMSG_ERROR, "%s:%s returns NULL\n", __func__,
                   "osqlcomm_schemachange_rpl_type_put");
            return -1;
        }
    }

    if (gbl_enable_osql_logging) {
        logmsg(LOGMSG_DEBUG, "[%llu %s] send OSQL_SCHEMACHANGE %s\n", rqid,
               comdb2uuidstr(uuid, us), sc->tablename);
    }

<<<<<<< HEAD
    rc = offload_net_send(tonode, type, buf, osql_rpl_size, 0);

    return rc;
}

/* { REPLICANT SIDE UPGRADE RECORD LOGIC */
int gbl_num_record_upgrades = 0; /* default off */
// Dorin's cron scheduler
cron_sched_t *uprec_sched;

// structure
static struct uprec_tag {
    pthread_mutex_t *lk;    /* one big mutex, rule them all */
    const struct dbtable *owner; /* who can put elements in the array */
    const struct dbtable *touch; /* which db master will be touching */
    struct buf_lock_t slock;
    size_t thre; /* slow start threshold */
    size_t intv; /* interval */
    uint8_t buffer[OSQL_BP_MAXLEN];
    uint8_t buf_end;
    unsigned long long genid;
    /* nreqs should == nbads + ngoods + ntimeouts */
    size_t nreqs;     /* number of upgrade requests sent to master */
    size_t nbads;     /* number of bad responses recv'd from master */
    size_t ngoods;    /* number of good responses recv'd from master */
    size_t ntimeouts; /* number of timeouts */
} * uprec;

static const uint8_t *construct_uptbl_buffer(const struct dbtable *db,
                                             unsigned long long genid,
                                             unsigned int recs_ahead,
                                             uint8_t *p_buf_start,
                                             const uint8_t *p_buf_end)
{
    uint8_t *p_buf;
    uint8_t *p_buf_req_start;
    const uint8_t *p_buf_req_end;
    uint8_t *p_buf_op_hdr_start;
    const uint8_t *p_buf_op_hdr_end;

    struct req_hdr req_hdr;
    struct block_req req = {0};
    struct packedreq_hdr op_hdr;
    struct packedreq_usekl usekl;
    struct packedreq_uptbl uptbl;

    p_buf = p_buf_start;

    // req_hdr
    req_hdr.opcode = OP_BLOCK;
    if (!(p_buf = req_hdr_put(&req_hdr, p_buf, p_buf_end)))
        return NULL;

    // save room for block req
    if (BLOCK_REQ_LEN > (p_buf_end - p_buf))
        return NULL;
    p_buf_req_start = p_buf;
    p_buf += BLOCK_REQ_LEN;
    p_buf_req_end = p_buf;

    /** use **/

    // save room for uprec header
    if (PACKEDREQ_HDR_LEN > (p_buf_end - p_buf))
        return NULL;
    p_buf_op_hdr_start = p_buf;
    p_buf += PACKEDREQ_HDR_LEN;
    p_buf_op_hdr_end = p_buf;

    usekl.dbnum = db->dbnum;
    usekl.taglen = strlen(db->tablename) + 1 /*NUL byte*/;
    if (!(p_buf = packedreq_usekl_put(&usekl, p_buf, p_buf_end)))
        return NULL;
    if (!(p_buf =
              buf_no_net_put(db->tablename, usekl.taglen, p_buf, p_buf_end)))
        return NULL;

    op_hdr.opcode = BLOCK2_USE;
    op_hdr.nxt = one_based_word_offset_from_ptr(p_buf_start, p_buf);

    if (!(p_buf = buf_zero_put(
              ptr_from_one_based_word_offset(p_buf_start, op_hdr.nxt) - p_buf,
              p_buf, p_buf_end)))
        return NULL;

    if (packedreq_hdr_put(&op_hdr, p_buf_op_hdr_start, p_buf_op_hdr_end) !=
        p_buf_op_hdr_end)
        return NULL;

    /** uptbl **/

    // save room for uprec header
    if (PACKEDREQ_HDR_LEN > (p_buf_end - p_buf))
        return NULL;
    p_buf_op_hdr_start = p_buf;
    p_buf += PACKEDREQ_HDR_LEN;
    p_buf_op_hdr_end = p_buf;

    uptbl.nrecs = recs_ahead;
    uptbl.genid = uprec->genid;
    if (!(p_buf = packedreq_uptbl_put(&uptbl, p_buf, p_buf_end)))
        return NULL;

    if (!(p_buf = buf_put(&uprec->genid, sizeof(unsigned long long), p_buf,
                          p_buf_end)))
        return NULL;

    op_hdr.opcode = BLOCK2_UPTBL;
    op_hdr.nxt = one_based_word_offset_from_ptr(p_buf_start, p_buf);

    if (!(p_buf = buf_zero_put(
              ptr_from_one_based_word_offset(p_buf_start, op_hdr.nxt) - p_buf,
              p_buf, p_buf_end)))
        return NULL;

    if (packedreq_hdr_put(&op_hdr, p_buf_op_hdr_start, p_buf_op_hdr_end) !=
        p_buf_op_hdr_end)
        return NULL;

    /* build req */
    req.num_reqs = 2;
    req.flags = BLKF_ERRSTAT; /* we want error stat */
    req.offset = op_hdr.nxt;  /* overall offset = next offset of last op */

    /* pack req in the space we saved at the start */
    if (block_req_put(&req, p_buf_req_start, p_buf_req_end) != p_buf_req_end)
        return NULL;
    p_buf_end = p_buf;

    return p_buf_end;
}

static void *uprec_cron_kickoff(struct cron_event *_, struct errstat *err)
{
    logmsg(LOGMSG_INFO, "Starting upgrade record cron job\n");
    return NULL;
}

static void *uprec_cron_event(struct cron_event *_, struct errstat *err)
{
    int rc, nwakeups;
    struct buf_lock_t *p_slock;
    struct timespec ts;
    const uint8_t *buf_end;

    {
        Pthread_mutex_lock(uprec->lk);
        /* construct buffer */
        buf_end = construct_uptbl_buffer(uprec->touch, uprec->genid,
                                         gbl_num_record_upgrades, uprec->buffer,
                                         &uprec->buf_end);
        if (buf_end == NULL)
            goto done;

        /* send and then wait */
        p_slock = &uprec->slock;
        rc = offload_comm_send_blockreq(
            thedb->master == gbl_mynode ? 0 : thedb->master, p_slock,
            uprec->buffer, (buf_end - uprec->buffer));
        if (rc != 0)
            goto done;

        ++uprec->nreqs;
        nwakeups = 0;
        while (p_slock->reply_state != REPLY_STATE_DONE) {
            clock_gettime(CLOCK_REALTIME, &ts);
            ts.tv_sec += 1;
            rc = pthread_cond_timedwait(&p_slock->wait_cond, &p_slock->req_lock,
                                        &ts);
            ++nwakeups;

            if (nwakeups == uprec->thre) { // timedout #1
                logmsg(LOGMSG_WARN, "no response from master within %d seconds\n", 
                        nwakeups);
                break;
            }
        }

        if (p_slock->reply_state != REPLY_STATE_DONE) {
            // timedout from #1
            // intv = 0.75 * intv + 0.25 * T(this time)
            uprec->intv += (uprec->intv << 1) + nwakeups;
            uprec->intv >>= 2;
            ++uprec->ntimeouts;
        } else if (p_slock->rc) {
            // something unexpected happened. double the interval.
            if (uprec->intv >= uprec->thre)
                ++uprec->intv;
            else {
                uprec->intv <<= 1;
                if (uprec->intv >= uprec->thre)
                    uprec->intv = uprec->thre;
            }
            ++uprec->nbads;
        } else {
            // all good. reset interval
            uprec->intv = 1;
            ++uprec->ngoods;
        }

    done:
        // allow the array to take new requests
        uprec->genid = 0;
        uprec->owner = NULL;

        Pthread_mutex_unlock(uprec->lk);
    }

    return NULL;
}

// Upgrade a single record.
int offload_comm_send_upgrade_record(const char *tbl, unsigned long long genid)
{
    int rc;
    uint8_t *buffer;
    const uint8_t *buffer_end;

    buffer = alloca(OSQL_BP_MAXLEN);

    buffer_end =
        construct_uptbl_buffer(get_dbtable_by_name(tbl), genid, 1, buffer,
                               (const uint8_t *)(buffer + OSQL_BP_MAXLEN));

    if (buffer_end == NULL)
        rc = EINVAL;
    else
        // send block request and free buffer
        rc = offload_comm_send_sync_blockreq(
            thedb->master == gbl_mynode ? 0 : thedb->master, buffer,
            buffer_end - buffer);

    return rc;
}

// initialize sender queues once
static pthread_once_t uprec_sender_array_once = PTHREAD_ONCE_INIT;
static void uprec_sender_array_init(void)
{
    size_t mallocsz;
    struct errstat xerr;

    mallocsz = sizeof(struct uprec_tag) +
               (gbl_dtastripe - 1) * sizeof(unsigned long long);

    // malloc a big chunk
    uprec = malloc(mallocsz);
    if (uprec == NULL) {
        logmsg(LOGMSG_FATAL, "%s: out of memory.\n", __func__);
        abort();
    }

    // initialize the big structure
    uprec->owner = NULL;
    uprec->thre = 900; // 15 minutes
    uprec->intv = 1;
    uprec->nreqs = 0;
    uprec->nbads = 0;
    uprec->ngoods = 0;
    uprec->ntimeouts = 0;

    // initialize slock
    Pthread_mutex_init(&(uprec->slock.req_lock), NULL);
    Pthread_cond_init(&(uprec->slock.wait_cond), NULL);

    uprec->lk = &uprec->slock.req_lock;
    uprec->slock.reply_state = REPLY_STATE_NA;
    uprec->slock.sb = 0;

    // kick off upgradetable cron
    uprec_sched =
        cron_add_event(NULL, "uprec_cron", INT_MIN, uprec_cron_kickoff, NULL,
                       NULL, NULL, NULL, NULL, &xerr, NULL);

    if (uprec_sched == NULL) {
        logmsg(LOGMSG_FATAL, "%s: failed to create uprec cron scheduler.\n",
                __func__);
        abort();
    }

    logmsg(LOGMSG_INFO, "upgraderecord sender array initialized\n");
}

int offload_comm_send_upgrade_records(const dbtable *db,
                                      unsigned long long genid)
{
    int rc = 0;
    struct errstat xerr;

    if (genid == 0)
        return EINVAL;

    /* if i am master of a cluster, return. */
    if (thedb->master == gbl_mynode && net_count_nodes(osql_get_netinfo()) > 1)
        return 0;

    (void)pthread_once(&uprec_sender_array_once, uprec_sender_array_init);

    if (uprec->owner == NULL) {
        Pthread_mutex_lock(uprec->lk);
        if (uprec->owner == NULL)
            uprec->owner = db;
        Pthread_mutex_unlock(uprec->lk);
    }

    if (db == uprec->owner) {
        rc = pthread_mutex_trylock(uprec->lk);
        if (rc == 0) {
            if (db == uprec->owner) {
                // can't pass db and genid to cron scheduler because
                // scheduler will free all arguments after job is done.
                // instead make a global copy here
                uprec->genid = genid;
                uprec->touch = uprec->owner;
                uprec_sched = cron_add_event(
                    uprec_sched, NULL, comdb2_time_epoch() + uprec->intv,
                    uprec_cron_event, NULL, NULL, NULL, NULL, NULL, &xerr,
                    NULL);

                if (uprec_sched == NULL)
                    logmsg(LOGMSG_ERROR, "%s: failed to schedule uprec cron job.\n",
                            __func__);

                // zap owner
                uprec->owner = (void *)~(uintptr_t)0;
            }
        }
        Pthread_mutex_unlock(uprec->lk);
    }
=======
    rc = offload_net_send(tonode, type, buf, osql_rpl_size, 0, NULL, 0);
>>>>>>> a951c08a

    return rc;
}

int osql_send_bpfunc(char *tonode, unsigned long long rqid, uuid_t uuid,
                     BpfuncArg *arg, int type)
{
    osql_bpfunc_t *dt;
    size_t data_len = bpfunc_arg__get_packed_size(arg);
    size_t osql_bpfunc_size;
    size_t osql_rpl_size;
    uint8_t *p_buf = NULL;
    uint8_t *p_buf_end;
    int rc = 0;
    uuidstr_t us;

    osql_bpfunc_size = OSQLCOMM_BPFUNC_TYPE_LEN + data_len;
    dt = malloc(osql_bpfunc_size);
    if (!dt) {
        rc = -1;
        goto freemem;
    }

    osql_rpl_size = ((rqid == OSQL_RQID_USE_UUID) ? OSQLCOMM_UUID_RPL_TYPE_LEN
                                                  : OSQLCOMM_RPL_TYPE_LEN) +
                    osql_bpfunc_size;
    p_buf = malloc(osql_rpl_size);
    if (!p_buf) {
        rc = -1;
        goto freemem;
    }

    p_buf_end = p_buf + osql_rpl_size;

    if (check_master(tonode)) {
        rc = OSQL_SEND_ERROR_WRONGMASTER;
        goto freemem;
    }

    dt->data_len = data_len;
    bpfunc_arg__pack(arg, dt->data);

    if (rqid == OSQL_RQID_USE_UUID) {
        osql_uuid_rpl_t hd_uuid = {0};

        hd_uuid.type = OSQL_BPFUNC;
        comdb2uuidcpy(hd_uuid.uuid, uuid);

        if (!osqlcomm_bpfunc_uuid_rpl_type_put(&hd_uuid, dt, p_buf,
                                               p_buf_end)) {
            logmsg(LOGMSG_ERROR, "%s:%s returns NULL\n", __func__,
                   "osqlcomm_bpfunc_uuid_rpl_type_put");
            rc = -1;
            goto freemem;
        }

        type = osql_net_type_to_net_uuid_type(NET_OSQL_SOCK_RPL);
    } else {
        osql_rpl_t hd = {0};

        hd.type = OSQL_BPFUNC;
        hd.sid = rqid;

        if (!osqlcomm_bpfunc_rpl_type_put(&hd, dt, p_buf, p_buf_end)) {
            logmsg(LOGMSG_ERROR, "%s:%s returns NULL\n", __func__,
                   "osqlcomm_bpfunc_rpl_type_put");
            rc = -1;
            goto freemem;
        }
    }

    if (gbl_enable_osql_logging) {
        logmsg(LOGMSG_DEBUG, "[%llu %s] send OSQL_BPFUNC type %d\n", rqid,
               comdb2uuidstr(uuid, us), arg->type);
    }

    rc = offload_net_send(tonode, type, p_buf, osql_rpl_size, 0, NULL, 0);

freemem:
    if (dt)
        free(dt);
    if (p_buf)
        free(p_buf);

    return rc;
}

/* test osql stream sending a dummy uuid OSQL_DONE request */
int osql_send_test(void)
{
    struct errstat xerr = {0};
    int nettype = NET_OSQL_SOCK_RPL_UUID;
    snap_uid_t snap_info = {{0}};
    snap_info.replicant_is_able_to_retry = 0;
    snap_info.uuid[0] = 1; // just assign dummy cnonce here
    int rc;

    rc = osql_send_commit_by_uuid(thedb->master, snap_info.uuid, 1 /*numops*/,
                                  &xerr, nettype, NULL /*clnt->query_stats*/,
                                  &snap_info);
    return rc;
}

static void osql_extract_snap_info(osql_sess_t *sess, void *rpl, int rpllen,
                                   int is_uuid)
{

    if (gbl_disable_cnonce_blkseq)
        return;

    snap_uid_t *snap_info = calloc(1, sizeof(snap_uid_t));
    if (!snap_info) {
        logmsg(LOGMSG_ERROR, "%s malloc failure, no cnonce\n", __func__);
        return;
    }

    const uint8_t *p_buf =
        (uint8_t *)rpl + sizeof(osql_done_t) +
        (is_uuid ? sizeof(osql_uuid_rpl_t) : sizeof(osql_rpl_t));

    const uint8_t *p_buf_end = (const uint8_t *)rpl + rpllen;
    if ((p_buf = snap_uid_get(snap_info, p_buf, p_buf_end)) == NULL)
        abort();

    sess->snap_info = snap_info;
}<|MERGE_RESOLUTION|>--- conflicted
+++ resolved
@@ -8049,339 +8049,7 @@
                comdb2uuidstr(uuid, us), sc->tablename);
     }
 
-<<<<<<< HEAD
-    rc = offload_net_send(tonode, type, buf, osql_rpl_size, 0);
-
-    return rc;
-}
-
-/* { REPLICANT SIDE UPGRADE RECORD LOGIC */
-int gbl_num_record_upgrades = 0; /* default off */
-// Dorin's cron scheduler
-cron_sched_t *uprec_sched;
-
-// structure
-static struct uprec_tag {
-    pthread_mutex_t *lk;    /* one big mutex, rule them all */
-    const struct dbtable *owner; /* who can put elements in the array */
-    const struct dbtable *touch; /* which db master will be touching */
-    struct buf_lock_t slock;
-    size_t thre; /* slow start threshold */
-    size_t intv; /* interval */
-    uint8_t buffer[OSQL_BP_MAXLEN];
-    uint8_t buf_end;
-    unsigned long long genid;
-    /* nreqs should == nbads + ngoods + ntimeouts */
-    size_t nreqs;     /* number of upgrade requests sent to master */
-    size_t nbads;     /* number of bad responses recv'd from master */
-    size_t ngoods;    /* number of good responses recv'd from master */
-    size_t ntimeouts; /* number of timeouts */
-} * uprec;
-
-static const uint8_t *construct_uptbl_buffer(const struct dbtable *db,
-                                             unsigned long long genid,
-                                             unsigned int recs_ahead,
-                                             uint8_t *p_buf_start,
-                                             const uint8_t *p_buf_end)
-{
-    uint8_t *p_buf;
-    uint8_t *p_buf_req_start;
-    const uint8_t *p_buf_req_end;
-    uint8_t *p_buf_op_hdr_start;
-    const uint8_t *p_buf_op_hdr_end;
-
-    struct req_hdr req_hdr;
-    struct block_req req = {0};
-    struct packedreq_hdr op_hdr;
-    struct packedreq_usekl usekl;
-    struct packedreq_uptbl uptbl;
-
-    p_buf = p_buf_start;
-
-    // req_hdr
-    req_hdr.opcode = OP_BLOCK;
-    if (!(p_buf = req_hdr_put(&req_hdr, p_buf, p_buf_end)))
-        return NULL;
-
-    // save room for block req
-    if (BLOCK_REQ_LEN > (p_buf_end - p_buf))
-        return NULL;
-    p_buf_req_start = p_buf;
-    p_buf += BLOCK_REQ_LEN;
-    p_buf_req_end = p_buf;
-
-    /** use **/
-
-    // save room for uprec header
-    if (PACKEDREQ_HDR_LEN > (p_buf_end - p_buf))
-        return NULL;
-    p_buf_op_hdr_start = p_buf;
-    p_buf += PACKEDREQ_HDR_LEN;
-    p_buf_op_hdr_end = p_buf;
-
-    usekl.dbnum = db->dbnum;
-    usekl.taglen = strlen(db->tablename) + 1 /*NUL byte*/;
-    if (!(p_buf = packedreq_usekl_put(&usekl, p_buf, p_buf_end)))
-        return NULL;
-    if (!(p_buf =
-              buf_no_net_put(db->tablename, usekl.taglen, p_buf, p_buf_end)))
-        return NULL;
-
-    op_hdr.opcode = BLOCK2_USE;
-    op_hdr.nxt = one_based_word_offset_from_ptr(p_buf_start, p_buf);
-
-    if (!(p_buf = buf_zero_put(
-              ptr_from_one_based_word_offset(p_buf_start, op_hdr.nxt) - p_buf,
-              p_buf, p_buf_end)))
-        return NULL;
-
-    if (packedreq_hdr_put(&op_hdr, p_buf_op_hdr_start, p_buf_op_hdr_end) !=
-        p_buf_op_hdr_end)
-        return NULL;
-
-    /** uptbl **/
-
-    // save room for uprec header
-    if (PACKEDREQ_HDR_LEN > (p_buf_end - p_buf))
-        return NULL;
-    p_buf_op_hdr_start = p_buf;
-    p_buf += PACKEDREQ_HDR_LEN;
-    p_buf_op_hdr_end = p_buf;
-
-    uptbl.nrecs = recs_ahead;
-    uptbl.genid = uprec->genid;
-    if (!(p_buf = packedreq_uptbl_put(&uptbl, p_buf, p_buf_end)))
-        return NULL;
-
-    if (!(p_buf = buf_put(&uprec->genid, sizeof(unsigned long long), p_buf,
-                          p_buf_end)))
-        return NULL;
-
-    op_hdr.opcode = BLOCK2_UPTBL;
-    op_hdr.nxt = one_based_word_offset_from_ptr(p_buf_start, p_buf);
-
-    if (!(p_buf = buf_zero_put(
-              ptr_from_one_based_word_offset(p_buf_start, op_hdr.nxt) - p_buf,
-              p_buf, p_buf_end)))
-        return NULL;
-
-    if (packedreq_hdr_put(&op_hdr, p_buf_op_hdr_start, p_buf_op_hdr_end) !=
-        p_buf_op_hdr_end)
-        return NULL;
-
-    /* build req */
-    req.num_reqs = 2;
-    req.flags = BLKF_ERRSTAT; /* we want error stat */
-    req.offset = op_hdr.nxt;  /* overall offset = next offset of last op */
-
-    /* pack req in the space we saved at the start */
-    if (block_req_put(&req, p_buf_req_start, p_buf_req_end) != p_buf_req_end)
-        return NULL;
-    p_buf_end = p_buf;
-
-    return p_buf_end;
-}
-
-static void *uprec_cron_kickoff(struct cron_event *_, struct errstat *err)
-{
-    logmsg(LOGMSG_INFO, "Starting upgrade record cron job\n");
-    return NULL;
-}
-
-static void *uprec_cron_event(struct cron_event *_, struct errstat *err)
-{
-    int rc, nwakeups;
-    struct buf_lock_t *p_slock;
-    struct timespec ts;
-    const uint8_t *buf_end;
-
-    {
-        Pthread_mutex_lock(uprec->lk);
-        /* construct buffer */
-        buf_end = construct_uptbl_buffer(uprec->touch, uprec->genid,
-                                         gbl_num_record_upgrades, uprec->buffer,
-                                         &uprec->buf_end);
-        if (buf_end == NULL)
-            goto done;
-
-        /* send and then wait */
-        p_slock = &uprec->slock;
-        rc = offload_comm_send_blockreq(
-            thedb->master == gbl_mynode ? 0 : thedb->master, p_slock,
-            uprec->buffer, (buf_end - uprec->buffer));
-        if (rc != 0)
-            goto done;
-
-        ++uprec->nreqs;
-        nwakeups = 0;
-        while (p_slock->reply_state != REPLY_STATE_DONE) {
-            clock_gettime(CLOCK_REALTIME, &ts);
-            ts.tv_sec += 1;
-            rc = pthread_cond_timedwait(&p_slock->wait_cond, &p_slock->req_lock,
-                                        &ts);
-            ++nwakeups;
-
-            if (nwakeups == uprec->thre) { // timedout #1
-                logmsg(LOGMSG_WARN, "no response from master within %d seconds\n", 
-                        nwakeups);
-                break;
-            }
-        }
-
-        if (p_slock->reply_state != REPLY_STATE_DONE) {
-            // timedout from #1
-            // intv = 0.75 * intv + 0.25 * T(this time)
-            uprec->intv += (uprec->intv << 1) + nwakeups;
-            uprec->intv >>= 2;
-            ++uprec->ntimeouts;
-        } else if (p_slock->rc) {
-            // something unexpected happened. double the interval.
-            if (uprec->intv >= uprec->thre)
-                ++uprec->intv;
-            else {
-                uprec->intv <<= 1;
-                if (uprec->intv >= uprec->thre)
-                    uprec->intv = uprec->thre;
-            }
-            ++uprec->nbads;
-        } else {
-            // all good. reset interval
-            uprec->intv = 1;
-            ++uprec->ngoods;
-        }
-
-    done:
-        // allow the array to take new requests
-        uprec->genid = 0;
-        uprec->owner = NULL;
-
-        Pthread_mutex_unlock(uprec->lk);
-    }
-
-    return NULL;
-}
-
-// Upgrade a single record.
-int offload_comm_send_upgrade_record(const char *tbl, unsigned long long genid)
-{
-    int rc;
-    uint8_t *buffer;
-    const uint8_t *buffer_end;
-
-    buffer = alloca(OSQL_BP_MAXLEN);
-
-    buffer_end =
-        construct_uptbl_buffer(get_dbtable_by_name(tbl), genid, 1, buffer,
-                               (const uint8_t *)(buffer + OSQL_BP_MAXLEN));
-
-    if (buffer_end == NULL)
-        rc = EINVAL;
-    else
-        // send block request and free buffer
-        rc = offload_comm_send_sync_blockreq(
-            thedb->master == gbl_mynode ? 0 : thedb->master, buffer,
-            buffer_end - buffer);
-
-    return rc;
-}
-
-// initialize sender queues once
-static pthread_once_t uprec_sender_array_once = PTHREAD_ONCE_INIT;
-static void uprec_sender_array_init(void)
-{
-    size_t mallocsz;
-    struct errstat xerr;
-
-    mallocsz = sizeof(struct uprec_tag) +
-               (gbl_dtastripe - 1) * sizeof(unsigned long long);
-
-    // malloc a big chunk
-    uprec = malloc(mallocsz);
-    if (uprec == NULL) {
-        logmsg(LOGMSG_FATAL, "%s: out of memory.\n", __func__);
-        abort();
-    }
-
-    // initialize the big structure
-    uprec->owner = NULL;
-    uprec->thre = 900; // 15 minutes
-    uprec->intv = 1;
-    uprec->nreqs = 0;
-    uprec->nbads = 0;
-    uprec->ngoods = 0;
-    uprec->ntimeouts = 0;
-
-    // initialize slock
-    Pthread_mutex_init(&(uprec->slock.req_lock), NULL);
-    Pthread_cond_init(&(uprec->slock.wait_cond), NULL);
-
-    uprec->lk = &uprec->slock.req_lock;
-    uprec->slock.reply_state = REPLY_STATE_NA;
-    uprec->slock.sb = 0;
-
-    // kick off upgradetable cron
-    uprec_sched =
-        cron_add_event(NULL, "uprec_cron", INT_MIN, uprec_cron_kickoff, NULL,
-                       NULL, NULL, NULL, NULL, &xerr, NULL);
-
-    if (uprec_sched == NULL) {
-        logmsg(LOGMSG_FATAL, "%s: failed to create uprec cron scheduler.\n",
-                __func__);
-        abort();
-    }
-
-    logmsg(LOGMSG_INFO, "upgraderecord sender array initialized\n");
-}
-
-int offload_comm_send_upgrade_records(const dbtable *db,
-                                      unsigned long long genid)
-{
-    int rc = 0;
-    struct errstat xerr;
-
-    if (genid == 0)
-        return EINVAL;
-
-    /* if i am master of a cluster, return. */
-    if (thedb->master == gbl_mynode && net_count_nodes(osql_get_netinfo()) > 1)
-        return 0;
-
-    (void)pthread_once(&uprec_sender_array_once, uprec_sender_array_init);
-
-    if (uprec->owner == NULL) {
-        Pthread_mutex_lock(uprec->lk);
-        if (uprec->owner == NULL)
-            uprec->owner = db;
-        Pthread_mutex_unlock(uprec->lk);
-    }
-
-    if (db == uprec->owner) {
-        rc = pthread_mutex_trylock(uprec->lk);
-        if (rc == 0) {
-            if (db == uprec->owner) {
-                // can't pass db and genid to cron scheduler because
-                // scheduler will free all arguments after job is done.
-                // instead make a global copy here
-                uprec->genid = genid;
-                uprec->touch = uprec->owner;
-                uprec_sched = cron_add_event(
-                    uprec_sched, NULL, comdb2_time_epoch() + uprec->intv,
-                    uprec_cron_event, NULL, NULL, NULL, NULL, NULL, &xerr,
-                    NULL);
-
-                if (uprec_sched == NULL)
-                    logmsg(LOGMSG_ERROR, "%s: failed to schedule uprec cron job.\n",
-                            __func__);
-
-                // zap owner
-                uprec->owner = (void *)~(uintptr_t)0;
-            }
-        }
-        Pthread_mutex_unlock(uprec->lk);
-    }
-=======
     rc = offload_net_send(tonode, type, buf, osql_rpl_size, 0, NULL, 0);
->>>>>>> a951c08a
 
     return rc;
 }
