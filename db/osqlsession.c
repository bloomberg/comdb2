/*
   Copyright 2015 Bloomberg Finance L.P.

   Licensed under the Apache License, Version 2.0 (the "License");
   you may not use this file except in compliance with the License.
   You may obtain a copy of the License at

       http://www.apache.org/licenses/LICENSE-2.0

   Unless required by applicable law or agreed to in writing, software
   distributed under the License is distributed on an "AS IS" BASIS,
   WITHOUT WARRANTIES OR CONDITIONS OF ANY KIND, either express or implied.
   See the License for the specific language governing permissions and
   limitations under the License.
 */

#include <strings.h>
#include <poll.h>
#include <util.h>
#include <ctrace.h>
#include <netinet/in.h>
#include "osqlsession.h"
#include "osqlcomm.h"
#include "osqlblockproc.h"
#include "osqlrepository.h"
#include "osqlcheckboard.h"
#include "comdb2uuid.h"
#include <net_types.h>

#include "debug_switches.h"

#include <uuid/uuid.h>
#include "str0.h"

static int osql_poke_replicant(osql_sess_t *sess);
static void _destroy_session(osql_sess_t **prq, int phase);
static int clear_messages(osql_sess_t *sess);

/**
 * Saves the current sql in a buffer for our use. Reusing the buffer
 * that was passed into the calling function is not always good, for
 * example, it may be clobbered by slt_pck().
 */
static void save_sql(struct ireq *iq, osql_sess_t *sess, const char *sql,
                     int sqlen)
{
    /* hippity hop job to save tho' strings */
    assert(iq->sqlhistory_len >= 0);
    if (iq->sqlhistory_ptr == NULL) {
        iq->sqlhistory_ptr = &iq->sqlhistory[0];
        iq->sqlhistory_len = 0;
    }
    if (iq->sqlhistory_len + sqlen > sizeof(iq->sqlhistory)) {
        /* need more SPACE... (I can't breath...) */
        if (iq->sqlhistory_ptr == &iq->sqlhistory[0]) {
            iq->sqlhistory_ptr = malloc(iq->sqlhistory_len + sqlen);
            if (!iq->sqlhistory_ptr)
                exit(1);
            memcpy(iq->sqlhistory_ptr, iq->sqlhistory, iq->sqlhistory_len);
        } else {
            iq->sqlhistory_ptr =
                realloc(iq->sqlhistory_ptr, iq->sqlhistory_len + sqlen);
            if (!iq->sqlhistory_ptr)
                exit(1);
        }
    }
    memcpy(iq->sqlhistory_ptr + iq->sqlhistory_len, sql, sqlen);
    sess->sql = iq->sqlhistory_ptr + iq->sqlhistory_len;
    iq->sqlhistory_len += sqlen;
}

/**
 * Terminates an in-use osql session (for which we could potentially
 * receive message from sql thread).
 * Returns 0 if success
 *
 * NOTE: it is possible to inline clean a request on master bounce,
 * which starts by unlinking the session first, and freeing bplog afterwards
 */
int osql_close_session(struct ireq *iq, osql_sess_t **psess, int is_linked, const char *func, const char *callfunc, int line)
{

    osql_sess_t *sess = *psess;
    int rc = 0;

    if (is_linked) {
        /* unlink the request so no more messages are received */
        rc = osql_repository_rem(sess, 1, func, callfunc, line);
    }
#if 0
   if(sess->stat.logsb) {
      uuidstr_t us;
      sbuf2printf(sess->stat.logsb, "%llu %s Close\n", sess->rqid, comdb2uuidstr(sess->uuid, us));
      sbuf2close(sess->stat.logsb);
      sess->stat.logsb = NULL;
   }
#endif

    /*
       wait for all receivers to go away (in current implem, this is only 1, the
       reader_thread
       since we removed the hash entry, no new messages are added
     */
    if (!rc) {
        Pthread_mutex_lock(&sess->clients_mtx);
        while (sess->clients > 0) {
            Pthread_mutex_unlock(&sess->clients_mtx);
            poll(NULL, 0, 10);
            Pthread_mutex_lock(&sess->clients_mtx);
        }
        Pthread_mutex_unlock(&sess->clients_mtx);

        _destroy_session(psess, 0);
    }

    return rc;
}

static int free_selectv_genids(void *obj, void *arg)
{
    free(obj);
    return 0;
}

static void _destroy_session(osql_sess_t **prq, int phase)
{
    osql_sess_t *rq = *prq;
    uuidstr_t us;

    free_blob_buffers(rq->blobs, MAXBLOBS);
    switch (phase) {
    case 0:
#ifdef TEST_OSQL
        fprintf(stderr, "[%llu %s] FREEING QUEUE\n", rq->rqid,
                comdb2uuidstr(rq->uuid, us));
#endif
        if (rq->req)
            free(rq->req);

        /* queue might not be empty; be nice and free its objects */
        {
            int cleared = clear_messages(rq);
            if (cleared && debug_switch_osql_verbose_clear())
                fprintf(stderr, "%llu %s cleared %d messages\n", rq->rqid,
                        comdb2uuidstr(rq->uuid, us), cleared);
        }

        queue_free(rq->que);
        if (rq->selectv_writelock_on_update) {
            hash_for(rq->selectv_genids, free_selectv_genids, NULL);
            hash_clear(rq->selectv_genids);
            hash_free(rq->selectv_genids);
        }
    case 1:
        Pthread_cond_destroy(&rq->cond);
    case 2:
        Pthread_mutex_destroy(&rq->mtx);
    case 3:
        Pthread_mutex_destroy(&rq->clients_mtx);
    case 4:
        Pthread_mutex_destroy(&rq->completed_lock);
    case 5:
        free(rq);
    }

    *prq = NULL;
}

static int clear_messages(osql_sess_t *sess)
{

    char *tmp = NULL;
    int cnt = 0;

    while ((tmp = queue_next(sess->que)) != NULL) {
        free(tmp);
        cnt++;
    }

    return cnt;
}

/**
 * Get the cached sql request
 *
 */
osql_req_t *osql_session_getreq(osql_sess_t *sess)
{

    return (osql_req_t *)sess->req;
}

/**
 * Get the request id, aka rqid
 *
 */
inline unsigned long long osql_sess_getrqid(osql_sess_t *sess)
{
    return sess->rqid;
}

/**
 * Register client
 * Prevent temporary the session destruction
 *
 */
int osql_sess_addclient(osql_sess_t *sess)
{
    Pthread_mutex_lock(&sess->clients_mtx);
#if 0
   uuidstr_t us;
   comdb2uuidstr(sess->uuid, us);
   fprintf(stderr, "\t\tADDCLNT p_sees=%p rqid=[%llx %s] sess->completed=%llx thread=%d clients=%d p_sess->iq=%p\n",
         sess, sess->rqid, us, sess->completed, pthread_self(), sess->clients+1, sess->iq);
#endif

    sess->clients++;

    Pthread_mutex_unlock(&sess->clients_mtx);

    return 0;
}

/**
 * Register client
 * Prevent temporary the session destruction
 *
 */
int osql_sess_remclient(osql_sess_t *sess)
{
    Pthread_mutex_lock(&sess->clients_mtx);

#if 0
   uuidstr_t us;
   comdb2uuidstr(sess->uuid, us);
   fprintf(stderr, "\t\tREMCLNT p_sees=%p rqid=%llx uuid=%s sess->completed=%llx thread=%d clients=%d p_sess->iq=%p\n",
         sess, sess->rqid, us, sess->completed, pthread_self(), sess->clients-1, sess->iq);
#endif

    sess->clients--;

    if (sess->clients < 0) {
        uuidstr_t us;
        fprintf(stderr,
                "%s: BUG ALERT, session %llu %s freed one too many times\n",
                __func__, sess->rqid, comdb2uuidstr(sess->uuid, us));
    }

    Pthread_mutex_unlock(&sess->clients_mtx);

    return 0;
}

/**
 * Print summary session
 *
 */
int osql_sess_getcrtinfo(void *obj, void *arg)
{

    osql_sess_t *sess = (osql_sess_t *)obj;
    uuidstr_t us;

    printf("   %llx %s %s %s\n", sess->rqid, comdb2uuidstr(sess->uuid, us),
           (sess->offhost) ? "REMOTE" : "LOCAL",
           sess->offhost ? sess->offhost : "localhost");

    return 0;
}

/**
 * Registers the destination for osql session "sess"
 *
 */
void osql_sess_bindreq(osql_sess_t *sess, char *host) { sess->offhost = host; }

/**
 * Mark session duration and reported result.
 *
 */
int osql_sess_set_complete(unsigned long long rqid, uuid_t uuid,
                           osql_sess_t *sess, struct errstat *xerr)
{

    Pthread_mutex_lock(&sess->completed_lock);

    if (sess->rqid != rqid || comdb2uuidcmp(uuid, sess->uuid)) {
        Pthread_mutex_unlock(&sess->completed_lock);
        return 0;
    }

    if (sess->completed != 0) {
        Pthread_mutex_unlock(&sess->completed_lock);
        return 0;
    }

    sess->endus = comdb2_time_epochus();

    if (xerr) {
        uint8_t *p_buf = (uint8_t *)xerr;
        uint8_t *p_buf_end = (p_buf + sizeof(struct errstat));
        osqlcomm_errstat_type_get(&sess->xerr, p_buf, p_buf_end);
    } else {
        bzero(&sess->xerr, sizeof(sess->xerr));
    }

    sess->completed = rqid;
    comdb2uuidcpy(sess->completed_uuid, uuid);
    Pthread_mutex_unlock(&sess->completed_lock);

    return 0;
}

/**
 * Returns "true" if code is
 *   - SQLITE_DEADLOCK
 *   - SQLITE_TOOEARLY
 */
static inline int is_session_repeatable(int code)
{
    if (code ==
        SQLITE_DEADLOCK) /* sql thread deadlocked with replication thread */
        return 1;
    if (code == OSQL_TOOEARLY) /* node is going down/not accepting requests at
                                  this time */
        return 1;
    if (code == OSQL_FAILDISPATCH) /* node handles too many requests */
        return 1;
#if 0
   We might want to retry in this case, though I am not
   sure it is a good thing at this time
   if(code == OSQL_NOOSQLTHR)
      return 1;
#endif
    return 0;
}

/**
 * Checks if a session is complete;
 * Returns:
 * - SESS_DONE_OK, if the session completed successfully
 * - SESS_DONE_ERROR_REPEATABLE, if the session is completed
 *   but finished with an error that allows repeating the request
 * - SESS_DONE_ERROR, if the session completed with an unrecoverable error
 * - SESS_PENDING, otherwise
 *
 * xerr is set to point to session errstat so that blockproc can retrieve
 * individual session error, if any.
 *
 *
 */
int osql_sess_test_complete(osql_sess_t *sess, struct errstat **xerr)
{
    int rc = SESS_PENDING;

    Pthread_mutex_lock(&sess->completed_lock);

    if (sess->completed) {

        /* Lost the race against the retry code.  Just retry again. */
        if (sess->completed != sess->rqid ||
            comdb2uuidcmp(sess->completed_uuid, sess->uuid) != 0) {
            rc = SESS_DONE_ERROR_REPEATABLE;
        }

        else if (sess->xerr.errval) {
            int errval;
            *xerr = &sess->xerr;

            errval = sess->xerr.errval;

            rc = is_session_repeatable(errval) ? SESS_DONE_ERROR_REPEATABLE
                                               : SESS_DONE_ERROR;
        } else {
#if 0
         uuidstr_t us;
         printf("Recv DONE rqid=%llu %s tmp=%llu\n", sess->rqid, comdb2uuidstr(sess->uuid, us), osql_log_time());
#endif
            *xerr = NULL;
            rc = SESS_DONE_OK;
        }
    } else {
        if (sess->terminate)
            rc = SESS_DONE_ERROR_REPEATABLE;
    }

    Pthread_mutex_unlock(&sess->completed_lock);

    return rc;
}

/**
 * Check if there was a delay in receiving rows from
 * replicant, and if so, poke the sql session to detect
 * if this is still in progress
 *
 */
int osql_sess_test_slow(osql_sess_t *sess)
{
    int rc = 0;
    time_t crttime = time(NULL);

    /* check if too much time has passed and poke the request otherwise */
    if (crttime - sess->last_row > gbl_osql_blockproc_timeout_sec) {
        rc = osql_poke_replicant(sess);
        if (rc) {
            uuidstr_t us;
            fprintf(stderr,
                    "%s: session %llx %s lost its offloading node on %s\n",
                    __func__, (unsigned long long)sess->rqid,
                    comdb2uuidstr(sess->uuid, us), sess->offhost);
            sess->terminate = OSQL_TERMINATE;

            if (bdb_lock_desired(thedb->bdb_env))
                return ERR_NOMASTER;

            return rc;
        }
    }

    return 0;
}

/**
 * Returns
 * - total time (tottm)
 * - last roundtrip time (rtt)
 * - retries (rtrs)
 *
 */
void osql_sess_getsummary(osql_sess_t *sess, int *tottm, int *rtt, int *rtrs)
{
    *tottm = U2M(sess->endus - sess->startus);
    *rtt = *tottm;
    *rtrs = sess->retries;
}

/**
 * Log query to the reqlog
 */
void osql_sess_reqlogquery(osql_sess_t *sess, struct reqlogger *reqlog)
{
    uuidstr_t us;
    char rqid[25];
    if (sess->rqid == OSQL_RQID_USE_UUID) {
        comdb2uuidstr(sess->uuid, us);
    } else
        snprintf(rqid, sizeof(rqid), "%llx", sess->rqid);

    reqlog_logf(reqlog, REQL_INFO,
<<<<<<< HEAD
                "rqid %s node %s time %dms rtrs %u queuetime=%dms \"%s\"\n",
                sess->rqid == OSQL_RQID_USE_UUID ? us : rqid, sess->offhost,
                U2M(sess->endus - sess->startus), reqlog_get_retries(reqlog),
                U2M(reqlog_get_queue_time(reqlog)),
=======
                "rqid %s node %s sec %ld rtrs %u queuetime=%dms \"%s\"\n",
                sess->rqid == OSQL_RQID_USE_UUID ? us : rqid, sess->offhost,
                (long)sess->end - sess->initstart, reqlog_get_retries(reqlog),
                reqlog_get_queue_time(reqlog) / 1000,
>>>>>>> 8e3a8347
                sess->sql ? sess->sql : "()");
}

/**
 * Returns associated blockproc transaction
 * Only used for saveop, so return NULL if it's completed or terminated.
 */
void *osql_sess_getbptran(osql_sess_t *sess)
{
    void *bsql = NULL;

    Pthread_mutex_lock(&sess->mtx);
    if (sess->iq && !sess->completed && !sess->terminate) {
        bsql = sess->iq->blocksql_tran;
    }
    Pthread_mutex_unlock(&sess->mtx);
    return bsql;
}

int osql_sess_lock(osql_sess_t *sess)
{
    Pthread_mutex_lock(&sess->mtx);
    return 0;
}

int osql_sess_unlock(osql_sess_t *sess)
{
    Pthread_mutex_unlock(&sess->mtx);
    return 0;
}

int osql_sess_is_terminated(osql_sess_t *sess) { return sess->terminate; }

void osql_sess_set_dispatched(osql_sess_t *sess, int dispatched)
{
    sess->dispatched = dispatched;
}

int osql_sess_dispatched(osql_sess_t *sess) { return sess->dispatched; }

int osql_sess_lock_complete(osql_sess_t *sess)
{
    Pthread_mutex_lock(&sess->completed_lock);
    return 0;
}

int osql_sess_unlock_complete(osql_sess_t *sess)
{
    Pthread_mutex_unlock(&sess->completed_lock);
    return 0;
}

/**
 * Handles a new op received for session "rqid"
 * It saves the packet in the local bplog
 * Return 0 if success
 * Set found if the session is found or not
 *
 */
int osql_sess_rcvop(unsigned long long rqid, uuid_t uuid, int type, void *data,
                    int datalen, int *found)
{
    int rc = 0;
    int is_msg_done = 0;
    struct errstat *perr;

    /* NOTE: before retrieving a session, we have to figure out if this is a
       sorese completion and lock the repository until the session is dispatched
       This prevents the race against signal_rtoff forcefully cleanup */
    is_msg_done = osql_comm_is_done(type, data, datalen,
                                    rqid == OSQL_RQID_USE_UUID, &perr, NULL);

    /* get the session */
    osql_sess_t *sess = osql_repository_get(rqid, uuid, is_msg_done);
    if (!sess) {
        /* in the current implementation we tolerate redundant ops from session
         * that have been already terminated--discard the packet in that case */
        uuidstr_t us;
        comdb2uuidstr(uuid, us);
        logmsg(LOGMSG_ERROR,
               "discarding packet for %llx %s, session not found\n", rqid, us);
        *found = 0;

        /* we used to free data here, but some callers like net_osql_rpl_tail()
         * (and probably all others expect to manage it themselves */
        return 0;
    }

    if (is_msg_done && perr && htonl(perr->errval) == SQLITE_ABORT &&
        !bdb_attr_get(thedb->bdb_attr, BDB_ATTR_DISABLE_SELECTVONLY_TRAN_NOP)) {
        /* release the session */
        if ((rc = osql_repository_put(sess, is_msg_done)) != 0) {
            logmsg(LOGMSG_ERROR, "%s: osql_repository_put rc =%d\n", __func__,
                   rc);
        }

        /* sqlite aborted the transaction, skip all the work here
           master not needed */
        rc = sql_cancelled_transaction(sess->iq);
        if (rc) {
            logmsg(LOGMSG_ERROR, "%s: failed cancelling transaction! rc %d\n",
                   __func__, rc);
        }

        /* done here */
        return rc;
    }

    *found = 1;

    Pthread_mutex_lock(&sess->completed_lock);
    /* ignore new coming osql packages */
    if (sess->completed || sess->dispatched || sess->terminate) {
        uuidstr_t us;
        Pthread_mutex_unlock(&sess->completed_lock);
        if ((rc = osql_repository_put(sess, is_msg_done)) != 0) {
            logmsg(LOGMSG_ERROR,
                   "%s:%d osql_repository_put failed with rc %d\n", __func__,
                   __LINE__, rc);
        }
        comdb2uuidstr(uuid, us);
        logmsg(LOGMSG_INFO,
               "%s: rqid=%llx, uuid=%s is already done, ignoring packages\n",
               __func__, rqid, us);
        return 0;
    }
    Pthread_mutex_unlock(&sess->completed_lock);

    /* save op */
    int rc_out = osql_bplog_saveop(sess, data, datalen, rqid, uuid, type);

    /* if rc_out, sess is FREED! */
    if (!rc_out) {
        /* Must increment seq under completed_lock */
        Pthread_mutex_lock(&sess->completed_lock);
        if (sess->rqid == rqid || (rqid == OSQL_RQID_USE_UUID &&
                                   comdb2uuidcmp(sess->uuid, uuid) == 0)) {
            sess->seq++;
            sess->last_row = time(NULL);
        }

        Pthread_mutex_unlock(&sess->completed_lock);
    }

    /* release the session */
    if ((rc = osql_repository_put(sess, is_msg_done)) != 0) {
        logmsg(LOGMSG_ERROR, "%s: osql_repository_put rc =%d\n", __func__, rc);
    }

    if (rc_out && osql_session_is_sorese(sess))
        return rc_out;

    if (rc || rc_out) { /* something is wrong with the session, terminate it*/
        sess->terminate = OSQL_TERMINATE;
    }

    return rc_out ? rc_out : rc;
}

/**
 * Mark the session terminated if the node "arg"
 * machine the provided session "obj",
 * If "*arg: is 0, "obj" is marked terminated anyway
 *
 */
int osql_session_testterminate(void *obj, void *arg)
{

    char *node = arg;
    osql_sess_t *sess = (osql_sess_t *)obj;
    int rc = 0;
    int need_clean = 0;
    int completed = 0;

    if (!node || sess->offhost == node) {

        Pthread_mutex_lock(&sess->mtx);

        Pthread_mutex_lock(&sess->completed_lock);
        sess->terminate = OSQL_TERMINATE;
        if (!sess->completed) {
            /* NOTE: here we have to do a bit more;
               if this is a sorese transaction, transaction
               has not received done yet, chances are
               transaction will never finish, so we need
               to abort it here otherwise we leak it (including
               the temp table*/
            need_clean = osql_session_is_sorese(sess);
        }
        Pthread_mutex_unlock(&sess->completed_lock);

        /* wake up the block processor waiting for this request */

        Pthread_mutex_unlock(&sess->mtx);
    }

    if (need_clean) {
        /* step 1) make sure no reader thread finds the session again */
        rc = osql_repository_rem(sess, 0, __func__, NULL, 0); /* already have exclusive lock */
        if (rc) {
            fprintf(stderr,
                    "%s: failed to remove session from repository rc=%d\n",
                    __func__, rc);
        }

        /* step 2) wait for current reader threads to go away */
        Pthread_mutex_lock(&sess->clients_mtx);
        while (sess->clients > 0) {
            Pthread_mutex_unlock(&sess->clients_mtx);
            poll(NULL, 0, 10);
            Pthread_mutex_lock(&sess->clients_mtx);
        }
        Pthread_mutex_unlock(&sess->clients_mtx);
        /* NOTE: at this point there will be no other bplog updates coming from
           this
           sorese session; the session might still be worked on; if that is the
           case
           the session is marked already complete, since this is done by reader
           thread
           which bumps up clients! */

        /* step 3) check if this is complete; if it is, it will/is being
           dispatched
                   if not complete, we need to clear it right now */
        Pthread_mutex_lock(&sess->completed_lock);
        completed = sess->completed | sess->dispatched;
        Pthread_mutex_unlock(&sess->completed_lock);

        if (!completed) {
#if 0
         fprintf(stderr, "%s: calling bplog_free to release rqid=%llx sess=%p iq=%p\n",
            __func__, sess->rqid, sess, sess->iq);
#endif

            /* no one will work on this; need to clear it */
            osql_bplog_free(sess->iq, 0, __func__, NULL, 0);
        }
    }
    return 0;
}

static int osql_poke_replicant(osql_sess_t *sess)
{
    uuidstr_t us;

    ctrace("Poking %s from %s for rqid %llx %s\n", sess->offhost, gbl_mynode,
           sess->rqid, comdb2uuidstr(sess->uuid, us));

    if (sess->offhost) {

        int rc = osql_comm_send_poke(sess->offhost, sess->rqid, sess->uuid,
                                     NET_OSQL_POKE);
        return rc;
    }

    /* checkup local listings */
    bool found = osql_chkboard_sqlsession_exists(sess->rqid, sess->uuid, 1);

    if (found || sess->xerr.errval)
        return 0;

    /* ideally this should never happen, i.e.  a local request should be
     * either dispatch successfully or reported as failure, not disappear
     * JIC, here we mark it MIA */
    sess->xerr.errval = OSQL_NOOSQLTHR;
    snprintf(sess->xerr.errstr, sizeof(sess->xerr.errstr),
             "Missing sql session %llx %s in local mode", sess->rqid,
             comdb2uuidstr(sess->uuid, us));
    return -1;
}

/**
 * Registers the destination for osql session "sess"
 *
 */
void osql_sess_setnode(osql_sess_t *sess, char *host) { sess->offhost = host; }

/**
 * Get the cached sql request
 *
 */
osql_req_t *osql_sess_getreq(osql_sess_t *sess) { return sess->req; }

typedef struct {
    char *tablename;
    unsigned long long genid;
    int tableversion;
    bool get_writelock;
} selectv_genid_t;

int gbl_selectv_writelock_on_update = 1;

/**
 * Creates an sock osql session and add it to the repository
 * Runs on master node when an initial sorese message is received
 * Returns created object if success, NULL otherwise
 *
 */
osql_sess_t *osql_sess_create_sock(const char *sql, int sqlen, char *tzname,
                                   int type, unsigned long long rqid,
                                   uuid_t uuid, char *fromhost, struct ireq *iq,
                                   int *replaced, bool is_reorder_on)
{
    osql_sess_t *sess = NULL;
    int rc = 0;

#ifdef TEST_QSQL_REQ
    uuidstr_t us;
    logmsg(LOGMSG_INFO, "%s: Opening request %llu %s\n", __func__, rqid,
           comdb2uuidstr(uuid, us));
#endif

    /* alloc object */
    sess = (osql_sess_t *)calloc(sizeof(*sess), 1);
    if (!sess) {
        logmsg(LOGMSG_ERROR, "%s:unable to allocate %zu bytes\n", __func__,
               sizeof(*sess));
        return NULL;
    }
#if DEBUG_REORDER
    uuidstr_t us;
    comdb2uuidstr(uuid, us);
    logmsg(LOGMSG_DEBUG, "%s:processing sql=%s sess=%p, uuid=%s\n", __func__,
           sql, sess, us);
#endif

    /* init sync fields */
    Pthread_mutex_init(&sess->clients_mtx, NULL);
    Pthread_mutex_init(&sess->completed_lock, NULL);
    Pthread_mutex_init(&sess->mtx, NULL);
    Pthread_cond_init(&sess->cond, NULL);

    /* init queue of messages */
    sess->que = queue_new();
    if (!sess->que) {
        _destroy_session(&sess, 1);
        return NULL;
    }

    sess->rqid = rqid;
    comdb2uuidcpy(sess->uuid, uuid);
    sess->req = NULL;
    sess->reqlen = 0;
    save_sql(iq, sess, sql, sqlen);
    sess->type = type;
    sess->offhost = fromhost;
    sess->startus = comdb2_time_epochus();
    sess->is_reorder_on = is_reorder_on;
    sess->selectv_writelock_on_update = gbl_selectv_writelock_on_update;
    if (sess->selectv_writelock_on_update)
        sess->selectv_genids =
            hash_init(offsetof(selectv_genid_t, get_writelock));
    if (tzname)
        strncpy0(sess->tzname, tzname, sizeof(sess->tzname));

    sess->iq = iq;
    sess->iqcopy = iq;
    sess->clients = 1;

    /* how about we start the bplog before making this available to the world?
     */
    rc = osql_bplog_start(iq, sess);
    if (rc)
        goto late_error;

    rc = osql_repository_add(sess, replaced);
    if (rc || *replaced)
        goto late_error;

    sess->last_row = time(NULL);

    return sess;

late_error:
    /* notification of failure to sql thread is handled by caller */
    _destroy_session(&sess, 0);
    return NULL;
}

int osql_cache_selectv(int type, osql_sess_t *sess, unsigned long long rqid,
                       char *rpl)
{
    char *p_buf;
    int rc = -1;
    selectv_genid_t *sgenid, fnd = {0};
    enum {
        OSQLCOMM_UUID_RPL_TYPE_LEN = 4 + 4 + 16,
        OSQLCOMM_RPL_TYPE_LEN = 4 + 4 + 8
    };
    switch (type) {
    case OSQL_UPDATE:
    case OSQL_DELETE:
    case OSQL_UPDREC:
    case OSQL_DELREC:
        p_buf = rpl + (rqid == OSQL_RQID_USE_UUID ? OSQLCOMM_UUID_RPL_TYPE_LEN
                                                  : OSQLCOMM_RPL_TYPE_LEN);
        buf_no_net_get(&fnd.genid, sizeof(fnd.genid), p_buf,
                       p_buf + sizeof(fnd.genid));
        assert(sess->table);
        fnd.tablename = sess->table;
        fnd.tableversion = sess->tableversion;
        if ((sgenid = hash_find(sess->selectv_genids, &fnd)) != NULL)
            sgenid->get_writelock = 1;
        rc = 0;
        break;
    case OSQL_RECGENID:
        p_buf = rpl + (rqid == OSQL_RQID_USE_UUID ? OSQLCOMM_UUID_RPL_TYPE_LEN
                                                  : OSQLCOMM_RPL_TYPE_LEN);
        buf_no_net_get(&fnd.genid, sizeof(fnd.genid), p_buf,
                       p_buf + sizeof(fnd.genid));
        assert(sess->table);
        fnd.tablename = sess->table;
        if (hash_find(sess->selectv_genids, &fnd) == NULL) {
            sgenid = (selectv_genid_t *)calloc(sizeof(*sgenid), 1);
            sgenid->genid = fnd.genid;
            sgenid->tablename = sess->table;
            sgenid->tableversion = sess->tableversion;
            sgenid->get_writelock = 0;
            hash_add(sess->selectv_genids, sgenid);
        }
        rc = 0;
        break;
    }
    return rc;
}

typedef struct {
    int (*wr_sv)(void *, const char *tablename, int tableversion,
                 unsigned long long genid);
    void *arg;
} sv_hf_args;

int process_selectv(void *obj, void *arg)
{
    sv_hf_args *hf_args = (sv_hf_args *)arg;
    selectv_genid_t *sgenid = (selectv_genid_t *)obj;
    if (sgenid->get_writelock) {
        return (*hf_args->wr_sv)(hf_args->arg, sgenid->tablename,
                                 sgenid->tableversion, sgenid->genid);
    }
    return 0;
}

int osql_process_selectv(osql_sess_t *sess,
                         int (*wr_sv)(void *arg, const char *tablename,
                                      int tableversion,
                                      unsigned long long genid),
                         void *wr_selv_arg)
{
    sv_hf_args hf_args = {.wr_sv = wr_sv, .arg = wr_selv_arg};
    if (!sess->selectv_writelock_on_update)
        return 0;
    return hash_for(sess->selectv_genids, process_selectv, &hf_args);
}

char *osql_sess_tag(osql_sess_t *sess)
{
    return sess->tag;
}

void *osql_sess_tagbuf(osql_sess_t *sess)
{
    return sess->tagbuf;
}

int osql_sess_tagbuf_len(osql_sess_t *sess)
{
    return sess->tagbuflen;
}

void osql_sess_set_reqlen(osql_sess_t *sess, int len)
{
    sess->reqlen = len;
}

void osql_sess_get_blob_info(osql_sess_t *sess, blob_buffer_t **blobs,
                             int *nblobs)
{
    *blobs = sess->blobs;
    *nblobs = sess->numblobs;
}

int osql_sess_reqlen(osql_sess_t *sess)
{
    return sess->reqlen;
}

int osql_sess_type(osql_sess_t *sess)
{
    return sess->type;
}

int osql_sess_queryid(osql_sess_t *sess)
{
    return sess->queryid;
}

// get sess->uuid into uuid as destination
void osql_sess_getuuid(osql_sess_t *sess, uuid_t uuid)
{
    comdb2uuidcpy(uuid, sess->uuid);
}

#if 0
/**
 * Needed for socksql and bro-s, which creates sessions before
 * iq->bplogs.
 * If we fail to dispatch to a blockprocession thread, we need this function
 * to clear the session from repository and free that leaked memory
 *
 * NOTE: this is basically called from net:reader_thread callback
 * so if there are any rows coming for the session, they will not
 * be read from the socket buffers until this ends 
 *
 */
void osql_sess_clear_on_error(struct ireq *iq, unsigned long long rqid, uuid_t uuid) {

   osql_sess_t    *sess = NULL;
   int            rc = 0;
   
   /* get the session */
   sess = osql_repository_get(rqid, uuid, 0);

   if(sess)
   {
      if(rc=osql_repository_put(sess, 0))
      {
         fprintf(stderr, "%s: rc =%d\n", 
               __func__, rc);
      }

      if(rc=osql_close_session(iq, &sess, 1))
      {
         fprintf(stderr, "%s: rc =%d\n", 
               __func__, rc);
      }
   }
}
#endif

inline int osql_session_is_sorese(osql_sess_t *sess)
{
    return (sess->type == OSQL_RECOM_REQ || sess->type == OSQL_SOCK_REQ_COST ||
            sess->type == OSQL_SOCK_REQ || sess->type == OSQL_SNAPISOL_REQ ||
            sess->type == OSQL_SERIAL_REQ);
}

inline int osql_session_set_ireq(osql_sess_t *sess, struct ireq *iq)
{
    sess->iq = iq;
    return 0;
}

inline struct ireq *osql_session_get_ireq(osql_sess_t *sess)
{
    return sess->iq;
}

/**
 * Force a session to end
 * Call with sess->mtx and sess->completed_lock held
 */
static int osql_sess_set_terminate(osql_sess_t *sess)
{
    int rc = 0;
    sess->terminate = OSQL_TERMINATE;
    rc = osql_repository_rem(sess, 0, __func__, NULL,
                             __LINE__); /* already have exclusive lock */
    if (rc) {
        logmsg(LOGMSG_ERROR,
               "%s: failed to remove session from repository rc=%d\n", __func__,
               rc);
        return rc;
    }

    assert(!sess->completed && !sess->dispatched);
    /* no one will work on this; need to clear it */
    osql_bplog_free(sess->iq, 0, __func__, NULL, __LINE__);
    return rc;
}

/**
 * Terminate a session if the session is not yet completed/dispatched
 * Return 0 if session is successfully terminated,
 *        -1 for errors,
 *        1 otherwise (if session was already processed)
 */
int osql_sess_try_terminate(osql_sess_t *sess)
{
    int rc;
    int completed = 0;
    if ((rc = osql_sess_lock(sess))) {
        logmsg(LOGMSG_ERROR, "%s:%d osql_sess_lock rc %d\n", __func__, __LINE__,
               rc);
        return -1;
    }
    if ((rc = osql_sess_lock_complete(sess))) {
        logmsg(LOGMSG_ERROR, "%s:%d osql_sess_lock_complete rc %d\n", __func__,
               __LINE__, rc);
        osql_sess_unlock(sess);
        return -1;
    }
    completed = sess->completed | sess->dispatched;
    if ((rc = osql_sess_unlock_complete(sess))) {
        logmsg(LOGMSG_ERROR, "%s:%d osql_sess_unlock_complete rc %d\n",
               __func__, __LINE__, rc);
        osql_sess_unlock(sess);
        return -1;
    }
    if ((rc = osql_sess_unlock(sess))) {
        logmsg(LOGMSG_ERROR, "%s:%d osql_sess_unlock rc %d\n", __func__,
               __LINE__, rc);
        return -1;
    }
    if (completed) {
        /* request is being processed and this is a replay */
        return 1;
    } else {
        rc = osql_sess_set_terminate(sess);
        if (rc) {
            abort();
        }
    }
    return 0;
}<|MERGE_RESOLUTION|>--- conflicted
+++ resolved
@@ -448,17 +448,10 @@
         snprintf(rqid, sizeof(rqid), "%llx", sess->rqid);
 
     reqlog_logf(reqlog, REQL_INFO,
-<<<<<<< HEAD
-                "rqid %s node %s time %dms rtrs %u queuetime=%dms \"%s\"\n",
+                "rqid %s node %s time %ldms rtrs %u queuetime=%dms \"%s\"\n",
                 sess->rqid == OSQL_RQID_USE_UUID ? us : rqid, sess->offhost,
                 U2M(sess->endus - sess->startus), reqlog_get_retries(reqlog),
                 U2M(reqlog_get_queue_time(reqlog)),
-=======
-                "rqid %s node %s sec %ld rtrs %u queuetime=%dms \"%s\"\n",
-                sess->rqid == OSQL_RQID_USE_UUID ? us : rqid, sess->offhost,
-                (long)sess->end - sess->initstart, reqlog_get_retries(reqlog),
-                reqlog_get_queue_time(reqlog) / 1000,
->>>>>>> 8e3a8347
                 sess->sql ? sess->sql : "()");
 }
 
