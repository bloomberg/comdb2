--- conflicted
+++ resolved
@@ -556,45 +556,6 @@
     return 0;
 }
 
-<<<<<<< HEAD
-static int osql_poke_replicant(osql_sess_t *sess)
-{
-    uuidstr_t us;
-
-    ctrace("Poking %s from %s for rqid %llx %s\n", sess->offhost, gbl_mynode,
-           sess->rqid, comdb2uuidstr(sess->uuid, us));
-
-    if (sess->offhost) {
-
-        int rc = osql_comm_send_poke(sess->offhost, sess->rqid, sess->uuid,
-                                     NET_OSQL_POKE);
-        return rc;
-    }
-
-    /* checkup local listings */
-    bool found = osql_chkboard_sqlsession_exists(sess->rqid, sess->uuid);
-
-    if (found || sess->xerr.errval)
-        return 0;
-
-    /* ideally this should never happen, i.e.  a local request should be
-     * either dispatch successfully or reported as failure, not disappear
-     * JIC, here we mark it MIA */
-    sess->xerr.errval = OSQL_NOOSQLTHR;
-    snprintf(sess->xerr.errstr, sizeof(sess->xerr.errstr),
-             "Missing sql session %llx %s in local mode", sess->rqid,
-             comdb2uuidstr(sess->uuid, us));
-    return -1;
-}
-
-/**
- * Registers the destination for osql session "sess"
- *
- */
-void osql_sess_setnode(osql_sess_t *sess, char *host) { sess->offhost = host; }
-
-=======
->>>>>>> 2b15b445
 /**
  * Get the cached sql request
  *
