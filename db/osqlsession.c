--- conflicted
+++ resolved
@@ -447,22 +447,13 @@
     } else
         snprintf(rqid, sizeof(rqid), "%llx", sess->rqid);
 
-<<<<<<< HEAD
-    reqlog_logf(reqlog, REQL_INFO,
-                "rqid %s node %s time %ldms rtrs %u queuetime=%dms \"%s\"\n",
-                sess->rqid == OSQL_RQID_USE_UUID ? us : rqid, sess->offhost,
-                U2M(sess->endus - sess->startus), reqlog_get_retries(reqlog),
-                U2M(reqlog_get_queue_time(reqlog)),
-                sess->sql ? sess->sql : "()");
-=======
     reqlog_logf(
         reqlog, REQL_INFO,
-        "rqid %s node %s sec %ld rtrs %d queuetime=%" PRId64 "ms \"%s\"\n",
+        "rqid %s node %s time %" PRId64 "ms rtrs %d queuetime=%" PRId64 "ms \"%s\"\n",
         sess->rqid == OSQL_RQID_USE_UUID ? us : rqid,
-        (sess->offhost ? sess->offhost : ""), (sess->end - sess->initstart),
-        reqlog_get_retries(reqlog), reqlog_get_queue_time(reqlog) / 1000,
+        (sess->offhost ? sess->offhost : ""), U2M(sess->endus - sess->startus),
+        reqlog_get_retries(reqlog), U2M(reqlog_get_queue_time(reqlog)),
         sess->sql ? sess->sql : "()");
->>>>>>> 37a28129
 }
 
 /**
