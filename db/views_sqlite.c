--- conflicted
+++ resolved
@@ -191,35 +191,6 @@
     }
     table0name = view->shards[0].tblname;
 
-<<<<<<< HEAD
-#if 0
-   This is not ready yet, let us use the struct dbtable instead 
-   /* extract schema from first table */
-   Table *pTbl;
-   pTbl = sqlite3FindTableCheckOnly(db, table0name, NULL);
-   if(!pTbl)
-   {
-      err->errval = VIEW_ERR_BUG;
-      snprintf(err->errstr, sizeof(err->errstr), "View %s has missing shard %s???\n",
-            view->name, table0name);
-      return NULL;
-   }
- 
-   /* generate the column list */
-   for(i=0;i<pTbl->nCol; i++)
-   {
-      cols_str = sqlite3_mprintf("\"%w\"%s",
-         pTbl->aCol[i].zName,
-         (i<(pTbl->nCol-1))?", ":"");
-      if(!cols_str)
-      {
-         goto malloc;
-      }
-   }
-#endif
-
-=======
->>>>>>> a2336e1f
     cols_str = sqlite3_mprintf("rowid as __hidden__rowid, ");
     if (!cols_str) {
         goto malloc;
