--- conflicted
+++ resolved
@@ -22,11 +22,7 @@
     db/comdb2uuid.c db/printlog.c db/autoanalyze.c db/marshal.c		\
     db/sqllog.c db/llops.c db/rowlocks_bench.c db/plugin.c db/views.c	\
     db/views_cron.c db/views_persist.c db/trigger.c db/bpfunc.c		\
-<<<<<<< HEAD
-    db/ssl_bend.c db/db_tunables.c
-=======
     db/ssl_bend.c db/db_tunables.c db/config.c
->>>>>>> a421c370
 db_OBJS:=$(db_SOURCES:.c=.o)
 
 # Defined in the top level makefile
