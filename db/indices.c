/*
   Copyright 2015, 2018, Bloomberg Finance L.P.

   Licensed under the Apache License, Version 2.0 (the "License");
   you may not use this file except in compliance with the License.
   You may obtain a copy of the License at

       http://www.apache.org/licenses/LICENSE-2.0

   Unless required by applicable law or agreed to in writing, software
   distributed under the License is distributed on an "AS IS" BASIS,
   WITHOUT WARRANTIES OR CONDITIONS OF ANY KIND, either express or implied.
   See the License for the specific language governing permissions and
   limitations under the License.
 */

#include <stdio.h>
#include <assert.h>
#include "schemachange.h"
#include "block_internal.h"
#include "logmsg.h"
#include "indices.h"
#include "tohex.h"
#include "dyn_array.h"
#include "sqloffload.h"

extern int gbl_partial_indexes;
<<<<<<< HEAD
extern int gbl_reorder_idx_writes;

static __thread dyn_array_t defered_index_array;
=======
static __thread void *defered_index_tbl = NULL;
static __thread void *defered_index_tbl_cursor = NULL;
>>>>>>> 810d7071

//
//del needs to sort before adds because dels used to happen online

// defered index table types
// the _CC types signify that we need to check constraints
// for that key on the parent table
typedef enum {
    DIT_DEL,
    DIT_UPD,
    DIT_ADD,
    DIT_ADD_CC,
    DIT_DEL_CC,
    DIT_UPD_CC
} dit_t;

// defered index table
typedef struct {
    struct dbtable *usedb; // consider not storing usedb and processing each
                           // usedb separately
    short ixnum;
    short ixlen;
    char ixkey[MAXKEYLEN]; // consider storing up to the largest key
                           // for dups genid is appended to end of key
    dit_t type;
    unsigned long long genid;
    unsigned long long newgenid; // new genid used for update
} dtikey_t;

#define CMP_KEY_MEMBER(k1, k2, var)                                            \
    if (k1->var < k2->var) {                                                   \
        return -1;                                                             \
    }                                                                          \
    if (k1->var > k2->var) {                                                   \
        return 1;                                                              \
    }

#define MEMCMP_KEY_MEMBER(k1, k2, var, len)                                    \
    int __rc = memcmp(k1->var, k2->var, len);                                  \
    if (__rc != 0) {                                                           \
        return __rc;                                                           \
    }

static int defered_index_key_cmp(void *usermem, int key1len, const void *key1,
                                 int key2len, const void *key2)
{
    assert(sizeof(dtikey_t) == key1len);
    assert(sizeof(dtikey_t) == key2len);

    dtikey_t *k1 = (dtikey_t *)key1;
    dtikey_t *k2 = (dtikey_t *)key2;

    CMP_KEY_MEMBER(k1, k2, usedb);
    CMP_KEY_MEMBER(k1, k2, ixnum);
    assert(k1->ixlen == k2->ixlen);
    MEMCMP_KEY_MEMBER(k1, k2, ixkey, k1->ixlen);
    CMP_KEY_MEMBER(k1, k2, type);
    CMP_KEY_MEMBER(k1, k2, genid);
    return 0;
}

void init_reorder_tbl()
{
    dyn_array_init(&defered_index_array, thedb->bdb_env);
    dyn_array_set_cmpr(&defered_index_array, defered_index_key_cmp);
}

<<<<<<< HEAD
=======
/* If parameter createIfNull is set, this function
 * will create tbl and cursor and return it.
 * If parameter createIfNull is not set, we will return
 * cursor or NULL when tbl is null
 */
static inline void *get_defered_index_tbl_cursor(int createIfNull)
{
    if (defered_index_tbl_cursor) {
        assert(defered_index_tbl != NULL);
        return defered_index_tbl_cursor;
    }

    if (!defered_index_tbl) {
        if (!createIfNull)
            return NULL;

        defered_index_tbl = (void *)create_defered_index_table();
    }

    defered_index_tbl_cursor = get_constraint_table_cursor(defered_index_tbl);
>>>>>>> 810d7071

void truncate_defered_index_array() 
{
    dyn_array_close(&defered_index_array);
}


inline void truncate_defered_index_tbl() 
{
    truncate_defered_index_array();
}


/* delete tbl and cursor
 * called from handle_buf.c to cleanup defered tbl */
inline void delete_defered_index_tbl() 
{
    truncate_defered_index_array();
}


/* Check whether the key for the specified record is already present in
 * the index.
 *
 * @return 1 : yes/error
 *         0 : no
 */
static int check_index(struct ireq *iq, void *trans, int ixnum,
                       struct schema *ondisktagsc, blob_buffer_t *blobs,
                       size_t maxblobs, int *opfailcode, int *ixfailnum,
                       int *retrc, const char *ondisktag, void *od_dta,
                       size_t od_len, unsigned long long ins_keys)
{
    int ixkeylen;
    int rc;
    char ixtag[MAXTAGLEN];
    char key[MAXKEYLEN];
    char mangled_key[MAXKEYLEN];
    char *od_dta_tail = NULL;
    int od_tail_len;
    int fndrrn = 0;
    unsigned long long fndgenid = 0LL;

    ixkeylen = getkeysize(iq->usedb, ixnum);
    if (ixkeylen < 0) {
        if (iq->debug)
            reqprintf(iq, "BAD INDEX %d OR KEYLENGTH %d", ixnum, ixkeylen);
        reqerrstrhdr(iq, "Table '%s' ", iq->usedb->tablename);
        reqerrstr(iq, COMDB2_ADD_RC_INVL_KEY, "bad index %d or keylength %d",
                  ixnum, ixkeylen);
        *ixfailnum = ixnum;
        *opfailcode = OP_FAILED_BAD_REQUEST;
        *retrc = ERR_BADREQ;
        return 1;
    }

    snprintf(ixtag, sizeof(ixtag), "%s_IX_%d", ondisktag, ixnum);

    if (iq->idxInsert)
        rc = create_key_from_ireq(iq, ixnum, 0, &od_dta_tail, &od_tail_len,
                                  mangled_key, od_dta, od_len, key);
    else
        rc = create_key_from_ondisk_sch_blobs(
            iq->usedb, ondisktagsc, ixnum, &od_dta_tail, &od_tail_len,
            mangled_key, ondisktag, od_dta, od_len, ixtag, key, NULL, blobs,
            maxblobs, iq->tzname);
    if (rc == -1) {
        if (iq->debug)
            reqprintf(iq, "CAN'T FORM INDEX %d", ixnum);
        reqerrstrhdr(iq, "Table '%s' ", iq->usedb->tablename);
        reqerrstr(iq, COMDB2_ADD_RC_INVL_IDX, "cannot form index %d", ixnum);
        *ixfailnum = ixnum;
        *opfailcode = OP_FAILED_INTERNAL + ERR_FORM_KEY;
        *retrc = rc;
        return 1;
    }

    if (ix_isnullk(iq->usedb, key, ixnum)) {
        return 0;
    }

    rc = ix_find_by_key_tran(iq, key, ixkeylen, ixnum, NULL, &fndrrn, &fndgenid,
                             NULL, NULL, 0, trans);
    if (rc == IX_FND) {
        *ixfailnum = ixnum;
        /* If following changes, update OSQL_INSREC in osqlcomm.c */
        *opfailcode = OP_FAILED_UNIQ; /* really? */
        *retrc = IX_DUP;
        return 1;
    } else if (rc == RC_INTERNAL_RETRY) {
        *retrc = RC_INTERNAL_RETRY;
        return 1;
    } else if (rc != IX_FNDMORE && rc != IX_NOTFND && rc != IX_PASTEOF &&
               rc != IX_EMPTY) {
        *retrc = ERR_INTERNAL;
        logmsg(LOGMSG_ERROR, "%s:%d got unexpected error rc = %d\n", __func__,
               __LINE__, rc);
        return 1;
    }
    return 0;
}

/* If a specific index has been used in the ON CONFLICT clause (aka
 * upsert target/index), then we must move the check for that particular
 * index to the very end so that errors from other (non-ignorable)
 * unique indexes have already been verified before we check and ignore
 * the error (if any) from the upsert index.
 */
int check_for_upsert(struct ireq *iq, void *trans, struct schema *ondisktagsc,
                     blob_buffer_t *blobs, size_t maxblobs, int *opfailcode,
                     int *ixfailnum, int *retrc, const char *ondisktag,
                     void *od_dta, size_t od_len, unsigned long long ins_keys,
                     int rec_flags)
{
    int rc = 0;
    int upsert_idx = rec_flags >> 8;

    for (int ixnum = 0; ixnum < iq->usedb->nix; ixnum++) {
        /* Skip check for upsert index, we'll do it after this loop. */
        if (ixnum == upsert_idx) {
            continue;
        }

        /* Ignore dup keys */
        if (iq->usedb->ix_dupes[ixnum] != 0) {
            continue;
        }

        /* Check for partial keys only when needed. */
        if (gbl_partial_indexes && iq->usedb->ix_partial &&
            !(ins_keys & (1ULL << ixnum))) {
            continue;
        }

        rc = check_index(iq, trans, ixnum, ondisktagsc, blobs, maxblobs,
                         opfailcode, ixfailnum, retrc, ondisktag, od_dta,
                         od_len, ins_keys);
        if (rc) {
            return rc;
        }
    }

    /* Perform the check for upsert index that we skipped above. */
    if (upsert_idx != MAXINDEX + 1) {

        /* It must be a unique key. */
        assert(iq->usedb->ix_dupes[upsert_idx] == 0);

        /* Check for partial keys only when needed. */
        if (gbl_partial_indexes && iq->usedb->ix_partial &&
            !(ins_keys & (1ULL << upsert_idx))) {
            /* NOOP */
        } else {
            rc = check_index(iq, trans, upsert_idx, ondisktagsc, blobs,
                             maxblobs, opfailcode, ixfailnum, retrc, ondisktag,
                             od_dta, od_len, ins_keys);
            if (rc) {
                return rc;
            }
        }
    }
    return 0;
}

static inline void append_genid_to_key(dtikey_t *ditk, int ixkeylen)
{
    ditk->ixlen = ixkeylen + sizeof(ditk->genid);
    memcpy(&ditk->ixkey[ixkeylen], &ditk->genid, sizeof(ditk->genid));
}

int add_record_indices(struct ireq *iq, void *trans, blob_buffer_t *blobs,
                       size_t maxblobs, int *opfailcode, int *ixfailnum,
                       int *rrn, unsigned long long *genid,
                       unsigned long long vgenid, unsigned long long ins_keys,
                       int opcode, int blkpos, void *od_dta, size_t od_len,
                       const char *ondisktag, struct schema *ondisktagsc,
                       int flags, bool reorder)
{
    int rc = 0;
    char *od_dta_tail = NULL;
    int od_tail_len;
    if (iq->osql_step_ix)
        gbl_osqlpf_step[*(iq->osql_step_ix)].step += 1;

    dtikey_t ditk = {0};

#if DEBUG_REORDER
    logmsg(LOGMSG_DEBUG, "%s(): entering, reorder = %d\n", __func__, reorder);
#endif
    if (reorder) {
        ditk.type = DIT_ADD;
        ditk.genid = *genid;
        ditk.usedb = iq->usedb;
    }

    for (int ixnum = 0; ixnum < iq->usedb->nix; ixnum++) {
        char *key = ditk.ixkey; // key points to chararray regardless reordering
        char mangled_key[MAXKEYLEN];

        if (gbl_use_plan && iq->usedb->plan &&
            iq->usedb->plan->ix_plan[ixnum] != -1)
            continue;

        /* only add keys when told */
        if (gbl_partial_indexes && iq->usedb->ix_partial &&
            !(ins_keys & (1ULL << ixnum)))
            continue;

        int ixkeylen = getkeysize(iq->usedb, ixnum);
        if (ixkeylen < 0) {
            if (iq->debug)
                reqprintf(iq, "BAD INDEX %d OR KEYLENGTH %d", ixnum, ixkeylen);
            reqerrstrhdr(iq, "Table '%s' ", iq->usedb->tablename);
            reqerrstr(iq, COMDB2_ADD_RC_INVL_KEY,
                      "bad index %d or keylength %d", ixnum, ixkeylen);
            *ixfailnum = ixnum;
            *opfailcode = OP_FAILED_BAD_REQUEST;
            rc = ERR_BADREQ;
            goto done;
        }

        if (iq->idxInsert)
            rc = create_key_from_ireq(iq, ixnum, 0, &od_dta_tail, &od_tail_len,
                                      mangled_key, od_dta, od_len, key);
        else {
            char ixtag[MAXTAGLEN];
            snprintf(ixtag, sizeof(ixtag), "%s_IX_%d", ondisktag, ixnum);
            rc = create_key_from_ondisk_sch_blobs(
                iq->usedb, ondisktagsc, ixnum, &od_dta_tail, &od_tail_len,
                mangled_key, ondisktag, od_dta, od_len, ixtag, key, NULL, blobs,
                maxblobs, iq->tzname);
        }
        if (rc == -1) {
            if (iq->debug)
                reqprintf(iq, "CAN'T FORM INDEX %d", ixnum);
            reqerrstrhdr(iq, "Table '%s' ", iq->usedb->tablename);
            reqerrstr(iq, COMDB2_ADD_RC_INVL_IDX, "cannot form index %d",
                      ixnum);
            *ixfailnum = ixnum;
            *opfailcode = OP_FAILED_INTERNAL + ERR_FORM_KEY;
            goto done;
        }

        /* light the prefault kill bit for this subop - newkeys */
        prefault_kill_bits(iq, ixnum, PFRQ_NEWKEY);
        if (iq->osql_step_ix)
            gbl_osqlpf_step[*(iq->osql_step_ix)].step += 2;

        if (reorder) {
            //if not datacopy, no need to save od_dta_tail
            void *data = NULL;
            int datalen = 0;
            if (od_dta_tail) {
                //have a tail when index is datacopy or for decimal quantum
                data = od_dta_tail;
                datalen = od_tail_len;
            }
            ditk.ixnum = ixnum;
            ditk.ixlen = ixkeylen;
            if (od_dta_tail || iq->usedb->ix_dupes[ixnum] != 0)
                append_genid_to_key(&ditk, ixkeylen);
#if DEBUG_REORDER
logmsg(LOGMSG_DEBUG, "AZ: %s insert ditk: %s type %d, index %d, genid %llx\n", __func__, iq->usedb->tablename, ditk.type, ditk.ixnum, bdb_genid_to_host_order(ditk.genid));
#endif
            rc = dyn_array_append(&defered_index_array, &ditk, sizeof(ditk), data, datalen);

            if (rc != 0) {
                logmsg(LOGMSG_ERROR, "%s: dyn_array_append rc = %d\n",
                       __func__, rc);
                goto done;
            }
            memset(ditk.ixkey, 0, ditk.ixlen);
        } else {
            int isnullk = ix_isnullk(iq->usedb, key, ixnum);

            if (vgenid && iq->usedb->ix_dupes[ixnum] == 0 && !isnullk) {
                int fndrrn = 0;
                unsigned long long fndgenid = 0ULL;
                rc =
                    ix_find_by_key_tran(iq, key, ixkeylen, ixnum, NULL, &fndrrn,
                                        &fndgenid, NULL, NULL, 0, trans);
                if (rc == IX_FND && fndgenid == vgenid) {
                    rc = ERR_VERIFY;
                    goto done;
                } else if (rc == RC_INTERNAL_RETRY) {
                    rc = RC_INTERNAL_RETRY;
                    goto done;
                } else if (rc != IX_FNDMORE && rc != IX_NOTFND &&
                           rc != IX_PASTEOF && rc != IX_EMPTY) {
                    logmsg(LOGMSG_ERROR, "%s:%d got unexpected error rc = %d\n",
                           __func__, __LINE__, rc);
                    rc = ERR_INTERNAL;
                    goto done;
                }

                /* The row is not in new btree, proceed with the add */
                vgenid = 0; // no need to verify again
            }

            /* add the key */
            rc = ix_addk(iq, trans, key, ixnum, *genid, *rrn, od_dta_tail,
                         od_tail_len, isnullk);

            if (vgenid && rc == IX_DUP) {
                if (iq->usedb->ix_dupes[ixnum] || isnullk) {
                    rc = ERR_VERIFY;
                    goto done;
                }
            }

            if (iq->debug) {
                reqprintf(iq, "ix_addk IX %d LEN %u KEY ", ixnum, ixkeylen);
                reqdumphex(iq, key, ixkeylen);
                reqmoref(iq, " RC %d", rc);
            }

            if (rc == RC_INTERNAL_RETRY) {
                goto done;
            } else if (rc != 0) {
                *ixfailnum = ixnum;
                /* If following changes, update OSQL_INSREC in osqlcomm.c */
                *opfailcode = OP_FAILED_UNIQ; /* really? */

                goto done;
            }
        }
    }
done:
    if (rc)
        dyn_array_close(&defered_index_array);
    return rc;
}

/*
 * Add an individual key.  The operation
 * is defered until the end of the block op (we call insert_add_op).
 *
 * Only call this from outside this module for UNTAGGED databases.
 */
static int add_key(struct ireq *iq, void *trans, int ixnum,
                   unsigned long long ins_keys, int rrn,
                   unsigned long long genid, void *od_dta, size_t od_len,
                   int opcode, int blkpos, int *opfailcode, char *newkey,
                   char *od_dta_tail, int od_tail_len, int do_inline)
{
    int rc;

    if (!do_inline) {
        rc = insert_add_op(iq, opcode, rrn, ixnum, genid, ins_keys, blkpos, 0);
        if (iq->debug)
            reqprintf(iq, "insert_add_op IX %d RRN %d RC %d", ixnum, rrn, rc);
        if (rc != 0) {
            *opfailcode = OP_FAILED_INTERNAL;
            rc = ERR_INTERNAL;
        }
    } else /* cascading update case or dup, dont defer add, do immediately */
    {
        if (!od_dta) {
            logmsg(LOGMSG_ERROR, "%s: no key or ondisk data\n", __func__);
            return ERR_INTERNAL;
        }

        rc = ix_addk(iq, trans, newkey, ixnum, genid, rrn, od_dta_tail,
                     od_tail_len, ix_isnullk(iq->usedb, newkey, ixnum));
        if (iq->debug) {
            reqprintf(iq, "ix_addk IX %d RRN %d KEY ", ixnum, rrn);
            reqdumphex(iq, newkey, getkeysize(iq->usedb, ixnum));
            reqmoref(iq, " RC %d", rc);
        }
        if (rc == IX_DUP)
            *opfailcode = OP_FAILED_UNIQ;
        else if (rc != 0)
            *opfailcode = OP_FAILED_INTERNAL;
    }

    return rc;
}

int upd_record_indices(struct ireq *iq, void *trans, int *opfailcode,
                       int *ixfailnum, int rrn, unsigned long long *newgenid,
                       unsigned long long ins_keys, int opcode, int blkpos,
                       void *od_dta, size_t od_len, void *old_dta,
                       unsigned long long del_keys, int flags,
                       blob_buffer_t *add_idx_blobs,
                       blob_buffer_t *del_idx_blobs, int same_genid_with_upd,
                       unsigned long long vgenid, int *deferredAdd)
{
    int rc = 0;
    char *od_dta_tail = NULL;
    int od_tail_len;
    char *od_olddta_tail = NULL;
    int od_oldtail_len;

    dtikey_t delditk = {0}; // will serve as the delete key obj
    dtikey_t ditk = {0};    // will serve as the add or upd key obj
    bool reorder =
        osql_is_index_reorder_on(iq->osql_flags) && 
        iq->usedb->sc_from != iq->usedb &&
        iq->usedb->ix_expr == 0 && /* dont reorder if we have idx on expr */
        iq->usedb->n_constraints == 0; /* dont reorder if foreign constrts */

#if DEBUG_REORDER
    logmsg(LOGMSG_DEBUG, "%s(): entering, reorder = %d\n", __func__, reorder);
#endif

    if (reorder) {
        delditk.type = DIT_DEL;
        delditk.usedb = iq->usedb;
        ditk.usedb = iq->usedb;
    }

    /* Delay key add if schema change has constraints so we can * verify them.
     * FIXME: What if the table does not have index to begin with?
     * (Redo based live sc works for this case)
     */
    int live_sc_delay = live_sc_delay_key_add(iq);

    for (int ixnum = 0; ixnum < iq->usedb->nix; ixnum++) {
        if (flags == RECFLAGS_UPGRADE_RECORD &&
            iq->usedb->ix_datacopy[ixnum] == 0)
            // skip non-datacopy indexes if it is a record upgrade
            continue;

        char keytag[MAXTAGLEN];
        char *oldkey = delditk.ixkey;
        char *newkey = ditk.ixkey;
        char mangled_oldkey[MAXKEYLEN];
        char mangled_newkey[MAXKEYLEN];

        /* index doesnt change */
        if (gbl_partial_indexes && iq->usedb->ix_partial &&
            !(ins_keys & (1ULL << ixnum)) && !(del_keys & (1ULL << ixnum)))
            continue;

        int keysize = getkeysize(iq->usedb, ixnum);

        /* light the prefault kill bit for this subop - oldkeys */
        prefault_kill_bits(iq, ixnum, PFRQ_OLDKEY);
        if (iq->osql_step_ix)
            gbl_osqlpf_step[*(iq->osql_step_ix)].step += 1;

        /* form the old key from old_dta into "oldkey" */
        snprintf(keytag, sizeof(keytag), ".ONDISK_IX_%d", ixnum);

        if (iq->idxDelete) {
            /* only create key if we need it */
            if (!gbl_partial_indexes || !iq->usedb->ix_partial ||
                (del_keys & (1ULL << ixnum)))
                rc = create_key_from_ireq(iq, ixnum, 1, &od_olddta_tail,
                                          &od_oldtail_len, mangled_oldkey,
                                          old_dta, od_len, oldkey);
        } else
            rc = create_key_from_ondisk_blobs(
                iq->usedb, ixnum, &od_olddta_tail, &od_oldtail_len,
                mangled_oldkey, ".ONDISK", old_dta, od_len, keytag, oldkey,
                NULL, del_idx_blobs, del_idx_blobs ? MAXBLOBS : 0, NULL);
        /*
                rc = stag_to_stag_buf(iq->usedb->tablename, ".ONDISK", old_dta,
                        keytag, oldkey, NULL);
                        */
        if (rc < 0) {
            if (iq->debug)
                reqprintf(iq, "CAN'T FORM OLD KEY IX %d", ixnum);
            reqerrstr(iq, COMDB2_UPD_RC_INVL_KEY,
                      "cannot form old key index %d", ixnum);
            *ixfailnum = ixnum;
            *opfailcode = OP_FAILED_CONVERSION;
            rc = ERR_CONVERT_IX;
            goto done;
        }

        if (iq->idxInsert) {
            /* only create key if we need it */
            if (!gbl_partial_indexes || !iq->usedb->ix_partial ||
                (ins_keys & (1ULL << ixnum)))
                rc = create_key_from_ireq(iq, ixnum, 0, &od_dta_tail,
                                          &od_tail_len, mangled_newkey, od_dta,
                                          od_len, newkey);
        } else /* form the new key from "od_dta" into "newkey" */
            rc = create_key_from_ondisk_blobs(
                iq->usedb, ixnum, &od_dta_tail, &od_tail_len, mangled_newkey,
                ".ONDISK", od_dta, od_len, keytag, newkey, NULL, add_idx_blobs,
                add_idx_blobs ? MAXBLOBS : 0, NULL);
        /*
       rc = stag_to_stag_buf(iq->usedb->tablename, ".ONDISK", od_dta,
               keytag, newkey, NULL);
               */
        if (rc < 0) {
            if (iq->debug)
                reqprintf(iq, "CAN'T FORM NEW KEY IX %d", ixnum);
            reqerrstr(iq, COMDB2_UPD_RC_INVL_KEY,
                      "cannot form new key index %d", ixnum);
            *ixfailnum = ixnum;
            *opfailcode = OP_FAILED_CONVERSION;
            rc = ERR_CONVERT_IX;
            goto done;
        }

        /*
          determine if the key to be added is the same as the key to be
          deleted.  if so, attempt an update, not a delete/add
          - if the key doesnt allow dups (it doesnt contain a genid) then we
            can always do an in place key update if the key didnt change,
            ie, poke in the new genid to the dta portion of the key.
          - *NOTE* the above is no longer always true if the 'uniqnulls'
            option is enabled for the key.  in that case, in place key update
            cannot be done if any key component is actually NULL.
          - if the key allows dups (has a genid on the right side of the key)
            then we can only do the in place update if the genid (minus the
            updateid portion) didnt change, ie if an in place dta update
            happened here. */
        if (iq->osql_step_ix)
            gbl_osqlpf_step[*(iq->osql_step_ix)].step += 1;

        int key_unique = (iq->usedb->ix_dupes[ixnum] == 0);
        int same_key = (memcmp(newkey, oldkey, keysize) == 0);
        if (!live_sc_delay && gbl_key_updates &&
            ((key_unique && !ix_isnullk(iq->usedb, newkey, ixnum)) ||
             same_genid_with_upd) &&
            same_key &&
            (!gbl_partial_indexes || !iq->usedb->ix_partial ||
             ((ins_keys & (1ULL << ixnum)) &&
              (del_keys & (1ULL << ixnum))))) { /* in place key update */

            /*logmsg(LOGMSG_DEBUG, "IX %d didnt change, poking genid 0x%016llx\n",
              ixnum, *genid);*/

            gbl_upd_key++;
            if (reorder) {
                // if not datacopy, no need to save od_dta_tail
                void *data = NULL;
                int datalen = 0;
                if (od_dta_tail) {
                    // have a tail when index is datacopy or for decimal quantum
                    data = od_dta_tail;
                    datalen = od_tail_len;
                }
                ditk.type = DIT_UPD;
                ditk.genid = vgenid;
                ditk.newgenid = *newgenid;
                ditk.ixnum = ixnum;
                ditk.ixlen = keysize;

                if (od_dta_tail || iq->usedb->ix_dupes[ixnum] != 0)
                    append_genid_to_key(&ditk, keysize);
                rc = dyn_array_append(&defered_index_array, &ditk, sizeof(ditk), data, datalen);
                if (rc != 0) {
                    logmsg(LOGMSG_ERROR, "%s: dyn_array_append rc = %d\n", __func__,
                            rc);
                    goto done;
                }
                memset(ditk.ixkey, 0, ditk.ixlen);
            }
            else {
                rc = ix_upd_key(iq, trans, newkey, keysize, ixnum, vgenid,
                                *newgenid, od_dta_tail, od_tail_len,
                                ix_isnullk(iq->usedb, newkey, ixnum));
                if (iq->debug)
                    reqprintf(iq, "upd_key IX %d GENID 0x%016llx RC %d", ixnum,
                              *newgenid, rc);

                if (rc != 0) {
                    *opfailcode = OP_FAILED_INTERNAL + ERR_DEL_KEY;
                    *ixfailnum = ixnum;
                    goto done;
                }
            }
        } else /* delete / add the key */
        {
            /*
              logmsg(LOGMSG_DEBUG, "IX %d changed, deleting key at genid 0x%016llx "
              "adding key at genid 0x%016llx\n",
              ixnum, vgenid, *newgenid);
            */

            /* only delete keys when told */
            if (!gbl_partial_indexes || !iq->usedb->ix_partial ||
                (del_keys & (1ULL << ixnum))) {
                if (reorder) {
                    // if not datacopy, no need to save od_dta_tail
                    void *data = NULL;
                    int datalen = 0;
                    delditk.genid = vgenid;
                    delditk.ixnum = ixnum;
                    delditk.ixlen = keysize;
                    if (od_dta_tail || iq->usedb->ix_dupes[ixnum] != 0)
                        append_genid_to_key(&delditk, keysize);
                    rc = dyn_array_append(&defered_index_array, &delditk, sizeof(delditk), data, datalen);
                    if (rc != 0) {
                        logmsg(LOGMSG_ERROR, "%s: dyn_array_append rc = %d\n", __func__,
                                rc);
                        goto done;
                    }
                    memset(delditk.ixkey, 0, keysize);
                }
                else {
                    rc = ix_delk(iq, trans, oldkey, ixnum, rrn, vgenid,
                            ix_isnullk(iq->usedb, oldkey, ixnum));

                    if (rc != 0) {
                        *opfailcode = OP_FAILED_INTERNAL + ERR_DEL_KEY;
                        *ixfailnum = ixnum;
                        goto done;
                    }
                }
            }

            int do_inline;
            if (!gbl_partial_indexes || !iq->usedb->ix_partial ||
                ((del_keys & (1ULL << ixnum)) &&
                 (ins_keys & (1ULL << ixnum)))) {
                do_inline = (flags & UPDFLAGS_CASCADE) ||
                            (iq->usedb->ix_dupes[ixnum] &&
                             iq->usedb->n_constraints == 0);
            } else {
                do_inline = 1;
            }
            if (live_sc_delay)
                do_inline = 0;
            *deferredAdd |= (!do_inline);

            if (!gbl_partial_indexes || !iq->usedb->ix_partial ||
                (ins_keys & (1ULL << ixnum))) {
                if (reorder) {
                    // if not datacopy, no need to save od_dta_tail
                    void *data = NULL;
                    int datalen = 0;
                    if (iq->usedb->ix_datacopy[ixnum] != 0) { // is datacopy
                        data = od_dta_tail;
                        datalen = od_tail_len;
                    }
                    ditk.type = DIT_ADD;
                    ditk.genid = *newgenid;
                    ditk.ixnum = ixnum;
                    ditk.ixlen = keysize;
                    if (od_dta_tail || iq->usedb->ix_dupes[ixnum] != 0)
                        append_genid_to_key(&ditk, keysize);
                    rc = dyn_array_append(&defered_index_array, &ditk, sizeof(ditk), data, datalen);
                    if (rc != 0) {
                        logmsg(LOGMSG_ERROR, "%s: dyn_array_append rc = %d\n", __func__,
                                rc);
                        goto done;
                    }
                    memset(ditk.ixkey, 0, ditk.ixlen);
                } else { // TODO: will also need add here for constraint
                         // checking purpose
                    rc = add_key(iq, trans, ixnum, ins_keys, rrn, *newgenid,
                                 od_dta, od_len, opcode, blkpos, opfailcode,
                                 newkey, od_dta_tail, od_tail_len, do_inline);

                    if (iq->debug)
                        reqprintf(iq, "add_key IX %d RRN %d RC %d", ixnum, rrn,
                                  rc);

                    if (rc != 0) {
                        *ixfailnum = ixnum;
                        goto done;
                    }
                }
            }
        }
    }

done:
    if (rc)
        dyn_array_close(&defered_index_array);
    return rc;
}

/* Form and delete all keys. */
int del_record_indices(struct ireq *iq, void *trans, int *opfailcode,
                       int *ixfailnum, int rrn, unsigned long long genid,
                       void *od_dta, unsigned long long del_keys, int flags,
                       blob_buffer_t *del_idx_blobs, const char *ondisktag)
{
    int rc = 0;
    dtikey_t delditk = {0};
    bool reorder =
        osql_is_index_reorder_on(iq->osql_flags) &&
        iq->usedb->sc_from != iq->usedb &&
        iq->usedb->ix_expr == 0 && /* dont reorder if we have idx on expr */
        iq->usedb->n_constraints == 0; /* dont reorder if foreign constrts */

    if (reorder) {
        delditk.type = DIT_DEL;
        delditk.genid = genid;
        delditk.usedb = iq->usedb;
    }

    for (int ixnum = 0; ixnum < iq->usedb->nix; ixnum++) {
        char *key = delditk.ixkey;

        /* only delete keys when told */
        if (gbl_partial_indexes && iq->usedb->ix_partial &&
            !(del_keys & (1ULL << ixnum)))
            continue;

        int keysize = getkeysize(iq->usedb, ixnum);

        if (iq->idxDelete)
            memcpy(key, iq->idxDelete[ixnum], keysize);
        else {
            char keytag[MAXTAGLEN];
            snprintf(keytag, sizeof(keytag), "%s_IX_%d", ondisktag, ixnum);
            rc = stag_to_stag_buf_blobs(iq->usedb->tablename, ondisktag, od_dta,
                                        keytag, key, NULL, del_idx_blobs,
                                        del_idx_blobs ? MAXBLOBS : 0, 0);
            if (rc == -1) {
                if (iq->debug)
                    reqprintf(iq, "CAN'T FORM INDEX %d", ixnum);
                reqerrstrhdr(iq, "Table '%s' ", iq->usedb->tablename);
                reqerrstr(iq, COMDB2_DEL_RC_INVL_IDX, "cannot form index %d",
                          ixnum);
                *ixfailnum = ixnum;
                *opfailcode = OP_FAILED_INTERNAL + ERR_FORM_KEY;
                goto done;
            }
        }

        /* handle the key special datacopy options */
        if (iq->usedb->ix_collattr[ixnum]) {
            /* handle key tails */
            rc = extract_decimal_quantum(iq->usedb, ixnum, key, NULL, 0, NULL);
            if (rc) {
                *ixfailnum = ixnum;
                *opfailcode = OP_FAILED_INTERNAL + ERR_FORM_KEY;
                goto done;
            }
        }

        /* light the prefault kill bit for this subop - oldkeys */
        prefault_kill_bits(iq, ixnum, PFRQ_OLDKEY);
        if (iq->osql_step_ix)
            gbl_osqlpf_step[*(iq->osql_step_ix)].step += 2;

        if (reorder) {
            // if not datacopy, no need to save od_dta_tail
            void *data = NULL;
            int datalen = 0;
            delditk.ixnum = ixnum;
            delditk.ixlen = keysize;
            if (iq->usedb->ix_dupes[ixnum] != 0)
                append_genid_to_key(&delditk, keysize);

            rc = dyn_array_append(&defered_index_array, &delditk, sizeof(delditk), data, datalen);
            if (rc != 0) {
                logmsg(LOGMSG_ERROR, "%s: dyn_array_append rc = %d\n", __func__,
                        rc);
                goto done;
            }
            memset(delditk.ixkey, 0, delditk.ixlen); // clear it for next round
        }
        else {
            /* delete the key */
            rc = ix_delk(iq, trans, key, ixnum, rrn, genid,
                         ix_isnullk(iq->usedb, key, ixnum));
            if (iq->debug) {
                reqprintf(iq, "ix_delk IX %d KEY ", ixnum);
                reqdumphex(iq, key, getkeysize(iq->usedb, ixnum));
                reqmoref(iq, " RC %d", rc);
            }
            if (rc != 0) {
                if (rc == IX_NOTFND) {
                    reqerrstrhdr(iq, "Table '%s' ", iq->usedb->tablename);
                    reqerrstr(iq, COMDB2_DEL_RC_INVL_KEY,
                              "key not found on index %d", ixnum);
                }
                *ixfailnum = ixnum;
                *opfailcode = OP_FAILED_INTERNAL + ERR_DEL_KEY;
                goto done;
            }
        }
    }

done:
    if (rc)
        dyn_array_close(&defered_index_array);
    return rc;
}

// in sc_schema.h
int verify_record_constraint(struct ireq *iq, struct dbtable *db, void *trans,
                             const void *old_dta, unsigned long long ins_keys,
                             blob_buffer_t *blobs, int maxblobs,
                             const char *from, int rebuild, int convert);
/*
 * Update a single record in the new table as part of a live schema
 * change.  This code is called to add to indices only, adding to
 * the dta files should be already done earlier.
 */
int upd_new_record_add2indices(struct ireq *iq, void *trans,
                               unsigned long long newgenid, const void *new_dta,
                               int nd_len, unsigned long long ins_keys,
                               int use_new_tag, blob_buffer_t *blobs,
                               int verify)
{
    int rc = 0;
#ifdef DEBUG
    logmsg(LOGMSG_DEBUG, "upd_new_record_add2indices: genid %llx\n", newgenid);
#endif

    if (!iq->usedb)
        return ERR_BADREQ;

    if (verify) {
        int rebuild = iq->usedb->plan && iq->usedb->plan->dta_plan;
        rc = verify_record_constraint(
            iq, iq->usedb, trans, new_dta, ins_keys, blobs, MAXBLOBS,
            use_new_tag ? ".NEW..ONDISK" : ".ONDISK", rebuild, !use_new_tag);
        if (rc) {
            int bdberr = 0;
            struct dbtable *to = iq->usedb;
            struct dbtable *from = to->sc_from;
            assert(from != NULL);
            iq->usedb = from;
            rc = ix_check_update_genid(iq, trans, newgenid, &bdberr);
            iq->usedb = to;
            if (rc == 1 && bdberr == IX_FND)
                return ERR_CONSTR;
            if (bdberr == RC_INTERNAL_RETRY)
                return RC_INTERNAL_RETRY;
            logmsg(LOGMSG_DEBUG, "%s: ignores constraints for genid %llx\n",
                   __func__, newgenid);
        }
    }

    unsigned long long vgenid = 0ULL;
    if (verify)
        vgenid = newgenid;

    /* Add all keys */
    for (int ixnum = 0; ixnum < iq->usedb->nix; ixnum++) {
        char key[MAXKEYLEN];
        char mangled_key[MAXKEYLEN];
        char *od_dta_tail = NULL;
        int od_tail_len = 0;

        /* are we supposed to convert this ix -- if no skip work */
        if (gbl_use_plan && iq->usedb->plan &&
            iq->usedb->plan->ix_plan[ixnum] != -1)
            continue;

        /* only add  keys when told */
        if (gbl_partial_indexes && iq->usedb->ix_partial &&
            !(ins_keys & (1ULL << ixnum)))
            continue;

        /* form new index */
        if (iq->idxInsert)
            rc =
                create_key_from_ireq(iq, ixnum, 0, &od_dta_tail, &od_tail_len,
                                     mangled_key, (char *)new_dta, nd_len, key);
        else {
            char keytag[MAXTAGLEN];
            snprintf(keytag, sizeof(keytag), ".NEW..ONDISK_IX_%d", ixnum);

            rc = create_key_from_ondisk_blobs(
                iq->usedb, ixnum, &od_dta_tail, &od_tail_len, mangled_key,
                use_new_tag ? ".NEW..ONDISK" : ".ONDISK", (char *)new_dta,
                nd_len, keytag, key, NULL, blobs, blobs ? MAXBLOBS : 0, NULL);
        }

        if (rc) {
            logmsg(LOGMSG_ERROR,
                   "upd_new_record_add2indices: %s newgenid 0x%llx "
                   "conversions -> ix%d failed (use_new_tag %d) rc=%d\n",
                   (iq->idxInsert ? "create_key_from_ireq"
                                  : "create_key_from_ondisk_blobs"),
                   newgenid, ixnum, use_new_tag, rc);
            break;
        }

        int isnullk = ix_isnullk(iq->usedb, key, ixnum);

        if (vgenid && iq->usedb->ix_dupes[ixnum] == 0 && !isnullk) {
            int fndrrn = 0;
            unsigned long long fndgenid = 0ULL;
            rc = ix_find_by_key_tran(iq, key, getkeysize(iq->usedb, ixnum),
                                     ixnum, NULL, &fndrrn, &fndgenid, NULL,
                                     NULL, 0, trans);
            if (rc == IX_FND && fndgenid == vgenid) {
                return ERR_VERIFY;
            } else if (rc == RC_INTERNAL_RETRY) {
                return RC_INTERNAL_RETRY;
            } else if (rc != IX_FNDMORE && rc != IX_NOTFND &&
                       rc != IX_PASTEOF && rc != IX_EMPTY) {
                logmsg(LOGMSG_ERROR, "%s:%d got unexpected error rc = %d\n",
                       __func__, __LINE__, rc);
                return ERR_INTERNAL;
            }

            /* The row is not in new btree, proceed with the add */
            vgenid = 0; // no need to verify again
        }

        rc = ix_addk(iq, trans, key, ixnum, newgenid, 2, (void *)od_dta_tail,
                     od_tail_len, ix_isnullk(iq->usedb, key, ixnum));

        if (vgenid && rc == IX_DUP) {
            if (iq->usedb->ix_dupes[ixnum] || isnullk) {
                return ERR_VERIFY;
            }
        }

        if (iq->debug) {
            reqprintf(iq, "ix_addk IX %d KEY ", ixnum);
            reqdumphex(iq, key, getkeysize(iq->usedb, ixnum));
            reqmoref(iq, " RC %d", rc);
        }
        if (rc) {
            logmsg(LOGMSG_ERROR,
                   "upd_new_record_add2indices: ix_addk "
                   "newgenid 0x%llx ix_addk  ix%d rc=%d\n",
                   newgenid, ixnum, rc);
            fsnapf(stderr, key, getkeysize(iq->usedb, ixnum));
            break;
        }
    }

    return rc;
}

int upd_new_record_indices(
    struct ireq *iq, void *trans, unsigned long long newgenid,
    unsigned long long ins_keys, const void *new_dta, const void *old_dta,
    int use_new_tag, void *sc_old, void *sc_new, int nd_len,
    unsigned long long del_keys, blob_buffer_t *add_idx_blobs,
    blob_buffer_t *del_idx_blobs, unsigned long long oldgenid, int verify_retry,
    int deferredAdd)
{
    int rc = 0;
    /* First delete all keys */
    for (int ixnum = 0; ixnum < iq->usedb->nix; ixnum++) {
        char key[MAXKEYLEN];

        if (gbl_use_plan && iq->usedb->plan &&
            iq->usedb->plan->ix_plan[ixnum] != -1)
            continue;

        /* only delete keys when told */
        if (gbl_partial_indexes && iq->usedb->ix_partial &&
            !(del_keys & (1ULL << ixnum)))
            continue;

        int keysize = getkeysize(iq->usedb, ixnum);
        if (iq->idxDelete) {
            memcpy(key, iq->idxDelete[ixnum], keysize);
        } else {
            char keytag[MAXTAGLEN];
            snprintf(keytag, sizeof(keytag), ".NEW..ONDISK_IX_%d", ixnum);

            rc = create_key_from_ondisk_blobs(
                iq->usedb, ixnum, NULL, NULL, NULL,
                use_new_tag ? ".NEW..ONDISK" : ".ONDISK",
                use_new_tag ? (char *)sc_old : (char *)old_dta,
                0 /*not needed*/, keytag, key, NULL, del_idx_blobs,
                del_idx_blobs ? MAXBLOBS : 0, NULL);
        }

        if (rc == -1) {
            logmsg(LOGMSG_ERROR,
                   "upd_new_record oldgenid 0x%llx conversions -> "
                   "ix%d failed\n",
                   oldgenid, ixnum);
            if (iq->debug)
                reqprintf(iq, "CAN'T FORM OLD INDEX %d", ixnum);
            reqerrstrhdr(iq, "Table '%s' ", iq->usedb->tablename);
            reqerrstr(iq, COMDB2_DEL_RC_INVL_IDX, "cannot form old index %d",
                      ixnum);
            return rc;
        }

        rc = ix_delk(iq, trans, key, ixnum, 2 /*rrn*/, oldgenid,
                     ix_isnullk(iq->usedb, key, ixnum));
        if (iq->debug) {
            reqprintf(iq, "ix_delk IX %d KEY ", ixnum);
            reqdumphex(iq, key, getkeysize(iq->usedb, ixnum));
            reqmoref(iq, " RC %d", rc);
        }

        /* remap delete not found to retry */
        if (rc == IX_NOTFND) {
            if (verify_retry)
                rc = RC_INTERNAL_RETRY;
            else
                rc = ERR_VERIFY;
        }

        if (rc != 0) {
            if (rc != ERR_VERIFY)
                logmsg(LOGMSG_ERROR,
                       "upd_new_record oldgenid 0x%llx ix_delk -> "
                       "ix%d, rc=%d failed\n",
                       oldgenid, ixnum, rc);
            return rc;
        }
    }

    /* Add keys if we are not deferring.
     * If we are deferring, add will be called from delayed_key_adds() */
    if (!deferredAdd) {
        rc = upd_new_record_add2indices(
            iq, trans, newgenid, use_new_tag ? sc_new : new_dta,
            use_new_tag ? iq->usedb->lrl : nd_len, ins_keys, use_new_tag,
            add_idx_blobs, !verify_retry);
    } else
        reqprintf(iq, "is deferredAdd so will add to indices at the end");

    return rc;
}

int del_new_record_indices(struct ireq *iq, void *trans,
                           unsigned long long ngenid, const void *old_dta,
                           int use_new_tag, void *sc_old,
                           unsigned long long del_keys,
                           blob_buffer_t *del_idx_blobs, int verify_retry)
{
    int rc = 0;
    for (int ixnum = 0; ixnum < iq->usedb->nix; ixnum++) {
        char key[MAXKEYLEN];

        if (gbl_use_plan && iq->usedb->plan &&
            iq->usedb->plan->ix_plan[ixnum] != -1)
            continue;

        /* only delete keys when told */
        if (gbl_partial_indexes && iq->usedb->ix_partial &&
            !(del_keys & (1ULL << ixnum)))
            continue;

        /* Convert from OLD ondisk schema to NEW index schema - this
         * must work by definition. */
        /*
        rc = stag_to_stag_buf(iq->usedb->tablename, ".ONDISK", (char*) old_dta,
                keytag, key, NULL);
         */
        if (iq->idxDelete) {
            memcpy(key, iq->idxDelete[ixnum], iq->usedb->ix_keylen[ixnum]);
            rc = 0;
        } else {
            char keytag[MAXTAGLEN];
            snprintf(keytag, sizeof(keytag), ".NEW..ONDISK_IX_%d", ixnum);

            rc = create_key_from_ondisk_blobs(
                iq->usedb, ixnum, NULL, NULL, NULL,
                use_new_tag ? ".NEW..ONDISK" : ".ONDISK",
                use_new_tag ? (char *)sc_old : (char *)old_dta,
                0 /*not needed */, keytag, key, NULL, del_idx_blobs,
                del_idx_blobs ? MAXBLOBS : 0, NULL);
        }

        if (rc == -1) {
            logmsg(LOGMSG_ERROR,
                   "del_new_record ngenid 0x%llx conversion -> ix%d failed\n",
                   ngenid, ixnum);
            if (iq->debug)
                reqprintf(iq, "CAN'T FORM INDEX %d", ixnum);
            reqerrstrhdr(iq, "Table '%s' ", iq->usedb->tablename);
            reqerrstr(iq, COMDB2_DEL_RC_INVL_IDX, "cannot form index %d",
                      ixnum);
            return rc;
        }

        rc = ix_delk(iq, trans, key, ixnum, 2 /*rrn*/, ngenid,
                     ix_isnullk(iq->usedb, key, ixnum));
        if (iq->debug) {
            reqprintf(iq, "ix_delk IX %d KEY ", ixnum);
            reqdumphex(iq, key, getkeysize(iq->usedb, ixnum));
            reqmoref(iq, " RC %d", rc);
        }

        /* remap delete not found to retry */
        if (rc == IX_NOTFND) {
            if (verify_retry)
                rc = RC_INTERNAL_RETRY;
            else
                rc = ERR_VERIFY;
        }

        if (rc != 0) {
            return rc;
        }
    }
    return 0;
}

#if 0
//type: DEL = 0, ADD = 2
int insert_defered_tbl(struct ireq *iq, void *od_dta, size_t od_len,
                  const char *ondisktag, struct schema *ondisktagsc,
                  unsigned long long genid, int type)
{
    void *cur = get_defered_index_tbl_cursor(1);
    if (cur == NULL) {
        logmsg(LOGMSG_ERROR, "%s : no cursor???\n", __func__);
        return -1;
    }
    //insert record by tbl,ixnum,ixkey, payload genid
    dtikey_t ditk= {0};
    ditk.usedb = iq->usedb;
    ditk.type = type;
    ditk.genid = genid;
    
    for(int i = 0; i < iq->usedb->nix; i++) {
        ditk.ixnum = i;
        char *key = ditk.ixkey;
        char *od_dta_tail = NULL;
        int od_tail_len;
        int rc;
        char mangled_key[MAXKEYLEN];
        int err = 0;
        memset(key, 0, MAXKEYLEN); 

        if (iq->idxInsert)
                rc = create_key_from_ireq(iq, i, 0, &od_dta_tail,
                                          &od_tail_len, mangled_key, od_dta,
                                          od_len, key);
        else {
            char ixtag[MAXTAGLEN];
            snprintf(ixtag, sizeof(ixtag), "%s_IX_%d", ondisktag, i);
            rc = create_key_from_ondisk_sch_blobs(
                iq->usedb, ondisktagsc, i, &od_dta_tail, &od_tail_len,
                mangled_key, ondisktag, od_dta, od_len, ixtag, key, NULL,
                NULL, 0, iq->tzname);
        }

        //if not datacopy, no need to save od_dta_tail
        rc = bdb_temp_table_insert(thedb->bdb_env, cur, &ditk, sizeof(ditk),
            od_dta_tail, od_tail_len, &err);
        if (rc != 0) {
            logmsg(LOGMSG_ERROR, "%s: bdb_temp_table_insert rc = %d\n", __func__,
                    rc);
            return rc;
        }
    }
    return 0;
}
#endif

int process_defered_table(struct ireq *iq, void *trans, int *blkpos, int *ixout,
                          int *errout)
{
    dyn_array_sort(&defered_index_array);

#if DEBUG_REORDER
    logmsg(LOGMSG_DEBUG, "%s(): defered table content:\n", __func__);
    // if needed to check content of socksql temp table, dump with:
    void bdb_temp_table_debug_dump(bdb_state_type * bdb_state, void *cur, int);
    bdb_temp_table_debug_dump(thedb->bdb_env, cur, LOGMSG_DEBUG);
    int count = 0;
#endif

    int rc = dyn_array_first(&defered_index_array);
    if (rc != IX_OK) {
        if (rc == IX_EMPTY) {
            if (iq->debug)
                reqprintf(iq, "%p:VERKYCNSTRT FOUND NO KEYS TO ADD", trans);
            rc = 0;
            goto done;
        }
        if (iq->debug)
            reqprintf(iq, "%p: CANNOT GET ADD LIST RECORD", trans);
        reqerrstr(iq, COMDB2_CSTRT_RC_INVL_REC, "cannot get add list record");
        *errout = OP_FAILED_INTERNAL;
        goto done;
    }

    while (rc == IX_OK) {
        //dtikey_t *ditk = (dtikey_t *)bdb_temp_table_key(cur);
        //int od_tail_len = bdb_temp_table_datasize(cur);
        //void *od_dta_tail = bdb_temp_table_data(cur);
        dtikey_t *ditk;
        void *od_dta_tail;
        int od_tail_len;
        dyn_array_get_kv(&defered_index_array, (void**)&ditk, &od_dta_tail, &od_tail_len);

#if DEBUG_REORDER
logmsg(LOGMSG_DEBUG, "AZ: %s() count %d, table %s, type %d, index %d, genid %llx\n", __func__, ++count, ditk->usedb->tablename, ditk->type, ditk->ixnum, bdb_genid_to_host_order(ditk->genid));
#endif

        iq->usedb = ditk->usedb;

        if (ditk->type == DIT_ADD) {
            int addrrn = 2;
            /* add the key */
            rc = ix_addk(iq, trans, ditk->ixkey, ditk->ixnum, ditk->genid,
                         addrrn, od_dta_tail, od_tail_len,
                         ix_isnullk(iq->usedb, ditk->ixkey, ditk->ixnum));

#if DEBUG_REORDER
logmsg(LOGMSG_DEBUG, "AZ: pdt ix_addk genid=%llx rc %d\n", bdb_genid_to_host_order(ditk->genid), rc);
#endif

            if (iq->debug) {
                reqprintf(iq, "%p:ADDKYCNSTRT  TBL %s IX %d RRN %d KEY ", trans,
                          ditk->usedb->tablename, ditk->ixnum, addrrn);
                int ixkeylen = getkeysize(ditk->usedb, ditk->ixnum);
                reqdumphex(iq, ditk->ixkey, ixkeylen);
                reqmoref(iq, " RC %d", rc);
            }

            if (rc == IX_DUP) {
                reqerrstr(iq, COMDB2_CSTRT_RC_DUP,
                          "add key constraint "
                          "duplicate key '%s' on "
                          "table '%s' index %d",
                          get_keynm_from_db_idx(ditk->usedb, ditk->ixnum),
                          ditk->usedb->tablename, ditk->ixnum);

                //*blkpos = curop->blkpos;
                *errout = OP_FAILED_UNIQ;
                *ixout = ditk->ixnum;
                goto done;
            } else if (rc != 0) {
                reqerrstr(iq, COMDB2_CSTRT_RC_INTL_ERR,
                          "add key berkley error for key '%s' on index %d",
                          get_keynm_from_db_idx(ditk->usedb, ditk->ixnum),
                          ditk->ixnum);

                //*blkpos = curop->blkpos;

                *errout = OP_FAILED_INTERNAL;
                *ixout = ditk->ixnum;

                if (ERR_INTERNAL == rc) {
                    /* Exit & have the cluster elect another master */
                    if (gbl_exit_on_internal_error) {
                        exit(1);
                    }

                    rc = ERR_NOMASTER;
                }
                goto done;
            }
        } else if (ditk->type == DIT_DEL) {
            int delrrn = 0;
#ifndef NDEBUG
            char *tblname = iq->usedb->tablename;
            struct dbtable *tbl = get_dbtable_by_name(tblname);
            assert(tbl == iq->usedb);
#endif
            rc = ix_delk(iq, trans, ditk->ixkey, ditk->ixnum, delrrn,
                         ditk->genid,
                         ix_isnullk(iq->usedb, ditk->ixkey, ditk->ixnum));
#if DEBUG_REORDER
logmsg(LOGMSG_DEBUG, "AZ: pdt ix_delk ixnum=%d, rrn=%d, genid=%llx rc %d\n", ditk->ixnum, delrrn, bdb_genid_to_host_order(ditk->genid), rc);
#endif
            if (iq->debug) {
                reqprintf(iq, "ix_delk IX %d KEY ", ditk->ixnum);
                reqdumphex(iq, ditk->ixkey,
                           getkeysize(ditk->usedb, ditk->ixnum));
                reqmoref(iq, " RC %d", rc);
            }
            if (rc != 0) {
                if (rc == IX_NOTFND) {
                    reqerrstrhdr(iq, "Table '%s' ", ditk->usedb->tablename);
                    reqerrstr(iq, COMDB2_DEL_RC_INVL_KEY,
                              "key not found on index %d", ditk->ixnum);
                }
                *errout = OP_FAILED_INTERNAL + ERR_DEL_KEY;
                *ixout = ditk->ixnum;
                goto done;
            }

        } else if (ditk->type == DIT_UPD) {
            rc = ix_upd_key(
                iq, trans, ditk->ixkey, ditk->usedb->ix_keylen[ditk->ixnum],
                ditk->ixnum, ditk->genid, ditk->newgenid, od_dta_tail,
                od_tail_len, ix_isnullk(ditk->usedb, ditk->ixkey, ditk->ixnum));
#if DEBUG_REORDER
logmsg(LOGMSG_DEBUG, "AZ: pdt ix_upd_key genid=%llx rc %d\n", bdb_genid_to_host_order(ditk->genid), rc);
#endif
            if (iq->debug)
                reqprintf(iq, "upd_key IX %d GENID 0x%016llx RC %d",
                          ditk->ixnum, ditk->newgenid, rc);

            if (rc != 0) {
                *errout = OP_FAILED_INTERNAL + ERR_DEL_KEY;
                *ixout = ditk->ixnum;
                goto done;
            }
        } else {
            abort();
        }

        /* get next record from table */
        rc = dyn_array_next(&defered_index_array);
    }
    if (rc == IX_PASTEOF)
        rc = IX_OK;

done:
    truncate_defered_index_tbl();
    // We can also delete if we are done with the tmptbl
    return rc;
}<|MERGE_RESOLUTION|>--- conflicted
+++ resolved
@@ -25,14 +25,9 @@
 #include "sqloffload.h"
 
 extern int gbl_partial_indexes;
-<<<<<<< HEAD
 extern int gbl_reorder_idx_writes;
 
 static __thread dyn_array_t defered_index_array;
-=======
-static __thread void *defered_index_tbl = NULL;
-static __thread void *defered_index_tbl_cursor = NULL;
->>>>>>> 810d7071
 
 //
 //del needs to sort before adds because dels used to happen online
@@ -99,30 +94,6 @@
     dyn_array_init(&defered_index_array, thedb->bdb_env);
     dyn_array_set_cmpr(&defered_index_array, defered_index_key_cmp);
 }
-
-<<<<<<< HEAD
-=======
-/* If parameter createIfNull is set, this function
- * will create tbl and cursor and return it.
- * If parameter createIfNull is not set, we will return
- * cursor or NULL when tbl is null
- */
-static inline void *get_defered_index_tbl_cursor(int createIfNull)
-{
-    if (defered_index_tbl_cursor) {
-        assert(defered_index_tbl != NULL);
-        return defered_index_tbl_cursor;
-    }
-
-    if (!defered_index_tbl) {
-        if (!createIfNull)
-            return NULL;
-
-        defered_index_tbl = (void *)create_defered_index_table();
-    }
-
-    defered_index_tbl_cursor = get_constraint_table_cursor(defered_index_tbl);
->>>>>>> 810d7071
 
 void truncate_defered_index_array() 
 {
