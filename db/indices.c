/*
   Copyright 2015, 2018, Bloomberg Finance L.P.

   Licensed under the Apache License, Version 2.0 (the "License");
   you may not use this file except in compliance with the License.
   You may obtain a copy of the License at

       http://www.apache.org/licenses/LICENSE-2.0

   Unless required by applicable law or agreed to in writing, software
   distributed under the License is distributed on an "AS IS" BASIS,
   WITHOUT WARRANTIES OR CONDITIONS OF ANY KIND, either express or implied.
   See the License for the specific language governing permissions and
   limitations under the License.
 */

#include <stdio.h>
#include <string.h>
#include <stdlib.h>
#include <inttypes.h>
#include "comdb2.h"
#include <schemachange.h>
#include "block_internal.h"
#include <assert.h>
#include "logmsg.h"
#include "indices.h"

#define DEBUG_REORDER 1

extern int gbl_partial_indexes;
extern int gbl_reorder_idx_writes;
extern __thread void *defered_index_tbl;


//
//del needs to sort before adds because dels used to happen online
//NO--this is wrong--if we sort that way then we will allow insert a; begin insert a; delete a; commit; to go through
//but we should not allow that -- we should simply order operations with a counter
//
//defered index table
enum ctktype {CTK_DEL, CTK_UPD, CTK_ADD};
typedef struct {
    struct dbtable *usedb;
    short ixnum;
    char ixkey[MAXKEYLEN];
    //uint64_t counter;
    uint8_t type;
    unsigned long long genid;
    unsigned long long newgenid; // new genid used for update
} dtikey_t;

#define CMP_KEY_MEMBER(k1, k2, var)                                            \
    if (k1->var < k2->var) {                                                   \
        return -1;                                                             \
    }                                                                          \
    if (k1->var > k2->var) {                                                   \
        return 1;                                                              \
    }

#define MEMCMP_KEY_MEMBER(k1, k2, var, len)                                    \
    int __rc = memcmp(k1->var, k2->var, len);                                  \
    if (__rc != 0 ) {                                                          \
        return __rc;                                                           \
    }                                                                          \


static int defered_index_key_cmp(void *usermem, int key1len,
                                 const void *key1, int key2len,
                                 const void *key2)
{
    assert(sizeof(dtikey_t) == key1len);
    assert(sizeof(dtikey_t) == key2len);
 
    dtikey_t *k1 = (dtikey_t *)key1;
    dtikey_t *k2 = (dtikey_t *)key2;

    CMP_KEY_MEMBER(k1, k2, usedb);
    CMP_KEY_MEMBER(k1, k2, ixnum);
    MEMCMP_KEY_MEMBER(k1, k2, ixkey, sizeof(k1->ixkey));
    //CMP_KEY_MEMBER(k1, k2, counter);
    CMP_KEY_MEMBER(k1, k2, type);
    CMP_KEY_MEMBER(k1, k2, genid);
    abort(); // at least counter has to differ when inserting
             // and we are not doing finds for these keys
}


inline void *create_defered_index_table(long long *ctid)
{
    int bdberr = 0;
    struct temp_table *newtbl =
        (struct temp_table *)bdb_temp_table_create(thedb->bdb_env, &bdberr);
    if (newtbl == NULL || bdberr != 0) {
        logmsg(LOGMSG_ERROR, "failed to create temp table err %d\n", bdberr);
        return NULL;
    }
    //default ordering will not work -- memcmp is not ok
    bdb_temp_table_set_cmp_func(newtbl, defered_index_key_cmp);
    return newtbl;
}


inline bool is_event_from_sc(int flags)                                                                                                           
{
    return flags & RECFLAGS_NEW_SCHEMA;
}

/* Check whether the key for the specified record is already present in
 * the index.
 *
 * @return 1 : yes/error
 *         0 : no
 */
static int check_index(struct ireq *iq, void *trans, int ixnum,
                       struct schema *ondisktagsc, blob_buffer_t *blobs,
                       size_t maxblobs, int *opfailcode, int *ixfailnum,
                       int *retrc, const char *ondisktag, void *od_dta,
                       size_t od_len, unsigned long long ins_keys)
{
    int ixkeylen;
    int rc;
    char ixtag[MAXTAGLEN];
    char key[MAXKEYLEN];
    char mangled_key[MAXKEYLEN];
    char *od_dta_tail = NULL;
    int od_tail_len;
    int fndrrn = 0;
    unsigned long long fndgenid = 0LL;

    ixkeylen = getkeysize(iq->usedb, ixnum);
    if (ixkeylen < 0) {
        if (iq->debug)
            reqprintf(iq, "BAD INDEX %d OR KEYLENGTH %d", ixnum, ixkeylen);
        reqerrstrhdr(iq, "Table '%s' ", iq->usedb->tablename);
        reqerrstr(iq, COMDB2_ADD_RC_INVL_KEY, "bad index %d or keylength %d",
                  ixnum, ixkeylen);
        *ixfailnum = ixnum;
        *opfailcode = OP_FAILED_BAD_REQUEST;
        *retrc = ERR_BADREQ;
        return 1;
    }

    snprintf(ixtag, sizeof(ixtag), "%s_IX_%d", ondisktag, ixnum);

    if (iq->idxInsert)
        rc = create_key_from_ireq(iq, ixnum, 0, &od_dta_tail, &od_tail_len,
                                  mangled_key, od_dta, od_len, key);
    else
        rc = create_key_from_ondisk_sch_blobs(
            iq->usedb, ondisktagsc, ixnum, &od_dta_tail, &od_tail_len,
            mangled_key, ondisktag, od_dta, od_len, ixtag, key, NULL, blobs,
            maxblobs, iq->tzname);
    if (rc == -1) {
        if (iq->debug)
            reqprintf(iq, "CAN'T FORM INDEX %d", ixnum);
        reqerrstrhdr(iq, "Table '%s' ", iq->usedb->tablename);
        reqerrstr(iq, COMDB2_ADD_RC_INVL_IDX, "cannot form index %d", ixnum);
        *ixfailnum = ixnum;
        *opfailcode = OP_FAILED_INTERNAL + ERR_FORM_KEY;
        *retrc = rc;
        return 1;
    }

    if (ix_isnullk(iq->usedb, key, ixnum)) {
        return 0;
    }

    rc = ix_find_by_key_tran(iq, key, ixkeylen, ixnum, key, &fndrrn, &fndgenid,
                             NULL, NULL, 0, trans);
    if (rc == IX_FND) {
        *ixfailnum = ixnum;
        /* If following changes, update OSQL_INSREC in osqlcomm.c */
        *opfailcode = OP_FAILED_UNIQ; /* really? */
        *retrc = IX_DUP;
        return 1;
    } else if (rc == RC_INTERNAL_RETRY) {
        *retrc = RC_INTERNAL_RETRY;
        return 1;
    } else if (rc != IX_FNDMORE && rc != IX_NOTFND && rc != IX_PASTEOF &&
               rc != IX_EMPTY) {
        *retrc = ERR_INTERNAL;
        logmsg(LOGMSG_ERROR, "%s:%d got unexpected error rc = %d\n", __func__,
               __LINE__, rc);
        return 1;
    }
    return 0;
}

/* If a specific index has been used in the ON CONFLICT clause (aka
 * upsert target/index), then we must move the check for that particular
 * index to the very end so that errors from other (non-ignorable)
 * unique indexes have already been verified before we check and ignore
 * the error (if any) from the upsert index.
 */
int check_for_upsert(struct ireq *iq, void *trans, struct schema *ondisktagsc,
                     blob_buffer_t *blobs, size_t maxblobs, int *opfailcode,
                     int *ixfailnum, int *retrc, const char *ondisktag,
                     void *od_dta, size_t od_len, unsigned long long ins_keys,
                     int rec_flags)
{
    int rc = 0;
    int upsert_idx = rec_flags >> 8;

    for (int ixnum = 0; ixnum < iq->usedb->nix; ixnum++) {
        /* Skip check for upsert index, we'll do it after this loop. */
        if (ixnum == upsert_idx) {
            continue;
        }

        /* Ignore dup keys */
        if (iq->usedb->ix_dupes[ixnum] != 0) {
            continue;
        }

        /* Check for partial keys only when needed. */
        if (gbl_partial_indexes && iq->usedb->ix_partial &&
            !(ins_keys & (1ULL << ixnum))) {
            continue;
        }

        rc = check_index(iq, trans, ixnum, ondisktagsc, blobs, maxblobs,
                         opfailcode, ixfailnum, retrc, ondisktag, od_dta,
                         od_len, ins_keys);
        if (rc) {
            return rc;
        }
    }

    /* Perform the check for upsert index that we skipped above. */
    if (upsert_idx != MAXINDEX + 1) {

        /* It must be a unique key. */
        assert(iq->usedb->ix_dupes[upsert_idx] == 0);

        /* Check for partial keys only when needed. */
        if (gbl_partial_indexes && iq->usedb->ix_partial &&
            !(ins_keys & (1ULL << upsert_idx))) {
            /* NOOP */
        } else {
            rc = check_index(iq, trans, upsert_idx, ondisktagsc, blobs,
                             maxblobs, opfailcode, ixfailnum, retrc, ondisktag,
                             od_dta, od_len, ins_keys);
            if (rc) {
                return rc;
            }
        }
    }
    return 0;
}

int add_record_indices(struct ireq *iq, void *trans, blob_buffer_t *blobs,
                       size_t maxblobs, int *opfailcode, int *ixfailnum,
                       int *rrn, unsigned long long *genid,
                       unsigned long long vgenid, unsigned long long ins_keys,
                       int opcode, int blkpos, void *od_dta, size_t od_len,
                       const char *ondisktag, struct schema *ondisktagsc,
                       int flags)
{
    char *od_dta_tail = NULL;
    int od_tail_len;
    if (iq->osql_step_ix)
        gbl_osqlpf_step[*(iq->osql_step_ix)].step += 1;
<<<<<<< HEAD

    void *cur = NULL;
    dtikey_t ditk= {0};
    bool reorder = gbl_reorder_idx_writes && !is_event_from_sc(flags)
        && iq->usedb->sc_from != iq->usedb;

#if DEBUG_REORDER
    logmsg(LOGMSG_DEBUG, "%s(): entering, reorder = %d\n", __func__, reorder);
#endif
    logmsg(LOGMSG_DEBUG, "process_defered_table(): entering\n");
    if (reorder) {
        cur = get_constraint_table_cursor(defered_index_tbl);
        if (cur == NULL) {
            logmsg(LOGMSG_ERROR, "%s : no cursor???\n", __func__);
            return -1;
        }
        ditk.usedb = iq->usedb;
        ditk.type = CTK_ADD;
        ditk.genid = *genid;
    }

    for (int ixnum = 0; ixnum < iq->usedb->nix; ixnum++) {
        char *key = ditk.ixkey; // key points to chararray regardless reordering
=======
    for (int ixnum = 0; ixnum < iq->usedb->nix; ixnum++) {
        char key[MAXKEYLEN];
>>>>>>> c564274a
        char mangled_key[MAXKEYLEN];

        if (gbl_use_plan && iq->usedb->plan &&
            iq->usedb->plan->ix_plan[ixnum] != -1)
            continue;

        /* only add keys when told */
        if (gbl_partial_indexes && iq->usedb->ix_partial &&
            !(ins_keys & (1ULL << ixnum)))
            continue;

        int ixkeylen = getkeysize(iq->usedb, ixnum);
        if (ixkeylen < 0) {
            if (iq->debug)
                reqprintf(iq, "BAD INDEX %d OR KEYLENGTH %d", ixnum, ixkeylen);
            reqerrstrhdr(iq, "Table '%s' ", iq->usedb->tablename);
            reqerrstr(iq, COMDB2_ADD_RC_INVL_KEY,
                      "bad index %d or keylength %d", ixnum, ixkeylen);
            *ixfailnum = ixnum;
            *opfailcode = OP_FAILED_BAD_REQUEST;
            return ERR_BADREQ;
        }

        int rc;
        if (iq->idxInsert)
            rc = create_key_from_ireq(iq, ixnum, 0, &od_dta_tail, &od_tail_len,
                                      mangled_key, od_dta, od_len, key);
        else {
            char ixtag[MAXTAGLEN];
            snprintf(ixtag, sizeof(ixtag), "%s_IX_%d", ondisktag, ixnum);
            rc = create_key_from_ondisk_sch_blobs(
                iq->usedb, ondisktagsc, ixnum, &od_dta_tail, &od_tail_len,
                mangled_key, ondisktag, od_dta, od_len, ixtag, key, NULL, blobs,
                maxblobs, iq->tzname);
        }
        if (rc == -1) {
            if (iq->debug)
                reqprintf(iq, "CAN'T FORM INDEX %d", ixnum);
            reqerrstrhdr(iq, "Table '%s' ", iq->usedb->tablename);
            reqerrstr(iq, COMDB2_ADD_RC_INVL_IDX, "cannot form index %d",
                      ixnum);
            *ixfailnum = ixnum;
            *opfailcode = OP_FAILED_INTERNAL + ERR_FORM_KEY;
            return rc;
        }

        /* light the prefault kill bit for this subop - newkeys */
        prefault_kill_bits(iq, ixnum, PFRQ_NEWKEY);
        if (iq->osql_step_ix)
            gbl_osqlpf_step[*(iq->osql_step_ix)].step += 2;

<<<<<<< HEAD
        if (reorder) {
            //if not datacopy, no need to save od_dta_tail
            void *data = NULL;
            int datalen = 0;
            if (iq->usedb->ix_datacopy[ixnum] != 0) { //is datacopy
                data = od_dta_tail;
                datalen = od_tail_len;
=======
        int isnullk = ix_isnullk(iq->usedb, key, ixnum);

        if (vgenid && iq->usedb->ix_dupes[ixnum] == 0 && !isnullk) {
            int fndrrn = 0;
            unsigned long long fndgenid = 0ULL;
            rc = ix_find_by_key_tran(iq, key, ixkeylen, ixnum, NULL, &fndrrn,
                                     &fndgenid, NULL, NULL, 0, trans);
            if (rc == IX_FND && fndgenid == vgenid) {
                return ERR_VERIFY;
            } else if (rc == RC_INTERNAL_RETRY) {
                return RC_INTERNAL_RETRY;
            } else if (rc != IX_FNDMORE && rc != IX_NOTFND &&
                       rc != IX_PASTEOF && rc != IX_EMPTY) {
                logmsg(LOGMSG_ERROR, "%s:%d got unexpected error rc = %d\n",
                       __func__, __LINE__, rc);
                return ERR_INTERNAL;
>>>>>>> c564274a
            }
            ditk.ixnum = ixnum;
            int err = 0;
printf("AZ: %s insert ditk: %s type %d, index %d, genid %llx\n", __func__, iq->usedb->tablename, ditk.type, ditk.ixnum, bdb_genid_to_host_order(ditk.genid));
            rc = bdb_temp_table_insert(thedb->bdb_env, cur, &ditk, sizeof(ditk),
                    data, datalen, &err);
            if (rc != 0) {
                logmsg(LOGMSG_ERROR, "%s: bdb_temp_table_insert rc = %d\n", __func__,
                        rc);
                return rc;
            }
            memset(ditk.ixkey, 0, ixkeylen);
        } else {
            int isnullk = ix_isnullk(iq->usedb, key, ixnum);

            if (vgenid && iq->usedb->ix_dupes[ixnum] == 0 && !isnullk) {
                int fndrrn = 0;
                unsigned long long fndgenid = 0ULL;
                rc = ix_find_by_key_tran(iq, key, ixkeylen, ixnum, NULL, &fndrrn,
                        &fndgenid, NULL, NULL, 0, trans);
                if (rc == IX_FND && fndgenid == vgenid) {
                    return ERR_VERIFY;
                }

                /* The row is not in new btree, proceed with the add */
                vgenid = 0; // no need to verify again
            }

<<<<<<< HEAD
            /* add the key */
            rc = ix_addk(iq, trans, key, ixnum, *genid, *rrn, od_dta_tail,
                    od_tail_len, isnullk);
=======
        /* add the key */
        rc = ix_addk(iq, trans, key, ixnum, *genid, *rrn, od_dta_tail,
                     od_tail_len, isnullk);
>>>>>>> c564274a

printf("AZ: direct ix_addk genid=%llx rc %d\n", bdb_genid_to_host_order(*genid), rc);
            if (vgenid && rc == IX_DUP) {
                if (iq->usedb->ix_dupes[ixnum] || isnullk) {
                    return ERR_VERIFY;
                }
            }

            if (iq->debug) {
                reqprintf(iq, "ix_addk IX %d LEN %u KEY ", ixnum, ixkeylen);
                reqdumphex(iq, key, ixkeylen);
                reqmoref(iq, " RC %d", rc);
            }

            if (rc == RC_INTERNAL_RETRY) {
                return rc;
            } else if (rc != 0) {
                *ixfailnum = ixnum;
                /* If following changes, update OSQL_INSREC in osqlcomm.c */
                *opfailcode = OP_FAILED_UNIQ; /* really? */

                return rc;
            }
        }
    }
    return 0;
}

/*
 * Add an individual key.  The operation
 * is defered until the end of the block op (we call insert_add_op).
 *
 * Only call this from outside this module for UNTAGGED databases.
 */
static int add_key(struct ireq *iq, void *trans, int ixnum,
                   unsigned long long ins_keys, int rrn,
                   unsigned long long genid, void *od_dta, size_t od_len,
                   int opcode, int blkpos, int *opfailcode, char *newkey,
                   char *od_dta_tail, int od_tail_len, int do_inline,
                   int rec_flags)
{
    int rc;

    if (!do_inline) {
        if ((iq->usedb->ix_disabled[ixnum] & INDEX_WRITE_DISABLED)) {
            if (iq->debug)
                reqprintf(iq, "%s: ix %d write disabled", __func__, ixnum);
            return 0;
        }
        const uint8_t *p_buf_req_start = NULL;
        const uint8_t *p_buf_req_end = NULL;
<<<<<<< HEAD
        rc = insert_add_op(iq, p_buf_req_start,
                           p_buf_req_end, opcode, rrn, ixnum, genid, ins_keys,
                           blkpos, 0);
=======
        rc = insert_add_op(iq, p_buf_req_start, p_buf_req_end, opcode, rrn,
                           ixnum, genid, ins_keys, blkpos, 0);
>>>>>>> c564274a
        if (iq->debug)
            reqprintf(iq, "insert_add_op IX %d RRN %d RC %d", ixnum, rrn, rc);
        if (rc != 0) {
            *opfailcode = OP_FAILED_INTERNAL;
            rc = ERR_INTERNAL;
        }
    } else /* cascading update case or dup, dont defer add, do immediately */
    {
        if (!od_dta) {
            logmsg(LOGMSG_ERROR, "%s: no key or ondisk data\n", __func__);
            return ERR_INTERNAL;
        }

        rc = ix_addk(iq, trans, newkey, ixnum, genid, rrn, od_dta_tail,
                     od_tail_len, ix_isnullk(iq->usedb, newkey, ixnum));
        if (iq->debug) {
            reqprintf(iq, "ix_addk IX %d RRN %d KEY ", ixnum, rrn);
            reqdumphex(iq, newkey, getkeysize(iq->usedb, ixnum));
            reqmoref(iq, " RC %d", rc);
        }
        if (rc == IX_DUP)
            *opfailcode = OP_FAILED_UNIQ;
        else if (rc != 0)
            *opfailcode = OP_FAILED_INTERNAL;
    }

    return rc;
}

int upd_record_indices(struct ireq *iq, void *trans, int *opfailcode,
                       int *ixfailnum, int rrn, unsigned long long *newgenid,
                       unsigned long long ins_keys, int opcode, int blkpos,
                       void *od_dta, size_t od_len, void *old_dta,
                       unsigned long long del_keys, int flags,
                       blob_buffer_t *add_idx_blobs,
                       blob_buffer_t *del_idx_blobs, int same_genid_with_upd,
                       unsigned long long vgenid, int *deferredAdd)
{
    char *od_dta_tail = NULL;
    int od_tail_len;
    char *od_olddta_tail = NULL;
    int od_oldtail_len;

<<<<<<< HEAD
    void *cur = NULL;
    dtikey_t delditk= {0};
    dtikey_t ditk= {0};
    bool reorder = gbl_reorder_idx_writes && iq->usedb->sc_from != iq->usedb;
    if (reorder) {
        cur = get_constraint_table_cursor(defered_index_tbl);
        if (cur == NULL) {
            logmsg(LOGMSG_ERROR, "%s : no cursor???\n", __func__);
            return -1;
        }
        delditk.type = CTK_DEL;
        delditk.usedb = iq->usedb;
        ditk.usedb = iq->usedb;
    }
=======
    /* Delay key add if schema change has constraints so we can * verify them.
     * FIXME: What if the table does not have index to begin with?
     * (Redo based live sc works for this case)
     */
    int live_sc_delay = live_sc_delay_key_add(iq);
>>>>>>> c564274a

    int rc = 0;
    for (int ixnum = 0; ixnum < iq->usedb->nix; ixnum++) {
        if (flags == RECFLAGS_UPGRADE_RECORD &&
            iq->usedb->ix_datacopy[ixnum] == 0)
            // skip non-datacopy indexes if it is a record upgrade
            continue;

        char keytag[MAXTAGLEN];
        char *oldkey = delditk.ixkey;
        char *newkey = ditk.ixkey;
        char mangled_oldkey[MAXKEYLEN];
        char mangled_newkey[MAXKEYLEN];

        /* index doesnt change */
        if (gbl_partial_indexes && iq->usedb->ix_partial &&
            !(ins_keys & (1ULL << ixnum)) && !(del_keys & (1ULL << ixnum)))
            continue;

        int keysize = getkeysize(iq->usedb, ixnum);

        /* light the prefault kill bit for this subop - oldkeys */
        prefault_kill_bits(iq, ixnum, PFRQ_OLDKEY);
        if (iq->osql_step_ix)
            gbl_osqlpf_step[*(iq->osql_step_ix)].step += 1;

        /* form the old key from old_dta into "oldkey" */
        snprintf(keytag, sizeof(keytag), ".ONDISK_IX_%d", ixnum);

        if (iq->idxDelete) {
            /* only create key if we need it */
            if (!gbl_partial_indexes || !iq->usedb->ix_partial ||
                (del_keys & (1ULL << ixnum)))
                rc = create_key_from_ireq(iq, ixnum, 1, &od_olddta_tail,
                                          &od_oldtail_len, mangled_oldkey,
                                          old_dta, od_len, oldkey);
        } else
            rc = create_key_from_ondisk_blobs(
                iq->usedb, ixnum, &od_olddta_tail, &od_oldtail_len,
                mangled_oldkey, ".ONDISK", old_dta, od_len, keytag, oldkey,
                NULL, del_idx_blobs, del_idx_blobs ? MAXBLOBS : 0, NULL);
        /*
                rc = stag_to_stag_buf(iq->usedb->tablename, ".ONDISK", old_dta,
                        keytag, oldkey, NULL);
                        */
        if (rc < 0) {
            if (iq->debug)
                reqprintf(iq, "CAN'T FORM OLD KEY IX %d", ixnum);
            reqerrstr(iq, COMDB2_UPD_RC_INVL_KEY,
                      "cannot form old key index %d", ixnum);
            *ixfailnum = ixnum;
            *opfailcode = OP_FAILED_CONVERSION;
            return ERR_CONVERT_IX;
        }

        if (iq->idxInsert) {
            /* only create key if we need it */
            if (!gbl_partial_indexes || !iq->usedb->ix_partial ||
                (ins_keys & (1ULL << ixnum)))
                rc = create_key_from_ireq(iq, ixnum, 0, &od_dta_tail,
                                          &od_tail_len, mangled_newkey, od_dta,
                                          od_len, newkey);
        } else /* form the new key from "od_dta" into "newkey" */
            rc = create_key_from_ondisk_blobs(
                iq->usedb, ixnum, &od_dta_tail, &od_tail_len, mangled_newkey,
                ".ONDISK", od_dta, od_len, keytag, newkey, NULL, add_idx_blobs,
                add_idx_blobs ? MAXBLOBS : 0, NULL);
        /*
       rc = stag_to_stag_buf(iq->usedb->tablename, ".ONDISK", od_dta,
               keytag, newkey, NULL);
               */
        if (rc < 0) {
            if (iq->debug)
                reqprintf(iq, "CAN'T FORM NEW KEY IX %d", ixnum);
            reqerrstr(iq, COMDB2_UPD_RC_INVL_KEY,
                      "cannot form new key index %d", ixnum);
            *ixfailnum = ixnum;
            *opfailcode = OP_FAILED_CONVERSION;
            return ERR_CONVERT_IX;
        }

        /*
          determine if the key to be added is the same as the key to be
          deleted.  if so, attempt an update, not a delete/add
          - if the key doesnt allow dups (it doesnt contain a genid) then we
            can always do an in place key update if the key didnt change,
            ie, poke in the new genid to the dta portion of the key.
          - *NOTE* the above is no longer always true if the 'uniqnulls'
            option is enabled for the key.  in that case, in place key update
            cannot be done if any key component is actually NULL.
          - if the key allows dups (has a genid on the right side of the key)
            then we can only do the in place update if the genid (minus the
            updateid portion) didnt change, ie if an in place dta update
            happened here. */
        if (iq->osql_step_ix)
            gbl_osqlpf_step[*(iq->osql_step_ix)].step += 1;

        int key_unique = (iq->usedb->ix_dupes[ixnum] == 0);
        int same_key = (memcmp(newkey, oldkey, keysize) == 0);
        if (!live_sc_delay && gbl_key_updates &&
            ((key_unique && !ix_isnullk(iq->usedb, newkey, ixnum)) ||
             same_genid_with_upd) &&
            same_key &&
            (!gbl_partial_indexes || !iq->usedb->ix_partial ||
             ((ins_keys & (1ULL << ixnum)) &&
              (del_keys & (1ULL << ixnum))))) { /* in place key update */

            /*logmsg(LOGMSG_DEBUG, "IX %d didnt change, poking genid 0x%016llx\n",
              ixnum, *genid);*/

            gbl_upd_key++;
            if (reorder) {
                //if not datacopy, no need to save od_dta_tail
                void *data = NULL;
                int datalen = 0;
                if (iq->usedb->ix_datacopy[ixnum] != 0) { //is datacopy
                    data = od_dta_tail;
                    datalen = od_tail_len;
                }
                ditk.type = CTK_UPD;
                ditk.genid = vgenid;
                ditk.newgenid = *newgenid;
                ditk.ixnum = ixnum;
                int err = 0;
printf("AZ: %s insert ditk: %s type %d, index %d, genid %llx\n", __func__, iq->usedb->tablename, ditk.type, ditk.ixnum, bdb_genid_to_host_order(ditk.genid));
                rc = bdb_temp_table_insert(thedb->bdb_env, cur, &ditk, sizeof(ditk),
                        data, datalen, &err);
                if (rc != 0) {
                    logmsg(LOGMSG_ERROR, "%s: bdb_temp_table_insert rc = %d\n", __func__,
                            rc);
                    return rc;
                }
                memset(ditk.ixkey, 0, keysize);
            }
            else {
                rc = ix_upd_key(iq, trans, newkey, keysize,
                        ixnum, vgenid, *newgenid, od_dta_tail, od_tail_len,
                        ix_isnullk(iq->usedb, newkey, ixnum));
printf("AZ: direct ix_upd_key genid=%llx newwgenid=%llx rc %d\n", bdb_genid_to_host_order(vgenid), bdb_genid_to_host_order(*newgenid), rc);
                if (iq->debug)
                    reqprintf(iq, "upd_key IX %d GENID 0x%016llx RC %d", ixnum,
                            *newgenid, rc);

<<<<<<< HEAD
                if (rc != 0) {
                    *opfailcode = OP_FAILED_INTERNAL + ERR_DEL_KEY;
                    *ixfailnum = ixnum;
                    return rc;
                }
            }

            /* need to do this here as we're not adding the new key so we
               dont have the luxury of letting the constraint engine catch it
               later */
            verify_schema_change_constraint(iq, iq->usedb, trans, od_dta,
                                            ins_keys);
        } else { /* delete / add the key */
=======
            rc = ix_upd_key(iq, trans, newkey, keysize, ixnum, vgenid,
                            *newgenid, od_dta_tail, od_tail_len,
                            ix_isnullk(iq->usedb, newkey, ixnum));
            if (iq->debug)
                reqprintf(iq, "upd_key IX %d GENID 0x%016llx RC %d", ixnum,
                          *newgenid, rc);

            if (rc != 0) {
                *opfailcode = OP_FAILED_INTERNAL + ERR_DEL_KEY;
                *ixfailnum = ixnum;
                return rc;
            }
        } else /* delete / add the key */
        {
>>>>>>> c564274a
            /*
              logmsg(LOGMSG_DEBUG, "IX %d changed, deleting key at genid 0x%016llx "
              "adding key at genid 0x%016llx\n",
              ixnum, vgenid, *newgenid);
            */

            /* only delete keys when told */
            if (!gbl_partial_indexes || !iq->usedb->ix_partial ||
                (del_keys & (1ULL << ixnum))) {
                if (reorder) {
                    //if not datacopy, no need to save od_dta_tail
                    void *data = NULL;
                    int datalen = 0;
                    delditk.genid = vgenid;
                    delditk.ixnum = ixnum;
                    int err = 0;
printf("AZ: %s insert ditk: %s type %d, index %d, genid %llx\n", __func__, iq->usedb->tablename, delditk.type, delditk.ixnum, bdb_genid_to_host_order(delditk.genid));
                    rc = bdb_temp_table_insert(thedb->bdb_env, cur, &delditk, sizeof(delditk),
                            data, datalen, &err);
                    if (rc != 0) {
                        logmsg(LOGMSG_ERROR, "%s: bdb_temp_table_insert rc = %d\n", __func__,
                                rc);
                        return rc;
                    }
                    memset(delditk.ixkey, 0, keysize);
                }
                else {
                    rc = ix_delk(iq, trans, oldkey, ixnum, rrn, vgenid,
                            ix_isnullk(iq->usedb, oldkey, ixnum));

printf("AZ: direct upd ix_delk genid=%llx newwgenid=%llx rc %d\n", bdb_genid_to_host_order(vgenid), bdb_genid_to_host_order(*newgenid), rc);
                    if (iq->debug)
                        reqprintf(iq, "ix_delk IX %d RRN %d RC %d", ixnum, rrn, rc);

                    if (rc != 0) {
                        *opfailcode = OP_FAILED_INTERNAL + ERR_DEL_KEY;
                        *ixfailnum = ixnum;
                        return rc;
                    }
                }
            }

            int do_inline;
            if (!gbl_partial_indexes || !iq->usedb->ix_partial ||
                ((del_keys & (1ULL << ixnum)) &&
                 (ins_keys & (1ULL << ixnum)))) {
                do_inline = (flags & UPDFLAGS_CASCADE) ||
                            (iq->usedb->ix_dupes[ixnum] &&
                             iq->usedb->n_constraints == 0);
            } else {
                do_inline = 1;
            }
            if (live_sc_delay)
                do_inline = 0;
            *deferredAdd |= (!do_inline);

            if (!gbl_partial_indexes || !iq->usedb->ix_partial ||
                (ins_keys & (1ULL << ixnum))) {
                if (reorder) {
                    //if not datacopy, no need to save od_dta_tail
                    void *data = NULL;
                    int datalen = 0;
                    if (iq->usedb->ix_datacopy[ixnum] != 0) { //is datacopy
                        data = od_dta_tail;
                        datalen = od_tail_len;
                    }
                    ditk.type = CTK_ADD;
                    ditk.genid = *newgenid;
                    ditk.ixnum = ixnum;
                    int err = 0;
printf("AZ: %s insert ditk: %s type %d, index %d, genid %llx\n", __func__, iq->usedb->tablename, ditk.type, ditk.ixnum, bdb_genid_to_host_order(ditk.genid));
                    rc = bdb_temp_table_insert(thedb->bdb_env, cur, &ditk, sizeof(ditk),
                            data, datalen, &err);
                    if (rc != 0) {
                        logmsg(LOGMSG_ERROR, "%s: bdb_temp_table_insert rc = %d\n", __func__,
                                rc);
                        return rc;
                    }
                    memset(ditk.ixkey, 0, keysize);
                } else {
                    rc = add_key(iq, trans, ixnum, ins_keys, rrn, *newgenid, od_dta,
                            od_len, opcode, blkpos, opfailcode, newkey,
                            od_dta_tail, od_tail_len, do_inline, 0);

printf("AZ: direct upd add_key genid=%llx newwgenid=%llx rc %d\n", bdb_genid_to_host_order(vgenid), 
        bdb_genid_to_host_order(*newgenid), rc);
                    if (iq->debug)
                        reqprintf(iq, "add_key IX %d RRN %d RC %d", ixnum, rrn, rc);

                    if (rc != 0) {
                        *ixfailnum = ixnum;
                        return rc;
                    }
                }
            }
        }
    }
    return 0;
}

/* Form and delete all keys. */
int del_record_indices(struct ireq *iq, void *trans, int *opfailcode,
                       int *ixfailnum, int rrn, unsigned long long genid,
                       void *od_dta, unsigned long long del_keys,
                       blob_buffer_t *del_idx_blobs, const char *ondisktag)
{
    int rc = 0;
    void *cur = NULL;
    dtikey_t delditk= {0};
    bool reorder = gbl_reorder_idx_writes && iq->usedb->sc_from != iq->usedb;
    if (reorder) {
        cur = get_constraint_table_cursor(defered_index_tbl);
        if (cur == NULL) {
            logmsg(LOGMSG_ERROR, "%s : no cursor???\n", __func__);
            return -1;
        }
        delditk.type = CTK_DEL;
        delditk.usedb = iq->usedb;
    }

    for (int ixnum = 0; ixnum < iq->usedb->nix; ixnum++) {
        char keytag[MAXTAGLEN];
        char *key = delditk.ixkey;

        /* only delete keys when told */
        if (gbl_partial_indexes && iq->usedb->ix_partial &&
            !(del_keys & (1ULL << ixnum)))
            continue;

        int keysize = getkeysize(iq->usedb, ixnum);

        if (iq->idxDelete)
            memcpy(key, iq->idxDelete[ixnum], keysize);
        else {
            snprintf(keytag, sizeof(keytag), "%s_IX_%d", ondisktag, ixnum);
            rc = stag_to_stag_buf_blobs(iq->usedb->tablename, ondisktag, od_dta,
                                        keytag, key, NULL, del_idx_blobs,
                                        del_idx_blobs ? MAXBLOBS : 0, 0);
            if (rc == -1) {
                if (iq->debug)
                    reqprintf(iq, "CAN'T FORM INDEX %d", ixnum);
                reqerrstrhdr(iq, "Table '%s' ", iq->usedb->tablename);
                reqerrstr(iq, COMDB2_DEL_RC_INVL_IDX, "cannot form index %d",
                          ixnum);
                *ixfailnum = ixnum;
                *opfailcode = OP_FAILED_INTERNAL + ERR_FORM_KEY;
                return rc;
            }
        }

        /* handle the key special datacopy options */
        if (iq->usedb->ix_collattr[ixnum]) {
            /* handle key tails */
            rc = extract_decimal_quantum(iq->usedb, ixnum, key, NULL, 0, NULL);
            if (rc) {
                *ixfailnum = ixnum;
                *opfailcode = OP_FAILED_INTERNAL + ERR_FORM_KEY;
                return rc;
            }
        }

        /* light the prefault kill bit for this subop - oldkeys */
        prefault_kill_bits(iq, ixnum, PFRQ_OLDKEY);
        if (iq->osql_step_ix)
            gbl_osqlpf_step[*(iq->osql_step_ix)].step += 2;

        if (reorder) {
            //if not datacopy, no need to save od_dta_tail
            void *data = NULL;
            int datalen = 0;
            delditk.genid = genid;
            delditk.ixnum = ixnum;
            int err = 0;
printf("AZ: %s insert ditk: %s type %d, index %d, genid %llx\n", __func__, iq->usedb->tablename, delditk.type, delditk.ixnum, bdb_genid_to_host_order(delditk.genid));
            rc = bdb_temp_table_insert(thedb->bdb_env, cur, &delditk, sizeof(delditk),
                    data, datalen, &err);
            if (rc != 0) {
                logmsg(LOGMSG_ERROR, "%s: bdb_temp_table_insert rc = %d\n", __func__,
                        rc);
                return rc;
            }
            memset(delditk.ixkey, 0, keysize);
        }
        else {
            /* delete the key */
            rc = ix_delk(iq, trans, key, ixnum, rrn, genid,
                    ix_isnullk(iq->usedb, key, ixnum));
            if (iq->debug) {
                reqprintf(iq, "ix_delk IX %d KEY ", ixnum);
                reqdumphex(iq, key, getkeysize(iq->usedb, ixnum));
                reqmoref(iq, " RC %d", rc);
            }
            if (rc != 0) {
                if (rc == IX_NOTFND) {
                    reqerrstrhdr(iq, "Table '%s' ", iq->usedb->tablename);
                    reqerrstr(iq, COMDB2_DEL_RC_INVL_KEY,
                            "key not found on index %d", ixnum);
                }
                *ixfailnum = ixnum;
                *opfailcode = OP_FAILED_INTERNAL + ERR_DEL_KEY;
                return rc;
            }
        }
    }
    return 0;
}

// in sc_schema.h
int verify_record_constraint(struct ireq *iq, struct dbtable *db, void *trans,
                             const void *old_dta, unsigned long long ins_keys,
                             blob_buffer_t *blobs, int maxblobs,
                             const char *from, int rebuild, int convert);
/*
 * Update a single record in the new table as part of a live schema
 * change.  This code is called to add to indices only, adding to
 * the dta files should be already done earlier.
 */
int upd_new_record_add2indices(struct ireq *iq, void *trans,
                               unsigned long long newgenid, const void *new_dta,
                               int nd_len, unsigned long long ins_keys,
                               int use_new_tag, blob_buffer_t *blobs,
                               int verify)
{
    int rc = 0;
#ifdef DEBUG
    logmsg(LOGMSG_DEBUG, "upd_new_record_add2indices: genid %llx\n", newgenid);
#endif

    if (!iq->usedb)
        return ERR_BADREQ;

    if (verify) {
        int rebuild = iq->usedb->plan && iq->usedb->plan->dta_plan;
        rc = verify_record_constraint(
            iq, iq->usedb, trans, new_dta, ins_keys, blobs, MAXBLOBS,
            use_new_tag ? ".NEW..ONDISK" : ".ONDISK", rebuild, !use_new_tag);
        if (rc) {
            int bdberr = 0;
            struct dbtable *to = iq->usedb;
            struct dbtable *from = to->sc_from;
            assert(from != NULL);
            iq->usedb = from;
            rc = ix_check_update_genid(iq, trans, newgenid, &bdberr);
            iq->usedb = to;
            if (rc == 1 && bdberr == IX_FND)
                return ERR_CONSTR;
            if (bdberr == RC_INTERNAL_RETRY)
                return RC_INTERNAL_RETRY;
            logmsg(LOGMSG_DEBUG, "%s: ignores constraints for genid %llx\n",
                   __func__, newgenid);
        }
    }

    unsigned long long vgenid = 0ULL;
    if (verify)
        vgenid = newgenid;
    void *cur = NULL;
    dtikey_t ditk= {0};
    bool reorder = gbl_reorder_idx_writes && iq->usedb->sc_to != iq->usedb;
    if (reorder) {
        cur = get_constraint_table_cursor(defered_index_tbl);
        if (cur == NULL) {
            logmsg(LOGMSG_ERROR, "%s : no cursor???\n", __func__);
            return -1;
        }
        ditk.usedb = iq->usedb;
        ditk.type = CTK_ADD;
        ditk.genid = newgenid;
    }

    /* Add all keys */
    for (int ixnum = 0; ixnum < iq->usedb->nix; ixnum++) {
        char keytag[MAXTAGLEN];
        char *key = ditk.ixkey; // key points to chararray regardless reordering
        char mangled_key[MAXKEYLEN];
        char *od_dta_tail = NULL;
        int od_tail_len = 0;

        /* are we supposed to convert this ix -- if no skip work */
        if (gbl_use_plan && iq->usedb->plan &&
            iq->usedb->plan->ix_plan[ixnum] != -1)
            continue;

        /* only add  keys when told */
        if (gbl_partial_indexes && iq->usedb->ix_partial &&
            !(ins_keys & (1ULL << ixnum)))
            continue;

        snprintf(keytag, sizeof(keytag), ".NEW..ONDISK_IX_%d", ixnum);

        /* form new index */
        if (iq->idxInsert)
            rc =
                create_key_from_ireq(iq, ixnum, 0, &od_dta_tail, &od_tail_len,
                                     mangled_key, (char *)new_dta, nd_len, key);
        else
            rc = create_key_from_ondisk_blobs(
                iq->usedb, ixnum, &od_dta_tail, &od_tail_len, mangled_key,
                use_new_tag ? ".NEW..ONDISK" : ".ONDISK", (char *)new_dta,
                nd_len, keytag, key, NULL, blobs, blobs ? MAXBLOBS : 0, NULL);
        if (rc) {
            logmsg(LOGMSG_ERROR,
                   "upd_new_record_add2indices: %s newgenid 0x%llx "
                   "conversions -> ix%d failed (use_new_tag %d) rc=%d\n",
                   (iq->idxInsert ? "create_key_from_ireq"
                                  : "create_key_from_ondisk_blobs"),
                   newgenid, ixnum, use_new_tag, rc);
            break;
        }

        int isnullk = ix_isnullk(iq->usedb, key, ixnum);

        if (vgenid && iq->usedb->ix_dupes[ixnum] == 0 && !isnullk) {
            int fndrrn = 0;
            unsigned long long fndgenid = 0ULL;
            rc = ix_find_by_key_tran(iq, key, getkeysize(iq->usedb, ixnum),
                                     ixnum, NULL, &fndrrn, &fndgenid, NULL,
                                     NULL, 0, trans);
            if (rc == IX_FND && fndgenid == vgenid) {
                return ERR_VERIFY;
            } else if (rc == RC_INTERNAL_RETRY) {
                return RC_INTERNAL_RETRY;
            } else if (rc != IX_FNDMORE && rc != IX_NOTFND &&
                       rc != IX_PASTEOF && rc != IX_EMPTY) {
                logmsg(LOGMSG_ERROR, "%s:%d got unexpected error rc = %d\n",
                       __func__, __LINE__, rc);
                return ERR_INTERNAL;
            }

            /* The row is not in new btree, proceed with the add */
            vgenid = 0; // no need to verify again
        }

        if (reorder) {
            //if not datacopy, no need to save od_dta_tail
            void *data = NULL;
            int datalen = 0;
            if (iq->usedb->ix_datacopy[ixnum] != 0) { //is datacopy
                data = od_dta_tail;
                datalen = od_tail_len;
            }
            ditk.ixnum = ixnum;
            int err = 0;
printf("AZ: %s insert ditk: %s type %d, index %d, genid %llx\n", __func__, iq->usedb->tablename, ditk.type, ditk.ixnum, bdb_genid_to_host_order(ditk.genid));
            rc = bdb_temp_table_insert(thedb->bdb_env, cur, &ditk, sizeof(ditk),
                    data, datalen, &err);
            if (rc != 0) {
                logmsg(LOGMSG_ERROR, "%s: bdb_temp_table_insert rc = %d\n", __func__,
                        rc);
                return rc;
            }
            int ixkeylen = getkeysize(iq->usedb, ixnum);
            memset(ditk.ixkey, 0, ixkeylen);
        } else {
            rc = ix_addk(iq, trans, key, ixnum, newgenid, 2, (void *)od_dta_tail,
                    od_tail_len, ix_isnullk(iq->usedb, key, ixnum));

            if (vgenid && rc == IX_DUP) {
                if (iq->usedb->ix_dupes[ixnum] || isnullk) {
                    return ERR_VERIFY;
                }
            }

            if (iq->debug) {
                reqprintf(iq, "ix_addk IX %d KEY ", ixnum);
                reqdumphex(iq, key, getkeysize(iq->usedb, ixnum));
                reqmoref(iq, " RC %d", rc);
            }
            if (rc) {
                logmsg(LOGMSG_ERROR,
                        "upd_new_record_add2indices: ix_addk "
                        "newgenid 0x%llx ix_addk  ix%d rc=%d\n",
                        newgenid, ixnum, rc);
                fsnapf(stderr, key, getkeysize(iq->usedb, ixnum));
                break;
            }
        }
    }

    return rc;
}

int upd_new_record_indices(
    struct ireq *iq, void *trans, unsigned long long newgenid,
    unsigned long long ins_keys, const void *new_dta, const void *old_dta,
    int use_new_tag, void *sc_old, void *sc_new, int nd_len,
    unsigned long long del_keys, blob_buffer_t *add_idx_blobs,
    blob_buffer_t *del_idx_blobs, unsigned long long oldgenid, int verify_retry,
    int deferredAdd)
{
    void *cur = NULL;
    dtikey_t delditk= {0};
    bool reorder = gbl_reorder_idx_writes && iq->usedb->sc_from != iq->usedb;
    if (reorder) {
        cur = get_constraint_table_cursor(defered_index_tbl);
        if (cur == NULL) {
            logmsg(LOGMSG_ERROR, "%s : no cursor???\n", __func__);
            return -1;
        }
        delditk.type = CTK_DEL;
        delditk.usedb = iq->usedb;
    }

    int rc = 0;
    /* First delete all keys */
    for (int ixnum = 0; ixnum < iq->usedb->nix; ixnum++) {
        char keytag[MAXTAGLEN];
        char *oldkey = delditk.ixkey;

        if (gbl_use_plan && iq->usedb->plan &&
            iq->usedb->plan->ix_plan[ixnum] != -1)
            continue;

        /* only delete keys when told */
        if (gbl_partial_indexes && iq->usedb->ix_partial &&
            !(del_keys & (1ULL << ixnum)))
            continue;

        snprintf(keytag, sizeof(keytag), ".NEW..ONDISK_IX_%d", ixnum);

        int keysize = iq->usedb->ix_keylen[ixnum];
        if (iq->idxDelete) {
<<<<<<< HEAD
            memcpy(oldkey, iq->idxDelete[ixnum], keysize);
=======
            memcpy(key, iq->idxDelete[ixnum], keysize);
>>>>>>> c564274a
            rc = 0;
        } else
            rc = create_key_from_ondisk_blobs(
                iq->usedb, ixnum, NULL, NULL, NULL,
                use_new_tag ? ".NEW..ONDISK" : ".ONDISK",
                use_new_tag ? (char *)sc_old : (char *)old_dta,
                0 /*not needed*/, keytag, oldkey, NULL, del_idx_blobs,
                del_idx_blobs ? MAXBLOBS : 0, NULL);
        if (rc == -1) {
            logmsg(LOGMSG_ERROR,
                   "upd_new_record oldgenid 0x%llx conversions -> "
                   "ix%d failed\n",
                   oldgenid, ixnum);
            if (iq->debug)
                reqprintf(iq, "CAN'T FORM OLD INDEX %d", ixnum);
            reqerrstrhdr(iq, "Table '%s' ", iq->usedb->tablename);
            reqerrstr(iq, COMDB2_DEL_RC_INVL_IDX, "cannot form old index %d",
                      ixnum);
            return rc;
        }

        if (reorder) {
            //if not datacopy, no need to save od_dta_tail
            void *data = NULL;
            int datalen = 0;
            delditk.genid = oldgenid;
            delditk.ixnum = ixnum;
            int err = 0;
printf("AZ: %s insert ditk: %s type %d, index %d, genid %llx\n", __func__, iq->usedb->tablename, delditk.type, delditk.ixnum, bdb_genid_to_host_order(delditk.genid));
            rc = bdb_temp_table_insert(thedb->bdb_env, cur, &delditk, sizeof(delditk),
                    data, datalen, &err);
            if (rc != 0) {
                logmsg(LOGMSG_ERROR, "%s: bdb_temp_table_insert rc = %d\n", __func__,
                        rc);
                return rc;
            }
            memset(delditk.ixkey, 0, keysize);
        }
        else {
            rc = ix_delk(iq, trans, oldkey, ixnum, 2 /*rrn*/, oldgenid,
                    ix_isnullk(iq->usedb, oldkey, ixnum));
            if (iq->debug) {
                reqprintf(iq, "ix_delk IX %d KEY ", ixnum);
                reqdumphex(iq, oldkey, getkeysize(iq->usedb, ixnum));
                reqmoref(iq, " RC %d", rc);
            }

            /* remap delete not found to retry */
            if (rc == IX_NOTFND) {
                if (verify_retry)
                    rc = RC_INTERNAL_RETRY;
                else
                    rc = ERR_VERIFY;
            }

            if (rc != 0) {
                if (rc != ERR_VERIFY)
                    logmsg(LOGMSG_ERROR,
                            "upd_new_record oldgenid 0x%llx ix_delk -> "
                            "ix%d, rc=%d failed\n",
                            oldgenid, ixnum, rc);
                return rc;
            }
        }
    }

    /* Add keys if we are not deferring.
     * If we are deferring, add will be called from delayed_key_adds() */
    if (!deferredAdd) {
        rc = upd_new_record_add2indices(
            iq, trans, newgenid, use_new_tag ? sc_new : new_dta,
            use_new_tag ? iq->usedb->lrl : nd_len, ins_keys, use_new_tag,
            add_idx_blobs, !verify_retry);
    } else
        reqprintf(iq, "is deferredAdd so will add to indices at the end");

    return rc;
}

int del_new_record_indices(struct ireq *iq, void *trans,
                           unsigned long long ngenid, const void *old_dta,
                           int use_new_tag, void *sc_old,
                           unsigned long long del_keys,
                           blob_buffer_t *del_idx_blobs, int verify_retry)
{
    int rc = 0;
    for (int ixnum = 0; ixnum < iq->usedb->nix; ixnum++) {
        char keytag[MAXTAGLEN];
        char key[MAXKEYLEN];

        if (gbl_use_plan && iq->usedb->plan &&
            iq->usedb->plan->ix_plan[ixnum] != -1)
            continue;

        /* only delete keys when told */
        if (gbl_partial_indexes && iq->usedb->ix_partial &&
            !(del_keys & (1ULL << ixnum)))
            continue;

        snprintf(keytag, sizeof(keytag), ".NEW..ONDISK_IX_%d", ixnum);

        /* Convert from OLD ondisk schema to NEW index schema - this
         * must work by definition. */
        /*
        rc = stag_to_stag_buf(iq->usedb->tablename, ".ONDISK", (char*) old_dta,
                keytag, key, NULL);
         */
        if (iq->idxDelete) {
            memcpy(key, iq->idxDelete[ixnum], iq->usedb->ix_keylen[ixnum]);
            rc = 0;
        } else
            rc = create_key_from_ondisk_blobs(
                iq->usedb, ixnum, NULL, NULL, NULL,
                use_new_tag ? ".NEW..ONDISK" : ".ONDISK",
                use_new_tag ? (char *)sc_old : (char *)old_dta,
                0 /*not needed */, keytag, key, NULL, del_idx_blobs,
                del_idx_blobs ? MAXBLOBS : 0, NULL);
        if (rc == -1) {
            logmsg(LOGMSG_ERROR,
                   "del_new_record ngenid 0x%llx conversion -> ix%d failed\n",
                   ngenid, ixnum);
            if (iq->debug)
                reqprintf(iq, "CAN'T FORM INDEX %d", ixnum);
            reqerrstrhdr(iq, "Table '%s' ", iq->usedb->tablename);
            reqerrstr(iq, COMDB2_DEL_RC_INVL_IDX, "cannot form index %d",
                      ixnum);
            return rc;
        }

        rc = ix_delk(iq, trans, key, ixnum, 2 /*rrn*/, ngenid,
                     ix_isnullk(iq->usedb, key, ixnum));
        if (iq->debug) {
            reqprintf(iq, "ix_delk IX %d KEY ", ixnum);
            reqdumphex(iq, key, getkeysize(iq->usedb, ixnum));
            reqmoref(iq, " RC %d", rc);
        }

        /* remap delete not found to retry */
        if (rc == IX_NOTFND) {
            if (verify_retry)
                rc = RC_INTERNAL_RETRY;
            else
                rc = ERR_VERIFY;
        }

        if (rc != 0) {
            return rc;
        }
    }
    return 0;
}


//type: DEL = 0, ADD = 2
int insert_defered_tbl(struct ireq *iq, void *od_dta, size_t od_len,
                  const char *ondisktag, struct schema *ondisktagsc,
                  unsigned long long genid, int type)
{
    void *cur = get_constraint_table_cursor(defered_index_tbl);
    if (cur == NULL) {
        logmsg(LOGMSG_ERROR, "%s : no cursor???\n", __func__);
        return -1;
    }
    //insert record by tbl,ixnum,ixkey, payload genid
    dtikey_t ditk= {0};
    ditk.usedb = iq->usedb;
    ditk.type = type;
    ditk.genid = genid;
    
    for(int i = 0; i < iq->usedb->nix; i++) {
printf("AZ: inserting for tbl %s index %d\n", iq->usedb->tablename, i);
        ditk.ixnum = i;
        char *key = ditk.ixkey;
        char *od_dta_tail = NULL;
        int od_tail_len;
        int rc;
        char mangled_key[MAXKEYLEN];
        int err = 0;
        memset(key, 0, MAXKEYLEN); 

        if (iq->idxInsert)
                rc = create_key_from_ireq(iq, i, 0, &od_dta_tail,
                                          &od_tail_len, mangled_key, od_dta,
                                          od_len, key);
        else {
            char ixtag[MAXTAGLEN];
            snprintf(ixtag, sizeof(ixtag), "%s_IX_%d", ondisktag, i);
            rc = create_key_from_ondisk_sch_blobs(
                iq->usedb, ondisktagsc, i, &od_dta_tail, &od_tail_len,
                mangled_key, ondisktag, od_dta, od_len, ixtag, key, NULL,
                NULL, 0, iq->tzname);
        }

        //if not datacopy, no need to save od_dta_tail
        rc = bdb_temp_table_insert(thedb->bdb_env, cur, &ditk, sizeof(ditk),
            od_dta_tail, od_tail_len, &err);
        if (rc != 0) {
            logmsg(LOGMSG_ERROR, "%s: bdb_temp_table_insert rc = %d\n", __func__,
                    rc);
            return rc;
        }
    }
    return 0;
}

int process_defered_table(struct ireq *iq, block_state_t *blkstate, void *trans,
                     int *blkpos, int *ixout, int *errout)
{
#if DEBUG_REORDER
    logmsg(LOGMSG_DEBUG, "%s(): entering\n", __func__);
#endif

    void *cur = get_constraint_table_cursor(defered_index_tbl);
    if (cur == NULL) {
        if (iq->debug)
            reqprintf(iq, "%p:VERKYCNSTRT CANNOT GET ADD LIST CURSOR", trans);
        reqerrstr(iq, COMDB2_CSTRT_RC_INVL_CURSOR,
                  "verify key constraint cannot get add list cursor");
        *errout = OP_FAILED_INTERNAL;
        return ERR_INTERNAL;
    }

    int err;
    int rc = bdb_temp_table_first(thedb->bdb_env, cur, &err);
    if (rc != IX_OK) {
        //free_cached_delayed_indexes(iq);
        if (rc == IX_EMPTY) {
printf("AZ: process_defered_table is empty\n");
            if (iq->debug)
                reqprintf(iq, "%p:VERKYCNSTRT FOUND NO KEYS TO ADD", trans);
            rc = 0;
            goto done;
        }
        if (iq->debug)
            reqprintf(iq, "%p:VERKYCNSTRT CANNOT GET ADD LIST RECORD", trans);
        reqerrstr(iq, COMDB2_CSTRT_RC_INVL_REC,
                  "verify key constraint: cannot get add list record");
        *errout = OP_FAILED_INTERNAL;
        goto done;
    }
    int count = 0;
    while (rc == IX_OK) {
        dtikey_t *ditk= (dtikey_t *)bdb_temp_table_key(cur);
printf("AZ: process_defered_table count %d, type %d, index %d, genid %llx\n", ++count, ditk->type, ditk->ixnum, bdb_genid_to_host_order(ditk->genid));
        void *od_dta_tail = bdb_temp_table_data(cur);
        int od_tail_len = bdb_temp_table_datasize(cur);
        int addrrn = 2;

        iq->usedb = ditk->usedb;

        if (ditk->type == CTK_ADD) {
            /* add the key */
            rc = ix_addk(iq, trans, ditk->ixkey, ditk->ixnum, ditk->genid, addrrn, od_dta_tail,
                    od_tail_len, ix_isnullk(ditk->usedb, ditk->ixkey, ditk->ixnum));
printf("AZ: pdt ix_addk genid=%llx rc %d\n", bdb_genid_to_host_order(ditk->genid), rc);

            if (iq->debug) {
                reqprintf(iq, "%p:ADDKYCNSTRT  TBL %s IX %d RRN %d KEY ", trans,
                        ditk->usedb->tablename, ditk->ixnum, addrrn);
                int ixkeylen = getkeysize(ditk->usedb, ditk->ixnum);
                reqdumphex(iq, ditk->ixkey, ixkeylen);
                reqmoref(iq, " RC %d", rc);
            }

            if (rc == IX_DUP) {
                reqerrstr(iq, COMDB2_CSTRT_RC_DUP, "add key constraint "
                        "duplicate key '%s' on "
                        "table '%s' index %d",
                        get_keynm_from_db_idx(ditk->usedb, ditk->ixnum),
                        ditk->usedb->tablename, ditk->ixnum);

                //*blkpos = curop->blkpos;
                *errout = OP_FAILED_UNIQ;
                *ixout = ditk->ixnum;
                goto done;
            } else if (rc != 0) {
                reqerrstr(iq, COMDB2_CSTRT_RC_INTL_ERR,
                        "add key berkley error for key '%s' on index %d",
                        get_keynm_from_db_idx(ditk->usedb, ditk->ixnum), ditk->ixnum);

                //*blkpos = curop->blkpos;

                *errout = OP_FAILED_INTERNAL;
                *ixout = ditk->ixnum;

                if (ERR_INTERNAL == rc) {
                    /* Exit & have the cluster elect another master */
                    if (gbl_exit_on_internal_error) {
                        exit(1);
                    }

                    rc = ERR_NOMASTER;
                }
                goto done;
            }
        }
        else if (ditk->type == CTK_DEL) {
            rc = ix_delk(iq, trans, ditk->ixkey, ditk->ixnum, addrrn, ditk->genid, ix_isnullk(ditk->usedb, ditk->ixkey, ditk->ixnum));
            if (iq->debug) {
                reqprintf(iq, "ix_delk IX %d KEY ", ditk->ixnum);
                reqdumphex(iq, ditk->ixkey, getkeysize(ditk->usedb, ditk->ixnum));
                reqmoref(iq, " RC %d", rc);
            }
            if (rc != 0) {
                if (rc == IX_NOTFND) {
                    reqerrstrhdr(iq, "Table '%s' ", ditk->usedb->tablename);
                    reqerrstr(iq, COMDB2_DEL_RC_INVL_KEY,
                            "key not found on index %d", ditk->ixnum);
                }
                *errout = OP_FAILED_INTERNAL + ERR_DEL_KEY;
                *ixout = ditk->ixnum;
                goto done;
            }

        }
        else {
            if(ditk->type != CTK_UPD)
                abort();

            rc = ix_upd_key(iq, trans, ditk->ixkey, ditk->usedb->ix_keylen[ditk->ixnum],
                            ditk->ixnum, ditk->genid, ditk->newgenid, od_dta_tail, od_tail_len,
                            ix_isnullk(ditk->usedb, ditk->ixkey, ditk->ixnum));
            if (iq->debug)
                reqprintf(iq, "upd_key IX %d GENID 0x%016llx RC %d", ditk->ixnum,
                          ditk->newgenid, rc);

            if (rc != 0) {
                *errout = OP_FAILED_INTERNAL + ERR_DEL_KEY;
                *ixout = ditk->ixnum;
                goto done;
            }
        }

        /* get next record from table */
        rc = bdb_temp_table_next(thedb->bdb_env, cur, &err);
    }
    if (rc == IX_PASTEOF) rc = IX_OK;

done:
    close_constraint_table_cursor(cur);
    return rc;
}


<|MERGE_RESOLUTION|>--- conflicted
+++ resolved
@@ -260,7 +260,6 @@
     int od_tail_len;
     if (iq->osql_step_ix)
         gbl_osqlpf_step[*(iq->osql_step_ix)].step += 1;
-<<<<<<< HEAD
 
     void *cur = NULL;
     dtikey_t ditk= {0};
@@ -284,10 +283,6 @@
 
     for (int ixnum = 0; ixnum < iq->usedb->nix; ixnum++) {
         char *key = ditk.ixkey; // key points to chararray regardless reordering
-=======
-    for (int ixnum = 0; ixnum < iq->usedb->nix; ixnum++) {
-        char key[MAXKEYLEN];
->>>>>>> c564274a
         char mangled_key[MAXKEYLEN];
 
         if (gbl_use_plan && iq->usedb->plan &&
@@ -339,7 +334,6 @@
         if (iq->osql_step_ix)
             gbl_osqlpf_step[*(iq->osql_step_ix)].step += 2;
 
-<<<<<<< HEAD
         if (reorder) {
             //if not datacopy, no need to save od_dta_tail
             void *data = NULL;
@@ -347,24 +341,6 @@
             if (iq->usedb->ix_datacopy[ixnum] != 0) { //is datacopy
                 data = od_dta_tail;
                 datalen = od_tail_len;
-=======
-        int isnullk = ix_isnullk(iq->usedb, key, ixnum);
-
-        if (vgenid && iq->usedb->ix_dupes[ixnum] == 0 && !isnullk) {
-            int fndrrn = 0;
-            unsigned long long fndgenid = 0ULL;
-            rc = ix_find_by_key_tran(iq, key, ixkeylen, ixnum, NULL, &fndrrn,
-                                     &fndgenid, NULL, NULL, 0, trans);
-            if (rc == IX_FND && fndgenid == vgenid) {
-                return ERR_VERIFY;
-            } else if (rc == RC_INTERNAL_RETRY) {
-                return RC_INTERNAL_RETRY;
-            } else if (rc != IX_FNDMORE && rc != IX_NOTFND &&
-                       rc != IX_PASTEOF && rc != IX_EMPTY) {
-                logmsg(LOGMSG_ERROR, "%s:%d got unexpected error rc = %d\n",
-                       __func__, __LINE__, rc);
-                return ERR_INTERNAL;
->>>>>>> c564274a
             }
             ditk.ixnum = ixnum;
             int err = 0;
@@ -384,24 +360,25 @@
                 int fndrrn = 0;
                 unsigned long long fndgenid = 0ULL;
                 rc = ix_find_by_key_tran(iq, key, ixkeylen, ixnum, NULL, &fndrrn,
-                        &fndgenid, NULL, NULL, 0, trans);
+                                         &fndgenid, NULL, NULL, 0, trans);
                 if (rc == IX_FND && fndgenid == vgenid) {
                     return ERR_VERIFY;
+                } else if (rc == RC_INTERNAL_RETRY) {
+                    return RC_INTERNAL_RETRY;
+                } else if (rc != IX_FNDMORE && rc != IX_NOTFND &&
+                           rc != IX_PASTEOF && rc != IX_EMPTY) {
+                    logmsg(LOGMSG_ERROR, "%s:%d got unexpected error rc = %d\n",
+                           __func__, __LINE__, rc);
+                    return ERR_INTERNAL;
                 }
 
-                /* The row is not in new btree, proceed with the add */
-                vgenid = 0; // no need to verify again
-            }
-
-<<<<<<< HEAD
+            /* The row is not in new btree, proceed with the add */
+            vgenid = 0; // no need to verify again
+            }
+
             /* add the key */
             rc = ix_addk(iq, trans, key, ixnum, *genid, *rrn, od_dta_tail,
-                    od_tail_len, isnullk);
-=======
-        /* add the key */
-        rc = ix_addk(iq, trans, key, ixnum, *genid, *rrn, od_dta_tail,
-                     od_tail_len, isnullk);
->>>>>>> c564274a
+                         od_tail_len, isnullk);
 
 printf("AZ: direct ix_addk genid=%llx rc %d\n", bdb_genid_to_host_order(*genid), rc);
             if (vgenid && rc == IX_DUP) {
@@ -453,14 +430,8 @@
         }
         const uint8_t *p_buf_req_start = NULL;
         const uint8_t *p_buf_req_end = NULL;
-<<<<<<< HEAD
-        rc = insert_add_op(iq, p_buf_req_start,
-                           p_buf_req_end, opcode, rrn, ixnum, genid, ins_keys,
-                           blkpos, 0);
-=======
         rc = insert_add_op(iq, p_buf_req_start, p_buf_req_end, opcode, rrn,
                            ixnum, genid, ins_keys, blkpos, 0);
->>>>>>> c564274a
         if (iq->debug)
             reqprintf(iq, "insert_add_op IX %d RRN %d RC %d", ixnum, rrn, rc);
         if (rc != 0) {
@@ -504,7 +475,6 @@
     char *od_olddta_tail = NULL;
     int od_oldtail_len;
 
-<<<<<<< HEAD
     void *cur = NULL;
     dtikey_t delditk= {0};
     dtikey_t ditk= {0};
@@ -519,13 +489,12 @@
         delditk.usedb = iq->usedb;
         ditk.usedb = iq->usedb;
     }
-=======
+
     /* Delay key add if schema change has constraints so we can * verify them.
      * FIXME: What if the table does not have index to begin with?
      * (Redo based live sc works for this case)
      */
     int live_sc_delay = live_sc_delay_key_add(iq);
->>>>>>> c564274a
 
     int rc = 0;
     for (int ixnum = 0; ixnum < iq->usedb->nix; ixnum++) {
@@ -661,44 +630,22 @@
                 memset(ditk.ixkey, 0, keysize);
             }
             else {
-                rc = ix_upd_key(iq, trans, newkey, keysize,
-                        ixnum, vgenid, *newgenid, od_dta_tail, od_tail_len,
-                        ix_isnullk(iq->usedb, newkey, ixnum));
-printf("AZ: direct ix_upd_key genid=%llx newwgenid=%llx rc %d\n", bdb_genid_to_host_order(vgenid), bdb_genid_to_host_order(*newgenid), rc);
+                rc = ix_upd_key(iq, trans, newkey, keysize, ixnum, vgenid,
+                                *newgenid, od_dta_tail, od_tail_len,
+                                ix_isnullk(iq->usedb, newkey, ixnum));
+    printf("AZ: direct ix_upd_key genid=%llx newwgenid=%llx rc %d\n", bdb_genid_to_host_order(vgenid), bdb_genid_to_host_order(*newgenid), rc);
                 if (iq->debug)
                     reqprintf(iq, "upd_key IX %d GENID 0x%016llx RC %d", ixnum,
-                            *newgenid, rc);
-
-<<<<<<< HEAD
+                              *newgenid, rc);
+
                 if (rc != 0) {
                     *opfailcode = OP_FAILED_INTERNAL + ERR_DEL_KEY;
                     *ixfailnum = ixnum;
                     return rc;
                 }
             }
-
-            /* need to do this here as we're not adding the new key so we
-               dont have the luxury of letting the constraint engine catch it
-               later */
-            verify_schema_change_constraint(iq, iq->usedb, trans, od_dta,
-                                            ins_keys);
-        } else { /* delete / add the key */
-=======
-            rc = ix_upd_key(iq, trans, newkey, keysize, ixnum, vgenid,
-                            *newgenid, od_dta_tail, od_tail_len,
-                            ix_isnullk(iq->usedb, newkey, ixnum));
-            if (iq->debug)
-                reqprintf(iq, "upd_key IX %d GENID 0x%016llx RC %d", ixnum,
-                          *newgenid, rc);
-
-            if (rc != 0) {
-                *opfailcode = OP_FAILED_INTERNAL + ERR_DEL_KEY;
-                *ixfailnum = ixnum;
-                return rc;
-            }
         } else /* delete / add the key */
         {
->>>>>>> c564274a
             /*
               logmsg(LOGMSG_DEBUG, "IX %d changed, deleting key at genid 0x%016llx "
               "adding key at genid 0x%016llx\n",
@@ -1121,11 +1068,7 @@
 
         int keysize = iq->usedb->ix_keylen[ixnum];
         if (iq->idxDelete) {
-<<<<<<< HEAD
             memcpy(oldkey, iq->idxDelete[ixnum], keysize);
-=======
-            memcpy(key, iq->idxDelete[ixnum], keysize);
->>>>>>> c564274a
             rc = 0;
         } else
             rc = create_key_from_ondisk_blobs(
