/*
   Copyright 2015, 2018, Bloomberg Finance L.P.

   Licensed under the Apache License, Version 2.0 (the "License");
   you may not use this file except in compliance with the License.
   You may obtain a copy of the License at

       http://www.apache.org/licenses/LICENSE-2.0

   Unless required by applicable law or agreed to in writing, software
   distributed under the License is distributed on an "AS IS" BASIS,
   WITHOUT WARRANTIES OR CONDITIONS OF ANY KIND, either express or implied.
   See the License for the specific language governing permissions and
   limitations under the License.
 */

#include <stdio.h>
#include <assert.h>
#include "schemachange.h"
#include "block_internal.h"
#include "logmsg.h"
#include "indices.h"
<<<<<<< HEAD
#include "tohex.h"
#include "dyn_array.h"

#define DEBUG_REORDER 0
=======
#include "sqloffload.h"
>>>>>>> 2bdb790a

extern int gbl_partial_indexes;
extern int gbl_reorder_idx_writes;

static __thread dyn_array_t defered_index_array;

//
//del needs to sort before adds because dels used to happen online

// defered index table types
// the _CC types signify that we need to check constraints
// for that key on the parent table
typedef enum {
    DIT_DEL,
    DIT_UPD,
    DIT_ADD,
    DIT_ADD_CC,
    DIT_DEL_CC,
    DIT_UPD_CC
} dit_t;

// defered index table
typedef struct {
    struct dbtable *usedb; // consider not storing usedb and processing each
                           // usedb separately
    short ixnum;
    short ixlen;
    char ixkey[MAXKEYLEN]; // consider storing up to the largest key
                           // for dups genid is appended to end of key
    dit_t type;
    unsigned long long genid;
    unsigned long long newgenid; // new genid used for update
} dtikey_t;

#define CMP_KEY_MEMBER(k1, k2, var)                                            \
    if (k1->var < k2->var) {                                                   \
        return -1;                                                             \
    }                                                                          \
    if (k1->var > k2->var) {                                                   \
        return 1;                                                              \
    }

#define MEMCMP_KEY_MEMBER(k1, k2, var, len)                                    \
    int __rc = memcmp(k1->var, k2->var, len);                                  \
    if (__rc != 0) {                                                           \
        return __rc;                                                           \
    }

static int defered_index_key_cmp(void *usermem, int key1len, const void *key1,
                                 int key2len, const void *key2)
{
    assert(sizeof(dtikey_t) == key1len);
    assert(sizeof(dtikey_t) == key2len);

    dtikey_t *k1 = (dtikey_t *)key1;
    dtikey_t *k2 = (dtikey_t *)key2;

    CMP_KEY_MEMBER(k1, k2, usedb);
    CMP_KEY_MEMBER(k1, k2, ixnum);
    assert(k1->ixlen == k2->ixlen);
    MEMCMP_KEY_MEMBER(k1, k2, ixkey, k1->ixlen);
    CMP_KEY_MEMBER(k1, k2, type);
    CMP_KEY_MEMBER(k1, k2, genid);
    return 0;
}

void init_reorder_tbl()
{
    dyn_array_init(&defered_index_array, thedb->bdb_env);
    dyn_array_set_cmpr(&defered_index_array, defered_index_key_cmp);
}


void truncate_defered_index_array() 
{
    dyn_array_close(&defered_index_array);
}


void truncate_defered_index_tbl() 
{
    truncate_defered_index_array();
}


/* delete tbl and cursor
 * called from handle_buf.c to cleanup defered tbl */
void delete_defered_index_tbl() 
{
    truncate_defered_index_array();
}


/* Check whether the key for the specified record is already present in
 * the index.
 *
 * @return 1 : yes/error
 *         0 : no
 */
static int check_index(struct ireq *iq, void *trans, int ixnum,
                       struct schema *ondisktagsc, blob_buffer_t *blobs,
                       size_t maxblobs, int *opfailcode, int *ixfailnum,
                       int *retrc, const char *ondisktag, void *od_dta,
                       size_t od_len, unsigned long long ins_keys)
{
    int ixkeylen;
    int rc;
    char ixtag[MAXTAGLEN];
    char key[MAXKEYLEN];
    char mangled_key[MAXKEYLEN];
    char *od_dta_tail = NULL;
    int od_tail_len;
    int fndrrn = 0;
    unsigned long long fndgenid = 0LL;

    ixkeylen = getkeysize(iq->usedb, ixnum);
    if (ixkeylen < 0) {
        if (iq->debug)
            reqprintf(iq, "BAD INDEX %d OR KEYLENGTH %d", ixnum, ixkeylen);
        reqerrstrhdr(iq, "Table '%s' ", iq->usedb->tablename);
        reqerrstr(iq, COMDB2_ADD_RC_INVL_KEY, "bad index %d or keylength %d",
                  ixnum, ixkeylen);
        *ixfailnum = ixnum;
        *opfailcode = OP_FAILED_BAD_REQUEST;
        *retrc = ERR_BADREQ;
        return 1;
    }

    snprintf(ixtag, sizeof(ixtag), "%s_IX_%d", ondisktag, ixnum);

    if (iq->idxInsert)
        rc = create_key_from_ireq(iq, ixnum, 0, &od_dta_tail, &od_tail_len,
                                  mangled_key, od_dta, od_len, key);
    else
        rc = create_key_from_ondisk_sch_blobs(
            iq->usedb, ondisktagsc, ixnum, &od_dta_tail, &od_tail_len,
            mangled_key, ondisktag, od_dta, od_len, ixtag, key, NULL, blobs,
            maxblobs, iq->tzname);
    if (rc == -1) {
        if (iq->debug)
            reqprintf(iq, "CAN'T FORM INDEX %d", ixnum);
        reqerrstrhdr(iq, "Table '%s' ", iq->usedb->tablename);
        reqerrstr(iq, COMDB2_ADD_RC_INVL_IDX, "cannot form index %d", ixnum);
        *ixfailnum = ixnum;
        *opfailcode = OP_FAILED_INTERNAL + ERR_FORM_KEY;
        *retrc = rc;
        return 1;
    }

    if (ix_isnullk(iq->usedb, key, ixnum)) {
        return 0;
    }

    rc = ix_find_by_key_tran(iq, key, ixkeylen, ixnum, NULL, &fndrrn, &fndgenid,
                             NULL, NULL, 0, trans);
    if (rc == IX_FND) {
        *ixfailnum = ixnum;
        /* If following changes, update OSQL_INSREC in osqlcomm.c */
        *opfailcode = OP_FAILED_UNIQ; /* really? */
        *retrc = IX_DUP;
        return 1;
    } else if (rc == RC_INTERNAL_RETRY) {
        *retrc = RC_INTERNAL_RETRY;
        return 1;
    } else if (rc != IX_FNDMORE && rc != IX_NOTFND && rc != IX_PASTEOF &&
               rc != IX_EMPTY) {
        *retrc = ERR_INTERNAL;
        logmsg(LOGMSG_ERROR, "%s:%d got unexpected error rc = %d\n", __func__,
               __LINE__, rc);
        return 1;
    }
    return 0;
}

/* If a specific index has been used in the ON CONFLICT clause (aka
 * upsert target/index), then we must move the check for that particular
 * index to the very end so that errors from other (non-ignorable)
 * unique indexes have already been verified before we check and ignore
 * the error (if any) from the upsert index.
 */
int check_for_upsert(struct ireq *iq, void *trans, struct schema *ondisktagsc,
                     blob_buffer_t *blobs, size_t maxblobs, int *opfailcode,
                     int *ixfailnum, int *retrc, const char *ondisktag,
                     void *od_dta, size_t od_len, unsigned long long ins_keys,
                     int rec_flags)
{
    int rc = 0;
    int upsert_idx = rec_flags >> 8;

    for (int ixnum = 0; ixnum < iq->usedb->nix; ixnum++) {
        /* Skip check for upsert index, we'll do it after this loop. */
        if (ixnum == upsert_idx) {
            continue;
        }

        /* Ignore dup keys */
        if (iq->usedb->ix_dupes[ixnum] != 0) {
            continue;
        }

        /* Check for partial keys only when needed. */
        if (gbl_partial_indexes && iq->usedb->ix_partial &&
            !(ins_keys & (1ULL << ixnum))) {
            continue;
        }

        rc = check_index(iq, trans, ixnum, ondisktagsc, blobs, maxblobs,
                         opfailcode, ixfailnum, retrc, ondisktag, od_dta,
                         od_len, ins_keys);
        if (rc) {
            return rc;
        }
    }

    /* Perform the check for upsert index that we skipped above. */
    if (upsert_idx != MAXINDEX + 1) {

        /* It must be a unique key. */
        assert(iq->usedb->ix_dupes[upsert_idx] == 0);

        /* Check for partial keys only when needed. */
        if (gbl_partial_indexes && iq->usedb->ix_partial &&
            !(ins_keys & (1ULL << upsert_idx))) {
            /* NOOP */
        } else {
            rc = check_index(iq, trans, upsert_idx, ondisktagsc, blobs,
                             maxblobs, opfailcode, ixfailnum, retrc, ondisktag,
                             od_dta, od_len, ins_keys);
            if (rc) {
                return rc;
            }
        }
    }
    return 0;
}

static inline void append_genid_to_key(dtikey_t *ditk, int ixkeylen)
{
    ditk->ixlen = ixkeylen + sizeof(ditk->genid);
    memcpy(&ditk->ixkey[ixkeylen], &ditk->genid, sizeof(ditk->genid));
}

int add_record_indices(struct ireq *iq, void *trans, blob_buffer_t *blobs,
                       size_t maxblobs, int *opfailcode, int *ixfailnum,
                       int *rrn, unsigned long long *genid,
                       unsigned long long vgenid, unsigned long long ins_keys,
                       int opcode, int blkpos, void *od_dta, size_t od_len,
                       const char *ondisktag, struct schema *ondisktagsc,
                       int flags, bool reorder)
{
    int rc = 0;
    char *od_dta_tail = NULL;
    int od_tail_len;
    if (iq->osql_step_ix)
        gbl_osqlpf_step[*(iq->osql_step_ix)].step += 1;

    dtikey_t ditk = {0};

#if DEBUG_REORDER
    logmsg(LOGMSG_DEBUG, "%s(): entering, reorder = %d\n", __func__, reorder);
#endif
    if (reorder) {
        ditk.type = DIT_ADD;
        ditk.genid = *genid;
        ditk.usedb = iq->usedb;
    }

    for (int ixnum = 0; ixnum < iq->usedb->nix; ixnum++) {
        char *key = ditk.ixkey; // key points to chararray regardless reordering
        char mangled_key[MAXKEYLEN];

        if (gbl_use_plan && iq->usedb->plan &&
            iq->usedb->plan->ix_plan[ixnum] != -1)
            continue;

        /* only add keys when told */
        if (gbl_partial_indexes && iq->usedb->ix_partial &&
            !(ins_keys & (1ULL << ixnum)))
            continue;

        int ixkeylen = getkeysize(iq->usedb, ixnum);
        if (ixkeylen < 0) {
            if (iq->debug)
                reqprintf(iq, "BAD INDEX %d OR KEYLENGTH %d", ixnum, ixkeylen);
            reqerrstrhdr(iq, "Table '%s' ", iq->usedb->tablename);
            reqerrstr(iq, COMDB2_ADD_RC_INVL_KEY,
                      "bad index %d or keylength %d", ixnum, ixkeylen);
            *ixfailnum = ixnum;
            *opfailcode = OP_FAILED_BAD_REQUEST;
            rc = ERR_BADREQ;
            goto done;
        }

        if (iq->idxInsert)
            rc = create_key_from_ireq(iq, ixnum, 0, &od_dta_tail, &od_tail_len,
                                      mangled_key, od_dta, od_len, key);
        else {
            char ixtag[MAXTAGLEN];
            snprintf(ixtag, sizeof(ixtag), "%s_IX_%d", ondisktag, ixnum);
            rc = create_key_from_ondisk_sch_blobs(
                iq->usedb, ondisktagsc, ixnum, &od_dta_tail, &od_tail_len,
                mangled_key, ondisktag, od_dta, od_len, ixtag, key, NULL, blobs,
                maxblobs, iq->tzname);
        }
        if (rc == -1) {
            if (iq->debug)
                reqprintf(iq, "CAN'T FORM INDEX %d", ixnum);
            reqerrstrhdr(iq, "Table '%s' ", iq->usedb->tablename);
            reqerrstr(iq, COMDB2_ADD_RC_INVL_IDX, "cannot form index %d",
                      ixnum);
            *ixfailnum = ixnum;
            *opfailcode = OP_FAILED_INTERNAL + ERR_FORM_KEY;
            goto done;
        }

        /* light the prefault kill bit for this subop - newkeys */
        prefault_kill_bits(iq, ixnum, PFRQ_NEWKEY);
        if (iq->osql_step_ix)
            gbl_osqlpf_step[*(iq->osql_step_ix)].step += 2;

        if (reorder) {
            //if not datacopy, no need to save od_dta_tail
            void *data = NULL;
            int datalen = 0;
            if (od_dta_tail) {
                //have a tail when index is datacopy or for decimal quantum
                data = od_dta_tail;
                datalen = od_tail_len;
            }
            ditk.ixnum = ixnum;
            ditk.ixlen = ixkeylen;
            if (od_dta_tail || iq->usedb->ix_dupes[ixnum] != 0)
                append_genid_to_key(&ditk, ixkeylen);
#if DEBUG_REORDER
logmsg(LOGMSG_DEBUG, "AZ: %s insert ditk: %s type %d, index %d, genid %llx\n", __func__, iq->usedb->tablename, ditk.type, ditk.ixnum, bdb_genid_to_host_order(ditk.genid));
#endif
            rc = dyn_array_append(&defered_index_array, &ditk, sizeof(ditk), data, datalen);

            if (rc != 0) {
                logmsg(LOGMSG_ERROR, "%s: dyn_array_append rc = %d\n",
                       __func__, rc);
                goto done;
            }
            memset(ditk.ixkey, 0, ditk.ixlen);
        } else {
            int isnullk = ix_isnullk(iq->usedb, key, ixnum);

            if (vgenid && iq->usedb->ix_dupes[ixnum] == 0 && !isnullk) {
                int fndrrn = 0;
                unsigned long long fndgenid = 0ULL;
                rc =
                    ix_find_by_key_tran(iq, key, ixkeylen, ixnum, NULL, &fndrrn,
                                        &fndgenid, NULL, NULL, 0, trans);
                if (rc == IX_FND && fndgenid == vgenid) {
                    rc = ERR_VERIFY;
                    goto done;
                } else if (rc == RC_INTERNAL_RETRY) {
                    rc = RC_INTERNAL_RETRY;
                    goto done;
                } else if (rc != IX_FNDMORE && rc != IX_NOTFND &&
                           rc != IX_PASTEOF && rc != IX_EMPTY) {
                    logmsg(LOGMSG_ERROR, "%s:%d got unexpected error rc = %d\n",
                           __func__, __LINE__, rc);
                    rc = ERR_INTERNAL;
                    goto done;
                }

                /* The row is not in new btree, proceed with the add */
                vgenid = 0; // no need to verify again
            }

            /* add the key */
            rc = ix_addk(iq, trans, key, ixnum, *genid, *rrn, od_dta_tail,
                         od_tail_len, isnullk);

            if (vgenid && rc == IX_DUP) {
                if (iq->usedb->ix_dupes[ixnum] || isnullk) {
                    rc = ERR_VERIFY;
                    goto done;
                }
            }

            if (iq->debug) {
                reqprintf(iq, "ix_addk IX %d LEN %u KEY ", ixnum, ixkeylen);
                reqdumphex(iq, key, ixkeylen);
                reqmoref(iq, " RC %d", rc);
            }

            if (rc == RC_INTERNAL_RETRY) {
                goto done;
            } else if (rc != 0) {
                *ixfailnum = ixnum;
                /* If following changes, update OSQL_INSREC in osqlcomm.c */
                *opfailcode = OP_FAILED_UNIQ; /* really? */

                goto done;
            }
        }
    }
done:
    if (rc)
        dyn_array_close(&defered_index_array);
    return rc;
}

/*
 * Add an individual key.  The operation
 * is defered until the end of the block op (we call insert_add_op).
 *
 * Only call this from outside this module for UNTAGGED databases.
 */
static int add_key(struct ireq *iq, void *trans, int ixnum,
                   unsigned long long ins_keys, int rrn,
                   unsigned long long genid, void *od_dta, size_t od_len,
                   int opcode, int blkpos, int *opfailcode, char *newkey,
                   char *od_dta_tail, int od_tail_len, int do_inline)
{
    int rc;

    if (!do_inline) {
        if ((iq->usedb->ix_disabled[ixnum] & INDEX_WRITE_DISABLED)) {
            if (iq->debug)
                reqprintf(iq, "%s: ix %d write disabled", __func__, ixnum);
            return 0;
        }
        rc = insert_add_op(iq, opcode, rrn, ixnum, genid, ins_keys, blkpos, 0);
        if (iq->debug)
            reqprintf(iq, "insert_add_op IX %d RRN %d RC %d", ixnum, rrn, rc);
        if (rc != 0) {
            *opfailcode = OP_FAILED_INTERNAL;
            rc = ERR_INTERNAL;
        }
    } else /* cascading update case or dup, dont defer add, do immediately */
    {
        if (!od_dta) {
            logmsg(LOGMSG_ERROR, "%s: no key or ondisk data\n", __func__);
            return ERR_INTERNAL;
        }

        rc = ix_addk(iq, trans, newkey, ixnum, genid, rrn, od_dta_tail,
                     od_tail_len, ix_isnullk(iq->usedb, newkey, ixnum));
        if (iq->debug) {
            reqprintf(iq, "ix_addk IX %d RRN %d KEY ", ixnum, rrn);
            reqdumphex(iq, newkey, getkeysize(iq->usedb, ixnum));
            reqmoref(iq, " RC %d", rc);
        }
        if (rc == IX_DUP)
            *opfailcode = OP_FAILED_UNIQ;
        else if (rc != 0)
            *opfailcode = OP_FAILED_INTERNAL;
    }

    return rc;
}

int upd_record_indices(struct ireq *iq, void *trans, int *opfailcode,
                       int *ixfailnum, int rrn, unsigned long long *newgenid,
                       unsigned long long ins_keys, int opcode, int blkpos,
                       void *od_dta, size_t od_len, void *old_dta,
                       unsigned long long del_keys, int flags,
                       blob_buffer_t *add_idx_blobs,
                       blob_buffer_t *del_idx_blobs, int same_genid_with_upd,
                       unsigned long long vgenid, int *deferredAdd)
{
    int rc = 0;
    char *od_dta_tail = NULL;
    int od_tail_len;
    char *od_olddta_tail = NULL;
    int od_oldtail_len;

    dtikey_t delditk = {0}; // will serve as the delete key obj
    dtikey_t ditk = {0};    // will serve as the add or upd key obj
    bool reorder =
        osql_is_index_reorder_on(iq->osql_flags) && 
        iq->usedb->sc_from != iq->usedb &&
        iq->usedb->ix_expr == 0 && /* dont reorder if we have idx on expr */
        iq->usedb->n_constraints == 0; /* dont reorder if foreign constrts */

#if DEBUG_REORDER
    logmsg(LOGMSG_DEBUG, "%s(): entering, reorder = %d\n", __func__, reorder);
#endif

    if (reorder) {
        delditk.type = DIT_DEL;
        delditk.usedb = iq->usedb;
        ditk.usedb = iq->usedb;
    }

    /* Delay key add if schema change has constraints so we can * verify them.
     * FIXME: What if the table does not have index to begin with?
     * (Redo based live sc works for this case)
     */
    int live_sc_delay = live_sc_delay_key_add(iq);

    for (int ixnum = 0; ixnum < iq->usedb->nix; ixnum++) {
        if (flags == RECFLAGS_UPGRADE_RECORD &&
            iq->usedb->ix_datacopy[ixnum] == 0)
            // skip non-datacopy indexes if it is a record upgrade
            continue;

        char keytag[MAXTAGLEN];
        char *oldkey = delditk.ixkey;
        char *newkey = ditk.ixkey;
        char mangled_oldkey[MAXKEYLEN];
        char mangled_newkey[MAXKEYLEN];

        /* index doesnt change */
        if (gbl_partial_indexes && iq->usedb->ix_partial &&
            !(ins_keys & (1ULL << ixnum)) && !(del_keys & (1ULL << ixnum)))
            continue;

        int keysize = getkeysize(iq->usedb, ixnum);

        /* light the prefault kill bit for this subop - oldkeys */
        prefault_kill_bits(iq, ixnum, PFRQ_OLDKEY);
        if (iq->osql_step_ix)
            gbl_osqlpf_step[*(iq->osql_step_ix)].step += 1;

        /* form the old key from old_dta into "oldkey" */
        snprintf(keytag, sizeof(keytag), ".ONDISK_IX_%d", ixnum);

        if (iq->idxDelete) {
            /* only create key if we need it */
            if (!gbl_partial_indexes || !iq->usedb->ix_partial ||
                (del_keys & (1ULL << ixnum)))
                rc = create_key_from_ireq(iq, ixnum, 1, &od_olddta_tail,
                                          &od_oldtail_len, mangled_oldkey,
                                          old_dta, od_len, oldkey);
        } else
            rc = create_key_from_ondisk_blobs(
                iq->usedb, ixnum, &od_olddta_tail, &od_oldtail_len,
                mangled_oldkey, ".ONDISK", old_dta, od_len, keytag, oldkey,
                NULL, del_idx_blobs, del_idx_blobs ? MAXBLOBS : 0, NULL);
        /*
                rc = stag_to_stag_buf(iq->usedb->tablename, ".ONDISK", old_dta,
                        keytag, oldkey, NULL);
                        */
        if (rc < 0) {
            if (iq->debug)
                reqprintf(iq, "CAN'T FORM OLD KEY IX %d", ixnum);
            reqerrstr(iq, COMDB2_UPD_RC_INVL_KEY,
                      "cannot form old key index %d", ixnum);
            *ixfailnum = ixnum;
            *opfailcode = OP_FAILED_CONVERSION;
            rc = ERR_CONVERT_IX;
            goto done;
        }

        if (iq->idxInsert) {
            /* only create key if we need it */
            if (!gbl_partial_indexes || !iq->usedb->ix_partial ||
                (ins_keys & (1ULL << ixnum)))
                rc = create_key_from_ireq(iq, ixnum, 0, &od_dta_tail,
                                          &od_tail_len, mangled_newkey, od_dta,
                                          od_len, newkey);
        } else /* form the new key from "od_dta" into "newkey" */
            rc = create_key_from_ondisk_blobs(
                iq->usedb, ixnum, &od_dta_tail, &od_tail_len, mangled_newkey,
                ".ONDISK", od_dta, od_len, keytag, newkey, NULL, add_idx_blobs,
                add_idx_blobs ? MAXBLOBS : 0, NULL);
        /*
       rc = stag_to_stag_buf(iq->usedb->tablename, ".ONDISK", od_dta,
               keytag, newkey, NULL);
               */
        if (rc < 0) {
            if (iq->debug)
                reqprintf(iq, "CAN'T FORM NEW KEY IX %d", ixnum);
            reqerrstr(iq, COMDB2_UPD_RC_INVL_KEY,
                      "cannot form new key index %d", ixnum);
            *ixfailnum = ixnum;
            *opfailcode = OP_FAILED_CONVERSION;
            rc = ERR_CONVERT_IX;
            goto done;
        }

        /*
          determine if the key to be added is the same as the key to be
          deleted.  if so, attempt an update, not a delete/add
          - if the key doesnt allow dups (it doesnt contain a genid) then we
            can always do an in place key update if the key didnt change,
            ie, poke in the new genid to the dta portion of the key.
          - *NOTE* the above is no longer always true if the 'uniqnulls'
            option is enabled for the key.  in that case, in place key update
            cannot be done if any key component is actually NULL.
          - if the key allows dups (has a genid on the right side of the key)
            then we can only do the in place update if the genid (minus the
            updateid portion) didnt change, ie if an in place dta update
            happened here. */
        if (iq->osql_step_ix)
            gbl_osqlpf_step[*(iq->osql_step_ix)].step += 1;

        int key_unique = (iq->usedb->ix_dupes[ixnum] == 0);
        int same_key = (memcmp(newkey, oldkey, keysize) == 0);
        if (!live_sc_delay && gbl_key_updates &&
            ((key_unique && !ix_isnullk(iq->usedb, newkey, ixnum)) ||
             same_genid_with_upd) &&
            same_key &&
            (!gbl_partial_indexes || !iq->usedb->ix_partial ||
             ((ins_keys & (1ULL << ixnum)) &&
              (del_keys & (1ULL << ixnum))))) { /* in place key update */

            /*logmsg(LOGMSG_DEBUG, "IX %d didnt change, poking genid 0x%016llx\n",
              ixnum, *genid);*/

            gbl_upd_key++;
            if (reorder) {
                // if not datacopy, no need to save od_dta_tail
                void *data = NULL;
                int datalen = 0;
                if (od_dta_tail) {
                    // have a tail when index is datacopy or for decimal quantum
                    data = od_dta_tail;
                    datalen = od_tail_len;
                }
                ditk.type = DIT_UPD;
                ditk.genid = vgenid;
                ditk.newgenid = *newgenid;
                ditk.ixnum = ixnum;
                ditk.ixlen = keysize;

                if (od_dta_tail || iq->usedb->ix_dupes[ixnum] != 0)
                    append_genid_to_key(&ditk, keysize);
                rc = dyn_array_append(&defered_index_array, &ditk, sizeof(ditk), data, datalen);
                if (rc != 0) {
                    logmsg(LOGMSG_ERROR, "%s: dyn_array_append rc = %d\n", __func__,
                            rc);
                    goto done;
                }
                memset(ditk.ixkey, 0, ditk.ixlen);
            }
            else {
                rc = ix_upd_key(iq, trans, newkey, keysize, ixnum, vgenid,
                                *newgenid, od_dta_tail, od_tail_len,
                                ix_isnullk(iq->usedb, newkey, ixnum));
                if (iq->debug)
                    reqprintf(iq, "upd_key IX %d GENID 0x%016llx RC %d", ixnum,
                              *newgenid, rc);

                if (rc != 0) {
                    *opfailcode = OP_FAILED_INTERNAL + ERR_DEL_KEY;
                    *ixfailnum = ixnum;
                    goto done;
                }
            }
        } else /* delete / add the key */
        {
            /*
              logmsg(LOGMSG_DEBUG, "IX %d changed, deleting key at genid 0x%016llx "
              "adding key at genid 0x%016llx\n",
              ixnum, vgenid, *newgenid);
            */

            /* only delete keys when told */
            if (!gbl_partial_indexes || !iq->usedb->ix_partial ||
                (del_keys & (1ULL << ixnum))) {
                if (reorder) {
                    // if not datacopy, no need to save od_dta_tail
                    void *data = NULL;
                    int datalen = 0;
                    delditk.genid = vgenid;
                    delditk.ixnum = ixnum;
                    delditk.ixlen = keysize;
                    if (od_dta_tail || iq->usedb->ix_dupes[ixnum] != 0)
                        append_genid_to_key(&delditk, keysize);
                    rc = dyn_array_append(&defered_index_array, &delditk, sizeof(delditk), data, datalen);
                    if (rc != 0) {
                        logmsg(LOGMSG_ERROR, "%s: dyn_array_append rc = %d\n", __func__,
                                rc);
                        goto done;
                    }
                    memset(delditk.ixkey, 0, keysize);
                }
                else {
                    rc = ix_delk(iq, trans, oldkey, ixnum, rrn, vgenid,
                            ix_isnullk(iq->usedb, oldkey, ixnum));

                    if (rc != 0) {
                        *opfailcode = OP_FAILED_INTERNAL + ERR_DEL_KEY;
                        *ixfailnum = ixnum;
                        goto done;
                    }
                }
            }

            int do_inline;
            if (!gbl_partial_indexes || !iq->usedb->ix_partial ||
                ((del_keys & (1ULL << ixnum)) &&
                 (ins_keys & (1ULL << ixnum)))) {
                do_inline = (flags & UPDFLAGS_CASCADE) ||
                            (iq->usedb->ix_dupes[ixnum] &&
                             iq->usedb->n_constraints == 0);
            } else {
                do_inline = 1;
            }
            if (live_sc_delay)
                do_inline = 0;
            *deferredAdd |= (!do_inline);

            if (!gbl_partial_indexes || !iq->usedb->ix_partial ||
                (ins_keys & (1ULL << ixnum))) {
                if (reorder) {
                    // if not datacopy, no need to save od_dta_tail
                    void *data = NULL;
                    int datalen = 0;
                    if (iq->usedb->ix_datacopy[ixnum] != 0) { // is datacopy
                        data = od_dta_tail;
                        datalen = od_tail_len;
                    }
                    ditk.type = DIT_ADD;
                    ditk.genid = *newgenid;
                    ditk.ixnum = ixnum;
                    ditk.ixlen = keysize;
                    if (od_dta_tail || iq->usedb->ix_dupes[ixnum] != 0)
                        append_genid_to_key(&ditk, keysize);
                    rc = dyn_array_append(&defered_index_array, &ditk, sizeof(ditk), data, datalen);
                    if (rc != 0) {
                        logmsg(LOGMSG_ERROR, "%s: dyn_array_append rc = %d\n", __func__,
                                rc);
                        goto done;
                    }
                    memset(ditk.ixkey, 0, ditk.ixlen);
                } else { // TODO: will also need add here for constraint
                         // checking purpose
                    rc = add_key(iq, trans, ixnum, ins_keys, rrn, *newgenid,
                                 od_dta, od_len, opcode, blkpos, opfailcode,
                                 newkey, od_dta_tail, od_tail_len, do_inline);

                    if (iq->debug)
                        reqprintf(iq, "add_key IX %d RRN %d RC %d", ixnum, rrn,
                                  rc);

                    if (rc != 0) {
                        *ixfailnum = ixnum;
                        goto done;
                    }
                }
            }
        }
    }

done:
    if (rc)
        dyn_array_close(&defered_index_array);
    return rc;
}

/* Form and delete all keys. */
int del_record_indices(struct ireq *iq, void *trans, int *opfailcode,
                       int *ixfailnum, int rrn, unsigned long long genid,
                       void *od_dta, unsigned long long del_keys, int flags,
                       blob_buffer_t *del_idx_blobs, const char *ondisktag)
{
    int rc = 0;
    dtikey_t delditk = {0};
    bool reorder =
        osql_is_index_reorder_on(iq->osql_flags) &&
        iq->usedb->sc_from != iq->usedb &&
        iq->usedb->ix_expr == 0 && /* dont reorder if we have idx on expr */
        iq->usedb->n_constraints == 0; /* dont reorder if foreign constrts */

    if (reorder) {
        delditk.type = DIT_DEL;
        delditk.genid = genid;
        delditk.usedb = iq->usedb;
    }

    for (int ixnum = 0; ixnum < iq->usedb->nix; ixnum++) {
        char *key = delditk.ixkey;

        /* only delete keys when told */
        if (gbl_partial_indexes && iq->usedb->ix_partial &&
            !(del_keys & (1ULL << ixnum)))
            continue;

        int keysize = getkeysize(iq->usedb, ixnum);

        if (iq->idxDelete)
            memcpy(key, iq->idxDelete[ixnum], keysize);
        else {
            char keytag[MAXTAGLEN];
            snprintf(keytag, sizeof(keytag), "%s_IX_%d", ondisktag, ixnum);
            rc = stag_to_stag_buf_blobs(iq->usedb->tablename, ondisktag, od_dta,
                                        keytag, key, NULL, del_idx_blobs,
                                        del_idx_blobs ? MAXBLOBS : 0, 0);
            if (rc == -1) {
                if (iq->debug)
                    reqprintf(iq, "CAN'T FORM INDEX %d", ixnum);
                reqerrstrhdr(iq, "Table '%s' ", iq->usedb->tablename);
                reqerrstr(iq, COMDB2_DEL_RC_INVL_IDX, "cannot form index %d",
                          ixnum);
                *ixfailnum = ixnum;
                *opfailcode = OP_FAILED_INTERNAL + ERR_FORM_KEY;
                goto done;
            }
        }

        /* handle the key special datacopy options */
        if (iq->usedb->ix_collattr[ixnum]) {
            /* handle key tails */
            rc = extract_decimal_quantum(iq->usedb, ixnum, key, NULL, 0, NULL);
            if (rc) {
                *ixfailnum = ixnum;
                *opfailcode = OP_FAILED_INTERNAL + ERR_FORM_KEY;
                goto done;
            }
        }

        /* light the prefault kill bit for this subop - oldkeys */
        prefault_kill_bits(iq, ixnum, PFRQ_OLDKEY);
        if (iq->osql_step_ix)
            gbl_osqlpf_step[*(iq->osql_step_ix)].step += 2;

        if (reorder) {
            // if not datacopy, no need to save od_dta_tail
            void *data = NULL;
            int datalen = 0;
            delditk.ixnum = ixnum;
            delditk.ixlen = keysize;
            if (iq->usedb->ix_dupes[ixnum] != 0)
                append_genid_to_key(&delditk, keysize);

            rc = dyn_array_append(&defered_index_array, &delditk, sizeof(delditk), data, datalen);
            if (rc != 0) {
                logmsg(LOGMSG_ERROR, "%s: dyn_array_append rc = %d\n", __func__,
                        rc);
                goto done;
            }
            memset(delditk.ixkey, 0, delditk.ixlen); // clear it for next round
        }
        else {
            /* delete the key */
            rc = ix_delk(iq, trans, key, ixnum, rrn, genid,
                         ix_isnullk(iq->usedb, key, ixnum));
            if (iq->debug) {
                reqprintf(iq, "ix_delk IX %d KEY ", ixnum);
                reqdumphex(iq, key, getkeysize(iq->usedb, ixnum));
                reqmoref(iq, " RC %d", rc);
            }
            if (rc != 0) {
                if (rc == IX_NOTFND) {
                    reqerrstrhdr(iq, "Table '%s' ", iq->usedb->tablename);
                    reqerrstr(iq, COMDB2_DEL_RC_INVL_KEY,
                              "key not found on index %d", ixnum);
                }
                *ixfailnum = ixnum;
                *opfailcode = OP_FAILED_INTERNAL + ERR_DEL_KEY;
                goto done;
            }
        }
    }

done:
    if (rc)
        dyn_array_close(&defered_index_array);
    return rc;
}

// in sc_schema.h
int verify_record_constraint(struct ireq *iq, struct dbtable *db, void *trans,
                             const void *old_dta, unsigned long long ins_keys,
                             blob_buffer_t *blobs, int maxblobs,
                             const char *from, int rebuild, int convert);
/*
 * Update a single record in the new table as part of a live schema
 * change.  This code is called to add to indices only, adding to
 * the dta files should be already done earlier.
 */
int upd_new_record_add2indices(struct ireq *iq, void *trans,
                               unsigned long long newgenid, const void *new_dta,
                               int nd_len, unsigned long long ins_keys,
                               int use_new_tag, blob_buffer_t *blobs,
                               int verify)
{
    int rc = 0;
#ifdef DEBUG
    logmsg(LOGMSG_DEBUG, "upd_new_record_add2indices: genid %llx\n", newgenid);
#endif

    if (!iq->usedb)
        return ERR_BADREQ;

    if (verify) {
        int rebuild = iq->usedb->plan && iq->usedb->plan->dta_plan;
        rc = verify_record_constraint(
            iq, iq->usedb, trans, new_dta, ins_keys, blobs, MAXBLOBS,
            use_new_tag ? ".NEW..ONDISK" : ".ONDISK", rebuild, !use_new_tag);
        if (rc) {
            int bdberr = 0;
            struct dbtable *to = iq->usedb;
            struct dbtable *from = to->sc_from;
            assert(from != NULL);
            iq->usedb = from;
            rc = ix_check_update_genid(iq, trans, newgenid, &bdberr);
            iq->usedb = to;
            if (rc == 1 && bdberr == IX_FND)
                return ERR_CONSTR;
            if (bdberr == RC_INTERNAL_RETRY)
                return RC_INTERNAL_RETRY;
            logmsg(LOGMSG_DEBUG, "%s: ignores constraints for genid %llx\n",
                   __func__, newgenid);
        }
    }

    unsigned long long vgenid = 0ULL;
    if (verify)
        vgenid = newgenid;

    /* Add all keys */
    for (int ixnum = 0; ixnum < iq->usedb->nix; ixnum++) {
        char key[MAXKEYLEN];
        char mangled_key[MAXKEYLEN];
        char *od_dta_tail = NULL;
        int od_tail_len = 0;

        /* are we supposed to convert this ix -- if no skip work */
        if (gbl_use_plan && iq->usedb->plan &&
            iq->usedb->plan->ix_plan[ixnum] != -1)
            continue;

        /* only add  keys when told */
        if (gbl_partial_indexes && iq->usedb->ix_partial &&
            !(ins_keys & (1ULL << ixnum)))
            continue;

        /* form new index */
        if (iq->idxInsert)
            rc =
                create_key_from_ireq(iq, ixnum, 0, &od_dta_tail, &od_tail_len,
                                     mangled_key, (char *)new_dta, nd_len, key);
        else {
            char keytag[MAXTAGLEN];
            snprintf(keytag, sizeof(keytag), ".NEW..ONDISK_IX_%d", ixnum);

            rc = create_key_from_ondisk_blobs(
                iq->usedb, ixnum, &od_dta_tail, &od_tail_len, mangled_key,
                use_new_tag ? ".NEW..ONDISK" : ".ONDISK", (char *)new_dta,
                nd_len, keytag, key, NULL, blobs, blobs ? MAXBLOBS : 0, NULL);
        }

        if (rc) {
            logmsg(LOGMSG_ERROR,
                   "upd_new_record_add2indices: %s newgenid 0x%llx "
                   "conversions -> ix%d failed (use_new_tag %d) rc=%d\n",
                   (iq->idxInsert ? "create_key_from_ireq"
                                  : "create_key_from_ondisk_blobs"),
                   newgenid, ixnum, use_new_tag, rc);
            break;
        }

        int isnullk = ix_isnullk(iq->usedb, key, ixnum);

        if (vgenid && iq->usedb->ix_dupes[ixnum] == 0 && !isnullk) {
            int fndrrn = 0;
            unsigned long long fndgenid = 0ULL;
            rc = ix_find_by_key_tran(iq, key, getkeysize(iq->usedb, ixnum),
                                     ixnum, NULL, &fndrrn, &fndgenid, NULL,
                                     NULL, 0, trans);
            if (rc == IX_FND && fndgenid == vgenid) {
                return ERR_VERIFY;
            } else if (rc == RC_INTERNAL_RETRY) {
                return RC_INTERNAL_RETRY;
            } else if (rc != IX_FNDMORE && rc != IX_NOTFND &&
                       rc != IX_PASTEOF && rc != IX_EMPTY) {
                logmsg(LOGMSG_ERROR, "%s:%d got unexpected error rc = %d\n",
                       __func__, __LINE__, rc);
                return ERR_INTERNAL;
            }

            /* The row is not in new btree, proceed with the add */
            vgenid = 0; // no need to verify again
        }

        rc = ix_addk(iq, trans, key, ixnum, newgenid, 2, (void *)od_dta_tail,
                     od_tail_len, ix_isnullk(iq->usedb, key, ixnum));

        if (vgenid && rc == IX_DUP) {
            if (iq->usedb->ix_dupes[ixnum] || isnullk) {
                return ERR_VERIFY;
            }
        }

        if (iq->debug) {
            reqprintf(iq, "ix_addk IX %d KEY ", ixnum);
            reqdumphex(iq, key, getkeysize(iq->usedb, ixnum));
            reqmoref(iq, " RC %d", rc);
        }
        if (rc) {
            logmsg(LOGMSG_ERROR,
                   "upd_new_record_add2indices: ix_addk "
                   "newgenid 0x%llx ix_addk  ix%d rc=%d\n",
                   newgenid, ixnum, rc);
            fsnapf(stderr, key, getkeysize(iq->usedb, ixnum));
            break;
        }
    }

    return rc;
}

int upd_new_record_indices(
    struct ireq *iq, void *trans, unsigned long long newgenid,
    unsigned long long ins_keys, const void *new_dta, const void *old_dta,
    int use_new_tag, void *sc_old, void *sc_new, int nd_len,
    unsigned long long del_keys, blob_buffer_t *add_idx_blobs,
    blob_buffer_t *del_idx_blobs, unsigned long long oldgenid, int verify_retry,
    int deferredAdd)
{
    int rc = 0;
    /* First delete all keys */
    for (int ixnum = 0; ixnum < iq->usedb->nix; ixnum++) {
        char key[MAXKEYLEN];

        if (gbl_use_plan && iq->usedb->plan &&
            iq->usedb->plan->ix_plan[ixnum] != -1)
            continue;

        /* only delete keys when told */
        if (gbl_partial_indexes && iq->usedb->ix_partial &&
            !(del_keys & (1ULL << ixnum)))
            continue;

        int keysize = getkeysize(iq->usedb, ixnum);
        if (iq->idxDelete) {
            memcpy(key, iq->idxDelete[ixnum], keysize);
        } else {
            char keytag[MAXTAGLEN];
            snprintf(keytag, sizeof(keytag), ".NEW..ONDISK_IX_%d", ixnum);

            rc = create_key_from_ondisk_blobs(
                iq->usedb, ixnum, NULL, NULL, NULL,
                use_new_tag ? ".NEW..ONDISK" : ".ONDISK",
                use_new_tag ? (char *)sc_old : (char *)old_dta,
                0 /*not needed*/, keytag, key, NULL, del_idx_blobs,
                del_idx_blobs ? MAXBLOBS : 0, NULL);
        }

        if (rc == -1) {
            logmsg(LOGMSG_ERROR,
                   "upd_new_record oldgenid 0x%llx conversions -> "
                   "ix%d failed\n",
                   oldgenid, ixnum);
            if (iq->debug)
                reqprintf(iq, "CAN'T FORM OLD INDEX %d", ixnum);
            reqerrstrhdr(iq, "Table '%s' ", iq->usedb->tablename);
            reqerrstr(iq, COMDB2_DEL_RC_INVL_IDX, "cannot form old index %d",
                      ixnum);
            return rc;
        }

        rc = ix_delk(iq, trans, key, ixnum, 2 /*rrn*/, oldgenid,
                     ix_isnullk(iq->usedb, key, ixnum));
        if (iq->debug) {
            reqprintf(iq, "ix_delk IX %d KEY ", ixnum);
            reqdumphex(iq, key, getkeysize(iq->usedb, ixnum));
            reqmoref(iq, " RC %d", rc);
        }

        /* remap delete not found to retry */
        if (rc == IX_NOTFND) {
            if (verify_retry)
                rc = RC_INTERNAL_RETRY;
            else
                rc = ERR_VERIFY;
        }

        if (rc != 0) {
            if (rc != ERR_VERIFY)
                logmsg(LOGMSG_ERROR,
                       "upd_new_record oldgenid 0x%llx ix_delk -> "
                       "ix%d, rc=%d failed\n",
                       oldgenid, ixnum, rc);
            return rc;
        }
    }

    /* Add keys if we are not deferring.
     * If we are deferring, add will be called from delayed_key_adds() */
    if (!deferredAdd) {
        rc = upd_new_record_add2indices(
            iq, trans, newgenid, use_new_tag ? sc_new : new_dta,
            use_new_tag ? iq->usedb->lrl : nd_len, ins_keys, use_new_tag,
            add_idx_blobs, !verify_retry);
    } else
        reqprintf(iq, "is deferredAdd so will add to indices at the end");

    return rc;
}

int del_new_record_indices(struct ireq *iq, void *trans,
                           unsigned long long ngenid, const void *old_dta,
                           int use_new_tag, void *sc_old,
                           unsigned long long del_keys,
                           blob_buffer_t *del_idx_blobs, int verify_retry)
{
    int rc = 0;
    for (int ixnum = 0; ixnum < iq->usedb->nix; ixnum++) {
        char key[MAXKEYLEN];

        if (gbl_use_plan && iq->usedb->plan &&
            iq->usedb->plan->ix_plan[ixnum] != -1)
            continue;

        /* only delete keys when told */
        if (gbl_partial_indexes && iq->usedb->ix_partial &&
            !(del_keys & (1ULL << ixnum)))
            continue;

        /* Convert from OLD ondisk schema to NEW index schema - this
         * must work by definition. */
        /*
        rc = stag_to_stag_buf(iq->usedb->tablename, ".ONDISK", (char*) old_dta,
                keytag, key, NULL);
         */
        if (iq->idxDelete) {
            memcpy(key, iq->idxDelete[ixnum], iq->usedb->ix_keylen[ixnum]);
            rc = 0;
        } else {
            char keytag[MAXTAGLEN];
            snprintf(keytag, sizeof(keytag), ".NEW..ONDISK_IX_%d", ixnum);

            rc = create_key_from_ondisk_blobs(
                iq->usedb, ixnum, NULL, NULL, NULL,
                use_new_tag ? ".NEW..ONDISK" : ".ONDISK",
                use_new_tag ? (char *)sc_old : (char *)old_dta,
                0 /*not needed */, keytag, key, NULL, del_idx_blobs,
                del_idx_blobs ? MAXBLOBS : 0, NULL);
        }

        if (rc == -1) {
            logmsg(LOGMSG_ERROR,
                   "del_new_record ngenid 0x%llx conversion -> ix%d failed\n",
                   ngenid, ixnum);
            if (iq->debug)
                reqprintf(iq, "CAN'T FORM INDEX %d", ixnum);
            reqerrstrhdr(iq, "Table '%s' ", iq->usedb->tablename);
            reqerrstr(iq, COMDB2_DEL_RC_INVL_IDX, "cannot form index %d",
                      ixnum);
            return rc;
        }

        rc = ix_delk(iq, trans, key, ixnum, 2 /*rrn*/, ngenid,
                     ix_isnullk(iq->usedb, key, ixnum));
        if (iq->debug) {
            reqprintf(iq, "ix_delk IX %d KEY ", ixnum);
            reqdumphex(iq, key, getkeysize(iq->usedb, ixnum));
            reqmoref(iq, " RC %d", rc);
        }

        /* remap delete not found to retry */
        if (rc == IX_NOTFND) {
            if (verify_retry)
                rc = RC_INTERNAL_RETRY;
            else
                rc = ERR_VERIFY;
        }

        if (rc != 0) {
            return rc;
        }
    }
    return 0;
}

#if 0
//type: DEL = 0, ADD = 2
int insert_defered_tbl(struct ireq *iq, void *od_dta, size_t od_len,
                  const char *ondisktag, struct schema *ondisktagsc,
                  unsigned long long genid, int type)
{
    void *cur = get_defered_index_tbl_cursor(1);
    if (cur == NULL) {
        logmsg(LOGMSG_ERROR, "%s : no cursor???\n", __func__);
        return -1;
    }
    //insert record by tbl,ixnum,ixkey, payload genid
    dtikey_t ditk= {0};
    ditk.usedb = iq->usedb;
    ditk.type = type;
    ditk.genid = genid;
    
    for(int i = 0; i < iq->usedb->nix; i++) {
        ditk.ixnum = i;
        char *key = ditk.ixkey;
        char *od_dta_tail = NULL;
        int od_tail_len;
        int rc;
        char mangled_key[MAXKEYLEN];
        int err = 0;
        memset(key, 0, MAXKEYLEN); 

        if (iq->idxInsert)
                rc = create_key_from_ireq(iq, i, 0, &od_dta_tail,
                                          &od_tail_len, mangled_key, od_dta,
                                          od_len, key);
        else {
            char ixtag[MAXTAGLEN];
            snprintf(ixtag, sizeof(ixtag), "%s_IX_%d", ondisktag, i);
            rc = create_key_from_ondisk_sch_blobs(
                iq->usedb, ondisktagsc, i, &od_dta_tail, &od_tail_len,
                mangled_key, ondisktag, od_dta, od_len, ixtag, key, NULL,
                NULL, 0, iq->tzname);
        }

        //if not datacopy, no need to save od_dta_tail
        rc = bdb_temp_table_insert(thedb->bdb_env, cur, &ditk, sizeof(ditk),
            od_dta_tail, od_tail_len, &err);
        if (rc != 0) {
            logmsg(LOGMSG_ERROR, "%s: bdb_temp_table_insert rc = %d\n", __func__,
                    rc);
            return rc;
        }
    }
    return 0;
}
#endif

int process_defered_table(struct ireq *iq, block_state_t *blkstate, void *trans,
                          int *blkpos, int *ixout, int *errout)
{
    dyn_array_sort(&defered_index_array);

#if DEBUG_REORDER
    logmsg(LOGMSG_DEBUG, "%s(): defered table content:\n", __func__);
    // if needed to check content of socksql temp table, dump with:
    void bdb_temp_table_debug_dump(bdb_state_type * bdb_state, void *cur, int);
    bdb_temp_table_debug_dump(thedb->bdb_env, cur, LOGMSG_DEBUG);
    int count = 0;
#endif

    int rc = dyn_array_first(&defered_index_array);
    if (rc != IX_OK) {
<<<<<<< HEAD
        //free_cached_delayed_indexes(iq);
=======
>>>>>>> 2bdb790a
        if (rc == IX_EMPTY) {
            if (iq->debug)
                reqprintf(iq, "%p:VERKYCNSTRT FOUND NO KEYS TO ADD", trans);
            rc = 0;
            goto done;
        }
        if (iq->debug)
            reqprintf(iq, "%p: CANNOT GET ADD LIST RECORD", trans);
        reqerrstr(iq, COMDB2_CSTRT_RC_INVL_REC, "cannot get add list record");
        *errout = OP_FAILED_INTERNAL;
        goto done;
    }

    while (rc == IX_OK) {
        //dtikey_t *ditk = (dtikey_t *)bdb_temp_table_key(cur);
        //int od_tail_len = bdb_temp_table_datasize(cur);
        //void *od_dta_tail = bdb_temp_table_data(cur);
        dtikey_t *ditk;
        void *od_dta_tail;
        int od_tail_len;
        dyn_array_get_kv(&defered_index_array, (void**)&ditk, &od_dta_tail, &od_tail_len);

#if DEBUG_REORDER
logmsg(LOGMSG_DEBUG, "AZ: %s() count %d, table %s, type %d, index %d, genid %llx\n", __func__, ++count, ditk->usedb->tablename, ditk->type, ditk->ixnum, bdb_genid_to_host_order(ditk->genid));
#endif

        iq->usedb = ditk->usedb;

        if (ditk->type == DIT_ADD) {
            int addrrn = 2;
            /* add the key */
            rc = ix_addk(iq, trans, ditk->ixkey, ditk->ixnum, ditk->genid,
                         addrrn, od_dta_tail, od_tail_len,
                         ix_isnullk(iq->usedb, ditk->ixkey, ditk->ixnum));

#if DEBUG_REORDER
logmsg(LOGMSG_DEBUG, "AZ: pdt ix_addk genid=%llx rc %d\n", bdb_genid_to_host_order(ditk->genid), rc);
#endif

            if (iq->debug) {
                reqprintf(iq, "%p:ADDKYCNSTRT  TBL %s IX %d RRN %d KEY ", trans,
                          ditk->usedb->tablename, ditk->ixnum, addrrn);
                int ixkeylen = getkeysize(ditk->usedb, ditk->ixnum);
                reqdumphex(iq, ditk->ixkey, ixkeylen);
                reqmoref(iq, " RC %d", rc);
            }

            if (rc == IX_DUP) {
                reqerrstr(iq, COMDB2_CSTRT_RC_DUP,
                          "add key constraint "
                          "duplicate key '%s' on "
                          "table '%s' index %d",
                          get_keynm_from_db_idx(ditk->usedb, ditk->ixnum),
                          ditk->usedb->tablename, ditk->ixnum);

                //*blkpos = curop->blkpos;
                *errout = OP_FAILED_UNIQ;
                *ixout = ditk->ixnum;
                goto done;
            } else if (rc != 0) {
                reqerrstr(iq, COMDB2_CSTRT_RC_INTL_ERR,
                          "add key berkley error for key '%s' on index %d",
                          get_keynm_from_db_idx(ditk->usedb, ditk->ixnum),
                          ditk->ixnum);

                //*blkpos = curop->blkpos;

                *errout = OP_FAILED_INTERNAL;
                *ixout = ditk->ixnum;

                if (ERR_INTERNAL == rc) {
                    /* Exit & have the cluster elect another master */
                    if (gbl_exit_on_internal_error) {
                        exit(1);
                    }

                    rc = ERR_NOMASTER;
                }
                goto done;
            }
        } else if (ditk->type == DIT_DEL) {
            int delrrn = 0;
#ifndef NDEBUG
            char *tblname = iq->usedb->tablename;
            struct dbtable *tbl = get_dbtable_by_name(tblname);
            assert(tbl == iq->usedb);
#endif
            rc = ix_delk(iq, trans, ditk->ixkey, ditk->ixnum, delrrn,
                         ditk->genid,
                         ix_isnullk(iq->usedb, ditk->ixkey, ditk->ixnum));
#if DEBUG_REORDER
logmsg(LOGMSG_DEBUG, "AZ: pdt ix_delk ixnum=%d, rrn=%d, genid=%llx rc %d\n", ditk->ixnum, delrrn, bdb_genid_to_host_order(ditk->genid), rc);
#endif
            if (iq->debug) {
                reqprintf(iq, "ix_delk IX %d KEY ", ditk->ixnum);
                reqdumphex(iq, ditk->ixkey,
                           getkeysize(ditk->usedb, ditk->ixnum));
                reqmoref(iq, " RC %d", rc);
            }
            if (rc != 0) {
                if (rc == IX_NOTFND) {
                    reqerrstrhdr(iq, "Table '%s' ", ditk->usedb->tablename);
                    reqerrstr(iq, COMDB2_DEL_RC_INVL_KEY,
                              "key not found on index %d", ditk->ixnum);
                }
                *errout = OP_FAILED_INTERNAL + ERR_DEL_KEY;
                *ixout = ditk->ixnum;
                goto done;
            }

        } else if (ditk->type == DIT_UPD) {
            rc = ix_upd_key(
                iq, trans, ditk->ixkey, ditk->usedb->ix_keylen[ditk->ixnum],
                ditk->ixnum, ditk->genid, ditk->newgenid, od_dta_tail,
                od_tail_len, ix_isnullk(ditk->usedb, ditk->ixkey, ditk->ixnum));
#if DEBUG_REORDER
logmsg(LOGMSG_DEBUG, "AZ: pdt ix_upd_key genid=%llx rc %d\n", bdb_genid_to_host_order(ditk->genid), rc);
#endif
            if (iq->debug)
                reqprintf(iq, "upd_key IX %d GENID 0x%016llx RC %d",
                          ditk->ixnum, ditk->newgenid, rc);

            if (rc != 0) {
                *errout = OP_FAILED_INTERNAL + ERR_DEL_KEY;
                *ixout = ditk->ixnum;
                goto done;
            }
        } else {
            abort();
        }

        /* get next record from table */
        rc = dyn_array_next(&defered_index_array);
    }
    if (rc == IX_PASTEOF)
        rc = IX_OK;

done:
    truncate_defered_index_tbl();
    // We can also delete if we are done with the tmptbl
    return rc;
}<|MERGE_RESOLUTION|>--- conflicted
+++ resolved
@@ -20,14 +20,9 @@
 #include "block_internal.h"
 #include "logmsg.h"
 #include "indices.h"
-<<<<<<< HEAD
 #include "tohex.h"
 #include "dyn_array.h"
-
-#define DEBUG_REORDER 0
-=======
 #include "sqloffload.h"
->>>>>>> 2bdb790a
 
 extern int gbl_partial_indexes;
 extern int gbl_reorder_idx_writes;
@@ -1259,10 +1254,6 @@
 
     int rc = dyn_array_first(&defered_index_array);
     if (rc != IX_OK) {
-<<<<<<< HEAD
-        //free_cached_delayed_indexes(iq);
-=======
->>>>>>> 2bdb790a
         if (rc == IX_EMPTY) {
             if (iq->debug)
                 reqprintf(iq, "%p:VERKYCNSTRT FOUND NO KEYS TO ADD", trans);
