/*
   Copyright 2015 Bloomberg Finance L.P.

   Licensed under the Apache License, Version 2.0 (the "License");
   you may not use this file except in compliance with the License.
   You may obtain a copy of the License at

       http://www.apache.org/licenses/LICENSE-2.0

   Unless required by applicable law or agreed to in writing, software
   distributed under the License is distributed on an "AS IS" BASIS,
   WITHOUT WARRANTIES OR CONDITIONS OF ANY KIND, either express or implied.
   See the License for the specific language governing permissions and
   limitations under the License.
 */

/*
 * Advanced/Smart/Too-clever-for-its-own-good logging module for comdb2.
 *
 * The aims here are:-
 * - minimal impact on speed when logging is all turned off.
 * - ability to log specific events (e.g. requests from certain sourcs,
 *   certain types of requests, requests that fail in certain ways etc)
 * - ability to log to act.log or a file.
 * - unified interface for sql and tagged requests.
 * - free beer.
 *
 * To make this as fast as possible and accessible in deeply nested routines
 * each thread has a request logging object associated with it whose memory
 * is recycled between requests.
 */

#include <sys/types.h>
#include <sys/stat.h>
#include <sys/uio.h>
#include <ctype.h>
#include <fcntl.h>
#include <stdarg.h>
#include <stdio.h>
#include <stdlib.h>
#include <string.h>
#include <strings.h>
#include <unistd.h>
#include <bdb_api.h>

#include <str0.h>
#include <rtcpu.h>
#include <list.h>
#include <segstr.h>
#include <plbitlib.h>
#include <lockmacro.h>
#include <memory_sync.h>

#include <epochlib.h>

#include "comdb2.h"
#include "sqloffload.h"
#include "osqlblockproc.h"
#include "cdb2_constants.h"
#include "comdb2_atomic.h"

#include "nodemap.h"
#include "intern_strings.h"
#include "util.h"
#include "logmsg.h"
#include "comdb2uuid.h"
#include "strbuf.h"
#include "roll_file.h"

#include "eventlog.h"
#include "reqlog_int.h"

/*
** ugh - constants are variable
** comdb2 assumption #define MAXNODES 32768
** rtcpu.h - #define MAXMACHINES 2048
** intgatewayconstants.h - #define MAXMACHINES 4096
*/

static unsigned num_nodes = 0;
static struct nodestats *nodestats_first = NULL;
static struct nodestats *nodestats_array[MAXNODES] = {NULL};
static pthread_mutex_t nodestats_lk = PTHREAD_MUTEX_INITIALIZER;
static pthread_mutex_t nodestats_calc_lk = PTHREAD_MUTEX_INITIALIZER;

/* The normal case is for there to be no rules, just a long request threshold
 * which takes some default action on long requests.  If you want anything
 * different then you add rules and you have to lock around the list. */
static int long_request_ms = 2000;
static struct output *long_request_out = NULL;
static pthread_mutex_t rules_mutex;
static LISTC_T(struct logrule) rules;
static LISTC_T(struct output) outputs;

static int reqlog_init_off = 0;
static int long_request_count = 0;
static int last_long_request_epoch = 0;
static int longest_long_request_ms = 0;
static int shortest_long_request_ms = -1;

static struct output *default_out;

int diffstat_thresh = 60; /* every minute */
static struct output *stat_request_out = NULL;

/* These global lockless variables define what we will log for all requests
 * just in case the request meets all the criteria to trigger a rule. */
static int master_event_mask = 0;
static int master_all_requests = 0;
static struct list master_opcode_list = {0};
static struct list master_opcode_inv_list = {0};
static int master_table_rules = 0;
static char master_stmts[NUMSTMTS][MAXSTMT + 1];
static int master_num_stmts = 0;
int reqltruncate = 1;

/* sometimes you have to debug the debugger */
static int verbose = 0;

/* stolen from sltdbt.c */
static int long_reqs = 0;
static int norm_reqs = 0;

/* for the sqldbgtrace message trap */
int sqldbgflag = 0;

static void log_all_events(struct reqlogger *logger, struct output *out);

void sltdbt_get_stats(int *n_reqs, int *l_reqs)
{
    *n_reqs = norm_reqs;
    *l_reqs = long_reqs;
    norm_reqs = long_reqs = 0;
}

/* maintain a logging trace prefix with a stack structure */
static void prefix_init(struct prefix_type *p)
{
    p->pos = 0;
    p->stack_pos = 0;
    p->prefix[0] = '\0';
}

static void prefix_push(struct prefix_type *p, const char *prefix, int len)
{
    if (p->stack_pos < MAX_PREFIXES) {
        p->stack[p->stack_pos] = p->pos;
        if (len + p->pos >= sizeof(p->prefix)) {
            len = (sizeof(p->prefix) - 1) - p->pos;
        }
        memcpy(p->prefix + p->pos, prefix, len);
        p->pos += len;
        p->prefix[p->pos] = '\0';
    }
    p->stack_pos++;
}

static void prefix_pop(struct prefix_type *p)
{
    p->stack_pos--;
    if (p->stack_pos < 0) {
        p->stack_pos = 0;
        p->pos = 0;
        logmsg(LOGMSG_ERROR, "%s: stack pos went -ve!\n", __func__);
    } else if (p->stack_pos < MAX_PREFIXES) {
        p->pos = p->stack[p->stack_pos];
    }
    p->prefix[p->pos] = '\0';
}

static void prefix_pop_all(struct prefix_type *p)
{
    p->stack_pos = 0;
    p->pos = 0;
    p->prefix[p->pos] = '\0';
}

/* This should be called under lock unless the output is the default
 * output (act.log). */
static void flushdump(struct reqlogger *logger, struct output *out)
{
    if (logger->dumplinepos > 0) {
        struct iovec iov[5];
        int niov = 0;
        int append_duration = 0;
        char durstr[16];
        if (!out) {
            out = default_out;
            append_duration = 1;
        }
        if (out->use_time_prefix && out != default_out) {
            int now = time_epoch();
            if (now != out->lasttime) {
                time_t timet = (time_t)now;
                struct tm tm;
                out->lasttime = now;
                localtime_r(&timet, &tm);
                snprintf(out->timeprefix, sizeof(out->timeprefix),
                         "%02d/%02d %02d:%02d:%02d: ", tm.tm_mon + 1,
                         tm.tm_mday, tm.tm_hour, tm.tm_min, tm.tm_sec);
            }
            iov[niov].iov_base = out->timeprefix;
            iov[niov].iov_len = sizeof(out->timeprefix) - 1;
            niov++;
        }
        if (logger->prefix.pos > 0) {
            iov[niov].iov_base = logger->prefix.prefix;
            iov[niov].iov_len = logger->prefix.pos;
            niov++;
        }
        iov[niov].iov_base = logger->dumpline;
        iov[niov].iov_len = logger->dumplinepos;
        niov++;
        if (append_duration) {
            iov[niov].iov_base = durstr;
            iov[niov].iov_len = snprintf(durstr, sizeof(durstr), " TIME +%d",
                                         U2M(time_epochus() - logger->startus));
            niov++;
        }
        iov[niov].iov_base = "\n";
        iov[niov].iov_len = 1;
        niov++;
        if (out == default_out) {
            for (int i = 0; i < niov; i++)
                logmsg(LOGMSG_USER, "%s", (char *)iov[i].iov_base);
        } else {
            int dum = writev(out->fd, iov, niov);
        }
        logger->dumplinepos = 0;
    }
}

static void dump(struct reqlogger *logger, struct output *out, const char *s,
                 int len)
{
    int ii;
    for (ii = 0; ii < len;) {
        if (logger->dumplinepos >= sizeof(logger->dumpline)) {
            flushdump(logger, out);
            continue;
        }
        if (s[ii] == '\n') {
            flushdump(logger, out);
        } else {
            logger->dumpline[(logger->dumplinepos)++] = s[ii];
        }
        ii++;
    }
}

/* if we provide here an output bigger than 256, we used to print
   the stack in the log file;
   in this new attempt, we're providing a slow path in which we
   malloc/free a buffer large enough to fit the size and preserve
   the output string (and its termination)
 */
static void dumpf(struct reqlogger *logger, struct output *out, const char *fmt,
                  ...)
{
    va_list args;
    char buf[256], *buf_slow = NULL;
    int len;

    va_start(args, fmt);
    len = vsnprintf(buf, sizeof(buf), fmt, args);
    if (len >= sizeof(buf)) {
        buf_slow = malloc(len + 1); /* with the trailing 0 */
        if (!buf_slow) {
            /* no memory, or asking for too much;
               i am gonna assume we are providing a new line */
            buf[sizeof(buf) - 1] = '\n';
            len = sizeof(buf);
        } else {
            len = vsnprintf(buf_slow, len + 1, fmt, args);
        }
    }
    va_end(args);

    dump(logger, out, (buf_slow) ? buf_slow : buf,
         len); /* don't dump the terminating \0 */

    if (buf_slow) free(buf_slow);
}

static void init_range(struct range *range)
{
    range->from = -1;
    range->to = -1;
}

static void init_dblrange(struct dblrange *dblrange)
{
    dblrange->from = -1;
    dblrange->to = -1;
}

static int add_list(struct list *list, int value, unsigned inv)
{
    int ii;
    inv = inv ? ~0 : 0;
    if (inv != list->inv) {
        list->num = 0;
        list->inv = inv;
    }
    for (ii = 0; ii < list->num; ii++) {
        if (list->list[ii] == value) {
            return 0;
        }
    }
    if (list->num >= LIST_MAX) {
        return -1;
    }
    list->list[list->num] = value;
    list->num++;
    return 0;
}

/* see if value matches criteria of the list */
static int check_list(const struct list *list, int value)
{
    unsigned ii;
    if (list->num == 0) {
        /* empty list matches all values */
        return 1;
    }
    for (ii = 0; ii < list->num && ii < LIST_MAX; ii++) {
        if (list->list[ii] == value) {
            return !list->inv;
        }
    }
    return list->inv;
}

static void printlist(FILE *fh, const struct list *list,
                      const char *(*item2a)(int value))
{
    int ii;
    if (list->inv) {
        logmsgf(LOGMSG_USER, fh, "not in ");
    } else {
        logmsgf(LOGMSG_USER, fh, "in ");
    }
    for (ii = 0; ii < list->num; ii++) {
        if (ii > 0) {
            logmsgf(LOGMSG_USER, fh, ", ");
        }
        logmsgf(LOGMSG_USER, fh, "%d", list->list[ii]);
        if (item2a) {
            logmsgf(LOGMSG_USER, fh, " (%s)", item2a(list->list[ii]));
        }
    }
}

/* get and reference a file output */
static struct output *get_output_ll(const char *filename)
{
    struct output *out;
    int fd, len;
    LISTC_FOR_EACH(&outputs, out, linkv)
    {
        if (strcmp(out->filename, filename) == 0) {
            out->refcount++;
            return out;
        }
    }
    fd = open(filename, O_WRONLY | O_APPEND | O_CREAT, 0666);
    if (fd == -1) {
        logmsg(LOGMSG_ERROR, "error opening '%s' for logging: %d %s\n",
               filename, errno, strerror(errno));
        default_out->refcount++;
        return default_out;
    }
    len = strlen(filename);
    out = calloc(offsetof(struct output, filename) + len + 1, 1);
    if (!out) {
        logmsg(LOGMSG_ERROR, "%s: out of memory\n", __func__);
        close(fd);
        default_out->refcount++;
        return default_out;
    }
    logmsg(LOGMSG_INFO, "opened request log file %s\n", filename);
    memcpy(out->filename, filename, len + 1);
    out->use_time_prefix = 1;
    out->refcount = 1;
    out->fd = fd;
    listc_atl(&outputs, out);
    pthread_mutex_init(&out->mutex, NULL);
    return out;
}

/* dereference a file output */
static void deref_output_ll(struct output *out)
{
    out->refcount--;
    if (out->refcount <= 0 && out->fd > 2) {
        close(out->fd);
        logmsg(LOGMSG_INFO, "closed request log file %s\n", out->filename);
        listc_rfl(&outputs, out);
        free(out);
    }
}

/* should be called while you hold the rules_mutex */
static struct logrule *new_rule_ll(const char *name)
{
    struct logrule *rule;

    rule = calloc(sizeof(struct logrule), 1);
    if (!rule) {
        logmsg(LOGMSG_ERROR, "%s: calloc failed\n", __func__);
        return NULL;
    }
    strncpy0(rule->name, name, sizeof(rule->name));

    init_range(&rule->duration);
    init_range(&rule->retries);
    init_dblrange(&rule->sql_cost);
    init_range(&rule->sql_rows);

    rule->out = default_out;
    rule->out->refcount++;

    listc_abl(&rules, rule);
    return rule;
}

static void del_rule_ll(struct logrule *rule)
{
    if (rule) {
        listc_rfl(&rules, rule);
        deref_output_ll(rule->out);
        free(rule);
    }
}

static const char *rangestr(const struct range *range, char *buf, size_t buflen)
{
    if (range->from >= 0 && range->to >= 0) {
        snprintf(buf, buflen, "%d..%d", range->from, range->to);
    } else if (range->from >= 0) {
        snprintf(buf, buflen, ">=%d", range->from);
    } else if (range->to >= 0) {
        snprintf(buf, buflen, "<=%d", range->to);
    } else {
        strncpy0(buf, "<no constraint>", buflen);
    }
    return buf;
}

static const char *dblrangestr(const struct dblrange *range, char *buf,
                               size_t buflen)
{
    if (range->from >= 0 && range->to >= 0) {
        snprintf(buf, buflen, "%f..%f", range->from, range->to);
    } else if (range->from >= 0) {
        snprintf(buf, buflen, ">=%f", range->from);
    } else if (range->to >= 0) {
        snprintf(buf, buflen, "<=%f", range->to);
    } else {
        strncpy0(buf, "<no constraint>", buflen);
    }
    return buf;
}

static void printrule(struct logrule *rule, FILE *fh, const char *p)
{
    char b[32];
    int rc, opcode;
    logmsgf(LOGMSG_USER, fh, "%sRULE '%s'", p, rule->name);
    if (!rule->active) logmsgf(LOGMSG_USER, fh, " (INACTIVE)");
    logmsgf(LOGMSG_USER, fh, "\n");
    if (rule->count)
        logmsgf(LOGMSG_USER, fh, "%s  Log next %d requests where:\n", p,
                rule->count);
    else
        logmsgf(LOGMSG_USER, fh, "%s  Log all requests where:\n", p);
    if (rule->duration.from >= 0 || rule->duration.to >= 0)
        logmsgf(LOGMSG_USER, fh, "%s    duration %s msec\n", p,
                rangestr(&rule->duration, b, sizeof(b)));
    if (rule->retries.from >= 0 || rule->retries.to >= 0)
        logmsgf(LOGMSG_USER, fh, "%s    retries %s\n", p,
                rangestr(&rule->retries, b, sizeof(b)));
    if (rule->vreplays.from >= 0 || rule->vreplays.to >= 0)
        logmsgf(LOGMSG_USER, fh, "%s    verify replays %s\n", p,
                rangestr(&rule->vreplays, b, sizeof(b)));
    if (rule->sql_cost.from >= 0 || rule->sql_cost.to >= 0)
        logmsgf(LOGMSG_USER, fh, "%s    SQL cost %s\n", p,
                dblrangestr(&rule->sql_cost, b, sizeof(b)));
    if (rule->sql_rows.from >= 0 || rule->sql_rows.to >= 0)
        logmsgf(LOGMSG_USER, fh, "%s    SQL rows %s\n", p,
                rangestr(&rule->sql_rows, b, sizeof(b)));
    if (rule->rc_list.num > 0) {
        logmsgf(LOGMSG_USER, fh, "%s    rcode is ", p);
        printlist(fh, &rule->rc_list, NULL);
        logmsgf(LOGMSG_USER, fh, "\n");
    }
    if (rule->opcode_list.num > 0) {
        logmsgf(LOGMSG_USER, fh, "%s    opcode is ", p);
        printlist(fh, &rule->opcode_list, req2a);
        logmsgf(LOGMSG_USER, fh, "\n");
    }
    if (rule->tablename[0]) {
        logmsgf(LOGMSG_USER, fh, "%s    touches table '%s'\n", p,
                rule->tablename);
    }
    if (rule->stmt[0]) {
        logmsgf(LOGMSG_USER, fh, "%s    sql statement like '%%%s%%'\n", p,
                rule->stmt);
    }
    if (rule->event_mask & REQL_TRACE)
        logmsgf(LOGMSG_USER, fh, "%s  Logging detailed trace\n", p);
    if (rule->event_mask & REQL_RESULTS)
        logmsgf(LOGMSG_USER, fh, "%s  Logging query results\n", p);
    logmsgf(LOGMSG_USER, fh, "%s  Log to %s\n", p, rule->out->filename);
}

/* scan all the rules and setup our master settings that define what we log
 * for each request.  We want to log as little as possible to be fast, but
 * we have to make sure that we log enough so that if a request matches some
 * of our criteria we can catch it. */
static void scanrules_ll(void)
{
    int ii, rc;
    int table_rules = 0;
    struct logrule *rule;
    unsigned event_mask = 0;
    int log_all_reqs = 0;
    master_all_requests = 1;
    master_num_stmts = 0;
    bzero(&master_opcode_list, sizeof(master_opcode_list));
    bzero(&master_opcode_inv_list, sizeof(master_opcode_inv_list));
    bzero(master_stmts, NUMSTMTS * (MAXSTMT + 1));
    LISTC_FOR_EACH(&rules, rule, linkv)
    {
        /* ignore inactive rules */
        if (!rule->active) {
            continue;
        }
        /* if the rule doesn't have any criteria that can be tested before the
         * request starts, then we definateky have to log for all requests */
        if (rule->opcode_list.num == 0 && rule->stmt[0] == 0) {
            log_all_reqs = 1;
        }
        /* if the rule has opcode criteria then build a list of opcodes to
         * allow through */
        for (ii = 0; ii < rule->opcode_list.num; ii++) {
            if (rule->opcode_list.inv) {
                rc = add_list(&master_opcode_inv_list,
                              rule->opcode_list.list[ii], 1);
            } else {
                rc = add_list(&master_opcode_list, rule->opcode_list.list[ii],
                              0);
            }
            if (rc != 0) {
                log_all_reqs = 1;
            }
        }
        /* if the rule has table name criteria then we must track tables used */
        if (rule->tablename[0]) {
            table_rules = 1;
        }
        /* if the rule has sql stmt criteria then add it to the list */
        if (rule->stmt[0]) {
            if (master_num_stmts == NUMSTMTS) {
                log_all_reqs = 1;
            } else {
                strncpy(master_stmts[master_num_stmts], rule->stmt, MAXSTMT);
                master_num_stmts++;
            }
        }
        event_mask |= rule->event_mask;
    }
    master_event_mask = event_mask;
    master_table_rules = table_rules;
    master_all_requests = log_all_reqs;
    if (verbose) {
        logmsg(LOGMSG_USER, "%s: master_event_mask=0x%x\n", __func__,
               master_event_mask);
        logmsg(LOGMSG_USER, "%s: master_table_rules=%d\n", __func__,
               master_table_rules);
        logmsg(LOGMSG_USER, "%s: master_all_requests=%d\n", __func__,
               master_all_requests);
        logmsg(LOGMSG_USER, "%s: master_opcode_inv_list: ", __func__);
        printlist(stdout, &master_opcode_inv_list, NULL);
        logmsg(LOGMSG_USER, "\n");
        logmsg(LOGMSG_USER, "%s: master_opcode_list: ", __func__);
        printlist(stdout, &master_opcode_list, NULL);
        logmsg(LOGMSG_USER, "\n");
        for (ii = 0; ii < master_num_stmts; ii++) {
            logmsg(LOGMSG_USER, "master_stmts[%d] = '%s'\n", ii,
                   master_stmts[ii]);
        }
    }
}

int reqlog_init(const char *dbname)
{
    struct logrule *rule;
    struct output *out;
    char *filename;

    pthread_mutex_init(&rules_mutex, NULL);
    listc_init(&rules, offsetof(struct logrule, linkv));
    listc_init(&outputs, offsetof(struct output, linkv));

    out = calloc(sizeof(struct output) + strlen("<stdout>") + 1, 1);
    if (!out) {
        logmsg(LOGMSG_ERROR, "%s:calloc failed\n", __func__);
        return -1;
    }
    strcpy(out->filename, "<stdout>");
    out->fd = 2;
    out->refcount = 1;
    default_out = out;
    listc_atl(&outputs, out);
    pthread_mutex_init(&out->mutex, NULL);

    filename = comdb2_location("logs", "%s.longreqs", dbname);
    long_request_out = get_output_ll(filename);
    free(filename);

    filename = comdb2_location("logs", "%s.statreqs", dbname);
    stat_request_out = get_output_ll(filename);
    free(filename);

    eventlog_init();

    scanrules_ll();
    return 0;
}

static const char *help_text[] = {
    "Request logging framework commands",
    "reql off                     - request logging turn off for performance",
    "reql longrequest #           - set long request threshold in msec",
    "reql longsqlrequest #        - set long SQL request threshold in msec",
    "reql longreqfile <filename>  - set file to log long requests in",
    "reql diffstat #              - set diff stat threshold in sec",
    "reql truncate #              - set request truncation",
    "reql stat                    - status, print rules",
    "reql events                  - event logging",
    "   Subcommands for events: ",
    "       on               - turn on event logging",
    "       off              - turn off event logging",
    "       roll             - roll over log file",
    "       keep N           - keep N log files",
    "       detailed on/off  - turn on/off detailed mode (ex. sql bound param)",
    "       rollat N         - roll when log file size larger than N bytes",
    "       every N          - log only every Nth event, 0 logs all",
    "       verbose on/off   - turn on/off verbose mode",
    "       flush            - flush log file to disk",
    "reql [rulename] ...     - add/modify rules.  The default rule is '0'.",
    "                          Valid rule names begin with a digit or '.'.",
    "   General commands:", "       delete           - delete named rule",
    "       go               - start logging with rule",
    "       stop             - stop logging with this rule",
    "   Specify criteria:",
    "       opcode [!]#      - log regular requests with opcode [other than] #",
    "       rc [!]#          - log requests with rcode [other than] #",
    "       ms <range>       - log requests within a range of msecs",
    "       retries <range>  - log requests with that many retries",
    "       cost <range>     - log SQL requests with the given cost",
    "       rows <range>     - log SQL requests with the given row count",
    "       table <name>     - log requests that touch given table",
    "       stmt 'sql stmt'  - log requests where sql contains that text",
    "       vreplays <range> - log requests with given number of verify "
    "replays",
    "   Specify what to log:", "       trace            - log detailed trace",
    "       results          - log query results",
    "       cnt #            - log up to # before removing rule",
    "   Specify where to log:",
    "       file <filename>  - log to filename rather than stdout",
    "       stdout           - log to stdout",
    "<range> is a range specification.  valid range specifications are:-",
    "   #+                   - match any number >=#",
    "   #-                   - match any number <=#",
    "   #..#                 - match anything between the two numbers "
    "inclusive",
    "<filename> must be a filename or the keyword '<stdout>'", NULL};

void reqlog_help(void)
{
    int ii;
    for (ii = 0; help_text[ii]; ii++) {
        logmsg(LOGMSG_USER, "%s\n", help_text[ii]);
    }
}

/* parse a range specification */
static int parse_range_tok(struct range *range, char *tok, int ltok)
{
    if (ltok > 0) {
        if (tok[ltok - 1] == '-') {
            range->from = -1;
            range->to = toknum(tok, ltok - 1);
            return 0;
        } else if (tok[ltok - 1] == '+') {
            range->from = toknum(tok, ltok - 1);
            range->to = -1;
            return 0;
        } else {
            int ii;
            for (ii = 0; ii < ltok - 1; ii++) {
                if (tok[ii] == '.' && tok[ii + 1] == '.') {
                    int end;
                    for (end = ii + 2; end < ltok && tok[end] == '.'; end++)
                        ;
                    range->from = toknum(tok, ii);
                    range->to = toknum(tok + end, ltok - end);
                    return 0;
                }
            }
        }
    }
    logmsg(LOGMSG_ERROR, "bad range specification '%*.*s'\n", ltok, ltok, tok);
    return -1;
}

static int parse_dblrange_tok(struct dblrange *dblrange, char *tok, int ltok)
{
    struct range range;
    int rc;

    rc = parse_range_tok(&range, tok, ltok);
    if (rc) return rc;
    dblrange->from = range.from;
    dblrange->to = range.to;
    return 0;
}

static void tokquoted(char *line, int lline, int *st, char *buf, size_t bufsz)
{
    int stage = 0;
    char quote = 0;
    if (bufsz == 0) {
        return;
    }
    while (bufsz > 0 && *st < lline) {
        char ch = line[*st];
        switch (stage) {
        case 0:
            /* scan for start */
            if (ch == '\'' || ch == '"') {
                quote = ch;
                stage = 2;
                break;
            } else if (isspace(ch)) {
                break;
            }
            stage = 1;
        /* fall through; found first character of line */
        case 1:
            /* unquoted text, scan for next whitespace */
            if (isspace(ch)) {
                goto end;
            }
            *buf = ch;
            buf++;
            bufsz--;
            break;
        case 2:
            /* quoted text */
            if (ch == quote) {
                if ((*st) + 1 < lline && buf[(*st) + 1] == ch) {
                    (*st)++;
                } else {
                    (*st)++;
                    goto end;
                }
            }
            *buf = ch;
            buf++;
            bufsz--;
            break;
        }
        (*st)++;
    }
end:
    if (bufsz == 0) {
        bufsz--;
        buf--;
    }
    *buf = 0;
}

void reqlog_process_message(char *line, int st, int lline)
{
    char *tok;
    int ltok;
    tok = segtok(line, lline, &st, &ltok);
    if (tokcmp(tok, ltok, "off") == 0) {
        logmsg(LOGMSG_USER, "Turn off Request logging\n");
        reqlog_init_off = 1;
    } else if (tokcmp(tok, ltok, "longrequest") == 0) {
        tok = segtok(line, lline, &st, &ltok);
        long_request_ms = toknum(tok, ltok);
        logmsg(LOGMSG_USER, "Long request threshold now %d msec\n",
               long_request_ms);
    } else if (tokcmp(tok, ltok, "longsqlrequest") == 0) {
        tok = segtok(line, lline, &st, &ltok);
        gbl_sql_time_threshold = toknum(tok, ltok);
        logmsg(LOGMSG_USER, "Long SQL request threshold now %d msec\n",
               gbl_sql_time_threshold);
    } else if (tokcmp(tok, ltok, "longreqfile") == 0) {
        char filename[128];
        struct output *out;
        tok = segtok(line, lline, &st, &ltok);
        tokcpy0(tok, ltok, filename, sizeof(filename));
        out = get_output_ll(filename);
        if (out) {
            deref_output_ll(long_request_out);
            long_request_out = out;
        }
    } else if (tokcmp(tok, ltok, "diffstat") == 0) {
        tok = segtok(line, lline, &st, &ltok);
        if (ltok == 0) {
            reqlog_help();
        } else {
            reqlog_set_diffstat_thresh(toknum(tok, ltok));
        }
    } else if (tokcmp(tok, ltok, "truncate") == 0) {
        tok = segtok(line, lline, &st, &ltok);
        if (ltok == 0) {
            reqlog_help();
        } else {
            reqlog_set_truncate(toknum(tok, ltok));
        }
    } else if (tokcmp(tok, ltok, "stat") == 0) {
        reqlog_stat();
    } else if (tokcmp(tok, ltok, "help") == 0) {
        reqlog_help();
    } else if (tokcmp(tok, ltok, "vbon") == 0) {
        verbose = 1;
    } else if (tokcmp(tok, ltok, "vbof") == 0) {
        verbose = 0;
    } else if (ltok == 0) {
        logmsg(LOGMSG_ERROR, "huh?\n");
    } else if (tokcmp(tok, ltok, "events") == 0) {
        eventlog_process_message(line, lline, &st);
    } else {
        char rulename[32];
        struct logrule *rule;

        if (isdigit(tok[0]) || tok[0] == '.') {
            tokcpy0(tok, ltok, rulename, sizeof(rulename));
            tok = segtok(line, lline, &st, &ltok);
        } else {
            strncpy0(rulename, "0", sizeof(rulename));
        }
        if (verbose) {
            logmsg(LOGMSG_USER, "rulename='%s'\n", rulename);
        }

        pthread_mutex_lock(&rules_mutex);
        LISTC_FOR_EACH(&rules, rule, linkv)
        {
            if (strcmp(rulename, rule->name) == 0) {
                break;
            }
        }
        if (!rule) {
            rule = new_rule_ll(rulename);
            if (!rule) {
                logmsg(LOGMSG_ERROR, "error creating new rule %s\n", rulename);
                pthread_mutex_unlock(&rules_mutex);
                return;
            }
        }
        while (ltok > 0) {
            if (tokcmp(tok, ltok, "go") == 0) {
                rule->active = 1;
            } else if (tokcmp(tok, ltok, "stop") == 0) {
                rule->active = 0;
            } else if (tokcmp(tok, ltok, "delete") == 0) {
                del_rule_ll(rule);
                rule = NULL;
                logmsg(LOGMSG_USER, "Rule deleted\n");
                break;
            } else if (tokcmp(tok, ltok, "cnt") == 0) {
                tok = segtok(line, lline, &st, &ltok);
                rule->count = toknum(tok, ltok);
            } else if (tokcmp(tok, ltok, "file") == 0) {
                char filename[128];
                struct output *out;
                tok = segtok(line, lline, &st, &ltok);
                tokcpy0(tok, ltok, filename, sizeof(filename));
                out = get_output_ll(filename);
                if (out) {
                    deref_output_ll(rule->out);
                    rule->out = out;
                }
            } else if (tokcmp(tok, ltok, "stdout") == 0) {
                struct output *out;
                out = default_out;
                out->refcount++;
                deref_output_ll(rule->out);
                rule->out = out;
            } else if (tokcmp(tok, ltok, "ms") == 0) {
                tok = segtok(line, lline, &st, &ltok);
                parse_range_tok(&rule->duration, tok, ltok);
            } else if (tokcmp(tok, ltok, "retries") == 0) {
                tok = segtok(line, lline, &st, &ltok);
                parse_range_tok(&rule->retries, tok, ltok);
            } else if (tokcmp(tok, ltok, "vreplays") == 0) {
                tok = segtok(line, lline, &st, &ltok);
                parse_range_tok(&rule->vreplays, tok, ltok);
            } else if (tokcmp(tok, ltok, "cost") == 0) {
                tok = segtok(line, lline, &st, &ltok);
                parse_dblrange_tok(&rule->sql_cost, tok, ltok);
            } else if (tokcmp(tok, ltok, "rows") == 0) {
                tok = segtok(line, lline, &st, &ltok);
                parse_range_tok(&rule->sql_rows, tok, ltok);
            } else if (tokcmp(tok, ltok, "sql") == 0) {
                add_list(&rule->opcode_list, OP_SQL, 0);
            } else if (tokcmp(tok, ltok, "stmt") == 0) {
                tokquoted(line, lline, &st, rule->stmt, sizeof(rule->stmt));
            } else if (tokcmp(tok, ltok, "opcode") == 0) {
                int opcode;
                char opname[32];
                int inv = 0;
                tok = segtok(line, lline, &st, &ltok);
                if (ltok > 0 && tok[0] == '!') {
                    tok++;
                    ltok--;
                    inv = 1;
                }
                tokcpy0(tok, ltok, opname, sizeof(opname));
                opcode = a2req(opname);
                if (opcode >= 0 && opcode < MAXTYPCNT) {
                    add_list(&rule->opcode_list, opcode, inv);
                }
            } else if (tokcmp(tok, ltok, "rc") == 0) {
                int rc;
                int inv = 0;
                tok = segtok(line, lline, &st, &ltok);
                if (ltok > 0 && tok[0] == '!') {
                    tok++;
                    ltok--;
                    inv = 1;
                }
                rc = toknum(tok, ltok);
                add_list(&rule->rc_list, rc, inv);
            } else if (tokcmp(tok, ltok, "table") == 0) {
                tok = segtok(line, lline, &st, &ltok);
                tokcpy0(tok, ltok, rule->tablename, sizeof(rule->tablename));
            } else if (tokcmp(tok, ltok, "trace") == 0) {
                rule->event_mask |= REQL_TRACE;
            } else if (tokcmp(tok, ltok, "results") == 0) {
                rule->event_mask |= REQL_RESULTS;
            } else {
                logmsg(LOGMSG_ERROR, "unknown rule command <%*.*s>\n", ltok,
                       ltok, tok);
            }
            tok = segtok(line, lline, &st, &ltok);
        }
        if (rule) {
            printrule(rule, stdout, "");
        }
        scanrules_ll();
        pthread_mutex_unlock(&rules_mutex);
    }
}

void reqlog_stat(void)
{
    struct logrule *rule;
    struct output *out;
    logmsg(LOGMSG_USER, "Long request threshold : %d msec (%dmsec  for SQL)\n",
           long_request_ms, gbl_sql_time_threshold);
    logmsg(LOGMSG_USER, "Long request log file  : %s\n",
           long_request_out->filename);
    logmsg(LOGMSG_USER, "diffstat threshold     : %d s\n", diffstat_thresh);
    logmsg(LOGMSG_USER, "diffstat log file      : %s\n",
           stat_request_out->filename);
    logmsg(LOGMSG_USER, "request truncation     : %s\n",
           reqltruncate ? "enabled" : "disabled");
    logmsg(LOGMSG_USER, "SQL cost thresholds    :\n");
    logmsg(LOGMSG_USER, "   error               : ");
    if (gbl_sql_cost_error_threshold == -1)
        logmsg(LOGMSG_USER, "not set\n");
    else
        logmsg(LOGMSG_USER, "%f\n", gbl_sql_cost_error_threshold);
    pthread_mutex_lock(&rules_mutex);
    logmsg(LOGMSG_USER, "%d rules currently active\n", rules.count);
    LISTC_FOR_EACH(&rules, rule, linkv)
    {
        printrule(rule, stdout, "");
    }
    LISTC_FOR_EACH(&outputs, out, linkv)
    {
        logmsg(LOGMSG_USER, "Output file open: %s\n", out->filename);
    }
    eventlog_status();
    pthread_mutex_unlock(&rules_mutex);
}

struct reqlogger *reqlog_alloc(void)
{
    struct reqlogger *logger;
    logger = calloc(sizeof(struct reqlogger), 1);
    if (!logger) {
        logmsg(LOGMSG_ERROR, "%s: calloc failed\n", __func__);
        return NULL;
    }

    return logger;
}

static void reqlog_free_all(struct reqlogger *logger)
{
    struct logevent *event;
    struct print_event *pevent;
    struct tablelist *table;

    if (logger->error) {
        free(logger->error);
        logger->error = NULL;
    }
    if (logger->stmt) {
        free(logger->stmt);
        logger->stmt = NULL;
    }

    while ((event = logger->events) != NULL) {
        logger->events = event->next;
        if (event->type == EVENT_PRINT) {
            pevent = (struct print_event *)event;
            free(pevent->text);
        }
        free(event);
    }
    assert(logger->events == NULL);

    while ((table = logger->tables) != NULL) {
        logger->tables = table->next;
        free(table);
    }
    assert(logger->tables == NULL);
}

void reqlog_free(struct reqlogger *logger)
{
    if (logger) {
        reqlog_free_all(logger);
        free(logger);
    }
}

void reqlog_reset_logger(struct reqlogger *logger)
{
    if (logger) {
        reqlog_free_all(logger);
        bzero(&logger->start_transient,
              sizeof(struct reqlogger) -
                  offsetof(struct reqlogger, start_transient));
    }
}

/* append an event onto the list of events for this logger */
static void reqlog_append_event(struct reqlogger *logger,
                                enum logevent_type type, void *voidevent)
{
    struct logevent *event = voidevent;
    event->type = type;
    event->next = NULL;
    if (logger->events) {
        logger->last_event->next = event;
        logger->last_event = event;
    } else {
        logger->events = logger->last_event = event;
    }
}

/* push an output trace prefix */
int reqlog_pushprefixv(struct reqlogger *logger, const char *fmt, va_list args)
{
    char *s;
    int len;
    int nchars;
    va_list args_c;

    if (logger == NULL) return 0;

    len = 256;
    s = malloc(len);
    if (!s) {
        logmsg(LOGMSG_ERROR, "%s:malloc(%d) failed\n", __func__, len);
        return -1;
    }

    va_copy(args_c, args);
    nchars = vsnprintf(s, len, fmt, args);
    if (nchars >= len && reqltruncate == 0) {
        len = nchars + 1;
        s = realloc(s, len);
        if (!s) {
            fprintf(stderr, "%s:realloc(%d) failed\n", __func__, len);
            return -1;
        }
        len = vsnprintf(s, len, fmt, args_c);
    } else {
        len = nchars;
    }
    va_end(args_c);

    if (logger->dump_mask) {
        flushdump(logger, NULL);
        prefix_push(&logger->prefix, s, len);
    }

    if (logger->event_mask) {
        struct push_prefix_event *event;

        event = malloc(sizeof(struct push_prefix_event));
        if (!event) {
            logmsg(LOGMSG_ERROR, "%s:malloc failed\n", __func__);
            return -1;
        }
        event->length = len;
        event->text = s;
        reqlog_append_event(logger, EVENT_PUSH_PREFIX, event);
    } else {
        free(s);
    }
    return 0;
}

int reqlog_pushprefixf(struct reqlogger *logger, const char *fmt, ...)
{
    va_list args;
    int rc;

    va_start(args, fmt);
    rc = reqlog_pushprefixv(logger, fmt, args);
    va_end(args);
    return rc;
}

/* pop an output trace prefix */
int reqlog_popprefix(struct reqlogger *logger)
{
    if (logger) {
        if (logger->dump_mask) {
            flushdump(logger, NULL);
            prefix_pop(&logger->prefix);
        }

        if (logger->event_mask) {
            struct pop_prefix_event *event;
            event = malloc(sizeof(struct pop_prefix_event));
            if (!event) {
                logmsg(LOGMSG_ERROR, "%s:malloc failed\n", __func__);
                return -1;
            }
            reqlog_append_event(logger, EVENT_POP_PREFIX, event);
        }
    }
    return 0;
}

int reqlog_popallprefixes(struct reqlogger *logger)
{
    if (logger) {
        if (logger->dump_mask) {
            flushdump(logger, NULL);
            prefix_pop_all(&logger->prefix);
        }

        if (logger->event_mask) {
            struct pop_prefix_event *event;
            event = malloc(sizeof(struct pop_prefix_event));
            if (!event) {
                logmsg(LOGMSG_ERROR, "%s:malloc failed\n", __func__);
                return -1;
            }
            reqlog_append_event(logger, EVENT_POP_PREFIX_ALL, event);
        }
    }
    return 0;
}

static int reqlog_logv_int(struct reqlogger *logger, unsigned event_flag,
                           const char *fmt, va_list args)
{
    char *s;
    int len;
    int nchars;
    va_list args_c;

    if (logger == NULL) return 0;

    len = 256;
    s = malloc(len);
    if (!s) {
        fprintf(stderr, "%s:malloc(%d) failed\n", __func__, len);
        return -1;
    }

    va_copy(args_c, args);
    nchars = vsnprintf(s, len, fmt, args);
    if (nchars >= len && reqltruncate == 0) {
        len = nchars + 1;
        s = realloc(s, len);
        if (!s) {
            logmsg(LOGMSG_ERROR, "%s:realloc(%d) failed\n", __func__, len);
            va_end(args_c);
            return -1;
        }
        len = vsnprintf(s, len, fmt, args_c);
    } else {
        len = nchars;
    }
    va_end(args_c);

    if (logger->dump_mask & event_flag) {
        dump(logger, NULL, s, len);
    }

    if (logger->event_mask & event_flag) {
        struct print_event *event;

        event = malloc(sizeof(struct print_event));
        if (!event) {
            logmsg(LOGMSG_ERROR, "%s:malloc failed\n", __func__);
            return -1;
        }
        event->event_flag = event_flag;
        event->length = len;
        event->text = s;
        reqlog_append_event(logger, EVENT_PRINT, event);
    } else {
        free(s);
    }
    return 0;
}

int reqlog_logv(struct reqlogger *logger, unsigned event_flag, const char *fmt,
                va_list args)
{
    if (logger && (logger->mask & event_flag)) {
        return reqlog_logv_int(logger, event_flag, fmt, args);
    } else {
        return 0;
    }
}

/* Log a formatted string.  This incurs some copy overhead if logging is
 * turned on. */
int reqlog_logf(struct reqlogger *logger, unsigned event_flag, const char *fmt,
                ...)
{
    if (logger && (logger->mask & event_flag)) {
        va_list args;
        int rc;

        va_start(args, fmt);
        rc = reqlog_logv_int(logger, event_flag, fmt, args);
        va_end(args);
        return rc;
    }
    return 0;
}

/* Log a string literal. */
int reqlog_logl(struct reqlogger *logger, unsigned event_flag, const char *s)
{
    if (logger && (logger->mask & event_flag)) {
        if (logger->event_mask & event_flag) {
            struct print_event *event;
            event = malloc(sizeof(struct print_event));
            if (!event) {
                logmsg(LOGMSG_ERROR, "%s:malloc failed\n", __func__);
                return -1;
            }
            event->event_flag = event_flag;
            event->length = -1; /* to indicate length is unknown */
            event->text = strdup(s);
            reqlog_append_event(logger, EVENT_PRINT, event);
        }
        if (logger->dump_mask & event_flag) {
            dump(logger, NULL, s, strlen(s));
        }
    }
    return 0;
}

int reqlog_loghex(struct reqlogger *logger, unsigned event_flag, const void *d,
                  size_t len)
{
    if (logger && (logger->mask & event_flag)) {
        struct print_event *event;
        char *hexstr;
        const unsigned char *dptr = d;

        hexstr = malloc(len * 2 + 1);
        if (!hexstr) {
            logmsg(LOGMSG_ERROR, "%s:malloc failed\n", __func__);
            return -1;
        }

        if (logger->event_mask & event_flag) {
            event = malloc(sizeof(struct print_event));
            if (!event) {
                logmsg(LOGMSG_ERROR, "%s:malloc failed\n", __func__);
                return -1;
            }

            event->event_flag = event_flag;
            event->length = len * 2;
            event->text = hexstr;
            reqlog_append_event(logger, EVENT_PRINT, event);
        }

        util_tohex(hexstr, dptr, len);
        if (logger->dump_mask & event_flag) {
            dump(logger, NULL, hexstr, len * 2);
        }
    }
    return 0;
}

void reqlog_usetable(struct reqlogger *logger, const char *tablename)
{
    if (logger && logger->tracking_tables) {
        struct tablelist *table;
        int len;
        if (verbose) {
            logmsg(LOGMSG_USER, "%s: table %s\n", __func__, tablename);
        }
        for (table = logger->tables; table; table = table->next) {
            if (strcasecmp(table->name, tablename) == 0) {
                table->count++;
                return;
            }
        }
        len = strlen(tablename);
        table = malloc(offsetof(struct tablelist, name) + len + 1);
        if (!table) {
            logmsg(LOGMSG_ERROR, "%s: malloc failed\n", __func__);
        } else {
            table->next = logger->tables;
            table->count = 1;
            memcpy(table->name, tablename, len + 1);
            logger->tables = table;
        }
    }
}

void reqlog_setflag(struct reqlogger *logger, unsigned flag)
{
    if (logger) {
        logger->reqflags |= flag;
    }
}

/* figure out what to log for this request */
static void reqlog_start_request(struct reqlogger *logger)
{
    struct logrule *rule;
    int gather;
    int ii;

    logger->tracking_tables = master_table_rules;

    if (logger->iq && logger->iq->debug) {
        logger->dump_mask = REQL_TRACE;
    }

    if (logger->opcode == OP_SQL && sqldbgflag) {
        logger->dump_mask = REQL_TRACE;
    }

    /* always gather info if global not set */
    if (!reqlog_init_off)
        logger->event_mask |= REQL_INFO;

    /* try to filter out this request based on opcode */
    gather = 0;
    if (master_all_requests) {
        gather = 1;
    } else {
        /* see if we match any of the criteria for a request that we have to
         * log. */
        if (master_opcode_list.num > 0 &&
            check_list(&master_opcode_list, logger->opcode)) {
            gather = 1;
        } else if (master_opcode_inv_list.num > 0 &&
                   check_list(&master_opcode_inv_list, logger->opcode)) {
            gather = 1;
        } else if (logger->stmt && master_num_stmts > 0) {
            for (ii = 0; ii < master_num_stmts && ii < NUMSTMTS; ii++) {
                if (strstr(logger->stmt, master_stmts[ii])) {
                    gather = 1;
                    break;
                }
            }
        }
    }
    if (gather) {
        logger->event_mask |= master_event_mask;
        if (logger->iq) {
            /* force legacy code to call reqprintf functions */
            logger->iq->debug = 1;
        }
    }

    logger->mask = logger->event_mask | logger->dump_mask;

    logger->in_request = 1;

    if (verbose) {
        logmsg(LOGMSG_USER, "gather=%d opcode=%d mask=0x%x\n", gather,
               logger->opcode, logger->mask);
    }
}

/* Set up the request logger for a new regular request with an ireq. */
void reqlog_new_request(struct ireq *iq)
{
    struct reqlogger *logger;

    logger = iq->reqlogger;
    if (!logger) {
        return;
    }

    logger->startus = iq->nowus;
    logger->iq = iq;
    logger->opcode = iq->opcode;
    if (iq->is_fromsocket) {
        logger->request_type = "socket/fstsnd request";
    } else {
        logger->request_type = "regular request";
    }
    reqlog_start_request(logger);
}

void reqlog_set_sql(struct reqlogger *logger, const char *sqlstmt)
{
    if (sqlstmt) {
        if (logger->stmt) free(logger->stmt);
        logger->stmt = strdup(sqlstmt);
    }
    if (logger->stmt) reqlog_logf(logger, REQL_INFO, "sql=%s", logger->stmt);
}

void reqlog_new_sql_request(struct reqlogger *logger, char *sqlstmt)
{
    if (!logger) {
        return;
    }
    logger->request_type = "sql_request";
    logger->opcode = OP_SQL;
    logger->startus = time_epochus();
    reqlog_start_request(logger);

    logger->nsqlreqs = ATOMIC_LOAD(gbl_nnewsql);
    if (sqlstmt)
        reqlog_set_sql(logger, sqlstmt);
}

void reqlog_diffstat_init(struct reqlogger *logger)
{
    if (!logger) {
        return;
    }

    reqlog_reset_logger(logger);
    logger->request_type = "stat dump";
    logger->opcode = OP_DEBUG;
    if (!reqlog_init_off) {
        logger->mask = REQL_INFO;
        logger->event_mask = REQL_INFO;
    }
}

/* Get the origin string for the request */
static const char *reqorigin(struct reqlogger *logger)
{
    if (logger->iq) {
        return getorigin(logger->iq);
    } else if (logger->origin[0]) {
        return logger->origin;
    } else {
        return "<unknown origin>";
    }
}

struct reqlog_print_callback_args {
    struct reqlogger *logger;
    struct output *out;
};

static int reqlog_print_callback(const char *s, void *context)
{
    struct reqlog_print_callback_args *args = context;
    dumpf(args->logger, args->out, "%s", s);
    return 0;
}

/* same as dump_client_query_stats, except print in readable text */
static void print_client_query_stats(struct reqlogger *logger,
                                     struct client_query_stats *st,
                                     struct output *out)
{
    for (int ii = 0; ii < st->n_components; ii++) {
        dumpf(logger, out, "    ");
        if (st->path_stats[ii].ix >= 0)
            dumpf(logger, out, "index %d on ", st->path_stats[ii].ix);
        dumpf(logger, out, "table %s ", st->path_stats[ii].table);
        dumpf(logger, out, "finds %d ", st->path_stats[ii].nfind);
        dumpf(logger, out, "next/prev %d ", st->path_stats[ii].nnext);
        if (st->path_stats[ii].nwrite)
            dumpf(logger, out, "nwrite %d ", st->path_stats[ii].nwrite);
        dumpf(logger, out, "\n");
    }
}

/* print the request header for the request. */
static void log_header_ll(struct reqlogger *logger, struct output *out)
{
    const struct bdb_thread_stats *thread_stats = bdb_get_thread_stats();
    struct reqlog_print_callback_args args;

    if (out == long_request_out) {
        dumpf(logger, out, "LONG REQUEST %d msec ", U2M(logger->durationus));
    } else {
        dumpf(logger, out, "%s %d msec ", logger->request_type,
              U2M(logger->durationus));
    }
    dumpf(logger, out, "from %s rc %d\n", reqorigin(logger), logger->rc);

    if (logger->iq) {
        struct ireq *iq = logger->iq;
        if (iq->reptimems > 0) {
            uint64_t rate = iq->txnsize / iq->reptimems;

            dumpf(logger, out,
                  "  Committed %llu log bytes in %d ms rep time (%llu "
                  "bytes/ms)\n",
                  iq->txnsize, iq->reptimems, rate);
        }

        dumpf(logger, out, "  nretries %d reply len %d\n", iq->retries,
              iq->p_buf_out - iq->p_buf_out_start);
    }

    args.logger = logger;
    args.out = out;
    bdb_print_stats(thread_stats, "  ", reqlog_print_callback, &args);

    if (out == long_request_out &&
        bdb_attr_get(thedb->bdb_attr, BDB_ATTR_SHOW_COST_IN_LONGREQ)) {
        struct client_query_stats *qstats = get_query_stats_from_thd();
        if (qstats) print_client_query_stats(logger, qstats, out);
    }
    log_all_events(logger, out);
}

static void log_header(struct reqlogger *logger, struct output *out,
                       int is_long)
{
    pthread_mutex_lock(&rules_mutex);
    pthread_mutex_lock(&out->mutex);
    log_header_ll(logger, out);
    pthread_mutex_unlock(&out->mutex);
    pthread_mutex_unlock(&rules_mutex);
}

static void log_all_events(struct reqlogger *logger, struct output *out)
{
    struct logevent *event;

    /* now scan for all tidbits of information about the request to publish */
    for (event = logger->events; event; event = event->next) {
        if (event->type == EVENT_PRINT) {
            struct print_event *pevent = (struct print_event *)event;
            if (pevent->event_flag & REQL_INFO) {
                if (pevent->length < 0) {
                    pevent->length = strlen(pevent->text);
                }
                if (logger->dumplinepos != 0 &&
                    pevent->length + logger->dumplinepos > 70) {
                    flushdump(logger, out);
                }
                if (logger->dumplinepos == 0) {
                    dump(logger, out, "  ", 2);
                } else {
                    dump(logger, out, ", ", 2);
                }
                dump(logger, out, pevent->text, pevent->length);
            }
        }
    }
    flushdump(logger, out);
}

static void log_rule(struct reqlogger *logger, struct output *out,
                     unsigned event_mask)
{
    struct logevent *event;

    pthread_mutex_lock(&out->mutex);
    prefix_init(&logger->prefix);
    log_header_ll(logger, out);
    if (event_mask == 0) {
        pthread_mutex_unlock(&out->mutex);
        return;
    }
    /* print all events that this rule wanted to log */
    for (event = logger->events; event; event = event->next) {
        struct push_prefix_event *pushevent;
        struct print_event *pevent;
        switch (event->type) {
        case EVENT_PUSH_PREFIX:
            pushevent = (struct push_prefix_event *)event;
            if (pushevent->length < 0) {
                pushevent->length = strlen(pushevent->text);
            }
            prefix_push(&logger->prefix, pushevent->text, pushevent->length);
            break;

        case EVENT_POP_PREFIX: prefix_pop(&logger->prefix); break;

        case EVENT_POP_PREFIX_ALL: prefix_pop_all(&logger->prefix); break;

        case EVENT_PRINT:
            pevent = (struct print_event *)event;
            if (pevent->event_flag & event_mask) {
                if (pevent->length < 0) {
                    pevent->length = strlen(pevent->text);
                }
                dump(logger, out, pevent->text, pevent->length);
            }
            break;

        default:
            pthread_mutex_unlock(&out->mutex);
            logmsg(LOGMSG_ERROR, "%s: bad event type %d?!\n", __func__,
                   event->type);
            return;
        }
    }
    flushdump(logger, out);
    logger->prefix.pos = 0;
    dump(logger, out, "----------", 10);
    flushdump(logger, out);
    pthread_mutex_unlock(&out->mutex);
}

static int inrange(const struct range *range, int value)
{
    if (range->from >= 0 && value < range->from) {
        return 0;
    } else if (range->to >= 0 && value > range->to) {
        return 0;
    } else {
        return 1;
    }
}

static int indblrange(const struct dblrange *range, double value)
{
    if (range->from >= 0 && value < range->from) {
        return 0;
    } else if (range->to >= 0 && value > range->to) {
        return 0;
    } else {
        return 1;
    }
}

void reqlog_set_cost(struct reqlogger *logger, double cost)
{
    if (logger) logger->sqlcost = cost;
}

void reqlog_set_rows(struct reqlogger *logger, int rows)
{
    if (logger) logger->sqlrows = rows;
}

uint64_t reqlog_current_us(struct reqlogger *logger)
{
    return (time_epochus() - logger->startus);
}

void reqlog_set_rqid(struct reqlogger *logger, void *id, int idlen)
{
    if (idlen == sizeof(uuid_t))
        comdb2uuidstr(id, logger->id);
    else
        sprintf(logger->id, "%llx", *(unsigned long long *)id);
    logger->have_id = 1;
}

/* End of a request. */
void reqlog_end_request(struct reqlogger *logger, int rc, const char *callfunc,
                        int line)
{
    struct logruleuse {
        struct logruleuse *next;
        struct output *out;
        unsigned event_mask;
    };

    struct logrule *rule;
    struct logrule *tmprule;

    struct logruleuse *use_rules = NULL;
    struct logruleuse *use_rule;

    int long_request_thresh;

    if (!logger)
        return;
    if (!logger->in_request)
        goto out;

    if (logger->sqlrows > 0) {
        reqlog_logf(logger, REQL_INFO, "rowcount=%d", logger->sqlrows);
    }
    if (logger->sqlcost > 0) {
        reqlog_logf(logger, REQL_INFO, "cost=%f", logger->sqlcost);
    }
    if (logger->vreplays) {
        reqlog_logf(logger, REQL_INFO, "verify replays=%d", logger->vreplays);
    }
    if (logger->fingerprint) {
        reqlog_logf(logger, REQL_INFO, "fingerprint=%x", logger->fingerprint);
    }

    logger->in_request = 0;

    flushdump(logger, NULL);

    logger->rc = rc;

    logger->durationus =
        (time_epochus() - logger->startus) + logger->queuetimeus;

    eventlog_add(logger);

    /* now see if this matches any of our rules */
    if (rules.count != 0) {
        pthread_mutex_lock(&rules_mutex);
        LISTC_FOR_EACH_SAFE(&rules, rule, tmprule, linkv)
        {
            if (!rule->active) {
                continue;
            }

            if (logger->iq) {
                /* rules that apply only to regular style requests */
                if (!inrange(&rule->retries, logger->iq->retries)) {
                    continue;
                }
            }

            if (!inrange(&rule->duration, U2M(logger->durationus))) {
                continue;
            }

            if (!inrange(&rule->vreplays, logger->vreplays)) {
                continue;
            }

            if (!indblrange(&rule->sql_cost, logger->sqlcost)) {
                continue;
            }

            if (!inrange(&rule->sql_rows, logger->sqlrows)) {
                continue;
            }

            if (!check_list(&rule->opcode_list, logger->opcode)) {
                continue;
            }

            if (!check_list(&rule->rc_list, logger->rc)) {
                continue;
            }

            if (rule->stmt[0] &&
                (!logger->stmt || !strstr(logger->stmt, rule->stmt))) {
                continue;
            }

            if (rule->tablename[0]) {
                struct tablelist *table;
                for (table = logger->tables; table; table = table->next) {
                    if (strcasecmp(table->name, rule->tablename) == 0) {
                        break;
                    }
                }
                if (!table) {
                    continue;
                }
            }

            if (verbose) {
                logmsg(LOGMSG_USER, "matched rule %s event_mask 0x%x\n",
                       rule->name, rule->event_mask);
            }

            /* all conditions met (or no conditions); log this request
             * using this rule. */
            for (use_rule = use_rules; use_rule; use_rule = use_rule->next) {
                if (use_rule->out == rule->out) {
                    use_rule->event_mask |= rule->event_mask;
                    break;
                }
            }
            if (!use_rule) {
                use_rule = malloc(sizeof(struct logruleuse));
                if (!use_rule) {
                    logmsg(LOGMSG_ERROR, "%s:malloc failed\n", __func__);
                } else {
                    use_rule->next = use_rules;
                    use_rule->event_mask = rule->event_mask;
                    use_rule->out = rule->out;
                    use_rules = use_rule;
                    use_rule->out->refcount++;
                }
            }

            if (rule->count > 0) {
                rule->count--;
                if (rule->count == 0) {
                    /* discard this rule */
                    logmsg(LOGMSG_USER, "Discarding logging rule '%s'\n",
                           rule->name);
                    del_rule_ll(rule);
                }
            }
        }
        for (use_rule = use_rules; use_rule; use_rule = use_rule->next) {
            if (verbose) {
                logmsg(LOGMSG_USER, "print to %s with event_mask 0x%x\n",
                       use_rule->out->filename, use_rule->event_mask);
            }
            log_rule(logger, use_rule->out, use_rule->event_mask);
            deref_output_ll(use_rule->out);
        }
        while (use_rule = use_rules) {
            use_rules = use_rule->next;
            free(use_rule);
        }

        pthread_mutex_unlock(&rules_mutex);
    }

    /* check for bad cstrings */
    if (logger->reqflags & REQL_BAD_CSTR_FLAG) {
        logmsg(LOGMSG_WARN, "WARNING: THIS DATABASE IS RECEIVING NON NUL "
                            "TERMINATED CSTRINGS\n");
        log_header(logger, default_out, 0);
    }

    /* check for long requests */
    if (logger->opcode == OP_SQL && !logger->iq) {
        long_request_thresh = gbl_sql_time_threshold;
    } else {
        long_request_thresh = long_request_ms;
    }

    if (logger->durationus >= M2U(long_request_thresh)) {

        log_header(logger, long_request_out, 1);
        long_reqs++;

        if (logger->durationus > M2U(longest_long_request_ms)) {
            longest_long_request_ms = U2M(logger->durationus);
        }
        if (shortest_long_request_ms == -1 ||
            logger->durationus < M2U(shortest_long_request_ms)) {
            shortest_long_request_ms = U2M(logger->durationus);
        }
        long_request_count++;
        if (last_long_request_epoch != time_epoch()) {
            last_long_request_epoch = time_epoch();

            if (long_request_out != default_out) {
                char *sqlinfo;

                if (logger->iq) {
                    sqlinfo = osql_get_tran_summary(logger->iq);
                } else {
                    sqlinfo = NULL;
                }
                if (sqlinfo) {
                    if (long_request_count == 1) {
                        logmsg(LOGMSG_USER,
                               "LONG REQUEST %d MS logged in %s [%s]\n",
                               U2M(logger->durationus),
                               long_request_out->filename, sqlinfo);
                    } else {
                        logmsg(LOGMSG_USER,
                               "%d LONG REQUESTS %d MS - %d MS logged "
                               "in %s [last %s]\n",
                               long_request_count, shortest_long_request_ms,
                               longest_long_request_ms,
                               long_request_out->filename, sqlinfo);
                    }
                    free(sqlinfo);
                } else {
                    if (long_request_count == 1) {
                        logmsg(LOGMSG_USER, "LONG REQUEST %d MS logged in %s\n",
                               U2M(logger->durationus),
                               long_request_out->filename);
                    } else {
                        logmsg(LOGMSG_USER,
                               "%d LONG REQUESTS %d MS - %d MS logged in %s\n",
                               long_request_count, shortest_long_request_ms,
                               longest_long_request_ms,
                               long_request_out->filename);
                    }
                }
            }
            long_request_count = 0;
            longest_long_request_ms = 0;
            shortest_long_request_ms = -1;
        }
    } else {
        norm_reqs++;
    }

    if (logger->iq && logger->iq->blocksql_tran) {
        if (gbl_time_osql) osql_bplog_time_done(logger->iq);

        osql_bplog_free(logger->iq, 1, __func__, callfunc, line);
    }
<<<<<<< HEAD
out:
    reqlog_reset_logger(logger); //will reset which bzeros much of logger
=======
    logger->have_id = 0;
    logger->have_fingerprint = 0;
    logger->error_code = 0;
>>>>>>> 355ad297
}

/* this is meant to be called by only 1 thread, will need locking if
 * more than one threads were to be involved */
void reqlog_diffstat_dump(struct reqlogger *logger)
{
    if (!logger) {
        return;
    }
    log_all_events(logger, stat_request_out);
    reqlog_diffstat_init(logger);
}

int reqlog_diffstat_thresh()
{
    return diffstat_thresh;
}

void reqlog_set_diffstat_thresh(int val)
{
    diffstat_thresh = val;
    logmsg(LOGMSG_USER, "diffstat threshold now %d s\n", diffstat_thresh);
    if (diffstat_thresh == 0) {
        logmsg(LOGMSG_USER, "diffstat thresh feature is disabled\n");
    }
}

int reqlog_truncate()
{
    return reqltruncate;
}

void reqlog_set_truncate(int val)
{
    reqltruncate = val;
    logmsg(LOGMSG_USER, "truncate %s\n", reqltruncate ? "enabled" : "disabled");
}

struct rawnodestats *get_raw_node_stats(char *host)
{
    struct nodestats *nodestats;
    struct rawnodestats *rawnodestats;

    host = intern(host);

    if (!nodestats_array[nodeix(host)]) {
        LOCK(&nodestats_lk)
        {
            if (!nodestats_array[nodeix(host)]) {
                nodestats = calloc(1, sizeof(struct nodestats));
                nodestats->next = nodestats_first;
                nodestats->host = host;
                MEMORY_SYNC;
                nodestats_first = nodestats;
                nodestats_array[nodeix(host)] = nodestats;
                num_nodes++;
            }
        }
        UNLOCK(&nodestats_lk);
    }

    return &nodestats_array[nodeix(host)]->rawtotals;
}

/* called (roughly) once a second to update our per node stats */
void process_nodestats(void)
{
    static int last_time_ms = 0;
    int span_ms;
    struct nodestats *nodestats;

    if (last_time_ms == 0) last_time_ms = time_epochms();
    span_ms = time_epochms() - last_time_ms;
    last_time_ms = time_epochms();

    LOCK(&nodestats_calc_lk)
    {
        for (nodestats = nodestats_first; nodestats;
             nodestats = nodestats->next) {
            unsigned next_bucket;
            unsigned ii;
            unsigned *nowptr;
            unsigned *prevptr;
            unsigned *bucketptr;
            struct rawnodestats *rawnodestats;

            if (!nodestats) continue;

            nowptr = (unsigned *)&nodestats->rawtotals;
            prevptr = (unsigned *)&nodestats->prevtotals;

            nodestats->bucket_spanms[nodestats->cur_bucket] = span_ms;
            bucketptr =
                (unsigned *)&nodestats->raw_buckets[nodestats->cur_bucket];

            for (ii = 0; ii < NUM_RAW_NODESTATS; ii++) {
                unsigned prev_value, diff;
                prev_value = nowptr[ii];
                diff = prev_value - prevptr[ii];
                prevptr[ii] = prev_value;
                bucketptr[ii] = diff;
            }

            next_bucket = nodestats->cur_bucket + 1;
            if (next_bucket >= NUM_BUCKETS) next_bucket = 0;
            nodestats->cur_bucket = next_bucket;
        }
    }
    UNLOCK(&nodestats_calc_lk);
}

static void snap_nodestats_ll(char *host, struct rawnodestats *snap,
                              int disp_rates)
{
    struct nodestats *nodestats;

    bzero(snap, sizeof(*snap));

    nodestats = nodestats_array[nodeix(host)];

    if (!nodestats) {
        return;
    } else if (disp_rates) {
        /* calculate rates for raw figures in n per second */
        unsigned bucket, ii;
        int timespanms = 0;
        unsigned *snapptr = (unsigned *)snap;
        unsigned *bktptr;
        for (bucket = 0; bucket < NUM_BUCKETS; bucket++) {
            timespanms += nodestats->bucket_spanms[bucket];
            bktptr = (unsigned *)&nodestats->raw_buckets[bucket];
            for (ii = 0; ii < NUM_RAW_NODESTATS; ii++) {
                snapptr[ii] += bktptr[ii];
            }
        }

        if (timespanms <= 0) timespanms = 1;
        for (ii = 0; ii < NUM_RAW_NODESTATS; ii++) {
            snapptr[ii] = 0.5 + (NUM_BUCKETS * 1000.00 *
                                 ((double)snapptr[ii] / (double)timespanms));
        }
    } else {
        memcpy(snap, &nodestats->prevtotals, sizeof(*snap));
    }
}

void nodestats_node_report(FILE *fh, const char *prefix, int disp_rates,
                           char *host)
{
    struct rawnodestats snap;
    int opcode;

    if (!prefix) prefix = "";

    LOCK(&nodestats_calc_lk)
    {
        snap_nodestats_ll(host, &snap, disp_rates);
    }
    UNLOCK(&nodestats_calc_lk);

    logmsgf(LOGMSG_USER, fh, "%sRAW STATISTICS FOR NODE %s\n", prefix, host);
    logmsgf(LOGMSG_USER, fh,
            "%s--- opcode counts for regular fstsnd requests\n", prefix);
    for (opcode = 0; opcode < MAXTYPCNT; opcode++) {
        if (snap.opcode_counts[opcode]) {
            logmsgf(LOGMSG_USER, fh, "%s%-20s  %u\n", prefix, req2a(opcode),
                    snap.opcode_counts[opcode]);
        }
    }
    logmsgf(LOGMSG_USER, fh,
            "%s--- block operation opcode counts (for transactions)\n", prefix);
    for (opcode = 0; opcode < BLOCK_MAXOPCODE; opcode++) {
        if (snap.blockop_counts[gbl_blockop_count_xrefs[opcode]]) {
            logmsgf(LOGMSG_USER, fh, "%s%-20s  %u\n", prefix, breq2a(opcode),
                    snap.blockop_counts[gbl_blockop_count_xrefs[opcode]]);
        }
    }
    logmsgf(LOGMSG_USER, fh, "%s--- SQL statistics\n", prefix);
    if (snap.sql_queries)
        logmsgf(LOGMSG_USER, fh, "%s%-20s  %u\n", prefix, "queries",
                snap.sql_queries);
    if (snap.sql_steps)
        logmsgf(LOGMSG_USER, fh, "%s%-20s  %u\n", prefix, "steps",
                snap.sql_steps);
    if (snap.sql_rows)
        logmsgf(LOGMSG_USER, fh, "%s%-20s  %u\n", prefix, "rows",
                snap.sql_rows);
}

void nodestats_report(FILE *fh, const char *prefix, int disp_rates)
{
    unsigned max_nodes = num_nodes;
    unsigned ii;
    struct summary_nodestats *summaries;
    struct nodestats *nodestats;
    struct rawnodestats snap;

    if (!prefix) prefix = "";

    if (disp_rates) {
        logmsgf(LOGMSG_USER, fh,
                "%sCURRENT REQUEST RATE OVER LAST %d SECONDS\n", prefix,
                NUM_BUCKETS);
    } else {
        logmsgf(LOGMSG_USER, fh, "%sTOTAL REQUESTS SUMMARY\n", prefix);
    }
    logmsgf(LOGMSG_USER, fh,
            "%snode | regular fstsnds                 |  blockops          "
            "                                     | sql\n",
            prefix);
    logmsgf(LOGMSG_USER, fh,
            "%s     |   finds rngexts  writes   other |    adds    upds    "
            "dels blk/sql   recom snapisl  serial | queries   steps    "
            "rows\n",
            prefix);

    if (max_nodes == 0) return;

    summaries = calloc(max_nodes, sizeof(struct summary_nodestats));
    if (!summaries) {
        logmsgf(LOGMSG_USER, stderr, "%s: out of memory %u nodes\n", __func__,
                max_nodes);
        return;
    }

    LOCK(&nodestats_calc_lk)
    {
        for (ii = 0, nodestats = nodestats_first; nodestats && ii < max_nodes;
             nodestats = nodestats->next, ii++) {

            unsigned opcode;

            snap_nodestats_ll(nodestats->host, &snap, disp_rates);

            summaries[ii].host = nodestats->host;

            summaries[ii].sql_queries = snap.sql_queries;
            summaries[ii].sql_steps = snap.sql_steps;
            summaries[ii].sql_rows = snap.sql_rows;

            for (opcode = 0; opcode < MAXTYPCNT; opcode++) {
                unsigned n = snap.opcode_counts[opcode];
                if (!n) continue;
                switch (opcode) {
                case OP_FIND:
                case OP_NEXT:
                case OP_JSTNX:
                case OP_JSTFND:
                case OP_FNDRRN:
                case OP_PREV:
                case OP_JSTPREV:
                case OP_FIND2:
                case OP_NEXT2:
                case OP_PREV2:
                case OP_JFND2:
                case OP_JNXT2:
                case OP_JPRV2:
                case OP_FNDKLESS:
                case OP_JFNDKLESS:
                case OP_FNDNXTKLESS:
                case OP_FNDPRVKLESS:
                case OP_JFNDNXTKLESS:
                case OP_JFNDPRVKLESS: summaries[ii].finds += n; break;

                case OP_STORED:
                case OP_RNGEXT2:
                case OP_RNGEXTP2:
                case OP_RNGEXTTAG:
                case OP_RNGEXTTAGP:
                case OP_RNGEXTTAGTZ:
                case OP_RNGEXTTAGPTZ:
                case OP_NEWRNGEX: summaries[ii].rngexts += n; break;

                case OP_BLOCK:
                case OP_FWD_BLOCK:
                case OP_LONGBLOCK:
                case OP_FWD_LBLOCK:
                case OP_CLEARTABLE:
                case OP_FASTINIT: summaries[ii].writes += n; break;

                default: summaries[ii].other_fstsnds += n; break;
                }
            }

            for (opcode = 0; opcode < BLOCK_MAXOPCODE; opcode++) {
                unsigned n =
                    snap.blockop_counts[gbl_blockop_count_xrefs[opcode]];
                if (!n) continue;
                switch (opcode) {
                case BLOCK2_ADDDTA:
                case BLOCK2_ADDKL:
                case BLOCK2_ADDKL_POS:
                case BLOCK_ADDSL: summaries[ii].adds += n; break;

                case BLOCK_UPVRRN:
                case BLOCK2_UPDATE:
                case BLOCK2_UPDKL:
                case BLOCK2_UPDKL_POS: summaries[ii].upds += n; break;

                case BLOCK_DELSEC:
                case BLOCK_DELNOD:
                case BLOCK2_DELDTA:
                case BLOCK2_DELKL: summaries[ii].dels += n; break;

                case BLOCK2_SQL: summaries[ii].bsql += n; break;

                case BLOCK2_RECOM: summaries[ii].recom += n;

                case BLOCK2_SNAPISOL: summaries[ii].snapisol += n;

                case BLOCK2_SERIAL: summaries[ii].serial += n;
                }
            }
        }
        max_nodes = ii;
    }
    UNLOCK(&nodestats_calc_lk);

    for (ii = 0; ii < max_nodes; ii++) {
        logmsgf(LOGMSG_USER, fh,
                "%s%16s | %7u %7u %7u %7u | %7u %7u %7u %7u %7u %7u %7u | "
                "%7u %7u %7u\n",
                prefix, summaries[ii].host, summaries[ii].finds,
                summaries[ii].rngexts, summaries[ii].writes,
                summaries[ii].other_fstsnds, summaries[ii].adds,
                summaries[ii].upds, summaries[ii].dels, summaries[ii].bsql,
                summaries[ii].recom, summaries[ii].snapisol,
                summaries[ii].serial, summaries[ii].sql_queries,
                summaries[ii].sql_steps, summaries[ii].sql_rows);
    }

    free(summaries);
}

void reqlog_set_origin(struct reqlogger *logger, const char *fmt, ...)
{
    va_list args;

    va_start(args, fmt);
    vsnprintf(logger->origin, sizeof(logger->origin) - 1, fmt, args);
    va_end(args);
    logger->origin[sizeof(logger->origin) - 1] = 0;
}

const char *reqlog_get_origin(struct reqlogger *logger)
{
    return logger->origin;
}

void reqlog_set_vreplays(struct reqlogger *logger, int replays)
{
    if (logger) logger->vreplays = replays;
}

void reqlog_set_queue_time(struct reqlogger *logger, uint64_t timeus)
{
    if (logger) logger->queuetimeus = timeus;
}

void reqlog_set_fingerprint(struct reqlogger *logger,
                            char fingerprint[FINGERPRINTSZ])
{
    if (logger) {
        memcpy(logger->fingerprint, fingerprint, sizeof(logger->fingerprint));
        logger->have_fingerprint = 1;
    }
}

void reqlog_set_request(struct reqlogger *logger, CDB2SQLQUERY *request)
{
    logger->request = request;
}

void reqlog_set_event(struct reqlogger *logger, const char *evtype)
{
    logger->event_type = evtype;
}

void reqlog_add_table(struct reqlogger *logger, const char *table)
{
    if (logger->ntables == logger->alloctables) {
        logger->alloctables = logger->alloctables * 2 + 10;
        logger->sqltables =
            realloc(logger->sqltables, logger->alloctables * sizeof(char *));
    }
    logger->sqltables[logger->ntables++] = strdup(table);
}

void reqlog_set_error(struct reqlogger *logger, const char *error,
                      int error_code)
{
    logger->error = strdup(error);
    logger->error_code = error_code;
}

void reqlog_set_path(struct reqlogger *logger, struct client_query_stats *path)
{
    logger->path = path;
}

void reqlog_set_context(struct reqlogger *logger, int ncontext, char **context)
{
    logger->ncontext = ncontext;
    logger->context = context;
}<|MERGE_RESOLUTION|>--- conflicted
+++ resolved
@@ -1930,14 +1930,11 @@
 
         osql_bplog_free(logger->iq, 1, __func__, callfunc, line);
     }
-<<<<<<< HEAD
 out:
     reqlog_reset_logger(logger); //will reset which bzeros much of logger
-=======
-    logger->have_id = 0;
-    logger->have_fingerprint = 0;
-    logger->error_code = 0;
->>>>>>> 355ad297
+    assert(logger->have_id == 0);
+    assert(logger->have_fingerprint == 0);
+    assert(logger->error_code == 0);
 }
 
 /* this is meant to be called by only 1 thread, will need locking if
