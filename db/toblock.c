/*
   Copyright 2015 Bloomberg Finance L.P.

   Licensed under the Apache License, Version 2.0 (the "License");
   you may not use this file except in compliance with the License.
   You may obtain a copy of the License at

       http://www.apache.org/licenses/LICENSE-2.0

   Unless required by applicable law or agreed to in writing, software
   distributed under the License is distributed on an "AS IS" BASIS,
   WITHOUT WARRANTIES OR CONDITIONS OF ANY KIND, either express or implied.
   See the License for the specific language governing permissions and
   limitations under the License.
 */

/****************************************************************************/
/* NOTE to all who may venture here:  DO NOT EVER USE NON TRANSACTIONAL FIND*/
/* calls inside of the block processor.  doing so will result in deadlocks. */
/* when genid is available, it is always preferable to do transactional     */
/* finds based on rrn+genid rather than a transactional find based on       */
/* "primary key" (index 0).  we dont enforce the existence of a primary key */
/* in a pure tagged database.                                               */
/*                                                                          */
/* also, all transactional ops can result in deadlock.  they must all be    */
/* handled "properly" - ie, tran aborts, makes it back up to sltdbt and gets*/
/* retried there.                                                           */
/****************************************************************************/

/* db block request */
#include <alloca.h>
#include <poll.h>
#include <stdio.h>
#include <string.h>
#include <strings.h>
#include <stdlib.h>
#include <stddef.h>
#include <sys/types.h>
#include <inttypes.h>

#include <epochlib.h>
#include <util.h>
#include <f2cstr.h>
#include <plbitlib.h>
#include <list.h>
#include <plhash.h>
#include <lockmacro.h>
#include <memory_sync.h>
#include <rtcpu.h>

#include "comdb2.h"
#include "tag.h"
#include "types.h"
#include "translistener.h"
#include "block_internal.h"
#include "prefault.h"
#include <cdb2api.h>
#include "comdb2_shm.h"

#include "sql.h"
#include "sqloffload.h"
#include "errstat.h"
#include "timer.h"
#include "dbglog.h"
#include "osqlblockproc.h"
#include <gettimeofday_ms.h>
#include <endian_core.h>
#include "bdb_access.h"
#include "osqlblkseq.h"
#include "localrep.h"
#include "util.h"
#include "osqlcomm.h"
#include "nodemap.h"
#include <bdb_schemachange.h>
#include "bpfunc.h"
#include "debug_switches.h"
#include "logmsg.h"

#if 0
#define TEST_OSQL
#endif

extern int is_buffer_from_remote(const void *buf);

extern pthread_t gbl_invalid_tid;
extern int gbl_enable_berkdb_retry_deadlock_bias;
extern int gbl_osql_verify_retries_max;
extern int verbose_deadlocks;
extern int gbl_goslow;
extern int n_commits;
extern int n_commit_time;
extern pthread_mutex_t commit_stat_lk;
extern pthread_mutex_t osqlpf_mutex;
extern int gbl_prefault_udp;

#if 0
#define BACKOUT                                                                \
    do {                                                                       \
        printf("***BACKOUT*** from %d rc %d\n", __LINE__, rc);                 \
        if (1)                                                                 \
            goto backout;                                                      \
    } while (0)
#else
#define BACKOUT                                                                \
    do {                                                                       \
        fromline = __LINE__;                                                   \
        goto backout;                                                          \
    } while (0);
#endif

/* I got really, really fed up of seeing this everywhere so I made it a
 * macro.  Since this is a macro, use with caution. -- Sam J */
#define BACKOUT_BLOCK_FREE_SCHEMA_OP_ERR(rcode, blockerrcode, ii)              \
    rc = (rcode);                                                              \
    err.blockop_num = ii;                                                      \
    err.errcode = (blockerrcode);                                              \
    err.ixnum = -1;                                                            \
    numerrs = 1;                                                               \
    free_dynamic_schema(iq->usedb->tablename, dynschema);                      \
    dynschema = NULL;                                                          \
    goto backout
#define BACKOUT_BLOCK_FREE_SCHEMA_OP(rcode, ii)                                \
    BACKOUT_BLOCK_FREE_SCHEMA_OP_ERR((rcode), OP_FAILED_BAD_REQUEST, ii)

static int do_replay_case(struct ireq *iq, void *fstseqnum, int seqlen,
                          int num_reqs, int check_long_trn, void *replay_data,
                          int datalen, unsigned int line);
static int do_block_sanity_checks_forward(struct ireq *iq,
                                          block_state_t *blkstate);
static int toblock_outer(struct ireq *iq, block_state_t *blkstate);
static int toblock_main(struct javasp_trans_state *javasp_trans_handle,
                        struct ireq *iq, block_state_t *blkstate);
static int keyless_range_delete_formkey(void *record, size_t record_len,
                                        void *index, size_t index_len,
                                        int index_num, void *userptr);
static int keyless_range_delete_pre_delete(void *record, size_t record_len,
                                           int rrn, unsigned long long genid,
                                           void *userptr);
static int keyless_range_delete_post_delete(void *record, size_t record_len,
                                            int rrn, unsigned long long genid,
                                            void *userptr);
static int block2_custom(struct ireq *iq, struct packedreq_custom *buf,
                         const uint8_t *p_opname, blob_buffer_t *blobs);
static int block_state_offset_from_ptr(block_state_t *p_blkstate,
                                       const uint8_t *p_buf);

int gbl_blockop_count_xrefs[BLOCK_MAXOPCODE];
const char *gbl_blockop_name_xrefs[NUM_BLOCKOP_OPCODES];

static int findblkseq(struct ireq *iq, block_state_t *blkstate,
                      fstblkseq_t *seq, int *have_keyless_requests);

static pthread_mutex_t blkseqlk = PTHREAD_MUTEX_INITIALIZER;



static int block2_qadd(struct ireq *iq, block_state_t *p_blkstate, void *trans,
                       struct packedreq_qadd *buf, blob_buffer_t *blobs)
{
    int cblob;
    int rc;
    struct dbtable *qdb;
    struct dbtable *olddb;
    char qname[MAXTABLELEN];

    if (buf->qnamelen > sizeof(qname) - 1) {
        if (iq->debug)
            reqprintf(iq, "NAME TOO LONG %d>%d", buf->qnamelen,
                      sizeof(qname) - 1);
        reqerrstr(iq, COMDB2_CUST_RC_NAME_SZ, "queue name to long %d>%d",
                  buf->qnamelen, sizeof(qname) - 1);
        return ERR_BADREQ;
    }

    iq->p_buf_in = buf_no_net_get(qname, buf->qnamelen, iq->p_buf_in,
                                  p_blkstate->p_buf_next_start);

    qname[buf->qnamelen] = '\0';

    /* Must have exactly one blob, which will be the queue data. */
    for (cblob = 0; cblob < MAXBLOBS; cblob++) {
        if (blobs[cblob].exists && cblob >= 1) {
            if (iq->debug)
                reqprintf(iq, "TOO MANY BLOBS");
            reqerrstr(iq, COMDB2_QADD_RC_NB_BLOBS, "too many blobs");
            return ERR_BADREQ;
        }
        if (blobs[cblob].exists &&
            blobs[cblob].length != blobs[cblob].collected) {
            if (iq->debug)
                reqprintf(iq, "GOT BAD BLOB BUFFERS FOR BLOB %d", cblob);
            reqerrstr(iq, COMDB2_QADD_RC_BAD_BLOB_BUFF,
                      "got bad blob buffers for blob %d", cblob);
            return ERR_BADREQ;
        }
    }

    if (!blobs[0].exists) {
        if (iq->debug)
            reqprintf(iq, "EXPECTED ONE BLOB", cblob);
        reqerrstr(iq, COMDB2_QADD_RC_BAD_BLOB_BUFF,
                  "expected one blob (internal api error)");
        return ERR_BADREQ;
    }

    qdb = getqueuebyname(qname);
    if (!qdb) {
        if (iq->debug)
            reqprintf(iq, "UNKNOWN QUEUE '%s'", qname);
        reqerrstr(iq, COMDB2_QADD_RC_NO_QUEUE, "unknown queue '%s'", qname);
        return ERR_BADREQ;
    }

    olddb = iq->usedb;
    iq->usedb = qdb;
    rc = dbq_add(iq, trans, blobs[0].data, blobs[0].length);
    iq->usedb = olddb;
    if (iq->debug) {
        reqprintf(iq, "dbq_add:%s:rcode %d length %u dat ", qname, rc,
                  (unsigned)blobs[0].length);
        reqdumphex(iq, blobs[0].data, blobs[0].length);
    }
    return rc;
}

static int block2_custom(struct ireq *iq, struct packedreq_custom *buf,
                         const uint8_t *p_opname, blob_buffer_t *blobs)
{
    struct packedreq_custom custom_buf;
    char opname[MAXCUSTOPNAME + 1];
    int rc;
    const void *data;
    size_t datalen;
    int cblob;

    if (buf->opnamelen > MAXCUSTOPNAME) {
        if (iq->debug)
            reqprintf(iq, "NAME TOO LONG %d>%d", buf->opnamelen, MAXCUSTOPNAME);
        reqerrstr(iq, COMDB2_CUST_RC_NAME_SZ, "name to long %d>%d",
                  buf->opnamelen, MAXCUSTOPNAME);
        return ERR_BADREQ;
    }
    memcpy(opname, p_opname, buf->opnamelen);
    opname[buf->opnamelen] = '\0';

    /* We can have zero blobs or one blob.  Any more is a bad request. */
    for (cblob = 0; cblob < MAXBLOBS; cblob++) {
        if (blobs[cblob].exists &&
            blobs[cblob].length != blobs[cblob].collected) {
            if (iq->debug)
                reqprintf(iq, "GOT BAD BLOB BUFFERS FOR BLOB %d", cblob);
            reqerrstr(iq, COMDB2_CUST_RC_BAD_BLOB_BUFF,
                      "got bad blob buffers for blob %d", cblob);
            return ERR_BADREQ;
        }

        if (blobs[cblob].exists && cblob >= 1) {
            if (iq->debug)
                reqprintf(iq, "TOO MANY BLOBS");
            reqerrstr(iq, COMDB2_CUST_RC_NB_BLOBS, "too many blobs");
            return ERR_BADREQ;
        }
    }

    if (blobs[0].exists) {
        data = blobs[0].data;
        datalen = blobs[0].length;
    } else {
        data = NULL;
        datalen = 0;
    }

    if (!iq->jsph) {
        if (iq->debug)
            reqprintf(iq, "JVM NOT LOADED OR NO CUSTOM OPS REGISTERED");
        reqerrstr(iq, COMDB2_CUST_RC_ENV,
                  "jvm not loaded or no custom ops registered");
        return ERR_BADREQ;
    }

    /* This will excute the custom write and fire off any listeners for it. */
    rc = javasp_custom_write(iq->jsph, opname, data, datalen);
    if (rc != 0)
        return rc;

    return 0;
}

/* this is primarily so that blockops can record how many of each opcode they
 * have without having to use a massive sparse array to hold the counters. */
void toblock_init(void)
{
    int index = 1;
    int ii;
    for (ii = 0; ii < NUM_BLOCKOP_OPCODES; ii++)
        gbl_blockop_name_xrefs[ii] = "???";
#define add_blockop(x)                                                         \
    gbl_blockop_name_xrefs[index] = breq2a((x));                               \
    gbl_blockop_count_xrefs[(x)] = index++;

    add_blockop(BLOCK_ADDSL);
    add_blockop(BLOCK_ADDSEC);
    add_blockop(BLOCK_SECAFPRI);
    add_blockop(BLOCK_ADNOD);
    add_blockop(BLOCK_DELSC);
    add_blockop(BLOCK_DELSEC);
    add_blockop(BLOCK_DELNOD);
    add_blockop(BLOCK_UPVRRN);
    add_blockop(BLOCK2_ADDDTA);
    add_blockop(BLOCK2_ADDKEY);
    add_blockop(BLOCK2_DELDTA);
    add_blockop(BLOCK2_DELKEY);
    add_blockop(BLOCK2_UPDATE);
    add_blockop(BLOCK2_ADDKL);
    add_blockop(BLOCK2_DELKL);
    add_blockop(BLOCK2_UPDKL);
    add_blockop(BLOCK2_ADDKL_POS);
    add_blockop(BLOCK2_UPDKL_POS);
    add_blockop(BLOCK_DEBUG);
    add_blockop(BLOCK_SEQ);
    add_blockop(BLOCK_USE);
    add_blockop(BLOCK2_USE);
    add_blockop(BLOCK2_SEQ);
    add_blockop(BLOCK2_QBLOB);
    add_blockop(BLOCK2_RNGDELKL);
    add_blockop(BLOCK_SETFLAGS);
    add_blockop(BLOCK2_CUSTOM);
    add_blockop(BLOCK2_QADD);
    add_blockop(BLOCK2_QCONSUME);
    add_blockop(BLOCK2_TZ);
    add_blockop(BLOCK2_TRAN);
    add_blockop(BLOCK2_DELOLDER);
    add_blockop(BLOCK2_DELOLDER);
    add_blockop(BLOCK2_SOCK_SQL);
    add_blockop(BLOCK2_SCSMSK);
    add_blockop(BLOCK2_RECOM);
    add_blockop(BLOCK2_UPDBYKEY);
    add_blockop(BLOCK2_SNAPISOL);
    add_blockop(BLOCK2_SERIAL);
    add_blockop(BLOCK2_DBGLOG_COOKIE);
    add_blockop(BLOCK2_PRAGMA);
    add_blockop(BLOCK2_SEQV2);
    add_blockop(BLOCK2_UPTBL);
#undef add_blockop
    /* a runtime assert to make sure we have the right size of blockop count
     * array */
    if (index > NUM_BLOCKOP_OPCODES) {
        logmsg(LOGMSG_FATAL, "%s: too many blockops defined!\n", __func__);
        logmsg(LOGMSG_FATAL, "%s: you need to increase NUM_BLOCKOP_OPCODES to %d\n",
                __func__, index);
        exit(1);
    }
}

const char *breq2a(int req)
{
    switch (req) {
    case BLOCK_ADDSL:
        return "BLOCK_ADDSL";
    case BLOCK_ADDSEC:
        return "BLOCK_ADDSEC";
    case BLOCK_SECAFPRI:
        return "BLOCK_SECAFPRI";
    case BLOCK_ADNOD:
        return "BLOCK_ADNOD";
    case BLOCK_DELSC:
        return "BLOCK_DELSC";
    case BLOCK_DELSEC:
        return "BLOCK_DELSEC";
    case BLOCK_DELNOD:
        return "BLOCK_DELNOD";
    case BLOCK_UPVRRN:
        return "BLOCK_UPVRRN";
    case BLOCK2_ADDDTA:
        return "BLOCK2_ADDDTA";
    case BLOCK2_ADDKEY:
        return "BLOCK2_ADDKEY";
    case BLOCK2_DELDTA:
        return "BLOCK2_DELDTA";
    case BLOCK2_DELKEY:
        return "BLOCK2_DELKEY";
    case BLOCK2_UPDATE:
        return "BLOCK2_UPDATE";
    case BLOCK2_ADDKL:
        return "BLOCK2_ADDKL";
    case BLOCK2_ADDKL_POS:
        return "BLOCK2_ADDKL_POS";
    case BLOCK2_DELKL:
        return "BLOCK2_DELKL";
    case BLOCK2_UPDKL:
        return "BLOCK2_UPDKL";
    case BLOCK2_UPDKL_POS:
        return "BLOCK2_UPDKL_POS";
    case BLOCK_DEBUG:
        return "BLOCK_DEBUG";
    case BLOCK_SEQ:
        return "BLOCK_SEQ";
    case BLOCK_USE:
        return "BLOCK_USE";
    case BLOCK2_USE:
        return "BLOCK2_USE";
    case BLOCK2_TZ:
        return "BLOCK2_TZ";
    case BLOCK2_SEQ:
        return "BLOCK2_SEQ";
    case BLOCK2_QBLOB:
        return "BLOCK2_QBLOB";
    case BLOCK2_RNGDELKL:
        return "BLOCK2_RNGDELKL";
    case BLOCK_SETFLAGS:
        return "BLOCK_SETFLAGS";
    case BLOCK2_CUSTOM:
        return "BLOCK2_CUSTOM";
    case BLOCK2_QADD:
        return "BLOCK2_QADD";
    case BLOCK2_QCONSUME:
        return "BLOCK2_QCONSUME";
    case BLOCK2_TRAN:
        return "BLOCK2_TRAN";
    case BLOCK2_DELOLDER:
        return "BLOCK2_DELOLDER";
    case BLOCK2_MODNUM:
        return "BLOCK2_MODNUM";
    case BLOCK2_SOCK_SQL:
        return "BLOCK2_SOCK_SQL";
    case BLOCK2_SCSMSK:
        return "BLOCK2_SCSMSK";
    case BLOCK2_RECOM:
        return "BLOCK2_RECOM";
    case BLOCK2_UPDBYKEY:
        return "BLOCK2_UPDBYKEY";
    case BLOCK2_SNAPISOL:
        return "BLOCK2_SNAPISOL";
    case BLOCK2_SERIAL:
        return "BLOCK2_SERIAL";
    case BLOCK2_DBGLOG_COOKIE:
        return "BLOCK2_DBGLOG_COOKIE";
    case BLOCK2_PRAGMA:
        return "BLOCK2_PRAGMA";
    case BLOCK2_SEQV2:
        return "BLOCK2_SEQV2";
    case BLOCK2_UPTBL:
        return "BLOCK2_UPTBL";
    default:
        return "??";
    }
}

/* this forwards the block operation to master machine.  then it adds
   response to table of outstanding requests to await reply and log catch-up */
static int forward_longblock_to_master(struct ireq *iq,
                                       block_state_t *p_blkstate, char *mstr)
{
    int rc = 0;
    struct longblock_fwd_pre_hdr fwd;
    struct req_hdr req_hdr;
    size_t req_len;

    if (mstr == bdb_master_dupe || mstr == db_eid_invalid) {
        if (iq->debug)
            logmsg(LOGMSG_ERROR, "%s:no master! (%s) req from %s\n", __func__,
                   mstr, getorigin(iq));
        return ERR_NOMASTER;
    }

    /*modify request to indicate forwarded and send off to remote */
    if (req_hdr_get(&req_hdr, iq->p_buf_out_start,
                    p_blkstate->p_buf_req_start) != p_blkstate->p_buf_req_start)
        return ERR_INTERNAL;
    req_hdr.opcode = OP_FWD_LBLOCK;
    if (req_hdr_put(&req_hdr, iq->p_buf_out_start,
                    p_blkstate->p_buf_req_start) != p_blkstate->p_buf_req_start)
        return ERR_INTERNAL;

    fwd.source_node = 0;
    /* write it and make sure we wrote the same length */
    if (p_blkstate->p_buf_req_start != iq->p_buf_out ||
        !(iq->p_buf_out = longblock_fwd_pre_hdr_put(&fwd, iq->p_buf_out,
                                                    iq->p_buf_out_end)))
        return ERR_INTERNAL;

    req_len = p_blkstate->p_buf_req_end - iq->p_buf_out_start;

    /*have a valid master to pass this off to. */
    if (iq->debug)
        reqprintf(iq, "forwarded req from %s to master node %s db %d rqlen "
                      "%d\n",
                  getorigin(iq), mstr, iq->origdb->dbnum, req_len);
    if (iq->is_socketrequest) {
        if (iq->sb == NULL) {
            return ERR_INCOHERENT;
        } else {
            rc = offload_comm_send_blockreq(mstr, iq->request_data,
                                            iq->p_buf_out_start, req_len);
            free_bigbuf_nosignal(iq->p_buf_out_start);
        }
    }

    if (rc != 0) {
        logmsg(LOGMSG_ERROR, "%s:failed to send to master, rc %d\n", __func__, rc);
        return ERR_REJECTED;
    }
    return RC_INTERNAL_FORWARD;
}

static int forward_block_to_master(struct ireq *iq, block_state_t *p_blkstate,
                                   char *mstr)
{
    int rc;
    struct block_fwd fwd;
    struct req_hdr req_hdr;
    size_t req_len;

    if (mstr == bdb_master_dupe || mstr == db_eid_invalid) {
        if (iq->debug)
            logmsg(LOGMSG_ERROR, "%s:no master! (%s) req from %s\n", __func__,
                   mstr, getorigin(iq));
        return ERR_NOMASTER;
    }

    /*modify request to indicate forwarded and send off to remote */

    if (req_hdr_get(&req_hdr, iq->p_buf_out_start,
                    p_blkstate->p_buf_req_start) != p_blkstate->p_buf_req_start)
        return ERR_INTERNAL;
    req_hdr.opcode = OP_FWD_BLOCK;
    if (req_hdr_put(&req_hdr, iq->p_buf_out_start,
                    p_blkstate->p_buf_req_start) != p_blkstate->p_buf_req_start)
        return ERR_INTERNAL;

    fwd.source_node = 0;
    fwd.offset =
        block_state_offset_from_ptr(p_blkstate, p_blkstate->p_buf_req_end);
    fwd.num_reqs = p_blkstate->numreq;
    /* write it and make sure we wrote the same length */
    if (p_blkstate->p_buf_req_start != iq->p_buf_out ||
        (iq->p_buf_out = block_fwd_put(&fwd, iq->p_buf_out,
                                       iq->p_buf_out_end)) != iq->p_buf_in)
        return ERR_INTERNAL;

    req_len = p_blkstate->p_buf_req_end - iq->p_buf_out_start;

    if (iq->debug)
        reqprintf(iq, "forwarded req from %s to master node %s db %d rqlen "
                      "%d\n",
                  getorigin(iq), mstr, iq->origdb->dbnum, req_len);

    if (iq->sb == NULL) {
        return ERR_INCOHERENT;
    } else {
        rc = offload_comm_send_blockreq(mstr, iq->request_data,
                                        iq->p_buf_out_start, req_len);
        free_bigbuf_nosignal(iq->p_buf_out_start);
    }
    if (rc != 0) {
        logmsg(LOGMSG_ERROR, "%s:failed to forward to master, rc %d\n", __func__, rc);
        return ERR_REJECTED;
    }
    return RC_INTERNAL_FORWARD;
}

/**
 * Turn an offset into a ptr into the req buf.  This routine sucks, but what can
 * we do, all the offsets in block_reqs are absolute 1 based word offsets into
 * the fstsnd buffer.
 * @param p_blkstate    pointer to the block_state containing the buffer
 * @param offset    1 based from from the begining of fstsnd buffer in words
 * @return pointer that offset referenced on success; NULL otherwise
 */
static const uint8_t *block_state_ptr_from_offset(block_state_t *p_blkstate,
                                                  int offset)
{
    /*  remove the length prccom hdr which isn't in p_buf_req_start */
    return ptr_from_one_based_word_offset(
        p_blkstate->p_buf_req_start - REQ_HDR_LEN, offset);
}

/**
 * Turn a ptr in the req buf into an offset.  This routine sucks, but what can
 * we do, all the offsets in block_reqs are absolute 1 based word offsets into
 * the fstsnd buffer.
 * Note: no sanity checks are performed.
 * Note: offset may not be exact if ptr is not on a word boundry.
 * @param p_blkstate    pointer to the block_state containing the buffer
 * @param p_buf     pointer to calculate offset for
 * @return 1 based from from the begining of fstsnd buffer in words
 */
static int block_state_offset_from_ptr(block_state_t *p_blkstate,
                                       const uint8_t *p_buf)
{
    /*  remove the length prccom hdr which isn't in p_buf_req_start */
    return one_based_word_offset_from_ptr(
        p_blkstate->p_buf_req_start - REQ_HDR_LEN, p_buf);
}

/**
 * Validate and save offset as the end of the whole block_req.
 * @param iq    pointer to ireq to read block_req from
 * @param p_blkstate    pointer to the block_state containing the buffer
 * @param offset    1 based from from the begining of fstsnd buffer in words
 * @see block_state_next()
 */
static int block_state_set_end(struct ireq *iq, block_state_t *p_blkstate,
                               int offset)
{
    const uint8_t *p_buf;

    if (!(p_buf = block_state_ptr_from_offset(p_blkstate, offset))) {
        if (iq->debug)
            reqprintf(iq, "BAD OFFSET %d", offset);
        reqerrstr(iq, COMDB2_BLK_RC_NB_REQS, "bad offset %d", offset);
        return ERR_BADREQ;
    }

    if (p_buf < iq->p_buf_in || p_buf > iq->p_buf_in_end) {
        if (iq->debug)
            reqprintf(iq, "OFFSET OUT OF RANGE %d", offset);
        reqerrstr(iq, COMDB2_BLK_RC_NB_REQS, "OFFSET OUT OF RANGE %d", offset);
        return ERR_BADREQ;
    }

    p_blkstate->p_buf_req_end = p_buf;
    return RC_OK;
}

/**
 * Validate and save offset as the end of the whole longblock_req.
 * @param iq    pointer to ireq to read block_req from
 * @param p_blkstate    pointer to the block_state containing the buffer
 * @param offset    0 based from from the begining of fstsnd buffer in words;
 *                  yes, that's right, the offset in the header for long blocks
 *                  is 0 based, not 1 based like every other offset we get in
 *                  the whole block processor, grrrrrrrrrrrrrrrrrrrrrrrrr.
 * @see block_state_next()
 */
static int block_state_set_end_long(struct ireq *iq, block_state_t *p_blkstate,
                                    int offset)
{
    return block_state_set_end(iq, p_blkstate, offset + 1 /*make it 1 based*/);
}

/**
 * Validate and save offset as the beginning of the next block op.
 * @param iq    pointer to ireq to read block_req from
 * @param p_blkstate    pointer to the block_state containing the buffer
 * @param offset    1 based from from the begining of fstsnd buffer in words
 * @see block_state_next()
 */
int block_state_set_next(struct ireq *iq, block_state_t *p_blkstate, int offset)
{
    const uint8_t *p_buf;

    if (!(p_buf = block_state_ptr_from_offset(p_blkstate, offset))) {
        if (iq->debug)
            reqprintf(iq, "BAD OFFSET %d", offset);
        reqerrstr(iq, COMDB2_BLK_RC_NB_REQS, "bad offset %d", offset);
        return ERR_BADREQ;
    }

    if (p_buf < iq->p_buf_in || p_buf > p_blkstate->p_buf_req_end) {
        if (iq->debug)
            reqprintf(iq, "OFFSET OUT OF RANGE %d", offset);
        reqerrstr(iq, COMDB2_BLK_RC_NB_REQS, "OFFSET OUT OF RANGE %d", offset);
        return ERR_BADREQ;
    }

    p_blkstate->p_buf_next_start = p_buf;
    return RC_OK;
}

/**
 * Jump the iq to the begining of the next block op as saved by
 * block_state_set_next().
 * @param iq    pointer to ireq to read block_req from
 * @param p_blkstate    pointer to the block_state containing the buffer
 * @see block_state_set_next()
 */
int block_state_next(struct ireq *iq, block_state_t *p_blkstate)
{
    iq->p_buf_in = p_blkstate->p_buf_next_start;
    p_blkstate->p_buf_next_start = NULL;
    return RC_OK;
}

/**
 * Backup the req through a point.  If we've already backed up to or past the
 * given point, do nothing.
 * @param p_blkstate    pointer to the block_state containing the buffer to save
 * @param p_buf_save_thru   pointer to just past the end of the data to save,
 *                          must point inside p_blkstate's buffer
 * @return 0 on success; !0 otherwise
 * @see block_state_restore()
 */
static int block_state_backup(block_state_t *p_blkstate,
                              const uint8_t *p_buf_save_thru, int useblobmem)
{
    size_t already_saved_len;
    size_t to_save_len;
    const uint8_t *p_buf_to_save;

    /* if we havn't yet, create a space to backup the req */
    if (!p_blkstate->p_buf_saved_start) {
        size_t buf_req_len;

        buf_req_len = p_blkstate->p_buf_req_end - p_blkstate->p_buf_req_start;

        if (!useblobmem || blobmem == NULL)
            p_blkstate->p_buf_saved_start = malloc(buf_req_len);
        else
            p_blkstate->p_buf_saved_start =
                comdb2_bmalloc(blobmem, buf_req_len);

        if (!p_blkstate->p_buf_saved_start)
            return ERR_INTERNAL;

        p_blkstate->p_buf_saved = p_blkstate->p_buf_saved_start;
        p_blkstate->p_buf_saved_end =
            p_blkstate->p_buf_saved_start + buf_req_len;
    }

    already_saved_len = p_blkstate->p_buf_saved - p_blkstate->p_buf_saved_start;
    p_buf_to_save = p_blkstate->p_buf_req_start + already_saved_len;

    /* if we've already backed up enough */
    if (p_buf_to_save > p_buf_save_thru)
        return RC_OK;

    to_save_len = p_buf_save_thru - p_buf_to_save;

    /* backup the part we've read already */
    if (!(p_blkstate->p_buf_saved = buf_no_net_put(
              p_buf_to_save, to_save_len, p_blkstate->p_buf_saved,
              p_blkstate->p_buf_saved_end)))
        return ERR_INTERNAL;

    return RC_OK;
}

/**
 * Restore the req buf from backup.  This will restore as much of the req buf as
 * has been previously restored with block_state_backup()
 * @param iq    pointer to the ireq whose buffer will be restored
 * @param p_blkstate    pointer to the block_state containing the backup to use
 * @return 0 on success; !0 otherwise
 * @see block_state_backup()
 */
static int block_state_restore(struct ireq *iq, block_state_t *p_blkstate)
{
    /* restore from backup */
    if (!buf_no_net_put(p_blkstate->p_buf_saved_start,
                        p_blkstate->p_buf_saved - p_blkstate->p_buf_saved_start,
                        (uint8_t *)p_blkstate->p_buf_req_start,
                        p_blkstate->p_buf_req_end))
        return ERR_INTERNAL;

    iq->p_buf_in = p_blkstate->p_buf_req_start;
    iq->p_buf_in_end = p_blkstate->p_buf_req_end;
    iq->p_buf_out = (uint8_t *)iq->p_buf_out_start + REQ_HDR_LEN;
    iq->p_buf_out_end = (uint8_t *)iq->p_buf_out_end;

    return RC_OK;
}

/**
 * Release all the resources held by a block_state.
 */
static void block_state_free(block_state_t *p_blkstate)
{
    free(p_blkstate->p_buf_saved_start);
    p_blkstate->p_buf_saved_start = NULL;
}

extern int gbl_dump_blkseq;

unsigned long long blkseq_replay_count = 0;
unsigned long long blkseq_replay_error_count = 0;

void replay_stat(void)
{
    logmsg(LOGMSG_USER, "Blkseq-replay-count: %llu\n", blkseq_replay_count);
    logmsg(LOGMSG_USER, "Blkseq-replay-error-count: %llu\n",
           blkseq_replay_error_count);
}

static int do_replay_case(struct ireq *iq, void *fstseqnum, int seqlen,
                          int num_reqs, int check_long_trn, void *replay_data,
                          int replay_data_len, unsigned int line)
{
    struct block_rsp errrsp;
    int rc = 0;
    int outrc, snapinfo_outrc, jj, snapinfo = 0;
    uint8_t buf_fstblk[FSTBLK_HEADER_LEN + FSTBLK_PRE_RSPKL_LEN +
                       BLOCK_RSPKL_LEN + FSTBLK_RSPERR_LEN + FSTBLK_RSPOK_LEN +
                       (BLOCK_ERR_LEN * MAXBLOCKOPS)];
    uint8_t *p_fstblk_buf = buf_fstblk,
            *p_fstblk_buf_end = buf_fstblk + sizeof(buf_fstblk);

    int blkseq_line = 0;
    int datalen = replay_data_len - 4;

    if (!replay_data) {

        if (!iq->have_snap_info)
            assert( (seqlen == (sizeof(fstblkseq_t))) || 
                    (seqlen == (sizeof(uuid_t))));

        rc = bdb_blkseq_find(thedb->bdb_env, NULL, fstseqnum, seqlen,
                             &replay_data, &replay_data_len);
        if (rc == IX_FND) {
            memcpy(buf_fstblk, replay_data, replay_data_len - 4);
            datalen = replay_data_len - 4;
        }
    }

    if (rc == IX_NOTFND)
    /*
       XXX
       we failed to add cause it was already there, but then
       we failed to find cause it got deleted out from under us
       by the timer trap.  we know its a replay, but we dont know
       what response to give back...
       this should be impossible, as we guarantee to hold blkseqs for
       a much longer time than the client is allowed to retry.
    */
    {
        int *seq = (int *)fstseqnum;
        if (!check_long_trn)
            logmsg(LOGMSG_ERROR, 
                    "%s: %08x:%08x:%08x fstblk replay deleted under us\n",
                    __func__, seq[0], seq[1], seq[2]);
        blkseq_line = __LINE__;
        goto replay_error;
    } else if (rc != 0) {
        int *seq = (int *)fstseqnum;
        logmsg(LOGMSG_ERROR, "%s: %08x:%08x:%08x unexpected fstblk find error %d\n",
                __func__, seq[0], seq[1], seq[2], rc);
        blkseq_line = __LINE__;
        goto replay_error;
    } else if (datalen < sizeof(struct fstblk_header)) {
        int *seq = (int *)fstseqnum;
        logmsg(LOGMSG_ERROR,
               "%s: %08x:%08x:%08x fstblk replay too small %d < %zu\n",
               __func__, seq[0], seq[1], seq[2], datalen,
               sizeof(struct fstblk_header));
        blkseq_line = __LINE__;
        goto replay_error;
    } else {
        struct fstblk_header fstblk_header;
        p_fstblk_buf_end = buf_fstblk + datalen;

        if (replay_data_len > sizeof(buf_fstblk))
            rc = IX_ACCESS;
        else {
            /* we add a timestamp to the end of the payload - but we don't
             * want it as part of the response - skip those extra 4 bytes. */
            memcpy(buf_fstblk, replay_data, replay_data_len - 4);
            datalen = replay_data_len - 4;
            rc = 0;
        }

        if (!(p_fstblk_buf = (uint8_t *)fstblk_header_get(
                  &fstblk_header, p_fstblk_buf, p_fstblk_buf_end))) {
            logmsg(LOGMSG_ERROR, "%s: error on fstblk_header_get\n", __func__);
            blkseq_line = __LINE__;
            goto replay_error;
        }

        switch (fstblk_header.type) {
        case FSTBLK_RSPOK: {
            struct fstblk_rspok fstblk_rspok;
            struct block_rsp rsp;

            rsp.num_completed = num_reqs;
            if (!(iq->p_buf_out =
                      block_rsp_put(&rsp, iq->p_buf_out, iq->p_buf_out_end))) {
                blkseq_line = __LINE__;
                goto replay_error;
            }

            if (!(iq->p_buf_out =
                      buf_zero_put(sizeof(int) * num_reqs, iq->p_buf_out,
                                   iq->p_buf_out_end))) {
                blkseq_line = __LINE__;
                goto replay_error;
            }

            /* consume fluff */
            if (!(p_fstblk_buf = (uint8_t *)fstblk_rspok_get(
                      &fstblk_rspok, p_fstblk_buf, p_fstblk_buf_end))) {
                blkseq_line = __LINE__;
                goto replay_error;
            }

            if (!(iq->p_buf_out = buf_no_net_put(
                      p_fstblk_buf, p_fstblk_buf_end - p_fstblk_buf,
                      iq->p_buf_out, iq->p_buf_out_end))) {
                blkseq_line = __LINE__;
                goto replay_error;
            }

            outrc = RC_OK;

            break;
        }

        case FSTBLK_RSPERR: {
            struct fstblk_rsperr fstblk_rsperr;
            struct block_rsp rsp; 
            if (!(p_fstblk_buf = (uint8_t *)fstblk_rsperr_get(
                      &fstblk_rsperr, p_fstblk_buf, p_fstblk_buf_end))) {
                blkseq_line = __LINE__;
                goto replay_error;
            }

            rsp.num_completed = fstblk_rsperr.num_completed;
            if (!(iq->p_buf_out =
                      block_rsp_put(&rsp, iq->p_buf_out, iq->p_buf_out_end))) {
                blkseq_line = __LINE__;
                goto replay_error;
            }

            if (!(iq->p_buf_out =
                      buf_zero_put(sizeof(int) * num_reqs, iq->p_buf_out,
                                   iq->p_buf_out_end))) {
                blkseq_line = __LINE__;
                goto replay_error;
            }

            if (!(iq->p_buf_out = buf_no_net_put(
                      p_fstblk_buf, fstblk_rsperr.num_completed * sizeof(int),
                      iq->p_buf_out, iq->p_buf_out_end))) {
                blkseq_line = __LINE__;
                goto replay_error;
            }

            if (!(iq->p_buf_out =
                      buf_put(&fstblk_rsperr.rcode, sizeof(fstblk_rsperr.rcode),
                              iq->p_buf_out, iq->p_buf_out_end))) {
                blkseq_line = __LINE__;
                goto replay_error;
            }
            outrc = ERR_BLOCK_FAILED;
            break;
        }

        case FSTBLK_SNAP_INFO:
            snapinfo = 1; /* fallthrough */

        case FSTBLK_RSPKL: 
        {
            struct fstblk_pre_rspkl fstblk_pre_rspkl;
            struct fstblk_rspkl fstblk_rspkl;
            struct block_rspkl rspkl;

            /* fluff */
            if (!(p_fstblk_buf = (uint8_t *)fstblk_pre_rspkl_get(
                      &fstblk_pre_rspkl, p_fstblk_buf, p_fstblk_buf_end))) {
                blkseq_line = __LINE__;
                goto replay_error;
            }

            if (snapinfo) {
                if (!(p_fstblk_buf = (uint8_t *)buf_get(&(snapinfo_outrc), sizeof(snapinfo_outrc), 
                        p_fstblk_buf, p_fstblk_buf_end)))  {
                    abort();
                    blkseq_line = __LINE__;
                    goto replay_error;
                }
                if (!(p_fstblk_buf = (uint8_t *)osqlcomm_errstat_type_get(&(iq->errstat), 
                        p_fstblk_buf, p_fstblk_buf_end))) {
                    abort();
                    blkseq_line = __LINE__;
                    goto replay_error;
                }
            }

            if (!(p_fstblk_buf = (uint8_t *)fstblk_rspkl_get(
                      &fstblk_rspkl, p_fstblk_buf, p_fstblk_buf_end))) {
                blkseq_line = __LINE__;
                goto replay_error;
            }

            rspkl.num_completed = fstblk_rspkl.num_completed;
            rspkl.numerrs = fstblk_rspkl.numerrs;

            if (!(iq->p_buf_out = block_rspkl_put(&rspkl, iq->p_buf_out,
                                                  iq->p_buf_out_end))) {
                blkseq_line = __LINE__;
                goto replay_error;
            }

            if (fstblk_rspkl.numerrs > 0) {
                struct block_err err;

                if (!(p_fstblk_buf = (uint8_t *)block_err_get(
                          &err, p_fstblk_buf, p_fstblk_buf_end))) {
                    blkseq_line = __LINE__;
                    goto replay_error;
                }

                if (!(iq->p_buf_out = block_err_put(&err, iq->p_buf_out,
                                                    iq->p_buf_out_end))) {
                    blkseq_line = __LINE__;
                    goto replay_error;
                }

                if (snapinfo) {
                    outrc = snapinfo_outrc;
                } else {
                    switch (err.errcode) {
                    case ERR_NO_RECORDS_FOUND:
                    case ERR_CONVERT_DTA:
                    case ERR_NULL_CONSTRAINT:
                    case ERR_SQL_PREP:
                    case ERR_CONSTR:
                    case ERR_UNCOMMITABLE_TXN:
                    case ERR_NOMASTER:
                    case ERR_NOTSERIAL:
                        outrc = err.errcode;
                        break;
                    default:
                        outrc = ERR_BLOCK_FAILED;
                        break;
                    }
                }

                if (iq->sorese.type) {
                    /* reconstruct sorese rcout similar to toblock_main */
                    if (outrc) {
                        switch (outrc) {
                        case ERR_NO_RECORDS_FOUND:
                        case ERR_CONVERT_DTA:
                        case ERR_NULL_CONSTRAINT:
                        case ERR_SQL_PREP:
                        case ERR_CONSTR:
                        case ERR_UNCOMMITABLE_TXN:
                        case ERR_NOMASTER:
                        case ERR_NOTSERIAL:
                        case ERR_SC:
                        case ERR_TRAN_TOO_BIG:
                            iq->sorese.rcout = outrc;
                            break;
                        default:
                            iq->sorese.rcout = outrc + err.errcode;
                            break;
                        }
                    }
                }
            } else {
                /* we need to clear sorese.rcout, it might store some
                   2nd run error */
                iq->sorese.rcout = 0;

                outrc = RC_OK;
            }

            break;
        }

        default:
            logmsg(LOGMSG_ERROR, "%s: bad fstblk replay type %d\n", __func__,
                    fstblk_header.type);
            blkseq_line = __LINE__;
            goto replay_error;
        }
    }

    char *printkey = NULL;

    /* Snapinfo is ascii text */
    if (snapinfo) {
        assert(iq->have_snap_info);
        printkey = (char *)malloc(seqlen + 1);
        memcpy(printkey, fstseqnum, seqlen);
        printkey[seqlen]='\0';
    }
    else {
        printkey = (char *)malloc((seqlen * 2) + 1);
        printkey[0] = '\0';
        util_tohex(printkey, fstseqnum, seqlen);
    }

<<<<<<< HEAD
    logmsg(LOGMSG_ERROR, "%s from line %d replay returns %d for fstblk %s, cnonce %*s!\n", __func__, line, 
            outrc, printkey, iq->snap_info.keylen, iq->snap_info.key);
=======
    logmsg(LOGMSG_ERROR,
           "%s from line %d replay returns %d for fstblk %s, cnonce %*s!\n",
           __func__, line, outrc, printkey, iq->snap_info.keylen,
           iq->snap_info.key);
>>>>>>> d882976f
    free(printkey);
    
    /* If the latest commit is durable, then the blkseq commit must be durable.  
     * This can incorrectly report NOT_DURABLE but that's sane given that half 
     * the cluster is incoherent */
    if (bdb_attr_get(thedb->bdb_attr, BDB_ATTR_DURABLE_LSNS) &&
            !bdb_latest_commit_is_durable(thedb->bdb_env)) {
        if (iq->have_snap_info) {
            char *bskey = alloca(iq->snap_info.keylen + 1);
            memcpy(bskey, iq->snap_info.key, iq->snap_info.keylen);
            bskey[iq->snap_info.keylen] = '\0';
            logmsg(
                LOGMSG_ERROR,
                "%u replay rc changed from %d to NOT_DURABLE for blkseq '%s'\n",
                line, outrc, bskey);
        }
        outrc = ERR_NOT_DURABLE;
    }

    if (gbl_dump_blkseq && iq->have_snap_info) {
        char *bskey = alloca(iq->snap_info.keylen + 1);
        memcpy(bskey, iq->snap_info.key, iq->snap_info.keylen);
        bskey[iq->snap_info.keylen] = '\0';
        logmsg(LOGMSG_USER, "Replay case for '%s' rc=%d, errval=%d errstr='%s' "
                            "rcout=%d\n",
               bskey, outrc, iq->errstat.errval, iq->errstat.errstr,
               iq->sorese.rcout);
    }
    blkseq_replay_count++;
    return outrc;

replay_error:
    logmsg(LOGMSG_FATAL, "%s in REPLAY ERROR\n", __func__);
    abort();
    if (check_long_trn) {
        outrc = RC_TRAN_CLIENT_RETRY;
        return outrc;
    }
    errrsp.num_completed = 0;
    iq->p_buf_out = block_rsp_put(&errrsp, iq->p_buf_out, iq->p_buf_out_end);

    outrc = ERR_BLOCK_FAILED;
    blkseq_replay_error_count++;
    return outrc;
}

/**
 * Unpack a longblock_req_pre_hdr from iq's in buffer, and put it's data into
 * p_blkstate.
 * Meant to be called by toblock().
 * @param iq    pointer to ireq to read longblock_req_pre_hdr from
 * @param p_blkstate    block_state to put longblock_req_pre_hdr data into
 * @return 0 on success; !0 otherwise
 * @see toblock()
 */
static int tolongblock_req_pre_hdr_int(struct ireq *iq,
                                       block_state_t *p_blkstate)
{
    int rc;
    struct longblock_req_pre_hdr req;

    if (!(iq->p_buf_in = longblock_req_pre_hdr_get(&req, iq->p_buf_in,
                                                   iq->p_buf_in_end))) {
        if (iq->debug)
            reqprintf(iq, "BAD LONG BLOCK REQ");
        return ERR_BADREQ;
    }

    iq->errstrused = req.flags & BLKF_ERRSTAT;
    iq->transflags = req.flags;

    p_blkstate->source_host = NULL;

    return RC_OK;
}

pthread_mutex_t delay_lock = PTHREAD_MUTEX_INITIALIZER;

/**
 * Unpack a longblock_fwd_pre_hdr from iq's in buffer, and put it's data into
 * p_blkstate.
 * Meant to be called by toblock().
 * @param iq    ireq to read longblock_fwd_pre_hdr from
 * @param p_blkstate    block_state to put longblock_fwd_pre_hdr data into
 * @return 0 on success; !0 otherwise
 * @see toblock()
 */
static int tolongblock_fwd_pre_hdr_int(struct ireq *iq,
                                       block_state_t *p_blkstate)
{
    int rc;
    struct longblock_fwd_pre_hdr fwd;

    if (!(iq->p_buf_in = longblock_fwd_pre_hdr_get(&fwd, iq->p_buf_in,
                                                   iq->p_buf_in_end))) {
        if (iq->debug)
            reqprintf(iq, "BAD LONG BLOCK FWD");
        return ERR_BADREQ;
    }

    p_blkstate->source_host = NULL;

    return RC_OK;
}

int tolongblock(struct ireq *iq)
{
    unsigned long long tranid = 0LL;
    int rc = 0;
    int irc;
    int have_keyless_requests = 0;
    longblk_trans_type *blklong_trans = NULL;
    block_state_t blkstate;
    struct longblock_req_hdr hdr;
    uuid_t blkseq_uuid;

    /* fill blkstate's common fields */
    blkstate.p_buf_req_start = iq->p_buf_in;
    blkstate.p_buf_req_end = NULL;
    blkstate.p_buf_next_start = NULL;

    blkstate.p_buf_saved = NULL;
    blkstate.p_buf_saved_start = NULL;
    blkstate.p_buf_saved_end = NULL;

    blkstate.ct_id_key = 0LL;
    blkstate.pfk_bitmap = NULL;
    blkstate.coordinated = 0;
    blkstate.modnum = 0;

    blkstate.longblock_single = 0;

    iq->errstrused = 0;
    iq->transflags = 0;

    /* fill blkstate's type specific fields */
    switch (iq->opcode) {
    case OP_FWD_LBLOCK: /*forwarded block op*/
        rc = tolongblock_fwd_pre_hdr_int(iq, &blkstate);
        break;

    case OP_LONGBLOCK:
        rc = tolongblock_req_pre_hdr_int(iq, &blkstate);
        break;

    default:
        return ERR_BADREQ;
    }
    if (rc)
        return rc;

    if (!(iq->p_buf_in =
              longblock_req_hdr_get(&hdr, iq->p_buf_in, iq->p_buf_in_end))) {
        if (iq->debug)
            reqprintf(iq, "BAD LONG BLOCK HDR");
        return ERR_BADREQ;
    }

    if ((rc = block_state_set_end_long(iq, &blkstate, hdr.offset)))
        return rc;

    blkstate.numreq = hdr.num_reqs;

    /* TODO why is this here? */
    MEMORY_SYNC;

    /* validate number of reqs */
    if (blkstate.numreq < 1 || blkstate.numreq > gbl_maxblockops) {
        if (iq->debug)
            reqprintf(iq, "BAD NUM REQS %d", blkstate.numreq);
        reqerrstr(iq, COMDB2_BLK_RC_NB_REQS, "bad number of requests %d",
                  blkstate.numreq);
        return ERR_BADREQ;
    }

    /* I MUST BE MASTER. FORWARD IF NOT */
    if (!gbl_local_mode) {
        char *mstr = iq->dbenv->master;

        if (mstr != gbl_mynode) {
            if (iq->is_socketrequest) {
                return ERR_REJECTED;
            }
            /* need to be master for this, so send it to the master */
            return forward_longblock_to_master(iq, &blkstate, mstr);
        }
    }

    memcpy(&tranid, hdr.trnid, sizeof(int) * 2);
    if (!iq->is_socketrequest && iq->is_fromsocket && tranid != 0) {
        /* if coming from socket, remove transaction entry from table, if it
         * exists.  we dont need any pieces since we have full buffer coming
         * in anyway */
        rc = pthread_mutex_lock(&iq->dbenv->long_trn_mtx);
        if (rc != 0) {
            logmsg(LOGMSG_ERROR, "find_trn_entry:Failed to lock trn table mutex\n");
            return ERR_INTERNAL;
        }
        blklong_trans = hash_find(iq->dbenv->long_trn_table, &tranid);

        if (blklong_trans == NULL) {
            pthread_mutex_unlock(&iq->dbenv->long_trn_mtx);
        } else {
            hash_del(iq->dbenv->long_trn_table, blklong_trans);
            pthread_mutex_unlock(&iq->dbenv->long_trn_mtx);
            free(blklong_trans->trn_data);
            free(blklong_trans);
            blklong_trans = NULL;
        }
        tranid = 0;
    }
    if (tranid == 0LL && !hdr.docommit) {
        struct longblock_rsp rsp;

        get_context(iq, &tranid);
        if (hdr.curpiece != 1) {
            return ERR_BADREQ;
        }
        blklong_trans = malloc(sizeof(longblk_trans_type));
        if (blklong_trans == NULL) {
            return ERR_INTERNAL;
        }
        bzero(blklong_trans, sizeof(longblk_trans_type));
        blklong_trans->tranid = tranid;
        blklong_trans->timestamp = time(NULL);
        blklong_trans->datasz = hdr.offset;
        blklong_trans->numsegs = hdr.curpiece;
        blklong_trans->expseg = hdr.curpiece + 1;
        blklong_trans->numreqs = hdr.num_reqs;
        if (blobmem != NULL)
            blklong_trans->trn_data =
                comdb2_bmalloc(blobmem, (blklong_trans->datasz) * sizeof(int));
        else
            blklong_trans->trn_data =
                malloc((blklong_trans->datasz) * sizeof(int));

        blklong_trans->first_scsmsk_offset = -1;

        if (blklong_trans->trn_data == NULL) {
            free(blklong_trans);
            return ERR_INTERNAL;
        }
        memcpy(blklong_trans->trn_data, iq->p_buf_out_start,
               (blklong_trans->datasz) * sizeof(int));

        rc = add_new_transaction_entry(iq->dbenv, blklong_trans);
        if (rc != 0) {
            free(blklong_trans->trn_data);
            free(blklong_trans);
            return rc;
        }

        /* starting writes, no more reads */
        iq->p_buf_in = NULL;
        iq->p_buf_in_end = NULL;

        /*fprintf(stderr, "calling tolongbloc add trn %llu %d %d %d %d %d %d\n",
         * blklong_trans->tranid,blklong_trans->timestamp,blklong_trans->datasz,
         * blklong_trans->numreqs,blklong_trans->numsegs,blklong_trans->expseg,
         * sizeof(bf->lrsp));*/
        memcpy(rsp.trnid, &tranid, sizeof(int) * 2);

        rsp.rc = 0;
        memset(rsp.reserved, 0, sizeof(rsp.reserved));
        if (!(iq->p_buf_out =
                  longblock_rsp_put(&rsp, iq->p_buf_out, iq->p_buf_out_end)))
            return ERR_INTERNAL;

        iq->dbenv->long_trn_stats.ltrn_fulltrans++;

/* run through block, dump it */
#if 0
        {
            int in_dataszw=0, ii=0, curoff=0, lastoff=0, maxoff=0;
            union packedreq * packedreq=NULL;
            curoff=(sizeof(hdr)+3)/4+1;
            lastoff=curoff-1;
            maxoff=hdr.offset;
            for (ii = 0; ii < hdr.num_reqs; ii++)
            {
                if (curoff <= lastoff || curoff + sizeof(packedreq->hdr) / 4
                        > maxoff)
                    break;
                packedreq=(union packedreq*)&(((int*)(iq->rq))[curoff-1]);
                lastoff=curoff;
                curoff=packedreq->hdr.nxt;
                printf("(first) op %d nxt %d op %d %s\n", ii, 
                        packedreq->hdr.nxt, packedreq->hdr.opcode, 
                        breq2a(packedreq->hdr.opcode)); 
            }
        }
#endif
    } else if (tranid != 0LL) {
        int in_dataszw = 0;
        int ii = 0;
        int check_auxdb = 0;
        int gotsequence = 0;
        int gotsequence2 = 0;
        fstblkseq_t sequence;
        const uint8_t *p_buf_in_saved;

        memcpy(&tranid, hdr.trnid, sizeof(int) * 2);

        rc = pthread_mutex_lock(&iq->dbenv->long_trn_mtx);
        if (rc != 0) {
            logmsg(LOGMSG_ERROR, "find_trn_entry:Failed to lock trn table mutex\n");
            return ERR_INTERNAL;
        }
        blklong_trans = hash_find(iq->dbenv->long_trn_table, &tranid);
        pthread_mutex_unlock(&iq->dbenv->long_trn_mtx);

        if (blklong_trans == NULL) {
            if (!hdr.docommit) {
                return RC_TRAN_CLIENT_RETRY;
            }
            check_auxdb = 1;
        }
        /* if expected piece lower than sent one, something arrived out of
         * sequence, so we need to replay the transaction */
        else {
            /* allocator memory from blobmem first before pthread_mutex_lock
               otherwise there might be deadlocks */
            in_dataszw =
                hdr.offset - (((REQ_HDR_LEN + LONGBLOCK_REQ_PRE_HDR_LEN +
                                LONGBLOCK_REQ_HDR_LEN) +
                               3) /
                              4);

            if (blobmem == NULL)
                blklong_trans->trn_data =
                    realloc(blklong_trans->trn_data,
                            (blklong_trans->datasz + in_dataszw) * sizeof(int));
            else {
                /* mark the flag to prevent the transaction
                   from being purged by purge_expired_long_transactions() */
                blklong_trans->blocking = 1;
                blklong_trans->trn_data = comdb2_brealloc(
                    blobmem, blklong_trans->trn_data,
                    (blklong_trans->datasz + in_dataszw) * sizeof(int));
                blklong_trans->blocking = 0;
            }

            rc = pthread_mutex_lock(&iq->dbenv->long_trn_mtx);
            if (blklong_trans->expseg < hdr.curpiece) {
                hash_del(iq->dbenv->long_trn_table, blklong_trans);
                pthread_mutex_unlock(&iq->dbenv->long_trn_mtx);
                free(blklong_trans->trn_data);
                free(blklong_trans);
                blklong_trans = NULL;
                if (!hdr.docommit) {
                    return RC_TRAN_CLIENT_RETRY; /* replay the transaction */
                }
                check_auxdb = 1;
            } else if (blklong_trans->expseg > hdr.curpiece) {
                struct longblock_rsp rsp;

                /* starting writes, no more reads */
                iq->p_buf_in = NULL;
                iq->p_buf_in_end = NULL;

                /* we already received that piece...just drop the packet */
                memcpy(rsp.trnid, &blklong_trans->tranid, sizeof(int) * 2);
                pthread_mutex_unlock(&iq->dbenv->long_trn_mtx);
                rsp.rc = 0;
                memset(rsp.reserved, 0, sizeof(rsp.reserved));

                if (!(iq->p_buf_out = longblock_rsp_put(&rsp, iq->p_buf_out,
                                                        iq->p_buf_out_end)))
                    return ERR_INTERNAL;

                return 0;
            }
        }

        /* loop to adjust all new offsets to account for already existing
         * ones, this is a pre-loop, we want to jump back to the begining after
         * it's done */
        p_buf_in_saved = iq->p_buf_in;
        for (ii = 0; ii < hdr.num_reqs; ++ii, block_state_next(iq, &blkstate)) {
            struct packedreq_hdr op_hdr;
            uint8_t *p_buf_op_start;

            p_buf_op_start = (uint8_t *)iq->p_buf_in;
            if (!(iq->p_buf_in = packedreq_hdr_get(&op_hdr, iq->p_buf_in,
                                                   blkstate.p_buf_req_end)) ||
                block_state_set_next(iq, &blkstate, op_hdr.nxt))
                break;

            /* IF BLKLONG_TRANS IS NULL, IT MEANS WE'RE SEARCHING FOR FASTBLOCK
               AND SIMPLY NEED TO GET SEQUENCE NUMBER FROM THIS BUFFER..DON'T
               CARE IF THE POINTERS GET UPDATED IN THIS CASE */
            if (blklong_trans != NULL) {
                op_hdr.nxt += (blklong_trans->datasz -
                               (((REQ_HDR_LEN + LONGBLOCK_REQ_PRE_HDR_LEN +
                                  LONGBLOCK_REQ_HDR_LEN) +
                                 3) /
                                4));
                if (packedreq_hdr_put(&op_hdr, p_buf_op_start, iq->p_buf_in) !=
                    iq->p_buf_in) {
                    /* we are still locked here UNLESS
                     * hdr.docommit&&check_auxdb */
                    if (!hdr.docommit || !check_auxdb)
                        pthread_mutex_unlock(&iq->dbenv->long_trn_mtx);
                    return ERR_INTERNAL;
                }
            }
            switch (op_hdr.opcode) {
            case BLOCK_SEQ: {
                struct packedreq_seq seq;

                if (gotsequence || !hdr.docommit) {
                    logmsg(LOGMSG_ERROR, "%s: longblock err gotsequence=%d "
                                    "docommit=%d\n",
                            __func__, gotsequence, hdr.docommit);
                    /* we are still locked here UNLESS
                     * hdr.docommit&&check_auxdb */
                    if (!hdr.docommit || !check_auxdb)
                        pthread_mutex_unlock(&iq->dbenv->long_trn_mtx);
                    return ERR_INTERNAL;
                }
                gotsequence = 1;
                if (!(iq->p_buf_in = packedreq_seq_get(
                          &seq, iq->p_buf_in, blkstate.p_buf_next_start))) {
                    /* we are still locked here UNLESS
                     * hdr.docommit&&check_auxdb */
                    if (!hdr.docommit || !check_auxdb)
                        pthread_mutex_unlock(&iq->dbenv->long_trn_mtx);
                    return ERR_INTERNAL;
                }

                /* reorder the sequence number */
                sequence.int3[0] = seq.seq3;
                sequence.int3[1] = seq.seq1;
                sequence.int3[2] = seq.seq2;
                break;
            }
            case BLOCK2_SEQV2: {
                struct packedreq_seq2 seq;
                gotsequence2 = 1;

                if (!(iq->p_buf_in = packedreq_seq2_get(
                          &seq, iq->p_buf_in, blkstate.p_buf_next_start))) {
                    if (!hdr.docommit || !check_auxdb)
                        pthread_mutex_unlock(&iq->dbenv->long_trn_mtx);
                    return ERR_INTERNAL;
                }
                comdb2uuidcpy(blkseq_uuid, seq.seq);
                break;
            }

            case BLOCK2_ADDKL:
            case BLOCK2_ADDKL_POS:
            case BLOCK2_DELKL:
            case BLOCK2_UPDKL:
            case BLOCK2_UPDKL_POS:
            case BLOCK2_RNGDELKL:
            case BLOCK2_QADD:
            case BLOCK2_SOCK_SQL:
            case BLOCK2_RECOM:
            case BLOCK2_SNAPISOL:
            case BLOCK2_SERIAL:
                have_keyless_requests = 1;
                break;
            }
            if (blklong_trans != NULL)
                blklong_trans->numreqs++;
        }
        /* unknown transaction..check auxilary db for incoming SEQ # */
        if (check_auxdb && hdr.docommit) {
            /* long_trn_mutex lock must already be released at this point */
            if (gotsequence)
                return do_replay_case(iq, &sequence, sizeof(sequence),
                                      hdr.tot_reqs, 1, NULL, 0, __LINE__);
            else if (gotsequence2)
                return do_replay_case(iq, blkseq_uuid, sizeof(uuid_t),
                                      hdr.tot_reqs, 1, NULL, 0, __LINE__);
            else
                return RC_TRAN_CLIENT_RETRY;
        }
        /* we should still be locked down here */
        if (blklong_trans == NULL) /* just in case...this is a check that
                                      should never happen */
        {
            logmsg(LOGMSG_ERROR, "%s: blklong_trans==NULL unexpectedly!!\n",
                    __func__);
            pthread_mutex_unlock(&iq->dbenv->long_trn_mtx);
            return ERR_INTERNAL;
        }

        /* allocation is done before grabbing long_trn_mtx */
        if (blklong_trans->trn_data == NULL) {
            hash_del(iq->dbenv->long_trn_table, blklong_trans);
            pthread_mutex_unlock(&iq->dbenv->long_trn_mtx);
            free(blklong_trans->trn_data);
            free(blklong_trans);
            return ERR_INTERNAL;
        }
        memcpy((char *)blklong_trans->trn_data +
                   (blklong_trans->datasz) * sizeof(int),
               blkstate.p_buf_req_start +
                   (LONGBLOCK_REQ_PRE_HDR_LEN + LONGBLOCK_REQ_HDR_LEN),
               in_dataszw * sizeof(int));
        /*blklong_trans->numreqs+=hdr.num_reqs;*/
        blklong_trans->datasz += in_dataszw;
        blklong_trans->numsegs++;
        blklong_trans->expseg++;
        /*fprintf(stderr, "calling tolongbloc fadd trn %llu %d %d %d %d %d "
         * "%d\n",blklong_trans->tranid,blklong_trans->timestamp,
         * blklong_trans->datasz,blklong_trans->numreqs, blklong_trans->numsegs,
         * blklong_trans->expseg, hdr.docommit);*/

        if (!hdr.docommit) {
            struct longblock_rsp rsp;

            /* starting writes, no more reads */
            iq->p_buf_in = NULL;
            iq->p_buf_in_end = NULL;

            /* we already received that piece...just drop the packet */
            memcpy(rsp.trnid, &blklong_trans->tranid, sizeof(int) * 2);
            pthread_mutex_unlock(&iq->dbenv->long_trn_mtx);
            rsp.rc = 0;
            memset(rsp.reserved, 0, sizeof(rsp.reserved));

            if (!(iq->p_buf_out = longblock_rsp_put(&rsp, iq->p_buf_out,
                                                    iq->p_buf_out_end)))
                return ERR_INTERNAL;
        } else {
            int datasz = blklong_trans->datasz;
            /* do not free data until execution is done */
            uint8_t *p_rawdata = (uint8_t *)blklong_trans->trn_data;
            int trnsegs = blklong_trans->numsegs;
            int retries = 0;

            int totpen = 0;
            int penaltyinc;
            double gbl_penaltyincpercent_d;

            blkstate.p_buf_req_start = p_rawdata + REQ_HDR_LEN;
            blkstate.p_buf_req_end =
                p_rawdata + (blklong_trans->datasz * sizeof(int));
            blkstate.numreq = blklong_trans->numreqs;

            MEMORY_SYNC;

            hash_del(iq->dbenv->long_trn_table, blklong_trans);
            pthread_mutex_unlock(&iq->dbenv->long_trn_mtx);
            free(blklong_trans);

            totpen = 0;

            gbl_penaltyincpercent_d = (double)gbl_penaltyincpercent * .01;

        retrylong:
            rc = toblock_outer(iq, &blkstate);
            if (rc == RC_INTERNAL_RETRY) {
                iq->retries++;
                if (++retries < gbl_maxretries) {
                    if (!bdb_attr_get(
                            thedb->bdb_attr,
                            BDB_ATTR_DISABLE_WRITER_PENALTY_DEADLOCK)) {
                        irc = pthread_mutex_lock(&delay_lock);
                        if (irc != 0) {
                            logmsg(LOGMSG_FATAL, 
                                    "pthread_mutex_lock(&delay_lock) %d\n",
                                    irc);
                            exit(1);
                        }

                        penaltyinc =
                            (double)(gbl_maxwthreads - gbl_maxwthreadpenalty) *
                            (gbl_penaltyincpercent_d / iq->retries);

                        if (penaltyinc <= 0) {
                            /* at least one less writer */
                            penaltyinc = 1;
                        }

                        if (penaltyinc + gbl_maxwthreadpenalty > gbl_maxthreads)
                            penaltyinc = gbl_maxthreads - gbl_maxwthreadpenalty;

                        gbl_maxwthreadpenalty += penaltyinc;
                        totpen += penaltyinc;

                        irc = pthread_mutex_unlock(&delay_lock);
                        if (irc != 0) {
                            logmsg(LOGMSG_FATAL, "pthread_mutex_unlock(&delay_lock) %d\n",
                                    irc);
                            exit(1);
                        }
                    }

                    n_retries++;
                    poll(0, 0, (rand() % 25 + 1));
                    goto retrylong;
                }

                logmsg(LOGMSG_ERROR, 
                        "*ERROR* [%d] tolongblock too much contention %d\n",
                        __LINE__, retries);
                thd_dump();
            }

            /* we need this in rare case when the request is retried
               500 times; this is happening due to other bugs usually
               this ensures no requests replays will be left stuck
               papers around other short returns in toblock jic
            */
            osql_blkseq_unregister(iq);

            irc = pthread_mutex_lock(&delay_lock);
            if (irc != 0) {
                logmsg(LOGMSG_FATAL, "pthread_mutex_lock(&delay_lock) %d\n", irc);
                exit(1);
            }

            gbl_maxwthreadpenalty -= totpen;

            irc = pthread_mutex_unlock(&delay_lock);
            if (irc != 0) {
                logmsg(LOGMSG_FATAL, "pthread_mutex_unlock(&delay_lock) %d\n", irc);
                exit(1);
            }

            block_state_free(&blkstate);

            free(p_rawdata);
            iq->dbenv->long_trn_stats.ltrn_fulltrans++;
            if (iq->dbenv->long_trn_stats.ltrn_maxnseg < trnsegs)
                iq->dbenv->long_trn_stats.ltrn_maxnseg = trnsegs;
            if ((iq->dbenv->long_trn_stats.ltrn_minnseg > trnsegs) ||
                iq->dbenv->long_trn_stats.ltrn_minnseg == 0)
                iq->dbenv->long_trn_stats.ltrn_minnseg = trnsegs;
            if (iq->dbenv->long_trn_stats.ltrn_fulltrans == 1)
                iq->dbenv->long_trn_stats.ltrn_avgnseg = trnsegs;
            else {
                iq->dbenv->long_trn_stats.ltrn_avgnseg =
                    ((iq->dbenv->long_trn_stats.ltrn_avgnseg *
                          (iq->dbenv->long_trn_stats.ltrn_fulltrans - 1) +
                      trnsegs) /
                     iq->dbenv->long_trn_stats.ltrn_fulltrans);
            }

            if (iq->dbenv->long_trn_stats.ltrn_maxsize <
                blkstate.p_buf_req_end - blkstate.p_buf_req_end)
                iq->dbenv->long_trn_stats.ltrn_maxsize =
                    blkstate.p_buf_req_end - blkstate.p_buf_req_end;
            if ((iq->dbenv->long_trn_stats.ltrn_minsize >
                 blkstate.p_buf_req_end - blkstate.p_buf_req_end) ||
                iq->dbenv->long_trn_stats.ltrn_minsize == 0)
                iq->dbenv->long_trn_stats.ltrn_minsize =
                    blkstate.p_buf_req_end - blkstate.p_buf_req_end;
            if (iq->dbenv->long_trn_stats.ltrn_fulltrans == 1)
                iq->dbenv->long_trn_stats.ltrn_avgsize =
                    blkstate.p_buf_req_end - blkstate.p_buf_req_end;
            else {
                iq->dbenv->long_trn_stats.ltrn_avgsize =
                    ((iq->dbenv->long_trn_stats.ltrn_avgsize *
                          (iq->dbenv->long_trn_stats.ltrn_fulltrans - 1) +
                      (blkstate.p_buf_req_end - blkstate.p_buf_req_end)) /
                     iq->dbenv->long_trn_stats.ltrn_fulltrans);
            }

            if (iq->dbenv->long_trn_stats.ltrn_maxnreq < blkstate.numreq)
                iq->dbenv->long_trn_stats.ltrn_maxnreq = blkstate.numreq;
            if ((iq->dbenv->long_trn_stats.ltrn_minnreq > blkstate.numreq) ||
                iq->dbenv->long_trn_stats.ltrn_minnreq == 0)
                iq->dbenv->long_trn_stats.ltrn_minnreq = blkstate.numreq;
            if (iq->dbenv->long_trn_stats.ltrn_fulltrans == 1)
                iq->dbenv->long_trn_stats.ltrn_avgnreq = blkstate.numreq;
            else {
                iq->dbenv->long_trn_stats.ltrn_avgnreq =
                    ((iq->dbenv->long_trn_stats.ltrn_avgnreq *
                          (iq->dbenv->long_trn_stats.ltrn_fulltrans - 1) +
                      blkstate.numreq) /
                     iq->dbenv->long_trn_stats.ltrn_fulltrans);
            }

            return rc;
        }
    } else {
        /*fprintf(stderr, "calling tolongbloc one trn\n");*/
        int retries = 0;
        int totpen = 0;
        int penaltyinc;
        double gbl_penaltyincpercent_d;

        totpen = 0;

        gbl_penaltyincpercent_d = (double)gbl_penaltyincpercent * .01;

        penaltyinc = (double)gbl_maxwthreads * gbl_penaltyincpercent_d;

    /* run request */
    retrysingle:
        blkstate.longblock_single = 1;
        rc = toblock_outer(iq, &blkstate);
        if (rc == RC_INTERNAL_RETRY) {
            iq->retries++;
            if (++retries < gbl_maxretries) {
                /*fprintf(stderr, "setting gbl_maxwthreadpenalty\n");*/
                if (!bdb_attr_get(thedb->bdb_attr,
                                  BDB_ATTR_DISABLE_WRITER_PENALTY_DEADLOCK)) {
                    irc = pthread_mutex_lock(&delay_lock);
                    if (irc != 0) {
                        logmsg(LOGMSG_FATAL, "pthread_mutex_lock(&delay_lock) %d\n",
                                irc);
                        exit(1);
                    }

                    gbl_maxwthreadpenalty += penaltyinc;
                    totpen += penaltyinc;

                    irc = pthread_mutex_unlock(&delay_lock);
                    if (irc != 0) {
                        logmsg(LOGMSG_FATAL, 
                                "pthread_mutex_unlock(&delay_lock) %d\n", irc);
                        exit(1);
                    }
                }

                n_retries++;
                poll(0, 0, (rand() % 25 + 1));
                goto retrysingle;
            } else {
                logmsg(LOGMSG_ERROR, 
                        "*ERROR* [%d] tolongblock too much contention %d\n",
                        __LINE__, retries);
                thd_dump();
            }
        }

        irc = pthread_mutex_lock(&delay_lock);
        if (irc != 0) {
            logmsg(LOGMSG_FATAL, "pthread_mutex_lock(&delay_lock) %d\n", irc);
            exit(1);
        }

        gbl_maxwthreadpenalty -= totpen;

        irc = pthread_mutex_unlock(&delay_lock);
        if (irc != 0) {
            logmsg(LOGMSG_FATAL, "pthread_mutex_unlock(&delay_lock) %d\n", irc);
            exit(1);
        }

        block_state_free(&blkstate);

        /* some stats */
        iq->dbenv->long_trn_stats.ltrn_fulltrans++;
        if (iq->dbenv->long_trn_stats.ltrn_maxnseg < 1)
            iq->dbenv->long_trn_stats.ltrn_maxnseg = 1;
        if (iq->dbenv->long_trn_stats.ltrn_minnseg > 1 ||
            iq->dbenv->long_trn_stats.ltrn_minnseg == 0)
            iq->dbenv->long_trn_stats.ltrn_minnseg = 1;
        if (iq->dbenv->long_trn_stats.ltrn_fulltrans == 1)
            iq->dbenv->long_trn_stats.ltrn_avgnseg = 1;
        else {
            iq->dbenv->long_trn_stats.ltrn_avgnseg =
                ((iq->dbenv->long_trn_stats.ltrn_avgnseg *
                      (iq->dbenv->long_trn_stats.ltrn_fulltrans - 1) +
                  1) /
                 iq->dbenv->long_trn_stats.ltrn_fulltrans);
        }

        if (iq->dbenv->long_trn_stats.ltrn_maxsize <
            blkstate.p_buf_req_end - blkstate.p_buf_req_end)
            iq->dbenv->long_trn_stats.ltrn_maxnseg =
                blkstate.p_buf_req_end - blkstate.p_buf_req_end;
        if ((iq->dbenv->long_trn_stats.ltrn_minsize >
             blkstate.p_buf_req_end - blkstate.p_buf_req_end) ||
            iq->dbenv->long_trn_stats.ltrn_minsize == 0)
            iq->dbenv->long_trn_stats.ltrn_minsize =
                blkstate.p_buf_req_end - blkstate.p_buf_req_end;
        if (iq->dbenv->long_trn_stats.ltrn_fulltrans == 1)
            iq->dbenv->long_trn_stats.ltrn_avgsize =
                blkstate.p_buf_req_end - blkstate.p_buf_req_end;
        else {
            iq->dbenv->long_trn_stats.ltrn_avgsize =
                ((iq->dbenv->long_trn_stats.ltrn_avgsize *
                      (iq->dbenv->long_trn_stats.ltrn_fulltrans - 1) +
                  (blkstate.p_buf_req_end - blkstate.p_buf_req_end)) /
                 iq->dbenv->long_trn_stats.ltrn_fulltrans);
        }

        if (iq->dbenv->long_trn_stats.ltrn_maxnreq < blkstate.numreq)
            iq->dbenv->long_trn_stats.ltrn_maxnreq = blkstate.numreq;
        if ((iq->dbenv->long_trn_stats.ltrn_minnreq > blkstate.numreq) ||
            iq->dbenv->long_trn_stats.ltrn_minnreq == 0)
            iq->dbenv->long_trn_stats.ltrn_minnreq = blkstate.numreq;
        if (iq->dbenv->long_trn_stats.ltrn_fulltrans == 1)
            iq->dbenv->long_trn_stats.ltrn_avgnreq = blkstate.numreq;
        else {
            iq->dbenv->long_trn_stats.ltrn_avgnreq =
                ((iq->dbenv->long_trn_stats.ltrn_avgnreq *
                      (iq->dbenv->long_trn_stats.ltrn_fulltrans - 1) +
                  blkstate.numreq) /
                 iq->dbenv->long_trn_stats.ltrn_fulltrans);
        }

        return rc;
    }
    return 0;
}

/**
 * Unpack a block_req from iq's in buffer, and put it's data into p_blkstate.
 * Meant to be called by toblock().
 * @param iq    pointer to ireq to read block_req from
 * @param p_blkstate    block_state to put block_req data into
 * @return 0 on success; !0 otherwise
 * @see toblock()
 */
static int toblock_req_int(struct ireq *iq, block_state_t *p_blkstate)
{
    int rc;
    struct block_req req;

    if (!(iq->p_buf_in = block_req_get(&req, iq->p_buf_in, iq->p_buf_in_end))) {
        if (iq->debug)
            reqprintf(iq, "BAD BLOCK REQ");
        return ERR_BADREQ;
    }

    iq->errstrused = req.flags & BLKF_ERRSTAT;
    iq->transflags = req.flags;

    if ((rc = block_state_set_end(iq, p_blkstate, req.offset)))
        return rc;

    p_blkstate->numreq = req.num_reqs;
    p_blkstate->source_host = NULL;

    return RC_OK;
}

/**
 * Unpack a block_fwd from iq's in buffer, and put it's data into p_blkstate.
 * Meant to be called by toblock().
 * @param iq    ireq to read block_fwd from
 * @param p_blkstate    block_state to put block_fwd data into
 * @return 0 on success; !0 otherwise
 * @see toblock()
 */
static int toblock_fwd_int(struct ireq *iq, block_state_t *p_blkstate)
{
    int rc;
    struct block_fwd fwd;

    if (!(iq->p_buf_in = block_fwd_get(&fwd, iq->p_buf_in, iq->p_buf_in_end))) {
        if (iq->debug)
            reqprintf(iq, "BAD BLOCK FWD");
        return ERR_BADREQ;
    }

    if ((rc = block_state_set_end(iq, p_blkstate, fwd.offset)))
        return rc;

    p_blkstate->numreq = fwd.num_reqs;

    p_blkstate->source_host = iq->frommach;

    return RC_OK;
}

int toblock(struct ireq *iq)
{
    int rc = 0;
    block_state_t blkstate;

    /* fill blkstate's common fields */
    blkstate.p_buf_req_start = iq->p_buf_in;
    blkstate.p_buf_req_end = NULL;
    blkstate.p_buf_next_start = NULL;

    blkstate.p_buf_saved = NULL;
    blkstate.p_buf_saved_start = NULL;
    blkstate.p_buf_saved_end = NULL;

    blkstate.ct_id_key = 0LL;
    blkstate.pfk_bitmap = NULL;
    blkstate.coordinated = 0;
    blkstate.modnum = 0;

    /* fill blkstate's type specific fields */
    switch (iq->opcode) {
    case OP_BLOCK:
        rc = toblock_req_int(iq, &blkstate);
        break;

    case OP_FWD_BLOCK: /*forwarded block op*/
        rc = toblock_fwd_int(iq, &blkstate);
        break;

    default:
        return ERR_BADREQ;
    }
    if (rc)
        return rc;

    /* TODO why is this here? */
    MEMORY_SYNC;

    /* validate number of reqs */
    if (blkstate.numreq < 1 || blkstate.numreq > MAXBLOCKOPS) {
        if (iq->debug)
            reqprintf(iq, "BAD NUM REQS %d", blkstate.numreq);
        reqerrstr(iq, COMDB2_BLK_RC_NB_REQS, "bad number of requests %d",
                  blkstate.numreq);
        return ERR_BADREQ;
    }

    /* I MUST BE MASTER. FORWARD IF NOT */
    if (!gbl_local_mode) {
        char *mstr = iq->dbenv->master;

        if (mstr != gbl_mynode) {
            if (iq->is_sorese) {

                /* Ask the replicant to retry against the new master. */
                if (iq->is_sorese) {
                    iq->sorese.rcout = ERR_NOMASTER;
                }
                return ERR_REJECTED;
            }
            if (iq->is_socketrequest &&
                (!bdb_am_i_coherent(iq->dbenv->bdb_env) || !iq->request_data)) {
                return ERR_REJECTED;
            }

            /* need to be master for this, so send it to the master */
            return forward_block_to_master(iq, &blkstate, mstr);
        }
    }

    rc = toblock_outer(iq, &blkstate);

    block_state_free(&blkstate);

    return rc;
}

void clear_pfk(struct dbenv *dbenv, int i, int numops);

/*
   When no osql, NONE
   When osql is detected, transactions are aborted and NOTRANS
   When osql finished the sql part and starting record.c calls and
   RECREATEDTRANS
*/
enum {
    OSQL_BPLOG_NONE = 0,
    OSQL_BPLOG_NOTRANS = 1,
    OSQL_BPLOG_RECREATEDTRANS = 2
};

static int
osql_create_transaction(struct javasp_trans_state *javasp_trans_handle,
                        struct ireq *iq, tran_type **trans,
                        tran_type **parent_trans, int *osql_needtransaction)
{
    int rc = 0;
    int irc = 0;

    if (!gbl_rowlocks) {
        /* start parent transaction */
        if (parent_trans) {
            rc = trans_start(iq, NULL, parent_trans);
            if (rc != 0) {
                return rc;
            }
        }

        /* START child TRANSACTION */
        if (gbl_enable_berkdb_retry_deadlock_bias) {
            irc = trans_start_set_retries(
                iq, parent_trans ? *parent_trans : NULL, trans, iq->retries);
        } else if (bdb_attr_get(thedb->bdb_attr,
                                BDB_ATTR_DEADLOCK_YOUNGEST_EVER) ||
                   bdb_attr_get(thedb->bdb_attr,
                                BDB_ATTR_DEADLOCK_LEAST_WRITES_EVER)) {
            if (iq->priority == 0) {
                if (bdb_attr_get(thedb->bdb_attr,
                                 BDB_ATTR_DEADLOCK_YOUNGEST_EVER))
                    iq->priority = time_epochms();
            }

            if (verbose_deadlocks)
                fprintf(stderr, "%x %s:%d Using iq %p priority %d\n",
                        (int)pthread_self(), __FILE__, __LINE__, iq,
                        iq->priority);
            irc = trans_start_set_retries(
                iq, parent_trans ? *parent_trans : NULL, trans, iq->priority);
        } else {
            irc = trans_start_set_retries(
                iq, parent_trans ? *parent_trans : NULL, trans, 0);
        }
    } else {
        irc = trans_start_logical(iq, trans);
        if (parent_trans)
            *parent_trans = NULL;
    }
    if (irc != 0) {
        logmsg(LOGMSG_FATAL, "trans_start failed rc %d\n", irc);
        comdb2_die(0);
    }

    if (iq->debug) {
        /* TODO print trans twice? No parent_trans? */
        reqprintf(iq, "%p:START TRANSACTION OSQL ID %p DB %d '%s'", *trans,
                  *trans, iq->usedb->dbnum, iq->usedb->tablename);
    }

    if (parent_trans)
        javasp_trans_set_trans(javasp_trans_handle, iq, *parent_trans, *trans);
    else
        javasp_trans_set_trans(javasp_trans_handle, iq, NULL, *trans);

    *osql_needtransaction = OSQL_BPLOG_RECREATEDTRANS;

    return rc;
}

static int osql_destroy_transaction(struct ireq *iq, tran_type **parent_trans,
                                    tran_type **trans,
                                    int *osql_needtransaction)
{
    int error = 0;
    int rc = 0;

    rc = trans_abort(iq, *trans);
    if (rc) {
        logmsg(LOGMSG_ERROR, "aborting transaction failed\n");
        error = 1;
    }
    if (parent_trans && *parent_trans) {
        rc = trans_abort(iq, *parent_trans);
        if (rc) {
            logmsg(LOGMSG_ERROR, "aborting parent transaction failed\n");
            error = 1;
        }
    }

    *osql_needtransaction = OSQL_BPLOG_NOTRANS;
    if (parent_trans)
        *parent_trans = NULL;
    *trans = NULL;

    return error;
}

/* This wraps toblock_main() making it easier for somethings to be created
 * and cleaned up.  Note that this is inside of the retry loop. */
static int toblock_outer(struct ireq *iq, block_state_t *blkstate)
{
    int rc;
    int gaveaway;
    int i;
    block_state_t blkstate_copy;
    pthread_t my_tid;
    pthread_t working_for;
    int prefaulton;
    struct ireq newiq;

    prefaulton = (gbl_prefault_toblock_local || gbl_prefault_toblock_bcast) &&
                 prefault_check_enabled();

    if (!gbl_prefaulthelper_blockops)
        prefaulton = 0;

    gaveaway = 0;

    my_tid = pthread_self();

    iq->jsph = javasp_trans_start(iq->debug);
    iq->blkstate = blkstate;

    /* paranoia - make sure this thing starts out initialized unless we
       get a helper thread */
    iq->blkstate->pfk_bitmap = NULL;
    iq->blkstate->opnum = 0;
    iq->helper_thread = -1;

    /* fastpath this nonsense if we arent running prefault threads */
    if (prefaulton) {
        /*
            Yes, we're copying iq to a STACK-variable to be operated on by a
            signaled thread.  This looks broken, but there's code later which
            prevents this function from continuing (and prevents the stack
           variable
            from disappearing) until the thread has completed.
        */
        memcpy(&newiq, iq, sizeof(struct ireq));
        memcpy(&blkstate_copy, blkstate, sizeof(block_state_t));
        newiq.thdinfo = NULL;
        newiq.reqlogger = NULL;

        /* try to give away this buffer to a toblock_prefault_thread*/
        rc = pthread_mutex_lock(&(iq->dbenv->prefault_helper.mutex));
        if (rc != 0) {
            logmsg(LOGMSG_FATAL, "toblock_outer: couldnt lock main pflt mutex\n");
            exit(1);
        }

        for (i = 0; i < iq->dbenv->prefault_helper.numthreads; i++) {
            if (iq->dbenv->prefault_helper.threads[i].working_for ==
                gbl_invalid_tid) {

                /*fprintf(stderr, "found helper %d set to invalid\n", i);*/

                /* found an idle thread to give this to! */
                gaveaway = 1;

                clear_pfk(iq->dbenv, i, blkstate->numreq);

                iq->dbenv->prefault_helper.threads[i].seqnum++;
                if (iq->dbenv->prefault_helper.threads[i].seqnum == 0)
                    iq->dbenv->prefault_helper.threads[i].seqnum = 1;

                /* he's working for me! */
                iq->dbenv->prefault_helper.threads[i].working_for = my_tid;

                /* give him some stuff to work on */
                iq->dbenv->prefault_helper.threads[i].type = PREFAULT_TOBLOCK;
                iq->dbenv->prefault_helper.threads[i].blkstate = &blkstate_copy;
                iq->dbenv->prefault_helper.threads[i].iq = &newiq;
                iq->dbenv->prefault_helper.threads[i].abort = 0;

                /* chain a pointer to our pfk_bitmap */
                iq->blkstate->pfk_bitmap =
                    iq->dbenv->prefault_helper.threads[i].pfk_bitmap;

                /* record what helper thread is helping us */
                iq->helper_thread = i;

                MEMORY_SYNC;

                /*fprintf(stderr, "waking up prefault_helper %d\n", i);*/

                rc = pthread_cond_signal(
                    &(iq->dbenv->prefault_helper.threads[i].cond));
                if (rc != 0) {
                    logmsg(LOGMSG_FATAL, "toblock_outer: couldnt cond signal pflt "
                                    "thrd %d\n",
                            i);
                    exit(1);
                }

                break;
            }
        }

        rc = pthread_mutex_unlock(&(iq->dbenv->prefault_helper.mutex));
        if (rc != 0) {
            logmsg(LOGMSG_FATAL, "toblock_outer: couldnt unlock main pflt mutex\n");
            exit(1);
        }
    }

    /*sleep(1);*/
    {
        int gotlk = 0;

        if (gbl_exclusive_blockop_qconsume) {
            pthread_rwlock_rdlock(&gbl_block_qconsume_lock);
            gotlk = 1;
        }

        bdb_stripe_get(iq->dbenv->bdb_env);

        rc = toblock_main(iq->jsph, iq, blkstate);

        bdb_stripe_done(iq->dbenv->bdb_env);

        if (gotlk)
            pthread_rwlock_unlock(&gbl_block_qconsume_lock);
    }

    if (!gaveaway)
        iq->dbenv->prefault_stats.num_nohelpers++;

    if (gaveaway) {
        int err_rc;

        /* we have another thread working on our memory - we cant
           proceed till he is done with it.  in theory he should be
           much faster than us as it's just memory operations */

        /*fprintf(stderr, "waiting for helper %d\n", i);*/

        /* check once first with no sync */
        if (iq->dbenv->prefault_helper.threads[i].working_for == my_tid) {
            int retry_count;

            retry_count = 0;

            /*
               we have another thread working on our memory - we cant
               proceed till he is done with it.  in theory he should be
               much faster than us as it's just memory operations.
               set the abort flag and force it out.

               did he just manage to finish after we checked and then we
               aborted the next request?  possibly.  is it the end of the
               world?  no.
               */
            iq->dbenv->prefault_helper.threads[i].abort = 1;
            MEMORY_SYNC;

        again:

            working_for = iq->dbenv->prefault_helper.threads[i].working_for;

            /* if he's still working for me, try again */
            if (working_for == my_tid) {
                if (retry_count > 100) {
                    poll(0, 0, (rand() % 25 + 1));
                }
                retry_count++;

                goto again;
            }
        }

        pthread_mutex_lock(&(iq->dbenv->prefault_helper.mutex));

        /*fprintf(stderr, "done waiting for helper %d\n", i);*/

        iq->dbenv->prefault_helper.threads[i].seqnum++;
        if (iq->dbenv->prefault_helper.threads[i].seqnum == 0)
            iq->dbenv->prefault_helper.threads[i].seqnum = 1;

        pthread_mutex_unlock(&(iq->dbenv->prefault_helper.mutex));
    }

    javasp_trans_end(iq->jsph);

    if (rc == 0) {
        /* yes - there is no locking here so we could get inaccuracies.
         * doesn't matter. */
        gbl_sc_adds += iq->sc_adds;
        gbl_sc_updates += iq->sc_updates;
        gbl_sc_deletes += iq->sc_deletes;
    }

    return rc;
}

static unsigned int nLockAlls = 0;

static int extract_blkseq(struct ireq *iq, block_state_t *p_blkstate,
                          int *found_blkseq, int *have_blkseq)
{
    struct packedreq_seq seq;

    if (!*found_blkseq) {
        *found_blkseq = 1;

        if (!(iq->p_buf_in = packedreq_seq_get(&seq, iq->p_buf_in,
                                               p_blkstate->p_buf_next_start))) {
            if (iq->debug)
                reqprintf(iq, "FAILED TO UNPACK");
            return ERR_BADREQ;
        }

        /* The old proxy only sent an 8 byte sequence number.
         * The new proxy sends 12 bytes, but for compatibility
         * with older comdb2 builds the first 4 bytes of what
         * is logically the sequence number are sent last.
         * Thus we have to reorder the data. */
        memcpy(iq->seq, &seq, 3 * sizeof(int));
        iq->seqlen = 3 * sizeof(int);

        if (seq.seq1 == 0 && seq.seq1 == 0 && seq.seq1 == 0) {
            /* for long transactions, this means we did not go
               through proxy */
            *have_blkseq = 0;
        } else {
            *have_blkseq = 1;

            /* backup everything we havn't already */
            if (block_state_backup(p_blkstate, p_blkstate->p_buf_req_end,
                                   iq->opcode == OP_FWD_LBLOCK ||
                                       iq->opcode == OP_LONGBLOCK))
                return ERR_INTERNAL;
        }
    }
    return 0;
}

static int extract_blkseq2(struct ireq *iq, block_state_t *p_blkstate,
                           int *found_blkseq, int *have_blkseq)
{
    struct packedreq_seq2 seq;

    if (!*found_blkseq) {
        *found_blkseq = 1;

        if (!(iq->p_buf_in = packedreq_seq2_get(
                  &seq, iq->p_buf_in, p_blkstate->p_buf_next_start))) {
            if (iq->debug)
                reqprintf(iq, "FAILED TO UNPACK");
            return ERR_BADREQ;
        }

        /* The old proxy only sent an 8 byte sequence number.
         * The new proxy sends 12 bytes, but for compatibility
         * with older comdb2 builds the first 4 bytes of what
         * is logically the sequence number are sent last.
         * Thus we have to reorder the data. */
        memcpy(iq->seq, seq.seq, sizeof(uuid_t));
        iq->seqlen = sizeof(uuid_t);

        *have_blkseq = 1;

        /* backup everything we havn't already */
        if (block_state_backup(p_blkstate, p_blkstate->p_buf_req_end,
                               iq->opcode == OP_FWD_LBLOCK ||
                                   iq->opcode == OP_LONGBLOCK))
            return ERR_INTERNAL;
    }
    return 0;
}

static pthread_rwlock_t commit_lock = PTHREAD_RWLOCK_INITIALIZER;

extern __thread int send_prefault_udp;
extern void delay_if_sc_resuming(struct ireq *iq);

void handle_postcommit_bpfunc(struct ireq *iq)
{
    bpfunc_lstnode_t *cur_bpfunc = NULL;

    while((cur_bpfunc = listc_rtl(&iq->bpfunc_lst)))
    {
        assert(cur_bpfunc->func->success != NULL);
        cur_bpfunc->func->success(NULL/*not used*/, cur_bpfunc->func, NULL);
        free_bpfunc(cur_bpfunc->func);
    }
}

void handle_postabort_bpfunc(struct ireq *iq)
{
    bpfunc_lstnode_t *cur_bpfunc = NULL;
    while((cur_bpfunc = listc_rtl(&iq->bpfunc_lst)))
    {
        assert(cur_bpfunc->func->fail != NULL);
        cur_bpfunc->func->fail(NULL/*not used*/, cur_bpfunc->func, NULL);
        free_bpfunc(cur_bpfunc->func);
    }
}

static int toblock_main_int(struct javasp_trans_state *javasp_trans_handle,
                            struct ireq *iq, block_state_t *p_blkstate)
{
    int did_replay = 0;
    int rowlocks = gbl_rowlocks;
    int fromline = -1;
    int opnum, jj, num_reqs;
    int rc, ixkeylen, rrn;
    int irc;
    char *source_host;
    char key[MAXKEYLEN];
    tran_type *trans = NULL; /*transaction handle */
    tran_type *parent_trans = NULL;
    /* for updates */
    char saved_fndkey[MAXKEYLEN];
    int saved_rrn = 0;
    int addrrn;
    int outrc=-1;
    char ondisk_tag[MAXTAGLEN], client_tag[MAXTAGLEN];
    unsigned char nulls[MAXNULLBITS] = {0};
    unsigned long long genid = 0;
    int have_blkseq = 0;
    int have_keyless_requests = 0;
    int numerrs = 0;
    int constraint_violation = 0;
    struct block_err err;
    long long seqno;
    int opcode_counts[NUM_BLOCKOP_OPCODES];
    int nops = 0;
    int is_block2sqlmode = 0; /* set this for all osql modes */
    /* enable this only for blocksql to handle verify errors */
    int is_block2sqlmode_blocksql = 0; 
    int osql_needtransaction = OSQL_BPLOG_NONE;
    int blkpos = -1, ixout = -1, errout = 0;
    int backed_out = 0;
    struct thr_handle *thr_self = thrman_self();
    int found_blkseq = 0;
    uint8_t *p_buf_rsp_start;
    struct longblock_req_hdr lhdr;
    struct block_req hdr;

    int is_mixed_sqldyn = 0;

    /* The blob buffer.  If the tag includes blobs then we are sent the blob
     * data in separate opcodes before we are sent the add/update command.
     * After each keyless write op we clear this buffer ready for the next one.
     */
    blob_buffer_t blobs[MAXBLOBS];

    int delayed = 0;

    int hascommitlock = 0;
    if (iq->tranddl) rowlocks = 1;

    /* zero this out very high up or we can crash if we get to backout: without
     * having initialised this. */
    memset(blobs, 0, sizeof(blobs));
    memset(&err, 0, sizeof(struct block_err));

    /* default tzname per client transaction */
    bzero(iq->tzname, sizeof(iq->tzname));

    /* same for oplog counter */
    iq->oplog_numops = 0;

    num_reqs = p_blkstate->numreq;

    /* reset queue hits stats so we don't accumulate them over several
     * retries */
    iq->num_queues_hit = 0;

    iq->p_buf_in = p_blkstate->p_buf_req_start;
    iq->p_buf_in_end = p_blkstate->p_buf_req_end;

    if (iq->opcode == OP_LONGBLOCK || iq->opcode == OP_FWD_LBLOCK)
        iq->p_buf_in =
            longblock_req_hdr_get(&lhdr, iq->p_buf_in, iq->p_buf_in_end) + 4;
    else if (iq->opcode == OP_BLOCK || iq->opcode == OP_FWD_BLOCK)
        iq->p_buf_in = block_req_get(&hdr, iq->p_buf_in, iq->p_buf_in_end);

    /* backup everything we've read already (ie the header) */
    if (block_state_backup(p_blkstate, iq->p_buf_in,
                           iq->opcode == OP_LONGBLOCK ||
                               iq->opcode == OP_FWD_LBLOCK))
        return ERR_INTERNAL;

    if (iq->opcode == OP_FWD_BLOCK || iq->opcode == OP_FWD_LBLOCK) {
        /* this was forwarded from a slave comdb */
        source_host = p_blkstate->source_host;
    } else {
        /* this is considered local block op */
        source_host = gbl_mynode;
    }

    addrrn = -1; /*for secafpri, remember last rrn. */

    delay_if_sc_resuming(iq); /* tiny sleep if resuming sc has not marked sc pointers */

    if (iq->debug) {
        reqprintf(iq, "BLOCK OPCODES: %d reqs ", num_reqs);
    }
    if (iq->retries == 0) {
        bzero(opcode_counts, sizeof(opcode_counts));
    }

    /* If this is a sorese transaction, don't recreate transaction objects */
    if (iq->is_sorese)
        osql_needtransaction = OSQL_BPLOG_RECREATEDTRANS;

    /* If we get here and we are rtcpu-ed AND this is a cluster,
     * return RC_TRAN_CLIENT_RETRY. */
    if (debug_switch_reject_writes_on_rtcpu() && is_node_up(gbl_mynode) != 1) {
        const char *nodes[REPMAX];
        int nsiblings;
        nsiblings = net_get_all_nodes_connected(thedb->handle_sibling, nodes);
        if (nsiblings >= 1) {
            reqprintf(iq, "Master is swinging, repeat the request");
            /* The client code doesn't retry correctly if the request
               is (1) a non-long transaction or, (2) a long transaction of a
               single
               packet .  So if the block request was a single packet, send back
               a return code telling the proxy to retry.  Otherwise, the client
               code needs to retry (and handles it correctly).  The reason the
               client
               doesn't handle single-buffer retries correctly is that it doesn't
               make copies of these requests since the proxy already has it.
               Thus
               the proxy, not the client should retry. */
            if (iq->is_socketrequest) {
                /* We don't have proxy in this case so the client which has to
                 * retry. */
                return RC_TRAN_CLIENT_RETRY;
            }
            if (iq->opcode == OP_BLOCK || p_blkstate->numreq == 1) {
                return 999; /* no dedicated code for proxy retry... */
            } else if (p_blkstate->longblock_single == 1) {
                return 999; /* no dedicated code for proxy retry... */
            } else {
                return RC_TRAN_CLIENT_RETRY;
            }
        }
    }

    /* adding this back temporarily so I can get blockop counts again. this
       really just belongs in the main loop (should get its own logger event
       flag and logger events for this flag should be reset in the case of a
       retry) */
    if (iq->retries == 0) {
        unsigned blockop_counts[NUM_BLOCKOP_OPCODES];
        const uint8_t *p_buf_in_saved;
        int got_blockseq = 0;
        int got_blockseq2 = 0;
        int got_osql = 0;

        /* this is a pre-loop, we want to jump back to the begining after it's
         * done */
        p_buf_in_saved = iq->p_buf_in;
        for (opnum = 0; opnum < num_reqs;
             ++opnum, block_state_next(iq, p_blkstate)) {
            struct packedreq_hdr hdr;

            iq->p_buf_in = packedreq_hdr_get(&hdr, iq->p_buf_in,
                                             p_blkstate->p_buf_req_end);
            if (iq->p_buf_in == NULL)
                break;
            if (block_state_set_next(iq, p_blkstate, hdr.nxt))
                break;

            if (hdr.opcode > 0 && hdr.opcode < BLOCK_MAXOPCODE)
                opcode_counts[gbl_blockop_count_xrefs[hdr.opcode]]++;

            /* Since I am peaking into this, I adding my hacks here */
            switch (hdr.opcode) {
            case BLOCK_SEQ:
                if (gbl_use_blkseq) {
                    rc = extract_blkseq(iq, p_blkstate, &found_blkseq,
                                        &have_blkseq);
                    if (rc) {
                        logmsg(LOGMSG_ERROR, "failed to extract blockseq\n");
                        BACKOUT;
                    }
                    if (have_blkseq) {
                        got_blockseq = 1;
                        /* We don't do the pre-scan again if it's a retry, so
                         * save whether we had a blkseq */
                        iq->have_blkseq =
                            1; /* if we don't go through proxy we don't have
                                  blkseq */
                    }
                }
                break;
            case BLOCK2_SEQV2:
                if (gbl_use_blkseq) {
                    rc = extract_blkseq2(iq, p_blkstate, &found_blkseq,
                                         &have_blkseq);
                    if (rc) {
                        logmsg(LOGMSG_ERROR, "failed to extract blockseq\n");
                        BACKOUT;
                    }
                    if (have_blkseq) {
                        got_blockseq2 = 1;
                        /* We don't do the pre-scan again if it's a retry, so
                         * save whether we had a blkseq */
                        iq->have_blkseq =
                            1; /* if we don't go through proxy we don't have
                                  blkseq */
                    }
                }

            case BLOCK2_SOCK_SQL:
            case BLOCK2_RECOM:
                got_osql = 1;
                break;
            }
        }

        if (got_osql && iq->have_snap_info) {
            void *replay_data = NULL;
            int replay_len = 0;
            int findout;
<<<<<<< HEAD
            findout = bdb_blkseq_find(thedb->bdb_env, parent_trans, iq->snap_info.key,
                                       iq->snap_info.keylen, &replay_data, &replay_len);
=======
            findout = bdb_blkseq_find(thedb->bdb_env, parent_trans,
                                      iq->snap_info.key, iq->snap_info.keylen,
                                      &replay_data, &replay_len);
>>>>>>> d882976f
            if (findout == 0) {
                logmsg(LOGMSG_WARN, "early snapinfo blocksql replay detected\n");
                outrc = do_replay_case(iq, iq->snap_info.key,
                                       iq->snap_info.keylen, num_reqs, 0,
                                       replay_data, replay_len, __LINE__);
                did_replay = 1;
                fromline = __LINE__;
                goto cleanup;
            }
        }

        if ((got_blockseq || got_blockseq2) && got_osql && !iq->have_snap_info) {
            /* register this blockseq early to detect expensive replays
               of the same blocksql transactions */
            rc = osql_blkseq_register(iq);
            switch (rc) {
            case OSQL_BLOCKSEQ_INV:
            case OSQL_BLOCKSEQ_FIRST:
                /* silence */
                break;
            default:
                assert(rc == OSQL_BLOCKSEQ_REPLAY);
                logmsg(LOGMSG_WARN, "early blocksql replay detection\n");
                outrc = do_replay_case(iq, iq->seq, iq->seqlen, num_reqs, 0,
                                       NULL, 0, __LINE__);
                did_replay = 1;
                fromline = __LINE__;
                goto cleanup;
            }
        }
        iq->p_buf_in = p_buf_in_saved;

        for (opnum = 0; opnum < NUM_BLOCKOP_OPCODES; opnum++) {
            if (opcode_counts[opnum] > 0) {
                reqlog_logf(iq->reqlogger, REQL_INFO, "%dx%s",
                            opcode_counts[opnum],
                            gbl_blockop_name_xrefs[opnum]);
            }
        }
    } else {
        have_blkseq = iq->have_blkseq;
    }

    iq->blkstate->pos = 0;
    /* if client requested blkseq, please don't skip it, probably a retry */
    if (iq->is_sorese && iq->frommach == 0 && !iq->sorese.use_blkseq)
        have_blkseq = 0;

    if (!rowlocks) {
        /* start parent transaction */
        if (have_blkseq) {
            rc = trans_start(iq, NULL, &parent_trans);
            if (rc != 0) {
                return rc;
            }
        }

        /* START child TRANSACTION */
        if (gbl_enable_berkdb_retry_deadlock_bias) {
            irc =
                trans_start_set_retries(iq, parent_trans, &trans, iq->retries);
        } else if (bdb_attr_get(thedb->bdb_attr,
                                BDB_ATTR_DEADLOCK_YOUNGEST_EVER) ||
                   bdb_attr_get(thedb->bdb_attr,
                                BDB_ATTR_DEADLOCK_LEAST_WRITES_EVER)) {
            if (iq->priority == 0) {
                if (bdb_attr_get(thedb->bdb_attr,
                                 BDB_ATTR_DEADLOCK_YOUNGEST_EVER))
                    iq->priority = time_epochms();
            }

            if (verbose_deadlocks)
                logmsg(LOGMSG_USER, "%x %s:%d Using iq %p priority %d\n",
                       (int)pthread_self(), __FILE__, __LINE__, iq,
                       iq->priority);

            irc =
                trans_start_set_retries(iq, parent_trans, &trans, iq->priority);
        } else {
            irc = trans_start_set_retries(iq, parent_trans, &trans, 0);
        }
    } else {
        /* we dont have nested transaction support here.  we play games with
           writing the blkseq record differently in rowlocks mode */
        if (iq->tranddl)
            irc = trans_start_logical_sc(iq, &trans);
        else
            irc = trans_start_logical(iq, &trans);
        parent_trans = NULL;

        if (irc != 0) {
            /* At this point if we have a transaction, it would prevent a
             * downgrade
             * because it holds a bdb readlock.  Make sure I am still the master
             */
            if (thedb->master != gbl_mynode || irc == ERR_NOMASTER) {
                numerrs = 1;
                rc = ERR_NOMASTER; /*this is what bdb readonly error gets us */
                BACKOUT;
            }
        }
    }

    if (irc != 0) {
        logmsg(LOGMSG_FATAL, "trans_start failed rc %d\n", irc);
        comdb2_die(0);
    }

    if (iq->debug) {
        /* TODO print trans twice? No parent_trans? */
        reqprintf(iq, "%x:START TRANSACTION ID %p DB %d '%s'",
                  (int)pthread_self(), trans, iq->usedb->dbnum,
                  iq->usedb->tablename);
    }

    javasp_trans_set_trans(javasp_trans_handle, iq, parent_trans, trans);

    if (gbl_replicate_local && get_dbtable_by_name("comdb2_oplog")) {
        /* Transactionally read the last sequence number.
           This effectively serializes all updates.
           There are probably riskier more clever schemes where we don't
           need to do this. */
        if (gbl_replicate_local_concurrent) {
            unsigned long long useqno;
            useqno = bdb_get_timestamp(thedb->bdb_env);
            memcpy(&p_blkstate->seqno, &useqno, sizeof(unsigned long long));
        } else {
            rc = get_next_seqno(trans, &seqno);

            /* This can fail if we deadlock with another transaction.
               ANYTHING in berkeley can deadlock.  Looking at the code
               funny makes it deadlock.  */
            if (rc) {
                if (rc != RC_INTERNAL_RETRY)
                    logmsg(LOGMSG_ERROR, "get_next_seqno unexpected rc %d\n", rc);
                BACKOUT;
            }
            p_blkstate->seqno = seqno;
        }
    }

    /*which db currently operating on. */
    iq->usedb = iq->origdb; /*start with original db. */

    clear_constraints_tables();

    /* THE BLOCK PROCESSOR FOR LOOP */
    for (opnum = 0; opnum < num_reqs;
         ++opnum, block_state_next(iq, p_blkstate)) {
        struct packedreq_hdr hdr;
        if (!(iq->p_buf_in = packedreq_hdr_get(&hdr, iq->p_buf_in,
                                               p_blkstate->p_buf_req_end)) ||
            block_state_set_next(iq, p_blkstate, hdr.nxt)) {
            if (iq->debug)
                reqprintf(iq, "%p:BAD BUFFER OFFSET OP %d", trans, opnum);

            rc = ERR_BADREQ;
            BACKOUT;
        }

        if (iq->debug) {
            /* remove all prefixes tothe debug trace and put in the transaction
             * and operation name prefix. */
            reqpopprefixes(iq, -1);
            reqpushprefixf(iq, "%x:tran %p:%s ", (int)pthread_self(), trans,
                           breq2a(hdr.opcode));

            reqprintflush(iq);
        }

        /* keep track of which operation is currently done */
        reqerrstrhdrclr(iq);

        thrman_wheref(thr_self, "%s [%s]", req2a(iq->opcode),
                      breq2a(hdr.opcode));

        iq->blkstate->opnum = opnum;

        if (iq->debug) {
            reqmoref(iq, " %d %s(%d) offset after hdr %p", opnum,
                     breq2a(hdr.opcode), hdr.opcode, iq->p_buf_in);
        }

        /* if this is the first request then keep stats */
        if (iq->retries == 0) {
            if ((unsigned)hdr.opcode < BLOCK_MAXOPCODE) {
                opcode_counts[gbl_blockop_count_xrefs[hdr.opcode]]++;
                iq->usedb->blocktypcnt[hdr.opcode]++;
                if (iq->rawnodestats)
                    iq->rawnodestats
                        ->blockop_counts[gbl_blockop_count_xrefs[hdr.opcode]]++;
            } else {
                opcode_counts[0]++; /* unknown opcode */
                iq->usedb->blocktypcnt[0]++;
                if (iq->rawnodestats)
                    iq->rawnodestats->blockop_counts[0]++;
            }
        }

        /* this is the list of blockops that are part of a osql transaction;
           anything else
           should be flagged and questioned */
        if (!is_mixed_sqldyn && hdr.opcode != BLOCK2_QBLOB &&
            hdr.opcode != BLOCK2_SOCK_SQL && hdr.opcode != BLOCK2_RECOM &&
            hdr.opcode != BLOCK2_SNAPISOL && hdr.opcode != BLOCK2_SERIAL &&
            hdr.opcode != BLOCK2_TZ && hdr.opcode != BLOCK_SEQ &&
            hdr.opcode != BLOCK2_SEQV2 && hdr.opcode != BLOCK2_USE &&
            hdr.opcode != BLOCK2_DBGLOG_COOKIE && hdr.opcode != BLOCK2_PRAGMA) {
            is_mixed_sqldyn = 1;
        }

        switch (hdr.opcode) {
        case BLOCK2_UPDBYKEY: {
            struct packedreq_updbykey updbykey;
            const uint8_t *p_buf_tag_name;
            const uint8_t *p_buf_tag_name_end;
            uint8_t *p_buf_data;
            const uint8_t *p_buf_data_end;

            ++delayed;
            have_keyless_requests = 1;

            if (!(iq->p_buf_in = packedreq_updbykey_get(
                      &updbykey, iq->p_buf_in, p_blkstate->p_buf_next_start))) {
                if (iq->debug)
                    reqprintf(iq, "FAILED TO UNPACK");
                rc = ERR_BADREQ;
                BACKOUT;
            }

            loadnullbmp(nulls, sizeof(nulls), updbykey.fldnullmap,
                        sizeof(updbykey.fldnullmap));

            if (updbykey.taglen >
                (p_blkstate->p_buf_next_start - iq->p_buf_in)) {
                if (iq->debug)
                    reqprintf(iq, "FAILED TO UNPACK TAG NAME");
                rc = ERR_BADREQ;
                BACKOUT;
            }

            p_buf_tag_name = iq->p_buf_in;
            iq->p_buf_in += updbykey.taglen;
            p_buf_tag_name_end = iq->p_buf_in;

            if (updbykey.reclen >
                (p_blkstate->p_buf_next_start - iq->p_buf_in)) {
                if (iq->debug)
                    reqprintf(iq, "FAILED TO UNPACK DATA");
                rc = ERR_BADREQ;
                BACKOUT;
            }

            /*
            iq->p_buf_in = (const uint8_t *)(iq->p_buf_in + updbykey.reclen);
            */

            p_buf_data = (uint8_t *)iq->p_buf_in;
            iq->p_buf_in += updbykey.reclen;
            p_buf_data_end = iq->p_buf_in;

            if (!trans) {
                if (osql_needtransaction == OSQL_BPLOG_NOTRANS) {
                    assert(is_block2sqlmode != 0);
                    logmsg(LOGMSG_ERROR, 
                            "%s:%d INCORRECT TRANSACTION MIX, SQL AND DYNTAG\n",
                            __FILE__, __LINE__);
                    rc = osql_create_transaction(javasp_trans_handle, iq,
                                                 have_blkseq ? &parent_trans
                                                             : NULL,
                                                 &trans, &osql_needtransaction);
                    if (rc) {
                        numerrs = 1;
                        BACKOUT;
                    }
                } else {
                    logmsg(LOGMSG_FATAL, "%s:%d NULL TRANSACTION!\n", __FILE__,
                            __LINE__);
                    abort();
                }
            }

            rc = updbykey_record(
                iq, trans, (const uint8_t *)p_buf_tag_name,
                (const uint8_t *)p_buf_tag_name_end, p_buf_data, p_buf_data_end,
                updbykey.keyname, nulls, blobs, MAXBLOBS, &err.errcode,
                &err.ixnum, &addrrn, &genid, hdr.opcode, opnum, /*blkpos*/
                RECFLAGS_DYNSCHEMA_NULLS_ONLY);
            free_blob_buffers(blobs, MAXBLOBS);
            if (rc != 0) {
                numerrs = 1;
                BACKOUT;
            }
            break;
        }

        case BLOCK2_ADDKL_POS:
            iq->is_block2positionmode = 1;
        case BLOCK2_ADDKL: {
            struct packedreq_addkl addkl;
            const uint8_t *p_buf_tag_name;
            const uint8_t *p_buf_tag_name_end;
            const uint8_t *p_buf_data;
            const uint8_t *p_buf_data_end;

            have_keyless_requests = 1;

            if (!(iq->p_buf_in = packedreq_addkl_get(
                      &addkl, iq->p_buf_in, p_blkstate->p_buf_next_start))) {
                if (iq->debug)
                    reqprintf(iq, "FAILED TO UNPACK");
                rc = ERR_BADREQ;
                BACKOUT;
            }

            loadnullbmp(nulls, sizeof(nulls), addkl.fldnullmap,
                        sizeof(addkl.fldnullmap));

            /* get the start/end of the tag name */
            if (addkl.taglen > (p_blkstate->p_buf_next_start - iq->p_buf_in)) {
                if (iq->debug)
                    reqprintf(iq, "FAILED TO UNPACK TAG NAME");
                rc = ERR_BADREQ;
                BACKOUT;
            }
            p_buf_tag_name = iq->p_buf_in;
            iq->p_buf_in += addkl.taglen;
            p_buf_tag_name_end = iq->p_buf_in;

            /* get the start/end of the data */
            if (addkl.reclen > (p_blkstate->p_buf_next_start - iq->p_buf_in)) {
                if (iq->debug)
                    reqprintf(iq, "FAILED TO UNPACK DATA");
                rc = ERR_BADREQ;
                BACKOUT;
            }
            p_buf_data = iq->p_buf_in;
            iq->p_buf_in += addkl.reclen;
            p_buf_data_end = iq->p_buf_in;

            if (!trans) {
                if (osql_needtransaction == OSQL_BPLOG_NOTRANS) {
                    assert(is_block2sqlmode != 0);
                    logmsg(LOGMSG_ERROR, 
                            "%s:%d INCORRECT TRANSACTION MIX, SQL AND DYNTAG\n",
                            __FILE__, __LINE__);
                    rc = osql_create_transaction(javasp_trans_handle, iq,
                                                 have_blkseq ? &parent_trans
                                                             : NULL,
                                                 &trans, &osql_needtransaction);
                    if (rc) {
                        numerrs = 1;
                        BACKOUT;
                    }
                } else {
                    logmsg(LOGMSG_FATAL, 
                            "%s:%d NULL TRANSACTION!\n", __FILE__,
                            __LINE__);
                    abort();
                }
            }

            {
                int bdberr = 0;
                rc = access_control_check_write(iq, trans, &bdberr);
                if (rc) {
                    numerrs = 1;
                    err.errcode = ERR_ACCESS;
                    BACKOUT;
                }
            }

            /* if any of the following have been executed then we
             * need to perform delayed key adds.
             *    BLOCK_ADDSL
             *    BLOCK_ADDSEC
             *    BLOCK_ADNOD
             *    BLOCK_SECAFPRI
             *    BLOCK_DELSC
             *    BLOCK_DELSEC
             *    BLOCK_DELNOD
             *    BLOCK_UPVRRN
             *    BLOCK2_ADDDTA
             *    BLOCK2_ADDKEY
             *    BLOCK2_DELDTA
             *    BLOCK2_DELKEY
             *    BLOCK2_UPDATE
             *    BLOCK2_DELKL
             *    BLOCK2_UPDKL
             *    BLOCK2_RNGDELKL
             *    BLOCK2_CUSTOM
             *    BLOCK2_QADD
             *    BLOCK2_DELOLDER
             *    BLOCK2_SOCK_SQL
             *    BLOCK2_UPDBYKEY
             *    BLOCK2_RECOM
             *    BLOCK2_SNAPISOL
             *    BLOCK2_SERIAL */
            int addflags = RECFLAGS_DYNSCHEMA_NULLS_ONLY;
            if (delayed == 0 && opnum == num_reqs - 1 &&
                iq->usedb->n_constraints == 0 && gbl_goslow == 0) {
                addflags |= RECFLAGS_NO_CONSTRAINTS;
            } else {
                ++delayed;
            }

            /* we drop the const from p_buf_data, but it shouldn't be
             * changed, can't change add_record's def to take a const
             * ptr because deep inside it puts the buf in dpb->put()
             * which doesn't take a const ptr */
            rc = add_record(iq, trans, p_buf_tag_name, p_buf_tag_name_end,
                            (uint8_t *)p_buf_data, p_buf_data_end, nulls, blobs,
                            MAXBLOBS, &err.errcode, &err.ixnum, &addrrn, &genid,
                            -1ULL, hdr.opcode, opnum, /*blkpos*/
                            addflags);
            free_blob_buffers(blobs, MAXBLOBS);
            if (rc != 0) {
                numerrs = 1;
                BACKOUT;
            }
            /* TODO should this be set to rrn? where did that value come
             * from? */
            break;
        }

        case BLOCK2_ADDDTA: {
            struct packedreq_adddta adddta;

            const uint8_t *p_buf_data;
            const uint8_t *p_buf_data_end;

            const uint8_t *p_buf_tag_name;
            const uint8_t *p_buf_tag_name_end;

            ++delayed;
            if (!(iq->p_buf_in = packedreq_adddta_get(
                      &adddta, iq->p_buf_in, p_blkstate->p_buf_next_start))) {
                if (iq->debug)
                    reqprintf(iq, "FAILED TO UNPACK");
                rc = ERR_BADREQ;
                BACKOUT;
            }

            /* get the start/end of the data */
            if (adddta.reclen > (p_blkstate->p_buf_next_start - iq->p_buf_in)) {
                if (iq->debug)
                    reqprintf(iq, "FAILED TO UNPACK DATA");
                rc = ERR_BADREQ;
                BACKOUT;
            }
            p_buf_data = iq->p_buf_in;
            iq->p_buf_in += adddta.reclen;
            p_buf_data_end = iq->p_buf_in;

            p_buf_tag_name = (const uint8_t *)".DEFAULT";
            p_buf_tag_name_end = p_buf_tag_name + 8 /*strlen(.DEFAULT)*/;

            bzero(nulls, sizeof(nulls));

            if (!trans) {
                if (osql_needtransaction == OSQL_BPLOG_NOTRANS) {
                    assert(is_block2sqlmode != 0);
                    logmsg(LOGMSG_ERROR, 
                            "%s:%d INCORRECT TRANSACTION MIX, SQL AND DYNTAG\n",
                            __FILE__, __LINE__);
                    rc = osql_create_transaction(javasp_trans_handle, iq,
                                                 have_blkseq ? &parent_trans
                                                             : NULL,
                                                 &trans, &osql_needtransaction);
                    if (rc) {
                        numerrs = 1;
                        BACKOUT;
                    }
                } else {
                    logmsg(LOGMSG_FATAL, "%s:%d NULL TRANSACTION!\n", __FILE__,
                            __LINE__);
                    abort();
                }
            }

            {
                int bdberr = 0;
                rc = access_control_check_write(iq, trans, &bdberr);
                if (rc) {
                    numerrs = 1;
                    err.errcode = ERR_ACCESS;
                    BACKOUT;
                }
            }

            rc = add_record(iq, trans, p_buf_tag_name, p_buf_tag_name_end,
                            (uint8_t *)p_buf_data, p_buf_data_end, nulls,
                            NULL, /*blobs*/
                            0,    /*maxblobs*/
                            &err.errcode, &err.ixnum, &addrrn, &genid, -1ULL,
                            hdr.opcode, opnum, /*blkpos*/
                            RECFLAGS_DYNSCHEMA_NULLS_ONLY);
            if (rc != 0) {
                numerrs = 1;
                BACKOUT;
            }
            break;
        }

        case BLOCK2_ADDKEY: {
            struct packedreq_addkey addkey;
            int opfailcode;

            const uint8_t *p_buf_addkey_start;

            ++delayed;
            p_buf_addkey_start = iq->p_buf_in;

            if (!(iq->p_buf_in = packedreq_addkey_get(
                      &addkey, iq->p_buf_in, p_blkstate->p_buf_next_start))) {
                if (iq->debug)
                    reqprintf(iq, "FAILED TO UNPACK");
                rc = ERR_BADREQ;
                BACKOUT;
            }

            /* if we got this far, the BLOCK2_ADDDTA should have
               added the keys.  save rrn and proceed. */
            if (iq->debug)
                reqprintf(iq, "IGNORED IX %d", addkey.ixnum);
            rc = 0;
            break;
        }

        case BLOCK2_DELKL: {
            struct packedreq_delkl delkl;

            ++delayed;
            if (!(iq->p_buf_in = packedreq_delkl_get(
                      &delkl, iq->p_buf_in, p_blkstate->p_buf_next_start))) {
                if (iq->debug)
                    reqprintf(iq, "FAILED TO UNPACK");
                rc = ERR_BADREQ;
                BACKOUT;
            }

            have_keyless_requests = 1;

            if (!trans) {
                if (osql_needtransaction == OSQL_BPLOG_NOTRANS) {
                    assert(is_block2sqlmode != 0);
                    logmsg(LOGMSG_ERROR, "%s:%d INCORRECT TRANSACTION MIX, SQL AND DYNTAG\n",
                            __FILE__, __LINE__);
                    rc = osql_create_transaction(javasp_trans_handle, iq,
                                                 have_blkseq ? &parent_trans
                                                             : NULL,
                                                 &trans, &osql_needtransaction);
                    if (rc) {
                        numerrs = 1;
                        BACKOUT;
                    }
                } else {
                    logmsg(LOGMSG_FATAL, "%s:%d NULL TRANSACTION!\n", __FILE__,
                            __LINE__);
                    abort();
                }
            }

            {
                int bdberr = 0;
                rc = access_control_check_write(iq, trans, &bdberr);
                if (rc) {
                    numerrs = 1;
                    err.errcode = ERR_ACCESS;
                    BACKOUT;
                }
            }

            /* for some reason we get a tag and data record with this
             * request which we then don't use.  let's not waste time
             * creating dynamic schemas that we won't use. */

            rc = del_record(iq, trans, NULL, /*primkey*/
                            delkl.rrn, delkl.genid, -1ULL, &err.errcode,
                            &err.ixnum, hdr.opcode, 0);
            if (rc != 0) {
                numerrs = 1;
                BACKOUT;
            }
            break;
        }

        case BLOCK2_DELDTA: {
            int cterr = 0;

            struct packedreq_delete delete;

            ++delayed;
            if (!(iq->p_buf_in = packedreq_delete_get(
                      &delete, iq->p_buf_in, p_blkstate->p_buf_next_start))) {
                if (iq->debug)
                    reqprintf(iq, "FAILED TO UNPACK");
                rc = ERR_BADREQ;
                BACKOUT;
            }

            rrn = delete.rrn;

            if (!trans) {
                if (osql_needtransaction == OSQL_BPLOG_NOTRANS) {
                    assert(is_block2sqlmode != 0);
                    logmsg(LOGMSG_ERROR, 
                            "%s:%d INCORRECT TRANSACTION MIX, SQL AND DYNTAG\n",
                            __FILE__, __LINE__);
                    rc = osql_create_transaction(javasp_trans_handle, iq,
                                                 have_blkseq ? &parent_trans
                                                             : NULL,
                                                 &trans, &osql_needtransaction);
                    if (rc) {
                        numerrs = 1;
                        BACKOUT;
                    }
                } else {
                    logmsg(LOGMSG_FATAL, "%s:%d NULL TRANSACTION!\n", __FILE__,
                            __LINE__);
                    abort();
                }
            }

            {
                int bdberr = 0;
                rc = access_control_check_write(iq, trans, &bdberr);
                if (rc) {
                    numerrs = 1;
                    err.errcode = ERR_ACCESS;
                    BACKOUT;
                }
            }

            rc = del_record(iq, trans, saved_fndkey, saved_rrn, 0, /*genid*/
                            -1ULL, &err.errcode, &err.ixnum, hdr.opcode, 0);
            if (rc != 0) {
                numerrs = 1;
                BACKOUT;
            }
            break;
        }

        /* Note: there is similar code earlier in this function in the
         * prescan loop, if you change it here please change it there */
        case BLOCK2_DELKEY: {
            struct packedreq_delkey delkey;

            ++delayed;
            if (!(iq->p_buf_in = packedreq_delkey_get(
                      &delkey, iq->p_buf_in, p_blkstate->p_buf_next_start))) {
                if (iq->debug)
                    reqprintf(iq, "FAILED TO UNPACK");
                rc = ERR_BADREQ;
                BACKOUT;
            }

            ixkeylen = getdefaultkeysize(iq->usedb, delkey.ixnum);

            /* ix 0 is unique: use it to find record,
               use record to form and delete other keys */
            if (delkey.ixnum != 0) {
                if (iq->debug)
                    reqprintf(iq, "IGNORED IX %d", delkey.ixnum);
                rc = 0;
                break;
            }

            if (ixkeylen < 0 || delkey.keylen != ixkeylen) {
                if (iq->debug)
                    reqprintf(iq, "INVALID INDEX %d OR BAD KEY LENGTH "
                                  "%d!=%d\n",
                              delkey.ixnum, delkey.keylen, ixkeylen);
                reqerrstr(iq, COMDB2_DEL_RC_INVL_KEY,
                          "invalid index %d or bad key length %d!=%d\n",
                          delkey.ixnum, delkey.keylen, ixkeylen);
                rc = ERR_BADREQ;
                BACKOUT;
            }
            rrn = delkey.rrn;

            /* TODO is this the right length to check? */
            if (ixkeylen > (iq->p_buf_in_end - iq->p_buf_in)) {
                if (iq->debug)
                    reqprintf(iq, "FAILED TO UNPACK KEY");
                rc = ERR_BADREQ;
                BACKOUT;
            }

            /* ix 0 is unique: use it to find record,
               use record to form and delete other keys */
            snprintf(client_tag, MAXTAGLEN, ".DEFAULT_IX_0");
            snprintf(ondisk_tag, MAXTAGLEN, ".ONDISK_IX_0");
            rc = ctag_to_stag_buf(iq->usedb->tablename, client_tag,
                                  (const char *)iq->p_buf_in, WHOLE_BUFFER,
                                  nulls, ondisk_tag, key, 0, NULL);
            if (rc == -1) {
                if (iq->debug)
                    reqprintf(iq, "ERR CONVERT IX 0");
                rc = ERR_CONVERT_IX;
                BACKOUT;
            }
            memcpy(saved_fndkey, key, getkeysize(iq->usedb, delkey.ixnum));
            saved_rrn = rrn;
            if (iq->debug)
                reqprintf(iq, "SAVED IX %d RRN %d", delkey.ixnum, saved_rrn);
            break;
        }

        case BLOCK2_UPDKL_POS:
            iq->is_block2positionmode = 1;
        case BLOCK2_UPDKL: {
            struct packedreq_updrrnkl updrrnkl;
            const uint8_t *p_buf_tag_name;
            const uint8_t *p_buf_tag_name_end;
            const uint8_t *p_buf_data;
            const uint8_t *p_buf_data_end;

            ++delayed;
            if (!(iq->p_buf_in = packedreq_updrrnkl_get(
                      &updrrnkl, iq->p_buf_in, p_blkstate->p_buf_next_start))) {
                if (iq->debug)
                    reqprintf(iq, "FAILED TO UNPACK");
                rc = ERR_BADREQ;
                BACKOUT;
            }

            loadnullbmp(nulls, sizeof(nulls), updrrnkl.fldnullmap,
                        sizeof(updrrnkl.fldnullmap));

            /* TODO verify we didn't go past
             * p_blkstate->p_buf_next_start */
            p_buf_tag_name = iq->p_buf_in;
            p_buf_tag_name_end = p_buf_tag_name + updrrnkl.taglen;
            p_buf_data = p_buf_tag_name_end;
            p_buf_data_end = p_buf_data + updrrnkl.rlen;

            have_keyless_requests = 1;

            if (!trans) {
                if (osql_needtransaction == OSQL_BPLOG_NOTRANS) {
                    assert(is_block2sqlmode != 0);
                    logmsg(LOGMSG_ERROR, 
                            "%s:%d INCORRECT TRANSACTION MIX, SQL AND DYNTAG\n",
                            __FILE__, __LINE__);
                    rc = osql_create_transaction(javasp_trans_handle, iq,
                                                 have_blkseq ? &parent_trans
                                                             : NULL,
                                                 &trans, &osql_needtransaction);
                    if (rc) {
                        numerrs = 1;
                        BACKOUT;
                    }
                } else {
                    logmsg(LOGMSG_FATAL, "%s:%d NULL TRANSACTION!\n", __FILE__,
                            __LINE__);
                    abort();
                }
            }

            {
                int bdberr = 0;
                rc = access_control_check_write(iq, trans, &bdberr);
                if (rc) {
                    numerrs = 1;
                    err.errcode = ERR_ACCESS;
                    BACKOUT;
                }
            }

            rc = upd_record(iq, trans, NULL, /*primary key*/
                            updrrnkl.rrn, updrrnkl.genid, p_buf_tag_name,
                            p_buf_tag_name_end, (uint8_t *)p_buf_data,
                            p_buf_data_end, NULL /*p_buf_vrec*/,
                            NULL /*p_buf_vrec_end*/, nulls, NULL, /*updcols*/
                            blobs, MAXBLOBS, &genid, -1ULL, -1ULL, &err.errcode,
                            &err.ixnum, hdr.opcode, opnum, /*blkpos*/
                            RECFLAGS_DYNSCHEMA_NULLS_ONLY);
            free_blob_buffers(blobs, MAXBLOBS);
            if (rc != 0) {
                numerrs = 1;
                BACKOUT;
            }
            break;
        }

        /* Note: there is similar code earlier in this function in the
         * prescan loop, if you change it here please change it there */
        case BLOCK2_UPDATE: {
            struct packedreq_updrrn updrrn;

            const uint8_t *p_buf_data_new;
            const uint8_t *p_buf_data_new_end;
            const uint8_t *p_buf_data_v;
            const uint8_t *p_buf_data_v_end;
            const uint8_t *p_buf_tag_name;
            const uint8_t *p_buf_tag_name_end;

            ++delayed;
            if (!(iq->p_buf_in = packedreq_updrrn_get(
                      &updrrn, iq->p_buf_in, p_blkstate->p_buf_next_start))) {
                if (iq->debug)
                    reqprintf(iq, "FAILED TO UNPACK");
                rc = ERR_BADREQ;
                BACKOUT;
            }

            /* just like BLOCK_UPVRRN */

            if (updrrn.rlen > (p_blkstate->p_buf_next_start - iq->p_buf_in)) {
                if (iq->debug)
                    reqprintf(iq, "FAILED TO UNPACK NEW DATA");
                rc = ERR_BADREQ;
                BACKOUT;
            }

            p_buf_data_new = iq->p_buf_in;
            iq->p_buf_in += updrrn.rlen;
            p_buf_data_new_end = iq->p_buf_in;

            if (updrrn.vlen > (p_blkstate->p_buf_next_start - iq->p_buf_in)) {
                if (iq->debug)
                    reqprintf(iq, "FAILED TO UNPACK VDATA");
                rc = ERR_BADREQ;
                BACKOUT;
            }

            p_buf_data_v = iq->p_buf_in;
            iq->p_buf_in += updrrn.vlen;
            p_buf_data_v_end = iq->p_buf_in;

            if (updrrn.rlen != updrrn.vlen) {
                if (iq->debug)
                    reqprintf(iq, "MISMATCH newlen %d != vlen %d", updrrn.rlen,
                              updrrn.vlen);
                rc = ERR_BADREQ;
                BACKOUT;
            }

            p_buf_tag_name = (const uint8_t *)".DEFAULT";
            p_buf_tag_name_end = p_buf_tag_name + 8 /*strlen(.DEFAULT)*/;
            bzero(nulls, sizeof(nulls));

            if (!trans) {
                if (osql_needtransaction == OSQL_BPLOG_NOTRANS) {
                    assert(is_block2sqlmode != 0);
                    logmsg(LOGMSG_ERROR, 
                            "%s:%d INCORRECT TRANSACTION MIX, SQL AND DYNTAG\n",
                            __FILE__, __LINE__);
                    rc = osql_create_transaction(javasp_trans_handle, iq,
                                                 have_blkseq ? &parent_trans
                                                             : NULL,
                                                 &trans, &osql_needtransaction);
                    if (rc) {
                        numerrs = 1;
                        BACKOUT;
                    }
                } else {
                    logmsg(LOGMSG_FATAL, "%s:%d NULL TRANSACTION!\n", __FILE__,
                            __LINE__);
                    abort();
                }
            }

            {
                int bdberr = 0;
                rc = access_control_check_write(iq, trans, &bdberr);
                if (rc) {
                    numerrs = 1;
                    err.errcode = ERR_ACCESS;
                    BACKOUT;
                }
            }

            rc = upd_record(iq, trans, NULL, /*primkey - will be formed from
                                               verification data*/
                            updrrn.rrn, 0,   /*vgenid*/
                            p_buf_tag_name, p_buf_tag_name_end,
                            (uint8_t *)p_buf_data_new, p_buf_data_new_end,
                            (uint8_t *)p_buf_data_v, p_buf_data_v_end, nulls,
                            NULL, /*updcols*/
                            NULL, /*blobs*/
                            0,    /*maxblobs*/
                            &genid, -1ULL, -1ULL, &err.errcode, &err.ixnum,
                            hdr.opcode, opnum, /*blkpos*/
                            RECFLAGS_DYNSCHEMA_NULLS_ONLY);

            if (rc != 0) {
                numerrs = 1;
                BACKOUT;
            }

            break;
        }

        case BLOCK_ADDSL: {
            struct packedreq_add packedreq_add;
            int datoff, datlen;
            const uint8_t *p_buf_tag_name;
            const uint8_t *p_buf_tag_name_end;
            const uint8_t *p_buf_data;
            const uint8_t *p_buf_data_end;

            ++delayed;
            if (!(iq->p_buf_in =
                      packedreq_add_get(&packedreq_add, iq->p_buf_in,
                                        p_blkstate->p_buf_next_start))) {
                if (iq->debug)
                    reqprintf(iq, "FAILED TO UNPACK");
                rc = ERR_BADREQ;
                BACKOUT;
            }

            /*ADD RRN AND IX 0 KEY */
            ixkeylen = getdefaultkeysize(iq->usedb, 0);
            datoff = (ixkeylen + 3) & -4; /*round up to 4, this is
                                            data */
            datlen = (packedreq_add.lrl) * 4;

            /* increment input pointer to the offset */
            iq->p_buf_in += datoff;
            p_buf_data = iq->p_buf_in;

            /* verify that there's enough space */
            if (datlen > (p_blkstate->p_buf_next_start - iq->p_buf_in)) {
                if (iq->debug)
                    reqprintf(iq, "FAILED TO UNPACK DATA");
                rc = ERR_BADREQ;
                BACKOUT;
            }

            /* increment the input pointer past the record */
            iq->p_buf_in += datlen;
            p_buf_data_end = iq->p_buf_in;

            /* set tag name */
            p_buf_tag_name = (const uint8_t *)".DEFAULT";
            p_buf_tag_name_end = p_buf_tag_name + 8;

            bzero(nulls, sizeof(nulls));

            if (!trans) {
                if (osql_needtransaction == OSQL_BPLOG_NOTRANS) {
                    assert(is_block2sqlmode != 0);
                    logmsg(LOGMSG_ERROR, "%s:%d INCORRECT TRANSACTION MIX, SQL AND DYNTAG\n",
                            __FILE__, __LINE__);
                    rc = osql_create_transaction(javasp_trans_handle, iq,
                                                 have_blkseq ? &parent_trans
                                                             : NULL,
                                                 &trans, &osql_needtransaction);
                    if (rc) {
                        numerrs = 1;
                        BACKOUT;
                    }
                } else {
                    logmsg(LOGMSG_FATAL, "%s:%d NULL TRANSACTION!\n", __FILE__,
                            __LINE__);
                    abort();
                }
            }

            {
                int bdberr = 0;
                rc = access_control_check_write(iq, trans, &bdberr);
                if (rc) {
                    numerrs = 1;
                    err.errcode = ERR_ACCESS;
                    BACKOUT;
                }
            }

            /* add */
            rc = add_record(iq, trans, p_buf_tag_name, p_buf_tag_name_end,
                            (uint8_t *)p_buf_data, p_buf_data_end, nulls,
                            NULL, /*blobs*/
                            0,    /*maxblobs*/
                            &err.errcode, &err.ixnum, &addrrn, &genid, -1ULL,
                            hdr.opcode, opnum, /*blkpos*/
                            RECFLAGS_DYNSCHEMA_NULLS_ONLY);

            if (rc != 0) {
                numerrs = 1;
                BACKOUT;
            }

            break;
        }
        case BLOCK_SEQ: {
            extract_blkseq(iq, p_blkstate, &found_blkseq, &have_blkseq);
            if (iq->is_sorese && iq->frommach == 0 && !iq->sorese.use_blkseq)
                have_blkseq = 0;

            break;
        }
        case BLOCK2_SEQV2: {
            extract_blkseq2(iq, p_blkstate, &found_blkseq, &have_blkseq);
            if (iq->is_sorese && iq->frommach == 0 && !iq->sorese.use_blkseq)
                have_blkseq = 0;

            break;
        }

        case BLOCK_ADDSEC:
        case BLOCK_ADNOD:
        case BLOCK_SECAFPRI: {
            struct packedreq_addsec addsec;
            int opfailcode, ixnum;

            ++delayed;
            if (!(iq->p_buf_in = packedreq_addsec_get(
                      &addsec, iq->p_buf_in, p_blkstate->p_buf_req_end))) {
                if (iq->debug)
                    reqprintf(iq, "FAILED TO UNPACK DATA");
                rc = ERR_BADREQ;
                BACKOUT;
            }

            ixnum = addsec.ixnum;

            rc = 0;
            if (iq->debug)
                reqprintf(iq, "IGNORED IX %d", ixnum);
            break;
        }

        /* Note: there is similar code earlier in this function in the
         * prescan loop, if you change it here please change it there */
        case BLOCK_DELSC: {
            struct packedreq_del delsc;
            const char *p_keydat;
            char key[MAXKEYLEN];

            ++delayed;
            if (!(iq->p_buf_in = packedreq_del_get(
                      &delsc, iq->p_buf_in, p_blkstate->p_buf_req_end))) {
                if (iq->debug)
                    reqprintf(iq, "FAILED TO UNPACK DATA");
                rc = ERR_BADREQ;
                BACKOUT;
            }

            ixkeylen = getkeysize(iq->usedb, 0);
            rrn = delsc.rrn;

            if (ixkeylen > p_blkstate->p_buf_req_end - iq->p_buf_in) {
                if (iq->debug)
                    reqprintf(iq, "FAILED TO UNPACK DATA");
                rc = ERR_BADREQ;
                BACKOUT;
            }
            p_keydat = (const char *)iq->p_buf_in;
            iq->p_buf_in += ixkeylen;

            if (!trans) {
                if (osql_needtransaction == OSQL_BPLOG_NOTRANS) {
                    assert(is_block2sqlmode != 0);
                    logmsg(LOGMSG_ERROR, "%s:%d INCORRECT TRANSACTION MIX, SQL AND DYNTAG\n",
                            __FILE__, __LINE__);
                    rc = osql_create_transaction(javasp_trans_handle, iq,
                                                 have_blkseq ? &parent_trans
                                                             : NULL,
                                                 &trans, &osql_needtransaction);
                    if (rc) {
                        numerrs = 1;
                        BACKOUT;
                    }
                } else {
                    logmsg(LOGMSG_FATAL, "%s:%d NULL TRANSACTION!\n", __FILE__,
                            __LINE__);
                    abort();
                }
            }

            /* convert key */
            bzero(nulls, sizeof(nulls));
            rc = ctag_to_stag_buf(iq->usedb->tablename, ".DEFAULT_IX_0",
                                  (const char *)p_keydat, WHOLE_BUFFER, nulls,
                                  ".ONDISK_IX_0", key, 0, NULL);
            if (rc == -1) {
                if (iq->debug)
                    reqprintf(iq, "ERR CLIENT CONVERT IX 0 RRN %d", rrn);
                rc = ERR_CONVERT_IX;
                BACKOUT;
            }
            rc = del_record(iq, trans, key, delsc.rrn, 0, /*genid*/
                            -1ULL, &err.errcode, &err.ixnum, hdr.opcode, 0);
            if (rc != 0) {
                numerrs = 1;
                BACKOUT;
            }
            break;
        }

        case BLOCK_DELSEC:
        case BLOCK_DELNOD: {
            struct packedreq_delsec delsec;
            int ixnum;
            int ixkeylen;

            ++delayed;
            if (!(iq->p_buf_in = packedreq_delsec_get(
                      &delsec, iq->p_buf_in, p_blkstate->p_buf_req_end))) {
                if (iq->debug)
                    reqprintf(iq, "FAILED TO UNPACK DATA");
                rc = ERR_BADREQ;

                BACKOUT;
            }

            ixnum = delsec.ixnum;
            ixkeylen = getdefaultkeysize(iq->usedb, ixnum);
            if (ixkeylen < 0) {
                if (iq->debug)
                    reqprintf(iq, "BAD IX %d", ixnum);
                reqerrstr(iq, COMDB2_DEL_RC_INVL_IDX, "bad index %d", ixnum);
                rc = ERR_BADREQ;
                BACKOUT;
            }

            /* handled in BLOCK_DELSC */
            if (iq->debug)
                reqprintf(iq, "IGNORED IX %d", ixnum);
            rc = 0;
            break;
        }

        /* Note: there is similar code earlier in this function in the
         * prescan loop, if you change it here please change it there */
        case BLOCK_UPVRRN: {
            struct packedreq_upvrrn upvrrn;
            int vlen, vptr, newlen;
            const uint8_t *p_buf_tag_name;
            const uint8_t *p_buf_tag_name_end;
            const uint8_t *p_newdta;
            const uint8_t *p_newdta_end;
            const uint8_t *p_buf_vdta;
            const uint8_t *p_buf_vdta_end;

            ++delayed;
            if (!(iq->p_buf_in = packedreq_upvrrn_get(
                      &upvrrn, iq->p_buf_in, p_blkstate->p_buf_req_end))) {
                if (iq->debug)
                    reqprintf(iq, "FAILED TO UNPACK DATA");
                rc = ERR_BADREQ;

                BACKOUT;
            }

            rrn = upvrrn.rrn;
            vlen = upvrrn.vlen4 * 4;
            vptr = (upvrrn.vptr4 - 1) * 4;

            p_buf_vdta = iq->p_buf_in;
            if (vlen > p_blkstate->p_buf_req_end - iq->p_buf_in) {
                if (iq->debug)
                    reqprintf(iq, "FAILED TO UNPACK DATA");
                rc = ERR_BADREQ;

                BACKOUT;
            }

            iq->p_buf_in += vlen;
            p_buf_vdta_end = iq->p_buf_in;

            if (!(iq->p_buf_in = buf_get(&newlen, sizeof(newlen), iq->p_buf_in,
                                         p_blkstate->p_buf_req_end))) {
                if (iq->debug)
                    reqprintf(iq, "FAILED TO UNPACK DATA");
                rc = ERR_BADREQ;

                BACKOUT;
            }

            newlen *= 4;

            p_newdta = iq->p_buf_in;

            if (newlen > p_blkstate->p_buf_req_end - iq->p_buf_in) {
                if (iq->debug)
                    reqprintf(iq, "FAILED TO UNPACK DATA");
                rc = ERR_BADREQ;

                BACKOUT;
            }

            iq->p_buf_in += newlen;
            p_newdta_end = iq->p_buf_in;
            p_buf_tag_name = (const uint8_t *)".DEFAULT";
            p_buf_tag_name_end = p_buf_tag_name + 8;

            /*
                vlen            -> length of the verify record
                p_buf_vdta      -> start of verify record
                p_buf_vdta_end  -> end of verify record
                newlen          -> length of the new record
                p_newdta        -> start of the new record
                p_newdta_end    -> end of the new record
                p_buf_tag_name  -> .DEFAULT
            */

            {
                /*
                   capture comdb clients that are trying to verify
                   only a prefix of the row (size < .default rowsize)
                 */
                int rowsz = get_size_of_schema_by_name(iq->usedb->tablename,
                                                       ".DEFAULT");
                if (rowsz != vlen) {
                    logmsg(
                        LOGMSG_ERROR,
                        "%s: %s prefix bug, client sz=%d, default-tag sz=%d\n",
                        getorigin(iq), iq->usedb->tablename, newlen, rowsz);
                }
            }

            bzero(nulls, sizeof(nulls));

            if (!trans) {
                if (osql_needtransaction == OSQL_BPLOG_NOTRANS) {
                    assert(is_block2sqlmode != 0);
                    logmsg(LOGMSG_ERROR, 
                            "%s:%d INCORRECT TRANSACTION MIX, SQL AND DYNTAG\n",
                            __FILE__, __LINE__);
                    rc = osql_create_transaction(javasp_trans_handle, iq,
                                                 have_blkseq ? &parent_trans
                                                             : NULL,
                                                 &trans, &osql_needtransaction);
                    if (rc) {
                        numerrs = 1;
                        BACKOUT;
                    }
                } else {
                    logmsg(LOGMSG_FATAL, "%s:%d NULL TRANSACTION!\n", __FILE__,
                            __LINE__);
                    abort();
                }
            }

            {
                int bdberr = 0;
                rc = access_control_check_write(iq, trans, &bdberr);
                if (rc) {
                    numerrs = 1;
                    err.errcode = ERR_ACCESS;
                    BACKOUT;
                }
            }

            rc = upd_record(iq, trans, NULL, /*primkey - will be formed from
                                               verification data*/
                            rrn, 0,          /*vgenid*/
                            p_buf_tag_name, p_buf_tag_name_end,
                            (uint8_t *)p_newdta, p_newdta_end,
                            (uint8_t *)p_buf_vdta, p_buf_vdta_end, nulls,
                            NULL, /*updcols*/
                            NULL, /*blobs*/
                            0,    /*maxblobs*/
                            &genid, -1ULL, -1ULL, &err.errcode, &err.ixnum,
                            hdr.opcode, opnum, /*blkpos*/
                            RECFLAGS_DYNSCHEMA_NULLS_ONLY);

            if (rc != 0) {
                numerrs = 1;
                BACKOUT;
            }
            break;
        }

        case BLOCK_DEBUG: {
            if (iq->debug)
                reqprintf(iq, "OP OFFSET %d", -1);
            break;
        }

        /* Note: there is similar code earlier in this function in the
         * prescan loop, if you change it here please change it there */
        case BLOCK_USE: {
            struct packedreq_use use;

            if (!(iq->p_buf_in = packedreq_use_get(
                      &use, iq->p_buf_in, p_blkstate->p_buf_next_start))) {
                if (iq->debug)
                    reqprintf(iq, "FAILED TO UNPACK");
                rc = ERR_BADREQ;
                BACKOUT;
            }

            iq->usedb = getdbbynum(use.dbnum);
            logmsg(LOGMSG_DEBUG, "%s %d use.dbnum = %d\n", __FILE__, __LINE__, use.dbnum);
            if (iq->usedb == NULL) {
                if (iq->debug)
                    reqprintf(iq, "ERROR DB NUM %d NOT IN "
                                  "TRANSACTION GROUP",
                              use.dbnum);
                reqerrstr(iq, COMDB2_BLK_RC_INVL_DBNUM,
                          "error db num %d not in transaction group",
                          use.dbnum);
                iq->usedb = iq->origdb;
                rc = ERR_BADREQ;
                BACKOUT;
            }
            if (iq->debug)
                reqprintf(iq, "DB NUM %d '%s'", use.dbnum,
                          iq->usedb->tablename);
            break;
        }

        /* Note: there is similar code earlier in this function in the
         * prescan loop, if you change it here please change it there */
        case BLOCK2_USE: {
            struct packedreq_usekl usekl;

            if (!(iq->p_buf_in = packedreq_usekl_get(
                      &usekl, iq->p_buf_in, p_blkstate->p_buf_next_start))) {
                if (iq->debug)
                    reqprintf(iq, "FAILED TO UNPACK");
                rc = ERR_BADREQ;
                BACKOUT;
            }

            if (usekl.taglen) {
                char tbltag[64];

                if (usekl.taglen < 0 || usekl.taglen >= sizeof(tbltag)) {
                    if (iq->debug)
                        reqprintf(iq, "INVALID TAGLEN %d", usekl.taglen);
                    rc = ERR_BADREQ;
                    BACKOUT;
                }

                bzero(tbltag, sizeof(tbltag));
                /* we make sure tbltag is NUL terminated by ensuring
                 * taglen < sizeof(tbltag) above */
                if (!(iq->p_buf_in =
                          buf_no_net_get(tbltag, usekl.taglen, iq->p_buf_in,
                                         p_blkstate->p_buf_next_start))) {
                    if (iq->debug)
                        reqprintf(iq, "FAILED TO UNPACK TBLTAG");
                    rc = ERR_BADREQ;
                    BACKOUT;
                }

                iq->usedb = get_dbtable_by_name(tbltag);
                if (iq->usedb == NULL) {
                    iq->usedb = iq->origdb;
                    if (iq->debug)
                        reqprintf(iq, "ERROR UNKNOWN TABLE '%s'", tbltag);
                    reqerrstr(iq, COMDB2_BLK_RC_UNKN_TAG,
                              "error unknown table '%s'", tbltag);
                    BACKOUT;
                }
                if (iq->debug)
                    reqprintf(iq, "DB '%s'", iq->usedb->tablename);
            } else {
                iq->usedb = getdbbynum(usekl.dbnum);
                if (iq->usedb == 0) {
                    if (iq->debug)
                        reqprintf(iq, "ERROR UNKNOWN DB NUM %d", usekl.dbnum);
                    reqerrstr(iq, COMDB2_BLK_RC_INVL_DBNUM,
                              "error unknown db num %d", usekl.dbnum);
                    iq->usedb = iq->origdb;
                    rc = ERR_BADREQ;
                    BACKOUT;
                }
                if (iq->debug)
                    reqprintf(iq, "DB NUM %d '%s'", usekl.dbnum,
                              iq->usedb->tablename);
            }
            break;
        }

        case BLOCK2_TZ: {
            struct packedreq_tzset tzset;

            if (!(iq->p_buf_in = packedreq_tzset_get(
                      &tzset, iq->p_buf_in, p_blkstate->p_buf_next_start))) {
                if (iq->debug)
                    reqprintf(iq, "FAILED TO UNPACK");
                rc = ERR_BADREQ;
                BACKOUT;
            }

            if (!(iq->p_buf_in =
                      buf_no_net_get(iq->tzname, tzset.tznamelen, iq->p_buf_in,
                                     p_blkstate->p_buf_next_start))) {
                if (iq->debug)
                    reqprintf(iq, "FAILED TO UNPACK TZ");
                rc = ERR_BADREQ;
                BACKOUT;
            }

            break;
        }

        case BLOCK2_QBLOB: {
            struct packedreq_qblob qblob;

            have_keyless_requests = 1;

            if (!(iq->p_buf_in = packedreq_qblob_get(
                      &qblob, iq->p_buf_in, p_blkstate->p_buf_next_start))) {
                if (iq->debug)
                    reqprintf(iq, "FAILED TO UNPACK");
                rc = ERR_BADREQ;
                BACKOUT;
            }

            if (qblob.blobno >= MAXBLOBS) {
                reqerrstr(iq, COMDB2_BLOB_RC_RCV_TOO_MANY,
                          "blob %d out of range (MAXBLOBS is %d)", qblob.blobno,
                          MAXBLOBS);
                rc = ERR_BADREQ;
                BACKOUT;
            } else {
                blob_buffer_t *blob = &blobs[qblob.blobno];
                if (!blob->exists) {
                    if (qblob.length >= MAXBLOBLENGTH) {
                        reqerrstr(iq, COMDB2_BLOB_RC_RCV_TOO_LARGE,
                                  "blob %d too large (%u > max size %u)",
                                  qblob.blobno, qblob.length, MAXBLOBLENGTH);
                        rc = ERR_BLOB_TOO_LARGE;
                        BACKOUT;
                    }
                    blob->length = qblob.length;
                    blob->collected = 0;
                    if (blob->length > 0) {
                        if (blob->length > gbl_blob_sz_thresh_bytes)
                            blob->data = comdb2_bmalloc(blobmem, blob->length);
                        else
                            blob->data = malloc(blob->length);

                        if (!blob->data) {
                            logmsg(LOGMSG_ERROR, "BLOCK2_QBLOB: malloc "
                                                 "failed %zu\n",
                                   blob->length);
                            reqerrstr(iq, COMDB2_BLOB_RC_ALLOC,
                                      "malloc failed");
                            rc = ERR_INTERNAL;
                            BACKOUT;
                        }
                    }
                    blob->exists = 1;
                    reqlog_logf(iq->reqlogger, REQL_INFO, "%u byte "
                                                          "blob",
                                (unsigned)blob->length);
                } else if (qblob.length != blob->length) {
                    reqerrstr(iq, COMDB2_BLOB_RC_RCV_BAD_LENGTH,
                              "bad fragment for blob %d gives length %u "
                              "expected %u",
                              qblob.blobno, qblob.length, blob->length);
                    rc = ERR_BADREQ;
                    BACKOUT;
                }
                /* collect more data */
                if (qblob.frag_len > 0) {
                    if (qblob.frag_len + blob->collected > blob->length) {
                        reqerrstr(iq, COMDB2_BLOB_RC_RCV_TOO_MUCH,
                                  "received too much data for blob %d "
                                  "(I had %u/%u bytes, received another "
                                  "%u)",
                                  qblob.blobno, blob->collected, blob->length,
                                  qblob.frag_len);
                        rc = ERR_BADREQ;
                        BACKOUT;
                    }
                    iq->p_buf_in = buf_no_net_get(blob->data + blob->collected,
                                                  qblob.frag_len, iq->p_buf_in,
                                                  p_blkstate->p_buf_next_start);

                    blob->collected += qblob.frag_len;
                }
            }
            break;
        }

        case BLOCK2_QADD: {
            struct packedreq_qadd qadd;

            ++delayed;
            if (!(iq->p_buf_in = packedreq_qadd_get(
                      &(qadd), iq->p_buf_in, p_blkstate->p_buf_next_start))) {
                if (iq->debug)
                    reqprintf(iq, "FAILED TO UNPACK");
                rc = ERR_BADREQ;
                BACKOUT;
            }

            have_keyless_requests = 1;

            if (!trans) {
                if (osql_needtransaction == OSQL_BPLOG_NOTRANS) {
                    assert(is_block2sqlmode != 0);
                    logmsg(LOGMSG_ERROR, 
                            "%s:%d INCORRECT TRANSACTION MIX, SQL AND DYNTAG\n",
                            __FILE__, __LINE__);
                    rc = osql_create_transaction(javasp_trans_handle, iq,
                                                 have_blkseq ? &parent_trans
                                                             : NULL,
                                                 &trans, &osql_needtransaction);
                    if (rc) {
                        numerrs = 1;
                        BACKOUT;
                    }
                } else {
                    logmsg(LOGMSG_FATAL, "%s:%d NULL TRANSACTION!\n", __FILE__,
                            __LINE__);
                    abort();
                }
            }

            rc = block2_qadd(iq, p_blkstate, trans, &qadd, blobs);
            free_blob_buffers(blobs, MAXBLOBS);
            if (rc != 0)
                BACKOUT;
            break;
        }
        case BLOCK_SETFLAGS: {
            struct packedreq_setflags p_setflags;
            if (!(iq->p_buf_in =
                      packedreq_setflags_get(&p_setflags, iq->p_buf_in,
                                             p_blkstate->p_buf_next_start))) {
                if (iq->debug)
                    reqprintf(iq, "FAILED TO UNPACK");
                rc = ERR_BADREQ;
                BACKOUT;
            }
            iq->transflags = p_setflags.flags;
            break;
        }

        case BLOCK2_CUSTOM: {
            struct packedreq_custom p_custom;

            ++delayed;
            if (!(iq->p_buf_in = packedreq_custom_get(
                      &p_custom, iq->p_buf_in, p_blkstate->p_buf_next_start))) {
                if (iq->debug)
                    reqprintf(iq, "FAILED TO UNPACK");
                rc = ERR_BADREQ;
                BACKOUT;
            }

            /* A Java stored procedure custom operation. */
            rc = block2_custom(iq, &p_custom, iq->p_buf_in, blobs);
            free_blob_buffers(blobs, MAXBLOBS);
            if (rc != 0)
                BACKOUT;
            break;
        }

        case BLOCK2_TRAN: {
            /* handled in loop/switch above */
            break;
        }

        case BLOCK2_DELOLDER: {
            unsigned long long genid;
            void *rec;
            int dtalen;
            int failop, failnum;
            struct packedreq_delolder delolder;

            if (iq && iq->usedb && iq->usedb->odh) {
                reqprintf(iq, "ERROR - OPCODE BLOCK2_DELOLDER FOR ODH TABLE");
                rc = ERR_BADREQ;
                BACKOUT;
            }

            ++delayed;
            if (!(iq->p_buf_in = packedreq_delolder_get(
                      &delolder, iq->p_buf_in, p_blkstate->p_buf_next_start))) {
                if (iq->debug)
                    reqprintf(iq, "FAILED TO UNPACK");
                rc = ERR_BADREQ;
                BACKOUT;
            }

            if (!gbl_dtastripe) {
                rc = ERR_BADREQ;
                break;
            }
            dtalen =
                get_size_of_schema_by_name(iq->usedb->tablename, ".ONDISK");

            if (!trans) {
                if (osql_needtransaction == OSQL_BPLOG_NOTRANS) {
                    assert(is_block2sqlmode != 0);
                    logmsg(LOGMSG_ERROR, "%s:%d INCORRECT TRANSACTION MIX, SQL AND DYNTAG\n",
                            __FILE__, __LINE__);
                    rc = osql_create_transaction(javasp_trans_handle, iq,
                                                 have_blkseq ? &parent_trans
                                                             : NULL,
                                                 &trans, &osql_needtransaction);
                    if (rc) {
                        numerrs = 1;
                        BACKOUT;
                    }
                } else {
                    logmsg(LOGMSG_FATAL, "%s:%d NULL TRANSACTION!\n", __FILE__,
                            __LINE__);
                    abort();
                }
            }

            rec = malloc(dtalen);
            rc = find_record_older_than(iq, trans, delolder.timestamp, rec,
                                        &dtalen, dtalen, &genid);
            if (rc == 0) {
                {
                    int bdberr = 0;
                    rc = access_control_check_write(iq, trans, &bdberr);
                    if (rc) {
                        numerrs = 1;
                        err.errcode = ERR_ACCESS;
                        BACKOUT;
                    }
                }

                rc = del_record(iq, trans, NULL, 2, genid, -1ULL, &failop,
                                &failnum, BLOCK2_DELOLDER, 0);
                if (iq->debug)
                    reqprintf(iq, "DELETE_OLDER %d %s genid %016llx rc "
                                  "%d\n",
                              delolder.timestamp, iq->usedb->tablename, genid,
                              rc);
                if (rc) {
                    fromline = __LINE__;
                    goto backout;
                }
            } else {
                if (iq->debug)
                    reqprintf(iq, "DELETE_OLDER %s none found\n",
                              iq->usedb->tablename);
                rc = ERR_NO_RECORDS_FOUND;
            }
            free(rec);
            if (rc) {
                goto backout;
            }
            break;
        }

        case BLOCK2_SOCK_SQL:
        case BLOCK2_RECOM:
        case BLOCK2_SNAPISOL:
        case BLOCK2_SERIAL: {
            struct packedreq_sql sql;
            const uint8_t *p_buf_sqlq;
            const uint8_t *p_buf_sqlq_end;

            ++delayed;
            is_block2sqlmode = 1;
            have_keyless_requests = 1;

            if (!(iq->p_buf_in = packedreq_sql_get(
                      &sql, iq->p_buf_in, p_blkstate->p_buf_next_start))) {
                if (iq->debug)
                    reqprintf(iq, "FAILED TO UNPACK");
                rc = ERR_BADREQ;
                BACKOUT;
            }

            if (sql.sqlqlen > (p_blkstate->p_buf_next_start - iq->p_buf_in)) {
                if (iq->debug)
                    reqprintf(iq, "FAILED TO UNPACK SQLQ");
                rc = ERR_BADREQ;
                BACKOUT;
            }

            p_buf_sqlq = iq->p_buf_in;
            iq->p_buf_in += sql.sqlqlen;
            p_buf_sqlq_end = iq->p_buf_in;

            if (iq->sorese.osql_retry) {
                if (iq->debug)
                    reqprintf(iq, "query retries '%s'", (char *)p_buf_sqlq);
                break;
            }

            if (iq->debug)
                reqprintf(
                    iq, "%s received query '%s'",
                    (hdr.opcode == BLOCK2_SOCK_SQL)
                        ? "socksql"
                        : ((hdr.opcode == BLOCK2_RECOM)
                               ? "recom"
                               : ((hdr.opcode == BLOCK2_SNAPISOL) ? "snapisol"
                                                                  : "serial")),
                    (char *)p_buf_sqlq);

            if (is_mixed_sqldyn) {
                logmsg(LOGMSG_ERROR, "%s:%d INCORRECT TRANSACTION MIX, SQL AND DYNTAG %d\n",
                        __FILE__, __LINE__, hdr.opcode);
            } else {
                if (osql_needtransaction == OSQL_BPLOG_NONE) {
                    rc = osql_destroy_transaction(
                        iq, have_blkseq ? &parent_trans : NULL, &trans,
                        &osql_needtransaction);
                    if (rc) {
                        numerrs = 1;
                        BACKOUT;
                    }
                }
            }

            rc = block2_sorese(iq, (char *)p_buf_sqlq, sql.sqlqlen, hdr.opcode);
            if (rc != RC_OK) {
                numerrs = 1;
                BACKOUT;
            }
            break;
        }

        case BLOCK2_MODNUM: {
            struct packedreq_set_modnum modnum;

            if (!(iq->p_buf_in = packedreq_set_modnum_get(
                      &modnum, iq->p_buf_in, p_blkstate->p_buf_next_start))) {
                if (iq->debug)
                    reqprintf(iq, "FAILED TO UNPACK");
                rc = ERR_BADREQ;
                BACKOUT;
            }
            iq->blkstate->modnum = modnum.modnum;
            break;
        }

        case BLOCK2_SCSMSK: {
            /* there should only ever be more then one BLOCK2_SCSMSK if
             * a long block comes in and more then one piece has a
             * BLOCK2_SCSMSK in this case tolongblock should have
             * updated the fisrt mask to contain all the stripes
             * needed by the whole request but here we check to make
             * sure that was the case */

            struct packedreq_scsmsk scsmsk;

            if (!(iq->p_buf_in = packedreq_scsmsk_get(
                      &scsmsk, iq->p_buf_in, p_blkstate->p_buf_next_start))) {
                if (iq->debug)
                    reqprintf(iq, "FAILED TO UNPACK");
                rc = ERR_BADREQ;
                BACKOUT;
            }

            break;
        }

        case BLOCK2_DBGLOG_COOKIE: {
            struct packedreq_dbglog_cookie cookie;

            if (!(iq->p_buf_in = packedreq_dbglog_cookie_get(
                      &cookie, iq->p_buf_in, p_blkstate->p_buf_next_start))) {
                if (iq->debug)
                    reqprintf(iq, "FAILED TO UNPACK DBGLOG COOKIE");
                rc = ERR_BADREQ;
                BACKOUT;
            }

            switch (cookie.op) {
            case DEBUG_COOKIE_DUMP_PLAN:
                iq->dbglog_file = open_dbglog_file(cookie.cookie);
                iq->queryid = cookie.queryid;
                dbglog_init_write_counters(iq);
                break;
            default:
                break;
            }
            break;
        }

        case BLOCK2_PRAGMA: {
            struct packed_pragma pragma;

            if (!(iq->p_buf_in = packedreq_pragma_get(
                      &pragma, iq->p_buf_in, p_blkstate->p_buf_next_start))) {
                if (iq->debug)
                    reqprintf(iq, "FAILED TO UNPACK PRAGMA BLOCKOP");
                rc = ERR_BADREQ;
                BACKOUT;
            }

            if (pragma.type == SQL_PRAGMA_MAXCOST) {

                struct query_limits_req req;

                if (pragma.len < sizeof(struct query_limits_req))
                    break;

                if (!(iq->p_buf_in = query_limits_req_get(
                          &req, iq->p_buf_in, p_blkstate->p_buf_next_start))) {
                    if (iq->debug)
                        reqprintf(iq,
                                  "FAILED TO UNPACK SQL_PRAGMA_MAXCOST PRAGMA");
                    rc = ERR_BADREQ;
                    BACKOUT;
                }

                if (req.have_max_cost) {
                    iq->__limits.maxcost = req.max_cost;
                }
                if (req.have_allow_tablescans) {
                    iq->__limits.tablescans_ok = req.allow_tablescans;
                }
                if (req.have_allow_temptables) {
                    iq->__limits.temptables_ok = req.allow_temptables;
                }

                if (req.have_max_cost_warning) {
                    iq->__limits.maxcost_warn = req.max_cost_warning;
                }
                if (req.have_tablescans_warning) {
                    iq->__limits.tablescans_warn = req.tablescans_warning;
                }
                if (req.have_allow_temptables) {
                    iq->__limits.temptables_warn = req.temptables_warning;
                }

            } else if (pragma.type == TAGGED_PRAGMA_CLIENT_ENDIAN) {
                struct client_endian_pragma_req req;
                if (pragma.len < sizeof(struct client_endian_pragma_req))
                    break;

                if (!(iq->p_buf_in = client_endian_pragma_req_get(
                          &req, iq->p_buf_in, p_blkstate->p_buf_next_start))) {
                    if (iq->debug)
                        reqprintf(
                            iq, "FAILED TO UNPACK TAGGED_CLIENT_ENDIAN PRAGMA");
                    rc = ERR_BADREQ;
                    BACKOUT;
                }
                /* Set ireq for big-endian. */
                if (TAGGED_API_BIG_ENDIAN == req.endian) {
                    iq->have_client_endian = 1;
                    iq->client_endian = TAGGED_API_BIG_ENDIAN;
                }
                /* Set ireq for little-endian. */
                else if (TAGGED_API_LITTLE_ENDIAN == req.endian) {
                    iq->have_client_endian = 1;
                    iq->client_endian = TAGGED_API_LITTLE_ENDIAN;
                }
                /* Bad request. */
                else {
                    if (iq->debug)
                        reqprintf(iq, "INVALID TAGGED_CLIENT_ENDIAN PRAGMA");
                    rc = ERR_BADREQ;
                    BACKOUT;
                }
            }

            break;
        }

        case BLOCK2_UPTBL: {
            struct packedreq_uptbl uptbl;
            int dtasz;

            if (!(iq->p_buf_in = packedreq_uptbl_get(
                      &uptbl, iq->p_buf_in, p_blkstate->p_buf_next_start))) {
                if (iq->debug)
                    reqprintf(iq, "FAILED TO UNPACK");
                rc = ERR_BADREQ;
                BACKOUT;
            }

            if (iq->usedb == NULL) {
                if (iq->debug)
                    reqprintf(iq, "NO USEDB PROVIDED");
                rc = ERR_BADREQ;
                BACKOUT;
            }

            // if upgrade-ahead more than 1 record, start a table upgrade
            // thread.
            // otherwise use upgrade_record shortcut.
            if (uptbl.nrecs > 1) {
                rc = start_table_upgrade(iq->dbenv, iq->usedb->tablename,
                                         uptbl.genid, 0, uptbl.nrecs, 1);
                if (rc != 0)
                    BACKOUT;
            } else {
                dtasz = getdatsize(iq->usedb);
                rc = upgrade_record(iq, trans, uptbl.genid, NULL,
                                    (const uint8_t *)(uintptr_t)dtasz,
                                    &err.errcode, &err.ixnum, BLOCK2_UPTBL,
                                    hdr.opcode);
            }

            break;
        }

        default:

            /*unknown operation */
            if (iq->debug)
                reqprintf(iq, "BAD OPCODE %d", hdr.opcode);
            reqerrstr(iq, COMDB2_BLK_RC_UNKN_OP, "bad opcode %d", hdr.opcode);
            rc = ERR_BADREQ;
            BACKOUT;
        } /*switch opcode */
    }     /* BLOCK PROCESSOR FOR LOOP */

    /* if this a blocksql transaction, we need to actually execute the ops */
    if (is_block2sqlmode) {
        int tmpnops = 0;
        int needbackout = 0;

        rc = osql_bplog_finish_sql(iq, &err);
        if (rc) {
            /* this is hacky but I don't wanna mess around with toblock return
               code path
               create a transaction and backout */
            numerrs = 1;
            needbackout = 1;
        }

        /* recreate a transaction here */
        if (osql_needtransaction == OSQL_BPLOG_NOTRANS) {
            int iirc = osql_create_transaction(
                javasp_trans_handle, iq, &trans,
                have_blkseq ? &parent_trans : NULL, &osql_needtransaction);
            if (iirc) {
                if (!rc)
                    rc = iirc;
                numerrs = 1;
                BACKOUT;
            }

            /* at this point we have a transaction, which would prevent a
            downgrade;
            make sure I am still the master */
            if (thedb->master != gbl_mynode) {
                numerrs = 1;
                rc = ERR_NOMASTER; /*this is what bdb readonly error gets us */
                BACKOUT;
            }
        }

        if (needbackout) {
            BACKOUT;
        }

        /*numerrs should be 0 for osql mode, since no
          updates are actually performed up to this point */
        if (gbl_prefault_udp)
            send_prefault_udp = 1;
        rc = osql_bplog_commit(iq, trans, &tmpnops, &err);
        send_prefault_udp = 0;

        if (iq->osql_step_ix) {
            int mutex_rc = 0;
            gbl_osqlpf_step[*(iq->osql_step_ix)].rqid = 0;
            gbl_osqlpf_step[*(iq->osql_step_ix)].step = 0;
            mutex_rc = pthread_mutex_lock(&osqlpf_mutex);
            if (mutex_rc != 0) {
                logmsg(LOGMSG_ERROR, "toblock: Failed to lock osqlpf_mutex\n");
                numerrs = 1;
                BACKOUT;
            }
            queue_add(gbl_osqlpf_stepq, iq->osql_step_ix);
            mutex_rc = pthread_mutex_unlock(&osqlpf_mutex);
            if (mutex_rc != 0) {
                logmsg(LOGMSG_ERROR, "toblock: Failed to unlock osqlpf_mutex\n");
                numerrs = 1;
                BACKOUT;
            }
            iq->osql_step_ix = NULL;
        }

        delayed = osql_get_delayed(iq);

        /* FOR DEADLOCK ON THE SERVER,
         * WE'RE NOT REPEATING THE SQL PROCESSING PART
         * INSTEAD WE JUST REPLAY THE BPLOG
         * we set osql_retry so that we ignore BLOCK2_SQL, BLOCK2_SOSQL,
         * BLOCK2_RECOM, BLOCK2_SNAPISOL, BLOCK2_SERIAL if we retry
         *
         * we don't retry successful sql session; we do this here
         * as delayed_add_key and similar can deadlock and replay the log */
        iq->sorese.osql_retry = 1;

        if (rc) {
            numerrs = 1;
            BACKOUT;
        } else {
            nops += tmpnops;
            iq->sorese.nops = nops;
        }
    }

    /* clear prefixes */
    if (iq->debug) {
        reqpopprefixes(iq, -1);
        reqpushprefixf(iq, "%p:", trans);
    }

    /* do all previously not done ADD key ops here--they were delayed due
     * to necessity of constraint checks */
    thrman_wheref(thr_self, "%s [constraints]", req2a(iq->opcode));
    blkpos = -1;
    ixout = -1;
    errout = 0;

    if (delayed || gbl_goslow) {
        int verror = 0;
        rc = delayed_key_adds(iq, p_blkstate, trans, &blkpos, &ixout, &errout);
        if (rc != 0) {
            constraint_violation = 1;
            opnum = blkpos; /* so we report the failed blockop accurately */
            err.blockop_num = blkpos;
            err.errcode = errout;
            err.ixnum = ixout;
            numerrs = 1;
            BACKOUT;
        }

        /* check foreign key constraints */
        verror = 0;
        if (iq->debug)
            reqpushprefixf(iq, "%p:", trans);

        rc = verify_del_constraints(javasp_trans_handle, iq, p_blkstate, trans,
                                    blobs, &verror);
        if (iq->debug)
            reqpopprefixes(iq, 1);
        if (rc != 0) {
            constraint_violation = 1;
            err.blockop_num = 0;
            err.errcode = verror;
            err.ixnum = -1;
            numerrs = 1;
            BACKOUT;
        }
        if (iq->debug)
            reqpushprefixf(iq, "%p:", trans);

        rc = verify_add_constraints(javasp_trans_handle, iq, p_blkstate, trans,
                                    &verror);
        if (iq->debug)
            reqpopprefixes(iq, 1);
        if (rc != 0) {
            constraint_violation = 1;
            err.blockop_num = 0;
            err.errcode = verror;
            err.ixnum = -1;
            numerrs = 1;
            BACKOUT;
        }

    } /* end delayed */
    else {
        extern unsigned int gbl_delayed_skip;
        ++gbl_delayed_skip;
    }

    if (gbl_replicate_local && iq->oplog_numops > 0) {
        /* write the commit record.  this is "soft" commit - things
           can still go wrong that'll cause it to abort and that's ok.
           only write the commit if we have logged other operations as part
           of this txn. */
        if (gbl_replicate_local_concurrent) {
            /* this is the transaction sequence number.  Note that
             * get_next_seqno is
             * a serialization point - no other transactions can proceed until
             * the one that called get_next_seqno commits.  */
            long long seqno;
            struct ireq aiq;

            rc = get_next_seqno(trans, &seqno);
            if (rc)
                BACKOUT;

            init_fake_ireq(thedb, &aiq);
            aiq.jsph = iq->jsph;

            rc = add_local_commit_entry(&aiq, trans, seqno, p_blkstate->seqno,
                                        iq->oplog_numops);
        } else {
            rc = add_oplog_entry(iq, trans, LCL_OP_COMMIT, NULL, 0);
        }
        if (rc)
            BACKOUT;
    }

    /* Trigger JAVASP_TRANS_LISTEN_BEFORE_COMMIT. */
    thrman_wheref(thr_self, "%s [javasp pre commit hooks]", req2a(iq->opcode));
    rc = javasp_trans_misc_trigger(javasp_trans_handle,
                                   JAVASP_TRANS_LISTEN_BEFORE_COMMIT);
    if (rc != 0) {
        err.blockop_num = 0;
        err.errcode = OP_FAILED_INTERNAL + ERR_JAVASP_ABORT_OP;
        err.ixnum = -1;
        numerrs = 1;
        BACKOUT;
    }

    irc = pthread_rwlock_rdlock(&commit_lock);
    if (irc != 0) {
        logmsg(LOGMSG_FATAL, "pthread_rwlock_rdlock(&commit_lock) %d\n", irc);
        exit(1);
    }
    hascommitlock = 1;
    if (iq->arr || iq->selectv_arr) {
        // serializable read-set validation
        int selectv_rc = 0;
        int serial_rc = 0;
        irc = pthread_rwlock_unlock(&commit_lock);
        if (irc != 0) {
            logmsg(LOGMSG_FATAL, "pthread_rwlock_unlock(&commit_lock) %d\n", irc);
            exit(1);
        }
        irc = pthread_rwlock_wrlock(&commit_lock);
        if (irc != 0) {
            logmsg(LOGMSG_FATAL, "pthread_rwlock_wrlock(&commit_lock) %d\n", irc);
            exit(1);
        }
        hascommitlock = 1;

        while ((iq->arr &&
                bdb_osql_serial_check(thedb->bdb_env, iq->arr, &(iq->arr->file),
                                      &(iq->arr->offset), 1)) ||
               (iq->selectv_arr &&
                bdb_osql_serial_check(thedb->bdb_env, iq->selectv_arr,
                                      &(iq->selectv_arr->file),
                                      &(iq->selectv_arr->offset), 1))) {
            irc = pthread_rwlock_unlock(&commit_lock);
            if (irc != 0) {
                fprintf(stderr, "pthread_rwlock_unlock(&commit_lock) %d\n",
                        irc);
                exit(1);
            }
            hascommitlock = 0;
            if (iq->arr &&
                bdb_osql_serial_check(thedb->bdb_env, iq->arr, &(iq->arr->file),
                                      &(iq->arr->offset), 0)) {
                currangearr_free(iq->arr);
                iq->arr = NULL;
                numerrs = 1;
                rc = ERR_NOTSERIAL;
                reqerrstr(iq, ERR_NOTSERIAL, "transaction is not serializable");
                BACKOUT;
            } else if (iq->selectv_arr &&
                       bdb_osql_serial_check(thedb->bdb_env, iq->selectv_arr,
                                             &(iq->selectv_arr->file),
                                             &(iq->selectv_arr->offset), 0)) {
                currangearr_free(iq->selectv_arr);
                iq->selectv_arr = NULL;
                numerrs = 1;

                /* verify error */
                err.ixnum = -1; /* data */
                err.errcode = ERR_CONSTR;

                rc = ERR_CONSTR;
                reqerrstr(iq, COMDB2_CSTRT_RC_INVL_REC, "selectv constraints");
                BACKOUT;
            } else {
                irc = pthread_rwlock_wrlock(&commit_lock);
                if (irc != 0) {
                    fprintf(stderr, "pthread_rwlock_wrlock(&commit_lock) %d\n",
                            irc);
                    exit(1);
                }
                hascommitlock = 1;
            }
        }

        if (iq->arr) {
            currangearr_free(iq->arr);
            iq->arr = NULL;
        }
        if (iq->selectv_arr) {
            currangearr_free(iq->selectv_arr);
            iq->selectv_arr = NULL;
        }
    }

    /* no errors yet - clean up blob buffers */
    free_blob_buffers(blobs, MAXBLOBS);

    /* From this point onwards Java triggers should not be allowed to write
     * the db using our transaction.  However we still need iq to be valid
     * so that javasp_reqprint() can be called successfully. */
    javasp_trans_set_trans(javasp_trans_handle, iq, trans, NULL);

    /* COMMIT CHILD TRANSACTION */
    thrman_wheref(thr_self, "%s [child commit]", req2a(iq->opcode));

    /* if this is a logical transaction, we DON'T commit the child it as we dont
       have nested logical transactions.  we need to delay the commit until the
       point where we would write the blkseq using the parent transaction,
       and call tran_commit_logical_with_blkseq instead */
    if (!rowlocks && parent_trans) {
        /*fprintf(stderr, "commit child\n");*/
        irc = trans_commit(iq, trans, source_host);
        if (irc != 0) { /* this shouldnt happen */
            fprintf(stderr, "TRANS_COMMIT FAILED RC %d", rc);
            comdb2_die(0);
        }
        trans = NULL;
    }

    if (iq->debug) {
        reqprintf(iq, "TRANSACTION COMMITTED, NUM_REQS %d", num_reqs);
    }

    /* starting writes, no more reads */
    iq->p_buf_in = NULL;
    iq->p_buf_in_end = NULL;

    p_buf_rsp_start = iq->p_buf_out;

    if (!have_keyless_requests) {
        struct block_rsp rsp;

        /* pack up response. */

        rsp.num_completed = opnum;

        if (!(iq->p_buf_out =
                  block_rsp_put(&rsp, iq->p_buf_out, iq->p_buf_out_end)))
            /* TODO can I just return here? should prob go to cleanup ? */
            return ERR_INTERNAL;

        /* rcodes */
        if (!(iq->p_buf_out = buf_zero_put(sizeof(int) * num_reqs,
                                           iq->p_buf_out, iq->p_buf_out_end)))
            /* TODO can I just return here? should prob go to cleanup ? */
            return ERR_INTERNAL;

        /* rrns */
        for (jj = 0; jj < num_reqs; jj++) {
            int rrn;

            rrn = (jj < opnum) ? 2 : 0;
            if (!(iq->p_buf_out = buf_put(&rrn, sizeof(rrn), iq->p_buf_out,
                                          iq->p_buf_out_end)))
                /* TODO can I just return here? should prob go to cleanup ? */
                return ERR_INTERNAL;
        }

        /* borcodes */
        if (!(iq->p_buf_out = buf_zero_put(sizeof(int) * num_reqs,
                                           iq->p_buf_out, iq->p_buf_out_end)))
            /* TODO can I just return here? should prob go to cleanup ? */
            return ERR_INTERNAL;
    } else {
        if (iq->is_block2positionmode) {
            struct block_rspkl_pos rspkl_pos;

            if (is_block2sqlmode)
                rspkl_pos.num_completed = nops;
            else
                rspkl_pos.num_completed = opnum;

            rspkl_pos.position = iq->last_genid;

            if (numerrs) {
                rspkl_pos.numerrs = 1;
            } else {
                rspkl_pos.numerrs = 0;
                bzero(&err, sizeof(err));
            }

            if (!(iq->p_buf_out = block_rspkl_pos_put(&rspkl_pos, iq->p_buf_out,
                                                      iq->p_buf_out_end)))
                /* TODO can I just return here? should prob go to cleanup ? */
                return ERR_INTERNAL;

            if (!(iq->p_buf_out =
                      block_err_put(&err, iq->p_buf_out, iq->p_buf_out_end)))
                /* TODO can I just return here? should prob go to cleanup ? */
                return ERR_INTERNAL;

        } else {
            struct block_rspkl rspkl;

            if (is_block2sqlmode)
                rspkl.num_completed = nops;
            else
                rspkl.num_completed = opnum;

            if (numerrs) {
                rspkl.numerrs = 1;
            } else {
                rspkl.numerrs = 0;
                bzero(&err, sizeof(err));
            }

            if (!(iq->p_buf_out = block_rspkl_put(&rspkl, iq->p_buf_out,
                                                  iq->p_buf_out_end)))
                /* TODO can I just return here? should prob go to cleanup ? */
                return ERR_INTERNAL;

            if (!(iq->p_buf_out =
                      block_err_put(&err, iq->p_buf_out, iq->p_buf_out_end)))
                /* TODO can I just return here? should prob go to cleanup ? */
                return ERR_INTERNAL;
        }
    }

    outrc = RC_OK;

    goto add_blkseq;

/*------ERROR CONDITION------*/

backout:
    if (gbl_verbose_toblock_backouts)
        fprintf(stderr, "Backing out, rc=%d outrc=%d from line %d\n", rc, outrc,
                fromline);

    backed_out = 1;

    /* We don't have to prove serializability here, but if we have both a 
     * serializable error and a dup-key constraint we should return the 
     * serializable error as the dup-key may have been caused by the 
     * conflicting write. */
    if (constraint_violation && iq->arr &&
        bdb_osql_serial_check(thedb->bdb_env, iq->arr, &(iq->arr->file),
                &(iq->arr->offset), 0)) {
        currangearr_free(iq->arr);
        iq->arr = NULL;
        numerrs = 1;
        rc = ERR_NOTSERIAL;
        reqerrstr(iq, ERR_NOTSERIAL, "transaction is not serializable");
    }

    /* starting writes, no more reads */
    iq->p_buf_in = NULL;
    iq->p_buf_in_end = NULL;

    p_buf_rsp_start = iq->p_buf_out;

    thrman_wheref(thr_self, "%s [backout]", req2a(iq->opcode));

    if (iq->debug) {
        reqpopprefixes(iq, -1);
        reqpushprefixf(iq, "%p:", trans);
    }

    /* free blob buffers, they won't be needed now */
    free_blob_buffers(blobs, MAXBLOBS);

    /* ABORT TRANSACTION - EXPECTS rc TO BE SET */

    /* If it's a logical transaction we can't abort here either - still
       need to write the blkseq.  The exception is if it's a retry, in
       which case we have to abort. */
    if (!rowlocks || rc == RC_INTERNAL_RETRY) {
        if (osql_needtransaction != OSQL_BPLOG_NOTRANS) {
            int priority = 0;
            irc = trans_abort_priority(iq, trans, &priority);
            if (irc != 0) {
                fprintf(stderr, "TRANS_ABORT FAILED RC %d", rc);
                comdb2_die(1);
            }
            trans = NULL;

            if (bdb_attr_get(thedb->bdb_attr,
                             BDB_ATTR_DEADLOCK_LEAST_WRITES_EVER)) {
                if (verbose_deadlocks)
                    fprintf(stderr,
                            "%x %s:%d Setting iq %p priority from %d to %d\n",
                            (int)pthread_self(), __FILE__, __LINE__, iq,
                            iq->priority, priority);

                if (((unsigned)priority) == UINT_MAX) {
                    /*
                       the deadlock victim was a transaction with no write
                       locks;
                       since we were evicted once, set priority to old priority
                       + 1
                       to give a chance for progress
                     */
                    priority = iq->priority + 1;
                }

                // TODO: Dorin, this still throws here:
                // assert (iq->priority <= priority);

                iq->priority = priority;
            }
        } else
            assert(trans == NULL);

        if (rc == ERR_UNCOMMITABLE_TXN /*&& is_block2sqlmode_blocksql*/) {
            fprintf(
                stderr,
                "Forced VERIFY-FAIL for uncommitable blocksql transaction\n");
            if (is_block2sqlmode_blocksql) {
                err.errcode = OP_FAILED_VERIFY;
                rc = ERR_VERIFY;
            } else {
                err.errcode = ERR_UNCOMMITABLE_TXN;
                rc = ERR_UNCOMMITABLE_TXN;
            }
        } else if (rc == ERR_VERIFY && is_block2sqlmode_blocksql) {

            iq->sorese.verify_retries++;

            if (iq->sorese.verify_retries > gbl_osql_verify_retries_max) {
                fprintf(stderr,
                        "Blocksql request repeated too many times (%d)\n",
                        iq->sorese.verify_retries);
            } else {
                fprintf(stderr,
                        "Repeating VERIFY for blocksql transaction %d\n",
                        iq->sorese.verify_retries);
                /* We want to repeat offloading the session */
                iq->sorese.osql_retry =
                    0; /* this will let us repeat offloading */
                /* we need to clear the sessions also */
                osql_bplog_free(iq, 1, __func__, NULL, 0);

                rc = RC_INTERNAL_RETRY;
            }
        }

        if (rc == RC_INTERNAL_RETRY) {
            /* abandon our parent if we have one, we're gonna redo it all */
            if (osql_needtransaction != OSQL_BPLOG_NOTRANS && parent_trans)
                trans_abort(iq, parent_trans);

            /* restore any part of the req we have saved */
            if (block_state_restore(iq, p_blkstate))
                /* TODO can I just return here? should prob go to cleanup ? */
                return ERR_INTERNAL;

            outrc = RC_INTERNAL_RETRY;
            fromline = __LINE__;
            goto cleanup;
        }
    }

    if (iq->debug)
        reqprintf(iq, "%p:TRANSACTION ABORTED, RC %d ERRCODE %d", trans, rc,
                  err.errcode);

    /* pack up response. */
    if (!have_keyless_requests) {
        struct block_rsp rsp;

        /* pack up response. */

        rsp.num_completed = opnum;

        if (!(iq->p_buf_out =
                  block_rsp_put(&rsp, iq->p_buf_out, iq->p_buf_out_end)))
            /* TODO can I just return here? should prob go to cleanup ? */
            return ERR_INTERNAL;

        /* rcodes */
        for (jj = 0; jj < num_reqs; jj++) {
            int rcode;

            rcode = (jj == opnum) ? rc : 0;
            if (!(iq->p_buf_out = buf_put(&rcode, sizeof(rcode), iq->p_buf_out,
                                          iq->p_buf_out_end)))
                /* TODO can I just return here? should prob go to cleanup ? */
                return ERR_INTERNAL;
        }

        /* rrns */
        for (jj = 0; jj < num_reqs; jj++) {
            int rrn;

            rrn = (jj < opnum) ? 2 : 0;
            if (!(iq->p_buf_out = buf_put(&rrn, sizeof(rrn), iq->p_buf_out,
                                          iq->p_buf_out_end)))
                /* TODO can I just return here? should prob go to cleanup ? */
                return ERR_INTERNAL;

#if 0
            reqmoref(iq, " a%d:%d", jj, p_blkstate->rsp.packed_rc_rrn_brc[jj]);
            reqmoref(iq, " b%d:%d", jj,
                    p_blkstate->rsp.packed_rc_rrn_brc[jj+num_reqs]);
            reqmoref(iq, " c%d:%d", jj,
                    p_blkstate->rsp.packed_rc_rrn_brc[jj + num_reqs * 2]);
#endif
        }

        /* borcodes */
        if (!(iq->p_buf_out = buf_zero_put(sizeof(int) * num_reqs,
                                           iq->p_buf_out, iq->p_buf_out_end)))
            /* TODO can I just return here? should prob go to cleanup ? */
            return ERR_INTERNAL;
    } else {
        if (iq->is_block2positionmode) {
            struct block_rspkl_pos rspkl_pos;

            rspkl_pos.num_completed = opnum;

            rspkl_pos.position = iq->last_genid;

            if (numerrs)
                rspkl_pos.numerrs = 1;

            if (!(iq->p_buf_out = block_rspkl_pos_put(&rspkl_pos, iq->p_buf_out,
                                                      iq->p_buf_out_end)))
                /* TODO can I just return here? should prob go to cleanup ? */
                return ERR_INTERNAL;

            if (numerrs) {
                if (!(iq->p_buf_out = block_err_put(&err, iq->p_buf_out,
                                                    iq->p_buf_out_end)))
                    /* TODO can I just return here? should prob go to cleanup ?
                     */
                    return ERR_INTERNAL;
            }

        } else {
            struct block_rspkl rspkl;

            rspkl.num_completed = opnum;

            if (numerrs)
                rspkl.numerrs = 1;

            if (!(iq->p_buf_out = block_rspkl_put(&rspkl, iq->p_buf_out,
                                                  iq->p_buf_out_end)))
                /* TODO can I just return here? should prob go to cleanup ? */
                return ERR_INTERNAL;

            if (numerrs) {
                if (!(iq->p_buf_out = block_err_put(&err, iq->p_buf_out,
                                                    iq->p_buf_out_end)))
                    /* TODO can I just return here? should prob go to cleanup ?
                     */
                    return ERR_INTERNAL;
            }
        }
    }

#if 0
    printf("**toblock error reply_len %d rc %d\n", iq->reply_len,
            ERR_BLOCK_FAILED);
#endif

    /* I really don't understand how we return ERR_DUP to the client.. -- SJ */
    /* wouldn't it be nice not to jump through these hoops? */
    switch (rc) {
    case ERR_NO_RECORDS_FOUND:
    case ERR_CONVERT_DTA:
    case ERR_NULL_CONSTRAINT:
    case ERR_SQL_PREP:
    case ERR_CONSTR:
    case ERR_UNCOMMITABLE_TXN:
    case ERR_NOMASTER:
    case ERR_NOTSERIAL:
    case ERR_SC:
    case ERR_TRAN_TOO_BIG:
        outrc = rc;
        if (iq->sorese.type)
            iq->sorese.rcout = outrc;
        break;
    default:
        outrc = ERR_BLOCK_FAILED;

        if (have_keyless_requests) {
/* hack alert: block proc sends back a 2 error codes and the
 * client convert that to a error number and a string we
 * provide here the similar trick for computing the number */
#if 0
                iq->errstat.errval = outrc+err.errcode;
#endif
            if (iq->sorese.type)
                iq->sorese.rcout = outrc + err.errcode;
        }

        break;
    }

    /* if this was canning a block processor, don't save so that the retry is
       gonna execute fine */
    if (rc == ERR_NOMASTER && have_blkseq) {
        if (gbl_master_swing_osql_verbose)
            logmsg(LOGMSG_USER, "%x %s:%d Skipping add blkseq due to early "
                                "bplog termination\n",
                   (int)pthread_self(), __FILE__, __LINE__);

        /* we need to abort the logical/parent transaction
           we'll skip the rest of statistics */
        if (rowlocks) {
            irc = trans ? trans_abort_logical(iq, trans, NULL, 0, NULL, 0) : 0;
        } else {
            trans_abort(iq, parent_trans);
            parent_trans = NULL;
        }
        fromline = __LINE__;
        goto cleanup;
    }

/*
   now add to the blkseq db with either the success or failure of the child
   */
add_blkseq:
    thrman_wheref(thr_self, "%s [blkseq]", req2a(iq->opcode));

    iq->timings.replication_start = osql_log_time();
    if (have_blkseq) {
        /* this buffer must always be able to hold a fstblk header and the max
         * number of block err's.  it will also have to hold one of the
         * following: fstblk pre rspkl + rspkl, fstblk rsperr, or fstblk rspok.
         * since I don't want to bother figuring out which of those lenghts is
         * the longest, just add them all together */
        uint8_t buf_fstblk[FSTBLK_HEADER_LEN + FSTBLK_PRE_RSPKL_LEN +
                           BLOCK_RSPKL_LEN + FSTBLK_RSPERR_LEN +
                           FSTBLK_RSPOK_LEN + (BLOCK_ERR_LEN * MAXBLOCKOPS) +
                           sizeof(int) + ERRSTAT_LEN + sizeof(int) + sizeof(int)];
        uint8_t *p_buf_fstblk;
        const uint8_t *p_buf_fstblk_end;

        p_buf_fstblk = buf_fstblk;
        p_buf_fstblk_end = buf_fstblk + sizeof(buf_fstblk);

        /* add the response array as a dta record */
        if (!have_keyless_requests) {
            struct block_rsp rsp;

            const uint8_t *p_buf_rsp_unpack;

            size_t num_rrns;

            struct fstblk_header fstblk_header;

            /* unpack the rsp that we just packed above (there is almost
             * certainly a more efficient way to do this) */
            p_buf_rsp_unpack = p_buf_rsp_start;
            if (!(p_buf_rsp_unpack =
                      block_rsp_get(&rsp, p_buf_rsp_unpack, iq->p_buf_out))) {
                /* TODO can I just return here? should prob go to cleanup ? */
                return ERR_INTERNAL;
            }

            if (outrc == ERR_BLOCK_FAILED) {
                struct fstblk_rsperr fstblk_rsperr;

                fstblk_header.type = (short)FSTBLK_RSPERR;
                fstblk_rsperr.num_completed = (short)rsp.num_completed;
                /*bzero(&fstblk_rsperr.pad0, sizeof(fstblk_rsperr.pad0));*/

                /* unpack the rcode of the op we err'd on */
                if (!buf_get(&fstblk_rsperr.rcode, sizeof(fstblk_rsperr.rcode),
                             p_buf_rsp_unpack +
                                 (sizeof(int) * rsp.num_completed),
                             iq->p_buf_out)) {
                    /* TODO can I just return here? should prob go to
                     * cleanup ? */
                    return ERR_INTERNAL;
                }

                if (!(p_buf_fstblk = fstblk_header_put(
                          &fstblk_header, p_buf_fstblk, p_buf_fstblk_end))) {
                    /* TODO can I just return here? should prob go to
                     * cleanup ? */
                    return ERR_INTERNAL;
                }

                if (!(p_buf_fstblk = fstblk_rsperr_put(
                          &fstblk_rsperr, p_buf_fstblk, p_buf_fstblk_end))) {
                    /* TODO can I just return here? should prob go to
                     * cleanup ? */
                    return ERR_INTERNAL;
                }

                num_rrns = fstblk_rsperr.num_completed;
            } else {
                struct fstblk_rspok fstblk_rspok;

                fstblk_header.type = (short)FSTBLK_RSPOK;
                fstblk_rspok.fluff = (short)0;
                /*bzero(&fstblk_rspok.pad0, sizeof(fstblk_rspok.pad0));*/

                if (!(p_buf_fstblk = fstblk_header_put(
                          &fstblk_header, p_buf_fstblk, p_buf_fstblk_end))) {
                    /* TODO can I just return here? should prob go to
                     * cleanup ? */
                    return ERR_INTERNAL;
                }

                if (!(p_buf_fstblk = fstblk_rspok_put(
                          &fstblk_rspok, p_buf_fstblk, p_buf_fstblk_end))) {
                    /* TODO can I just return here? should prob go to
                     * cleanup ? */
                    return ERR_INTERNAL;
                }

                num_rrns = num_reqs;
            }

            /* make sure the number of return codes and rrns we expect
             * were actually packed */
            if ((sizeof(int) * (num_reqs + num_rrns)) >
                (iq->p_buf_out - p_buf_rsp_unpack)) {
                /* TODO can I just return here? should prob go to cleanup ? */
                return ERR_INTERNAL;
            }

            /* skip over the packed return codes */
            p_buf_rsp_unpack += sizeof(int) * num_reqs;

            /* copy over packed rrns */
            if (!(p_buf_fstblk =
                      buf_no_net_put(p_buf_rsp_unpack, sizeof(int) * num_rrns,
                                     p_buf_fstblk, p_buf_fstblk_end))) {
                /* TODO can I just return here? should prob go to cleanup ? */
                return ERR_INTERNAL;
            }
        } else {
            struct fstblk_header fstblk_header;
            struct fstblk_pre_rspkl fstblk_pre_rspkl;

            fstblk_header.type = (short)(iq->have_snap_info ? FSTBLK_SNAP_INFO : FSTBLK_RSPKL);
            fstblk_pre_rspkl.fluff = (short)0;

            if (!(p_buf_fstblk = fstblk_header_put(&fstblk_header, p_buf_fstblk,
                                                   p_buf_fstblk_end))) {
                /* TODO can I just return here? should prob go to cleanup ? */
                return ERR_INTERNAL;
            }

            if (!(p_buf_fstblk = fstblk_pre_rspkl_put(
                      &fstblk_pre_rspkl, p_buf_fstblk, p_buf_fstblk_end))) {
                /* TODO can I just return here? should prob go to cleanup ? */
                return ERR_INTERNAL;
            }

            if (iq->have_snap_info) {
                if (!(p_buf_fstblk = buf_put(&(outrc), sizeof(outrc), p_buf_fstblk, 
                                p_buf_fstblk_end))) {
                            return ERR_INTERNAL;
                }
                if (!(p_buf_fstblk = osqlcomm_errstat_type_put(&(iq->errstat),
                            p_buf_fstblk, p_buf_fstblk_end))) {
                            return ERR_INTERNAL;
                }
            }

            if (!(p_buf_fstblk = buf_no_net_put(
                      p_buf_rsp_start, iq->p_buf_out - p_buf_rsp_start,
                      p_buf_fstblk, p_buf_fstblk_end))) {
                /* TODO can I just return here? should prob go to cleanup ? */
                return ERR_INTERNAL;
            }
        }

        void *replay_data = NULL;
        int replay_len = 0;

        void *bskey;
        int bskeylen;
        /* Snap_info is our blkseq key */
        if (iq->have_snap_info) {
            bskey = iq->snap_info.key;
            bskeylen = iq->snap_info.keylen;
        } else {
            bskey = iq->seq;
            bskeylen = iq->seqlen;
        }

        if (!rowlocks) {
            extern int gbl_always_send_cnonce;
            // if RC_INTERNAL_RETRY && replicant_can_retry don't add to blkseq
<<<<<<< HEAD
            if (outrc == ERR_BLOCK_FAILED && err.errcode == ERR_VERIFY && 
                (gbl_always_send_cnonce && iq->snap_info.replicant_can_retry)) {
                /* do nothing */
            }
            else {
                int t = time_epoch();
                memcpy(p_buf_fstblk, &t, sizeof(int));
                rc = bdb_blkseq_insert(
                        thedb->bdb_env, parent_trans, bskey, bskeylen,
                        buf_fstblk, p_buf_fstblk - buf_fstblk + sizeof(int),
                        &replay_data, &replay_len);
=======
            if (outrc == ERR_BLOCK_FAILED && err.errcode == ERR_VERIFY &&
                (iq->have_snap_info && iq->snap_info.replicant_can_retry)) {
                /* do nothing */
            } else {
                int t = time_epoch();
                memcpy(p_buf_fstblk, &t, sizeof(int));
                rc = bdb_blkseq_insert(thedb->bdb_env, parent_trans, bskey,
                                       bskeylen, buf_fstblk,
                                       p_buf_fstblk - buf_fstblk + sizeof(int),
                                       &replay_data, &replay_len);
>>>>>>> d882976f
            }

            if (iq->seqlen == sizeof(uuid_t)) {
                uuidstr_t us;
                uuid_t u;
                memcpy(&u, iq->seq, iq->seqlen);
                comdb2uuidstr(u, us);
            }
            /* force a parent-deadlock for cdb2tcm */
            if ((tcm_testpoint(TCM_PARENT_DEADLOCK)) && (0 == (rand() % 20))) {
                logmsg(LOGMSG_DEBUG, "tcm forcing parent retry\n");
                rc = RC_INTERNAL_RETRY;
            }

            if (rc == 0 && have_blkseq) {
                irc = trans_commit_adaptive(iq, parent_trans, source_host);
                if (irc) {
                    /* We've committed to the btree, but we are not replicated:
                     * ask the the client to retry */
                    if (irc == BDBERR_NOT_DURABLE) {
                        rc = ERR_NOT_DURABLE;
                    }
                    logmsg(LOGMSG_DEBUG, "trans_commit_adaptive irc=%d, "
                            "rc=%d\n", irc, rc);
                }

                if (hascommitlock) {
                    irc = pthread_rwlock_unlock(&commit_lock);
                    if (irc != 0) {
                        logmsg(LOGMSG_FATAL, 
                                "pthread_rwlock_unlock(&commit_lock) %d\n",
                                irc);
                        exit(1);
                    }
                    hascommitlock = 0;
                }
                if (gbl_dump_blkseq && iq->have_snap_info) {
                    char *bskey = alloca(iq->snap_info.keylen + 1);
                    memcpy(bskey, iq->snap_info.key, iq->snap_info.keylen);
                    bskey[iq->snap_info.keylen] = '\0';
                    logmsg(LOGMSG_USER, "blkseq add '%s', outrc=%d errval=%d "
                            "errstr='%s', rcout=%d commit-rc=%d\n",
                            bskey, outrc, iq->errstat.errval, iq->errstat.errstr,
                            iq->sorese.rcout, irc);
                }
            } else {
                if (hascommitlock) {
                    irc = pthread_rwlock_unlock(&commit_lock);
                    if (irc != 0) {
                        logmsg(LOGMSG_FATAL, 
                                "pthread_rwlock_unlock(&commit_lock) %d\n",
                                irc);
                        exit(1);
                    }
                    hascommitlock = 0;
                }
                trans_abort(iq, parent_trans);
                parent_trans = NULL;
                if (rc == IX_DUP) {
                    logmsg(LOGMSG_WARN, "%x %s:%d replay detected!\n",
                           (int)pthread_self(), __FILE__, __LINE__);
                    outrc = do_replay_case(iq, bskey, bskeylen, num_reqs, 0,
                                           replay_data, replay_len, __LINE__);
                    did_replay = 1;
                    logmsg(LOGMSG_DEBUG, "%x %s:%d replay returned %d!\n",
                           (int)pthread_self(), __FILE__, __LINE__, outrc);
                    fromline = __LINE__;

                    goto cleanup;
                }

                if (rc == RC_INTERNAL_RETRY) {
                    /* restore any part of the req we have saved */
                    if (block_state_restore(iq, p_blkstate))
                        /* TODO can I just return here? should prob go to
                         * cleanup ? */
                    return ERR_INTERNAL;

                    outrc = RC_INTERNAL_RETRY;
                    fromline = __LINE__;

                    /* lets bump the priority if we got killed here */
                    if (bdb_attr_get(thedb->bdb_attr,
                                BDB_ATTR_DEADLOCK_LEAST_WRITES_EVER)) {
                        iq->priority += bdb_attr_get(
                                thedb->bdb_attr,
                                BDB_ATTR_DEADLK_PRIORITY_BUMP_ON_FSTBLK);
                    }
                    goto cleanup;
                }

                outrc = rc;
                fromline = __LINE__;
                goto cleanup;
            }
        } else /* rowlocks */
        {
            /* force a parent-deadlock for cdb2tcm */
            if ((tcm_testpoint(TCM_PARENT_DEADLOCK)) && (0 == (rand() % 20))) {
                logmsg(LOGMSG_DEBUG, "tcm forcing parent retry in rowlocks\n");
                if (hascommitlock) {
                    irc = pthread_rwlock_unlock(&commit_lock);
                    if (irc != 0) {
                        logmsg(LOGMSG_FATAL,
                               "pthread_rwlock_unlock(&commit_lock) %d\n", irc);
                        exit(1);
                    }
                    hascommitlock = 0;
                }
                trans_abort_logical(iq, trans, NULL, 0, NULL, 0);
                rc = RC_INTERNAL_RETRY;
                if (block_state_restore(iq, p_blkstate)) return ERR_INTERNAL;
                outrc = RC_INTERNAL_RETRY;
                fromline = __LINE__;
                goto cleanup;
            }
            /* commit or abort the trasaction as appropriate,
               and write the blkseq */
            if (!backed_out) {
                /*fprintf(stderr, "trans_commit_logical\n");*/

                /* TODO: private blkseq with rowlocks? */
                rc = trans_commit_logical(iq, trans, gbl_mynode, 0, 1,
                                          buf_fstblk, p_buf_fstblk - buf_fstblk,
                                          iq->seq, iq->seqlen);

                if (hascommitlock) {
                    irc = pthread_rwlock_unlock(&commit_lock);
                    if (irc != 0) {
                        logmsg(LOGMSG_FATAL, 
                                "pthread_rwlock_unlock(&commit_lock) %d\n",
                                irc);
                        exit(1);
                    }
                    hascommitlock = 0;
                }

                if (rc == BDBERR_NOT_DURABLE)
                    rc = ERR_NOT_DURABLE;
            } else {
                if (hascommitlock) {
                    irc = pthread_rwlock_unlock(&commit_lock);
                    if (irc != 0) {
                        logmsg(LOGMSG_USER, 
                                "pthread_rwlock_unlock(&commit_lock) %d\n",
                                irc);
                        exit(1);
                    }
                    hascommitlock = 0;
                }
                rc = trans_abort_logical(iq, trans, buf_fstblk,
                                         p_buf_fstblk - buf_fstblk, iq->seq,
                                         iq->seqlen);

                if (rc == BDBERR_NOT_DURABLE)
                    rc = ERR_NOT_DURABLE;
            }
        }

        if (rc != 0) {
            /* if it's a logical transaction and the commit fails we abort
             * inside the commit call */
            if (rc == IX_DUP) {
                logmsg(LOGMSG_WARN, "%x %s:%d replay detected!\n",
                       (int)pthread_self(), __FILE__, __LINE__);
                outrc = do_replay_case(iq, bskey, bskeylen, num_reqs, 0,
                                       replay_data, replay_len, __LINE__);
                did_replay = 1;
                logmsg(LOGMSG_DEBUG, "%x %s:%d replay returned %d!\n",
                       (int)pthread_self(), __FILE__, __LINE__, outrc);
                fromline = __LINE__;

                goto cleanup;
            }

            if (rc == RC_INTERNAL_RETRY) {
                /* restore any part of the req we have saved */
                if (block_state_restore(iq, p_blkstate))
                    /* TODO can I just return here? should prob go to cleanup ?
                     */
                    return ERR_INTERNAL;

                outrc = RC_INTERNAL_RETRY;
                fromline = __LINE__;
                goto cleanup;
            }

            outrc = rc;
            fromline = __LINE__;
            goto cleanup;
        }
    } else /* no blkseq */
    {
        thrman_wheref(thr_self, "%s [commit and replicate]", req2a(iq->opcode));

        /*
        if (iq->is_sorese)
        {
            fprintf(stderr, "i don't have a blkseq & is_sorese is set? from %s\n", iq->frommach);
        }
        */

        if (rowlocks) {
            if (rc) {
                if (hascommitlock) {
                    irc = pthread_rwlock_unlock(&commit_lock);
                    if (irc != 0) {
                        logmsg(LOGMSG_FATAL, 
                                "pthread_rwlock_unlock(&commit_lock) %d\n",
                                irc);
                        exit(1);
                    }
                    hascommitlock = 0;
                }
                irc = trans_abort_logical(iq, trans, NULL, 0, NULL, 0);
                if (irc == BDBERR_NOT_DURABLE)
                    irc = ERR_NOT_DURABLE;
            } else {

                irc = trans_commit_logical(iq, trans, gbl_mynode, 0, 1, NULL, 0,
                                           NULL, 0);
                if (irc == BDBERR_NOT_DURABLE)
                    irc = ERR_NOT_DURABLE;

                if (hascommitlock) {
                    int newrc = pthread_rwlock_unlock(&commit_lock);
                    if (newrc != 0) {
                        logmsg(LOGMSG_FATAL, 
                                "pthread_rwlock_unlock(&commit_lock) %d\n",
                                newrc);
                        exit(1);
                    }
                    hascommitlock = 0;
                }
            }
        } else {
            /*fprintf(stderr, "commiting parent\n");*/
            irc = 0;
            if (trans) {

                irc = trans_commit_adaptive(iq, trans, source_host);
                if (irc == BDBERR_NOT_DURABLE)
                    irc = rc = ERR_NOT_DURABLE;
            }
            if (hascommitlock) {
                irc = pthread_rwlock_unlock(&commit_lock);
                if (irc != 0) {
                    logmsg(LOGMSG_FATAL, "pthread_rwlock_unlock(&commit_lock) %d\n",
                            irc);
                    exit(1);
                }
                hascommitlock = 0;
            }
        }

        if (irc != 0) {
            if (iq->debug)
                reqprintf(iq, "%p:PARENT TRANSACTION COMMIT FAILED RC %d",
                          parent_trans, rc);

            if (irc == RC_INTERNAL_RETRY) {
                /* restore any part of the req we have saved */
                if (block_state_restore(iq, p_blkstate))
                    /* TODO can I just return here? should prob go to
                     * cleanup ? */
                    return ERR_INTERNAL;

                outrc = RC_INTERNAL_RETRY;
                fromline = __LINE__;
                goto cleanup;
            }
            outrc = irc;
            fromline = __LINE__;
            goto cleanup;
        }
    }

    /* At this stage it's not a replay so we either committed a transaction
     * or we had to abort. */
    if (outrc == 0) {
        /* Committed new sqlite_stat1 statistics from analyze - reload sqlite
         * engines */
        iq->dbenv->txns_committed++;
        if (iq->dbglog_file) {
            dbglog_dump_write_stats(iq);
            sbuf2close(iq->dbglog_file);
            iq->dbglog_file = NULL;
        }
    } else {
        iq->dbenv->txns_aborted++;
    }

    /* update stats (locklessly so we may get gibberish - I know this
     * and don't care) */
    if (iq->txnsize > iq->dbenv->biggest_txn)
        iq->dbenv->biggest_txn = iq->txnsize;
    iq->dbenv->total_txn_sz = iq->txnsize;
    iq->dbenv->num_txns++;
    if (iq->timeoutms > iq->dbenv->max_timeout_ms)
        iq->dbenv->max_timeout_ms = iq->timeoutms;
    iq->dbenv->total_timeouts_ms += iq->timeoutms;
    if (iq->reptimems > iq->dbenv->max_reptime_ms)
        iq->dbenv->max_reptime_ms = iq->reptimems;
    iq->dbenv->total_reptime_ms += iq->reptimems;

    if (iq->debug) {
        uint64_t rate;
        if (iq->reptimems)
            rate = iq->txnsize / iq->reptimems;
        else
            rate = 0;
        reqprintf(iq, "%p:TRANSACTION SIZE %llu TIMEOUT %d REPTIME %d RATE "
                      "%llu",
                  trans, iq->txnsize, iq->timeoutms, iq->reptimems, rate);
    }

    int diff_time_micros = (int)reqlog_current_us(iq->reqlogger);

    pthread_mutex_lock(&commit_stat_lk);
    n_commit_time += diff_time_micros;
    n_commits++;
    pthread_mutex_unlock(&commit_stat_lk);

    /* Trigger JAVASP_TRANS_LISTEN_AFTER_COMMIT.  Doesn't really matter what
     * it does since the transaction is committed. */
    if (outrc == 0) {
        thrman_wheref(thr_self, "%s [javasp post commit]", req2a(iq->opcode));
        javasp_trans_misc_trigger(javasp_trans_handle,
                                  JAVASP_TRANS_LISTEN_AFTER_COMMIT);

        if (iq->__limits.maxcost_warn &&
            (iq->cost > iq->__limits.maxcost_warn)) {
            logmsg(LOGMSG_WARN, "[%s] warning: transaction exceeded cost threshold "
                            "(%f >= %f)\n",
                    iq->corigin, iq->cost, iq->__limits.maxcost_warn);
        }
    }

cleanup:
    bdb_checklock(thedb->bdb_env);

    iq->timings.req_finished = osql_log_time();
    /*printf("Set req_finished=%llu\n", iq->timings.req_finished);*/
    iq->timings.retries++;

    /* clear in memory blkseq entry
       if this is not a osql request, this is fine
       the iq will not be hashed and this is a nop
     */
    if (outrc != RC_INTERNAL_RETRY)
        osql_blkseq_unregister(iq);

    /*
      wait for last committed seqnum on abort, in case we are racing.
         thread 1:  select -> not found ; insert
         thread 2:  insert -> got dupe? -> select -> NOT FOUND?!
      thread 2 can race with thread 1, this lets the abort wait
    */
    if (backed_out)
        trans_wait_for_last_seqnum(iq, source_host);

    return outrc;
}

static int blkmax = 0;

int reset_blkmax(void)
{
    blkmax = 0;
    return 0;
}

int get_blkmax(void) { return blkmax; }

static uint64_t block_processor_ms = 0;

static int toblock_main(struct javasp_trans_state *javasp_trans_handle,
                        struct ireq *iq, block_state_t *p_blkstate)
{
    int now, rc, prcnt = 0, prmax = 0;
    uint64_t start, end;
    extern int gbl_print_blockp_stats;
    static pthread_mutex_t blklk = PTHREAD_MUTEX_INITIALIZER;
    static int blkcnt = 0, lastpr = 0;

    pthread_mutex_lock(&blklk);
    blkcnt++;

    if (((now = time_epoch()) - lastpr) > 1) {
        prcnt = blkcnt;
        lastpr = now;
    }

    if (blkcnt > blkmax)
        blkmax = blkcnt;

    prmax = blkmax;

    pthread_mutex_unlock(&blklk);

    if (prcnt && gbl_print_blockp_stats) {
        logmsg(LOGMSG_USER, "%d threads are in the block processor, max is %d\n",
                prcnt, prmax);
    }

    start = gettimeofday_ms();
    rc = toblock_main_int(javasp_trans_handle, iq, p_blkstate);
    end = gettimeofday_ms();

    if (rc == 0) {
        osql_postcommit_handle(iq);
        handle_postcommit_bpfunc(iq);
    } else {
        osql_postabort_handle(iq);
        handle_postabort_bpfunc(iq);
    }

    pthread_mutex_lock(&blklk);
    blkcnt--;
    block_processor_ms += (end - start);
    pthread_mutex_unlock(&blklk);

    if (prcnt && gbl_print_blockp_stats) {
        logmsg(LOGMSG_USER, "%lu total time spent in the block processor\n",
               block_processor_ms);
    }

    return rc;
}

/* Callback function for range delete.  Forms the given key on demand.
 *
 * The callback implementation should return:
 *  0   - key formed successfully, go ahead and delete this record.
 *  -1  - do not delete this record, but continue the range delete operation.
 *  -2  - halt the range delete operation with an error.
 */
static int keyless_range_delete_formkey(void *record, size_t record_len,
                                        void *index, size_t index_len,
                                        int index_num, void *userptr)
{
    char index_tag_name[MAXTAGLEN + 1];
    rngdel_info_t *rngdel_info = userptr;
    struct ireq *iq = rngdel_info->iq;
    int ixkeylen;
    int rc;

    ixkeylen = getkeysize(iq->usedb, index_num);
    if (ixkeylen < 0 || ixkeylen != index_len) {
        if (iq->debug)
            reqprintf(iq, "%p:RNGDELKL CALLBACK BAD INDEX %d OR KEYLENGTH %d",
                      rngdel_info->parent_trans, index_num, ixkeylen);
        reqerrstr(iq, COMDB2_DEL_RC_INVL_KEY,
                  "rngdelkl callback bad index %d or keylength %d", index_num,
                  ixkeylen);
        return -2;
    }

    snprintf(index_tag_name, sizeof(index_tag_name), ".ONDISK_IX_%d",
             index_num);

    rc = stag_to_stag_buf(iq->usedb->tablename, ".ONDISK", record,
                          index_tag_name, index, NULL);
    if (rc == -1) {
        if (iq->debug)
            reqprintf(iq, "%p:RNGDELKL CALLBACK CANT FORM INDEX %d",
                      rngdel_info->parent_trans, index_num);
        rngdel_info->rc = ERR_CONVERT_DTA;
        rngdel_info->err = OP_FAILED_CONVERSION;
        return -1;
    }

    return 0;
}

/* The pre delete callback currently gets called so that we can find the
 * blobs for the record about to be deleted.  Then we can pass them to
 * java post delete listeners. */
static int keyless_range_delete_pre_delete(void *record, size_t record_len,
                                           int rrn, unsigned long long genid,
                                           void *userptr)
{
    rngdel_info_t *rngdel_info = userptr;

    if (rngdel_info->saveblobs) {
        int rc;

        free_blob_status_data(rngdel_info->oldblobs);

        rc = save_old_blobs(rngdel_info->iq, rngdel_info->trans, ".ONDISK",
                            record, rrn, genid, rngdel_info->oldblobs);

        /* should not fail - if there is any error then cancel the operation. */
        if (rc != 0) {
            rngdel_info->rc = rc;
            rngdel_info->err = OP_FAILED_CONVERSION;
            return -1;
        }
    }

    return 0;
}

/* The post delete callback gets called after record deletion; here we
 * notify Java of the operation. */
static int keyless_range_delete_post_delete(void *record, size_t record_len,
                                            int rrn, unsigned long long genid,
                                            void *userptr)
{
    rngdel_info_t *rngdel_info = userptr;

    /* notify our Java stored procedures of this deletion. */
    if (rngdel_info->notifyjava) {
        int rc;
        struct javasp_rec *jrec;
        jrec = javasp_alloc_rec(record, record_len,
                                rngdel_info->iq->usedb->tablename);
        if (rngdel_info->saveblobs)
            javasp_rec_set_blobs(jrec, rngdel_info->oldblobs);
        rc = javasp_trans_tagged_trigger(
            rngdel_info->javasp_trans_handle, JAVASP_TRANS_LISTEN_AFTER_DEL,
            jrec, NULL, rngdel_info->iq->usedb->tablename);
        javasp_dealloc_rec(jrec);
        if (rngdel_info->iq->debug)
            reqprintf(rngdel_info->iq,
                      "%p:RNGDELKL JAVASP_TRANS_LISTEN_AFTER_DEL %d",
                      rngdel_info->parent_trans, rc);
        if (rc != 0) {
            rngdel_info->err = OP_FAILED_INTERNAL + ERR_JAVASP_ABORT_OP;
            rngdel_info->rc = rc;
            return -1;
        }
    }

    return 0;
}

int get_next_seqno(void *tran, long long *seqno)
{
    /* key is a long long + int + descriptor bytes for each */
    char fndkey[14];
    int rc;
    int rrn;
    unsigned long long genid;
    int fndlen;
    int outnull, outsz;
    struct ireq iq;

    init_fake_ireq(thedb, &iq);

    if (gbl_replicate_local_concurrent)
        iq.usedb = get_dbtable_by_name("comdb2_commit_log");
    else
        iq.usedb = get_dbtable_by_name("comdb2_oplog");

    /* HUH? */
    if (iq.usedb == NULL) {
        logmsg(LOGMSG_USER, "get_next_seqno: no comdb2_oplog table\n");
        return -1;
    }

    /* find it.  set the write hint so we lock the record once found */
    rc = ix_fetch_last_key_tran(&iq, tran, 1, 0, sizeof(fndkey), fndkey,
                                &fndlen);
    if (rc)
        return rc;
    if (fndlen == 0)
        *seqno = 1;
    else {
        long long next_seqno;

        /* convert to client format value so we can use it. Call the Routine
         * Of Many Arguments to do so. */
        rc = SERVER_BINT_to_CLIENT_INT(fndkey, 9, NULL, NULL, seqno,
                                       sizeof(long long), &outnull, &outsz,
                                       NULL, NULL);
        if (rc)
            return rc;
        /* This gives us a big-endian value, which is great, if we aren't on a
         * little-endian
         * machine. */
        buf_get(&next_seqno, sizeof(long long), (uint8_t *)seqno,
                (uint8_t *)seqno + sizeof(long long));
        next_seqno++;

        *seqno = next_seqno;
    }
    return 0;
}

int access_control_check_read(struct ireq *iq, tran_type *trans, int *bdberr)
{
    int rc = 0;

    if (gbl_uses_accesscontrol_tableXnode) {
        rc = bdb_access_tbl_read_by_mach_get(iq->dbenv->bdb_env, trans,
                                             iq->usedb->tablename,
                                             nodeix(iq->frommach), bdberr);
        if (rc <= 0) {
            reqerrstr(iq, ERR_ACCESS,
                      "Read access denied to %s from %s bdberr=%d\n",
                      iq->usedb->tablename, iq->corigin, *bdberr);
            return ERR_ACCESS;
        }
    }

    return 0;
}

int access_control_check_write(struct ireq *iq, tran_type *trans, int *bdberr)
{
    int rc = 0;

    if (gbl_uses_accesscontrol_tableXnode) {
        rc = bdb_access_tbl_write_by_mach_get(iq->dbenv->bdb_env, trans,
                                              iq->usedb->tablename,
                                              nodeix(iq->frommach), bdberr);
        if (rc <= 0) {
            reqerrstr(iq, ERR_ACCESS,
                      "Write access denied to %s from %s bdberr=%d\n",
                      iq->usedb->tablename, iq->corigin, *bdberr);
            return ERR_ACCESS;
        }
    }

    return 0;
}<|MERGE_RESOLUTION|>--- conflicted
+++ resolved
@@ -1080,15 +1080,10 @@
         util_tohex(printkey, fstseqnum, seqlen);
     }
 
-<<<<<<< HEAD
-    logmsg(LOGMSG_ERROR, "%s from line %d replay returns %d for fstblk %s, cnonce %*s!\n", __func__, line, 
-            outrc, printkey, iq->snap_info.keylen, iq->snap_info.key);
-=======
     logmsg(LOGMSG_ERROR,
            "%s from line %d replay returns %d for fstblk %s, cnonce %*s!\n",
            __func__, line, outrc, printkey, iq->snap_info.keylen,
            iq->snap_info.key);
->>>>>>> d882976f
     free(printkey);
     
     /* If the latest commit is durable, then the blkseq commit must be durable.  
@@ -2661,14 +2656,9 @@
             void *replay_data = NULL;
             int replay_len = 0;
             int findout;
-<<<<<<< HEAD
-            findout = bdb_blkseq_find(thedb->bdb_env, parent_trans, iq->snap_info.key,
-                                       iq->snap_info.keylen, &replay_data, &replay_len);
-=======
             findout = bdb_blkseq_find(thedb->bdb_env, parent_trans,
                                       iq->snap_info.key, iq->snap_info.keylen,
                                       &replay_data, &replay_len);
->>>>>>> d882976f
             if (findout == 0) {
                 logmsg(LOGMSG_WARN, "early snapinfo blocksql replay detected\n");
                 outrc = do_replay_case(iq, iq->snap_info.key,
@@ -5433,19 +5423,6 @@
         if (!rowlocks) {
             extern int gbl_always_send_cnonce;
             // if RC_INTERNAL_RETRY && replicant_can_retry don't add to blkseq
-<<<<<<< HEAD
-            if (outrc == ERR_BLOCK_FAILED && err.errcode == ERR_VERIFY && 
-                (gbl_always_send_cnonce && iq->snap_info.replicant_can_retry)) {
-                /* do nothing */
-            }
-            else {
-                int t = time_epoch();
-                memcpy(p_buf_fstblk, &t, sizeof(int));
-                rc = bdb_blkseq_insert(
-                        thedb->bdb_env, parent_trans, bskey, bskeylen,
-                        buf_fstblk, p_buf_fstblk - buf_fstblk + sizeof(int),
-                        &replay_data, &replay_len);
-=======
             if (outrc == ERR_BLOCK_FAILED && err.errcode == ERR_VERIFY &&
                 (iq->have_snap_info && iq->snap_info.replicant_can_retry)) {
                 /* do nothing */
@@ -5456,7 +5433,6 @@
                                        bskeylen, buf_fstblk,
                                        p_buf_fstblk - buf_fstblk + sizeof(int),
                                        &replay_data, &replay_len);
->>>>>>> d882976f
             }
 
             if (iq->seqlen == sizeof(uuid_t)) {
