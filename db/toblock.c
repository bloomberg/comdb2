/*
   Copyright 2015 Bloomberg Finance L.P.

   Licensed under the Apache License, Version 2.0 (the "License");
   you may not use this file except in compliance with the License.
   You may obtain a copy of the License at

       http://www.apache.org/licenses/LICENSE-2.0

   Unless required by applicable law or agreed to in writing, software
   distributed under the License is distributed on an "AS IS" BASIS,
   WITHOUT WARRANTIES OR CONDITIONS OF ANY KIND, either express or implied.
   See the License for the specific language governing permissions and
   limitations under the License.
 */

/****************************************************************************/
/* NOTE to all who may venture here:  DO NOT EVER USE NON TRANSACTIONAL FIND*/
/* calls inside of the block processor.  doing so will result in deadlocks. */
/* when genid is available, it is always preferable to do transactional     */
/* finds based on rrn+genid rather than a transactional find based on       */
/* "primary key" (index 0).  we dont enforce the existence of a primary key */
/* in a pure tagged database.                                               */
/*                                                                          */
/* also, all transactional ops can result in deadlock.  they must all be    */
/* handled "properly" - ie, tran aborts, makes it back up to sltdbt and gets*/
/* retried there.                                                           */
/****************************************************************************/

/* db block request */
#include <alloca.h>
#include <poll.h>
#include <stdio.h>
#include <string.h>
#include <strings.h>
#include <stdlib.h>
#include <stddef.h>
#include <sys/types.h>
#include <inttypes.h>

#include <epochlib.h>
#include <util.h>
#include <f2cstr.h>
#include <list.h>
#include <plhash.h>
#include <lockmacro.h>
#include <memory_sync.h>
#include <rtcpu.h>

#include "comdb2.h"
#include "tag.h"
#include "types.h"
#include "translistener.h"
#include "block_internal.h"
#include "prefault.h"
#include <cdb2api.h>

#include "sql.h"
#include "sqloffload.h"
#include "errstat.h"
#include "timer.h"
#include "dbglog.h"
#include "osqlblockproc.h"
#include <gettimeofday_ms.h>
#include <endian_core.h>
#include "bdb_access.h"
#include "osqlblkseq.h"
#include "localrep.h"
#include "util.h"
#include "tohex.h"
#include "osqlcomm.h"
#include "nodemap.h"
#include <bdb_schemachange.h>
#include "bpfunc.h"
#include "debug_switches.h"
#include "logmsg.h"

#if 0
#define TEST_OSQL
#endif

int (*comdb2_ipc_swapnpasdb_sinfo)(struct ireq *) = 0;

extern int is_buffer_from_remote(const void *buf);

extern pthread_t gbl_invalid_tid;
extern int gbl_enable_berkdb_retry_deadlock_bias;
extern int gbl_osql_verify_retries_max;
extern int verbose_deadlocks;
extern int gbl_goslow;
extern int n_commits;
extern int n_commit_time;
extern pthread_mutex_t commit_stat_lk;
extern pthread_mutex_t osqlpf_mutex;
extern int gbl_prefault_udp;
<<<<<<< HEAD
extern int gbl_reorder_idx_writes;
=======
extern int gbl_reorder_socksql_no_deadlock;
>>>>>>> dfaf138b

#if 0
#define BACKOUT                                                                \
    do {                                                                       \
        printf("***BACKOUT*** from %d rc %d\n", __LINE__, rc);                 \
        if (1)                                                                 \
            goto backout;                                                      \
    } while (0)
#else
#define BACKOUT                                                                \
    do {                                                                       \
        fromline = __LINE__;                                                   \
        goto backout;                                                          \
    } while (0);
#endif

static int do_replay_case(struct ireq *iq, void *fstseqnum, int seqlen,
                          int num_reqs, int check_long_trn, void *replay_data,
                          int datalen, unsigned int line);
static int do_block_sanity_checks_forward(struct ireq *iq,
                                          block_state_t *blkstate);
static int toblock_outer(struct ireq *iq, block_state_t *blkstate);
static int toblock_main(struct javasp_trans_state *javasp_trans_handle,
                        struct ireq *iq, block_state_t *blkstate);
static int keyless_range_delete_formkey(void *record, size_t record_len,
                                        void *index, size_t index_len,
                                        int index_num, void *userptr);
static int keyless_range_delete_pre_delete(void *record, size_t record_len,
                                           int rrn, unsigned long long genid,
                                           void *userptr);
static int keyless_range_delete_post_delete(void *record, size_t record_len,
                                            int rrn, unsigned long long genid,
                                            void *userptr);
static int block2_custom(struct ireq *iq, struct packedreq_custom *buf,
                         const uint8_t *p_opname, blob_buffer_t *blobs);
static int block_state_offset_from_ptr(block_state_t *p_blkstate,
                                       const uint8_t *p_buf);

int gbl_blockop_count_xrefs[BLOCK_MAXOPCODE];
const char *gbl_blockop_name_xrefs[NUM_BLOCKOP_OPCODES];

static int findblkseq(struct ireq *iq, block_state_t *blkstate,
                      fstblkseq_t *seq, int *have_keyless_requests);


static int block2_qadd(struct ireq *iq, block_state_t *p_blkstate, void *trans,
                       struct packedreq_qadd *buf, blob_buffer_t *blobs)
{
    int cblob;
    int rc;
    struct dbtable *qdb;
    struct dbtable *olddb;
    char qname[MAXTABLELEN];

    if (buf->qnamelen > sizeof(qname) - 1) {
        if (iq->debug)
            reqprintf(iq, "NAME TOO LONG %d>%d", buf->qnamelen,
                      sizeof(qname) - 1);
        reqerrstr(iq, COMDB2_CUST_RC_NAME_SZ, "queue name to long %d>%d",
                  buf->qnamelen, sizeof(qname) - 1);
        return ERR_BADREQ;
    }

    iq->p_buf_in = buf_no_net_get(qname, buf->qnamelen, iq->p_buf_in,
                                  p_blkstate->p_buf_next_start);

    qname[buf->qnamelen] = '\0';

    /* Must have exactly one blob, which will be the queue data. */
    for (cblob = 0; cblob < MAXBLOBS; cblob++) {
        if (blobs[cblob].exists && cblob >= 1) {
            if (iq->debug)
                reqprintf(iq, "TOO MANY BLOBS");
            reqerrstr(iq, COMDB2_QADD_RC_NB_BLOBS, "too many blobs");
            return ERR_BADREQ;
        }
        if (blobs[cblob].exists &&
            blobs[cblob].length != blobs[cblob].collected) {
            if (iq->debug)
                reqprintf(iq, "GOT BAD BLOB BUFFERS FOR BLOB %d", cblob);
            reqerrstr(iq, COMDB2_QADD_RC_BAD_BLOB_BUFF,
                      "got bad blob buffers for blob %d", cblob);
            return ERR_BADREQ;
        }
    }

    if (!blobs[0].exists) {
        if (iq->debug)
            reqprintf(iq, "EXPECTED ONE BLOB", cblob);
        reqerrstr(iq, COMDB2_QADD_RC_BAD_BLOB_BUFF,
                  "expected one blob (internal api error)");
        return ERR_BADREQ;
    }

    qdb = getqueuebyname(qname);
    if (!qdb) {
        if (iq->debug)
            reqprintf(iq, "UNKNOWN QUEUE '%s'", qname);
        reqerrstr(iq, COMDB2_QADD_RC_NO_QUEUE, "unknown queue '%s'", qname);
        return ERR_BADREQ;
    }

    olddb = iq->usedb;
    iq->usedb = qdb;
    rc = dbq_add(iq, trans, blobs[0].data, blobs[0].length);
    iq->usedb = olddb;
    if (iq->debug) {
        reqprintf(iq, "dbq_add:%s:rcode %d length %u dat ", qname, rc,
                  (unsigned)blobs[0].length);
        reqdumphex(iq, blobs[0].data, blobs[0].length);
    }
    return rc;
}

static int block2_custom(struct ireq *iq, struct packedreq_custom *buf,
                         const uint8_t *p_opname, blob_buffer_t *blobs)
{
    char opname[MAXCUSTOPNAME + 1];
    int rc;
    const void *data;
    size_t datalen;
    int cblob;

    if (buf->opnamelen > MAXCUSTOPNAME) {
        if (iq->debug)
            reqprintf(iq, "NAME TOO LONG %d>%d", buf->opnamelen, MAXCUSTOPNAME);
        reqerrstr(iq, COMDB2_CUST_RC_NAME_SZ, "name to long %d>%d",
                  buf->opnamelen, MAXCUSTOPNAME);
        return ERR_BADREQ;
    }
    memcpy(opname, p_opname, buf->opnamelen);
    opname[buf->opnamelen] = '\0';

    /* We can have zero blobs or one blob.  Any more is a bad request. */
    for (cblob = 0; cblob < MAXBLOBS; cblob++) {
        if (blobs[cblob].exists &&
            blobs[cblob].length != blobs[cblob].collected) {
            if (iq->debug)
                reqprintf(iq, "GOT BAD BLOB BUFFERS FOR BLOB %d", cblob);
            reqerrstr(iq, COMDB2_CUST_RC_BAD_BLOB_BUFF,
                      "got bad blob buffers for blob %d", cblob);
            return ERR_BADREQ;
        }

        if (blobs[cblob].exists && cblob >= 1) {
            if (iq->debug)
                reqprintf(iq, "TOO MANY BLOBS");
            reqerrstr(iq, COMDB2_CUST_RC_NB_BLOBS, "too many blobs");
            return ERR_BADREQ;
        }
    }

    if (blobs[0].exists) {
        data = blobs[0].data;
        datalen = blobs[0].length;
    } else {
        data = NULL;
        datalen = 0;
    }

    if (!iq->jsph) {
        if (iq->debug)
            reqprintf(iq, "JVM NOT LOADED OR NO CUSTOM OPS REGISTERED");
        reqerrstr(iq, COMDB2_CUST_RC_ENV,
                  "jvm not loaded or no custom ops registered");
        return ERR_BADREQ;
    }

    /* This will excute the custom write and fire off any listeners for it. */
    rc = javasp_custom_write(iq->jsph, opname, data, datalen);
    if (rc != 0)
        return rc;

    return 0;
}

/* this is primarily so that blockops can record how many of each opcode they
 * have without having to use a massive sparse array to hold the counters. */
void toblock_init(void)
{
    int index = 1;
    int ii;
    for (ii = 0; ii < NUM_BLOCKOP_OPCODES; ii++)
        gbl_blockop_name_xrefs[ii] = "???";
#define add_blockop(x)                                                         \
    gbl_blockop_name_xrefs[index] = breq2a((x));                               \
    gbl_blockop_count_xrefs[(x)] = index++;

    add_blockop(BLOCK_ADDSL);
    add_blockop(BLOCK_ADDSEC);
    add_blockop(BLOCK_SECAFPRI);
    add_blockop(BLOCK_ADNOD);
    add_blockop(BLOCK_DELSC);
    add_blockop(BLOCK_DELSEC);
    add_blockop(BLOCK_DELNOD);
    add_blockop(BLOCK_UPVRRN);
    add_blockop(BLOCK2_ADDDTA);
    add_blockop(BLOCK2_ADDKEY);
    add_blockop(BLOCK2_DELDTA);
    add_blockop(BLOCK2_DELKEY);
    add_blockop(BLOCK2_UPDATE);
    add_blockop(BLOCK2_ADDKL);
    add_blockop(BLOCK2_DELKL);
    add_blockop(BLOCK2_UPDKL);
    add_blockop(BLOCK2_ADDKL_POS);
    add_blockop(BLOCK2_UPDKL_POS);
    add_blockop(BLOCK_DEBUG);
    add_blockop(BLOCK_SEQ);
    add_blockop(BLOCK_USE);
    add_blockop(BLOCK2_USE);
    add_blockop(BLOCK2_SEQ);
    add_blockop(BLOCK2_QBLOB);
    add_blockop(BLOCK2_RNGDELKL);
    add_blockop(BLOCK_SETFLAGS);
    add_blockop(BLOCK2_CUSTOM);
    add_blockop(BLOCK2_QADD);
    add_blockop(BLOCK2_QCONSUME);
    add_blockop(BLOCK2_TZ);
    add_blockop(BLOCK2_TRAN);
    add_blockop(BLOCK2_DELOLDER);
    add_blockop(BLOCK2_DELOLDER);
    add_blockop(BLOCK2_SOCK_SQL);
    add_blockop(BLOCK2_SCSMSK);
    add_blockop(BLOCK2_RECOM);
    add_blockop(BLOCK2_UPDBYKEY);
    add_blockop(BLOCK2_SNAPISOL);
    add_blockop(BLOCK2_SERIAL);
    add_blockop(BLOCK2_DBGLOG_COOKIE);
    add_blockop(BLOCK2_PRAGMA);
    add_blockop(BLOCK2_SEQV2);
    add_blockop(BLOCK2_UPTBL);
#undef add_blockop
    /* a runtime assert to make sure we have the right size of blockop count
     * array */
    if (index > NUM_BLOCKOP_OPCODES) {
        logmsg(LOGMSG_FATAL, "%s: too many blockops defined!\n", __func__);
        logmsg(LOGMSG_FATAL, "%s: you need to increase NUM_BLOCKOP_OPCODES to %d\n",
                __func__, index);
        exit(1);
    }
}

const char *breq2a(int req)
{
    switch (req) {
    case BLOCK_ADDSL:
        return "BLOCK_ADDSL";
    case BLOCK_ADDSEC:
        return "BLOCK_ADDSEC";
    case BLOCK_SECAFPRI:
        return "BLOCK_SECAFPRI";
    case BLOCK_ADNOD:
        return "BLOCK_ADNOD";
    case BLOCK_DELSC:
        return "BLOCK_DELSC";
    case BLOCK_DELSEC:
        return "BLOCK_DELSEC";
    case BLOCK_DELNOD:
        return "BLOCK_DELNOD";
    case BLOCK_UPVRRN:
        return "BLOCK_UPVRRN";
    case BLOCK2_ADDDTA:
        return "BLOCK2_ADDDTA";
    case BLOCK2_ADDKEY:
        return "BLOCK2_ADDKEY";
    case BLOCK2_DELDTA:
        return "BLOCK2_DELDTA";
    case BLOCK2_DELKEY:
        return "BLOCK2_DELKEY";
    case BLOCK2_UPDATE:
        return "BLOCK2_UPDATE";
    case BLOCK2_ADDKL:
        return "BLOCK2_ADDKL";
    case BLOCK2_ADDKL_POS:
        return "BLOCK2_ADDKL_POS";
    case BLOCK2_DELKL:
        return "BLOCK2_DELKL";
    case BLOCK2_UPDKL:
        return "BLOCK2_UPDKL";
    case BLOCK2_UPDKL_POS:
        return "BLOCK2_UPDKL_POS";
    case BLOCK_DEBUG:
        return "BLOCK_DEBUG";
    case BLOCK_SEQ:
        return "BLOCK_SEQ";
    case BLOCK_USE:
        return "BLOCK_USE";
    case BLOCK2_USE:
        return "BLOCK2_USE";
    case BLOCK2_TZ:
        return "BLOCK2_TZ";
    case BLOCK2_SEQ:
        return "BLOCK2_SEQ";
    case BLOCK2_QBLOB:
        return "BLOCK2_QBLOB";
    case BLOCK2_RNGDELKL:
        return "BLOCK2_RNGDELKL";
    case BLOCK_SETFLAGS:
        return "BLOCK_SETFLAGS";
    case BLOCK2_CUSTOM:
        return "BLOCK2_CUSTOM";
    case BLOCK2_QADD:
        return "BLOCK2_QADD";
    case BLOCK2_QCONSUME:
        return "BLOCK2_QCONSUME";
    case BLOCK2_TRAN:
        return "BLOCK2_TRAN";
    case BLOCK2_DELOLDER:
        return "BLOCK2_DELOLDER";
    case BLOCK2_MODNUM:
        return "BLOCK2_MODNUM";
    case BLOCK2_SOCK_SQL:
        return "BLOCK2_SOCK_SQL";
    case BLOCK2_SCSMSK:
        return "BLOCK2_SCSMSK";
    case BLOCK2_RECOM:
        return "BLOCK2_RECOM";
    case BLOCK2_UPDBYKEY:
        return "BLOCK2_UPDBYKEY";
    case BLOCK2_SNAPISOL:
        return "BLOCK2_SNAPISOL";
    case BLOCK2_SERIAL:
        return "BLOCK2_SERIAL";
    case BLOCK2_DBGLOG_COOKIE:
        return "BLOCK2_DBGLOG_COOKIE";
    case BLOCK2_PRAGMA:
        return "BLOCK2_PRAGMA";
    case BLOCK2_SEQV2:
        return "BLOCK2_SEQV2";
    case BLOCK2_UPTBL:
        return "BLOCK2_UPTBL";
    default:
        return "??";
    }
}

/* this forwards the block operation to master machine.  then it adds
   response to table of outstanding requests to await reply and log catch-up */
static int forward_longblock_to_master(struct ireq *iq,
                                       block_state_t *p_blkstate, char *mstr)
{
    int rc = 0;
    struct longblock_fwd_pre_hdr fwd;
    struct req_hdr req_hdr;
    size_t req_len;

    if (mstr == bdb_master_dupe || mstr == db_eid_invalid) {
        if (iq->debug)
            logmsg(LOGMSG_ERROR, "%s:no master! (%s) req from %s\n", __func__,
                   mstr, getorigin(iq));
        return ERR_NOMASTER;
    }

    /*modify request to indicate forwarded and send off to remote */
    if (req_hdr_get(&req_hdr, iq->p_buf_out_start,
                    p_blkstate->p_buf_req_start) != p_blkstate->p_buf_req_start)
        return ERR_INTERNAL;
    req_hdr.opcode = OP_FWD_LBLOCK;
    if (req_hdr_put(&req_hdr, iq->p_buf_out_start,
                    p_blkstate->p_buf_req_start) != p_blkstate->p_buf_req_start)
        return ERR_INTERNAL;

    fwd.source_node = 0;
    /* write it and make sure we wrote the same length */
    if (p_blkstate->p_buf_req_start != iq->p_buf_out ||
        !(iq->p_buf_out = longblock_fwd_pre_hdr_put(&fwd, iq->p_buf_out,
                                                    iq->p_buf_out_end)))
        return ERR_INTERNAL;

    req_len = p_blkstate->p_buf_req_end - iq->p_buf_out_start;

    /*have a valid master to pass this off to. */
    if (iq->debug)
        reqprintf(iq, "forwarded req from %s to master node %s db %d rqlen "
                      "%d\n",
                  getorigin(iq), mstr, iq->origdb->dbnum, req_len);
    if (iq->is_socketrequest) {
        if (iq->sb == NULL) {
            return ERR_INCOHERENT;
        } else {
            rc = offload_comm_send_blockreq(mstr, iq->request_data,
                                            iq->p_buf_out_start, req_len);
            free_bigbuf_nosignal(iq->p_buf_out_start);
        }
    } else if (comdb2_ipc_swapnpasdb_sinfo) {
        rc = comdb2_ipc_swapnpasdb_sinfo(iq);
    }

    if (rc != 0) {
        logmsg(LOGMSG_ERROR, "%s:failed to send to master, rc %d\n", __func__, rc);
        return ERR_REJECTED;
    }
    return RC_INTERNAL_FORWARD;
}

static int forward_block_to_master(struct ireq *iq, block_state_t *p_blkstate,
                                   char *mstr)
{
    int rc = 0;
    struct block_fwd fwd;
    struct req_hdr req_hdr;
    size_t req_len;

    if (mstr == bdb_master_dupe || mstr == db_eid_invalid) {
        if (iq->debug)
            logmsg(LOGMSG_ERROR, "%s:no master! (%s) req from %s\n", __func__,
                   mstr, getorigin(iq));
        return ERR_NOMASTER;
    }

    /*modify request to indicate forwarded and send off to remote */

    if (req_hdr_get(&req_hdr, iq->p_buf_out_start,
                    p_blkstate->p_buf_req_start) != p_blkstate->p_buf_req_start)
        return ERR_INTERNAL;
    req_hdr.opcode = OP_FWD_BLOCK;
    if (req_hdr_put(&req_hdr, iq->p_buf_out_start,
                    p_blkstate->p_buf_req_start) != p_blkstate->p_buf_req_start)
        return ERR_INTERNAL;

    fwd.source_node = 0;
    fwd.offset =
        block_state_offset_from_ptr(p_blkstate, p_blkstate->p_buf_req_end);
    fwd.num_reqs = p_blkstate->numreq;
    /* write it and make sure we wrote the same length */
    if (p_blkstate->p_buf_req_start != iq->p_buf_out ||
        (iq->p_buf_out = block_fwd_put(&fwd, iq->p_buf_out,
                                       iq->p_buf_out_end)) != iq->p_buf_in)
        return ERR_INTERNAL;

    req_len = p_blkstate->p_buf_req_end - iq->p_buf_out_start;

    if (iq->debug)
        reqprintf(iq, "forwarded req from %s to master node %s db %d rqlen "
                      "%d\n",
                  getorigin(iq), mstr, iq->origdb->dbnum, req_len);

    if (iq->is_socketrequest) {
        if (iq->sb == NULL) {
            return ERR_INCOHERENT;
        } else {
            rc = offload_comm_send_blockreq(mstr, iq->request_data,
                                            iq->p_buf_out_start, req_len);
            free_bigbuf_nosignal(iq->p_buf_out_start);
        }
    } else if (comdb2_ipc_swapnpasdb_sinfo) {
        rc = comdb2_ipc_swapnpasdb_sinfo(iq);
    }

    if (rc != 0) {
        logmsg(LOGMSG_ERROR, "%s:failed to forward to master, rc %d\n",
               __func__, rc);
        return ERR_REJECTED;
    }
    return RC_INTERNAL_FORWARD;
}

/**
 * Turn an offset into a ptr into the req buf.  This routine sucks, but what can
 * we do, all the offsets in block_reqs are absolute 1 based word offsets into
 * the fstsnd buffer.
 * @param p_blkstate    pointer to the block_state containing the buffer
 * @param offset    1 based from from the begining of fstsnd buffer in words
 * @return pointer that offset referenced on success; NULL otherwise
 */
static const uint8_t *block_state_ptr_from_offset(block_state_t *p_blkstate,
                                                  int offset)
{
    /*  remove the length prccom hdr which isn't in p_buf_req_start */
    return ptr_from_one_based_word_offset(
        p_blkstate->p_buf_req_start - REQ_HDR_LEN, offset);
}

/**
 * Turn a ptr in the req buf into an offset.  This routine sucks, but what can
 * we do, all the offsets in block_reqs are absolute 1 based word offsets into
 * the fstsnd buffer.
 * Note: no sanity checks are performed.
 * Note: offset may not be exact if ptr is not on a word boundry.
 * @param p_blkstate    pointer to the block_state containing the buffer
 * @param p_buf     pointer to calculate offset for
 * @return 1 based from from the begining of fstsnd buffer in words
 */
static int block_state_offset_from_ptr(block_state_t *p_blkstate,
                                       const uint8_t *p_buf)
{
    /*  remove the length prccom hdr which isn't in p_buf_req_start */
    return one_based_word_offset_from_ptr(
        p_blkstate->p_buf_req_start - REQ_HDR_LEN, p_buf);
}

/**
 * Validate and save offset as the end of the whole block_req.
 * @param iq    pointer to ireq to read block_req from
 * @param p_blkstate    pointer to the block_state containing the buffer
 * @param offset    1 based from from the begining of fstsnd buffer in words
 * @see block_state_next()
 */
static int block_state_set_end(struct ireq *iq, block_state_t *p_blkstate,
                               int offset)
{
    const uint8_t *p_buf;

    if (!(p_buf = block_state_ptr_from_offset(p_blkstate, offset))) {
        if (iq->debug)
            reqprintf(iq, "BAD OFFSET %d", offset);
        reqerrstr(iq, COMDB2_BLK_RC_NB_REQS, "bad offset %d", offset);
        return ERR_BADREQ;
    }

    if (p_buf < iq->p_buf_in || p_buf > iq->p_buf_in_end) {
        if (iq->debug)
            reqprintf(iq, "OFFSET OUT OF RANGE %d", offset);
        reqerrstr(iq, COMDB2_BLK_RC_NB_REQS, "OFFSET OUT OF RANGE %d", offset);
        return ERR_BADREQ;
    }

    p_blkstate->p_buf_req_end = p_buf;
    return RC_OK;
}

/**
 * Validate and save offset as the end of the whole longblock_req.
 * @param iq    pointer to ireq to read block_req from
 * @param p_blkstate    pointer to the block_state containing the buffer
 * @param offset    0 based from from the begining of fstsnd buffer in words;
 *                  yes, that's right, the offset in the header for long blocks
 *                  is 0 based, not 1 based like every other offset we get in
 *                  the whole block processor, grrrrrrrrrrrrrrrrrrrrrrrrr.
 * @see block_state_next()
 */
static int block_state_set_end_long(struct ireq *iq, block_state_t *p_blkstate,
                                    int offset)
{
    return block_state_set_end(iq, p_blkstate, offset + 1 /*make it 1 based*/);
}

/**
 * Validate and save offset as the beginning of the next block op.
 * @param iq    pointer to ireq to read block_req from
 * @param p_blkstate    pointer to the block_state containing the buffer
 * @param offset    1 based from from the begining of fstsnd buffer in words
 * @see block_state_next()
 */
int block_state_set_next(struct ireq *iq, block_state_t *p_blkstate, int offset)
{
    const uint8_t *p_buf;

    if (!(p_buf = block_state_ptr_from_offset(p_blkstate, offset))) {
        if (iq->debug)
            reqprintf(iq, "BAD OFFSET %d", offset);
        reqerrstr(iq, COMDB2_BLK_RC_NB_REQS, "bad offset %d", offset);
        return ERR_BADREQ;
    }

    if (p_buf < iq->p_buf_in || p_buf > p_blkstate->p_buf_req_end) {
        if (iq->debug)
            reqprintf(iq, "OFFSET OUT OF RANGE %d", offset);
        reqerrstr(iq, COMDB2_BLK_RC_NB_REQS, "OFFSET OUT OF RANGE %d", offset);
        return ERR_BADREQ;
    }

    p_blkstate->p_buf_next_start = p_buf;
    return RC_OK;
}

/**
 * Jump the iq to the begining of the next block op as saved by
 * block_state_set_next().
 * @param iq    pointer to ireq to read block_req from
 * @param p_blkstate    pointer to the block_state containing the buffer
 * @see block_state_set_next()
 */
int block_state_next(struct ireq *iq, block_state_t *p_blkstate)
{
    iq->p_buf_in = p_blkstate->p_buf_next_start;
    p_blkstate->p_buf_next_start = NULL;
    return RC_OK;
}

/**
 * Backup the req through a point.  If we've already backed up to or past the
 * given point, do nothing.
 * @param p_blkstate    pointer to the block_state containing the buffer to save
 * @param p_buf_save_thru   pointer to just past the end of the data to save,
 *                          must point inside p_blkstate's buffer
 * @return 0 on success; !0 otherwise
 * @see block_state_restore()
 */
static int block_state_backup(block_state_t *p_blkstate,
                              const uint8_t *p_buf_save_thru, int useblobmem)
{
    size_t already_saved_len;
    size_t to_save_len;
    const uint8_t *p_buf_to_save;

    /* if we havn't yet, create a space to backup the req */
    if (!p_blkstate->p_buf_saved_start) {
        size_t buf_req_len;

        buf_req_len = p_blkstate->p_buf_req_end - p_blkstate->p_buf_req_start;

        if (!useblobmem || blobmem == NULL)
            p_blkstate->p_buf_saved_start = malloc(buf_req_len);
        else
            p_blkstate->p_buf_saved_start =
                comdb2_bmalloc(blobmem, buf_req_len);

        if (!p_blkstate->p_buf_saved_start)
            return ERR_INTERNAL;

        p_blkstate->p_buf_saved = p_blkstate->p_buf_saved_start;
        p_blkstate->p_buf_saved_end =
            p_blkstate->p_buf_saved_start + buf_req_len;
    }

    already_saved_len = p_blkstate->p_buf_saved - p_blkstate->p_buf_saved_start;
    p_buf_to_save = p_blkstate->p_buf_req_start + already_saved_len;

    /* if we've already backed up enough */
    if (p_buf_to_save > p_buf_save_thru)
        return RC_OK;

    to_save_len = p_buf_save_thru - p_buf_to_save;

    /* backup the part we've read already */
    if (!(p_blkstate->p_buf_saved = buf_no_net_put(
              p_buf_to_save, to_save_len, p_blkstate->p_buf_saved,
              p_blkstate->p_buf_saved_end)))
        return ERR_INTERNAL;

    return RC_OK;
}

/**
 * Restore the req buf from backup.  This will restore as much of the req buf as
 * has been previously restored with block_state_backup()
 * @param iq    pointer to the ireq whose buffer will be restored
 * @param p_blkstate    pointer to the block_state containing the backup to use
 * @return 0 on success; !0 otherwise
 * @see block_state_backup()
 */
static int block_state_restore(struct ireq *iq, block_state_t *p_blkstate)
{
    /* restore from backup */
    if (!buf_no_net_put(p_blkstate->p_buf_saved_start,
                        p_blkstate->p_buf_saved - p_blkstate->p_buf_saved_start,
                        (uint8_t *)p_blkstate->p_buf_req_start,
                        p_blkstate->p_buf_req_end))
        return ERR_INTERNAL;

    iq->p_buf_in = p_blkstate->p_buf_req_start;
    iq->p_buf_in_end = p_blkstate->p_buf_req_end;
    iq->p_buf_out = (uint8_t *)iq->p_buf_out_start + REQ_HDR_LEN;
    iq->p_buf_out_end = (uint8_t *)iq->p_buf_out_end;

    return RC_OK;
}

/**
 * Release all the resources held by a block_state.
 */
static void block_state_free(block_state_t *p_blkstate)
{
    free(p_blkstate->p_buf_saved_start);
    p_blkstate->p_buf_saved_start = NULL;
}

extern int gbl_dump_blkseq;

unsigned long long blkseq_replay_count = 0;
unsigned long long blkseq_replay_error_count = 0;

void replay_stat(void)
{
    logmsg(LOGMSG_USER, "Blkseq-replay-count: %llu\n", blkseq_replay_count);
    logmsg(LOGMSG_USER, "Blkseq-replay-error-count: %llu\n",
           blkseq_replay_error_count);
}

static int do_replay_case(struct ireq *iq, void *fstseqnum, int seqlen,
                          int num_reqs, int check_long_trn, void *replay_data,
                          int replay_data_len, unsigned int line)
{
    int rc = 0;
    int outrc = 0, snapinfo_outrc = 0, snapinfo = 0;
    uint8_t buf_fstblk[FSTBLK_HEADER_LEN + FSTBLK_PRE_RSPKL_LEN +
                       BLOCK_RSPKL_LEN + FSTBLK_RSPERR_LEN + FSTBLK_RSPOK_LEN +
                       (BLOCK_ERR_LEN * MAXBLOCKOPS)];
    uint8_t *p_fstblk_buf = buf_fstblk,
            *p_fstblk_buf_end = buf_fstblk + sizeof(buf_fstblk);

    int blkseq_line = 0;
    int datalen = replay_data_len - 4;

    if (!replay_data) {

        if (!iq->have_snap_info)
            assert( (seqlen == (sizeof(fstblkseq_t))) || 
                    (seqlen == (sizeof(uuid_t))));

        rc = bdb_blkseq_find(thedb->bdb_env, NULL, fstseqnum, seqlen,
                             &replay_data, &replay_data_len);
        if (rc == IX_FND) {
            memcpy(buf_fstblk, replay_data, replay_data_len - 4);
            datalen = replay_data_len - 4;
        }
    }

    if (rc == IX_NOTFND)
    /*
       XXX
       we failed to add cause it was already there, but then
       we failed to find cause it got deleted out from under us
       by the timer trap.  we know its a replay, but we dont know
       what response to give back...
       this should be impossible, as we guarantee to hold blkseqs for
       a much longer time than the client is allowed to retry.
    */
    {
        int *seq = (int *)fstseqnum;
        if (!check_long_trn)
            logmsg(LOGMSG_ERROR, 
                    "%s: %08x:%08x:%08x fstblk replay deleted under us\n",
                    __func__, seq[0], seq[1], seq[2]);
        blkseq_line = __LINE__;
        goto replay_error;
    } else if (rc != 0) {
        int *seq = (int *)fstseqnum;
        logmsg(LOGMSG_ERROR, "%s: %08x:%08x:%08x unexpected fstblk find error %d\n",
                __func__, seq[0], seq[1], seq[2], rc);
        blkseq_line = __LINE__;
        goto replay_error;
    } else if (datalen < sizeof(struct fstblk_header)) {
        int *seq = (int *)fstseqnum;
        logmsg(LOGMSG_ERROR,
               "%s: %08x:%08x:%08x fstblk replay too small %d < %zu\n",
               __func__, seq[0], seq[1], seq[2], datalen,
               sizeof(struct fstblk_header));
        blkseq_line = __LINE__;
        goto replay_error;
    } else {
        struct fstblk_header fstblk_header;
        p_fstblk_buf_end = buf_fstblk + datalen;

        if (replay_data_len > sizeof(buf_fstblk))
            rc = IX_ACCESS;
        else {
            /* we add a timestamp to the end of the payload - but we don't
             * want it as part of the response - skip those extra 4 bytes. */
            memcpy(buf_fstblk, replay_data, replay_data_len - 4);
            datalen = replay_data_len - 4;
            rc = 0;
        }

        if (!(p_fstblk_buf = (uint8_t *)fstblk_header_get(
                  &fstblk_header, p_fstblk_buf, p_fstblk_buf_end))) {
            logmsg(LOGMSG_ERROR, "%s: error on fstblk_header_get\n", __func__);
            blkseq_line = __LINE__;
            goto replay_error;
        }

        switch (fstblk_header.type) {
        case FSTBLK_RSPOK: {
            struct fstblk_rspok fstblk_rspok;
            struct block_rsp rsp;

            rsp.num_completed = num_reqs;
            if (!(iq->p_buf_out =
                      block_rsp_put(&rsp, iq->p_buf_out, iq->p_buf_out_end))) {
                blkseq_line = __LINE__;
                goto replay_error;
            }

            if (!(iq->p_buf_out =
                      buf_zero_put(sizeof(int) * num_reqs, iq->p_buf_out,
                                   iq->p_buf_out_end))) {
                blkseq_line = __LINE__;
                goto replay_error;
            }

            /* consume fluff */
            if (!(p_fstblk_buf = (uint8_t *)fstblk_rspok_get(
                      &fstblk_rspok, p_fstblk_buf, p_fstblk_buf_end))) {
                blkseq_line = __LINE__;
                goto replay_error;
            }

            if (!(iq->p_buf_out = buf_no_net_put(
                      p_fstblk_buf, p_fstblk_buf_end - p_fstblk_buf,
                      iq->p_buf_out, iq->p_buf_out_end))) {
                blkseq_line = __LINE__;
                goto replay_error;
            }

            outrc = RC_OK;

            break;
        }

        case FSTBLK_RSPERR: {
            struct fstblk_rsperr fstblk_rsperr;
            struct block_rsp rsp; 
            if (!(p_fstblk_buf = (uint8_t *)fstblk_rsperr_get(
                      &fstblk_rsperr, p_fstblk_buf, p_fstblk_buf_end))) {
                blkseq_line = __LINE__;
                goto replay_error;
            }

            rsp.num_completed = fstblk_rsperr.num_completed;
            if (!(iq->p_buf_out =
                      block_rsp_put(&rsp, iq->p_buf_out, iq->p_buf_out_end))) {
                blkseq_line = __LINE__;
                goto replay_error;
            }

            if (!(iq->p_buf_out =
                      buf_zero_put(sizeof(int) * num_reqs, iq->p_buf_out,
                                   iq->p_buf_out_end))) {
                blkseq_line = __LINE__;
                goto replay_error;
            }

            if (!(iq->p_buf_out = buf_no_net_put(
                      p_fstblk_buf, fstblk_rsperr.num_completed * sizeof(int),
                      iq->p_buf_out, iq->p_buf_out_end))) {
                blkseq_line = __LINE__;
                goto replay_error;
            }

            if (!(iq->p_buf_out =
                      buf_put(&fstblk_rsperr.rcode, sizeof(fstblk_rsperr.rcode),
                              iq->p_buf_out, iq->p_buf_out_end))) {
                blkseq_line = __LINE__;
                goto replay_error;
            }
            outrc = ERR_BLOCK_FAILED;
            break;
        }

        case FSTBLK_SNAP_INFO:
            snapinfo = 1; /* fallthrough */

        case FSTBLK_RSPKL: 
        {
            struct fstblk_pre_rspkl fstblk_pre_rspkl;
            struct fstblk_rspkl fstblk_rspkl;
            struct block_rspkl rspkl;

            /* fluff */
            if (!(p_fstblk_buf = (uint8_t *)fstblk_pre_rspkl_get(
                      &fstblk_pre_rspkl, p_fstblk_buf, p_fstblk_buf_end))) {
                blkseq_line = __LINE__;
                goto replay_error;
            }

            if (snapinfo) {
                if (!(p_fstblk_buf = (uint8_t *)buf_get(&(snapinfo_outrc), sizeof(snapinfo_outrc), 
                        p_fstblk_buf, p_fstblk_buf_end)))  {
                    abort();
                    blkseq_line = __LINE__;
                    goto replay_error;
                }
                if (!(p_fstblk_buf = (uint8_t *)osqlcomm_errstat_type_get(&(iq->errstat), 
                        p_fstblk_buf, p_fstblk_buf_end))) {
                    abort();
                    blkseq_line = __LINE__;
                    goto replay_error;
                }
            }

            if (!(p_fstblk_buf = (uint8_t *)fstblk_rspkl_get(
                      &fstblk_rspkl, p_fstblk_buf, p_fstblk_buf_end))) {
                blkseq_line = __LINE__;
                goto replay_error;
            }

            rspkl.num_completed = fstblk_rspkl.num_completed;
            rspkl.numerrs = fstblk_rspkl.numerrs;

            if (!(iq->p_buf_out = block_rspkl_put(&rspkl, iq->p_buf_out,
                                                  iq->p_buf_out_end))) {
                blkseq_line = __LINE__;
                goto replay_error;
            }

            if (fstblk_rspkl.numerrs > 0) {
                struct block_err err;

                if (!(p_fstblk_buf = (uint8_t *)block_err_get(
                          &err, p_fstblk_buf, p_fstblk_buf_end))) {
                    blkseq_line = __LINE__;
                    goto replay_error;
                }

                if (!(iq->p_buf_out = block_err_put(&err, iq->p_buf_out,
                                                    iq->p_buf_out_end))) {
                    blkseq_line = __LINE__;
                    goto replay_error;
                }

                if (snapinfo) {
                    outrc = snapinfo_outrc;
                } else {
                    switch (err.errcode) {
                    case ERR_NO_RECORDS_FOUND:
                    case ERR_CONVERT_DTA:
                    case ERR_NULL_CONSTRAINT:
                    case ERR_SQL_PREP:
                    case ERR_CONSTR:
                    case ERR_UNCOMMITABLE_TXN:
                    case ERR_NOMASTER:
                    case ERR_NOTSERIAL:
                        outrc = err.errcode;
                        break;
                    default:
                        outrc = ERR_BLOCK_FAILED;
                        break;
                    }
                }

                if (iq->sorese.type) {
                    /* reconstruct sorese rcout similar to toblock_main */
                    if (outrc) {
                        switch (outrc) {
                        case ERR_NO_RECORDS_FOUND:
                        case ERR_CONVERT_DTA:
                        case ERR_NULL_CONSTRAINT:
                        case ERR_SQL_PREP:
                        case ERR_CONSTR:
                        case ERR_UNCOMMITABLE_TXN:
                        case ERR_NOMASTER:
                        case ERR_NOTSERIAL:
                        case ERR_SC:
                        case ERR_TRAN_TOO_BIG:
                            iq->sorese.rcout = outrc;
                            break;
                        default:
                            iq->sorese.rcout = outrc + err.errcode;
                            break;
                        }
                    }
                }
            } else {
                /* we need to clear sorese.rcout, it might store some
                   2nd run error */
                iq->sorese.rcout = 0;

                outrc = RC_OK;
            }

            break;
        }

        default:
            logmsg(LOGMSG_ERROR, "%s: bad fstblk replay type %d\n", __func__,
                    fstblk_header.type);
            blkseq_line = __LINE__;
            goto replay_error;
        }
    }

    char *printkey = NULL;

    /* Snapinfo is ascii text */
    if (snapinfo) {
        assert(iq->have_snap_info);
        printkey = (char *)malloc(seqlen + 1);
        memcpy(printkey, fstseqnum, seqlen);
        printkey[seqlen]='\0';
    }
    else {
        printkey = (char *)malloc((seqlen * 2) + 1);
        printkey[0] = '\0';
        util_tohex(printkey, fstseqnum, seqlen);
    }

    char *cnonce = NULL;
    if (iq->have_snap_info) {
        cnonce = alloca(iq->snap_info.keylen + 1);
        memcpy(cnonce, iq->snap_info.key, iq->snap_info.keylen);
        cnonce[iq->snap_info.keylen] = '\0';
    }

    logmsg(LOGMSG_WARN,
           "%s from line %d replay returns %d for fstblk %s, cnonce %s\n",
           __func__, line, outrc, printkey, cnonce);
    free(printkey);

    /* If the latest commit is durable, then the blkseq commit must be durable.  
     * This can incorrectly report NOT_DURABLE but that's sane given that half 
     * the cluster is incoherent */
    if (bdb_attr_get(thedb->bdb_attr, BDB_ATTR_DURABLE_LSNS) &&
            !bdb_latest_commit_is_durable(thedb->bdb_env)) {
        if (iq->have_snap_info) {
            logmsg(LOGMSG_ERROR,
                   "%u replay rc changed from %d to NOT_DURABLE "
                   "for blkseq '%s'\n",
                   line, outrc, cnonce);
        }
        outrc = ERR_NOT_DURABLE;
    }

    if (gbl_dump_blkseq && iq->have_snap_info) {
        logmsg(LOGMSG_USER,
               "Replay case for '%s' rc=%d, errval=%d errstr='%s' "
               "rcout=%d\n",
               cnonce, outrc, iq->errstat.errval, iq->errstat.errstr,
               iq->sorese.rcout);
    }
    blkseq_replay_count++;
    return outrc;

replay_error:
    logmsg(LOGMSG_FATAL, "%s:%d in REPLAY ERROR\n", __func__, blkseq_line);
    abort();
#if 0 /* never reached */
    if (check_long_trn) {
        outrc = RC_TRAN_CLIENT_RETRY;
        return outrc;
    }
    struct block_rsp errrsp;
    errrsp.num_completed = 0;
    iq->p_buf_out = block_rsp_put(&errrsp, iq->p_buf_out, iq->p_buf_out_end);

    outrc = ERR_BLOCK_FAILED;
    blkseq_replay_error_count++;
    return outrc;
#endif
}

/**
 * Unpack a longblock_req_pre_hdr from iq's in buffer, and put it's data into
 * p_blkstate.
 * Meant to be called by toblock().
 * @param iq    pointer to ireq to read longblock_req_pre_hdr from
 * @param p_blkstate    block_state to put longblock_req_pre_hdr data into
 * @return 0 on success; !0 otherwise
 * @see toblock()
 */
static int tolongblock_req_pre_hdr_int(struct ireq *iq,
                                       block_state_t *p_blkstate)
{
    struct longblock_req_pre_hdr req;

    if (!(iq->p_buf_in = longblock_req_pre_hdr_get(&req, iq->p_buf_in,
                                                   iq->p_buf_in_end))) {
        if (iq->debug)
            reqprintf(iq, "BAD LONG BLOCK REQ");
        return ERR_BADREQ;
    }

    iq->errstrused = req.flags & BLKF_ERRSTAT;
    iq->transflags = req.flags;

    p_blkstate->source_host = NULL;

    return RC_OK;
}

pthread_mutex_t delay_lock = PTHREAD_MUTEX_INITIALIZER;

/**
 * Unpack a longblock_fwd_pre_hdr from iq's in buffer, and put it's data into
 * p_blkstate.
 * Meant to be called by toblock().
 * @param iq    ireq to read longblock_fwd_pre_hdr from
 * @param p_blkstate    block_state to put longblock_fwd_pre_hdr data into
 * @return 0 on success; !0 otherwise
 * @see toblock()
 */
static int tolongblock_fwd_pre_hdr_int(struct ireq *iq,
                                       block_state_t *p_blkstate)
{
    struct longblock_fwd_pre_hdr fwd;

    if (!(iq->p_buf_in = longblock_fwd_pre_hdr_get(&fwd, iq->p_buf_in,
                                                   iq->p_buf_in_end))) {
        if (iq->debug)
            reqprintf(iq, "BAD LONG BLOCK FWD");
        return ERR_BADREQ;
    }

    p_blkstate->source_host = NULL;

    return RC_OK;
}

int tolongblock(struct ireq *iq)
{
    unsigned long long tranid = 0LL;
    int rc = 0;
    longblk_trans_type *blklong_trans = NULL;
    block_state_t blkstate;
    struct longblock_req_hdr hdr;
    uuid_t blkseq_uuid;

    /* fill blkstate's common fields */
    blkstate.p_buf_req_start = iq->p_buf_in;
    blkstate.p_buf_req_end = NULL;
    blkstate.p_buf_next_start = NULL;

    blkstate.p_buf_saved = NULL;
    blkstate.p_buf_saved_start = NULL;
    blkstate.p_buf_saved_end = NULL;

    blkstate.ct_id_key = 0LL;
    blkstate.pfk_bitmap = NULL;
    blkstate.coordinated = 0;
    blkstate.modnum = 0;

    blkstate.longblock_single = 0;

    iq->errstrused = 0;
    iq->transflags = 0;

    /* fill blkstate's type specific fields */
    switch (iq->opcode) {
    case OP_FWD_LBLOCK: /*forwarded block op*/
        rc = tolongblock_fwd_pre_hdr_int(iq, &blkstate);
        break;

    case OP_LONGBLOCK:
        rc = tolongblock_req_pre_hdr_int(iq, &blkstate);
        break;

    default:
        return ERR_BADREQ;
    }
    if (rc)
        return rc;

    if (!(iq->p_buf_in =
              longblock_req_hdr_get(&hdr, iq->p_buf_in, iq->p_buf_in_end))) {
        if (iq->debug)
            reqprintf(iq, "BAD LONG BLOCK HDR");
        return ERR_BADREQ;
    }

    if ((rc = block_state_set_end_long(iq, &blkstate, hdr.offset)))
        return rc;

    blkstate.numreq = hdr.num_reqs;

    /* TODO why is this here? */
    MEMORY_SYNC;

    /* validate number of reqs */
    if (blkstate.numreq < 1 || blkstate.numreq > gbl_maxblockops) {
        if (iq->debug)
            reqprintf(iq, "BAD NUM REQS %d", blkstate.numreq);
        reqerrstr(iq, COMDB2_BLK_RC_NB_REQS, "bad number of requests %d",
                  blkstate.numreq);
        return ERR_BADREQ;
    }

    /* I MUST BE MASTER. FORWARD IF NOT */
    if (!gbl_local_mode) {
        char *mstr = iq->dbenv->master;

        if (mstr != gbl_mynode) {
            if (iq->is_socketrequest) {
                return ERR_REJECTED;
            }
            /* need to be master for this, so send it to the master */
            return forward_longblock_to_master(iq, &blkstate, mstr);
        }
    }

    memcpy(&tranid, hdr.trnid, sizeof(int) * 2);
    if (!iq->is_socketrequest && iq->is_fromsocket && tranid != 0) {
        /* if coming from socket, remove transaction entry from table, if it
         * exists.  we dont need any pieces since we have full buffer coming
         * in anyway */
        Pthread_mutex_lock(&iq->dbenv->long_trn_mtx);
        blklong_trans = hash_find(iq->dbenv->long_trn_table, &tranid);

        if (blklong_trans == NULL) {
            Pthread_mutex_unlock(&iq->dbenv->long_trn_mtx);
        } else {
            hash_del(iq->dbenv->long_trn_table, blklong_trans);
            Pthread_mutex_unlock(&iq->dbenv->long_trn_mtx);
            free(blklong_trans->trn_data);
            free(blklong_trans);
            blklong_trans = NULL;
        }
        tranid = 0;
    }
    if (tranid == 0LL && !hdr.docommit) {
        struct longblock_rsp rsp;

        get_context(iq, &tranid);
        if (hdr.curpiece != 1) {
            return ERR_BADREQ;
        }
        blklong_trans = malloc(sizeof(longblk_trans_type));
        if (blklong_trans == NULL) {
            return ERR_INTERNAL;
        }
        bzero(blklong_trans, sizeof(longblk_trans_type));
        blklong_trans->tranid = tranid;
        blklong_trans->timestamp = time(NULL);
        blklong_trans->datasz = hdr.offset;
        blklong_trans->numsegs = hdr.curpiece;
        blklong_trans->expseg = hdr.curpiece + 1;
        blklong_trans->numreqs = hdr.num_reqs;
        if (blobmem != NULL)
            blklong_trans->trn_data =
                comdb2_bmalloc(blobmem, (blklong_trans->datasz) * sizeof(int));
        else
            blklong_trans->trn_data =
                malloc((blklong_trans->datasz) * sizeof(int));

        blklong_trans->first_scsmsk_offset = -1;

        if (blklong_trans->trn_data == NULL) {
            free(blklong_trans);
            return ERR_INTERNAL;
        }
        memcpy(blklong_trans->trn_data, iq->p_buf_out_start,
               (blklong_trans->datasz) * sizeof(int));

        rc = add_new_transaction_entry(iq->dbenv, blklong_trans);
        if (rc != 0) {
            free(blklong_trans->trn_data);
            free(blklong_trans);
            return rc;
        }

        /* starting writes, no more reads */
        iq->p_buf_in = NULL;
        iq->p_buf_in_end = NULL;

        /*fprintf(stderr, "calling tolongbloc add trn %llu %d %d %d %d %d %d\n",
         * blklong_trans->tranid,blklong_trans->timestamp,blklong_trans->datasz,
         * blklong_trans->numreqs,blklong_trans->numsegs,blklong_trans->expseg,
         * sizeof(bf->lrsp));*/
        memcpy(rsp.trnid, &tranid, sizeof(int) * 2);

        rsp.rc = 0;
        memset(rsp.reserved, 0, sizeof(rsp.reserved));
        if (!(iq->p_buf_out =
                  longblock_rsp_put(&rsp, iq->p_buf_out, iq->p_buf_out_end)))
            return ERR_INTERNAL;

        iq->dbenv->long_trn_stats.ltrn_fulltrans++;

/* run through block, dump it */
#if 0
        {
            int in_dataszw=0, ii=0, curoff=0, lastoff=0, maxoff=0;
            union packedreq * packedreq=NULL;
            curoff=(sizeof(hdr)+3)/4+1;
            lastoff=curoff-1;
            maxoff=hdr.offset;
            for (ii = 0; ii < hdr.num_reqs; ii++)
            {
                if (curoff <= lastoff || curoff + sizeof(packedreq->hdr) / 4
                        > maxoff)
                    break;
                packedreq=(union packedreq*)&(((int*)(iq->rq))[curoff-1]);
                lastoff=curoff;
                curoff=packedreq->hdr.nxt;
                printf("(first) op %d nxt %d op %d %s\n", ii, 
                        packedreq->hdr.nxt, packedreq->hdr.opcode, 
                        breq2a(packedreq->hdr.opcode)); 
            }
        }
#endif
    } else if (tranid != 0LL) {
        int in_dataszw = 0;
        int ii = 0;
        int check_auxdb = 0;
        int gotsequence = 0;
        int gotsequence2 = 0;
        fstblkseq_t sequence;

        memcpy(&tranid, hdr.trnid, sizeof(int) * 2);

        Pthread_mutex_lock(&iq->dbenv->long_trn_mtx);
        blklong_trans = hash_find(iq->dbenv->long_trn_table, &tranid);
        Pthread_mutex_unlock(&iq->dbenv->long_trn_mtx);

        if (blklong_trans == NULL) {
            if (!hdr.docommit) {
                return RC_TRAN_CLIENT_RETRY;
            }
            check_auxdb = 1;
        }
        /* if expected piece lower than sent one, something arrived out of
         * sequence, so we need to replay the transaction */
        else {
            /* allocator memory from blobmem first before Pthread_mutex_lock
               otherwise there might be deadlocks */
            in_dataszw =
                hdr.offset - (((REQ_HDR_LEN + LONGBLOCK_REQ_PRE_HDR_LEN +
                                LONGBLOCK_REQ_HDR_LEN) +
                               3) /
                              4);

            if (blobmem == NULL)
                blklong_trans->trn_data =
                    realloc(blklong_trans->trn_data,
                            (blklong_trans->datasz + in_dataszw) * sizeof(int));
            else {
                /* mark the flag to prevent the transaction
                   from being purged by purge_expired_long_transactions() */
                blklong_trans->blocking = 1;
                blklong_trans->trn_data = comdb2_brealloc(
                    blobmem, blklong_trans->trn_data,
                    (blklong_trans->datasz + in_dataszw) * sizeof(int));
                blklong_trans->blocking = 0;
            }

            Pthread_mutex_lock(&iq->dbenv->long_trn_mtx);
            if (blklong_trans->expseg < hdr.curpiece) {
                hash_del(iq->dbenv->long_trn_table, blklong_trans);
                Pthread_mutex_unlock(&iq->dbenv->long_trn_mtx);
                free(blklong_trans->trn_data);
                free(blklong_trans);
                blklong_trans = NULL;
                if (!hdr.docommit) {
                    return RC_TRAN_CLIENT_RETRY; /* replay the transaction */
                }
                check_auxdb = 1;
            } else if (blklong_trans->expseg > hdr.curpiece) {
                struct longblock_rsp rsp;

                /* starting writes, no more reads */
                iq->p_buf_in = NULL;
                iq->p_buf_in_end = NULL;

                /* we already received that piece...just drop the packet */
                memcpy(rsp.trnid, &blklong_trans->tranid, sizeof(int) * 2);
                Pthread_mutex_unlock(&iq->dbenv->long_trn_mtx);
                rsp.rc = 0;
                memset(rsp.reserved, 0, sizeof(rsp.reserved));

                if (!(iq->p_buf_out = longblock_rsp_put(&rsp, iq->p_buf_out,
                                                        iq->p_buf_out_end)))
                    return ERR_INTERNAL;

                return 0;
            }
        }

        /* loop to adjust all new offsets to account for already existing
         * ones, this is a pre-loop, we want to jump back to the begining after
         * it's done */
        for (ii = 0; ii < hdr.num_reqs; ++ii, block_state_next(iq, &blkstate)) {
            struct packedreq_hdr op_hdr;
            uint8_t *p_buf_op_start;

            p_buf_op_start = (uint8_t *)iq->p_buf_in;
            if (!(iq->p_buf_in = packedreq_hdr_get(&op_hdr, iq->p_buf_in,
                                                   blkstate.p_buf_req_end)) ||
                block_state_set_next(iq, &blkstate, op_hdr.nxt))
                break;

            /* IF BLKLONG_TRANS IS NULL, IT MEANS WE'RE SEARCHING FOR FASTBLOCK
               AND SIMPLY NEED TO GET SEQUENCE NUMBER FROM THIS BUFFER..DON'T
               CARE IF THE POINTERS GET UPDATED IN THIS CASE */
            if (blklong_trans != NULL) {
                op_hdr.nxt += (blklong_trans->datasz -
                               (((REQ_HDR_LEN + LONGBLOCK_REQ_PRE_HDR_LEN +
                                  LONGBLOCK_REQ_HDR_LEN) +
                                 3) /
                                4));
                if (packedreq_hdr_put(&op_hdr, p_buf_op_start, iq->p_buf_in) !=
                    iq->p_buf_in) {
                    /* we are still locked here UNLESS
                     * hdr.docommit&&check_auxdb */
                    if (!hdr.docommit || !check_auxdb)
                        Pthread_mutex_unlock(&iq->dbenv->long_trn_mtx);
                    return ERR_INTERNAL;
                }
            }
            switch (op_hdr.opcode) {
            case BLOCK_SEQ: {
                struct packedreq_seq seq;

                if (gotsequence || !hdr.docommit) {
                    logmsg(LOGMSG_ERROR, "%s: longblock err gotsequence=%d "
                                    "docommit=%d\n",
                            __func__, gotsequence, hdr.docommit);
                    /* we are still locked here UNLESS
                     * hdr.docommit&&check_auxdb */
                    if (!hdr.docommit || !check_auxdb)
                        Pthread_mutex_unlock(&iq->dbenv->long_trn_mtx);
                    return ERR_INTERNAL;
                }
                gotsequence = 1;
                if (!(iq->p_buf_in = packedreq_seq_get(
                          &seq, iq->p_buf_in, blkstate.p_buf_next_start))) {
                    /* we are still locked here UNLESS
                     * hdr.docommit&&check_auxdb */
                    if (!hdr.docommit || !check_auxdb)
                        Pthread_mutex_unlock(&iq->dbenv->long_trn_mtx);
                    return ERR_INTERNAL;
                }

                /* reorder the sequence number */
                sequence.int3[0] = seq.seq3;
                sequence.int3[1] = seq.seq1;
                sequence.int3[2] = seq.seq2;
                break;
            }
            case BLOCK2_SEQV2: {
                struct packedreq_seq2 seq;
                gotsequence2 = 1;

                if (!(iq->p_buf_in = packedreq_seq2_get(
                          &seq, iq->p_buf_in, blkstate.p_buf_next_start))) {
                    if (!hdr.docommit || !check_auxdb)
                        Pthread_mutex_unlock(&iq->dbenv->long_trn_mtx);
                    return ERR_INTERNAL;
                }
                comdb2uuidcpy(blkseq_uuid, seq.seq);
                break;
            }

            case BLOCK2_ADDKL:
            case BLOCK2_ADDKL_POS:
            case BLOCK2_DELKL:
            case BLOCK2_UPDKL:
            case BLOCK2_UPDKL_POS:
            case BLOCK2_RNGDELKL:
            case BLOCK2_QADD:
            case BLOCK2_SOCK_SQL:
            case BLOCK2_RECOM:
            case BLOCK2_SNAPISOL:
            case BLOCK2_SERIAL:
                break;
            }
            if (blklong_trans != NULL)
                blklong_trans->numreqs++;
        }
        /* unknown transaction..check auxilary db for incoming SEQ # */
        if (check_auxdb && hdr.docommit) {
            /* long_trn_mutex lock must already be released at this point */
            if (gotsequence)
                return do_replay_case(iq, &sequence, sizeof(sequence),
                                      hdr.tot_reqs, 1, NULL, 0, __LINE__);
            else if (gotsequence2)
                return do_replay_case(iq, blkseq_uuid, sizeof(uuid_t),
                                      hdr.tot_reqs, 1, NULL, 0, __LINE__);
            else
                return RC_TRAN_CLIENT_RETRY;
        }
        /* we should still be locked down here */
        if (blklong_trans == NULL) /* just in case...this is a check that
                                      should never happen */
        {
            logmsg(LOGMSG_ERROR, "%s: blklong_trans==NULL unexpectedly!!\n",
                    __func__);
            Pthread_mutex_unlock(&iq->dbenv->long_trn_mtx);
            return ERR_INTERNAL;
        }

        /* allocation is done before grabbing long_trn_mtx */
        if (blklong_trans->trn_data == NULL) {
            hash_del(iq->dbenv->long_trn_table, blklong_trans);
            Pthread_mutex_unlock(&iq->dbenv->long_trn_mtx);
            free(blklong_trans->trn_data);
            free(blklong_trans);
            return ERR_INTERNAL;
        }
        memcpy((char *)blklong_trans->trn_data +
                   (blklong_trans->datasz) * sizeof(int),
               blkstate.p_buf_req_start +
                   (LONGBLOCK_REQ_PRE_HDR_LEN + LONGBLOCK_REQ_HDR_LEN),
               in_dataszw * sizeof(int));
        /*blklong_trans->numreqs+=hdr.num_reqs;*/
        blklong_trans->datasz += in_dataszw;
        blklong_trans->numsegs++;
        blklong_trans->expseg++;
        /*fprintf(stderr, "calling tolongbloc fadd trn %llu %d %d %d %d %d "
         * "%d\n",blklong_trans->tranid,blklong_trans->timestamp,
         * blklong_trans->datasz,blklong_trans->numreqs, blklong_trans->numsegs,
         * blklong_trans->expseg, hdr.docommit);*/

        if (!hdr.docommit) {
            struct longblock_rsp rsp;

            /* starting writes, no more reads */
            iq->p_buf_in = NULL;
            iq->p_buf_in_end = NULL;

            /* we already received that piece...just drop the packet */
            memcpy(rsp.trnid, &blklong_trans->tranid, sizeof(int) * 2);
            Pthread_mutex_unlock(&iq->dbenv->long_trn_mtx);
            rsp.rc = 0;
            memset(rsp.reserved, 0, sizeof(rsp.reserved));

            if (!(iq->p_buf_out = longblock_rsp_put(&rsp, iq->p_buf_out,
                                                    iq->p_buf_out_end)))
                return ERR_INTERNAL;
        } else {
            /* do not free data until execution is done */
            uint8_t *p_rawdata = (uint8_t *)blklong_trans->trn_data;
            int trnsegs = blklong_trans->numsegs;
            int retries = 0;

            int totpen = 0;
            int penaltyinc;
            double gbl_penaltyincpercent_d;

            blkstate.p_buf_req_start = p_rawdata + REQ_HDR_LEN;
            blkstate.p_buf_req_end =
                p_rawdata + (blklong_trans->datasz * sizeof(int));
            blkstate.numreq = blklong_trans->numreqs;

            MEMORY_SYNC;

            hash_del(iq->dbenv->long_trn_table, blklong_trans);
            Pthread_mutex_unlock(&iq->dbenv->long_trn_mtx);
            free(blklong_trans);

            totpen = 0;

            gbl_penaltyincpercent_d = (double)gbl_penaltyincpercent * .01;

        retrylong:
            rc = toblock_outer(iq, &blkstate);
            if (rc == RC_INTERNAL_RETRY) {
                iq->retries++;
                if (++retries < gbl_maxretries) {
                    if (!bdb_attr_get(
                            thedb->bdb_attr,
                            BDB_ATTR_DISABLE_WRITER_PENALTY_DEADLOCK)) {
                        Pthread_mutex_lock(&delay_lock);

                        penaltyinc =
                            (double)(gbl_maxwthreads - gbl_maxwthreadpenalty) *
                            (gbl_penaltyincpercent_d / iq->retries);

                        if (penaltyinc <= 0) {
                            /* at least one less writer */
                            penaltyinc = 1;
                        }

                        if (penaltyinc + gbl_maxwthreadpenalty > gbl_maxthreads)
                            penaltyinc = gbl_maxthreads - gbl_maxwthreadpenalty;

                        gbl_maxwthreadpenalty += penaltyinc;
                        totpen += penaltyinc;

                        Pthread_mutex_unlock(&delay_lock);
                    }

                    n_retries++;
                    poll(0, 0, (rand() % 25 + 1));
                    goto retrylong;
                }

                logmsg(LOGMSG_ERROR, 
                        "*ERROR* [%d] tolongblock too much contention %d\n",
                        __LINE__, retries);
                thd_dump();
            }

            /* we need this in rare case when the request is retried
               500 times; this is happening due to other bugs usually
               this ensures no requests replays will be left stuck
               papers around other short returns in toblock jic
            */
            osql_blkseq_unregister(iq);

            Pthread_mutex_lock(&delay_lock);

            gbl_maxwthreadpenalty -= totpen;

            Pthread_mutex_unlock(&delay_lock);

            block_state_free(&blkstate);

            free(p_rawdata);
            iq->dbenv->long_trn_stats.ltrn_fulltrans++;
            if (iq->dbenv->long_trn_stats.ltrn_maxnseg < trnsegs)
                iq->dbenv->long_trn_stats.ltrn_maxnseg = trnsegs;
            if ((iq->dbenv->long_trn_stats.ltrn_minnseg > trnsegs) ||
                iq->dbenv->long_trn_stats.ltrn_minnseg == 0)
                iq->dbenv->long_trn_stats.ltrn_minnseg = trnsegs;
            if (iq->dbenv->long_trn_stats.ltrn_fulltrans == 1)
                iq->dbenv->long_trn_stats.ltrn_avgnseg = trnsegs;
            else {
                iq->dbenv->long_trn_stats.ltrn_avgnseg =
                    ((iq->dbenv->long_trn_stats.ltrn_avgnseg *
                          (iq->dbenv->long_trn_stats.ltrn_fulltrans - 1) +
                      trnsegs) /
                     iq->dbenv->long_trn_stats.ltrn_fulltrans);
            }

            if (iq->dbenv->long_trn_stats.ltrn_maxsize <
                blkstate.p_buf_req_end - blkstate.p_buf_req_end)
                iq->dbenv->long_trn_stats.ltrn_maxsize =
                    blkstate.p_buf_req_end - blkstate.p_buf_req_end;
            if ((iq->dbenv->long_trn_stats.ltrn_minsize >
                 blkstate.p_buf_req_end - blkstate.p_buf_req_end) ||
                iq->dbenv->long_trn_stats.ltrn_minsize == 0)
                iq->dbenv->long_trn_stats.ltrn_minsize =
                    blkstate.p_buf_req_end - blkstate.p_buf_req_end;
            if (iq->dbenv->long_trn_stats.ltrn_fulltrans == 1)
                iq->dbenv->long_trn_stats.ltrn_avgsize =
                    blkstate.p_buf_req_end - blkstate.p_buf_req_end;
            else {
                iq->dbenv->long_trn_stats.ltrn_avgsize =
                    ((iq->dbenv->long_trn_stats.ltrn_avgsize *
                          (iq->dbenv->long_trn_stats.ltrn_fulltrans - 1) +
                      (blkstate.p_buf_req_end - blkstate.p_buf_req_end)) /
                     iq->dbenv->long_trn_stats.ltrn_fulltrans);
            }

            if (iq->dbenv->long_trn_stats.ltrn_maxnreq < blkstate.numreq)
                iq->dbenv->long_trn_stats.ltrn_maxnreq = blkstate.numreq;
            if ((iq->dbenv->long_trn_stats.ltrn_minnreq > blkstate.numreq) ||
                iq->dbenv->long_trn_stats.ltrn_minnreq == 0)
                iq->dbenv->long_trn_stats.ltrn_minnreq = blkstate.numreq;
            if (iq->dbenv->long_trn_stats.ltrn_fulltrans == 1)
                iq->dbenv->long_trn_stats.ltrn_avgnreq = blkstate.numreq;
            else {
                iq->dbenv->long_trn_stats.ltrn_avgnreq =
                    ((iq->dbenv->long_trn_stats.ltrn_avgnreq *
                          (iq->dbenv->long_trn_stats.ltrn_fulltrans - 1) +
                      blkstate.numreq) /
                     iq->dbenv->long_trn_stats.ltrn_fulltrans);
            }

            return rc;
        }
    } else {
        /*fprintf(stderr, "calling tolongbloc one trn\n");*/
        int retries = 0;
        int totpen = 0;
        int penaltyinc;
        double gbl_penaltyincpercent_d;

        totpen = 0;

        gbl_penaltyincpercent_d = (double)gbl_penaltyincpercent * .01;

        penaltyinc = (double)gbl_maxwthreads * gbl_penaltyincpercent_d;

    /* run request */
    retrysingle:
        blkstate.longblock_single = 1;
        rc = toblock_outer(iq, &blkstate);
        if (rc == RC_INTERNAL_RETRY) {
            iq->retries++;
            if (++retries < gbl_maxretries) {
                /*fprintf(stderr, "setting gbl_maxwthreadpenalty\n");*/
                if (!bdb_attr_get(thedb->bdb_attr,
                                  BDB_ATTR_DISABLE_WRITER_PENALTY_DEADLOCK)) {
                    Pthread_mutex_lock(&delay_lock);

                    gbl_maxwthreadpenalty += penaltyinc;
                    totpen += penaltyinc;

                    Pthread_mutex_unlock(&delay_lock);
                }

                n_retries++;
                poll(0, 0, (rand() % 25 + 1));
                goto retrysingle;
            } else {
                logmsg(LOGMSG_ERROR, 
                        "*ERROR* [%d] tolongblock too much contention %d\n",
                        __LINE__, retries);
                thd_dump();
            }
        }

        Pthread_mutex_lock(&delay_lock);

        gbl_maxwthreadpenalty -= totpen;

        Pthread_mutex_unlock(&delay_lock);

        block_state_free(&blkstate);

        /* some stats */
        iq->dbenv->long_trn_stats.ltrn_fulltrans++;
        if (iq->dbenv->long_trn_stats.ltrn_maxnseg < 1)
            iq->dbenv->long_trn_stats.ltrn_maxnseg = 1;
        if (iq->dbenv->long_trn_stats.ltrn_minnseg > 1 ||
            iq->dbenv->long_trn_stats.ltrn_minnseg == 0)
            iq->dbenv->long_trn_stats.ltrn_minnseg = 1;
        if (iq->dbenv->long_trn_stats.ltrn_fulltrans == 1)
            iq->dbenv->long_trn_stats.ltrn_avgnseg = 1;
        else {
            iq->dbenv->long_trn_stats.ltrn_avgnseg =
                ((iq->dbenv->long_trn_stats.ltrn_avgnseg *
                      (iq->dbenv->long_trn_stats.ltrn_fulltrans - 1) +
                  1) /
                 iq->dbenv->long_trn_stats.ltrn_fulltrans);
        }

        if (iq->dbenv->long_trn_stats.ltrn_maxsize <
            blkstate.p_buf_req_end - blkstate.p_buf_req_end)
            iq->dbenv->long_trn_stats.ltrn_maxnseg =
                blkstate.p_buf_req_end - blkstate.p_buf_req_end;
        if ((iq->dbenv->long_trn_stats.ltrn_minsize >
             blkstate.p_buf_req_end - blkstate.p_buf_req_end) ||
            iq->dbenv->long_trn_stats.ltrn_minsize == 0)
            iq->dbenv->long_trn_stats.ltrn_minsize =
                blkstate.p_buf_req_end - blkstate.p_buf_req_end;
        if (iq->dbenv->long_trn_stats.ltrn_fulltrans == 1)
            iq->dbenv->long_trn_stats.ltrn_avgsize =
                blkstate.p_buf_req_end - blkstate.p_buf_req_end;
        else {
            iq->dbenv->long_trn_stats.ltrn_avgsize =
                ((iq->dbenv->long_trn_stats.ltrn_avgsize *
                      (iq->dbenv->long_trn_stats.ltrn_fulltrans - 1) +
                  (blkstate.p_buf_req_end - blkstate.p_buf_req_end)) /
                 iq->dbenv->long_trn_stats.ltrn_fulltrans);
        }

        if (iq->dbenv->long_trn_stats.ltrn_maxnreq < blkstate.numreq)
            iq->dbenv->long_trn_stats.ltrn_maxnreq = blkstate.numreq;
        if ((iq->dbenv->long_trn_stats.ltrn_minnreq > blkstate.numreq) ||
            iq->dbenv->long_trn_stats.ltrn_minnreq == 0)
            iq->dbenv->long_trn_stats.ltrn_minnreq = blkstate.numreq;
        if (iq->dbenv->long_trn_stats.ltrn_fulltrans == 1)
            iq->dbenv->long_trn_stats.ltrn_avgnreq = blkstate.numreq;
        else {
            iq->dbenv->long_trn_stats.ltrn_avgnreq =
                ((iq->dbenv->long_trn_stats.ltrn_avgnreq *
                      (iq->dbenv->long_trn_stats.ltrn_fulltrans - 1) +
                  blkstate.numreq) /
                 iq->dbenv->long_trn_stats.ltrn_fulltrans);
        }

        return rc;
    }
    return 0;
}

/**
 * Unpack a block_req from iq's in buffer, and put it's data into p_blkstate.
 * Meant to be called by toblock().
 * @param iq    pointer to ireq to read block_req from
 * @param p_blkstate    block_state to put block_req data into
 * @return 0 on success; !0 otherwise
 * @see toblock()
 */
static int toblock_req_int(struct ireq *iq, block_state_t *p_blkstate)
{
    int rc;
    struct block_req req;

    if (!(iq->p_buf_in = block_req_get(&req, iq->p_buf_in, iq->p_buf_in_end))) {
        if (iq->debug)
            reqprintf(iq, "BAD BLOCK REQ");
        return ERR_BADREQ;
    }

    iq->errstrused = req.flags & BLKF_ERRSTAT;
    iq->transflags = req.flags;

    if ((rc = block_state_set_end(iq, p_blkstate, req.offset)))
        return rc;

    p_blkstate->numreq = req.num_reqs;
    p_blkstate->source_host = NULL;

    return RC_OK;
}

/**
 * Unpack a block_fwd from iq's in buffer, and put it's data into p_blkstate.
 * Meant to be called by toblock().
 * @param iq    ireq to read block_fwd from
 * @param p_blkstate    block_state to put block_fwd data into
 * @return 0 on success; !0 otherwise
 * @see toblock()
 */
static int toblock_fwd_int(struct ireq *iq, block_state_t *p_blkstate)
{
    int rc;
    struct block_fwd fwd;

    if (!(iq->p_buf_in = block_fwd_get(&fwd, iq->p_buf_in, iq->p_buf_in_end))) {
        if (iq->debug)
            reqprintf(iq, "BAD BLOCK FWD");
        return ERR_BADREQ;
    }

    if ((rc = block_state_set_end(iq, p_blkstate, fwd.offset)))
        return rc;

    p_blkstate->numreq = fwd.num_reqs;

    p_blkstate->source_host = iq->frommach;

    return RC_OK;
}

int toblock(struct ireq *iq)
{
    int rc = 0;
    block_state_t blkstate;

    /* fill blkstate's common fields */
    blkstate.p_buf_req_start = iq->p_buf_in;
    blkstate.p_buf_req_end = NULL;
    blkstate.p_buf_next_start = NULL;

    blkstate.p_buf_saved = NULL;
    blkstate.p_buf_saved_start = NULL;
    blkstate.p_buf_saved_end = NULL;

    blkstate.ct_id_key = 0LL;
    blkstate.pfk_bitmap = NULL;
    blkstate.coordinated = 0;
    blkstate.modnum = 0;

    /* fill blkstate's type specific fields */
    switch (iq->opcode) {
    case OP_BLOCK:
        rc = toblock_req_int(iq, &blkstate);
        break;

    case OP_FWD_BLOCK: /*forwarded block op*/
        rc = toblock_fwd_int(iq, &blkstate);
        break;

    default:
        return ERR_BADREQ;
    }
    if (rc)
        return rc;

    /* TODO why is this here? */
    MEMORY_SYNC;

    if (iq->debug)
        reqprintf(iq, "BLOCK NUM REQS %d", blkstate.numreq);

    /* validate number of reqs */
    if (blkstate.numreq < 1 || blkstate.numreq > MAXBLOCKOPS) {
        if (iq->debug)
            reqprintf(iq, "BAD NUM REQS %d", blkstate.numreq);
        reqerrstr(iq, COMDB2_BLK_RC_NB_REQS, "bad number of requests %d",
                  blkstate.numreq);
        return ERR_BADREQ;
    }

    /* I MUST BE MASTER. FORWARD IF NOT */
    if (!gbl_local_mode) {
        char *mstr = iq->dbenv->master;

        if (mstr != gbl_mynode) {
            if (iq->is_sorese) {

                /* Ask the replicant to retry against the new master. */
                if (iq->is_sorese) {
                    iq->sorese.rcout = ERR_NOMASTER;
                }
                return ERR_REJECTED;
            }
            if (iq->is_socketrequest &&
                (!bdb_am_i_coherent(iq->dbenv->bdb_env) || !iq->request_data)) {
                return ERR_REJECTED;
            }

            /* need to be master for this, so send it to the master */
            return forward_block_to_master(iq, &blkstate, mstr);
        }
    }

    rc = toblock_outer(iq, &blkstate);

    block_state_free(&blkstate);

    return rc;
}

void clear_pfk(struct dbenv *dbenv, int i, int numops);

/*
   When no osql, NONE
   When osql is detected, transactions are aborted and NOTRANS
   When osql finished the sql part and starting record.c calls and
   RECREATEDTRANS
*/
enum {
    OSQL_BPLOG_NONE = 0,
    OSQL_BPLOG_NOTRANS = 1,
    OSQL_BPLOG_RECREATEDTRANS = 2
};

static int create_child_transaction(struct ireq *iq, tran_type *parent_trans,
                                    tran_type **trans)
{
    int irc = 0;
    if (gbl_enable_berkdb_retry_deadlock_bias) {
        irc = trans_start_set_retries(iq, parent_trans, trans, iq->retries);
    } else if (bdb_attr_get(thedb->bdb_attr, BDB_ATTR_DEADLOCK_YOUNGEST_EVER) ||
               bdb_attr_get(thedb->bdb_attr,
                            BDB_ATTR_DEADLOCK_LEAST_WRITES_EVER)) {
        if (iq->priority == 0) {
            if (bdb_attr_get(thedb->bdb_attr, BDB_ATTR_DEADLOCK_YOUNGEST_EVER))
                iq->priority = comdb2_time_epochms();
        }

        if (verbose_deadlocks)
            logmsg(LOGMSG_DEBUG, "%x %s:%d Using iq %p priority %d\n",
                   (int)pthread_self(), __FILE__, __LINE__, iq, iq->priority);
        irc = trans_start_set_retries(iq, parent_trans, trans, iq->priority);
    } else {
        irc = trans_start_set_retries(iq, parent_trans, trans, 0);
    }
    return irc;
}

static int
osql_create_transaction(struct javasp_trans_state *javasp_trans_handle,
                        struct ireq *iq, tran_type **trans,
                        tran_type **parent_trans, int *osql_needtransaction)
{
    int rc = 0;
    int irc = 0;

    if (iq->tranddl) {
        irc = trans_start_logical_sc(iq, &(iq->sc_logical_tran));
        if (gbl_rowlocks && irc == 0) { // rowlock
            tran_type *sc_parent = NULL;
            if (parent_trans)
                *parent_trans = NULL;
            *trans = iq->sc_logical_tran;
            sc_parent = bdb_get_sc_parent_tran(iq->sc_logical_tran);
            iq->sc_logical_tran = NULL; // use trans in rowlocks
            if (sc_parent == NULL) {
                irc = -1;
                logmsg(LOGMSG_ERROR, "%s:%d failed to get physical tran\n",
                       __func__, __LINE__);
            } else
                irc = trans_start_sc(iq, sc_parent, &(iq->sc_tran));
        } else if (irc == 0) { // pagelock
            if (parent_trans) {
                *parent_trans = bdb_get_physical_tran(iq->sc_logical_tran);
                /* start child tran */
                irc = create_child_transaction(iq, *parent_trans, trans);
                if (irc == 0) {
                    /* start another child tran for schema changes */
                    irc = create_child_transaction(iq, *parent_trans,
                                                   &(iq->sc_tran));
                }
            } else {
                *trans = bdb_get_physical_tran(iq->sc_logical_tran);
                irc = create_child_transaction(iq, *trans, &(iq->sc_tran));
            }
        }
    } else if (!gbl_rowlocks) {
        /* start parent transaction */
        if (parent_trans) {
            rc = trans_start(iq, NULL, parent_trans);
            if (rc != 0) {
                return rc;
            }
        }

        /* START child TRANSACTION */
        irc = create_child_transaction(iq, parent_trans ? *parent_trans : NULL,
                                       trans);
    } else {
        irc = trans_start_logical(iq, trans);
        if (parent_trans)
            *parent_trans = NULL;
    }
    if (irc != 0) {
        logmsg(LOGMSG_ERROR, "%s:%d trans_start failed rc %d\n", __func__,
               __LINE__, irc);
        return irc;
    }

    if (iq->debug && iq->usedb) {
        /* TODO print trans twice? No parent_trans? */
        reqprintf(iq, "%p:START TRANSACTION OSQL ID %p DB %d '%s'", *trans,
                  *trans, iq->usedb->dbnum, iq->usedb->tablename);
    }

    if (parent_trans)
        javasp_trans_set_trans(javasp_trans_handle, iq, *parent_trans, *trans);
    else
        javasp_trans_set_trans(javasp_trans_handle, iq, NULL, *trans);

    *osql_needtransaction = OSQL_BPLOG_RECREATEDTRANS;

    return rc;
}

static int osql_destroy_transaction(struct ireq *iq, tran_type **parent_trans,
                                    tran_type **trans,
                                    int *osql_needtransaction)
{
    int error = 0;
    int rc = 0;

    rc = trans_abort(iq, *trans);
    if (rc) {
        logmsg(LOGMSG_ERROR, "aborting transaction failed\n");
        error = 1;
    }
    if (parent_trans && *parent_trans) {
        rc = trans_abort(iq, *parent_trans);
        if (rc) {
            logmsg(LOGMSG_ERROR, "aborting parent transaction failed\n");
            error = 1;
        }
    }

    *osql_needtransaction = OSQL_BPLOG_NOTRANS;
    if (parent_trans)
        *parent_trans = NULL;
    *trans = NULL;

    return error;
}

/* This wraps toblock_main() making it easier for somethings to be created
 * and cleaned up.  Note that this is inside of the retry loop. */
static int toblock_outer(struct ireq *iq, block_state_t *blkstate)
{
    int rc;
    int gaveaway;
    int i = 0;
    block_state_t blkstate_copy;
    pthread_t my_tid;
    pthread_t working_for;
    int prefaulton;
    struct ireq newiq;

    prefaulton = (gbl_prefault_toblock_local || gbl_prefault_toblock_bcast) &&
                 prefault_check_enabled();

    if (!gbl_prefaulthelper_blockops)
        prefaulton = 0;

    gaveaway = 0;

    my_tid = pthread_self();

    iq->jsph = javasp_trans_start(iq->debug);
    iq->blkstate = blkstate;

    /* paranoia - make sure this thing starts out initialized unless we
       get a helper thread */
    iq->blkstate->pfk_bitmap = NULL;
    iq->blkstate->opnum = 0;
    iq->helper_thread = -1;

    /* fastpath this nonsense if we arent running prefault threads */
    if (prefaulton) {
        /*
            Yes, we're copying iq to a STACK-variable to be operated on by a
            signaled thread.  This looks broken, but there's code later which
            prevents this function from continuing (and prevents the stack
           variable
            from disappearing) until the thread has completed.
        */
        memcpy(&newiq, iq, sizeof(struct ireq));
        memcpy(&blkstate_copy, blkstate, sizeof(block_state_t));
        newiq.thdinfo = NULL;
        newiq.reqlogger = NULL;

        /* try to give away this buffer to a toblock_prefault_thread*/
        Pthread_mutex_lock(&(iq->dbenv->prefault_helper.mutex));

        for (i = 0; i < iq->dbenv->prefault_helper.numthreads; i++) {
            if (iq->dbenv->prefault_helper.threads[i].working_for ==
                gbl_invalid_tid) {

                /*fprintf(stderr, "found helper %d set to invalid\n", i);*/

                /* found an idle thread to give this to! */
                gaveaway = 1;

                clear_pfk(iq->dbenv, i, blkstate->numreq);

                iq->dbenv->prefault_helper.threads[i].seqnum++;
                if (iq->dbenv->prefault_helper.threads[i].seqnum == 0)
                    iq->dbenv->prefault_helper.threads[i].seqnum = 1;

                /* he's working for me! */
                iq->dbenv->prefault_helper.threads[i].working_for = my_tid;

                /* give him some stuff to work on */
                iq->dbenv->prefault_helper.threads[i].type = PREFAULT_TOBLOCK;
                iq->dbenv->prefault_helper.threads[i].blkstate = &blkstate_copy;
                iq->dbenv->prefault_helper.threads[i].iq = &newiq;
                iq->dbenv->prefault_helper.threads[i].abort = 0;

                /* chain a pointer to our pfk_bitmap */
                iq->blkstate->pfk_bitmap =
                    iq->dbenv->prefault_helper.threads[i].pfk_bitmap;

                /* record what helper thread is helping us */
                iq->helper_thread = i;

                MEMORY_SYNC;

                /*fprintf(stderr, "waking up prefault_helper %d\n", i);*/

                Pthread_cond_signal(
                    &(iq->dbenv->prefault_helper.threads[i].cond));

                break;
            }
        }

        Pthread_mutex_unlock(&(iq->dbenv->prefault_helper.mutex));
    }

    /*sleep(1);*/
    {
        int gotlk = 0;

        if (gbl_exclusive_blockop_qconsume) {
            Pthread_rwlock_rdlock(&gbl_block_qconsume_lock);
            gotlk = 1;
        }

        bdb_stripe_get(iq->dbenv->bdb_env);

        rc = toblock_main(iq->jsph, iq, blkstate);

        bdb_stripe_done(iq->dbenv->bdb_env);

        if (gotlk)
            Pthread_rwlock_unlock(&gbl_block_qconsume_lock);
    }

    if (!gaveaway)
        iq->dbenv->prefault_stats.num_nohelpers++;

    if (gaveaway) {
        /* we have another thread working on our memory - we cant
           proceed till he is done with it.  in theory he should be
           much faster than us as it's just memory operations */

        /*fprintf(stderr, "waiting for helper %d\n", i);*/

        /* check once first with no sync */
        if (iq->dbenv->prefault_helper.threads[i].working_for == my_tid) {
            int retry_count;

            retry_count = 0;

            /*
               we have another thread working on our memory - we cant
               proceed till he is done with it.  in theory he should be
               much faster than us as it's just memory operations.
               set the abort flag and force it out.

               did he just manage to finish after we checked and then we
               aborted the next request?  possibly.  is it the end of the
               world?  no.
               */
            iq->dbenv->prefault_helper.threads[i].abort = 1;
            MEMORY_SYNC;

        again:

            working_for = iq->dbenv->prefault_helper.threads[i].working_for;

            /* if he's still working for me, try again */
            if (working_for == my_tid) {
                if (retry_count > 100) {
                    poll(0, 0, (rand() % 25 + 1));
                }
                retry_count++;

                goto again;
            }
        }

        Pthread_mutex_lock(&(iq->dbenv->prefault_helper.mutex));

        /*fprintf(stderr, "done waiting for helper %d\n", i);*/

        iq->dbenv->prefault_helper.threads[i].seqnum++;
        if (iq->dbenv->prefault_helper.threads[i].seqnum == 0)
            iq->dbenv->prefault_helper.threads[i].seqnum = 1;

        Pthread_mutex_unlock(&(iq->dbenv->prefault_helper.mutex));
    }

    javasp_trans_end(iq->jsph);
    return rc;
}

static int extract_blkseq(struct ireq *iq, block_state_t *p_blkstate,
                          int *found_blkseq, int *have_blkseq)
{
    struct packedreq_seq seq;

    if (!*found_blkseq) {
        *found_blkseq = 1;

        if (!(iq->p_buf_in = packedreq_seq_get(&seq, iq->p_buf_in,
                                               p_blkstate->p_buf_next_start))) {
            if (iq->debug)
                reqprintf(iq, "FAILED TO UNPACK");
            return ERR_BADREQ;
        }

        /* The old proxy only sent an 8 byte sequence number.
         * The new proxy sends 12 bytes, but for compatibility
         * with older comdb2 builds the first 4 bytes of what
         * is logically the sequence number are sent last.
         * Thus we have to reorder the data. */
        memcpy(iq->seq, &seq, 3 * sizeof(int));
        iq->seqlen = 3 * sizeof(int);

        if (seq.seq1 == 0 && seq.seq1 == 0 && seq.seq1 == 0) {
            /* for long transactions, this means we did not go
               through proxy */
            *have_blkseq = 0;
        } else {
            *have_blkseq = 1;

            /* backup everything we havn't already */
            if (block_state_backup(p_blkstate, p_blkstate->p_buf_req_end,
                                   iq->opcode == OP_FWD_LBLOCK ||
                                       iq->opcode == OP_LONGBLOCK))
                return ERR_INTERNAL;
        }
    }
    return 0;
}

static int extract_blkseq2(struct ireq *iq, block_state_t *p_blkstate,
                           int *found_blkseq, int *have_blkseq)
{
    struct packedreq_seq2 seq;

    if (!*found_blkseq) {
        *found_blkseq = 1;

        if (!(iq->p_buf_in = packedreq_seq2_get(
                  &seq, iq->p_buf_in, p_blkstate->p_buf_next_start))) {
            if (iq->debug)
                reqprintf(iq, "FAILED TO UNPACK");
            return ERR_BADREQ;
        }

        /* The old proxy only sent an 8 byte sequence number.
         * The new proxy sends 12 bytes, but for compatibility
         * with older comdb2 builds the first 4 bytes of what
         * is logically the sequence number are sent last.
         * Thus we have to reorder the data. */
        memcpy(iq->seq, seq.seq, sizeof(uuid_t));
        iq->seqlen = sizeof(uuid_t);

        *have_blkseq = 1;

        /* backup everything we havn't already */
        if (block_state_backup(p_blkstate, p_blkstate->p_buf_req_end,
                               iq->opcode == OP_FWD_LBLOCK ||
                                   iq->opcode == OP_LONGBLOCK))
            return ERR_INTERNAL;
    }
    return 0;
}

static pthread_rwlock_t commit_lock = PTHREAD_RWLOCK_INITIALIZER;

extern __thread int send_prefault_udp;
extern void delay_if_sc_resuming(struct ireq *iq);

void handle_postcommit_bpfunc(struct ireq *iq)
{
    bpfunc_lstnode_t *cur_bpfunc = NULL;

    while((cur_bpfunc = listc_rtl(&iq->bpfunc_lst)))
    {
        assert(cur_bpfunc->func->success != NULL);
        cur_bpfunc->func->success(NULL/*not used*/, cur_bpfunc->func, NULL);
        free_bpfunc(cur_bpfunc->func);
    }
}

void handle_postabort_bpfunc(struct ireq *iq)
{
    bpfunc_lstnode_t *cur_bpfunc = NULL;
    while((cur_bpfunc = listc_rtl(&iq->bpfunc_lst)))
    {
        assert(cur_bpfunc->func->fail != NULL);
        cur_bpfunc->func->fail(NULL/*not used*/, cur_bpfunc->func, NULL);
        free_bpfunc(cur_bpfunc->func);
    }
}

int backout_schema_changes(struct ireq *iq, tran_type *tran);
static void backout_and_abort_tranddl(struct ireq *iq, tran_type *parent,
                                      int rowlocks)
{
    int rc = 0;
    if (rowlocks) {
        assert(parent);
        rc = trans_abort(iq, bdb_get_physical_tran(parent));
        if (rc != 0) {
            logmsg(LOGMSG_FATAL, "%s:%d TRANS_ABORT FAILED RC %d", __func__,
                   __LINE__, rc);
            comdb2_die(1);
        }
        parent = bdb_get_sc_parent_tran(parent);
    }
    if (iq->sc_tran) {
        assert(parent);
        rc = trans_abort(iq, iq->sc_tran);
        if (rc != 0) {
            logmsg(LOGMSG_FATAL, "%s:%d TRANS_ABORT FAILED RC %d", __func__,
                   __LINE__, rc);
            comdb2_die(1);
        }
        iq->sc_tran = NULL;
        backout_schema_changes(iq, parent);
    }
    if (iq->sc_locked) {
        unlock_schema_lk();
        iq->sc_locked = 0;
    }
    if (iq->sc_logical_tran) {
        rc = trans_commit_logical(iq, iq->sc_logical_tran, gbl_mynode, 0, 1,
                                  NULL, 0, NULL, 0);
        if (rc != 0) {
            logmsg(LOGMSG_ERROR, "%s:%d TRANS_ABORT FAILED RC %d", __func__,
                   __LINE__, rc);
        }
    }
    iq->sc_logical_tran = NULL;
}

static int toblock_main_int(struct javasp_trans_state *javasp_trans_handle,
                            struct ireq *iq, block_state_t *p_blkstate)
{
    int did_replay = 0;
    int rowlocks = gbl_rowlocks;
    int fromline = -1;
    int opnum, jj, num_reqs;
    int rc = 0, ixkeylen, rrn;
    int irc = 0;
    char *source_host;
    char key[MAXKEYLEN];
    tran_type *trans = NULL; /*transaction handle */
    tran_type *parent_trans = NULL;
    /* for updates */
    char saved_fndkey[MAXKEYLEN];
    int saved_rrn = 0;
    int addrrn;
    int outrc=-1;
    char ondisk_tag[MAXTAGLEN], client_tag[MAXTAGLEN];
    unsigned char nulls[MAXNULLBITS] = {0};
    unsigned long long genid = 0;
    int have_blkseq = 0;
    int have_keyless_requests = 0;
    int numerrs = 0;
    int constraint_violation = 0;
    struct block_err err;
    long long seqno;
    int opcode_counts[NUM_BLOCKOP_OPCODES];
    int nops = 0;
    int is_block2sqlmode = 0; /* set this for all osql modes */
    /* enable this only for blocksql to handle verify errors */
    int is_block2sqlmode_blocksql = 0; 
    int osql_needtransaction = OSQL_BPLOG_NONE;
    int blkpos = -1, ixout = -1, errout = 0;
    int backed_out = 0;
    struct thr_handle *thr_self = thrman_self();
    int found_blkseq = 0;
    uint8_t *p_buf_rsp_start;
    struct longblock_req_hdr lhdr;
    struct block_req hdr;

    int is_mixed_sqldyn = 0;

    /* The blob buffer.  If the tag includes blobs then we are sent the blob
     * data in separate opcodes before we are sent the add/update command.
     * After each keyless write op we clear this buffer ready for the next one.
     */
    blob_buffer_t blobs[MAXBLOBS];

    int delayed = 0;

    int hascommitlock = 0;

    /* zero this out very high up or we can crash if we get to backout: without
     * having initialised this. */
    memset(blobs, 0, sizeof(blobs));
    memset(&err, 0, sizeof(struct block_err));

    /* default tzname per client transaction */
    bzero(iq->tzname, sizeof(iq->tzname));

    /* same for oplog counter */
    iq->oplog_numops = 0;

printf("AZ: blk numreq = %d\n", p_blkstate->numreq);

    num_reqs = p_blkstate->numreq;

    /* reset queue hits stats so we don't accumulate them over several
     * retries */
    iq->num_queues_hit = 0;

    iq->p_buf_in = p_blkstate->p_buf_req_start;
    iq->p_buf_in_end = p_blkstate->p_buf_req_end;

    if (iq->opcode == OP_LONGBLOCK || iq->opcode == OP_FWD_LBLOCK)
        iq->p_buf_in =
            longblock_req_hdr_get(&lhdr, iq->p_buf_in, iq->p_buf_in_end) + 4;
    else if (iq->opcode == OP_BLOCK || iq->opcode == OP_FWD_BLOCK)
        iq->p_buf_in = block_req_get(&hdr, iq->p_buf_in, iq->p_buf_in_end);

    /* backup everything we've read already (ie the header) */
    if (block_state_backup(p_blkstate, iq->p_buf_in,
                           iq->opcode == OP_LONGBLOCK ||
                               iq->opcode == OP_FWD_LBLOCK))
        return ERR_INTERNAL;

    if (iq->opcode == OP_FWD_BLOCK || iq->opcode == OP_FWD_LBLOCK) {
        /* this was forwarded from a slave comdb */
        source_host = p_blkstate->source_host;
    } else {
        /* this is considered local block op */
        source_host = gbl_mynode;
    }

    addrrn = -1; /*for secafpri, remember last rrn. */

    if (iq->debug) {
        reqprintf(iq, "BLOCK OPCODES: %d reqs ", num_reqs);
    }
    if (iq->retries == 0) {
        bzero(opcode_counts, sizeof(opcode_counts));
    }

    /* If this is a sorese transaction, don't recreate transaction objects */
    if (iq->is_sorese)
        osql_needtransaction = OSQL_BPLOG_RECREATEDTRANS;

    /* If we get here and we are rtcpu-ed AND this is a cluster,
     * return RC_TRAN_CLIENT_RETRY. */
    if (debug_switch_reject_writes_on_rtcpu() && is_node_up(gbl_mynode) != 1) {
        const char *nodes[REPMAX];
        int nsiblings;
        nsiblings = net_get_all_nodes_connected(thedb->handle_sibling, nodes);
        if (nsiblings >= 1) {
            reqprintf(iq, "Master is swinging, repeat the request");
            /* The client code doesn't retry correctly if the request
               is (1) a non-long transaction or, (2) a long transaction of a
               single
               packet .  So if the block request was a single packet, send back
               a return code telling the proxy to retry.  Otherwise, the client
               code needs to retry (and handles it correctly).  The reason the
               client
               doesn't handle single-buffer retries correctly is that it doesn't
               make copies of these requests since the proxy already has it.
               Thus
               the proxy, not the client should retry. */
            if (iq->is_socketrequest) {
                /* We don't have proxy in this case so the client which has to
                 * retry. */
                return RC_TRAN_CLIENT_RETRY;
            }
            if (iq->opcode == OP_BLOCK || p_blkstate->numreq == 1) {
                return 999; /* no dedicated code for proxy retry... */
            } else if (p_blkstate->longblock_single == 1) {
                return 999; /* no dedicated code for proxy retry... */
            } else {
                return RC_TRAN_CLIENT_RETRY;
            }
        }
    }

    /* adding this back temporarily so I can get blockop counts again. this
       really just belongs in the main loop (should get its own logger event
       flag and logger events for this flag should be reset in the case of a
       retry) */
    if (iq->retries == 0) {
        const uint8_t *p_buf_in_saved;
        int got_blockseq = 0;
        int got_blockseq2 = 0;
        int got_osql = 0;

        /* this is a pre-loop, we want to jump back to the begining after it's
         * done */
        p_buf_in_saved = iq->p_buf_in;
        for (opnum = 0; opnum < num_reqs;
             ++opnum, block_state_next(iq, p_blkstate)) {
            struct packedreq_hdr hdr;

printf("AZ: 1loop opnum = %d\n", opnum);
            iq->p_buf_in = packedreq_hdr_get(&hdr, iq->p_buf_in,
                                             p_blkstate->p_buf_req_end);
            if (iq->p_buf_in == NULL)
                break;
            if (block_state_set_next(iq, p_blkstate, hdr.nxt))
                break;

            if (iq->debug)
                reqprintf(iq, "PRE LOOP REQ %d: %d", opnum, hdr.opcode);

            if (hdr.opcode > 0 && hdr.opcode < BLOCK_MAXOPCODE)
                opcode_counts[gbl_blockop_count_xrefs[hdr.opcode]]++;

            /* Since I am peaking into this, I adding my hacks here */
            switch (hdr.opcode) {
            case BLOCK_SEQ:
                if (gbl_use_blkseq) {
                    rc = extract_blkseq(iq, p_blkstate, &found_blkseq,
                                        &have_blkseq);
                    if (rc) {
                        logmsg(LOGMSG_ERROR, "failed to extract blockseq\n");
                        BACKOUT;
                    }
                    if (have_blkseq) {
                        got_blockseq = 1;
                        /* We don't do the pre-scan again if it's a retry, so
                         * save whether we had a blkseq */
                        iq->have_blkseq =
                            1; /* if we don't go through proxy we don't have
                                  blkseq */
                    }
                }
                break;
            case BLOCK2_SEQV2:
                if (gbl_use_blkseq) {
                    rc = extract_blkseq2(iq, p_blkstate, &found_blkseq,
                                         &have_blkseq);
                    if (rc) {
                        logmsg(LOGMSG_ERROR, "failed to extract blockseq\n");
                        BACKOUT;
                    }
                    if (have_blkseq) {
                        got_blockseq2 = 1;
                        /* We don't do the pre-scan again if it's a retry, so
                         * save whether we had a blkseq */
                        iq->have_blkseq =
                            1; /* if we don't go through proxy we don't have
                                  blkseq */
                    }
                }

            case BLOCK2_SOCK_SQL:
            case BLOCK2_RECOM:
                got_osql = 1;
                break;
            }
        }

        if (got_osql && iq->have_snap_info) {
            void *replay_data = NULL;
            int replay_len = 0;
            int findout;
            bdb_get_readlock(thedb->bdb_env, "early_replay_cnonce", __func__,
                             __LINE__);
            if (thedb->master != gbl_mynode) {
                bdb_rellock(thedb->bdb_env, __func__, __LINE__);
                outrc = ERR_NOMASTER;
                fromline = __LINE__;
                goto cleanup;
            }
            findout = bdb_blkseq_find(thedb->bdb_env, parent_trans,
                                      iq->snap_info.key, iq->snap_info.keylen,
                                      &replay_data, &replay_len);
            if (findout == 0) {
                logmsg(LOGMSG_WARN, "early snapinfo blocksql replay detected\n");
                outrc = do_replay_case(iq, iq->snap_info.key,
                                       iq->snap_info.keylen, num_reqs, 0,
                                       replay_data, replay_len, __LINE__);
                bdb_rellock(thedb->bdb_env, __func__, __LINE__);
                did_replay = 1;
                fromline = __LINE__;
                goto cleanup;
            }
            bdb_rellock(thedb->bdb_env, __func__, __LINE__);
        }

        if ((got_blockseq || got_blockseq2) && got_osql && !iq->have_snap_info) {
            /* register this blockseq early to detect expensive replays
               of the same blocksql transactions */
            bdb_get_readlock(thedb->bdb_env, "early_replay", __func__,
                             __LINE__);
            if (thedb->master != gbl_mynode) {
                bdb_rellock(thedb->bdb_env, __func__, __LINE__);
                outrc = ERR_NOMASTER;
                fromline = __LINE__;
                goto cleanup;
            }
            rc = osql_blkseq_register(iq);
            switch (rc) {
            case OSQL_BLOCKSEQ_INV:
            case OSQL_BLOCKSEQ_FIRST:
                /* silence */
                break;
            default:
                assert(rc == OSQL_BLOCKSEQ_REPLAY);
                logmsg(LOGMSG_WARN, "early blocksql replay detection\n");
                outrc = do_replay_case(iq, iq->seq, iq->seqlen, num_reqs, 0,
                                       NULL, 0, __LINE__);
                bdb_rellock(thedb->bdb_env, __func__, __LINE__);
                did_replay = 1;
                fromline = __LINE__;
                goto cleanup;
            }
            bdb_rellock(thedb->bdb_env, __func__, __LINE__);
        }
        iq->p_buf_in = p_buf_in_saved;

        for (opnum = 0; opnum < NUM_BLOCKOP_OPCODES; opnum++) {
            if (opcode_counts[opnum] > 0) {
                reqlog_logf(iq->reqlogger, REQL_INFO, "%dx%s",
                            opcode_counts[opnum],
                            gbl_blockop_name_xrefs[opnum]);
            }
        }
    } else {
        have_blkseq = iq->have_blkseq;
    }

    iq->blkstate->pos = 0;

    if (!rowlocks) {
        /* start parent transaction */
        if (have_blkseq) {
            rc = trans_start(iq, NULL, &parent_trans);
            if (rc != 0) {
                return rc;
            }
        }

        /* START child TRANSACTION */
        if (gbl_enable_berkdb_retry_deadlock_bias) {
            irc =
                trans_start_set_retries(iq, parent_trans, &trans, iq->retries);
        } else if (bdb_attr_get(thedb->bdb_attr,
                                BDB_ATTR_DEADLOCK_YOUNGEST_EVER) ||
                   bdb_attr_get(thedb->bdb_attr,
                                BDB_ATTR_DEADLOCK_LEAST_WRITES_EVER)) {
            if (iq->priority == 0) {
                if (bdb_attr_get(thedb->bdb_attr,
                                 BDB_ATTR_DEADLOCK_YOUNGEST_EVER))
                    iq->priority = comdb2_time_epochms();
            }

            if (verbose_deadlocks)
                logmsg(LOGMSG_USER, "%x %s:%d Using iq %p priority %d\n",
                       (int)pthread_self(), __FILE__, __LINE__, iq,
                       iq->priority);

            irc =
                trans_start_set_retries(iq, parent_trans, &trans, iq->priority);
        } else {
            irc = trans_start_set_retries(iq, parent_trans, &trans, 0);
        }
    } else {
        /* we dont have nested transaction support here.  we play games with
           writing the blkseq record differently in rowlocks mode */
        irc = trans_start_logical(iq, &trans);
        parent_trans = NULL;

        if (irc != 0) {
            /* At this point if we have a transaction, it would prevent a
             * downgrade
             * because it holds a bdb readlock.  Make sure I am still the master
             */
            if (thedb->master != gbl_mynode || irc == ERR_NOMASTER) {
                numerrs = 1;
                rc = ERR_NOMASTER; /*this is what bdb readonly error gets us */
                BACKOUT;
            }
        }
    }

    if (irc != 0) {
        logmsg(LOGMSG_ERROR, "%s:%d trans_start failed rc %d\n", __func__,
               __LINE__, irc);
        numerrs = 1;
        rc = irc;
        BACKOUT;
    }

    if (iq->debug) {
        /* TODO print trans twice? No parent_trans? */
        reqprintf(iq, "%x:START TRANSACTION ID %p DB %d '%s'",
                  (int)pthread_self(), trans, iq->usedb->dbnum,
                  iq->usedb->tablename);
    }

    delay_if_sc_resuming(
        iq); /* tiny sleep if resuming sc has not marked sc pointers */

    javasp_trans_set_trans(javasp_trans_handle, iq, parent_trans, trans);

    if (gbl_replicate_local && get_dbtable_by_name("comdb2_oplog")) {
        /* Transactionally read the last sequence number.
           This effectively serializes all updates.
           There are probably riskier more clever schemes where we don't
           need to do this. */
        if (gbl_replicate_local_concurrent) {
            unsigned long long useqno;
            useqno = bdb_get_timestamp(thedb->bdb_env);
            memcpy(&p_blkstate->seqno, &useqno, sizeof(unsigned long long));
        } else {
            rc = get_next_seqno(trans, &seqno);

            /* This can fail if we deadlock with another transaction.
               ANYTHING in berkeley can deadlock.  Looking at the code
               funny makes it deadlock.  */
            if (rc) {
                if (rc != RC_INTERNAL_RETRY)
                    logmsg(LOGMSG_ERROR, "get_next_seqno unexpected rc %d\n", rc);
                BACKOUT;
            }
            p_blkstate->seqno = seqno;
        }
    }

    /*which db currently operating on. */
    iq->usedb = iq->origdb; /*start with original db. */

    clear_constraints_tables();

    /* THE BLOCK PROCESSOR FOR LOOP */
    for (opnum = 0; opnum < num_reqs;
         ++opnum, block_state_next(iq, p_blkstate)) {
        struct packedreq_hdr hdr;
        if (!(iq->p_buf_in = packedreq_hdr_get(&hdr, iq->p_buf_in,
                                               p_blkstate->p_buf_req_end)) ||
            block_state_set_next(iq, p_blkstate, hdr.nxt)) {
            if (iq->debug)
                reqprintf(iq, "%p:BAD BUFFER OFFSET OP %d", trans, opnum);

            rc = ERR_BADREQ;
            BACKOUT;
        }

        if (iq->debug) {
            /* remove all prefixes tothe debug trace and put in the transaction
             * and operation name prefix. */
            reqpopprefixes(iq, -1);
            reqpushprefixf(iq, "%x:tran %p:%s ", (int)pthread_self(), trans,
                           breq2a(hdr.opcode));

            reqprintflush(iq);
        }

        /* keep track of which operation is currently done */
        reqerrstrhdrclr(iq);

        thrman_wheref(thr_self, "%s [%s]", req2a(iq->opcode),
                      breq2a(hdr.opcode));

        iq->blkstate->opnum = opnum;

        if (iq->debug) {
            reqmoref(iq, " %d %s(%d) offset after hdr %p", opnum,
                     breq2a(hdr.opcode), hdr.opcode, iq->p_buf_in);
        }

        /* if this is the first request then keep stats */
        if (iq->retries == 0) {
            if ((unsigned)hdr.opcode < BLOCK_MAXOPCODE) {
                opcode_counts[gbl_blockop_count_xrefs[hdr.opcode]]++;
                iq->usedb->blocktypcnt[hdr.opcode]++;
                if (iq->rawnodestats)
                    iq->rawnodestats
                        ->blockop_counts[gbl_blockop_count_xrefs[hdr.opcode]]++;
            } else {
                opcode_counts[0]++; /* unknown opcode */
                iq->usedb->blocktypcnt[0]++;
                if (iq->rawnodestats)
                    iq->rawnodestats->blockop_counts[0]++;
            }
        }

        /* this is the list of blockops that are part of a osql transaction;
           anything else
           should be flagged and questioned */
        if (!is_mixed_sqldyn && hdr.opcode != BLOCK2_QBLOB &&
            hdr.opcode != BLOCK2_SOCK_SQL && hdr.opcode != BLOCK2_RECOM &&
            hdr.opcode != BLOCK2_SNAPISOL && hdr.opcode != BLOCK2_SERIAL &&
            hdr.opcode != BLOCK2_TZ && hdr.opcode != BLOCK_SEQ &&
            hdr.opcode != BLOCK2_SEQV2 && hdr.opcode != BLOCK2_USE &&
            hdr.opcode != BLOCK2_DBGLOG_COOKIE && hdr.opcode != BLOCK2_PRAGMA) {
            is_mixed_sqldyn = 1;
        }

printf("AZ: 2loop opnum = %d opcode = %d\n", opnum, hdr.opcode);
        switch (hdr.opcode) {
        case BLOCK2_UPDBYKEY: {
            struct packedreq_updbykey updbykey;
            const uint8_t *p_buf_tag_name;
            const uint8_t *p_buf_tag_name_end;
            uint8_t *p_buf_data;
            const uint8_t *p_buf_data_end;

            ++delayed;
            have_keyless_requests = 1;

            if (!(iq->p_buf_in = packedreq_updbykey_get(
                      &updbykey, iq->p_buf_in, p_blkstate->p_buf_next_start))) {
                if (iq->debug)
                    reqprintf(iq, "FAILED TO UNPACK");
                rc = ERR_BADREQ;
                BACKOUT;
            }

            loadnullbmp(nulls, sizeof(nulls), updbykey.fldnullmap,
                        sizeof(updbykey.fldnullmap));

            if (updbykey.taglen >
                (p_blkstate->p_buf_next_start - iq->p_buf_in)) {
                if (iq->debug)
                    reqprintf(iq, "FAILED TO UNPACK TAG NAME");
                rc = ERR_BADREQ;
                BACKOUT;
            }

            p_buf_tag_name = iq->p_buf_in;
            iq->p_buf_in += updbykey.taglen;
            p_buf_tag_name_end = iq->p_buf_in;

            if (updbykey.reclen >
                (p_blkstate->p_buf_next_start - iq->p_buf_in)) {
                if (iq->debug)
                    reqprintf(iq, "FAILED TO UNPACK DATA");
                rc = ERR_BADREQ;
                BACKOUT;
            }

            /*
            iq->p_buf_in = (const uint8_t *)(iq->p_buf_in + updbykey.reclen);
            */

            p_buf_data = (uint8_t *)iq->p_buf_in;
            iq->p_buf_in += updbykey.reclen;
            p_buf_data_end = iq->p_buf_in;

            if (!trans) {
                if (osql_needtransaction == OSQL_BPLOG_NOTRANS) {
                    assert(is_block2sqlmode != 0);
                    logmsg(LOGMSG_ERROR, 
                            "%s:%d INCORRECT TRANSACTION MIX, SQL AND DYNTAG\n",
                            __FILE__, __LINE__);
                    rc = osql_create_transaction(javasp_trans_handle, iq,
                                                 have_blkseq ? &parent_trans
                                                             : NULL,
                                                 &trans, &osql_needtransaction);
                    if (rc) {
                        numerrs = 1;
                        BACKOUT;
                    }
                } else {
                    logmsg(LOGMSG_FATAL, "%s:%d NULL TRANSACTION!\n", __FILE__,
                            __LINE__);
                    abort();
                }
            }

            rc = updbykey_record(
                iq, trans, (const uint8_t *)p_buf_tag_name,
                (const uint8_t *)p_buf_tag_name_end, p_buf_data, p_buf_data_end,
                updbykey.keyname, nulls, blobs, MAXBLOBS, &err.errcode,
                &err.ixnum, &addrrn, &genid, hdr.opcode, opnum, /*blkpos*/
                RECFLAGS_DYNSCHEMA_NULLS_ONLY);
            free_blob_buffers(blobs, MAXBLOBS);
            if (rc != 0) {
                numerrs = 1;
                BACKOUT;
            }
            break;
        }

        case BLOCK2_ADDKL_POS:
            iq->is_block2positionmode = 1;
        case BLOCK2_ADDKL: {
            struct packedreq_addkl addkl;
            const uint8_t *p_buf_tag_name;
            const uint8_t *p_buf_tag_name_end;
            const uint8_t *p_buf_data;
            const uint8_t *p_buf_data_end;

            have_keyless_requests = 1;

            if (!(iq->p_buf_in = packedreq_addkl_get(
                      &addkl, iq->p_buf_in, p_blkstate->p_buf_next_start))) {
                if (iq->debug)
                    reqprintf(iq, "FAILED TO UNPACK");
                rc = ERR_BADREQ;
                BACKOUT;
            }

            loadnullbmp(nulls, sizeof(nulls), addkl.fldnullmap,
                        sizeof(addkl.fldnullmap));

            /* get the start/end of the tag name */
            if (addkl.taglen > (p_blkstate->p_buf_next_start - iq->p_buf_in)) {
                if (iq->debug)
                    reqprintf(iq, "FAILED TO UNPACK TAG NAME");
                rc = ERR_BADREQ;
                BACKOUT;
            }
            p_buf_tag_name = iq->p_buf_in;
            iq->p_buf_in += addkl.taglen;
            p_buf_tag_name_end = iq->p_buf_in;

            /* get the start/end of the data */
            if (addkl.reclen > (p_blkstate->p_buf_next_start - iq->p_buf_in)) {
                if (iq->debug)
                    reqprintf(iq, "FAILED TO UNPACK DATA");
                rc = ERR_BADREQ;
                BACKOUT;
            }
            p_buf_data = iq->p_buf_in;
            iq->p_buf_in += addkl.reclen;
            p_buf_data_end = iq->p_buf_in;

            if (!trans) {
                if (osql_needtransaction == OSQL_BPLOG_NOTRANS) {
                    assert(is_block2sqlmode != 0);
                    logmsg(LOGMSG_ERROR, 
                            "%s:%d INCORRECT TRANSACTION MIX, SQL AND DYNTAG\n",
                            __FILE__, __LINE__);
                    rc = osql_create_transaction(javasp_trans_handle, iq,
                                                 have_blkseq ? &parent_trans
                                                             : NULL,
                                                 &trans, &osql_needtransaction);
                    if (rc) {
                        numerrs = 1;
                        BACKOUT;
                    }
                } else {
                    logmsg(LOGMSG_FATAL, 
                            "%s:%d NULL TRANSACTION!\n", __FILE__,
                            __LINE__);
                    abort();
                }
            }

            {
                int bdberr = 0;
                rc = access_control_check_write(iq, trans, &bdberr);
                if (rc) {
                    numerrs = 1;
                    err.errcode = ERR_ACCESS;
                    BACKOUT;
                }
            }

            /* if any of the following have been executed then we
             * need to perform delayed key adds.
             *    BLOCK_ADDSL
             *    BLOCK_ADDSEC
             *    BLOCK_ADNOD
             *    BLOCK_SECAFPRI
             *    BLOCK_DELSC
             *    BLOCK_DELSEC
             *    BLOCK_DELNOD
             *    BLOCK_UPVRRN
             *    BLOCK2_ADDDTA
             *    BLOCK2_ADDKEY
             *    BLOCK2_DELDTA
             *    BLOCK2_DELKEY
             *    BLOCK2_UPDATE
             *    BLOCK2_DELKL
             *    BLOCK2_UPDKL
             *    BLOCK2_RNGDELKL
             *    BLOCK2_CUSTOM
             *    BLOCK2_QADD
             *    BLOCK2_DELOLDER
             *    BLOCK2_SOCK_SQL
             *    BLOCK2_UPDBYKEY
             *    BLOCK2_RECOM
             *    BLOCK2_SNAPISOL
             *    BLOCK2_SERIAL */
            int addflags = RECFLAGS_DYNSCHEMA_NULLS_ONLY;
            if (delayed == 0 && opnum == num_reqs - 1 &&
                iq->usedb->n_constraints == 0 && gbl_goslow == 0) {
                addflags |= RECFLAGS_NO_CONSTRAINTS;
            } else {
                ++delayed;
            }

            /* we drop the const from p_buf_data, but it shouldn't be
             * changed, can't change add_record's def to take a const
             * ptr because deep inside it puts the buf in dpb->put()
             * which doesn't take a const ptr */
            rc = add_record(iq, trans, p_buf_tag_name, p_buf_tag_name_end,
                            (uint8_t *)p_buf_data, p_buf_data_end, nulls, blobs,
                            MAXBLOBS, &err.errcode, &err.ixnum, &addrrn, &genid,
                            -1ULL, hdr.opcode, opnum, /*blkpos*/
                            addflags, 0);
            free_blob_buffers(blobs, MAXBLOBS);
            if (rc != 0) {
                numerrs = 1;
                BACKOUT;
            }
            /* TODO should this be set to rrn? where did that value come
             * from? */
            break;
        }

        case BLOCK2_ADDDTA: {
            struct packedreq_adddta adddta;

            const uint8_t *p_buf_data;
            const uint8_t *p_buf_data_end;

            const uint8_t *p_buf_tag_name;
            const uint8_t *p_buf_tag_name_end;

            ++delayed;
            if (!(iq->p_buf_in = packedreq_adddta_get(
                      &adddta, iq->p_buf_in, p_blkstate->p_buf_next_start))) {
                if (iq->debug)
                    reqprintf(iq, "FAILED TO UNPACK");
                rc = ERR_BADREQ;
                BACKOUT;
            }

            /* get the start/end of the data */
            if (adddta.reclen > (p_blkstate->p_buf_next_start - iq->p_buf_in)) {
                if (iq->debug)
                    reqprintf(iq, "FAILED TO UNPACK DATA");
                rc = ERR_BADREQ;
                BACKOUT;
            }
            p_buf_data = iq->p_buf_in;
            iq->p_buf_in += adddta.reclen;
            p_buf_data_end = iq->p_buf_in;

            p_buf_tag_name = (const uint8_t *)".DEFAULT";
            p_buf_tag_name_end = p_buf_tag_name + 8 /*strlen(.DEFAULT)*/;

            bzero(nulls, sizeof(nulls));

            if (!trans) {
                if (osql_needtransaction == OSQL_BPLOG_NOTRANS) {
                    assert(is_block2sqlmode != 0);
                    logmsg(LOGMSG_ERROR, 
                            "%s:%d INCORRECT TRANSACTION MIX, SQL AND DYNTAG\n",
                            __FILE__, __LINE__);
                    rc = osql_create_transaction(javasp_trans_handle, iq,
                                                 have_blkseq ? &parent_trans
                                                             : NULL,
                                                 &trans, &osql_needtransaction);
                    if (rc) {
                        numerrs = 1;
                        BACKOUT;
                    }
                } else {
                    logmsg(LOGMSG_FATAL, "%s:%d NULL TRANSACTION!\n", __FILE__,
                            __LINE__);
                    abort();
                }
            }

            {
                int bdberr = 0;
                rc = access_control_check_write(iq, trans, &bdberr);
                if (rc) {
                    numerrs = 1;
                    err.errcode = ERR_ACCESS;
                    BACKOUT;
                }
            }

            rc = add_record(iq, trans, p_buf_tag_name, p_buf_tag_name_end,
                            (uint8_t *)p_buf_data, p_buf_data_end, nulls,
                            NULL, /*blobs*/
                            0,    /*maxblobs*/
                            &err.errcode, &err.ixnum, &addrrn, &genid, -1ULL,
                            hdr.opcode, opnum, /*blkpos*/
                            RECFLAGS_DYNSCHEMA_NULLS_ONLY, 0);
            if (rc != 0) {
                numerrs = 1;
                BACKOUT;
            }
            break;
        }

        case BLOCK2_ADDKEY: {
            struct packedreq_addkey addkey;
            ++delayed;

            if (!(iq->p_buf_in = packedreq_addkey_get(
                      &addkey, iq->p_buf_in, p_blkstate->p_buf_next_start))) {
                if (iq->debug)
                    reqprintf(iq, "FAILED TO UNPACK");
                rc = ERR_BADREQ;
                BACKOUT;
            }

            /* if we got this far, the BLOCK2_ADDDTA should have
               added the keys.  save rrn and proceed. */
            if (iq->debug)
                reqprintf(iq, "IGNORED IX %d", addkey.ixnum);
            rc = 0;
            break;
        }

        case BLOCK2_DELKL: {
            struct packedreq_delkl delkl;

            ++delayed;
            if (!(iq->p_buf_in = packedreq_delkl_get(
                      &delkl, iq->p_buf_in, p_blkstate->p_buf_next_start))) {
                if (iq->debug)
                    reqprintf(iq, "FAILED TO UNPACK");
                rc = ERR_BADREQ;
                BACKOUT;
            }

            have_keyless_requests = 1;

            if (!trans) {
                if (osql_needtransaction == OSQL_BPLOG_NOTRANS) {
                    assert(is_block2sqlmode != 0);
                    logmsg(LOGMSG_ERROR, "%s:%d INCORRECT TRANSACTION MIX, SQL AND DYNTAG\n",
                            __FILE__, __LINE__);
                    rc = osql_create_transaction(javasp_trans_handle, iq,
                                                 have_blkseq ? &parent_trans
                                                             : NULL,
                                                 &trans, &osql_needtransaction);
                    if (rc) {
                        numerrs = 1;
                        BACKOUT;
                    }
                } else {
                    logmsg(LOGMSG_FATAL, "%s:%d NULL TRANSACTION!\n", __FILE__,
                            __LINE__);
                    abort();
                }
            }

            {
                int bdberr = 0;
                rc = access_control_check_write(iq, trans, &bdberr);
                if (rc) {
                    numerrs = 1;
                    err.errcode = ERR_ACCESS;
                    BACKOUT;
                }
            }

            /* for some reason we get a tag and data record with this
             * request which we then don't use.  let's not waste time
             * creating dynamic schemas that we won't use. */

            rc = del_record(iq, trans, NULL, /*primkey*/
                            delkl.rrn, delkl.genid, -1ULL, &err.errcode,
                            &err.ixnum, hdr.opcode, 0);
            if (rc != 0) {
                numerrs = 1;
                BACKOUT;
            }
            break;
        }

        case BLOCK2_DELDTA: {
            struct packedreq_delete delete;

            ++delayed;
            if (!(iq->p_buf_in = packedreq_delete_get(
                      &delete, iq->p_buf_in, p_blkstate->p_buf_next_start))) {
                if (iq->debug)
                    reqprintf(iq, "FAILED TO UNPACK");
                rc = ERR_BADREQ;
                BACKOUT;
            }

            rrn = delete.rrn;

            if (!trans) {
                if (osql_needtransaction == OSQL_BPLOG_NOTRANS) {
                    assert(is_block2sqlmode != 0);
                    logmsg(LOGMSG_ERROR, 
                            "%s:%d INCORRECT TRANSACTION MIX, SQL AND DYNTAG\n",
                            __FILE__, __LINE__);
                    rc = osql_create_transaction(javasp_trans_handle, iq,
                                                 have_blkseq ? &parent_trans
                                                             : NULL,
                                                 &trans, &osql_needtransaction);
                    if (rc) {
                        numerrs = 1;
                        BACKOUT;
                    }
                } else {
                    logmsg(LOGMSG_FATAL, "%s:%d NULL TRANSACTION!\n", __FILE__,
                            __LINE__);
                    abort();
                }
            }

            {
                int bdberr = 0;
                rc = access_control_check_write(iq, trans, &bdberr);
                if (rc) {
                    numerrs = 1;
                    err.errcode = ERR_ACCESS;
                    BACKOUT;
                }
            }

            rc = del_record(iq, trans, saved_fndkey, saved_rrn, 0, /*genid*/
                            -1ULL, &err.errcode, &err.ixnum, hdr.opcode, 0);
            if (rc != 0) {
                numerrs = 1;
                BACKOUT;
            }
            break;
        }

        /* Note: there is similar code earlier in this function in the
         * prescan loop, if you change it here please change it there */
        case BLOCK2_DELKEY: {
            struct packedreq_delkey delkey;

            ++delayed;
            if (!(iq->p_buf_in = packedreq_delkey_get(
                      &delkey, iq->p_buf_in, p_blkstate->p_buf_next_start))) {
                if (iq->debug)
                    reqprintf(iq, "FAILED TO UNPACK");
                rc = ERR_BADREQ;
                BACKOUT;
            }

            ixkeylen = getdefaultkeysize(iq->usedb, delkey.ixnum);

            /* ix 0 is unique: use it to find record,
               use record to form and delete other keys */
            if (delkey.ixnum != 0) {
                if (iq->debug)
                    reqprintf(iq, "IGNORED IX %d", delkey.ixnum);
                rc = 0;
                break;
            }

            if (ixkeylen < 0 || delkey.keylen != ixkeylen) {
                if (iq->debug)
                    reqprintf(iq, "INVALID INDEX %d OR BAD KEY LENGTH "
                                  "%d!=%d\n",
                              delkey.ixnum, delkey.keylen, ixkeylen);
                reqerrstr(iq, COMDB2_DEL_RC_INVL_KEY,
                          "invalid index %d or bad key length %d!=%d\n",
                          delkey.ixnum, delkey.keylen, ixkeylen);
                rc = ERR_BADREQ;
                BACKOUT;
            }
            rrn = delkey.rrn;

            /* TODO is this the right length to check? */
            if (ixkeylen > (iq->p_buf_in_end - iq->p_buf_in)) {
                if (iq->debug)
                    reqprintf(iq, "FAILED TO UNPACK KEY");
                rc = ERR_BADREQ;
                BACKOUT;
            }

            /* ix 0 is unique: use it to find record,
               use record to form and delete other keys */
            snprintf(client_tag, MAXTAGLEN, ".DEFAULT_IX_0");
            snprintf(ondisk_tag, MAXTAGLEN, ".ONDISK_IX_0");
            rc = ctag_to_stag_buf(iq->usedb->tablename, client_tag,
                                  (const char *)iq->p_buf_in, WHOLE_BUFFER,
                                  nulls, ondisk_tag, key, 0, NULL);
            if (rc == -1) {
                if (iq->debug)
                    reqprintf(iq, "ERR CONVERT IX 0");
                rc = ERR_CONVERT_IX;
                BACKOUT;
            }
            memcpy(saved_fndkey, key, getkeysize(iq->usedb, delkey.ixnum));
            saved_rrn = rrn;
            if (iq->debug)
                reqprintf(iq, "SAVED IX %d RRN %d", delkey.ixnum, saved_rrn);
            break;
        }

        case BLOCK2_UPDKL_POS:
            iq->is_block2positionmode = 1;
        case BLOCK2_UPDKL: {
            struct packedreq_updrrnkl updrrnkl;
            const uint8_t *p_buf_tag_name;
            const uint8_t *p_buf_tag_name_end;
            const uint8_t *p_buf_data;
            const uint8_t *p_buf_data_end;

            ++delayed;
            if (!(iq->p_buf_in = packedreq_updrrnkl_get(
                      &updrrnkl, iq->p_buf_in, p_blkstate->p_buf_next_start))) {
                if (iq->debug)
                    reqprintf(iq, "FAILED TO UNPACK");
                rc = ERR_BADREQ;
                BACKOUT;
            }

            loadnullbmp(nulls, sizeof(nulls), updrrnkl.fldnullmap,
                        sizeof(updrrnkl.fldnullmap));

            /* TODO verify we didn't go past
             * p_blkstate->p_buf_next_start */
            p_buf_tag_name = iq->p_buf_in;
            p_buf_tag_name_end = p_buf_tag_name + updrrnkl.taglen;
            p_buf_data = p_buf_tag_name_end;
            p_buf_data_end = p_buf_data + updrrnkl.rlen;

            have_keyless_requests = 1;

            if (!trans) {
                if (osql_needtransaction == OSQL_BPLOG_NOTRANS) {
                    assert(is_block2sqlmode != 0);
                    logmsg(LOGMSG_ERROR, 
                            "%s:%d INCORRECT TRANSACTION MIX, SQL AND DYNTAG\n",
                            __FILE__, __LINE__);
                    rc = osql_create_transaction(javasp_trans_handle, iq,
                                                 have_blkseq ? &parent_trans
                                                             : NULL,
                                                 &trans, &osql_needtransaction);
                    if (rc) {
                        numerrs = 1;
                        BACKOUT;
                    }
                } else {
                    logmsg(LOGMSG_FATAL, "%s:%d NULL TRANSACTION!\n", __FILE__,
                            __LINE__);
                    abort();
                }
            }

            {
                int bdberr = 0;
                rc = access_control_check_write(iq, trans, &bdberr);
                if (rc) {
                    numerrs = 1;
                    err.errcode = ERR_ACCESS;
                    BACKOUT;
                }
            }

            rc = upd_record(iq, trans, NULL, /*primary key*/
                            updrrnkl.rrn, updrrnkl.genid, p_buf_tag_name,
                            p_buf_tag_name_end, (uint8_t *)p_buf_data,
                            p_buf_data_end, NULL /*p_buf_vrec*/,
                            NULL /*p_buf_vrec_end*/, nulls, NULL, /*updcols*/
                            blobs, MAXBLOBS, &genid, -1ULL, -1ULL, &err.errcode,
                            &err.ixnum, hdr.opcode, opnum, /*blkpos*/
                            RECFLAGS_DYNSCHEMA_NULLS_ONLY);
            free_blob_buffers(blobs, MAXBLOBS);
            if (rc != 0) {
                numerrs = 1;
                BACKOUT;
            }
            break;
        }

        /* Note: there is similar code earlier in this function in the
         * prescan loop, if you change it here please change it there */
        case BLOCK2_UPDATE: {
            struct packedreq_updrrn updrrn;

            const uint8_t *p_buf_data_new;
            const uint8_t *p_buf_data_new_end;
            const uint8_t *p_buf_data_v;
            const uint8_t *p_buf_data_v_end;
            const uint8_t *p_buf_tag_name;
            const uint8_t *p_buf_tag_name_end;

            ++delayed;
            if (!(iq->p_buf_in = packedreq_updrrn_get(
                      &updrrn, iq->p_buf_in, p_blkstate->p_buf_next_start))) {
                if (iq->debug)
                    reqprintf(iq, "FAILED TO UNPACK");
                rc = ERR_BADREQ;
                BACKOUT;
            }

            /* just like BLOCK_UPVRRN */

            if (updrrn.rlen > (p_blkstate->p_buf_next_start - iq->p_buf_in)) {
                if (iq->debug)
                    reqprintf(iq, "FAILED TO UNPACK NEW DATA");
                rc = ERR_BADREQ;
                BACKOUT;
            }

            p_buf_data_new = iq->p_buf_in;
            iq->p_buf_in += updrrn.rlen;
            p_buf_data_new_end = iq->p_buf_in;

            if (updrrn.vlen > (p_blkstate->p_buf_next_start - iq->p_buf_in)) {
                if (iq->debug)
                    reqprintf(iq, "FAILED TO UNPACK VDATA");
                rc = ERR_BADREQ;
                BACKOUT;
            }

            p_buf_data_v = iq->p_buf_in;
            iq->p_buf_in += updrrn.vlen;
            p_buf_data_v_end = iq->p_buf_in;

            if (updrrn.rlen != updrrn.vlen) {
                if (iq->debug)
                    reqprintf(iq, "MISMATCH newlen %d != vlen %d", updrrn.rlen,
                              updrrn.vlen);
                rc = ERR_BADREQ;
                BACKOUT;
            }

            p_buf_tag_name = (const uint8_t *)".DEFAULT";
            p_buf_tag_name_end = p_buf_tag_name + 8 /*strlen(.DEFAULT)*/;
            bzero(nulls, sizeof(nulls));

            if (!trans) {
                if (osql_needtransaction == OSQL_BPLOG_NOTRANS) {
                    assert(is_block2sqlmode != 0);
                    logmsg(LOGMSG_ERROR, 
                            "%s:%d INCORRECT TRANSACTION MIX, SQL AND DYNTAG\n",
                            __FILE__, __LINE__);
                    rc = osql_create_transaction(javasp_trans_handle, iq,
                                                 have_blkseq ? &parent_trans
                                                             : NULL,
                                                 &trans, &osql_needtransaction);
                    if (rc) {
                        numerrs = 1;
                        BACKOUT;
                    }
                } else {
                    logmsg(LOGMSG_FATAL, "%s:%d NULL TRANSACTION!\n", __FILE__,
                            __LINE__);
                    abort();
                }
            }

            {
                int bdberr = 0;
                rc = access_control_check_write(iq, trans, &bdberr);
                if (rc) {
                    numerrs = 1;
                    err.errcode = ERR_ACCESS;
                    BACKOUT;
                }
            }

            rc = upd_record(iq, trans, NULL, /*primkey - will be formed from
                                               verification data*/
                            updrrn.rrn, 0,   /*vgenid*/
                            p_buf_tag_name, p_buf_tag_name_end,
                            (uint8_t *)p_buf_data_new, p_buf_data_new_end,
                            (uint8_t *)p_buf_data_v, p_buf_data_v_end, nulls,
                            NULL, /*updcols*/
                            NULL, /*blobs*/
                            0,    /*maxblobs*/
                            &genid, -1ULL, -1ULL, &err.errcode, &err.ixnum,
                            hdr.opcode, opnum, /*blkpos*/
                            RECFLAGS_DYNSCHEMA_NULLS_ONLY);

            if (rc != 0) {
                numerrs = 1;
                BACKOUT;
            }

            break;
        }

        case BLOCK_ADDSL: {
            struct packedreq_add packedreq_add;
            int datoff, datlen;
            const uint8_t *p_buf_tag_name;
            const uint8_t *p_buf_tag_name_end;
            const uint8_t *p_buf_data;
            const uint8_t *p_buf_data_end;

            ++delayed;
            if (!(iq->p_buf_in =
                      packedreq_add_get(&packedreq_add, iq->p_buf_in,
                                        p_blkstate->p_buf_next_start))) {
                if (iq->debug)
                    reqprintf(iq, "FAILED TO UNPACK");
                rc = ERR_BADREQ;
                BACKOUT;
            }

            /*ADD RRN AND IX 0 KEY */
            ixkeylen = getdefaultkeysize(iq->usedb, 0);
            datoff = (ixkeylen + 3) & -4; /*round up to 4, this is
                                            data */
            datlen = (packedreq_add.lrl) * 4;

            /* increment input pointer to the offset */
            iq->p_buf_in += datoff;
            p_buf_data = iq->p_buf_in;

            /* verify that there's enough space */
            if (datlen > (p_blkstate->p_buf_next_start - iq->p_buf_in)) {
                if (iq->debug)
                    reqprintf(iq, "FAILED TO UNPACK DATA");
                rc = ERR_BADREQ;
                BACKOUT;
            }

            /* increment the input pointer past the record */
            iq->p_buf_in += datlen;
            p_buf_data_end = iq->p_buf_in;

            /* set tag name */
            p_buf_tag_name = (const uint8_t *)".DEFAULT";
            p_buf_tag_name_end = p_buf_tag_name + 8;

            bzero(nulls, sizeof(nulls));

            if (!trans) {
                if (osql_needtransaction == OSQL_BPLOG_NOTRANS) {
                    assert(is_block2sqlmode != 0);
                    logmsg(LOGMSG_ERROR, "%s:%d INCORRECT TRANSACTION MIX, SQL AND DYNTAG\n",
                            __FILE__, __LINE__);
                    rc = osql_create_transaction(javasp_trans_handle, iq,
                                                 have_blkseq ? &parent_trans
                                                             : NULL,
                                                 &trans, &osql_needtransaction);
                    if (rc) {
                        numerrs = 1;
                        BACKOUT;
                    }
                } else {
                    logmsg(LOGMSG_FATAL, "%s:%d NULL TRANSACTION!\n", __FILE__,
                            __LINE__);
                    abort();
                }
            }

            {
                int bdberr = 0;
                rc = access_control_check_write(iq, trans, &bdberr);
                if (rc) {
                    numerrs = 1;
                    err.errcode = ERR_ACCESS;
                    BACKOUT;
                }
            }

            /* add */
            rc = add_record(iq, trans, p_buf_tag_name, p_buf_tag_name_end,
                            (uint8_t *)p_buf_data, p_buf_data_end, nulls,
                            NULL, /*blobs*/
                            0,    /*maxblobs*/
                            &err.errcode, &err.ixnum, &addrrn, &genid, -1ULL,
                            hdr.opcode, opnum, /*blkpos*/
                            RECFLAGS_DYNSCHEMA_NULLS_ONLY, 0);

            if (rc != 0) {
                numerrs = 1;
                BACKOUT;
            }

            break;
        }
        case BLOCK_SEQ: {
            extract_blkseq(iq, p_blkstate, &found_blkseq, &have_blkseq);
            break;
        }
        case BLOCK2_SEQV2: {
            extract_blkseq2(iq, p_blkstate, &found_blkseq, &have_blkseq);
            break;
        }

        case BLOCK_ADDSEC:
        case BLOCK_ADNOD:
        case BLOCK_SECAFPRI: {
            struct packedreq_addsec addsec;
            int ixnum;

            ++delayed;
            if (!(iq->p_buf_in = packedreq_addsec_get(
                      &addsec, iq->p_buf_in, p_blkstate->p_buf_req_end))) {
                if (iq->debug)
                    reqprintf(iq, "FAILED TO UNPACK DATA");
                rc = ERR_BADREQ;
                BACKOUT;
            }

            ixnum = addsec.ixnum;

            rc = 0;
            if (iq->debug)
                reqprintf(iq, "IGNORED IX %d", ixnum);
            break;
        }

        /* Note: there is similar code earlier in this function in the
         * prescan loop, if you change it here please change it there */
        case BLOCK_DELSC: {
            struct packedreq_del delsc;
            const char *p_keydat;
            char key[MAXKEYLEN];

            ++delayed;
            if (!(iq->p_buf_in = packedreq_del_get(
                      &delsc, iq->p_buf_in, p_blkstate->p_buf_req_end))) {
                if (iq->debug)
                    reqprintf(iq, "FAILED TO UNPACK DATA");
                rc = ERR_BADREQ;
                BACKOUT;
            }

            ixkeylen = getkeysize(iq->usedb, 0);
            rrn = delsc.rrn;

            if (ixkeylen > p_blkstate->p_buf_req_end - iq->p_buf_in) {
                if (iq->debug)
                    reqprintf(iq, "FAILED TO UNPACK DATA");
                rc = ERR_BADREQ;
                BACKOUT;
            }
            p_keydat = (const char *)iq->p_buf_in;
            iq->p_buf_in += ixkeylen;

            if (!trans) {
                if (osql_needtransaction == OSQL_BPLOG_NOTRANS) {
                    assert(is_block2sqlmode != 0);
                    logmsg(LOGMSG_ERROR, "%s:%d INCORRECT TRANSACTION MIX, SQL AND DYNTAG\n",
                            __FILE__, __LINE__);
                    rc = osql_create_transaction(javasp_trans_handle, iq,
                                                 have_blkseq ? &parent_trans
                                                             : NULL,
                                                 &trans, &osql_needtransaction);
                    if (rc) {
                        numerrs = 1;
                        BACKOUT;
                    }
                } else {
                    logmsg(LOGMSG_FATAL, "%s:%d NULL TRANSACTION!\n", __FILE__,
                            __LINE__);
                    abort();
                }
            }

            /* convert key */
            bzero(nulls, sizeof(nulls));
            rc = ctag_to_stag_buf(iq->usedb->tablename, ".DEFAULT_IX_0",
                                  (const char *)p_keydat, WHOLE_BUFFER, nulls,
                                  ".ONDISK_IX_0", key, 0, NULL);
            if (rc == -1) {
                if (iq->debug)
                    reqprintf(iq, "ERR CLIENT CONVERT IX 0 RRN %d", rrn);
                rc = ERR_CONVERT_IX;
                BACKOUT;
            }
            rc = del_record(iq, trans, key, delsc.rrn, 0, /*genid*/
                            -1ULL, &err.errcode, &err.ixnum, hdr.opcode, 0);
            if (rc != 0) {
                numerrs = 1;
                BACKOUT;
            }
            break;
        }

        case BLOCK_DELSEC:
        case BLOCK_DELNOD: {
            struct packedreq_delsec delsec;
            int ixnum;
            int ixkeylen;

            ++delayed;
            if (!(iq->p_buf_in = packedreq_delsec_get(
                      &delsec, iq->p_buf_in, p_blkstate->p_buf_req_end))) {
                if (iq->debug)
                    reqprintf(iq, "FAILED TO UNPACK DATA");
                rc = ERR_BADREQ;

                BACKOUT;
            }

            ixnum = delsec.ixnum;
            ixkeylen = getdefaultkeysize(iq->usedb, ixnum);
            if (ixkeylen < 0) {
                if (iq->debug)
                    reqprintf(iq, "BAD IX %d", ixnum);
                reqerrstr(iq, COMDB2_DEL_RC_INVL_IDX, "bad index %d", ixnum);
                rc = ERR_BADREQ;
                BACKOUT;
            }

            /* handled in BLOCK_DELSC */
            if (iq->debug)
                reqprintf(iq, "IGNORED IX %d", ixnum);
            rc = 0;
            break;
        }

        /* Note: there is similar code earlier in this function in the
         * prescan loop, if you change it here please change it there */
        case BLOCK_UPVRRN: {
            struct packedreq_upvrrn upvrrn;
            int vlen, newlen;
            const uint8_t *p_buf_tag_name;
            const uint8_t *p_buf_tag_name_end;
            const uint8_t *p_newdta;
            const uint8_t *p_newdta_end;
            const uint8_t *p_buf_vdta;
            const uint8_t *p_buf_vdta_end;

            ++delayed;
            if (!(iq->p_buf_in = packedreq_upvrrn_get(
                      &upvrrn, iq->p_buf_in, p_blkstate->p_buf_req_end))) {
                if (iq->debug)
                    reqprintf(iq, "FAILED TO UNPACK DATA");
                rc = ERR_BADREQ;

                BACKOUT;
            }

            rrn = upvrrn.rrn;
            vlen = upvrrn.vlen4 * 4;

            p_buf_vdta = iq->p_buf_in;
            if (vlen > p_blkstate->p_buf_req_end - iq->p_buf_in) {
                if (iq->debug)
                    reqprintf(iq, "FAILED TO UNPACK DATA");
                rc = ERR_BADREQ;

                BACKOUT;
            }

            iq->p_buf_in += vlen;
            p_buf_vdta_end = iq->p_buf_in;

            if (!(iq->p_buf_in = buf_get(&newlen, sizeof(newlen), iq->p_buf_in,
                                         p_blkstate->p_buf_req_end))) {
                if (iq->debug)
                    reqprintf(iq, "FAILED TO UNPACK DATA");
                rc = ERR_BADREQ;

                BACKOUT;
            }

            newlen *= 4;

            p_newdta = iq->p_buf_in;

            if (newlen > p_blkstate->p_buf_req_end - iq->p_buf_in) {
                if (iq->debug)
                    reqprintf(iq, "FAILED TO UNPACK DATA");
                rc = ERR_BADREQ;

                BACKOUT;
            }

            iq->p_buf_in += newlen;
            p_newdta_end = iq->p_buf_in;
            p_buf_tag_name = (const uint8_t *)".DEFAULT";
            p_buf_tag_name_end = p_buf_tag_name + 8;

            /*
                vlen            -> length of the verify record
                p_buf_vdta      -> start of verify record
                p_buf_vdta_end  -> end of verify record
                newlen          -> length of the new record
                p_newdta        -> start of the new record
                p_newdta_end    -> end of the new record
                p_buf_tag_name  -> .DEFAULT
            */

            {
                /*
                   capture comdb clients that are trying to verify
                   only a prefix of the row (size < .default rowsize)
                 */
                int rowsz = get_size_of_schema_by_name(iq->usedb->tablename,
                                                       ".DEFAULT");
                if (rowsz != vlen) {
                    logmsg(
                        LOGMSG_ERROR,
                        "%s: %s prefix bug, client sz=%d, default-tag sz=%d\n",
                        getorigin(iq), iq->usedb->tablename, newlen, rowsz);
                }
            }

            bzero(nulls, sizeof(nulls));

            if (!trans) {
                if (osql_needtransaction == OSQL_BPLOG_NOTRANS) {
                    assert(is_block2sqlmode != 0);
                    logmsg(LOGMSG_ERROR, 
                            "%s:%d INCORRECT TRANSACTION MIX, SQL AND DYNTAG\n",
                            __FILE__, __LINE__);
                    rc = osql_create_transaction(javasp_trans_handle, iq,
                                                 have_blkseq ? &parent_trans
                                                             : NULL,
                                                 &trans, &osql_needtransaction);
                    if (rc) {
                        numerrs = 1;
                        BACKOUT;
                    }
                } else {
                    logmsg(LOGMSG_FATAL, "%s:%d NULL TRANSACTION!\n", __FILE__,
                            __LINE__);
                    abort();
                }
            }

            {
                int bdberr = 0;
                rc = access_control_check_write(iq, trans, &bdberr);
                if (rc) {
                    numerrs = 1;
                    err.errcode = ERR_ACCESS;
                    BACKOUT;
                }
            }

            rc = upd_record(iq, trans, NULL, /*primkey - will be formed from
                                               verification data*/
                            rrn, 0,          /*vgenid*/
                            p_buf_tag_name, p_buf_tag_name_end,
                            (uint8_t *)p_newdta, p_newdta_end,
                            (uint8_t *)p_buf_vdta, p_buf_vdta_end, nulls,
                            NULL, /*updcols*/
                            NULL, /*blobs*/
                            0,    /*maxblobs*/
                            &genid, -1ULL, -1ULL, &err.errcode, &err.ixnum,
                            hdr.opcode, opnum, /*blkpos*/
                            RECFLAGS_DYNSCHEMA_NULLS_ONLY);

            if (rc != 0) {
                numerrs = 1;
                BACKOUT;
            }
            break;
        }

        case BLOCK_DEBUG: {
            if (iq->debug)
                reqprintf(iq, "OP OFFSET %d", -1);
            break;
        }

        /* Note: there is similar code earlier in this function in the
         * prescan loop, if you change it here please change it there */
        case BLOCK_USE: {
            struct packedreq_use use;

            if (!(iq->p_buf_in = packedreq_use_get(
                      &use, iq->p_buf_in, p_blkstate->p_buf_next_start))) {
                if (iq->debug)
                    reqprintf(iq, "FAILED TO UNPACK");
                rc = ERR_BADREQ;
                BACKOUT;
            }

            iq->usedb = getdbbynum(use.dbnum);
            logmsg(LOGMSG_DEBUG, "%s %d use.dbnum = %d\n", __FILE__, __LINE__, use.dbnum);
            if (iq->usedb == NULL) {
                if (iq->debug)
                    reqprintf(iq, "ERROR DB NUM %d NOT IN "
                                  "TRANSACTION GROUP",
                              use.dbnum);
                reqerrstr(iq, COMDB2_BLK_RC_INVL_DBNUM,
                          "error db num %d not in transaction group",
                          use.dbnum);
                iq->usedb = iq->origdb;
                rc = ERR_BADREQ;
                BACKOUT;
            }
            if (iq->debug)
                reqprintf(iq, "DB NUM %d '%s'", use.dbnum,
                          iq->usedb->tablename);
            break;
        }

        /* Note: there is similar code earlier in this function in the
         * prescan loop, if you change it here please change it there */
        case BLOCK2_USE: {
            struct packedreq_usekl usekl;

            if (!(iq->p_buf_in = packedreq_usekl_get(
                      &usekl, iq->p_buf_in, p_blkstate->p_buf_next_start))) {
                if (iq->debug)
                    reqprintf(iq, "FAILED TO UNPACK");
                rc = ERR_BADREQ;
                BACKOUT;
            }

            if (usekl.taglen) {
                char tbltag[64];

                if (usekl.taglen < 0 || usekl.taglen >= sizeof(tbltag)) {
                    if (iq->debug)
                        reqprintf(iq, "INVALID TAGLEN %d", usekl.taglen);
                    rc = ERR_BADREQ;
                    BACKOUT;
                }

                bzero(tbltag, sizeof(tbltag));
                /* we make sure tbltag is NUL terminated by ensuring
                 * taglen < sizeof(tbltag) above */
                if (!(iq->p_buf_in =
                          buf_no_net_get(tbltag, usekl.taglen, iq->p_buf_in,
                                         p_blkstate->p_buf_next_start))) {
                    if (iq->debug)
                        reqprintf(iq, "FAILED TO UNPACK TBLTAG");
                    rc = ERR_BADREQ;
                    BACKOUT;
                }

                iq->usedb = get_dbtable_by_name(tbltag);
                if (iq->usedb == NULL) {
                    iq->usedb = iq->origdb;
                    if (iq->debug)
                        reqprintf(iq, "ERROR UNKNOWN TABLE '%s'", tbltag);
                    reqerrstr(iq, COMDB2_BLK_RC_UNKN_TAG,
                              "error unknown table '%s'", tbltag);
                    BACKOUT;
                }

                if (iq->debug)
                    reqprintf(iq, "DB '%s'", iq->usedb->tablename);
            } else {
                iq->usedb = getdbbynum(usekl.dbnum);
                if (iq->usedb == 0) {
                    if (iq->debug)
                        reqprintf(iq, "ERROR UNKNOWN DB NUM %d", usekl.dbnum);
                    reqerrstr(iq, COMDB2_BLK_RC_INVL_DBNUM,
                              "error unknown db num %d", usekl.dbnum);
                    iq->usedb = iq->origdb;
                    rc = ERR_BADREQ;
                    BACKOUT;
                }
                if (iq->debug)
                    reqprintf(iq, "DB NUM %d '%s'", usekl.dbnum,
                              iq->usedb->tablename);
            }
            break;
        }

        case BLOCK2_TZ: {
            struct packedreq_tzset tzset;

            if (!(iq->p_buf_in = packedreq_tzset_get(
                      &tzset, iq->p_buf_in, p_blkstate->p_buf_next_start))) {
                if (iq->debug)
                    reqprintf(iq, "FAILED TO UNPACK");
                rc = ERR_BADREQ;
                BACKOUT;
            }

            if (!(iq->p_buf_in =
                      buf_no_net_get(iq->tzname, tzset.tznamelen, iq->p_buf_in,
                                     p_blkstate->p_buf_next_start))) {
                if (iq->debug)
                    reqprintf(iq, "FAILED TO UNPACK TZ");
                rc = ERR_BADREQ;
                BACKOUT;
            }

            break;
        }

        case BLOCK2_QBLOB: {
            struct packedreq_qblob qblob;

            have_keyless_requests = 1;

            if (!(iq->p_buf_in = packedreq_qblob_get(
                      &qblob, iq->p_buf_in, p_blkstate->p_buf_next_start))) {
                if (iq->debug)
                    reqprintf(iq, "FAILED TO UNPACK");
                rc = ERR_BADREQ;
                BACKOUT;
            }

            if (qblob.blobno >= MAXBLOBS) {
                reqerrstr(iq, COMDB2_BLOB_RC_RCV_TOO_MANY,
                          "blob %d out of range (MAXBLOBS is %d)", qblob.blobno,
                          MAXBLOBS);
                rc = ERR_BADREQ;
                BACKOUT;
            } else {
                blob_buffer_t *blob = &blobs[qblob.blobno];
                if (!blob->exists) {
                    if (qblob.length > MAXBLOBLENGTH) {
                        reqerrstr(iq, COMDB2_BLOB_RC_RCV_TOO_LARGE,
                                  "blob %d too large (%u > max size %u)",
                                  qblob.blobno, qblob.length, MAXBLOBLENGTH);
                        rc = ERR_BLOB_TOO_LARGE;
                        BACKOUT;
                    }
                    blob->length = qblob.length;
                    blob->collected = 0;
                    if (blob->length > 0) {
                        if (blob->length > gbl_blob_sz_thresh_bytes)
                            blob->data = comdb2_bmalloc(blobmem, blob->length);
                        else
                            blob->data = malloc(blob->length);

                        if (!blob->data) {
                            logmsg(LOGMSG_ERROR, "BLOCK2_QBLOB: malloc "
                                                 "failed %zu\n",
                                   blob->length);
                            reqerrstr(iq, COMDB2_BLOB_RC_ALLOC,
                                      "malloc failed");
                            rc = ERR_INTERNAL;
                            BACKOUT;
                        }
                    }
                    blob->exists = 1;
                    reqlog_logf(iq->reqlogger, REQL_INFO, "%u byte "
                                                          "blob",
                                (unsigned)blob->length);
                } else if (qblob.length != blob->length) {
                    reqerrstr(iq, COMDB2_BLOB_RC_RCV_BAD_LENGTH,
                              "bad fragment for blob %d gives length %u "
                              "expected %u",
                              qblob.blobno, qblob.length, blob->length);
                    rc = ERR_BADREQ;
                    BACKOUT;
                }
                /* collect more data */
                if (qblob.frag_len > 0) {
                    if (qblob.frag_len + blob->collected > blob->length) {
                        reqerrstr(iq, COMDB2_BLOB_RC_RCV_TOO_MUCH,
                                  "received too much data for blob %d "
                                  "(I had %u/%u bytes, received another "
                                  "%u)",
                                  qblob.blobno, blob->collected, blob->length,
                                  qblob.frag_len);
                        rc = ERR_BADREQ;
                        BACKOUT;
                    }
                    iq->p_buf_in = buf_no_net_get(blob->data + blob->collected,
                                                  qblob.frag_len, iq->p_buf_in,
                                                  p_blkstate->p_buf_next_start);

                    blob->collected += qblob.frag_len;
                }
            }
            break;
        }

        case BLOCK2_QADD: {
            struct packedreq_qadd qadd;

            ++delayed;
            if (!(iq->p_buf_in = packedreq_qadd_get(
                      &(qadd), iq->p_buf_in, p_blkstate->p_buf_next_start))) {
                if (iq->debug)
                    reqprintf(iq, "FAILED TO UNPACK");
                rc = ERR_BADREQ;
                BACKOUT;
            }

            have_keyless_requests = 1;

            if (!trans) {
                if (osql_needtransaction == OSQL_BPLOG_NOTRANS) {
                    assert(is_block2sqlmode != 0);
                    logmsg(LOGMSG_ERROR, 
                            "%s:%d INCORRECT TRANSACTION MIX, SQL AND DYNTAG\n",
                            __FILE__, __LINE__);
                    rc = osql_create_transaction(javasp_trans_handle, iq,
                                                 have_blkseq ? &parent_trans
                                                             : NULL,
                                                 &trans, &osql_needtransaction);
                    if (rc) {
                        numerrs = 1;
                        BACKOUT;
                    }
                } else {
                    logmsg(LOGMSG_FATAL, "%s:%d NULL TRANSACTION!\n", __FILE__,
                            __LINE__);
                    abort();
                }
            }

            rc = block2_qadd(iq, p_blkstate, trans, &qadd, blobs);
            free_blob_buffers(blobs, MAXBLOBS);
            if (rc != 0)
                BACKOUT;
            break;
        }
        case BLOCK_SETFLAGS: {
            struct packedreq_setflags p_setflags;
            if (!(iq->p_buf_in =
                      packedreq_setflags_get(&p_setflags, iq->p_buf_in,
                                             p_blkstate->p_buf_next_start))) {
                if (iq->debug)
                    reqprintf(iq, "FAILED TO UNPACK");
                rc = ERR_BADREQ;
                BACKOUT;
            }
            iq->transflags = p_setflags.flags;
            break;
        }

        case BLOCK2_CUSTOM: {
            struct packedreq_custom p_custom;

            ++delayed;
            if (!(iq->p_buf_in = packedreq_custom_get(
                      &p_custom, iq->p_buf_in, p_blkstate->p_buf_next_start))) {
                if (iq->debug)
                    reqprintf(iq, "FAILED TO UNPACK");
                rc = ERR_BADREQ;
                BACKOUT;
            }

            /* A Java stored procedure custom operation. */
            rc = block2_custom(iq, &p_custom, iq->p_buf_in, blobs);
            free_blob_buffers(blobs, MAXBLOBS);
            if (rc != 0)
                BACKOUT;
            break;
        }

        case BLOCK2_TRAN: {
            /* handled in loop/switch above */
            break;
        }

        case BLOCK2_DELOLDER: {
            unsigned long long genid;
            void *rec;
            int dtalen;
            int failop, failnum;
            struct packedreq_delolder delolder;

            if (iq && iq->usedb && iq->usedb->odh) {
                reqprintf(iq, "ERROR - OPCODE BLOCK2_DELOLDER FOR ODH TABLE");
                rc = ERR_BADREQ;
                BACKOUT;
            }

            ++delayed;
            if (!(iq->p_buf_in = packedreq_delolder_get(
                      &delolder, iq->p_buf_in, p_blkstate->p_buf_next_start))) {
                if (iq->debug)
                    reqprintf(iq, "FAILED TO UNPACK");
                rc = ERR_BADREQ;
                BACKOUT;
            }

            if (!gbl_dtastripe) {
                rc = ERR_BADREQ;
                break;
            }
            dtalen =
                get_size_of_schema_by_name(iq->usedb->tablename, ".ONDISK");

            if (!trans) {
                if (osql_needtransaction == OSQL_BPLOG_NOTRANS) {
                    assert(is_block2sqlmode != 0);
                    logmsg(LOGMSG_ERROR, "%s:%d INCORRECT TRANSACTION MIX, SQL AND DYNTAG\n",
                            __FILE__, __LINE__);
                    rc = osql_create_transaction(javasp_trans_handle, iq,
                                                 have_blkseq ? &parent_trans
                                                             : NULL,
                                                 &trans, &osql_needtransaction);
                    if (rc) {
                        numerrs = 1;
                        BACKOUT;
                    }
                } else {
                    logmsg(LOGMSG_FATAL, "%s:%d NULL TRANSACTION!\n", __FILE__,
                            __LINE__);
                    abort();
                }
            }

            rec = malloc(dtalen);
            rc = find_record_older_than(iq, trans, delolder.timestamp, rec,
                                        &dtalen, dtalen, &genid);
            if (rc == 0) {
                {
                    int bdberr = 0;
                    rc = access_control_check_write(iq, trans, &bdberr);
                    if (rc) {
                        numerrs = 1;
                        err.errcode = ERR_ACCESS;
                        BACKOUT;
                    }
                }

                rc = del_record(iq, trans, NULL, 2, genid, -1ULL, &failop,
                                &failnum, BLOCK2_DELOLDER, 0);
                if (iq->debug)
                    reqprintf(iq, "DELETE_OLDER %d %s genid %016llx rc "
                                  "%d\n",
                              delolder.timestamp, iq->usedb->tablename, genid,
                              rc);
                if (rc) {
                    fromline = __LINE__;
                    goto backout;
                }
            } else {
                if (iq->debug)
                    reqprintf(iq, "DELETE_OLDER %s none found\n",
                              iq->usedb->tablename);
                rc = ERR_NO_RECORDS_FOUND;
            }
            free(rec);
            if (rc) {
                goto backout;
            }
            break;
        }

        case BLOCK2_SOCK_SQL:
        case BLOCK2_RECOM:
        case BLOCK2_SNAPISOL:
        case BLOCK2_SERIAL: {
            struct packedreq_sql sql;
            const uint8_t *p_buf_sqlq;

            ++delayed;
            is_block2sqlmode = 1;
            have_keyless_requests = 1;

            if (!(iq->p_buf_in = packedreq_sql_get(
                      &sql, iq->p_buf_in, p_blkstate->p_buf_next_start))) {
                if (iq->debug)
                    reqprintf(iq, "FAILED TO UNPACK");
                rc = ERR_BADREQ;
                BACKOUT;
            }

            if (sql.sqlqlen > (p_blkstate->p_buf_next_start - iq->p_buf_in)) {
                if (iq->debug)
                    reqprintf(iq, "FAILED TO UNPACK SQLQ");
                rc = ERR_BADREQ;
                BACKOUT;
            }

            p_buf_sqlq = iq->p_buf_in;
            iq->p_buf_in += sql.sqlqlen;

            if (iq->sorese.osql_retry) {
                if (iq->debug)
                    reqprintf(iq, "query retries '%s'", (char *)p_buf_sqlq);
                break;
            }

            if (iq->debug)
                reqprintf(
                    iq, "%s received query '%s'",
                    (hdr.opcode == BLOCK2_SOCK_SQL)
                        ? "socksql"
                        : ((hdr.opcode == BLOCK2_RECOM)
                               ? "recom"
                               : ((hdr.opcode == BLOCK2_SNAPISOL) ? "snapisol"
                                                                  : "serial")),
                    (char *)p_buf_sqlq);

            if (is_mixed_sqldyn) {
                logmsg(LOGMSG_ERROR, "%s:%d INCORRECT TRANSACTION MIX, SQL AND DYNTAG %d\n",
                        __FILE__, __LINE__, hdr.opcode);
            } else {
                if (osql_needtransaction == OSQL_BPLOG_NONE) {
                    rc = osql_destroy_transaction(
                        iq, have_blkseq ? &parent_trans : NULL, &trans,
                        &osql_needtransaction);
                    if (rc) {
                        numerrs = 1;
                        BACKOUT;
                    }
                }
            }

            block2_sorese(iq, (char *)p_buf_sqlq, sql.sqlqlen, hdr.opcode);
            break;
        }

        case BLOCK2_MODNUM: {
            struct packedreq_set_modnum modnum;

            if (!(iq->p_buf_in = packedreq_set_modnum_get(
                      &modnum, iq->p_buf_in, p_blkstate->p_buf_next_start))) {
                if (iq->debug)
                    reqprintf(iq, "FAILED TO UNPACK");
                rc = ERR_BADREQ;
                BACKOUT;
            }
            iq->blkstate->modnum = modnum.modnum;
            break;
        }

        case BLOCK2_SCSMSK: {
            /* there should only ever be more then one BLOCK2_SCSMSK if
             * a long block comes in and more then one piece has a
             * BLOCK2_SCSMSK in this case tolongblock should have
             * updated the fisrt mask to contain all the stripes
             * needed by the whole request but here we check to make
             * sure that was the case */

            struct packedreq_scsmsk scsmsk;

            if (!(iq->p_buf_in = packedreq_scsmsk_get(
                      &scsmsk, iq->p_buf_in, p_blkstate->p_buf_next_start))) {
                if (iq->debug)
                    reqprintf(iq, "FAILED TO UNPACK");
                rc = ERR_BADREQ;
                BACKOUT;
            }

            break;
        }

        case BLOCK2_DBGLOG_COOKIE: {
            struct packedreq_dbglog_cookie cookie;

            if (!(iq->p_buf_in = packedreq_dbglog_cookie_get(
                      &cookie, iq->p_buf_in, p_blkstate->p_buf_next_start))) {
                if (iq->debug)
                    reqprintf(iq, "FAILED TO UNPACK DBGLOG COOKIE");
                rc = ERR_BADREQ;
                BACKOUT;
            }

            switch (cookie.op) {
            case DEBUG_COOKIE_DUMP_PLAN:
                iq->dbglog_file = open_dbglog_file(cookie.cookie);
                iq->queryid = cookie.queryid;
                dbglog_init_write_counters(iq);
                break;
            default:
                break;
            }
            break;
        }

        case BLOCK2_PRAGMA: {
            struct packed_pragma pragma;

            if (!(iq->p_buf_in = packedreq_pragma_get(
                      &pragma, iq->p_buf_in, p_blkstate->p_buf_next_start))) {
                if (iq->debug)
                    reqprintf(iq, "FAILED TO UNPACK PRAGMA BLOCKOP");
                rc = ERR_BADREQ;
                BACKOUT;
            }

            if (pragma.type == SQL_PRAGMA_MAXCOST) {

                struct query_limits_req req;

                if (pragma.len < sizeof(struct query_limits_req))
                    break;

                if (!(iq->p_buf_in = query_limits_req_get(
                          &req, iq->p_buf_in, p_blkstate->p_buf_next_start))) {
                    if (iq->debug)
                        reqprintf(iq,
                                  "FAILED TO UNPACK SQL_PRAGMA_MAXCOST PRAGMA");
                    rc = ERR_BADREQ;
                    BACKOUT;
                }

                if (req.have_max_cost) {
                    iq->__limits.maxcost = req.max_cost;
                }
                if (req.have_allow_tablescans) {
                    iq->__limits.tablescans_ok = req.allow_tablescans;
                }
                if (req.have_allow_temptables) {
                    iq->__limits.temptables_ok = req.allow_temptables;
                }

                if (req.have_max_cost_warning) {
                    iq->__limits.maxcost_warn = req.max_cost_warning;
                }
                if (req.have_tablescans_warning) {
                    iq->__limits.tablescans_warn = req.tablescans_warning;
                }
                if (req.have_allow_temptables) {
                    iq->__limits.temptables_warn = req.temptables_warning;
                }

            } else if (pragma.type == TAGGED_PRAGMA_CLIENT_ENDIAN) {
                struct client_endian_pragma_req req;
                if (pragma.len < sizeof(struct client_endian_pragma_req))
                    break;

                if (!(iq->p_buf_in = client_endian_pragma_req_get(
                          &req, iq->p_buf_in, p_blkstate->p_buf_next_start))) {
                    if (iq->debug)
                        reqprintf(
                            iq, "FAILED TO UNPACK TAGGED_CLIENT_ENDIAN PRAGMA");
                    rc = ERR_BADREQ;
                    BACKOUT;
                }
                /* Set ireq for big-endian. */
                if (TAGGED_API_BIG_ENDIAN == req.endian) {
                    iq->have_client_endian = 1;
                    iq->client_endian = TAGGED_API_BIG_ENDIAN;
                }
                /* Set ireq for little-endian. */
                else if (TAGGED_API_LITTLE_ENDIAN == req.endian) {
                    iq->have_client_endian = 1;
                    iq->client_endian = TAGGED_API_LITTLE_ENDIAN;
                }
                /* Bad request. */
                else {
                    if (iq->debug)
                        reqprintf(iq, "INVALID TAGGED_CLIENT_ENDIAN PRAGMA");
                    rc = ERR_BADREQ;
                    BACKOUT;
                }
            }

            break;
        }

        case BLOCK2_UPTBL: {
            struct packedreq_uptbl uptbl;
            int dtasz;

            if (!(iq->p_buf_in = packedreq_uptbl_get(
                      &uptbl, iq->p_buf_in, p_blkstate->p_buf_next_start))) {
                if (iq->debug)
                    reqprintf(iq, "FAILED TO UNPACK");
                rc = ERR_BADREQ;
                BACKOUT;
            }

            if (iq->usedb == NULL) {
                if (iq->debug)
                    reqprintf(iq, "NO USEDB PROVIDED");
                rc = ERR_BADREQ;
                BACKOUT;
            }

            // if upgrade-ahead more than 1 record, start a table upgrade
            // thread.
            // otherwise use upgrade_record shortcut.
            if (uptbl.nrecs > 1) {
                rc = start_table_upgrade(iq->dbenv, iq->usedb->tablename,
                                         uptbl.genid, 0, uptbl.nrecs, 1);
                if (rc != 0)
                    BACKOUT;
            } else {
                dtasz = getdatsize(iq->usedb);
                rc = upgrade_record(iq, trans, uptbl.genid, NULL,
                                    (const uint8_t *)(uintptr_t)dtasz,
                                    &err.errcode, &err.ixnum, BLOCK2_UPTBL,
                                    hdr.opcode);
            }

            break;
        }

        default:

            /*unknown operation */
            if (iq->debug)
                reqprintf(iq, "BAD OPCODE %d", hdr.opcode);
            reqerrstr(iq, COMDB2_BLK_RC_UNKN_OP, "bad opcode %d", hdr.opcode);
            rc = ERR_BADREQ;
            BACKOUT;
        } /*switch opcode */
    }     /* BLOCK PROCESSOR FOR LOOP */

    /* if this a blocksql transaction, we need to actually execute the ops */
    if (is_block2sqlmode) {
        int tmpnops = 0;
        int needbackout = 0;

        rc = osql_bplog_finish_sql(iq, &err);
        if (rc) {
            /* this is hacky but I don't wanna mess around with toblock return
               code path
               create a transaction and backout */
            numerrs = 1;
            needbackout = 1;
        }

        if (iq->tranddl) {
            int iirc;
            if (trans) {
                iirc = osql_destroy_transaction(iq, have_blkseq ? &parent_trans
                                                                : NULL,
                                                &trans, &osql_needtransaction);
                if (iirc) {
                    numerrs = 1;
                    BACKOUT;
                }
            }
            iirc = osql_bplog_schemachange(iq);
            if (iirc) {
                rc = iirc;
                needbackout = 1;
            }
        }

        /* recreate a transaction here */
        if (osql_needtransaction == OSQL_BPLOG_NOTRANS) {
            int iirc = osql_create_transaction(
                javasp_trans_handle, iq, &trans,
                have_blkseq ? &parent_trans : NULL, &osql_needtransaction);
            if (iirc) {
                if (!rc)
                    rc = iirc;
                numerrs = 1;
                BACKOUT;
            }

            /* at this point we have a transaction, which would prevent a
            downgrade;
            make sure I am still the master */
            if (thedb->master != gbl_mynode) {
                numerrs = 1;
                rc = ERR_NOMASTER; /*this is what bdb readonly error gets us */
                BACKOUT;
            }
        }

        if (iq->tranddl) {
            if (gbl_replicate_local && get_dbtable_by_name("comdb2_oplog") &&
                !gbl_replicate_local_concurrent) {
                rc = get_next_seqno(trans, &seqno);
                if (rc) {
                    if (rc != RC_INTERNAL_RETRY)
                        logmsg(LOGMSG_ERROR,
                               "get_next_seqno unexpected rc %d\n", rc);
                    BACKOUT;
                }
                p_blkstate->seqno = seqno;
            }
        }

        if (needbackout) {
            BACKOUT;
        }

        /*numerrs should be 0 for osql mode, since no
          updates are actually performed up to this point */
        if (gbl_prefault_udp)
            send_prefault_udp = 1;
        rc = osql_bplog_commit(iq, trans, &tmpnops, &err);
        send_prefault_udp = 0;

        if (iq->osql_step_ix) {
            gbl_osqlpf_step[*(iq->osql_step_ix)].rqid = 0;
            gbl_osqlpf_step[*(iq->osql_step_ix)].step = 0;
            Pthread_mutex_lock(&osqlpf_mutex);
            queue_add(gbl_osqlpf_stepq, iq->osql_step_ix);
            Pthread_mutex_unlock(&osqlpf_mutex);
            iq->osql_step_ix = NULL;
        }

        delayed = osql_get_delayed(iq);

        /* FOR DEADLOCK ON THE SERVER,
         * WE'RE NOT REPEATING THE SQL PROCESSING PART
         * INSTEAD WE JUST REPLAY THE BPLOG
         * we set osql_retry so that we ignore BLOCK2_SQL, BLOCK2_SOSQL,
         * BLOCK2_RECOM, BLOCK2_SNAPISOL, BLOCK2_SERIAL if we retry
         *
         * we don't retry successful sql session; we do this here
         * as delayed_add_key and similar can deadlock and replay the log */
        iq->sorese.osql_retry = 1;

        if (rc) {
            numerrs = 1;
            BACKOUT;
        } else {
            nops += tmpnops;
            iq->sorese.nops = nops;
        }
    }

    /* clear prefixes */
    if (iq->debug) {
        reqpopprefixes(iq, -1);
        reqpushprefixf(iq, "%p:", trans);
    }

    /* do all previously not done ADD key ops here--they were delayed due
     * to necessity of constraint checks */
    thrman_wheref(thr_self, "%s [constraints]", req2a(iq->opcode));
    blkpos = -1;
    ixout = -1;
    errout = 0;

    if (delayed || gbl_goslow || gbl_reorder_idx_writes) {
        int verror = 0;
        rc = delayed_key_adds(iq, p_blkstate, trans, &blkpos, &ixout, &errout);

        if (rc != 0) {
            constraint_violation = 1;
            opnum = blkpos; /* so we report the failed blockop accurately */
            err.blockop_num = blkpos;
            err.errcode = errout;
            err.ixnum = ixout;
            numerrs = 1;
            BACKOUT;
        }

        if (gbl_reorder_idx_writes)
            rc = process_defered_table(iq, p_blkstate, trans, &blkpos, &ixout, &errout);

        if (rc != 0) {
            constraint_violation = 1;
            opnum = blkpos; /* so we report the failed blockop accurately */
            err.blockop_num = blkpos;
            err.errcode = errout;
            err.ixnum = ixout;
            numerrs = 1;
            reqlog_set_error(iq->reqlogger, "Delayed Key Adds", rc);
            BACKOUT;
        }


        /* check foreign key constraints */
        verror = 0;
        if (iq->debug)
            reqpushprefixf(iq, "%p:", trans);

        rc = verify_del_constraints(javasp_trans_handle, iq, p_blkstate, trans,
                                    blobs, &verror);
        if (iq->debug)
            reqpopprefixes(iq, 1);
        if (rc != 0) {
            constraint_violation = 1;
            err.blockop_num = 0;
            err.errcode = verror;
            err.ixnum = -1;
            numerrs = 1;
            reqlog_set_error(iq->reqlogger, "Verify Del Constraints", rc);
            BACKOUT;
        }
        if (iq->debug)
            reqpushprefixf(iq, "%p:", trans);

        rc = verify_add_constraints(javasp_trans_handle, iq, p_blkstate, trans,
                                    &verror);
        if (iq->debug)
            reqpopprefixes(iq, 1);
        if (rc != 0) {
            constraint_violation = 1;
            err.blockop_num = 0;
            err.errcode = verror;
            err.ixnum = -1;
            numerrs = 1;
            reqlog_set_error(iq->reqlogger, "Verify Add Constraints", rc);
            BACKOUT;
        }

    } /* end delayed */
    else {
        extern unsigned int gbl_delayed_skip;
        ++gbl_delayed_skip;
    }

    if (gbl_replicate_local && iq->oplog_numops > 0) {
        /* write the commit record.  this is "soft" commit - things
           can still go wrong that'll cause it to abort and that's ok.
           only write the commit if we have logged other operations as part
           of this txn. */
        if (gbl_replicate_local_concurrent) {
            /* this is the transaction sequence number.  Note that
             * get_next_seqno is
             * a serialization point - no other transactions can proceed until
             * the one that called get_next_seqno commits.  */
            long long seqno;
            struct ireq aiq;

            rc = get_next_seqno(trans, &seqno);
            if (rc)
                BACKOUT;

            init_fake_ireq(thedb, &aiq);
            aiq.jsph = iq->jsph;

            rc = add_local_commit_entry(&aiq, trans, seqno, p_blkstate->seqno,
                                        iq->oplog_numops);
        } else {
            rc = add_oplog_entry(iq, trans, LCL_OP_COMMIT, NULL, 0);
        }
        if (rc)
            BACKOUT;
    }

    /* Trigger JAVASP_TRANS_LISTEN_BEFORE_COMMIT. */
    thrman_wheref(thr_self, "%s [javasp pre commit hooks]", req2a(iq->opcode));
    rc = javasp_trans_misc_trigger(javasp_trans_handle,
                                   JAVASP_TRANS_LISTEN_BEFORE_COMMIT);
    if (rc != 0) {
        err.blockop_num = 0;
        err.errcode = OP_FAILED_INTERNAL + ERR_JAVASP_ABORT_OP;
        err.ixnum = -1;
        numerrs = 1;
        BACKOUT;
    }

    Pthread_rwlock_rdlock(&commit_lock);
    hascommitlock = 1;
    if (iq->arr || iq->selectv_arr) {
        // serializable read-set validation
        Pthread_rwlock_unlock(&commit_lock);
        Pthread_rwlock_wrlock(&commit_lock);
        hascommitlock = 1;

        while ((iq->arr &&
                bdb_osql_serial_check(thedb->bdb_env, iq->arr, &(iq->arr->file),
                                      &(iq->arr->offset), 1)) ||
               (iq->selectv_arr &&
                bdb_osql_serial_check(thedb->bdb_env, iq->selectv_arr,
                                      &(iq->selectv_arr->file),
                                      &(iq->selectv_arr->offset), 1))) {
            Pthread_rwlock_unlock(&commit_lock);
            hascommitlock = 0;
            if (iq->arr &&
                bdb_osql_serial_check(thedb->bdb_env, iq->arr, &(iq->arr->file),
                                      &(iq->arr->offset), 0)) {
                currangearr_free(iq->arr);
                iq->arr = NULL;
                numerrs = 1;
                rc = ERR_NOTSERIAL;
                reqerrstr(iq, ERR_NOTSERIAL, "transaction is not serializable");
                BACKOUT;
            } else if (iq->selectv_arr &&
                       bdb_osql_serial_check(thedb->bdb_env, iq->selectv_arr,
                                             &(iq->selectv_arr->file),
                                             &(iq->selectv_arr->offset), 0)) {
                currangearr_free(iq->selectv_arr);
                iq->selectv_arr = NULL;
                numerrs = 1;

                /* verify error */
                err.ixnum = -1; /* data */
                err.errcode = ERR_CONSTR;

                rc = ERR_CONSTR;
                reqerrstr(iq, COMDB2_CSTRT_RC_INVL_REC, "selectv constraints");
                BACKOUT;
            } else {
                Pthread_rwlock_wrlock(&commit_lock);
                hascommitlock = 1;
            }
        }

        if (iq->arr) {
            currangearr_free(iq->arr);
            iq->arr = NULL;
        }
        if (iq->selectv_arr) {
            currangearr_free(iq->selectv_arr);
            iq->selectv_arr = NULL;
        }
    }

    /* no errors yet - clean up blob buffers */
    free_blob_buffers(blobs, MAXBLOBS);

    /* From this point onwards Java triggers should not be allowed to write
     * the db using our transaction.  However we still need iq to be valid
     * so that javasp_reqprint() can be called successfully. */
    javasp_trans_set_trans(javasp_trans_handle, iq, trans, NULL);

    /* COMMIT CHILD TRANSACTION */
    thrman_wheref(thr_self, "%s [child commit]", req2a(iq->opcode));

    /* if this is a logical transaction, we DON'T commit the child it as we dont
       have nested logical transactions.  we need to delay the commit until the
       point where we would write the blkseq using the parent transaction,
       and call tran_commit_logical_with_blkseq instead */
    if (!rowlocks && parent_trans && !iq->tranddl) {
        /*fprintf(stderr, "commit child\n");*/
        irc = trans_commit(iq, trans, source_host);
        if (irc != 0) { /* this shouldnt happen */
            logmsg(LOGMSG_FATAL, "%s:%d TRANS_COMMIT FAILED RC %d", __func__,
                   __LINE__, irc);
            comdb2_die(0);
        }
        trans = NULL;
    }

    if (iq->debug) {
        if (is_block2sqlmode)
            reqprintf(iq, "TRANSACTION COMMITTED, NUM_ROWS WRITTEN %d", nops);
        else
            reqprintf(iq, "TRANSACTION COMMITTED, NUM_REQS %d", num_reqs);
    }

    /* starting writes, no more reads */
    iq->p_buf_in = NULL;
    iq->p_buf_in_end = NULL;

    p_buf_rsp_start = iq->p_buf_out;

    if (!have_keyless_requests) {
        struct block_rsp rsp;

        /* pack up response. */

        rsp.num_completed = opnum;

        if (!(iq->p_buf_out =
                  block_rsp_put(&rsp, iq->p_buf_out, iq->p_buf_out_end)))
            /* TODO can I just return here? should prob go to cleanup ? */
            return ERR_INTERNAL;

        /* rcodes */
        if (!(iq->p_buf_out = buf_zero_put(sizeof(int) * num_reqs,
                                           iq->p_buf_out, iq->p_buf_out_end)))
            /* TODO can I just return here? should prob go to cleanup ? */
            return ERR_INTERNAL;

        /* rrns */
        for (jj = 0; jj < num_reqs; jj++) {
            int rrn;

            rrn = (jj < opnum) ? 2 : 0;
            if (!(iq->p_buf_out = buf_put(&rrn, sizeof(rrn), iq->p_buf_out,
                                          iq->p_buf_out_end)))
                /* TODO can I just return here? should prob go to cleanup ? */
                return ERR_INTERNAL;
        }

        /* borcodes */
        if (!(iq->p_buf_out = buf_zero_put(sizeof(int) * num_reqs,
                                           iq->p_buf_out, iq->p_buf_out_end)))
            /* TODO can I just return here? should prob go to cleanup ? */
            return ERR_INTERNAL;
    } else {
        if (iq->is_block2positionmode) {
            struct block_rspkl_pos rspkl_pos;

            if (is_block2sqlmode)
                rspkl_pos.num_completed = nops;
            else
                rspkl_pos.num_completed = opnum;

            rspkl_pos.position = iq->last_genid;

            if (numerrs) {
                rspkl_pos.numerrs = 1;
            } else {
                rspkl_pos.numerrs = 0;
                bzero(&err, sizeof(err));
            }

            if (!(iq->p_buf_out = block_rspkl_pos_put(&rspkl_pos, iq->p_buf_out,
                                                      iq->p_buf_out_end)))
                /* TODO can I just return here? should prob go to cleanup ? */
                return ERR_INTERNAL;

            if (!(iq->p_buf_out =
                      block_err_put(&err, iq->p_buf_out, iq->p_buf_out_end)))
                /* TODO can I just return here? should prob go to cleanup ? */
                return ERR_INTERNAL;

        } else {
            struct block_rspkl rspkl;

            if (is_block2sqlmode)
                rspkl.num_completed = nops;
            else
                rspkl.num_completed = opnum;

            if (numerrs) {
                rspkl.numerrs = 1;
            } else {
                rspkl.numerrs = 0;
                bzero(&err, sizeof(err));
            }

            if (!(iq->p_buf_out = block_rspkl_put(&rspkl, iq->p_buf_out,
                                                  iq->p_buf_out_end)))
                /* TODO can I just return here? should prob go to cleanup ? */
                return ERR_INTERNAL;

            if (!(iq->p_buf_out =
                      block_err_put(&err, iq->p_buf_out, iq->p_buf_out_end)))
                /* TODO can I just return here? should prob go to cleanup ? */
                return ERR_INTERNAL;
        }
    }

    outrc = RC_OK;

    goto add_blkseq;

/*------ERROR CONDITION------*/

backout:
    if (gbl_verbose_toblock_backouts)
        logmsg(LOGMSG_ERROR, "Backing out, rc=%d outrc=%d from line %d\n", rc,
               outrc, fromline);

    if (!reqlog_get_error_code(iq->reqlogger))
        reqlog_set_error(iq->reqlogger, "Error Processing", rc);
    backed_out = 1;

    /* We don't have to prove serializability here, but if we have both a 
     * serializable error and a dup-key constraint we should return the 
     * serializable error as the dup-key may have been caused by the 
     * conflicting write. */
    if (constraint_violation && iq->arr &&
        bdb_osql_serial_check(thedb->bdb_env, iq->arr, &(iq->arr->file),
                &(iq->arr->offset), 0)) {
        currangearr_free(iq->arr);
        iq->arr = NULL;
        numerrs = 1;
        rc = ERR_NOTSERIAL;
        reqerrstr(iq, ERR_NOTSERIAL, "transaction is not serializable");
    }

    /* starting writes, no more reads */
    iq->p_buf_in = NULL;
    iq->p_buf_in_end = NULL;

    p_buf_rsp_start = iq->p_buf_out;

    thrman_wheref(thr_self, "%s [backout]", req2a(iq->opcode));

    if (iq->debug) {
        reqpopprefixes(iq, -1);
        reqpushprefixf(iq, "%p:", trans);
    }

    /* free blob buffers, they won't be needed now */
    free_blob_buffers(blobs, MAXBLOBS);

    /* ABORT TRANSACTION - EXPECTS rc TO BE SET */

    /* If it's a logical transaction we can't abort here either - still
       need to write the blkseq.  The exception is if it's a retry, in
       which case we have to abort. */
    if (!rowlocks || rc == RC_INTERNAL_RETRY) {
        if (osql_needtransaction != OSQL_BPLOG_NOTRANS) {
            int priority = 0;

            if (iq->tranddl) {
                irc = trans_abort(iq, iq->sc_tran);
                if (irc != 0) {
                    logmsg(LOGMSG_FATAL, "%s:%d TRANS_ABORT FAILED RC %d",
                           __func__, __LINE__, irc);
                    comdb2_die(1);
                }
                iq->sc_tran = NULL;

                /* Backout Schema Change */
                if (!parent_trans)
                    backout_schema_changes(iq, trans);
                else {
                    irc = trans_abort_priority(iq, trans, &priority);
                    if (irc != 0) {
                        logmsg(LOGMSG_FATAL, "%s:%d TRANS_ABORT FAILED RC %d",
                               __func__, __LINE__, irc);
                        comdb2_die(1);
                    }
                    trans = NULL;
                    backout_schema_changes(iq, parent_trans);
                }
            }
            if (trans) {
                irc = trans_abort_priority(iq, trans, &priority);
                if (irc != 0) {
                    logmsg(LOGMSG_FATAL, "%s:%d TRANS_ABORT FAILED RC %d",
                           __func__, __LINE__, irc);
                    comdb2_die(1);
                }
                trans = NULL;
            }

            if (bdb_attr_get(thedb->bdb_attr,
                             BDB_ATTR_DEADLOCK_LEAST_WRITES_EVER)) {
                if (verbose_deadlocks)
                    logmsg(LOGMSG_ERROR,
                           "%x %s:%d Setting iq %p priority from %d to %d\n",
                           (int)pthread_self(), __FILE__, __LINE__, iq,
                           iq->priority, priority);

                if (((unsigned)priority) == UINT_MAX) {
                    /*
                       the deadlock victim was a transaction with no write
                       locks;
                       since we were evicted once, set priority to old priority
                       + 1
                       to give a chance for progress
                     */
                    priority = iq->priority + 1;
                }

                // TODO: Dorin, this still throws here:
                // assert (iq->priority <= priority);

                iq->priority = priority;
            }
        } else {
            assert(trans == NULL);
            if (iq->tranddl) {
                bdb_get_readlock(thedb->bdb_env, "sc_downgrade", __func__,
                                 __LINE__);
                if (thedb->master != gbl_mynode) {
                    backout_schema_changes(iq, NULL);
                }
                bdb_rellock(thedb->bdb_env, __func__, __LINE__);
            }
        }

        if (rc == ERR_UNCOMMITABLE_TXN /*&& is_block2sqlmode_blocksql*/) {
            logmsg(
                LOGMSG_ERROR,
                "Forced VERIFY-FAIL for uncommitable blocksql transaction\n");
            if (is_block2sqlmode_blocksql) {
                err.errcode = OP_FAILED_VERIFY;
                rc = ERR_VERIFY;
            } else {
                err.errcode = ERR_UNCOMMITABLE_TXN;
                rc = ERR_UNCOMMITABLE_TXN;
            }
        } else if (rc == ERR_VERIFY && is_block2sqlmode_blocksql) {

            iq->sorese.verify_retries++;

            if (iq->sorese.verify_retries > gbl_osql_verify_retries_max) {
                logmsg(LOGMSG_ERROR,
                       "Blocksql request repeated too many times (%d)\n",
                       iq->sorese.verify_retries);
            } else {
                logmsg(LOGMSG_ERROR,
                       "Repeating VERIFY for blocksql transaction %d\n",
                       iq->sorese.verify_retries);
                /* We want to repeat offloading the session */
                iq->sorese.osql_retry =
                    0; /* this will let us repeat offloading */
                /* we need to clear the sessions also */
                osql_bplog_free(iq, 1, __func__, NULL, 0);

                rc = RC_INTERNAL_RETRY;
            }
        }

        if (rc == RC_INTERNAL_RETRY) {
            /* abandon our parent if we have one, we're gonna redo it all */
            if (osql_needtransaction != OSQL_BPLOG_NOTRANS && parent_trans) {
                if (iq->tranddl)
                    backout_and_abort_tranddl(iq, parent_trans, 0);
                else
                    trans_abort(iq, parent_trans);
                parent_trans = NULL;
            }

            /* restore any part of the req we have saved */
            if (block_state_restore(iq, p_blkstate))
                /* TODO can I just return here? should prob go to cleanup ? */
                return ERR_INTERNAL;

            outrc = RC_INTERNAL_RETRY;
            fromline = __LINE__;
            goto cleanup;
        }
    }

    if (iq->debug)
        reqprintf(iq, "%p:TRANSACTION ABORTED, RC %d ERRCODE %d", trans, rc,
                  err.errcode);

    /* pack up response. */
    if (!have_keyless_requests) {
        struct block_rsp rsp;

        /* pack up response. */

        rsp.num_completed = opnum;

        if (!(iq->p_buf_out =
                  block_rsp_put(&rsp, iq->p_buf_out, iq->p_buf_out_end)))
            /* TODO can I just return here? should prob go to cleanup ? */
            return ERR_INTERNAL;

        /* rcodes */
        for (jj = 0; jj < num_reqs; jj++) {
            int rcode;

            rcode = (jj == opnum) ? rc : 0;
            if (!(iq->p_buf_out = buf_put(&rcode, sizeof(rcode), iq->p_buf_out,
                                          iq->p_buf_out_end)))
                /* TODO can I just return here? should prob go to cleanup ? */
                return ERR_INTERNAL;
        }

        /* rrns */
        for (jj = 0; jj < num_reqs; jj++) {
            int rrn;

            rrn = (jj < opnum) ? 2 : 0;
            if (!(iq->p_buf_out = buf_put(&rrn, sizeof(rrn), iq->p_buf_out,
                                          iq->p_buf_out_end)))
                /* TODO can I just return here? should prob go to cleanup ? */
                return ERR_INTERNAL;

#if 0
            reqmoref(iq, " a%d:%d", jj, p_blkstate->rsp.packed_rc_rrn_brc[jj]);
            reqmoref(iq, " b%d:%d", jj,
                    p_blkstate->rsp.packed_rc_rrn_brc[jj+num_reqs]);
            reqmoref(iq, " c%d:%d", jj,
                    p_blkstate->rsp.packed_rc_rrn_brc[jj + num_reqs * 2]);
#endif
        }

        /* borcodes */
        if (!(iq->p_buf_out = buf_zero_put(sizeof(int) * num_reqs,
                                           iq->p_buf_out, iq->p_buf_out_end)))
            /* TODO can I just return here? should prob go to cleanup ? */
            return ERR_INTERNAL;
    } else {
        if (iq->is_block2positionmode) {
            struct block_rspkl_pos rspkl_pos;

            rspkl_pos.num_completed = opnum;

            rspkl_pos.position = iq->last_genid;

            if (numerrs)
                rspkl_pos.numerrs = 1;

            if (!(iq->p_buf_out = block_rspkl_pos_put(&rspkl_pos, iq->p_buf_out,
                                                      iq->p_buf_out_end)))
                /* TODO can I just return here? should prob go to cleanup ? */
                return ERR_INTERNAL;

            if (numerrs) {
                if (!(iq->p_buf_out = block_err_put(&err, iq->p_buf_out,
                                                    iq->p_buf_out_end)))
                    /* TODO can I just return here? should prob go to cleanup ?
                     */
                    return ERR_INTERNAL;
            }

        } else {
            struct block_rspkl rspkl;

            rspkl.num_completed = opnum;

            if (numerrs)
                rspkl.numerrs = 1;

            if (!(iq->p_buf_out = block_rspkl_put(&rspkl, iq->p_buf_out,
                                                  iq->p_buf_out_end)))
                /* TODO can I just return here? should prob go to cleanup ? */
                return ERR_INTERNAL;

            if (numerrs) {
                if (!(iq->p_buf_out = block_err_put(&err, iq->p_buf_out,
                                                    iq->p_buf_out_end)))
                    /* TODO can I just return here? should prob go to cleanup ?
                     */
                    return ERR_INTERNAL;
            }
        }
    }

#if 0
    printf("**toblock error reply_len %d rc %d\n", iq->reply_len,
            ERR_BLOCK_FAILED);
#endif

    /* I really don't understand how we return ERR_DUP to the client.. -- SJ */
    /* wouldn't it be nice not to jump through these hoops? */
    switch (rc) {
    case ERR_NO_RECORDS_FOUND:
    case ERR_CONVERT_DTA:
    case ERR_NULL_CONSTRAINT:
    case ERR_SQL_PREP:
    case ERR_CONSTR:
    case ERR_UNCOMMITABLE_TXN:
    case ERR_NOMASTER:
    case ERR_NOTSERIAL:
    case ERR_SC:
    case ERR_TRAN_TOO_BIG:
        outrc = rc;
        if (iq->sorese.type)
            iq->sorese.rcout = outrc;
        break;
    default:
        outrc = ERR_BLOCK_FAILED;

        if (have_keyless_requests) {
/* hack alert: block proc sends back a 2 error codes and the
 * client convert that to a error number and a string we
 * provide here the similar trick for computing the number */
#if 0
                iq->errstat.errval = outrc+err.errcode;
#endif
            if (iq->sorese.type)
                iq->sorese.rcout = outrc + err.errcode;
        }

        break;
    }

    /* if this was canning a block processor, don't save so that the retry is
       gonna execute fine */
    if (rc == ERR_NOMASTER && have_blkseq) {
        if (gbl_master_swing_osql_verbose)
            logmsg(LOGMSG_USER, "%x %s:%d Skipping add blkseq due to early "
                                "bplog termination\n",
                   (int)pthread_self(), __FILE__, __LINE__);

        /* we need to abort the logical/parent transaction
           we'll skip the rest of statistics */
        if (rowlocks) {
            if (iq->tranddl)
                backout_and_abort_tranddl(iq, trans, 1);
            irc = trans ? trans_abort_logical(iq, trans, NULL, 0, NULL, 0) : 0;
        } else {
            if (iq->tranddl) {
                if (trans) {
                    trans_abort(iq, trans);
                    trans = NULL;
                }
                backout_and_abort_tranddl(iq, parent_trans, 0);
            } else
                trans_abort(iq, parent_trans);
            parent_trans = NULL;
        }
        fromline = __LINE__;
        goto cleanup;
    }

/*
   now add to the blkseq db with either the success or failure of the child
   */
add_blkseq:
    thrman_wheref(thr_self, "%s [blkseq]", req2a(iq->opcode));

    iq->timings.replication_start = osql_log_time();
    if (have_blkseq) {
        /* this buffer must always be able to hold a fstblk header and the max
         * number of block err's.  it will also have to hold one of the
         * following: fstblk pre rspkl + rspkl, fstblk rsperr, or fstblk rspok.
         * since I don't want to bother figuring out which of those lenghts is
         * the longest, just add them all together */
        uint8_t buf_fstblk[FSTBLK_HEADER_LEN + FSTBLK_PRE_RSPKL_LEN +
                           BLOCK_RSPKL_LEN + FSTBLK_RSPERR_LEN +
                           FSTBLK_RSPOK_LEN + (BLOCK_ERR_LEN * MAXBLOCKOPS) +
                           sizeof(int) + ERRSTAT_LEN + sizeof(int) + sizeof(int)];
        uint8_t *p_buf_fstblk;
        const uint8_t *p_buf_fstblk_end;

        p_buf_fstblk = buf_fstblk;
        p_buf_fstblk_end = buf_fstblk + sizeof(buf_fstblk);

        /* add the response array as a dta record */
        if (!have_keyless_requests) {
            struct block_rsp rsp;

            const uint8_t *p_buf_rsp_unpack;

            size_t num_rrns;

            struct fstblk_header fstblk_header;

            /* unpack the rsp that we just packed above (there is almost
             * certainly a more efficient way to do this) */
            p_buf_rsp_unpack = p_buf_rsp_start;
            if (!(p_buf_rsp_unpack =
                      block_rsp_get(&rsp, p_buf_rsp_unpack, iq->p_buf_out))) {
                /* TODO can I just return here? should prob go to cleanup ? */
                return ERR_INTERNAL;
            }

            if (outrc == ERR_BLOCK_FAILED) {
                struct fstblk_rsperr fstblk_rsperr;

                fstblk_header.type = (short)FSTBLK_RSPERR;
                fstblk_rsperr.num_completed = (short)rsp.num_completed;
                /*bzero(&fstblk_rsperr.pad0, sizeof(fstblk_rsperr.pad0));*/

                /* unpack the rcode of the op we err'd on */
                if (!buf_get(&fstblk_rsperr.rcode, sizeof(fstblk_rsperr.rcode),
                             p_buf_rsp_unpack +
                                 (sizeof(int) * rsp.num_completed),
                             iq->p_buf_out)) {
                    /* TODO can I just return here? should prob go to
                     * cleanup ? */
                    return ERR_INTERNAL;
                }

                if (!(p_buf_fstblk = fstblk_header_put(
                          &fstblk_header, p_buf_fstblk, p_buf_fstblk_end))) {
                    /* TODO can I just return here? should prob go to
                     * cleanup ? */
                    return ERR_INTERNAL;
                }

                if (!(p_buf_fstblk = fstblk_rsperr_put(
                          &fstblk_rsperr, p_buf_fstblk, p_buf_fstblk_end))) {
                    /* TODO can I just return here? should prob go to
                     * cleanup ? */
                    return ERR_INTERNAL;
                }

                num_rrns = fstblk_rsperr.num_completed;
            } else {
                struct fstblk_rspok fstblk_rspok;

                fstblk_header.type = (short)FSTBLK_RSPOK;
                fstblk_rspok.fluff = (short)0;
                /*bzero(&fstblk_rspok.pad0, sizeof(fstblk_rspok.pad0));*/

                if (!(p_buf_fstblk = fstblk_header_put(
                          &fstblk_header, p_buf_fstblk, p_buf_fstblk_end))) {
                    /* TODO can I just return here? should prob go to
                     * cleanup ? */
                    return ERR_INTERNAL;
                }

                if (!(p_buf_fstblk = fstblk_rspok_put(
                          &fstblk_rspok, p_buf_fstblk, p_buf_fstblk_end))) {
                    /* TODO can I just return here? should prob go to
                     * cleanup ? */
                    return ERR_INTERNAL;
                }

                num_rrns = num_reqs;
            }

            /* make sure the number of return codes and rrns we expect
             * were actually packed */
            if ((sizeof(int) * (num_reqs + num_rrns)) >
                (iq->p_buf_out - p_buf_rsp_unpack)) {
                /* TODO can I just return here? should prob go to cleanup ? */
                return ERR_INTERNAL;
            }

            /* skip over the packed return codes */
            p_buf_rsp_unpack += sizeof(int) * num_reqs;

            /* copy over packed rrns */
            if (!(p_buf_fstblk =
                      buf_no_net_put(p_buf_rsp_unpack, sizeof(int) * num_rrns,
                                     p_buf_fstblk, p_buf_fstblk_end))) {
                /* TODO can I just return here? should prob go to cleanup ? */
                return ERR_INTERNAL;
            }
        } else {
            struct fstblk_header fstblk_header;
            struct fstblk_pre_rspkl fstblk_pre_rspkl;

            fstblk_header.type = (short)(iq->have_snap_info ? FSTBLK_SNAP_INFO : FSTBLK_RSPKL);
            fstblk_pre_rspkl.fluff = (short)0;

            if (!(p_buf_fstblk = fstblk_header_put(&fstblk_header, p_buf_fstblk,
                                                   p_buf_fstblk_end))) {
                /* TODO can I just return here? should prob go to cleanup ? */
                return ERR_INTERNAL;
            }

            if (!(p_buf_fstblk = fstblk_pre_rspkl_put(
                      &fstblk_pre_rspkl, p_buf_fstblk, p_buf_fstblk_end))) {
                /* TODO can I just return here? should prob go to cleanup ? */
                return ERR_INTERNAL;
            }

            if (iq->have_snap_info) {
                if (!(p_buf_fstblk = buf_put(&(outrc), sizeof(outrc), p_buf_fstblk, 
                                p_buf_fstblk_end))) {
                            return ERR_INTERNAL;
                }
                if (!(p_buf_fstblk = osqlcomm_errstat_type_put(&(iq->errstat),
                            p_buf_fstblk, p_buf_fstblk_end))) {
                            return ERR_INTERNAL;
                }
            }

            if (!(p_buf_fstblk = buf_no_net_put(
                      p_buf_rsp_start, iq->p_buf_out - p_buf_rsp_start,
                      p_buf_fstblk, p_buf_fstblk_end))) {
                /* TODO can I just return here? should prob go to cleanup ? */
                return ERR_INTERNAL;
            }
        }

        void *replay_data = NULL;
        int replay_len = 0;

        void *bskey;
        int bskeylen;
        /* Snap_info is our blkseq key */
        if (iq->have_snap_info) {
            bskey = iq->snap_info.key;
            bskeylen = iq->snap_info.keylen;
        } else {
            bskey = iq->seq;
            bskeylen = iq->seqlen;
        }
        int t = comdb2_time_epoch();
        memcpy(p_buf_fstblk, &t, sizeof(int));

        if (!rowlocks) {
            // if RC_INTERNAL_RETRY && replicant_can_retry don't add to blkseq
            if (outrc == ERR_BLOCK_FAILED && err.errcode == ERR_VERIFY &&
                (iq->have_snap_info && iq->snap_info.replicant_can_retry)) {
                /* do nothing */
            } else {
                rc = bdb_blkseq_insert(thedb->bdb_env, parent_trans, bskey,
                                       bskeylen, buf_fstblk,
                                       p_buf_fstblk - buf_fstblk + sizeof(int),
                                       &replay_data, &replay_len);
            }

            /* force a parent-deadlock for cdb2tcm */
            if ((tcm_testpoint(TCM_PARENT_DEADLOCK)) && (0 == (rand() % 20))) {
                logmsg(LOGMSG_DEBUG, "tcm forcing parent retry\n");
                rc = RC_INTERNAL_RETRY;
            }

            if (rc == 0 && have_blkseq) {
                if (iq->tranddl) {
                    if (backed_out) {
                        assert(trans == NULL);
                        bdb_ltran_put_schema_lock(iq->sc_logical_tran);
                    } else {
                        assert(iq->sc_tran);
                        assert(trans != NULL);
                        trans_commit(iq, trans, source_host);
                        trans = NULL;
                        irc = trans_commit(iq, iq->sc_tran, source_host);
                        if (irc != 0) { /* this shouldnt happen */
                            logmsg(LOGMSG_FATAL,
                                   "%s:%d TRANS_COMMIT FAILED RC %d", __func__,
                                   __LINE__, irc);
                            comdb2_die(0);
                        }
                        iq->sc_tran = NULL;
                    }
                    if (iq->sc_locked) {
                        unlock_schema_lk();
                        iq->sc_locked = 0;
                    }
                    irc = trans_commit_logical(iq, iq->sc_logical_tran,
                                               gbl_mynode, 0, 1, NULL, 0, NULL,
                                               0);
                    iq->sc_logical_tran = NULL;
                } else {
                    irc = trans_commit_adaptive(iq, parent_trans, source_host);
                }
                if (irc) {
                    /* We've committed to the btree, but we are not replicated:
                     * ask the the client to retry */
                    if (irc == BDBERR_NOT_DURABLE) {
                        rc = ERR_NOT_DURABLE;
                    }
                    logmsg(LOGMSG_DEBUG, "trans_commit_adaptive irc=%d, "
                            "rc=%d\n", irc, rc);
                }

                if (hascommitlock) {
                    Pthread_rwlock_unlock(&commit_lock);
                    hascommitlock = 0;
                }
                if (gbl_dump_blkseq && iq->have_snap_info) {
                    char *bskey = alloca(iq->snap_info.keylen + 1);
                    memcpy(bskey, iq->snap_info.key, iq->snap_info.keylen);
                    bskey[iq->snap_info.keylen] = '\0';
                    logmsg(LOGMSG_USER,
                           "blkseq add '%s', outrc=%d errval=%d "
                           "errstr='%s', rcout=%d commit-rc=%d\n",
                           bskey, outrc, iq->errstat.errval, iq->errstat.errstr,
                           iq->sorese.rcout, irc);
                }
            } else {
                if (hascommitlock) {
                    Pthread_rwlock_unlock(&commit_lock);
                    hascommitlock = 0;
                }
                if (iq->tranddl) {
                    if (trans) {
                        trans_abort(iq, trans);
                        trans = NULL;
                    }
                    backout_and_abort_tranddl(iq, parent_trans, 0);
                } else {
                    trans_abort(iq, parent_trans);
                }
                parent_trans = NULL;
                if (rc == IX_DUP) {
                    logmsg(LOGMSG_WARN, "%x %s:%d replay detected!\n",
                           (int)pthread_self(), __FILE__, __LINE__);
                    outrc = do_replay_case(iq, bskey, bskeylen, num_reqs, 0,
                                           replay_data, replay_len, __LINE__);
                    did_replay = 1;
                    logmsg(LOGMSG_DEBUG, "%x %s:%d replay returned %d!\n",
                           (int)pthread_self(), __FILE__, __LINE__, outrc);
                    fromline = __LINE__;

                    goto cleanup;
                }

                if (rc == RC_INTERNAL_RETRY) {
                    /* restore any part of the req we have saved */
                    if (block_state_restore(iq, p_blkstate))
                        /* TODO can I just return here? should prob go to
                         * cleanup ? */
                        return ERR_INTERNAL;

                    outrc = RC_INTERNAL_RETRY;
                    fromline = __LINE__;

                    /* lets bump the priority if we got killed here */
                    if (bdb_attr_get(thedb->bdb_attr,
                                     BDB_ATTR_DEADLOCK_LEAST_WRITES_EVER)) {
                        iq->priority += bdb_attr_get(
                            thedb->bdb_attr,
                            BDB_ATTR_DEADLK_PRIORITY_BUMP_ON_FSTBLK);
                    }
                    goto cleanup;
                }

                outrc = rc;
                fromline = __LINE__;
                goto cleanup;
            }
        } else /* rowlocks */
        {
            /* force a parent-deadlock for cdb2tcm */
            if ((tcm_testpoint(TCM_PARENT_DEADLOCK)) && (0 == (rand() % 20))) {
                logmsg(LOGMSG_DEBUG, "tcm forcing parent retry in rowlocks\n");
                if (hascommitlock) {
                    Pthread_rwlock_unlock(&commit_lock);
                    hascommitlock = 0;
                }
                if (iq->tranddl)
                    backout_and_abort_tranddl(iq, trans, 1);
                trans_abort_logical(iq, trans, NULL, 0, NULL, 0);
                rc = RC_INTERNAL_RETRY;
                if (block_state_restore(iq, p_blkstate))
                    return ERR_INTERNAL;
                outrc = RC_INTERNAL_RETRY;
                fromline = __LINE__;
                goto cleanup;
            }
            /* commit or abort the trasaction as appropriate,
               and write the blkseq */
            if (!backed_out) {
                /*fprintf(stderr, "trans_commit_logical\n");*/
                if (iq->tranddl) {
                    irc = trans_commit(iq, iq->sc_tran, source_host);
                    if (irc != 0) { /* this shouldnt happen */
                        logmsg(LOGMSG_FATAL, "%s:%d TRANS_COMMIT FAILED RC %d",
                               __func__, __LINE__, irc);
                        comdb2_die(0);
                    }
                    iq->sc_tran = NULL;
                }
                if (iq->sc_locked) {
                    unlock_schema_lk();
                    iq->sc_locked = 0;
                }
                /* TODO: private blkseq with rowlocks? */
                rc = trans_commit_logical(
                    iq, trans, gbl_mynode, 0, 1, buf_fstblk,
                    p_buf_fstblk - buf_fstblk + sizeof(int), bskey, bskeylen);

                if (hascommitlock) {
                    Pthread_rwlock_unlock(&commit_lock);
                    hascommitlock = 0;
                }

                if (rc == BDBERR_NOT_DURABLE)
                    rc = ERR_NOT_DURABLE;
            } else {
                if (hascommitlock) {
                    Pthread_rwlock_unlock(&commit_lock);
                    hascommitlock = 0;
                }
                if (iq->tranddl)
                    backout_and_abort_tranddl(iq, trans, 1);
                rc = trans_abort_logical(
                    iq, trans, buf_fstblk,
                    p_buf_fstblk - buf_fstblk + sizeof(int), bskey, bskeylen);

                if (rc == BDBERR_NOT_DURABLE)
                    rc = ERR_NOT_DURABLE;
            }
        }

        if (rc != 0) {
            /* if it's a logical transaction and the commit fails we abort
             * inside the commit call */
            if (rc == IX_DUP) {
                logmsg(LOGMSG_WARN, "%x %s:%d replay detected!\n",
                       (int)pthread_self(), __FILE__, __LINE__);
                outrc = do_replay_case(iq, bskey, bskeylen, num_reqs, 0,
                                       replay_data, replay_len, __LINE__);
                did_replay = 1;
                logmsg(LOGMSG_DEBUG, "%x %s:%d replay returned %d!\n",
                       (int)pthread_self(), __FILE__, __LINE__, outrc);
                fromline = __LINE__;

                goto cleanup;
            }

            if (rc == RC_INTERNAL_RETRY) {
                /* restore any part of the req we have saved */
                if (block_state_restore(iq, p_blkstate))
                    /* TODO can I just return here? should prob go to cleanup ?
                     */
                    return ERR_INTERNAL;

                outrc = RC_INTERNAL_RETRY;
                fromline = __LINE__;
                goto cleanup;
            }

            outrc = rc;
            fromline = __LINE__;
            goto cleanup;
        }
    } else /* no blkseq */
    {
        thrman_wheref(thr_self, "%s [commit and replicate]", req2a(iq->opcode));

        /*
        if (iq->is_sorese)
        {
            fprintf(stderr, "i don't have a blkseq & is_sorese is set? from %s\n", iq->frommach);
        }
        */

        if (rowlocks) {
            if (rc) {
                if (hascommitlock) {
                    Pthread_rwlock_unlock(&commit_lock);
                    hascommitlock = 0;
                }
                irc = trans_abort_logical(iq, trans, NULL, 0, NULL, 0);
                if (irc == BDBERR_NOT_DURABLE)
                    irc = ERR_NOT_DURABLE;
            } else {

                irc = trans_commit_logical(iq, trans, gbl_mynode, 0, 1, NULL, 0,
                                           NULL, 0);
                if (irc == BDBERR_NOT_DURABLE)
                    irc = ERR_NOT_DURABLE;

                if (hascommitlock) {
                    Pthread_rwlock_unlock(&commit_lock);
                    hascommitlock = 0;
                }
            }
        } else {
            /*fprintf(stderr, "commiting parent\n");*/
            irc = 0;
            if (trans) {

                irc = trans_commit_adaptive(iq, trans, source_host);
                if (irc == BDBERR_NOT_DURABLE)
                    irc = rc = ERR_NOT_DURABLE;
            }
            if (hascommitlock) {
                Pthread_rwlock_unlock(&commit_lock);
                hascommitlock = 0;
            }
        }

        if (irc != 0) {
            if (iq->debug)
                reqprintf(iq, "%p:PARENT TRANSACTION COMMIT FAILED RC %d",
                          parent_trans, rc);

            if (irc == RC_INTERNAL_RETRY) {
                /* restore any part of the req we have saved */
                if (block_state_restore(iq, p_blkstate))
                    /* TODO can I just return here? should prob go to
                     * cleanup ? */
                    return ERR_INTERNAL;

                outrc = RC_INTERNAL_RETRY;
                fromline = __LINE__;
                goto cleanup;
            }
            outrc = irc;
            fromline = __LINE__;
            goto cleanup;
        }
    }

    /* At this stage it's not a replay so we either committed a transaction
     * or we had to abort. */
    if (outrc == 0) {
        /* Committed new sqlite_stat1 statistics from analyze - reload sqlite
         * engines */
        iq->dbenv->txns_committed++;
        if (iq->dbglog_file) {
            dbglog_dump_write_stats(iq);
            sbuf2close(iq->dbglog_file);
            iq->dbglog_file = NULL;
        }
    } else {
        iq->dbenv->txns_aborted++;
    }

    /* update stats (locklessly so we may get gibberish - I know this
     * and don't care) */
    if (iq->txnsize > iq->dbenv->biggest_txn)
        iq->dbenv->biggest_txn = iq->txnsize;
    iq->dbenv->total_txn_sz = iq->txnsize;
    iq->dbenv->num_txns++;
    if (iq->timeoutms > iq->dbenv->max_timeout_ms)
        iq->dbenv->max_timeout_ms = iq->timeoutms;
    iq->dbenv->total_timeouts_ms += iq->timeoutms;
    if (iq->reptimems > iq->dbenv->max_reptime_ms)
        iq->dbenv->max_reptime_ms = iq->reptimems;
    iq->dbenv->total_reptime_ms += iq->reptimems;

    if (iq->debug) {
        uint64_t rate;
        if (iq->reptimems)
            rate = iq->txnsize / iq->reptimems;
        else
            rate = 0;
        reqprintf(iq, "%p:TRANSACTION SIZE %llu TIMEOUT %d REPTIME %d RATE "
                      "%llu",
                  trans, iq->txnsize, iq->timeoutms, iq->reptimems, rate);
    }

    int diff_time_micros = (int)reqlog_current_us(iq->reqlogger);

    Pthread_mutex_lock(&commit_stat_lk);
    n_commit_time += diff_time_micros;
    n_commits++;
    Pthread_mutex_unlock(&commit_stat_lk);

    /* Trigger JAVASP_TRANS_LISTEN_AFTER_COMMIT.  Doesn't really matter what
     * it does since the transaction is committed. */
    if (outrc == 0) {
        thrman_wheref(thr_self, "%s [javasp post commit]", req2a(iq->opcode));
        javasp_trans_misc_trigger(javasp_trans_handle,
                                  JAVASP_TRANS_LISTEN_AFTER_COMMIT);

        if (iq->__limits.maxcost_warn &&
            (iq->cost > iq->__limits.maxcost_warn)) {
            logmsg(LOGMSG_WARN, "[%s] warning: transaction exceeded cost threshold "
                            "(%f >= %f)\n",
                    iq->corigin, iq->cost, iq->__limits.maxcost_warn);
        }
    }

cleanup:
    logmsg(LOGMSG_DEBUG, "%s cleanup did_replay:%d fromline:%d\n", __func__,
           did_replay, fromline);
    bdb_checklock(thedb->bdb_env);

    iq->timings.req_finished = osql_log_time();
    /*printf("Set req_finished=%llu\n", iq->timings.req_finished);*/
    iq->timings.retries++;

    /* clear in memory blkseq entry
       if this is not a osql request, this is fine
       the iq will not be hashed and this is a nop
     */
    if (outrc != RC_INTERNAL_RETRY)
        osql_blkseq_unregister(iq);

    /*
      wait for last committed seqnum on abort, in case we are racing.
         thread 1:  select -> not found ; insert
         thread 2:  insert -> got dupe? -> select -> NOT FOUND?!
      thread 2 can race with thread 1, this lets the abort wait
    */
    if (backed_out)
        trans_wait_for_last_seqnum(iq, source_host);

    return outrc;
}

static int blkmax = 0;

int reset_blkmax(void)
{
    blkmax = 0;
    return 0;
}

int get_blkmax(void) { return blkmax; }

static uint64_t block_processor_ms = 0;

static int toblock_main(struct javasp_trans_state *javasp_trans_handle,
                        struct ireq *iq, block_state_t *p_blkstate)
{
    int now, rc, prcnt = 0, prmax = 0;
    uint64_t start, end;
    extern int gbl_print_blockp_stats;
    static pthread_mutex_t blklk = PTHREAD_MUTEX_INITIALIZER;
    static int blkcnt = 0, lastpr = 0;

    Pthread_mutex_lock(&blklk);
    blkcnt++;

    if (((now = comdb2_time_epoch()) - lastpr) > 1) {
        prcnt = blkcnt;
        lastpr = now;
    }

    if (blkcnt > blkmax)
        blkmax = blkcnt;

    prmax = blkmax;

    Pthread_mutex_unlock(&blklk);

    if (prcnt && gbl_print_blockp_stats) {
        logmsg(LOGMSG_USER, "%d threads are in the block processor, max is %d\n",
                prcnt, prmax);
    }

    start = gettimeofday_ms();
    rc = toblock_main_int(javasp_trans_handle, iq, p_blkstate);
    end = gettimeofday_ms();

    if (rc == 0) {
        osql_postcommit_handle(iq);
        handle_postcommit_bpfunc(iq);
    } else {
        osql_postabort_handle(iq);
        handle_postabort_bpfunc(iq);
    }

    Pthread_mutex_lock(&blklk);
    blkcnt--;
    block_processor_ms += (end - start);
    Pthread_mutex_unlock(&blklk);

    if (prcnt && gbl_print_blockp_stats) {
        logmsg(LOGMSG_USER, "%lu total time spent in the block processor\n",
               block_processor_ms);
    }

    return rc;
}

/* Callback function for range delete.  Forms the given key on demand.
 *
 * The callback implementation should return:
 *  0   - key formed successfully, go ahead and delete this record.
 *  -1  - do not delete this record, but continue the range delete operation.
 *  -2  - halt the range delete operation with an error.
 */
static int keyless_range_delete_formkey(void *record, size_t record_len,
                                        void *index, size_t index_len,
                                        int index_num, void *userptr)
{
    char index_tag_name[MAXTAGLEN + 1];
    rngdel_info_t *rngdel_info = userptr;
    struct ireq *iq = rngdel_info->iq;
    int ixkeylen;
    int rc;

    ixkeylen = getkeysize(iq->usedb, index_num);
    if (ixkeylen < 0 || ixkeylen != index_len) {
        if (iq->debug)
            reqprintf(iq, "%p:RNGDELKL CALLBACK BAD INDEX %d OR KEYLENGTH %d",
                      rngdel_info->parent_trans, index_num, ixkeylen);
        reqerrstr(iq, COMDB2_DEL_RC_INVL_KEY,
                  "rngdelkl callback bad index %d or keylength %d", index_num,
                  ixkeylen);
        return -2;
    }

    snprintf(index_tag_name, sizeof(index_tag_name), ".ONDISK_IX_%d",
             index_num);

    rc = stag_to_stag_buf(iq->usedb->tablename, ".ONDISK", record,
                          index_tag_name, index, NULL);
    if (rc == -1) {
        if (iq->debug)
            reqprintf(iq, "%p:RNGDELKL CALLBACK CANT FORM INDEX %d",
                      rngdel_info->parent_trans, index_num);
        rngdel_info->rc = ERR_CONVERT_DTA;
        rngdel_info->err = OP_FAILED_CONVERSION;
        return -1;
    }

    return 0;
}

/* The pre delete callback currently gets called so that we can find the
 * blobs for the record about to be deleted.  Then we can pass them to
 * java post delete listeners. */
static int keyless_range_delete_pre_delete(void *record, size_t record_len,
                                           int rrn, unsigned long long genid,
                                           void *userptr)
{
    rngdel_info_t *rngdel_info = userptr;

    if (rngdel_info->saveblobs) {
        int rc;

        free_blob_status_data(rngdel_info->oldblobs);

        rc = save_old_blobs(rngdel_info->iq, rngdel_info->trans, ".ONDISK",
                            record, rrn, genid, rngdel_info->oldblobs);

        /* should not fail - if there is any error then cancel the operation. */
        if (rc != 0) {
            rngdel_info->rc = rc;
            rngdel_info->err = OP_FAILED_CONVERSION;
            return -1;
        }
    }

    return 0;
}

/* The post delete callback gets called after record deletion; here we
 * notify Java of the operation. */
static int keyless_range_delete_post_delete(void *record, size_t record_len,
                                            int rrn, unsigned long long genid,
                                            void *userptr)
{
    rngdel_info_t *rngdel_info = userptr;

    /* notify our Java stored procedures of this deletion. */
    if (rngdel_info->notifyjava) {
        int rc;
        struct javasp_rec *jrec;
        jrec = javasp_alloc_rec(record, record_len,
                                rngdel_info->iq->usedb->tablename);
        if (rngdel_info->saveblobs)
            javasp_rec_set_blobs(jrec, rngdel_info->oldblobs);
        rc = javasp_trans_tagged_trigger(
            rngdel_info->javasp_trans_handle, JAVASP_TRANS_LISTEN_AFTER_DEL,
            jrec, NULL, rngdel_info->iq->usedb->tablename);
        javasp_dealloc_rec(jrec);
        if (rngdel_info->iq->debug)
            reqprintf(rngdel_info->iq,
                      "%p:RNGDELKL JAVASP_TRANS_LISTEN_AFTER_DEL %d",
                      rngdel_info->parent_trans, rc);
        if (rc != 0) {
            rngdel_info->err = OP_FAILED_INTERNAL + ERR_JAVASP_ABORT_OP;
            rngdel_info->rc = rc;
            return -1;
        }
    }

    return 0;
}

int get_next_seqno(void *tran, long long *seqno)
{
    /* key is a long long + int + descriptor bytes for each */
    char fndkey[14];
    int rc;
    int fndlen;
    int outnull, outsz;
    struct ireq iq;

    init_fake_ireq(thedb, &iq);

    if (gbl_replicate_local_concurrent)
        iq.usedb = get_dbtable_by_name("comdb2_commit_log");
    else
        iq.usedb = get_dbtable_by_name("comdb2_oplog");

    /* HUH? */
    if (iq.usedb == NULL) {
        logmsg(LOGMSG_USER, "get_next_seqno: no comdb2_oplog table\n");
        return -1;
    }

    /* find it.  set the write hint so we lock the record once found */
    rc = ix_fetch_last_key_tran(&iq, tran, 1, 0, sizeof(fndkey), fndkey,
                                &fndlen);
    if (rc)
        return rc;
    if (fndlen == 0)
        *seqno = 1;
    else {
        long long next_seqno = 0;

        /* convert to client format value so we can use it. Call the Routine
         * Of Many Arguments to do so. */
        rc = SERVER_BINT_to_CLIENT_INT(fndkey, 9, NULL, NULL, seqno,
                                       sizeof(long long), &outnull, &outsz,
                                       NULL, NULL);
        if (rc)
            return rc;
        /* This gives us a big-endian value, which is great, if we aren't on a
         * little-endian
         * machine. */
        buf_get(&next_seqno, sizeof(long long), (uint8_t *)seqno,
                (uint8_t *)seqno + sizeof(long long));
        next_seqno++;

        *seqno = next_seqno;
    }
    return 0;
}

int access_control_check_read(struct ireq *iq, tran_type *trans, int *bdberr)
{
    int rc = 0;

    if (gbl_uses_accesscontrol_tableXnode) {
        rc = bdb_access_tbl_read_by_mach_get(iq->dbenv->bdb_env, trans,
                                             iq->usedb->tablename,
                                             nodeix(iq->frommach), bdberr);
        if (rc <= 0) {
            reqerrstr(iq, ERR_ACCESS,
                      "Read access denied to %s from %s bdberr=%d\n",
                      iq->usedb->tablename, iq->corigin, *bdberr);
            return ERR_ACCESS;
        }
    }

    return 0;
}

int access_control_check_write(struct ireq *iq, tran_type *trans, int *bdberr)
{
    int rc = 0;

    if (gbl_uses_accesscontrol_tableXnode) {
        rc = bdb_access_tbl_write_by_mach_get(iq->dbenv->bdb_env, trans,
                                              iq->usedb->tablename,
                                              nodeix(iq->frommach), bdberr);
        if (rc <= 0) {
            reqerrstr(iq, ERR_ACCESS,
                      "Write access denied to %s from %s bdberr=%d\n",
                      iq->usedb->tablename, iq->corigin, *bdberr);
            return ERR_ACCESS;
        }
    }

    return 0;
}<|MERGE_RESOLUTION|>--- conflicted
+++ resolved
@@ -93,11 +93,8 @@
 extern pthread_mutex_t commit_stat_lk;
 extern pthread_mutex_t osqlpf_mutex;
 extern int gbl_prefault_udp;
-<<<<<<< HEAD
+extern int gbl_reorder_socksql_no_deadlock;
 extern int gbl_reorder_idx_writes;
-=======
-extern int gbl_reorder_socksql_no_deadlock;
->>>>>>> dfaf138b
 
 #if 0
 #define BACKOUT                                                                \
