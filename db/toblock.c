/*
   Copyright 2015 Bloomberg Finance L.P.

   Licensed under the Apache License, Version 2.0 (the "License");
   you may not use this file except in compliance with the License.
   You may obtain a copy of the License at

       http://www.apache.org/licenses/LICENSE-2.0

   Unless required by applicable law or agreed to in writing, software
   distributed under the License is distributed on an "AS IS" BASIS,
   WITHOUT WARRANTIES OR CONDITIONS OF ANY KIND, either express or implied.
   See the License for the specific language governing permissions and
   limitations under the License.
 */

/****************************************************************************/
/* NOTE to all who may venture here:  DO NOT EVER USE NON TRANSACTIONAL FIND*/
/* calls inside of the block processor.  doing so will result in deadlocks. */
/* when genid is available, it is always preferable to do transactional     */
/* finds based on rrn+genid rather than a transactional find based on       */
/* "primary key" (index 0).  we dont enforce the existence of a primary key */
/* in a pure tagged database.                                               */
/*                                                                          */
/* also, all transactional ops can result in deadlock.  they must all be    */
/* handled "properly" - ie, tran aborts, makes it back up to sltdbt and gets*/
/* retried there.                                                           */
/****************************************************************************/

/* db block request */
#include <alloca.h>
#include <poll.h>
#include <stdio.h>
#include <string.h>
#include <strings.h>
#include <stdlib.h>
#include <stddef.h>
#include <sys/types.h>
#include <inttypes.h>

#include <epochlib.h>
#include <util.h>
#include <f2cstr.h>
#include <list.h>
#include <plhash.h>
#include <lockmacro.h>
#include <memory_sync.h>
#include <rtcpu.h>
#include <unistd.h>

#include "comdb2.h"
#include "tag.h"
#include "types.h"
#include "translistener.h"
#include "block_internal.h"
#include "prefault.h"
#include <cdb2api.h>

#include "sql.h"
#include "sqloffload.h"
#include "errstat.h"
#include "timer.h"
#include "dbglog.h"
#include "osqlblockproc.h"
#include <gettimeofday_ms.h>
#include <endian_core.h>
#include "bdb_access.h"
#include "osqlblkseq.h"
#include "localrep.h"
#include "util.h"
#include "tohex.h"
#include "osqlcomm.h"
#include "nodemap.h"
#include <bdb_schemachange.h>
#include "bpfunc.h"
#include "debug_switches.h"
#include "logmsg.h"

#if 0
#define TEST_OSQL
#endif

int (*comdb2_ipc_swapnpasdb_sinfo)(struct ireq *) = 0;

extern int is_buffer_from_remote(const void *buf);

extern pthread_t gbl_invalid_tid;
extern int gbl_enable_berkdb_retry_deadlock_bias;
extern int gbl_osql_verify_retries_max;
extern int verbose_deadlocks;
extern int gbl_goslow;
extern int n_commits;
extern int n_commit_time;
extern pthread_mutex_t commit_stat_lk;
extern pthread_mutex_t osqlpf_mutex;
extern int gbl_prefault_udp;
extern int gbl_reorder_socksql_no_deadlock;
extern int gbl_reorder_idx_writes;

#if 0
#define GOTOBACKOUT                                                            \
    do {                                                                       \
        printf("***BACKOUT*** from %d rc %d\n", __LINE__, rc);                 \
        if (1)                                                                 \
            goto backout;                                                      \
    } while (0)
#else
#define GOTOBACKOUT                                                            \
    do {                                                                       \
        fromline = __LINE__;                                                   \
        goto backout;                                                          \
    } while (0);
#endif

static int do_replay_case(struct ireq *iq, void *fstseqnum, int seqlen,
                          int num_reqs, int check_long_trn, void *replay_data,
                          int datalen, unsigned int line);
static int do_block_sanity_checks_forward(struct ireq *iq,
                                          block_state_t *blkstate);
static int toblock_outer(struct ireq *iq, block_state_t *blkstate);
static int toblock_main(struct javasp_trans_state *javasp_trans_handle,
                        struct ireq *iq, block_state_t *blkstate);
static int keyless_range_delete_formkey(void *record, size_t record_len,
                                        void *index, size_t index_len,
                                        int index_num, void *userptr);
static int keyless_range_delete_pre_delete(void *record, size_t record_len,
                                           int rrn, unsigned long long genid,
                                           void *userptr);
static int keyless_range_delete_post_delete(void *record, size_t record_len,
                                            int rrn, unsigned long long genid,
                                            void *userptr);
static int block2_custom(struct ireq *iq, struct packedreq_custom *buf,
                         const uint8_t *p_opname, blob_buffer_t *blobs);
static int block_state_offset_from_ptr(block_state_t *p_blkstate,
                                       const uint8_t *p_buf);

int gbl_blockop_count_xrefs[BLOCK_MAXOPCODE];
const char *gbl_blockop_name_xrefs[NUM_BLOCKOP_OPCODES];

static int block2_qadd(struct ireq *iq, block_state_t *p_blkstate, void *trans,
                       struct packedreq_qadd *buf, blob_buffer_t *blobs)
{
    int cblob;
    int rc;
    struct dbtable *qdb;
    struct dbtable *olddb;
    char qname[MAXTABLELEN];

    if (buf->qnamelen > sizeof(qname) - 1) {
        if (iq->debug)
            reqprintf(iq, "NAME TOO LONG %d>%d", buf->qnamelen,
                      sizeof(qname) - 1);
        reqerrstr(iq, COMDB2_CUST_RC_NAME_SZ, "queue name to long %d>%d",
                  buf->qnamelen, sizeof(qname) - 1);
        return ERR_BADREQ;
    }

    iq->p_buf_in = buf_no_net_get(qname, buf->qnamelen, iq->p_buf_in,
                                  p_blkstate->p_buf_next_start);

    qname[buf->qnamelen] = '\0';

    /* Must have exactly one blob, which will be the queue data. */
    for (cblob = 0; cblob < MAXBLOBS; cblob++) {
        if (blobs[cblob].exists && cblob >= 1) {
            if (iq->debug)
                reqprintf(iq, "TOO MANY BLOBS");
            reqerrstr(iq, COMDB2_QADD_RC_NB_BLOBS, "too many blobs");
            return ERR_BADREQ;
        }
        if (blobs[cblob].exists &&
            blobs[cblob].length != blobs[cblob].collected) {
            if (iq->debug)
                reqprintf(iq, "GOT BAD BLOB BUFFERS FOR BLOB %d", cblob);
            reqerrstr(iq, COMDB2_QADD_RC_BAD_BLOB_BUFF,
                      "got bad blob buffers for blob %d", cblob);
            return ERR_BADREQ;
        }
    }

    if (!blobs[0].exists) {
        if (iq->debug)
            reqprintf(iq, "EXPECTED ONE BLOB", cblob);
        reqerrstr(iq, COMDB2_QADD_RC_BAD_BLOB_BUFF,
                  "expected one blob (internal api error)");
        return ERR_BADREQ;
    }

    qdb = getqueuebyname(qname);
    if (!qdb) {
        if (iq->debug)
            reqprintf(iq, "UNKNOWN QUEUE '%s'", qname);
        reqerrstr(iq, COMDB2_QADD_RC_NO_QUEUE, "unknown queue '%s'", qname);
        return ERR_BADREQ;
    }

    olddb = iq->usedb;
    iq->usedb = qdb;
    rc = dbq_add(iq, trans, blobs[0].data, blobs[0].length);
    iq->usedb = olddb;
    if (iq->debug) {
        reqprintf(iq, "dbq_add:%s:rcode %d length %u dat ", qname, rc,
                  (unsigned)blobs[0].length);
        reqdumphex(iq, blobs[0].data, blobs[0].length);
    }
    return rc;
}

static int block2_custom(struct ireq *iq, struct packedreq_custom *buf,
                         const uint8_t *p_opname, blob_buffer_t *blobs)
{
    char opname[MAXCUSTOPNAME + 1];
    int rc;
    const void *data;
    size_t datalen;
    int cblob;

    if (buf->opnamelen > MAXCUSTOPNAME) {
        if (iq->debug)
            reqprintf(iq, "NAME TOO LONG %d>%d", buf->opnamelen, MAXCUSTOPNAME);
        reqerrstr(iq, COMDB2_CUST_RC_NAME_SZ, "name to long %d>%d",
                  buf->opnamelen, MAXCUSTOPNAME);
        return ERR_BADREQ;
    }
    memcpy(opname, p_opname, buf->opnamelen);
    opname[buf->opnamelen] = '\0';

    /* We can have zero blobs or one blob.  Any more is a bad request. */
    for (cblob = 0; cblob < MAXBLOBS; cblob++) {
        if (blobs[cblob].exists &&
            blobs[cblob].length != blobs[cblob].collected) {
            if (iq->debug)
                reqprintf(iq, "GOT BAD BLOB BUFFERS FOR BLOB %d", cblob);
            reqerrstr(iq, COMDB2_CUST_RC_BAD_BLOB_BUFF,
                      "got bad blob buffers for blob %d", cblob);
            return ERR_BADREQ;
        }

        if (blobs[cblob].exists && cblob >= 1) {
            if (iq->debug)
                reqprintf(iq, "TOO MANY BLOBS");
            reqerrstr(iq, COMDB2_CUST_RC_NB_BLOBS, "too many blobs");
            return ERR_BADREQ;
        }
    }

    if (blobs[0].exists) {
        data = blobs[0].data;
        datalen = blobs[0].length;
    } else {
        data = NULL;
        datalen = 0;
    }

    if (!iq->jsph) {
        if (iq->debug)
            reqprintf(iq, "JVM NOT LOADED OR NO CUSTOM OPS REGISTERED");
        reqerrstr(iq, COMDB2_CUST_RC_ENV,
                  "jvm not loaded or no custom ops registered");
        return ERR_BADREQ;
    }

    /* This will excute the custom write and fire off any listeners for it. */
    rc = javasp_custom_write(iq->jsph, opname, data, datalen);
    if (rc != 0)
        return rc;

    return 0;
}

/* this is primarily so that blockops can record how many of each opcode they
 * have without having to use a massive sparse array to hold the counters. */
void toblock_init(void)
{
    int index = 1;
    int ii;
    for (ii = 0; ii < NUM_BLOCKOP_OPCODES; ii++)
        gbl_blockop_name_xrefs[ii] = "???";
#define add_blockop(x)                                                         \
    gbl_blockop_name_xrefs[index] = breq2a((x));                               \
    gbl_blockop_count_xrefs[(x)] = index++;

    add_blockop(BLOCK_ADDSL);
    add_blockop(BLOCK_ADDSEC);
    add_blockop(BLOCK_SECAFPRI);
    add_blockop(BLOCK_ADNOD);
    add_blockop(BLOCK_DELSC);
    add_blockop(BLOCK_DELSEC);
    add_blockop(BLOCK_DELNOD);
    add_blockop(BLOCK_UPVRRN);
    add_blockop(BLOCK2_ADDDTA);
    add_blockop(BLOCK2_ADDKEY);
    add_blockop(BLOCK2_DELDTA);
    add_blockop(BLOCK2_DELKEY);
    add_blockop(BLOCK2_UPDATE);
    add_blockop(BLOCK2_ADDKL);
    add_blockop(BLOCK2_DELKL);
    add_blockop(BLOCK2_UPDKL);
    add_blockop(BLOCK2_ADDKL_POS);
    add_blockop(BLOCK2_UPDKL_POS);
    add_blockop(BLOCK_DEBUG);
    add_blockop(BLOCK_SEQ);
    add_blockop(BLOCK_USE);
    add_blockop(BLOCK2_USE);
    add_blockop(BLOCK2_SEQ);
    add_blockop(BLOCK2_QBLOB);
    add_blockop(BLOCK2_RNGDELKL);
    add_blockop(BLOCK_SETFLAGS);
    add_blockop(BLOCK2_CUSTOM);
    add_blockop(BLOCK2_QADD);
    add_blockop(BLOCK2_QCONSUME);
    add_blockop(BLOCK2_TZ);
    add_blockop(BLOCK2_TRAN);
    add_blockop(BLOCK2_DELOLDER);
    add_blockop(BLOCK2_DELOLDER);
    add_blockop(BLOCK2_SOCK_SQL);
    add_blockop(BLOCK2_SCSMSK);
    add_blockop(BLOCK2_RECOM);
    add_blockop(BLOCK2_UPDBYKEY);
    add_blockop(BLOCK2_SNAPISOL);
    add_blockop(BLOCK2_SERIAL);
    add_blockop(BLOCK2_DBGLOG_COOKIE);
    add_blockop(BLOCK2_PRAGMA);
    add_blockop(BLOCK2_SEQV2);
    add_blockop(BLOCK2_UPTBL);
#undef add_blockop
    /* a runtime assert to make sure we have the right size of blockop count
     * array */
    if (index > NUM_BLOCKOP_OPCODES) {
        logmsg(LOGMSG_FATAL, "%s: too many blockops defined!\n", __func__);
        logmsg(LOGMSG_FATAL, "%s: you need to increase NUM_BLOCKOP_OPCODES to %d\n",
                __func__, index);
        exit(1);
    }
}

const char *breq2a(int req)
{
    switch (req) {
    case BLOCK_ADDSL:
        return "BLOCK_ADDSL";
    case BLOCK_ADDSEC:
        return "BLOCK_ADDSEC";
    case BLOCK_SECAFPRI:
        return "BLOCK_SECAFPRI";
    case BLOCK_ADNOD:
        return "BLOCK_ADNOD";
    case BLOCK_DELSC:
        return "BLOCK_DELSC";
    case BLOCK_DELSEC:
        return "BLOCK_DELSEC";
    case BLOCK_DELNOD:
        return "BLOCK_DELNOD";
    case BLOCK_UPVRRN:
        return "BLOCK_UPVRRN";
    case BLOCK2_ADDDTA:
        return "BLOCK2_ADDDTA";
    case BLOCK2_ADDKEY:
        return "BLOCK2_ADDKEY";
    case BLOCK2_DELDTA:
        return "BLOCK2_DELDTA";
    case BLOCK2_DELKEY:
        return "BLOCK2_DELKEY";
    case BLOCK2_UPDATE:
        return "BLOCK2_UPDATE";
    case BLOCK2_ADDKL:
        return "BLOCK2_ADDKL";
    case BLOCK2_ADDKL_POS:
        return "BLOCK2_ADDKL_POS";
    case BLOCK2_DELKL:
        return "BLOCK2_DELKL";
    case BLOCK2_UPDKL:
        return "BLOCK2_UPDKL";
    case BLOCK2_UPDKL_POS:
        return "BLOCK2_UPDKL_POS";
    case BLOCK_DEBUG:
        return "BLOCK_DEBUG";
    case BLOCK_SEQ:
        return "BLOCK_SEQ";
    case BLOCK_USE:
        return "BLOCK_USE";
    case BLOCK2_USE:
        return "BLOCK2_USE";
    case BLOCK2_TZ:
        return "BLOCK2_TZ";
    case BLOCK2_SEQ:
        return "BLOCK2_SEQ";
    case BLOCK2_QBLOB:
        return "BLOCK2_QBLOB";
    case BLOCK2_RNGDELKL:
        return "BLOCK2_RNGDELKL";
    case BLOCK_SETFLAGS:
        return "BLOCK_SETFLAGS";
    case BLOCK2_CUSTOM:
        return "BLOCK2_CUSTOM";
    case BLOCK2_QADD:
        return "BLOCK2_QADD";
    case BLOCK2_QCONSUME:
        return "BLOCK2_QCONSUME";
    case BLOCK2_TRAN:
        return "BLOCK2_TRAN";
    case BLOCK2_DELOLDER:
        return "BLOCK2_DELOLDER";
    case BLOCK2_MODNUM:
        return "BLOCK2_MODNUM";
    case BLOCK2_SOCK_SQL:
        return "BLOCK2_SOCK_SQL";
    case BLOCK2_SCSMSK:
        return "BLOCK2_SCSMSK";
    case BLOCK2_RECOM:
        return "BLOCK2_RECOM";
    case BLOCK2_UPDBYKEY:
        return "BLOCK2_UPDBYKEY";
    case BLOCK2_SNAPISOL:
        return "BLOCK2_SNAPISOL";
    case BLOCK2_SERIAL:
        return "BLOCK2_SERIAL";
    case BLOCK2_DBGLOG_COOKIE:
        return "BLOCK2_DBGLOG_COOKIE";
    case BLOCK2_PRAGMA:
        return "BLOCK2_PRAGMA";
    case BLOCK2_SEQV2:
        return "BLOCK2_SEQV2";
    case BLOCK2_UPTBL:
        return "BLOCK2_UPTBL";
    default:
        return "??";
    }
}

/* this forwards the block operation to master machine.  then it adds
   response to table of outstanding requests to await reply and log catch-up */
static int forward_longblock_to_master(struct ireq *iq,
                                       block_state_t *p_blkstate, char *mstr)
{
    int rc = 0;
    struct longblock_fwd_pre_hdr fwd;
    struct req_hdr req_hdr;
    size_t req_len;

    if (mstr == bdb_master_dupe || mstr == db_eid_invalid) {
        if (iq->debug)
            logmsg(LOGMSG_ERROR, "%s:no master! (%s) req from %s\n", __func__,
                   mstr, getorigin(iq));
        return ERR_NOMASTER;
    }

    /*modify request to indicate forwarded and send off to remote */
    if (req_hdr_get(&req_hdr, iq->p_buf_out_start,
                    p_blkstate->p_buf_req_start) != p_blkstate->p_buf_req_start)
        return ERR_INTERNAL;
    req_hdr.opcode = OP_FWD_LBLOCK;
    if (req_hdr_put(&req_hdr, iq->p_buf_out_start,
                    p_blkstate->p_buf_req_start) != p_blkstate->p_buf_req_start)
        return ERR_INTERNAL;

    fwd.source_node = 0;
    /* write it and make sure we wrote the same length */
    if (p_blkstate->p_buf_req_start != iq->p_buf_out ||
        !(iq->p_buf_out = longblock_fwd_pre_hdr_put(&fwd, iq->p_buf_out,
                                                    iq->p_buf_out_end)))
        return ERR_INTERNAL;

    req_len = p_blkstate->p_buf_req_end - iq->p_buf_out_start;

    /*have a valid master to pass this off to. */
    if (iq->debug)
        reqprintf(iq, "forwarded req from %s to master node %s db %d rqlen "
                      "%d\n",
                  getorigin(iq), mstr, iq->origdb->dbnum, req_len);
    if (iq->is_socketrequest) {
        if (iq->sb == NULL) {
            return ERR_INCOHERENT;
        } else {
            rc = offload_comm_send_blockreq(mstr, iq->request_data,
                                            iq->p_buf_out_start, req_len);
            free_bigbuf_nosignal(iq->p_buf_out_start);
        }
    } else if (comdb2_ipc_swapnpasdb_sinfo) {
        rc = comdb2_ipc_swapnpasdb_sinfo(iq);
    }

    if (rc != 0) {
        logmsg(LOGMSG_ERROR, "%s:failed to send to master, rc %d\n", __func__, rc);
        return ERR_REJECTED;
    }
    return RC_INTERNAL_FORWARD;
}

static int forward_block_to_master(struct ireq *iq, block_state_t *p_blkstate,
                                   char *mstr)
{
    int rc = 0;
    struct block_fwd fwd;
    struct req_hdr req_hdr;
    size_t req_len;

    if (mstr == bdb_master_dupe || mstr == db_eid_invalid) {
        if (iq->debug)
            logmsg(LOGMSG_ERROR, "%s:no master! (%s) req from %s\n", __func__,
                   mstr, getorigin(iq));
        return ERR_NOMASTER;
    }

    /*modify request to indicate forwarded and send off to remote */

    if (req_hdr_get(&req_hdr, iq->p_buf_out_start,
                    p_blkstate->p_buf_req_start) != p_blkstate->p_buf_req_start)
        return ERR_INTERNAL;
    req_hdr.opcode = OP_FWD_BLOCK;
    if (req_hdr_put(&req_hdr, iq->p_buf_out_start,
                    p_blkstate->p_buf_req_start) != p_blkstate->p_buf_req_start)
        return ERR_INTERNAL;

    fwd.source_node = 0;
    fwd.offset =
        block_state_offset_from_ptr(p_blkstate, p_blkstate->p_buf_req_end);
    fwd.num_reqs = p_blkstate->numreq;
    /* write it and make sure we wrote the same length */
    if (p_blkstate->p_buf_req_start != iq->p_buf_out ||
        (iq->p_buf_out = block_fwd_put(&fwd, iq->p_buf_out,
                                       iq->p_buf_out_end)) != iq->p_buf_in)
        return ERR_INTERNAL;

    req_len = p_blkstate->p_buf_req_end - iq->p_buf_out_start;

    if (iq->debug)
        reqprintf(iq, "forwarded req from %s to master node %s db %d rqlen "
                      "%d\n",
                  getorigin(iq), mstr, iq->origdb->dbnum, req_len);

    if (iq->is_socketrequest) {
        if (iq->sb == NULL) {
            return ERR_INCOHERENT;
        } else {
            rc = offload_comm_send_blockreq(mstr, iq->request_data,
                                            iq->p_buf_out_start, req_len);
            free_bigbuf_nosignal(iq->p_buf_out_start);
        }
    } else if (comdb2_ipc_swapnpasdb_sinfo) {
        rc = comdb2_ipc_swapnpasdb_sinfo(iq);
    }

    if (rc != 0) {
        logmsg(LOGMSG_ERROR, "%s:failed to forward to master, rc %d\n",
               __func__, rc);
        return ERR_REJECTED;
    }
    return RC_INTERNAL_FORWARD;
}

/**
 * Turn an offset into a ptr into the req buf.  This routine sucks, but what can
 * we do, all the offsets in block_reqs are absolute 1 based word offsets into
 * the fstsnd buffer.
 * @param p_blkstate    pointer to the block_state containing the buffer
 * @param offset    1 based from from the begining of fstsnd buffer in words
 * @return pointer that offset referenced on success; NULL otherwise
 */
static const uint8_t *block_state_ptr_from_offset(block_state_t *p_blkstate,
                                                  int offset)
{
    /*  remove the length prccom hdr which isn't in p_buf_req_start */
    return ptr_from_one_based_word_offset(
        p_blkstate->p_buf_req_start - REQ_HDR_LEN, offset);
}

/**
 * Turn a ptr in the req buf into an offset.  This routine sucks, but what can
 * we do, all the offsets in block_reqs are absolute 1 based word offsets into
 * the fstsnd buffer.
 * Note: no sanity checks are performed.
 * Note: offset may not be exact if ptr is not on a word boundry.
 * @param p_blkstate    pointer to the block_state containing the buffer
 * @param p_buf     pointer to calculate offset for
 * @return 1 based from from the begining of fstsnd buffer in words
 */
static int block_state_offset_from_ptr(block_state_t *p_blkstate,
                                       const uint8_t *p_buf)
{
    /*  remove the length prccom hdr which isn't in p_buf_req_start */
    return one_based_word_offset_from_ptr(
        p_blkstate->p_buf_req_start - REQ_HDR_LEN, p_buf);
}

/**
 * Validate and save offset as the end of the whole block_req.
 * @param iq    pointer to ireq to read block_req from
 * @param p_blkstate    pointer to the block_state containing the buffer
 * @param offset    1 based from from the begining of fstsnd buffer in words
 * @see block_state_next()
 */
static int block_state_set_end(struct ireq *iq, block_state_t *p_blkstate,
                               int offset)
{
    const uint8_t *p_buf;

    if (!(p_buf = block_state_ptr_from_offset(p_blkstate, offset))) {
        if (iq->debug)
            reqprintf(iq, "BAD OFFSET %d", offset);
        reqerrstr(iq, COMDB2_BLK_RC_NB_REQS, "bad offset %d", offset);
        return ERR_BADREQ;
    }

    if (p_buf < iq->p_buf_in || p_buf > iq->p_buf_in_end) {
        if (iq->debug)
            reqprintf(iq, "OFFSET OUT OF RANGE %d", offset);
        reqerrstr(iq, COMDB2_BLK_RC_NB_REQS, "OFFSET OUT OF RANGE %d", offset);
        return ERR_BADREQ;
    }

    p_blkstate->p_buf_req_end = p_buf;
    return RC_OK;
}

/**
 * Validate and save offset as the end of the whole longblock_req.
 * @param iq    pointer to ireq to read block_req from
 * @param p_blkstate    pointer to the block_state containing the buffer
 * @param offset    0 based from from the begining of fstsnd buffer in words;
 *                  yes, that's right, the offset in the header for long blocks
 *                  is 0 based, not 1 based like every other offset we get in
 *                  the whole block processor, grrrrrrrrrrrrrrrrrrrrrrrrr.
 * @see block_state_next()
 */
static int block_state_set_end_long(struct ireq *iq, block_state_t *p_blkstate,
                                    int offset)
{
    return block_state_set_end(iq, p_blkstate, offset + 1 /*make it 1 based*/);
}

/**
 * Validate and save offset as the beginning of the next block op.
 * @param iq    pointer to ireq to read block_req from
 * @param p_blkstate    pointer to the block_state containing the buffer
 * @param offset    1 based from from the begining of fstsnd buffer in words
 * @see block_state_next()
 */
int block_state_set_next(struct ireq *iq, block_state_t *p_blkstate, int offset)
{
    const uint8_t *p_buf;

    if (!(p_buf = block_state_ptr_from_offset(p_blkstate, offset))) {
        if (iq->debug)
            reqprintf(iq, "BAD OFFSET %d", offset);
        reqerrstr(iq, COMDB2_BLK_RC_NB_REQS, "bad offset %d", offset);
        return ERR_BADREQ;
    }

    if (p_buf < iq->p_buf_in || p_buf > p_blkstate->p_buf_req_end) {
        if (iq->debug)
            reqprintf(iq, "OFFSET OUT OF RANGE %d", offset);
        reqerrstr(iq, COMDB2_BLK_RC_NB_REQS, "OFFSET OUT OF RANGE %d", offset);
        return ERR_BADREQ;
    }

    p_blkstate->p_buf_next_start = p_buf;
    return RC_OK;
}

/**
 * Jump the iq to the begining of the next block op as saved by
 * block_state_set_next().
 * @param iq    pointer to ireq to read block_req from
 * @param p_blkstate    pointer to the block_state containing the buffer
 * @see block_state_set_next()
 */
int block_state_next(struct ireq *iq, block_state_t *p_blkstate)
{
    iq->p_buf_in = p_blkstate->p_buf_next_start;
    p_blkstate->p_buf_next_start = NULL;
    return RC_OK;
}

/**
 * Backup the req through a point.  If we've already backed up to or past the
 * given point, do nothing.
 * @param p_blkstate    pointer to the block_state containing the buffer to save
 * @param p_buf_save_thru   pointer to just past the end of the data to save,
 *                          must point inside p_blkstate's buffer
 * @return 0 on success; !0 otherwise
 * @see block_state_restore()
 */
static int block_state_backup(block_state_t *p_blkstate,
                              const uint8_t *p_buf_save_thru, int useblobmem)
{
    size_t already_saved_len;
    size_t to_save_len;
    const uint8_t *p_buf_to_save;

    /* if we havn't yet, create a space to backup the req */
    if (!p_blkstate->p_buf_saved_start) {
        size_t buf_req_len;

        buf_req_len = p_blkstate->p_buf_req_end - p_blkstate->p_buf_req_start;

        if (!useblobmem || blobmem == NULL)
            p_blkstate->p_buf_saved_start = malloc(buf_req_len);
        else
            p_blkstate->p_buf_saved_start =
                comdb2_bmalloc(blobmem, buf_req_len);

        if (!p_blkstate->p_buf_saved_start)
            return ERR_INTERNAL;

        p_blkstate->p_buf_saved = p_blkstate->p_buf_saved_start;
        p_blkstate->p_buf_saved_end =
            p_blkstate->p_buf_saved_start + buf_req_len;
    }

    already_saved_len = p_blkstate->p_buf_saved - p_blkstate->p_buf_saved_start;
    p_buf_to_save = p_blkstate->p_buf_req_start + already_saved_len;

    /* if we've already backed up enough */
    if (p_buf_to_save > p_buf_save_thru)
        return RC_OK;

    to_save_len = p_buf_save_thru - p_buf_to_save;

    /* backup the part we've read already */
    if (!(p_blkstate->p_buf_saved = buf_no_net_put(
              p_buf_to_save, to_save_len, p_blkstate->p_buf_saved,
              p_blkstate->p_buf_saved_end)))
        return ERR_INTERNAL;

    return RC_OK;
}

/**
 * Restore the req buf from backup.  This will restore as much of the req buf as
 * has been previously restored with block_state_backup()
 * @param iq    pointer to the ireq whose buffer will be restored
 * @param p_blkstate    pointer to the block_state containing the backup to use
 * @return 0 on success; !0 otherwise
 * @see block_state_backup()
 */
static int block_state_restore(struct ireq *iq, block_state_t *p_blkstate)
{
    /* restore from backup */
    if (!buf_no_net_put(p_blkstate->p_buf_saved_start,
                        p_blkstate->p_buf_saved - p_blkstate->p_buf_saved_start,
                        (uint8_t *)p_blkstate->p_buf_req_start,
                        p_blkstate->p_buf_req_end))
        return ERR_INTERNAL;

    iq->p_buf_in = p_blkstate->p_buf_req_start;
    iq->p_buf_in_end = p_blkstate->p_buf_req_end;
    iq->p_buf_out = (uint8_t *)iq->p_buf_out_start + REQ_HDR_LEN;
    iq->p_buf_out_end = (uint8_t *)iq->p_buf_out_end;

    return RC_OK;
}

/**
 * Release all the resources held by a block_state.
 */
static void block_state_free(block_state_t *p_blkstate)
{
    free(p_blkstate->p_buf_saved_start);
    p_blkstate->p_buf_saved_start = NULL;
}

extern int gbl_dump_blkseq;

unsigned long long blkseq_replay_count = 0;
unsigned long long blkseq_replay_error_count = 0;

void replay_stat(void)
{
    logmsg(LOGMSG_USER, "Blkseq-replay-count: %llu\n", blkseq_replay_count);
    logmsg(LOGMSG_USER, "Blkseq-replay-error-count: %llu\n",
           blkseq_replay_error_count);
}

static int do_replay_case(struct ireq *iq, void *fstseqnum, int seqlen,
                          int num_reqs, int check_long_trn, void *replay_data,
                          int replay_data_len, unsigned int line)
{
    int rc = 0;
    int outrc = 0, snapinfo_outrc = 0, snapinfo = 0;
    uint8_t buf_fstblk[FSTBLK_HEADER_LEN + FSTBLK_PRE_RSPKL_LEN +
                       BLOCK_RSPKL_LEN + FSTBLK_RSPERR_LEN + FSTBLK_RSPOK_LEN +
                       (BLOCK_ERR_LEN * MAXBLOCKOPS)];
    uint8_t *p_fstblk_buf = buf_fstblk,
            *p_fstblk_buf_end = buf_fstblk + sizeof(buf_fstblk);

    int blkseq_line = 0;
    int datalen = replay_data_len - 4;

    if (!replay_data) {

        if (!iq->have_snap_info)
            assert( (seqlen == (sizeof(fstblkseq_t))) || 
                    (seqlen == (sizeof(uuid_t))));

        rc = bdb_blkseq_find(thedb->bdb_env, NULL, fstseqnum, seqlen,
                             &replay_data, &replay_data_len);
        if (rc == IX_FND) {
            memcpy(buf_fstblk, replay_data, replay_data_len - 4);
            datalen = replay_data_len - 4;
        }
    }

    if (rc == IX_NOTFND)
    /*
       XXX
       we failed to add cause it was already there, but then
       we failed to find cause it got deleted out from under us
       by the timer trap.  we know its a replay, but we dont know
       what response to give back...
       this should be impossible, as we guarantee to hold blkseqs for
       a much longer time than the client is allowed to retry.
    */
    {
        int *seq = (int *)fstseqnum;
        if (!check_long_trn)
            logmsg(LOGMSG_ERROR, 
                    "%s: %08x:%08x:%08x fstblk replay deleted under us\n",
                    __func__, seq[0], seq[1], seq[2]);
        blkseq_line = __LINE__;
        goto replay_error;
    } else if (rc != 0) {
        int *seq = (int *)fstseqnum;
        logmsg(LOGMSG_ERROR, "%s: %08x:%08x:%08x unexpected fstblk find error %d\n",
                __func__, seq[0], seq[1], seq[2], rc);
        blkseq_line = __LINE__;
        goto replay_error;
    } else if (datalen < sizeof(struct fstblk_header)) {
        int *seq = (int *)fstseqnum;
        logmsg(LOGMSG_ERROR,
               "%s: %08x:%08x:%08x fstblk replay too small %d < %zu\n",
               __func__, seq[0], seq[1], seq[2], datalen,
               sizeof(struct fstblk_header));
        blkseq_line = __LINE__;
        goto replay_error;
    } else {
        struct fstblk_header fstblk_header;
        p_fstblk_buf_end = buf_fstblk + datalen;

        if (replay_data_len > sizeof(buf_fstblk))
            rc = IX_ACCESS;
        else {
            /* we add a timestamp to the end of the payload - but we don't
             * want it as part of the response - skip those extra 4 bytes. */
            memcpy(buf_fstblk, replay_data, replay_data_len - 4);
            datalen = replay_data_len - 4;
            rc = 0;
        }

        if (!(p_fstblk_buf = (uint8_t *)fstblk_header_get(
                  &fstblk_header, p_fstblk_buf, p_fstblk_buf_end))) {
            logmsg(LOGMSG_ERROR, "%s: error on fstblk_header_get\n", __func__);
            blkseq_line = __LINE__;
            goto replay_error;
        }

        switch (fstblk_header.type) {
        case FSTBLK_RSPOK: {
            struct fstblk_rspok fstblk_rspok;
            struct block_rsp rsp;

            rsp.num_completed = num_reqs;
            if (!(iq->p_buf_out =
                      block_rsp_put(&rsp, iq->p_buf_out, iq->p_buf_out_end))) {
                blkseq_line = __LINE__;
                goto replay_error;
            }

            if (!(iq->p_buf_out =
                      buf_zero_put(sizeof(int) * num_reqs, iq->p_buf_out,
                                   iq->p_buf_out_end))) {
                blkseq_line = __LINE__;
                goto replay_error;
            }

            /* consume fluff */
            if (!(p_fstblk_buf = (uint8_t *)fstblk_rspok_get(
                      &fstblk_rspok, p_fstblk_buf, p_fstblk_buf_end))) {
                blkseq_line = __LINE__;
                goto replay_error;
            }

            if (!(iq->p_buf_out = buf_no_net_put(
                      p_fstblk_buf, p_fstblk_buf_end - p_fstblk_buf,
                      iq->p_buf_out, iq->p_buf_out_end))) {
                blkseq_line = __LINE__;
                goto replay_error;
            }

            outrc = RC_OK;

            break;
        }

        case FSTBLK_RSPERR: {
            struct fstblk_rsperr fstblk_rsperr;
            struct block_rsp rsp; 
            if (!(p_fstblk_buf = (uint8_t *)fstblk_rsperr_get(
                      &fstblk_rsperr, p_fstblk_buf, p_fstblk_buf_end))) {
                blkseq_line = __LINE__;
                goto replay_error;
            }

            rsp.num_completed = fstblk_rsperr.num_completed;
            if (!(iq->p_buf_out =
                      block_rsp_put(&rsp, iq->p_buf_out, iq->p_buf_out_end))) {
                blkseq_line = __LINE__;
                goto replay_error;
            }

            if (!(iq->p_buf_out =
                      buf_zero_put(sizeof(int) * num_reqs, iq->p_buf_out,
                                   iq->p_buf_out_end))) {
                blkseq_line = __LINE__;
                goto replay_error;
            }

            if (!(iq->p_buf_out = buf_no_net_put(
                      p_fstblk_buf, fstblk_rsperr.num_completed * sizeof(int),
                      iq->p_buf_out, iq->p_buf_out_end))) {
                blkseq_line = __LINE__;
                goto replay_error;
            }

            if (!(iq->p_buf_out =
                      buf_put(&fstblk_rsperr.rcode, sizeof(fstblk_rsperr.rcode),
                              iq->p_buf_out, iq->p_buf_out_end))) {
                blkseq_line = __LINE__;
                goto replay_error;
            }
            outrc = ERR_BLOCK_FAILED;
            break;
        }

        case FSTBLK_SNAP_INFO:
            snapinfo = 1; /* fallthrough */

        case FSTBLK_RSPKL: 
        {
            struct fstblk_pre_rspkl fstblk_pre_rspkl;
            struct fstblk_rspkl fstblk_rspkl;
            struct block_rspkl rspkl;

            /* fluff */
            if (!(p_fstblk_buf = (uint8_t *)fstblk_pre_rspkl_get(
                      &fstblk_pre_rspkl, p_fstblk_buf, p_fstblk_buf_end))) {
                blkseq_line = __LINE__;
                goto replay_error;
            }

            if (snapinfo) {
                if (!(p_fstblk_buf = (uint8_t *)buf_get(&(snapinfo_outrc), sizeof(snapinfo_outrc), 
                        p_fstblk_buf, p_fstblk_buf_end)))  {
                    abort();
                    blkseq_line = __LINE__;
                    goto replay_error;
                }
                if (!(p_fstblk_buf = (uint8_t *)osqlcomm_errstat_type_get(&(iq->errstat), 
                        p_fstblk_buf, p_fstblk_buf_end))) {
                    abort();
                    blkseq_line = __LINE__;
                    goto replay_error;
                }
            }

            if (!(p_fstblk_buf = (uint8_t *)fstblk_rspkl_get(
                      &fstblk_rspkl, p_fstblk_buf, p_fstblk_buf_end))) {
                blkseq_line = __LINE__;
                goto replay_error;
            }

            rspkl.num_completed = fstblk_rspkl.num_completed;
            rspkl.numerrs = fstblk_rspkl.numerrs;

            if (!(iq->p_buf_out = block_rspkl_put(&rspkl, iq->p_buf_out,
                                                  iq->p_buf_out_end))) {
                blkseq_line = __LINE__;
                goto replay_error;
            }

            if (fstblk_rspkl.numerrs > 0) {
                struct block_err err;

                if (!(p_fstblk_buf = (uint8_t *)block_err_get(
                          &err, p_fstblk_buf, p_fstblk_buf_end))) {
                    blkseq_line = __LINE__;
                    goto replay_error;
                }

                if (!(iq->p_buf_out = block_err_put(&err, iq->p_buf_out,
                                                    iq->p_buf_out_end))) {
                    blkseq_line = __LINE__;
                    goto replay_error;
                }

                if (snapinfo) {
                    outrc = snapinfo_outrc;
                } else {
                    switch (err.errcode) {
                    case ERR_NO_RECORDS_FOUND:
                    case ERR_CONVERT_DTA:
                    case ERR_NULL_CONSTRAINT:
                    case ERR_SQL_PREP:
                    case ERR_CONSTR:
                    case ERR_UNCOMMITABLE_TXN:
                    case ERR_NOMASTER:
                    case ERR_NOTSERIAL:
                        outrc = err.errcode;
                        break;
                    default:
                        outrc = ERR_BLOCK_FAILED;
                        break;
                    }
                }

                if (iq->sorese.type) {
                    /* reconstruct sorese rcout similar to toblock_main */
                    if (outrc) {
                        switch (outrc) {
                        case ERR_NO_RECORDS_FOUND:
                        case ERR_CONVERT_DTA:
                        case ERR_NULL_CONSTRAINT:
                        case ERR_SQL_PREP:
                        case ERR_CONSTR:
                        case ERR_UNCOMMITABLE_TXN:
                        case ERR_NOMASTER:
                        case ERR_NOTSERIAL:
                        case ERR_SC:
                        case ERR_TRAN_TOO_BIG:
                            iq->sorese.rcout = outrc;
                            break;
                        default:
                            iq->sorese.rcout = outrc + err.errcode;
                            break;
                        }
                    }
                }
            } else {
                /* we need to clear sorese.rcout, it might store some
                   2nd run error */
                iq->sorese.rcout = 0;

                outrc = RC_OK;
            }

            break;
        }

        default:
            logmsg(LOGMSG_ERROR, "%s: bad fstblk replay type %d\n", __func__,
                    fstblk_header.type);
            blkseq_line = __LINE__;
            goto replay_error;
        }
    }

    char *printkey = NULL;

    /* Snapinfo is ascii text */
    if (snapinfo) {
        assert(iq->have_snap_info);
        printkey = (char *)malloc(seqlen + 1);
        memcpy(printkey, fstseqnum, seqlen);
        printkey[seqlen]='\0';
    }
    else {
        printkey = (char *)malloc((seqlen * 2) + 1);
        printkey[0] = '\0';
        util_tohex(printkey, fstseqnum, seqlen);
    }

    char *cnonce = NULL;
    if (iq->have_snap_info) {
        cnonce = alloca(iq->snap_info.keylen + 1);
        memcpy(cnonce, iq->snap_info.key, iq->snap_info.keylen);
        cnonce[iq->snap_info.keylen] = '\0';
    }

    logmsg(LOGMSG_WARN,
           "%s from line %d replay returns %d for fstblk %s, cnonce %s\n",
           __func__, line, outrc, printkey, cnonce);
    free(printkey);

    /* If the latest commit is durable, then the blkseq commit must be durable.  
     * This can incorrectly report NOT_DURABLE but that's sane given that half 
     * the cluster is incoherent */
    if (bdb_attr_get(thedb->bdb_attr, BDB_ATTR_DURABLE_LSNS) &&
            !bdb_latest_commit_is_durable(thedb->bdb_env)) {
        if (iq->have_snap_info) {
            logmsg(LOGMSG_ERROR,
                   "%u replay rc changed from %d to NOT_DURABLE "
                   "for blkseq '%s'\n",
                   line, outrc, cnonce);
        }
        outrc = ERR_NOT_DURABLE;
    }

    if (gbl_dump_blkseq && iq->have_snap_info) {
        logmsg(LOGMSG_USER,
               "Replay case for '%s' rc=%d, errval=%d errstr='%s' "
               "rcout=%d\n",
               cnonce, outrc, iq->errstat.errval, iq->errstat.errstr,
               iq->sorese.rcout);
    }
    blkseq_replay_count++;
    return outrc;

replay_error:
    logmsg(LOGMSG_FATAL, "%s:%d in REPLAY ERROR\n", __func__, blkseq_line);
    abort();
#if 0 /* never reached */
    if (check_long_trn) {
        outrc = RC_TRAN_CLIENT_RETRY;
        return outrc;
    }
    struct block_rsp errrsp;
    errrsp.num_completed = 0;
    iq->p_buf_out = block_rsp_put(&errrsp, iq->p_buf_out, iq->p_buf_out_end);

    outrc = ERR_BLOCK_FAILED;
    blkseq_replay_error_count++;
    return outrc;
#endif
}

/**
 * Unpack a longblock_req_pre_hdr from iq's in buffer, and put it's data into
 * p_blkstate.
 * Meant to be called by toblock().
 * @param iq    pointer to ireq to read longblock_req_pre_hdr from
 * @param p_blkstate    block_state to put longblock_req_pre_hdr data into
 * @return 0 on success; !0 otherwise
 * @see toblock()
 */
static int tolongblock_req_pre_hdr_int(struct ireq *iq,
                                       block_state_t *p_blkstate)
{
    struct longblock_req_pre_hdr req;

    if (!(iq->p_buf_in = longblock_req_pre_hdr_get(&req, iq->p_buf_in,
                                                   iq->p_buf_in_end))) {
        if (iq->debug)
            reqprintf(iq, "BAD LONG BLOCK REQ");
        return ERR_BADREQ;
    }

    iq->errstrused = req.flags & BLKF_ERRSTAT;
    iq->transflags = req.flags;

    p_blkstate->source_host = NULL;

    return RC_OK;
}

pthread_mutex_t delay_lock = PTHREAD_MUTEX_INITIALIZER;

/**
 * Unpack a longblock_fwd_pre_hdr from iq's in buffer, and put it's data into
 * p_blkstate.
 * Meant to be called by toblock().
 * @param iq    ireq to read longblock_fwd_pre_hdr from
 * @param p_blkstate    block_state to put longblock_fwd_pre_hdr data into
 * @return 0 on success; !0 otherwise
 * @see toblock()
 */
static int tolongblock_fwd_pre_hdr_int(struct ireq *iq,
                                       block_state_t *p_blkstate)
{
    struct longblock_fwd_pre_hdr fwd;

    if (!(iq->p_buf_in = longblock_fwd_pre_hdr_get(&fwd, iq->p_buf_in,
                                                   iq->p_buf_in_end))) {
        if (iq->debug)
            reqprintf(iq, "BAD LONG BLOCK FWD");
        return ERR_BADREQ;
    }

    p_blkstate->source_host = NULL;

    return RC_OK;
}

int tolongblock(struct ireq *iq)
{
    unsigned long long tranid = 0LL;
    int rc = 0;
    longblk_trans_type *blklong_trans = NULL;
    block_state_t blkstate;
    struct longblock_req_hdr hdr;
    uuid_t blkseq_uuid;

    /* fill blkstate's common fields */
    blkstate.p_buf_req_start = iq->p_buf_in;
    blkstate.p_buf_req_end = NULL;
    blkstate.p_buf_next_start = NULL;

    blkstate.p_buf_saved = NULL;
    blkstate.p_buf_saved_start = NULL;
    blkstate.p_buf_saved_end = NULL;

    blkstate.ct_id_key = 0LL;
    blkstate.pfk_bitmap = NULL;
    blkstate.coordinated = 0;
    blkstate.modnum = 0;

    blkstate.longblock_single = 0;

    iq->errstrused = 0;
    iq->transflags = 0;

    /* fill blkstate's type specific fields */
    switch (iq->opcode) {
    case OP_FWD_LBLOCK: /*forwarded block op*/
        rc = tolongblock_fwd_pre_hdr_int(iq, &blkstate);
        break;

    case OP_LONGBLOCK:
        rc = tolongblock_req_pre_hdr_int(iq, &blkstate);
        break;

    default:
        return ERR_BADREQ;
    }
    if (rc)
        return rc;

    if (!(iq->p_buf_in =
              longblock_req_hdr_get(&hdr, iq->p_buf_in, iq->p_buf_in_end))) {
        if (iq->debug)
            reqprintf(iq, "BAD LONG BLOCK HDR");
        return ERR_BADREQ;
    }

    if ((rc = block_state_set_end_long(iq, &blkstate, hdr.offset)))
        return rc;

    blkstate.numreq = hdr.num_reqs;

    /* TODO why is this here? */
    MEMORY_SYNC;

    /* validate number of reqs */
    if (blkstate.numreq < 1 || blkstate.numreq > gbl_maxblockops) {
        if (iq->debug)
            reqprintf(iq, "BAD NUM REQS %d", blkstate.numreq);
        reqerrstr(iq, COMDB2_BLK_RC_NB_REQS, "bad number of requests %d",
                  blkstate.numreq);
        return ERR_BADREQ;
    }

    /* I MUST BE MASTER. FORWARD IF NOT */
    if (!gbl_local_mode) {
        char *mstr = iq->dbenv->master;

        if (mstr != gbl_mynode) {
            if (iq->is_socketrequest) {
                return ERR_REJECTED;
            }
            /* need to be master for this, so send it to the master */
            return forward_longblock_to_master(iq, &blkstate, mstr);
        }
    }

    memcpy(&tranid, hdr.trnid, sizeof(int) * 2);
    if (!iq->is_socketrequest && iq->is_fromsocket && tranid != 0) {
        /* if coming from socket, remove transaction entry from table, if it
         * exists.  we dont need any pieces since we have full buffer coming
         * in anyway */
        Pthread_mutex_lock(&iq->dbenv->long_trn_mtx);
        blklong_trans = hash_find(iq->dbenv->long_trn_table, &tranid);

        if (blklong_trans == NULL) {
            Pthread_mutex_unlock(&iq->dbenv->long_trn_mtx);
        } else {
            hash_del(iq->dbenv->long_trn_table, blklong_trans);
            Pthread_mutex_unlock(&iq->dbenv->long_trn_mtx);
            free(blklong_trans->trn_data);
            free(blklong_trans);
            blklong_trans = NULL;
        }
        tranid = 0;
    }
    if (tranid == 0LL && !hdr.docommit) {
        struct longblock_rsp rsp;

        get_context(iq, &tranid);
        if (hdr.curpiece != 1) {
            return ERR_BADREQ;
        }
        blklong_trans = malloc(sizeof(longblk_trans_type));
        if (blklong_trans == NULL) {
            return ERR_INTERNAL;
        }
        bzero(blklong_trans, sizeof(longblk_trans_type));
        blklong_trans->tranid = tranid;
        blklong_trans->timestamp = time(NULL);
        blklong_trans->datasz = hdr.offset;
        blklong_trans->numsegs = hdr.curpiece;
        blklong_trans->expseg = hdr.curpiece + 1;
        blklong_trans->numreqs = hdr.num_reqs;
        if (blobmem != NULL)
            blklong_trans->trn_data =
                comdb2_bmalloc(blobmem, (blklong_trans->datasz) * sizeof(int));
        else
            blklong_trans->trn_data =
                malloc((blklong_trans->datasz) * sizeof(int));

        blklong_trans->first_scsmsk_offset = -1;

        if (blklong_trans->trn_data == NULL) {
            free(blklong_trans);
            return ERR_INTERNAL;
        }
        memcpy(blklong_trans->trn_data, iq->p_buf_out_start,
               (blklong_trans->datasz) * sizeof(int));

        rc = add_new_transaction_entry(iq->dbenv, blklong_trans);
        if (rc != 0) {
            free(blklong_trans->trn_data);
            free(blklong_trans);
            return rc;
        }

        /* starting writes, no more reads */
        iq->p_buf_in = NULL;
        iq->p_buf_in_end = NULL;

        /*fprintf(stderr, "calling tolongbloc add trn %llu %d %d %d %d %d %d\n",
         * blklong_trans->tranid,blklong_trans->timestamp,blklong_trans->datasz,
         * blklong_trans->numreqs,blklong_trans->numsegs,blklong_trans->expseg,
         * sizeof(bf->lrsp));*/
        memcpy(rsp.trnid, &tranid, sizeof(int) * 2);

        rsp.rc = 0;
        memset(rsp.reserved, 0, sizeof(rsp.reserved));
        if (!(iq->p_buf_out =
                  longblock_rsp_put(&rsp, iq->p_buf_out, iq->p_buf_out_end)))
            return ERR_INTERNAL;

        iq->dbenv->long_trn_stats.ltrn_fulltrans++;

/* run through block, dump it */
#if 0
        {
            int in_dataszw=0, ii=0, curoff=0, lastoff=0, maxoff=0;
            union packedreq * packedreq=NULL;
            curoff=(sizeof(hdr)+3)/4+1;
            lastoff=curoff-1;
            maxoff=hdr.offset;
            for (ii = 0; ii < hdr.num_reqs; ii++)
            {
                if (curoff <= lastoff || curoff + sizeof(packedreq->hdr) / 4
                        > maxoff)
                    break;
                packedreq=(union packedreq*)&(((int*)(iq->rq))[curoff-1]);
                lastoff=curoff;
                curoff=packedreq->hdr.nxt;
                printf("(first) op %d nxt %d op %d %s\n", ii, 
                        packedreq->hdr.nxt, packedreq->hdr.opcode, 
                        breq2a(packedreq->hdr.opcode)); 
            }
        }
#endif
    } else if (tranid != 0LL) {
        int in_dataszw = 0;
        int ii = 0;
        int check_auxdb = 0;
        int gotsequence = 0;
        int gotsequence2 = 0;
        fstblkseq_t sequence;

        memcpy(&tranid, hdr.trnid, sizeof(int) * 2);

        Pthread_mutex_lock(&iq->dbenv->long_trn_mtx);
        blklong_trans = hash_find(iq->dbenv->long_trn_table, &tranid);
        Pthread_mutex_unlock(&iq->dbenv->long_trn_mtx);

        if (blklong_trans == NULL) {
            if (!hdr.docommit) {
                return RC_TRAN_CLIENT_RETRY;
            }
            check_auxdb = 1;
        }
        /* if expected piece lower than sent one, something arrived out of
         * sequence, so we need to replay the transaction */
        else {
            /* allocator memory from blobmem first before Pthread_mutex_lock
               otherwise there might be deadlocks */
            in_dataszw =
                hdr.offset - (((REQ_HDR_LEN + LONGBLOCK_REQ_PRE_HDR_LEN +
                                LONGBLOCK_REQ_HDR_LEN) +
                               3) /
                              4);

            if (blobmem == NULL)
                blklong_trans->trn_data =
                    realloc(blklong_trans->trn_data,
                            (blklong_trans->datasz + in_dataszw) * sizeof(int));
            else {
                /* mark the flag to prevent the transaction
                   from being purged by purge_expired_long_transactions() */
                blklong_trans->blocking = 1;
                blklong_trans->trn_data = comdb2_brealloc(
                    blobmem, blklong_trans->trn_data,
                    (blklong_trans->datasz + in_dataszw) * sizeof(int));
                blklong_trans->blocking = 0;
            }

            Pthread_mutex_lock(&iq->dbenv->long_trn_mtx);
            if (blklong_trans->expseg < hdr.curpiece) {
                hash_del(iq->dbenv->long_trn_table, blklong_trans);
                Pthread_mutex_unlock(&iq->dbenv->long_trn_mtx);
                free(blklong_trans->trn_data);
                free(blklong_trans);
                blklong_trans = NULL;
                if (!hdr.docommit) {
                    return RC_TRAN_CLIENT_RETRY; /* replay the transaction */
                }
                check_auxdb = 1;
            } else if (blklong_trans->expseg > hdr.curpiece) {
                struct longblock_rsp rsp;

                /* starting writes, no more reads */
                iq->p_buf_in = NULL;
                iq->p_buf_in_end = NULL;

                /* we already received that piece...just drop the packet */
                memcpy(rsp.trnid, &blklong_trans->tranid, sizeof(int) * 2);
                Pthread_mutex_unlock(&iq->dbenv->long_trn_mtx);
                rsp.rc = 0;
                memset(rsp.reserved, 0, sizeof(rsp.reserved));

                if (!(iq->p_buf_out = longblock_rsp_put(&rsp, iq->p_buf_out,
                                                        iq->p_buf_out_end)))
                    return ERR_INTERNAL;

                return 0;
            }
        }

        /* loop to adjust all new offsets to account for already existing
         * ones, this is a pre-loop, we want to jump back to the begining after
         * it's done */
        for (ii = 0; ii < hdr.num_reqs; ++ii, block_state_next(iq, &blkstate)) {
            struct packedreq_hdr op_hdr;
            uint8_t *p_buf_op_start;

            p_buf_op_start = (uint8_t *)iq->p_buf_in;
            if (!(iq->p_buf_in = packedreq_hdr_get(&op_hdr, iq->p_buf_in,
                                                   blkstate.p_buf_req_end)) ||
                block_state_set_next(iq, &blkstate, op_hdr.nxt))
                break;

            /* IF BLKLONG_TRANS IS NULL, IT MEANS WE'RE SEARCHING FOR FASTBLOCK
               AND SIMPLY NEED TO GET SEQUENCE NUMBER FROM THIS BUFFER..DON'T
               CARE IF THE POINTERS GET UPDATED IN THIS CASE */
            if (blklong_trans != NULL) {
                op_hdr.nxt += (blklong_trans->datasz -
                               (((REQ_HDR_LEN + LONGBLOCK_REQ_PRE_HDR_LEN +
                                  LONGBLOCK_REQ_HDR_LEN) +
                                 3) /
                                4));
                if (packedreq_hdr_put(&op_hdr, p_buf_op_start, iq->p_buf_in) !=
                    iq->p_buf_in) {
                    /* we are still locked here UNLESS
                     * hdr.docommit&&check_auxdb */
                    if (!hdr.docommit || !check_auxdb)
                        Pthread_mutex_unlock(&iq->dbenv->long_trn_mtx);
                    return ERR_INTERNAL;
                }
            }
            switch (op_hdr.opcode) {
            case BLOCK_SEQ: {
                struct packedreq_seq seq;

                if (gotsequence || !hdr.docommit) {
                    logmsg(LOGMSG_ERROR, "%s: longblock err gotsequence=%d "
                                    "docommit=%d\n",
                            __func__, gotsequence, hdr.docommit);
                    /* we are still locked here UNLESS
                     * hdr.docommit&&check_auxdb */
                    if (!hdr.docommit || !check_auxdb)
                        Pthread_mutex_unlock(&iq->dbenv->long_trn_mtx);
                    return ERR_INTERNAL;
                }
                gotsequence = 1;
                if (!(iq->p_buf_in = packedreq_seq_get(
                          &seq, iq->p_buf_in, blkstate.p_buf_next_start))) {
                    /* we are still locked here UNLESS
                     * hdr.docommit&&check_auxdb */
                    if (!hdr.docommit || !check_auxdb)
                        Pthread_mutex_unlock(&iq->dbenv->long_trn_mtx);
                    return ERR_INTERNAL;
                }

                /* reorder the sequence number */
                sequence.int3[0] = seq.seq3;
                sequence.int3[1] = seq.seq1;
                sequence.int3[2] = seq.seq2;
                break;
            }
            case BLOCK2_SEQV2: {
                struct packedreq_seq2 seq;
                gotsequence2 = 1;

                if (!(iq->p_buf_in = packedreq_seq2_get(
                          &seq, iq->p_buf_in, blkstate.p_buf_next_start))) {
                    if (!hdr.docommit || !check_auxdb)
                        Pthread_mutex_unlock(&iq->dbenv->long_trn_mtx);
                    return ERR_INTERNAL;
                }
                comdb2uuidcpy(blkseq_uuid, seq.seq);
                break;
            }

            default:
                break;
            }
            if (blklong_trans != NULL)
                blklong_trans->numreqs++;
        }
        /* unknown transaction..check auxilary db for incoming SEQ # */
        if (check_auxdb && hdr.docommit) {
            /* long_trn_mutex lock must already be released at this point */
            if (gotsequence)
                return do_replay_case(iq, &sequence, sizeof(sequence),
                                      hdr.tot_reqs, 1, NULL, 0, __LINE__);
            else if (gotsequence2)
                return do_replay_case(iq, blkseq_uuid, sizeof(uuid_t),
                                      hdr.tot_reqs, 1, NULL, 0, __LINE__);
            else
                return RC_TRAN_CLIENT_RETRY;
        }
        /* we should still be locked down here */
        if (blklong_trans == NULL) /* just in case...this is a check that
                                      should never happen */
        {
            logmsg(LOGMSG_ERROR, "%s: blklong_trans==NULL unexpectedly!!\n",
                    __func__);
            Pthread_mutex_unlock(&iq->dbenv->long_trn_mtx);
            return ERR_INTERNAL;
        }

        /* allocation is done before grabbing long_trn_mtx */
        if (blklong_trans->trn_data == NULL) {
            hash_del(iq->dbenv->long_trn_table, blklong_trans);
            Pthread_mutex_unlock(&iq->dbenv->long_trn_mtx);
            free(blklong_trans->trn_data);
            free(blklong_trans);
            return ERR_INTERNAL;
        }
        memcpy((char *)blklong_trans->trn_data +
                   (blklong_trans->datasz) * sizeof(int),
               blkstate.p_buf_req_start +
                   (LONGBLOCK_REQ_PRE_HDR_LEN + LONGBLOCK_REQ_HDR_LEN),
               in_dataszw * sizeof(int));
        /*blklong_trans->numreqs+=hdr.num_reqs;*/
        blklong_trans->datasz += in_dataszw;
        blklong_trans->numsegs++;
        blklong_trans->expseg++;
        /*fprintf(stderr, "calling tolongbloc fadd trn %llu %d %d %d %d %d "
         * "%d\n",blklong_trans->tranid,blklong_trans->timestamp,
         * blklong_trans->datasz,blklong_trans->numreqs, blklong_trans->numsegs,
         * blklong_trans->expseg, hdr.docommit);*/

        if (!hdr.docommit) {
            struct longblock_rsp rsp;

            /* starting writes, no more reads */
            iq->p_buf_in = NULL;
            iq->p_buf_in_end = NULL;

            /* we already received that piece...just drop the packet */
            memcpy(rsp.trnid, &blklong_trans->tranid, sizeof(int) * 2);
            Pthread_mutex_unlock(&iq->dbenv->long_trn_mtx);
            rsp.rc = 0;
            memset(rsp.reserved, 0, sizeof(rsp.reserved));

            if (!(iq->p_buf_out = longblock_rsp_put(&rsp, iq->p_buf_out,
                                                    iq->p_buf_out_end)))
                return ERR_INTERNAL;
        } else {
            /* do not free data until execution is done */
            uint8_t *p_rawdata = (uint8_t *)blklong_trans->trn_data;
            int trnsegs = blklong_trans->numsegs;
            int retries = 0;

            int totpen = 0;
            int penaltyinc;
            double gbl_penaltyincpercent_d;

            blkstate.p_buf_req_start = p_rawdata + REQ_HDR_LEN;
            blkstate.p_buf_req_end =
                p_rawdata + (blklong_trans->datasz * sizeof(int));
            blkstate.numreq = blklong_trans->numreqs;

            MEMORY_SYNC;

            hash_del(iq->dbenv->long_trn_table, blklong_trans);
            Pthread_mutex_unlock(&iq->dbenv->long_trn_mtx);
            free(blklong_trans);

            totpen = 0;

            gbl_penaltyincpercent_d = (double)gbl_penaltyincpercent * .01;

        retrylong:
            rc = toblock_outer(iq, &blkstate);
            if (rc == RC_INTERNAL_RETRY) {
                iq->retries++;
                if (++retries < gbl_maxretries) {
                    if (!bdb_attr_get(
                            thedb->bdb_attr,
                            BDB_ATTR_DISABLE_WRITER_PENALTY_DEADLOCK)) {
                        Pthread_mutex_lock(&delay_lock);

                        penaltyinc =
                            (double)(gbl_maxwthreads - gbl_maxwthreadpenalty) *
                            (gbl_penaltyincpercent_d / iq->retries);

                        if (penaltyinc <= 0) {
                            /* at least one less writer */
                            penaltyinc = 1;
                        }

                        if (penaltyinc + gbl_maxwthreadpenalty > gbl_maxthreads)
                            penaltyinc = gbl_maxthreads - gbl_maxwthreadpenalty;

                        gbl_maxwthreadpenalty += penaltyinc;
                        totpen += penaltyinc;

                        Pthread_mutex_unlock(&delay_lock);
                    }

                    n_retries++;
                    poll(0, 0, (rand() % 25 + 1));
                    goto retrylong;
                }

                logmsg(LOGMSG_ERROR, 
                        "*ERROR* [%d] tolongblock too much contention %d\n",
                        __LINE__, retries);
                thd_dump();
            }

            /* we need this in rare case when the request is retried
               500 times; this is happening due to other bugs usually
               this ensures no requests replays will be left stuck
               papers around other short returns in toblock jic
            */
            osql_blkseq_unregister(iq);

            Pthread_mutex_lock(&delay_lock);

            gbl_maxwthreadpenalty -= totpen;

            Pthread_mutex_unlock(&delay_lock);

            block_state_free(&blkstate);

            free(p_rawdata);
            iq->dbenv->long_trn_stats.ltrn_fulltrans++;
            if (iq->dbenv->long_trn_stats.ltrn_maxnseg < trnsegs)
                iq->dbenv->long_trn_stats.ltrn_maxnseg = trnsegs;
            if ((iq->dbenv->long_trn_stats.ltrn_minnseg > trnsegs) ||
                iq->dbenv->long_trn_stats.ltrn_minnseg == 0)
                iq->dbenv->long_trn_stats.ltrn_minnseg = trnsegs;
            if (iq->dbenv->long_trn_stats.ltrn_fulltrans == 1)
                iq->dbenv->long_trn_stats.ltrn_avgnseg = trnsegs;
            else {
                iq->dbenv->long_trn_stats.ltrn_avgnseg =
                    ((iq->dbenv->long_trn_stats.ltrn_avgnseg *
                          (iq->dbenv->long_trn_stats.ltrn_fulltrans - 1) +
                      trnsegs) /
                     iq->dbenv->long_trn_stats.ltrn_fulltrans);
            }

            if (iq->dbenv->long_trn_stats.ltrn_maxsize <
                blkstate.p_buf_req_end - blkstate.p_buf_req_end)
                iq->dbenv->long_trn_stats.ltrn_maxsize =
                    blkstate.p_buf_req_end - blkstate.p_buf_req_end;
            if ((iq->dbenv->long_trn_stats.ltrn_minsize >
                 blkstate.p_buf_req_end - blkstate.p_buf_req_end) ||
                iq->dbenv->long_trn_stats.ltrn_minsize == 0)
                iq->dbenv->long_trn_stats.ltrn_minsize =
                    blkstate.p_buf_req_end - blkstate.p_buf_req_end;
            if (iq->dbenv->long_trn_stats.ltrn_fulltrans == 1)
                iq->dbenv->long_trn_stats.ltrn_avgsize =
                    blkstate.p_buf_req_end - blkstate.p_buf_req_end;
            else {
                iq->dbenv->long_trn_stats.ltrn_avgsize =
                    ((iq->dbenv->long_trn_stats.ltrn_avgsize *
                          (iq->dbenv->long_trn_stats.ltrn_fulltrans - 1) +
                      (blkstate.p_buf_req_end - blkstate.p_buf_req_end)) /
                     iq->dbenv->long_trn_stats.ltrn_fulltrans);
            }

            if (iq->dbenv->long_trn_stats.ltrn_maxnreq < blkstate.numreq)
                iq->dbenv->long_trn_stats.ltrn_maxnreq = blkstate.numreq;
            if ((iq->dbenv->long_trn_stats.ltrn_minnreq > blkstate.numreq) ||
                iq->dbenv->long_trn_stats.ltrn_minnreq == 0)
                iq->dbenv->long_trn_stats.ltrn_minnreq = blkstate.numreq;
            if (iq->dbenv->long_trn_stats.ltrn_fulltrans == 1)
                iq->dbenv->long_trn_stats.ltrn_avgnreq = blkstate.numreq;
            else {
                iq->dbenv->long_trn_stats.ltrn_avgnreq =
                    ((iq->dbenv->long_trn_stats.ltrn_avgnreq *
                          (iq->dbenv->long_trn_stats.ltrn_fulltrans - 1) +
                      blkstate.numreq) /
                     iq->dbenv->long_trn_stats.ltrn_fulltrans);
            }

            return rc;
        }
    } else {
        /*fprintf(stderr, "calling tolongbloc one trn\n");*/
        int retries = 0;
        int totpen = 0;
        int penaltyinc;
        double gbl_penaltyincpercent_d;

        totpen = 0;

        gbl_penaltyincpercent_d = (double)gbl_penaltyincpercent * .01;

        penaltyinc = (double)gbl_maxwthreads * gbl_penaltyincpercent_d;

    /* run request */
    retrysingle:
        blkstate.longblock_single = 1;
        rc = toblock_outer(iq, &blkstate);
        if (rc == RC_INTERNAL_RETRY) {
            iq->retries++;
            if (++retries < gbl_maxretries) {
                /*fprintf(stderr, "setting gbl_maxwthreadpenalty\n");*/
                if (!bdb_attr_get(thedb->bdb_attr,
                                  BDB_ATTR_DISABLE_WRITER_PENALTY_DEADLOCK)) {
                    Pthread_mutex_lock(&delay_lock);

                    gbl_maxwthreadpenalty += penaltyinc;
                    totpen += penaltyinc;

                    Pthread_mutex_unlock(&delay_lock);
                }

                n_retries++;
                poll(0, 0, (rand() % 25 + 1));
                goto retrysingle;
            } else {
                logmsg(LOGMSG_ERROR, 
                        "*ERROR* [%d] tolongblock too much contention %d\n",
                        __LINE__, retries);
                thd_dump();
            }
        }

        Pthread_mutex_lock(&delay_lock);

        gbl_maxwthreadpenalty -= totpen;

        Pthread_mutex_unlock(&delay_lock);

        block_state_free(&blkstate);

        /* some stats */
        iq->dbenv->long_trn_stats.ltrn_fulltrans++;
        if (iq->dbenv->long_trn_stats.ltrn_maxnseg < 1)
            iq->dbenv->long_trn_stats.ltrn_maxnseg = 1;
        if (iq->dbenv->long_trn_stats.ltrn_minnseg > 1 ||
            iq->dbenv->long_trn_stats.ltrn_minnseg == 0)
            iq->dbenv->long_trn_stats.ltrn_minnseg = 1;
        if (iq->dbenv->long_trn_stats.ltrn_fulltrans == 1)
            iq->dbenv->long_trn_stats.ltrn_avgnseg = 1;
        else {
            iq->dbenv->long_trn_stats.ltrn_avgnseg =
                ((iq->dbenv->long_trn_stats.ltrn_avgnseg *
                      (iq->dbenv->long_trn_stats.ltrn_fulltrans - 1) +
                  1) /
                 iq->dbenv->long_trn_stats.ltrn_fulltrans);
        }

        if (iq->dbenv->long_trn_stats.ltrn_maxsize <
            blkstate.p_buf_req_end - blkstate.p_buf_req_end)
            iq->dbenv->long_trn_stats.ltrn_maxnseg =
                blkstate.p_buf_req_end - blkstate.p_buf_req_end;
        if ((iq->dbenv->long_trn_stats.ltrn_minsize >
             blkstate.p_buf_req_end - blkstate.p_buf_req_end) ||
            iq->dbenv->long_trn_stats.ltrn_minsize == 0)
            iq->dbenv->long_trn_stats.ltrn_minsize =
                blkstate.p_buf_req_end - blkstate.p_buf_req_end;
        if (iq->dbenv->long_trn_stats.ltrn_fulltrans == 1)
            iq->dbenv->long_trn_stats.ltrn_avgsize =
                blkstate.p_buf_req_end - blkstate.p_buf_req_end;
        else {
            iq->dbenv->long_trn_stats.ltrn_avgsize =
                ((iq->dbenv->long_trn_stats.ltrn_avgsize *
                      (iq->dbenv->long_trn_stats.ltrn_fulltrans - 1) +
                  (blkstate.p_buf_req_end - blkstate.p_buf_req_end)) /
                 iq->dbenv->long_trn_stats.ltrn_fulltrans);
        }

        if (iq->dbenv->long_trn_stats.ltrn_maxnreq < blkstate.numreq)
            iq->dbenv->long_trn_stats.ltrn_maxnreq = blkstate.numreq;
        if ((iq->dbenv->long_trn_stats.ltrn_minnreq > blkstate.numreq) ||
            iq->dbenv->long_trn_stats.ltrn_minnreq == 0)
            iq->dbenv->long_trn_stats.ltrn_minnreq = blkstate.numreq;
        if (iq->dbenv->long_trn_stats.ltrn_fulltrans == 1)
            iq->dbenv->long_trn_stats.ltrn_avgnreq = blkstate.numreq;
        else {
            iq->dbenv->long_trn_stats.ltrn_avgnreq =
                ((iq->dbenv->long_trn_stats.ltrn_avgnreq *
                      (iq->dbenv->long_trn_stats.ltrn_fulltrans - 1) +
                  blkstate.numreq) /
                 iq->dbenv->long_trn_stats.ltrn_fulltrans);
        }

        return rc;
    }
    return 0;
}

/**
 * Unpack a block_req from iq's in buffer, and put it's data into p_blkstate.
 * Meant to be called by toblock().
 * @param iq    pointer to ireq to read block_req from
 * @param p_blkstate    block_state to put block_req data into
 * @return 0 on success; !0 otherwise
 * @see toblock()
 */
static int toblock_req_int(struct ireq *iq, block_state_t *p_blkstate)
{
    int rc;
    struct block_req req;

    if (!(iq->p_buf_in = block_req_get(&req, iq->p_buf_in, iq->p_buf_in_end))) {
        if (iq->debug)
            reqprintf(iq, "BAD BLOCK REQ");
        return ERR_BADREQ;
    }

    iq->errstrused = req.flags & BLKF_ERRSTAT;
    iq->transflags = req.flags;

    if ((rc = block_state_set_end(iq, p_blkstate, req.offset)))
        return rc;

    p_blkstate->numreq = req.num_reqs;
    p_blkstate->source_host = NULL;

    return RC_OK;
}

/**
 * Unpack a block_fwd from iq's in buffer, and put it's data into p_blkstate.
 * Meant to be called by toblock().
 * @param iq    ireq to read block_fwd from
 * @param p_blkstate    block_state to put block_fwd data into
 * @return 0 on success; !0 otherwise
 * @see toblock()
 */
static int toblock_fwd_int(struct ireq *iq, block_state_t *p_blkstate)
{
    int rc;
    struct block_fwd fwd;

    if (!(iq->p_buf_in = block_fwd_get(&fwd, iq->p_buf_in, iq->p_buf_in_end))) {
        if (iq->debug)
            reqprintf(iq, "BAD BLOCK FWD");
        return ERR_BADREQ;
    }

    if ((rc = block_state_set_end(iq, p_blkstate, fwd.offset)))
        return rc;

    p_blkstate->numreq = fwd.num_reqs;

    p_blkstate->source_host = iq->frommach;

    return RC_OK;
}

int toblock(struct ireq *iq)
{
    int rc = 0;
    block_state_t blkstate;

    /* fill blkstate's common fields */
    blkstate.p_buf_req_start = iq->p_buf_in;
    blkstate.p_buf_req_end = NULL;
    blkstate.p_buf_next_start = NULL;

    blkstate.p_buf_saved = NULL;
    blkstate.p_buf_saved_start = NULL;
    blkstate.p_buf_saved_end = NULL;

    blkstate.ct_id_key = 0LL;
    blkstate.pfk_bitmap = NULL;
    blkstate.coordinated = 0;
    blkstate.modnum = 0;

    /* fill blkstate's type specific fields */
    switch (iq->opcode) {
    case OP_BLOCK:
        rc = toblock_req_int(iq, &blkstate);
        break;

    case OP_FWD_BLOCK: /*forwarded block op*/
        rc = toblock_fwd_int(iq, &blkstate);
        break;

    default:
        return ERR_BADREQ;
    }
    if (rc)
        return rc;

    /* TODO why is this here? */
    MEMORY_SYNC;

    if (iq->debug)
        reqprintf(iq, "BLOCK NUM REQS %d", blkstate.numreq);

    /* validate number of reqs */
    if (blkstate.numreq < 1 || blkstate.numreq > MAXBLOCKOPS) {
        if (iq->debug)
            reqprintf(iq, "BAD NUM REQS %d", blkstate.numreq);
        reqerrstr(iq, COMDB2_BLK_RC_NB_REQS, "bad number of requests %d",
                  blkstate.numreq);
        return ERR_BADREQ;
    }

    /* I MUST BE MASTER. FORWARD IF NOT */
    if (!gbl_local_mode) {
        char *mstr = iq->dbenv->master;

        if (mstr != gbl_mynode) {
            if (iq->is_sorese) {

                /* Ask the replicant to retry against the new master. */
                if (iq->is_sorese) {
                    iq->sorese.rcout = ERR_NOMASTER;
                }
                return ERR_REJECTED;
            }
            if (iq->is_socketrequest &&
                (!bdb_am_i_coherent(iq->dbenv->bdb_env) || !iq->request_data)) {
                return ERR_REJECTED;
            }

            /* need to be master for this, so send it to the master */
            return forward_block_to_master(iq, &blkstate, mstr);
        }
    }

    rc = toblock_outer(iq, &blkstate);

    block_state_free(&blkstate);

    return rc;
}

void clear_pfk(struct dbenv *dbenv, int i, int numops);

/*
   When no osql, NONE
   When osql is detected, transactions are aborted and NOTRANS
   When osql finished the sql part and starting record.c calls and
   RECREATEDTRANS
*/
enum {
    OSQL_BPLOG_NONE = 0,
    OSQL_BPLOG_NOTRANS = 1,
    OSQL_BPLOG_RECREATEDTRANS = 2
};

static int create_child_transaction(struct ireq *iq, tran_type *parent_trans,
                                    tran_type **trans)
{
    int irc = 0;
    if (gbl_enable_berkdb_retry_deadlock_bias) {
        irc = trans_start_set_retries(iq, parent_trans, trans, iq->retries);
    } else if (bdb_attr_get(thedb->bdb_attr, BDB_ATTR_DEADLOCK_YOUNGEST_EVER) ||
               bdb_attr_get(thedb->bdb_attr,
                            BDB_ATTR_DEADLOCK_LEAST_WRITES_EVER)) {
        if (iq->priority == 0) {
            if (bdb_attr_get(thedb->bdb_attr, BDB_ATTR_DEADLOCK_YOUNGEST_EVER))
                iq->priority = comdb2_time_epochms();
        }

        if (verbose_deadlocks)
            logmsg(LOGMSG_DEBUG, "%x %s:%d Using iq %p priority %d\n",
                   (int)pthread_self(), __FILE__, __LINE__, iq, iq->priority);
        irc = trans_start_set_retries(iq, parent_trans, trans, iq->priority);
    } else {
        irc = trans_start_set_retries(iq, parent_trans, trans, 0);
    }
    return irc;
}

static int
osql_create_transaction(struct javasp_trans_state *javasp_trans_handle,
                        struct ireq *iq, tran_type **trans,
                        tran_type **parent_trans, int *osql_needtransaction)
{
    int rc = 0;
    int irc = 0;

    if (iq->tranddl) {
        irc = trans_start_logical_sc(iq, &(iq->sc_logical_tran));
        if (gbl_rowlocks && irc == 0) { // rowlock
            tran_type *sc_parent = NULL;
            if (parent_trans)
                *parent_trans = NULL;
            *trans = iq->sc_logical_tran;
            sc_parent = bdb_get_sc_parent_tran(iq->sc_logical_tran);
            iq->sc_logical_tran = NULL; // use trans in rowlocks
            if (sc_parent == NULL) {
                irc = -1;
                logmsg(LOGMSG_ERROR, "%s:%d failed to get physical tran\n",
                       __func__, __LINE__);
            } else
                irc = trans_start_sc(iq, sc_parent, &(iq->sc_tran));
        } else if (irc == 0) { // pagelock
            if (parent_trans) {
                *parent_trans = bdb_get_physical_tran(iq->sc_logical_tran);
                /* start child tran */
                irc = create_child_transaction(iq, *parent_trans, trans);
                if (irc == 0) {
                    /* start another child tran for schema changes */
                    irc = create_child_transaction(iq, *parent_trans,
                                                   &(iq->sc_tran));
                }
            } else {
                *trans = bdb_get_physical_tran(iq->sc_logical_tran);
                irc = create_child_transaction(iq, *trans, &(iq->sc_tran));
            }
        }
    } else if (!gbl_rowlocks) {
        /* start parent transaction */
        if (parent_trans) {
            rc = trans_start(iq, NULL, parent_trans);
            if (rc != 0) {
                return rc;
            }
        }

        /* START child TRANSACTION */
        irc = create_child_transaction(iq, parent_trans ? *parent_trans : NULL,
                                       trans);
    } else {
        irc = trans_start_logical(iq, trans);
        if (parent_trans)
            *parent_trans = NULL;
    }
    if (irc != 0) {
        logmsg(LOGMSG_ERROR, "%s:%d trans_start failed rc %d\n", __func__,
               __LINE__, irc);
        return irc;
    }

    if (iq->debug && iq->usedb) {
        /* TODO print trans twice? No parent_trans? */
        reqprintf(iq, "%p:START TRANSACTION OSQL ID %p DB %d '%s'", *trans,
                  *trans, iq->usedb->dbnum, iq->usedb->tablename);
    }

    if (parent_trans)
        javasp_trans_set_trans(javasp_trans_handle, iq, *parent_trans, *trans);
    else
        javasp_trans_set_trans(javasp_trans_handle, iq, NULL, *trans);

    *osql_needtransaction = OSQL_BPLOG_RECREATEDTRANS;

    return rc;
}

static int osql_destroy_transaction(struct ireq *iq, tran_type **parent_trans,
                                    tran_type **trans,
                                    int *osql_needtransaction)
{
    int error = 0;
    int rc = 0;

    rc = trans_abort(iq, *trans);
    if (rc) {
        logmsg(LOGMSG_ERROR, "aborting transaction failed\n");
        error = 1;
    }
    if (parent_trans && *parent_trans) {
        rc = trans_abort(iq, *parent_trans);
        if (rc) {
            logmsg(LOGMSG_ERROR, "aborting parent transaction failed\n");
            error = 1;
        }
    }

    *osql_needtransaction = OSQL_BPLOG_NOTRANS;
    if (parent_trans)
        *parent_trans = NULL;
    *trans = NULL;

    return error;
}

/* This wraps toblock_main() making it easier for somethings to be created
 * and cleaned up.  Note that this is inside of the retry loop. */
static int toblock_outer(struct ireq *iq, block_state_t *blkstate)
{
    int rc;
    int gaveaway;
    int i = 0;
    block_state_t blkstate_copy;
    pthread_t my_tid;
    pthread_t working_for;
    int prefaulton;
    struct ireq newiq;

    prefaulton = (gbl_prefault_toblock_local || gbl_prefault_toblock_bcast) &&
                 prefault_check_enabled();

    if (!gbl_prefaulthelper_blockops)
        prefaulton = 0;

    gaveaway = 0;

    my_tid = pthread_self();

    iq->jsph = javasp_trans_start(iq->debug);
    iq->blkstate = blkstate;

    /* paranoia - make sure this thing starts out initialized unless we
       get a helper thread */
    iq->blkstate->pfk_bitmap = NULL;
    iq->blkstate->opnum = 0;
    iq->helper_thread = -1;

    /* fastpath this nonsense if we arent running prefault threads */
    if (prefaulton) {
        /*
            Yes, we're copying iq to a STACK-variable to be operated on by a
            signaled thread.  This looks broken, but there's code later which
            prevents this function from continuing (and prevents the stack
           variable
            from disappearing) until the thread has completed.
        */
        memcpy(&newiq, iq, sizeof(struct ireq));
        memcpy(&blkstate_copy, blkstate, sizeof(block_state_t));
        newiq.thdinfo = NULL;
        newiq.reqlogger = NULL;

        /* try to give away this buffer to a toblock_prefault_thread*/
        Pthread_mutex_lock(&(iq->dbenv->prefault_helper.mutex));

        for (i = 0; i < iq->dbenv->prefault_helper.numthreads; i++) {
            if (iq->dbenv->prefault_helper.threads[i].working_for ==
                gbl_invalid_tid) {

                /*fprintf(stderr, "found helper %d set to invalid\n", i);*/

                /* found an idle thread to give this to! */
                gaveaway = 1;

                clear_pfk(iq->dbenv, i, blkstate->numreq);

                iq->dbenv->prefault_helper.threads[i].seqnum++;
                if (iq->dbenv->prefault_helper.threads[i].seqnum == 0)
                    iq->dbenv->prefault_helper.threads[i].seqnum = 1;

                /* he's working for me! */
                iq->dbenv->prefault_helper.threads[i].working_for = my_tid;

                /* give him some stuff to work on */
                iq->dbenv->prefault_helper.threads[i].type = PREFAULT_TOBLOCK;
                iq->dbenv->prefault_helper.threads[i].blkstate = &blkstate_copy;
                iq->dbenv->prefault_helper.threads[i].iq = &newiq;
                iq->dbenv->prefault_helper.threads[i].abort = 0;

                /* chain a pointer to our pfk_bitmap */
                iq->blkstate->pfk_bitmap =
                    iq->dbenv->prefault_helper.threads[i].pfk_bitmap;

                /* record what helper thread is helping us */
                iq->helper_thread = i;

                MEMORY_SYNC;

                /*fprintf(stderr, "waking up prefault_helper %d\n", i);*/

                Pthread_cond_signal(
                    &(iq->dbenv->prefault_helper.threads[i].cond));

                break;
            }
        }

        Pthread_mutex_unlock(&(iq->dbenv->prefault_helper.mutex));
    }

    /*sleep(1);*/
    {
        int gotlk = 0;

        if (gbl_exclusive_blockop_qconsume) {
            Pthread_rwlock_rdlock(&gbl_block_qconsume_lock);
            gotlk = 1;
        }

        bdb_stripe_get(iq->dbenv->bdb_env);

        rc = toblock_main(iq->jsph, iq, blkstate);

        bdb_stripe_done(iq->dbenv->bdb_env);

        if (gotlk)
            Pthread_rwlock_unlock(&gbl_block_qconsume_lock);
    }

    if (!gaveaway)
        iq->dbenv->prefault_stats.num_nohelpers++;

    if (gaveaway) {
        /* we have another thread working on our memory - we cant
           proceed till he is done with it.  in theory he should be
           much faster than us as it's just memory operations */

        /*fprintf(stderr, "waiting for helper %d\n", i);*/

        /* check once first with no sync */
        if (iq->dbenv->prefault_helper.threads[i].working_for == my_tid) {
            int retry_count;

            retry_count = 0;

            /*
               we have another thread working on our memory - we cant
               proceed till he is done with it.  in theory he should be
               much faster than us as it's just memory operations.
               set the abort flag and force it out.

               did he just manage to finish after we checked and then we
               aborted the next request?  possibly.  is it the end of the
               world?  no.
               */
            iq->dbenv->prefault_helper.threads[i].abort = 1;
            MEMORY_SYNC;

        again:

            working_for = iq->dbenv->prefault_helper.threads[i].working_for;

            /* if he's still working for me, try again */
            if (working_for == my_tid) {
                if (retry_count > 100) {
                    poll(0, 0, (rand() % 25 + 1));
                }
                retry_count++;

                goto again;
            }
        }

        Pthread_mutex_lock(&(iq->dbenv->prefault_helper.mutex));

        /*fprintf(stderr, "done waiting for helper %d\n", i);*/

        iq->dbenv->prefault_helper.threads[i].seqnum++;
        if (iq->dbenv->prefault_helper.threads[i].seqnum == 0)
            iq->dbenv->prefault_helper.threads[i].seqnum = 1;

        Pthread_mutex_unlock(&(iq->dbenv->prefault_helper.mutex));
    }

    javasp_trans_end(iq->jsph);
    return rc;
}

static int extract_blkseq(struct ireq *iq, block_state_t *p_blkstate,
                          int *found_blkseq, int *have_blkseq)
{
    struct packedreq_seq seq;

    if (!*found_blkseq) {
        *found_blkseq = 1;

        if (!(iq->p_buf_in = packedreq_seq_get(&seq, iq->p_buf_in,
                                               p_blkstate->p_buf_next_start))) {
            if (iq->debug)
                reqprintf(iq, "FAILED TO UNPACK");
            return ERR_BADREQ;
        }

        /* The old proxy only sent an 8 byte sequence number.
         * The new proxy sends 12 bytes, but for compatibility
         * with older comdb2 builds the first 4 bytes of what
         * is logically the sequence number are sent last.
         * Thus we have to reorder the data. */
        memcpy(iq->seq, &seq, 3 * sizeof(int));
        iq->seqlen = 3 * sizeof(int);

        if (seq.seq1 == 0 && seq.seq1 == 0 && seq.seq1 == 0) {
            /* for long transactions, this means we did not go
               through proxy */
            *have_blkseq = 0;
        } else {
            *have_blkseq = 1;

            /* backup everything we havn't already */
            if (block_state_backup(p_blkstate, p_blkstate->p_buf_req_end,
                                   iq->opcode == OP_FWD_LBLOCK ||
                                       iq->opcode == OP_LONGBLOCK))
                return ERR_INTERNAL;
        }
    }
    return 0;
}

static int extract_blkseq2(struct ireq *iq, block_state_t *p_blkstate,
                           int *found_blkseq, int *have_blkseq)
{
    struct packedreq_seq2 seq;

    if (!*found_blkseq) {
        *found_blkseq = 1;

        if (!(iq->p_buf_in = packedreq_seq2_get(
                  &seq, iq->p_buf_in, p_blkstate->p_buf_next_start))) {
            if (iq->debug)
                reqprintf(iq, "FAILED TO UNPACK");
            return ERR_BADREQ;
        }

        /* The old proxy only sent an 8 byte sequence number.
         * The new proxy sends 12 bytes, but for compatibility
         * with older comdb2 builds the first 4 bytes of what
         * is logically the sequence number are sent last.
         * Thus we have to reorder the data. */
        memcpy(iq->seq, seq.seq, sizeof(uuid_t));
        iq->seqlen = sizeof(uuid_t);

        *have_blkseq = 1;

        /* backup everything we havn't already */
        if (block_state_backup(p_blkstate, p_blkstate->p_buf_req_end,
                               iq->opcode == OP_FWD_LBLOCK ||
                                   iq->opcode == OP_LONGBLOCK))
            return ERR_INTERNAL;
    }
    return 0;
}

static pthread_rwlock_t commit_lock = PTHREAD_RWLOCK_INITIALIZER;

extern __thread int send_prefault_udp;
extern void delay_if_sc_resuming(struct ireq *iq);

void handle_postcommit_bpfunc(struct ireq *iq)
{
    bpfunc_lstnode_t *cur_bpfunc = NULL;

    while((cur_bpfunc = listc_rtl(&iq->bpfunc_lst)))
    {
        assert(cur_bpfunc->func->success != NULL);
        cur_bpfunc->func->success(NULL/*not used*/, cur_bpfunc->func, NULL);
        free_bpfunc(cur_bpfunc->func);
    }
}

void handle_postabort_bpfunc(struct ireq *iq)
{
    bpfunc_lstnode_t *cur_bpfunc = NULL;
    while((cur_bpfunc = listc_rtl(&iq->bpfunc_lst)))
    {
        assert(cur_bpfunc->func->fail != NULL);
        cur_bpfunc->func->fail(NULL/*not used*/, cur_bpfunc->func, NULL);
        free_bpfunc(cur_bpfunc->func);
    }
}

int backout_schema_changes(struct ireq *iq, tran_type *tran);
static void backout_and_abort_tranddl(struct ireq *iq, tran_type *parent,
                                      int rowlocks)
{
    int rc = 0;
    if (rowlocks) {
        assert(parent);
        rc = trans_abort(iq, bdb_get_physical_tran(parent));
        if (rc != 0) {
            logmsg(LOGMSG_FATAL, "%s:%d TRANS_ABORT FAILED RC %d", __func__,
                   __LINE__, rc);
            comdb2_die(1);
        }
        parent = bdb_get_sc_parent_tran(parent);
    }
    if (iq->sc_tran) {
        assert(parent);
        rc = trans_abort(iq, iq->sc_tran);
        if (rc != 0) {
            logmsg(LOGMSG_FATAL, "%s:%d TRANS_ABORT FAILED RC %d", __func__,
                   __LINE__, rc);
            comdb2_die(1);
        }
        iq->sc_tran = NULL;
        backout_schema_changes(iq, parent);
    }
    if (iq->sc_locked) {
        unlock_schema_lk();
        iq->sc_locked = 0;
    }
    if (iq->sc_logical_tran) {
        rc = trans_commit_logical(iq, iq->sc_logical_tran, gbl_mynode, 0, 1,
                                  NULL, 0, NULL, 0);
        if (rc != 0) {
            logmsg(LOGMSG_ERROR, "%s:%d TRANS_ABORT FAILED RC %d", __func__,
                   __LINE__, rc);
        }
    }
    iq->sc_logical_tran = NULL;
}

static int pack_up_response(struct ireq *iq, int have_keyless_requests,
                            int num_reqs, int numerrs, struct block_err *err,
                            int rc, int opnum)
{
    if (!have_keyless_requests) {
        struct block_rsp rsp;

        rsp.num_completed = opnum;

        if (!(iq->p_buf_out =
                  block_rsp_put(&rsp, iq->p_buf_out, iq->p_buf_out_end)))
            return ERR_INTERNAL;

        /* rcodes */
        for (int jj = 0; jj < num_reqs; jj++) {
            int rcode;

            rcode = (jj == opnum) ? rc : 0;
            if (!(iq->p_buf_out = buf_put(&rcode, sizeof(rcode), iq->p_buf_out,
                                          iq->p_buf_out_end)))
                return ERR_INTERNAL;
        }

        /* rrns */
        for (int jj = 0; jj < num_reqs; jj++) {
            int rrn;

            rrn = (jj < opnum) ? 2 : 0;
            if (!(iq->p_buf_out = buf_put(&rrn, sizeof(rrn), iq->p_buf_out,
                                          iq->p_buf_out_end)))
                return ERR_INTERNAL;

#if 0
            reqmoref(iq, " a%d:%d", jj, p_blkstate->rsp.packed_rc_rrn_brc[jj]);
            reqmoref(iq, " b%d:%d", jj,
                    p_blkstate->rsp.packed_rc_rrn_brc[jj+num_reqs]);
            reqmoref(iq, " c%d:%d", jj,
                    p_blkstate->rsp.packed_rc_rrn_brc[jj + num_reqs * 2]);
#endif
        }

        /* borcodes */
        if (!(iq->p_buf_out = buf_zero_put(sizeof(int) * num_reqs,
                                           iq->p_buf_out, iq->p_buf_out_end)))
            return ERR_INTERNAL;
    } else {
        if (iq->is_block2positionmode) {
            struct block_rspkl_pos rspkl_pos;

            rspkl_pos.num_completed = opnum;

            rspkl_pos.position = iq->last_genid;

            if (numerrs)
                rspkl_pos.numerrs = 1;

            if (!(iq->p_buf_out = block_rspkl_pos_put(&rspkl_pos, iq->p_buf_out,
                                                      iq->p_buf_out_end)))
                return ERR_INTERNAL;

            if (numerrs) {
                if (!(iq->p_buf_out =
                          block_err_put(err, iq->p_buf_out, iq->p_buf_out_end)))
                    return ERR_INTERNAL;
            }

        } else {
            struct block_rspkl rspkl;

            rspkl.num_completed = opnum;

            if (numerrs)
                rspkl.numerrs = 1;

            if (!(iq->p_buf_out = block_rspkl_put(&rspkl, iq->p_buf_out,
                                                  iq->p_buf_out_end)))
                return ERR_INTERNAL;

            if (numerrs) {
                if (!(iq->p_buf_out =
                          block_err_put(err, iq->p_buf_out, iq->p_buf_out_end)))
                    return ERR_INTERNAL;
            }
        }
    }
    return 0;
}

static inline int check_for_node_up(struct ireq *iq, block_state_t *p_blkstate)
{
    /* If we get here and we are rtcpu-ed AND this is a cluster,
     * return RC_TRAN_CLIENT_RETRY. */
    if (debug_switch_reject_writes_on_rtcpu() && is_node_up(gbl_mynode) != 1) {
        const char *nodes[REPMAX];
        int nsiblings;
        nsiblings = net_get_all_nodes_connected(thedb->handle_sibling, nodes);
        if (nsiblings >= 1) {
            reqprintf(iq, "Master is swinging, repeat the request");
            /* The client code doesn't retry correctly if the request
               is (1) a non-long transaction or, (2) a long transaction of a
               single packet.  So if the block request was a single packet,
               send back a return code telling the proxy to retry.  Otherwise,
               the client code needs to retry (and handles it correctly).  The
               reason the client doesn't handle single-buffer retries correctly
               is that it doesn't make copies of these requests since the proxy
               already has it.  Thus the proxy, not the client should retry. */
            if (iq->is_socketrequest) {
                /* We don't have proxy in this case so the client which has to
                 * retry. */
                return RC_TRAN_CLIENT_RETRY;
            }
            if (iq->opcode == OP_BLOCK || p_blkstate->numreq == 1) {
                return 999; /* no dedicated code for proxy retry... */
            } else if (p_blkstate->longblock_single == 1) {
                return 999; /* no dedicated code for proxy retry... */
            } else {
                return RC_TRAN_CLIENT_RETRY;
            }
        }
    }
    return 0;
}

static int toblock_main_int(struct javasp_trans_state *javasp_trans_handle,
                            struct ireq *iq, block_state_t *p_blkstate)
{
    int did_replay = 0;
    int rowlocks = gbl_rowlocks;
    int fromline = -1;
    int opnum, jj, num_reqs;
    int rc = 0, ixkeylen, rrn;
    int irc = 0;
    char *source_host;
    tran_type *trans = NULL; /*transaction handle */
    tran_type *parent_trans = NULL;
    /* for updates */
    char saved_fndkey[MAXKEYLEN];
    int saved_rrn = 0;
    int addrrn;
    int outrc=-1;
    unsigned char nulls[MAXNULLBITS] = {0};
    unsigned long long genid = 0;
    int have_blkseq = 0;
    bool have_keyless_requests = 0;
    int numerrs = 0;
    int constraint_violation = 0;
    struct block_err err;
    int opcode_counts[NUM_BLOCKOP_OPCODES];
    int nops = 0;
    int is_block2sqlmode = 0; /* set this for all osql modes */
    /* enable this only for blocksql to handle verify errors */
    int is_block2sqlmode_blocksql = 0; 
    int osql_needtransaction = OSQL_BPLOG_NONE;
    int blkpos = -1, ixout = -1, errout = 0;
    int backed_out = 0;
    struct thr_handle *thr_self = thrman_self();
    int found_blkseq = 0;
    uint8_t *p_buf_rsp_start;
    struct longblock_req_hdr lhdr;
    struct block_req hdr;

    int is_mixed_sqldyn = 0;

    /* The blob buffer.  If the tag includes blobs then we are sent the blob
     * data in separate opcodes before we are sent the add/update command.
     * After each keyless write op we clear this buffer ready for the next one.
     */
    blob_buffer_t blobs[MAXBLOBS];
    int delayed = 0;
    int hascommitlock = 0;

    /* zero this out very high up or we can crash if we get to backout: without
     * having initialised this. */
    memset(blobs, 0, sizeof(blobs));
    memset(&err, 0, sizeof(struct block_err));

    /* default tzname per client transaction */
    bzero(iq->tzname, sizeof(iq->tzname));

    /* same for oplog counter */
    iq->oplog_numops = 0;

    num_reqs = p_blkstate->numreq;

    /* reset queue hits stats so we don't accumulate them over several
     * retries */
    iq->num_queues_hit = 0;

    iq->p_buf_in = p_blkstate->p_buf_req_start;
    iq->p_buf_in_end = p_blkstate->p_buf_req_end;

    if (iq->opcode == OP_LONGBLOCK || iq->opcode == OP_FWD_LBLOCK)
        iq->p_buf_in =
            longblock_req_hdr_get(&lhdr, iq->p_buf_in, iq->p_buf_in_end) + 4;
    else if (iq->opcode == OP_BLOCK || iq->opcode == OP_FWD_BLOCK)
        iq->p_buf_in = block_req_get(&hdr, iq->p_buf_in, iq->p_buf_in_end);

    /* backup everything we've read already (ie the header) */
    if (block_state_backup(p_blkstate, iq->p_buf_in,
                           iq->opcode == OP_LONGBLOCK ||
                               iq->opcode == OP_FWD_LBLOCK))
        return ERR_INTERNAL;

    if (iq->opcode == OP_FWD_BLOCK || iq->opcode == OP_FWD_LBLOCK) {
        /* this was forwarded from a slave comdb */
        source_host = p_blkstate->source_host;
    } else {
        /* this is considered local block op */
        source_host = gbl_mynode;
    }

    addrrn = -1; /*for secafpri, remember last rrn. */

    if (iq->debug) {
        reqprintf(iq, "BLOCK OPCODES: %d reqs ", num_reqs);
    }
    if (iq->retries == 0) {
        bzero(opcode_counts, sizeof(opcode_counts));
    }

    /* If this is a sorese transaction, don't recreate transaction objects */
    if (iq->is_sorese)
        osql_needtransaction = OSQL_BPLOG_RECREATEDTRANS;

    int lrc = check_for_node_up(iq, p_blkstate);
    if (lrc)
        return lrc;

    /* adding this back temporarily so I can get blockop counts again. this
       really just belongs in the main loop (should get its own logger event
       flag and logger events for this flag should be reset in the case of a
       retry) */
    if (iq->retries == 0) {
        const uint8_t *p_buf_in_saved;
        int got_blockseq = 0;
        int got_blockseq2 = 0;
        int got_osql = 0;

        /* this is a pre-loop, we want to jump back to the begining after it's
         * done */
        p_buf_in_saved = iq->p_buf_in;
        for (opnum = 0; opnum < num_reqs;
             ++opnum, block_state_next(iq, p_blkstate)) {
            struct packedreq_hdr hdr;

            iq->p_buf_in = packedreq_hdr_get(&hdr, iq->p_buf_in,
                                             p_blkstate->p_buf_req_end);
            if (iq->p_buf_in == NULL)
                break;
            if (block_state_set_next(iq, p_blkstate, hdr.nxt))
                break;

            if (iq->debug)
                reqprintf(iq, "PRE LOOP REQ %d: %d", opnum, hdr.opcode);

            if (hdr.opcode > 0 && hdr.opcode < BLOCK_MAXOPCODE)
                opcode_counts[gbl_blockop_count_xrefs[hdr.opcode]]++;

            /* Since I am peaking into this, I adding my hacks here */
            switch (hdr.opcode) {
            case BLOCK_SEQ:
                if (gbl_use_blkseq) {
                    rc = extract_blkseq(iq, p_blkstate, &found_blkseq,
                                        &have_blkseq);
                    if (rc) {
                        logmsg(LOGMSG_ERROR, "failed to extract blockseq\n");
                        GOTOBACKOUT;
                    }
                    if (have_blkseq) {
                        got_blockseq = 1;
                        /* We don't do the pre-scan again if it's a retry, so
                         * save whether we had a blkseq */
                        iq->have_blkseq =
                            1; /* if we don't go through proxy we don't have
                                  blkseq */
                    }
                }
                break;
            case BLOCK2_SEQV2:
                if (gbl_use_blkseq) {
                    rc = extract_blkseq2(iq, p_blkstate, &found_blkseq,
                                         &have_blkseq);
                    if (rc) {
                        logmsg(LOGMSG_ERROR, "failed to extract blockseq\n");
                        GOTOBACKOUT;
                    }
                    if (have_blkseq) {
                        got_blockseq2 = 1;
                        /* We don't do the pre-scan again if it's a retry, so
                         * save whether we had a blkseq */
                        iq->have_blkseq =
                            1; /* if we don't go through proxy we don't have
                                  blkseq */
                    }
                }

            case BLOCK2_SOCK_SQL:
            case BLOCK2_RECOM:
                got_osql = 1;
                break;
            }
        }

        if (got_osql && iq->have_snap_info) {
            void *replay_data = NULL;
            int replay_len = 0;
            int findout;
            bdb_get_readlock(thedb->bdb_env, "early_replay_cnonce", __func__,
                             __LINE__);
            if (thedb->master != gbl_mynode) {
                bdb_rellock(thedb->bdb_env, __func__, __LINE__);
                outrc = ERR_NOMASTER;
                fromline = __LINE__;
                goto cleanup;
            }
            findout = bdb_blkseq_find(thedb->bdb_env, parent_trans,
                                      iq->snap_info.key, iq->snap_info.keylen,
                                      &replay_data, &replay_len);
            if (findout == 0) {
                logmsg(LOGMSG_WARN, "early snapinfo blocksql replay detected\n");
                outrc = do_replay_case(iq, iq->snap_info.key,
                                       iq->snap_info.keylen, num_reqs, 0,
                                       replay_data, replay_len, __LINE__);
                bdb_rellock(thedb->bdb_env, __func__, __LINE__);
                did_replay = 1;
                fromline = __LINE__;
                goto cleanup;
            }
            bdb_rellock(thedb->bdb_env, __func__, __LINE__);
        }

        if ((got_blockseq || got_blockseq2) && got_osql && !iq->have_snap_info) {
            /* register this blockseq early to detect expensive replays
               of the same blocksql transactions */
            bdb_get_readlock(thedb->bdb_env, "early_replay", __func__,
                             __LINE__);
            if (thedb->master != gbl_mynode) {
                bdb_rellock(thedb->bdb_env, __func__, __LINE__);
                outrc = ERR_NOMASTER;
                fromline = __LINE__;
                goto cleanup;
            }
            rc = osql_blkseq_register(iq);
            switch (rc) {
            case OSQL_BLOCKSEQ_INV:
            case OSQL_BLOCKSEQ_FIRST:
                /* silence */
                break;
            default:
                assert(rc == OSQL_BLOCKSEQ_REPLAY);
                logmsg(LOGMSG_WARN, "early blocksql replay detection\n");
                outrc = do_replay_case(iq, iq->seq, iq->seqlen, num_reqs, 0,
                                       NULL, 0, __LINE__);
                bdb_rellock(thedb->bdb_env, __func__, __LINE__);
                did_replay = 1;
                fromline = __LINE__;
                goto cleanup;
            }
            bdb_rellock(thedb->bdb_env, __func__, __LINE__);
        }
        iq->p_buf_in = p_buf_in_saved;

        for (opnum = 0; opnum < NUM_BLOCKOP_OPCODES; opnum++) {
            if (opcode_counts[opnum] > 0) {
                reqlog_logf(iq->reqlogger, REQL_INFO, "%dx%s",
                            opcode_counts[opnum],
                            gbl_blockop_name_xrefs[opnum]);
            }
        }
    } else {
        have_blkseq = iq->have_blkseq;
    }

    iq->blkstate->pos = 0;

    if (!rowlocks) {
        /* start parent transaction */
        if (have_blkseq) {
            rc = trans_start(iq, NULL, &parent_trans);
            if (rc != 0) {
                return rc;
            }
        }

        /* START child TRANSACTION */
        if (gbl_enable_berkdb_retry_deadlock_bias) {
            irc =
                trans_start_set_retries(iq, parent_trans, &trans, iq->retries);
        } else if (bdb_attr_get(thedb->bdb_attr,
                                BDB_ATTR_DEADLOCK_YOUNGEST_EVER) ||
                   bdb_attr_get(thedb->bdb_attr,
                                BDB_ATTR_DEADLOCK_LEAST_WRITES_EVER)) {
            if (iq->priority == 0) {
                if (bdb_attr_get(thedb->bdb_attr,
                                 BDB_ATTR_DEADLOCK_YOUNGEST_EVER))
                    iq->priority = comdb2_time_epochms();
            }

            if (verbose_deadlocks)
                logmsg(LOGMSG_USER, "%x %s:%d Using iq %p priority %d\n",
                       (int)pthread_self(), __FILE__, __LINE__, iq,
                       iq->priority);

            irc =
                trans_start_set_retries(iq, parent_trans, &trans, iq->priority);
        } else {
            irc = trans_start_set_retries(iq, parent_trans, &trans, 0);
        }
    } else {
        /* we dont have nested transaction support here.  we play games with
           writing the blkseq record differently in rowlocks mode */
        irc = trans_start_logical(iq, &trans);
        parent_trans = NULL;

        if (irc != 0) {
            /* At this point if we have a transaction, it would prevent a
             * downgrade
             * because it holds a bdb readlock.  Make sure I am still the master
             */
            if (thedb->master != gbl_mynode || irc == ERR_NOMASTER) {
                numerrs = 1;
                rc = ERR_NOMASTER; /*this is what bdb readonly error gets us */
                GOTOBACKOUT;
            }
        }
    }

    if (irc != 0) {
        logmsg(LOGMSG_ERROR, "%s:%d trans_start failed rc %d\n", __func__,
               __LINE__, irc);
        numerrs = 1;
        rc = irc;
        GOTOBACKOUT;
    }

    if (iq->debug) {
        /* TODO print trans twice? No parent_trans? */
        reqprintf(iq, "%x:START TRANSACTION ID %p DB %d '%s'",
                  (int)pthread_self(), trans, iq->usedb->dbnum,
                  iq->usedb->tablename);
    }

    delay_if_sc_resuming(
        iq); /* tiny sleep if resuming sc has not marked sc pointers */

    javasp_trans_set_trans(javasp_trans_handle, iq, parent_trans, trans);

    if (gbl_replicate_local && get_dbtable_by_name("comdb2_oplog")) {
        /* Transactionally read the last sequence number.
           This effectively serializes all updates.
           There are probably riskier more clever schemes where we don't
           need to do this. */
        if (gbl_replicate_local_concurrent) {
            unsigned long long useqno;
            useqno = bdb_get_timestamp(thedb->bdb_env);
            memcpy(&p_blkstate->seqno, &useqno, sizeof(unsigned long long));
        } else {
            long long seqno;
            rc = get_next_seqno(trans, &seqno);

            /* This can fail if we deadlock with another transaction.
               ANYTHING in berkeley can deadlock.  Looking at the code
               funny makes it deadlock.  */
            if (rc) {
                if (rc != RC_INTERNAL_RETRY)
                    logmsg(LOGMSG_ERROR, "get_next_seqno unexpected rc %d\n", rc);
                GOTOBACKOUT;
            }
            p_blkstate->seqno = seqno;
        }
    }

    /*which db currently operating on. */
    iq->usedb = iq->origdb; /*start with original db. */

    clear_constraints_tables();

    /* THE BLOCK PROCESSOR FOR LOOP */
    for (opnum = 0; opnum < num_reqs;
         ++opnum, block_state_next(iq, p_blkstate)) {
        struct packedreq_hdr hdr;
        if (!(iq->p_buf_in = packedreq_hdr_get(&hdr, iq->p_buf_in,
                                               p_blkstate->p_buf_req_end)) ||
            block_state_set_next(iq, p_blkstate, hdr.nxt)) {
            if (iq->debug)
                reqprintf(iq, "%p:BAD BUFFER OFFSET OP %d", trans, opnum);

            rc = ERR_BADREQ;
            GOTOBACKOUT;
        }

        if (iq->debug) {
            /* remove all prefixes tothe debug trace and put in the transaction
             * and operation name prefix. */
            reqpopprefixes(iq, -1);
            reqpushprefixf(iq, "%x:tran %p:%s ", (int)pthread_self(), trans,
                           breq2a(hdr.opcode));

            reqprintflush(iq);
        }

        /* keep track of which operation is currently done */
        reqerrstrhdrclr(iq);

        thrman_wheref(thr_self, "%s [%s]", req2a(iq->opcode),
                      breq2a(hdr.opcode));

        iq->blkstate->opnum = opnum;

        if (iq->debug) {
            reqmoref(iq, " %d %s(%d) offset after hdr %p", opnum,
                     breq2a(hdr.opcode), hdr.opcode, iq->p_buf_in);
        }

        /* if this is the first request then keep stats */
        if (iq->retries == 0) {
            if ((unsigned)hdr.opcode < BLOCK_MAXOPCODE) {
                opcode_counts[gbl_blockop_count_xrefs[hdr.opcode]]++;
                iq->usedb->blocktypcnt[hdr.opcode]++;
                if (iq->rawnodestats)
                    iq->rawnodestats
                        ->blockop_counts[gbl_blockop_count_xrefs[hdr.opcode]]++;
            } else {
                opcode_counts[0]++; /* unknown opcode */
                iq->usedb->blocktypcnt[0]++;
                if (iq->rawnodestats)
                    iq->rawnodestats->blockop_counts[0]++;
            }
        }

        /* this is the list of blockops that are part of a osql transaction;
           anything else
           should be flagged and questioned */
        if (!is_mixed_sqldyn && hdr.opcode != BLOCK2_QBLOB &&
            hdr.opcode != BLOCK2_SOCK_SQL && hdr.opcode != BLOCK2_RECOM &&
            hdr.opcode != BLOCK2_SNAPISOL && hdr.opcode != BLOCK2_SERIAL &&
            hdr.opcode != BLOCK2_TZ && hdr.opcode != BLOCK_SEQ &&
            hdr.opcode != BLOCK2_SEQV2 && hdr.opcode != BLOCK2_USE &&
            hdr.opcode != BLOCK2_DBGLOG_COOKIE && hdr.opcode != BLOCK2_PRAGMA) {
            is_mixed_sqldyn = 1;
        }

        switch (hdr.opcode) {
        case BLOCK2_UPDBYKEY: {
            struct packedreq_updbykey updbykey;
            const uint8_t *p_buf_tag_name;
            const uint8_t *p_buf_tag_name_end;
            uint8_t *p_buf_data;
            const uint8_t *p_buf_data_end;

            ++delayed;
            have_keyless_requests = 1;

            if (!(iq->p_buf_in = packedreq_updbykey_get(
                      &updbykey, iq->p_buf_in, p_blkstate->p_buf_next_start))) {
                if (iq->debug)
                    reqprintf(iq, "FAILED TO UNPACK");
                rc = ERR_BADREQ;
                GOTOBACKOUT;
            }

            loadnullbmp(nulls, sizeof(nulls), updbykey.fldnullmap,
                        sizeof(updbykey.fldnullmap));

            if (updbykey.taglen >
                (p_blkstate->p_buf_next_start - iq->p_buf_in)) {
                if (iq->debug)
                    reqprintf(iq, "FAILED TO UNPACK TAG NAME");
                rc = ERR_BADREQ;
                GOTOBACKOUT;
            }

            p_buf_tag_name = iq->p_buf_in;
            iq->p_buf_in += updbykey.taglen;
            p_buf_tag_name_end = iq->p_buf_in;

            if (updbykey.reclen >
                (p_blkstate->p_buf_next_start - iq->p_buf_in)) {
                if (iq->debug)
                    reqprintf(iq, "FAILED TO UNPACK DATA");
                rc = ERR_BADREQ;
                GOTOBACKOUT;
            }

            /*
            iq->p_buf_in = (const uint8_t *)(iq->p_buf_in + updbykey.reclen);
            */

            p_buf_data = (uint8_t *)iq->p_buf_in;
            iq->p_buf_in += updbykey.reclen;
            p_buf_data_end = iq->p_buf_in;

            if (!trans) {
                if (osql_needtransaction == OSQL_BPLOG_NOTRANS) {
                    assert(is_block2sqlmode != 0);
                    logmsg(LOGMSG_ERROR, 
                            "%s:%d INCORRECT TRANSACTION MIX, SQL AND DYNTAG\n",
                            __FILE__, __LINE__);
                    rc = osql_create_transaction(javasp_trans_handle, iq,
                                                 have_blkseq ? &parent_trans
                                                             : NULL,
                                                 &trans, &osql_needtransaction);
                    if (rc) {
                        numerrs = 1;
                        GOTOBACKOUT;
                    }
                } else {
                    logmsg(LOGMSG_FATAL, "%s:%d NULL TRANSACTION!\n", __FILE__,
                            __LINE__);
                    abort();
                }
            }

            rc = updbykey_record(
                iq, trans, (const uint8_t *)p_buf_tag_name,
                (const uint8_t *)p_buf_tag_name_end, p_buf_data, p_buf_data_end,
                updbykey.keyname, nulls, blobs, MAXBLOBS, &err.errcode,
                &err.ixnum, &addrrn, &genid, hdr.opcode, opnum, /*blkpos*/
                RECFLAGS_DYNSCHEMA_NULLS_ONLY);
            free_blob_buffers(blobs, MAXBLOBS);
            if (rc != 0) {
                numerrs = 1;
                GOTOBACKOUT;
            }
            break;
        }

        case BLOCK2_ADDKL_POS:
            iq->is_block2positionmode = 1;
        case BLOCK2_ADDKL: {
            struct packedreq_addkl addkl;
            const uint8_t *p_buf_tag_name;
            const uint8_t *p_buf_tag_name_end;
            const uint8_t *p_buf_data;
            const uint8_t *p_buf_data_end;

            have_keyless_requests = 1;

            if (!(iq->p_buf_in = packedreq_addkl_get(
                      &addkl, iq->p_buf_in, p_blkstate->p_buf_next_start))) {
                if (iq->debug)
                    reqprintf(iq, "FAILED TO UNPACK");
                rc = ERR_BADREQ;
                GOTOBACKOUT;
            }

            loadnullbmp(nulls, sizeof(nulls), addkl.fldnullmap,
                        sizeof(addkl.fldnullmap));

            /* get the start/end of the tag name */
            if (addkl.taglen > (p_blkstate->p_buf_next_start - iq->p_buf_in)) {
                if (iq->debug)
                    reqprintf(iq, "FAILED TO UNPACK TAG NAME");
                rc = ERR_BADREQ;
                GOTOBACKOUT;
            }
            p_buf_tag_name = iq->p_buf_in;
            iq->p_buf_in += addkl.taglen;
            p_buf_tag_name_end = iq->p_buf_in;

            /* get the start/end of the data */
            if (addkl.reclen > (p_blkstate->p_buf_next_start - iq->p_buf_in)) {
                if (iq->debug)
                    reqprintf(iq, "FAILED TO UNPACK DATA");
                rc = ERR_BADREQ;
                GOTOBACKOUT;
            }
            p_buf_data = iq->p_buf_in;
            iq->p_buf_in += addkl.reclen;
            p_buf_data_end = iq->p_buf_in;

            if (!trans) {
                if (osql_needtransaction == OSQL_BPLOG_NOTRANS) {
                    assert(is_block2sqlmode != 0);
                    logmsg(LOGMSG_ERROR, 
                            "%s:%d INCORRECT TRANSACTION MIX, SQL AND DYNTAG\n",
                            __FILE__, __LINE__);
                    rc = osql_create_transaction(javasp_trans_handle, iq,
                                                 have_blkseq ? &parent_trans
                                                             : NULL,
                                                 &trans, &osql_needtransaction);
                    if (rc) {
                        numerrs = 1;
                        GOTOBACKOUT;
                    }
                } else {
                    logmsg(LOGMSG_FATAL, 
                            "%s:%d NULL TRANSACTION!\n", __FILE__,
                            __LINE__);
                    abort();
                }
            }

            {
                int bdberr = 0;
                rc = access_control_check_write(iq, trans, &bdberr);
                if (rc) {
                    numerrs = 1;
                    err.errcode = ERR_ACCESS;
                    GOTOBACKOUT;
                }
            }

            /* if any of the following have been executed then we
             * need to perform delayed key adds.
             *    BLOCK_ADDSL
             *    BLOCK_ADDSEC
             *    BLOCK_ADNOD
             *    BLOCK_SECAFPRI
             *    BLOCK_DELSC
             *    BLOCK_DELSEC
             *    BLOCK_DELNOD
             *    BLOCK_UPVRRN
             *    BLOCK2_ADDDTA
             *    BLOCK2_ADDKEY
             *    BLOCK2_DELDTA
             *    BLOCK2_DELKEY
             *    BLOCK2_UPDATE
             *    BLOCK2_DELKL
             *    BLOCK2_UPDKL
             *    BLOCK2_RNGDELKL
             *    BLOCK2_CUSTOM
             *    BLOCK2_QADD
             *    BLOCK2_DELOLDER
             *    BLOCK2_SOCK_SQL
             *    BLOCK2_UPDBYKEY
             *    BLOCK2_RECOM
             *    BLOCK2_SNAPISOL
             *    BLOCK2_SERIAL */
            int addflags = RECFLAGS_DYNSCHEMA_NULLS_ONLY;
            if (delayed == 0 && opnum == num_reqs - 1 &&
                iq->usedb->n_constraints == 0 && gbl_goslow == 0) {
                addflags |= RECFLAGS_NO_CONSTRAINTS;
            } else {
                ++delayed;
            }

            /* we drop the const from p_buf_data, but it shouldn't be
             * changed, can't change add_record's def to take a const
             * ptr because deep inside it puts the buf in dpb->put()
             * which doesn't take a const ptr */
            rc = add_record(iq, trans, p_buf_tag_name, p_buf_tag_name_end,
                            (uint8_t *)p_buf_data, p_buf_data_end, nulls, blobs,
                            MAXBLOBS, &err.errcode, &err.ixnum, &addrrn, &genid,
                            -1ULL, hdr.opcode, opnum, /*blkpos*/
                            addflags, 0);
            free_blob_buffers(blobs, MAXBLOBS);
            if (rc != 0) {
                numerrs = 1;
                GOTOBACKOUT;
            }
            /* TODO should this be set to rrn? where did that value come
             * from? */
            break;
        }

        case BLOCK2_ADDDTA: {
            struct packedreq_adddta adddta;

            const uint8_t *p_buf_data;
            const uint8_t *p_buf_data_end;

            const uint8_t *p_buf_tag_name;
            const uint8_t *p_buf_tag_name_end;

            ++delayed;
            if (!(iq->p_buf_in = packedreq_adddta_get(
                      &adddta, iq->p_buf_in, p_blkstate->p_buf_next_start))) {
                if (iq->debug)
                    reqprintf(iq, "FAILED TO UNPACK");
                rc = ERR_BADREQ;
                GOTOBACKOUT;
            }

            /* get the start/end of the data */
            if (adddta.reclen > (p_blkstate->p_buf_next_start - iq->p_buf_in)) {
                if (iq->debug)
                    reqprintf(iq, "FAILED TO UNPACK DATA");
                rc = ERR_BADREQ;
                GOTOBACKOUT;
            }
            p_buf_data = iq->p_buf_in;
            iq->p_buf_in += adddta.reclen;
            p_buf_data_end = iq->p_buf_in;

            p_buf_tag_name = (const uint8_t *)".DEFAULT";
            p_buf_tag_name_end = p_buf_tag_name + 8 /*strlen(.DEFAULT)*/;

            bzero(nulls, sizeof(nulls));

            if (!trans) {
                if (osql_needtransaction == OSQL_BPLOG_NOTRANS) {
                    assert(is_block2sqlmode != 0);
                    logmsg(LOGMSG_ERROR, 
                            "%s:%d INCORRECT TRANSACTION MIX, SQL AND DYNTAG\n",
                            __FILE__, __LINE__);
                    rc = osql_create_transaction(javasp_trans_handle, iq,
                                                 have_blkseq ? &parent_trans
                                                             : NULL,
                                                 &trans, &osql_needtransaction);
                    if (rc) {
                        numerrs = 1;
                        GOTOBACKOUT;
                    }
                } else {
                    logmsg(LOGMSG_FATAL, "%s:%d NULL TRANSACTION!\n", __FILE__,
                            __LINE__);
                    abort();
                }
            }

            {
                int bdberr = 0;
                rc = access_control_check_write(iq, trans, &bdberr);
                if (rc) {
                    numerrs = 1;
                    err.errcode = ERR_ACCESS;
                    GOTOBACKOUT;
                }
            }

            rc = add_record(iq, trans, p_buf_tag_name, p_buf_tag_name_end,
                            (uint8_t *)p_buf_data, p_buf_data_end, nulls,
                            NULL, /*blobs*/
                            0,    /*maxblobs*/
                            &err.errcode, &err.ixnum, &addrrn, &genid, -1ULL,
                            hdr.opcode, opnum, /*blkpos*/
                            RECFLAGS_DYNSCHEMA_NULLS_ONLY, 0);
            if (rc != 0) {
                numerrs = 1;
                GOTOBACKOUT;
            }
            break;
        }

        case BLOCK2_ADDKEY: {
            struct packedreq_addkey addkey;
            ++delayed;

            if (!(iq->p_buf_in = packedreq_addkey_get(
                      &addkey, iq->p_buf_in, p_blkstate->p_buf_next_start))) {
                if (iq->debug)
                    reqprintf(iq, "FAILED TO UNPACK");
                rc = ERR_BADREQ;
                GOTOBACKOUT;
            }

            /* if we got this far, the BLOCK2_ADDDTA should have
               added the keys.  save rrn and proceed. */
            if (iq->debug)
                reqprintf(iq, "IGNORED IX %d", addkey.ixnum);
            rc = 0;
            break;
        }

        case BLOCK2_DELKL: {
            struct packedreq_delkl delkl;

            ++delayed;
            if (!(iq->p_buf_in = packedreq_delkl_get(
                      &delkl, iq->p_buf_in, p_blkstate->p_buf_next_start))) {
                if (iq->debug)
                    reqprintf(iq, "FAILED TO UNPACK");
                rc = ERR_BADREQ;
                GOTOBACKOUT;
            }

            have_keyless_requests = 1;

            if (!trans) {
                if (osql_needtransaction == OSQL_BPLOG_NOTRANS) {
                    assert(is_block2sqlmode != 0);
                    logmsg(LOGMSG_ERROR, "%s:%d INCORRECT TRANSACTION MIX, SQL AND DYNTAG\n",
                            __FILE__, __LINE__);
                    rc = osql_create_transaction(javasp_trans_handle, iq,
                                                 have_blkseq ? &parent_trans
                                                             : NULL,
                                                 &trans, &osql_needtransaction);
                    if (rc) {
                        numerrs = 1;
                        GOTOBACKOUT;
                    }
                } else {
                    logmsg(LOGMSG_FATAL, "%s:%d NULL TRANSACTION!\n", __FILE__,
                            __LINE__);
                    abort();
                }
            }

            {
                int bdberr = 0;
                rc = access_control_check_write(iq, trans, &bdberr);
                if (rc) {
                    numerrs = 1;
                    err.errcode = ERR_ACCESS;
                    GOTOBACKOUT;
                }
            }

            /* for some reason we get a tag and data record with this
             * request which we then don't use.  let's not waste time
             * creating dynamic schemas that we won't use. */

            rc = del_record(iq, trans, NULL, /*primkey*/
                            delkl.rrn, delkl.genid, -1ULL, &err.errcode,
                            &err.ixnum, hdr.opcode, 0);
            if (rc != 0) {
                numerrs = 1;
                GOTOBACKOUT;
            }
            break;
        }

        case BLOCK2_DELDTA: {
            struct packedreq_delete delete;

            ++delayed;
            if (!(iq->p_buf_in = packedreq_delete_get(
                      &delete, iq->p_buf_in, p_blkstate->p_buf_next_start))) {
                if (iq->debug)
                    reqprintf(iq, "FAILED TO UNPACK");
                rc = ERR_BADREQ;
                GOTOBACKOUT;
            }

            rrn = delete.rrn;

            if (!trans) {
                if (osql_needtransaction == OSQL_BPLOG_NOTRANS) {
                    assert(is_block2sqlmode != 0);
                    logmsg(LOGMSG_ERROR, 
                            "%s:%d INCORRECT TRANSACTION MIX, SQL AND DYNTAG\n",
                            __FILE__, __LINE__);
                    rc = osql_create_transaction(javasp_trans_handle, iq,
                                                 have_blkseq ? &parent_trans
                                                             : NULL,
                                                 &trans, &osql_needtransaction);
                    if (rc) {
                        numerrs = 1;
                        GOTOBACKOUT;
                    }
                } else {
                    logmsg(LOGMSG_FATAL, "%s:%d NULL TRANSACTION!\n", __FILE__,
                            __LINE__);
                    abort();
                }
            }

            {
                int bdberr = 0;
                rc = access_control_check_write(iq, trans, &bdberr);
                if (rc) {
                    numerrs = 1;
                    err.errcode = ERR_ACCESS;
                    GOTOBACKOUT;
                }
            }

            rc = del_record(iq, trans, saved_fndkey, saved_rrn, 0, /*genid*/
                            -1ULL, &err.errcode, &err.ixnum, hdr.opcode, 0);
            if (rc != 0) {
                numerrs = 1;
                GOTOBACKOUT;
            }
            break;
        }

        /* Note: there is similar code earlier in this function in the
         * prescan loop, if you change it here please change it there */
        case BLOCK2_DELKEY: {
            struct packedreq_delkey delkey;

            ++delayed;
            if (!(iq->p_buf_in = packedreq_delkey_get(
                      &delkey, iq->p_buf_in, p_blkstate->p_buf_next_start))) {
                if (iq->debug)
                    reqprintf(iq, "FAILED TO UNPACK");
                rc = ERR_BADREQ;
                GOTOBACKOUT;
            }

            ixkeylen = getdefaultkeysize(iq->usedb, delkey.ixnum);

            /* ix 0 is unique: use it to find record,
               use record to form and delete other keys */
            if (delkey.ixnum != 0) {
                if (iq->debug)
                    reqprintf(iq, "IGNORED IX %d", delkey.ixnum);
                rc = 0;
                break;
            }

            if (ixkeylen < 0 || delkey.keylen != ixkeylen) {
                if (iq->debug)
                    reqprintf(iq, "INVALID INDEX %d OR BAD KEY LENGTH "
                                  "%d!=%d\n",
                              delkey.ixnum, delkey.keylen, ixkeylen);
                reqerrstr(iq, COMDB2_DEL_RC_INVL_KEY,
                          "invalid index %d or bad key length %d!=%d\n",
                          delkey.ixnum, delkey.keylen, ixkeylen);
                rc = ERR_BADREQ;
                GOTOBACKOUT;
            }
            rrn = delkey.rrn;

            /* TODO is this the right length to check? */
            if (ixkeylen > (iq->p_buf_in_end - iq->p_buf_in)) {
                if (iq->debug)
                    reqprintf(iq, "FAILED TO UNPACK KEY");
                rc = ERR_BADREQ;
                GOTOBACKOUT;
            }

            char ondisk_tag[MAXTAGLEN], client_tag[MAXTAGLEN];
            char key[MAXKEYLEN];
            /* ix 0 is unique: use it to find record,
               use record to form and delete other keys */
            snprintf(client_tag, MAXTAGLEN, ".DEFAULT_IX_0");
            snprintf(ondisk_tag, MAXTAGLEN, ".ONDISK_IX_0");
            rc = ctag_to_stag_buf(iq->usedb->tablename, client_tag,
                                  (const char *)iq->p_buf_in, WHOLE_BUFFER,
                                  nulls, ondisk_tag, key, 0, NULL);
            if (rc == -1) {
                if (iq->debug)
                    reqprintf(iq, "ERR CONVERT IX 0");
                rc = ERR_CONVERT_IX;
                GOTOBACKOUT;
            }
            memcpy(saved_fndkey, key, getkeysize(iq->usedb, delkey.ixnum));
            saved_rrn = rrn;
            if (iq->debug)
                reqprintf(iq, "SAVED IX %d RRN %d", delkey.ixnum, saved_rrn);
            break;
        }

        case BLOCK2_UPDKL_POS:
            iq->is_block2positionmode = 1;
        case BLOCK2_UPDKL: {
            struct packedreq_updrrnkl updrrnkl;
            const uint8_t *p_buf_tag_name;
            const uint8_t *p_buf_tag_name_end;
            const uint8_t *p_buf_data;
            const uint8_t *p_buf_data_end;

            ++delayed;
            if (!(iq->p_buf_in = packedreq_updrrnkl_get(
                      &updrrnkl, iq->p_buf_in, p_blkstate->p_buf_next_start))) {
                if (iq->debug)
                    reqprintf(iq, "FAILED TO UNPACK");
                rc = ERR_BADREQ;
                GOTOBACKOUT;
            }

            loadnullbmp(nulls, sizeof(nulls), updrrnkl.fldnullmap,
                        sizeof(updrrnkl.fldnullmap));

            /* TODO verify we didn't go past
             * p_blkstate->p_buf_next_start */
            p_buf_tag_name = iq->p_buf_in;
            p_buf_tag_name_end = p_buf_tag_name + updrrnkl.taglen;
            p_buf_data = p_buf_tag_name_end;
            p_buf_data_end = p_buf_data + updrrnkl.rlen;

            have_keyless_requests = 1;

            if (!trans) {
                if (osql_needtransaction == OSQL_BPLOG_NOTRANS) {
                    assert(is_block2sqlmode != 0);
                    logmsg(LOGMSG_ERROR, 
                            "%s:%d INCORRECT TRANSACTION MIX, SQL AND DYNTAG\n",
                            __FILE__, __LINE__);
                    rc = osql_create_transaction(javasp_trans_handle, iq,
                                                 have_blkseq ? &parent_trans
                                                             : NULL,
                                                 &trans, &osql_needtransaction);
                    if (rc) {
                        numerrs = 1;
                        GOTOBACKOUT;
                    }
                } else {
                    logmsg(LOGMSG_FATAL, "%s:%d NULL TRANSACTION!\n", __FILE__,
                            __LINE__);
                    abort();
                }
            }

            {
                int bdberr = 0;
                rc = access_control_check_write(iq, trans, &bdberr);
                if (rc) {
                    numerrs = 1;
                    err.errcode = ERR_ACCESS;
                    GOTOBACKOUT;
                }
            }

            rc = upd_record(iq, trans, NULL, /*primary key*/
                            updrrnkl.rrn, updrrnkl.genid, p_buf_tag_name,
                            p_buf_tag_name_end, (uint8_t *)p_buf_data,
                            p_buf_data_end, NULL /*p_buf_vrec*/,
                            NULL /*p_buf_vrec_end*/, nulls, NULL, /*updcols*/
                            blobs, MAXBLOBS, &genid, -1ULL, -1ULL, &err.errcode,
                            &err.ixnum, hdr.opcode, opnum, /*blkpos*/
                            RECFLAGS_DYNSCHEMA_NULLS_ONLY);
            free_blob_buffers(blobs, MAXBLOBS);
            if (rc != 0) {
                numerrs = 1;
                GOTOBACKOUT;
            }
            break;
        }

        /* Note: there is similar code earlier in this function in the
         * prescan loop, if you change it here please change it there */
        case BLOCK2_UPDATE: {
            struct packedreq_updrrn updrrn;

            const uint8_t *p_buf_data_new;
            const uint8_t *p_buf_data_new_end;
            const uint8_t *p_buf_data_v;
            const uint8_t *p_buf_data_v_end;
            const uint8_t *p_buf_tag_name;
            const uint8_t *p_buf_tag_name_end;

            ++delayed;
            if (!(iq->p_buf_in = packedreq_updrrn_get(
                      &updrrn, iq->p_buf_in, p_blkstate->p_buf_next_start))) {
                if (iq->debug)
                    reqprintf(iq, "FAILED TO UNPACK");
                rc = ERR_BADREQ;
                GOTOBACKOUT;
            }

            /* just like BLOCK_UPVRRN */

            if (updrrn.rlen > (p_blkstate->p_buf_next_start - iq->p_buf_in)) {
                if (iq->debug)
                    reqprintf(iq, "FAILED TO UNPACK NEW DATA");
                rc = ERR_BADREQ;
                GOTOBACKOUT;
            }

            p_buf_data_new = iq->p_buf_in;
            iq->p_buf_in += updrrn.rlen;
            p_buf_data_new_end = iq->p_buf_in;

            if (updrrn.vlen > (p_blkstate->p_buf_next_start - iq->p_buf_in)) {
                if (iq->debug)
                    reqprintf(iq, "FAILED TO UNPACK VDATA");
                rc = ERR_BADREQ;
                GOTOBACKOUT;
            }

            p_buf_data_v = iq->p_buf_in;
            iq->p_buf_in += updrrn.vlen;
            p_buf_data_v_end = iq->p_buf_in;

            if (updrrn.rlen != updrrn.vlen) {
                if (iq->debug)
                    reqprintf(iq, "MISMATCH newlen %d != vlen %d", updrrn.rlen,
                              updrrn.vlen);
                rc = ERR_BADREQ;
                GOTOBACKOUT;
            }

            p_buf_tag_name = (const uint8_t *)".DEFAULT";
            p_buf_tag_name_end = p_buf_tag_name + 8 /*strlen(.DEFAULT)*/;
            bzero(nulls, sizeof(nulls));

            if (!trans) {
                if (osql_needtransaction == OSQL_BPLOG_NOTRANS) {
                    assert(is_block2sqlmode != 0);
                    logmsg(LOGMSG_ERROR, 
                            "%s:%d INCORRECT TRANSACTION MIX, SQL AND DYNTAG\n",
                            __FILE__, __LINE__);
                    rc = osql_create_transaction(javasp_trans_handle, iq,
                                                 have_blkseq ? &parent_trans
                                                             : NULL,
                                                 &trans, &osql_needtransaction);
                    if (rc) {
                        numerrs = 1;
                        GOTOBACKOUT;
                    }
                } else {
                    logmsg(LOGMSG_FATAL, "%s:%d NULL TRANSACTION!\n", __FILE__,
                            __LINE__);
                    abort();
                }
            }

            {
                int bdberr = 0;
                rc = access_control_check_write(iq, trans, &bdberr);
                if (rc) {
                    numerrs = 1;
                    err.errcode = ERR_ACCESS;
                    GOTOBACKOUT;
                }
            }

            rc = upd_record(iq, trans, NULL, /*primkey - will be formed from
                                               verification data*/
                            updrrn.rrn, 0,   /*vgenid*/
                            p_buf_tag_name, p_buf_tag_name_end,
                            (uint8_t *)p_buf_data_new, p_buf_data_new_end,
                            (uint8_t *)p_buf_data_v, p_buf_data_v_end, nulls,
                            NULL, /*updcols*/
                            NULL, /*blobs*/
                            0,    /*maxblobs*/
                            &genid, -1ULL, -1ULL, &err.errcode, &err.ixnum,
                            hdr.opcode, opnum, /*blkpos*/
                            RECFLAGS_DYNSCHEMA_NULLS_ONLY);

            if (rc != 0) {
                numerrs = 1;
                GOTOBACKOUT;
            }

            break;
        }

        case BLOCK_ADDSL: {
            struct packedreq_add packedreq_add;
            int datoff, datlen;
            const uint8_t *p_buf_tag_name;
            const uint8_t *p_buf_tag_name_end;
            const uint8_t *p_buf_data;
            const uint8_t *p_buf_data_end;

            ++delayed;
            if (!(iq->p_buf_in =
                      packedreq_add_get(&packedreq_add, iq->p_buf_in,
                                        p_blkstate->p_buf_next_start))) {
                if (iq->debug)
                    reqprintf(iq, "FAILED TO UNPACK");
                rc = ERR_BADREQ;
                GOTOBACKOUT;
            }

            /*ADD RRN AND IX 0 KEY */
            ixkeylen = getdefaultkeysize(iq->usedb, 0);
            datoff = (ixkeylen + 3) & -4; /*round up to 4, this is
                                            data */
            datlen = (packedreq_add.lrl) * 4;

            /* increment input pointer to the offset */
            iq->p_buf_in += datoff;
            p_buf_data = iq->p_buf_in;

            /* verify that there's enough space */
            if (datlen > (p_blkstate->p_buf_next_start - iq->p_buf_in)) {
                if (iq->debug)
                    reqprintf(iq, "FAILED TO UNPACK DATA");
                rc = ERR_BADREQ;
                GOTOBACKOUT;
            }

            /* increment the input pointer past the record */
            iq->p_buf_in += datlen;
            p_buf_data_end = iq->p_buf_in;

            /* set tag name */
            p_buf_tag_name = (const uint8_t *)".DEFAULT";
            p_buf_tag_name_end = p_buf_tag_name + 8;

            bzero(nulls, sizeof(nulls));

            if (!trans) {
                if (osql_needtransaction == OSQL_BPLOG_NOTRANS) {
                    assert(is_block2sqlmode != 0);
                    logmsg(LOGMSG_ERROR, "%s:%d INCORRECT TRANSACTION MIX, SQL AND DYNTAG\n",
                            __FILE__, __LINE__);
                    rc = osql_create_transaction(javasp_trans_handle, iq,
                                                 have_blkseq ? &parent_trans
                                                             : NULL,
                                                 &trans, &osql_needtransaction);
                    if (rc) {
                        numerrs = 1;
                        GOTOBACKOUT;
                    }
                } else {
                    logmsg(LOGMSG_FATAL, "%s:%d NULL TRANSACTION!\n", __FILE__,
                            __LINE__);
                    abort();
                }
            }

            {
                int bdberr = 0;
                rc = access_control_check_write(iq, trans, &bdberr);
                if (rc) {
                    numerrs = 1;
                    err.errcode = ERR_ACCESS;
                    GOTOBACKOUT;
                }
            }

            /* add */
            rc = add_record(iq, trans, p_buf_tag_name, p_buf_tag_name_end,
                            (uint8_t *)p_buf_data, p_buf_data_end, nulls,
                            NULL, /*blobs*/
                            0,    /*maxblobs*/
                            &err.errcode, &err.ixnum, &addrrn, &genid, -1ULL,
                            hdr.opcode, opnum, /*blkpos*/
                            RECFLAGS_DYNSCHEMA_NULLS_ONLY, 0);

            if (rc != 0) {
                numerrs = 1;
                GOTOBACKOUT;
            }

            break;
        }
        case BLOCK_SEQ: {
            extract_blkseq(iq, p_blkstate, &found_blkseq, &have_blkseq);
            break;
        }
        case BLOCK2_SEQV2: {
            extract_blkseq2(iq, p_blkstate, &found_blkseq, &have_blkseq);
            break;
        }

        case BLOCK_ADDSEC:
        case BLOCK_ADNOD:
        case BLOCK_SECAFPRI: {
            struct packedreq_addsec addsec;
            int ixnum;

            ++delayed;
            if (!(iq->p_buf_in = packedreq_addsec_get(
                      &addsec, iq->p_buf_in, p_blkstate->p_buf_req_end))) {
                if (iq->debug)
                    reqprintf(iq, "FAILED TO UNPACK DATA");
                rc = ERR_BADREQ;
                GOTOBACKOUT;
            }

            ixnum = addsec.ixnum;

            rc = 0;
            if (iq->debug)
                reqprintf(iq, "IGNORED IX %d", ixnum);
            break;
        }

        /* Note: there is similar code earlier in this function in the
         * prescan loop, if you change it here please change it there */
        case BLOCK_DELSC: {
            struct packedreq_del delsc;
            const char *p_keydat;
            char key[MAXKEYLEN];

            ++delayed;
            if (!(iq->p_buf_in = packedreq_del_get(
                      &delsc, iq->p_buf_in, p_blkstate->p_buf_req_end))) {
                if (iq->debug)
                    reqprintf(iq, "FAILED TO UNPACK DATA");
                rc = ERR_BADREQ;
                GOTOBACKOUT;
            }

            ixkeylen = getkeysize(iq->usedb, 0);
            rrn = delsc.rrn;

            if (ixkeylen > p_blkstate->p_buf_req_end - iq->p_buf_in) {
                if (iq->debug)
                    reqprintf(iq, "FAILED TO UNPACK DATA");
                rc = ERR_BADREQ;
                GOTOBACKOUT;
            }
            p_keydat = (const char *)iq->p_buf_in;
            iq->p_buf_in += ixkeylen;

            if (!trans) {
                if (osql_needtransaction == OSQL_BPLOG_NOTRANS) {
                    assert(is_block2sqlmode != 0);
                    logmsg(LOGMSG_ERROR, "%s:%d INCORRECT TRANSACTION MIX, SQL AND DYNTAG\n",
                            __FILE__, __LINE__);
                    rc = osql_create_transaction(javasp_trans_handle, iq,
                                                 have_blkseq ? &parent_trans
                                                             : NULL,
                                                 &trans, &osql_needtransaction);
                    if (rc) {
                        numerrs = 1;
                        GOTOBACKOUT;
                    }
                } else {
                    logmsg(LOGMSG_FATAL, "%s:%d NULL TRANSACTION!\n", __FILE__,
                            __LINE__);
                    abort();
                }
            }

            /* convert key */
            bzero(nulls, sizeof(nulls));
            rc = ctag_to_stag_buf(iq->usedb->tablename, ".DEFAULT_IX_0",
                                  (const char *)p_keydat, WHOLE_BUFFER, nulls,
                                  ".ONDISK_IX_0", key, 0, NULL);
            if (rc == -1) {
                if (iq->debug)
                    reqprintf(iq, "ERR CLIENT CONVERT IX 0 RRN %d", rrn);
                rc = ERR_CONVERT_IX;
                GOTOBACKOUT;
            }
            rc = del_record(iq, trans, key, delsc.rrn, 0, /*genid*/
                            -1ULL, &err.errcode, &err.ixnum, hdr.opcode, 0);
            if (rc != 0) {
                numerrs = 1;
                GOTOBACKOUT;
            }
            break;
        }

        case BLOCK_DELSEC:
        case BLOCK_DELNOD: {
            struct packedreq_delsec delsec;
            int ixnum;
            int ixkeylen;

            ++delayed;
            if (!(iq->p_buf_in = packedreq_delsec_get(
                      &delsec, iq->p_buf_in, p_blkstate->p_buf_req_end))) {
                if (iq->debug)
                    reqprintf(iq, "FAILED TO UNPACK DATA");
                rc = ERR_BADREQ;

                GOTOBACKOUT;
            }

            ixnum = delsec.ixnum;
            ixkeylen = getdefaultkeysize(iq->usedb, ixnum);
            if (ixkeylen < 0) {
                if (iq->debug)
                    reqprintf(iq, "BAD IX %d", ixnum);
                reqerrstr(iq, COMDB2_DEL_RC_INVL_IDX, "bad index %d", ixnum);
                rc = ERR_BADREQ;
                GOTOBACKOUT;
            }

            /* handled in BLOCK_DELSC */
            if (iq->debug)
                reqprintf(iq, "IGNORED IX %d", ixnum);
            rc = 0;
            break;
        }

        /* Note: there is similar code earlier in this function in the
         * prescan loop, if you change it here please change it there */
        case BLOCK_UPVRRN: {
            struct packedreq_upvrrn upvrrn;
            int vlen, newlen;
            const uint8_t *p_buf_tag_name;
            const uint8_t *p_buf_tag_name_end;
            const uint8_t *p_newdta;
            const uint8_t *p_newdta_end;
            const uint8_t *p_buf_vdta;
            const uint8_t *p_buf_vdta_end;

            ++delayed;
            if (!(iq->p_buf_in = packedreq_upvrrn_get(
                      &upvrrn, iq->p_buf_in, p_blkstate->p_buf_req_end))) {
                if (iq->debug)
                    reqprintf(iq, "FAILED TO UNPACK DATA");
                rc = ERR_BADREQ;

                GOTOBACKOUT;
            }

            rrn = upvrrn.rrn;
            vlen = upvrrn.vlen4 * 4;

            p_buf_vdta = iq->p_buf_in;
            if (vlen > p_blkstate->p_buf_req_end - iq->p_buf_in) {
                if (iq->debug)
                    reqprintf(iq, "FAILED TO UNPACK DATA");
                rc = ERR_BADREQ;

                GOTOBACKOUT;
            }

            iq->p_buf_in += vlen;
            p_buf_vdta_end = iq->p_buf_in;

            if (!(iq->p_buf_in = buf_get(&newlen, sizeof(newlen), iq->p_buf_in,
                                         p_blkstate->p_buf_req_end))) {
                if (iq->debug)
                    reqprintf(iq, "FAILED TO UNPACK DATA");
                rc = ERR_BADREQ;

                GOTOBACKOUT;
            }

            newlen *= 4;

            p_newdta = iq->p_buf_in;

            if (newlen > p_blkstate->p_buf_req_end - iq->p_buf_in) {
                if (iq->debug)
                    reqprintf(iq, "FAILED TO UNPACK DATA");
                rc = ERR_BADREQ;

                GOTOBACKOUT;
            }

            iq->p_buf_in += newlen;
            p_newdta_end = iq->p_buf_in;
            p_buf_tag_name = (const uint8_t *)".DEFAULT";
            p_buf_tag_name_end = p_buf_tag_name + 8;

            /*
                vlen            -> length of the verify record
                p_buf_vdta      -> start of verify record
                p_buf_vdta_end  -> end of verify record
                newlen          -> length of the new record
                p_newdta        -> start of the new record
                p_newdta_end    -> end of the new record
                p_buf_tag_name  -> .DEFAULT
            */

            {
                /*
                   capture comdb clients that are trying to verify
                   only a prefix of the row (size < .default rowsize)
                 */
                int rowsz = get_size_of_schema_by_name(iq->usedb->tablename,
                                                       ".DEFAULT");
                if (rowsz != vlen) {
                    logmsg(
                        LOGMSG_ERROR,
                        "%s: %s prefix bug, client sz=%d, default-tag sz=%d\n",
                        getorigin(iq), iq->usedb->tablename, newlen, rowsz);
                }
            }

            bzero(nulls, sizeof(nulls));

            if (!trans) {
                if (osql_needtransaction == OSQL_BPLOG_NOTRANS) {
                    assert(is_block2sqlmode != 0);
                    logmsg(LOGMSG_ERROR, 
                            "%s:%d INCORRECT TRANSACTION MIX, SQL AND DYNTAG\n",
                            __FILE__, __LINE__);
                    rc = osql_create_transaction(javasp_trans_handle, iq,
                                                 have_blkseq ? &parent_trans
                                                             : NULL,
                                                 &trans, &osql_needtransaction);
                    if (rc) {
                        numerrs = 1;
                        GOTOBACKOUT;
                    }
                } else {
                    logmsg(LOGMSG_FATAL, "%s:%d NULL TRANSACTION!\n", __FILE__,
                            __LINE__);
                    abort();
                }
            }

            {
                int bdberr = 0;
                rc = access_control_check_write(iq, trans, &bdberr);
                if (rc) {
                    numerrs = 1;
                    err.errcode = ERR_ACCESS;
                    GOTOBACKOUT;
                }
            }

            rc = upd_record(iq, trans, NULL, /*primkey - will be formed from
                                               verification data*/
                            rrn, 0,          /*vgenid*/
                            p_buf_tag_name, p_buf_tag_name_end,
                            (uint8_t *)p_newdta, p_newdta_end,
                            (uint8_t *)p_buf_vdta, p_buf_vdta_end, nulls,
                            NULL, /*updcols*/
                            NULL, /*blobs*/
                            0,    /*maxblobs*/
                            &genid, -1ULL, -1ULL, &err.errcode, &err.ixnum,
                            hdr.opcode, opnum, /*blkpos*/
                            RECFLAGS_DYNSCHEMA_NULLS_ONLY);

            if (rc != 0) {
                numerrs = 1;
                GOTOBACKOUT;
            }
            break;
        }

        case BLOCK_DEBUG: {
            if (iq->debug)
                reqprintf(iq, "OP OFFSET %d", -1);
            break;
        }

        /* Note: there is similar code earlier in this function in the
         * prescan loop, if you change it here please change it there */
        case BLOCK_USE: {
            struct packedreq_use use;

            if (!(iq->p_buf_in = packedreq_use_get(
                      &use, iq->p_buf_in, p_blkstate->p_buf_next_start))) {
                if (iq->debug)
                    reqprintf(iq, "FAILED TO UNPACK");
                rc = ERR_BADREQ;
                GOTOBACKOUT;
            }

            iq->usedb = getdbbynum(use.dbnum);
            logmsg(LOGMSG_DEBUG, "%s %d use.dbnum = %d\n", __FILE__, __LINE__, use.dbnum);
            if (iq->usedb == NULL) {
                if (iq->debug)
                    reqprintf(iq, "ERROR DB NUM %d NOT IN "
                                  "TRANSACTION GROUP",
                              use.dbnum);
                reqerrstr(iq, COMDB2_BLK_RC_INVL_DBNUM,
                          "error db num %d not in transaction group",
                          use.dbnum);
                iq->usedb = iq->origdb;
                rc = ERR_BADREQ;
                GOTOBACKOUT;
            }
            if (iq->debug)
                reqprintf(iq, "DB NUM %d '%s'", use.dbnum,
                          iq->usedb->tablename);
            break;
        }

        /* Note: there is similar code earlier in this function in the
         * prescan loop, if you change it here please change it there */
        case BLOCK2_USE: {
            struct packedreq_usekl usekl;

            if (!(iq->p_buf_in = packedreq_usekl_get(
                      &usekl, iq->p_buf_in, p_blkstate->p_buf_next_start))) {
                if (iq->debug)
                    reqprintf(iq, "FAILED TO UNPACK");
                rc = ERR_BADREQ;
                GOTOBACKOUT;
            }

            if (usekl.taglen) {
                char tbltag[64];

                if (usekl.taglen < 0 || usekl.taglen >= sizeof(tbltag)) {
                    if (iq->debug)
                        reqprintf(iq, "INVALID TAGLEN %d", usekl.taglen);
                    rc = ERR_BADREQ;
                    GOTOBACKOUT;
                }

                bzero(tbltag, sizeof(tbltag));
                /* we make sure tbltag is NUL terminated by ensuring
                 * taglen < sizeof(tbltag) above */
                if (!(iq->p_buf_in =
                          buf_no_net_get(tbltag, usekl.taglen, iq->p_buf_in,
                                         p_blkstate->p_buf_next_start))) {
                    if (iq->debug)
                        reqprintf(iq, "FAILED TO UNPACK TBLTAG");
                    rc = ERR_BADREQ;
                    GOTOBACKOUT;
                }

                iq->usedb = get_dbtable_by_name(tbltag);
                if (iq->usedb == NULL) {
                    iq->usedb = iq->origdb;
                    if (iq->debug)
                        reqprintf(iq, "ERROR UNKNOWN TABLE '%s'", tbltag);
                    reqerrstr(iq, COMDB2_BLK_RC_UNKN_TAG,
                              "error unknown table '%s'", tbltag);
                    GOTOBACKOUT;
                }

                if (iq->debug)
                    reqprintf(iq, "DB '%s'", iq->usedb->tablename);
            } else {
                iq->usedb = getdbbynum(usekl.dbnum);
                if (iq->usedb == 0) {
                    if (iq->debug)
                        reqprintf(iq, "ERROR UNKNOWN DB NUM %d", usekl.dbnum);
                    reqerrstr(iq, COMDB2_BLK_RC_INVL_DBNUM,
                              "error unknown db num %d", usekl.dbnum);
                    iq->usedb = iq->origdb;
                    rc = ERR_BADREQ;
                    GOTOBACKOUT;
                }
                if (iq->debug)
                    reqprintf(iq, "DB NUM %d '%s'", usekl.dbnum,
                              iq->usedb->tablename);
            }
            break;
        }

        case BLOCK2_TZ: {
            struct packedreq_tzset tzset;

            if (!(iq->p_buf_in = packedreq_tzset_get(
                      &tzset, iq->p_buf_in, p_blkstate->p_buf_next_start))) {
                if (iq->debug)
                    reqprintf(iq, "FAILED TO UNPACK");
                rc = ERR_BADREQ;
                GOTOBACKOUT;
            }

            if (!(iq->p_buf_in =
                      buf_no_net_get(iq->tzname, tzset.tznamelen, iq->p_buf_in,
                                     p_blkstate->p_buf_next_start))) {
                if (iq->debug)
                    reqprintf(iq, "FAILED TO UNPACK TZ");
                rc = ERR_BADREQ;
                GOTOBACKOUT;
            }

            break;
        }

        case BLOCK2_QBLOB: {
            struct packedreq_qblob qblob;

            have_keyless_requests = 1;

            if (!(iq->p_buf_in = packedreq_qblob_get(
                      &qblob, iq->p_buf_in, p_blkstate->p_buf_next_start))) {
                if (iq->debug)
                    reqprintf(iq, "FAILED TO UNPACK");
                rc = ERR_BADREQ;
                GOTOBACKOUT;
            }

            if (qblob.blobno >= MAXBLOBS) {
                reqerrstr(iq, COMDB2_BLOB_RC_RCV_TOO_MANY,
                          "blob %d out of range (MAXBLOBS is %d)", qblob.blobno,
                          MAXBLOBS);
                rc = ERR_BADREQ;
                GOTOBACKOUT;
            } else {
                blob_buffer_t *blob = &blobs[qblob.blobno];
                if (!blob->exists) {
                    if (qblob.length > MAXBLOBLENGTH) {
                        reqerrstr(iq, COMDB2_BLOB_RC_RCV_TOO_LARGE,
                                  "blob %d too large (%u > max size %u)",
                                  qblob.blobno, qblob.length, MAXBLOBLENGTH);
                        rc = ERR_BLOB_TOO_LARGE;
                        GOTOBACKOUT;
                    }
                    blob->length = qblob.length;
                    blob->collected = 0;
                    if (blob->length > 0) {
                        if (blob->length > gbl_blob_sz_thresh_bytes)
                            blob->data = comdb2_bmalloc(blobmem, blob->length);
                        else
                            blob->data = malloc(blob->length);

                        if (!blob->data) {
                            logmsg(LOGMSG_ERROR, "BLOCK2_QBLOB: malloc "
                                                 "failed %zu\n",
                                   blob->length);
                            reqerrstr(iq, COMDB2_BLOB_RC_ALLOC,
                                      "malloc failed");
                            rc = ERR_INTERNAL;
                            GOTOBACKOUT;
                        }
                    }
                    blob->exists = 1;
                    reqlog_logf(iq->reqlogger, REQL_INFO, "%u byte "
                                                          "blob",
                                (unsigned)blob->length);
                } else if (qblob.length != blob->length) {
                    reqerrstr(iq, COMDB2_BLOB_RC_RCV_BAD_LENGTH,
                              "bad fragment for blob %d gives length %u "
                              "expected %u",
                              qblob.blobno, qblob.length, blob->length);
                    rc = ERR_BADREQ;
                    GOTOBACKOUT;
                }
                /* collect more data */
                if (qblob.frag_len > 0) {
                    if (qblob.frag_len + blob->collected > blob->length) {
                        reqerrstr(iq, COMDB2_BLOB_RC_RCV_TOO_MUCH,
                                  "received too much data for blob %d "
                                  "(I had %u/%u bytes, received another "
                                  "%u)",
                                  qblob.blobno, blob->collected, blob->length,
                                  qblob.frag_len);
                        rc = ERR_BADREQ;
                        GOTOBACKOUT;
                    }
                    iq->p_buf_in = buf_no_net_get(blob->data + blob->collected,
                                                  qblob.frag_len, iq->p_buf_in,
                                                  p_blkstate->p_buf_next_start);

                    blob->collected += qblob.frag_len;
                }
            }
            break;
        }

        case BLOCK2_QADD: {
            struct packedreq_qadd qadd;

            ++delayed;
            if (!(iq->p_buf_in = packedreq_qadd_get(
                      &(qadd), iq->p_buf_in, p_blkstate->p_buf_next_start))) {
                if (iq->debug)
                    reqprintf(iq, "FAILED TO UNPACK");
                rc = ERR_BADREQ;
                GOTOBACKOUT;
            }

            have_keyless_requests = 1;

            if (!trans) {
                if (osql_needtransaction == OSQL_BPLOG_NOTRANS) {
                    assert(is_block2sqlmode != 0);
                    logmsg(LOGMSG_ERROR, 
                            "%s:%d INCORRECT TRANSACTION MIX, SQL AND DYNTAG\n",
                            __FILE__, __LINE__);
                    rc = osql_create_transaction(javasp_trans_handle, iq,
                                                 have_blkseq ? &parent_trans
                                                             : NULL,
                                                 &trans, &osql_needtransaction);
                    if (rc) {
                        numerrs = 1;
                        GOTOBACKOUT;
                    }
                } else {
                    logmsg(LOGMSG_FATAL, "%s:%d NULL TRANSACTION!\n", __FILE__,
                            __LINE__);
                    abort();
                }
            }

            rc = block2_qadd(iq, p_blkstate, trans, &qadd, blobs);
            free_blob_buffers(blobs, MAXBLOBS);
            if (rc != 0)
                GOTOBACKOUT;
            break;
        }
        case BLOCK_SETFLAGS: {
            struct packedreq_setflags p_setflags;
            if (!(iq->p_buf_in =
                      packedreq_setflags_get(&p_setflags, iq->p_buf_in,
                                             p_blkstate->p_buf_next_start))) {
                if (iq->debug)
                    reqprintf(iq, "FAILED TO UNPACK");
                rc = ERR_BADREQ;
                GOTOBACKOUT;
            }
            iq->transflags = p_setflags.flags;
            break;
        }

        case BLOCK2_CUSTOM: {
            struct packedreq_custom p_custom;

            ++delayed;
            if (!(iq->p_buf_in = packedreq_custom_get(
                      &p_custom, iq->p_buf_in, p_blkstate->p_buf_next_start))) {
                if (iq->debug)
                    reqprintf(iq, "FAILED TO UNPACK");
                rc = ERR_BADREQ;
                GOTOBACKOUT;
            }

            /* A Java stored procedure custom operation. */
            rc = block2_custom(iq, &p_custom, iq->p_buf_in, blobs);
            free_blob_buffers(blobs, MAXBLOBS);
            if (rc != 0)
                GOTOBACKOUT;
            break;
        }

        case BLOCK2_TRAN: {
            /* handled in loop/switch above */
            break;
        }

        case BLOCK2_DELOLDER: {
            unsigned long long genid;
            void *rec;
            int dtalen;
            int failop, failnum;
            struct packedreq_delolder delolder;

            if (iq && iq->usedb && iq->usedb->odh) {
                reqprintf(iq, "ERROR - OPCODE BLOCK2_DELOLDER FOR ODH TABLE");
                rc = ERR_BADREQ;
                GOTOBACKOUT;
            }

            ++delayed;
            if (!(iq->p_buf_in = packedreq_delolder_get(
                      &delolder, iq->p_buf_in, p_blkstate->p_buf_next_start))) {
                if (iq->debug)
                    reqprintf(iq, "FAILED TO UNPACK");
                rc = ERR_BADREQ;
                GOTOBACKOUT;
            }

            if (!gbl_dtastripe) {
                rc = ERR_BADREQ;
                break;
            }
            dtalen =
                get_size_of_schema_by_name(iq->usedb->tablename, ".ONDISK");

            if (!trans) {
                if (osql_needtransaction == OSQL_BPLOG_NOTRANS) {
                    assert(is_block2sqlmode != 0);
                    logmsg(LOGMSG_ERROR, "%s:%d INCORRECT TRANSACTION MIX, SQL AND DYNTAG\n",
                            __FILE__, __LINE__);
                    rc = osql_create_transaction(javasp_trans_handle, iq,
                                                 have_blkseq ? &parent_trans
                                                             : NULL,
                                                 &trans, &osql_needtransaction);
                    if (rc) {
                        numerrs = 1;
                        GOTOBACKOUT;
                    }
                } else {
                    logmsg(LOGMSG_FATAL, "%s:%d NULL TRANSACTION!\n", __FILE__,
                            __LINE__);
                    abort();
                }
            }

            rec = malloc(dtalen);
            rc = find_record_older_than(iq, trans, delolder.timestamp, rec,
                                        &dtalen, dtalen, &genid);
            if (rc == 0) {
                {
                    int bdberr = 0;
                    rc = access_control_check_write(iq, trans, &bdberr);
                    if (rc) {
                        numerrs = 1;
                        err.errcode = ERR_ACCESS;
                        GOTOBACKOUT;
                    }
                }

                rc = del_record(iq, trans, NULL, 2, genid, -1ULL, &failop,
                                &failnum, BLOCK2_DELOLDER, 0);
                if (iq->debug)
                    reqprintf(iq, "DELETE_OLDER %d %s genid %016llx rc "
                                  "%d\n",
                              delolder.timestamp, iq->usedb->tablename, genid,
                              rc);
                if (rc) {
                    fromline = __LINE__;
                    goto backout;
                }
            } else {
                if (iq->debug)
                    reqprintf(iq, "DELETE_OLDER %s none found\n",
                              iq->usedb->tablename);
                rc = ERR_NO_RECORDS_FOUND;
            }
            free(rec);
            if (rc) {
                goto backout;
            }
            break;
        }

        case BLOCK2_SOCK_SQL:
        case BLOCK2_RECOM:
        case BLOCK2_SNAPISOL:
        case BLOCK2_SERIAL: {
            struct packedreq_sql sql;
            const uint8_t *p_buf_sqlq;

            ++delayed;
            is_block2sqlmode = 1;
            have_keyless_requests = 1;

            int d_ms = BDB_ATTR_GET(thedb->bdb_attr, DELAY_AFTER_SAVEOP_DONE);
            if (d_ms) {
                logmsg(LOGMSG_DEBUG,
                       "Sleeping for DELAY_AFTER_SAVEOP_DONE (%dms)\n", d_ms);
                usleep(1000 * d_ms);
            }

            if (!(iq->p_buf_in = packedreq_sql_get(
                      &sql, iq->p_buf_in, p_blkstate->p_buf_next_start))) {
                if (iq->debug)
                    reqprintf(iq, "FAILED TO UNPACK");
                rc = ERR_BADREQ;
                GOTOBACKOUT;
            }

            if (sql.sqlqlen > (p_blkstate->p_buf_next_start - iq->p_buf_in)) {
                if (iq->debug)
                    reqprintf(iq, "FAILED TO UNPACK SQLQ");
                rc = ERR_BADREQ;
                GOTOBACKOUT;
            }

            p_buf_sqlq = iq->p_buf_in;
            iq->p_buf_in += sql.sqlqlen;

            if (iq->sorese.osql_retry) {
                if (iq->debug)
                    reqprintf(iq, "query retries '%s'", (char *)p_buf_sqlq);
                break;
            }

            if (iq->debug)
                reqprintf(
                    iq, "%s received query '%s'",
                    (hdr.opcode == BLOCK2_SOCK_SQL)
                        ? "socksql"
                        : ((hdr.opcode == BLOCK2_RECOM)
                               ? "recom"
                               : ((hdr.opcode == BLOCK2_SNAPISOL) ? "snapisol"
                                                                  : "serial")),
                    (char *)p_buf_sqlq);

            if (is_mixed_sqldyn) {
                logmsg(LOGMSG_ERROR, "%s:%d INCORRECT TRANSACTION MIX, SQL AND DYNTAG %d\n",
                        __FILE__, __LINE__, hdr.opcode);
            } else {
                if (osql_needtransaction == OSQL_BPLOG_NONE) {
                    rc = osql_destroy_transaction(
                        iq, have_blkseq ? &parent_trans : NULL, &trans,
                        &osql_needtransaction);
                    if (rc) {
                        numerrs = 1;
                        GOTOBACKOUT;
                    }
                }
            }

            block2_sorese(iq, (char *)p_buf_sqlq, sql.sqlqlen, hdr.opcode);
            break;
        }

        case BLOCK2_MODNUM: {
            struct packedreq_set_modnum modnum;

            if (!(iq->p_buf_in = packedreq_set_modnum_get(
                      &modnum, iq->p_buf_in, p_blkstate->p_buf_next_start))) {
                if (iq->debug)
                    reqprintf(iq, "FAILED TO UNPACK");
                rc = ERR_BADREQ;
                GOTOBACKOUT;
            }
            iq->blkstate->modnum = modnum.modnum;
            break;
        }

        case BLOCK2_SCSMSK: {
            /* there should only ever be more then one BLOCK2_SCSMSK if
             * a long block comes in and more then one piece has a
             * BLOCK2_SCSMSK in this case tolongblock should have
             * updated the fisrt mask to contain all the stripes
             * needed by the whole request but here we check to make
             * sure that was the case */

            struct packedreq_scsmsk scsmsk;

            if (!(iq->p_buf_in = packedreq_scsmsk_get(
                      &scsmsk, iq->p_buf_in, p_blkstate->p_buf_next_start))) {
                if (iq->debug)
                    reqprintf(iq, "FAILED TO UNPACK");
                rc = ERR_BADREQ;
                GOTOBACKOUT;
            }

            break;
        }

        case BLOCK2_DBGLOG_COOKIE: {
            struct packedreq_dbglog_cookie cookie;

            if (!(iq->p_buf_in = packedreq_dbglog_cookie_get(
                      &cookie, iq->p_buf_in, p_blkstate->p_buf_next_start))) {
                if (iq->debug)
                    reqprintf(iq, "FAILED TO UNPACK DBGLOG COOKIE");
                rc = ERR_BADREQ;
                GOTOBACKOUT;
            }

            switch (cookie.op) {
            case DEBUG_COOKIE_DUMP_PLAN:
                iq->dbglog_file = open_dbglog_file(cookie.cookie);
                iq->queryid = cookie.queryid;
                dbglog_init_write_counters(iq);
                break;
            default:
                break;
            }
            break;
        }

        case BLOCK2_PRAGMA: {
            struct packed_pragma pragma;

            if (!(iq->p_buf_in = packedreq_pragma_get(
                      &pragma, iq->p_buf_in, p_blkstate->p_buf_next_start))) {
                if (iq->debug)
                    reqprintf(iq, "FAILED TO UNPACK PRAGMA BLOCKOP");
                rc = ERR_BADREQ;
                GOTOBACKOUT;
            }

            if (pragma.type == SQL_PRAGMA_MAXCOST) {

                struct query_limits_req req;

                if (pragma.len < sizeof(struct query_limits_req))
                    break;

                if (!(iq->p_buf_in = query_limits_req_get(
                          &req, iq->p_buf_in, p_blkstate->p_buf_next_start))) {
                    if (iq->debug)
                        reqprintf(iq,
                                  "FAILED TO UNPACK SQL_PRAGMA_MAXCOST PRAGMA");
                    rc = ERR_BADREQ;
                    GOTOBACKOUT;
                }

                if (req.have_max_cost) {
                    iq->__limits.maxcost = req.max_cost;
                }
                if (req.have_allow_tablescans) {
                    iq->__limits.tablescans_ok = req.allow_tablescans;
                }
                if (req.have_allow_temptables) {
                    iq->__limits.temptables_ok = req.allow_temptables;
                }

                if (req.have_max_cost_warning) {
                    iq->__limits.maxcost_warn = req.max_cost_warning;
                }
                if (req.have_tablescans_warning) {
                    iq->__limits.tablescans_warn = req.tablescans_warning;
                }
                if (req.have_allow_temptables) {
                    iq->__limits.temptables_warn = req.temptables_warning;
                }

            } else if (pragma.type == TAGGED_PRAGMA_CLIENT_ENDIAN) {
                struct client_endian_pragma_req req;
                if (pragma.len < sizeof(struct client_endian_pragma_req))
                    break;

                if (!(iq->p_buf_in = client_endian_pragma_req_get(
                          &req, iq->p_buf_in, p_blkstate->p_buf_next_start))) {
                    if (iq->debug)
                        reqprintf(
                            iq, "FAILED TO UNPACK TAGGED_CLIENT_ENDIAN PRAGMA");
                    rc = ERR_BADREQ;
                    GOTOBACKOUT;
                }
                /* Set ireq for big-endian. */
                if (TAGGED_API_BIG_ENDIAN == req.endian) {
                    iq->have_client_endian = 1;
                    iq->client_endian = TAGGED_API_BIG_ENDIAN;
                }
                /* Set ireq for little-endian. */
                else if (TAGGED_API_LITTLE_ENDIAN == req.endian) {
                    iq->have_client_endian = 1;
                    iq->client_endian = TAGGED_API_LITTLE_ENDIAN;
                }
                /* Bad request. */
                else {
                    if (iq->debug)
                        reqprintf(iq, "INVALID TAGGED_CLIENT_ENDIAN PRAGMA");
                    rc = ERR_BADREQ;
                    GOTOBACKOUT;
                }
            }

            break;
        }

        case BLOCK2_UPTBL: {
            struct packedreq_uptbl uptbl;
            int dtasz;

            if (!(iq->p_buf_in = packedreq_uptbl_get(
                      &uptbl, iq->p_buf_in, p_blkstate->p_buf_next_start))) {
                if (iq->debug)
                    reqprintf(iq, "FAILED TO UNPACK");
                rc = ERR_BADREQ;
                GOTOBACKOUT;
            }

            if (iq->usedb == NULL) {
                if (iq->debug)
                    reqprintf(iq, "NO USEDB PROVIDED");
                rc = ERR_BADREQ;
                GOTOBACKOUT;
            }

            // if upgrade-ahead more than 1 record, start a table upgrade
            // thread.
            // otherwise use upgrade_record shortcut.
            if (uptbl.nrecs > 1) {
                rc = start_table_upgrade(iq->dbenv, iq->usedb->tablename,
                                         uptbl.genid, 0, uptbl.nrecs, 1);
                if (rc != 0)
                    GOTOBACKOUT;
            } else {
                dtasz = getdatsize(iq->usedb);
                rc = upgrade_record(iq, trans, uptbl.genid, NULL,
                                    (const uint8_t *)(uintptr_t)dtasz,
                                    &err.errcode, &err.ixnum, BLOCK2_UPTBL,
                                    hdr.opcode);
            }

            break;
        }

        default:

            /*unknown operation */
            if (iq->debug)
                reqprintf(iq, "BAD OPCODE %d", hdr.opcode);
            reqerrstr(iq, COMDB2_BLK_RC_UNKN_OP, "bad opcode %d", hdr.opcode);
            rc = ERR_BADREQ;
            GOTOBACKOUT;
        } /*switch opcode */
    }     /* BLOCK PROCESSOR FOR LOOP */

    /* if this a blocksql transaction, we need to actually execute the ops */
    if (is_block2sqlmode) {
        int tmpnops = 0;
        int needbackout = 0;

        rc = osql_bplog_finish_sql(iq, &err);
        if (rc) {
            /* this is hacky but I don't wanna mess around with toblock return
               code path
               create a transaction and backout */
            numerrs = 1;
            needbackout = 1;
        }

        if (iq->tranddl) {
            int iirc;
            if (trans) {
                iirc = osql_destroy_transaction(iq, have_blkseq ? &parent_trans
                                                                : NULL,
                                                &trans, &osql_needtransaction);
                if (iirc) {
                    numerrs = 1;
                    GOTOBACKOUT;
                }
            }
            iirc = osql_bplog_schemachange(iq);
            if (iirc) {
                rc = iirc;
                needbackout = 1;
            }
        }

        /* recreate a transaction here */
        if (osql_needtransaction == OSQL_BPLOG_NOTRANS) {
            int iirc = osql_create_transaction(
                javasp_trans_handle, iq, &trans,
                have_blkseq ? &parent_trans : NULL, &osql_needtransaction);
            if (iirc) {
                if (!rc)
                    rc = iirc;
                numerrs = 1;
                GOTOBACKOUT;
            }

            /* at this point we have a transaction, which would prevent a
            downgrade;
            make sure I am still the master */
            if (thedb->master != gbl_mynode) {
                numerrs = 1;
                rc = ERR_NOMASTER; /*this is what bdb readonly error gets us */
                GOTOBACKOUT;
            }
        }

        if (iq->tranddl) {
            if (gbl_replicate_local && get_dbtable_by_name("comdb2_oplog") &&
                !gbl_replicate_local_concurrent) {
                long long seqno;
                rc = get_next_seqno(trans, &seqno);
                if (rc) {
                    if (rc != RC_INTERNAL_RETRY)
                        logmsg(LOGMSG_ERROR,
                               "get_next_seqno unexpected rc %d\n", rc);
                    GOTOBACKOUT;
                }
                p_blkstate->seqno = seqno;
            }
        }

        if (needbackout) {
            GOTOBACKOUT;
        }

        /*numerrs should be 0 for osql mode, since no
          updates are actually performed up to this point */
        if (gbl_prefault_udp)
            send_prefault_udp = 1;
        rc = osql_bplog_commit(iq, trans, &tmpnops, &err);
        send_prefault_udp = 0;

        if (iq->osql_step_ix) {
            gbl_osqlpf_step[*(iq->osql_step_ix)].rqid = 0;
            gbl_osqlpf_step[*(iq->osql_step_ix)].step = 0;
            Pthread_mutex_lock(&osqlpf_mutex);
            queue_add(gbl_osqlpf_stepq, iq->osql_step_ix);
            Pthread_mutex_unlock(&osqlpf_mutex);
            iq->osql_step_ix = NULL;
        }

        delayed = osql_get_delayed(iq);

        /* FOR DEADLOCK ON THE SERVER,
         * WE'RE NOT REPEATING THE SQL PROCESSING PART
         * INSTEAD WE JUST REPLAY THE BPLOG
         * we set osql_retry so that we ignore BLOCK2_SQL, BLOCK2_SOSQL,
         * BLOCK2_RECOM, BLOCK2_SNAPISOL, BLOCK2_SERIAL if we retry
         *
         * we don't retry successful sql session; we do this here
         * as delayed_add_key and similar can deadlock and replay the log */
        iq->sorese.osql_retry = 1;

        if (rc) {
            numerrs = 1;
            GOTOBACKOUT;
        } else {
            nops += tmpnops;
            iq->sorese.nops = nops;
        }
    }

    /* clear prefixes */
    if (iq->debug)
        reqpopprefixes(iq, -1);

    /* do all previously not done ADD key ops here--they were delayed due
     * to necessity of constraint checks */
    thrman_wheref(thr_self, "%s [constraints]", req2a(iq->opcode));
    blkpos = -1;
    ixout = -1;
    errout = 0;

    if (delayed || gbl_goslow || gbl_reorder_idx_writes) {

        if (gbl_reorder_idx_writes) {
            if (iq->debug)
                reqpushprefixf(iq, "process_defered_table:");
            rc = process_defered_table(iq, p_blkstate, trans, &blkpos, &ixout, &errout);
            if (iq->debug)
                reqpopprefixes(iq, 1);

            if (rc != 0) {
                constraint_violation = 1;
                opnum = blkpos; /* so we report the failed blockop accurately */
                err.blockop_num = blkpos;
                err.errcode = errout;
                err.ixnum = ixout;
                numerrs = 1;
                reqlog_set_error(iq->reqlogger, "Process Defered Table", rc);
                BACKOUT;
            }
        }


<<<<<<< HEAD
        if (iq->debug) {
            reqpushprefixf(iq, "%p:", trans);
            reqpushprefixf(iq, "delayed_key_adds:");
        }

=======
        if (iq->debug)
            reqpushprefixf(iq, "delayed_key_adds: %p", trans);

        int verror = 0;
>>>>>>> 6454af2e
        rc = delayed_key_adds(iq, p_blkstate, trans, &blkpos, &ixout, &errout);

        if (iq->debug)
            reqpopprefixes(iq, 1);

        if (rc != 0) {
            constraint_violation = 1;
            opnum = blkpos; /* so we report the failed blockop accurately */
            err.blockop_num = blkpos;
            err.errcode = errout;
            err.ixnum = ixout;
            numerrs = 1;
            reqlog_set_error(iq->reqlogger, "Delayed Key Adds", rc);
            GOTOBACKOUT;
        }


        /* check foreign key constraints */
<<<<<<< HEAD
        int verror = 0;
=======
>>>>>>> 6454af2e

        if (iq->debug)
            reqpushprefixf(iq, "verify_del_constraints: %p", trans);
        rc = verify_del_constraints(javasp_trans_handle, iq, p_blkstate, trans,
                                    blobs, &verror);
        if (iq->debug)
            reqpopprefixes(iq, 1);

        if (rc != 0) {
            constraint_violation = 1;
            err.blockop_num = 0;
            err.errcode = verror;
            err.ixnum = -1;
            numerrs = 1;
            reqlog_set_error(iq->reqlogger, "Verify Del Constraints", rc);
            GOTOBACKOUT;
        }

        if (iq->debug)
            reqpushprefixf(iq, "verify_add_constraints: %p", trans);

        rc = verify_add_constraints(javasp_trans_handle, iq, p_blkstate, trans,
                                    &verror);
        if (iq->debug)
            reqpopprefixes(iq, 1);

        if (rc != 0) {
            constraint_violation = 1;
            err.blockop_num = 0;
            err.errcode = verror;
            err.ixnum = -1;
            numerrs = 1;
            reqlog_set_error(iq->reqlogger, "Verify Add Constraints", rc);
            GOTOBACKOUT;
        }

    } /* end delayed */
    else {
        extern unsigned int gbl_delayed_skip;
        ++gbl_delayed_skip;
    }

    if (gbl_replicate_local && iq->oplog_numops > 0) {
        /* write the commit record.  this is "soft" commit - things
           can still go wrong that'll cause it to abort and that's ok.
           only write the commit if we have logged other operations as part
           of this txn. */
        if (gbl_replicate_local_concurrent) {
            /* this is the transaction sequence number.  Note that
             * get_next_seqno is
             * a serialization point - no other transactions can proceed until
             * the one that called get_next_seqno commits.  */
            long long seqno;
            struct ireq aiq;

            rc = get_next_seqno(trans, &seqno);
            if (rc)
                GOTOBACKOUT;

            init_fake_ireq(thedb, &aiq);
            aiq.jsph = iq->jsph;

            rc = add_local_commit_entry(&aiq, trans, seqno, p_blkstate->seqno,
                                        iq->oplog_numops);
        } else {
            rc = add_oplog_entry(iq, trans, LCL_OP_COMMIT, NULL, 0);
        }
        if (rc)
            GOTOBACKOUT;
    }

    /* Trigger JAVASP_TRANS_LISTEN_BEFORE_COMMIT. */
    thrman_wheref(thr_self, "%s [javasp pre commit hooks]", req2a(iq->opcode));
    rc = javasp_trans_misc_trigger(javasp_trans_handle,
                                   JAVASP_TRANS_LISTEN_BEFORE_COMMIT);
    if (rc != 0) {
        err.blockop_num = 0;
        err.errcode = OP_FAILED_INTERNAL + ERR_JAVASP_ABORT_OP;
        err.ixnum = -1;
        numerrs = 1;
        GOTOBACKOUT;
    }

    Pthread_rwlock_rdlock(&commit_lock);
    hascommitlock = 1;
    if (iq->arr || iq->selectv_arr) {
        // serializable read-set validation
        Pthread_rwlock_unlock(&commit_lock);
        Pthread_rwlock_wrlock(&commit_lock);
        hascommitlock = 1;

        while ((iq->arr &&
                bdb_osql_serial_check(thedb->bdb_env, iq->arr, &(iq->arr->file),
                                      &(iq->arr->offset), 1)) ||
               (iq->selectv_arr &&
                bdb_osql_serial_check(thedb->bdb_env, iq->selectv_arr,
                                      &(iq->selectv_arr->file),
                                      &(iq->selectv_arr->offset), 1))) {
            Pthread_rwlock_unlock(&commit_lock);
            hascommitlock = 0;
            if (iq->arr &&
                bdb_osql_serial_check(thedb->bdb_env, iq->arr, &(iq->arr->file),
                                      &(iq->arr->offset), 0)) {
                currangearr_free(iq->arr);
                iq->arr = NULL;
                numerrs = 1;
                rc = ERR_NOTSERIAL;
                reqerrstr(iq, ERR_NOTSERIAL, "transaction is not serializable");
                GOTOBACKOUT;
            } else if (iq->selectv_arr &&
                       bdb_osql_serial_check(thedb->bdb_env, iq->selectv_arr,
                                             &(iq->selectv_arr->file),
                                             &(iq->selectv_arr->offset), 0)) {
                currangearr_free(iq->selectv_arr);
                iq->selectv_arr = NULL;
                numerrs = 1;

                /* verify error */
                err.ixnum = -1; /* data */
                err.errcode = ERR_CONSTR;

                rc = ERR_CONSTR;
                reqerrstr(iq, COMDB2_CSTRT_RC_INVL_REC, "selectv constraints");
                GOTOBACKOUT;
            } else {
                Pthread_rwlock_wrlock(&commit_lock);
                hascommitlock = 1;
            }
        }

        if (iq->arr) {
            currangearr_free(iq->arr);
            iq->arr = NULL;
        }
        if (iq->selectv_arr) {
            currangearr_free(iq->selectv_arr);
            iq->selectv_arr = NULL;
        }
    }

    /* no errors yet - clean up blob buffers */
    free_blob_buffers(blobs, MAXBLOBS);

    /* From this point onwards Java triggers should not be allowed to write
     * the db using our transaction.  However we still need iq to be valid
     * so that javasp_reqprint() can be called successfully. */
    javasp_trans_set_trans(javasp_trans_handle, iq, trans, NULL);

    /* COMMIT CHILD TRANSACTION */
    thrman_wheref(thr_self, "%s [child commit]", req2a(iq->opcode));

    /* if this is a logical transaction, we DON'T commit the child it as we dont
       have nested logical transactions.  we need to delay the commit until the
       point where we would write the blkseq using the parent transaction,
       and call tran_commit_logical_with_blkseq instead */
    if (!rowlocks && parent_trans && !iq->tranddl) {
        /*fprintf(stderr, "commit child\n");*/
        irc = trans_commit(iq, trans, source_host);
        if (irc != 0) { /* this shouldnt happen */
            logmsg(LOGMSG_FATAL, "%s:%d TRANS_COMMIT FAILED RC %d", __func__,
                   __LINE__, irc);
            comdb2_die(0);
        }
        trans = NULL;
    }

    if (iq->debug) {
        if (is_block2sqlmode)
            reqprintf(iq, "TRANSACTION COMMITTED, NUM_ROWS WRITTEN %d", nops);
        else
            reqprintf(iq, "TRANSACTION COMMITTED, NUM_REQS %d", num_reqs);
    }

    /* starting writes, no more reads */
    iq->p_buf_in = NULL;
    iq->p_buf_in_end = NULL;

    p_buf_rsp_start = iq->p_buf_out;

    if (!have_keyless_requests) {
        struct block_rsp rsp;

        /* pack up response. */

        rsp.num_completed = opnum;

        if (!(iq->p_buf_out =
                  block_rsp_put(&rsp, iq->p_buf_out, iq->p_buf_out_end)))
            /* TODO can I just return here? should prob go to cleanup ? */
            return ERR_INTERNAL;

        /* rcodes */
        if (!(iq->p_buf_out = buf_zero_put(sizeof(int) * num_reqs,
                                           iq->p_buf_out, iq->p_buf_out_end)))
            /* TODO can I just return here? should prob go to cleanup ? */
            return ERR_INTERNAL;

        /* rrns */
        for (jj = 0; jj < num_reqs; jj++) {
            int rrn;

            rrn = (jj < opnum) ? 2 : 0;
            if (!(iq->p_buf_out = buf_put(&rrn, sizeof(rrn), iq->p_buf_out,
                                          iq->p_buf_out_end)))
                /* TODO can I just return here? should prob go to cleanup ? */
                return ERR_INTERNAL;
        }

        /* borcodes */
        if (!(iq->p_buf_out = buf_zero_put(sizeof(int) * num_reqs,
                                           iq->p_buf_out, iq->p_buf_out_end)))
            /* TODO can I just return here? should prob go to cleanup ? */
            return ERR_INTERNAL;
    } else {
        if (iq->is_block2positionmode) {
            struct block_rspkl_pos rspkl_pos;

            if (is_block2sqlmode)
                rspkl_pos.num_completed = nops;
            else
                rspkl_pos.num_completed = opnum;

            rspkl_pos.position = iq->last_genid;

            if (numerrs) {
                rspkl_pos.numerrs = 1;
            } else {
                rspkl_pos.numerrs = 0;
                bzero(&err, sizeof(err));
            }

            if (!(iq->p_buf_out = block_rspkl_pos_put(&rspkl_pos, iq->p_buf_out,
                                                      iq->p_buf_out_end)))
                /* TODO can I just return here? should prob go to cleanup ? */
                return ERR_INTERNAL;

            if (!(iq->p_buf_out =
                      block_err_put(&err, iq->p_buf_out, iq->p_buf_out_end)))
                /* TODO can I just return here? should prob go to cleanup ? */
                return ERR_INTERNAL;

        } else {
            struct block_rspkl rspkl;

            if (is_block2sqlmode)
                rspkl.num_completed = nops;
            else
                rspkl.num_completed = opnum;

            if (numerrs) {
                rspkl.numerrs = 1;
            } else {
                rspkl.numerrs = 0;
                bzero(&err, sizeof(err));
            }

            if (!(iq->p_buf_out = block_rspkl_put(&rspkl, iq->p_buf_out,
                                                  iq->p_buf_out_end)))
                /* TODO can I just return here? should prob go to cleanup ? */
                return ERR_INTERNAL;

            if (!(iq->p_buf_out =
                      block_err_put(&err, iq->p_buf_out, iq->p_buf_out_end)))
                /* TODO can I just return here? should prob go to cleanup ? */
                return ERR_INTERNAL;
        }
    }

    outrc = RC_OK;

    goto add_blkseq;

/*------ERROR CONDITION------*/

backout:
    if (gbl_verbose_toblock_backouts)
        logmsg(LOGMSG_ERROR, "Backing out, rc=%d outrc=%d from line %d\n", rc,
               outrc, fromline);

    if (!reqlog_get_error_code(iq->reqlogger))
        reqlog_set_error(iq->reqlogger, "Error Processing", rc);
    backed_out = 1;

    /* We don't have to prove serializability here, but if we have both a 
     * serializable error and a dup-key constraint we should return the 
     * serializable error as the dup-key may have been caused by the 
     * conflicting write. */
    if (constraint_violation && iq->arr &&
        bdb_osql_serial_check(thedb->bdb_env, iq->arr, &(iq->arr->file),
                &(iq->arr->offset), 0)) {
        currangearr_free(iq->arr);
        iq->arr = NULL;
        numerrs = 1;
        rc = ERR_NOTSERIAL;
        reqerrstr(iq, ERR_NOTSERIAL, "transaction is not serializable");
    }

    /* starting writes, no more reads */
    iq->p_buf_in = NULL;
    iq->p_buf_in_end = NULL;

    p_buf_rsp_start = iq->p_buf_out;

    thrman_wheref(thr_self, "%s [backout]", req2a(iq->opcode));

    if (iq->debug) {
        reqpopprefixes(iq, -1);
        reqpushprefixf(iq, "%p:", trans);
    }

    /* free blob buffers, they won't be needed now */
    free_blob_buffers(blobs, MAXBLOBS);

    /* ABORT TRANSACTION - EXPECTS rc TO BE SET */

    /* If it's a logical transaction we can't abort here either - still
       need to write the blkseq.  The exception is if it's a retry, in
       which case we have to abort. */
    if (!rowlocks || rc == RC_INTERNAL_RETRY) {
        if (osql_needtransaction != OSQL_BPLOG_NOTRANS) {
            int priority = 0;

            if (iq->tranddl) {
                irc = trans_abort(iq, iq->sc_tran);
                if (irc != 0) {
                    logmsg(LOGMSG_FATAL, "%s:%d TRANS_ABORT FAILED RC %d",
                           __func__, __LINE__, irc);
                    comdb2_die(1);
                }
                iq->sc_tran = NULL;

                /* Backout Schema Change */
                if (!parent_trans)
                    backout_schema_changes(iq, trans);
                else {
                    irc = trans_abort_priority(iq, trans, &priority);
                    if (irc != 0) {
                        logmsg(LOGMSG_FATAL, "%s:%d TRANS_ABORT FAILED RC %d",
                               __func__, __LINE__, irc);
                        comdb2_die(1);
                    }
                    trans = NULL;
                    backout_schema_changes(iq, parent_trans);
                }
            }
            if (trans) {
                irc = trans_abort_priority(iq, trans, &priority);
                if (irc != 0) {
                    logmsg(LOGMSG_FATAL, "%s:%d TRANS_ABORT FAILED RC %d",
                           __func__, __LINE__, irc);
                    comdb2_die(1);
                }
                trans = NULL;
            }

            if (bdb_attr_get(thedb->bdb_attr,
                             BDB_ATTR_DEADLOCK_LEAST_WRITES_EVER)) {
                if (verbose_deadlocks)
                    logmsg(LOGMSG_ERROR,
                           "%x %s:%d Setting iq %p priority from %d to %d\n",
                           (int)pthread_self(), __FILE__, __LINE__, iq,
                           iq->priority, priority);

                if (((unsigned)priority) == UINT_MAX) {
                    /*
                       the deadlock victim was a transaction with no write
                       locks;
                       since we were evicted once, set priority to old priority
                       + 1
                       to give a chance for progress
                     */
                    priority = iq->priority + 1;
                }

                // TODO: Dorin, this still throws here:
                // assert (iq->priority <= priority);

                iq->priority = priority;
            }
        } else {
            assert(trans == NULL);
            if (iq->tranddl) {
                bdb_get_readlock(thedb->bdb_env, "sc_downgrade", __func__,
                                 __LINE__);
                if (thedb->master != gbl_mynode) {
                    backout_schema_changes(iq, NULL);
                }
                bdb_rellock(thedb->bdb_env, __func__, __LINE__);
            }
        }

        if (rc == ERR_UNCOMMITABLE_TXN /*&& is_block2sqlmode_blocksql*/) {
            logmsg(
                LOGMSG_ERROR,
                "Forced VERIFY-FAIL for uncommitable blocksql transaction\n");
            if (is_block2sqlmode_blocksql) {
                err.errcode = OP_FAILED_VERIFY;
                rc = ERR_VERIFY;
            } else {
                err.errcode = ERR_UNCOMMITABLE_TXN;
                rc = ERR_UNCOMMITABLE_TXN;
            }
        } else if (rc == ERR_VERIFY && is_block2sqlmode_blocksql) {

            iq->sorese.verify_retries++;

            if (iq->sorese.verify_retries > gbl_osql_verify_retries_max) {
                logmsg(LOGMSG_ERROR,
                       "Blocksql request repeated too many times (%d)\n",
                       iq->sorese.verify_retries);
            } else {
                logmsg(LOGMSG_ERROR,
                       "Repeating VERIFY for blocksql transaction %d\n",
                       iq->sorese.verify_retries);
                /* We want to repeat offloading the session */
                iq->sorese.osql_retry =
                    0; /* this will let us repeat offloading */
                /* we need to clear the sessions also */
                osql_bplog_free(iq, 1, __func__, NULL, 0);

                rc = RC_INTERNAL_RETRY;
            }
        }

        if (rc == RC_INTERNAL_RETRY) {
            /* abandon our parent if we have one, we're gonna redo it all */
            if (osql_needtransaction != OSQL_BPLOG_NOTRANS && parent_trans) {
                if (iq->tranddl)
                    backout_and_abort_tranddl(iq, parent_trans, 0);
                else
                    trans_abort(iq, parent_trans);
                parent_trans = NULL;
            }

            /* restore any part of the req we have saved */
            if (block_state_restore(iq, p_blkstate))
                /* TODO can I just return here? should prob go to cleanup ? */
                return ERR_INTERNAL;

            outrc = RC_INTERNAL_RETRY;
            fromline = __LINE__;
            goto cleanup;
        }
    }

    if (iq->debug)
        reqprintf(iq, "%p:TRANSACTION ABORTED, RC %d ERRCODE %d", trans, rc,
                  err.errcode);

    lrc = pack_up_response(iq, have_keyless_requests, num_reqs, numerrs, &err,
                           rc, opnum);
    if (lrc) /* TODO can I just return here? should prob go to cleanup ? */
        return lrc;

#if 0
    printf("**toblock error reply_len %d rc %d\n", iq->reply_len,
            ERR_BLOCK_FAILED);
#endif

    /* I really don't understand how we return ERR_DUP to the client.. -- SJ */
    /* wouldn't it be nice not to jump through these hoops? */
    switch (rc) {
    case ERR_NO_RECORDS_FOUND:
    case ERR_CONVERT_DTA:
    case ERR_NULL_CONSTRAINT:
    case ERR_SQL_PREP:
    case ERR_CONSTR:
    case ERR_UNCOMMITABLE_TXN:
    case ERR_NOMASTER:
    case ERR_NOTSERIAL:
    case ERR_SC:
    case ERR_TRAN_TOO_BIG:
        outrc = rc;
        if (iq->sorese.type)
            iq->sorese.rcout = outrc;
        break;
    default:
        outrc = ERR_BLOCK_FAILED;

        if (have_keyless_requests) {
/* hack alert: block proc sends back a 2 error codes and the
 * client convert that to a error number and a string we
 * provide here the similar trick for computing the number */
#if 0
                iq->errstat.errval = outrc+err.errcode;
#endif
            if (iq->sorese.type)
                iq->sorese.rcout = outrc + err.errcode;
        }

        break;
    }

    /* if this was canning a block processor, don't save so that the retry is
       gonna execute fine */
    if (rc == ERR_NOMASTER && have_blkseq) {
        if (gbl_master_swing_osql_verbose)
            logmsg(LOGMSG_USER, "%x %s:%d Skipping add blkseq due to early "
                                "bplog termination\n",
                   (int)pthread_self(), __FILE__, __LINE__);

        /* we need to abort the logical/parent transaction
           we'll skip the rest of statistics */
        if (rowlocks) {
            if (iq->tranddl)
                backout_and_abort_tranddl(iq, trans, 1);
            irc = trans ? trans_abort_logical(iq, trans, NULL, 0, NULL, 0) : 0;
        } else {
            if (iq->tranddl) {
                if (trans) {
                    trans_abort(iq, trans);
                    trans = NULL;
                }
                backout_and_abort_tranddl(iq, parent_trans, 0);
            } else
                trans_abort(iq, parent_trans);
            parent_trans = NULL;
        }
        fromline = __LINE__;
        goto cleanup;
    }

/*
   now add to the blkseq db with either the success or failure of the child
   */
add_blkseq:
    thrman_wheref(thr_self, "%s [blkseq]", req2a(iq->opcode));

    iq->timings.replication_start = osql_log_time();
    if (have_blkseq) {
        /* this buffer must always be able to hold a fstblk header and the max
         * number of block err's.  it will also have to hold one of the
         * following: fstblk pre rspkl + rspkl, fstblk rsperr, or fstblk rspok.
         * since I don't want to bother figuring out which of those lenghts is
         * the longest, just add them all together */
        uint8_t buf_fstblk[FSTBLK_HEADER_LEN + FSTBLK_PRE_RSPKL_LEN +
                           BLOCK_RSPKL_LEN + FSTBLK_RSPERR_LEN +
                           FSTBLK_RSPOK_LEN + (BLOCK_ERR_LEN * MAXBLOCKOPS) +
                           sizeof(int) + ERRSTAT_LEN + sizeof(int) + sizeof(int)];

        uint8_t *p_buf_fstblk = buf_fstblk;
        const uint8_t *p_buf_fstblk_end = buf_fstblk + sizeof(buf_fstblk);

        /* add the response array as a dta record */
        if (!have_keyless_requests) {
            struct block_rsp rsp;
            size_t num_rrns;
            struct fstblk_header fstblk_header;
            const uint8_t *p_buf_rsp_unpack = p_buf_rsp_start;

            /* unpack the rsp that we just packed above (there is almost
             * certainly a more efficient way to do this) */
            if (!(p_buf_rsp_unpack =
                      block_rsp_get(&rsp, p_buf_rsp_unpack, iq->p_buf_out))) {
                /* TODO can I just return here? should prob go to cleanup ? */
                return ERR_INTERNAL;
            }

            if (outrc == ERR_BLOCK_FAILED) {
                struct fstblk_rsperr fstblk_rsperr;

                fstblk_header.type = (short)FSTBLK_RSPERR;
                fstblk_rsperr.num_completed = (short)rsp.num_completed;
                /*bzero(&fstblk_rsperr.pad0, sizeof(fstblk_rsperr.pad0));*/

                /* unpack the rcode of the op we err'd on */
                if (!buf_get(&fstblk_rsperr.rcode, sizeof(fstblk_rsperr.rcode),
                             p_buf_rsp_unpack +
                                 (sizeof(int) * rsp.num_completed),
                             iq->p_buf_out)) {
                    /* TODO can I just return here? should prob go to
                     * cleanup ? */
                    return ERR_INTERNAL;
                }

                if (!(p_buf_fstblk = fstblk_header_put(
                          &fstblk_header, p_buf_fstblk, p_buf_fstblk_end))) {
                    /* TODO can I just return here? should prob go to
                     * cleanup ? */
                    return ERR_INTERNAL;
                }

                if (!(p_buf_fstblk = fstblk_rsperr_put(
                          &fstblk_rsperr, p_buf_fstblk, p_buf_fstblk_end))) {
                    /* TODO can I just return here? should prob go to
                     * cleanup ? */
                    return ERR_INTERNAL;
                }

                num_rrns = fstblk_rsperr.num_completed;
            } else {
                struct fstblk_rspok fstblk_rspok;

                fstblk_header.type = (short)FSTBLK_RSPOK;
                fstblk_rspok.fluff = (short)0;
                /*bzero(&fstblk_rspok.pad0, sizeof(fstblk_rspok.pad0));*/

                if (!(p_buf_fstblk = fstblk_header_put(
                          &fstblk_header, p_buf_fstblk, p_buf_fstblk_end))) {
                    /* TODO can I just return here? should prob go to
                     * cleanup ? */
                    return ERR_INTERNAL;
                }

                if (!(p_buf_fstblk = fstblk_rspok_put(
                          &fstblk_rspok, p_buf_fstblk, p_buf_fstblk_end))) {
                    /* TODO can I just return here? should prob go to
                     * cleanup ? */
                    return ERR_INTERNAL;
                }

                num_rrns = num_reqs;
            }

            /* make sure the number of return codes and rrns we expect
             * were actually packed */
            if ((sizeof(int) * (num_reqs + num_rrns)) >
                (iq->p_buf_out - p_buf_rsp_unpack)) {
                /* TODO can I just return here? should prob go to cleanup ? */
                return ERR_INTERNAL;
            }

            /* skip over the packed return codes */
            p_buf_rsp_unpack += sizeof(int) * num_reqs;

            /* copy over packed rrns */
            if (!(p_buf_fstblk =
                      buf_no_net_put(p_buf_rsp_unpack, sizeof(int) * num_rrns,
                                     p_buf_fstblk, p_buf_fstblk_end))) {
                /* TODO can I just return here? should prob go to cleanup ? */
                return ERR_INTERNAL;
            }
        } else {
            struct fstblk_header fstblk_header;
            struct fstblk_pre_rspkl fstblk_pre_rspkl;

            fstblk_header.type = (short)(iq->have_snap_info ? FSTBLK_SNAP_INFO : FSTBLK_RSPKL);
            fstblk_pre_rspkl.fluff = (short)0;

            if (!(p_buf_fstblk = fstblk_header_put(&fstblk_header, p_buf_fstblk,
                                                   p_buf_fstblk_end))) {
                /* TODO can I just return here? should prob go to cleanup ? */
                return ERR_INTERNAL;
            }

            if (!(p_buf_fstblk = fstblk_pre_rspkl_put(
                      &fstblk_pre_rspkl, p_buf_fstblk, p_buf_fstblk_end))) {
                /* TODO can I just return here? should prob go to cleanup ? */
                return ERR_INTERNAL;
            }

            if (iq->have_snap_info) {
                if (!(p_buf_fstblk = buf_put(&(outrc), sizeof(outrc), p_buf_fstblk, 
                                p_buf_fstblk_end))) {
                            return ERR_INTERNAL;
                }
                if (!(p_buf_fstblk = osqlcomm_errstat_type_put(&(iq->errstat),
                            p_buf_fstblk, p_buf_fstblk_end))) {
                            return ERR_INTERNAL;
                }
            }

            if (!(p_buf_fstblk = buf_no_net_put(
                      p_buf_rsp_start, iq->p_buf_out - p_buf_rsp_start,
                      p_buf_fstblk, p_buf_fstblk_end))) {
                /* TODO can I just return here? should prob go to cleanup ? */
                return ERR_INTERNAL;
            }
        }

        void *replay_data = NULL;
        int replay_len = 0;

        void *bskey;
        int bskeylen;
        /* Snap_info is our blkseq key */
        if (iq->have_snap_info) {
            bskey = iq->snap_info.key;
            bskeylen = iq->snap_info.keylen;
        } else {
            bskey = iq->seq;
            bskeylen = iq->seqlen;
        }
        int t = comdb2_time_epoch();
        memcpy(p_buf_fstblk, &t, sizeof(int));

        if (!rowlocks) {
            // if RC_INTERNAL_RETRY && replicant_can_retry don't add to blkseq
            if (outrc == ERR_BLOCK_FAILED && err.errcode == ERR_VERIFY &&
                (iq->have_snap_info && iq->snap_info.replicant_can_retry)) {
                /* do nothing */
            } else {
                rc = bdb_blkseq_insert(thedb->bdb_env, parent_trans, bskey,
                                       bskeylen, buf_fstblk,
                                       p_buf_fstblk - buf_fstblk + sizeof(int),
                                       &replay_data, &replay_len);
            }

            /* force a parent-deadlock for cdb2tcm */
            if ((tcm_testpoint(TCM_PARENT_DEADLOCK)) && (0 == (rand() % 20))) {
                logmsg(LOGMSG_DEBUG, "tcm forcing parent retry\n");
                rc = RC_INTERNAL_RETRY;
            }

            if (rc == 0 && have_blkseq) {
                if (iq->tranddl) {
                    if (backed_out) {
                        assert(trans == NULL);
                        bdb_ltran_put_schema_lock(iq->sc_logical_tran);
                    } else {
                        assert(iq->sc_tran);
                        assert(trans != NULL);
                        trans_commit(iq, trans, source_host);
                        trans = NULL;
                        irc = trans_commit(iq, iq->sc_tran, source_host);
                        if (irc != 0) { /* this shouldnt happen */
                            logmsg(LOGMSG_FATAL,
                                   "%s:%d TRANS_COMMIT FAILED RC %d", __func__,
                                   __LINE__, irc);
                            comdb2_die(0);
                        }
                        iq->sc_tran = NULL;
                    }
                    if (iq->sc_locked) {
                        unlock_schema_lk();
                        iq->sc_locked = 0;
                    }
                    irc = trans_commit_logical(iq, iq->sc_logical_tran,
                                               gbl_mynode, 0, 1, NULL, 0, NULL,
                                               0);
                    iq->sc_logical_tran = NULL;
                } else {
                    irc = trans_commit_adaptive(iq, parent_trans, source_host);
                }
                if (irc) {
                    /* We've committed to the btree, but we are not replicated:
                     * ask the the client to retry */
                    if (irc == BDBERR_NOT_DURABLE) {
                        rc = ERR_NOT_DURABLE;
                    }
                    logmsg(LOGMSG_DEBUG, "trans_commit_adaptive irc=%d, "
                            "rc=%d\n", irc, rc);
                }

                if (hascommitlock) {
                    Pthread_rwlock_unlock(&commit_lock);
                    hascommitlock = 0;
                }
                if (gbl_dump_blkseq && iq->have_snap_info) {
                    char *bskey = alloca(iq->snap_info.keylen + 1);
                    memcpy(bskey, iq->snap_info.key, iq->snap_info.keylen);
                    bskey[iq->snap_info.keylen] = '\0';
                    logmsg(LOGMSG_USER,
                           "blkseq add '%s', outrc=%d errval=%d "
                           "errstr='%s', rcout=%d commit-rc=%d\n",
                           bskey, outrc, iq->errstat.errval, iq->errstat.errstr,
                           iq->sorese.rcout, irc);
                }
            } else {
                if (hascommitlock) {
                    Pthread_rwlock_unlock(&commit_lock);
                    hascommitlock = 0;
                }
                if (iq->tranddl) {
                    if (trans) {
                        trans_abort(iq, trans);
                        trans = NULL;
                    }
                    backout_and_abort_tranddl(iq, parent_trans, 0);
                } else {
                    trans_abort(iq, parent_trans);
                }
                parent_trans = NULL;
                if (rc == IX_DUP) {
                    logmsg(LOGMSG_WARN, "%x %s:%d replay detected!\n",
                           (int)pthread_self(), __FILE__, __LINE__);
                    outrc = do_replay_case(iq, bskey, bskeylen, num_reqs, 0,
                                           replay_data, replay_len, __LINE__);
                    did_replay = 1;
                    logmsg(LOGMSG_DEBUG, "%x %s:%d replay returned %d!\n",
                           (int)pthread_self(), __FILE__, __LINE__, outrc);
                    fromline = __LINE__;

                    goto cleanup;
                }

                if (rc == RC_INTERNAL_RETRY) {
                    /* restore any part of the req we have saved */
                    if (block_state_restore(iq, p_blkstate))
                        /* TODO can I just return here? should prob go to
                         * cleanup ? */
                        return ERR_INTERNAL;

                    outrc = RC_INTERNAL_RETRY;
                    fromline = __LINE__;

                    /* lets bump the priority if we got killed here */
                    if (bdb_attr_get(thedb->bdb_attr,
                                     BDB_ATTR_DEADLOCK_LEAST_WRITES_EVER)) {
                        iq->priority += bdb_attr_get(
                            thedb->bdb_attr,
                            BDB_ATTR_DEADLK_PRIORITY_BUMP_ON_FSTBLK);
                    }
                    goto cleanup;
                }

                outrc = rc;
                fromline = __LINE__;
                goto cleanup;
            }
        } else /* rowlocks */
        {
            /* force a parent-deadlock for cdb2tcm */
            if ((tcm_testpoint(TCM_PARENT_DEADLOCK)) && (0 == (rand() % 20))) {
                logmsg(LOGMSG_DEBUG, "tcm forcing parent retry in rowlocks\n");
                if (hascommitlock) {
                    Pthread_rwlock_unlock(&commit_lock);
                    hascommitlock = 0;
                }
                if (iq->tranddl)
                    backout_and_abort_tranddl(iq, trans, 1);
                trans_abort_logical(iq, trans, NULL, 0, NULL, 0);
                rc = RC_INTERNAL_RETRY;
                if (block_state_restore(iq, p_blkstate))
                    return ERR_INTERNAL;
                outrc = RC_INTERNAL_RETRY;
                fromline = __LINE__;
                goto cleanup;
            }
            /* commit or abort the trasaction as appropriate,
               and write the blkseq */
            if (!backed_out) {
                /*fprintf(stderr, "trans_commit_logical\n");*/
                if (iq->tranddl) {
                    irc = trans_commit(iq, iq->sc_tran, source_host);
                    if (irc != 0) { /* this shouldnt happen */
                        logmsg(LOGMSG_FATAL, "%s:%d TRANS_COMMIT FAILED RC %d",
                               __func__, __LINE__, irc);
                        comdb2_die(0);
                    }
                    iq->sc_tran = NULL;
                }
                if (iq->sc_locked) {
                    unlock_schema_lk();
                    iq->sc_locked = 0;
                }
                /* TODO: private blkseq with rowlocks? */
                rc = trans_commit_logical(
                    iq, trans, gbl_mynode, 0, 1, buf_fstblk,
                    p_buf_fstblk - buf_fstblk + sizeof(int), bskey, bskeylen);

                if (hascommitlock) {
                    Pthread_rwlock_unlock(&commit_lock);
                    hascommitlock = 0;
                }

                if (rc == BDBERR_NOT_DURABLE)
                    rc = ERR_NOT_DURABLE;
            } else {
                if (hascommitlock) {
                    Pthread_rwlock_unlock(&commit_lock);
                    hascommitlock = 0;
                }
                if (iq->tranddl)
                    backout_and_abort_tranddl(iq, trans, 1);
                rc = trans_abort_logical(
                    iq, trans, buf_fstblk,
                    p_buf_fstblk - buf_fstblk + sizeof(int), bskey, bskeylen);

                if (rc == BDBERR_NOT_DURABLE)
                    rc = ERR_NOT_DURABLE;
            }
        }

        if (rc != 0) {
            /* if it's a logical transaction and the commit fails we abort
             * inside the commit call */
            if (rc == IX_DUP) {
                logmsg(LOGMSG_WARN, "%x %s:%d replay detected!\n",
                       (int)pthread_self(), __FILE__, __LINE__);
                outrc = do_replay_case(iq, bskey, bskeylen, num_reqs, 0,
                                       replay_data, replay_len, __LINE__);
                did_replay = 1;
                logmsg(LOGMSG_DEBUG, "%x %s:%d replay returned %d!\n",
                       (int)pthread_self(), __FILE__, __LINE__, outrc);
                fromline = __LINE__;

                goto cleanup;
            }

            if (rc == RC_INTERNAL_RETRY) {
                /* restore any part of the req we have saved */
                if (block_state_restore(iq, p_blkstate))
                    /* TODO can I just return here? should prob go to cleanup ?
                     */
                    return ERR_INTERNAL;

                outrc = RC_INTERNAL_RETRY;
                fromline = __LINE__;
                goto cleanup;
            }

            outrc = rc;
            fromline = __LINE__;
            goto cleanup;
        }
    } else /* no blkseq */
    {
        thrman_wheref(thr_self, "%s [commit and replicate]", req2a(iq->opcode));

        /*
        if (iq->is_sorese)
        {
            fprintf(stderr, "i don't have a blkseq & is_sorese is set? from %s\n", iq->frommach);
        }
        */

        if (rowlocks) {
            if (rc) {
                if (hascommitlock) {
                    Pthread_rwlock_unlock(&commit_lock);
                    hascommitlock = 0;
                }
                irc = trans_abort_logical(iq, trans, NULL, 0, NULL, 0);
                if (irc == BDBERR_NOT_DURABLE)
                    irc = ERR_NOT_DURABLE;
            } else {

                irc = trans_commit_logical(iq, trans, gbl_mynode, 0, 1, NULL, 0,
                                           NULL, 0);
                if (irc == BDBERR_NOT_DURABLE)
                    irc = ERR_NOT_DURABLE;

                if (hascommitlock) {
                    Pthread_rwlock_unlock(&commit_lock);
                    hascommitlock = 0;
                }
            }
        } else {
            /*fprintf(stderr, "commiting parent\n");*/
            irc = 0;
            if (trans) {

                irc = trans_commit_adaptive(iq, trans, source_host);
                if (irc == BDBERR_NOT_DURABLE)
                    irc = rc = ERR_NOT_DURABLE;
            }
            if (hascommitlock) {
                Pthread_rwlock_unlock(&commit_lock);
                hascommitlock = 0;
            }
        }

        if (irc != 0) {
            if (iq->debug)
                reqprintf(iq, "%p:PARENT TRANSACTION COMMIT FAILED RC %d",
                          parent_trans, rc);

            if (irc == RC_INTERNAL_RETRY) {
                /* restore any part of the req we have saved */
                if (block_state_restore(iq, p_blkstate))
                    /* TODO can I just return here? should prob go to
                     * cleanup ? */
                    return ERR_INTERNAL;

                outrc = RC_INTERNAL_RETRY;
                fromline = __LINE__;
                goto cleanup;
            }
            outrc = irc;
            fromline = __LINE__;
            goto cleanup;
        }
    }

    /* At this stage it's not a replay so we either committed a transaction
     * or we had to abort. */
    if (outrc == 0) {
        /* Committed new sqlite_stat1 statistics from analyze - reload sqlite
         * engines */
        iq->dbenv->txns_committed++;
        if (iq->dbglog_file) {
            dbglog_dump_write_stats(iq);
            sbuf2close(iq->dbglog_file);
            iq->dbglog_file = NULL;
        }
    } else {
        iq->dbenv->txns_aborted++;
    }

    /* update stats (locklessly so we may get gibberish - I know this
     * and don't care) */
    if (iq->txnsize > iq->dbenv->biggest_txn)
        iq->dbenv->biggest_txn = iq->txnsize;
    iq->dbenv->total_txn_sz = iq->txnsize;
    iq->dbenv->num_txns++;
    if (iq->timeoutms > iq->dbenv->max_timeout_ms)
        iq->dbenv->max_timeout_ms = iq->timeoutms;
    iq->dbenv->total_timeouts_ms += iq->timeoutms;
    if (iq->reptimems > iq->dbenv->max_reptime_ms)
        iq->dbenv->max_reptime_ms = iq->reptimems;
    iq->dbenv->total_reptime_ms += iq->reptimems;

    if (iq->debug) {
        uint64_t rate;
        if (iq->reptimems)
            rate = iq->txnsize / iq->reptimems;
        else
            rate = 0;
        reqprintf(iq, "%p:TRANSACTION SIZE %llu TIMEOUT %d REPTIME %d RATE "
                      "%llu",
                  trans, iq->txnsize, iq->timeoutms, iq->reptimems, rate);
    }

    int diff_time_micros = (int)reqlog_current_us(iq->reqlogger);

    Pthread_mutex_lock(&commit_stat_lk);
    n_commit_time += diff_time_micros;
    n_commits++;
    Pthread_mutex_unlock(&commit_stat_lk);

    /* Trigger JAVASP_TRANS_LISTEN_AFTER_COMMIT.  Doesn't really matter what
     * it does since the transaction is committed. */
    if (outrc == 0) {
        thrman_wheref(thr_self, "%s [javasp post commit]", req2a(iq->opcode));
        javasp_trans_misc_trigger(javasp_trans_handle,
                                  JAVASP_TRANS_LISTEN_AFTER_COMMIT);

        if (iq->__limits.maxcost_warn &&
            (iq->cost > iq->__limits.maxcost_warn)) {
            logmsg(LOGMSG_WARN, "[%s] warning: transaction exceeded cost threshold "
                            "(%f >= %f)\n",
                    iq->corigin, iq->cost, iq->__limits.maxcost_warn);
        }
    }

    fromline = __LINE__;
cleanup:
    logmsg(LOGMSG_DEBUG, "%s cleanup did_replay:%d fromline:%d\n", __func__,
           did_replay, fromline);
    bdb_checklock(thedb->bdb_env);

    iq->timings.req_finished = osql_log_time();
    /*printf("Set req_finished=%llu\n", iq->timings.req_finished);*/
    iq->timings.retries++;

    /* clear in memory blkseq entry
       if this is not a osql request, this is fine
       the iq will not be hashed and this is a nop
     */
    if (outrc != RC_INTERNAL_RETRY)
        osql_blkseq_unregister(iq);

    /*
      wait for last committed seqnum on abort, in case we are racing.
         thread 1:  select -> not found ; insert
         thread 2:  insert -> got dupe? -> select -> NOT FOUND?!
      thread 2 can race with thread 1, this lets the abort wait
    */
    if (backed_out)
        trans_wait_for_last_seqnum(iq, source_host);

    return outrc;
}

static int blkmax = 0;

int reset_blkmax(void)
{
    blkmax = 0;
    return 0;
}

int get_blkmax(void) { return blkmax; }

static uint64_t block_processor_ms = 0;

static int toblock_main(struct javasp_trans_state *javasp_trans_handle,
                        struct ireq *iq, block_state_t *p_blkstate)
{
    int now, rc, prcnt = 0, prmax = 0;
    uint64_t start, end;
    extern int gbl_print_blockp_stats;
    static pthread_mutex_t blklk = PTHREAD_MUTEX_INITIALIZER;
    static int blkcnt = 0, lastpr = 0;

    Pthread_mutex_lock(&blklk);
    blkcnt++;

    if (((now = comdb2_time_epoch()) - lastpr) > 1) {
        prcnt = blkcnt;
        lastpr = now;
    }

    if (blkcnt > blkmax)
        blkmax = blkcnt;

    prmax = blkmax;

    Pthread_mutex_unlock(&blklk);

    if (prcnt && gbl_print_blockp_stats) {
        logmsg(LOGMSG_USER, "%d threads are in the block processor, max is %d\n",
                prcnt, prmax);
    }

    start = gettimeofday_ms();
    rc = toblock_main_int(javasp_trans_handle, iq, p_blkstate);
    end = gettimeofday_ms();

    if (rc == 0) {
        osql_postcommit_handle(iq);
        handle_postcommit_bpfunc(iq);
    } else {
        osql_postabort_handle(iq);
        handle_postabort_bpfunc(iq);
    }

    Pthread_mutex_lock(&blklk);
    blkcnt--;
    block_processor_ms += (end - start);
    Pthread_mutex_unlock(&blklk);

    if (prcnt && gbl_print_blockp_stats) {
        logmsg(LOGMSG_USER, "%lu total time spent in the block processor\n",
               block_processor_ms);
    }

    return rc;
}

/* Callback function for range delete.  Forms the given key on demand.
 *
 * The callback implementation should return:
 *  0   - key formed successfully, go ahead and delete this record.
 *  -1  - do not delete this record, but continue the range delete operation.
 *  -2  - halt the range delete operation with an error.
 */
static int keyless_range_delete_formkey(void *record, size_t record_len,
                                        void *index, size_t index_len,
                                        int index_num, void *userptr)
{
    char index_tag_name[MAXTAGLEN + 1];
    rngdel_info_t *rngdel_info = userptr;
    struct ireq *iq = rngdel_info->iq;
    int ixkeylen;
    int rc;

    ixkeylen = getkeysize(iq->usedb, index_num);
    if (ixkeylen < 0 || ixkeylen != index_len) {
        if (iq->debug)
            reqprintf(iq, "%p:RNGDELKL CALLBACK BAD INDEX %d OR KEYLENGTH %d",
                      rngdel_info->parent_trans, index_num, ixkeylen);
        reqerrstr(iq, COMDB2_DEL_RC_INVL_KEY,
                  "rngdelkl callback bad index %d or keylength %d", index_num,
                  ixkeylen);
        return -2;
    }

    snprintf(index_tag_name, sizeof(index_tag_name), ".ONDISK_IX_%d",
             index_num);

    rc = stag_to_stag_buf(iq->usedb->tablename, ".ONDISK", record,
                          index_tag_name, index, NULL);
    if (rc == -1) {
        if (iq->debug)
            reqprintf(iq, "%p:RNGDELKL CALLBACK CANT FORM INDEX %d",
                      rngdel_info->parent_trans, index_num);
        rngdel_info->rc = ERR_CONVERT_DTA;
        rngdel_info->err = OP_FAILED_CONVERSION;
        return -1;
    }

    return 0;
}

/* The pre delete callback currently gets called so that we can find the
 * blobs for the record about to be deleted.  Then we can pass them to
 * java post delete listeners. */
static int keyless_range_delete_pre_delete(void *record, size_t record_len,
                                           int rrn, unsigned long long genid,
                                           void *userptr)
{
    rngdel_info_t *rngdel_info = userptr;

    if (rngdel_info->saveblobs) {
        int rc;

        free_blob_status_data(rngdel_info->oldblobs);

        rc = save_old_blobs(rngdel_info->iq, rngdel_info->trans, ".ONDISK",
                            record, rrn, genid, rngdel_info->oldblobs);

        /* should not fail - if there is any error then cancel the operation. */
        if (rc != 0) {
            rngdel_info->rc = rc;
            rngdel_info->err = OP_FAILED_CONVERSION;
            return -1;
        }
    }

    return 0;
}

/* The post delete callback gets called after record deletion; here we
 * notify Java of the operation. */
static int keyless_range_delete_post_delete(void *record, size_t record_len,
                                            int rrn, unsigned long long genid,
                                            void *userptr)
{
    rngdel_info_t *rngdel_info = userptr;

    /* notify our Java stored procedures of this deletion. */
    if (rngdel_info->notifyjava) {
        int rc;
        struct javasp_rec *jrec;
        jrec = javasp_alloc_rec(record, record_len,
                                rngdel_info->iq->usedb->tablename);
        if (rngdel_info->saveblobs)
            javasp_rec_set_blobs(jrec, rngdel_info->oldblobs);
        rc = javasp_trans_tagged_trigger(
            rngdel_info->javasp_trans_handle, JAVASP_TRANS_LISTEN_AFTER_DEL,
            jrec, NULL, rngdel_info->iq->usedb->tablename);
        javasp_dealloc_rec(jrec);
        if (rngdel_info->iq->debug)
            reqprintf(rngdel_info->iq,
                      "%p:RNGDELKL JAVASP_TRANS_LISTEN_AFTER_DEL %d",
                      rngdel_info->parent_trans, rc);
        if (rc != 0) {
            rngdel_info->err = OP_FAILED_INTERNAL + ERR_JAVASP_ABORT_OP;
            rngdel_info->rc = rc;
            return -1;
        }
    }

    return 0;
}

int get_next_seqno(void *tran, long long *seqno)
{
    /* key is a long long + int + descriptor bytes for each */
    char fndkey[14];
    int rc;
    int fndlen;
    int outnull, outsz;
    struct ireq iq;

    init_fake_ireq(thedb, &iq);

    if (gbl_replicate_local_concurrent)
        iq.usedb = get_dbtable_by_name("comdb2_commit_log");
    else
        iq.usedb = get_dbtable_by_name("comdb2_oplog");

    /* HUH? */
    if (iq.usedb == NULL) {
        logmsg(LOGMSG_USER, "get_next_seqno: no comdb2_oplog table\n");
        return -1;
    }

    /* find it.  set the write hint so we lock the record once found */
    rc = ix_fetch_last_key_tran(&iq, tran, 1, 0, sizeof(fndkey), fndkey,
                                &fndlen);
    if (rc)
        return rc;
    if (fndlen == 0)
        *seqno = 1;
    else {
        long long next_seqno = 0;

        /* convert to client format value so we can use it. Call the Routine
         * Of Many Arguments to do so. */
        rc = SERVER_BINT_to_CLIENT_INT(fndkey, 9, NULL, NULL, seqno,
                                       sizeof(long long), &outnull, &outsz,
                                       NULL, NULL);
        if (rc)
            return rc;
        /* This gives us a big-endian value, which is great, if we aren't on a
         * little-endian
         * machine. */
        buf_get(&next_seqno, sizeof(long long), (uint8_t *)seqno,
                (uint8_t *)seqno + sizeof(long long));
        next_seqno++;

        *seqno = next_seqno;
    }
    return 0;
}

int access_control_check_read(struct ireq *iq, tran_type *trans, int *bdberr)
{
    int rc = 0;

    if (gbl_uses_accesscontrol_tableXnode) {
        rc = bdb_access_tbl_read_by_mach_get(iq->dbenv->bdb_env, trans,
                                             iq->usedb->tablename,
                                             nodeix(iq->frommach), bdberr);
        if (rc <= 0) {
            reqerrstr(iq, ERR_ACCESS,
                      "Read access denied to %s from %s bdberr=%d\n",
                      iq->usedb->tablename, iq->corigin, *bdberr);
            return ERR_ACCESS;
        }
    }

    return 0;
}

int access_control_check_write(struct ireq *iq, tran_type *trans, int *bdberr)
{
    int rc = 0;

    if (gbl_uses_accesscontrol_tableXnode) {
        rc = bdb_access_tbl_write_by_mach_get(iq->dbenv->bdb_env, trans,
                                              iq->usedb->tablename,
                                              nodeix(iq->frommach), bdberr);
        if (rc <= 0) {
            reqerrstr(iq, ERR_ACCESS,
                      "Write access denied to %s from %s bdberr=%d\n",
                      iq->usedb->tablename, iq->corigin, *bdberr);
            return ERR_ACCESS;
        }
    }

    return 0;
}<|MERGE_RESOLUTION|>--- conflicted
+++ resolved
@@ -4778,23 +4778,15 @@
                 err.ixnum = ixout;
                 numerrs = 1;
                 reqlog_set_error(iq->reqlogger, "Process Defered Table", rc);
-                BACKOUT;
-            }
-        }
-
-
-<<<<<<< HEAD
-        if (iq->debug) {
-            reqpushprefixf(iq, "%p:", trans);
-            reqpushprefixf(iq, "delayed_key_adds:");
-        }
-
-=======
+                GOTOBACKOUT;
+            }
+        }
+
+
         if (iq->debug)
             reqpushprefixf(iq, "delayed_key_adds: %p", trans);
 
         int verror = 0;
->>>>>>> 6454af2e
         rc = delayed_key_adds(iq, p_blkstate, trans, &blkpos, &ixout, &errout);
 
         if (iq->debug)
@@ -4813,10 +4805,6 @@
 
 
         /* check foreign key constraints */
-<<<<<<< HEAD
-        int verror = 0;
-=======
->>>>>>> 6454af2e
 
         if (iq->debug)
             reqpushprefixf(iq, "verify_del_constraints: %p", trans);
