--- conflicted
+++ resolved
@@ -5495,13 +5495,8 @@
                     outrc = do_replay_case(iq, bskey, bskeylen, num_reqs, 0,
                                            replay_data, replay_len, __LINE__);
                     did_replay = 1;
-<<<<<<< HEAD
-                    logmsg(LOGMSG_DEBUG, "%d %s:%d replay returned %d!\n", pthread_self(),
-                            __FILE__, __LINE__, outrc);
-=======
                     logmsg(LOGMSG_DEBUG, "%x %s:%d replay returned %d!\n",
                            (int)pthread_self(), __FILE__, __LINE__, outrc);
->>>>>>> baef8963
                     fromline = __LINE__;
 
                     goto cleanup;
