/*
   Copyright 2015 Bloomberg Finance L.P.

   Licensed under the Apache License, Version 2.0 (the "License");
   you may not use this file except in compliance with the License.
   You may obtain a copy of the License at

       http://www.apache.org/licenses/LICENSE-2.0

   Unless required by applicable law or agreed to in writing, software
   distributed under the License is distributed on an "AS IS" BASIS,
   WITHOUT WARRANTIES OR CONDITIONS OF ANY KIND, either express or implied.
   See the License for the specific language governing permissions and
   limitations under the License.
 */

/****************************************************************************/
/* NOTE to all who may venture here:  DO NOT EVER USE NON TRANSACTIONAL FIND*/
/* calls inside of the block processor.  doing so will result in deadlocks. */
/* when genid is available, it is always preferable to do transactional     */
/* finds based on rrn+genid rather than a transactional find based on       */
/* "primary key" (index 0).  we dont enforce the existence of a primary key */
/* in a pure tagged database.                                               */
/*                                                                          */
/* also, all transactional ops can result in deadlock.  they must all be    */
/* handled "properly" - ie, tran aborts, makes it back up to sltdbt and gets*/
/* retried there.                                                           */
/****************************************************************************/

/* db block request */
#include <alloca.h>
#include <poll.h>
#include <stdio.h>
#include <string.h>
#include <strings.h>
#include <stdlib.h>
#include <stddef.h>
#include <sys/types.h>
#include <inttypes.h>

#include <epochlib.h>
#include <util.h>
#include <f2cstr.h>
#include <plbitlib.h>
#include <list.h>
#include <plhash.h>
#include <lockmacro.h>
#include <memory_sync.h>
#include <rtcpu.h>

#include "comdb2.h"
#include "tag.h"
#include "types.h"
#include "translistener.h"
#include "block_internal.h"
#include "prefault.h"
#include <cdb2api.h>
#include "comdb2_shm.h"

#include "sql.h"
#include "sqloffload.h"
#include "errstat.h"
#include "timer.h"
#include "dbglog.h"
#include "osqlblockproc.h"
#include <gettimeofday_ms.h>
#include <endian_core.h>
#include "bdb_access.h"
#include "osqlblkseq.h"
#include "localrep.h"
#include "util.h"
#include "comdb2util.h"
#include "osqlcomm.h"
#include "nodemap.h"
#include <bdb_schemachange.h>
#include "bpfunc.h"
#include "debug_switches.h"
#include "logmsg.h"

#if 0
#define TEST_OSQL
#endif

extern int is_buffer_from_remote(const void *buf);

extern pthread_t gbl_invalid_tid;
extern int gbl_enable_berkdb_retry_deadlock_bias;
extern int gbl_osql_verify_retries_max;
extern int verbose_deadlocks;
extern int gbl_goslow;
extern int n_commits;
extern int n_commit_time;
extern pthread_mutex_t commit_stat_lk;
extern pthread_mutex_t osqlpf_mutex;
extern int gbl_prefault_udp;

#if 0
#define BACKOUT                                                                \
    do {                                                                       \
        printf("***BACKOUT*** from %d rc %d\n", __LINE__, rc);                 \
        if (1)                                                                 \
            goto backout;                                                      \
    } while (0)
#else
#define BACKOUT                                                                \
    do {                                                                       \
        fromline = __LINE__;                                                   \
        goto backout;                                                          \
    } while (0);
#endif

/* I got really, really fed up of seeing this everywhere so I made it a
 * macro.  Since this is a macro, use with caution. -- Sam J */
#define BACKOUT_BLOCK_FREE_SCHEMA_OP_ERR(rcode, blockerrcode, ii)              \
    rc = (rcode);                                                              \
    err.blockop_num = ii;                                                      \
    err.errcode = (blockerrcode);                                              \
    err.ixnum = -1;                                                            \
    numerrs = 1;                                                               \
    free_dynamic_schema(iq->usedb->dbname, dynschema);                         \
    dynschema = NULL;                                                          \
    goto backout
#define BACKOUT_BLOCK_FREE_SCHEMA_OP(rcode, ii)                                \
    BACKOUT_BLOCK_FREE_SCHEMA_OP_ERR((rcode), OP_FAILED_BAD_REQUEST, ii)

static int do_replay_case(struct ireq *iq, void *fstseqnum, int seqlen,
                          int num_reqs, int check_long_trn, void *replay_data,
                          int datalen, unsigned int line);
static int do_block_sanity_checks_forward(struct ireq *iq,
                                          block_state_t *blkstate);
static int toblock_outer(struct ireq *iq, block_state_t *blkstate);
static int toblock_main(struct javasp_trans_state *javasp_trans_handle,
                        struct ireq *iq, block_state_t *blkstate);
static int keyless_range_delete_formkey(void *record, size_t record_len,
                                        void *index, size_t index_len,
                                        int index_num, void *userptr);
static int keyless_range_delete_pre_delete(void *record, size_t record_len,
                                           int rrn, unsigned long long genid,
                                           void *userptr);
static int keyless_range_delete_post_delete(void *record, size_t record_len,
                                            int rrn, unsigned long long genid,
                                            void *userptr);
static int block2_custom(struct ireq *iq, struct packedreq_custom *buf,
                         const uint8_t *p_opname, blob_buffer_t *blobs);
static int block_state_offset_from_ptr(block_state_t *p_blkstate,
                                       const uint8_t *p_buf);

int gbl_blockop_count_xrefs[BLOCK_MAXOPCODE];
const char *gbl_blockop_name_xrefs[NUM_BLOCKOP_OPCODES];

static int findblkseq(struct ireq *iq, block_state_t *blkstate,
                      fstblkseq_t *seq, int *have_keyless_requests);

static pthread_mutex_t blkseqlk = PTHREAD_MUTEX_INITIALIZER;



static int block2_qadd(struct ireq *iq, block_state_t *p_blkstate, void *trans,
                       struct packedreq_qadd *buf, blob_buffer_t *blobs)
{
    int cblob;
    int rc;
    struct dbtable *qdb;
    struct dbtable *olddb;
    char qname[MAXTABLELEN];

    if (buf->qnamelen > sizeof(qname) - 1) {
        if (iq->debug)
            reqprintf(iq, "NAME TOO LONG %d>%d", buf->qnamelen,
                      sizeof(qname) - 1);
        reqerrstr(iq, COMDB2_CUST_RC_NAME_SZ, "queue name to long %d>%d",
                  buf->qnamelen, sizeof(qname) - 1);
        return ERR_BADREQ;
    }

    iq->p_buf_in = buf_no_net_get(qname, buf->qnamelen, iq->p_buf_in,
                                  p_blkstate->p_buf_next_start);

    qname[buf->qnamelen] = '\0';

    /* Must have exactly one blob, which will be the queue data. */
    for (cblob = 0; cblob < MAXBLOBS; cblob++) {
        if (blobs[cblob].exists && cblob >= 1) {
            if (iq->debug)
                reqprintf(iq, "TOO MANY BLOBS");
            reqerrstr(iq, COMDB2_QADD_RC_NB_BLOBS, "too many blobs");
            return ERR_BADREQ;
        }
        if (blobs[cblob].exists &&
            blobs[cblob].length != blobs[cblob].collected) {
            if (iq->debug)
                reqprintf(iq, "GOT BAD BLOB BUFFERS FOR BLOB %d", cblob);
            reqerrstr(iq, COMDB2_QADD_RC_BAD_BLOB_BUFF,
                      "got bad blob buffers for blob %d", cblob);
            return ERR_BADREQ;
        }
    }

    if (!blobs[0].exists) {
        if (iq->debug)
            reqprintf(iq, "EXPECTED ONE BLOB", cblob);
        reqerrstr(iq, COMDB2_QADD_RC_BAD_BLOB_BUFF,
                  "expected one blob (internal api error)");
        return ERR_BADREQ;
    }

    qdb = getqueuebyname(qname);
    if (!qdb) {
        if (iq->debug)
            reqprintf(iq, "UNKNOWN QUEUE '%s'", qname);
        reqerrstr(iq, COMDB2_QADD_RC_NO_QUEUE, "unknown queue '%s'", qname);
        return ERR_BADREQ;
    }

    olddb = iq->usedb;
    iq->usedb = qdb;
    rc = dbq_add(iq, trans, blobs[0].data, blobs[0].length);
    iq->usedb = olddb;
    if (iq->debug) {
        reqprintf(iq, "dbq_add:%s:rcode %d length %u dat ", qname, rc,
                  (unsigned)blobs[0].length);
        reqdumphex(iq, blobs[0].data, blobs[0].length);
    }
    return rc;
}

static int block2_custom(struct ireq *iq, struct packedreq_custom *buf,
                         const uint8_t *p_opname, blob_buffer_t *blobs)
{
    struct packedreq_custom custom_buf;
    char opname[MAXCUSTOPNAME + 1];
    int rc;
    const void *data;
    size_t datalen;
    int cblob;

    if (buf->opnamelen > MAXCUSTOPNAME) {
        if (iq->debug)
            reqprintf(iq, "NAME TOO LONG %d>%d", buf->opnamelen, MAXCUSTOPNAME);
        reqerrstr(iq, COMDB2_CUST_RC_NAME_SZ, "name to long %d>%d",
                  buf->opnamelen, MAXCUSTOPNAME);
        return ERR_BADREQ;
    }
    memcpy(opname, p_opname, buf->opnamelen);
    opname[buf->opnamelen] = '\0';

    /* We can have zero blobs or one blob.  Any more is a bad request. */
    for (cblob = 0; cblob < MAXBLOBS; cblob++) {
        if (blobs[cblob].exists &&
            blobs[cblob].length != blobs[cblob].collected) {
            if (iq->debug)
                reqprintf(iq, "GOT BAD BLOB BUFFERS FOR BLOB %d", cblob);
            reqerrstr(iq, COMDB2_CUST_RC_BAD_BLOB_BUFF,
                      "got bad blob buffers for blob %d", cblob);
            return ERR_BADREQ;
        }

        if (blobs[cblob].exists && cblob >= 1) {
            if (iq->debug)
                reqprintf(iq, "TOO MANY BLOBS");
            reqerrstr(iq, COMDB2_CUST_RC_NB_BLOBS, "too many blobs");
            return ERR_BADREQ;
        }
    }

    if (blobs[0].exists) {
        data = blobs[0].data;
        datalen = blobs[0].length;
    } else {
        data = NULL;
        datalen = 0;
    }

    if (!iq->jsph) {
        if (iq->debug)
            reqprintf(iq, "JVM NOT LOADED OR NO CUSTOM OPS REGISTERED");
        reqerrstr(iq, COMDB2_CUST_RC_ENV,
                  "jvm not loaded or no custom ops registered");
        return ERR_BADREQ;
    }

    /* This will excute the custom write and fire off any listeners for it. */
    rc = javasp_custom_write(iq->jsph, opname, data, datalen);
    if (rc != 0)
        return rc;

    return 0;
}

/* this is primarily so that blockops can record how many of each opcode they
 * have without having to use a massive sparse array to hold the counters. */
void toblock_init(void)
{
    int index = 1;
    int ii;
    for (ii = 0; ii < NUM_BLOCKOP_OPCODES; ii++)
        gbl_blockop_name_xrefs[ii] = "???";
#define add_blockop(x)                                                         \
    gbl_blockop_name_xrefs[index] = breq2a((x));                               \
    gbl_blockop_count_xrefs[(x)] = index++;

    add_blockop(BLOCK_ADDSL);
    add_blockop(BLOCK_ADDSEC);
    add_blockop(BLOCK_SECAFPRI);
    add_blockop(BLOCK_ADNOD);
    add_blockop(BLOCK_DELSC);
    add_blockop(BLOCK_DELSEC);
    add_blockop(BLOCK_DELNOD);
    add_blockop(BLOCK_UPVRRN);
    add_blockop(BLOCK2_ADDDTA);
    add_blockop(BLOCK2_ADDKEY);
    add_blockop(BLOCK2_DELDTA);
    add_blockop(BLOCK2_DELKEY);
    add_blockop(BLOCK2_UPDATE);
    add_blockop(BLOCK2_ADDKL);
    add_blockop(BLOCK2_DELKL);
    add_blockop(BLOCK2_UPDKL);
    add_blockop(BLOCK2_ADDKL_POS);
    add_blockop(BLOCK2_UPDKL_POS);
    add_blockop(BLOCK_DEBUG);
    add_blockop(BLOCK_SEQ);
    add_blockop(BLOCK_USE);
    add_blockop(BLOCK2_USE);
    add_blockop(BLOCK2_SEQ);
    add_blockop(BLOCK2_QBLOB);
    add_blockop(BLOCK2_RNGDELKL);
    add_blockop(BLOCK_SETFLAGS);
    add_blockop(BLOCK2_CUSTOM);
    add_blockop(BLOCK2_QADD);
    add_blockop(BLOCK2_QCONSUME);
    add_blockop(BLOCK2_TZ);
    add_blockop(BLOCK2_TRAN);
    add_blockop(BLOCK2_DELOLDER);
    add_blockop(BLOCK2_DELOLDER);
    add_blockop(BLOCK2_SOCK_SQL);
    add_blockop(BLOCK2_SCSMSK);
    add_blockop(BLOCK2_RECOM);
    add_blockop(BLOCK2_UPDBYKEY);
    add_blockop(BLOCK2_SNAPISOL);
    add_blockop(BLOCK2_SERIAL);
    add_blockop(BLOCK2_DBGLOG_COOKIE);
    add_blockop(BLOCK2_PRAGMA);
    add_blockop(BLOCK2_SEQV2);
    add_blockop(BLOCK2_UPTBL);
#undef add_blockop
    /* a runtime assert to make sure we have the right size of blockop count
     * array */
    if (index > NUM_BLOCKOP_OPCODES) {
        logmsg(LOGMSG_FATAL, "%s: too many blockops defined!\n", __func__);
        logmsg(LOGMSG_FATAL, "%s: you need to increase NUM_BLOCKOP_OPCODES to %d\n",
                __func__, index);
        exit(1);
    }
}

const char *breq2a(int req)
{
    switch (req) {
    case BLOCK_ADDSL:
        return "BLOCK_ADDSL";
    case BLOCK_ADDSEC:
        return "BLOCK_ADDSEC";
    case BLOCK_SECAFPRI:
        return "BLOCK_SECAFPRI";
    case BLOCK_ADNOD:
        return "BLOCK_ADNOD";
    case BLOCK_DELSC:
        return "BLOCK_DELSC";
    case BLOCK_DELSEC:
        return "BLOCK_DELSEC";
    case BLOCK_DELNOD:
        return "BLOCK_DELNOD";
    case BLOCK_UPVRRN:
        return "BLOCK_UPVRRN";
    case BLOCK2_ADDDTA:
        return "BLOCK2_ADDDTA";
    case BLOCK2_ADDKEY:
        return "BLOCK2_ADDKEY";
    case BLOCK2_DELDTA:
        return "BLOCK2_DELDTA";
    case BLOCK2_DELKEY:
        return "BLOCK2_DELKEY";
    case BLOCK2_UPDATE:
        return "BLOCK2_UPDATE";
    case BLOCK2_ADDKL:
        return "BLOCK2_ADDKL";
    case BLOCK2_ADDKL_POS:
        return "BLOCK2_ADDKL_POS";
    case BLOCK2_DELKL:
        return "BLOCK2_DELKL";
    case BLOCK2_UPDKL:
        return "BLOCK2_UPDKL";
    case BLOCK2_UPDKL_POS:
        return "BLOCK2_UPDKL_POS";
    case BLOCK_DEBUG:
        return "BLOCK_DEBUG";
    case BLOCK_SEQ:
        return "BLOCK_SEQ";
    case BLOCK_USE:
        return "BLOCK_USE";
    case BLOCK2_USE:
        return "BLOCK2_USE";
    case BLOCK2_TZ:
        return "BLOCK2_TZ";
    case BLOCK2_SEQ:
        return "BLOCK2_SEQ";
    case BLOCK2_QBLOB:
        return "BLOCK2_QBLOB";
    case BLOCK2_RNGDELKL:
        return "BLOCK2_RNGDELKL";
    case BLOCK_SETFLAGS:
        return "BLOCK_SETFLAGS";
    case BLOCK2_CUSTOM:
        return "BLOCK2_CUSTOM";
    case BLOCK2_QADD:
        return "BLOCK2_QADD";
    case BLOCK2_QCONSUME:
        return "BLOCK2_QCONSUME";
    case BLOCK2_TRAN:
        return "BLOCK2_TRAN";
    case BLOCK2_DELOLDER:
        return "BLOCK2_DELOLDER";
    case BLOCK2_MODNUM:
        return "BLOCK2_MODNUM";
    case BLOCK2_SOCK_SQL:
        return "BLOCK2_SOCK_SQL";
    case BLOCK2_SCSMSK:
        return "BLOCK2_SCSMSK";
    case BLOCK2_RECOM:
        return "BLOCK2_RECOM";
    case BLOCK2_UPDBYKEY:
        return "BLOCK2_UPDBYKEY";
    case BLOCK2_SNAPISOL:
        return "BLOCK2_SNAPISOL";
    case BLOCK2_SERIAL:
        return "BLOCK2_SERIAL";
    case BLOCK2_DBGLOG_COOKIE:
        return "BLOCK2_DBGLOG_COOKIE";
    case BLOCK2_PRAGMA:
        return "BLOCK2_PRAGMA";
    case BLOCK2_SEQV2:
        return "BLOCK2_SEQV2";
    case BLOCK2_UPTBL:
        return "BLOCK2_UPTBL";
    default:
        return "??";
    }
}

/* this forwards the block operation to master machine.  then it adds
   response to table of outstanding requests to await reply and log catch-up */
static int forward_longblock_to_master(struct ireq *iq,
                                       block_state_t *p_blkstate, char *mstr)
{
    int rc = 0;
    struct longblock_fwd_pre_hdr fwd;
    struct req_hdr req_hdr;
    size_t req_len;

    if (mstr == bdb_master_dupe || mstr == db_eid_invalid) {
        if (iq->debug)
            logmsg(LOGMSG_ERROR, "%s:no master! (%d) req from %s\n", __func__, mstr,
                   getorigin(iq));
        return ERR_NOMASTER;
    }

    /*modify request to indicate forwarded and send off to remote */
    if (req_hdr_get(&req_hdr, iq->p_buf_out_start,
                    p_blkstate->p_buf_req_start) != p_blkstate->p_buf_req_start)
        return ERR_INTERNAL;
    req_hdr.opcode = OP_FWD_LBLOCK;
    if (req_hdr_put(&req_hdr, iq->p_buf_out_start,
                    p_blkstate->p_buf_req_start) != p_blkstate->p_buf_req_start)
        return ERR_INTERNAL;

    fwd.source_node = 0;
    /* write it and make sure we wrote the same length */
    if (p_blkstate->p_buf_req_start != iq->p_buf_out ||
        !(iq->p_buf_out = longblock_fwd_pre_hdr_put(&fwd, iq->p_buf_out,
                                                    iq->p_buf_out_end)))
        return ERR_INTERNAL;

    req_len = p_blkstate->p_buf_req_end - iq->p_buf_out_start;

    /*have a valid master to pass this off to. */
    if (iq->debug)
        reqprintf(iq, "forwarded req from %s to master node %s db %d rqlen "
                      "%d\n",
                  getorigin(iq), mstr, iq->origdb->dbnum, req_len);
    if (iq->is_socketrequest) {
        if (iq->sb == NULL) {
            return ERR_INCOHERENT;
        } else {
            rc = offload_comm_send_blockreq(mstr, iq->request_data,
                                            iq->p_buf_out_start, req_len);
            free_bigbuf_nosignal(iq->p_buf_out_start);
        }
    }

    if (rc != 0) {
        logmsg(LOGMSG_ERROR, "%s:failed to send to master, rc %d\n", __func__, rc);
        return ERR_REJECTED;
    }
    return RC_INTERNAL_FORWARD;
}

static int forward_block_to_master(struct ireq *iq, block_state_t *p_blkstate,
                                   char *mstr)
{
    int rc;
    struct block_fwd fwd;
    struct req_hdr req_hdr;
    size_t req_len;

    if (mstr == bdb_master_dupe || mstr == db_eid_invalid) {
        if (iq->debug)
            logmsg(LOGMSG_ERROR, "%s:no master! (%d) req from %s\n", __func__, mstr,
                   getorigin(iq));
        return ERR_NOMASTER;
    }

    /*modify request to indicate forwarded and send off to remote */

    if (req_hdr_get(&req_hdr, iq->p_buf_out_start,
                    p_blkstate->p_buf_req_start) != p_blkstate->p_buf_req_start)
        return ERR_INTERNAL;
    req_hdr.opcode = OP_FWD_BLOCK;
    if (req_hdr_put(&req_hdr, iq->p_buf_out_start,
                    p_blkstate->p_buf_req_start) != p_blkstate->p_buf_req_start)
        return ERR_INTERNAL;

    fwd.source_node = 0;
    fwd.offset =
        block_state_offset_from_ptr(p_blkstate, p_blkstate->p_buf_req_end);
    fwd.num_reqs = p_blkstate->numreq;
    /* write it and make sure we wrote the same length */
    if (p_blkstate->p_buf_req_start != iq->p_buf_out ||
        (iq->p_buf_out = block_fwd_put(&fwd, iq->p_buf_out,
                                       iq->p_buf_out_end)) != iq->p_buf_in)
        return ERR_INTERNAL;

    req_len = p_blkstate->p_buf_req_end - iq->p_buf_out_start;

    if (iq->debug)
        reqprintf(iq, "forwarded req from %s to master node %s db %d rqlen "
                      "%d\n",
                  getorigin(iq), mstr, iq->origdb->dbnum, req_len);

    if (iq->sb == NULL) {
        return ERR_INCOHERENT;
    } else {
        rc = offload_comm_send_blockreq(mstr, iq->request_data,
                                        iq->p_buf_out_start, req_len);
        free_bigbuf_nosignal(iq->p_buf_out_start);
    }
    if (rc != 0) {
        logmsg(LOGMSG_ERROR, "%s:failed to forward to master, rc %d\n", __func__, rc);
        return ERR_REJECTED;
    }
    return RC_INTERNAL_FORWARD;
}

/**
 * Turn an offset into a ptr into the req buf.  This routine sucks, but what can
 * we do, all the offsets in block_reqs are absolute 1 based word offsets into
 * the fstsnd buffer.
 * @param p_blkstate    pointer to the block_state containing the buffer
 * @param offset    1 based from from the begining of fstsnd buffer in words
 * @return pointer that offset referenced on success; NULL otherwise
 */
static const uint8_t *block_state_ptr_from_offset(block_state_t *p_blkstate,
                                                  int offset)
{
    /*  remove the length prccom hdr which isn't in p_buf_req_start */
    return ptr_from_one_based_word_offset(
        p_blkstate->p_buf_req_start - REQ_HDR_LEN, offset);
}

/**
 * Turn a ptr in the req buf into an offset.  This routine sucks, but what can
 * we do, all the offsets in block_reqs are absolute 1 based word offsets into
 * the fstsnd buffer.
 * Note: no sanity checks are performed.
 * Note: offset may not be exact if ptr is not on a word boundry.
 * @param p_blkstate    pointer to the block_state containing the buffer
 * @param p_buf     pointer to calculate offset for
 * @return 1 based from from the begining of fstsnd buffer in words
 */
static int block_state_offset_from_ptr(block_state_t *p_blkstate,
                                       const uint8_t *p_buf)
{
    /*  remove the length prccom hdr which isn't in p_buf_req_start */
    return one_based_word_offset_from_ptr(
        p_blkstate->p_buf_req_start - REQ_HDR_LEN, p_buf);
}

/**
 * Validate and save offset as the end of the whole block_req.
 * @param iq    pointer to ireq to read block_req from
 * @param p_blkstate    pointer to the block_state containing the buffer
 * @param offset    1 based from from the begining of fstsnd buffer in words
 * @see block_state_next()
 */
static int block_state_set_end(struct ireq *iq, block_state_t *p_blkstate,
                               int offset)
{
    const uint8_t *p_buf;

    if (!(p_buf = block_state_ptr_from_offset(p_blkstate, offset))) {
        if (iq->debug)
            reqprintf(iq, "BAD OFFSET %d", offset);
        reqerrstr(iq, COMDB2_BLK_RC_NB_REQS, "bad offset %d", offset);
        return ERR_BADREQ;
    }

    if (p_buf < iq->p_buf_in || p_buf > iq->p_buf_in_end) {
        if (iq->debug)
            reqprintf(iq, "OFFSET OUT OF RANGE %d", offset);
        reqerrstr(iq, COMDB2_BLK_RC_NB_REQS, "OFFSET OUT OF RANGE %d", offset);
        return ERR_BADREQ;
    }

    p_blkstate->p_buf_req_end = p_buf;
    return RC_OK;
}

/**
 * Validate and save offset as the end of the whole longblock_req.
 * @param iq    pointer to ireq to read block_req from
 * @param p_blkstate    pointer to the block_state containing the buffer
 * @param offset    0 based from from the begining of fstsnd buffer in words;
 *                  yes, that's right, the offset in the header for long blocks
 *                  is 0 based, not 1 based like every other offset we get in
 *                  the whole block processor, grrrrrrrrrrrrrrrrrrrrrrrrr.
 * @see block_state_next()
 */
static int block_state_set_end_long(struct ireq *iq, block_state_t *p_blkstate,
                                    int offset)
{
    return block_state_set_end(iq, p_blkstate, offset + 1 /*make it 1 based*/);
}

/**
 * Validate and save offset as the beginning of the next block op.
 * @param iq    pointer to ireq to read block_req from
 * @param p_blkstate    pointer to the block_state containing the buffer
 * @param offset    1 based from from the begining of fstsnd buffer in words
 * @see block_state_next()
 */
int block_state_set_next(struct ireq *iq, block_state_t *p_blkstate, int offset)
{
    const uint8_t *p_buf;

    if (!(p_buf = block_state_ptr_from_offset(p_blkstate, offset))) {
        if (iq->debug)
            reqprintf(iq, "BAD OFFSET %d", offset);
        reqerrstr(iq, COMDB2_BLK_RC_NB_REQS, "bad offset %d", offset);
        return ERR_BADREQ;
    }

    if (p_buf < iq->p_buf_in || p_buf > p_blkstate->p_buf_req_end) {
        if (iq->debug)
            reqprintf(iq, "OFFSET OUT OF RANGE %d", offset);
        reqerrstr(iq, COMDB2_BLK_RC_NB_REQS, "OFFSET OUT OF RANGE %d", offset);
        return ERR_BADREQ;
    }

    p_blkstate->p_buf_next_start = p_buf;
    return RC_OK;
}

/**
 * Jump the iq to the begining of the next block op as saved by
 * block_state_set_next().
 * @param iq    pointer to ireq to read block_req from
 * @param p_blkstate    pointer to the block_state containing the buffer
 * @see block_state_set_next()
 */
int block_state_next(struct ireq *iq, block_state_t *p_blkstate)
{
    iq->p_buf_in = p_blkstate->p_buf_next_start;
    p_blkstate->p_buf_next_start = NULL;
    return RC_OK;
}

/**
 * Backup the req through a point.  If we've already backed up to or past the
 * given point, do nothing.
 * @param p_blkstate    pointer to the block_state containing the buffer to save
 * @param p_buf_save_thru   pointer to just past the end of the data to save,
 *                          must point inside p_blkstate's buffer
 * @return 0 on success; !0 otherwise
 * @see block_state_restore()
 */
static int block_state_backup(block_state_t *p_blkstate,
                              const uint8_t *p_buf_save_thru, int useblobmem)
{
    size_t already_saved_len;
    size_t to_save_len;
    const uint8_t *p_buf_to_save;

    /* if we havn't yet, create a space to backup the req */
    if (!p_blkstate->p_buf_saved_start) {
        size_t buf_req_len;

        buf_req_len = p_blkstate->p_buf_req_end - p_blkstate->p_buf_req_start;

        if (!useblobmem || blobmem == NULL)
            p_blkstate->p_buf_saved_start = malloc(buf_req_len);
        else
            p_blkstate->p_buf_saved_start =
                comdb2_bmalloc(blobmem, buf_req_len);

        if (!p_blkstate->p_buf_saved_start)
            return ERR_INTERNAL;

        p_blkstate->p_buf_saved = p_blkstate->p_buf_saved_start;
        p_blkstate->p_buf_saved_end =
            p_blkstate->p_buf_saved_start + buf_req_len;
    }

    already_saved_len = p_blkstate->p_buf_saved - p_blkstate->p_buf_saved_start;
    p_buf_to_save = p_blkstate->p_buf_req_start + already_saved_len;

    /* if we've already backed up enough */
    if (p_buf_to_save > p_buf_save_thru)
        return RC_OK;

    to_save_len = p_buf_save_thru - p_buf_to_save;

    /* backup the part we've read already */
    if (!(p_blkstate->p_buf_saved = buf_no_net_put(
              p_buf_to_save, to_save_len, p_blkstate->p_buf_saved,
              p_blkstate->p_buf_saved_end)))
        return ERR_INTERNAL;

    return RC_OK;
}

/**
 * Restore the req buf from backup.  This will restore as much of the req buf as
 * has been previously restored with block_state_backup()
 * @param iq    pointer to the ireq whose buffer will be restored
 * @param p_blkstate    pointer to the block_state containing the backup to use
 * @return 0 on success; !0 otherwise
 * @see block_state_backup()
 */
static int block_state_restore(struct ireq *iq, block_state_t *p_blkstate)
{
    /* restore from backup */
    if (!buf_no_net_put(p_blkstate->p_buf_saved_start,
                        p_blkstate->p_buf_saved - p_blkstate->p_buf_saved_start,
                        (uint8_t *)p_blkstate->p_buf_req_start,
                        p_blkstate->p_buf_req_end))
        return ERR_INTERNAL;

    iq->p_buf_in = p_blkstate->p_buf_req_start;
    iq->p_buf_in_end = p_blkstate->p_buf_req_end;
    iq->p_buf_out = (uint8_t *)iq->p_buf_out_start + REQ_HDR_LEN;
    iq->p_buf_out_end = (uint8_t *)iq->p_buf_out_end;

    return RC_OK;
}

/**
 * Release all the resources held by a block_state.
 */
static void block_state_free(block_state_t *p_blkstate)
{
    free(p_blkstate->p_buf_saved_start);
    p_blkstate->p_buf_saved_start = NULL;
}

extern int gbl_dump_blkseq;

unsigned long long blkseq_replay_count = 0;
unsigned long long blkseq_replay_error_count = 0;

void replay_stat(void)
{
    logmsg(LOGMSG_USER, "Blkseq-replay-count: %llu\n", blkseq_replay_count);
    logmsg(LOGMSG_USER, "Blkseq-replay-error-count: %llu\n",
           blkseq_replay_error_count);
}

static int do_replay_case(struct ireq *iq, void *fstseqnum, int seqlen,
                          int num_reqs, int check_long_trn, void *replay_data,
                          int replay_data_len, unsigned int line)
{
    struct block_rsp errrsp;
    int rc, outrc, snapinfo_outrc, jj, snapinfo = 0;
    uint8_t buf_fstblk[FSTBLK_HEADER_LEN + FSTBLK_PRE_RSPKL_LEN +
                       BLOCK_RSPKL_LEN + FSTBLK_RSPERR_LEN + FSTBLK_RSPOK_LEN +
                       (BLOCK_ERR_LEN * MAXBLOCKOPS)];
    uint8_t *p_fstblk_buf = buf_fstblk,
            *p_fstblk_buf_end = buf_fstblk + sizeof(buf_fstblk);

    int blkseq_line = 0;
    int datalen = replay_data_len - 4;

    if (!replay_data) {

        if (!iq->have_snap_info)
            assert( (seqlen == (sizeof(fstblkseq_t))) || 
                    (seqlen == (sizeof(uuid_t))));

        rc = bdb_blkseq_find(thedb->bdb_env, NULL, fstseqnum, seqlen,
                             &replay_data, &replay_data_len);
        if (rc == IX_FND) {
            memcpy(buf_fstblk, replay_data, replay_data_len - 4);
            datalen = replay_data_len - 4;
            rc = 0;
        }
        if (rc == IX_NOTFND) {
            int *seq = (int *)fstseqnum;
            if (!check_long_trn)
                logmsg(LOGMSG_ERROR, 
                        "%s: %08x:%08x:%08x fstblk replay deleted under us\n",
                        __func__, seq[0], seq[1], seq[2]);
            blkseq_line = __LINE__;
            goto replay_error;
        }
    }
    else
        rc = 0;

    if (rc == IX_NOTFND)
    /*
       XXX
       we failed to add cause it was already there, but then
       we failed to find cause it got deleted out from under us
       by the timer trap.  we know its a replay, but we dont know
       what response to give back...
       this should be impossible, as we guarantee to hold blkseqs for
       a much longer time than the client is allowed to retry.
    */
    {
        int *seq = (int *)fstseqnum;
        if (!check_long_trn)
            logmsg(LOGMSG_ERROR, 
                    "%s: %08x:%08x:%08x fstblk replay deleted under us\n",
                    __func__, seq[0], seq[1], seq[2]);
        blkseq_line = __LINE__;
        goto replay_error;
    } else if (rc != 0) {
        int *seq = (int *)fstseqnum;
        logmsg(LOGMSG_ERROR, "%s: %08x:%08x:%08x unexpected fstblk find error %d\n",
                __func__, seq[0], seq[1], seq[2], rc);
        blkseq_line = __LINE__;
        goto replay_error;
    } else if (datalen < sizeof(struct fstblk_header)) {
        int *seq = (int *)fstseqnum;
        logmsg(LOGMSG_ERROR, "%s: %08x:%08x:%08x fstblk replay too small %d < %d\n",
                __func__, seq[0], seq[1], seq[2], datalen,
                sizeof(struct fstblk_header));
        blkseq_line = __LINE__;
        goto replay_error;
    } else {
        struct fstblk_header fstblk_header;
        p_fstblk_buf_end = buf_fstblk + datalen;

        if (replay_data_len > sizeof(buf_fstblk))
            rc = IX_ACCESS;
        else {
            /* we add a timestamp to the end of the payload - but we don't
             * want it as part of the response - skip those extra 4 bytes. */
            memcpy(buf_fstblk, replay_data, replay_data_len - 4);
            datalen = replay_data_len - 4;
            rc = 0;
        }

        if (!(p_fstblk_buf = (uint8_t *)fstblk_header_get(
                  &fstblk_header, p_fstblk_buf, p_fstblk_buf_end))) {
            logmsg(LOGMSG_ERROR, "%s: error on fstblk_header_get\n", __func__);
            blkseq_line = __LINE__;
            goto replay_error;
        }

        switch (fstblk_header.type) {
        case FSTBLK_RSPOK: {
            struct fstblk_rspok fstblk_rspok;
            struct block_rsp rsp;

            rsp.num_completed = num_reqs;
            if (!(iq->p_buf_out =
                      block_rsp_put(&rsp, iq->p_buf_out, iq->p_buf_out_end))) {
                blkseq_line = __LINE__;
                goto replay_error;
            }

            if (!(iq->p_buf_out =
                      buf_zero_put(sizeof(int) * num_reqs, iq->p_buf_out,
                                   iq->p_buf_out_end))) {
                blkseq_line = __LINE__;
                goto replay_error;
            }

            /* consume fluff */
            if (!(p_fstblk_buf = (uint8_t *)fstblk_rspok_get(
                      &fstblk_rspok, p_fstblk_buf, p_fstblk_buf_end))) {
                blkseq_line = __LINE__;
                goto replay_error;
            }

            if (!(iq->p_buf_out = buf_no_net_put(
                      p_fstblk_buf, p_fstblk_buf_end - p_fstblk_buf,
                      iq->p_buf_out, iq->p_buf_out_end))) {
                blkseq_line = __LINE__;
                goto replay_error;
            }

            outrc = RC_OK;

            break;
        }

        case FSTBLK_RSPERR: {
            struct fstblk_rsperr fstblk_rsperr;
            struct block_rsp rsp; 
            if (!(p_fstblk_buf = (uint8_t *)fstblk_rsperr_get(
                      &fstblk_rsperr, p_fstblk_buf, p_fstblk_buf_end))) {
                blkseq_line = __LINE__;
                goto replay_error;
            }

            rsp.num_completed = fstblk_rsperr.num_completed;
            if (!(iq->p_buf_out =
                      block_rsp_put(&rsp, iq->p_buf_out, iq->p_buf_out_end))) {
                blkseq_line = __LINE__;
                goto replay_error;
            }

            if (!(iq->p_buf_out =
                      buf_zero_put(sizeof(int) * num_reqs, iq->p_buf_out,
                                   iq->p_buf_out_end))) {
                blkseq_line = __LINE__;
                goto replay_error;
            }

            if (!(iq->p_buf_out = buf_no_net_put(
                      p_fstblk_buf, fstblk_rsperr.num_completed * sizeof(int),
                      iq->p_buf_out, iq->p_buf_out_end))) {
                blkseq_line = __LINE__;
                goto replay_error;
            }

            if (!(iq->p_buf_out =
                      buf_put(&fstblk_rsperr.rcode, sizeof(fstblk_rsperr.rcode),
                              iq->p_buf_out, iq->p_buf_out_end))) {
                blkseq_line = __LINE__;
                goto replay_error;
            }
            outrc = ERR_BLOCK_FAILED;
            break;
        }

        case FSTBLK_SNAP_INFO:
            snapinfo = 1; /* fallthrough */

        case FSTBLK_RSPKL: 
        {
            struct fstblk_pre_rspkl fstblk_pre_rspkl;
            struct fstblk_rspkl fstblk_rspkl;
            struct block_rspkl rspkl;

            /* fluff */
            if (!(p_fstblk_buf = (uint8_t *)fstblk_pre_rspkl_get(
                      &fstblk_pre_rspkl, p_fstblk_buf, p_fstblk_buf_end))) {
                blkseq_line = __LINE__;
                goto replay_error;
            }

            if (snapinfo) {
                if (!(p_fstblk_buf = (uint8_t *)buf_get(&(snapinfo_outrc), sizeof(snapinfo_outrc), 
                        p_fstblk_buf, p_fstblk_buf_end)))  {
                    abort();
                    blkseq_line = __LINE__;
                    goto replay_error;
                }
                if (!(p_fstblk_buf = (uint8_t *)osqlcomm_errstat_type_get(&(iq->errstat), 
                        p_fstblk_buf, p_fstblk_buf_end))) {
                    abort();
                    blkseq_line = __LINE__;
                    goto replay_error;
                }
            }

            if (!(p_fstblk_buf = (uint8_t *)fstblk_rspkl_get(
                      &fstblk_rspkl, p_fstblk_buf, p_fstblk_buf_end))) {
                blkseq_line = __LINE__;
                goto replay_error;
            }

            rspkl.num_completed = fstblk_rspkl.num_completed;
            rspkl.numerrs = fstblk_rspkl.numerrs;

            if (!(iq->p_buf_out = block_rspkl_put(&rspkl, iq->p_buf_out,
                                                  iq->p_buf_out_end))) {
                blkseq_line = __LINE__;
                goto replay_error;
            }

            if (fstblk_rspkl.numerrs > 0) {
                struct block_err err;

                if (!(p_fstblk_buf = (uint8_t *)block_err_get(
                          &err, p_fstblk_buf, p_fstblk_buf_end))) {
                    blkseq_line = __LINE__;
                    goto replay_error;
                }

                if (!(iq->p_buf_out = block_err_put(&err, iq->p_buf_out,
                                                    iq->p_buf_out_end))) {
                    blkseq_line = __LINE__;
                    goto replay_error;
                }

                if (snapinfo) {
                    outrc = snapinfo_outrc;
                } else {
                    switch (err.errcode) {
                    case ERR_NULL_CONSTRAINT:
                    case ERR_UNCOMMITABLE_TXN:
                    case ERR_NOMASTER: outrc = err.errcode; break;
                    default: outrc = ERR_BLOCK_FAILED; break;
                    }
                }

                if (iq->sorese.type) {
                    /* reconstruct sorese rcout similar to toblock_main */
                    if (outrc) {
                        switch (outrc) {
                        case ERR_NO_RECORDS_FOUND:
                        case ERR_CONVERT_DTA:
                        case ERR_NULL_CONSTRAINT:
                        case ERR_SQL_PREP:
                        case ERR_CONSTR:
                        case ERR_UNCOMMITABLE_TXN:
                        case ERR_NOMASTER:
                        case ERR_NOTSERIAL:
                        case ERR_SC:
                        case ERR_TRAN_TOO_BIG:
                            iq->sorese.rcout = outrc;
                            break;
                        default:
                            iq->sorese.rcout = outrc + err.errcode;
                            break;
                        }
                    }
                }
            } else {
                /* we need to clear sorese.rcout, it might store some
                   2nd run error */
                iq->sorese.rcout = 0;

                outrc = RC_OK;
            }

            break;
        }

        default:
            logmsg(LOGMSG_ERROR, "%s: bad fstblk replay type %d\n", __func__,
                    fstblk_header.type);
            blkseq_line = __LINE__;
            goto replay_error;
        }
    }

    char *printkey = NULL;

    /* Snapinfo is ascii text */
    if (snapinfo) {
        assert(iq->have_snap_info);
        printkey = (char *)malloc(seqlen + 1);
        memcpy(printkey, fstseqnum, seqlen);
        printkey[seqlen]='\0';
    }
    else {
        printkey = (char *)malloc((seqlen * 2) + 1);
        printkey[0] = '\0';
        util_tohex(printkey, fstseqnum, seqlen);
    }

<<<<<<< HEAD
    logmsg(LOGMSG_ERROR, "%s from line %d replay returns %d for fstblk %s, cnonce %s!\n", __func__, line, 
            outrc, printkey, iq->snap_info.key);
=======
    logmsg(LOGMSG_ERROR, "%s from line %d replay returns %d for fstblk %s!\n", __func__, line, 
            outrc, printkey);
>>>>>>> cca153fd
    free(printkey);
    
    /* If the latest commit is durable, then the blkseq commit must be durable.  
     * This can incorrectly report NOT_DURABLE but that's sane given that half 
     * the cluster is incoherent */
    if (bdb_attr_get(thedb->bdb_attr, BDB_ATTR_DURABLE_LSNS) &&
            !bdb_latest_commit_is_durable(thedb->bdb_env)) {
        if (iq->have_snap_info) {
            char *bskey = alloca(iq->snap_info.keylen + 1);
            memcpy(bskey, iq->snap_info.key, iq->snap_info.keylen);
            bskey[iq->snap_info.keylen] = '\0';
            logmsg(
                LOGMSG_ERROR,
                "%u replay rc changed from %d to NOT_DURABLE for blkseq '%s'\n",
                line, outrc, bskey);
        }
        outrc = ERR_NOT_DURABLE;
    }

    if (gbl_dump_blkseq && iq->have_snap_info) {
        char *bskey = alloca(iq->snap_info.keylen + 1);
        memcpy(bskey, iq->snap_info.key, iq->snap_info.keylen);
        bskey[iq->snap_info.keylen] = '\0';
        logmsg(LOGMSG_USER, "Replay case for '%s' rc=%d, errval=%d errstr='%s' "
                            "rcout=%d\n",
               bskey, outrc, iq->errstat.errval, iq->errstat.errstr,
               iq->sorese.rcout);
    }
    blkseq_replay_count++;
    return outrc;

replay_error:
    logmsg(LOGMSG_FATAL, "%s in REPLAY ERROR\n", __func__);
    abort();
    if (check_long_trn) {
        outrc = RC_TRAN_CLIENT_RETRY;
        return outrc;
    }
    errrsp.num_completed = 0;
    iq->p_buf_out = block_rsp_put(&errrsp, iq->p_buf_out, iq->p_buf_out_end);

    outrc = ERR_BLOCK_FAILED;
    blkseq_replay_error_count++;
    return outrc;
}

/**
 * Unpack a longblock_req_pre_hdr from iq's in buffer, and put it's data into
 * p_blkstate.
 * Meant to be called by toblock().
 * @param iq    pointer to ireq to read longblock_req_pre_hdr from
 * @param p_blkstate    block_state to put longblock_req_pre_hdr data into
 * @return 0 on success; !0 otherwise
 * @see toblock()
 */
static int tolongblock_req_pre_hdr_int(struct ireq *iq,
                                       block_state_t *p_blkstate)
{
    int rc;
    struct longblock_req_pre_hdr req;

    if (!(iq->p_buf_in = longblock_req_pre_hdr_get(&req, iq->p_buf_in,
                                                   iq->p_buf_in_end))) {
        if (iq->debug)
            reqprintf(iq, "BAD LONG BLOCK REQ");
        return ERR_BADREQ;
    }

    iq->errstrused = req.flags & BLKF_ERRSTAT;
    iq->transflags = req.flags;

    p_blkstate->source_host = NULL;

    return RC_OK;
}

pthread_mutex_t delay_lock = PTHREAD_MUTEX_INITIALIZER;

/**
 * Unpack a longblock_fwd_pre_hdr from iq's in buffer, and put it's data into
 * p_blkstate.
 * Meant to be called by toblock().
 * @param iq    ireq to read longblock_fwd_pre_hdr from
 * @param p_blkstate    block_state to put longblock_fwd_pre_hdr data into
 * @return 0 on success; !0 otherwise
 * @see toblock()
 */
static int tolongblock_fwd_pre_hdr_int(struct ireq *iq,
                                       block_state_t *p_blkstate)
{
    int rc;
    struct longblock_fwd_pre_hdr fwd;

    if (!(iq->p_buf_in = longblock_fwd_pre_hdr_get(&fwd, iq->p_buf_in,
                                                   iq->p_buf_in_end))) {
        if (iq->debug)
            reqprintf(iq, "BAD LONG BLOCK FWD");
        return ERR_BADREQ;
    }

    p_blkstate->source_host = NULL;

    return RC_OK;
}

int tolongblock(struct ireq *iq)
{
    unsigned long long tranid = 0LL;
    int rc = 0;
    int irc;
    int have_keyless_requests = 0;
    longblk_trans_type *blklong_trans = NULL;
    block_state_t blkstate;
    struct longblock_req_hdr hdr;
    uuid_t blkseq_uuid;

    /* fill blkstate's common fields */
    blkstate.p_buf_req_start = iq->p_buf_in;
    blkstate.p_buf_req_end = NULL;
    blkstate.p_buf_next_start = NULL;

    blkstate.p_buf_saved = NULL;
    blkstate.p_buf_saved_start = NULL;
    blkstate.p_buf_saved_end = NULL;

    blkstate.ct_id_key = 0LL;
    blkstate.pfk_bitmap = NULL;
    blkstate.coordinated = 0;
    blkstate.modnum = 0;

    blkstate.longblock_single = 0;

    iq->errstrused = 0;
    iq->transflags = 0;

    /* fill blkstate's type specific fields */
    switch (iq->opcode) {
    case OP_FWD_LBLOCK: /*forwarded block op*/
        rc = tolongblock_fwd_pre_hdr_int(iq, &blkstate);
        break;

    case OP_LONGBLOCK:
        rc = tolongblock_req_pre_hdr_int(iq, &blkstate);
        break;

    default:
        return ERR_BADREQ;
    }
    if (rc)
        return rc;

    if (!(iq->p_buf_in =
              longblock_req_hdr_get(&hdr, iq->p_buf_in, iq->p_buf_in_end))) {
        if (iq->debug)
            reqprintf(iq, "BAD LONG BLOCK HDR");
        return ERR_BADREQ;
    }

    if ((rc = block_state_set_end_long(iq, &blkstate, hdr.offset)))
        return rc;

    blkstate.numreq = hdr.num_reqs;

    /* TODO why is this here? */
    MEMORY_SYNC;

    /* validate number of reqs */
    if (blkstate.numreq < 1 || blkstate.numreq > gbl_maxblockops) {
        if (iq->debug)
            reqprintf(iq, "BAD NUM REQS %d", blkstate.numreq);
        reqerrstr(iq, COMDB2_BLK_RC_NB_REQS, "bad number of requests %d",
                  blkstate.numreq);
        return ERR_BADREQ;
    }

    /* I MUST BE MASTER. FORWARD IF NOT */
    if (!gbl_local_mode) {
        char *mstr = iq->dbenv->master;

        if (mstr != gbl_mynode) {
            if (iq->is_socketrequest) {
                return ERR_REJECTED;
            }
            /* need to be master for this, so send it to the master */
            return forward_longblock_to_master(iq, &blkstate, mstr);
        }
    }

    memcpy(&tranid, hdr.trnid, sizeof(int) * 2);
    if (!iq->is_socketrequest && iq->is_fromsocket && tranid != 0) {
        /* if coming from socket, remove transaction entry from table, if it
         * exists.  we dont need any pieces since we have full buffer coming
         * in anyway */
        rc = pthread_mutex_lock(&iq->dbenv->long_trn_mtx);
        if (rc != 0) {
            logmsg(LOGMSG_ERROR, "find_trn_entry:Failed to lock trn table mutex\n");
            return ERR_INTERNAL;
        }
        blklong_trans = hash_find(iq->dbenv->long_trn_table, &tranid);

        if (blklong_trans == NULL) {
            pthread_mutex_unlock(&iq->dbenv->long_trn_mtx);
        } else {
            hash_del(iq->dbenv->long_trn_table, blklong_trans);
            pthread_mutex_unlock(&iq->dbenv->long_trn_mtx);
            free(blklong_trans->trn_data);
            free(blklong_trans);
            blklong_trans = NULL;
        }
        tranid = 0;
    }
    if (tranid == 0LL && !hdr.docommit) {
        struct longblock_rsp rsp;

        get_context(iq, &tranid);
        if (hdr.curpiece != 1) {
            return ERR_BADREQ;
        }
        blklong_trans = malloc(sizeof(longblk_trans_type));
        if (blklong_trans == NULL) {
            return ERR_INTERNAL;
        }
        bzero(blklong_trans, sizeof(longblk_trans_type));
        blklong_trans->tranid = tranid;
        blklong_trans->timestamp = time(NULL);
        blklong_trans->datasz = hdr.offset;
        blklong_trans->numsegs = hdr.curpiece;
        blklong_trans->expseg = hdr.curpiece + 1;
        blklong_trans->numreqs = hdr.num_reqs;
        if (blobmem != NULL)
            blklong_trans->trn_data =
                comdb2_bmalloc(blobmem, (blklong_trans->datasz) * sizeof(int));
        else
            blklong_trans->trn_data =
                malloc((blklong_trans->datasz) * sizeof(int));

        blklong_trans->first_scsmsk_offset = -1;

        if (blklong_trans->trn_data == NULL) {
            free(blklong_trans);
            return ERR_INTERNAL;
        }
        memcpy(blklong_trans->trn_data, iq->p_buf_out_start,
               (blklong_trans->datasz) * sizeof(int));

        rc = add_new_transaction_entry(iq->dbenv, blklong_trans);
        if (rc != 0) {
            free(blklong_trans->trn_data);
            free(blklong_trans);
            return rc;
        }

        /* starting writes, no more reads */
        iq->p_buf_in = NULL;
        iq->p_buf_in_end = NULL;

        /*fprintf(stderr, "calling tolongbloc add trn %llu %d %d %d %d %d %d\n",
         * blklong_trans->tranid,blklong_trans->timestamp,blklong_trans->datasz,
         * blklong_trans->numreqs,blklong_trans->numsegs,blklong_trans->expseg,
         * sizeof(bf->lrsp));*/
        memcpy(rsp.trnid, &tranid, sizeof(int) * 2);

        rsp.rc = 0;
        memset(rsp.reserved, 0, sizeof(rsp.reserved));
        if (!(iq->p_buf_out =
                  longblock_rsp_put(&rsp, iq->p_buf_out, iq->p_buf_out_end)))
            return ERR_INTERNAL;

        iq->dbenv->long_trn_stats.ltrn_fulltrans++;

/* run through block, dump it */
#if 0
        {
            int in_dataszw=0, ii=0, curoff=0, lastoff=0, maxoff=0;
            union packedreq * packedreq=NULL;
            curoff=(sizeof(hdr)+3)/4+1;
            lastoff=curoff-1;
            maxoff=hdr.offset;
            for (ii = 0; ii < hdr.num_reqs; ii++)
            {
                if (curoff <= lastoff || curoff + sizeof(packedreq->hdr) / 4
                        > maxoff)
                    break;
                packedreq=(union packedreq*)&(((int*)(iq->rq))[curoff-1]);
                lastoff=curoff;
                curoff=packedreq->hdr.nxt;
                printf("(first) op %d nxt %d op %d %s\n", ii, 
                        packedreq->hdr.nxt, packedreq->hdr.opcode, 
                        breq2a(packedreq->hdr.opcode)); 
            }
        }
#endif
    } else if (tranid != 0LL) {
        int in_dataszw = 0;
        int ii = 0;
        int check_auxdb = 0;
        int gotsequence = 0;
        int gotsequence2 = 0;
        fstblkseq_t sequence;
        const uint8_t *p_buf_in_saved;

        memcpy(&tranid, hdr.trnid, sizeof(int) * 2);

        rc = pthread_mutex_lock(&iq->dbenv->long_trn_mtx);
        if (rc != 0) {
            logmsg(LOGMSG_ERROR, "find_trn_entry:Failed to lock trn table mutex\n");
            return ERR_INTERNAL;
        }
        blklong_trans = hash_find(iq->dbenv->long_trn_table, &tranid);
        pthread_mutex_unlock(&iq->dbenv->long_trn_mtx);

        if (blklong_trans == NULL) {
            if (!hdr.docommit) {
                return RC_TRAN_CLIENT_RETRY;
            }
            check_auxdb = 1;
        }
        /* if expected piece lower than sent one, something arrived out of
         * sequence, so we need to replay the transaction */
        else {
            /* allocator memory from blobmem first before pthread_mutex_lock
               otherwise there might be deadlocks */
            in_dataszw =
                hdr.offset - (((REQ_HDR_LEN + LONGBLOCK_REQ_PRE_HDR_LEN +
                                LONGBLOCK_REQ_HDR_LEN) +
                               3) /
                              4);

            if (blobmem == NULL)
                blklong_trans->trn_data =
                    realloc(blklong_trans->trn_data,
                            (blklong_trans->datasz + in_dataszw) * sizeof(int));
            else {
                /* mark the flag to prevent the transaction
                   from being purged by purge_expired_long_transactions() */
                blklong_trans->blocking = 1;
                blklong_trans->trn_data = comdb2_brealloc(
                    blobmem, blklong_trans->trn_data,
                    (blklong_trans->datasz + in_dataszw) * sizeof(int));
                blklong_trans->blocking = 0;
            }

            rc = pthread_mutex_lock(&iq->dbenv->long_trn_mtx);
            if (blklong_trans->expseg < hdr.curpiece) {
                hash_del(iq->dbenv->long_trn_table, blklong_trans);
                pthread_mutex_unlock(&iq->dbenv->long_trn_mtx);
                free(blklong_trans->trn_data);
                free(blklong_trans);
                blklong_trans = NULL;
                if (!hdr.docommit) {
                    return RC_TRAN_CLIENT_RETRY; /* replay the transaction */
                }
                check_auxdb = 1;
            } else if (blklong_trans->expseg > hdr.curpiece) {
                struct longblock_rsp rsp;

                /* starting writes, no more reads */
                iq->p_buf_in = NULL;
                iq->p_buf_in_end = NULL;

                /* we already received that piece...just drop the packet */
                memcpy(rsp.trnid, &blklong_trans->tranid, sizeof(int) * 2);
                pthread_mutex_unlock(&iq->dbenv->long_trn_mtx);
                rsp.rc = 0;
                memset(rsp.reserved, 0, sizeof(rsp.reserved));

                if (!(iq->p_buf_out = longblock_rsp_put(&rsp, iq->p_buf_out,
                                                        iq->p_buf_out_end)))
                    return ERR_INTERNAL;

                return 0;
            }
        }

        /* loop to adjust all new offsets to account for already existing
         * ones, this is a pre-loop, we want to jump back to the begining after
         * it's done */
        p_buf_in_saved = iq->p_buf_in;
        for (ii = 0; ii < hdr.num_reqs; ++ii, block_state_next(iq, &blkstate)) {
            struct packedreq_hdr op_hdr;
            uint8_t *p_buf_op_start;

            p_buf_op_start = (uint8_t *)iq->p_buf_in;
            if (!(iq->p_buf_in = packedreq_hdr_get(&op_hdr, iq->p_buf_in,
                                                   blkstate.p_buf_req_end)) ||
                block_state_set_next(iq, &blkstate, op_hdr.nxt))
                break;

            /* IF BLKLONG_TRANS IS NULL, IT MEANS WE'RE SEARCHING FOR FASTBLOCK
               AND SIMPLY NEED TO GET SEQUENCE NUMBER FROM THIS BUFFER..DON'T
               CARE IF THE POINTERS GET UPDATED IN THIS CASE */
            if (blklong_trans != NULL) {
                op_hdr.nxt += (blklong_trans->datasz -
                               (((REQ_HDR_LEN + LONGBLOCK_REQ_PRE_HDR_LEN +
                                  LONGBLOCK_REQ_HDR_LEN) +
                                 3) /
                                4));
                if (packedreq_hdr_put(&op_hdr, p_buf_op_start, iq->p_buf_in) !=
                    iq->p_buf_in) {
                    /* we are still locked here UNLESS
                     * hdr.docommit&&check_auxdb */
                    if (!hdr.docommit || !check_auxdb)
                        pthread_mutex_unlock(&iq->dbenv->long_trn_mtx);
                    return ERR_INTERNAL;
                }
            }
            switch (op_hdr.opcode) {
            case BLOCK_SEQ: {
                struct packedreq_seq seq;

                if (gotsequence || !hdr.docommit) {
                    logmsg(LOGMSG_ERROR, "%s: longblock err gotsequence=%d "
                                    "docommit=%d\n",
                            __func__, gotsequence, hdr.docommit);
                    /* we are still locked here UNLESS
                     * hdr.docommit&&check_auxdb */
                    if (!hdr.docommit || !check_auxdb)
                        pthread_mutex_unlock(&iq->dbenv->long_trn_mtx);
                    return ERR_INTERNAL;
                }
                gotsequence = 1;
                if (!(iq->p_buf_in = packedreq_seq_get(
                          &seq, iq->p_buf_in, blkstate.p_buf_next_start))) {
                    /* we are still locked here UNLESS
                     * hdr.docommit&&check_auxdb */
                    if (!hdr.docommit || !check_auxdb)
                        pthread_mutex_unlock(&iq->dbenv->long_trn_mtx);
                    return ERR_INTERNAL;
                }

                /* reorder the sequence number */
                sequence.int3[0] = seq.seq3;
                sequence.int3[1] = seq.seq1;
                sequence.int3[2] = seq.seq2;
                break;
            }
            case BLOCK2_SEQV2: {
                struct packedreq_seq2 seq;
                gotsequence2 = 1;

                if (!(iq->p_buf_in = packedreq_seq2_get(
                          &seq, iq->p_buf_in, blkstate.p_buf_next_start))) {
                    if (!hdr.docommit || !check_auxdb)
                        pthread_mutex_unlock(&iq->dbenv->long_trn_mtx);
                    return ERR_INTERNAL;
                }
                comdb2uuidcpy(blkseq_uuid, seq.seq);
                break;
            }

            case BLOCK2_ADDKL:
            case BLOCK2_ADDKL_POS:
            case BLOCK2_DELKL:
            case BLOCK2_UPDKL:
            case BLOCK2_UPDKL_POS:
            case BLOCK2_RNGDELKL:
            case BLOCK2_QADD:
            case BLOCK2_SOCK_SQL:
            case BLOCK2_RECOM:
            case BLOCK2_SNAPISOL:
            case BLOCK2_SERIAL:
                have_keyless_requests = 1;
                break;
            }
            if (blklong_trans != NULL)
                blklong_trans->numreqs++;
        }
        /* unknown transaction..check auxilary db for incoming SEQ # */
        if (check_auxdb && hdr.docommit) {
            /* long_trn_mutex lock must already be released at this point */
            if (gotsequence)
                return do_replay_case(iq, &sequence, sizeof(sequence),
                                      hdr.tot_reqs, 1, NULL, 0, __LINE__);
            else if (gotsequence2)
                return do_replay_case(iq, blkseq_uuid, sizeof(uuid_t),
                                      hdr.tot_reqs, 1, NULL, 0, __LINE__);
            else
                return RC_TRAN_CLIENT_RETRY;
        }
        /* we should still be locked down here */
        if (blklong_trans == NULL) /* just in case...this is a check that
                                      should never happen */
        {
            logmsg(LOGMSG_ERROR, "%s: blklong_trans==NULL unexpectedly!!\n",
                    __func__);
            pthread_mutex_unlock(&iq->dbenv->long_trn_mtx);
            return ERR_INTERNAL;
        }

        /* allocation is done before grabbing long_trn_mtx */
        if (blklong_trans->trn_data == NULL) {
            hash_del(iq->dbenv->long_trn_table, blklong_trans);
            pthread_mutex_unlock(&iq->dbenv->long_trn_mtx);
            free(blklong_trans->trn_data);
            free(blklong_trans);
            return ERR_INTERNAL;
        }
        memcpy((char *)blklong_trans->trn_data +
                   (blklong_trans->datasz) * sizeof(int),
               blkstate.p_buf_req_start +
                   (LONGBLOCK_REQ_PRE_HDR_LEN + LONGBLOCK_REQ_HDR_LEN),
               in_dataszw * sizeof(int));
        /*blklong_trans->numreqs+=hdr.num_reqs;*/
        blklong_trans->datasz += in_dataszw;
        blklong_trans->numsegs++;
        blklong_trans->expseg++;
        /*fprintf(stderr, "calling tolongbloc fadd trn %llu %d %d %d %d %d "
         * "%d\n",blklong_trans->tranid,blklong_trans->timestamp,
         * blklong_trans->datasz,blklong_trans->numreqs, blklong_trans->numsegs,
         * blklong_trans->expseg, hdr.docommit);*/

        if (!hdr.docommit) {
            struct longblock_rsp rsp;

            /* starting writes, no more reads */
            iq->p_buf_in = NULL;
            iq->p_buf_in_end = NULL;

            /* we already received that piece...just drop the packet */
            memcpy(rsp.trnid, &blklong_trans->tranid, sizeof(int) * 2);
            pthread_mutex_unlock(&iq->dbenv->long_trn_mtx);
            rsp.rc = 0;
            memset(rsp.reserved, 0, sizeof(rsp.reserved));

            if (!(iq->p_buf_out = longblock_rsp_put(&rsp, iq->p_buf_out,
                                                    iq->p_buf_out_end)))
                return ERR_INTERNAL;
        } else {
            int datasz = blklong_trans->datasz;
            /* do not free data until execution is done */
            uint8_t *p_rawdata = (uint8_t *)blklong_trans->trn_data;
            int trnsegs = blklong_trans->numsegs;
            int retries = 0;

            int totpen = 0;
            int penaltyinc;
            double gbl_penaltyincpercent_d;

            blkstate.p_buf_req_start = p_rawdata + REQ_HDR_LEN;
            blkstate.p_buf_req_end =
                p_rawdata + (blklong_trans->datasz * sizeof(int));
            blkstate.numreq = blklong_trans->numreqs;

            MEMORY_SYNC;

            hash_del(iq->dbenv->long_trn_table, blklong_trans);
            pthread_mutex_unlock(&iq->dbenv->long_trn_mtx);
            free(blklong_trans);

            totpen = 0;

            gbl_penaltyincpercent_d = (double)gbl_penaltyincpercent * .01;

        retrylong:
            rc = toblock_outer(iq, &blkstate);
            if (rc == RC_INTERNAL_RETRY) {
                iq->retries++;
                if (++retries < gbl_maxretries) {
                    if (!bdb_attr_get(
                            thedb->bdb_attr,
                            BDB_ATTR_DISABLE_WRITER_PENALTY_DEADLOCK)) {
                        irc = pthread_mutex_lock(&delay_lock);
                        if (irc != 0) {
                            logmsg(LOGMSG_FATAL, 
                                    "pthread_mutex_lock(&delay_lock) %d\n",
                                    irc);
                            exit(1);
                        }

                        penaltyinc =
                            (double)(gbl_maxwthreads - gbl_maxwthreadpenalty) *
                            (gbl_penaltyincpercent_d / iq->retries);

                        if (penaltyinc <= 0) {
                            /* at least one less writer */
                            penaltyinc = 1;
                        }

                        if (penaltyinc + gbl_maxwthreadpenalty > gbl_maxthreads)
                            penaltyinc = gbl_maxthreads - gbl_maxwthreadpenalty;

                        gbl_maxwthreadpenalty += penaltyinc;
                        totpen += penaltyinc;

                        irc = pthread_mutex_unlock(&delay_lock);
                        if (irc != 0) {
                            logmsg(LOGMSG_FATAL, "pthread_mutex_unlock(&delay_lock) %d\n",
                                    irc);
                            exit(1);
                        }
                    }

                    n_retries++;
                    poll(0, 0, (rand() % 25 + 1));
                    goto retrylong;
                }

                logmsg(LOGMSG_ERROR, 
                        "*ERROR* [%d] tolongblock too much contention %d\n",
                        __LINE__, retries);
                thd_dump();
            }

            /* we need this in rare case when the request is retried
               500 times; this is happening due to other bugs usually
               this ensures no requests replays will be left stuck
               papers around other short returns in toblock jic
            */
            osql_blkseq_unregister(iq);

            irc = pthread_mutex_lock(&delay_lock);
            if (irc != 0) {
                logmsg(LOGMSG_FATAL, "pthread_mutex_lock(&delay_lock) %d\n", irc);
                exit(1);
            }

            gbl_maxwthreadpenalty -= totpen;

            irc = pthread_mutex_unlock(&delay_lock);
            if (irc != 0) {
                logmsg(LOGMSG_FATAL, "pthread_mutex_unlock(&delay_lock) %d\n", irc);
                exit(1);
            }

            block_state_free(&blkstate);

            free(p_rawdata);
            iq->dbenv->long_trn_stats.ltrn_fulltrans++;
            if (iq->dbenv->long_trn_stats.ltrn_maxnseg < trnsegs)
                iq->dbenv->long_trn_stats.ltrn_maxnseg = trnsegs;
            if ((iq->dbenv->long_trn_stats.ltrn_minnseg > trnsegs) ||
                iq->dbenv->long_trn_stats.ltrn_minnseg == 0)
                iq->dbenv->long_trn_stats.ltrn_minnseg = trnsegs;
            if (iq->dbenv->long_trn_stats.ltrn_fulltrans == 1)
                iq->dbenv->long_trn_stats.ltrn_avgnseg = trnsegs;
            else {
                iq->dbenv->long_trn_stats.ltrn_avgnseg =
                    ((iq->dbenv->long_trn_stats.ltrn_avgnseg *
                          (iq->dbenv->long_trn_stats.ltrn_fulltrans - 1) +
                      trnsegs) /
                     iq->dbenv->long_trn_stats.ltrn_fulltrans);
            }

            if (iq->dbenv->long_trn_stats.ltrn_maxsize <
                blkstate.p_buf_req_end - blkstate.p_buf_req_end)
                iq->dbenv->long_trn_stats.ltrn_maxsize =
                    blkstate.p_buf_req_end - blkstate.p_buf_req_end;
            if ((iq->dbenv->long_trn_stats.ltrn_minsize >
                 blkstate.p_buf_req_end - blkstate.p_buf_req_end) ||
                iq->dbenv->long_trn_stats.ltrn_minsize == 0)
                iq->dbenv->long_trn_stats.ltrn_minsize =
                    blkstate.p_buf_req_end - blkstate.p_buf_req_end;
            if (iq->dbenv->long_trn_stats.ltrn_fulltrans == 1)
                iq->dbenv->long_trn_stats.ltrn_avgsize =
                    blkstate.p_buf_req_end - blkstate.p_buf_req_end;
            else {
                iq->dbenv->long_trn_stats.ltrn_avgsize =
                    ((iq->dbenv->long_trn_stats.ltrn_avgsize *
                          (iq->dbenv->long_trn_stats.ltrn_fulltrans - 1) +
                      (blkstate.p_buf_req_end - blkstate.p_buf_req_end)) /
                     iq->dbenv->long_trn_stats.ltrn_fulltrans);
            }

            if (iq->dbenv->long_trn_stats.ltrn_maxnreq < blkstate.numreq)
                iq->dbenv->long_trn_stats.ltrn_maxnreq = blkstate.numreq;
            if ((iq->dbenv->long_trn_stats.ltrn_minnreq > blkstate.numreq) ||
                iq->dbenv->long_trn_stats.ltrn_minnreq == 0)
                iq->dbenv->long_trn_stats.ltrn_minnreq = blkstate.numreq;
            if (iq->dbenv->long_trn_stats.ltrn_fulltrans == 1)
                iq->dbenv->long_trn_stats.ltrn_avgnreq = blkstate.numreq;
            else {
                iq->dbenv->long_trn_stats.ltrn_avgnreq =
                    ((iq->dbenv->long_trn_stats.ltrn_avgnreq *
                          (iq->dbenv->long_trn_stats.ltrn_fulltrans - 1) +
                      blkstate.numreq) /
                     iq->dbenv->long_trn_stats.ltrn_fulltrans);
            }

            return rc;
        }
    } else {
        /*fprintf(stderr, "calling tolongbloc one trn\n");*/
        int retries = 0;
        int totpen = 0;
        int penaltyinc;
        double gbl_penaltyincpercent_d;

        totpen = 0;

        gbl_penaltyincpercent_d = (double)gbl_penaltyincpercent * .01;

        penaltyinc = (double)gbl_maxwthreads * gbl_penaltyincpercent_d;

    /* run request */
    retrysingle:
        blkstate.longblock_single = 1;
        rc = toblock_outer(iq, &blkstate);
        if (rc == RC_INTERNAL_RETRY) {
            iq->retries++;
            if (++retries < gbl_maxretries) {
                /*fprintf(stderr, "setting gbl_maxwthreadpenalty\n");*/
                if (!bdb_attr_get(thedb->bdb_attr,
                                  BDB_ATTR_DISABLE_WRITER_PENALTY_DEADLOCK)) {
                    irc = pthread_mutex_lock(&delay_lock);
                    if (irc != 0) {
                        logmsg(LOGMSG_FATAL, "pthread_mutex_lock(&delay_lock) %d\n",
                                irc);
                        exit(1);
                    }

                    gbl_maxwthreadpenalty += penaltyinc;
                    totpen += penaltyinc;

                    irc = pthread_mutex_unlock(&delay_lock);
                    if (irc != 0) {
                        logmsg(LOGMSG_FATAL, 
                                "pthread_mutex_unlock(&delay_lock) %d\n", irc);
                        exit(1);
                    }
                }

                n_retries++;
                poll(0, 0, (rand() % 25 + 1));
                goto retrysingle;
            } else {
                logmsg(LOGMSG_ERROR, 
                        "*ERROR* [%d] tolongblock too much contention %d\n",
                        __LINE__, retries);
                thd_dump();
            }
        }

        irc = pthread_mutex_lock(&delay_lock);
        if (irc != 0) {
            logmsg(LOGMSG_FATAL, "pthread_mutex_lock(&delay_lock) %d\n", irc);
            exit(1);
        }

        gbl_maxwthreadpenalty -= totpen;

        irc = pthread_mutex_unlock(&delay_lock);
        if (irc != 0) {
            logmsg(LOGMSG_FATAL, "pthread_mutex_unlock(&delay_lock) %d\n", irc);
            exit(1);
        }

        block_state_free(&blkstate);

        /* some stats */
        iq->dbenv->long_trn_stats.ltrn_fulltrans++;
        if (iq->dbenv->long_trn_stats.ltrn_maxnseg < 1)
            iq->dbenv->long_trn_stats.ltrn_maxnseg = 1;
        if (iq->dbenv->long_trn_stats.ltrn_minnseg > 1 ||
            iq->dbenv->long_trn_stats.ltrn_minnseg == 0)
            iq->dbenv->long_trn_stats.ltrn_minnseg = 1;
        if (iq->dbenv->long_trn_stats.ltrn_fulltrans == 1)
            iq->dbenv->long_trn_stats.ltrn_avgnseg = 1;
        else {
            iq->dbenv->long_trn_stats.ltrn_avgnseg =
                ((iq->dbenv->long_trn_stats.ltrn_avgnseg *
                      (iq->dbenv->long_trn_stats.ltrn_fulltrans - 1) +
                  1) /
                 iq->dbenv->long_trn_stats.ltrn_fulltrans);
        }

        if (iq->dbenv->long_trn_stats.ltrn_maxsize <
            blkstate.p_buf_req_end - blkstate.p_buf_req_end)
            iq->dbenv->long_trn_stats.ltrn_maxnseg =
                blkstate.p_buf_req_end - blkstate.p_buf_req_end;
        if ((iq->dbenv->long_trn_stats.ltrn_minsize >
             blkstate.p_buf_req_end - blkstate.p_buf_req_end) ||
            iq->dbenv->long_trn_stats.ltrn_minsize == 0)
            iq->dbenv->long_trn_stats.ltrn_minsize =
                blkstate.p_buf_req_end - blkstate.p_buf_req_end;
        if (iq->dbenv->long_trn_stats.ltrn_fulltrans == 1)
            iq->dbenv->long_trn_stats.ltrn_avgsize =
                blkstate.p_buf_req_end - blkstate.p_buf_req_end;
        else {
            iq->dbenv->long_trn_stats.ltrn_avgsize =
                ((iq->dbenv->long_trn_stats.ltrn_avgsize *
                      (iq->dbenv->long_trn_stats.ltrn_fulltrans - 1) +
                  (blkstate.p_buf_req_end - blkstate.p_buf_req_end)) /
                 iq->dbenv->long_trn_stats.ltrn_fulltrans);
        }

        if (iq->dbenv->long_trn_stats.ltrn_maxnreq < blkstate.numreq)
            iq->dbenv->long_trn_stats.ltrn_maxnreq = blkstate.numreq;
        if ((iq->dbenv->long_trn_stats.ltrn_minnreq > blkstate.numreq) ||
            iq->dbenv->long_trn_stats.ltrn_minnreq == 0)
            iq->dbenv->long_trn_stats.ltrn_minnreq = blkstate.numreq;
        if (iq->dbenv->long_trn_stats.ltrn_fulltrans == 1)
            iq->dbenv->long_trn_stats.ltrn_avgnreq = blkstate.numreq;
        else {
            iq->dbenv->long_trn_stats.ltrn_avgnreq =
                ((iq->dbenv->long_trn_stats.ltrn_avgnreq *
                      (iq->dbenv->long_trn_stats.ltrn_fulltrans - 1) +
                  blkstate.numreq) /
                 iq->dbenv->long_trn_stats.ltrn_fulltrans);
        }

        return rc;
    }
    return 0;
}

/**
 * Unpack a block_req from iq's in buffer, and put it's data into p_blkstate.
 * Meant to be called by toblock().
 * @param iq    pointer to ireq to read block_req from
 * @param p_blkstate    block_state to put block_req data into
 * @return 0 on success; !0 otherwise
 * @see toblock()
 */
static int toblock_req_int(struct ireq *iq, block_state_t *p_blkstate)
{
    int rc;
    struct block_req req;

    if (!(iq->p_buf_in = block_req_get(&req, iq->p_buf_in, iq->p_buf_in_end))) {
        if (iq->debug)
            reqprintf(iq, "BAD BLOCK REQ");
        return ERR_BADREQ;
    }

    iq->errstrused = req.flags & BLKF_ERRSTAT;
    iq->transflags = req.flags;

    if ((rc = block_state_set_end(iq, p_blkstate, req.offset)))
        return rc;

    p_blkstate->numreq = req.num_reqs;
    p_blkstate->source_host = NULL;

    return RC_OK;
}

/**
 * Unpack a block_fwd from iq's in buffer, and put it's data into p_blkstate.
 * Meant to be called by toblock().
 * @param iq    ireq to read block_fwd from
 * @param p_blkstate    block_state to put block_fwd data into
 * @return 0 on success; !0 otherwise
 * @see toblock()
 */
static int toblock_fwd_int(struct ireq *iq, block_state_t *p_blkstate)
{
    int rc;
    struct block_fwd fwd;

    if (!(iq->p_buf_in = block_fwd_get(&fwd, iq->p_buf_in, iq->p_buf_in_end))) {
        if (iq->debug)
            reqprintf(iq, "BAD BLOCK FWD");
        return ERR_BADREQ;
    }

    if ((rc = block_state_set_end(iq, p_blkstate, fwd.offset)))
        return rc;

    p_blkstate->numreq = fwd.num_reqs;

    p_blkstate->source_host = iq->frommach;

    return RC_OK;
}

int toblock(struct ireq *iq)
{
    int rc = 0;
    block_state_t blkstate;

    /* fill blkstate's common fields */
    blkstate.p_buf_req_start = iq->p_buf_in;
    blkstate.p_buf_req_end = NULL;
    blkstate.p_buf_next_start = NULL;

    blkstate.p_buf_saved = NULL;
    blkstate.p_buf_saved_start = NULL;
    blkstate.p_buf_saved_end = NULL;

    blkstate.ct_id_key = 0LL;
    blkstate.pfk_bitmap = NULL;
    blkstate.coordinated = 0;
    blkstate.modnum = 0;

    /* fill blkstate's type specific fields */
    switch (iq->opcode) {
    case OP_BLOCK:
        rc = toblock_req_int(iq, &blkstate);
        break;

    case OP_FWD_BLOCK: /*forwarded block op*/
        rc = toblock_fwd_int(iq, &blkstate);
        break;

    default:
        return ERR_BADREQ;
    }
    if (rc)
        return rc;

    /* TODO why is this here? */
    MEMORY_SYNC;

    /* validate number of reqs */
    if (blkstate.numreq < 1 || blkstate.numreq > MAXBLOCKOPS) {
        if (iq->debug)
            reqprintf(iq, "BAD NUM REQS %d", blkstate.numreq);
        reqerrstr(iq, COMDB2_BLK_RC_NB_REQS, "bad number of requests %d",
                  blkstate.numreq);
        return ERR_BADREQ;
    }

    /* I MUST BE MASTER. FORWARD IF NOT */
    if (!gbl_local_mode) {
        char *mstr = iq->dbenv->master;

        if (mstr != gbl_mynode) {
            if (iq->is_sorese) {

                /* Ask the replicant to retry against the new master. */
                if (iq->is_sorese) {
                    iq->sorese.rcout = ERR_NOMASTER;
                }
                return ERR_REJECTED;
            }
            if (iq->is_socketrequest &&
                (!bdb_am_i_coherent(iq->dbenv->bdb_env) || !iq->request_data)) {
                return ERR_REJECTED;
            }

            /* need to be master for this, so send it to the master */
            return forward_block_to_master(iq, &blkstate, mstr);
        }
    }

    rc = toblock_outer(iq, &blkstate);

    block_state_free(&blkstate);

    return rc;
}

void clear_pfk(struct dbenv *dbenv, int i, int numops);

/*
   When no osql, NONE
   When osql is detected, transactions are aborted and NOTRANS
   When osql finished the sql part and starting record.c calls and
   RECREATEDTRANS
*/
enum {
    OSQL_BPLOG_NONE = 0,
    OSQL_BPLOG_NOTRANS = 1,
    OSQL_BPLOG_RECREATEDTRANS = 2
};

static int
osql_create_transaction(struct javasp_trans_state *javasp_trans_handle,
                        struct ireq *iq, tran_type **trans,
                        tran_type **parent_trans, int *osql_needtransaction)
{
    int rc = 0;
    int irc = 0;

    if (!gbl_rowlocks) {
        /* start parent transaction */
        if (parent_trans) {
            rc = trans_start(iq, NULL, parent_trans);
            if (rc != 0) {
                return rc;
            }
        }

        /* START child TRANSACTION */
        if (gbl_enable_berkdb_retry_deadlock_bias) {
            irc = trans_start_set_retries(
                iq, parent_trans ? *parent_trans : NULL, trans, iq->retries);
        } else if (bdb_attr_get(thedb->bdb_attr,
                                BDB_ATTR_DEADLOCK_YOUNGEST_EVER) ||
                   bdb_attr_get(thedb->bdb_attr,
                                BDB_ATTR_DEADLOCK_LEAST_WRITES_EVER)) {
            if (iq->priority == 0) {
                if (bdb_attr_get(thedb->bdb_attr,
                                 BDB_ATTR_DEADLOCK_YOUNGEST_EVER))
                    iq->priority = time_epochms();
            }

            if (verbose_deadlocks)
                fprintf(stderr, "%d %s:%d Using iq %p priority %d\n",
                        pthread_self(), __FILE__, __LINE__, iq, iq->priority);
            irc = trans_start_set_retries(
                iq, parent_trans ? *parent_trans : NULL, trans, iq->priority);
        } else {
            irc = trans_start_set_retries(
                iq, parent_trans ? *parent_trans : NULL, trans, 0);
        }
    } else {
        irc = trans_start_logical(iq, trans);
        if (parent_trans)
            *parent_trans = NULL;
    }
    if (irc != 0) {
        logmsg(LOGMSG_FATAL, "trans_start failed rc %d\n", irc);
        comdb2_die(0);
    }

    if (iq->debug) {
        /* TODO print trans twice? No parent_trans? */
        reqprintf(iq, "%p:START TRANSACTION OSQL ID %p DB %d '%s'", *trans,
                  *trans, iq->usedb->dbnum, iq->usedb->dbname);
    }

    if (parent_trans)
        javasp_trans_set_trans(javasp_trans_handle, iq, *parent_trans, *trans);
    else
        javasp_trans_set_trans(javasp_trans_handle, iq, NULL, *trans);

    *osql_needtransaction = OSQL_BPLOG_RECREATEDTRANS;

    return rc;
}

static int osql_destroy_transaction(struct ireq *iq, tran_type **parent_trans,
                                    tran_type **trans,
                                    int *osql_needtransaction)
{
    int error = 0;
    int rc = 0;

    rc = trans_abort(iq, *trans);
    if (rc) {
        logmsg(LOGMSG_ERROR, "aborting transaction failed\n");
        error = 1;
    }
    if (parent_trans && *parent_trans) {
        rc = trans_abort(iq, *parent_trans);
        if (rc) {
            logmsg(LOGMSG_ERROR, "aborting parent transaction failed\n");
            error = 1;
        }
    }

    *osql_needtransaction = OSQL_BPLOG_NOTRANS;
    if (parent_trans)
        *parent_trans = NULL;
    *trans = NULL;

    return error;
}

/* This wraps toblock_main() making it easier for somethings to be created
 * and cleaned up.  Note that this is inside of the retry loop. */
static int toblock_outer(struct ireq *iq, block_state_t *blkstate)
{
    int rc;
    int gaveaway;
    int i;
    block_state_t blkstate_copy;
    pthread_t my_tid;
    pthread_t working_for;
    int prefaulton;
    struct ireq newiq;

    prefaulton = (gbl_prefault_toblock_local || gbl_prefault_toblock_bcast) &&
                 prefault_check_enabled();

    if (!gbl_prefaulthelper_blockops)
        prefaulton = 0;

    gaveaway = 0;

    my_tid = pthread_self();

    iq->jsph = javasp_trans_start(iq->debug);
    iq->blkstate = blkstate;

    /* paranoia - make sure this thing starts out initialized unless we
       get a helper thread */
    iq->blkstate->pfk_bitmap = NULL;
    iq->blkstate->opnum = 0;
    iq->helper_thread = -1;

    /* fastpath this nonsense if we arent running prefault threads */
    if (prefaulton) {
        /*
            Yes, we're copying iq to a STACK-variable to be operated on by a
            signaled thread.  This looks broken, but there's code later which
            prevents this function from continuing (and prevents the stack
           variable
            from disappearing) until the thread has completed.
        */
        memcpy(&newiq, iq, sizeof(struct ireq));
        memcpy(&blkstate_copy, blkstate, sizeof(block_state_t));
        newiq.thdinfo = NULL;
        newiq.reqlogger = NULL;

        /* try to give away this buffer to a toblock_prefault_thread*/
        rc = pthread_mutex_lock(&(iq->dbenv->prefault_helper.mutex));
        if (rc != 0) {
            logmsg(LOGMSG_FATAL, "toblock_outer: couldnt lock main pflt mutex\n");
            exit(1);
        }

        for (i = 0; i < iq->dbenv->prefault_helper.numthreads; i++) {
            if (iq->dbenv->prefault_helper.threads[i].working_for ==
                gbl_invalid_tid) {

                /*fprintf(stderr, "found helper %d set to invalid\n", i);*/

                /* found an idle thread to give this to! */
                gaveaway = 1;

                clear_pfk(iq->dbenv, i, blkstate->numreq);

                iq->dbenv->prefault_helper.threads[i].seqnum++;
                if (iq->dbenv->prefault_helper.threads[i].seqnum == 0)
                    iq->dbenv->prefault_helper.threads[i].seqnum = 1;

                /* he's working for me! */
                iq->dbenv->prefault_helper.threads[i].working_for = my_tid;

                /* give him some stuff to work on */
                iq->dbenv->prefault_helper.threads[i].type = PREFAULT_TOBLOCK;
                iq->dbenv->prefault_helper.threads[i].blkstate = &blkstate_copy;
                iq->dbenv->prefault_helper.threads[i].iq = &newiq;
                iq->dbenv->prefault_helper.threads[i].abort = 0;

                /* chain a pointer to our pfk_bitmap */
                iq->blkstate->pfk_bitmap =
                    iq->dbenv->prefault_helper.threads[i].pfk_bitmap;

                /* record what helper thread is helping us */
                iq->helper_thread = i;

                MEMORY_SYNC;

                /*fprintf(stderr, "waking up prefault_helper %d\n", i);*/

                rc = pthread_cond_signal(
                    &(iq->dbenv->prefault_helper.threads[i].cond));
                if (rc != 0) {
                    logmsg(LOGMSG_FATAL, "toblock_outer: couldnt cond signal pflt "
                                    "thrd %d\n",
                            i);
                    exit(1);
                }

                break;
            }
        }

        rc = pthread_mutex_unlock(&(iq->dbenv->prefault_helper.mutex));
        if (rc != 0) {
            logmsg(LOGMSG_FATAL, "toblock_outer: couldnt unlock main pflt mutex\n");
            exit(1);
        }
    }

    /*sleep(1);*/
    {
        int gotlk = 0;

        if (gbl_exclusive_blockop_qconsume) {
            pthread_rwlock_rdlock(&gbl_block_qconsume_lock);
            gotlk = 1;
        }

        bdb_stripe_get(iq->dbenv->bdb_env);

        rc = toblock_main(iq->jsph, iq, blkstate);

        bdb_stripe_done(iq->dbenv->bdb_env);

        if (gotlk)
            pthread_rwlock_unlock(&gbl_block_qconsume_lock);
    }

    if (!gaveaway)
        iq->dbenv->prefault_stats.num_nohelpers++;

    if (gaveaway) {
        int err_rc;

        /* we have another thread working on our memory - we cant
           proceed till he is done with it.  in theory he should be
           much faster than us as it's just memory operations */

        /*fprintf(stderr, "waiting for helper %d\n", i);*/

        /* check once first with no sync */
        if (iq->dbenv->prefault_helper.threads[i].working_for == my_tid) {
            int retry_count;

            retry_count = 0;

            /*
               we have another thread working on our memory - we cant
               proceed till he is done with it.  in theory he should be
               much faster than us as it's just memory operations.
               set the abort flag and force it out.

               did he just manage to finish after we checked and then we
               aborted the next request?  possibly.  is it the end of the
               world?  no.
               */
            iq->dbenv->prefault_helper.threads[i].abort = 1;
            MEMORY_SYNC;

        again:

            working_for = iq->dbenv->prefault_helper.threads[i].working_for;

            /* if he's still working for me, try again */
            if (working_for == my_tid) {
                if (retry_count > 100) {
                    poll(0, 0, (rand() % 25 + 1));
                }
                retry_count++;

                goto again;
            }
        }

        pthread_mutex_lock(&(iq->dbenv->prefault_helper.mutex));

        /*fprintf(stderr, "done waiting for helper %d\n", i);*/

        iq->dbenv->prefault_helper.threads[i].seqnum++;
        if (iq->dbenv->prefault_helper.threads[i].seqnum == 0)
            iq->dbenv->prefault_helper.threads[i].seqnum = 1;

        pthread_mutex_unlock(&(iq->dbenv->prefault_helper.mutex));
    }

    javasp_trans_end(iq->jsph);

    if (rc == 0) {
        /* yes - there is no locking here so we could get inaccuracies.
         * doesn't matter. */
        gbl_sc_adds += iq->sc_adds;
        gbl_sc_updates += iq->sc_updates;
        gbl_sc_deletes += iq->sc_deletes;
    }

    return rc;
}

static unsigned int nLockAlls = 0;

static int extract_blkseq(struct ireq *iq, block_state_t *p_blkstate,
                          int *found_blkseq, int *have_blkseq)
{
    struct packedreq_seq seq;

    if (!*found_blkseq) {
        *found_blkseq = 1;

        if (!(iq->p_buf_in = packedreq_seq_get(&seq, iq->p_buf_in,
                                               p_blkstate->p_buf_next_start))) {
            if (iq->debug)
                reqprintf(iq, "FAILED TO UNPACK");
            return ERR_BADREQ;
        }

        /* The old proxy only sent an 8 byte sequence number.
         * The new proxy sends 12 bytes, but for compatibility
         * with older comdb2 builds the first 4 bytes of what
         * is logically the sequence number are sent last.
         * Thus we have to reorder the data. */
        memcpy(iq->seq, &seq, 3 * sizeof(int));
        iq->seqlen = 3 * sizeof(int);

        if (seq.seq1 == 0 && seq.seq1 == 0 && seq.seq1 == 0) {
            /* for long transactions, this means we did not go
               through proxy */
            *have_blkseq = 0;
        } else {
            *have_blkseq = 1;

            /* backup everything we havn't already */
            if (block_state_backup(p_blkstate, p_blkstate->p_buf_req_end,
                                   iq->opcode == OP_FWD_LBLOCK ||
                                       iq->opcode == OP_LONGBLOCK))
                return ERR_INTERNAL;
        }
    }
    return 0;
}

static int extract_blkseq2(struct ireq *iq, block_state_t *p_blkstate,
                           int *found_blkseq, int *have_blkseq)
{
    struct packedreq_seq2 seq;

    if (!*found_blkseq) {
        *found_blkseq = 1;

        if (!(iq->p_buf_in = packedreq_seq2_get(
                  &seq, iq->p_buf_in, p_blkstate->p_buf_next_start))) {
            if (iq->debug)
                reqprintf(iq, "FAILED TO UNPACK");
            return ERR_BADREQ;
        }

        /* The old proxy only sent an 8 byte sequence number.
         * The new proxy sends 12 bytes, but for compatibility
         * with older comdb2 builds the first 4 bytes of what
         * is logically the sequence number are sent last.
         * Thus we have to reorder the data. */
        memcpy(iq->seq, seq.seq, sizeof(uuid_t));
        iq->seqlen = sizeof(uuid_t);

        *have_blkseq = 1;

        /* backup everything we havn't already */
        if (block_state_backup(p_blkstate, p_blkstate->p_buf_req_end,
                               iq->opcode == OP_FWD_LBLOCK ||
                                   iq->opcode == OP_LONGBLOCK))
            return ERR_INTERNAL;
    }
    return 0;
}

static pthread_rwlock_t commit_lock = PTHREAD_RWLOCK_INITIALIZER;

extern __thread int send_prefault_udp;
extern void delay_if_sc_resuming(struct ireq *iq);

void handle_postcommit_bpfunc(struct ireq *iq)
{
    bpfunc_lstnode_t *cur_bpfunc = NULL;

    while((cur_bpfunc = listc_rtl(&iq->bpfunc_lst)))
    {
        assert(cur_bpfunc->func->success != NULL);
        cur_bpfunc->func->success(NULL/*not used*/, cur_bpfunc->func, NULL);
        free_bpfunc(cur_bpfunc->func);
    }
}

void handle_postabort_bpfunc(struct ireq *iq)
{
    bpfunc_lstnode_t *cur_bpfunc = NULL;
    while((cur_bpfunc = listc_rtl(&iq->bpfunc_lst)))
    {
        assert(cur_bpfunc->func->fail != NULL);
        cur_bpfunc->func->fail(NULL/*not used*/, cur_bpfunc->func, NULL);
        free_bpfunc(cur_bpfunc->func);
    }
}

static int toblock_main_int(struct javasp_trans_state *javasp_trans_handle,
                            struct ireq *iq, block_state_t *p_blkstate)
{
    int did_replay = 0;
    int rowlocks = gbl_rowlocks;
    int fromline = -1;
    int opnum, jj, num_reqs;
    int rc, ixkeylen, rrn;
    int irc;
    char *source_host;
    char key[MAXKEYLEN];
    tran_type *trans = NULL; /*transaction handle */
    tran_type *parent_trans = NULL;
    /* for updates */
    char saved_fndkey[MAXKEYLEN];
    int saved_rrn = 0;
    int addrrn;
    int outrc=-1;
    char ondisk_tag[MAXTAGLEN], client_tag[MAXTAGLEN];
    unsigned char nulls[MAXNULLBITS] = {0};
    unsigned long long genid = 0;
    int have_blkseq = 0;
    int have_keyless_requests = 0;
    int numerrs = 0;
    int constraint_violation = 0;
    struct block_err err;
    long long seqno;
    int opcode_counts[NUM_BLOCKOP_OPCODES];
    int nops = 0;
    int is_block2sqlmode = 0; /* set this for all osql modes */
    /* enable this only for blocksql to handle verify errors */
    int is_block2sqlmode_blocksql = 0; 
    int osql_needtransaction = OSQL_BPLOG_NONE;
    int blkpos = -1, ixout = -1, errout = 0;
    int backed_out = 0;
    struct thr_handle *thr_self = thrman_self();
    int found_blkseq = 0;
    uint8_t *p_buf_rsp_start;
    struct longblock_req_hdr lhdr;
    struct block_req hdr;

    int is_mixed_sqldyn = 0;

    /* The blob buffer.  If the tag includes blobs then we are sent the blob
     * data in separate opcodes before we are sent the add/update command.
     * After each keyless write op we clear this buffer ready for the next one.
     */
    blob_buffer_t blobs[MAXBLOBS];

    int delayed = 0;

    int hascommitlock = 0;
    if (iq->tranddl) rowlocks = 1;

    /* zero this out very high up or we can crash if we get to backout: without
     * having initialised this. */
    memset(blobs, 0, sizeof(blobs));
    memset(&err, 0, sizeof(struct block_err));

    /* default tzname per client transaction */
    bzero(iq->tzname, sizeof(iq->tzname));

    /* same for oplog counter */
    iq->oplog_numops = 0;

    num_reqs = p_blkstate->numreq;

    /* reset queue hits stats so we don't accumulate them over several
     * retries */
    iq->num_queues_hit = 0;

    iq->p_buf_in = p_blkstate->p_buf_req_start;
    iq->p_buf_in_end = p_blkstate->p_buf_req_end;

    if (iq->opcode == OP_LONGBLOCK || iq->opcode == OP_FWD_LBLOCK)
        iq->p_buf_in =
            longblock_req_hdr_get(&lhdr, iq->p_buf_in, iq->p_buf_in_end) + 4;
    else if (iq->opcode == OP_BLOCK || iq->opcode == OP_FWD_BLOCK)
        iq->p_buf_in = block_req_get(&hdr, iq->p_buf_in, iq->p_buf_in_end);

    /* backup everything we've read already (ie the header) */
    if (block_state_backup(p_blkstate, iq->p_buf_in,
                           iq->opcode == OP_LONGBLOCK ||
                               iq->opcode == OP_FWD_LBLOCK))
        return ERR_INTERNAL;

    if (iq->opcode == OP_FWD_BLOCK || iq->opcode == OP_FWD_LBLOCK) {
        /* this was forwarded from a slave comdb */
        source_host = p_blkstate->source_host;
    } else {
        /* this is considered local block op */
        source_host = gbl_mynode;
    }

    addrrn = -1; /*for secafpri, remember last rrn. */

    delay_if_sc_resuming(iq); /* tiny sleep if resuming sc has not marked sc pointers */

    if (iq->debug) {
        reqprintf(iq, "BLOCK OPCODES: %d reqs ", num_reqs);
    }
    if (iq->retries == 0) {
        bzero(opcode_counts, sizeof(opcode_counts));
    }

    /* If this is a sorese transaction, don't recreate transaction objects */
    if (iq->is_sorese)
        osql_needtransaction = OSQL_BPLOG_RECREATEDTRANS;

    /* If we get here and we are rtcpu-ed AND this is a cluster,
     * return RC_TRAN_CLIENT_RETRY. */
    if (debug_switch_reject_writes_on_rtcpu() && is_node_up(gbl_mynode) != 1) {
        const char *nodes[REPMAX];
        int nsiblings;
        nsiblings = net_get_all_nodes_connected(thedb->handle_sibling, nodes);
        if (nsiblings >= 1) {
            reqprintf(iq, "Master is swinging, repeat the request");
            /* The client code doesn't retry correctly if the request
               is (1) a non-long transaction or, (2) a long transaction of a
               single
               packet .  So if the block request was a single packet, send back
               a return code telling the proxy to retry.  Otherwise, the client
               code needs to retry (and handles it correctly).  The reason the
               client
               doesn't handle single-buffer retries correctly is that it doesn't
               make copies of these requests since the proxy already has it.
               Thus
               the proxy, not the client should retry. */
            if (iq->is_socketrequest) {
                /* We don't have proxy in this case so the client which has to
                 * retry. */
                return RC_TRAN_CLIENT_RETRY;
            }
            if (iq->opcode == OP_BLOCK || p_blkstate->numreq == 1) {
                return 999; /* no dedicated code for proxy retry... */
            } else if (p_blkstate->longblock_single == 1) {
                return 999; /* no dedicated code for proxy retry... */
            } else {
                return RC_TRAN_CLIENT_RETRY;
            }
        }
    }

    /* adding this back temporarily so I can get blockop counts again. this
       really just belongs in the main loop (should get its own logger event
       flag and logger events for this flag should be reset in the case of a
       retry) */
    if (iq->retries == 0) {
        unsigned blockop_counts[NUM_BLOCKOP_OPCODES];
        const uint8_t *p_buf_in_saved;
        int got_blockseq = 0;
        int got_blockseq2 = 0;
        int got_osql = 0;

        /* this is a pre-loop, we want to jump back to the begining after it's
         * done */
        p_buf_in_saved = iq->p_buf_in;
        for (opnum = 0; opnum < num_reqs;
             ++opnum, block_state_next(iq, p_blkstate)) {
            struct packedreq_hdr hdr;

            iq->p_buf_in = packedreq_hdr_get(&hdr, iq->p_buf_in,
                                             p_blkstate->p_buf_req_end);
            if (iq->p_buf_in == NULL)
                break;
            if (block_state_set_next(iq, p_blkstate, hdr.nxt))
                break;

            if (hdr.opcode > 0 && hdr.opcode < BLOCK_MAXOPCODE)
                opcode_counts[gbl_blockop_count_xrefs[hdr.opcode]]++;

            /* Since I am peaking into this, I adding my hacks here */
            switch (hdr.opcode) {
            case BLOCK_SEQ:
                if (gbl_use_blkseq) {
                    rc = extract_blkseq(iq, p_blkstate, &found_blkseq,
                                        &have_blkseq);
                    if (rc) {
                        logmsg(LOGMSG_ERROR, "failed to extract blockseq\n");
                        BACKOUT;
                    }
                    if (have_blkseq) {
                        got_blockseq = 1;
                        /* We don't do the pre-scan again if it's a retry, so
                         * save whether we had a blkseq */
                        iq->have_blkseq =
                            1; /* if we don't go through proxy we don't have
                                  blkseq */
                    }
                }
                break;
            case BLOCK2_SEQV2:
                if (gbl_use_blkseq) {
                    rc = extract_blkseq2(iq, p_blkstate, &found_blkseq,
                                         &have_blkseq);
                    if (rc) {
                        logmsg(LOGMSG_ERROR, "failed to extract blockseq\n");
                        BACKOUT;
                    }
                    if (have_blkseq) {
                        got_blockseq2 = 1;
                        /* We don't do the pre-scan again if it's a retry, so
                         * save whether we had a blkseq */
                        iq->have_blkseq =
                            1; /* if we don't go through proxy we don't have
                                  blkseq */
                    }
                }

            case BLOCK2_SOCK_SQL:
            case BLOCK2_RECOM:
                got_osql = 1;
                break;
            }
        }

        if (got_osql && iq->have_snap_info) {
            void *replay_data = NULL;
            int replay_len = 0;
            int findout;
            findout = bdb_blkseq_find(thedb->bdb_env, parent_trans, iq->snap_info.key,
                                       iq->snap_info.keylen, &replay_data, &replay_len);
            if (findout == 0) {
                logmsg(LOGMSG_WARN, "early snapinfo blocksql replay detected\n");
                outrc = do_replay_case(iq, iq->snap_info.key,
                                       iq->snap_info.keylen, num_reqs, 0,
                                       replay_data, replay_len, __LINE__);
                did_replay = 1;
                fromline = __LINE__;
                goto cleanup;
            }
        }

        if ((got_blockseq || got_blockseq2) && got_osql && !iq->have_snap_info) {
            /* register this blockseq early to detect expensive replays
               of the same blocksql transactions */
            rc = osql_blkseq_register(iq);
            switch (rc) {
            case OSQL_BLOCKSEQ_INV:
            case OSQL_BLOCKSEQ_FIRST:
                /* silence */
                break;
            default:
                assert(rc == OSQL_BLOCKSEQ_REPLAY);
                logmsg(LOGMSG_WARN, "early blocksql replay detection\n");
                outrc = do_replay_case(iq, iq->seq, iq->seqlen, num_reqs, 0,
                                       NULL, 0, __LINE__);
                did_replay = 1;
                fromline = __LINE__;
                goto cleanup;
            }
        }
        iq->p_buf_in = p_buf_in_saved;

        for (opnum = 0; opnum < NUM_BLOCKOP_OPCODES; opnum++) {
            if (opcode_counts[opnum] > 0) {
                reqlog_logf(iq->reqlogger, REQL_INFO, "%dx%s",
                            opcode_counts[opnum],
                            gbl_blockop_name_xrefs[opnum]);
            }
        }
    } else {
        have_blkseq = iq->have_blkseq;
    }

    iq->blkstate->pos = 0;
    /* if client requested blkseq, please don't skip it, probably a retry */
    if (iq->is_sorese && iq->frommach == 0 && !iq->sorese.use_blkseq)
        have_blkseq = 0;

    if (!rowlocks) {
        /* start parent transaction */
        if (have_blkseq) {
            rc = trans_start(iq, NULL, &parent_trans);
            if (rc != 0) {
                return rc;
            }
        }

        /* START child TRANSACTION */
        if (gbl_enable_berkdb_retry_deadlock_bias) {
            irc =
                trans_start_set_retries(iq, parent_trans, &trans, iq->retries);
        } else if (bdb_attr_get(thedb->bdb_attr,
                                BDB_ATTR_DEADLOCK_YOUNGEST_EVER) ||
                   bdb_attr_get(thedb->bdb_attr,
                                BDB_ATTR_DEADLOCK_LEAST_WRITES_EVER)) {
            if (iq->priority == 0) {
                if (bdb_attr_get(thedb->bdb_attr,
                                 BDB_ATTR_DEADLOCK_YOUNGEST_EVER))
                    iq->priority = time_epochms();
            }

            if (verbose_deadlocks)
                logmsg(LOGMSG_USER, "%d %s:%d Using iq %p priority %d\n",
                        pthread_self(), __FILE__, __LINE__, iq, iq->priority);

            irc =
                trans_start_set_retries(iq, parent_trans, &trans, iq->priority);
        } else {
            irc = trans_start_set_retries(iq, parent_trans, &trans, 0);
        }
    } else {
        /* we dont have nested transaction support here.  we play games with
           writing the blkseq record differently in rowlocks mode */
        if (iq->tranddl)
            irc = trans_start_logical_sc(iq, &trans);
        else
            irc = trans_start_logical(iq, &trans);
        parent_trans = NULL;

        if (irc != 0) {
            /* At this point if we have a transaction, it would prevent a
             * downgrade
             * because it holds a bdb readlock.  Make sure I am still the master
             */
            if (thedb->master != gbl_mynode || irc == ERR_NOMASTER) {
                numerrs = 1;
                rc = ERR_NOMASTER; /*this is what bdb readonly error gets us */
                BACKOUT;
            }
        }
    }

    if (irc != 0) {
        logmsg(LOGMSG_FATAL, "trans_start failed rc %d\n", irc);
        comdb2_die(0);
    }

    if (iq->debug) {
        /* TODO print trans twice? No parent_trans? */
        reqprintf(iq, "%llx:START TRANSACTION ID %p DB %d '%s'", 
                pthread_self(), trans, iq->usedb->dbnum, iq->usedb->dbname);
    }

    javasp_trans_set_trans(javasp_trans_handle, iq, parent_trans, trans);

    if (gbl_replicate_local && get_dbtable_by_name("comdb2_oplog")) {
        /* Transactionally read the last sequence number.
           This effectively serializes all updates.
           There are probably riskier more clever schemes where we don't
           need to do this. */
        if (gbl_replicate_local_concurrent) {
            unsigned long long useqno;
            useqno = bdb_get_timestamp(thedb->bdb_env);
            memcpy(&p_blkstate->seqno, &useqno, sizeof(unsigned long long));
        } else {
            rc = get_next_seqno(trans, &seqno);

            /* This can fail if we deadlock with another transaction.
               ANYTHING in berkeley can deadlock.  Looking at the code
               funny makes it deadlock.  */
            if (rc) {
                if (rc != RC_INTERNAL_RETRY)
                    logmsg(LOGMSG_ERROR, "get_next_seqno unexpected rc %d\n", rc);
                BACKOUT;
            }
            p_blkstate->seqno = seqno;
        }
    }

    /*which db currently operating on. */
    iq->usedb = iq->origdb; /*start with original db. */

    clear_constraints_tables();

    /* THE BLOCK PROCESSOR FOR LOOP */
    for (opnum = 0; opnum < num_reqs;
         ++opnum, block_state_next(iq, p_blkstate)) {
        struct packedreq_hdr hdr;
        if (!(iq->p_buf_in = packedreq_hdr_get(&hdr, iq->p_buf_in,
                                               p_blkstate->p_buf_req_end)) ||
            block_state_set_next(iq, p_blkstate, hdr.nxt)) {
            if (iq->debug)
                reqprintf(iq, "%p:BAD BUFFER OFFSET OP %d", trans, opnum);

            rc = ERR_BADREQ;
            BACKOUT;
        }

        if (iq->debug) {
            /* remove all prefixes tothe debug trace and put in the transaction
             * and operation name prefix. */
            reqpopprefixes(iq, -1);
            reqpushprefixf(iq, "%llx:tran %p:%s ", pthread_self(), 
                    trans, breq2a(hdr.opcode));

            reqprintflush(iq);
        }

        /* keep track of which operation is currently done */
        reqerrstrhdrclr(iq);

        thrman_wheref(thr_self, "%s [%s]", req2a(iq->opcode),
                      breq2a(hdr.opcode));

        iq->blkstate->opnum = opnum;

        if (iq->debug) {
            reqmoref(iq, " %d %s(%d) offset after hdr %p", opnum,
                     breq2a(hdr.opcode), hdr.opcode, iq->p_buf_in);
        }

        /* if this is the first request then keep stats */
        if (iq->retries == 0) {
            if ((unsigned)hdr.opcode < BLOCK_MAXOPCODE) {
                opcode_counts[gbl_blockop_count_xrefs[hdr.opcode]]++;
                iq->usedb->blocktypcnt[hdr.opcode]++;
                if (iq->rawnodestats)
                    iq->rawnodestats
                        ->blockop_counts[gbl_blockop_count_xrefs[hdr.opcode]]++;
            } else {
                opcode_counts[0]++; /* unknown opcode */
                iq->usedb->blocktypcnt[0]++;
                if (iq->rawnodestats)
                    iq->rawnodestats->blockop_counts[0]++;
            }
        }

        /* this is the list of blockops that are part of a osql transaction;
           anything else
           should be flagged and questioned */
        if (!is_mixed_sqldyn && hdr.opcode != BLOCK2_QBLOB &&
            hdr.opcode != BLOCK2_SOCK_SQL && hdr.opcode != BLOCK2_RECOM &&
            hdr.opcode != BLOCK2_SNAPISOL && hdr.opcode != BLOCK2_SERIAL &&
            hdr.opcode != BLOCK2_TZ && hdr.opcode != BLOCK_SEQ &&
            hdr.opcode != BLOCK2_SEQV2 && hdr.opcode != BLOCK2_USE &&
            hdr.opcode != BLOCK2_DBGLOG_COOKIE && hdr.opcode != BLOCK2_PRAGMA) {
            is_mixed_sqldyn = 1;
        }

        switch (hdr.opcode) {
        case BLOCK2_UPDBYKEY: {
            struct packedreq_updbykey updbykey;
            const uint8_t *p_buf_tag_name;
            const uint8_t *p_buf_tag_name_end;
            uint8_t *p_buf_data;
            const uint8_t *p_buf_data_end;

            ++delayed;
            have_keyless_requests = 1;

            if (!(iq->p_buf_in = packedreq_updbykey_get(
                      &updbykey, iq->p_buf_in, p_blkstate->p_buf_next_start))) {
                if (iq->debug)
                    reqprintf(iq, "FAILED TO UNPACK");
                rc = ERR_BADREQ;
                BACKOUT;
            }

            loadnullbmp(nulls, sizeof(nulls), updbykey.fldnullmap,
                        sizeof(updbykey.fldnullmap));

            if (updbykey.taglen >
                (p_blkstate->p_buf_next_start - iq->p_buf_in)) {
                if (iq->debug)
                    reqprintf(iq, "FAILED TO UNPACK TAG NAME");
                rc = ERR_BADREQ;
                BACKOUT;
            }

            p_buf_tag_name = iq->p_buf_in;
            iq->p_buf_in += updbykey.taglen;
            p_buf_tag_name_end = iq->p_buf_in;

            if (updbykey.reclen >
                (p_blkstate->p_buf_next_start - iq->p_buf_in)) {
                if (iq->debug)
                    reqprintf(iq, "FAILED TO UNPACK DATA");
                rc = ERR_BADREQ;
                BACKOUT;
            }

            /*
            iq->p_buf_in = (const uint8_t *)(iq->p_buf_in + updbykey.reclen);
            */

            p_buf_data = (uint8_t *)iq->p_buf_in;
            iq->p_buf_in += updbykey.reclen;
            p_buf_data_end = iq->p_buf_in;

            if (!trans) {
                if (osql_needtransaction == OSQL_BPLOG_NOTRANS) {
                    assert(is_block2sqlmode != 0);
                    logmsg(LOGMSG_ERROR, 
                            "%s:%d INCORRECT TRANSACTION MIX, SQL AND DYNTAG\n",
                            __FILE__, __LINE__);
                    rc = osql_create_transaction(javasp_trans_handle, iq,
                                                 have_blkseq ? &parent_trans
                                                             : NULL,
                                                 &trans, &osql_needtransaction);
                    if (rc) {
                        numerrs = 1;
                        BACKOUT;
                    }
                } else {
                    logmsg(LOGMSG_FATAL, "%s:%d NULL TRANSACTION!\n", __FILE__,
                            __LINE__);
                    abort();
                }
            }

            rc = updbykey_record(
                iq, trans, (const uint8_t *)p_buf_tag_name,
                (const uint8_t *)p_buf_tag_name_end, p_buf_data, p_buf_data_end,
                updbykey.keyname, nulls, blobs, MAXBLOBS, &err.errcode,
                &err.ixnum, &addrrn, &genid, hdr.opcode, opnum, /*blkpos*/
                RECFLAGS_DYNSCHEMA_NULLS_ONLY);
            free_blob_buffers(blobs, MAXBLOBS);
            if (rc != 0) {
                numerrs = 1;
                BACKOUT;
            }
            break;
        }

        case BLOCK2_ADDKL_POS:
            iq->is_block2positionmode = 1;
        case BLOCK2_ADDKL: {
            struct packedreq_addkl addkl;
            const uint8_t *p_buf_tag_name;
            const uint8_t *p_buf_tag_name_end;
            const uint8_t *p_buf_data;
            const uint8_t *p_buf_data_end;

            have_keyless_requests = 1;

            if (!(iq->p_buf_in = packedreq_addkl_get(
                      &addkl, iq->p_buf_in, p_blkstate->p_buf_next_start))) {
                if (iq->debug)
                    reqprintf(iq, "FAILED TO UNPACK");
                rc = ERR_BADREQ;
                BACKOUT;
            }

            loadnullbmp(nulls, sizeof(nulls), addkl.fldnullmap,
                        sizeof(addkl.fldnullmap));

            /* get the start/end of the tag name */
            if (addkl.taglen > (p_blkstate->p_buf_next_start - iq->p_buf_in)) {
                if (iq->debug)
                    reqprintf(iq, "FAILED TO UNPACK TAG NAME");
                rc = ERR_BADREQ;
                BACKOUT;
            }
            p_buf_tag_name = iq->p_buf_in;
            iq->p_buf_in += addkl.taglen;
            p_buf_tag_name_end = iq->p_buf_in;

            /* get the start/end of the data */
            if (addkl.reclen > (p_blkstate->p_buf_next_start - iq->p_buf_in)) {
                if (iq->debug)
                    reqprintf(iq, "FAILED TO UNPACK DATA");
                rc = ERR_BADREQ;
                BACKOUT;
            }
            p_buf_data = iq->p_buf_in;
            iq->p_buf_in += addkl.reclen;
            p_buf_data_end = iq->p_buf_in;

            if (!trans) {
                if (osql_needtransaction == OSQL_BPLOG_NOTRANS) {
                    assert(is_block2sqlmode != 0);
                    logmsg(LOGMSG_ERROR, 
                            "%s:%d INCORRECT TRANSACTION MIX, SQL AND DYNTAG\n",
                            __FILE__, __LINE__);
                    rc = osql_create_transaction(javasp_trans_handle, iq,
                                                 have_blkseq ? &parent_trans
                                                             : NULL,
                                                 &trans, &osql_needtransaction);
                    if (rc) {
                        numerrs = 1;
                        BACKOUT;
                    }
                } else {
                    logmsg(LOGMSG_FATAL, 
                            "%s:%d NULL TRANSACTION!\n", __FILE__,
                            __LINE__);
                    abort();
                }
            }

            {
                int bdberr = 0;
                rc = access_control_check_write(iq, trans, &bdberr);
                if (rc) {
                    numerrs = 1;
                    err.errcode = ERR_ACCESS;
                    BACKOUT;
                }
            }

            /* if any of the following have been executed then we
             * need to perform delayed key adds.
             *    BLOCK_ADDSL
             *    BLOCK_ADDSEC
             *    BLOCK_ADNOD
             *    BLOCK_SECAFPRI
             *    BLOCK_DELSC
             *    BLOCK_DELSEC
             *    BLOCK_DELNOD
             *    BLOCK_UPVRRN
             *    BLOCK2_ADDDTA
             *    BLOCK2_ADDKEY
             *    BLOCK2_DELDTA
             *    BLOCK2_DELKEY
             *    BLOCK2_UPDATE
             *    BLOCK2_DELKL
             *    BLOCK2_UPDKL
             *    BLOCK2_RNGDELKL
             *    BLOCK2_CUSTOM
             *    BLOCK2_QADD
             *    BLOCK2_DELOLDER
             *    BLOCK2_SOCK_SQL
             *    BLOCK2_UPDBYKEY
             *    BLOCK2_RECOM
             *    BLOCK2_SNAPISOL
             *    BLOCK2_SERIAL */
            int addflags = RECFLAGS_DYNSCHEMA_NULLS_ONLY;
            if (delayed == 0 && opnum == num_reqs - 1 &&
                iq->usedb->n_constraints == 0 && gbl_goslow == 0) {
                addflags |= RECFLAGS_NO_CONSTRAINTS;
            } else {
                ++delayed;
            }

            /* we drop the const from p_buf_data, but it shouldn't be
             * changed, can't change add_record's def to take a const
             * ptr because deep inside it puts the buf in dpb->put()
             * which doesn't take a const ptr */
            rc = add_record(iq, trans, p_buf_tag_name, p_buf_tag_name_end,
                            (uint8_t *)p_buf_data, p_buf_data_end, nulls, blobs,
                            MAXBLOBS, &err.errcode, &err.ixnum, &addrrn, &genid,
                            -1ULL, hdr.opcode, opnum, /*blkpos*/
                            addflags);
            free_blob_buffers(blobs, MAXBLOBS);
            if (rc != 0) {
                numerrs = 1;
                BACKOUT;
            }
            /* TODO should this be set to rrn? where did that value come
             * from? */
            break;
        }

        case BLOCK2_ADDDTA: {
            struct packedreq_adddta adddta;

            const uint8_t *p_buf_data;
            const uint8_t *p_buf_data_end;

            const uint8_t *p_buf_tag_name;
            const uint8_t *p_buf_tag_name_end;

            ++delayed;
            if (!(iq->p_buf_in = packedreq_adddta_get(
                      &adddta, iq->p_buf_in, p_blkstate->p_buf_next_start))) {
                if (iq->debug)
                    reqprintf(iq, "FAILED TO UNPACK");
                rc = ERR_BADREQ;
                BACKOUT;
            }

            /* get the start/end of the data */
            if (adddta.reclen > (p_blkstate->p_buf_next_start - iq->p_buf_in)) {
                if (iq->debug)
                    reqprintf(iq, "FAILED TO UNPACK DATA");
                rc = ERR_BADREQ;
                BACKOUT;
            }
            p_buf_data = iq->p_buf_in;
            iq->p_buf_in += adddta.reclen;
            p_buf_data_end = iq->p_buf_in;

            p_buf_tag_name = (const uint8_t *)".DEFAULT";
            p_buf_tag_name_end = p_buf_tag_name + 8 /*strlen(.DEFAULT)*/;

            bzero(nulls, sizeof(nulls));

            if (!trans) {
                if (osql_needtransaction == OSQL_BPLOG_NOTRANS) {
                    assert(is_block2sqlmode != 0);
                    logmsg(LOGMSG_ERROR, 
                            "%s:%d INCORRECT TRANSACTION MIX, SQL AND DYNTAG\n",
                            __FILE__, __LINE__);
                    rc = osql_create_transaction(javasp_trans_handle, iq,
                                                 have_blkseq ? &parent_trans
                                                             : NULL,
                                                 &trans, &osql_needtransaction);
                    if (rc) {
                        numerrs = 1;
                        BACKOUT;
                    }
                } else {
                    logmsg(LOGMSG_FATAL, "%s:%d NULL TRANSACTION!\n", __FILE__,
                            __LINE__);
                    abort();
                }
            }

            {
                int bdberr = 0;
                rc = access_control_check_write(iq, trans, &bdberr);
                if (rc) {
                    numerrs = 1;
                    err.errcode = ERR_ACCESS;
                    BACKOUT;
                }
            }

            rc = add_record(iq, trans, p_buf_tag_name, p_buf_tag_name_end,
                            (uint8_t *)p_buf_data, p_buf_data_end, nulls,
                            NULL, /*blobs*/
                            0,    /*maxblobs*/
                            &err.errcode, &err.ixnum, &addrrn, &genid, -1ULL,
                            hdr.opcode, opnum, /*blkpos*/
                            RECFLAGS_DYNSCHEMA_NULLS_ONLY);
            if (rc != 0) {
                numerrs = 1;
                BACKOUT;
            }
            break;
        }

        case BLOCK2_ADDKEY: {
            struct packedreq_addkey addkey;
            int opfailcode;

            const uint8_t *p_buf_addkey_start;

            ++delayed;
            p_buf_addkey_start = iq->p_buf_in;

            if (!(iq->p_buf_in = packedreq_addkey_get(
                      &addkey, iq->p_buf_in, p_blkstate->p_buf_next_start))) {
                if (iq->debug)
                    reqprintf(iq, "FAILED TO UNPACK");
                rc = ERR_BADREQ;
                BACKOUT;
            }

            /* if we got this far, the BLOCK2_ADDDTA should have
               added the keys.  save rrn and proceed. */
            if (iq->debug)
                reqprintf(iq, "IGNORED IX %d", addkey.ixnum);
            rc = 0;
            break;
        }

        case BLOCK2_DELKL: {
            struct packedreq_delkl delkl;

            ++delayed;
            if (!(iq->p_buf_in = packedreq_delkl_get(
                      &delkl, iq->p_buf_in, p_blkstate->p_buf_next_start))) {
                if (iq->debug)
                    reqprintf(iq, "FAILED TO UNPACK");
                rc = ERR_BADREQ;
                BACKOUT;
            }

            have_keyless_requests = 1;

            if (!trans) {
                if (osql_needtransaction == OSQL_BPLOG_NOTRANS) {
                    assert(is_block2sqlmode != 0);
                    logmsg(LOGMSG_ERROR, "%s:%d INCORRECT TRANSACTION MIX, SQL AND DYNTAG\n",
                            __FILE__, __LINE__);
                    rc = osql_create_transaction(javasp_trans_handle, iq,
                                                 have_blkseq ? &parent_trans
                                                             : NULL,
                                                 &trans, &osql_needtransaction);
                    if (rc) {
                        numerrs = 1;
                        BACKOUT;
                    }
                } else {
                    logmsg(LOGMSG_FATAL, "%s:%d NULL TRANSACTION!\n", __FILE__,
                            __LINE__);
                    abort();
                }
            }

            {
                int bdberr = 0;
                rc = access_control_check_write(iq, trans, &bdberr);
                if (rc) {
                    numerrs = 1;
                    err.errcode = ERR_ACCESS;
                    BACKOUT;
                }
            }

            /* for some reason we get a tag and data record with this
             * request which we then don't use.  let's not waste time
             * creating dynamic schemas that we won't use. */

            rc = del_record(iq, trans, NULL, /*primkey*/
                            delkl.rrn, delkl.genid, -1ULL, &err.errcode,
                            &err.ixnum, hdr.opcode, 0);
            if (rc != 0) {
                numerrs = 1;
                BACKOUT;
            }
            break;
        }

        case BLOCK2_DELDTA: {
            int cterr = 0;

            struct packedreq_delete delete;

            ++delayed;
            if (!(iq->p_buf_in = packedreq_delete_get(
                      &delete, iq->p_buf_in, p_blkstate->p_buf_next_start))) {
                if (iq->debug)
                    reqprintf(iq, "FAILED TO UNPACK");
                rc = ERR_BADREQ;
                BACKOUT;
            }

            rrn = delete.rrn;

            if (!trans) {
                if (osql_needtransaction == OSQL_BPLOG_NOTRANS) {
                    assert(is_block2sqlmode != 0);
                    logmsg(LOGMSG_ERROR, 
                            "%s:%d INCORRECT TRANSACTION MIX, SQL AND DYNTAG\n",
                            __FILE__, __LINE__);
                    rc = osql_create_transaction(javasp_trans_handle, iq,
                                                 have_blkseq ? &parent_trans
                                                             : NULL,
                                                 &trans, &osql_needtransaction);
                    if (rc) {
                        numerrs = 1;
                        BACKOUT;
                    }
                } else {
                    logmsg(LOGMSG_FATAL, "%s:%d NULL TRANSACTION!\n", __FILE__,
                            __LINE__);
                    abort();
                }
            }

            {
                int bdberr = 0;
                rc = access_control_check_write(iq, trans, &bdberr);
                if (rc) {
                    numerrs = 1;
                    err.errcode = ERR_ACCESS;
                    BACKOUT;
                }
            }

            rc = del_record(iq, trans, saved_fndkey, saved_rrn, 0, /*genid*/
                            -1ULL, &err.errcode, &err.ixnum, hdr.opcode, 0);
            if (rc != 0) {
                numerrs = 1;
                BACKOUT;
            }
            break;
        }

        /* Note: there is similar code earlier in this function in the
         * prescan loop, if you change it here please change it there */
        case BLOCK2_DELKEY: {
            struct packedreq_delkey delkey;

            ++delayed;
            if (!(iq->p_buf_in = packedreq_delkey_get(
                      &delkey, iq->p_buf_in, p_blkstate->p_buf_next_start))) {
                if (iq->debug)
                    reqprintf(iq, "FAILED TO UNPACK");
                rc = ERR_BADREQ;
                BACKOUT;
            }

            ixkeylen = getdefaultkeysize(iq->usedb, delkey.ixnum);

            /* ix 0 is unique: use it to find record,
               use record to form and delete other keys */
            if (delkey.ixnum != 0) {
                if (iq->debug)
                    reqprintf(iq, "IGNORED IX %d", delkey.ixnum);
                rc = 0;
                break;
            }

            if (ixkeylen < 0 || delkey.keylen != ixkeylen) {
                if (iq->debug)
                    reqprintf(iq, "INVALID INDEX %d OR BAD KEY LENGTH "
                                  "%d!=%d\n",
                              delkey.ixnum, delkey.keylen, ixkeylen);
                reqerrstr(iq, COMDB2_DEL_RC_INVL_KEY,
                          "invalid index %d or bad key length %d!=%d\n",
                          delkey.ixnum, delkey.keylen, ixkeylen);
                rc = ERR_BADREQ;
                BACKOUT;
            }
            rrn = delkey.rrn;

            /* TODO is this the right length to check? */
            if (ixkeylen > (iq->p_buf_in_end - iq->p_buf_in)) {
                if (iq->debug)
                    reqprintf(iq, "FAILED TO UNPACK KEY");
                rc = ERR_BADREQ;
                BACKOUT;
            }

            /* ix 0 is unique: use it to find record,
               use record to form and delete other keys */
            snprintf(client_tag, MAXTAGLEN, ".DEFAULT_IX_0");
            snprintf(ondisk_tag, MAXTAGLEN, ".ONDISK_IX_0");
            rc = ctag_to_stag_buf(iq->usedb->dbname, client_tag,
                                  (const char *)iq->p_buf_in, WHOLE_BUFFER,
                                  nulls, ondisk_tag, key, 0, NULL);
            if (rc == -1) {
                if (iq->debug)
                    reqprintf(iq, "ERR CONVERT IX 0");
                rc = ERR_CONVERT_IX;
                BACKOUT;
            }
            memcpy(saved_fndkey, key, getkeysize(iq->usedb, delkey.ixnum));
            saved_rrn = rrn;
            if (iq->debug)
                reqprintf(iq, "SAVED IX %d RRN %d", delkey.ixnum, saved_rrn);
            break;
        }

        case BLOCK2_UPDKL_POS:
            iq->is_block2positionmode = 1;
        case BLOCK2_UPDKL: {
            struct packedreq_updrrnkl updrrnkl;
            const uint8_t *p_buf_tag_name;
            const uint8_t *p_buf_tag_name_end;
            const uint8_t *p_buf_data;
            const uint8_t *p_buf_data_end;

            ++delayed;
            if (!(iq->p_buf_in = packedreq_updrrnkl_get(
                      &updrrnkl, iq->p_buf_in, p_blkstate->p_buf_next_start))) {
                if (iq->debug)
                    reqprintf(iq, "FAILED TO UNPACK");
                rc = ERR_BADREQ;
                BACKOUT;
            }

            loadnullbmp(nulls, sizeof(nulls), updrrnkl.fldnullmap,
                        sizeof(updrrnkl.fldnullmap));

            /* TODO verify we didn't go past
             * p_blkstate->p_buf_next_start */
            p_buf_tag_name = iq->p_buf_in;
            p_buf_tag_name_end = p_buf_tag_name + updrrnkl.taglen;
            p_buf_data = p_buf_tag_name_end;
            p_buf_data_end = p_buf_data + updrrnkl.rlen;

            have_keyless_requests = 1;

            if (!trans) {
                if (osql_needtransaction == OSQL_BPLOG_NOTRANS) {
                    assert(is_block2sqlmode != 0);
                    logmsg(LOGMSG_ERROR, 
                            "%s:%d INCORRECT TRANSACTION MIX, SQL AND DYNTAG\n",
                            __FILE__, __LINE__);
                    rc = osql_create_transaction(javasp_trans_handle, iq,
                                                 have_blkseq ? &parent_trans
                                                             : NULL,
                                                 &trans, &osql_needtransaction);
                    if (rc) {
                        numerrs = 1;
                        BACKOUT;
                    }
                } else {
                    logmsg(LOGMSG_FATAL, "%s:%d NULL TRANSACTION!\n", __FILE__,
                            __LINE__);
                    abort();
                }
            }

            {
                int bdberr = 0;
                rc = access_control_check_write(iq, trans, &bdberr);
                if (rc) {
                    numerrs = 1;
                    err.errcode = ERR_ACCESS;
                    BACKOUT;
                }
            }

            rc = upd_record(iq, trans, NULL, /*primary key*/
                            updrrnkl.rrn, updrrnkl.genid, p_buf_tag_name,
                            p_buf_tag_name_end, (uint8_t *)p_buf_data,
                            p_buf_data_end, NULL /*p_buf_vrec*/,
                            NULL /*p_buf_vrec_end*/, nulls, NULL, /*updcols*/
                            blobs, MAXBLOBS, &genid, -1ULL, -1ULL, &err.errcode,
                            &err.ixnum, hdr.opcode, opnum, /*blkpos*/
                            RECFLAGS_DYNSCHEMA_NULLS_ONLY);
            free_blob_buffers(blobs, MAXBLOBS);
            if (rc != 0) {
                numerrs = 1;
                BACKOUT;
            }
            break;
        }

        /* Note: there is similar code earlier in this function in the
         * prescan loop, if you change it here please change it there */
        case BLOCK2_UPDATE: {
            struct packedreq_updrrn updrrn;

            const uint8_t *p_buf_data_new;
            const uint8_t *p_buf_data_new_end;
            const uint8_t *p_buf_data_v;
            const uint8_t *p_buf_data_v_end;
            const uint8_t *p_buf_tag_name;
            const uint8_t *p_buf_tag_name_end;

            ++delayed;
            if (!(iq->p_buf_in = packedreq_updrrn_get(
                      &updrrn, iq->p_buf_in, p_blkstate->p_buf_next_start))) {
                if (iq->debug)
                    reqprintf(iq, "FAILED TO UNPACK");
                rc = ERR_BADREQ;
                BACKOUT;
            }

            /* just like BLOCK_UPVRRN */

            if (updrrn.rlen > (p_blkstate->p_buf_next_start - iq->p_buf_in)) {
                if (iq->debug)
                    reqprintf(iq, "FAILED TO UNPACK NEW DATA");
                rc = ERR_BADREQ;
                BACKOUT;
            }

            p_buf_data_new = iq->p_buf_in;
            iq->p_buf_in += updrrn.rlen;
            p_buf_data_new_end = iq->p_buf_in;

            if (updrrn.vlen > (p_blkstate->p_buf_next_start - iq->p_buf_in)) {
                if (iq->debug)
                    reqprintf(iq, "FAILED TO UNPACK VDATA");
                rc = ERR_BADREQ;
                BACKOUT;
            }

            p_buf_data_v = iq->p_buf_in;
            iq->p_buf_in += updrrn.vlen;
            p_buf_data_v_end = iq->p_buf_in;

            if (updrrn.rlen != updrrn.vlen) {
                if (iq->debug)
                    reqprintf(iq, "MISMATCH newlen %d != vlen %d", updrrn.rlen,
                              updrrn.vlen);
                rc = ERR_BADREQ;
                BACKOUT;
            }

            p_buf_tag_name = (const uint8_t *)".DEFAULT";
            p_buf_tag_name_end = p_buf_tag_name + 8 /*strlen(.DEFAULT)*/;
            bzero(nulls, sizeof(nulls));

            if (!trans) {
                if (osql_needtransaction == OSQL_BPLOG_NOTRANS) {
                    assert(is_block2sqlmode != 0);
                    logmsg(LOGMSG_ERROR, 
                            "%s:%d INCORRECT TRANSACTION MIX, SQL AND DYNTAG\n",
                            __FILE__, __LINE__);
                    rc = osql_create_transaction(javasp_trans_handle, iq,
                                                 have_blkseq ? &parent_trans
                                                             : NULL,
                                                 &trans, &osql_needtransaction);
                    if (rc) {
                        numerrs = 1;
                        BACKOUT;
                    }
                } else {
                    logmsg(LOGMSG_FATAL, "%s:%d NULL TRANSACTION!\n", __FILE__,
                            __LINE__);
                    abort();
                }
            }

            {
                int bdberr = 0;
                rc = access_control_check_write(iq, trans, &bdberr);
                if (rc) {
                    numerrs = 1;
                    err.errcode = ERR_ACCESS;
                    BACKOUT;
                }
            }

            rc = upd_record(iq, trans, NULL, /*primkey - will be formed from
                                               verification data*/
                            updrrn.rrn, 0,   /*vgenid*/
                            p_buf_tag_name, p_buf_tag_name_end,
                            (uint8_t *)p_buf_data_new, p_buf_data_new_end,
                            (uint8_t *)p_buf_data_v, p_buf_data_v_end, nulls,
                            NULL, /*updcols*/
                            NULL, /*blobs*/
                            0,    /*maxblobs*/
                            &genid, -1ULL, -1ULL, &err.errcode, &err.ixnum,
                            hdr.opcode, opnum, /*blkpos*/
                            RECFLAGS_DYNSCHEMA_NULLS_ONLY);

            if (rc != 0) {
                numerrs = 1;
                BACKOUT;
            }

            break;
        }

        case BLOCK_ADDSL: {
            struct packedreq_add packedreq_add;
            int datoff, datlen;
            const uint8_t *p_buf_tag_name;
            const uint8_t *p_buf_tag_name_end;
            const uint8_t *p_buf_data;
            const uint8_t *p_buf_data_end;

            ++delayed;
            if (!(iq->p_buf_in =
                      packedreq_add_get(&packedreq_add, iq->p_buf_in,
                                        p_blkstate->p_buf_next_start))) {
                if (iq->debug)
                    reqprintf(iq, "FAILED TO UNPACK");
                rc = ERR_BADREQ;
                BACKOUT;
            }

            /*ADD RRN AND IX 0 KEY */
            ixkeylen = getdefaultkeysize(iq->usedb, 0);
            datoff = (ixkeylen + 3) & -4; /*round up to 4, this is
                                            data */
            datlen = (packedreq_add.lrl) * 4;

            /* increment input pointer to the offset */
            iq->p_buf_in += datoff;
            p_buf_data = iq->p_buf_in;

            /* verify that there's enough space */
            if (datlen > (p_blkstate->p_buf_next_start - iq->p_buf_in)) {
                if (iq->debug)
                    reqprintf(iq, "FAILED TO UNPACK DATA");
                rc = ERR_BADREQ;
                BACKOUT;
            }

            /* increment the input pointer past the record */
            iq->p_buf_in += datlen;
            p_buf_data_end = iq->p_buf_in;

            /* set tag name */
            p_buf_tag_name = (const uint8_t *)".DEFAULT";
            p_buf_tag_name_end = p_buf_tag_name + 8;

            bzero(nulls, sizeof(nulls));

            if (!trans) {
                if (osql_needtransaction == OSQL_BPLOG_NOTRANS) {
                    assert(is_block2sqlmode != 0);
                    logmsg(LOGMSG_ERROR, "%s:%d INCORRECT TRANSACTION MIX, SQL AND DYNTAG\n",
                            __FILE__, __LINE__);
                    rc = osql_create_transaction(javasp_trans_handle, iq,
                                                 have_blkseq ? &parent_trans
                                                             : NULL,
                                                 &trans, &osql_needtransaction);
                    if (rc) {
                        numerrs = 1;
                        BACKOUT;
                    }
                } else {
                    logmsg(LOGMSG_FATAL, "%s:%d NULL TRANSACTION!\n", __FILE__,
                            __LINE__);
                    abort();
                }
            }

            {
                int bdberr = 0;
                rc = access_control_check_write(iq, trans, &bdberr);
                if (rc) {
                    numerrs = 1;
                    err.errcode = ERR_ACCESS;
                    BACKOUT;
                }
            }

            /* add */
            rc = add_record(iq, trans, p_buf_tag_name, p_buf_tag_name_end,
                            (uint8_t *)p_buf_data, p_buf_data_end, nulls,
                            NULL, /*blobs*/
                            0,    /*maxblobs*/
                            &err.errcode, &err.ixnum, &addrrn, &genid, -1ULL,
                            hdr.opcode, opnum, /*blkpos*/
                            RECFLAGS_DYNSCHEMA_NULLS_ONLY);

            if (rc != 0) {
                numerrs = 1;
                BACKOUT;
            }

            break;
        }
        case BLOCK_SEQ: {
            extract_blkseq(iq, p_blkstate, &found_blkseq, &have_blkseq);
            if (iq->is_sorese && iq->frommach == 0 && !iq->sorese.use_blkseq)
                have_blkseq = 0;

            break;
        }
        case BLOCK2_SEQV2: {
            extract_blkseq2(iq, p_blkstate, &found_blkseq, &have_blkseq);
            if (iq->is_sorese && iq->frommach == 0 && !iq->sorese.use_blkseq)
                have_blkseq = 0;

            break;
        }

        case BLOCK_ADDSEC:
        case BLOCK_ADNOD:
        case BLOCK_SECAFPRI: {
            struct packedreq_addsec addsec;
            int opfailcode, ixnum;

            ++delayed;
            if (!(iq->p_buf_in = packedreq_addsec_get(
                      &addsec, iq->p_buf_in, p_blkstate->p_buf_req_end))) {
                if (iq->debug)
                    reqprintf(iq, "FAILED TO UNPACK DATA");
                rc = ERR_BADREQ;
                BACKOUT;
            }

            ixnum = addsec.ixnum;

            rc = 0;
            if (iq->debug)
                reqprintf(iq, "IGNORED IX %d", ixnum);
            break;
        }

        /* Note: there is similar code earlier in this function in the
         * prescan loop, if you change it here please change it there */
        case BLOCK_DELSC: {
            struct packedreq_del delsc;
            const char *p_keydat;
            char key[MAXKEYLEN];

            ++delayed;
            if (!(iq->p_buf_in = packedreq_del_get(
                      &delsc, iq->p_buf_in, p_blkstate->p_buf_req_end))) {
                if (iq->debug)
                    reqprintf(iq, "FAILED TO UNPACK DATA");
                rc = ERR_BADREQ;
                BACKOUT;
            }

            ixkeylen = getkeysize(iq->usedb, 0);
            rrn = delsc.rrn;

            if (ixkeylen > p_blkstate->p_buf_req_end - iq->p_buf_in) {
                if (iq->debug)
                    reqprintf(iq, "FAILED TO UNPACK DATA");
                rc = ERR_BADREQ;
                BACKOUT;
            }
            p_keydat = (const char *)iq->p_buf_in;
            iq->p_buf_in += ixkeylen;

            if (!trans) {
                if (osql_needtransaction == OSQL_BPLOG_NOTRANS) {
                    assert(is_block2sqlmode != 0);
                    logmsg(LOGMSG_ERROR, "%s:%d INCORRECT TRANSACTION MIX, SQL AND DYNTAG\n",
                            __FILE__, __LINE__);
                    rc = osql_create_transaction(javasp_trans_handle, iq,
                                                 have_blkseq ? &parent_trans
                                                             : NULL,
                                                 &trans, &osql_needtransaction);
                    if (rc) {
                        numerrs = 1;
                        BACKOUT;
                    }
                } else {
                    logmsg(LOGMSG_FATAL, "%s:%d NULL TRANSACTION!\n", __FILE__,
                            __LINE__);
                    abort();
                }
            }

            /* convert key */
            bzero(nulls, sizeof(nulls));
            rc = ctag_to_stag_buf(iq->usedb->dbname, ".DEFAULT_IX_0",
                                  (const char *)p_keydat, WHOLE_BUFFER, nulls,
                                  ".ONDISK_IX_0", key, 0, NULL);
            if (rc == -1) {
                if (iq->debug)
                    reqprintf(iq, "ERR CLIENT CONVERT IX 0 RRN %d", rrn);
                rc = ERR_CONVERT_IX;
                BACKOUT;
            }
            rc = del_record(iq, trans, key, delsc.rrn, 0, /*genid*/
                            -1ULL, &err.errcode, &err.ixnum, hdr.opcode, 0);
            if (rc != 0) {
                numerrs = 1;
                BACKOUT;
            }
            break;
        }

        case BLOCK_DELSEC:
        case BLOCK_DELNOD: {
            struct packedreq_delsec delsec;
            int ixnum;
            int ixkeylen;

            ++delayed;
            if (!(iq->p_buf_in = packedreq_delsec_get(
                      &delsec, iq->p_buf_in, p_blkstate->p_buf_req_end))) {
                if (iq->debug)
                    reqprintf(iq, "FAILED TO UNPACK DATA");
                rc = ERR_BADREQ;

                BACKOUT;
            }

            ixnum = delsec.ixnum;
            ixkeylen = getdefaultkeysize(iq->usedb, ixnum);
            if (ixkeylen < 0) {
                if (iq->debug)
                    reqprintf(iq, "BAD IX %d", ixnum);
                reqerrstr(iq, COMDB2_DEL_RC_INVL_IDX, "bad index %d", ixnum);
                rc = ERR_BADREQ;
                BACKOUT;
            }

            /* handled in BLOCK_DELSC */
            if (iq->debug)
                reqprintf(iq, "IGNORED IX %d", ixnum);
            rc = 0;
            break;
        }

        /* Note: there is similar code earlier in this function in the
         * prescan loop, if you change it here please change it there */
        case BLOCK_UPVRRN: {
            struct packedreq_upvrrn upvrrn;
            int vlen, vptr, newlen;
            const uint8_t *p_buf_tag_name;
            const uint8_t *p_buf_tag_name_end;
            const uint8_t *p_newdta;
            const uint8_t *p_newdta_end;
            const uint8_t *p_buf_vdta;
            const uint8_t *p_buf_vdta_end;

            ++delayed;
            if (!(iq->p_buf_in = packedreq_upvrrn_get(
                      &upvrrn, iq->p_buf_in, p_blkstate->p_buf_req_end))) {
                if (iq->debug)
                    reqprintf(iq, "FAILED TO UNPACK DATA");
                rc = ERR_BADREQ;

                BACKOUT;
            }

            rrn = upvrrn.rrn;
            vlen = upvrrn.vlen4 * 4;
            vptr = (upvrrn.vptr4 - 1) * 4;

            p_buf_vdta = iq->p_buf_in;
            if (vlen > p_blkstate->p_buf_req_end - iq->p_buf_in) {
                if (iq->debug)
                    reqprintf(iq, "FAILED TO UNPACK DATA");
                rc = ERR_BADREQ;

                BACKOUT;
            }

            iq->p_buf_in += vlen;
            p_buf_vdta_end = iq->p_buf_in;

            if (!(iq->p_buf_in = buf_get(&newlen, sizeof(newlen), iq->p_buf_in,
                                         p_blkstate->p_buf_req_end))) {
                if (iq->debug)
                    reqprintf(iq, "FAILED TO UNPACK DATA");
                rc = ERR_BADREQ;

                BACKOUT;
            }

            newlen *= 4;

            p_newdta = iq->p_buf_in;

            if (newlen > p_blkstate->p_buf_req_end - iq->p_buf_in) {
                if (iq->debug)
                    reqprintf(iq, "FAILED TO UNPACK DATA");
                rc = ERR_BADREQ;

                BACKOUT;
            }

            iq->p_buf_in += newlen;
            p_newdta_end = iq->p_buf_in;
            p_buf_tag_name = (const uint8_t *)".DEFAULT";
            p_buf_tag_name_end = p_buf_tag_name + 8;

            /*
                vlen            -> length of the verify record
                p_buf_vdta      -> start of verify record
                p_buf_vdta_end  -> end of verify record
                newlen          -> length of the new record
                p_newdta        -> start of the new record
                p_newdta_end    -> end of the new record
                p_buf_tag_name  -> .DEFAULT
            */

            {
                /*
                   capture comdb clients that are trying to verify
                   only a prefix of the row (size < .default rowsize)
                 */
                int rowsz =
                    get_size_of_schema_by_name(iq->usedb->dbname, ".DEFAULT");
                if (rowsz != vlen) {
                    logmsg(LOGMSG_ERROR, 
                            "%s: %s prefix bug, client sz=%d, default-tag sz=%d\n",
                            getorigin(iq), iq->usedb->dbname, newlen, rowsz);
                }
            }

            bzero(nulls, sizeof(nulls));

            if (!trans) {
                if (osql_needtransaction == OSQL_BPLOG_NOTRANS) {
                    assert(is_block2sqlmode != 0);
                    logmsg(LOGMSG_ERROR, 
                            "%s:%d INCORRECT TRANSACTION MIX, SQL AND DYNTAG\n",
                            __FILE__, __LINE__);
                    rc = osql_create_transaction(javasp_trans_handle, iq,
                                                 have_blkseq ? &parent_trans
                                                             : NULL,
                                                 &trans, &osql_needtransaction);
                    if (rc) {
                        numerrs = 1;
                        BACKOUT;
                    }
                } else {
                    logmsg(LOGMSG_FATAL, "%s:%d NULL TRANSACTION!\n", __FILE__,
                            __LINE__);
                    abort();
                }
            }

            {
                int bdberr = 0;
                rc = access_control_check_write(iq, trans, &bdberr);
                if (rc) {
                    numerrs = 1;
                    err.errcode = ERR_ACCESS;
                    BACKOUT;
                }
            }

            rc = upd_record(iq, trans, NULL, /*primkey - will be formed from
                                               verification data*/
                            rrn, 0,          /*vgenid*/
                            p_buf_tag_name, p_buf_tag_name_end,
                            (uint8_t *)p_newdta, p_newdta_end,
                            (uint8_t *)p_buf_vdta, p_buf_vdta_end, nulls,
                            NULL, /*updcols*/
                            NULL, /*blobs*/
                            0,    /*maxblobs*/
                            &genid, -1ULL, -1ULL, &err.errcode, &err.ixnum,
                            hdr.opcode, opnum, /*blkpos*/
                            RECFLAGS_DYNSCHEMA_NULLS_ONLY);

            if (rc != 0) {
                numerrs = 1;
                BACKOUT;
            }
            break;
        }

        case BLOCK_DEBUG: {
            if (iq->debug)
                reqprintf(iq, "OP OFFSET %d", -1);
            break;
        }

        /* Note: there is similar code earlier in this function in the
         * prescan loop, if you change it here please change it there */
        case BLOCK_USE: {
            struct packedreq_use use;

            if (!(iq->p_buf_in = packedreq_use_get(
                      &use, iq->p_buf_in, p_blkstate->p_buf_next_start))) {
                if (iq->debug)
                    reqprintf(iq, "FAILED TO UNPACK");
                rc = ERR_BADREQ;
                BACKOUT;
            }

            iq->usedb = getdbbynum(use.dbnum);
            logmsg(LOGMSG_DEBUG, "%s %d use.dbnum = %d\n", __FILE__, __LINE__, use.dbnum);
            if (iq->usedb == NULL) {
                if (iq->debug)
                    reqprintf(iq, "ERROR DB NUM %d NOT IN "
                                  "TRANSACTION GROUP",
                              use.dbnum);
                reqerrstr(iq, COMDB2_BLK_RC_INVL_DBNUM,
                          "error db num %d not in transaction group",
                          use.dbnum);
                iq->usedb = iq->origdb;
                rc = ERR_BADREQ;
                BACKOUT;
            }
            if (iq->debug)
                reqprintf(iq, "DB NUM %d '%s'", use.dbnum, iq->usedb->dbname);
            break;
        }

        /* Note: there is similar code earlier in this function in the
         * prescan loop, if you change it here please change it there */
        case BLOCK2_USE: {
            struct packedreq_usekl usekl;

            if (!(iq->p_buf_in = packedreq_usekl_get(
                      &usekl, iq->p_buf_in, p_blkstate->p_buf_next_start))) {
                if (iq->debug)
                    reqprintf(iq, "FAILED TO UNPACK");
                rc = ERR_BADREQ;
                BACKOUT;
            }

            if (usekl.taglen) {
                char tbltag[64];

                if (usekl.taglen < 0 || usekl.taglen >= sizeof(tbltag)) {
                    if (iq->debug)
                        reqprintf(iq, "INVALID TAGLEN %d", usekl.taglen);
                    rc = ERR_BADREQ;
                    BACKOUT;
                }

                bzero(tbltag, sizeof(tbltag));
                /* we make sure tbltag is NUL terminated by ensuring
                 * taglen < sizeof(tbltag) above */
                if (!(iq->p_buf_in =
                          buf_no_net_get(tbltag, usekl.taglen, iq->p_buf_in,
                                         p_blkstate->p_buf_next_start))) {
                    if (iq->debug)
                        reqprintf(iq, "FAILED TO UNPACK TBLTAG");
                    rc = ERR_BADREQ;
                    BACKOUT;
                }

                iq->usedb = get_dbtable_by_name(tbltag);
                if (iq->usedb == NULL) {
                    iq->usedb = iq->origdb;
                    if (iq->debug)
                        reqprintf(iq, "ERROR UNKNOWN TABLE '%s'", tbltag);
                    reqerrstr(iq, COMDB2_BLK_RC_UNKN_TAG,
                              "error unknown table '%s'", tbltag);
                    BACKOUT;
                }
                if (iq->debug)
                    reqprintf(iq, "DB '%s'", iq->usedb->dbname);
            } else {
                iq->usedb = getdbbynum(usekl.dbnum);
                if (iq->usedb == 0) {
                    if (iq->debug)
                        reqprintf(iq, "ERROR UNKNOWN DB NUM %d", usekl.dbnum);
                    reqerrstr(iq, COMDB2_BLK_RC_INVL_DBNUM,
                              "error unknown db num %d", usekl.dbnum);
                    iq->usedb = iq->origdb;
                    rc = ERR_BADREQ;
                    BACKOUT;
                }
                if (iq->debug)
                    reqprintf(iq, "DB NUM %d '%s'", usekl.dbnum,
                              iq->usedb->dbname);
            }
            break;
        }

        case BLOCK2_TZ: {
            struct packedreq_tzset tzset;

            if (!(iq->p_buf_in = packedreq_tzset_get(
                      &tzset, iq->p_buf_in, p_blkstate->p_buf_next_start))) {
                if (iq->debug)
                    reqprintf(iq, "FAILED TO UNPACK");
                rc = ERR_BADREQ;
                BACKOUT;
            }

            if (!(iq->p_buf_in =
                      buf_no_net_get(iq->tzname, tzset.tznamelen, iq->p_buf_in,
                                     p_blkstate->p_buf_next_start))) {
                if (iq->debug)
                    reqprintf(iq, "FAILED TO UNPACK TZ");
                rc = ERR_BADREQ;
                BACKOUT;
            }

            break;
        }

        case BLOCK2_QBLOB: {
            struct packedreq_qblob qblob;

            have_keyless_requests = 1;

            if (!(iq->p_buf_in = packedreq_qblob_get(
                      &qblob, iq->p_buf_in, p_blkstate->p_buf_next_start))) {
                if (iq->debug)
                    reqprintf(iq, "FAILED TO UNPACK");
                rc = ERR_BADREQ;
                BACKOUT;
            }

            if (qblob.blobno >= MAXBLOBS) {
                reqerrstr(iq, COMDB2_BLOB_RC_RCV_TOO_MANY,
                          "blob %d out of range (MAXBLOBS is %d)", qblob.blobno,
                          MAXBLOBS);
                rc = ERR_BADREQ;
                BACKOUT;
            } else {
                blob_buffer_t *blob = &blobs[qblob.blobno];
                if (!blob->exists) {
                    if (qblob.length >= MAXBLOBLENGTH) {
                        reqerrstr(iq, COMDB2_BLOB_RC_RCV_TOO_LARGE,
                                  "blob %d too large (%u > max size %u)",
                                  qblob.blobno, qblob.length, MAXBLOBLENGTH);
                        rc = ERR_BLOB_TOO_LARGE;
                        BACKOUT;
                    }
                    blob->length = qblob.length;
                    blob->collected = 0;
                    if (blob->length > 0) {
                        if (blob->length > gbl_blob_sz_thresh_bytes)
                            blob->data = comdb2_bmalloc(blobmem, blob->length);
                        else
                            blob->data = malloc(blob->length);

                        if (!blob->data) {
                            logmsg(LOGMSG_ERROR, "BLOCK2_QBLOB: malloc "
                                            "failed %u\n",
                                    blob->length);
                            reqerrstr(iq, COMDB2_BLOB_RC_ALLOC,
                                      "malloc failed");
                            rc = ERR_INTERNAL;
                            BACKOUT;
                        }
                    }
                    blob->exists = 1;
                    reqlog_logf(iq->reqlogger, REQL_INFO, "%u byte "
                                                          "blob",
                                (unsigned)blob->length);
                } else if (qblob.length != blob->length) {
                    reqerrstr(iq, COMDB2_BLOB_RC_RCV_BAD_LENGTH,
                              "bad fragment for blob %d gives length %u "
                              "expected %u",
                              qblob.blobno, qblob.length, blob->length);
                    rc = ERR_BADREQ;
                    BACKOUT;
                }
                /* collect more data */
                if (qblob.frag_len > 0) {
                    if (qblob.frag_len + blob->collected > blob->length) {
                        reqerrstr(iq, COMDB2_BLOB_RC_RCV_TOO_MUCH,
                                  "received too much data for blob %d "
                                  "(I had %u/%u bytes, received another "
                                  "%u)",
                                  qblob.blobno, blob->collected, blob->length,
                                  qblob.frag_len);
                        rc = ERR_BADREQ;
                        BACKOUT;
                    }
                    iq->p_buf_in = buf_no_net_get(blob->data + blob->collected,
                                                  qblob.frag_len, iq->p_buf_in,
                                                  p_blkstate->p_buf_next_start);

                    blob->collected += qblob.frag_len;
                }
            }
            break;
        }

        case BLOCK2_QADD: {
            struct packedreq_qadd qadd;

            ++delayed;
            if (!(iq->p_buf_in = packedreq_qadd_get(
                      &(qadd), iq->p_buf_in, p_blkstate->p_buf_next_start))) {
                if (iq->debug)
                    reqprintf(iq, "FAILED TO UNPACK");
                rc = ERR_BADREQ;
                BACKOUT;
            }

            have_keyless_requests = 1;

            if (!trans) {
                if (osql_needtransaction == OSQL_BPLOG_NOTRANS) {
                    assert(is_block2sqlmode != 0);
                    logmsg(LOGMSG_ERROR, 
                            "%s:%d INCORRECT TRANSACTION MIX, SQL AND DYNTAG\n",
                            __FILE__, __LINE__);
                    rc = osql_create_transaction(javasp_trans_handle, iq,
                                                 have_blkseq ? &parent_trans
                                                             : NULL,
                                                 &trans, &osql_needtransaction);
                    if (rc) {
                        numerrs = 1;
                        BACKOUT;
                    }
                } else {
                    logmsg(LOGMSG_FATAL, "%s:%d NULL TRANSACTION!\n", __FILE__,
                            __LINE__);
                    abort();
                }
            }

            rc = block2_qadd(iq, p_blkstate, trans, &qadd, blobs);
            free_blob_buffers(blobs, MAXBLOBS);
            if (rc != 0)
                BACKOUT;
            break;
        }
        case BLOCK_SETFLAGS: {
            struct packedreq_setflags p_setflags;
            if (!(iq->p_buf_in =
                      packedreq_setflags_get(&p_setflags, iq->p_buf_in,
                                             p_blkstate->p_buf_next_start))) {
                if (iq->debug)
                    reqprintf(iq, "FAILED TO UNPACK");
                rc = ERR_BADREQ;
                BACKOUT;
            }
            iq->transflags = p_setflags.flags;
            break;
        }

        case BLOCK2_CUSTOM: {
            struct packedreq_custom p_custom;

            ++delayed;
            if (!(iq->p_buf_in = packedreq_custom_get(
                      &p_custom, iq->p_buf_in, p_blkstate->p_buf_next_start))) {
                if (iq->debug)
                    reqprintf(iq, "FAILED TO UNPACK");
                rc = ERR_BADREQ;
                BACKOUT;
            }

            /* A Java stored procedure custom operation. */
            rc = block2_custom(iq, &p_custom, iq->p_buf_in, blobs);
            free_blob_buffers(blobs, MAXBLOBS);
            if (rc != 0)
                BACKOUT;
            break;
        }

        case BLOCK2_TRAN: {
            /* handled in loop/switch above */
            break;
        }

        case BLOCK2_DELOLDER: {
            unsigned long long genid;
            void *rec;
            int dtalen;
            int failop, failnum;
            struct packedreq_delolder delolder;

            if (iq && iq->usedb && iq->usedb->odh) {
                reqprintf(iq, "ERROR - OPCODE BLOCK2_DELOLDER FOR ODH TABLE");
                rc = ERR_BADREQ;
                BACKOUT;
            }

            ++delayed;
            if (!(iq->p_buf_in = packedreq_delolder_get(
                      &delolder, iq->p_buf_in, p_blkstate->p_buf_next_start))) {
                if (iq->debug)
                    reqprintf(iq, "FAILED TO UNPACK");
                rc = ERR_BADREQ;
                BACKOUT;
            }

            if (!gbl_dtastripe) {
                rc = ERR_BADREQ;
                break;
            }
            dtalen = get_size_of_schema_by_name(iq->usedb->dbname, ".ONDISK");

            if (!trans) {
                if (osql_needtransaction == OSQL_BPLOG_NOTRANS) {
                    assert(is_block2sqlmode != 0);
                    logmsg(LOGMSG_ERROR, "%s:%d INCORRECT TRANSACTION MIX, SQL AND DYNTAG\n",
                            __FILE__, __LINE__);
                    rc = osql_create_transaction(javasp_trans_handle, iq,
                                                 have_blkseq ? &parent_trans
                                                             : NULL,
                                                 &trans, &osql_needtransaction);
                    if (rc) {
                        numerrs = 1;
                        BACKOUT;
                    }
                } else {
                    logmsg(LOGMSG_FATAL, "%s:%d NULL TRANSACTION!\n", __FILE__,
                            __LINE__);
                    abort();
                }
            }

            rec = malloc(dtalen);
            rc = find_record_older_than(iq, trans, delolder.timestamp, rec,
                                        &dtalen, dtalen, &genid);
            if (rc == 0) {
                {
                    int bdberr = 0;
                    rc = access_control_check_write(iq, trans, &bdberr);
                    if (rc) {
                        numerrs = 1;
                        err.errcode = ERR_ACCESS;
                        BACKOUT;
                    }
                }

                rc = del_record(iq, trans, NULL, 2, genid, -1ULL, &failop,
                                &failnum, BLOCK2_DELOLDER, 0);
                if (iq->debug)
                    reqprintf(iq, "DELETE_OLDER %d %s genid %016llx rc "
                                  "%d\n",
                              delolder.timestamp, iq->usedb->dbname, genid, rc);
                if (rc) {
                    fromline = __LINE__;
                    goto backout;
                }
            } else {
                if (iq->debug)
                    reqprintf(iq, "DELETE_OLDER %s none found\n",
                              iq->usedb->dbname);
                rc = ERR_NO_RECORDS_FOUND;
            }
            free(rec);
            if (rc) {
                goto backout;
            }
            break;
        }

        case BLOCK2_SOCK_SQL:
        case BLOCK2_RECOM:
        case BLOCK2_SNAPISOL:
        case BLOCK2_SERIAL: {
            struct packedreq_sql sql;
            const uint8_t *p_buf_sqlq;
            const uint8_t *p_buf_sqlq_end;

            ++delayed;
            is_block2sqlmode = 1;
            have_keyless_requests = 1;

            if (!(iq->p_buf_in = packedreq_sql_get(
                      &sql, iq->p_buf_in, p_blkstate->p_buf_next_start))) {
                if (iq->debug)
                    reqprintf(iq, "FAILED TO UNPACK");
                rc = ERR_BADREQ;
                BACKOUT;
            }

            if (sql.sqlqlen > (p_blkstate->p_buf_next_start - iq->p_buf_in)) {
                if (iq->debug)
                    reqprintf(iq, "FAILED TO UNPACK SQLQ");
                rc = ERR_BADREQ;
                BACKOUT;
            }

            p_buf_sqlq = iq->p_buf_in;
            iq->p_buf_in += sql.sqlqlen;
            p_buf_sqlq_end = iq->p_buf_in;

            if (iq->sorese.osql_retry) {
                if (iq->debug)
                    reqprintf(iq, "query retries '%s'", (char *)p_buf_sqlq);
                break;
            }

            if (iq->debug)
                reqprintf(
                    iq, "%s received query '%s'",
                    (hdr.opcode == BLOCK2_SOCK_SQL)
                        ? "socksql"
                        : ((hdr.opcode == BLOCK2_RECOM)
                               ? "recom"
                               : ((hdr.opcode == BLOCK2_SNAPISOL) ? "snapisol"
                                                                  : "serial")),
                    (char *)p_buf_sqlq);

            if (is_mixed_sqldyn) {
                logmsg(LOGMSG_ERROR, "%s:%d INCORRECT TRANSACTION MIX, SQL AND DYNTAG %d\n",
                        __FILE__, __LINE__, hdr.opcode);
            } else {
                if (osql_needtransaction == OSQL_BPLOG_NONE) {
                    rc = osql_destroy_transaction(
                        iq, have_blkseq ? &parent_trans : NULL, &trans,
                        &osql_needtransaction);
                    if (rc) {
                        numerrs = 1;
                        BACKOUT;
                    }
                }
            }

            rc = block2_sorese(iq, (char *)p_buf_sqlq, sql.sqlqlen, hdr.opcode);
            if (rc != RC_OK) {
                numerrs = 1;
                BACKOUT;
            }
            break;
        }

        case BLOCK2_MODNUM: {
            struct packedreq_set_modnum modnum;

            if (!(iq->p_buf_in = packedreq_set_modnum_get(
                      &modnum, iq->p_buf_in, p_blkstate->p_buf_next_start))) {
                if (iq->debug)
                    reqprintf(iq, "FAILED TO UNPACK");
                rc = ERR_BADREQ;
                BACKOUT;
            }
            iq->blkstate->modnum = modnum.modnum;
            break;
        }

        case BLOCK2_SCSMSK: {
            /* there should only ever be more then one BLOCK2_SCSMSK if
             * a long block comes in and more then one piece has a
             * BLOCK2_SCSMSK in this case tolongblock should have
             * updated the fisrt mask to contain all the stripes
             * needed by the whole request but here we check to make
             * sure that was the case */

            struct packedreq_scsmsk scsmsk;

            if (!(iq->p_buf_in = packedreq_scsmsk_get(
                      &scsmsk, iq->p_buf_in, p_blkstate->p_buf_next_start))) {
                if (iq->debug)
                    reqprintf(iq, "FAILED TO UNPACK");
                rc = ERR_BADREQ;
                BACKOUT;
            }

            break;
        }

        case BLOCK2_DBGLOG_COOKIE: {
            struct packedreq_dbglog_cookie cookie;

            if (!(iq->p_buf_in = packedreq_dbglog_cookie_get(
                      &cookie, iq->p_buf_in, p_blkstate->p_buf_next_start))) {
                if (iq->debug)
                    reqprintf(iq, "FAILED TO UNPACK DBGLOG COOKIE");
                rc = ERR_BADREQ;
                BACKOUT;
            }

            switch (cookie.op) {
            case DEBUG_COOKIE_DUMP_PLAN:
                iq->dbglog_file = open_dbglog_file(cookie.cookie);
                iq->queryid = cookie.queryid;
                dbglog_init_write_counters(iq);
                break;
            default:
                break;
            }
            break;
        }

        case BLOCK2_PRAGMA: {
            struct packed_pragma pragma;

            if (!(iq->p_buf_in = packedreq_pragma_get(
                      &pragma, iq->p_buf_in, p_blkstate->p_buf_next_start))) {
                if (iq->debug)
                    reqprintf(iq, "FAILED TO UNPACK PRAGMA BLOCKOP");
                rc = ERR_BADREQ;
                BACKOUT;
            }

            if (pragma.type == SQL_PRAGMA_MAXCOST) {

                struct query_limits_req req;

                if (pragma.len < sizeof(struct query_limits_req))
                    break;

                if (!(iq->p_buf_in = query_limits_req_get(
                          &req, iq->p_buf_in, p_blkstate->p_buf_next_start))) {
                    if (iq->debug)
                        reqprintf(iq,
                                  "FAILED TO UNPACK SQL_PRAGMA_MAXCOST PRAGMA");
                    rc = ERR_BADREQ;
                    BACKOUT;
                }

                if (req.have_max_cost) {
                    iq->__limits.maxcost = req.max_cost;
                }
                if (req.have_allow_tablescans) {
                    iq->__limits.tablescans_ok = req.allow_tablescans;
                }
                if (req.have_allow_temptables) {
                    iq->__limits.temptables_ok = req.allow_temptables;
                }

                if (req.have_max_cost_warning) {
                    iq->__limits.maxcost_warn = req.max_cost_warning;
                }
                if (req.have_tablescans_warning) {
                    iq->__limits.tablescans_warn = req.tablescans_warning;
                }
                if (req.have_allow_temptables) {
                    iq->__limits.temptables_warn = req.temptables_warning;
                }

            } else if (pragma.type == TAGGED_PRAGMA_CLIENT_ENDIAN) {
                struct client_endian_pragma_req req;
                if (pragma.len < sizeof(struct client_endian_pragma_req))
                    break;

                if (!(iq->p_buf_in = client_endian_pragma_req_get(
                          &req, iq->p_buf_in, p_blkstate->p_buf_next_start))) {
                    if (iq->debug)
                        reqprintf(
                            iq, "FAILED TO UNPACK TAGGED_CLIENT_ENDIAN PRAGMA");
                    rc = ERR_BADREQ;
                    BACKOUT;
                }
                /* Set ireq for big-endian. */
                if (TAGGED_API_BIG_ENDIAN == req.endian) {
                    iq->have_client_endian = 1;
                    iq->client_endian = TAGGED_API_BIG_ENDIAN;
                }
                /* Set ireq for little-endian. */
                else if (TAGGED_API_LITTLE_ENDIAN == req.endian) {
                    iq->have_client_endian = 1;
                    iq->client_endian = TAGGED_API_LITTLE_ENDIAN;
                }
                /* Bad request. */
                else {
                    if (iq->debug)
                        reqprintf(iq, "INVALID TAGGED_CLIENT_ENDIAN PRAGMA");
                    rc = ERR_BADREQ;
                    BACKOUT;
                }
            }

            break;
        }

        case BLOCK2_UPTBL: {
            struct packedreq_uptbl uptbl;
            int dtasz;

            if (!(iq->p_buf_in = packedreq_uptbl_get(
                      &uptbl, iq->p_buf_in, p_blkstate->p_buf_next_start))) {
                if (iq->debug)
                    reqprintf(iq, "FAILED TO UNPACK");
                rc = ERR_BADREQ;
                BACKOUT;
            }

            if (iq->usedb == NULL) {
                if (iq->debug)
                    reqprintf(iq, "NO USEDB PROVIDED");
                rc = ERR_BADREQ;
                BACKOUT;
            }

            // if upgrade-ahead more than 1 record, start a table upgrade
            // thread.
            // otherwise use upgrade_record shortcut.
            if (uptbl.nrecs > 1) {
                rc = start_table_upgrade(iq->dbenv, iq->usedb->dbname,
                                         uptbl.genid, 0, uptbl.nrecs, 1);
                if (rc != 0)
                    BACKOUT;
            } else {
                dtasz = getdatsize(iq->usedb);
                rc = upgrade_record(iq, trans, uptbl.genid, NULL,
                                    (const uint8_t *)(uintptr_t)dtasz,
                                    &err.errcode, &err.ixnum, BLOCK2_UPTBL,
                                    hdr.opcode);
            }

            break;
        }

        default:

            /*unknown operation */
            if (iq->debug)
                reqprintf(iq, "BAD OPCODE %d", hdr.opcode);
            reqerrstr(iq, COMDB2_BLK_RC_UNKN_OP, "bad opcode %d", hdr.opcode);
            rc = ERR_BADREQ;
            BACKOUT;
        } /*switch opcode */
    }     /* BLOCK PROCESSOR FOR LOOP */

    /* if this a blocksql transaction, we need to actually execute the ops */
    if (is_block2sqlmode) {
        int tmpnops = 0;
        int needbackout = 0;

        rc = osql_bplog_finish_sql(iq, &err);
        if (rc) {
            /* this is hacky but I don't wanna mess around with toblock return
               code path
               create a transaction and backout */
            numerrs = 1;
            needbackout = 1;
        }

        /* recreate a transaction here */
        if (osql_needtransaction == OSQL_BPLOG_NOTRANS) {
            int iirc = osql_create_transaction(
                javasp_trans_handle, iq, &trans,
                have_blkseq ? &parent_trans : NULL, &osql_needtransaction);
            if (iirc) {
                if (!rc)
                    rc = iirc;
                numerrs = 1;
                BACKOUT;
            }

            /* at this point we have a transaction, which would prevent a
            downgrade;
            make sure I am still the master */
            if (thedb->master != gbl_mynode) {
                numerrs = 1;
                rc = ERR_NOMASTER; /*this is what bdb readonly error gets us */
                BACKOUT;
            }
        }

        if (needbackout) {
            BACKOUT;
        }

        /*numerrs should be 0 for osql mode, since no
          updates are actually performed up to this point */
        if (gbl_prefault_udp)
            send_prefault_udp = 1;
        rc = osql_bplog_commit(iq, trans, &tmpnops, &err);
        send_prefault_udp = 0;

        if (iq->osql_step_ix) {
            int mutex_rc = 0;
            gbl_osqlpf_step[*(iq->osql_step_ix)].rqid = 0;
            gbl_osqlpf_step[*(iq->osql_step_ix)].step = 0;
            mutex_rc = pthread_mutex_lock(&osqlpf_mutex);
            if (mutex_rc != 0) {
                logmsg(LOGMSG_ERROR, "toblock: Failed to lock osqlpf_mutex\n");
                numerrs = 1;
                BACKOUT;
            }
            queue_add(gbl_osqlpf_stepq, iq->osql_step_ix);
            mutex_rc = pthread_mutex_unlock(&osqlpf_mutex);
            if (mutex_rc != 0) {
                logmsg(LOGMSG_ERROR, "toblock: Failed to unlock osqlpf_mutex\n");
                numerrs = 1;
                BACKOUT;
            }
            iq->osql_step_ix = NULL;
        }

        delayed = osql_get_delayed(iq);

        /* FOR DEADLOCK ON THE SERVER,
         * WE'RE NOT REPEATING THE SQL PROCESSING PART
         * INSTEAD WE JUST REPLAY THE BPLOG
         * we set osql_retry so that we ignore BLOCK2_SQL, BLOCK2_SOSQL,
         * BLOCK2_RECOM, BLOCK2_SNAPISOL, BLOCK2_SERIAL if we retry
         *
         * we don't retry successful sql session; we do this here
         * as delayed_add_key and similar can deadlock and replay the log */
        iq->sorese.osql_retry = 1;

        if (rc) {
            numerrs = 1;
            BACKOUT;
        } else {
            nops += tmpnops;
            iq->sorese.nops = nops;
        }
    }

    /* clear prefixes */
    if (iq->debug) {
        reqpopprefixes(iq, -1);
        reqpushprefixf(iq, "%p:", trans);
    }

    /* do all previously not done ADD key ops here--they were delayed due
     * to necessity of constraint checks */
    thrman_wheref(thr_self, "%s [constraints]", req2a(iq->opcode));
    blkpos = -1;
    ixout = -1;
    errout = 0;

    if (delayed || gbl_goslow) {
        int verror = 0;
        rc = delayed_key_adds(iq, p_blkstate, trans, &blkpos, &ixout, &errout);
        if (rc != 0) {
            constraint_violation = 1;
            opnum = blkpos; /* so we report the failed blockop accurately */
            err.blockop_num = blkpos;
            err.errcode = errout;
            err.ixnum = ixout;
            numerrs = 1;
            BACKOUT;
        }

        /* check foreign key constraints */
        verror = 0;
        if (iq->debug)
            reqpushprefixf(iq, "%p:", trans);

        rc = verify_del_constraints(javasp_trans_handle, iq, p_blkstate, trans,
                                    blobs, &verror);
        if (iq->debug)
            reqpopprefixes(iq, 1);
        if (rc != 0) {
            constraint_violation = 1;
            err.blockop_num = 0;
            err.errcode = verror;
            err.ixnum = -1;
            numerrs = 1;
            BACKOUT;
        }
        if (iq->debug)
            reqpushprefixf(iq, "%p:", trans);

        rc = verify_add_constraints(javasp_trans_handle, iq, p_blkstate, trans,
                                    &verror);
        if (iq->debug)
            reqpopprefixes(iq, 1);
        if (rc != 0) {
            constraint_violation = 1;
            err.blockop_num = 0;
            err.errcode = verror;
            err.ixnum = -1;
            numerrs = 1;
            BACKOUT;
        }

    } /* end delayed */
    else {
        extern unsigned int gbl_delayed_skip;
        ++gbl_delayed_skip;
    }

    if (gbl_replicate_local && iq->oplog_numops > 0) {
        /* write the commit record.  this is "soft" commit - things
           can still go wrong that'll cause it to abort and that's ok.
           only write the commit if we have logged other operations as part
           of this txn. */
        if (gbl_replicate_local_concurrent) {
            /* this is the transaction sequence number.  Note that
             * get_next_seqno is
             * a serialization point - no other transactions can proceed until
             * the one that called get_next_seqno commits.  */
            long long seqno;
            struct ireq aiq;

            rc = get_next_seqno(trans, &seqno);
            if (rc)
                BACKOUT;

            init_fake_ireq(thedb, &aiq);
            aiq.jsph = iq->jsph;

            rc = add_local_commit_entry(&aiq, trans, seqno, p_blkstate->seqno,
                                        iq->oplog_numops);
        } else {
            rc = add_oplog_entry(iq, trans, LCL_OP_COMMIT, NULL, 0);
        }
        if (rc)
            BACKOUT;
    }

    /* Trigger JAVASP_TRANS_LISTEN_BEFORE_COMMIT. */
    thrman_wheref(thr_self, "%s [javasp pre commit hooks]", req2a(iq->opcode));
    rc = javasp_trans_misc_trigger(javasp_trans_handle,
                                   JAVASP_TRANS_LISTEN_BEFORE_COMMIT);
    if (rc != 0) {
        err.blockop_num = 0;
        err.errcode = OP_FAILED_INTERNAL + ERR_JAVASP_ABORT_OP;
        err.ixnum = -1;
        numerrs = 1;
        BACKOUT;
    }

    irc = pthread_rwlock_rdlock(&commit_lock);
    if (irc != 0) {
        logmsg(LOGMSG_FATAL, "pthread_rwlock_rdlock(&commit_lock) %d\n", irc);
        exit(1);
    }
    hascommitlock = 1;
    if (iq->arr || iq->selectv_arr) {
        // serializable read-set validation
        int selectv_rc = 0;
        int serial_rc = 0;
        irc = pthread_rwlock_unlock(&commit_lock);
        if (irc != 0) {
            logmsg(LOGMSG_FATAL, "pthread_rwlock_unlock(&commit_lock) %d\n", irc);
            exit(1);
        }
        irc = pthread_rwlock_wrlock(&commit_lock);
        if (irc != 0) {
            logmsg(LOGMSG_FATAL, "pthread_rwlock_wrlock(&commit_lock) %d\n", irc);
            exit(1);
        }
        hascommitlock = 1;

        while ((iq->arr &&
                bdb_osql_serial_check(thedb->bdb_env, iq->arr, &(iq->arr->file),
                                      &(iq->arr->offset), 1)) ||
               (iq->selectv_arr &&
                bdb_osql_serial_check(thedb->bdb_env, iq->selectv_arr,
                                      &(iq->selectv_arr->file),
                                      &(iq->selectv_arr->offset), 1))) {
            irc = pthread_rwlock_unlock(&commit_lock);
            if (irc != 0) {
                fprintf(stderr, "pthread_rwlock_unlock(&commit_lock) %d\n",
                        irc);
                exit(1);
            }
            hascommitlock = 0;
            if (iq->arr &&
                bdb_osql_serial_check(thedb->bdb_env, iq->arr, &(iq->arr->file),
                                      &(iq->arr->offset), 0)) {
                currangearr_free(iq->arr);
                iq->arr = NULL;
                numerrs = 1;
                rc = ERR_NOTSERIAL;
                reqerrstr(iq, ERR_NOTSERIAL, "transaction is not serializable");
                BACKOUT;
            } else if (iq->selectv_arr &&
                       bdb_osql_serial_check(thedb->bdb_env, iq->selectv_arr,
                                             &(iq->selectv_arr->file),
                                             &(iq->selectv_arr->offset), 0)) {
                currangearr_free(iq->selectv_arr);
                iq->selectv_arr = NULL;
                numerrs = 1;

                /* verify error */
                err.ixnum = -1; /* data */
                err.errcode = ERR_CONSTR;

                rc = ERR_CONSTR;
                reqerrstr(iq, COMDB2_CSTRT_RC_INVL_REC, "selectv constraints");
                BACKOUT;
            } else {
                irc = pthread_rwlock_wrlock(&commit_lock);
                if (irc != 0) {
                    fprintf(stderr, "pthread_rwlock_wrlock(&commit_lock) %d\n",
                            irc);
                    exit(1);
                }
                hascommitlock = 1;
            }
        }

        if (iq->arr) {
            currangearr_free(iq->arr);
            iq->arr = NULL;
        }
        if (iq->selectv_arr) {
            currangearr_free(iq->selectv_arr);
            iq->selectv_arr = NULL;
        }
    }

    /* no errors yet - clean up blob buffers */
    free_blob_buffers(blobs, MAXBLOBS);

    /* From this point onwards Java triggers should not be allowed to write
     * the db using our transaction.  However we still need iq to be valid
     * so that javasp_reqprint() can be called successfully. */
    javasp_trans_set_trans(javasp_trans_handle, iq, trans, NULL);

    /* COMMIT CHILD TRANSACTION */
    thrman_wheref(thr_self, "%s [child commit]", req2a(iq->opcode));

    /* if this is a logical transaction, we DON'T commit the child it as we dont
       have nested logical transactions.  we need to delay the commit until the
       point where we would write the blkseq using the parent transaction,
       and call tran_commit_logical_with_blkseq instead */
    if (!rowlocks && parent_trans) {
        /*fprintf(stderr, "commit child\n");*/
        irc = trans_commit(iq, trans, source_host);
        if (irc != 0) { /* this shouldnt happen */
            fprintf(stderr, "TRANS_COMMIT FAILED RC %d", rc);
            comdb2_die(0);
        }
        trans = NULL;
    }

    if (iq->debug) {
        reqprintf(iq, "TRANSACTION COMMITTED, NUM_REQS %d", num_reqs);
    }

    /* starting writes, no more reads */
    iq->p_buf_in = NULL;
    iq->p_buf_in_end = NULL;

    p_buf_rsp_start = iq->p_buf_out;

    if (!have_keyless_requests) {
        struct block_rsp rsp;

        /* pack up response. */

        rsp.num_completed = opnum;

        if (!(iq->p_buf_out =
                  block_rsp_put(&rsp, iq->p_buf_out, iq->p_buf_out_end)))
            /* TODO can I just return here? should prob go to cleanup ? */
            return ERR_INTERNAL;

        /* rcodes */
        if (!(iq->p_buf_out = buf_zero_put(sizeof(int) * num_reqs,
                                           iq->p_buf_out, iq->p_buf_out_end)))
            /* TODO can I just return here? should prob go to cleanup ? */
            return ERR_INTERNAL;

        /* rrns */
        for (jj = 0; jj < num_reqs; jj++) {
            int rrn;

            rrn = (jj < opnum) ? 2 : 0;
            if (!(iq->p_buf_out = buf_put(&rrn, sizeof(rrn), iq->p_buf_out,
                                          iq->p_buf_out_end)))
                /* TODO can I just return here? should prob go to cleanup ? */
                return ERR_INTERNAL;
        }

        /* borcodes */
        if (!(iq->p_buf_out = buf_zero_put(sizeof(int) * num_reqs,
                                           iq->p_buf_out, iq->p_buf_out_end)))
            /* TODO can I just return here? should prob go to cleanup ? */
            return ERR_INTERNAL;
    } else {
        if (iq->is_block2positionmode) {
            struct block_rspkl_pos rspkl_pos;

            if (is_block2sqlmode)
                rspkl_pos.num_completed = nops;
            else
                rspkl_pos.num_completed = opnum;

            rspkl_pos.position = iq->last_genid;

            if (numerrs) {
                rspkl_pos.numerrs = 1;
            } else {
                rspkl_pos.numerrs = 0;
                bzero(&err, sizeof(err));
            }

            if (!(iq->p_buf_out = block_rspkl_pos_put(&rspkl_pos, iq->p_buf_out,
                                                      iq->p_buf_out_end)))
                /* TODO can I just return here? should prob go to cleanup ? */
                return ERR_INTERNAL;

            if (!(iq->p_buf_out =
                      block_err_put(&err, iq->p_buf_out, iq->p_buf_out_end)))
                /* TODO can I just return here? should prob go to cleanup ? */
                return ERR_INTERNAL;

        } else {
            struct block_rspkl rspkl;

            if (is_block2sqlmode)
                rspkl.num_completed = nops;
            else
                rspkl.num_completed = opnum;

            if (numerrs) {
                rspkl.numerrs = 1;
            } else {
                rspkl.numerrs = 0;
                bzero(&err, sizeof(err));
            }

            if (!(iq->p_buf_out = block_rspkl_put(&rspkl, iq->p_buf_out,
                                                  iq->p_buf_out_end)))
                /* TODO can I just return here? should prob go to cleanup ? */
                return ERR_INTERNAL;

            if (!(iq->p_buf_out =
                      block_err_put(&err, iq->p_buf_out, iq->p_buf_out_end)))
                /* TODO can I just return here? should prob go to cleanup ? */
                return ERR_INTERNAL;
        }
    }

    outrc = RC_OK;

    goto add_blkseq;

/*------ERROR CONDITION------*/

backout:
    if (gbl_verbose_toblock_backouts)
        fprintf(stderr, "Backing out, rc=%d outrc=%d from line %d\n", rc, outrc,
                fromline);

    backed_out = 1;

    /* We don't have to prove serializability here, but if we have both a 
     * serializable error and a dup-key constraint we should return the 
     * serializable error as the dup-key may have been caused by the 
     * conflicting write. */
    if (constraint_violation && iq->arr &&
        bdb_osql_serial_check(thedb->bdb_env, iq->arr, &(iq->arr->file),
                &(iq->arr->offset), 0)) {
        currangearr_free(iq->arr);
        iq->arr = NULL;
        numerrs = 1;
        rc = ERR_NOTSERIAL;
        reqerrstr(iq, ERR_NOTSERIAL, "transaction is not serializable");
    }

    /* starting writes, no more reads */
    iq->p_buf_in = NULL;
    iq->p_buf_in_end = NULL;

    p_buf_rsp_start = iq->p_buf_out;

    thrman_wheref(thr_self, "%s [backout]", req2a(iq->opcode));

    if (iq->debug) {
        reqpopprefixes(iq, -1);
        reqpushprefixf(iq, "%p:", trans);
    }

    /* free blob buffers, they won't be needed now */
    free_blob_buffers(blobs, MAXBLOBS);

    /* ABORT TRANSACTION - EXPECTS rc TO BE SET */

    /* If it's a logical transaction we can't abort here either - still
       need to write the blkseq.  The exception is if it's a retry, in
       which case we have to abort. */
    if (!rowlocks || rc == RC_INTERNAL_RETRY) {
        if (osql_needtransaction != OSQL_BPLOG_NOTRANS) {
            int priority = 0;
            irc = trans_abort_priority(iq, trans, &priority);
            if (irc != 0) {
                fprintf(stderr, "TRANS_ABORT FAILED RC %d", rc);
                comdb2_die(1);
            }
            trans = NULL;

            if (bdb_attr_get(thedb->bdb_attr,
                             BDB_ATTR_DEADLOCK_LEAST_WRITES_EVER)) {
                if (verbose_deadlocks)
                    fprintf(stderr,
                            "%d %s:%d Setting iq %p priority from %d to %d\n",
                            pthread_self(), __FILE__, __LINE__, iq,
                            iq->priority, priority);

                if (((unsigned)priority) == UINT_MAX) {
                    /*
                       the deadlock victim was a transaction with no write
                       locks;
                       since we were evicted once, set priority to old priority
                       + 1
                       to give a chance for progress
                     */
                    priority = iq->priority + 1;
                }

                // TODO: Dorin, this still throws here:
                // assert (iq->priority <= priority);

                iq->priority = priority;
            }
        } else
            assert(trans == NULL);

        if (rc == ERR_UNCOMMITABLE_TXN /*&& is_block2sqlmode_blocksql*/) {
            fprintf(
                stderr,
                "Forced VERIFY-FAIL for uncommitable blocksql transaction\n");
            if (is_block2sqlmode_blocksql) {
                err.errcode = OP_FAILED_VERIFY;
                rc = ERR_VERIFY;
            } else {
                err.errcode = ERR_UNCOMMITABLE_TXN;
                rc = ERR_UNCOMMITABLE_TXN;
            }
        } else if (rc == ERR_VERIFY && is_block2sqlmode_blocksql) {

            iq->sorese.verify_retries++;

            if (iq->sorese.verify_retries > gbl_osql_verify_retries_max) {
                fprintf(stderr,
                        "Blocksql request repeated too many times (%d)\n",
                        iq->sorese.verify_retries);
            } else {
                fprintf(stderr,
                        "Repeating VERIFY for blocksql transaction %d\n",
                        iq->sorese.verify_retries);
                /* We want to repeat offloading the session */
                iq->sorese.osql_retry =
                    0; /* this will let us repeat offloading */
                /* we need to clear the sessions also */
                osql_bplog_free(iq, 1, __func__, NULL, 0);

                rc = RC_INTERNAL_RETRY;
            }
        }

        if (rc == RC_INTERNAL_RETRY) {
            /* abandon our parent if we have one, we're gonna redo it all */
            if (osql_needtransaction != OSQL_BPLOG_NOTRANS && parent_trans)
                trans_abort(iq, parent_trans);

            /* restore any part of the req we have saved */
            if (block_state_restore(iq, p_blkstate))
                /* TODO can I just return here? should prob go to cleanup ? */
                return ERR_INTERNAL;

            outrc = RC_INTERNAL_RETRY;
            fromline = __LINE__;
            goto cleanup;
        }
    }

    if (iq->debug)
        reqprintf(iq, "%p:TRANSACTION ABORTED, RC %d ERRCODE %d", trans, rc,
                  err.errcode);

    /* pack up response. */
    if (!have_keyless_requests) {
        struct block_rsp rsp;

        /* pack up response. */

        rsp.num_completed = opnum;

        if (!(iq->p_buf_out =
                  block_rsp_put(&rsp, iq->p_buf_out, iq->p_buf_out_end)))
            /* TODO can I just return here? should prob go to cleanup ? */
            return ERR_INTERNAL;

        /* rcodes */
        for (jj = 0; jj < num_reqs; jj++) {
            int rcode;

            rcode = (jj == opnum) ? rc : 0;
            if (!(iq->p_buf_out = buf_put(&rcode, sizeof(rcode), iq->p_buf_out,
                                          iq->p_buf_out_end)))
                /* TODO can I just return here? should prob go to cleanup ? */
                return ERR_INTERNAL;
        }

        /* rrns */
        for (jj = 0; jj < num_reqs; jj++) {
            int rrn;

            rrn = (jj < opnum) ? 2 : 0;
            if (!(iq->p_buf_out = buf_put(&rrn, sizeof(rrn), iq->p_buf_out,
                                          iq->p_buf_out_end)))
                /* TODO can I just return here? should prob go to cleanup ? */
                return ERR_INTERNAL;

#if 0
            reqmoref(iq, " a%d:%d", jj, p_blkstate->rsp.packed_rc_rrn_brc[jj]);
            reqmoref(iq, " b%d:%d", jj,
                    p_blkstate->rsp.packed_rc_rrn_brc[jj+num_reqs]);
            reqmoref(iq, " c%d:%d", jj,
                    p_blkstate->rsp.packed_rc_rrn_brc[jj + num_reqs * 2]);
#endif
        }

        /* borcodes */
        if (!(iq->p_buf_out = buf_zero_put(sizeof(int) * num_reqs,
                                           iq->p_buf_out, iq->p_buf_out_end)))
            /* TODO can I just return here? should prob go to cleanup ? */
            return ERR_INTERNAL;
    } else {
        if (iq->is_block2positionmode) {
            struct block_rspkl_pos rspkl_pos;

            rspkl_pos.num_completed = opnum;

            rspkl_pos.position = iq->last_genid;

            if (numerrs)
                rspkl_pos.numerrs = 1;

            if (!(iq->p_buf_out = block_rspkl_pos_put(&rspkl_pos, iq->p_buf_out,
                                                      iq->p_buf_out_end)))
                /* TODO can I just return here? should prob go to cleanup ? */
                return ERR_INTERNAL;

            if (numerrs) {
                if (!(iq->p_buf_out = block_err_put(&err, iq->p_buf_out,
                                                    iq->p_buf_out_end)))
                    /* TODO can I just return here? should prob go to cleanup ?
                     */
                    return ERR_INTERNAL;
            }

        } else {
            struct block_rspkl rspkl;

            rspkl.num_completed = opnum;

            if (numerrs)
                rspkl.numerrs = 1;

            if (!(iq->p_buf_out = block_rspkl_put(&rspkl, iq->p_buf_out,
                                                  iq->p_buf_out_end)))
                /* TODO can I just return here? should prob go to cleanup ? */
                return ERR_INTERNAL;

            if (numerrs) {
                if (!(iq->p_buf_out = block_err_put(&err, iq->p_buf_out,
                                                    iq->p_buf_out_end)))
                    /* TODO can I just return here? should prob go to cleanup ?
                     */
                    return ERR_INTERNAL;
            }
        }
    }

#if 0
    printf("**toblock error reply_len %d rc %d\n", iq->reply_len,
            ERR_BLOCK_FAILED);
#endif

    /* I really don't understand how we return ERR_DUP to the client.. -- SJ */
    /* wouldn't it be nice not to jump through these hoops? */
    switch (rc) {
    case ERR_NO_RECORDS_FOUND:
    case ERR_CONVERT_DTA:
    case ERR_NULL_CONSTRAINT:
    case ERR_SQL_PREP:
    case ERR_CONSTR:
    case ERR_UNCOMMITABLE_TXN:
    case ERR_NOMASTER:
    case ERR_NOTSERIAL:
    case ERR_SC:
    case ERR_TRAN_TOO_BIG:
        outrc = rc;
        if (iq->sorese.type)
            iq->sorese.rcout = outrc;
        break;
    default:
        outrc = ERR_BLOCK_FAILED;

        if (have_keyless_requests) {
/* hack alert: block proc sends back a 2 error codes and the
 * client convert that to a error number and a string we
 * provide here the similar trick for computing the number */
#if 0
                iq->errstat.errval = outrc+err.errcode;
#endif
            if (iq->sorese.type)
                iq->sorese.rcout = outrc + err.errcode;
        }

        break;
    }

    /* if this was canning a block processor, don't save so that the retry is
       gonna execute fine */
    if (rc == ERR_NOMASTER && have_blkseq) {
        if (gbl_master_swing_osql_verbose)
            logmsg(LOGMSG_USER, "%d %s:%d Skipping add blkseq due to early bplog termination\n",
                pthread_self(), __FILE__, __LINE__);

        /* we need to abort the logical/parent transaction
           we'll skip the rest of statistics */
        if (rowlocks) {
            irc = trans ? trans_abort_logical(iq, trans, NULL, 0, NULL, 0) : 0;
        } else {
            trans_abort(iq, parent_trans);
            parent_trans = NULL;
        }
        fromline = __LINE__;
        goto cleanup;
    }

/*
   now add to the blkseq db with either the success or failure of the child
   */
add_blkseq:
    thrman_wheref(thr_self, "%s [blkseq]", req2a(iq->opcode));

    iq->timings.replication_start = osql_log_time();
    if (have_blkseq) {
        /* this buffer must always be able to hold a fstblk header and the max
         * number of block err's.  it will also have to hold one of the
         * following: fstblk pre rspkl + rspkl, fstblk rsperr, or fstblk rspok.
         * since I don't want to bother figuring out which of those lenghts is
         * the longest, just add them all together */
        uint8_t buf_fstblk[FSTBLK_HEADER_LEN + FSTBLK_PRE_RSPKL_LEN +
                           BLOCK_RSPKL_LEN + FSTBLK_RSPERR_LEN +
                           FSTBLK_RSPOK_LEN + (BLOCK_ERR_LEN * MAXBLOCKOPS) +
                           sizeof(int) + ERRSTAT_LEN + sizeof(int) + sizeof(int)];
        uint8_t *p_buf_fstblk;
        const uint8_t *p_buf_fstblk_end;

        p_buf_fstblk = buf_fstblk;
        p_buf_fstblk_end = buf_fstblk + sizeof(buf_fstblk);

        /* add the response array as a dta record */
        if (!have_keyless_requests) {
            struct block_rsp rsp;

            const uint8_t *p_buf_rsp_unpack;

            size_t num_rrns;

            struct fstblk_header fstblk_header;

            /* unpack the rsp that we just packed above (there is almost
             * certainly a more efficient way to do this) */
            p_buf_rsp_unpack = p_buf_rsp_start;
            if (!(p_buf_rsp_unpack =
                      block_rsp_get(&rsp, p_buf_rsp_unpack, iq->p_buf_out))) {
                /* TODO can I just return here? should prob go to cleanup ? */
                return ERR_INTERNAL;
            }

            if (outrc == ERR_BLOCK_FAILED) {
                struct fstblk_rsperr fstblk_rsperr;

                fstblk_header.type = (short)FSTBLK_RSPERR;
                fstblk_rsperr.num_completed = (short)rsp.num_completed;
                /*bzero(&fstblk_rsperr.pad0, sizeof(fstblk_rsperr.pad0));*/

                /* unpack the rcode of the op we err'd on */
                if (!buf_get(&fstblk_rsperr.rcode, sizeof(fstblk_rsperr.rcode),
                             p_buf_rsp_unpack +
                                 (sizeof(int) * rsp.num_completed),
                             iq->p_buf_out)) {
                    /* TODO can I just return here? should prob go to
                     * cleanup ? */
                    return ERR_INTERNAL;
                }

                if (!(p_buf_fstblk = fstblk_header_put(
                          &fstblk_header, p_buf_fstblk, p_buf_fstblk_end))) {
                    /* TODO can I just return here? should prob go to
                     * cleanup ? */
                    return ERR_INTERNAL;
                }

                if (!(p_buf_fstblk = fstblk_rsperr_put(
                          &fstblk_rsperr, p_buf_fstblk, p_buf_fstblk_end))) {
                    /* TODO can I just return here? should prob go to
                     * cleanup ? */
                    return ERR_INTERNAL;
                }

                num_rrns = fstblk_rsperr.num_completed;
            } else {
                struct fstblk_rspok fstblk_rspok;

                fstblk_header.type = (short)FSTBLK_RSPOK;
                fstblk_rspok.fluff = (short)0;
                /*bzero(&fstblk_rspok.pad0, sizeof(fstblk_rspok.pad0));*/

                if (!(p_buf_fstblk = fstblk_header_put(
                          &fstblk_header, p_buf_fstblk, p_buf_fstblk_end))) {
                    /* TODO can I just return here? should prob go to
                     * cleanup ? */
                    return ERR_INTERNAL;
                }

                if (!(p_buf_fstblk = fstblk_rspok_put(
                          &fstblk_rspok, p_buf_fstblk, p_buf_fstblk_end))) {
                    /* TODO can I just return here? should prob go to
                     * cleanup ? */
                    return ERR_INTERNAL;
                }

                num_rrns = num_reqs;
            }

            /* make sure the number of return codes and rrns we expect
             * were actually packed */
            if ((sizeof(int) * (num_reqs + num_rrns)) >
                (iq->p_buf_out - p_buf_rsp_unpack)) {
                /* TODO can I just return here? should prob go to cleanup ? */
                return ERR_INTERNAL;
            }

            /* skip over the packed return codes */
            p_buf_rsp_unpack += sizeof(int) * num_reqs;

            /* copy over packed rrns */
            if (!(p_buf_fstblk =
                      buf_no_net_put(p_buf_rsp_unpack, sizeof(int) * num_rrns,
                                     p_buf_fstblk, p_buf_fstblk_end))) {
                /* TODO can I just return here? should prob go to cleanup ? */
                return ERR_INTERNAL;
            }
        } else {
            struct fstblk_header fstblk_header;
            struct fstblk_pre_rspkl fstblk_pre_rspkl;

            fstblk_header.type = (short)(iq->have_snap_info ? FSTBLK_SNAP_INFO : FSTBLK_RSPKL);
            fstblk_pre_rspkl.fluff = (short)0;

            if (!(p_buf_fstblk = fstblk_header_put(&fstblk_header, p_buf_fstblk,
                                                   p_buf_fstblk_end))) {
                /* TODO can I just return here? should prob go to cleanup ? */
                return ERR_INTERNAL;
            }

            if (!(p_buf_fstblk = fstblk_pre_rspkl_put(
                      &fstblk_pre_rspkl, p_buf_fstblk, p_buf_fstblk_end))) {
                /* TODO can I just return here? should prob go to cleanup ? */
                return ERR_INTERNAL;
            }

            if (iq->have_snap_info) {
                if (!(p_buf_fstblk = buf_put(&(outrc), sizeof(outrc), p_buf_fstblk, 
                                p_buf_fstblk_end))) {
                            return ERR_INTERNAL;
                }
                if (!(p_buf_fstblk = osqlcomm_errstat_type_put(&(iq->errstat),
                            p_buf_fstblk, p_buf_fstblk_end))) {
                            return ERR_INTERNAL;
                }
            }

            if (!(p_buf_fstblk = buf_no_net_put(
                      p_buf_rsp_start, iq->p_buf_out - p_buf_rsp_start,
                      p_buf_fstblk, p_buf_fstblk_end))) {
                /* TODO can I just return here? should prob go to cleanup ? */
                return ERR_INTERNAL;
            }
        }

        void *replay_data = NULL;
        int replay_len = 0;

        void *bskey;
        int bskeylen;
        /* Snap_info is our blkseq key */
        if (iq->have_snap_info) {
            bskey = iq->snap_info.key;
            bskeylen = iq->snap_info.keylen;
        }
        else {
            bskey = iq->seq;
            bskeylen = iq->seqlen;
        }

        
        if (!rowlocks) {
            /* force a parent-deadlock for cdb2tcm */
            if ((tcm_testpoint(TCM_PARENT_DEADLOCK)) && (0 == (rand() % 20))) {
                logmsg(LOGMSG_USER, "tcm forcing parent retry\n");
                rc = RC_INTERNAL_RETRY;
            }

            extern int gbl_always_send_cnonce;
            // if RC_INTERNAL_RETRY && replicant_can_retry don't add to blkseq
            if (outrc == ERR_BLOCK_FAILED && err.errcode == ERR_VERIFY && 
                (gbl_always_send_cnonce && iq->snap_info.replicant_can_retry)) {
                /* do nothing */
            }
            else {
                int t = time_epoch();
                memcpy(p_buf_fstblk, &t, sizeof(int));
                rc = bdb_blkseq_insert(thedb->bdb_env, parent_trans, bskey, bskeylen,
                        buf_fstblk, p_buf_fstblk - buf_fstblk + sizeof(int),
                        &replay_data, &replay_len);
            }

            if (iq->seqlen == sizeof(uuid_t)) {
                uuidstr_t us;
                uuid_t u;
                memcpy(&u, iq->seq, iq->seqlen);
                comdb2uuidstr(u, us);
            }
            /* force a parent-deadlock for cdb2tcm */
            if ((tcm_testpoint(TCM_PARENT_DEADLOCK)) && (0 == (rand() % 20))) {
                logmsg(LOGMSG_DEBUG, "tcm forcing parent retry\n");
                rc = RC_INTERNAL_RETRY;
            }

            if (rc == 0 && have_blkseq) {
                irc = trans_commit_adaptive(iq, parent_trans, source_host);
                if (irc) {
                    /* We've committed to the btree, but we are not replicated:
                     * ask the the client to retry */
                    if (irc == BDBERR_NOT_DURABLE) {
                        rc = ERR_NOT_DURABLE;
                    }
                    logmsg(LOGMSG_DEBUG, "trans_commit_adaptive irc=%d, "
                            "rc=%d\n", irc, rc);
                }

                if (hascommitlock) {
                    irc = pthread_rwlock_unlock(&commit_lock);
                    if (irc != 0) {
                        logmsg(LOGMSG_FATAL, 
                                "pthread_rwlock_unlock(&commit_lock) %d\n",
                                irc);
                        exit(1);
                    }
                    hascommitlock = 0;
                }
                if (gbl_dump_blkseq && iq->have_snap_info) {
                    char *bskey = alloca(iq->snap_info.keylen + 1);
                    memcpy(bskey, iq->snap_info.key, iq->snap_info.keylen);
                    bskey[iq->snap_info.keylen] = '\0';
                    logmsg(LOGMSG_USER, "blkseq add '%s', outrc=%d errval=%d "
                            "errstr='%s', rcout=%d commit-rc=%d\n",
                            bskey, outrc, iq->errstat.errval, iq->errstat.errstr,
                            iq->sorese.rcout, irc);
                }
            } else {
                if (hascommitlock) {
                    irc = pthread_rwlock_unlock(&commit_lock);
                    if (irc != 0) {
                        logmsg(LOGMSG_FATAL, 
                                "pthread_rwlock_unlock(&commit_lock) %d\n",
                                irc);
                        exit(1);
                    }
                    hascommitlock = 0;
                }
                trans_abort(iq, parent_trans);
                parent_trans = NULL;
                if (rc == IX_DUP) {
                    logmsg(LOGMSG_WARN, "%d %s:%d replay detected!\n", pthread_self(),
                            __FILE__, __LINE__);
                    outrc = do_replay_case(iq, bskey, bskeylen, num_reqs, 0, replay_data, 
                            replay_len, __LINE__);
                    did_replay = 1;
                    logmsg(LOGMSG_DEBUG, "%d %s:%d replay returned %d!\n", pthread_self(),
                            __FILE__, __LINE__, outrc);
                    fromline = __LINE__;

                    goto cleanup;
                }

                if (rc == RC_INTERNAL_RETRY) {
                    /* restore any part of the req we have saved */
                    if (block_state_restore(iq, p_blkstate))
                        /* TODO can I just return here? should prob go to
                         * cleanup ? */
                    return ERR_INTERNAL;

                    outrc = RC_INTERNAL_RETRY;
                    fromline = __LINE__;

                    /* lets bump the priority if we got killed here */
                    if (bdb_attr_get(thedb->bdb_attr,
                                BDB_ATTR_DEADLOCK_LEAST_WRITES_EVER)) {
                        iq->priority += bdb_attr_get(
                                thedb->bdb_attr,
                                BDB_ATTR_DEADLK_PRIORITY_BUMP_ON_FSTBLK);
                    }
                    goto cleanup;
                }

                outrc = rc;
                fromline = __LINE__;
                goto cleanup;
            }
        } else /* rowlocks */
        {
            /* force a parent-deadlock for cdb2tcm */
            if ((tcm_testpoint(TCM_PARENT_DEADLOCK)) && (0 == (rand() % 20))) {
                logmsg(LOGMSG_DEBUG, "tcm forcing parent retry in rowlocks\n");
                if (hascommitlock) {
                    irc = pthread_rwlock_unlock(&commit_lock);
                    if (irc != 0) {
                        logmsg(LOGMSG_FATAL,
                               "pthread_rwlock_unlock(&commit_lock) %d\n", irc);
                        exit(1);
                    }
                    hascommitlock = 0;
                }
                trans_abort_logical(iq, trans, NULL, 0, NULL, 0);
                rc = RC_INTERNAL_RETRY;
                if (block_state_restore(iq, p_blkstate)) return ERR_INTERNAL;
                outrc = RC_INTERNAL_RETRY;
                fromline = __LINE__;
                goto cleanup;
            }
            /* commit or abort the trasaction as appropriate,
               and write the blkseq */
            if (!backed_out) {
                /*fprintf(stderr, "trans_commit_logical\n");*/

                /* TODO: private blkseq with rowlocks? */
                rc = trans_commit_logical(iq, trans, gbl_mynode, 0, 1,
                                          buf_fstblk, p_buf_fstblk - buf_fstblk,
                                          iq->seq, iq->seqlen);

                if (hascommitlock) {
                    irc = pthread_rwlock_unlock(&commit_lock);
                    if (irc != 0) {
                        logmsg(LOGMSG_FATAL, 
                                "pthread_rwlock_unlock(&commit_lock) %d\n",
                                irc);
                        exit(1);
                    }
                    hascommitlock = 0;
                }

                if (rc == BDBERR_NOT_DURABLE)
                    rc = ERR_NOT_DURABLE;
            } else {
                if (hascommitlock) {
                    irc = pthread_rwlock_unlock(&commit_lock);
                    if (irc != 0) {
                        logmsg(LOGMSG_USER, 
                                "pthread_rwlock_unlock(&commit_lock) %d\n",
                                irc);
                        exit(1);
                    }
                    hascommitlock = 0;
                }
                rc = trans_abort_logical(iq, trans, buf_fstblk,
                                         p_buf_fstblk - buf_fstblk, iq->seq,
                                         iq->seqlen);

                if (rc == BDBERR_NOT_DURABLE)
                    rc = ERR_NOT_DURABLE;
            }
        }

        if (rc != 0) {
            /* if it's a logical transaction and the commit fails we abort
             * inside the commit call */
            if (rc == IX_DUP) {
                logmsg(LOGMSG_WARN, "%d %s:%d replay detected!\n", pthread_self(), __FILE__,
                       __LINE__);
                outrc = do_replay_case(iq, bskey, bskeylen, num_reqs, 0, replay_data, 
                                       replay_len, __LINE__);
                did_replay = 1;
                logmsg(LOGMSG_DEBUG, "%d %s:%d replay returned %d!\n", pthread_self(),
                       __FILE__, __LINE__, outrc);
                fromline = __LINE__;

                goto cleanup;
            }

            if (rc == RC_INTERNAL_RETRY) {
                /* restore any part of the req we have saved */
                if (block_state_restore(iq, p_blkstate))
                    /* TODO can I just return here? should prob go to cleanup ?
                     */
                    return ERR_INTERNAL;

                outrc = RC_INTERNAL_RETRY;
                fromline = __LINE__;
                goto cleanup;
            }

            outrc = rc;
            fromline = __LINE__;
            goto cleanup;
        }
    } else /* no blkseq */
    {
        thrman_wheref(thr_self, "%s [commit and replicate]", req2a(iq->opcode));

        /*
        if (iq->is_sorese)
        {
            fprintf(stderr, "i don't have a blkseq & is_sorese is set? from %s\n", iq->frommach);
        }
        */

        if (rowlocks) {
            if (rc) {
                if (hascommitlock) {
                    irc = pthread_rwlock_unlock(&commit_lock);
                    if (irc != 0) {
                        logmsg(LOGMSG_FATAL, 
                                "pthread_rwlock_unlock(&commit_lock) %d\n",
                                irc);
                        exit(1);
                    }
                    hascommitlock = 0;
                }
                irc = trans_abort_logical(iq, trans, NULL, 0, NULL, 0);
                if (irc == BDBERR_NOT_DURABLE)
                    irc = ERR_NOT_DURABLE;
            } else {

                irc = trans_commit_logical(iq, trans, gbl_mynode, 0, 1, NULL, 0,
                                           NULL, 0);
                if (irc == BDBERR_NOT_DURABLE)
                    irc = ERR_NOT_DURABLE;

                if (hascommitlock) {
                    int newrc = pthread_rwlock_unlock(&commit_lock);
                    if (newrc != 0) {
                        logmsg(LOGMSG_FATAL, 
                                "pthread_rwlock_unlock(&commit_lock) %d\n",
                                newrc);
                        exit(1);
                    }
                    hascommitlock = 0;
                }
            }
        } else {
            /*fprintf(stderr, "commiting parent\n");*/
            irc = 0;
            if (trans) {

                irc = trans_commit_adaptive(iq, trans, source_host);
                if (irc == BDBERR_NOT_DURABLE)
                    irc = rc = ERR_NOT_DURABLE;
            }
            if (hascommitlock) {
                irc = pthread_rwlock_unlock(&commit_lock);
                if (irc != 0) {
                    logmsg(LOGMSG_FATAL, "pthread_rwlock_unlock(&commit_lock) %d\n",
                            irc);
                    exit(1);
                }
                hascommitlock = 0;
            }
        }

        if (irc != 0) {
            if (iq->debug)
                reqprintf(iq, "%p:PARENT TRANSACTION COMMIT FAILED RC %d",
                          parent_trans, rc);

            if (irc == RC_INTERNAL_RETRY) {
                /* restore any part of the req we have saved */
                if (block_state_restore(iq, p_blkstate))
                    /* TODO can I just return here? should prob go to
                     * cleanup ? */
                    return ERR_INTERNAL;

                outrc = RC_INTERNAL_RETRY;
                fromline = __LINE__;
                goto cleanup;
            }
            outrc = irc;
            fromline = __LINE__;
            goto cleanup;
        }
    }

    /* At this stage it's not a replay so we either committed a transaction
     * or we had to abort. */
    if (outrc == 0) {
        /* Committed new sqlite_stat1 statistics from analyze - reload sqlite
         * engines */
        iq->dbenv->txns_committed++;
        if (iq->dbglog_file) {
            dbglog_dump_write_stats(iq);
            sbuf2close(iq->dbglog_file);
            iq->dbglog_file = NULL;
        }
    } else {
        iq->dbenv->txns_aborted++;
    }

    /* update stats (locklessly so we may get gibberish - I know this
     * and don't care) */
    if (iq->txnsize > iq->dbenv->biggest_txn)
        iq->dbenv->biggest_txn = iq->txnsize;
    iq->dbenv->total_txn_sz = iq->txnsize;
    iq->dbenv->num_txns++;
    if (iq->timeoutms > iq->dbenv->max_timeout_ms)
        iq->dbenv->max_timeout_ms = iq->timeoutms;
    iq->dbenv->total_timeouts_ms += iq->timeoutms;
    if (iq->reptimems > iq->dbenv->max_reptime_ms)
        iq->dbenv->max_reptime_ms = iq->reptimems;
    iq->dbenv->total_reptime_ms += iq->reptimems;

    if (iq->debug) {
        uint64_t rate;
        if (iq->reptimems)
            rate = iq->txnsize / iq->reptimems;
        else
            rate = 0;
        reqprintf(iq, "%p:TRANSACTION SIZE %llu TIMEOUT %d REPTIME %d RATE "
                      "%llu",
                  trans, iq->txnsize, iq->timeoutms, iq->reptimems, rate);
    }

    int diff_time_micros = (int)reqlog_current_us(iq->reqlogger);

    pthread_mutex_lock(&commit_stat_lk);
    n_commit_time += diff_time_micros;
    n_commits++;
    pthread_mutex_unlock(&commit_stat_lk);

    /* Trigger JAVASP_TRANS_LISTEN_AFTER_COMMIT.  Doesn't really matter what
     * it does since the transaction is committed. */
    if (outrc == 0) {
        thrman_wheref(thr_self, "%s [javasp post commit]", req2a(iq->opcode));
        javasp_trans_misc_trigger(javasp_trans_handle,
                                  JAVASP_TRANS_LISTEN_AFTER_COMMIT);

        if (iq->__limits.maxcost_warn &&
            (iq->cost > iq->__limits.maxcost_warn)) {
            logmsg(LOGMSG_WARN, "[%s] warning: transaction exceeded cost threshold "
                            "(%f >= %f)\n",
                    iq->corigin, iq->cost, iq->__limits.maxcost_warn);
        }
    }

cleanup:
    bdb_checklock(thedb->bdb_env);

    iq->timings.req_finished = osql_log_time();
    /*printf("Set req_finished=%llu\n", iq->timings.req_finished);*/
    iq->timings.retries++;

    /* clear in memory blkseq entry
       if this is not a osql request, this is fine
       the iq will not be hashed and this is a nop
     */
    if (outrc != RC_INTERNAL_RETRY)
        osql_blkseq_unregister(iq);

    /*
      wait for last committed seqnum on abort, in case we are racing.
         thread 1:  select -> not found ; insert
         thread 2:  insert -> got dupe? -> select -> NOT FOUND?!
      thread 2 can race with thread 1, this lets the abort wait
    */
    if (backed_out)
        trans_wait_for_last_seqnum(iq, source_host);

    return outrc;
}

static int blkmax = 0;

int reset_blkmax(void)
{
    blkmax = 0;
    return 0;
}

int get_blkmax(void) { return blkmax; }

static uint64_t block_processor_ms = 0;

static int toblock_main(struct javasp_trans_state *javasp_trans_handle,
                        struct ireq *iq, block_state_t *p_blkstate)
{
    int now, rc, prcnt = 0, prmax = 0;
    uint64_t start, end;
    extern int gbl_print_blockp_stats;
    static pthread_mutex_t blklk = PTHREAD_MUTEX_INITIALIZER;
    static int blkcnt = 0, lastpr = 0;

    pthread_mutex_lock(&blklk);
    blkcnt++;

    if (((now = time_epoch()) - lastpr) > 1) {
        prcnt = blkcnt;
        lastpr = now;
    }

    if (blkcnt > blkmax)
        blkmax = blkcnt;

    prmax = blkmax;

    pthread_mutex_unlock(&blklk);

    if (prcnt && gbl_print_blockp_stats) {
        logmsg(LOGMSG_USER, "%d threads are in the block processor, max is %d\n",
                prcnt, prmax);
    }

    start = gettimeofday_ms();
    rc = toblock_main_int(javasp_trans_handle, iq, p_blkstate);
    end = gettimeofday_ms();

    if (rc == 0) {
        osql_postcommit_handle(iq);
        handle_postcommit_bpfunc(iq);
    } else {
        osql_postabort_handle(iq);
        handle_postabort_bpfunc(iq);
    }

    pthread_mutex_lock(&blklk);
    blkcnt--;
    block_processor_ms += (end - start);
    pthread_mutex_unlock(&blklk);

    if (prcnt && gbl_print_blockp_stats) {
        logmsg(LOGMSG_USER, "%llu total time spent in the block processor\n",
                block_processor_ms);
    }

    return rc;
}

/* Callback function for range delete.  Forms the given key on demand.
 *
 * The callback implementation should return:
 *  0   - key formed successfully, go ahead and delete this record.
 *  -1  - do not delete this record, but continue the range delete operation.
 *  -2  - halt the range delete operation with an error.
 */
static int keyless_range_delete_formkey(void *record, size_t record_len,
                                        void *index, size_t index_len,
                                        int index_num, void *userptr)
{
    char index_tag_name[MAXTAGLEN + 1];
    rngdel_info_t *rngdel_info = userptr;
    struct ireq *iq = rngdel_info->iq;
    int ixkeylen;
    int rc;

    ixkeylen = getkeysize(iq->usedb, index_num);
    if (ixkeylen < 0 || ixkeylen != index_len) {
        if (iq->debug)
            reqprintf(iq, "%p:RNGDELKL CALLBACK BAD INDEX %d OR KEYLENGTH %d",
                      rngdel_info->parent_trans, index_num, ixkeylen);
        reqerrstr(iq, COMDB2_DEL_RC_INVL_KEY,
                  "rngdelkl callback bad index %d or keylength %d", index_num,
                  ixkeylen);
        return -2;
    }

    snprintf(index_tag_name, sizeof(index_tag_name), ".ONDISK_IX_%d",
             index_num);

    rc = stag_to_stag_buf(iq->usedb->dbname, ".ONDISK", record, index_tag_name,
                          index, NULL);
    if (rc == -1) {
        if (iq->debug)
            reqprintf(iq, "%p:RNGDELKL CALLBACK CANT FORM INDEX %d",
                      rngdel_info->parent_trans, index_num);
        rngdel_info->rc = ERR_CONVERT_DTA;
        rngdel_info->err = OP_FAILED_CONVERSION;
        return -1;
    }

    return 0;
}

/* The pre delete callback currently gets called so that we can find the
 * blobs for the record about to be deleted.  Then we can pass them to
 * java post delete listeners. */
static int keyless_range_delete_pre_delete(void *record, size_t record_len,
                                           int rrn, unsigned long long genid,
                                           void *userptr)
{
    rngdel_info_t *rngdel_info = userptr;

    if (rngdel_info->saveblobs) {
        int rc;

        free_blob_status_data(rngdel_info->oldblobs);

        rc = save_old_blobs(rngdel_info->iq, rngdel_info->trans, ".ONDISK",
                            record, rrn, genid, rngdel_info->oldblobs);

        /* should not fail - if there is any error then cancel the operation. */
        if (rc != 0) {
            rngdel_info->rc = rc;
            rngdel_info->err = OP_FAILED_CONVERSION;
            return -1;
        }
    }

    return 0;
}

/* The post delete callback gets called after record deletion; here we
 * notify Java of the operation. */
static int keyless_range_delete_post_delete(void *record, size_t record_len,
                                            int rrn, unsigned long long genid,
                                            void *userptr)
{
    rngdel_info_t *rngdel_info = userptr;

    /* notify our Java stored procedures of this deletion. */
    if (rngdel_info->notifyjava) {
        int rc;
        struct javasp_rec *jrec;
        jrec = javasp_alloc_rec(record, record_len,
                                rngdel_info->iq->usedb->dbname);
        if (rngdel_info->saveblobs)
            javasp_rec_set_blobs(jrec, rngdel_info->oldblobs);
        rc = javasp_trans_tagged_trigger(rngdel_info->javasp_trans_handle,
                                         JAVASP_TRANS_LISTEN_AFTER_DEL, jrec,
                                         NULL, rngdel_info->iq->usedb->dbname);
        javasp_dealloc_rec(jrec);
        if (rngdel_info->iq->debug)
            reqprintf(rngdel_info->iq,
                      "%p:RNGDELKL JAVASP_TRANS_LISTEN_AFTER_DEL %d",
                      rngdel_info->parent_trans, rc);
        if (rc != 0) {
            rngdel_info->err = OP_FAILED_INTERNAL + ERR_JAVASP_ABORT_OP;
            rngdel_info->rc = rc;
            return -1;
        }
    }

    return 0;
}

int get_next_seqno(void *tran, long long *seqno)
{
    /* key is a long long + int + descriptor bytes for each */
    char fndkey[14];
    int rc;
    int rrn;
    unsigned long long genid;
    int fndlen;
    int outnull, outsz;
    struct ireq iq;

    init_fake_ireq(thedb, &iq);

    if (gbl_replicate_local_concurrent)
        iq.usedb = get_dbtable_by_name("comdb2_commit_log");
    else
        iq.usedb = get_dbtable_by_name("comdb2_oplog");

    /* HUH? */
    if (iq.usedb == NULL) {
        logmsg(LOGMSG_USER, "get_next_seqno: no comdb2_oplog table\n");
        return -1;
    }

    /* find it.  set the write hint so we lock the record once found */
    rc = ix_fetch_last_key_tran(&iq, tran, 1, 0, sizeof(fndkey), fndkey,
                                &fndlen);
    if (rc)
        return rc;
    if (fndlen == 0)
        *seqno = 1;
    else {
        long long next_seqno;

        /* convert to client format value so we can use it. Call the Routine
         * Of Many Arguments to do so. */
        rc = SERVER_BINT_to_CLIENT_INT(fndkey, 9, NULL, NULL, seqno,
                                       sizeof(long long), &outnull, &outsz,
                                       NULL, NULL);
        if (rc)
            return rc;
        /* This gives us a big-endian value, which is great, if we aren't on a
         * little-endian
         * machine. */
        buf_get(&next_seqno, sizeof(long long), (uint8_t *)seqno,
                (uint8_t *)seqno + sizeof(long long));
        next_seqno++;

        *seqno = next_seqno;
    }
    return 0;
}

int access_control_check_read(struct ireq *iq, tran_type *trans, int *bdberr)
{
    int rc = 0;

    if (gbl_uses_accesscontrol_tableXnode) {
        rc = bdb_access_tbl_read_by_mach_get(iq->dbenv->bdb_env, trans,
                                             iq->usedb->dbname,
                                             nodeix(iq->frommach), bdberr);
        if (rc <= 0) {
            reqerrstr(iq, ERR_ACCESS,
                      "Read access denied to %s from %s bdberr=%d\n",
                      iq->usedb->dbname, iq->corigin, *bdberr);
            return ERR_ACCESS;
        }
    }

    return 0;
}

int access_control_check_write(struct ireq *iq, tran_type *trans, int *bdberr)
{
    int rc = 0;

    if (gbl_uses_accesscontrol_tableXnode) {
        rc = bdb_access_tbl_write_by_mach_get(iq->dbenv->bdb_env, trans,
                                              iq->usedb->dbname,
                                              nodeix(iq->frommach), bdberr);
        if (rc <= 0) {
            reqerrstr(iq, ERR_ACCESS,
                      "Write access denied to %s from %s bdberr=%d\n",
                      iq->usedb->dbname, iq->corigin, *bdberr);
            return ERR_ACCESS;
        }
    }

    return 0;
}<|MERGE_RESOLUTION|>--- conflicted
+++ resolved
@@ -1082,13 +1082,8 @@
         util_tohex(printkey, fstseqnum, seqlen);
     }
 
-<<<<<<< HEAD
-    logmsg(LOGMSG_ERROR, "%s from line %d replay returns %d for fstblk %s, cnonce %s!\n", __func__, line, 
-            outrc, printkey, iq->snap_info.key);
-=======
-    logmsg(LOGMSG_ERROR, "%s from line %d replay returns %d for fstblk %s!\n", __func__, line, 
-            outrc, printkey);
->>>>>>> cca153fd
+    logmsg(LOGMSG_ERROR, "%s from line %d replay returns %d for fstblk %s, cnonce %*s!\n", __func__, line, 
+            outrc, printkey, iq->snap_info.keylen, iq->snap_info.key);
     free(printkey);
     
     /* If the latest commit is durable, then the blkseq commit must be durable.  
