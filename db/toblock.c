--- conflicted
+++ resolved
@@ -95,8 +95,6 @@
 extern int gbl_prefault_udp;
 extern int gbl_reorder_socksql_no_deadlock;
 extern int gbl_reorder_idx_writes;
-<<<<<<< HEAD
-=======
 extern int gbl_print_blockp_stats;
 extern int gbl_dump_blkseq;
 extern __thread int send_prefault_udp;
@@ -104,7 +102,6 @@
 extern unsigned int gbl_delayed_skip;
 
 int gbl_osql_snap_info_hashcheck = 1;
->>>>>>> e9815046
 
 #if 0
 #define GOTOBACKOUT                                                            \
@@ -4802,20 +4799,12 @@
         if (gbl_reorder_idx_writes) {
             if (iq->debug)
                 reqpushprefixf(iq, "process_defered_table:");
-<<<<<<< HEAD
-            rc = process_defered_table(iq, p_blkstate, trans, &blkpos, &ixout, &errout);
-=======
             rc = process_defered_table(iq, p_blkstate, trans, &blkpos, &ixout,
                                        &errout);
->>>>>>> e9815046
             if (iq->debug)
                 reqpopprefixes(iq, 1);
 
             if (rc != 0) {
-<<<<<<< HEAD
-                constraint_violation = 1;
-=======
->>>>>>> e9815046
                 opnum = blkpos; /* so we report the failed blockop accurately */
                 err.blockop_num = blkpos;
                 err.errcode = errout;
@@ -4825,10 +4814,6 @@
                 GOTOBACKOUT;
             }
         }
-<<<<<<< HEAD
-
-=======
->>>>>>> e9815046
 
         if (iq->debug)
             reqpushprefixf(iq, "delayed_key_adds: %p", trans);
