--- conflicted
+++ resolved
@@ -4681,11 +4681,7 @@
     ixout = -1;
     errout = 0;
 
-<<<<<<< HEAD
     if (delayed || gbl_goslow || gbl_reorder_idx_writes) {
-=======
-    if (delayed || gbl_goslow) {
->>>>>>> c564274a
 
         if (iq->debug) {
             reqpushprefixf(iq, "%p:", trans);
@@ -4697,27 +4693,6 @@
         if (iq->debug)
             reqpopprefixes(iq, 1);
 
-<<<<<<< HEAD
-        if (rc != 0) {
-            constraint_violation = 1;
-            opnum = blkpos; /* so we report the failed blockop accurately */
-            err.blockop_num = blkpos;
-            err.errcode = errout;
-            err.ixnum = ixout;
-            numerrs = 1;
-            BACKOUT;
-        }
-
-        if (gbl_reorder_idx_writes) {
-            if (iq->debug)
-                reqpushprefixf(iq, "process_defered_table:");
-            rc = process_defered_table(iq, p_blkstate, trans, &blkpos, &ixout, &errout);
-            if (iq->debug)
-                reqpopprefixes(iq, 1);
-        }
-
-=======
->>>>>>> c564274a
         if (rc != 0) {
             constraint_violation = 1;
             opnum = blkpos; /* so we report the failed blockop accurately */
@@ -4727,6 +4702,25 @@
             numerrs = 1;
             reqlog_set_error(iq->reqlogger, "Delayed Key Adds", rc);
             BACKOUT;
+        }
+
+        if (gbl_reorder_idx_writes) {
+            if (iq->debug)
+                reqpushprefixf(iq, "process_defered_table:");
+            rc = process_defered_table(iq, p_blkstate, trans, &blkpos, &ixout, &errout);
+            if (iq->debug)
+                reqpopprefixes(iq, 1);
+
+            if (rc != 0) {
+                constraint_violation = 1;
+                opnum = blkpos; /* so we report the failed blockop accurately */
+                err.blockop_num = blkpos;
+                err.errcode = errout;
+                err.ixnum = ixout;
+                numerrs = 1;
+                reqlog_set_error(iq->reqlogger, "Process Defered Table", rc);
+                BACKOUT;
+            }
         }
 
 
