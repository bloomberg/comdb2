/*
   Copyright 2015 Bloomberg Finance L.P.

   Licensed under the Apache License, Version 2.0 (the "License");
   you may not use this file except in compliance with the License.
   You may obtain a copy of the License at

       http://www.apache.org/licenses/LICENSE-2.0

   Unless required by applicable law or agreed to in writing, software
   distributed under the License is distributed on an "AS IS" BASIS,
   WITHOUT WARRANTIES OR CONDITIONS OF ANY KIND, either express or implied.
   See the License for the specific language governing permissions and
   limitations under the License.
 */

/*
   offload sql old/main interface

 */
#include <stdio.h>
#include <stdlib.h>
#include <pthread.h>
#include <strings.h>
#include <sys/types.h>
#include <sys/stat.h>
#include <fcntl.h>
#include <poll.h>

#include <sbuf2.h>
#include <plhash.h>
#include <list.h>
#include <queue.h>
#include <epochlib.h>
#include <limits.h>

#include "sql.h"
#include "sqloffload.h"
#include "sqlinterfaces.h"
#include "block_internal.h"
#include "comdb2.h"

#include "osqlrepository.h"
#include "osqlcheckboard.h"
#include "osqlcomm.h"
#include "osqlblockproc.h"
#include "osqlsqlthr.h"
#include "osqlshadtbl.h"
#include "osqlblkseq.h"
#include <net_types.h>

#include <logmsg.h>

#if 0
#define TEST_QSQL_REQ
#define TEST_OSQL
#define TEST_OSQL_DATA
#define TEST_BLOCKSOCK
#define TEST_RECOM
#endif

int gbl_master_swing_osql_verbose = 1;

int g_osql_ready = 0;
int tran2netreq(int dbtran)
{
    switch (dbtran) {
    case TRANLEVEL_SOSQL:
        return NET_OSQL_SOCK_REQ;

    case TRANLEVEL_RECOM:
        return NET_OSQL_RECOM_REQ;

    case TRANLEVEL_SNAPISOL:
        return NET_OSQL_SNAPISOL_REQ;

    case TRANLEVEL_SERIAL:
        return NET_OSQL_SERIAL_REQ;
    }

    logmsg(LOGMSG_ERROR, "%s: unknown transaction mode %d\n", __func__, dbtran);
    {
        int once = 0;
        if (!once) {
            cheap_stack_trace();
            once = 1;
        }
    }

    return -1;
}

int tran2netrpl(int dbtran)
{
    switch (dbtran) {
    case TRANLEVEL_SOSQL:
        return NET_OSQL_SOCK_RPL;

    case TRANLEVEL_RECOM:
        return NET_OSQL_RECOM_RPL;

    case TRANLEVEL_SNAPISOL:
        return NET_OSQL_SNAPISOL_RPL;

    case TRANLEVEL_SERIAL:
        return NET_OSQL_SERIAL_RPL;
    }

    logmsg(LOGMSG_ERROR, "%s: unknown transaction mode %d\n", __func__, dbtran);
    {
        int once = 0;
        if (!once) {
            cheap_stack_trace();
            once = 1;
        }
    }

    return -1;
}

/******************************** API *****************************************/

/* TODO: create a cache of reusable osql_sess_t objects */

/* main control */
int osql_open(struct dbenv *dbenv)
{
    int rc = 0;
    int bdberr = 0;

    /* create repository, needed if we're ever becomming master */
    rc = osql_repository_init();
    if (rc) {
        logmsg(LOGMSG_ERROR, "%s: failed to init repository\n", __func__);
        return -1;
    }

    /* create checkboard */
    rc = osql_checkboard_init();
    if (rc) {
        logmsg(LOGMSG_ERROR, "%s: failed to init checkboard\n", __func__);
        osql_repository_destroy();
        return -2;
    }

    /* init osql structures */
    rc = bdb_osql_init(&bdberr);
    if (rc) {
        logmsg(LOGMSG_ERROR, "%s: failed to init bdb osql %d %d\n", __func__, rc,
                bdberr);
        return -2;
    }

    /* create comm endpoint and kickoff the communication */
    rc = osql_comm_init(dbenv);
    if (rc) {
        logmsg(LOGMSG_ERROR, "%s: failed to init network\n", __func__);
        osql_repository_destroy();
        return -2;
    }

    rc = osql_blkseq_init();
    if (rc) {
        fprintf(stderr, "%s failing to init blocksql blockseq module\n",
                __func__);
    }

    g_osql_ready = 1;
    logmsg(LOGMSG_INFO, "osql ready.\n");

    return 0;
}

void osql_cleanup(void)
{
    int bdberr = 0;

    logmsg(LOGMSG_INFO, "Clearing osql structures...\n");
    g_osql_ready = 0;

    osql_comm_destroy();
    osql_checkboard_destroy();
    osql_repository_destroy();
    bdb_osql_destroy(&bdberr);
}

char *osql_breq2a(int op)
{

    switch (op) {
    case OSQL_RPLINV:
        return "INVALID";
    case OSQL_DONE:
        return "OSQL_DONE";
    case OSQL_DONE_STATS:
        return "OSQL_DONE_STATS";
    case OSQL_DONE_SNAP:
        return "OSQL_DONE_SNAP";
    case OSQL_USEDB:
        return "OSQL_USEDB";
    case OSQL_DELREC:
        return "OSQL_DELREC";
    case OSQL_INSREC:
        return "OSQL_INSREC";
    case OSQL_CLRTBL:
        return "OSQL_CLRTBL";
    case OSQL_QBLOB:
        return "OSQL_QBLOB";
    case OSQL_UPDREC:
        return "OSQL_UPDREC";
    case OSQL_XERR:
        return "OSQL_XERR";
    case OSQL_UPDCOLS:
        return "OSQL_UPDCOLS";
    case OSQL_SERIAL:
        return "OSQL_SERIAL";
    case OSQL_SELECTV:
        return "OSQL_SELECTV";
    case OSQL_DBGLOG:
        return "OSQL_DBGLOG";
    case OSQL_RECGENID:
        return "OSQL_RECGENID";
    case OSQL_UPDSTAT:
        return "OSQL_UPDSTAT";
    case OSQL_EXISTS:
        return "OSQL_EXISTS";
    case OSQL_DBQ_CONSUME:
        return "OSQL_DBQ_CONSUME";
    case OSQL_INSERT:
        return "OSQL_INSERT";
    case OSQL_DELETE:
        return "OSQL_DELETE";
    case OSQL_UPDATE:
        return "OSQL_UPDATE";
    case OSQL_SCHEMACHANGE:
        return "OSQL_SCHEMACHANGE";
    case OSQL_BPFUNC:
        return "OSQL_BPFUNC";
    case OSQL_DELIDX:
        return "OSQL_DELIDX";
    case OSQL_INSIDX:
        return "OSQL_INSIDX";
    case OSQL_DBQ_CONSUME_UUID:
        return "OSQL_DBQ_CONSUME_UUID";
    default:
        return "UNKNOWN";
    }
}

int block2_sorese(struct ireq *iq, const char *sql, int sqlen, int block2_type)
{

    struct thr_handle *thr_self = thrman_self();

    if (iq->debug)
        reqprintf(iq, "%s received from node %s", __func__, iq->sorese.host);

    thrman_wheref(thr_self, "%s [%s %s %llx]", req2a(iq->opcode),
                  breq2a(block2_type), iq->sorese.host, iq->sorese.rqid);

    return 0;
}

/**
 *
 * All is set by now, since we need to be able to receive rows
 * before a block processor is actually associated with the request
 *
 */

static int rese_commit(struct sqlclntstate *clnt, struct sql_thread *thd,
                       char *tzname, int osqlreq_type, int is_distrib_tran)
{

    int sentops = 0;
    int bdberr = 0;
    int rc = 0;
    int rc2 = 0;
    int usedb_only = 0;

    if (clnt->early_retry == EARLY_ERR_VERIFY) {
        clnt->osql.xerr.errval = ERR_BLOCK_FAILED + ERR_VERIFY;
        errstat_cat_str(&(clnt->osql.xerr), "unable to update record rc = 4");
    } else if (clnt->early_retry == EARLY_ERR_SELECTV) {
        clnt->osql.xerr.errval = ERR_CONSTR;
        errstat_cat_str(&(clnt->osql.xerr), "constraints error, no genid");
    }
    if (clnt->early_retry) {
        clnt->early_retry = 0;
        rc = SQLITE_ABORT;
        goto goback;
    }

    /* optimization (will catch all transactions with no internal updates */
    if (osql_shadtbl_empty(clnt)) {
        if (gbl_extended_sql_debug_trace) {
            logmsg(LOGMSG_USER, "td=%lu %s line %d empty-shadtbl, returning\n",
                   pthread_self(), __func__, __LINE__);
        }
        return 0;
    }

    usedb_only = osql_shadtbl_usedb_only(clnt);

    if (usedb_only && !clnt->selectv_arr && gbl_selectv_rangechk) {
        if (gbl_extended_sql_debug_trace) {
            logmsg(LOGMSG_USER, "td=%lu %s line %d empty-sv_arr, returning\n",
                   pthread_self(), __func__, __LINE__);
        }
        return 0;
    }

    if (clnt->selectv_arr)
        currangearr_build_hash(clnt->selectv_arr);
    if (clnt->selectv_arr &&
        bdb_osql_serial_check(thedb->bdb_env, clnt->selectv_arr,
                              &(clnt->selectv_arr->file),
                              &(clnt->selectv_arr->offset), 0)) {
        rc = SQLITE_ABORT;
        if (gbl_extended_sql_debug_trace) {
            logmsg(LOGMSG_USER, "td=%lu %s line %d returning SQLITE_ABORT\n",
                   pthread_self(), __func__, __LINE__);
        }
        clnt->osql.xerr.errval = ERR_CONSTR;
        errstat_cat_str(&(clnt->osql.xerr), "selectv constraints");
        goto goback;
    }

    // This can incorrectly return serial-error on retry by conflicting 
    // against itself: cut-1 solution: disable this serial_check (we 
    // handle this case correctly on the master).  cut-2 solution might
    // be to add a blkseq check here & return the correct rcode.
#if 0
    if (!usedb_only) {
        if (clnt->arr)
            currangearr_build_hash(clnt->arr);

        if (clnt->arr &&
            bdb_osql_serial_check(thedb->bdb_env, clnt->arr, &(clnt->arr->file),
                                  &(clnt->arr->offset), 0)) {

            if (gbl_extended_sql_debug_trace) {
                fprintf(stderr, "td=%u %s line %d returning SQLITE_ABORT for serial_check failure\n", 
                        pthread_self(), __func__, __LINE__);
            }

            rc = SQLITE_ABORT;
            clnt->osql.xerr.errval = ERR_NOTSERIAL;
            errstat_cat_str(&(clnt->osql.xerr),
                            "transaction is not serializable");
            goto goback;
        }
    }
#endif

    clnt->osql.timings.commit_prep = osql_log_time();

    /* start the block processor session */
    rc = osql_sock_start(clnt, osqlreq_type, is_distrib_tran);
    if (rc) {
        logmsg(LOGMSG_ERROR, "%s: failed to start sorese transactin rc=%d\n",
                __func__, rc);
        if (rc != SQLITE_ABORT) /* if abort, clnt->osql has the error */
            rc = SQLITE_CLIENT_CHANGENODE;
        goto goback;
    }

    /* process shadow tables */
    rc = osql_shadtbl_process(clnt, &sentops, &bdberr);

    if (sentops && clnt->arr) {
        rc = osql_serial_send_readset(clnt, NET_OSQL_SERIAL_RPL);
        if (gbl_extended_sql_debug_trace && rc) {
<<<<<<< HEAD
            logmsg(LOGMSG_ERROR, "td=%lu %s line %d returning %d\n",
                   pthread_self(), __func__, __LINE__, rc);
=======
            logmsg(LOGMSG_ERROR, "td=%u %s line %d returning rc=%d\n", 
                    pthread_self(), __func__, __LINE__, rc);
>>>>>>> 3c8627df
        }
    }

    if (clnt->selectv_arr) {
        rc = osql_serial_send_readset(clnt, NET_OSQL_SOCK_RPL);
        if (gbl_extended_sql_debug_trace && rc) {
<<<<<<< HEAD
            logmsg(LOGMSG_ERROR, "td=%lu %s line %d returning %d\n",
                   pthread_self(), __func__, __LINE__, rc);
=======
            logmsg(LOGMSG_ERROR, "td=%u %s line %d returning rc=%d\n", 
                    pthread_self(), __func__, __LINE__, rc);
>>>>>>> 3c8627df
        }
    }

    if (rc && rc != -2) {
        int irc = 0;

        if (gbl_extended_sql_debug_trace) {
            logmsg(LOGMSG_USER, "td=%lu %s line %d aborting\n", pthread_self(),
                   __func__, __LINE__);
        }

        irc = osql_sock_abort(clnt, osqlreq_type);
        if (irc) {
            logmsg(LOGMSG_ERROR, "%s: failed to abort sorese transaction rc=%d\n",
                    __func__, rc);
            rc = SQLITE_ERROR;
            goto goback;
        }

        if (rc == -3) /* selectv skip optimization, not an error */
            rc = 0;

        clnt->osql.xerr.errval = rc;
    } else {

        /* close the block processor session and retrieve the result */
        if (gbl_extended_sql_debug_trace) {
            logmsg(LOGMSG_USER, "td=%lu %s line %d committing\n",
                   pthread_self(), __func__, __LINE__);
        }
        rc = osql_sock_commit(clnt, osqlreq_type);
        if (rc && rc != SQLITE_ABORT && rc != SQLITE_DEADLOCK &&
            rc != SQLITE_BUSY && rc != SQLITE_CLIENT_CHANGENODE) {
            // XXX HERE IS THE BUG .. SQLITE_ERROR IS 1 - THE SAME AS DUP
            logmsg(LOGMSG_ERROR, "%s line %d: rc is set to %d, changing rc to CLIENT_CHANGENODE\n", 
                    __func__, __LINE__, rc);
            rc = SQLITE_CLIENT_CHANGENODE;
            //rc = SQLITE_ERROR;
        }
        if (gbl_extended_sql_debug_trace && rc) {
            logmsg(LOGMSG_ERROR, "td=%lu %s line %d returning %d\n",
                   pthread_self(), __func__, __LINE__, rc);
        }
    }

goback:

    /* if this is read committed and we just got a verify error,
       don't close the shadow tables since this will get retried */
    if (clnt->osql.xerr.errval == ERR_VERIFY &&
        clnt->dbtran.mode == TRANLEVEL_RECOM &&
        clnt->osql.replay != OSQL_RETRY_LAST) {
        /*fprintf(stderr, "Received rc=%d=ERR_VERIFY\n", rc);*/
    } else {
        /* CLOSE the temporary tables */
        osql_shadtbl_close(clnt);
    }

    return rc;
}

static int sorese_abort(struct sqlclntstate *clnt, int osqlreq_type)
{
    int rc = 0;
    int bdberr = 0;

    /* CLOSE the shadow tables */
    osql_shadtbl_close(clnt);

    rc = trans_abort_shadow((void **)&clnt->dbtran.shadow_tran, &bdberr);
    if (rc) {
        logmsg(LOGMSG_ERROR, "%s: failed abort rc=%d bdberr=%d\n", __func__, rc,
                bdberr);
    }

    return 0;
}

int recom_commit(struct sqlclntstate *clnt, struct sql_thread *thd,
                 char *tzname, int is_distributed_tran)
{
    int rc = 0;

    /* temp hook for sql transactions */
    if (clnt->dbtran.dtran) {
        rc = fdb_trans_commit(clnt);
        if (rc) {
            logmsg(LOGMSG_ERROR, "%s distributed failure rc=%d\n", __func__, rc);
            return rc;
        }
    }

    return rese_commit(clnt, thd, tzname, OSQL_RECOM_REQ, is_distributed_tran);
}

int recom_abort(struct sqlclntstate *clnt)
{

    return sorese_abort(clnt, OSQL_RECOM_REQ);
}

int block2_serial(struct ireq *iq, const char *sql, int sqlen)
{

    return block2_sorese(iq, sql, sqlen, BLOCK2_SERIAL);
}

int snapisol_commit(struct sqlclntstate *clnt, struct sql_thread *thd,
                    char *tzname)
{

    return rese_commit(clnt, thd, tzname, OSQL_SNAPISOL_REQ, 0);
}

int snapisol_abort(struct sqlclntstate *clnt)
{

    return sorese_abort(clnt, OSQL_SNAPISOL_REQ);
}

int serial_commit(struct sqlclntstate *clnt, struct sql_thread *thd,
                  char *tzname)
{

    return rese_commit(clnt, thd, tzname, OSQL_SERIAL_REQ, 0);
}

int serial_abort(struct sqlclntstate *clnt)
{

    return sorese_abort(clnt, OSQL_SERIAL_REQ);
}

int selectv_range_commit(struct sqlclntstate *clnt)
{

    int rc = 0;

    if (!clnt->selectv_arr)
        return 0;

    if (clnt->selectv_arr->size == 0)
        return 0;

    currangearr_build_hash(clnt->selectv_arr);

    if (bdb_osql_serial_check(thedb->bdb_env, clnt->selectv_arr,
                              &(clnt->selectv_arr->file),
                              &(clnt->selectv_arr->offset), 0)) {
        rc = SQLITE_ABORT;
        clnt->osql.xerr.errval = ERR_CONSTR;
        errstat_cat_str(&(clnt->osql.xerr), "selectv constraints");
    }

    if (rc)
        return rc;

    rc = osql_serial_send_readset(clnt, NET_OSQL_SOCK_RPL);
    return rc;
}

int req2netreq(int reqtype)
{
    switch (reqtype) {
    case OSQL_BLOCK_REQ:
        return NET_OSQL_BLOCK_REQ;

    case OSQL_SOCK_REQ:
        return NET_OSQL_SOCK_REQ;

    case OSQL_RECOM_REQ:
        return NET_OSQL_RECOM_REQ;

    case OSQL_SNAPISOL_REQ:
        return NET_OSQL_SNAPISOL_REQ;

    case OSQL_SERIAL_REQ:
        return NET_OSQL_SERIAL_REQ;
    }

    logmsg(LOGMSG_ERROR, "%s: unknown request type %d\n", __func__, reqtype);
    {
        int once = 0;
        if (!once) {
            cheap_stack_trace();
            once = 1;
        }
    }

    return -1;
}

int req2netrpl(int reqtype)
{
    switch (reqtype) {
    case OSQL_BLOCK_REQ:
        return NET_OSQL_BLOCK_RPL;

    case OSQL_SOCK_REQ:
        return NET_OSQL_SOCK_RPL;

    case OSQL_RECOM_REQ:
        return NET_OSQL_RECOM_RPL;

    case OSQL_SNAPISOL_REQ:
        return NET_OSQL_SNAPISOL_RPL;

    case OSQL_SERIAL_REQ:
        return NET_OSQL_SERIAL_RPL;
    }

    logmsg(LOGMSG_ERROR, "%s: unknown request type %d\n", __func__, reqtype);
    {
        int once = 0;
        if (!once) {
            cheap_stack_trace();
            once = 1;
        }
    }

    return -1;
}

int tran2req(int dbtran)
{
    switch (dbtran) {
    case TRANLEVEL_SOSQL:
        return OSQL_SOCK_REQ;

    case TRANLEVEL_RECOM:
        return OSQL_RECOM_REQ;

    case TRANLEVEL_SNAPISOL:
        return OSQL_SNAPISOL_REQ;

    case TRANLEVEL_SERIAL:
        return OSQL_SERIAL_REQ;
    }

    logmsg(LOGMSG_ERROR, "%s: unknown transaction mode %d\n", __func__, dbtran);
    {
        int once = 0;
        if (!once) {
            cheap_stack_trace();
            once = 1;
        }
    }

    return OSQL_REQINV;
}

int osql_clean_sqlclntstate(struct sqlclntstate *clnt)
{
    osqlstate_t *osql = &clnt->osql;
    int rc = 0;
    int bdberr = 0;

    /* TODO: once Dr. Hipp fixes the plan, this should be moved
       to sqlite3BtreeCloseCursor */
    clearClientSideRow(clnt);

    fdb_clear_sqlclntstate(clnt);

    if (osql->tablename)
        free(osql->tablename);
    if (!osql_shadtbl_empty(clnt))
        osql_shadtbl_close(clnt);
    if (osql->history)
        srs_tran_destroy(clnt);
    if (clnt->saved_errstr) {
        free(clnt->saved_errstr);
        clnt->saved_errstr = NULL;
    }

    if (clnt->dbtran.shadow_tran) {
        /* for some reason the clnt contains an unfinished
           shadow transaction, that could have allocated structures
           and temp tables
           Abort here to avoid leaking them */
        logmsg(LOGMSG_ERROR, "shadow_tran not cleared, aborting\n");
        rc = trans_abort_shadow((void **)&clnt->dbtran.shadow_tran, &bdberr);
        if (rc != 0) {
            logmsg(LOGMSG_ERROR, "%s:%d: abort shadow failed rc=%d bdberr=%d\n",
                    __FILE__, __LINE__, rc, bdberr);
        }
    }

    /* fields we don't control, make sure they are 0 */
    if (clnt->osql.sess_blocksock)
        logmsg(LOGMSG_ERROR, "sess_blocksock field is not cleared!\n");

    if (clnt->ctrl_sqlengine != SQLENG_NORMAL_PROCESS &&
        clnt->ctrl_sqlengine != SQLENG_STRT_STATE) {
        logmsg(LOGMSG_ERROR, "%p ctrl engine has wrong state %d %llx %lu\n",
               clnt, clnt->ctrl_sqlengine, clnt->osql.rqid, pthread_self());
        if (clnt->sql)
            logmsg(LOGMSG_ERROR, "%p sql is \"%s\"\n", clnt, clnt->sql);
    }

    if (osql_chkboard_sqlsession_exists(clnt->osql.rqid, clnt->osql.uuid, 1)) {
        logmsg(LOGMSG_ERROR, "%p rqid %llx in USE! %lu\n", clnt,
               clnt->osql.rqid, pthread_self());
        /* XXX temporary debug code. */
        if (gbl_abort_on_clear_inuse_rqid)
            abort();
    }

    bzero(osql, sizeof(*osql));
    listc_init(&osql->shadtbls, offsetof(struct shad_tbl, linkv));

    sql_set_sqlengine_state(clnt, __FILE__, __LINE__, SQLENG_NORMAL_PROCESS);

    return 0;
}

static void osql_analyze_commit_callback(struct ireq *iq)
{
    int bdberr;
    if (btst(&iq->osql_flags, OSQL_FLAGS_ANALYZE)) {
        bdb_llog_analyze(thedb->bdb_env, 1, &bdberr);
    }
}

static void osql_rowlocks_commit_callback(struct ireq *iq)
{
    int bdberr;
    if (btst(&iq->osql_flags, OSQL_FLAGS_ROWLOCKS)) {
        bdb_llog_rowlocks(thedb->bdb_env,
                          iq->osql_rowlocks_enable ? rowlocks_on : rowlocks_off,
                          &bdberr);
    }
}

static void osql_genid48_commit_callback(struct ireq *iq)
{
    int bdberr;
    if (btst(&iq->osql_flags, OSQL_FLAGS_GENID48)) {
        bdb_set_genid_format(iq->osql_genid48_enable ? LLMETA_GENID_48BIT
                                                     : LLMETA_GENID_ORIGINAL,
                             &bdberr);
        bdb_llog_genid_format(thedb->bdb_env,
                              iq->osql_genid48_enable ? genid48_enable
                                                      : genid48_disable,
                              &bdberr);
    }
}

static void osql_scdone_commit_callback(struct ireq *iq)
{
    int bdberr;
    if (btst(&iq->osql_flags, OSQL_FLAGS_SCDONE)) {
        struct schema_change_type *sc_next;
        iq->sc = iq->sc_pending;
        while (iq->sc != NULL) {
            sc_next = iq->sc->sc_next;
            free_schema_change_type(iq->sc);
            iq->sc = sc_next;
        }
        iq->sc_pending = NULL;
        iq->sc_seed = 0;
    }
    if (iq->sc_locked) {
        unlock_schema_lk();
        iq->sc_locked = 0;
    }
}

static void osql_scdone_abort_callback(struct ireq *iq)
{
    if (btst(&iq->osql_flags, OSQL_FLAGS_SCDONE)) {
        iq->sc = iq->sc_pending;
        while (iq->sc != NULL) {
            int backout_schema_change(struct ireq * iq);
            struct schema_change_type *sc_next;
            backout_schema_change(iq);
            sc_next = iq->sc->sc_next;
            free_schema_change_type(iq->sc);
            iq->sc = sc_next;
        }
        iq->sc_pending = NULL;
        iq->sc_seed = 0;
    }
    if (iq->sc_locked) {
        unlock_schema_lk();
        iq->sc_locked = 0;
    }
}

typedef void (*osql_callback_t)(struct ireq *iq);
/* must matches OSQL_FLAGS_* enums order */
static osql_callback_t commit_callbacks[] = {
    NULL,                          /* OSQL_FLAGS_RECORD_COST */
    NULL,                          /* OSQL_FLAGS_AUTH */
    osql_analyze_commit_callback,  /* OSQL_FLAGS_ANALYZE */
    NULL,                          /* OSQL_FLAGS_CHECK_SELFLOCK */
    NULL,                          /* OSQL_FLAGS_USE_BLKSEQ */
    osql_rowlocks_commit_callback, /* OSQL_FLAGS_ROWLOCKS */
    osql_genid48_commit_callback,  /* OSQL_FLAGS_GENID48 */
    osql_scdone_commit_callback    /* OSQL_FLAGS_SCDONE */
};
static osql_callback_t abort_callbacks[] = {
    NULL,                      /* OSQL_FLAGS_RECORD_COST */
    NULL,                      /* OSQL_FLAGS_AUTH */
    NULL,                      /* OSQL_FLAGS_ANALYZE */
    NULL,                      /* OSQL_FLAGS_CHECK_SELFLOCK */
    NULL,                      /* OSQL_FLAGS_USE_BLKSEQ */
    NULL,                      /* OSQL_FLAGS_ROWLOCKS */
    NULL,                      /* OSQL_FLAGS_GENID48 */
    osql_scdone_abort_callback /* OSQL_FLAGS_SCDONE */
};

void osql_postcommit_handle(struct ireq *iq)
{
    commit_callbacks[OSQL_FLAGS_ANALYZE](iq);
    commit_callbacks[OSQL_FLAGS_ROWLOCKS](iq);
    commit_callbacks[OSQL_FLAGS_GENID48](iq);
    commit_callbacks[OSQL_FLAGS_SCDONE](iq);
}

void osql_postabort_handle(struct ireq *iq)
{
    abort_callbacks[OSQL_FLAGS_SCDONE](iq);
}<|MERGE_RESOLUTION|>--- conflicted
+++ resolved
@@ -371,26 +371,16 @@
     if (sentops && clnt->arr) {
         rc = osql_serial_send_readset(clnt, NET_OSQL_SERIAL_RPL);
         if (gbl_extended_sql_debug_trace && rc) {
-<<<<<<< HEAD
-            logmsg(LOGMSG_ERROR, "td=%lu %s line %d returning %d\n",
+            logmsg(LOGMSG_ERROR, "td=%lu %s line %d returning rc=%d\n",
                    pthread_self(), __func__, __LINE__, rc);
-=======
-            logmsg(LOGMSG_ERROR, "td=%u %s line %d returning rc=%d\n", 
-                    pthread_self(), __func__, __LINE__, rc);
->>>>>>> 3c8627df
         }
     }
 
     if (clnt->selectv_arr) {
         rc = osql_serial_send_readset(clnt, NET_OSQL_SOCK_RPL);
         if (gbl_extended_sql_debug_trace && rc) {
-<<<<<<< HEAD
-            logmsg(LOGMSG_ERROR, "td=%lu %s line %d returning %d\n",
+            logmsg(LOGMSG_ERROR, "td=%lu %s line %d returning rc=%d\n",
                    pthread_self(), __func__, __LINE__, rc);
-=======
-            logmsg(LOGMSG_ERROR, "td=%u %s line %d returning rc=%d\n", 
-                    pthread_self(), __func__, __LINE__, rc);
->>>>>>> 3c8627df
         }
     }
 
