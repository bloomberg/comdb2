--- conflicted
+++ resolved
@@ -442,16 +442,10 @@
                                               logger->iq->snap_info.keylen));
     else if (logger->request != NULL &&
              logger->request->has_cnonce) /* for sql*/
-<<<<<<< HEAD
-        cson_object_set(obj, "cnonce",
-                        cson_value_new_string(logger->request->cnonce.data,
-                                              logger->request->cnonce.len));
-=======
         cson_object_set(obj, "cnonce", cson_value_new_string(
                                            (char *)logger->request->cnonce.data,
                                            logger->request->cnonce.len));
 
->>>>>>> d882976f
     if (logger->have_id)
         cson_object_set(obj, "id",
                         cson_value_new_string(logger->id, sizeof(logger->id)));
@@ -669,14 +663,6 @@
     pthread_mutex_unlock(&eventlog_lk);
 }
 
-<<<<<<< HEAD
-
-void log_deadlock_cycle(locker_info *idmap, u_int32_t *deadmap, 
-                        u_int32_t nlockers, u_int32_t victim)
-{
-    if (eventlog == NULL) return;
-    if (!eventlog_enabled) return;
-=======
 void log_deadlock_cycle(locker_info *idmap, u_int32_t *deadmap,
                         u_int32_t nlockers, u_int32_t victim)
 {
@@ -684,7 +670,6 @@
         return;
     if (!eventlog_enabled)
         return;
->>>>>>> d882976f
 
     cson_value *dval = cson_value_new_object();
     cson_object *obj = cson_value_get_object(dval);
@@ -695,37 +680,22 @@
     cson_object_set(obj, "time", cson_new_int(startus));
     extern char *gbl_mynode;
     cson_object_set(obj, "host",
-<<<<<<< HEAD
-            cson_value_new_string(gbl_mynode, strlen(gbl_mynode)));
-=======
                     cson_value_new_string(gbl_mynode, strlen(gbl_mynode)));
->>>>>>> d882976f
     cson_object_set(obj, "deadlock_cycle", dd_list);
     cson_array *arr = cson_value_get_array(dd_list);
     cson_array_reserve(arr, nlockers);
 
     for (int j = 0; j < nlockers; j++) {
-<<<<<<< HEAD
-        if (!ISSET_MAP(deadmap, j)) continue;
-=======
         if (!ISSET_MAP(deadmap, j))
             continue;
->>>>>>> d882976f
 
         cson_value *lobj = cson_value_new_object();
         cson_object *vobj = cson_value_get_object(lobj);
 
-<<<<<<< HEAD
-        void cson_snap_info_key(cson_object *obj, snap_uid_t *snap_info);
-        cson_snap_info_key(vobj, idmap[j].snap_info);
-        char hex[11];
-        sprintf(hex, "0x%x",idmap[j].id);
-=======
         void cson_snap_info_key(cson_object * obj, snap_uid_t * snap_info);
         cson_snap_info_key(vobj, idmap[j].snap_info);
         char hex[11];
         sprintf(hex, "0x%x", idmap[j].id);
->>>>>>> d882976f
         cson_object_set(vobj, "lid", cson_value_new_string(hex, strlen(hex)));
         cson_object_set(vobj, "lcount", cson_value_new_integer(idmap[j].count));
         if (j == victim)
