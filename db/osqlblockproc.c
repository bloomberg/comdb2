/*
   Copyright 2015 Bloomberg Finance L.P.

   Licensed under the Apache License, Version 2.0 (the "License");
   you may not use this file except in compliance with the License.
   You may obtain a copy of the License at

       http://www.apache.org/licenses/LICENSE-2.0

   Unless required by applicable law or agreed to in writing, software
   distributed under the License is distributed on an "AS IS" BASIS,
   WITHOUT WARRANTIES OR CONDITIONS OF ANY KIND, either express or implied.
   See the License for the specific language governing permissions and
   limitations under the License.
 */

/**
 *
 * Osql Interface with Block Processor
 *
 * Each block processor used for osql keeps a local log of operations (bplog)
 * of the current transaction. The operations are sent by the sqlthread.
 *
 * In blocksql mode, the bp opens an osql session for each query part of the
 *current
 * transaction.
 * In socksql/recom/snapisol/serial mode, the bp has only one session.
 *
 * Block processor waits until all pending sessions are completed.  If any of
 *the sessions
 * completes with an error that could be masked (like deadlocks), the block
 *processor
 * will re-issue it.
 *
 * If all the sessions complete successfully, the bp scans through the log and
 *applies all the
 * changes by calling record.c functions.
 *
 * At the end, the return code is provided to the client (in the case of
 *blocksql)
 * or the remote socksql/recom/snapisol/serial thread.
 *
 */
#include <stdio.h>
#include <sys/types.h>
#include <sys/stat.h>
#include <fcntl.h>
#include <pthread.h>
#include <limits.h>
#include <strings.h>
#include <poll.h>
#include <str0.h>
#include <epochlib.h>
#include <plhash.h>
#include <assert.h>

#include "comdb2.h"
#include "osqlblockproc.h"
#include "block_internal.h"
#include "osqlsession.h"
#include "osqlcomm.h"
#include "sqloffload.h"
#include "osqlrepository.h"
#include "comdb2uuid.h"
#include "bpfunc.h"
#include "logmsg.h"
#include "time_accounting.h"
#include <ctrace.h>
#include "intern_strings.h"
#include "dyn_array.h"
#define DEBUG_REORDER 0

int gbl_osql_check_replicant_numops = 1;
extern int gbl_blocksql_grace;
extern int gbl_reorder_idx_writes;


struct blocksql_tran {
    osql_sess_t *sess; /* pointer to the osql session */
    /* NOTE: we keep only block processor thread operating on this, so we don't
     * need a lock */
    pthread_mutex_t store_mtx; /* mutex for db access - those are non-env dbs */
    struct dbtable *last_db;
    dyn_array_t add_osql_rows; /* keeps the list of INSREC ops for a session*/
    dyn_array_t osql_rows;     /* keeps the list of all OTHER ops */

    pthread_mutex_t mtx; /* mutex and cond for notifying when any session
                           has completed */
    pthread_cond_t cond;
    int delayed;
    int rows;
    bool iscomplete;
};

typedef struct oplog_key {
    uint16_t tbl_idx;
    uint8_t stripe;
    unsigned long long genid;
    uint8_t is_rec; // 1 for record because it needs to go after blobs
    uint32_t seq;   // record and blob will share the same seq
} oplog_key_t;


static int apply_changes(struct ireq *iq, blocksql_tran_t *tran, void *iq_tran,
                         int *nops, struct block_err *err, SBUF2 *logsb,
                         int (*func)(struct ireq *, unsigned long long, uuid_t,
                                     void *, char **, int, int *, int **,
                                     blob_buffer_t blobs[MAXBLOBS], int,
                                     struct block_err *, int *, SBUF2 *));
static int req2blockop(int reqtype);
extern const char *get_tablename_from_rpl(unsigned long long rqid,
                                          const char *rpl, int *tableversion);
extern void init_reorder_tbl();

#define CMP_KEY_MEMBER(k1, k2, var)                                            \
    if (k1->var < k2->var) {                                                   \
        return -1;                                                             \
    }                                                                          \
    if (k1->var > k2->var) {                                                   \
        return 1;                                                              \
    }

/**
 * The bplog key-compare function - required because memcmp changes
 * the order of temp_table_next on little-endian machines.
 *
 * key will compare by rqid, uuid, table, stripe, genid, is_rec, then sequence
 */
int osql_bplog_key_cmp(void *usermem, int key1len, const void *key1,
                       int key2len, const void *key2)
{
    assert(sizeof(oplog_key_t) == key1len);
    assert(sizeof(oplog_key_t) == key2len);

#ifdef _SUN_SOURCE
    oplog_key_t t1, t2;
    memcpy(&t1, key1, key1len);
    memcpy(&t2, key2, key2len);
    oplog_key_t *k1 = &t1;
    oplog_key_t *k2 = &t2;
#else
    oplog_key_t *k1 = (oplog_key_t *)key1;
    oplog_key_t *k2 = (oplog_key_t *)key2;
#endif

    CMP_KEY_MEMBER(k1, k2, tbl_idx);
    CMP_KEY_MEMBER(k1, k2, stripe);

    // need to sort by genid correctly
    int cmp = bdb_cmp_genids(k1->genid, k2->genid);
    if (cmp)
        return cmp;

    CMP_KEY_MEMBER(k1, k2, is_rec);
    CMP_KEY_MEMBER(k1, k2, seq);

    return 0;
}

static int osql_bplog_instbl_key_cmp(void *usermem, int key1len,
                                     const void *key1, int key2len,
                                     const void *key2)
{
    assert(sizeof(oplog_key_t) == key1len);
    assert(sizeof(oplog_key_t) == key2len);

#ifdef _SUN_SOURCE
    oplog_key_t t1, t2;
    memcpy(&t1, key1, key1len);
    memcpy(&t2, key2, key2len);
    oplog_key_t *k1 = &t1;
    oplog_key_t *k2 = &t2;
#else
    oplog_key_t *k1 = (oplog_key_t *)key1;
    oplog_key_t *k2 = (oplog_key_t *)key2;
#endif

    CMP_KEY_MEMBER(k1, k2, tbl_idx);
    CMP_KEY_MEMBER(k1, k2, stripe);
    CMP_KEY_MEMBER(k1, k2, genid); // in this case genid is just a counter
    CMP_KEY_MEMBER(k1, k2, is_rec);
    CMP_KEY_MEMBER(k1, k2, seq);
    return 0;
}

/**
 * Adds the current session
 * If there is no bplog created, it creates one.
 * Returns 0 if success.
 *
 */
int osql_bplog_start(struct ireq *iq, osql_sess_t *sess)
{

    blocksql_tran_t *tran = NULL;

    /*
       this stuff is LOCKLESS, since we have only block
       processor calling this

       if we need to have like "send ... thr" print these
       info, we'll need a lock around alloc/dealloc
     */

    if (iq->blocksql_tran)
        abort();

    tran = calloc(sizeof(blocksql_tran_t), 1);
    if (!tran) {
        logmsg(LOGMSG_ERROR, "%s: error allocating %zu bytes\n", __func__,
               sizeof(blocksql_tran_t));
        return -1;
    }

    Pthread_mutex_init(&tran->store_mtx, NULL);

    iq->blocksql_tran = tran; /* now blockproc knows about it */

    /* init temporary table and cursor */
    dyn_array_init(&tran->osql_rows, thedb->bdb_env);
    dyn_array_set_cmpr(&tran->osql_rows, osql_bplog_key_cmp);
    if (sess->is_reorder_on) {
        dyn_array_init(&tran->add_osql_rows, thedb->bdb_env);
        dyn_array_set_cmpr(&tran->add_osql_rows, osql_bplog_instbl_key_cmp);
    }
    /*
    tran->db = bdb_temp_array_create(thedb->bdb_env, &bdberr);
    if (!tran->db || bdberr) {
        logmsg(LOGMSG_ERROR, "%s: failed to create temp table bdberr=%d\n",
               __func__, bdberr);
        free(tran);
        return -1;
    }

    bdb_temp_table_set_cmp_func(tran->db, osql_bplog_key_cmp);

    if (sess->is_reorder_on) {
        tran->db_ins = bdb_temp_array_create(thedb->bdb_env, &bdberr);
        if (!tran->db_ins) {
            // We can stll work without a INS table
            logmsg(LOGMSG_ERROR,
                   "%s: failed to create temp table for INS bdberr=%d\n",
                   __func__, bdberr);
        } else
            bdb_temp_table_set_cmp_func(tran->db_ins,
                                        osql_bplog_instbl_key_cmp);
    }
    */

    iq->timings.req_received = osql_log_time();
    iq->tranddl = 0;
    /*printf("Set req_received=%llu\n", iq->timings.req_received);*/

    tran->sess = sess;
    return 0;
}


int sc_set_running(char *table, int running, uint64_t seed, const char *host,
                   time_t time);
void sc_set_downgrading(struct schema_change_type *s);

/**
 * Apply all schema changes and wait for them to finish
 */
int osql_bplog_schemachange(struct ireq *iq)
{
    blocksql_tran_t *tran = (blocksql_tran_t *)iq->blocksql_tran;
    int rc = 0;
    int nops = 0;
    struct block_err err;
    struct schema_change_type *sc;

    iq->sc_pending = NULL;
    iq->sc_seed = 0;
    iq->sc_host = 0;
    iq->sc_locked = 0;
    iq->sc_should_abort = 0;

    rc = apply_changes(iq, tran, NULL, &nops, &err, iq->sorese->osqllog,
                       osql_process_schemachange);

    if (rc)
        logmsg(LOGMSG_DEBUG, "apply_changes returns rc %d\n", rc);

    /* wait for all schema changes to finish */
    iq->sc = sc = iq->sc_pending;
    iq->sc_pending = NULL;
    while (sc != NULL) {
        Pthread_mutex_lock(&sc->mtx);
        sc->nothrevent = 1;
        Pthread_mutex_unlock(&sc->mtx);
        iq->sc = sc->sc_next;
        if (sc->sc_rc == SC_COMMIT_PENDING) {
            sc->sc_next = iq->sc_pending;
            iq->sc_pending = sc;
        } else if (sc->sc_rc == SC_MASTER_DOWNGRADE) {
            sc_set_running(sc->tablename, 0, iq->sc_seed, NULL, 0);
            free_schema_change_type(sc);
            rc = ERR_NOMASTER;
        } else if (sc->sc_rc == SC_PAUSED) {
            Pthread_mutex_lock(&sc->mtx);
            sc->sc_rc = SC_DETACHED;
            Pthread_mutex_unlock(&sc->mtx);
        } else if (sc->sc_rc == SC_PREEMPTED) {
            Pthread_mutex_lock(&sc->mtx);
            sc->sc_rc = SC_DETACHED;
            Pthread_mutex_unlock(&sc->mtx);
            rc = ERR_SC;
        } else if (sc->sc_rc != SC_DETACHED) {
            sc_set_running(sc->tablename, 0, iq->sc_seed, NULL, 0);
            if (sc->sc_rc)
                rc = ERR_SC;
            free_schema_change_type(sc);
        }
        sc = iq->sc;
    }
    if (rc)
        csc2_free_all();
    if (rc == ERR_NOMASTER) {
        /* free schema changes that have finished without marking schema change
         * over in llmeta so new master can resume properly */
        struct schema_change_type *next;
        sc = iq->sc_pending;
        while (sc != NULL) {
            next = sc->sc_next;
            if (sc->newdb && sc->newdb->handle) {
                int bdberr = 0;
                sc_set_downgrading(sc);
                bdb_close_only(sc->newdb->handle, &bdberr);
                freedb(sc->newdb);
                sc->newdb = NULL;
            }
            sc_set_running(sc->tablename, 0, iq->sc_seed, NULL, 0);
            free_schema_change_type(sc);
            sc = next;
        }
        iq->sc_pending = NULL;
    }
    logmsg(LOGMSG_INFO, ">>> DDL SCHEMA CHANGE RC %d <<<\n", rc);
    return rc;
}

typedef struct {
    struct ireq *iq;
    void *trans;
    struct block_err *err;
} ckgenid_state_t;

static int pselectv_callback(void *arg, const char *tablename, int tableversion,
                             unsigned long long genid)
{
    ckgenid_state_t *cgstate = (ckgenid_state_t *)arg;
    struct ireq *iq = cgstate->iq;
    void *trans = cgstate->trans;
    struct block_err *err = cgstate->err;
    int rc, bdberr = 0;

    if ((rc = bdb_lock_tablename_read(thedb->bdb_env, tablename, trans)) != 0) {
        if (rc == BDBERR_DEADLOCK) {
            if (iq->debug)
                reqprintf(iq, "LOCK TABLE READ DEADLOCK");
            return RC_INTERNAL_RETRY;
        } else if (rc) {
            if (iq->debug)
                reqprintf(iq, "LOCK TABLE READ ERROR: %d", rc);
            return ERR_INTERNAL;
        }
    }

    if ((rc = osql_set_usedb(iq, tablename, tableversion, 0, err)) != 0) {
        return rc;
    }

    if ((rc = ix_check_genid_wl(iq, trans, genid, &bdberr)) != 0) {
        if (rc != 1) {
            unsigned long long lclgenid = bdb_genid_to_host_order(genid);
            if ((bdberr == 0 && rc == 0) ||
                (bdberr == IX_PASTEOF && rc == -1)) {
                err->ixnum = -1;
                err->errcode = ERR_CONSTR;
                ctrace("constraints error, no genid %llx (%llu)\n", lclgenid,
                       lclgenid);
                reqerrstr(iq, COMDB2_CSTRT_RC_INVL_REC,
                          "constraints error, no genid");
                return ERR_CONSTR;
            }

            if (bdberr != RC_INTERNAL_RETRY) {
                reqerrstr(iq, COMDB2_DEL_RC_INVL_KEY,
                          "unable to find genid =%llx rc=%d", lclgenid, bdberr);
            }

            return bdberr;
        }
    }
    return 0;
}

/**
 * Wait for all pending osql sessions of this transaction to finish
 * Once all finished ok, we apply all the changes
 */
int osql_bplog_commit(struct ireq *iq, void *iq_trans, int *nops,
                      struct block_err *err)
{
    blocksql_tran_t *tran = (blocksql_tran_t *)iq->blocksql_tran;
    ckgenid_state_t cgstate = {.iq = iq, .trans = iq_trans, .err = err};
    int rc;

    /* Pre-process selectv's, getting a writelock on rows that are later updated
     */
    if ((rc = osql_process_selectv(((blocksql_tran_t *)iq->blocksql_tran)->sess,
                                   pselectv_callback, &cgstate)) != 0) {
        iq->timings.req_applied = osql_log_time();
        return rc;
    }

    /* apply changes */
    rc = apply_changes(iq, tran, iq_trans, nops, err, iq->sorese->osqllog,
                       osql_process_packet);

    iq->timings.req_applied = osql_log_time();

    return rc;
}

char *osql_sorese_type_to_str(int stype)
{
    char *rtn = "UNKNOWN";

    switch (stype) {
    case 0:
        rtn = "BLOCKSQL";
        break;
    case OSQL_SOCK_REQ:
        rtn = "SOCKSQL";
        break;
    case OSQL_RECOM_REQ:
        rtn = "RECOM";
        break;
    case OSQL_SNAPISOL_REQ:
        rtn = "SNAPISOL";
        break;
    case OSQL_SERIAL_REQ:
        rtn = "SERIAL";
        break;
    }

    return rtn;
}

/**
 * Prints summary for the current osql bp transaction
 *
 */
char *osql_get_tran_summary(struct ireq *iq)
{

    char *ret = NULL;
    char *nametype;

    /* format
       (BLOCKSQL OPS:[4] MIN:[8]msec MAX:[8]msec)
     */
    if (iq->blocksql_tran) {
        blocksql_tran_t *tran = (blocksql_tran_t *)iq->blocksql_tran;
        int sz = 128;
        int tottm = 0;
        int rtrs = 0;

        ret = (char *)malloc(sz);
        if (!ret) {
            logmsg(LOGMSG_ERROR, "%s: failed to allocated %d bytes\n", __func__, sz);
            return NULL;
        }

        if (tran->iscomplete) {
            osql_sess_getsummary(tran->sess, &tottm, &rtrs);
        }

        nametype = osql_sorese_type_to_str(iq->sorese->type);

        snprintf(ret, sz, "%s tot=%ums rtrs=%u", nametype, tottm, rtrs);
        ret[sz - 1] = '\0';
    }

    return ret;
}

/**
 * Free all the sessions and free the bplog
 * HACKY: since we want to catch and report long requests in block
 * process, call this function only after reqlog_end_request is called
 * (sltdbt.c)
 */
static pthread_mutex_t kludgelk = PTHREAD_MUTEX_INITIALIZER;
void osql_bplog_free(struct ireq *iq, int are_sessions_linked, const char *func,
                     const char *callfunc, int line)
{
    Pthread_mutex_lock(&kludgelk);
    blocksql_tran_t *tran = (blocksql_tran_t *)iq->blocksql_tran;
    iq->blocksql_tran = NULL;
    Pthread_mutex_unlock(&kludgelk);

    if (!tran)
        return;

    /* null this here, since the clients of sessions could still use
       sess->iq->blockproc to update the transaction bplog
       osql_close_session ensures there are no further clients
       of sess before removing it from the lookup hash
     */

    /* remove the sessions from repository and free them */
    osql_close_session(&tran->sess, are_sessions_linked, func, callfunc, line);
    iq->sorese = NULL;

    if (iq->p_buf_orig) {
        free(iq->p_buf_orig);
        iq->p_buf_orig = NULL;
        iq->p_buf_out_end = iq->p_buf_out_start = iq->p_buf_out = NULL;
        iq->p_buf_in_end = iq->p_buf_in = NULL;
    }

    /* destroy transaction */
    Pthread_mutex_destroy(&tran->store_mtx);

    dyn_array_close(&tran->osql_rows);
    dyn_array_close(&tran->add_osql_rows);
    free(tran);

    /* free the space for sql strings */
    if (iq->sqlhistory_ptr && iq->sqlhistory_ptr != &iq->sqlhistory[0]) {
        free(iq->sqlhistory_ptr);
        iq->sqlhistory_ptr = NULL;
    }
    iq->sqlhistory_len = 0;
}


const char *osql_reqtype_str(int type)
{   
    assert(0 < type && type < MAX_OSQL_TYPES);
    // copied from enum OSQL_RPL_TYPE
    static const char *typestr[] = {
        "RPLINV",
        "DONE",
        "USEDB",
        "DELREC",
        "INSREC",
        "CLRTBL",
        "QBLOB",
        "UPDREC",
        "XERR",
        "UPDCOLS",
        "DONE_STATS",
        "DBGLOG",
        "RECGENID",
        "UPDSTAT",
        "EXISTS",
        "SERIAL",
        "SELECTV",
        "DONE_SNAP",
        "SCHEMACHANGE",
        "BPFUNC",
        "DBQ_CONSUME",
        "DELETE",
        "INSERT",
        "UPDATE",
        "DELIDX",
        "INSIDX",
        "DBQ_CONSUME_UUID",
        "STARTGEN",
    };
    return typestr[type];
}

void setup_reorder_key(int type, osql_sess_t *sess, unsigned long long rqid,
                       char *rpl, oplog_key_t *key)
{
    key->tbl_idx = USHRT_MAX;
    switch (type) {
    case OSQL_USEDB: {
        /* usedb is always called prior to any other osql event */
        if (sess->tablename &&
            !is_tablename_queue(sess->tablename, strlen(sess->tablename))) {
            sess->tbl_idx = get_dbtable_idx_by_name(sess->tablename) + 1;
            key->tbl_idx = sess->tbl_idx;

#if DEBUG_REORDER
            logmsg(LOGMSG_DEBUG, "REORDER: tablename='%s' idx=%d\n",
                   sess->tablename, sess->tbl_idx);
#endif
        }
        break;
    }
    case OSQL_RECGENID:
    case OSQL_UPDATE:
    case OSQL_DELETE:
    case OSQL_UPDREC:
    case OSQL_DELREC:
    case OSQL_INSERT:
    case OSQL_INSREC: {
        enum { OSQLCOMM_UUID_RPL_TYPE_LEN = 4 + 4 + 16 };
        unsigned long long genid = 0;
        if (type == OSQL_INSERT || type == OSQL_INSREC) {
            genid = ++sess->ins_seq;
#if DEBUG_REORDER
            logmsg(LOGMSG_DEBUG, "REORDER: INS genid (seq) 0x%llx\n", genid);
#endif
        } else {
            const char *p_buf = rpl + OSQLCOMM_UUID_RPL_TYPE_LEN;
            buf_no_net_get(&genid, sizeof(genid), p_buf, p_buf + sizeof(genid));
#if DEBUG_REORDER
            logmsg(LOGMSG_DEBUG, "REORDER: Received genid 0x%llx\n", genid);
#endif
        }
        sess->last_genid = genid;
        key->is_rec = 1;
    } /* FALL THROUGH TO NEXT CASE WHERE MOST OF KEY IS POPULATED */
    case OSQL_QBLOB:
    case OSQL_DELIDX:
    case OSQL_INSIDX:
    case OSQL_UPDCOLS: {
        key->tbl_idx = sess->tbl_idx;
        key->genid = sess->last_genid;
        /* NB: this stripe is only used for ordering, NOT for inserting */
        key->stripe = get_dtafile_from_genid(key->genid);
        assert(key->stripe >= 0);
        break;
    }
    /* This doesn't touch btrees and should be processed first */
    case OSQL_SERIAL:
    case OSQL_SELECTV:
        key->tbl_idx = 0;
        key->genid = 0;
        key->stripe = 0;
        key->is_rec = 0;
        break;
    default:
        break;
    }

    switch (type) {
    case OSQL_QBLOB:
    case OSQL_DELIDX:
    case OSQL_INSIDX:
    case OSQL_UPDCOLS:
        break; /* keep last_is_ins as is */
    case OSQL_UPDATE:
    case OSQL_DELETE:
    case OSQL_UPDREC:
    case OSQL_DELREC:
        sess->last_is_ins = 0;
        sess->tran_rows++;
        break;
    case OSQL_INSERT:
    case OSQL_INSREC:
        sess->last_is_ins = 1;
        sess->tran_rows++;
        break;
    default:
        sess->last_is_ins = 0;
        break;
    }
}

static void send_error_to_replicant(osql_sess_t *sess, int errval,
                                    const char *errstr)
{
    struct errstat generr = {0};

    logmsg(LOGMSG_ERROR, "%s: %s\n", __func__, errstr);

    generr.errval = errval;
    strncpy0(generr.errstr, errstr, sizeof(generr.errstr));

    int rc = osql_comm_signal_sqlthr_rc(sess, &generr, RC_INTERNAL_RETRY);
    if (rc) {
        logmsg(LOGMSG_ERROR, "Failed to signal replicant rc=%d\n", rc);
    }
}

#if DEBUG_REORDER
#define DEBUG_PRINT_TMPBL_SAVING()                                             \
    uuidstr_t mus;                                                             \
    comdb2uuidstr(uuid, mus);                                                  \
    logmsg(                                                                    \
        LOGMSG_DEBUG,                                                          \
        "%p:%s: rqid=%llx uuid=%s REORDER: SAVING %s tp=%d(%s), tbl_idx=%d,"   \
        "stripe=%d, genid=0x%llx, seq=%d, is_rec=%d\n",                        \
        (void *)pthread_self(), __func__, rqid, mus,                           \
        (sess->last_is_ins ? "(INS) " : " "), type,                            \
        osql_reqtype_str(type), key.tbl_idx, key.stripe, key.genid, key.seq,   \
        key.is_rec);

#else
#define DEBUG_PRINT_TMPBL_SAVING()
#endif

/**
 * Inserts the op in the iq oplog
 * If sql processing is local, this is called by sqlthread
 * If sql processing is remote, this is called by reader_thread for the offload
 *node
 * Returns 0 if success
 *
 */
int osql_bplog_saveop(osql_sess_t *sess, char *rpl, int rplen,
                      unsigned long long rqid, uuid_t uuid, int type)
{
#if DEBUG_REORDER
    logmsg(LOGMSG_DEBUG, "REORDER: saving for sess %p\n", sess);
#endif
    blocksql_tran_t *tran = (blocksql_tran_t *)osql_sess_getbptran(sess);
    if (!tran) {
        /* something has gone wrong dispatching the socksql request, ignoring
           when the bplog creation failed, the caller is responsible for
           notifying the source that the session has gone awry
         */
        return 0;
    }

    int rc = 0;
    oplog_key_t key = {0};
<<<<<<< HEAD
    int debug = 0;

    if (type == OSQL_SCHEMACHANGE)
        iq->tranddl++;
=======
    int bdberr;
>>>>>>> d9e884b9

    assert(sess->rqid == rqid);
    key.seq = sess->seq;
#if DEBUG_REORDER
    uuidstr_t us;
    comdb2uuidstr(uuid, us);
    DEBUGMSG("uuid=%s type=%d (%s) seq=%lld\n", us, type,
             osql_reqtype_str(type), sess->seq);
#endif

    /* add the op into the temporary table */
    Pthread_mutex_lock(&tran->store_mtx);

    /* make sure that the temp table is empty since commit
     * retries will use same rqid */
    if (sess->seq == 0 && tran->rows > 0) {
        logmsg(LOGMSG_FATAL,
               "Malformed transaction, received duplicated first row");
        abort();
    }

    if (type == OSQL_USEDB &&
        (sess->selectv_writelock_on_update || sess->is_reorder_on)) {
        int tableversion = 0;
        const char *tblname = get_tablename_from_rpl(rqid, rpl, &tableversion);
        assert(tblname); // table or queue name
        sess->tablename = intern(tblname);
        sess->tableversion = tableversion;
    }

    if (sess->selectv_writelock_on_update)
        osql_cache_selectv(type, sess, rqid, rpl);

    if (sess->is_reorder_on) {
<<<<<<< HEAD
        setup_reorder_key(type, sess, rqid, iq, rpl, &key);
=======
        setup_reorder_key(type, sess, rqid, rpl, &key);
        if (sess->last_is_ins && tran->db_ins) { // insert into ins temp table
            tmptbl = tran->db_ins;
        }
>>>>>>> d9e884b9
    }

    DEBUG_PRINT_TMPBL_SAVING();

<<<<<<< HEAD
    dyn_array_t *arr = &tran->osql_rows;
    if (sess->last_is_ins)
        arr = &tran->add_osql_rows;

    ACCUMULATE_TIMING(CHR_TMPSVOP,
        rc_op = dyn_array_append(arr, &key, sizeof(key), rpl, rplen););
    if (rc_op) {
        logmsg(LOGMSG_ERROR, "%s: fail to put oplog seq=%llu rc=%d\n",
               __func__, sess->seq, rc_op);
=======
    ACCUMULATE_TIMING(CHR_TMPSVOP,
                      rc = bdb_temp_table_put(thedb->bdb_env, tmptbl, &key,
                                              sizeof(key), rpl, rplen, NULL,
                                              &bdberr););

    if (rc) {
        logmsg(LOGMSG_ERROR, "%s: fail to put oplog seq=%llu rc=%d bdberr=%d\n",
               __func__, sess->seq, rc, bdberr);
>>>>>>> d9e884b9
    } else if (gbl_osqlpfault_threads) {
        osql_page_prefault(rpl, rplen, &(tran->last_db),
                           &(osql_session_get_ireq(sess)->osql_step_ix), rqid,
                           uuid, sess->seq);
    }

    tran->rows++;

    Pthread_mutex_unlock(&tran->store_mtx);

    if (rc)
        return rc;

    struct errstat *xerr;
    /* check if type is done */
    rc = osql_comm_is_done(sess, type, rpl, rplen, rqid == OSQL_RQID_USE_UUID,
                           &xerr);
    if (rc == 0)
        return 0;

    // only OSQL_DONE_SNAP, OSQL_DONE, OSQL_DONE_STATS, and OSQL_XERR
    // are processed beyond this point

    if (type != OSQL_XERR) { // if tran not aborted
        int numops = osql_get_replicant_numops(rpl, rqid == OSQL_RQID_USE_UUID);
#if DEBUG_REORDER
        uuidstr_t us;
        comdb2uuidstr(uuid, us);
        DEBUGMSG("uuid=%s type %s numops=%d, seq=%lld %s\n", us,
                 osql_reqtype_str(type), numops, sess->seq,
                 (numops != sess->seq + 1 ? "NO match" : ""));
#endif

        if (gbl_osql_check_replicant_numops && numops != sess->seq + 1) {
            send_error_to_replicant(
                sess, RC_INTERNAL_RETRY,
                "Master received inconsistent number of opcodes");

            logmsg(LOGMSG_ERROR,
                   "%s: Replicant sent %d opcodes, master received %lld\n",
                   __func__, numops, sess->seq + 1);

            // TODO: terminate session so replicant can retry
            // or mark session bad so don't process this session from toblock
            // osql_sess_try_terminate(sess);
            // return 0;
            abort(); // for now abort to catch failure cases
        }
    }

    /* TODO: check the generation and fail early if it does not match */

    osql_sess_set_complete(rqid, uuid, sess, xerr);

    tran->iscomplete = (type != OSQL_XERR);
    return handle_buf_sorese(sess);
}


/**
 * Construct a blockprocessor transaction buffer containing
 * a sock sql /recom /snapisol /serial transaction
 *
 * Note: sqlqret is the location where we saved the query
 *       This will allow let us point directly to the buffer
 *
 */
static int wordoff(int byteoff) { return (byteoff + 3) / 4; }
int osql_bplog_build_sorese_req(uint8_t *p_buf_start,
                                const uint8_t **pp_buf_end, const char *sqlq,
                                int sqlqlen, const char *tzname, int reqtype,
                                char **sqlqret, int *sqlqlenret,
                                unsigned long long rqid, uuid_t uuid)
{
    struct dbtable *db;

    struct req_hdr req_hdr;
    struct block_req req;
    struct packedreq_hdr op_hdr;
    struct packedreq_usekl usekl;
    struct packedreq_tzset tzset;
    struct packedreq_sql sql;
    struct packedreq_seq seq;
    struct packedreq_seq2 seq2;
    int *p_rqid = (int *)&rqid;
    int seed;

    uint8_t *p_buf;

    uint8_t *p_buf_req_start;
    const uint8_t *p_buf_req_end;

    uint8_t *p_buf_op_hdr_start;
    const uint8_t *p_buf_op_hdr_end;

    p_buf = p_buf_start;

    /*
     * req hdr (prccom hdr)
     */

    /* build prccom header */
    bzero(&req_hdr, sizeof(req_hdr));
    req_hdr.opcode = OP_BLOCK;

    /* pack prccom header */
    if (!(p_buf = req_hdr_put(&req_hdr, p_buf, *pp_buf_end)))
        return -1;

    /*
     * req
     */

    /* save room in the buffer for req, we need to write it last after we know
     * the proper overall offset */
    if (BLOCK_REQ_LEN > (*pp_buf_end - p_buf))
        return -1;
    p_buf_req_start = p_buf;
    p_buf += BLOCK_REQ_LEN;
    p_buf_req_end = p_buf;

    req.num_reqs = 0; /* will be incremented as we go */

    /*
     * usekl
     */

    /* save room for usekl op header */
    if (PACKEDREQ_HDR_LEN > (*pp_buf_end - p_buf))
        return -1;
    p_buf_op_hdr_start = p_buf;
    p_buf += PACKEDREQ_HDR_LEN;
    p_buf_op_hdr_end = p_buf;

    /* provide db[0], it doesn't matter anyway */
    db = &thedb->static_table;
    usekl.dbnum = db->dbnum;
    usekl.taglen = strlen(db->tablename) + 1 /*NUL byte*/;

    /* pack usekl */
    if (!(p_buf = packedreq_usekl_put(&usekl, p_buf, *pp_buf_end)))
        return -1;
    if (!(p_buf =
              buf_no_net_put(db->tablename, usekl.taglen, p_buf, *pp_buf_end)))
        return -1;

    /* build usekl op hdr */
    ++req.num_reqs;
    op_hdr.opcode = BLOCK2_USE;
    op_hdr.nxt = one_based_word_offset_from_ptr(p_buf_start, p_buf);

    /* pad to the next word */
    if (!(p_buf = buf_zero_put(
              ptr_from_one_based_word_offset(p_buf_start, op_hdr.nxt) - p_buf,
              p_buf, *pp_buf_end)))
        return -1;

    /* pack usekl op hdr in the space we saved */
    if (packedreq_hdr_put(&op_hdr, p_buf_op_hdr_start, p_buf_op_hdr_end) !=
        p_buf_op_hdr_end)
        return -1;

    /*
     * tzset
     */

    /* save room for tzset op header */
    if (PACKEDREQ_HDR_LEN > (*pp_buf_end - p_buf))
        return -1;
    p_buf_op_hdr_start = p_buf;
    p_buf += PACKEDREQ_HDR_LEN;
    p_buf_op_hdr_end = p_buf;

    /* build tzset */
    tzset.tznamelen = strlen(tzname) + 1 /*NUL byte*/;

    /* pack tzset */
    if (!(p_buf = packedreq_tzset_put(&tzset, p_buf, *pp_buf_end)))
        return -1;
    if (!(p_buf = buf_no_net_put(tzname, tzset.tznamelen, p_buf, *pp_buf_end)))
        return -1;

    /* build tzset op hdr */
    ++req.num_reqs;
    op_hdr.opcode = BLOCK2_TZ;
    op_hdr.nxt = one_based_word_offset_from_ptr(p_buf_start, p_buf);

    /* pad to the next word */
    if (!(p_buf = buf_zero_put(
              ptr_from_one_based_word_offset(p_buf_start, op_hdr.nxt) - p_buf,
              p_buf, *pp_buf_end)))
        return -1;

    /* pack usekl op hdr in the space we saved */
    if (packedreq_hdr_put(&op_hdr, p_buf_op_hdr_start, p_buf_op_hdr_end) !=
        p_buf_op_hdr_end)
        return -1;

    /*
     * sql
     */

    /* save room for sql op header */
    if (PACKEDREQ_HDR_LEN > (*pp_buf_end - p_buf))
        return -1;
    p_buf_op_hdr_start = p_buf;
    p_buf += PACKEDREQ_HDR_LEN;
    p_buf_op_hdr_end = p_buf;

    /* bulid sql */
    sql.sqlqlen = sqlqlen;
    /* include all sql if requested for longreq logging */
    if (sqlqlen > 256 && !gbl_enable_osql_longreq_logging)
        sql.sqlqlen = 256;
    /* must make sure the packed sqlq is NUL terminated later on */

    /* pack sql */
    if (!(p_buf = packedreq_sql_put(&sql, p_buf, *pp_buf_end)))
        return -1;
    *sqlqret =
        (char *)p_buf; /* save location of the sql string in the buffer */
    *sqlqlenret = sql.sqlqlen;
    if (!(p_buf = buf_no_net_put(sqlq, sql.sqlqlen, p_buf, *pp_buf_end)))
        return -1;

    /* build sql op hdr */
    ++req.num_reqs;
    op_hdr.opcode = req2blockop(reqtype);
    op_hdr.nxt = one_based_word_offset_from_ptr(p_buf_start, p_buf);

    /* TODO NUL terminate sql here if it was truncated earlier */
    /* pad to the next word */
    if (!(p_buf = buf_zero_put(
              ptr_from_one_based_word_offset(p_buf_start, op_hdr.nxt) - p_buf,
              p_buf, *pp_buf_end)))
        return -1;

    /* pack sql op hdr in the space we saved */
    if (packedreq_hdr_put(&op_hdr, p_buf_op_hdr_start, p_buf_op_hdr_end) !=
        p_buf_op_hdr_end)
        return -1;

    /*
     * blkseq
     */
    p_buf_op_hdr_start = p_buf;
    p_buf += PACKEDREQ_HDR_LEN;
    if (rqid == OSQL_RQID_USE_UUID) {
        if (PACKEDREQ_SEQ2_LEN > (*pp_buf_end - p_buf))
            return -1;
    } else {
        if (PACKEDREQ_SEQ_LEN > (*pp_buf_end - p_buf))
            return -1;
    }
    p_buf_op_hdr_end = p_buf;

    ++req.num_reqs;
    if (rqid == OSQL_RQID_USE_UUID) {
        comdb2uuidcpy(seq2.seq, uuid);

        if (!(p_buf = packedreq_seq2_put(&seq2, p_buf, *pp_buf_end)))
            return -1;

        op_hdr.opcode = BLOCK2_SEQV2;
    } else {
        seq.seq1 = p_rqid[0];
        seq.seq2 = p_rqid[1];
        seed = seq.seq1 ^ seq.seq2;
        seq.seq3 = rand_r((unsigned int *)&seed);

        if (!(p_buf = packedreq_seq_put(&seq, p_buf, *pp_buf_end)))
            return -1;

        op_hdr.opcode = BLOCK_SEQ;
    }

    /* blkseq header */
    op_hdr.nxt = one_based_word_offset_from_ptr(p_buf_start, p_buf);

    /* pad to the next word */
    if (!(p_buf = buf_zero_put(
              ptr_from_one_based_word_offset(p_buf_start, op_hdr.nxt) - p_buf,
              p_buf, *pp_buf_end)))
        return -1;

    /* pack seq op hdr in the space we saved */
    if (packedreq_hdr_put(&op_hdr, p_buf_op_hdr_start, p_buf_op_hdr_end) !=
        p_buf_op_hdr_end)
        return -1;

    /*
     * req
     */

    /* build req */
    req.flags = BLKF_ERRSTAT; /* we want error stat */
    req.offset = op_hdr.nxt;  /* overall offset = next offset of last op */

    /* pack req in the space we saved at the start */
    if (block_req_put(&req, p_buf_req_start, p_buf_req_end) != p_buf_req_end)
        return -1;

    *pp_buf_end = p_buf;
    return 0;
}

/************************* INTERNALS
 * ***************************************************/


#if DEBUG_REORDER
#define DEBUG_PRINT_TMPBL_READ()                                               \
    uuidstr_t mus;                                                             \
    comdb2uuidstr(uuid, mus);                                                  \
    uint8_t *p_buf = (uint8_t *)data;                                          \
    int type = 0;                                                              \
    buf_get(&type, sizeof(type), p_buf, p_buf + sizeof(type));                 \
    oplog_key_t *k_ptr = opkey;                                                \
    if (drain_adds) {                                                          \
        k_ptr = opkey_ins;                                                     \
    }                                                                          \
    logmsg(LOGMSG_DEBUG,                                                       \
           "%p:%s: rqid=%llx uuid=%s REORDER: READ %s tp=%d(%s), tbl_idx=%d, " \
           "stripe=%d, "                                                       \
           "genid=0x%llx, seq=%d, is_rec=%d\n",                                \
           (void *)pthread_self(), __func__, rqid, mus,                        \
           (k_ptr == opkey_ins ? "(ins)" : " "), type, osql_reqtype_str(type), \
           k_ptr->tbl_idx, k_ptr->stripe, k_ptr->genid, k_ptr->seq,            \
           k_ptr->is_rec);

#else
#define DEBUG_PRINT_TMPBL_READ()
#endif


/* initialize the ins tmp table pointer to the first item if any
 */
static inline int init_ins_tbl(struct reqlogger *reqlogger,
                               dyn_array_t *add_osql_rows,
                               oplog_key_t **opkey_ins, uint8_t *add_stripe_p)
{
    int rc_ins = dyn_array_first(add_osql_rows);
    if (rc_ins && rc_ins != IX_EMPTY && rc_ins != IX_NOTFND) {
        reqlog_set_error(reqlogger, "bdb_temp_table_first failed", rc_ins);
        logmsg(LOGMSG_ERROR,
               "%s: bdb_temp_table_first failed rc_ins=%d\n",
               __func__, rc_ins);
        return rc_ins;
    }
    if (rc_ins == 0)
        dyn_array_get_key(add_osql_rows, (void**)opkey_ins);

    // active stripe is set from toblock_outer, that's where the adds will go
    if (bdb_attr_get(thedb->bdb_attr, BDB_ATTR_ROUND_ROBIN_STRIPES))
        *add_stripe_p = bdb_attr_get(
            thedb->bdb_attr, BDB_ATTR_DTASTRIPE); // add after last stripe
    else
        *add_stripe_p = bdb_get_active_stripe(thedb->bdb_env);

    return 0;
}

/* Fetch the data from the appropriate temp table
 * based on drain_adds variable which is initally set to 0
 */
static inline void get_tmptbl_data_and_len(blocksql_tran_t *tran,
                                           bool drain_adds, char **data_p,
                                           int *datalen_p)
{
    void *key;
    void *loc_data;

    dyn_array_t *arr = (drain_adds) ?  &tran->add_osql_rows : &tran->osql_rows;

    dyn_array_get_kv(arr, &key, &loc_data, datalen_p);
    uint8_t *p_buf = (uint8_t *)loc_data;
    int type = 0;
    buf_get(&type, sizeof(type), p_buf, p_buf + sizeof(type));

    if (type == OSQL_QBLOB) {
        *data_p = malloc(*datalen_p);
        memcpy(*data_p, loc_data, *datalen_p);
    }
    else {
        *data_p = loc_data;
    }
}

/* utility function to determine if row from ins tmp tbl sorts less than
 * row from normal temp tbl:
 * if key_ins tbl_idx < key tbl_idx return true
 * if tbl_idx is same, return true if add_stripe < opkey->stripe
 * return false otherwise
 */
static inline bool ins_is_less(oplog_key_t *opkey_ins, oplog_key_t *opkey,
                               int add_stripe)
{
    if (!opkey_ins)
        return false;

    return opkey_ins->tbl_idx < opkey->tbl_idx ||
           (opkey_ins->tbl_idx == opkey->tbl_idx && add_stripe < opkey->stripe);
}

/* Get the next record from either the ins tmp table or from the 
 * generic one, depending on from where we read previous record,
 * and on which entry is smaller (ins tmp tbl, or normal tmp tbl). 
 * Drain adds in add_stripe only after doing the upd/dels for that stripe
 */
static inline int
get_next_merge_tmps(blocksql_tran_t *tran,
                    oplog_key_t **opkey, oplog_key_t **opkey_ins,
                    bool *drain_adds_p, int *bdberr, int add_stripe)
{
    if (*drain_adds_p) {
		int rc = dyn_array_next(&tran->add_osql_rows);
        if (rc != 0) { // ins tbl contains no more records
            *drain_adds_p = false;
            *opkey_ins = NULL;
            return 0;
        }

        dyn_array_get_key(&tran->add_osql_rows, (void**)opkey_ins);
        if (!ins_is_less(*opkey_ins, *opkey, add_stripe))
            *drain_adds_p = false;
    } else {
		int rc = dyn_array_next(&tran->osql_rows);
        if (rc)
            return rc;

        dyn_array_get_key(&tran->osql_rows, (void**)opkey);
        /* if cursor valid for dbc_ins, and if we changed table/stripe and
         * prev table/strip match dbc_ins table/stripe then process adds */
        if (ins_is_less(*opkey_ins, *opkey, add_stripe))
            *drain_adds_p = true;
    }
    return 0;
}


static int process_this_session(
    struct ireq *iq, void *iq_tran, blocksql_tran_t *tran, int *bdberr, int *nops,
    struct block_err *err, SBUF2 *logsb,
    int (*func)(struct ireq *, unsigned long long, uuid_t, void *, char **, int,
                int *, int **, blob_buffer_t blobs[MAXBLOBS], int,
                struct block_err *, int *, SBUF2 *))
{
    osql_sess_t *sess = tran->sess;
    unsigned long long rqid = osql_sess_getrqid(sess);
    int countops = 0;
    int lastrcv = 0;
    int rc = 0, rc_out = 0;
    int *updCols = NULL;

    /* session info */
    blob_buffer_t blobs[MAXBLOBS] = {{0}};
    int step = 0;
    int receivedrows = 0;
    int flags = 0;
    uuid_t uuid;

    iq->queryid = osql_sess_queryid(sess);
    osql_sess_getuuid(sess, uuid);

    if (rqid != OSQL_RQID_USE_UUID)
        reqlog_set_rqid(iq->reqlogger, &rqid, sizeof(unsigned long long));
    else
        reqlog_set_rqid(iq->reqlogger, uuid, sizeof(uuid));
    reqlog_set_event(iq->reqlogger, "txn");

#if DEBUG_REORDER
    logmsg(LOGMSG_DEBUG, "OSQL ");
    // if needed to check content of socksql temp table, dump with:
    logmsg(LOGMSG_DEBUG, "OSQL ");
    dyn_array_dump(&tran->osql_rows);
#endif

    /* go through each record */
    rc = dyn_array_first(&tran->osql_rows);
    if (rc && rc != IX_EMPTY && rc != IX_NOTFND) {
        reqlog_set_error(iq->reqlogger, "bdb_temp_table_first failed", rc);
        logmsg(LOGMSG_ERROR, "%s: bdb_temp_table_first failed rc=%d bdberr=%d\n",
                __func__, rc, *bdberr);
        return rc;
    }

    if (rc == IX_NOTFND || rc ==IX_EMPTY) {
        uuidstr_t us;
        comdb2uuidstr(uuid, us);
        logmsg(LOGMSG_ERROR, "%s: session %llx %s has no update rows?\n", __func__,
                rqid, us);
		return 0;
    }

    oplog_key_t *opkey = NULL;
    dyn_array_get_key(&tran->osql_rows, (void**)&opkey);

    oplog_key_t *opkey_ins = NULL;
    uint8_t add_stripe = 0;
    bool drain_adds = false; // we always start by reading normal tmp tbl
    rc = init_ins_tbl(iq->reqlogger, &tran->add_osql_rows, &opkey_ins, &add_stripe);
    if (rc)
        return rc;

    /* only reorder indices if more than one row add/upd/dels
     * NB: the idea is that single row transactions can not deadlock but
     * update can have a del/ins index component and can deadlock -- in future 
     * consider reordering for single upd stmts (only if performance 
     * improves so this requires a solid test). */
    if (sess->tran_rows > 1 && gbl_reorder_idx_writes) {
        iq->osql_flags |= OSQL_FLAGS_REORDER_IDX_ON;
        init_reorder_tbl();
    }

    while (!rc && !rc_out) {
        char *data = NULL;
        int datalen = 0;

        // fetch the data from the appropriate temp table -- based on drain_adds
        get_tmptbl_data_and_len(tran, drain_adds, &data, &datalen);
        /* Reset temp cursor data - we will free data after the callback. 
        bdb_temp_table_reset_datapointers(drain_adds ? dbc_ins : dbc);*/

        DEBUG_PRINT_TMPBL_READ();

        if (bdb_lock_desired(thedb->bdb_env)) {
            logmsg(LOGMSG_ERROR, "%lu %s:%d blocksql session closing early\n",
                   pthread_self(), __FILE__, __LINE__);
            err->blockop_num = 0;
            err->errcode = ERR_NOMASTER;
            err->ixnum = 0;
            reqlog_set_error(iq->reqlogger, "ERR_NOMASTER", ERR_NOMASTER);
            return ERR_NOMASTER /*OSQL_FAILDISPATCH*/;
        }

        lastrcv = receivedrows;

        /* This call locks pages:
         * func is osql_process_packet or osql_process_schemachange */
        rc_out = func(iq, rqid, uuid, iq_tran, &data, datalen, &flags, &updCols,
                      blobs, step, err, &receivedrows, logsb);

        if (rc_out != 0 && rc_out != OSQL_RC_DONE) {
            reqlog_set_error(iq->reqlogger, "Error processing", rc_out);
            /* error processing, can be a verify error or deadlock */
            break;
        }

        if (lastrcv != receivedrows && is_rowlocks_transaction(iq_tran)) {
            rowlocks_check_commit_physical(thedb->bdb_env, iq_tran, ++countops);
        }

        step++;
        rc = get_next_merge_tmps(tran, &opkey, &opkey_ins, &drain_adds, bdberr, add_stripe);
    }

    if (iq->osql_step_ix && opkey)
        gbl_osqlpf_step[*(iq->osql_step_ix)].step = opkey->seq << 7;

    /* if for some reason the session has not completed correctly,
       this will free the eventually allocated buffers */
    free_blob_buffers(blobs, MAXBLOBS);

    if (updCols)
        free(updCols);

    // should never have both of them set
    assert(rc == 0 || rc_out == 0 || rc_out == OSQL_RC_DONE);

    if (rc != 0 && rc != IX_PASTEOF && rc != IX_EMPTY) {
        reqlog_set_error(iq->reqlogger, "Internal Error", rc);
        logmsg(LOGMSG_ERROR, "%s:%d bdb_temp_table_next failed rc=%d bdberr=%d\n",
                __func__, __LINE__, rc, *bdberr);
        rc_out = ERR_INTERNAL;
        /* fall-through */
    }

    if (rc_out == OSQL_RC_DONE) {
        *nops += receivedrows;
        rc_out = 0;
    }

    return rc_out;
}

/**
 * Log the strings for each completed blocksql request for the
 * reqlog
 */
int osql_bplog_reqlog_queries(struct ireq *iq)
{
    blocksql_tran_t *tran = (blocksql_tran_t *)iq->blocksql_tran;
    if (tran->iscomplete)
        osql_sess_reqlogquery(tran->sess, iq->reqlogger);
    return 0;
}

static int apply_changes(struct ireq *iq, blocksql_tran_t *tran, void *iq_tran,
                         int *nops, struct block_err *err, SBUF2 *logsb,
                         int (*func)(struct ireq *, unsigned long long, uuid_t,
                                     void *, char **, int, int *, int **,
                                     blob_buffer_t blobs[MAXBLOBS], int,
                                     struct block_err *, int *, SBUF2 *))
{
    int out_rc = 0;
    int bdberr = 0;

    /* lock the table (it should get no more access anway) */
    Pthread_mutex_lock(&tran->store_mtx);

    *nops = 0;

    /* if we've already had a few verify-failures, add extended checking now */
    if (!iq->vfy_genid_track &&
        iq->sorese->verify_retries >= gbl_osql_verify_ext_chk) {
        iq->vfy_genid_track = 1;
        iq->vfy_genid_hash = hash_init(sizeof(unsigned long long));
        iq->vfy_genid_pool =
            pool_setalloc_init(sizeof(unsigned long long), 0, malloc, free);
    }

    /* clear everything- we are under store_mtx */
    if (iq->vfy_genid_track) {
        hash_clear(iq->vfy_genid_hash);
        pool_clear(iq->vfy_genid_pool);
    }

    dyn_array_sort(&tran->osql_rows);
    dyn_array_sort(&tran->add_osql_rows);

    listc_init(&iq->bpfunc_lst, offsetof(bpfunc_lstnode_t, linkct));

    /* go through the complete list and apply all the changes */
    if (tran->iscomplete) {
        out_rc = process_this_session(iq, iq_tran, tran, &bdberr, nops,
                                      err, logsb, func);
    }

    Pthread_mutex_unlock(&tran->store_mtx);
    return out_rc;
}

static int req2blockop(int reqtype)
{
    switch (reqtype) {
    case OSQL_SOCK_REQ:
        return BLOCK2_SOCK_SQL;

    case OSQL_RECOM_REQ:
        return BLOCK2_RECOM;

    case OSQL_SNAPISOL_REQ:
        return BLOCK2_SNAPISOL;

    case OSQL_SERIAL_REQ:
        return BLOCK2_SERIAL;
    }

    logmsg(LOGMSG_ERROR, "%s: unknown request type %d\n", __func__, reqtype);
    {
        int once = 0;
        if (!once) {
            cheap_stack_trace();
            once = 1;
        }
    }

    return OSQL_REQINV;
}

void osql_bplog_time_done(struct ireq *iq)
{
    blocksql_tran_t *tran = (blocksql_tran_t *)iq->blocksql_tran;
    osql_bp_timings_t *tms = &iq->timings;
    char msg[4096];
    int tottm = 0;
    int rtrs = 0;
    int len;

    if (!gbl_time_osql)
        return;

    if (tran) {
        if (tms->req_sentrc == 0)
            tms->req_sentrc = tms->req_applied;

        snprintf0(
            msg, sizeof(msg),
            "Total %llu (sql=%llu upd=%llu repl=%llu signal=%llu retries=%u) [",
            tms->req_finished - tms->req_received, /* total time */
            tms->req_alldone -
                tms->req_received, /* time to get sql processing done */
            tms->req_applied - tms->req_alldone,    /* time to apply updates */
            tms->req_sentrc - tms->replication_end, /* time to sent rc back to
                                                       sql (non-relevant for
                                                       blocksql*/
            tms->replication_end -
                tms->replication_start, /* time to replicate */
            tms->retries - 1);          /* how many time bplog was retried */
        len = strlen(msg);

        /* these are failed */
        osql_sess_getsummary(tran->sess, &tottm, &rtrs);
        snprintf0(msg + len, sizeof(msg) - len,
                  " %s(rqid=%llu time=%ums retries=%u)",
                  (tran->iscomplete ? "C" : "F"), osql_sess_getrqid(tran->sess),
                  tottm, rtrs);
        len = strlen(msg);
    }
    logmsg(LOGMSG_USER, "%s]\n", msg);
}

/**
 * Throw bplog to /dev/null, sql does not need this
 *
 */
int sql_cancelled_transaction(struct ireq *iq)
{
    int rc = 0;

    logmsg(LOGMSG_DEBUG, "%s: cancelled transaction\n", __func__);
    osql_bplog_free(iq, 1, __func__, NULL, 0);

    if (iq->p_buf_orig) {
        /* nothing changed this siince init_ireq */
        free(iq->p_buf_orig);
        iq->p_buf_orig = NULL;
    }

    destroy_ireq(thedb, iq);

    return rc;
}

int backout_schema_changes(struct ireq *iq, tran_type *tran);
void *osql_commit_timepart_resuming_sc(void *p)
{
    struct ireq iq;
    struct schema_change_type *sc_pending = (struct schema_change_type *)p;
    struct schema_change_type *sc;
    tran_type *parent_trans = NULL;
    int error = 0;
    bdb_thread_event(thedb->bdb_env, BDBTHR_EVENT_START_RDWR);
    init_fake_ireq(thedb, &iq);
    iq.tranddl = 1;
    iq.sc = sc = sc_pending;
    sc_pending = NULL;
    while (sc != NULL) {
        Pthread_mutex_lock(&sc->mtx);
        sc->nothrevent = 1;
        Pthread_mutex_unlock(&sc->mtx);
        iq.sc = sc->sc_next;
        if (sc->sc_rc == SC_COMMIT_PENDING) {
            sc->sc_next = sc_pending;
            sc_pending = sc;
        } else {
            logmsg(LOGMSG_ERROR, "%s: shard '%s', rc %d\n", __func__,
                   sc->tablename, sc->sc_rc);
            sc_set_running(sc->tablename, 0, 0, NULL, 0);
            free_schema_change_type(sc);
            error = 1;
        }
        sc = iq.sc;
    }
    iq.sc_pending = sc_pending;
    iq.sc_locked = 0;
    iq.osql_flags |= OSQL_FLAGS_SCDONE;
    iq.sc_tran = NULL;
    iq.sc_logical_tran = NULL;

    if (error) {
        logmsg(LOGMSG_ERROR, "%s: Aborting schema change because of errors\n",
               __func__);
        goto abort_sc;
    }

    if (trans_start_logical_sc(&iq, &(iq.sc_logical_tran))) {
        logmsg(LOGMSG_ERROR,
               "%s:%d failed to start schema change transaction\n", __func__,
               __LINE__);
        goto abort_sc;
    }

    if ((parent_trans = bdb_get_physical_tran(iq.sc_logical_tran)) == NULL) {
        logmsg(LOGMSG_ERROR,
               "%s:%d failed to start schema change transaction\n", __func__,
               __LINE__);
        goto abort_sc;
    }

    if (trans_start(&iq, parent_trans, &(iq.sc_tran))) {
        logmsg(LOGMSG_ERROR,
               "%s:%d failed to start schema change transaction\n", __func__,
               __LINE__);
        goto abort_sc;
    }

    iq.sc = iq.sc_pending;
    while (iq.sc != NULL) {
        if (!iq.sc_locked) {
            /* Lock schema from now on before we finalize any schema changes
             * and hold on to the lock until the transaction commits/aborts.
             */
            wrlock_schema_lk();
            iq.sc_locked = 1;
        }
        if (iq.sc->db)
            iq.usedb = iq.sc->db;
        if (finalize_schema_change(&iq, iq.sc_tran)) {
            logmsg(LOGMSG_ERROR, "%s: failed to finalize '%s'\n", __func__,
                   iq.sc->tablename);
            goto abort_sc;
        }
        iq.usedb = NULL;
        iq.sc = iq.sc->sc_next;
    }

    if (iq.sc_pending) {
        create_sqlmaster_records(iq.sc_tran);
        create_sqlite_master();
    }

    if (trans_commit(&iq, iq.sc_tran, gbl_mynode)) {
        logmsg(LOGMSG_FATAL, "%s:%d failed to commit schema change\n", __func__,
               __LINE__);
        abort();
    }

    unlock_schema_lk();

    if (trans_commit_logical(&iq, iq.sc_logical_tran, gbl_mynode, 0, 1, NULL, 0,
                             NULL, 0)) {
        logmsg(LOGMSG_FATAL, "%s:%d failed to commit schema change\n", __func__,
               __LINE__);
        abort();
    }
    iq.sc_logical_tran = NULL;

    osql_postcommit_handle(&iq);

    bdb_thread_event(thedb->bdb_env, BDBTHR_EVENT_DONE_RDWR);

    return NULL;

abort_sc:
    logmsg(LOGMSG_ERROR, "%s: aborting schema change\n", __func__);
    if (iq.sc_tran)
        trans_abort(&iq, iq.sc_tran);
    backout_schema_changes(&iq, parent_trans);
    if (iq.sc_locked) {
        unlock_schema_lk();
        iq.sc_locked = 0;
    }
    if (parent_trans)
        trans_abort(&iq, parent_trans);
    if (iq.sc_logical_tran) {
        trans_abort_logical(&iq, iq.sc_logical_tran, NULL, 0, NULL, 0);
        iq.sc_logical_tran = NULL;
    }
    osql_postabort_handle(&iq);
    bdb_thread_event(thedb->bdb_env, BDBTHR_EVENT_DONE_RDWR);
    return NULL;
}<|MERGE_RESOLUTION|>--- conflicted
+++ resolved
@@ -724,14 +724,6 @@
 
     int rc = 0;
     oplog_key_t key = {0};
-<<<<<<< HEAD
-    int debug = 0;
-
-    if (type == OSQL_SCHEMACHANGE)
-        iq->tranddl++;
-=======
-    int bdberr;
->>>>>>> d9e884b9
 
     assert(sess->rqid == rqid);
     key.seq = sess->seq;
@@ -766,38 +758,20 @@
         osql_cache_selectv(type, sess, rqid, rpl);
 
     if (sess->is_reorder_on) {
-<<<<<<< HEAD
-        setup_reorder_key(type, sess, rqid, iq, rpl, &key);
-=======
         setup_reorder_key(type, sess, rqid, rpl, &key);
-        if (sess->last_is_ins && tran->db_ins) { // insert into ins temp table
-            tmptbl = tran->db_ins;
-        }
->>>>>>> d9e884b9
     }
 
     DEBUG_PRINT_TMPBL_SAVING();
 
-<<<<<<< HEAD
     dyn_array_t *arr = &tran->osql_rows;
     if (sess->last_is_ins)
         arr = &tran->add_osql_rows;
 
     ACCUMULATE_TIMING(CHR_TMPSVOP,
-        rc_op = dyn_array_append(arr, &key, sizeof(key), rpl, rplen););
-    if (rc_op) {
+        rc = dyn_array_append(arr, &key, sizeof(key), rpl, rplen););
+    if (rc) {
         logmsg(LOGMSG_ERROR, "%s: fail to put oplog seq=%llu rc=%d\n",
-               __func__, sess->seq, rc_op);
-=======
-    ACCUMULATE_TIMING(CHR_TMPSVOP,
-                      rc = bdb_temp_table_put(thedb->bdb_env, tmptbl, &key,
-                                              sizeof(key), rpl, rplen, NULL,
-                                              &bdberr););
-
-    if (rc) {
-        logmsg(LOGMSG_ERROR, "%s: fail to put oplog seq=%llu rc=%d bdberr=%d\n",
-               __func__, sess->seq, rc, bdberr);
->>>>>>> d9e884b9
+               __func__, sess->seq, rc);
     } else if (gbl_osqlpfault_threads) {
         osql_page_prefault(rpl, rplen, &(tran->last_db),
                            &(osql_session_get_ireq(sess)->osql_step_ix), rqid,
