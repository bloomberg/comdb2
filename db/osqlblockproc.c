--- conflicted
+++ resolved
@@ -1167,15 +1167,14 @@
     reqlog_set_event(iq->reqlogger, "txn");
 
     /* go through each record */
-<<<<<<< HEAD
     rc = bdb_temp_table_find(thedb->bdb_env, dbc, key, sizeof(*key), NULL, bdberr);
 printf("AZ: what did we find? rc=%d, bdberr=%d\n", rc, *bdberr);
-=======
+/* orig was:
     rc = bdb_temp_table_find_exact(thedb->bdb_env, dbc, key, sizeof(*key),
                                    bdberr);
     if(rc != IX_FND)
         free(key);
->>>>>>> b5b8584c
+*/
     if (rc && rc != IX_EMPTY && rc != IX_NOTFND) {
         logmsg(LOGMSG_ERROR, "%s: bdb_temp_table_first failed rc=%d bdberr=%d\n",
                 __func__, rc, *bdberr);
