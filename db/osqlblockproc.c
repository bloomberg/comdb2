--- conflicted
+++ resolved
@@ -602,11 +602,7 @@
 
 
 const char *osql_reqtype_str(int type)
-<<<<<<< HEAD
-{
-=======
 {   
->>>>>>> 1a9cec85
     assert(0 < type && type < MAX_OSQL_TYPES);
     // copied from enum OSQL_RPL_TYPE
     static const char *typestr[] = {
@@ -637,7 +633,6 @@
         "DELIDX",
         "INSIDX",
         "DBQ_CONSUME_UUID",
-<<<<<<< HEAD
         "GENID",
     };
     return typestr[type];
@@ -665,10 +660,6 @@
     if (rc) {
         logmsg(LOGMSG_ERROR, "Failed to signal replicant rc=%d\n", rc);
     }
-=======
-    };
-    return typestr[type];
->>>>>>> 1a9cec85
 }
 
 
@@ -1194,10 +1185,6 @@
 
     blocksql_tran_t *tran = (blocksql_tran_t *)iq->blocksql_tran;
     unsigned long long rqid = osql_sess_getrqid(sess);
-<<<<<<< HEAD
-=======
-    oplog_key_t key_next, key_crt;
->>>>>>> 1a9cec85
     int countops = 0;
     int lastrcv = 0;
     int rc = 0, rc_out = 0;
