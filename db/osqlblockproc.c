--- conflicted
+++ resolved
@@ -64,15 +64,11 @@
 #include "comdb2uuid.h"
 #include "bpfunc.h"
 #include "logmsg.h"
-<<<<<<< HEAD
-#include "dyn_array.h"
-
-#define DEBUG_REORDER 0
-=======
 #include "time_accounting.h"
 #include <ctrace.h>
 #include "intern_strings.h"
->>>>>>> e9815046
+#include "dyn_array.h"
+#define DEBUG_REORDER 0
 
 int g_osql_blocksql_parallel_max = 5;
 int gbl_osql_check_replicant_numops = 1;
@@ -221,13 +217,13 @@
     iq->blocksql_tran = tran; /* now blockproc knows about it */
 
     /* init temporary table and cursor */
-<<<<<<< HEAD
     dyn_array_init(&tran->osql_rows, thedb->bdb_env);
     dyn_array_set_cmpr(&tran->osql_rows, osql_bplog_key_cmp);
     if (sess->is_reorder_on) {
         dyn_array_init(&tran->add_osql_rows, thedb->bdb_env);
         dyn_array_set_cmpr(&tran->add_osql_rows, osql_bplog_instbl_key_cmp);
-=======
+    }
+    /*
     tran->db = bdb_temp_array_create(thedb->bdb_env, &bdberr);
     if (!tran->db || bdberr) {
         logmsg(LOGMSG_ERROR, "%s: failed to create temp table bdberr=%d\n",
@@ -248,8 +244,8 @@
         } else
             bdb_temp_table_set_cmp_func(tran->db_ins,
                                         osql_bplog_instbl_key_cmp);
->>>>>>> e9815046
-    }
+    }
+    */
 
     tran->dowait = 1;
 
@@ -835,10 +831,6 @@
         abort();
     }
 
-<<<<<<< HEAD
-    if (sess->is_reorder_on) {
-        setup_reorder_key(type, sess, iq, rpl, &key);
-=======
     if (type == OSQL_USEDB &&
         (sess->selectv_writelock_on_update || sess->is_reorder_on)) {
         int tableversion = 0;
@@ -851,30 +843,18 @@
     if (sess->selectv_writelock_on_update)
         osql_cache_selectv(type, sess, rqid, rpl);
 
-    struct temp_table *tmptbl = tran->db;
     if (sess->is_reorder_on) {
         setup_reorder_key(type, sess, rqid, iq, rpl, &key);
-        if (sess->last_is_ins && tran->db_ins) { // insert into ins temp table
-            tmptbl = tran->db_ins;
-        }
->>>>>>> e9815046
     }
 
     DEBUG_PRINT_TMPBL_SAVING();
 
-<<<<<<< HEAD
     dyn_array_t *arr = &tran->osql_rows;
     if (sess->last_is_ins)
         arr = &tran->add_osql_rows;
 
-    rc_op = dyn_array_append(arr, &key, sizeof(key), rpl, rplen);
-=======
     ACCUMULATE_TIMING(CHR_TMPSVOP,
-                      rc_op = bdb_temp_table_put(thedb->bdb_env, tmptbl, &key,
-                                                 sizeof(key), rpl, rplen, NULL,
-                                                 &bdberr););
-
->>>>>>> e9815046
+        rc_op = dyn_array_append(arr, &key, sizeof(key), rpl, rplen););
     if (rc_op) {
         logmsg(LOGMSG_ERROR, "%s: fail to put oplog seq=%llu rc=%d\n",
                __func__, sess->seq, rc_op);
@@ -1380,18 +1360,8 @@
 #if DEBUG_REORDER
     logmsg(LOGMSG_DEBUG, "OSQL ");
     // if needed to check content of socksql temp table, dump with:
-<<<<<<< HEAD
     logmsg(LOGMSG_DEBUG, "OSQL ");
     dyn_array_dump(&tran->osql_rows);
-=======
-    void bdb_temp_table_debug_dump(bdb_state_type * bdb_state,
-                                   tmpcursor_t * cur, int);
-    bdb_temp_table_debug_dump(thedb->bdb_env, dbc, LOGMSG_DEBUG);
-    if (dbc_ins) {
-        logmsg(LOGMSG_DEBUG, "INS ");
-        bdb_temp_table_debug_dump(thedb->bdb_env, dbc_ins, LOGMSG_DEBUG);
-    }
->>>>>>> e9815046
 #endif
 
     /* go through each record */
@@ -1430,12 +1400,9 @@
     if (rc)
         return rc;
 
-<<<<<<< HEAD
-=======
     /* if only one row add/upd/del then no need to reorder indices */
     if (sess->tran_rows <= 1)
         flags |= OSQL_DONT_REORDER_IDX;
->>>>>>> e9815046
 
     while (!rc && !rc_out) {
         char *data = NULL;
