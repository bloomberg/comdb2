/*
   Copyright 2015 Bloomberg Finance L.P.

   Licensed under the Apache License, Version 2.0 (the "License");
   you may not use this file except in compliance with the License.
   You may obtain a copy of the License at

       http://www.apache.org/licenses/LICENSE-2.0

   Unless required by applicable law or agreed to in writing, software
   distributed under the License is distributed on an "AS IS" BASIS,
   WITHOUT WARRANTIES OR CONDITIONS OF ANY KIND, either express or implied.
   See the License for the specific language governing permissions and
   limitations under the License.
 */

/**
 *
 * Osql Interface with Block Processor
 *
 * Each block processor used for osql keeps a local log of operations (bplog)
 * of the current transaction. The operations are sent by the sqlthread.
 *
 * In blocksql mode, the bp opens an osql session for each query part of the
 *current
 * transaction.
 * In socksql/recom/snapisol/serial mode, the bp has only one session.
 *
 * Block processor waits until all pending sessions are completed.  If any of
 *the sessions
 * completes with an error that could be masked (like deadlocks), the block
 *processor
 * will re-issue it.
 *
 * If all the sessions complete successfully, the bp scans through the log and
 *applies all the
 * changes by calling record.c functions.
 *
 * At the end, the return code is provided to the client (in the case of
 *blocksql)
 * or the remote socksql/recom/snapisol/serial thread.
 *
 */
#include <stdio.h>
#include <sys/types.h>
#include <sys/stat.h>
#include <fcntl.h>
#include <pthread.h>
#include <limits.h>
#include <strings.h>
#include <poll.h>
#include <str0.h>
#include <epochlib.h>
#include <plhash.h>
#include <assert.h>

#include "comdb2.h"
#include "osqlblockproc.h"
#include "block_internal.h"
#include "osqlsession.h"
#include "osqlcomm.h"
#include "sqloffload.h"
#include "osqlrepository.h"
#include "comdb2uuid.h"
#include "bpfunc.h"
#include "logmsg.h"
#include "time_accounting.h"
#include <ctrace.h>
#include "intern_strings.h"

int g_osql_blocksql_parallel_max = 5;
int gbl_osql_check_replicant_numops = 1;
extern int gbl_blocksql_grace;
extern int gbl_reorder_idx_writes;


struct blocksql_tran {
    osql_sess_t *sess; /* pointer to the osql session */
    /* NOTE: we keep only block processor thread operating on this, so we don't
     * need a lock */
    pthread_mutex_t store_mtx; /* mutex for db access - those are non-env dbs */
    struct dbtable *last_db;
    struct temp_table *db_ins; /* keeps the list of INSERT ops for a session */
    struct temp_table *db;     /* keeps the list of all OTHER ops */

    pthread_mutex_t mtx; /* mutex and cond for notifying when any session
                           has completed */
    pthread_cond_t cond;
    int dowait; /* mark this when session completes to avoid loosing signal */
    int delayed;
    int rows;
    bool iscomplete;
};

typedef struct oplog_key {
    uint16_t tbl_idx;
    uint8_t stripe;
    unsigned long long genid;
    uint8_t is_rec; // 1 for record because it needs to go after blobs
    uint32_t seq;   // record and blob will share the same seq
} oplog_key_t;

static int apply_changes(struct ireq *iq, blocksql_tran_t *tran, void *iq_tran,
                         int *nops, struct block_err *err, SBUF2 *logsb,
                         int (*func)(struct ireq *, unsigned long long, uuid_t,
                                     void *, char **, int, int *, int **,
                                     blob_buffer_t blobs[MAXBLOBS], int,
                                     struct block_err *, int *, SBUF2 *));
static int req2blockop(int reqtype);
extern const char *get_tablename_from_rpl(unsigned long long rqid,
                                          const char *rpl, int *tableversion);

#define CMP_KEY_MEMBER(k1, k2, var)                                            \
    if (k1->var < k2->var) {                                                   \
        return -1;                                                             \
    }                                                                          \
    if (k1->var > k2->var) {                                                   \
        return 1;                                                              \
    }

/**
 * The bplog key-compare function - required because memcmp changes
 * the order of temp_table_next on little-endian machines.
 *
 * key will compare by rqid, uuid, table, stripe, genid, is_rec, then sequence
 */
int osql_bplog_key_cmp(void *usermem, int key1len, const void *key1,
                       int key2len, const void *key2)
{
    assert(sizeof(oplog_key_t) == key1len);
    assert(sizeof(oplog_key_t) == key2len);

#ifdef _SUN_SOURCE
    oplog_key_t t1, t2;
    memcpy(&t1, key1, key1len);
    memcpy(&t2, key2, key2len);
    oplog_key_t *k1 = &t1;
    oplog_key_t *k2 = &t2;
#else
    oplog_key_t *k1 = (oplog_key_t *)key1;
    oplog_key_t *k2 = (oplog_key_t *)key2;
#endif

    CMP_KEY_MEMBER(k1, k2, tbl_idx);
    CMP_KEY_MEMBER(k1, k2, stripe);

    // need to sort by genid correctly
    int cmp = bdb_cmp_genids(k1->genid, k2->genid);
    if (cmp)
        return cmp;

    CMP_KEY_MEMBER(k1, k2, is_rec);
    CMP_KEY_MEMBER(k1, k2, seq);

    return 0;
}

static int osql_bplog_instbl_key_cmp(void *usermem, int key1len,
                                     const void *key1, int key2len,
                                     const void *key2)
{
    assert(sizeof(oplog_key_t) == key1len);
    assert(sizeof(oplog_key_t) == key2len);

#ifdef _SUN_SOURCE
    oplog_key_t t1, t2;
    memcpy(&t1, key1, key1len);
    memcpy(&t2, key2, key2len);
    oplog_key_t *k1 = &t1;
    oplog_key_t *k2 = &t2;
#else
    oplog_key_t *k1 = (oplog_key_t *)key1;
    oplog_key_t *k2 = (oplog_key_t *)key2;
#endif

    CMP_KEY_MEMBER(k1, k2, tbl_idx);
    CMP_KEY_MEMBER(k1, k2, stripe);
    CMP_KEY_MEMBER(k1, k2, genid); // in this case genid is just a counter
    CMP_KEY_MEMBER(k1, k2, is_rec);
    CMP_KEY_MEMBER(k1, k2, seq);
    return 0;
}

/**
 * Adds the current session
 * If there is no bplog created, it creates one.
 * Returns 0 if success.
 *
 */
int osql_bplog_start(struct ireq *iq, osql_sess_t *sess)
{

    blocksql_tran_t *tran = NULL;
    int bdberr = 0;

    /*
       this stuff is LOCKLESS, since we have only block
       processor calling this

       if we need to have like "send ... thr" print these
       info, we'll need a lock around alloc/dealloc
     */

    if (iq->blocksql_tran)
        abort();

    tran = calloc(sizeof(blocksql_tran_t), 1);
    if (!tran) {
        logmsg(LOGMSG_ERROR, "%s: error allocating %zu bytes\n", __func__,
               sizeof(blocksql_tran_t));
        return -1;
    }

    Pthread_mutex_init(&tran->store_mtx, NULL);

    iq->blocksql_tran = tran; /* now blockproc knows about it */

    /* init temporary table and cursor */
    tran->db = bdb_temp_array_create(thedb->bdb_env, &bdberr);
    if (!tran->db || bdberr) {
        logmsg(LOGMSG_ERROR, "%s: failed to create temp table bdberr=%d\n",
               __func__, bdberr);
        free(tran);
        return -1;
    }

    bdb_temp_table_set_cmp_func(tran->db, osql_bplog_key_cmp);

    if (sess->is_reorder_on) {
        tran->db_ins = bdb_temp_array_create(thedb->bdb_env, &bdberr);
        if (!tran->db_ins) {
            // We can stll work without a INS table
            logmsg(LOGMSG_ERROR,
                   "%s: failed to create temp table for INS bdberr=%d\n",
                   __func__, bdberr);
        } else
            bdb_temp_table_set_cmp_func(tran->db_ins,
                                        osql_bplog_instbl_key_cmp);
    }

    tran->dowait = 1;

    iq->timings.req_received = osql_log_time();
    iq->tranddl = 0;
    /*printf("Set req_received=%llu\n", iq->timings.req_received);*/

    tran->sess = sess;
    return 0;
}

/* Wait for pending sessions to finish;
   If any request has failed because of deadlock, repeat */
int osql_bplog_finish_sql(struct ireq *iq, struct block_err *err)
{
    blocksql_tran_t *tran = (blocksql_tran_t *)iq->blocksql_tran;
    int error = 0;
    struct errstat generr = {0}, *xerr;
    int rc = 0;
    int stop_time = 0;
    iq->timings.req_alldone = osql_log_time();

    if (tran->iscomplete) // already complete this is a replicant replay??
        return 0;

    /* if the session finished with deadlock on replicant, or failed
       session, resubmit it */

    rc = osql_sess_test_complete(tran->sess, &xerr);
    switch (rc) {
    case SESS_DONE_OK:
        tran->iscomplete = 1;
        break;
    case SESS_DONE_ERROR_REPEATABLE:
        /* generate a new id for this session */
        if (iq->sorese.type) {
            /* this is socksql, recom, snapisol or serial; no retry here
             */
            generr.errval = ERR_INTERNAL;
            strncpy0(generr.errstr, "master cancelled transaction",
                     sizeof(generr.errstr));
            xerr = &generr;
            error = 1;
            break;
        }
        break;
    case SESS_DONE_ERROR:
        error = 1;
        break;
    case SESS_PENDING:
        rc = osql_sess_test_slow(tran->sess);
        if (rc)
            return rc;
        break;
    }

    /* please stop !!! */
    if (db_is_stopped()) {
        if (stop_time == 0) {
            stop_time = comdb2_time_epoch();
        } else {
            if (stop_time + gbl_blocksql_grace /*seconds grace time*/ <=
                comdb2_time_epoch()) {
                logmsg(LOGMSG_ERROR,
                       "blocksql session closing early, db stopped\n");
                return ERR_NOMASTER;
            }
        }
    }

    if (bdb_lock_desired(thedb->bdb_env)) {
        logmsg(LOGMSG_ERROR, "%lu %s:%d blocksql session closing early\n",
               pthread_self(), __FILE__, __LINE__);
        err->blockop_num = 0;
        err->errcode = ERR_NOMASTER;
        err->ixnum = 0;
        return ERR_NOMASTER;
    }

    if (error) {
        iq->errstat.errval = xerr->errval;
        errstat_cat_str(&iq->errstat, errstat_get_str(xerr));
        return xerr->errval;
    }

    return 0;
}

int sc_set_running(char *table, int running, uint64_t seed, const char *host,
                   time_t time);
void sc_set_downgrading(struct schema_change_type *s);

/**
 * Apply all schema changes and wait for them to finish
 */
int osql_bplog_schemachange(struct ireq *iq)
{
    blocksql_tran_t *tran = (blocksql_tran_t *)iq->blocksql_tran;
    int rc = 0;
    int nops = 0;
    struct block_err err;
    struct schema_change_type *sc;

    iq->sc_pending = NULL;
    iq->sc_seed = 0;
    iq->sc_host = 0;
    iq->sc_locked = 0;
    iq->sc_should_abort = 0;

    rc = apply_changes(iq, tran, NULL, &nops, &err, iq->sorese.osqllog,
                       osql_process_schemachange);

    if (rc)
        logmsg(LOGMSG_DEBUG, "apply_changes returns rc %d\n", rc);

    /* wait for all schema changes to finish */
    iq->sc = sc = iq->sc_pending;
    iq->sc_pending = NULL;
    while (sc != NULL) {
        Pthread_mutex_lock(&sc->mtx);
        sc->nothrevent = 1;
        Pthread_mutex_unlock(&sc->mtx);
        iq->sc = sc->sc_next;
        if (sc->sc_rc == SC_COMMIT_PENDING) {
            sc->sc_next = iq->sc_pending;
            iq->sc_pending = sc;
        } else if (sc->sc_rc == SC_MASTER_DOWNGRADE) {
            sc_set_running(sc->tablename, 0, iq->sc_seed, NULL, 0);
            free_schema_change_type(sc);
            rc = ERR_NOMASTER;
        } else if (sc->sc_rc == SC_PAUSED) {
            Pthread_mutex_lock(&sc->mtx);
            sc->sc_rc = SC_DETACHED;
            Pthread_mutex_unlock(&sc->mtx);
        } else if (sc->sc_rc == SC_PREEMPTED) {
            Pthread_mutex_lock(&sc->mtx);
            sc->sc_rc = SC_DETACHED;
            Pthread_mutex_unlock(&sc->mtx);
            rc = ERR_SC;
        } else if (sc->sc_rc != SC_DETACHED) {
            sc_set_running(sc->tablename, 0, iq->sc_seed, NULL, 0);
            if (sc->sc_rc)
                rc = ERR_SC;
            free_schema_change_type(sc);
        }
        sc = iq->sc;
    }
    if (rc)
        csc2_free_all();
    if (rc == ERR_NOMASTER) {
        /* free schema changes that have finished without marking schema change
         * over in llmeta so new master can resume properly */
        struct schema_change_type *next;
        sc = iq->sc_pending;
        while (sc != NULL) {
            next = sc->sc_next;
            if (sc->newdb && sc->newdb->handle) {
                int bdberr = 0;
                sc_set_downgrading(sc);
                bdb_close_only(sc->newdb->handle, &bdberr);
                freedb(sc->newdb);
                sc->newdb = NULL;
            }
            sc_set_running(sc->tablename, 0, iq->sc_seed, NULL, 0);
            free_schema_change_type(sc);
            sc = next;
        }
        iq->sc_pending = NULL;
    }
    logmsg(LOGMSG_INFO, ">>> DDL SCHEMA CHANGE RC %d <<<\n", rc);
    return rc;
}

typedef struct {
    struct ireq *iq;
    void *trans;
    struct block_err *err;
} ckgenid_state_t;

static int pselectv_callback(void *arg, const char *tablename, int tableversion,
                             unsigned long long genid)
{
    ckgenid_state_t *cgstate = (ckgenid_state_t *)arg;
    struct ireq *iq = cgstate->iq;
    void *trans = cgstate->trans;
    struct block_err *err = cgstate->err;
    int rc, bdberr = 0;

    if ((rc = bdb_lock_tablename_read(thedb->bdb_env, tablename, trans)) != 0) {
        if (rc == BDBERR_DEADLOCK) {
            if (iq->debug)
                reqprintf(iq, "LOCK TABLE READ DEADLOCK");
            return RC_INTERNAL_RETRY;
        } else if (rc) {
            if (iq->debug)
                reqprintf(iq, "LOCK TABLE READ ERROR: %d", rc);
            return ERR_INTERNAL;
        }
    }

    if ((rc = osql_set_usedb(iq, tablename, tableversion, 0, err)) != 0) {
        return rc;
    }

    if ((rc = ix_check_genid_wl(iq, trans, genid, &bdberr)) != 0) {
        if (rc != 1) {
            unsigned long long lclgenid = bdb_genid_to_host_order(genid);
            if ((bdberr == 0 && rc == 0) ||
                (bdberr == IX_PASTEOF && rc == -1)) {
                err->ixnum = -1;
                err->errcode = ERR_CONSTR;
                ctrace("constraints error, no genid %llx (%llu)\n", lclgenid,
                       lclgenid);
                reqerrstr(iq, COMDB2_CSTRT_RC_INVL_REC,
                          "constraints error, no genid");
                return ERR_CONSTR;
            }

            if (bdberr != RC_INTERNAL_RETRY) {
                reqerrstr(iq, COMDB2_DEL_RC_INVL_KEY,
                          "unable to find genid =%llx rc=%d", lclgenid, bdberr);
            }

            return bdberr;
        }
    }
    return 0;
}

/**
 * Wait for all pending osql sessions of this transaction to finish
 * Once all finished ok, we apply all the changes
 */
int osql_bplog_commit(struct ireq *iq, void *iq_trans, int *nops,
                      struct block_err *err)
{
    blocksql_tran_t *tran = (blocksql_tran_t *)iq->blocksql_tran;
    ckgenid_state_t cgstate = {.iq = iq, .trans = iq_trans, .err = err};
    int rc;

    /* Pre-process selectv's, getting a writelock on rows that are later updated
     */
    if ((rc = osql_process_selectv(((blocksql_tran_t *)iq->blocksql_tran)->sess,
                                   pselectv_callback, &cgstate)) != 0) {
        iq->timings.req_applied = osql_log_time();
        return rc;
    }

    /* apply changes */
    rc = apply_changes(iq, tran, iq_trans, nops, err, iq->sorese.osqllog,
                       osql_process_packet);

    iq->timings.req_applied = osql_log_time();

    return rc;
}

char *osql_sorese_type_to_str(int stype)
{
    char *rtn = "UNKNOWN";

    switch (stype) {
    case 0:
        rtn = "BLOCKSQL";
        break;
    case OSQL_SOCK_REQ:
        rtn = "SOCKSQL";
        break;
    case OSQL_RECOM_REQ:
        rtn = "RECOM";
        break;
    case OSQL_SNAPISOL_REQ:
        rtn = "SNAPISOL";
        break;
    case OSQL_SERIAL_REQ:
        rtn = "SERIAL";
        break;
    }

    return rtn;
}

/**
 * Prints summary for the current osql bp transaction
 *
 */
char *osql_get_tran_summary(struct ireq *iq)
{

    char *ret = NULL;
    char *nametype;

    /* format
       (BLOCKSQL OPS:[4] MIN:[8]msec MAX:[8]msec)
     */
    if (iq->blocksql_tran) {
        blocksql_tran_t *tran = (blocksql_tran_t *)iq->blocksql_tran;
        int sz = 128;
        int rtt = 0;
        int tottm = 0;
        int rtrs = 0;

        ret = (char *)malloc(sz);
        if (!ret) {
            logmsg(LOGMSG_ERROR, "%s: failed to allocated %d bytes\n", __func__, sz);
            return NULL;
        }

        if (tran->iscomplete) {
            osql_sess_getsummary(tran->sess, &tottm, &rtt, &rtrs);
        }

        nametype = osql_sorese_type_to_str(iq->sorese.type);

        snprintf(ret, sz, "%s tot=%u rtt=%u rtrs=%u", nametype, tottm, rtt,
                 rtrs);
        ret[sz - 1] = '\0';
    }

    return ret;
}

/**
 * Free all the sessions and free the bplog
 * HACKY: since we want to catch and report long requests in block
 * process, call this function only after reqlog_end_request is called
 * (sltdbt.c)
 */
static pthread_mutex_t kludgelk = PTHREAD_MUTEX_INITIALIZER;
void osql_bplog_free(struct ireq *iq, int are_sessions_linked, const char *func,
                     const char *callfunc, int line)
{
    int rc = 0;
    int bdberr = 0;
    Pthread_mutex_lock(&kludgelk);
    blocksql_tran_t *tran = (blocksql_tran_t *)iq->blocksql_tran;
    iq->blocksql_tran = NULL;
    Pthread_mutex_unlock(&kludgelk);

    if (!tran)
        return;

    /* null this here, since the clients of sessions could still use
       sess->iq->blockproc to update the transaction bplog
       osql_close_session ensures there are no further clients
       of sess before removing it from the lookup hash
     */

    /* remove the sessions from repository and free them */
    osql_close_session(iq, &tran->sess, are_sessions_linked, func, callfunc,
                       line);

    /* destroy transaction */
    Pthread_mutex_destroy(&tran->store_mtx);

    rc = bdb_temp_table_close(thedb->bdb_env, tran->db, &bdberr);
    if (rc != 0) {
        logmsg(LOGMSG_ERROR, "%s: failed close table rc=%d bdberr=%d\n",
               __func__, rc, bdberr);
    } else {
        tran->db = NULL;
    }

    if (tran->db_ins) {
        rc = bdb_temp_table_close(thedb->bdb_env, tran->db_ins, &bdberr);
        if (rc != 0) {
            logmsg(LOGMSG_ERROR, "%s: failed close table rc=%d bdberr=%d\n",
                   __func__, rc, bdberr);
        }
    }

    free(tran);

    /* free the space for sql strings */
    if (iq->sqlhistory_ptr && iq->sqlhistory_ptr != &iq->sqlhistory[0]) {
        free(iq->sqlhistory_ptr);
        iq->sqlhistory_ptr = NULL;
    }
    iq->sqlhistory_len = 0;
}


const char *osql_reqtype_str(int type)
{   
    assert(0 < type && type < MAX_OSQL_TYPES);
    // copied from enum OSQL_RPL_TYPE
    static const char *typestr[] = {
        "RPLINV",
        "DONE",
        "USEDB",
        "DELREC",
        "INSREC",
        "CLRTBL",
        "QBLOB",
        "UPDREC",
        "XERR",
        "UPDCOLS",
        "DONE_STATS",
        "DBGLOG",
        "RECGENID",
        "UPDSTAT",
        "EXISTS",
        "SERIAL",
        "SELECTV",
        "DONE_SNAP",
        "SCHEMACHANGE",
        "BPFUNC",
        "DBQ_CONSUME",
        "DELETE",
        "INSERT",
        "UPDATE",
        "DELIDX",
        "INSIDX",
        "DBQ_CONSUME_UUID",
        "STARTGEN",
    };
    return typestr[type];
}

void setup_reorder_key(int type, osql_sess_t *sess, unsigned long long rqid,
                       struct ireq *iq, char *rpl, oplog_key_t *key)
{
    key->tbl_idx = USHRT_MAX;
    switch (type) {
    case OSQL_USEDB: {
        /* usedb is always called prior to any other osql event */
        const char *tablename = get_tablename_from_rpl(rqid, rpl, NULL);
        assert(tablename); // table or queue name
        if (tablename && !is_tablename_queue(tablename, strlen(tablename))) {
            strncpy0(sess->tablename, tablename, sizeof(sess->tablename));
            sess->tbl_idx = get_dbtable_idx_by_name(tablename) + 1;
            key->tbl_idx = sess->tbl_idx;

#if DEBUG_REORDER
            logmsg(LOGMSG_DEBUG, "REORDER: tablename='%s' idx=%d\n", tablename,
                   sess->tbl_idx);
#endif
        }
        break;
    }
    case OSQL_RECGENID:
    case OSQL_UPDATE:
    case OSQL_DELETE:
    case OSQL_UPDREC:
    case OSQL_DELREC:
    case OSQL_INSERT:
    case OSQL_INSREC: {
        enum { OSQLCOMM_UUID_RPL_TYPE_LEN = 4 + 4 + 16 };
        unsigned long long genid = 0;
        if (type == OSQL_INSERT || type == OSQL_INSREC) {
            genid = ++sess->ins_seq;
#if DEBUG_REORDER
            logmsg(LOGMSG_DEBUG, "REORDER: INS genid (seq) 0x%llx\n", genid);
#endif
        } else {
            const char *p_buf = rpl + OSQLCOMM_UUID_RPL_TYPE_LEN;
            buf_no_net_get(&genid, sizeof(genid), p_buf, p_buf + sizeof(genid));
#if DEBUG_REORDER
            logmsg(LOGMSG_DEBUG, "REORDER: Received genid 0x%llx\n", genid);
#endif
        }
        sess->last_genid = genid;
        key->is_rec = 1;
    } /* FALL THROUGH TO NEXT CASE */
    case OSQL_QBLOB:
    case OSQL_DELIDX:
    case OSQL_INSIDX:
    case OSQL_UPDCOLS: {
        key->tbl_idx = sess->tbl_idx;
        key->genid = sess->last_genid;
        /* NB: this stripe is only used for ordering, NOT for inserting */
        key->stripe = get_dtafile_from_genid(key->genid);
        assert(key->stripe >= 0);
        break;
    }
    /* This doesn't touch btrees and should be processed first */
    case OSQL_SERIAL:
    case OSQL_SELECTV:
        key->tbl_idx = 0;
        key->genid = 0;
        key->stripe = 0;
        key->is_rec = 0;
        break;
    default:
        break;
    }

    switch (type) {
    case OSQL_QBLOB:
    case OSQL_DELIDX:
    case OSQL_INSIDX:
    case OSQL_UPDCOLS:
        break; /* keep last_is_ins as is */
    case OSQL_UPDATE:
    case OSQL_DELETE:
    case OSQL_UPDREC:
    case OSQL_DELREC:
        sess->last_is_ins = 0;
        sess->tran_rows++;
        break;
    case OSQL_INSERT:
    case OSQL_INSREC:
        sess->last_is_ins = 1;
        sess->tran_rows++;
        break;
    default:
        sess->last_is_ins = 0;
        break;
    }
}

static void send_error_to_replicant(int rqid, const char *host, int errval,
                                    const char *errstr)
{
    sorese_info_t sorese_info = {0};
    struct errstat generr = {0};

    logmsg(LOGMSG_ERROR, "%s: %s\n", __func__, errstr);

    sorese_info.rqid = rqid;
    sorese_info.host = host;
    sorese_info.type = -1; /* I don't need it */

    generr.errval = errval;
    strncpy0(generr.errstr, errstr, sizeof(generr.errstr));

    int rc =
        osql_comm_signal_sqlthr_rc(&sorese_info, &generr, RC_INTERNAL_RETRY);
    if (rc) {
        logmsg(LOGMSG_ERROR, "Failed to signal replicant rc=%d\n", rc);
    }
}

#if DEBUG_REORDER
#define DEBUG_PRINT_TMPBL_SAVING()                                             \
    uuidstr_t mus;                                                             \
    comdb2uuidstr(uuid, mus);                                                  \
    logmsg(                                                                    \
        LOGMSG_DEBUG,                                                          \
        "%p:%s: rqid=%llx uuid=%s REORDER: SAVING %s tp=%d(%s), tbl_idx=%d,"   \
        "stripe=%d, genid=0x%llx, seq=%d, is_rec=%d\n",                        \
        (void *)pthread_self(), __func__, rqid, mus,                           \
        (tmptbl == tran->db_ins ? "(INS) " : " "), type,                       \
        osql_reqtype_str(type), key.tbl_idx, key.stripe, key.genid, key.seq,   \
        key.is_rec);

#else
#define DEBUG_PRINT_TMPBL_SAVING()
#endif

/**
 * Inserts the op in the iq oplog
 * If sql processing is local, this is called by sqlthread
 * If sql processing is remote, this is called by reader_thread for the offload
 *node
 * Returns 0 if success
 *
 */
int osql_bplog_saveop(osql_sess_t *sess, char *rpl, int rplen,
                      unsigned long long rqid, uuid_t uuid, int type)
{
#if DEBUG_REORDER
    logmsg(LOGMSG_DEBUG, "REORDER: saving for sess %p\n", sess);
#endif
    blocksql_tran_t *tran = (blocksql_tran_t *)osql_sess_getbptran(sess);
    if (!tran || !tran->db) {
        /* something has gone wrong dispatching the socksql request, ignoring
           when the bplog creation failed, the caller is responsible for
           notifying the source that the session has gone awry
         */
        return 0;
    }

    struct ireq *iq = osql_session_get_ireq(sess);
    int rc = 0, rc_op = 0;
    oplog_key_t key = {0};
    int bdberr;
    int debug = 0;

    if (type == OSQL_SCHEMACHANGE)
        iq->tranddl++;

    assert(sess->rqid == rqid);
    key.seq = sess->seq;
#if DEBUG_REORDER
    uuidstr_t us;
    comdb2uuidstr(uuid, us);
    DEBUGMSG("uuid=%s type=%d (%s) seq=%lld\n", us, type,
             osql_reqtype_str(type), sess->seq);
#endif

    /* add the op into the temporary table */
    Pthread_mutex_lock(&tran->store_mtx);

    /* make sure that the temp table is empty since commit
     * retries will use same rqid */
    if (sess->seq == 0 && tran->rows > 0) {
        logmsg(LOGMSG_FATAL,
               "Malformed transaction, received duplicated first row");
        abort();
    }

    if (type == OSQL_USEDB &&
        (sess->selectv_writelock_on_update || sess->is_reorder_on)) {
        int tableversion = 0;
        const char *tablename =
            get_tablename_from_rpl(rqid, rpl, &tableversion);
        sess->table = intern(tablename);
        sess->tableversion = tableversion;
    }

    if (sess->selectv_writelock_on_update)
        osql_cache_selectv(type, sess, rqid, rpl);

    struct temp_table *tmptbl = tran->db;
    if (sess->is_reorder_on) {
        setup_reorder_key(type, sess, rqid, iq, rpl, &key);
        if (sess->last_is_ins && tran->db_ins) { // insert into ins temp table
            tmptbl = tran->db_ins;
        }
    }

    DEBUG_PRINT_TMPBL_SAVING();

    ACCUMULATE_TIMING(CHR_TMPSVOP,
                      rc_op = bdb_temp_table_put(thedb->bdb_env, tmptbl, &key,
                                                 sizeof(key), rpl, rplen, NULL,
                                                 &bdberr););

    if (rc_op) {
        logmsg(LOGMSG_ERROR, "%s: fail to put oplog seq=%llu rc=%d bdberr=%d\n",
               __func__, sess->seq, rc_op, bdberr);
    } else if (gbl_osqlpfault_threads) {
        osql_page_prefault(rpl, rplen, &(tran->last_db),
                           &(osql_session_get_ireq(sess)->osql_step_ix), rqid,
                           uuid, sess->seq);
    }

    tran->rows++;

    Pthread_mutex_unlock(&tran->store_mtx);

    if (rc_op)
        return rc_op;

    struct errstat *xerr;
    /* check if type is done */
    rc = osql_comm_is_done(type, rpl, rplen, rqid == OSQL_RQID_USE_UUID, &xerr,
                           osql_session_get_ireq(sess));
    if (rc == 0)
        return 0;

    // only OSQL_DONE_SNAP, OSQL_DONE, OSQL_DONE_STATS, and OSQL_XERR
    // are processed beyond this point

    if (type != OSQL_XERR) { // if tran not aborted
        int numops = osql_get_replicant_numops(rpl, rqid == OSQL_RQID_USE_UUID);
#ifndef NDEBUG
        uuidstr_t us;
        comdb2uuidstr(uuid, us);
        DEBUGMSG("uuid=%s type %s numops=%d, seq=%lld %s\n", us,
                 osql_reqtype_str(type), numops, sess->seq,
                 (numops != sess->seq + 1 ? "NO match" : ""));
#endif

        if (gbl_osql_check_replicant_numops && numops != sess->seq + 1) {
            send_error_to_replicant(
                rqid, sess->offhost, RC_INTERNAL_RETRY,
                "Master received inconsistent number of opcodes");

            logmsg(LOGMSG_ERROR,
                   "%s: Replicant sent %d opcodes, master received %lld\n",
                   __func__, numops, sess->seq + 1);

            // TODO: terminate session so replicant can retry
            // or mark session bad so don't process this session from toblock
            // osql_sess_try_terminate(sess);
            // return 0;
            abort(); // for now abort to catch failure cases
        }
    }

    /* TODO: check the generation and fail early if it does not match */

    osql_sess_set_complete(rqid, uuid, sess, xerr);

    /* if we received a too early, check the coherency and mark blackout node */
    if (xerr && xerr->errval == OSQL_TOOEARLY) {
        osql_comm_blkout_node(sess->offhost);
    }

    debug = debug_this_request(gbl_debug_until);
    if (gbl_who > 0 && gbl_debug) {
        debug = 1;
    }

    if (osql_session_is_sorese(sess)) {
        osql_sess_lock(sess);
        osql_sess_lock_complete(sess);
        if (!osql_sess_dispatched(sess) && !osql_sess_is_terminated(sess)) {
            osql_session_set_ireq(sess, NULL);
            osql_sess_set_dispatched(sess, 1);
            rc = handle_buf_sorese(thedb, iq, debug);
        }
        osql_sess_unlock_complete(sess);
        osql_sess_unlock(sess);

        return rc;
    }

    return 0;
}


/**
 * Construct a blockprocessor transaction buffer containing
 * a sock sql /recom /snapisol /serial transaction
 *
 * Note: sqlqret is the location where we saved the query
 *       This will allow let us point directly to the buffer
 *
 */
static int wordoff(int byteoff) { return (byteoff + 3) / 4; }
int osql_bplog_build_sorese_req(uint8_t *p_buf_start,
                                const uint8_t **pp_buf_end, const char *sqlq,
                                int sqlqlen, const char *tzname, int reqtype,
                                char **sqlqret, int *sqlqlenret,
                                unsigned long long rqid, uuid_t uuid)
{
    struct dbtable *db;

    struct req_hdr req_hdr;
    struct block_req req;
    struct packedreq_hdr op_hdr;
    struct packedreq_usekl usekl;
    struct packedreq_tzset tzset;
    struct packedreq_sql sql;
    struct packedreq_seq seq;
    struct packedreq_seq2 seq2;
    int *p_rqid = (int *)&rqid;
    int seed;

    uint8_t *p_buf;

    uint8_t *p_buf_req_start;
    const uint8_t *p_buf_req_end;

    uint8_t *p_buf_op_hdr_start;
    const uint8_t *p_buf_op_hdr_end;

    p_buf = p_buf_start;

    /*
     * req hdr (prccom hdr)
     */

    /* build prccom header */
    bzero(&req_hdr, sizeof(req_hdr));
    req_hdr.opcode = OP_BLOCK;

    /* pack prccom header */
    if (!(p_buf = req_hdr_put(&req_hdr, p_buf, *pp_buf_end)))
        return -1;

    /*
     * req
     */

    /* save room in the buffer for req, we need to write it last after we know
     * the proper overall offset */
    if (BLOCK_REQ_LEN > (*pp_buf_end - p_buf))
        return -1;
    p_buf_req_start = p_buf;
    p_buf += BLOCK_REQ_LEN;
    p_buf_req_end = p_buf;

    req.num_reqs = 0; /* will be incremented as we go */

    /*
     * usekl
     */

    /* save room for usekl op header */
    if (PACKEDREQ_HDR_LEN > (*pp_buf_end - p_buf))
        return -1;
    p_buf_op_hdr_start = p_buf;
    p_buf += PACKEDREQ_HDR_LEN;
    p_buf_op_hdr_end = p_buf;

    /* provide db[0], it doesn't matter anyway */
    db = &thedb->static_table;
    usekl.dbnum = db->dbnum;
    usekl.taglen = strlen(db->tablename) + 1 /*NUL byte*/;

    /* pack usekl */
    if (!(p_buf = packedreq_usekl_put(&usekl, p_buf, *pp_buf_end)))
        return -1;
    if (!(p_buf =
              buf_no_net_put(db->tablename, usekl.taglen, p_buf, *pp_buf_end)))
        return -1;

    /* build usekl op hdr */
    ++req.num_reqs;
    op_hdr.opcode = BLOCK2_USE;
    op_hdr.nxt = one_based_word_offset_from_ptr(p_buf_start, p_buf);

    /* pad to the next word */
    if (!(p_buf = buf_zero_put(
              ptr_from_one_based_word_offset(p_buf_start, op_hdr.nxt) - p_buf,
              p_buf, *pp_buf_end)))
        return -1;

    /* pack usekl op hdr in the space we saved */
    if (packedreq_hdr_put(&op_hdr, p_buf_op_hdr_start, p_buf_op_hdr_end) !=
        p_buf_op_hdr_end)
        return -1;

    /*
     * tzset
     */

    /* save room for tzset op header */
    if (PACKEDREQ_HDR_LEN > (*pp_buf_end - p_buf))
        return -1;
    p_buf_op_hdr_start = p_buf;
    p_buf += PACKEDREQ_HDR_LEN;
    p_buf_op_hdr_end = p_buf;

    /* build tzset */
    tzset.tznamelen = strlen(tzname) + 1 /*NUL byte*/;

    /* pack tzset */
    if (!(p_buf = packedreq_tzset_put(&tzset, p_buf, *pp_buf_end)))
        return -1;
    if (!(p_buf = buf_no_net_put(tzname, tzset.tznamelen, p_buf, *pp_buf_end)))
        return -1;

    /* build tzset op hdr */
    ++req.num_reqs;
    op_hdr.opcode = BLOCK2_TZ;
    op_hdr.nxt = one_based_word_offset_from_ptr(p_buf_start, p_buf);

    /* pad to the next word */
    if (!(p_buf = buf_zero_put(
              ptr_from_one_based_word_offset(p_buf_start, op_hdr.nxt) - p_buf,
              p_buf, *pp_buf_end)))
        return -1;

    /* pack usekl op hdr in the space we saved */
    if (packedreq_hdr_put(&op_hdr, p_buf_op_hdr_start, p_buf_op_hdr_end) !=
        p_buf_op_hdr_end)
        return -1;

    /*
     * sql
     */

    /* save room for sql op header */
    if (PACKEDREQ_HDR_LEN > (*pp_buf_end - p_buf))
        return -1;
    p_buf_op_hdr_start = p_buf;
    p_buf += PACKEDREQ_HDR_LEN;
    p_buf_op_hdr_end = p_buf;

    /* bulid sql */
    sql.sqlqlen = sqlqlen;
    /* include all sql if requested for longreq logging */
    if (sqlqlen > 256 && !gbl_enable_osql_longreq_logging)
        sql.sqlqlen = 256;
    /* must make sure the packed sqlq is NUL terminated later on */

    /* pack sql */
    if (!(p_buf = packedreq_sql_put(&sql, p_buf, *pp_buf_end)))
        return -1;
    *sqlqret =
        (char *)p_buf; /* save location of the sql string in the buffer */
    *sqlqlenret = sql.sqlqlen;
    if (!(p_buf = buf_no_net_put(sqlq, sql.sqlqlen, p_buf, *pp_buf_end)))
        return -1;

    /* build sql op hdr */
    ++req.num_reqs;
    op_hdr.opcode = req2blockop(reqtype);
    op_hdr.nxt = one_based_word_offset_from_ptr(p_buf_start, p_buf);

    /* TODO NUL terminate sql here if it was truncated earlier */
    /* pad to the next word */
    if (!(p_buf = buf_zero_put(
              ptr_from_one_based_word_offset(p_buf_start, op_hdr.nxt) - p_buf,
              p_buf, *pp_buf_end)))
        return -1;

    /* pack sql op hdr in the space we saved */
    if (packedreq_hdr_put(&op_hdr, p_buf_op_hdr_start, p_buf_op_hdr_end) !=
        p_buf_op_hdr_end)
        return -1;

    /*
     * blkseq
     */
    p_buf_op_hdr_start = p_buf;
    p_buf += PACKEDREQ_HDR_LEN;
    if (rqid == OSQL_RQID_USE_UUID) {
        if (PACKEDREQ_SEQ2_LEN > (*pp_buf_end - p_buf))
            return -1;
    } else {
        if (PACKEDREQ_SEQ_LEN > (*pp_buf_end - p_buf))
            return -1;
    }
    p_buf_op_hdr_end = p_buf;

    ++req.num_reqs;
    if (rqid == OSQL_RQID_USE_UUID) {
        comdb2uuidcpy(seq2.seq, uuid);

        if (!(p_buf = packedreq_seq2_put(&seq2, p_buf, *pp_buf_end)))
            return -1;

        op_hdr.opcode = BLOCK2_SEQV2;
    } else {
        seq.seq1 = p_rqid[0];
        seq.seq2 = p_rqid[1];
        seed = seq.seq1 ^ seq.seq2;
        seq.seq3 = rand_r((unsigned int *)&seed);

        if (!(p_buf = packedreq_seq_put(&seq, p_buf, *pp_buf_end)))
            return -1;

        op_hdr.opcode = BLOCK_SEQ;
    }

    /* blkseq header */
    op_hdr.nxt = one_based_word_offset_from_ptr(p_buf_start, p_buf);

    /* pad to the next word */
    if (!(p_buf = buf_zero_put(
              ptr_from_one_based_word_offset(p_buf_start, op_hdr.nxt) - p_buf,
              p_buf, *pp_buf_end)))
        return -1;

    /* pack seq op hdr in the space we saved */
    if (packedreq_hdr_put(&op_hdr, p_buf_op_hdr_start, p_buf_op_hdr_end) !=
        p_buf_op_hdr_end)
        return -1;

    /*
     * req
     */

    /* build req */
    req.flags = BLKF_ERRSTAT; /* we want error stat */
    req.offset = op_hdr.nxt;  /* overall offset = next offset of last op */

    /* pack req in the space we saved at the start */
    if (block_req_put(&req, p_buf_req_start, p_buf_req_end) != p_buf_req_end)
        return -1;

    *pp_buf_end = p_buf;
    return 0;
}

/**
 * Set parallelism threshold
 *
 */
void osql_bplog_setlimit(int limit) { g_osql_blocksql_parallel_max = limit; }

/************************* INTERNALS
 * ***************************************************/


/* initialize the ins tmp table pointer to the first item if any
 */
static inline int init_ins_tbl(struct reqlogger *reqlogger,
                               struct temp_cursor *dbc_ins,
                               oplog_key_t **opkey_ins, uint8_t *add_stripe_p,
                               int *bdberr)
{
    if (!dbc_ins)
        return 0;

    int rc_ins = bdb_temp_table_first(thedb->bdb_env, dbc_ins, bdberr);
    if (rc_ins && rc_ins != IX_EMPTY && rc_ins != IX_NOTFND) {
        reqlog_set_error(reqlogger, "bdb_temp_table_first failed", rc_ins);
        logmsg(LOGMSG_ERROR,
               "%s: bdb_temp_table_first failed rc_ins=%d bdberr=%d\n",
               __func__, rc_ins, *bdberr);
        return rc_ins;
    }
    if (rc_ins == 0)
        *opkey_ins = (oplog_key_t *)bdb_temp_table_key(dbc_ins);

    // active stripe is set from toblock_outer, that's where the adds will go
    if (bdb_attr_get(thedb->bdb_attr, BDB_ATTR_ROUND_ROBIN_STRIPES))
        *add_stripe_p = bdb_attr_get(
            thedb->bdb_attr, BDB_ATTR_DTASTRIPE); // add after last stripe
    else
        *add_stripe_p = bdb_get_active_stripe(thedb->bdb_env);

    return 0;
}

/* Fetch the data from the appropriate temp table
 * based on drain_adds variable which is initally set to 0
 */
static inline void get_tmptbl_data_and_len(struct temp_cursor *dbc,
                                           struct temp_cursor *dbc_ins,
                                           bool drain_adds, char **data_p,
                                           int *datalen_p)
{
    if (drain_adds) {
        *data_p = bdb_temp_table_data(dbc_ins);
        *datalen_p = bdb_temp_table_datasize(dbc_ins);
    } else {
        *data_p = bdb_temp_table_data(dbc);
        *datalen_p = bdb_temp_table_datasize(dbc);
    }
}

/* utility function to determine if row from ins tmp tbl sorts less than
 * row from normal temp tbl:
 * if key_ins tbl_idx < key tbl_idx return true
 * if tbl_idx is same, return true if add_stripe < opkey->stripe
 * return false otherwise
 */
static inline bool ins_is_less(oplog_key_t *opkey_ins, oplog_key_t *opkey,
                               int add_stripe)
{
    if (!opkey_ins)
        return false;

    return opkey_ins->tbl_idx < opkey->tbl_idx ||
           (opkey_ins->tbl_idx == opkey->tbl_idx && add_stripe < opkey->stripe);
}

/* Get the next record from either the ins tmp table or from the 
 * generic one, depending on from where we read previous record,
 * and on which entry is smaller (ins tmp tbl, or normal tmp tbl). 
 * Drain adds in add_stripe only after doing the upd/dels for that stripe
 */
static inline int
get_next_merge_tmps(struct temp_cursor *dbc, struct temp_cursor *dbc_ins,
                    oplog_key_t **opkey, oplog_key_t **opkey_ins,
                    bool *drain_adds_p, int *bdberr, int add_stripe)
{
    if (*drain_adds_p) {
        int rc = bdb_temp_table_next(thedb->bdb_env, dbc_ins, bdberr);
        if (rc != 0) { // ins tbl contains no more records
            *drain_adds_p = false;
            *opkey_ins = NULL;
            return 0;
        }

        *opkey_ins = (oplog_key_t *)bdb_temp_table_key(dbc_ins);
        if (!ins_is_less(*opkey_ins, *opkey, add_stripe))
            *drain_adds_p = false;
    } else {
        int rc = bdb_temp_table_next(thedb->bdb_env, dbc, bdberr);
        if (rc)
            return rc;

        *opkey = (oplog_key_t *)bdb_temp_table_key(dbc);
        /* if cursor valid for dbc_ins, and if we changed table/stripe and
         * prev table/strip match dbc_ins table/stripe then process adds */
        if (ins_is_less(*opkey_ins, *opkey, add_stripe))
            *drain_adds_p = true;
    }
    return 0;
}

#if DEBUG_REORDER
#define DEBUG_PRINT_TMPBL_READ()                                               \
    uuidstr_t mus;                                                             \
    comdb2uuidstr(uuid, mus);                                                  \
    uint8_t *p_buf = (uint8_t *)data;                                          \
    int type = 0;                                                              \
    buf_get(&type, sizeof(type), p_buf, p_buf + sizeof(type));                 \
    oplog_key_t *k_ptr = opkey;                                                \
    if (drain_adds) {                                                          \
        k_ptr = opkey_ins;                                                     \
    }                                                                          \
    logmsg(LOGMSG_DEBUG,                                                       \
           "%p:%s: rqid=%llx uuid=%s REORDER: READ %s tp=%d(%s), tbl_idx=%d, " \
           "stripe=%d, "                                                       \
           "genid=0x%llx, seq=%d, is_rec=%d\n",                                \
           (void *)pthread_self(), __func__, rqid, mus,                        \
           (k_ptr == opkey_ins ? "(ins)" : " "), type, osql_reqtype_str(type), \
           k_ptr->tbl_idx, k_ptr->stripe, k_ptr->genid, k_ptr->seq,            \
           k_ptr->is_rec);

#else
#define DEBUG_PRINT_TMPBL_READ()
#endif

static int process_this_session(
    struct ireq *iq, void *iq_tran, osql_sess_t *sess, int *bdberr, int *nops,
    struct block_err *err, SBUF2 *logsb, struct temp_cursor *dbc,
    struct temp_cursor *dbc_ins,
    int (*func)(struct ireq *, unsigned long long, uuid_t, void *, char **, int,
                int *, int **, blob_buffer_t blobs[MAXBLOBS], int,
                struct block_err *, int *, SBUF2 *))
{
    unsigned long long rqid = osql_sess_getrqid(sess);
    int countops = 0;
    int lastrcv = 0;
    int rc = 0, rc_out = 0;
    int *updCols = NULL;

    /* session info */
    blob_buffer_t blobs[MAXBLOBS] = {{0}};
    int step = 0;
    int receivedrows = 0;
    int flags = 0;
    uuid_t uuid;

    iq->queryid = osql_sess_queryid(sess);
<<<<<<< HEAD
    iq->startprocessingus = comdb2_time_epochus();
    reqlog_set_queue_time(iq->reqlogger, iq->startprocessingus - iq->startus);

=======
>>>>>>> 8e3a8347
    osql_sess_getuuid(sess, uuid);

    if (rqid != OSQL_RQID_USE_UUID)
        reqlog_set_rqid(iq->reqlogger, &rqid, sizeof(unsigned long long));
    else
        reqlog_set_rqid(iq->reqlogger, uuid, sizeof(uuid));
    reqlog_set_event(iq->reqlogger, "txn");

#if DEBUG_REORDER
    logmsg(LOGMSG_DEBUG, "OSQL ");
    // if needed to check content of socksql temp table, dump with:
    void bdb_temp_table_debug_dump(bdb_state_type * bdb_state,
                                   tmpcursor_t * cur, int);
    bdb_temp_table_debug_dump(thedb->bdb_env, dbc, LOGMSG_DEBUG);
    if (dbc_ins) {
        logmsg(LOGMSG_DEBUG, "INS ");
        bdb_temp_table_debug_dump(thedb->bdb_env, dbc_ins, LOGMSG_DEBUG);
    }
#endif

    /* go through each record */
    rc = bdb_temp_table_first(thedb->bdb_env, dbc, bdberr);
    if (rc && rc != IX_EMPTY && rc != IX_NOTFND) {
        reqlog_set_error(iq->reqlogger, "bdb_temp_table_first failed", rc);
        logmsg(LOGMSG_ERROR, "%s: bdb_temp_table_first failed rc=%d bdberr=%d\n",
                __func__, rc, *bdberr);
        return rc;
    }

    if (rc == IX_NOTFND) {
        uuidstr_t us;
        comdb2uuidstr(uuid, us);
        logmsg(LOGMSG_ERROR, "%s: session %llx %s has no update rows?\n", __func__,
                rqid, us);
    }

    oplog_key_t *opkey = (oplog_key_t *)bdb_temp_table_key(dbc);
    oplog_key_t *opkey_ins = NULL;
    uint8_t add_stripe = 0;
    bool drain_adds = false; // we always start by reading normal tmp tbl
    rc = init_ins_tbl(iq->reqlogger, dbc_ins, &opkey_ins, &add_stripe, bdberr);
    if (rc)
        return rc;

    /* only reorder indices if more than one row add/upd/dels
     * NB: the idea is that single row transactions can not deadlock but
     * update can have a del/ins index component and can deadlock -- in future 
     * consider reordering for single upd stmts (only if performance 
     * improves so this requires a solid test). */
    if (sess->tran_rows > 1 && gbl_reorder_idx_writes)
        iq->osql_flags |= OSQL_FLAGS_REORDER_IDX_ON;

    while (!rc && !rc_out) {
        char *data = NULL;
        int datalen = 0;
        // fetch the data from the appropriate temp table -- based on drain_adds
        get_tmptbl_data_and_len(dbc, dbc_ins, drain_adds, &data, &datalen);
        /* Reset temp cursor data - it will be freed after the callback. */
        bdb_temp_table_reset_datapointers(drain_adds ? dbc_ins : dbc);
        DEBUG_PRINT_TMPBL_READ();

        if (bdb_lock_desired(thedb->bdb_env)) {
            logmsg(LOGMSG_ERROR, "%lu %s:%d blocksql session closing early\n",
                   pthread_self(), __FILE__, __LINE__);
            err->blockop_num = 0;
            err->errcode = ERR_NOMASTER;
            err->ixnum = 0;
            reqlog_set_error(iq->reqlogger, "ERR_NOMASTER", ERR_NOMASTER);
            return ERR_NOMASTER /*OSQL_FAILDISPATCH*/;
        }

        lastrcv = receivedrows;

        /* This call locks pages:
         * func is osql_process_packet or osql_process_schemachange */
        rc_out = func(iq, rqid, uuid, iq_tran, &data, datalen, &flags, &updCols,
                      blobs, step, err, &receivedrows, logsb);
        free(data);

        if (rc_out != 0 && rc_out != OSQL_RC_DONE) {
            reqlog_set_error(iq->reqlogger, "Error processing", rc_out);
            /* error processing, can be a verify error or deadlock */
            break;
        }

        if (lastrcv != receivedrows && is_rowlocks_transaction(iq_tran)) {
            rowlocks_check_commit_physical(thedb->bdb_env, iq_tran, ++countops);
        }

        step++;
        rc = get_next_merge_tmps(dbc, dbc_ins, &opkey, &opkey_ins, &drain_adds,
                                 bdberr, add_stripe);
    }

    if (iq->osql_step_ix)
        gbl_osqlpf_step[*(iq->osql_step_ix)].step = opkey->seq << 7;

    /* if for some reason the session has not completed correctly,
       this will free the eventually allocated buffers */
    free_blob_buffers(blobs, MAXBLOBS);

    if (updCols)
        free(updCols);

    // should never have both of them set
    assert(rc == 0 || rc_out == 0 || rc_out == OSQL_RC_DONE);

    if (rc != 0 && rc != IX_PASTEOF && rc != IX_EMPTY) {
        reqlog_set_error(iq->reqlogger, "Internal Error", rc);
        logmsg(LOGMSG_ERROR, "%s:%d bdb_temp_table_next failed rc=%d bdberr=%d\n",
                __func__, __LINE__, rc, *bdberr);
        rc_out = ERR_INTERNAL;
        /* fall-through */
    }

    if (rc_out == OSQL_RC_DONE) {
        *nops += receivedrows;
        rc_out = 0;
    }

    return rc_out;
}

/**
 * Log the strings for each completed blocksql request for the
 * reqlog
 */
int osql_bplog_reqlog_queries(struct ireq *iq)
{
    blocksql_tran_t *tran = (blocksql_tran_t *)iq->blocksql_tran;
    if (tran->iscomplete)
        osql_sess_reqlogquery(tran->sess, iq->reqlogger);
    return 0;
}

static int apply_changes(struct ireq *iq, blocksql_tran_t *tran, void *iq_tran,
                         int *nops, struct block_err *err, SBUF2 *logsb,
                         int (*func)(struct ireq *, unsigned long long, uuid_t,
                                     void *, char **, int, int *, int **,
                                     blob_buffer_t blobs[MAXBLOBS], int,
                                     struct block_err *, int *, SBUF2 *))
{

    int rc = 0;
    int out_rc = 0;
    int bdberr = 0;
    struct temp_cursor *dbc = NULL;
    struct temp_cursor *dbc_ins = NULL;

    /* lock the table (it should get no more access anway) */
    Pthread_mutex_lock(&tran->store_mtx);

    *nops = 0;

    /* if we've already had a few verify-failures, add extended checking now */
    if (!iq->vfy_genid_track &&
        iq->sorese.verify_retries >= gbl_osql_verify_ext_chk) {
        iq->vfy_genid_track = 1;
        iq->vfy_genid_hash = hash_init(sizeof(unsigned long long));
        iq->vfy_genid_pool =
            pool_setalloc_init(sizeof(unsigned long long), 0, malloc, free);
    }

    /* clear everything- we are under store_mtx */
    if (iq->vfy_genid_track) {
        hash_clear(iq->vfy_genid_hash);
        pool_clear(iq->vfy_genid_pool);
    }

    /* create a cursor */
    dbc = bdb_temp_table_cursor(thedb->bdb_env, tran->db, NULL, &bdberr);
    if (!dbc || bdberr) {
        Pthread_mutex_unlock(&tran->store_mtx);
        logmsg(LOGMSG_ERROR, "%s: failed to create cursor bdberr = %d\n", __func__,
                bdberr);
        return ERR_INTERNAL;
    }

    if (tran->db_ins) {
        dbc_ins =
            bdb_temp_table_cursor(thedb->bdb_env, tran->db_ins, NULL, &bdberr);
        if (!dbc_ins || bdberr) {
            Pthread_mutex_unlock(&tran->store_mtx);
            logmsg(LOGMSG_ERROR, "%s: failed to create cursor bdberr = %d\n",
                   __func__, bdberr);
            return ERR_INTERNAL;
        }
    }

    listc_init(&iq->bpfunc_lst, offsetof(bpfunc_lstnode_t, linkct));

    /* go through the complete list and apply all the changes */
    if (tran->iscomplete) {
        out_rc = process_this_session(iq, iq_tran, tran->sess, &bdberr, nops,
                                      err, logsb, dbc, dbc_ins, func);
    }

    Pthread_mutex_unlock(&tran->store_mtx);

    /* close the cursor */
    rc = bdb_temp_table_close_cursor(thedb->bdb_env, dbc, &bdberr);
    if (rc != 0) {
        logmsg(LOGMSG_ERROR, "%s: failed close cursor rc=%d bdberr=%d\n",
               __func__, rc, bdberr);
    }

    if (dbc_ins) {
        rc = bdb_temp_table_close_cursor(thedb->bdb_env, dbc_ins, &bdberr);
        if (rc != 0) {
            logmsg(LOGMSG_ERROR, "%s: failed close cursor rc=%d bdberr=%d\n",
                   __func__, rc, bdberr);
        }
    }

    return out_rc;
}

static int req2blockop(int reqtype)
{
    switch (reqtype) {
    case OSQL_BLOCK_REQ:
        return BLOCK2_SQL;

    case OSQL_SOCK_REQ:
        return BLOCK2_SOCK_SQL;

    case OSQL_RECOM_REQ:
        return BLOCK2_RECOM;

    case OSQL_SNAPISOL_REQ:
        return BLOCK2_SNAPISOL;

    case OSQL_SERIAL_REQ:
        return BLOCK2_SERIAL;
    }

    logmsg(LOGMSG_ERROR, "%s: unknown request type %d\n", __func__, reqtype);
    {
        int once = 0;
        if (!once) {
            cheap_stack_trace();
            once = 1;
        }
    }

    return OSQL_REQINV;
}

void osql_bplog_time_done(struct ireq *iq)
{
    blocksql_tran_t *tran = (blocksql_tran_t *)iq->blocksql_tran;
    osql_bp_timings_t *tms = &iq->timings;
    char msg[4096];
    int tottm = 0;
    int rtt = 0;
    int rtrs = 0;
    int len;

    if (!gbl_time_osql)
        return;

    if (tran) {
        if (tms->req_sentrc == 0)
            tms->req_sentrc = tms->req_applied;

        snprintf0(
            msg, sizeof(msg),
            "Total %llu (sql=%llu upd=%llu repl=%llu signal=%llu retries=%u) [",
            tms->req_finished - tms->req_received, /* total time */
            tms->req_alldone -
                tms->req_received, /* time to get sql processing done */
            tms->req_applied - tms->req_alldone,    /* time to apply updates */
            tms->req_sentrc - tms->replication_end, /* time to sent rc back to
                                                       sql (non-relevant for
                                                       blocksql*/
            tms->replication_end -
                tms->replication_start, /* time to replicate */
            tms->retries - 1);          /* how many time bplog was retried */
        len = strlen(msg);

        /* these are failed */
        osql_sess_getsummary(tran->sess, &tottm, &rtt, &rtrs);
        snprintf0(msg + len, sizeof(msg) - len,
                  " %s(rqid=%llu time=%u lastrtt=%u retries=%u)",
                  (tran->iscomplete ? "C" : "F"), osql_sess_getrqid(tran->sess),
                  tottm, rtt, rtrs);
        len = strlen(msg);
    }
    logmsg(LOGMSG_USER, "%s]\n", msg);
}

void osql_set_delayed(struct ireq *iq)
{
    if (iq) {
        blocksql_tran_t *t = (blocksql_tran_t *)iq->blocksql_tran;
        if (t)
            t->delayed = 1;
    }
}

int osql_get_delayed(struct ireq *iq)
{
    if (iq) {
        blocksql_tran_t *t = (blocksql_tran_t *)iq->blocksql_tran;
        if (t)
            return t->delayed;
    }
    return 1;
}

/**
 * Throw bplog to /dev/null, sql does not need this
 *
 */
int sql_cancelled_transaction(struct ireq *iq)
{
    int rc = 0;

    logmsg(LOGMSG_DEBUG, "%s: cancelled transaction\n", __func__);
    osql_bplog_free(iq, 1, __func__, NULL, 0);

    if (iq->p_buf_orig) {
        /* nothing changed this siince init_ireq */
        free(iq->p_buf_orig);
        iq->p_buf_orig = NULL;
    }

    destroy_ireq(thedb, iq);

    return rc;
}

int backout_schema_changes(struct ireq *iq, tran_type *tran);
void *osql_commit_timepart_resuming_sc(void *p)
{
    struct ireq iq;
    struct schema_change_type *sc_pending = (struct schema_change_type *)p;
    struct schema_change_type *sc;
    tran_type *parent_trans = NULL;
    int error = 0;
    bdb_thread_event(thedb->bdb_env, BDBTHR_EVENT_START_RDWR);
    init_fake_ireq(thedb, &iq);
    iq.tranddl = 1;
    iq.sc = sc = sc_pending;
    sc_pending = NULL;
    while (sc != NULL) {
        Pthread_mutex_lock(&sc->mtx);
        sc->nothrevent = 1;
        Pthread_mutex_unlock(&sc->mtx);
        iq.sc = sc->sc_next;
        if (sc->sc_rc == SC_COMMIT_PENDING) {
            sc->sc_next = sc_pending;
            sc_pending = sc;
        } else {
            logmsg(LOGMSG_ERROR, "%s: shard '%s', rc %d\n", __func__,
                   sc->tablename, sc->sc_rc);
            sc_set_running(sc->tablename, 0, 0, NULL, 0);
            free_schema_change_type(sc);
            error = 1;
        }
        sc = iq.sc;
    }
    iq.sc_pending = sc_pending;
    iq.sc_locked = 0;
    iq.osql_flags |= OSQL_FLAGS_SCDONE;
    iq.sc_tran = NULL;
    iq.sc_logical_tran = NULL;

    if (error) {
        logmsg(LOGMSG_ERROR, "%s: Aborting schema change because of errors\n",
               __func__);
        goto abort_sc;
    }

    if (trans_start_logical_sc(&iq, &(iq.sc_logical_tran))) {
        logmsg(LOGMSG_ERROR,
               "%s:%d failed to start schema change transaction\n", __func__,
               __LINE__);
        goto abort_sc;
    }

    if ((parent_trans = bdb_get_physical_tran(iq.sc_logical_tran)) == NULL) {
        logmsg(LOGMSG_ERROR,
               "%s:%d failed to start schema change transaction\n", __func__,
               __LINE__);
        goto abort_sc;
    }

    if (trans_start(&iq, parent_trans, &(iq.sc_tran))) {
        logmsg(LOGMSG_ERROR,
               "%s:%d failed to start schema change transaction\n", __func__,
               __LINE__);
        goto abort_sc;
    }

    iq.sc = iq.sc_pending;
    while (iq.sc != NULL) {
        if (!iq.sc_locked) {
            /* Lock schema from now on before we finalize any schema changes
             * and hold on to the lock until the transaction commits/aborts.
             */
            wrlock_schema_lk();
            iq.sc_locked = 1;
        }
        if (iq.sc->db)
            iq.usedb = iq.sc->db;
        if (finalize_schema_change(&iq, iq.sc_tran)) {
            logmsg(LOGMSG_ERROR, "%s: failed to finalize '%s'\n", __func__,
                   iq.sc->tablename);
            goto abort_sc;
        }
        iq.usedb = NULL;
        iq.sc = iq.sc->sc_next;
    }

    if (iq.sc_pending) {
        create_sqlmaster_records(iq.sc_tran);
        create_sqlite_master();
    }

    if (trans_commit(&iq, iq.sc_tran, gbl_mynode)) {
        logmsg(LOGMSG_FATAL, "%s:%d failed to commit schema change\n", __func__,
               __LINE__);
        abort();
    }

    unlock_schema_lk();

    if (trans_commit_logical(&iq, iq.sc_logical_tran, gbl_mynode, 0, 1, NULL, 0,
                             NULL, 0)) {
        logmsg(LOGMSG_FATAL, "%s:%d failed to commit schema change\n", __func__,
               __LINE__);
        abort();
    }

    osql_postcommit_handle(&iq);

    bdb_thread_event(thedb->bdb_env, BDBTHR_EVENT_DONE_RDWR);

    return NULL;

abort_sc:
    logmsg(LOGMSG_ERROR, "%s: aborting schema change\n", __func__);
    if (iq.sc_tran)
        trans_abort(&iq, iq.sc_tran);
    backout_schema_changes(&iq, parent_trans);
    if (iq.sc_locked) {
        unlock_schema_lk();
        iq.sc_locked = 0;
    }
    if (parent_trans)
        trans_abort(&iq, parent_trans);
    if (iq.sc_logical_tran)
        trans_abort_logical(&iq, iq.sc_logical_tran, NULL, 0, NULL, 0);
    osql_postabort_handle(&iq);
    bdb_thread_event(thedb->bdb_env, BDBTHR_EVENT_DONE_RDWR);
    return NULL;
}<|MERGE_RESOLUTION|>--- conflicted
+++ resolved
@@ -1353,12 +1353,6 @@
     uuid_t uuid;
 
     iq->queryid = osql_sess_queryid(sess);
-<<<<<<< HEAD
-    iq->startprocessingus = comdb2_time_epochus();
-    reqlog_set_queue_time(iq->reqlogger, iq->startprocessingus - iq->startus);
-
-=======
->>>>>>> 8e3a8347
     osql_sess_getuuid(sess, uuid);
 
     if (rqid != OSQL_RQID_USE_UUID)
