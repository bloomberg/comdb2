/*
   Copyright 2015 Bloomberg Finance L.P.

   Licensed under the Apache License, Version 2.0 (the "License");
   you may not use this file except in compliance with the License.
   You may obtain a copy of the License at

       http://www.apache.org/licenses/LICENSE-2.0

   Unless required by applicable law or agreed to in writing, software
   distributed under the License is distributed on an "AS IS" BASIS,
   WITHOUT WARRANTIES OR CONDITIONS OF ANY KIND, either express or implied.
   See the License for the specific language governing permissions and
   limitations under the License.
 */

/**
 *
 * Osql Interface with Block Processor
 *
 * Each sql transaction creates a logical list of writes, a.k.a. bplog,
 * that is send and accumulated on the master in a session
 * Once the last bplog message is received, the bplog can be passed to
 * a block processor that runs the actual transaction
 *
 */
#include <stdio.h>
#include <sys/types.h>
#include <sys/stat.h>
#include <fcntl.h>
#include <pthread.h>
#include <limits.h>
#include <strings.h>
#include <poll.h>
#include <str0.h>
#include <epochlib.h>
#include <plhash.h>
#include <assert.h>
#include <unistd.h>

#include "comdb2.h"
#include "osqlblockproc.h"
#include "block_internal.h"
#include "osqlsession.h"
#include "osqlcomm.h"
#include "sqloffload.h"
#include "osqlrepository.h"
#include "comdb2uuid.h"
#include "bpfunc.h"
#include "logmsg.h"
#include "reqlog.h"
#include "time_accounting.h"
#include "ctrace.h"
#include "intern_strings.h"
<<<<<<< HEAD
#include "dyn_array.h"
#define DEBUG_REORDER 0
=======
#include "sc_global.h"
#include "schemachange.h"
>>>>>>> 810d7071

extern int gbl_reorder_idx_writes;


struct blocksql_tran {
    pthread_mutex_t store_mtx; /* mutex for db access - those are non-env dbs */
<<<<<<< HEAD
    struct dbtable *last_db;
    dyn_array_t add_osql_rows; /* keeps the list of INSREC ops for a session*/
    dyn_array_t osql_rows;     /* keeps the list of all OTHER ops */
=======
    struct temp_table *db_ins; /* keeps the list of INSERT ops for a session */
    struct temp_table *db;     /* keeps the list of all OTHER ops */
>>>>>>> 810d7071

    pthread_mutex_t mtx;

    int seq; /* counting ops saved */
    bool is_uuid;

    /* selectv caches */
    bool is_selectv_wl_upd;
    hash_t *selectv_genids;
    int tableversion;

    /* reorder */
    bool is_reorder_on;
    char *tablename; /* remember tablename in saveop for reordering */
    uint16_t tbl_idx;
    unsigned long long last_genid; /* remember updrec/insrec genid for qblobs */
    unsigned long long
        ins_seq;      /* remember key seq for inserts into ins tmptbl */
    bool last_is_ins; /* 1 if processing INSERT, 0 for any other oql type */

    /* prefetch */
    struct dbtable *last_db;
};

typedef struct oplog_key {
    uint16_t tbl_idx;
    uint8_t stripe;
    unsigned long long genid;
    uint8_t is_rec; // 1 for record because it needs to go after blobs
    uint32_t seq;   // record and blob will share the same seq
} oplog_key_t;

<<<<<<< HEAD
=======
typedef struct {
    char *tablename;
    unsigned long long genid;
    int tableversion;
    bool get_writelock;
} selectv_genid_t;

int gbl_selectv_writelock_on_update = 1;
>>>>>>> 810d7071

static int apply_changes(struct ireq *iq, blocksql_tran_t *tran, void *iq_tran,
                         int *nops, struct block_err *err,
                         int (*func)(struct ireq *, unsigned long long, uuid_t,
                                     void *, char **, int, int *, int **,
                                     blob_buffer_t blobs[MAXBLOBS], int,
                                     struct block_err *, int *));
static int req2blockop(int reqtype);
<<<<<<< HEAD
extern const char *get_tablename_from_rpl(unsigned long long rqid,
                                          const char *rpl, int *tableversion);
extern void init_reorder_tbl();
=======
extern const char *get_tablename_from_rpl(bool is_uuid, const char *rpl,
                                          int *tableversion);
extern void live_sc_off(struct dbtable * db);
>>>>>>> 810d7071

#define CMP_KEY_MEMBER(k1, k2, var)                                            \
    if (k1->var < k2->var) {                                                   \
        return -1;                                                             \
    }                                                                          \
    if (k1->var > k2->var) {                                                   \
        return 1;                                                              \
    }

/**
 * The bplog key-compare function - required because memcmp changes
 * the order of temp_table_next on little-endian machines.
 *
 * key will compare by rqid, uuid, table, stripe, genid, is_rec, then sequence
 */
int osql_bplog_key_cmp(void *usermem, int key1len, const void *key1,
                       int key2len, const void *key2)
{
    assert(sizeof(oplog_key_t) == key1len);
    assert(sizeof(oplog_key_t) == key2len);

#ifdef _SUN_SOURCE
    oplog_key_t t1, t2;
    memcpy(&t1, key1, key1len);
    memcpy(&t2, key2, key2len);
    oplog_key_t *k1 = &t1;
    oplog_key_t *k2 = &t2;
#else
    oplog_key_t *k1 = (oplog_key_t *)key1;
    oplog_key_t *k2 = (oplog_key_t *)key2;
#endif

    CMP_KEY_MEMBER(k1, k2, tbl_idx);
    CMP_KEY_MEMBER(k1, k2, stripe);

    // need to sort by genid correctly
    int cmp = bdb_cmp_genids(k1->genid, k2->genid);
    if (cmp)
        return cmp;

    CMP_KEY_MEMBER(k1, k2, is_rec);
    CMP_KEY_MEMBER(k1, k2, seq);

    return 0;
}

static int osql_bplog_instbl_key_cmp(void *usermem, int key1len,
                                     const void *key1, int key2len,
                                     const void *key2)
{
    assert(sizeof(oplog_key_t) == key1len);
    assert(sizeof(oplog_key_t) == key2len);

#ifdef _SUN_SOURCE
    oplog_key_t t1, t2;
    memcpy(&t1, key1, key1len);
    memcpy(&t2, key2, key2len);
    oplog_key_t *k1 = &t1;
    oplog_key_t *k2 = &t2;
#else
    oplog_key_t *k1 = (oplog_key_t *)key1;
    oplog_key_t *k2 = (oplog_key_t *)key2;
#endif

    CMP_KEY_MEMBER(k1, k2, tbl_idx);
    CMP_KEY_MEMBER(k1, k2, stripe);
    CMP_KEY_MEMBER(k1, k2, genid); // in this case genid is just a counter
    CMP_KEY_MEMBER(k1, k2, is_rec);
    CMP_KEY_MEMBER(k1, k2, seq);
    return 0;
}

/**
 * Adds the current session
 * If there is no bplog created, it creates one.
 * Returns 0 if success.
 *
 */
blocksql_tran_t *osql_bplog_create(bool is_uuid, bool is_reorder)
{

    blocksql_tran_t *tran = NULL;

    tran = calloc(sizeof(blocksql_tran_t), 1);
    if (!tran) {
        logmsg(LOGMSG_ERROR, "%s: error allocating %zu bytes\n", __func__,
               sizeof(blocksql_tran_t));
        return NULL;
    }

    tran->is_uuid = is_uuid;
    Pthread_mutex_init(&tran->store_mtx, NULL);

    /* init temporary table and cursor */
    dyn_array_init(&tran->osql_rows, thedb->bdb_env);
    dyn_array_set_cmpr(&tran->osql_rows, osql_bplog_key_cmp);
    if (sess->is_reorder_on) {
        dyn_array_init(&tran->add_osql_rows, thedb->bdb_env);
        dyn_array_set_cmpr(&tran->add_osql_rows, osql_bplog_instbl_key_cmp);
    }
    /*
    tran->db = bdb_temp_array_create(thedb->bdb_env, &bdberr);
    if (!tran->db || bdberr) {
        logmsg(LOGMSG_ERROR, "%s: failed to create temp table bdberr=%d\n",
               __func__, bdberr);
        free(tran);
        return NULL;
    }

    bdb_temp_table_set_cmp_func(tran->db, osql_bplog_key_cmp);

    tran->is_reorder_on = is_reorder;
    if (tran->is_reorder_on) {
        tran->db_ins = bdb_temp_array_create(thedb->bdb_env, &bdberr);
        if (!tran->db_ins) {
            // We can stll work without a INS table
            logmsg(LOGMSG_ERROR,
                   "%s: failed to create temp table for INS bdberr=%d\n",
                   __func__, bdberr);
        } else
            bdb_temp_table_set_cmp_func(tran->db_ins,
                                        osql_bplog_instbl_key_cmp);
    }
    */

    tran->is_selectv_wl_upd = gbl_selectv_writelock_on_update;
    if (tran->is_selectv_wl_upd)
        tran->selectv_genids =
            hash_init(offsetof(selectv_genid_t, get_writelock));

    return tran;
}

typedef struct {
    struct ireq *iq;
    void *trans;
    struct block_err *err;
} ckgenid_state_t;

static int pselectv_callback(void *arg, const char *tablename, int tableversion,
                             unsigned long long genid)
{
    ckgenid_state_t *cgstate = (ckgenid_state_t *)arg;
    struct ireq *iq = cgstate->iq;
    void *trans = cgstate->trans;
    struct block_err *err = cgstate->err;
    int rc, bdberr = 0;

    if ((rc = bdb_lock_tablename_read(thedb->bdb_env, tablename, trans)) != 0) {
        if (rc == BDBERR_DEADLOCK) {
            if (iq->debug)
                reqprintf(iq, "LOCK TABLE READ DEADLOCK");
            return RC_INTERNAL_RETRY;
        } else if (rc) {
            if (iq->debug)
                reqprintf(iq, "LOCK TABLE READ ERROR: %d", rc);
            return ERR_INTERNAL;
        }
    }

    if ((rc = osql_set_usedb(iq, tablename, tableversion, 0, err)) != 0) {
        return rc;
    }

    if ((rc = ix_check_genid_wl(iq, trans, genid, &bdberr)) != 0) {
        if (rc != 1) {
            unsigned long long lclgenid = bdb_genid_to_host_order(genid);
            if ((bdberr == 0 && rc == 0) ||
                (bdberr == IX_PASTEOF && rc == -1)) {
                err->ixnum = -1;
                err->errcode = ERR_CONSTR;
                ctrace("constraints error, no genid %llx (%llu)\n", lclgenid,
                       lclgenid);
                reqerrstr(iq, COMDB2_CSTRT_RC_INVL_REC,
                          "constraints error, no genid");
                return ERR_CONSTR;
            }

            if (bdberr != RC_INTERNAL_RETRY) {
                reqerrstr(iq, COMDB2_DEL_RC_INVL_KEY,
                          "unable to find genid =%llx rc=%d", lclgenid, bdberr);
            }

            return bdberr;
        }
    }
    return 0;
}

typedef struct {
    int (*wr_sv)(void *, const char *tablename, int tableversion,
                 unsigned long long genid);
    void *arg;
} sv_hf_args;

static int process_selectv(void *obj, void *arg)
{
    sv_hf_args *hf_args = (sv_hf_args *)arg;
    selectv_genid_t *sgenid = (selectv_genid_t *)obj;
    if (sgenid->get_writelock) {
        return (*hf_args->wr_sv)(hf_args->arg, sgenid->tablename,
                                 sgenid->tableversion, sgenid->genid);
    }
    return 0;
}

static int osql_process_selectv(blocksql_tran_t *tran,
                                int (*wr_sv)(void *arg, const char *tablename,
                                             int tableversion,
                                             unsigned long long genid),
                                void *wr_selv_arg)
{
    sv_hf_args hf_args = {.wr_sv = wr_sv, .arg = wr_selv_arg};
    if (!tran->is_selectv_wl_upd)
        return 0;
    return hash_for(tran->selectv_genids, process_selectv, &hf_args);
}

/**
 * Wait for all pending osql sessions of this transaction to finish
 * Once all finished ok, we apply all the changes
 */
int osql_bplog_commit(struct ireq *iq, void *iq_trans, int *nops,
                      struct block_err *err)
{
    blocksql_tran_t *tran = iq->sorese->tran;
    ckgenid_state_t cgstate = {.iq = iq, .trans = iq_trans, .err = err};
    int rc;

    /* Pre-process selectv's, getting a writelock on rows that are later updated
     */
    if ((rc = osql_process_selectv(tran, pselectv_callback, &cgstate)) != 0) {
        iq->timings.req_applied = osql_log_time();
        return rc;
    }

    /* apply changes */
    rc = apply_changes(iq, tran, iq_trans, nops, err, osql_process_packet);

    iq->timings.req_applied = osql_log_time();

    return rc;
}

char *osql_sorese_type_to_str(int stype)
{
    char *rtn = "UNKNOWN";

    switch (stype) {
    case 0:
        rtn = "BLOCKSQL";
        break;
    case OSQL_SOCK_REQ:
        rtn = "SOCKSQL";
        break;
    case OSQL_RECOM_REQ:
        rtn = "RECOM";
        break;
    case OSQL_SNAPISOL_REQ:
        rtn = "SNAPISOL";
        break;
    case OSQL_SERIAL_REQ:
        rtn = "SERIAL";
        break;
    }

    return rtn;
}

static int free_selectv_genids(void *obj, void *arg)
{
    free(obj);
    return 0;
}

/**
 * Free the bplog
 */
void osql_bplog_close(blocksql_tran_t **ptran)
{
<<<<<<< HEAD
    Pthread_mutex_lock(&kludgelk);
    blocksql_tran_t *tran = (blocksql_tran_t *)iq->blocksql_tran;
    iq->blocksql_tran = NULL;
    Pthread_mutex_unlock(&kludgelk);

    if (!tran)
        return;

    /* null this here, since the clients of sessions could still use
       sess->iq->blockproc to update the transaction bplog
       osql_close_session ensures there are no further clients
       of sess before removing it from the lookup hash
     */
=======
    blocksql_tran_t *tran = *ptran;
    int rc = 0;
    int bdberr = 0;
>>>>>>> 810d7071

    *ptran = NULL;

    /* code ensures that only one thread will run this code
    (reader 1, terminator 2, or blockproc 3)*/
    if (tran->is_selectv_wl_upd) {
        hash_for(tran->selectv_genids, free_selectv_genids, NULL);
        hash_clear(tran->selectv_genids);
        hash_free(tran->selectv_genids);
    }

    Pthread_mutex_destroy(&tran->store_mtx);

<<<<<<< HEAD
    dyn_array_close(&tran->osql_rows);
    dyn_array_close(&tran->add_osql_rows);
=======
    rc = bdb_temp_table_close(thedb->bdb_env, tran->db, &bdberr);
    if (rc != 0) {
        logmsg(LOGMSG_ERROR, "%s: failed close table rc=%d bdberr=%d\n",
               __func__, rc, bdberr);
    }

    if (tran->db_ins) {
        rc = bdb_temp_table_close(thedb->bdb_env, tran->db_ins, &bdberr);
        if (rc != 0) {
            logmsg(LOGMSG_ERROR, "%s: failed close ins table rc=%d bdberr=%d\n",
                   __func__, rc, bdberr);
        }
    }

>>>>>>> 810d7071
    free(tran);
}

static void setup_reorder_key(blocksql_tran_t *tran, int type,
                              osql_sess_t *sess, unsigned long long rqid,
                              char *rpl, oplog_key_t *key)
{
    char *tablename = tran->tablename;

    key->tbl_idx = USHRT_MAX;
    switch (type) {
    case OSQL_USEDB: {
        /* usedb is always called prior to any other osql event */
        if (tablename && !is_tablename_queue(tablename)) {
            tran->tbl_idx = get_dbtable_idx_by_name(tablename) + 1;
            key->tbl_idx = tran->tbl_idx;

#if DEBUG_REORDER
            logmsg(LOGMSG_DEBUG, "REORDER: tablename='%s' idx=%d\n",
                   sess->tablename, tran->tbl_idx);
#endif
        }
        break;
    }
    case OSQL_RECGENID:
    case OSQL_UPDATE:
    case OSQL_DELETE:
    case OSQL_UPDREC:
    case OSQL_DELREC:
    case OSQL_INSERT:
    case OSQL_INSREC: {
        enum { OSQLCOMM_UUID_RPL_TYPE_LEN = 4 + 4 + 16 };
        unsigned long long genid = 0;
        if (type == OSQL_INSERT || type == OSQL_INSREC) {
            genid = ++tran->ins_seq;
#if DEBUG_REORDER
            logmsg(LOGMSG_DEBUG, "REORDER: INS genid (seq) 0x%llx\n", genid);
#endif
        } else {
            const char *p_buf = rpl + OSQLCOMM_UUID_RPL_TYPE_LEN;
            buf_no_net_get(&genid, sizeof(genid), p_buf, p_buf + sizeof(genid));
#if DEBUG_REORDER
            logmsg(LOGMSG_DEBUG, "REORDER: Received genid 0x%llx\n", genid);
#endif
        }
        tran->last_genid = genid;
        key->is_rec = 1;
    } /* FALL THROUGH TO NEXT CASE WHERE MOST OF KEY IS POPULATED */
    case OSQL_QBLOB:
    case OSQL_DELIDX:
    case OSQL_INSIDX:
    case OSQL_UPDCOLS: {
        key->tbl_idx = tran->tbl_idx;
        key->genid = tran->last_genid;
        /* NB: this stripe is only used for ordering, NOT for inserting */
        key->stripe = get_dtafile_from_genid(key->genid);
        assert(key->stripe >= 0);
        break;
    }
    /* This doesn't touch btrees and should be processed first */
    case OSQL_SERIAL:
    case OSQL_SELECTV:
        key->tbl_idx = 0;
        key->genid = 0;
        key->stripe = 0;
        key->is_rec = 0;
        break;
    default:
        break;
    }

    switch (type) {
    case OSQL_QBLOB:
    case OSQL_DELIDX:
    case OSQL_INSIDX:
    case OSQL_UPDCOLS:
        break; /* keep last_is_ins as is */
    case OSQL_UPDATE:
    case OSQL_DELETE:
    case OSQL_UPDREC:
    case OSQL_DELREC:
        tran->last_is_ins = 0;
        sess->tran_rows++;
        break;
    case OSQL_INSERT:
    case OSQL_INSREC:
        tran->last_is_ins = 1;
        sess->tran_rows++;
        break;
    default:
        tran->last_is_ins = 0;
        break;
    }
}

static void osql_cache_selectv(blocksql_tran_t *tran, char *rpl, int type);

static void _pre_process_saveop(osql_sess_t *sess, blocksql_tran_t *tran,
                                char *rpl, int rplen, int type)
{
    switch (type) {
    case OSQL_SCHEMACHANGE:
        sess->is_tranddl++;
        break;
    case OSQL_USEDB:
        if (tran->is_selectv_wl_upd || tran->is_reorder_on) {
            int tableversion = 0;
            const char *tblname =
                get_tablename_from_rpl(tran->is_uuid, rpl, &tableversion);
            assert(tblname); // table or queue name
            tran->tablename = intern(tblname);
            tran->tableversion = tableversion;
        }
        break;
    }

    if (tran->is_selectv_wl_upd)
        osql_cache_selectv(tran, rpl, type);
}

#if DEBUG_REORDER
#define DEBUG_PRINT_TMPBL_SAVING()                                             \
    uuidstr_t mus;                                                             \
    comdb2uuidstr(uuid, mus);                                                  \
    logmsg(                                                                    \
        LOGMSG_DEBUG,                                                          \
        "%p:%s: rqid=%llx uuid=%s REORDER: SAVING %s tp=%d(%s), tbl_idx=%d,"   \
        "stripe=%d, genid=0x%llx, seq=%d, is_rec=%d\n",                        \
        (void *)pthread_self(), __func__, rqid, mus,                           \
        (sess->last_is_ins ? "(INS) " : " "), type,                            \
        osql_reqtype_str(type), key.tbl_idx, key.stripe, key.genid, key.seq,   \
        key.is_rec);

#else
#define DEBUG_PRINT_TMPBL_SAVING()
#endif

/**
 * Inserts the op in the iq oplog
 * If sql processing is local, this is called by sqlthread
 * If sql processing is remote, this is called by reader_thread for the offload
 *node
 * Returns 0 if success
 *
 */
int osql_bplog_saveop(osql_sess_t *sess, blocksql_tran_t *tran, char *rpl,
                      int rplen, int type)
{
<<<<<<< HEAD
#if DEBUG_REORDER
    logmsg(LOGMSG_DEBUG, "REORDER: saving for sess %p\n", sess);
#endif
    blocksql_tran_t *tran = (blocksql_tran_t *)osql_sess_getbptran(sess);
    if (!tran) {
        /* something has gone wrong dispatching the socksql request, ignoring
           when the bplog creation failed, the caller is responsible for
           notifying the source that the session has gone awry
         */
        return 0;
    }

=======
>>>>>>> 810d7071
    int rc = 0;
    oplog_key_t key = {0};

#if DEBUG_REORDER
    logmsg(LOGMSG_DEBUG, "REORDER: saving for sess %p\n", sess);
    uuidstr_t us;
    comdb2uuidstr(sess->uuid, us);
    DEBUGMSG("uuid=%s type=%d (%s) seq=%lld\n", us, type, osql_reqtype_str(type), tran->seq);
#endif

    _pre_process_saveop(sess, tran, rpl, rplen, type);

    key.seq = tran->seq;

    /* add the op into the temporary table */
    Pthread_mutex_lock(&tran->store_mtx);

<<<<<<< HEAD
    if (sess->is_reorder_on) {
        setup_reorder_key(type, sess, rqid, rpl, &key);
=======
    struct temp_table *tmptbl = tran->db;
    if (tran->is_reorder_on) {
        setup_reorder_key(tran, type, sess, sess->rqid, rpl, &key);
        if (tran->last_is_ins && tran->db_ins) { // insert into ins temp table
            tmptbl = tran->db_ins;
        }
>>>>>>> 810d7071
    }

    DEBUG_PRINT_TMPBL_SAVING();

    dyn_array_t *arr = &tran->osql_rows;
    if (sess->last_is_ins)
        arr = &tran->add_osql_rows;

    ACCUMULATE_TIMING(CHR_TMPSVOP,
        rc = dyn_array_append(arr, &key, sizeof(key), rpl, rplen););
    if (rc) {
<<<<<<< HEAD
        logmsg(LOGMSG_ERROR, "%s: fail to put oplog seq=%llu rc=%d\n",
               __func__, sess->seq, rc);
    } else if (gbl_osqlpfault_threads) {
        osql_page_prefault(rpl, rplen, &(tran->last_db),
                           &(osql_session_get_ireq(sess)->osql_step_ix), rqid,
                           uuid, sess->seq);
=======
        logmsg(LOGMSG_ERROR, "%s: fail to put oplog seq=%u rc=%d bdberr=%d\n",
               __func__, tran->seq, rc, bdberr);
    } else {
        tran->seq++;
        if (gbl_osqlpfault_threads) {
            osql_page_prefault(rpl, rplen, &(tran->last_db),
                               &sess->iq->osql_step_ix, sess->rqid, sess->uuid,
                               tran->seq);
        }
>>>>>>> 810d7071
    }

    Pthread_mutex_unlock(&tran->store_mtx);

    return rc;
}

/**
 * Set proper blkseq from session to iq
 * NOTE: We don't need to create buffers _SEQ, _SEQV2 for it
 *
 */
void osql_bplog_set_blkseq(osql_sess_t *sess, struct ireq *iq)
{
    iq->have_blkseq = true;
    if (sess->rqid == OSQL_RQID_USE_UUID) {
        memcpy(iq->seq, sess->uuid, sizeof(uuid_t));
        iq->seqlen = sizeof(uuid_t);
    } else {
        struct packedreq_seq seq;
        int *p_rqid = (int *)&sess->rqid;
        int seed;
        seq.seq1 = p_rqid[0];
        seq.seq2 = p_rqid[1];
        seed = seq.seq1 ^ seq.seq2;
        seq.seq3 = rand_r((unsigned int *)&seed);

        memcpy(iq->seq, &seq, 3 * sizeof(int));
        iq->seqlen = 3 * sizeof(int);
    }
}

/**
 * Construct a blockprocessor transaction buffer containing
 * a sock sql /recom /snapisol /serial transaction
 *
 * Note: sqlqret is the location where we saved the query
 *       This will allow let us point directly to the buffer
 *
 */
int osql_bplog_build_sorese_req(uint8_t **pp_buf_start,
                                const uint8_t **pp_buf_end, const char *sqlq,
                                int sqlqlen, const char *tzname, int reqtype,
                                unsigned long long rqid, uuid_t uuid)
{
    struct req_hdr req_hdr;
    struct block_req req;
    struct packedreq_hdr op_hdr;
    struct packedreq_sql sql;

    uint8_t *p_buf;

    uint8_t *p_buf_req_start;
    const uint8_t *p_buf_req_end;

    uint8_t *p_buf_op_hdr_start;
    const uint8_t *p_buf_op_hdr_end;

    /* FORMAT:
       op_block + req_flags + block2_sorese */
    int buflen = REQ_HDR_LEN /* op_block */ + BLOCK_REQ_LEN +
                 3 /* req flags */ + PACKEDREQ_HDR_LEN + 3 + PACKEDREQ_SQL_LEN +
                 sqlqlen + 3;

    *pp_buf_start = calloc(1, buflen);
    if (!(*pp_buf_start))
        return -1;
    p_buf = *pp_buf_start;
    *pp_buf_end = (*pp_buf_start) + buflen;

    /*
     * req hdr (prccom hdr)
     * we need this to dispatch to mark this as a write transaction
     * and to arrive in toblock()
     */

    /* build prccom header */
    bzero(&req_hdr, sizeof(req_hdr));
    req_hdr.opcode = OP_BLOCK;

    /* pack prccom header */
    if (!(p_buf = req_hdr_put(&req_hdr, p_buf, *pp_buf_end)))
        return -1;

    /*
     * req
     */
    /* save room in the buffer for req, until we have the overall offset */
    if (BLOCK_REQ_LEN > (*pp_buf_end - p_buf))
        return -1;
    p_buf_req_start = p_buf;
    p_buf += BLOCK_REQ_LEN;
    p_buf_req_end = p_buf;

    /*
     * sql
     */

    /* save room for sql op header */
    if (PACKEDREQ_HDR_LEN > (*pp_buf_end - p_buf))
        return -1;
    p_buf_op_hdr_start = p_buf;
    p_buf += PACKEDREQ_HDR_LEN;
    p_buf_op_hdr_end = p_buf;

    /* bulid sql */
    sql.sqlqlen = sqlqlen;
    /* include all sql if requested for longreq logging */
    if (sqlqlen > 256 && !gbl_enable_osql_longreq_logging)
        sql.sqlqlen = 256;
    /* must make sure the packed sqlq is NUL terminated later on */

    /* pack sql */
    if (!(p_buf = packedreq_sql_put(&sql, p_buf, *pp_buf_end)))
        return -1;
    if (!(p_buf = buf_no_net_put(sqlq, sql.sqlqlen, p_buf, *pp_buf_end)))
        return -1;

    /* build sql op hdr */
    op_hdr.opcode = req2blockop(reqtype);
    op_hdr.nxt = one_based_word_offset_from_ptr(*pp_buf_start, p_buf);

    /* pad to the next word */
    if (!(p_buf = buf_zero_put(
              ptr_from_one_based_word_offset(*pp_buf_start, op_hdr.nxt) - p_buf,
              p_buf, *pp_buf_end)))
        return -1;

    /* pack sql op hdr in the space we saved */
    if (packedreq_hdr_put(&op_hdr, p_buf_op_hdr_start, p_buf_op_hdr_end) !=
        p_buf_op_hdr_end)
        return -1;

    /*
     * req, written in the original saved space (after OP_BLOCK header)
     */

    /* build req */
    req.flags = BLKF_ERRSTAT; /* we want error stat */
    req.num_reqs = 1;
    req.offset = op_hdr.nxt;  /* overall offset = next offset of last op */

    /* pack req in the space we saved at the start */
    if (block_req_put(&req, p_buf_req_start, p_buf_req_end) != p_buf_req_end)
        return -1;

    *pp_buf_end = p_buf;
    return 0;
}

/************************* INTERNALS ****************************************/

#if DEBUG_REORDER
#define DEBUG_PRINT_TMPBL_READ()                                               \
    uuidstr_t mus;                                                             \
    comdb2uuidstr(uuid, mus);                                                  \
    uint8_t *p_buf = (uint8_t *)data;                                          \
    int type = 0;                                                              \
    buf_get(&type, sizeof(type), p_buf, p_buf + sizeof(type));                 \
    oplog_key_t *k_ptr = opkey;                                                \
    if (drain_adds) {                                                          \
        k_ptr = opkey_ins;                                                     \
    }                                                                          \
    logmsg(LOGMSG_DEBUG,                                                       \
           "%p:%s: rqid=%llx uuid=%s REORDER: READ %s tp=%d(%s), tbl_idx=%d, " \
           "stripe=%d, "                                                       \
           "genid=0x%llx, seq=%d, is_rec=%d\n",                                \
           (void *)pthread_self(), __func__, rqid, mus,                        \
           (k_ptr == opkey_ins ? "(ins)" : " "), type, osql_reqtype_str(type), \
           k_ptr->tbl_idx, k_ptr->stripe, k_ptr->genid, k_ptr->seq,            \
           k_ptr->is_rec);

#else
#define DEBUG_PRINT_TMPBL_READ()
#endif


/* initialize the ins tmp table pointer to the first item if any
 */
static inline int init_ins_tbl(struct reqlogger *reqlogger,
                               dyn_array_t *add_osql_rows,
                               oplog_key_t **opkey_ins, uint8_t *add_stripe_p)
{
    int rc_ins = dyn_array_first(add_osql_rows);
    if (rc_ins && rc_ins != IX_EMPTY && rc_ins != IX_NOTFND) {
        reqlog_set_error(reqlogger, "bdb_temp_table_first failed", rc_ins);
        logmsg(LOGMSG_ERROR,
               "%s: bdb_temp_table_first failed rc_ins=%d\n",
               __func__, rc_ins);
        return rc_ins;
    }
    if (rc_ins == 0)
        dyn_array_get_key(add_osql_rows, (void**)opkey_ins);

    // active stripe is set from toblock_outer, that's where the adds will go
    if (bdb_attr_get(thedb->bdb_attr, BDB_ATTR_ROUND_ROBIN_STRIPES))
        *add_stripe_p = bdb_attr_get(
            thedb->bdb_attr, BDB_ATTR_DTASTRIPE); // add after last stripe
    else
        *add_stripe_p = bdb_get_active_stripe(thedb->bdb_env);

    return 0;
}

/* Fetch the data from the appropriate temp table
 * based on drain_adds variable which is initally set to 0
 */
static inline void get_tmptbl_data_and_len(blocksql_tran_t *tran,
                                           bool drain_adds, char **data_p,
                                           int *datalen_p)
{
    void *key;
    void *loc_data;

    dyn_array_t *arr = (drain_adds) ?  &tran->add_osql_rows : &tran->osql_rows;

    dyn_array_get_kv(arr, &key, &loc_data, datalen_p);
    uint8_t *p_buf = (uint8_t *)loc_data;
    int type = 0;
    buf_get(&type, sizeof(type), p_buf, p_buf + sizeof(type));

    if (type == OSQL_QBLOB) {
        *data_p = malloc(*datalen_p);
        memcpy(*data_p, loc_data, *datalen_p);
    }
    else {
        *data_p = loc_data;
    }
}

/* utility function to determine if row from ins tmp tbl sorts less than
 * row from normal temp tbl:
 * if key_ins tbl_idx < key tbl_idx return true
 * if tbl_idx is same, return true if add_stripe < opkey->stripe
 * return false otherwise
 */
static inline bool ins_is_less(oplog_key_t *opkey_ins, oplog_key_t *opkey,
                               int add_stripe)
{
    if (!opkey_ins)
        return false;

    return opkey_ins->tbl_idx < opkey->tbl_idx ||
           (opkey_ins->tbl_idx == opkey->tbl_idx && add_stripe < opkey->stripe);
}

/* Get the next record from either the ins tmp table or from the 
 * generic one, depending on from where we read previous record,
 * and on which entry is smaller (ins tmp tbl, or normal tmp tbl). 
 * Drain adds in add_stripe only after doing the upd/dels for that stripe
 */
static inline int
get_next_merge_tmps(blocksql_tran_t *tran,
                    oplog_key_t **opkey, oplog_key_t **opkey_ins,
                    bool *drain_adds_p, int *bdberr, int add_stripe)
{
    if (*drain_adds_p) {
		int rc = dyn_array_next(&tran->add_osql_rows);
        if (rc != 0) { // ins tbl contains no more records
            *drain_adds_p = false;
            *opkey_ins = NULL;
            return 0;
        }

        dyn_array_get_key(&tran->add_osql_rows, (void**)opkey_ins);
        if (!ins_is_less(*opkey_ins, *opkey, add_stripe))
            *drain_adds_p = false;
    } else {
		int rc = dyn_array_next(&tran->osql_rows);
        if (rc)
            return rc;

        dyn_array_get_key(&tran->osql_rows, (void**)opkey);
        /* if cursor valid for dbc_ins, and if we changed table/stripe and
         * prev table/strip match dbc_ins table/stripe then process adds */
        if (ins_is_less(*opkey_ins, *opkey, add_stripe))
            *drain_adds_p = true;
    }
    return 0;
}


static int process_this_session(
<<<<<<< HEAD
    struct ireq *iq, void *iq_tran, blocksql_tran_t *tran, int *bdberr, int *nops,
    struct block_err *err, SBUF2 *logsb,
=======
    struct ireq *iq, void *iq_tran, osql_sess_t *sess, int *bdberr, int *nops,
    struct block_err *err, struct temp_cursor *dbc, struct temp_cursor *dbc_ins,
>>>>>>> 810d7071
    int (*func)(struct ireq *, unsigned long long, uuid_t, void *, char **, int,
                int *, int **, blob_buffer_t blobs[MAXBLOBS], int,
                struct block_err *, int *))
{
<<<<<<< HEAD
    osql_sess_t *sess = tran->sess;
    unsigned long long rqid = osql_sess_getrqid(sess);
=======
>>>>>>> 810d7071
    int countops = 0;
    int lastrcv = 0;
    int rc = 0, rc_out = 0;
    int *updCols = NULL;

    /* session info */
    blob_buffer_t blobs[MAXBLOBS] = {{0}};
    int step = 0;
    int receivedrows = 0;
    int flags = 0;

    iq->queryid = osql_sess_queryid(sess);

    if (sess->rqid != OSQL_RQID_USE_UUID)
        reqlog_set_rqid(iq->reqlogger, &sess->rqid, sizeof(unsigned long long));
    else
        reqlog_set_rqid(iq->reqlogger, sess->uuid, sizeof(sess->uuid));
    reqlog_set_event(iq->reqlogger, EV_TXN);

#if DEBUG_REORDER
    logmsg(LOGMSG_DEBUG, "OSQL ");
    // if needed to check content of socksql temp table, dump with:
    logmsg(LOGMSG_DEBUG, "OSQL ");
    dyn_array_dump(&tran->osql_rows);
#endif

    /* go through each record */
    rc = dyn_array_first(&tran->osql_rows);
    if (rc && rc != IX_EMPTY && rc != IX_NOTFND) {
        reqlog_set_error(iq->reqlogger, "bdb_temp_table_first failed", rc);
        logmsg(LOGMSG_ERROR, "%s: bdb_temp_table_first failed rc=%d bdberr=%d\n",
                __func__, rc, *bdberr);
        return rc;
    }

    if (rc == IX_NOTFND || rc ==IX_EMPTY) {
        uuidstr_t us;
<<<<<<< HEAD
        comdb2uuidstr(uuid, us);
        logmsg(LOGMSG_ERROR, "%s: session %llx %s has no update rows?\n", __func__,
                rqid, us);
		return 0;
=======
        comdb2uuidstr(sess->uuid, us);
        logmsg(LOGMSG_ERROR, "%s: session %llx %s has no update rows?\n",
               __func__, sess->rqid, us);
>>>>>>> 810d7071
    }

    oplog_key_t *opkey = NULL;
    dyn_array_get_key(&tran->osql_rows, (void**)&opkey);

    oplog_key_t *opkey_ins = NULL;
    uint8_t add_stripe = 0;
    bool drain_adds = false; // we always start by reading normal tmp tbl
    rc = init_ins_tbl(iq->reqlogger, &tran->add_osql_rows, &opkey_ins, &add_stripe);
    if (rc)
        return rc;

    /* only reorder indices if more than one row add/upd/dels
     * NB: the idea is that single row transactions can not deadlock but
     * update can have a del/ins index component and can deadlock -- in future 
     * consider reordering for single upd stmts (only if performance 
     * improves so this requires a solid test). */
    if (sess->tran_rows > 1 && gbl_reorder_idx_writes) {
        iq->osql_flags |= OSQL_FLAGS_REORDER_IDX_ON;
        init_reorder_tbl();
    }

    while (!rc && !rc_out) {
        char *data = NULL;
        int datalen = 0;

        // fetch the data from the appropriate temp table -- based on drain_adds
        get_tmptbl_data_and_len(tran, drain_adds, &data, &datalen);
        /* Reset temp cursor data - we will free data after the callback. 
        bdb_temp_table_reset_datapointers(drain_adds ? dbc_ins : dbc);*/

        DEBUG_PRINT_TMPBL_READ();

        if (bdb_lock_desired(thedb->bdb_env)) {
            logmsg(LOGMSG_ERROR, "%p %s:%d blocksql session closing early\n", (void *)pthread_self(), __FILE__,
                   __LINE__);
            err->blockop_num = 0;
            err->errcode = ERR_NOMASTER;
            err->ixnum = 0;
            reqlog_set_error(iq->reqlogger, "ERR_NOMASTER", ERR_NOMASTER);
            return ERR_NOMASTER /*OSQL_FAILDISPATCH*/;
        }

        lastrcv = receivedrows;

        /* This call locks pages:
         * func is osql_process_packet or osql_process_schemachange */
<<<<<<< HEAD
        rc_out = func(iq, rqid, uuid, iq_tran, &data, datalen, &flags, &updCols,
                      blobs, step, err, &receivedrows, logsb);
=======
        rc_out = func(iq, sess->rqid, sess->uuid, iq_tran, &data, datalen,
                      &flags, &updCols, blobs, step, err, &receivedrows);
        free(data);
>>>>>>> 810d7071

        if (rc_out != 0 && rc_out != OSQL_RC_DONE) {
            reqlog_set_error(iq->reqlogger, "Error processing", rc_out);
            /* error processing, can be a verify error or deadlock */
            break;
        }

        if (lastrcv != receivedrows && is_rowlocks_transaction(iq_tran)) {
            rowlocks_check_commit_physical(thedb->bdb_env, iq_tran, ++countops);
        }

        step++;
        rc = get_next_merge_tmps(tran, &opkey, &opkey_ins, &drain_adds, bdberr, add_stripe);
    }

    if (iq->osql_step_ix && opkey)
        gbl_osqlpf_step[*(iq->osql_step_ix)].step = opkey->seq << 7;

    /* if for some reason the session has not completed correctly,
       this will free the eventually allocated buffers */
    free_blob_buffers(blobs, MAXBLOBS);

    if (updCols)
        free(updCols);

    // should never have both of them set
    assert(rc == 0 || rc_out == 0 || rc_out == OSQL_RC_DONE);

    if (rc != 0 && rc != IX_PASTEOF && rc != IX_EMPTY) {
        reqlog_set_error(iq->reqlogger, "Internal Error", rc);
        logmsg(LOGMSG_ERROR, "%s:%d bdb_temp_table_next failed rc=%d bdberr=%d\n",
                __func__, __LINE__, rc, *bdberr);
        rc_out = ERR_INTERNAL;
        /* fall-through */
    }

    if (rc_out == OSQL_RC_DONE) {
        *nops += receivedrows;
        rc_out = 0;
    }

    return rc_out;
}

static int apply_changes(struct ireq *iq, blocksql_tran_t *tran, void *iq_tran,
                         int *nops, struct block_err *err,
                         int (*func)(struct ireq *, unsigned long long, uuid_t,
                                     void *, char **, int, int *, int **,
                                     blob_buffer_t blobs[MAXBLOBS], int,
                                     struct block_err *, int *))
{
    int out_rc = 0;
    int bdberr = 0;

    /* lock the table (it should get no more access anway) */
    Pthread_mutex_lock(&tran->store_mtx);

    *nops = 0;

    /* if we've already had a few verify-failures, add extended checking now */
    if (!iq->vfy_genid_track &&
        iq->sorese->verify_retries >= gbl_osql_verify_ext_chk) {
        iq->vfy_genid_track = 1;
        iq->vfy_genid_hash = hash_init(sizeof(unsigned long long));
        iq->vfy_genid_pool =
            pool_setalloc_init(sizeof(unsigned long long), 0, malloc, free);
    }

    /* clear everything- we are under store_mtx */
    if (iq->vfy_genid_track) {
        hash_clear(iq->vfy_genid_hash);
        pool_clear(iq->vfy_genid_pool);
    }

    dyn_array_sort(&tran->osql_rows);
    dyn_array_sort(&tran->add_osql_rows);

    listc_init(&iq->bpfunc_lst, offsetof(bpfunc_lstnode_t, linkct));

    /* go through the complete list and apply all the changes */
<<<<<<< HEAD
    if (tran->iscomplete) {
        out_rc = process_this_session(iq, iq_tran, tran, &bdberr, nops,
                                      err, logsb, func);
    }
=======
    out_rc = process_this_session(iq, iq_tran, iq->sorese, &bdberr, nops, err,
                                  dbc, dbc_ins, func);
>>>>>>> 810d7071

    Pthread_mutex_unlock(&tran->store_mtx);
    return out_rc;
}

static int req2blockop(int reqtype)
{
    switch (reqtype) {
    case OSQL_SOCK_REQ:
        return BLOCK2_SOCK_SQL;

    case OSQL_RECOM_REQ:
        return BLOCK2_RECOM;

    case OSQL_SNAPISOL_REQ:
        return BLOCK2_SNAPISOL;

    case OSQL_SERIAL_REQ:
        return BLOCK2_SERIAL;
    }

    logmsg(LOGMSG_ERROR, "%s: unknown request type %d\n", __func__, reqtype);
    {
        int once = 0;
        if (!once) {
            cheap_stack_trace();
            once = 1;
        }
    }

    return OSQL_REQINV;
}

void osql_bplog_time_done(osql_bp_timings_t *tms)
{
    char msg[4096];

    if (tms->req_sentrc == 0)
        tms->req_sentrc = tms->req_applied;

    snprintf0(
        msg, sizeof(msg),
        "Total %llu (sql=%llu upd=%llu repl=%llu signal=%llu retries=%u) [",
        tms->req_finished - tms->req_received, /* total time */
        tms->req_alldone -
            tms->req_received, /* time to get sql processing done */
        tms->req_applied - tms->req_alldone,    /* time to apply updates */
        tms->req_sentrc - tms->replication_end, /* time to sent rc back to
                                                   sql (non-relevant for
                                                   blocksql*/
        tms->replication_end - tms->replication_start, /* time to replicate */
        tms->retries - 1); /* how many time bplog was retried */
    logmsg(LOGMSG_USER, "%s]\n", msg);
}

static void osql_cache_selectv(blocksql_tran_t *tran, char *rpl, int type)
{
    char *p_buf;
    selectv_genid_t *sgenid, fnd = {0};
    enum {
        OSQLCOMM_UUID_RPL_TYPE_LEN = 4 + 4 + 16,
        OSQLCOMM_RPL_TYPE_LEN = 4 + 4 + 8
    };
    switch (type) {
    case OSQL_UPDATE:
    case OSQL_DELETE:
    case OSQL_UPDREC:
    case OSQL_DELREC:
        p_buf = rpl + (tran->is_uuid ? OSQLCOMM_UUID_RPL_TYPE_LEN
                                     : OSQLCOMM_RPL_TYPE_LEN);
        buf_no_net_get(&fnd.genid, sizeof(fnd.genid), p_buf,
                       p_buf + sizeof(fnd.genid));
        assert(tran->tablename);
        fnd.tablename = tran->tablename;
        fnd.tableversion = tran->tableversion;
        if ((sgenid = hash_find(tran->selectv_genids, &fnd)) != NULL)
            sgenid->get_writelock = 1;
        break;
    case OSQL_RECGENID:
        p_buf = rpl + (tran->is_uuid ? OSQLCOMM_UUID_RPL_TYPE_LEN
                                     : OSQLCOMM_RPL_TYPE_LEN);
        buf_no_net_get(&fnd.genid, sizeof(fnd.genid), p_buf,
                       p_buf + sizeof(fnd.genid));
        assert(tran->tablename);
        fnd.tablename = tran->tablename;
        if (hash_find(tran->selectv_genids, &fnd) == NULL) {
            sgenid = (selectv_genid_t *)calloc(sizeof(*sgenid), 1);
            sgenid->genid = fnd.genid;
            sgenid->tablename = tran->tablename;
            sgenid->tableversion = tran->tableversion;
            sgenid->get_writelock = 0;
            hash_add(tran->selectv_genids, sgenid);
        }
        break;
    }
}

/**
 * Apply all schema changes and wait for them to finish
 */
int bplog_schemachange(struct ireq *iq, blocksql_tran_t *tran, void *err)
{
    int rc = 0;
    int nops = 0;
    struct schema_change_type *sc;

    iq->sc_pending = NULL;
    iq->sc_seed = 0;
    iq->sc_host = 0;
    iq->sc_locked = 0;
    iq->sc_should_abort = 0;

    rc = apply_changes(iq, tran, NULL, &nops, err, osql_process_schemachange);

    if (rc)
        logmsg(LOGMSG_DEBUG, "apply_changes returns rc %d\n", rc);

    /* wait for all schema changes to finish */
    iq->sc = sc = iq->sc_pending;
    iq->sc_pending = NULL;

    while (sc != NULL) {
        Pthread_mutex_lock(&sc->mtx);
        sc->nothrevent = 1;
        Pthread_mutex_unlock(&sc->mtx);
        iq->sc = sc->sc_next;
        if (sc->sc_rc == SC_COMMIT_PENDING) {
            sc->sc_next = iq->sc_pending;
            iq->sc_pending = sc;
        } else if (sc->sc_rc == SC_MASTER_DOWNGRADE) {
            sc->sc_next = iq->sc_pending;
            iq->sc_pending = sc;
            rc = ERR_NOMASTER;
        } else if (sc->sc_rc == SC_PAUSED) {
            Pthread_mutex_lock(&sc->mtx);
            sc->sc_rc = SC_DETACHED;
            Pthread_mutex_unlock(&sc->mtx);
        } else if (sc->sc_rc == SC_PREEMPTED) {
            Pthread_mutex_lock(&sc->mtx);
            sc->sc_rc = SC_DETACHED;
            Pthread_mutex_unlock(&sc->mtx);
            rc = ERR_SC;
        } else if (sc->sc_rc != SC_DETACHED) {
            sc->sc_next = iq->sc_pending;
            iq->sc_pending = sc;
            if (sc->sc_rc) {
                rc = ERR_SC;
            }
        }
        sc = iq->sc;
    }
    if (rc)
        csc2_free_all();

    if (rc) {
        /* free schema changes that have finished without marking schema change
         * over in llmeta so new master can resume properly */
        struct schema_change_type *next;
        sc = iq->sc_pending;
        while (sc != NULL) {
            next = sc->sc_next;
            if (sc->newdb && sc->newdb->handle) {
                int bdberr = 0;
                live_sc_off(sc->db);
                while (sc->logical_livesc) {
                    usleep(200);
                }
                if (sc->db->sc_live_logical) {
                    bdb_clear_logical_live_sc(sc->db->handle, 1);
                    sc->db->sc_live_logical = 0;
                }
                if (rc == ERR_NOMASTER)
                    sc_set_downgrading(sc);
                bdb_close_only(sc->newdb->handle, &bdberr);
                freedb(sc->newdb);
                sc->newdb = NULL;
            }
            sc_set_running(iq, sc, sc->tablename, 0, NULL, 0, 0, __func__,
                           __LINE__);
            free_schema_change_type(sc);
            sc = next;
        }
        iq->sc_pending = NULL;
    }
    logmsg(LOGMSG_INFO, ">>> DDL SCHEMA CHANGE RC %d <<<\n", rc);

    assert(!iq->sc_locked);
    iq->sc_locked = 1;
    wrlock_schema_lk();

    return rc;
}

void *bplog_commit_timepart_resuming_sc(void *p)
{
    struct ireq iq;
    struct schema_change_type *sc_pending = (struct schema_change_type *)p;
    struct schema_change_type *sc;
    tran_type *parent_trans = NULL;
    int error = 0;
    bdb_thread_event(thedb->bdb_env, BDBTHR_EVENT_START_RDWR);
    init_fake_ireq(thedb, &iq);
    iq.tranddl = 1;

    /* iq sc_running count */
    sc = sc_pending;
    while (sc != NULL) {
        if (sc->set_running)
            iq.sc_running++;
        sc = sc->sc_next;
    }
    iq.sc = sc = sc_pending;
    sc_pending = NULL;
    while (sc != NULL) {
        Pthread_mutex_lock(&sc->mtx);
        sc->nothrevent = 1;
        Pthread_mutex_unlock(&sc->mtx);
        iq.sc = sc->sc_next;
        if (sc->sc_rc == SC_COMMIT_PENDING) {
            sc->sc_next = sc_pending;
            sc_pending = sc;
        } else {
            logmsg(LOGMSG_ERROR, "%s: shard '%s', rc %d\n", __func__,
                   sc->tablename, sc->sc_rc);
            sc_set_running(&iq, sc, sc->tablename, 0, NULL, 0, 0, __func__,
                           __LINE__);
            free_schema_change_type(sc);
            error = 1;
        }
        sc = iq.sc;
    }
    iq.sc_pending = sc_pending;
    iq.sc_locked = 0;
    iq.osql_flags |= OSQL_FLAGS_SCDONE;
    iq.sc_tran = NULL;
    iq.sc_logical_tran = NULL;

    if (error) {
        logmsg(LOGMSG_ERROR, "%s: Aborting schema change because of errors\n",
               __func__);
        goto abort_sc;
    }

    if (trans_start_logical_sc(&iq, &(iq.sc_logical_tran))) {
        logmsg(LOGMSG_ERROR,
               "%s:%d failed to start schema change transaction\n", __func__,
               __LINE__);
        goto abort_sc;
    }

    if ((parent_trans = bdb_get_physical_tran(iq.sc_logical_tran)) == NULL) {
        logmsg(LOGMSG_ERROR,
               "%s:%d failed to start schema change transaction\n", __func__,
               __LINE__);
        goto abort_sc;
    }

    if (trans_start(&iq, parent_trans, &(iq.sc_tran))) {
        logmsg(LOGMSG_ERROR,
               "%s:%d failed to start schema change transaction\n", __func__,
               __LINE__);
        goto abort_sc;
    }

    iq.sc = iq.sc_pending;
    while (iq.sc != NULL) {
        if (!iq.sc_locked) {
            /* Lock schema from now on before we finalize any schema changes
             * and hold on to the lock until the transaction commits/aborts.
             */
            wrlock_schema_lk();
            iq.sc_locked = 1;
        }
        if (iq.sc->db)
            iq.usedb = iq.sc->db;
        if (finalize_schema_change(&iq, iq.sc_tran)) {
            logmsg(LOGMSG_ERROR, "%s: failed to finalize '%s'\n", __func__,
                   iq.sc->tablename);
            goto abort_sc;
        }
        iq.usedb = NULL;
        iq.sc = iq.sc->sc_next;
    }

    if (iq.sc_pending) {
        create_sqlmaster_records(iq.sc_tran);
        create_sqlite_master();
    }

    if (trans_commit(&iq, iq.sc_tran, gbl_myhostname)) {
        logmsg(LOGMSG_FATAL, "%s:%d failed to commit schema change\n", __func__,
               __LINE__);
        abort();
    }

    unlock_schema_lk();

    if (trans_commit_logical(&iq, iq.sc_logical_tran, gbl_myhostname, 0, 1,
                             NULL, 0, NULL, 0)) {
        logmsg(LOGMSG_FATAL, "%s:%d failed to commit schema change\n", __func__,
               __LINE__);
        abort();
    }
    iq.sc_logical_tran = NULL;

    osql_postcommit_handle(&iq);

    bdb_thread_event(thedb->bdb_env, BDBTHR_EVENT_DONE_RDWR);

    return NULL;

abort_sc:
    logmsg(LOGMSG_ERROR, "%s: aborting schema change\n", __func__);
    if (iq.sc_tran) {
        trans_abort(&iq, iq.sc_tran);
        iq.sc_tran = NULL;
    }
    backout_schema_changes(&iq, parent_trans);
    if (iq.sc_locked) {
        unlock_schema_lk();
        iq.sc_locked = 0;
    }
    if (parent_trans)
        trans_abort(&iq, parent_trans);
    if (iq.sc_logical_tran) {
        trans_abort_logical(&iq, iq.sc_logical_tran, NULL, 0, NULL, 0);
        iq.sc_logical_tran = NULL;
    }
    osql_postabort_handle(&iq);
    bdb_thread_event(thedb->bdb_env, BDBTHR_EVENT_DONE_RDWR);
    return NULL;
}<|MERGE_RESOLUTION|>--- conflicted
+++ resolved
@@ -52,27 +52,18 @@
 #include "time_accounting.h"
 #include "ctrace.h"
 #include "intern_strings.h"
-<<<<<<< HEAD
+#include "sc_global.h"
+#include "schemachange.h"
 #include "dyn_array.h"
 #define DEBUG_REORDER 0
-=======
-#include "sc_global.h"
-#include "schemachange.h"
->>>>>>> 810d7071
 
 extern int gbl_reorder_idx_writes;
 
 
 struct blocksql_tran {
     pthread_mutex_t store_mtx; /* mutex for db access - those are non-env dbs */
-<<<<<<< HEAD
-    struct dbtable *last_db;
     dyn_array_t add_osql_rows; /* keeps the list of INSREC ops for a session*/
     dyn_array_t osql_rows;     /* keeps the list of all OTHER ops */
-=======
-    struct temp_table *db_ins; /* keeps the list of INSERT ops for a session */
-    struct temp_table *db;     /* keeps the list of all OTHER ops */
->>>>>>> 810d7071
 
     pthread_mutex_t mtx;
 
@@ -105,8 +96,6 @@
     uint32_t seq;   // record and blob will share the same seq
 } oplog_key_t;
 
-<<<<<<< HEAD
-=======
 typedef struct {
     char *tablename;
     unsigned long long genid;
@@ -115,7 +104,6 @@
 } selectv_genid_t;
 
 int gbl_selectv_writelock_on_update = 1;
->>>>>>> 810d7071
 
 static int apply_changes(struct ireq *iq, blocksql_tran_t *tran, void *iq_tran,
                          int *nops, struct block_err *err,
@@ -124,15 +112,10 @@
                                      blob_buffer_t blobs[MAXBLOBS], int,
                                      struct block_err *, int *));
 static int req2blockop(int reqtype);
-<<<<<<< HEAD
-extern const char *get_tablename_from_rpl(unsigned long long rqid,
-                                          const char *rpl, int *tableversion);
-extern void init_reorder_tbl();
-=======
 extern const char *get_tablename_from_rpl(bool is_uuid, const char *rpl,
                                           int *tableversion);
 extern void live_sc_off(struct dbtable * db);
->>>>>>> 810d7071
+extern void init_reorder_tbl();
 
 #define CMP_KEY_MEMBER(k1, k2, var)                                            \
     if (k1->var < k2->var) {                                                   \
@@ -229,7 +212,8 @@
     /* init temporary table and cursor */
     dyn_array_init(&tran->osql_rows, thedb->bdb_env);
     dyn_array_set_cmpr(&tran->osql_rows, osql_bplog_key_cmp);
-    if (sess->is_reorder_on) {
+    tran->is_reorder_on = is_reorder;
+    if (tran->is_reorder_on) {
         dyn_array_init(&tran->add_osql_rows, thedb->bdb_env);
         dyn_array_set_cmpr(&tran->add_osql_rows, osql_bplog_instbl_key_cmp);
     }
@@ -244,7 +228,6 @@
 
     bdb_temp_table_set_cmp_func(tran->db, osql_bplog_key_cmp);
 
-    tran->is_reorder_on = is_reorder;
     if (tran->is_reorder_on) {
         tran->db_ins = bdb_temp_array_create(thedb->bdb_env, &bdberr);
         if (!tran->db_ins) {
@@ -413,25 +396,7 @@
  */
 void osql_bplog_close(blocksql_tran_t **ptran)
 {
-<<<<<<< HEAD
-    Pthread_mutex_lock(&kludgelk);
-    blocksql_tran_t *tran = (blocksql_tran_t *)iq->blocksql_tran;
-    iq->blocksql_tran = NULL;
-    Pthread_mutex_unlock(&kludgelk);
-
-    if (!tran)
-        return;
-
-    /* null this here, since the clients of sessions could still use
-       sess->iq->blockproc to update the transaction bplog
-       osql_close_session ensures there are no further clients
-       of sess before removing it from the lookup hash
-     */
-=======
     blocksql_tran_t *tran = *ptran;
-    int rc = 0;
-    int bdberr = 0;
->>>>>>> 810d7071
 
     *ptran = NULL;
 
@@ -445,25 +410,8 @@
 
     Pthread_mutex_destroy(&tran->store_mtx);
 
-<<<<<<< HEAD
     dyn_array_close(&tran->osql_rows);
     dyn_array_close(&tran->add_osql_rows);
-=======
-    rc = bdb_temp_table_close(thedb->bdb_env, tran->db, &bdberr);
-    if (rc != 0) {
-        logmsg(LOGMSG_ERROR, "%s: failed close table rc=%d bdberr=%d\n",
-               __func__, rc, bdberr);
-    }
-
-    if (tran->db_ins) {
-        rc = bdb_temp_table_close(thedb->bdb_env, tran->db_ins, &bdberr);
-        if (rc != 0) {
-            logmsg(LOGMSG_ERROR, "%s: failed close ins table rc=%d bdberr=%d\n",
-                   __func__, rc, bdberr);
-        }
-    }
-
->>>>>>> 810d7071
     free(tran);
 }
 
@@ -612,21 +560,6 @@
 int osql_bplog_saveop(osql_sess_t *sess, blocksql_tran_t *tran, char *rpl,
                       int rplen, int type)
 {
-<<<<<<< HEAD
-#if DEBUG_REORDER
-    logmsg(LOGMSG_DEBUG, "REORDER: saving for sess %p\n", sess);
-#endif
-    blocksql_tran_t *tran = (blocksql_tran_t *)osql_sess_getbptran(sess);
-    if (!tran) {
-        /* something has gone wrong dispatching the socksql request, ignoring
-           when the bplog creation failed, the caller is responsible for
-           notifying the source that the session has gone awry
-         */
-        return 0;
-    }
-
-=======
->>>>>>> 810d7071
     int rc = 0;
     oplog_key_t key = {0};
 
@@ -644,38 +577,21 @@
     /* add the op into the temporary table */
     Pthread_mutex_lock(&tran->store_mtx);
 
-<<<<<<< HEAD
-    if (sess->is_reorder_on) {
-        setup_reorder_key(type, sess, rqid, rpl, &key);
-=======
-    struct temp_table *tmptbl = tran->db;
     if (tran->is_reorder_on) {
         setup_reorder_key(tran, type, sess, sess->rqid, rpl, &key);
-        if (tran->last_is_ins && tran->db_ins) { // insert into ins temp table
-            tmptbl = tran->db_ins;
-        }
->>>>>>> 810d7071
     }
 
     DEBUG_PRINT_TMPBL_SAVING();
 
     dyn_array_t *arr = &tran->osql_rows;
-    if (sess->last_is_ins)
+    if (tran->last_is_ins)
         arr = &tran->add_osql_rows;
 
     ACCUMULATE_TIMING(CHR_TMPSVOP,
         rc = dyn_array_append(arr, &key, sizeof(key), rpl, rplen););
     if (rc) {
-<<<<<<< HEAD
-        logmsg(LOGMSG_ERROR, "%s: fail to put oplog seq=%llu rc=%d\n",
-               __func__, sess->seq, rc);
-    } else if (gbl_osqlpfault_threads) {
-        osql_page_prefault(rpl, rplen, &(tran->last_db),
-                           &(osql_session_get_ireq(sess)->osql_step_ix), rqid,
-                           uuid, sess->seq);
-=======
-        logmsg(LOGMSG_ERROR, "%s: fail to put oplog seq=%u rc=%d bdberr=%d\n",
-               __func__, tran->seq, rc, bdberr);
+        logmsg(LOGMSG_ERROR, "%s: fail to put oplog seq=%u rc=%d\n",
+               __func__, tran->seq, rc);
     } else {
         tran->seq++;
         if (gbl_osqlpfault_threads) {
@@ -683,7 +599,6 @@
                                &sess->iq->osql_step_ix, sess->rqid, sess->uuid,
                                tran->seq);
         }
->>>>>>> 810d7071
     }
 
     Pthread_mutex_unlock(&tran->store_mtx);
@@ -938,7 +853,7 @@
 static inline int
 get_next_merge_tmps(blocksql_tran_t *tran,
                     oplog_key_t **opkey, oplog_key_t **opkey_ins,
-                    bool *drain_adds_p, int *bdberr, int add_stripe)
+                    bool *drain_adds_p, int add_stripe)
 {
     if (*drain_adds_p) {
 		int rc = dyn_array_next(&tran->add_osql_rows);
@@ -967,22 +882,12 @@
 
 
 static int process_this_session(
-<<<<<<< HEAD
-    struct ireq *iq, void *iq_tran, blocksql_tran_t *tran, int *bdberr, int *nops,
-    struct block_err *err, SBUF2 *logsb,
-=======
-    struct ireq *iq, void *iq_tran, osql_sess_t *sess, int *bdberr, int *nops,
-    struct block_err *err, struct temp_cursor *dbc, struct temp_cursor *dbc_ins,
->>>>>>> 810d7071
+    struct ireq *iq, void *iq_tran, blocksql_tran_t *tran, osql_sess_t *sess, int *nops,
+    struct block_err *err,
     int (*func)(struct ireq *, unsigned long long, uuid_t, void *, char **, int,
                 int *, int **, blob_buffer_t blobs[MAXBLOBS], int,
                 struct block_err *, int *))
 {
-<<<<<<< HEAD
-    osql_sess_t *sess = tran->sess;
-    unsigned long long rqid = osql_sess_getrqid(sess);
-=======
->>>>>>> 810d7071
     int countops = 0;
     int lastrcv = 0;
     int rc = 0, rc_out = 0;
@@ -1012,24 +917,17 @@
     /* go through each record */
     rc = dyn_array_first(&tran->osql_rows);
     if (rc && rc != IX_EMPTY && rc != IX_NOTFND) {
-        reqlog_set_error(iq->reqlogger, "bdb_temp_table_first failed", rc);
-        logmsg(LOGMSG_ERROR, "%s: bdb_temp_table_first failed rc=%d bdberr=%d\n",
-                __func__, rc, *bdberr);
+        reqlog_set_error(iq->reqlogger, "dyn_array_first failed", rc);
+        logmsg(LOGMSG_ERROR, "%s: dyn_array_first failed rc=%d\n",
+                __func__, rc);
         return rc;
     }
 
     if (rc == IX_NOTFND || rc ==IX_EMPTY) {
         uuidstr_t us;
-<<<<<<< HEAD
-        comdb2uuidstr(uuid, us);
-        logmsg(LOGMSG_ERROR, "%s: session %llx %s has no update rows?\n", __func__,
-                rqid, us);
-		return 0;
-=======
         comdb2uuidstr(sess->uuid, us);
         logmsg(LOGMSG_ERROR, "%s: session %llx %s has no update rows?\n",
                __func__, sess->rqid, us);
->>>>>>> 810d7071
     }
 
     oplog_key_t *opkey = NULL;
@@ -1077,14 +975,8 @@
 
         /* This call locks pages:
          * func is osql_process_packet or osql_process_schemachange */
-<<<<<<< HEAD
-        rc_out = func(iq, rqid, uuid, iq_tran, &data, datalen, &flags, &updCols,
-                      blobs, step, err, &receivedrows, logsb);
-=======
         rc_out = func(iq, sess->rqid, sess->uuid, iq_tran, &data, datalen,
                       &flags, &updCols, blobs, step, err, &receivedrows);
-        free(data);
->>>>>>> 810d7071
 
         if (rc_out != 0 && rc_out != OSQL_RC_DONE) {
             reqlog_set_error(iq->reqlogger, "Error processing", rc_out);
@@ -1097,7 +989,7 @@
         }
 
         step++;
-        rc = get_next_merge_tmps(tran, &opkey, &opkey_ins, &drain_adds, bdberr, add_stripe);
+        rc = get_next_merge_tmps(tran, &opkey, &opkey_ins, &drain_adds, add_stripe);
     }
 
     if (iq->osql_step_ix && opkey)
@@ -1115,8 +1007,8 @@
 
     if (rc != 0 && rc != IX_PASTEOF && rc != IX_EMPTY) {
         reqlog_set_error(iq->reqlogger, "Internal Error", rc);
-        logmsg(LOGMSG_ERROR, "%s:%d bdb_temp_table_next failed rc=%d bdberr=%d\n",
-                __func__, __LINE__, rc, *bdberr);
+        logmsg(LOGMSG_ERROR, "%s:%d get_next_merge_tmps failed rc=%d\n",
+                __func__, __LINE__, rc);
         rc_out = ERR_INTERNAL;
         /* fall-through */
     }
@@ -1137,7 +1029,6 @@
                                      struct block_err *, int *))
 {
     int out_rc = 0;
-    int bdberr = 0;
 
     /* lock the table (it should get no more access anway) */
     Pthread_mutex_lock(&tran->store_mtx);
@@ -1165,15 +1056,7 @@
     listc_init(&iq->bpfunc_lst, offsetof(bpfunc_lstnode_t, linkct));
 
     /* go through the complete list and apply all the changes */
-<<<<<<< HEAD
-    if (tran->iscomplete) {
-        out_rc = process_this_session(iq, iq_tran, tran, &bdberr, nops,
-                                      err, logsb, func);
-    }
-=======
-    out_rc = process_this_session(iq, iq_tran, iq->sorese, &bdberr, nops, err,
-                                  dbc, dbc_ins, func);
->>>>>>> 810d7071
+    out_rc = process_this_session(iq, iq_tran, tran, iq->sorese, nops, err, func);
 
     Pthread_mutex_unlock(&tran->store_mtx);
     return out_rc;
