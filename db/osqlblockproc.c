/*
   Copyright 2015 Bloomberg Finance L.P.

   Licensed under the Apache License, Version 2.0 (the "License");
   you may not use this file except in compliance with the License.
   You may obtain a copy of the License at

       http://www.apache.org/licenses/LICENSE-2.0

   Unless required by applicable law or agreed to in writing, software
   distributed under the License is distributed on an "AS IS" BASIS,
   WITHOUT WARRANTIES OR CONDITIONS OF ANY KIND, either express or implied.
   See the License for the specific language governing permissions and
   limitations under the License.
 */

/**
 *
 * Osql Interface with Block Processor
 *
 * Each block processor used for osql keeps a local log of operations (bplog)
 * of the current transaction. The operations are sent by the sqlthread.
 *
 * In blocksql mode, the bp opens an osql session for each query part of the
 *current
 * transaction.
 * In socksql/recom/snapisol/serial mode, the bp has only one session.
 *
 * Block processor waits until all pending sessions are completed.  If any of
 *the sessions
 * completes with an error that could be masked (like deadlocks), the block
 *processor
 * will re-issue it.
 *
 * If all the sessions complete successfully, the bp scans through the log and
 *applies all the
 * changes by calling record.c functions.
 *
 * At the end, the return code is provided to the client (in the case of
 *blocksql)
 * or the remote socksql/recom/snapisol/serial thread.
 *
 */
#include <stdio.h>
#include <sys/types.h>
#include <sys/stat.h>
#include <fcntl.h>
#include <pthread.h>
#include <limits.h>
#include <strings.h>
#include <poll.h>
#include <str0.h>
#include <epochlib.h>
#include <unistd.h>
#include <plhash.h>
#include <assert.h>

#include "comdb2.h"
#include "osqlblockproc.h"
#include "block_internal.h"
#include "osqlsession.h"
#include "osqlcomm.h"
#include "sqloffload.h"
#include "osqlrepository.h"
#include "comdb2uuid.h"
#include "bpfunc.h"
#include "crc32c.h"

#include "logmsg.h"

int g_osql_blocksql_parallel_max = 5;
int gbl_osql_check_replicant_numops = 1;
extern int gbl_blocksql_grace;

typedef struct blocksql_info {
    osql_sess_t *sess; /* pointer to the osql session */

    LINKC_T(struct blocksql_info)
        p_reqs; /* pending osql sessions linked in same transaction */
    LINKC_T(struct blocksql_info)
        c_reqs; /* completed osql sessions linked in same transaction */
} blocksql_info_t;

struct blocksql_tran {
    /* NOTE: we keep only block processor thread operating on this, so we don't
     * need a lock */
    LISTC_T(blocksql_info_t)
        pending; /* list of complete sessions for this block sql */
    LISTC_T(blocksql_info_t)
        complete; /* list of complete sessions for this block sql */

    pthread_mutex_t store_mtx; /* mutex for db access - those are non-env dbs */
    struct temp_table *db;     /* temp table that keeps the list of ops for all
                                  current sessions */

    pthread_mutex_t mtx; /* mutex and cond for notifying when any session
                           has completed */
    pthread_cond_t cond;
    int dowait; /* mark this when session completes to avoid loosing signal */

    int num; /* count how many sessions were started for this tran */

    int delayed;

    int rows;

    struct dbtable *last_db;
};

typedef struct oplog_key {
    uint16_t tbl_idx;
    uint8_t stripe;
    unsigned long long genid;
    uint8_t isrec; // record needs to go after blobs
    uint32_t seq;
} oplog_key_t;

static int apply_changes(struct ireq *iq, blocksql_tran_t *tran, void *iq_tran,
                         int *nops, struct block_err *err, SBUF2 *logsb,
                         int (*func)(struct ireq *, unsigned long long, uuid_t,
                                     void *, char *, int, int *, int **,
                                     blob_buffer_t blobs[MAXBLOBS], int,
                                     struct block_err *, int *, SBUF2 *,
                                     unsigned long long));
static int osql_bplog_wait(blocksql_tran_t *tran);
static int req2blockop(int reqtype);

/**
 * The bplog key-compare function - required because memcmp changes
 * the order of temp_table_next on little-endian machines.
 *
 * key will compare by rqid, uuid, table, stripe, genid, isrec, then sequence
 */
static int osql_bplog_key_cmp(void *usermem, int key1len, const void *key1,
                              int key2len, const void *key2)
{
    assert(sizeof(oplog_key_t) == key1len);
    assert(sizeof(oplog_key_t) == key2len);

#ifdef _SUN_SOURCE
    oplog_key_t t1, t2;
    memcpy(&t1, key1, key1len);
    memcpy(&t2, key2, key2len);
    oplog_key_t *k1 = &t1;
    oplog_key_t *k2 = &t2;
#else
    oplog_key_t *k1 = (oplog_key_t *)key1;
    oplog_key_t *k2 = (oplog_key_t *)key2;
#endif

    if (k1->tbl_idx < k2->tbl_idx) {
        return -1;
    }

    if (k1->tbl_idx > k2->tbl_idx) {
        return 1;
    }

    if (k1->stripe < k2->stripe) {
        return -1;
    }

    if (k1->stripe > k2->stripe) {
        return 1;
    }

    // need to sort by genid correctly
    int cmp = bdb_cmp_genids(k1->genid, k2->genid);
    if (cmp)
        return cmp;

    if (k1->isrec < k2->isrec) {
        return -1;
    }

    if (k1->isrec > k2->isrec) {
        return 1;
    }

    if (k1->seq < k2->seq) {
        return -1;
    }

    if (k1->seq > k2->seq) {
        return 1;
    }

    return 0;
}

/**
 * Adds the current session to the bplog pending session list.
 * If there is no bplog created, it creates one.
 * Returns 0 if success.
 *
 */
int osql_bplog_start(struct ireq *iq, osql_sess_t *sess)
{

    blocksql_tran_t *tran = NULL;
    blocksql_info_t *info = NULL;
    int bdberr = 0;

    /*
       this stuff is LOCKLESS, since we have only block
       processor calling this

       if we need to have like "send ... thr" print these
       info, we'll need a lock around alloc/dealloc
     */

    info = (blocksql_info_t *)calloc(1, sizeof(blocksql_info_t));
    if (!info) {
        logmsg(LOGMSG_ERROR, "%s: error allocating %zu bytes\n", __func__,
               sizeof(blocksql_info_t));
        return -1;
    }

    if (iq->blocksql_tran)
        abort();

    tran = calloc(sizeof(blocksql_tran_t), 1);
    if (!tran) {
        logmsg(LOGMSG_ERROR, "%s: error allocating %zu bytes\n", __func__,
               sizeof(blocksql_tran_t));
        free(info);
        return -1;
    }

    Pthread_mutex_init(&tran->store_mtx, NULL);
    Pthread_mutex_init(&tran->mtx, NULL);
    Pthread_cond_init(&tran->cond, NULL);

    iq->blocksql_tran = tran; /* now blockproc knows about it */

    /* init the lists and the temporary table and cursor */
    listc_init(&tran->pending, offsetof(blocksql_info_t, p_reqs));
    listc_init(&tran->complete, offsetof(blocksql_info_t, c_reqs));

    tran->db = bdb_temp_table_create(thedb->bdb_env, &bdberr);
    if (!tran->db || bdberr) {
        logmsg(LOGMSG_ERROR, "%s: failed to create temp table bdberr=%d\n",
               __func__, bdberr);
        free(tran);
        free(info);
        return -1;
    }

    bdb_temp_table_set_cmp_func(tran->db, osql_bplog_key_cmp);

    tran->dowait = 1;

    iq->timings.req_received = osql_log_time();
    iq->tranddl = 0;
    /*printf("Set req_received=%llu\n", iq->timings.req_received);*/

    tran->num++;

    info->sess = sess;
    listc_abl(&tran->pending, info);

    return 0;
}

/* Wait for pending sessions to finish;
   If any request has failed because of deadlock, repeat */
int osql_bplog_finish_sql(struct ireq *iq, struct block_err *err)
{
    blocksql_tran_t *tran = (blocksql_tran_t *)iq->blocksql_tran;
    int error = 0;
    blocksql_info_t *info = NULL, *temp = NULL;
    struct errstat generr = {0}, *xerr;
    int rc = 0;
    int stop_time = 0;

    while (tran->pending.top && !error) {

        /* go through the list of pending requests and if there are any
           that have not received responses over a certain window, poke them */
        /* if we find any complete lists, move them from pending to complete */
        /* if the session finished with deadlock on replicant, or failed
           session, resubmit it */
        LISTC_FOR_EACH_SAFE(&tran->pending, info, temp, p_reqs)
        {

            rc = osql_sess_test_complete(info->sess, &xerr);
            switch (rc) {
            case SESS_DONE_OK:
                listc_rfl(&tran->pending, info);
                listc_abl(&tran->complete, info);
                break;

            case SESS_DONE_ERROR_REPEATABLE:

                /* generate a new id for this session */
                if (iq->sorese.type) {
                    /* this is socksql, recom, snapisol or serial; no retry here
                     */
                    generr.errval = ERR_INTERNAL;
                    strncpy(generr.errstr, "master cancelled transaction",
                            sizeof(generr.errstr));
                    xerr = &generr;
                    error = 1;
                    break;
                }
                break;

            case SESS_DONE_ERROR:
                error = 1;
                break;

            case SESS_PENDING:
                rc = osql_sess_test_slow(tran, info->sess);
                if (rc)
                    return rc;
                break;
            }
            if (error)
                break;
        }

        /* please stop !!! */
        if (thedb->stopped || thedb->exiting) {
            if (stop_time == 0) {
                stop_time = comdb2_time_epoch();
            } else {
                if (stop_time + gbl_blocksql_grace /*seconds grace time*/ <=
                    comdb2_time_epoch()) {
                    logmsg(LOGMSG_ERROR, 
                            "blocksql session closing early, db stopped\n");
                    return ERR_NOMASTER;
                }
            }
        }

        if (!tran->pending.top)
            break;

        if (bdb_lock_desired(thedb->bdb_env)) {
            logmsg(LOGMSG_ERROR, "%lu %s:%d blocksql session closing early\n",
                   pthread_self(), __FILE__, __LINE__);
            err->blockop_num = 0;
            err->errcode = ERR_NOMASTER;
            err->ixnum = 0;
            return ERR_NOMASTER;
        }

        /* this ensure we poke frequently enough */
        if (!error && tran->pending.top) {
#if 0
         printf("Going to wait tmp=%llu\n", osql_log_time());
#endif

            rc = osql_bplog_wait(tran);
            if (rc)
                return rc;
        } else
            break; /* all completed */
    }              /* done with all requests, or unrepeatable error */

    iq->timings.req_alldone = osql_log_time();

    if (error) {
        iq->errstat.errval = xerr->errval;
        errstat_cat_str(&iq->errstat, errstat_get_str(xerr));
        return xerr->errval;
    }

    return 0;
}

int sc_set_running(char *table, int running, uint64_t seed, const char *host,
                   time_t time);
/**
 * Apply all schema changes and wait for them to finish
 */
int osql_bplog_schemachange(struct ireq *iq)
{
    blocksql_tran_t *tran = (blocksql_tran_t *)iq->blocksql_tran;
    int rc = 0;
    int nops = 0;
    struct block_err err;
    struct schema_change_type *sc;

    iq->sc_pending = NULL;
    iq->sc_seed = 0;
    iq->sc_host = 0;
    iq->sc_locked = 0;
    iq->sc_should_abort = 0;

    rc = apply_changes(iq, tran, NULL, &nops, &err, iq->sorese.osqllog,
                       osql_process_schemachange);

    if (rc)
        logmsg(LOGMSG_DEBUG, "apply_changes returns rc %d\n", rc);

    /* wait for all schema changes to finish */
    iq->sc = sc = iq->sc_pending;
    iq->sc_pending = NULL;
    while (sc != NULL) {
        Pthread_mutex_lock(&sc->mtx);
        sc->nothrevent = 1;
        Pthread_mutex_unlock(&sc->mtx);
        iq->sc = sc->sc_next;
        if (sc->sc_rc == SC_COMMIT_PENDING) {
            sc->sc_next = iq->sc_pending;
            iq->sc_pending = sc;
        } else if (sc->sc_rc == SC_MASTER_DOWNGRADE) {
            sc_set_running(sc->tablename, 0, iq->sc_seed, NULL, 0);
            free_schema_change_type(sc);
            rc = ERR_NOMASTER;
        } else {
            sc_set_running(sc->tablename, 0, iq->sc_seed, NULL, 0);
            if (sc->sc_rc)
                rc = ERR_SC;
            free_schema_change_type(sc);
        }
        sc = iq->sc;
    }
    if (rc) {
        extern pthread_mutex_t csc2_subsystem_mtx;
        Pthread_mutex_lock(&csc2_subsystem_mtx);
        csc2_free_all();
        Pthread_mutex_unlock(&csc2_subsystem_mtx);
    }
    logmsg(LOGMSG_INFO, ">>> DDL SCHEMA CHANGE RC %d <<<\n", rc);
    return rc;
}

/**
 * Wait for all pending osql sessions of this transaction to finish
 * Once all finished ok, we apply all the changes
 */
int osql_bplog_commit(struct ireq *iq, void *iq_trans, int *nops,
                      struct block_err *err)
{
    blocksql_tran_t *tran = (blocksql_tran_t *)iq->blocksql_tran;
    int rc = 0;

    /* apply changes */
    rc = apply_changes(iq, tran, iq_trans, nops, err, iq->sorese.osqllog,
                       osql_process_packet);

    iq->timings.req_applied = osql_log_time();

    return rc;
}

char *osql_sorese_type_to_str(int stype)
{
    char *rtn = "UNKNOWN";

    switch (stype) {
    case 0:
        rtn = "BLOCKSQL";
        break;
    case OSQL_SOCK_REQ:
        rtn = "SOCKSQL";
        break;
    case OSQL_RECOM_REQ:
        rtn = "RECOM";
        break;
    case OSQL_SNAPISOL_REQ:
        rtn = "SNAPISOL";
        break;
    case OSQL_SERIAL_REQ:
        rtn = "SERIAL";
        break;
    }

    return rtn;
}

/**
 * Prints summary for the current osql bp transaction
 *
 */
char *osql_get_tran_summary(struct ireq *iq)
{

    char *ret = NULL;
    char *nametype;

    /* format
       (BLOCKSQL OPS:[4] MIN:[8]msec MAX:[8]msec)
     */
    if (iq->blocksql_tran) {
        blocksql_tran_t *tran = (blocksql_tran_t *)iq->blocksql_tran;
        blocksql_info_t *info = NULL;

        int sz = 128;
        int min_rtt = INT_MAX;
        int max_rtt = 0;
        int min_tottm = INT_MAX;
        int max_tottm = 0;
        int min_rtrs = 0;
        int max_rtrs = 0;

        ret = (char *)malloc(sz);
        if (!ret) {
            logmsg(LOGMSG_ERROR, "%s: failed to allocated %d bytes\n", __func__, sz);
            return NULL;
        }

        LISTC_FOR_EACH(&tran->complete, info, c_reqs)
        {
            int crt_tottm = 0;
            int crt_rtt = 0;
            int crt_rtrs = 0;

            osql_sess_getsummary(info->sess, &crt_tottm, &crt_rtt, &crt_rtrs);

            min_tottm = (min_tottm < crt_tottm) ? min_tottm : crt_tottm;
            max_tottm = (max_tottm > crt_tottm) ? max_tottm : crt_tottm;
            min_rtt = (min_rtt < crt_rtt) ? min_rtt : crt_rtt;
            max_rtt = (max_rtt > crt_rtt) ? max_rtt : crt_rtt;
            min_rtrs = (min_rtrs < crt_rtrs) ? min_rtrs : crt_rtrs;
            max_rtrs = (max_rtrs > crt_rtrs) ? max_rtrs : crt_rtrs;
        }

        nametype = osql_sorese_type_to_str(iq->sorese.type);

        snprintf(ret, sz, "%s num=%u tot=[%u %u] rtt=[%u %u] rtrs=[%u %u]",
                 nametype, tran->num, min_tottm, max_tottm, min_rtt, max_rtt,
                 min_rtrs, max_rtrs);
        ret[sz - 1] = '\0';
    }

    return ret;
}

/**
 * Free all the sessions and free the bplog
 * HACKY: since we want to catch and report long requests in block
 * process, call this function only after reqlog_end_request is called
 * (sltdbt.c)
 */
static pthread_mutex_t kludgelk = PTHREAD_MUTEX_INITIALIZER;
int osql_bplog_free(struct ireq *iq, int are_sessions_linked, const char *func, const char *callfunc, int line)
{
    int rc = 0;
    int bdberr = 0;
    blocksql_info_t *info = NULL, *tmp = NULL;
    Pthread_mutex_lock(&kludgelk);
    blocksql_tran_t *tran = (blocksql_tran_t *)iq->blocksql_tran;
    iq->blocksql_tran = NULL;
    Pthread_mutex_unlock(&kludgelk);

    if (tran) {

        /* null this here, since the clients of sessions could still use
           sess->iq->blockproc to update the transaction bplog
           osql_close_session ensures there are no further clients
           of sess before removing it from the lookup hash
         */

        /* remove the sessions from repository and free them */
        LISTC_FOR_EACH_SAFE(&tran->pending, info, tmp, p_reqs)
        {
            /* this can be the case for failed transactions */
            osql_close_session(iq, &info->sess, are_sessions_linked, func, callfunc, line);
        }


        LISTC_FOR_EACH_SAFE(&tran->pending, info, tmp, p_reqs)
        {
            listc_rfl(&tran->pending, info);
            free(info);
        }

        LISTC_FOR_EACH_SAFE(&tran->complete, info, tmp, c_reqs)
        {
            osql_close_session(iq, &info->sess, are_sessions_linked, func, callfunc, line);
        }

        LISTC_FOR_EACH_SAFE(&tran->complete, info, tmp, c_reqs)
        {
            listc_rfl(&tran->complete, info);
            free(info);
        }


        /* destroy transaction */
        Pthread_cond_destroy(&tran->cond);
        Pthread_mutex_destroy(&tran->mtx);
        Pthread_mutex_destroy(&tran->store_mtx);

        rc = bdb_temp_table_close(thedb->bdb_env, tran->db, &bdberr);
        if (rc != 0) {
            logmsg(LOGMSG_ERROR, "%s: failed close table rc=%d bdberr=%d\n",
                    __func__, rc, bdberr);
        } else {
            tran->db = NULL;
        }

        free(tran);

        /* free the space for sql strings */
        if (iq->sqlhistory_ptr && iq->sqlhistory_ptr != &iq->sqlhistory[0]) {
            free(iq->sqlhistory_ptr);
            iq->sqlhistory_ptr = NULL;
        }
        iq->sqlhistory_len = 0;
    }
    return 0;
}


const char *osql_reqtype_str(int type)
{   
    assert(0 < type && type < MAX_OSQL_TYPES);
    // copied from enum OSQL_RPL_TYPE
    static const char *typestr[] = {
        "RPLINV",
        "DONE",
        "USEDB",
        "DELREC",
        "INSREC",
        "CLRTBL",
        "QBLOB",
        "UPDREC",
        "XERR",
        "UPDCOLS",
        "DONE_STATS",
        "DBGLOG",
        "RECGENID",
        "UPDSTAT",
        "EXISTS",
        "SERIAL",
        "SELECTV",
        "DONE_SNAP",
        "SCHEMACHANGE",
        "BPFUNC",
        "DBQ_CONSUME",
        "DELETE",
        "INSERT",
        "UPDATE",
        "DELIDX",
        "INSIDX",
        "DBQ_CONSUME_UUID",
        "STARTGEN",
    };
    return typestr[type];
}

<<<<<<< HEAD
void setup_reorder_key(int type, osql_sess_t *sess, struct ireq *iq, char *rpl,
                       oplog_key_t *key)
{
    key->tbl_idx = USHRT_MAX;
    switch (type) {
    case OSQL_USEDB: {
        /* usedb is always called prior to any other osql event */
        const char *get_tablename_from_rpl(const char *rpl);
        const char *tablename = get_tablename_from_rpl(rpl);
        assert(tablename); // table or queue name
        if (tablename && !is_tablename_queue(tablename, strlen(tablename))) {
            strncpy(sess->tablename, tablename, sizeof(sess->tablename));
            sess->tbl_idx = get_dbtable_idx_by_name(tablename) + 1;
            key->tbl_idx = sess->tbl_idx;

#if DEBUG_REORDER
            logmsg(LOGMSG_DEBUG, "REORDER: tablename='%s' idx=%d\n", tablename,
                   sess->tbl_idx);
#endif
        }
        break;
    }
    case OSQL_UPDATE:
    case OSQL_DELETE:
    case OSQL_UPDREC:
    case OSQL_DELREC:
    case OSQL_INSERT:
    case OSQL_INSREC: {
        enum { OSQLCOMM_UUID_RPL_TYPE_LEN = 4 + 4 + 16 };
        unsigned long long genid = 0;
        if (type == OSQL_INSERT || type == OSQL_INSREC) {
            genid = get_next_genid_for_table(sess->tablename);
            if (genid == 0) /* table not found so assign nonzero genid */
                genid = -1;
#if DEBUG_REORDER
            logmsg(LOGMSG_DEBUG, "REORDER: Creating genid 0x%llx\n", genid);
#endif
        } else {
            const char *p_buf = rpl + OSQLCOMM_UUID_RPL_TYPE_LEN;
            buf_no_net_get(&(genid), sizeof(genid), p_buf,
                           p_buf + sizeof(genid));
#if DEBUG_REORDER
            logmsg(LOGMSG_DEBUG, "REORDER: Received genid 0x%llx\n", genid);
#endif
        }
        sess->last_genid = genid;
        key->isrec = 1; // sort rec after qblobs
        /* FALL THROUGH TO NEXT CASE */
    }
    case OSQL_QBLOB:
    case OSQL_DELIDX:
    case OSQL_INSIDX:
    case OSQL_UPDCOLS: {
        key->tbl_idx = sess->tbl_idx;
        key->genid = sess->last_genid;
        key->stripe = get_dtafile_from_genid(key->genid);
        assert(0 != key->genid);
        assert(key->stripe >= 0);
        break;
    }
    case OSQL_RECGENID: {
        key->tbl_idx = sess->tbl_idx;
        break;
    }
    default:
        break;
=======
static void send_error_to_replicant(int rqid, const char *host, int errval,
                                    const char *errstr)
{
    sorese_info_t sorese_info = {0};
    struct errstat generr = {0};

    logmsg(LOGMSG_ERROR, "%s: %s\n", __func__, errstr);

    sorese_info.rqid = rqid;
    sorese_info.host = host;
    sorese_info.type = -1; /* I don't need it */

    generr.errval = errval;
    strncpy(generr.errstr, errstr, sizeof(generr.errstr));

    int rc =
        osql_comm_signal_sqlthr_rc(&sorese_info, &generr, RC_INTERNAL_RETRY);
    if (rc) {
        logmsg(LOGMSG_ERROR, "Failed to signal replicant rc=%d\n", rc);
>>>>>>> da424052
    }
}

/**
 * Inserts the op in the iq oplog
 * If sql processing is local, this is called by sqlthread
 * If sql processing is remote, this is called by reader_thread for the offload
 *node
 * Returns 0 if success
 *
 */
int osql_bplog_saveop(osql_sess_t *sess, char *rpl, int rplen,
                      unsigned long long rqid, uuid_t uuid, int type)
{
#if DEBUG_REORDER
    logmsg(LOGMSG_DEBUG, "REORDER: saving for sess %p\n", sess);
#endif
    blocksql_tran_t *tran = (blocksql_tran_t *)osql_sess_getbptran(sess);
    if (!tran || !tran->db) {
        /* something has gone wrong dispatching the socksql request, ignoring
           when the bplog creation failed, the caller is responsible for
           notifying the source that the session has gone awry
         */
        return 0;
    }

    struct ireq *iq = osql_session_get_ireq(sess);
    int rc = 0, rc_op = 0;
    oplog_key_t key = {0};
    int bdberr;
    int debug = 0;
    uuidstr_t us;

    if (type == OSQL_SCHEMACHANGE)
        iq->tranddl++;

<<<<<<< HEAD
#if DEBUG_REORDER
    logmsg(LOGMSG_DEBUG,
           "Saving done bplog rqid=%llx type=%d (%s) tmp=%llu seq=%lld\n", rqid,
           type, osql_reqtype_str(type), osql_log_time(), sess->seq);
#endif
    if (sess->is_reorder_on) {
        setup_reorder_key(type, sess, iq, rpl, &key);
    }
=======
    DEBUGMSG("uuid=%s type=%d (%s) seq=%lld\n", comdb2uuidstr(uuid, us), type,
             osql_reqtype_str(type), sess->seq);

>>>>>>> da424052
    key.seq = sess->seq;
    assert(sess->rqid == rqid);

    /* add the op into the temporary table */
    Pthread_mutex_lock(&tran->store_mtx);

    /* make sure that the temp table is empty since commit
     * retries will use same rqid */
    assert(sess->seq == 0 && tran->rows == 0);
    if (sess->seq == 0 && tran->rows > 0) {
        logmsg(LOGMSG_FATAL,
               "Malformed transaction, received duplicated first row");
        abort();
    }

#if DEBUG_REORDER
    char mus[37];
    comdb2uuidstr(uuid, mus);
    logmsg(LOGMSG_DEBUG,
           "%p:%s: rqid=%llx uuid=%s SAVING tp=%d(%s), tbl_idx=%d, stripe=%d, "
           "genid=0x%llx, seq=%d\n",
           (void *)pthread_self(), __func__, rqid, mus, type,
           osql_reqtype_str(type), key.tbl_idx, key.stripe, key.genid, key.seq);
#endif

    rc_op = bdb_temp_table_put(thedb->bdb_env, tran->db, &key, sizeof(key), rpl,
                               rplen, NULL, &bdberr);
    if (rc_op) {
        logmsg(LOGMSG_ERROR, "%s: fail to put oplog seq=%llu rc=%d bdberr=%d\n",
               __func__, sess->seq, rc_op, bdberr);
    } else if (gbl_osqlpfault_threads) {
        osql_page_prefault(rpl, rplen, &(tran->last_db),
                           &(osql_session_get_ireq(sess)->osql_step_ix), rqid,
                           uuid, sess->seq);
    }

    tran->rows++;

    Pthread_mutex_unlock(&tran->store_mtx);

    if (rc_op)
        return rc_op;

    struct errstat *xerr;
    /* check if type is done */
    rc = osql_comm_is_done(type, rpl, rplen, rqid == OSQL_RQID_USE_UUID, &xerr,
                           osql_session_get_ireq(sess));
    if (rc == 0)
        return 0;

    // only OSQL_DONE_SNAP, OSQL_DONE, OSQL_DONE_STATS, and OSQL_XERR
    // are processed beyond this point

    if (type != OSQL_XERR) { // if tran not aborted
        int numops = osql_get_replicant_numops(rpl, rqid == OSQL_RQID_USE_UUID);
        DEBUGMSG("uuid=%s type %s numops=%d, seq=%lld %s\n",
                 comdb2uuidstr(uuid, us), osql_reqtype_str(type), numops,
                 sess->seq, (numops != sess->seq + 1 ? "NO match" : ""));

        if (gbl_osql_check_replicant_numops && numops != sess->seq + 1) {
            send_error_to_replicant(
                rqid, sess->offhost, RC_INTERNAL_RETRY,
                "Master received inconsistent number of opcodes");

            logmsg(LOGMSG_ERROR,
                   "%s: Replicant sent %d opcodes, master received %lld\n",
                   __func__, numops, sess->seq + 1);

            // TODO: terminate session so replicant can retry
            // or mark session bad so don't process this session from toblock
            // osql_sess_try_terminate(sess);
            // return 0;
            abort(); // for now abort to catch failure cases
        }
    }

    /* TODO: check the generation and fail early if it does not match */

    osql_sess_set_complete(rqid, uuid, sess, xerr);

    /* if we received a too early, check the coherency and mark blackout node */
    if (xerr && xerr->errval == OSQL_TOOEARLY) {
        osql_comm_blkout_node(sess->offhost);
    }

    if ((rc = osql_bplog_signal(tran))) {
        return rc;
    }

    debug = debug_this_request(gbl_debug_until);
    if (gbl_who > 0 && gbl_debug) {
        debug = 1;
    }

    if (osql_session_is_sorese(sess)) {
        osql_sess_lock(sess);
        osql_sess_lock_complete(sess);
        if (!osql_sess_dispatched(sess) && !osql_sess_is_terminated(sess)) {
            osql_session_set_ireq(sess, NULL);
            osql_sess_set_dispatched(sess, 1);
            rc = handle_buf_sorese(thedb, iq, debug);
        }
        osql_sess_unlock_complete(sess);
        osql_sess_unlock(sess);

        return rc;
    }

    return 0;
}

/**
 * Wakeup the block processor waiting for a completed session
 *
 */
int osql_bplog_signal(blocksql_tran_t *tran)
{
    /* signal block processor that one done event arrived */
    Pthread_mutex_lock(&tran->mtx);

    tran->dowait = 0;
#if 0
   printf("Signalling tmp=%llu\n", osql_log_time());
#endif

    Pthread_cond_signal(&tran->cond);
    Pthread_mutex_unlock(&tran->mtx);

    return 0;
}

/**
 * Construct a blockprocessor transaction buffer containing
 * a sock sql /recom /snapisol /serial transaction
 *
 * Note: sqlqret is the location where we saved the query
 *       This will allow let us point directly to the buffer
 *
 */
static int wordoff(int byteoff) { return (byteoff + 3) / 4; }
int osql_bplog_build_sorese_req(uint8_t *p_buf_start,
                                const uint8_t **pp_buf_end, const char *sqlq,
                                int sqlqlen, const char *tzname, int reqtype,
                                char **sqlqret, int *sqlqlenret,
                                unsigned long long rqid, uuid_t uuid)
{
    struct dbtable *db;

    struct req_hdr req_hdr;
    struct block_req req;
    struct packedreq_hdr op_hdr;
    struct packedreq_usekl usekl;
    struct packedreq_tzset tzset;
    struct packedreq_sql sql;
    struct packedreq_seq seq;
    struct packedreq_seq2 seq2;
    int *p_rqid = (int *)&rqid;
    int seed;

    uint8_t *p_buf;

    uint8_t *p_buf_req_start;
    const uint8_t *p_buf_req_end;

    uint8_t *p_buf_op_hdr_start;
    const uint8_t *p_buf_op_hdr_end;

    p_buf = p_buf_start;

    /*
     * req hdr (prccom hdr)
     */

    /* build prccom header */
    bzero(&req_hdr, sizeof(req_hdr));
    req_hdr.opcode = OP_BLOCK;

    /* pack prccom header */
    if (!(p_buf = req_hdr_put(&req_hdr, p_buf, *pp_buf_end)))
        return -1;

    /*
     * req
     */

    /* save room in the buffer for req, we need to write it last after we know
     * the proper overall offset */
    if (BLOCK_REQ_LEN > (*pp_buf_end - p_buf))
        return -1;
    p_buf_req_start = p_buf;
    p_buf += BLOCK_REQ_LEN;
    p_buf_req_end = p_buf;

    req.num_reqs = 0; /* will be incremented as we go */

    /*
     * usekl
     */

    /* save room for usekl op header */
    if (PACKEDREQ_HDR_LEN > (*pp_buf_end - p_buf))
        return -1;
    p_buf_op_hdr_start = p_buf;
    p_buf += PACKEDREQ_HDR_LEN;
    p_buf_op_hdr_end = p_buf;

    /* provide db[0], it doesn't matter anyway */
    db = thedb->dbs[0];
    usekl.dbnum = db->dbnum;
    usekl.taglen = strlen(db->tablename) + 1 /*NUL byte*/;

    /* pack usekl */
    if (!(p_buf = packedreq_usekl_put(&usekl, p_buf, *pp_buf_end)))
        return -1;
    if (!(p_buf =
              buf_no_net_put(db->tablename, usekl.taglen, p_buf, *pp_buf_end)))
        return -1;

    /* build usekl op hdr */
    ++req.num_reqs;
    op_hdr.opcode = BLOCK2_USE;
    op_hdr.nxt = one_based_word_offset_from_ptr(p_buf_start, p_buf);

    /* pad to the next word */
    if (!(p_buf = buf_zero_put(
              ptr_from_one_based_word_offset(p_buf_start, op_hdr.nxt) - p_buf,
              p_buf, *pp_buf_end)))
        return -1;

    /* pack usekl op hdr in the space we saved */
    if (packedreq_hdr_put(&op_hdr, p_buf_op_hdr_start, p_buf_op_hdr_end) !=
        p_buf_op_hdr_end)
        return -1;

    /*
     * tzset
     */

    /* save room for tzset op header */
    if (PACKEDREQ_HDR_LEN > (*pp_buf_end - p_buf))
        return -1;
    p_buf_op_hdr_start = p_buf;
    p_buf += PACKEDREQ_HDR_LEN;
    p_buf_op_hdr_end = p_buf;

    /* build tzset */
    tzset.tznamelen = strlen(tzname) + 1 /*NUL byte*/;

    /* pack tzset */
    if (!(p_buf = packedreq_tzset_put(&tzset, p_buf, *pp_buf_end)))
        return -1;
    if (!(p_buf = buf_no_net_put(tzname, tzset.tznamelen, p_buf, *pp_buf_end)))
        return -1;

    /* build tzset op hdr */
    ++req.num_reqs;
    op_hdr.opcode = BLOCK2_TZ;
    op_hdr.nxt = one_based_word_offset_from_ptr(p_buf_start, p_buf);

    /* pad to the next word */
    if (!(p_buf = buf_zero_put(
              ptr_from_one_based_word_offset(p_buf_start, op_hdr.nxt) - p_buf,
              p_buf, *pp_buf_end)))
        return -1;

    /* pack usekl op hdr in the space we saved */
    if (packedreq_hdr_put(&op_hdr, p_buf_op_hdr_start, p_buf_op_hdr_end) !=
        p_buf_op_hdr_end)
        return -1;

    /*
     * sql
     */

    /* save room for sql op header */
    if (PACKEDREQ_HDR_LEN > (*pp_buf_end - p_buf))
        return -1;
    p_buf_op_hdr_start = p_buf;
    p_buf += PACKEDREQ_HDR_LEN;
    p_buf_op_hdr_end = p_buf;

    /* bulid sql */
    sql.sqlqlen = sqlqlen;
    /* include all sql if requested for longreq logging */
    if (sqlqlen > 256 && !gbl_enable_osql_longreq_logging)
        sql.sqlqlen = 256;
    /* must make sure the packed sqlq is NUL terminated later on */

    /* pack sql */
    if (!(p_buf = packedreq_sql_put(&sql, p_buf, *pp_buf_end)))
        return -1;
    *sqlqret =
        (char *)p_buf; /* save location of the sql string in the buffer */
    *sqlqlenret = sql.sqlqlen;
    if (!(p_buf = buf_no_net_put(sqlq, sql.sqlqlen, p_buf, *pp_buf_end)))
        return -1;

    /* build sql op hdr */
    ++req.num_reqs;
    op_hdr.opcode = req2blockop(reqtype);
    op_hdr.nxt = one_based_word_offset_from_ptr(p_buf_start, p_buf);

    /* TODO NUL terminate sql here if it was truncated earlier */
    /* pad to the next word */
    if (!(p_buf = buf_zero_put(
              ptr_from_one_based_word_offset(p_buf_start, op_hdr.nxt) - p_buf,
              p_buf, *pp_buf_end)))
        return -1;

    /* pack sql op hdr in the space we saved */
    if (packedreq_hdr_put(&op_hdr, p_buf_op_hdr_start, p_buf_op_hdr_end) !=
        p_buf_op_hdr_end)
        return -1;

    /*
     * blkseq
     */
    p_buf_op_hdr_start = p_buf;
    p_buf += PACKEDREQ_HDR_LEN;
    if (rqid == OSQL_RQID_USE_UUID) {
        if (PACKEDREQ_SEQ2_LEN > (*pp_buf_end - p_buf))
            return -1;
    } else {
        if (PACKEDREQ_SEQ_LEN > (*pp_buf_end - p_buf))
            return -1;
    }
    p_buf_op_hdr_end = p_buf;

    ++req.num_reqs;
    if (rqid == OSQL_RQID_USE_UUID) {
        comdb2uuidcpy(seq2.seq, uuid);

        if (!(p_buf = packedreq_seq2_put(&seq2, p_buf, *pp_buf_end)))
            return -1;

        op_hdr.opcode = BLOCK2_SEQV2;
    } else {
        seq.seq1 = p_rqid[0];
        seq.seq2 = p_rqid[1];
        seed = seq.seq1 ^ seq.seq2;
        seq.seq3 = rand_r((unsigned int *)&seed);

        if (!(p_buf = packedreq_seq_put(&seq, p_buf, *pp_buf_end)))
            return -1;

        op_hdr.opcode = BLOCK_SEQ;
    }

    /* blkseq header */
    op_hdr.nxt = one_based_word_offset_from_ptr(p_buf_start, p_buf);

    /* pad to the next word */
    if (!(p_buf = buf_zero_put(
              ptr_from_one_based_word_offset(p_buf_start, op_hdr.nxt) - p_buf,
              p_buf, *pp_buf_end)))
        return -1;

    /* pack seq op hdr in the space we saved */
    if (packedreq_hdr_put(&op_hdr, p_buf_op_hdr_start, p_buf_op_hdr_end) !=
        p_buf_op_hdr_end)
        return -1;

    /*
     * req
     */

    /* build req */
    req.flags = BLKF_ERRSTAT; /* we want error stat */
    req.offset = op_hdr.nxt;  /* overall offset = next offset of last op */

    /* pack req in the space we saved at the start */
    if (block_req_put(&req, p_buf_req_start, p_buf_req_end) != p_buf_req_end)
        return -1;

    *pp_buf_end = p_buf;
    return 0;
}

/**
 * Signal blockprocessor that one has completed
 * For now this is used only for
 *
 */
int osql_bplog_session_is_done(struct ireq *iq)
{
    blocksql_tran_t *tran = iq->blocksql_tran;
    if (tran) return 0;
    return -1;
}

/**
 * Set parallelism threshold
 *
 */
void osql_bplog_setlimit(int limit) { g_osql_blocksql_parallel_max = limit; }

/************************* INTERNALS
 * ***************************************************/

static int process_this_session(
    struct ireq *iq, void *iq_tran, osql_sess_t *sess, int *bdberr, int *nops,
    struct block_err *err, SBUF2 *logsb, struct temp_cursor *dbc,
    int (*func)(struct ireq *, unsigned long long, uuid_t, void *, char *, int,
                int *, int **, blob_buffer_t blobs[MAXBLOBS], int,
                struct block_err *, int *, SBUF2 *, unsigned long long))
{

    unsigned long long rqid = osql_sess_getrqid(sess);
    int countops = 0;
    int lastrcv = 0;
    int rc = 0, rc_out = 0;
    int *updCols = NULL;

    /* session info */
    blob_buffer_t blobs[MAXBLOBS] = {0};
    int step = 0;
    int receivedrows = 0;
    int flags = 0;
    uuid_t uuid;

    iq->queryid = osql_sess_queryid(sess);

    osql_sess_getuuid(sess, uuid);

    if (rqid != OSQL_RQID_USE_UUID)
        reqlog_set_rqid(iq->reqlogger, &rqid, sizeof(unsigned long long));
    else
        reqlog_set_rqid(iq->reqlogger, uuid, sizeof(uuid));
    reqlog_set_event(iq->reqlogger, "txn");

#if DEBUG_REORDER
    // if needed to check content of socksql temp table, dump with:
    void bdb_temp_table_debug_dump(bdb_state_type * bdb_state,
                                   tmpcursor_t * cur);
    bdb_temp_table_debug_dump(thedb->bdb_env, dbc);
#endif

    /* go through each record */
    rc = bdb_temp_table_first(thedb->bdb_env, dbc, bdberr);
    if (rc && rc != IX_EMPTY && rc != IX_NOTFND) {
        reqlog_set_error(iq->reqlogger, "bdb_temp_table_first failed", rc);
        logmsg(LOGMSG_ERROR, "%s: bdb_temp_table_first failed rc=%d bdberr=%d\n",
                __func__, rc, *bdberr);
        return rc;
    }

    if (rc == IX_NOTFND) {
        uuidstr_t us;
        comdb2uuidstr(uuid, us);
        logmsg(LOGMSG_ERROR, "%s: session %llx %s has no update rows?\n", __func__,
                rqid, us);
    }

    while (!rc && !rc_out) {
        oplog_key_t *opkey = (oplog_key_t *)bdb_temp_table_key(dbc);
#if DEBUG_REORDER
        char mus[37];
        comdb2uuidstr(uuid, mus);
        logmsg(LOGMSG_DEBUG,
               "REORDER: READ key rqid=%lld, uuid=%s, tbl_idx=%d, stripe=%d, "
               "genid=0x%llx, seq=%d\n",
               rqid, mus, opkey->tbl_idx, opkey->stripe, opkey->genid,
               opkey->seq);
#endif

        char *data = bdb_temp_table_data(dbc);
        int datalen = bdb_temp_table_datasize(dbc);

        if (bdb_lock_desired(thedb->bdb_env)) {
            logmsg(LOGMSG_ERROR, "%lu %s:%d blocksql session closing early\n",
                   pthread_self(), __FILE__, __LINE__);
            err->blockop_num = 0;
            err->errcode = ERR_NOMASTER;
            err->ixnum = 0;
            reqlog_set_error(iq->reqlogger, "ERR_NOMASTER", ERR_NOMASTER);
            return ERR_NOMASTER /*OSQL_FAILDISPATCH*/;
        }

        if (iq->osql_step_ix)
            gbl_osqlpf_step[*(iq->osql_step_ix)].step = opkey->seq << 7;

        lastrcv = receivedrows;

        iq->debug = 1;
        /* this locks pages */
        rc_out = func(iq, rqid, uuid, iq_tran, data, datalen, &flags, &updCols,
                      blobs, step, err, &receivedrows, logsb, opkey->genid);

        if (rc_out != 0 && rc_out != OSQL_RC_DONE) {
            reqlog_set_error(iq->reqlogger, "Error processing", rc_out);
            /* error processing, can be a verify error or deadlock */
            break;
        }

        if (lastrcv != receivedrows && is_rowlocks_transaction(iq_tran)) {
            rowlocks_check_commit_physical(thedb->bdb_env, iq_tran, ++countops);
        }

        rc = bdb_temp_table_next(thedb->bdb_env, dbc, bdberr);
        step++;
    }

    /* if for some reason the session has not completed correctly,
       this will free the eventually allocated buffers */
    free_blob_buffers(blobs, MAXBLOBS);

    if (updCols)
        free(updCols);

    // should never have both of them set
    assert(rc == 0 || rc_out == 0 || rc_out == OSQL_RC_DONE);

    if (rc != 0 && rc != IX_PASTEOF && rc != IX_EMPTY) {
        reqlog_set_error(iq->reqlogger, "Internal Error", rc);
        logmsg(LOGMSG_ERROR, "%s:%d bdb_temp_table_next failed rc=%d bdberr=%d\n",
                __func__, __LINE__, rc, *bdberr);
        rc_out = ERR_INTERNAL;
        /* fall-through */
    }

    if (rc_out == OSQL_RC_DONE) {
        *nops += receivedrows;
        rc_out = 0;
    }

    return rc_out;
}

/**
 * Log the strings for each completed blocksql request for the
 * reqlog
 */
int osql_bplog_reqlog_queries(struct ireq *iq)
{
    blocksql_tran_t *tran = (blocksql_tran_t *)iq->blocksql_tran;
    blocksql_info_t *info = NULL;

    /* go through the complete list and apply all the changes */
    LISTC_FOR_EACH(&tran->complete, info, c_reqs)
    {
        osql_sess_reqlogquery(info->sess, iq->reqlogger);
    }

    return 0;
}

static int apply_changes(struct ireq *iq, blocksql_tran_t *tran, void *iq_tran,
                         int *nops, struct block_err *err, SBUF2 *logsb,
                         int (*func)(struct ireq *, unsigned long long, uuid_t,
                                     void *, char *, int, int *, int **,
                                     blob_buffer_t blobs[MAXBLOBS], int,
                                     struct block_err *, int *, SBUF2 *,
                                     unsigned long long))
{

    blocksql_info_t *info = NULL;
    int rc = 0;
    int out_rc = 0;
    int bdberr = 0;
    struct temp_cursor *dbc = NULL;

    /* lock the table (it should get no more access anway) */
    Pthread_mutex_lock(&tran->store_mtx);

    *nops = 0;

    /* if we've already had a few verify-failures, add extended checking now */
    if (!iq->vfy_genid_track &&
        iq->sorese.verify_retries >= gbl_osql_verify_ext_chk) {
        iq->vfy_genid_track = 1;
        iq->vfy_genid_hash = hash_init(sizeof(unsigned long long));
        iq->vfy_genid_pool =
            pool_setalloc_init(sizeof(unsigned long long), 0, malloc, free);
    }

    /* clear everything- we are under store_mtx */
    if (iq->vfy_genid_track) {
        hash_clear(iq->vfy_genid_hash);
        pool_clear(iq->vfy_genid_pool);
    }

    /* create a cursor */
    dbc = bdb_temp_table_cursor(thedb->bdb_env, tran->db, NULL, &bdberr);
    if (!dbc || bdberr) {
        Pthread_mutex_unlock(&tran->store_mtx);
        logmsg(LOGMSG_ERROR, "%s: failed to create cursor bdberr = %d\n", __func__,
                bdberr);
        return ERR_INTERNAL;
    }

    listc_init(&iq->bpfunc_lst, offsetof(bpfunc_lstnode_t, linkct));

    /* go through the complete list and apply all the changes */
    LISTC_FOR_EACH(&tran->complete, info, c_reqs)
    {
        out_rc = process_this_session(iq, iq_tran, info->sess, &bdberr, nops,
                                      err, logsb, dbc, func);
        if (out_rc) {
            break;
        }
    }

    Pthread_mutex_unlock(&tran->store_mtx);

    /* close the cursor */
    rc = bdb_temp_table_close_cursor(thedb->bdb_env, dbc, &bdberr);
    if (rc != 0) {
        logmsg(LOGMSG_ERROR, "%s: failed close cursor rc=%d bdberr=%d\n", __func__,
                rc, bdberr);
    }

    return out_rc;
}

static int osql_bplog_wait(blocksql_tran_t *tran)
{

    struct timespec tm_s;
    int rc = 0;

    /* wait for more ops */
    clock_gettime(CLOCK_REALTIME, &tm_s);
    tm_s.tv_sec += gbl_osql_blockproc_timeout_sec;

    /* signal block processor that one done event arrived */
    Pthread_mutex_lock(&tran->mtx);

    if (tran->dowait) {
#if 0
      printf("Waitng tmp=%llu\n", osql_log_time());
#endif
        rc = pthread_cond_timedwait(&tran->cond, &tran->mtx, &tm_s);
        if (rc && rc != ETIMEDOUT) {
            logmsg(LOGMSG_ERROR, "Pthread_cond_wait: error code %d\n", rc);
            return rc;
        }

        tran->dowait = 0;
    } else {
        tran->dowait = 1;
    }

    Pthread_mutex_unlock(&tran->mtx);

    return rc;
}

static int req2blockop(int reqtype)
{
    switch (reqtype) {
    case OSQL_BLOCK_REQ:
        return BLOCK2_SQL;

    case OSQL_SOCK_REQ:
        return BLOCK2_SOCK_SQL;

    case OSQL_RECOM_REQ:
        return BLOCK2_RECOM;

    case OSQL_SNAPISOL_REQ:
        return BLOCK2_SNAPISOL;

    case OSQL_SERIAL_REQ:
        return BLOCK2_SERIAL;
    }

    logmsg(LOGMSG_ERROR, "%s: unknown request type %d\n", __func__, reqtype);
    {
        int once = 0;
        if (!once) {
            cheap_stack_trace();
            once = 1;
        }
    }

    return OSQL_REQINV;
}

void osql_bplog_time_done(struct ireq *iq)
{
    blocksql_tran_t *tran = (blocksql_tran_t *)iq->blocksql_tran;
    osql_bp_timings_t *tms = &iq->timings;
    blocksql_info_t *info = NULL;
    char msg[4096];
    int tottm = 0;
    int rtt = 0;
    int rtrs = 0;
    int len;

    if (!gbl_time_osql)
        return;

    if (tran) {

        if (tms->req_sentrc == 0)
            tms->req_sentrc = tms->req_applied;

        snprintf0(
            msg, sizeof(msg),
            "Total %llu (sql=%llu upd=%llu repl=%llu signal=%llu retries=%u) [",
            tms->req_finished - tms->req_received, /* total time */
            tms->req_alldone -
                tms->req_received, /* time to get sql processing done */
            tms->req_applied - tms->req_alldone,    /* time to apply updates */
            tms->req_sentrc - tms->replication_end, /* time to sent rc back to
                                                       sql (non-relevant for
                                                       blocksql*/
            tms->replication_end -
                tms->replication_start, /* time to replicate */
            tms->retries - 1);          /* how many time bplog was retried */
        len = strlen(msg);

        LISTC_FOR_EACH(&tran->pending, info, p_reqs)
        {
            /* these are failed */
            osql_sess_getsummary(info->sess, &tottm, &rtt, &rtrs);
            snprintf0(msg + len, sizeof(msg) - len,
                      " F(rqid=%llu time=%u lastrtt=%u retries=%u)",
                      osql_sess_getrqid(info->sess), tottm, rtt, rtrs);
            len = strlen(msg);
        }

        LISTC_FOR_EACH(&tran->complete, info, c_reqs)
        {
            /* these have finished */
            osql_sess_getsummary(info->sess, &tottm, &rtt, &rtrs);
            snprintf0(msg + len, sizeof(msg) - len,
                      " C(rqid=%llu time=%u lastrtt=%u retries=%u)",
                      osql_sess_getrqid(info->sess), tottm, rtt, rtrs);
            len = strlen(msg);
        }
    }
    logmsg(LOGMSG_USER, "%s]\n", msg);
}

void osql_set_delayed(struct ireq *iq)
{
    if (iq) {
        blocksql_tran_t *t = (blocksql_tran_t *)iq->blocksql_tran;
        if (t)
            t->delayed = 1;
    }
}

int osql_get_delayed(struct ireq *iq)
{
    if (iq) {
        blocksql_tran_t *t = (blocksql_tran_t *)iq->blocksql_tran;
        if (t)
            return t->delayed;
    }
    return 1;
}

/**
 * Throw bplog to /dev/null, sql does not need this
 *
 */
int sql_cancelled_transaction(struct ireq *iq)
{
    int rc;

    logmsg(LOGMSG_DEBUG, "%s: cancelled transaction\n", __func__);
    rc = osql_bplog_free(iq, 1, __func__, NULL, 0);

    if (iq->p_buf_orig) {
        /* nothing changed this siince init_ireq */
        free(iq->p_buf_orig);
        iq->p_buf_orig = NULL;
    }

    destroy_ireq(thedb, iq);

    return rc;
}

int backout_schema_changes(struct ireq *iq, tran_type *tran);
void *osql_commit_timepart_resuming_sc(void *p)
{
    struct ireq iq;
    struct schema_change_type *sc_pending = (struct schema_change_type *)p;
    struct schema_change_type *sc;
    tran_type *parent_trans = NULL;
    int error = 0;
    bdb_thread_event(thedb->bdb_env, BDBTHR_EVENT_START_RDWR);
    init_fake_ireq(thedb, &iq);
    iq.tranddl = 1;
    iq.sc = sc = sc_pending;
    sc_pending = NULL;
    while (sc != NULL) {
        Pthread_mutex_lock(&sc->mtx);
        sc->nothrevent = 1;
        Pthread_mutex_unlock(&sc->mtx);
        iq.sc = sc->sc_next;
        if (sc->sc_rc == SC_COMMIT_PENDING) {
            sc->sc_next = sc_pending;
            sc_pending = sc;
        } else {
            logmsg(LOGMSG_ERROR, "%s: shard '%s', rc %d\n", __func__,
                   sc->tablename, sc->sc_rc);
            sc_set_running(sc->tablename, 0, 0, NULL, 0);
            free_schema_change_type(sc);
            error = 1;
        }
        sc = iq.sc;
    }
    iq.sc_pending = sc_pending;
    iq.sc_locked = 0;
    iq.osql_flags |= OSQL_FLAGS_SCDONE;
    iq.sc_tran = NULL;
    iq.sc_logical_tran = NULL;

    if (error) {
        logmsg(LOGMSG_ERROR, "%s: Aborting schema change because of errors\n",
               __func__);
        goto abort_sc;
    }

    if (trans_start_logical_sc(&iq, &(iq.sc_logical_tran))) {
        logmsg(LOGMSG_ERROR,
               "%s:%d failed to start schema change transaction\n", __func__,
               __LINE__);
        goto abort_sc;
    }

    if ((parent_trans = bdb_get_physical_tran(iq.sc_logical_tran)) == NULL) {
        logmsg(LOGMSG_ERROR,
               "%s:%d failed to start schema change transaction\n", __func__,
               __LINE__);
        goto abort_sc;
    }

    if (trans_start(&iq, parent_trans, &(iq.sc_tran))) {
        logmsg(LOGMSG_ERROR,
               "%s:%d failed to start schema change transaction\n", __func__,
               __LINE__);
        goto abort_sc;
    }

    iq.sc = iq.sc_pending;
    while (iq.sc != NULL) {
        if (!iq.sc_locked) {
            /* Lock schema from now on before we finalize any schema changes
             * and hold on to the lock until the transaction commits/aborts.
             */
            wrlock_schema_lk();
            iq.sc_locked = 1;
        }
        if (iq.sc->db)
            iq.usedb = iq.sc->db;
        if (finalize_schema_change(&iq, iq.sc_tran)) {
            logmsg(LOGMSG_ERROR, "%s: failed to finalize '%s'\n", __func__,
                   iq.sc->tablename);
            goto abort_sc;
        }
        iq.usedb = NULL;
        iq.sc = iq.sc->sc_next;
    }

    if (iq.sc_pending) {
        create_sqlmaster_records(iq.sc_tran);
        create_sqlite_master();
    }

    if (trans_commit(&iq, iq.sc_tran, gbl_mynode)) {
        logmsg(LOGMSG_FATAL, "%s:%d failed to commit schema change\n", __func__,
               __LINE__);
        abort();
    }

    unlock_schema_lk();

    if (trans_commit_logical(&iq, iq.sc_logical_tran, gbl_mynode, 0, 1, NULL, 0,
                             NULL, 0)) {
        logmsg(LOGMSG_FATAL, "%s:%d failed to commit schema change\n", __func__,
               __LINE__);
        abort();
    }

    osql_postcommit_handle(&iq);

    bdb_thread_event(thedb->bdb_env, BDBTHR_EVENT_DONE_RDWR);

    return NULL;

abort_sc:
    logmsg(LOGMSG_ERROR, "%s: aborting schema change\n", __func__);
    if (iq.sc_tran)
        trans_abort(&iq, iq.sc_tran);
    backout_schema_changes(&iq, parent_trans);
    if (iq.sc_locked) {
        unlock_schema_lk();
        iq.sc_locked = 0;
    }
    if (parent_trans)
        trans_abort(&iq, parent_trans);
    if (iq.sc_logical_tran)
        trans_abort_logical(&iq, iq.sc_logical_tran, NULL, 0, NULL, 0);
    osql_postabort_handle(&iq);
    bdb_thread_event(thedb->bdb_env, BDBTHR_EVENT_DONE_RDWR);
    return NULL;
}<|MERGE_RESOLUTION|>--- conflicted
+++ resolved
@@ -643,7 +643,6 @@
     return typestr[type];
 }
 
-<<<<<<< HEAD
 void setup_reorder_key(int type, osql_sess_t *sess, struct ireq *iq, char *rpl,
                        oplog_key_t *key)
 {
@@ -710,7 +709,10 @@
     }
     default:
         break;
-=======
+    }
+}
+
+
 static void send_error_to_replicant(int rqid, const char *host, int errval,
                                     const char *errstr)
 {
@@ -730,10 +732,8 @@
         osql_comm_signal_sqlthr_rc(&sorese_info, &generr, RC_INTERNAL_RETRY);
     if (rc) {
         logmsg(LOGMSG_ERROR, "Failed to signal replicant rc=%d\n", rc);
->>>>>>> da424052
-    }
-}
-
+    }
+}
 /**
  * Inserts the op in the iq oplog
  * If sql processing is local, this is called by sqlthread
@@ -767,29 +767,21 @@
     if (type == OSQL_SCHEMACHANGE)
         iq->tranddl++;
 
-<<<<<<< HEAD
-#if DEBUG_REORDER
-    logmsg(LOGMSG_DEBUG,
-           "Saving done bplog rqid=%llx type=%d (%s) tmp=%llu seq=%lld\n", rqid,
-           type, osql_reqtype_str(type), osql_log_time(), sess->seq);
-#endif
+    assert(sess->rqid == rqid);
+    key.seq = sess->seq;
     if (sess->is_reorder_on) {
         setup_reorder_key(type, sess, iq, rpl, &key);
     }
-=======
+#if DEBUG_REORDER
     DEBUGMSG("uuid=%s type=%d (%s) seq=%lld\n", comdb2uuidstr(uuid, us), type,
              osql_reqtype_str(type), sess->seq);
-
->>>>>>> da424052
-    key.seq = sess->seq;
-    assert(sess->rqid == rqid);
+#endif
 
     /* add the op into the temporary table */
     Pthread_mutex_lock(&tran->store_mtx);
 
     /* make sure that the temp table is empty since commit
      * retries will use same rqid */
-    assert(sess->seq == 0 && tran->rows == 0);
     if (sess->seq == 0 && tran->rows > 0) {
         logmsg(LOGMSG_FATAL,
                "Malformed transaction, received duplicated first row");
