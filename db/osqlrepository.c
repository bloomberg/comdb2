/*
   Copyright 2015 Bloomberg Finance L.P.

   Licensed under the Apache License, Version 2.0 (the "License");
   you may not use this file except in compliance with the License.
   You may obtain a copy of the License at

       http://www.apache.org/licenses/LICENSE-2.0

   Unless required by applicable law or agreed to in writing, software
   distributed under the License is distributed on an "AS IS" BASIS,
   WITHOUT WARRANTIES OR CONDITIONS OF ANY KIND, either express or implied.
   See the License for the specific language governing permissions and
   limitations under the License.
 */

/**
 *
 * This defines the osql repository
 * It is maintain on the master and contains
 * all pending blocksql/socksql/recom/snapisol/serial sessions
 */
#include <poll.h>

#include "osqlrepository.h"
#include "osqlsession.h"
#include "osqlcomm.h"
#include "comdb2uuid.h"
#include <alloca.h>
#include <logmsg.h>
#include <locks_wrap.h>
#include <tohex.h>

struct osql_repository {

    hash_t *rqs; /* hash of outstanding requests */
    hash_t *rqsuuid;
    pthread_rwlock_t hshlck; /* protect the hash */

    int cancelall; /* set this if we want to prevent new blocksqls */
    pthread_mutex_t cancelall_mtx; /* cancelall mutex */

    struct dbenv *dbenv; /* dbenv */
};

static osql_repository_t *theosql_obj = NULL;

static osql_repository_t *get_theosql(void)
{
    return theosql_obj;
}

/**
 * Init repository
 * Returns 0 if success
 */
int osql_repository_init(void)
{

    osql_repository_t *tmp = NULL;

    tmp = (osql_repository_t *)calloc(sizeof(osql_repository_t), 1);
    if (!tmp) {
        logmsg(LOGMSG_ERROR, "%s: cannot allocate %zu bytes\n", __func__,
               sizeof(osql_repository_t));
        return -1;
    }

    Pthread_mutex_init(&tmp->cancelall_mtx, NULL);

    Pthread_rwlock_init(&tmp->hshlck, NULL);

    /* init the client hash */
    tmp->rqs = hash_init(sizeof(unsigned long long)); /* indexed after rqid */
    tmp->rqsuuid = hash_init_o(offsetof(osql_sess_t, uuid), sizeof(uuid_t));

    if (!tmp->rqs) {
        logmsg(LOGMSG_ERROR, "%s: unable to create hash\n", __func__);
        Pthread_mutex_destroy(&tmp->cancelall_mtx);
        Pthread_rwlock_destroy(&tmp->hshlck);
        free(tmp);
        return -1;
    }

    theosql_obj = tmp;

    return 0;
}

/**
 * Destroy repository
 * Returns 0 if success
 */
void osql_repository_destroy(void)
{
    theosql_obj = NULL;
}

#define MAX_UUID_LIST 1000000
static uuid_t add_uuid_list[MAX_UUID_LIST];
static unsigned long long add_uuid_order[MAX_UUID_LIST];
static unsigned long long total_ordering = 0;
static int add_current_uuid = 0;

static char hex(unsigned char a)
{
    if (a < 10)
        return '0' + a;
    return 'a' + (a - 10);
}


/**
 * Adds an osql session to the repository
 * Returns 0 on success
 */
int osql_repository_add(osql_sess_t *sess, int *replaced)
{
    osql_sess_t *sess_chk;
    uuid_t uuid;
    unsigned long long rqid;
    int rc = 0;
    osql_repository_t *theosql = get_theosql();
    if (theosql == NULL) {
        return -1;
    }

    /* insert it into the hash table */
    Pthread_rwlock_wrlock(&theosql->hshlck);

    /*
    Must check the cancelled flag under hshlck:

    schema-change code sets the cancelall flag which is intended to short-
    circuit incoming requests in block2_sql code.  It then grabs hshlck, &
    sets the "terminate" flag for all existing osql sessions.  The race occurs
    if the block2_sql flag is set after a session checks this in osql, and
    the terminate flag is set before that session is added.
    */

    if (osql_repository_cancelled()) {
        logmsg(LOGMSG_WARN, "%s: osql session cancelled due to schema change\n",
                __func__);
        Pthread_rwlock_unlock(&theosql->hshlck);
        return RC_INTERNAL_RETRY; /* POSITIVE */
    }

    /* how about we check if this session is added again due to an early replay
     */
    rqid = osql_sess_getrqid(sess);
    osql_sess_getuuid(sess, uuid);
    if (rqid == OSQL_RQID_USE_UUID)
        sess_chk = hash_find_readonly(theosql->rqsuuid, &uuid);
    else {
        sess_chk = hash_find_readonly(theosql->rqs, &rqid);
    }
    if (sess_chk) {
        char *p = (char *)alloca(64);
        p = util_tohex(p, (char *)uuid, 16);

        logmsg(LOGMSG_ERROR,
               "%s: trying to add another session with the same rqid, "
               "rqid=%llx uuid=%s\n",
               __func__, sess->rqid, p);
        /* dont run the new replace logic for tag and osql retry */
        if (replaced == NULL)
            abort();

        rc = osql_sess_try_terminate(sess_chk);
        if (rc < 0) {
            logmsg(LOGMSG_ERROR, "%s:%d osql_sess_try_terminate rc %d\n",
                   __func__, __LINE__, rc);
            Pthread_rwlock_unlock(&theosql->hshlck);
            return -1;
        }
        if (rc == 0) {
            /* old request was terminated successfully, let's add the new one */
            logmsg(LOGMSG_INFO,
                   "%s: cancelled old request for rqid=%llx, uuid=%s\n",
                   __func__, sess->rqid, p);
        } else {
            /* old request was already processed, ignore new ones */
            Pthread_rwlock_unlock(&theosql->hshlck);
            *replaced = 1;
            logmsg(LOGMSG_INFO,
                   "%s: rqid=%llx, uuid=%s was completed/dispatched\n",
                   __func__, sess->rqid, p);
            return 0;
        }
    }

    if (sess->rqid == OSQL_RQID_USE_UUID)
        rc = hash_add(theosql->rqsuuid, sess);
    else
        rc = hash_add(theosql->rqs, sess);

    if (rc) {
<<<<<<< HEAD
        logmsg(LOGMSG_ERROR, "%s: Unable to hash_add the new request\n", __func__);
=======
        logmsg(LOGMSG_ERROR, "%s: Unable to hash_add the new request\n",
               __func__);
>>>>>>> 85c53ccc
        rc = -2;
    } else {
        memcpy(add_uuid_list[add_current_uuid], sess->uuid,
               sizeof(add_uuid_list[0]));
        add_uuid_order[add_current_uuid] = total_ordering++;
        add_current_uuid = ((add_current_uuid + 1) % MAX_UUID_LIST);
    }

    Pthread_rwlock_unlock(&theosql->hshlck);

    return rc;
}


/**
 * Remove an osql session from the repository
 * return 0 on success
 */
int osql_repository_rem(osql_sess_t *sess, int lock, const char *func, const char *callfunc, int line)
{
    osql_repository_t *theosql = get_theosql();
    if (theosql == NULL) {
        return -1;
    }
    int rc = 0;

    if (lock) {
        Pthread_rwlock_wrlock(&theosql->hshlck);
    }

    if (sess->rqid == OSQL_RQID_USE_UUID) {
        rc = hash_del(theosql->rqsuuid, sess);
    } else {
        rc = hash_del(theosql->rqs, sess);
    }

    static uuid_t uuid_list[MAX_UUID_LIST];
    static const char *uuid_func[MAX_UUID_LIST];
    static const char *uuid_callfunc[MAX_UUID_LIST];
    static int uuid_callfunc_line[MAX_UUID_LIST];
    static unsigned long long uuid_order[MAX_UUID_LIST];
    static int current_uuid = 0;
    int found_uuid = 0;

    if (rc) {
        char *p = alloca(64);
        p = (char *)util_tohex(p, (char *)sess->uuid, 16);
<<<<<<< HEAD
        logmsg(LOGMSG_ERROR, "%s: Unable to hash_del the new request\n", __func__); 
=======
        logmsg(LOGMSG_ERROR, "%s: Unable to hash_del the new request\n",
               __func__);
>>>>>>> 85c53ccc
        for (int i=0; i<MAX_UUID_LIST;i++) {

            if (!memcmp(sess->uuid, add_uuid_list[i], sizeof(add_uuid_list[0]))) {
                logmsg(LOGMSG_ERROR, "uuid %s was added to the repository (index %d) total_order=%llu\n", p, i, 
                        add_uuid_order[i]);
                found_uuid++;
            }

            if (!memcmp(sess->uuid, uuid_list[i], sizeof(uuid_list[0]))) {
                logmsg(LOGMSG_ERROR, "uuid %s was removed from repository %s (index %d) callfunc %s line %d total_order=%llu\n", 
                        p, uuid_func[i], i, uuid_callfunc[i]==NULL?"(none)":uuid_callfunc[i], uuid_callfunc_line[i], 
                        uuid_order[i]);
                found_uuid++;
            }
        }

        if (!found_uuid) {
            logmsg(LOGMSG_ERROR, "%s unable to find previous uuid %s\n", __func__, p);
        }
        else {
            logmsg(LOGMSG_ERROR, "%s found %s %d times in tracking array\n", __func__, 
                    p, found_uuid);
        }

        if (lock) {
            Pthread_rwlock_unlock(&theosql->hshlck);
        }

        abort();
    }
    else {
        memcpy(uuid_list[current_uuid], sess->uuid, sizeof(uuid_list[0]));
        uuid_func[current_uuid] = func;
        uuid_callfunc[current_uuid] = callfunc;
        uuid_callfunc_line[current_uuid] = line;
        uuid_order[current_uuid] = total_ordering++;
        current_uuid = ((current_uuid + 1) % MAX_UUID_LIST);
    }

    if (lock) {
        Pthread_rwlock_unlock(&theosql->hshlck);
    }

    return 0;
}

/**
 * Retrieves a session based on rqid
 * Increments the users to prevent premature
 * deletion
 */
osql_sess_t *osql_repository_get(unsigned long long rqid, uuid_t uuid,
                                 int keep_repository_lock)
{
    osql_repository_t *theosql = get_theosql();
    if (theosql == NULL) {
        return NULL;
    }
    osql_sess_t *sess = NULL;
    Pthread_rwlock_rdlock(&theosql->hshlck);

    if (rqid == OSQL_RQID_USE_UUID)
        /* hash_find can modify the ordering of the hash chains, so is not
         * threadsafe; use hash_find_readonly() */
        sess = hash_find_readonly(theosql->rqsuuid, uuid);
    else
        sess = hash_find_readonly(theosql->rqs, &rqid);

    /* register the new receiver; osql_close_req will wait for to finish storing
     * the message */
    if (sess) {
        osql_sess_addclient(sess);
    }

    if (!(sess && keep_repository_lock)) {
        Pthread_rwlock_unlock(&theosql->hshlck);
    }

    return sess;
}

/**
 * Decrements the number of users
 * Returns 0 if success
 */
int osql_repository_put(osql_sess_t *sess, int release_repository_lock)
{
    osql_repository_t *theosql = get_theosql();
    if (theosql == NULL) {
        return -1;
    }
    int ret = osql_sess_remclient(sess);

    if (release_repository_lock) {
        Pthread_rwlock_unlock(&theosql->hshlck);
    }

    return ret;
}

/**
 * Enable/disable osql sessions
 *
 */
void osql_set_cancelall(int disable)
{
    osql_repository_t *theosql = get_theosql();
    if (theosql) {
        Pthread_mutex_lock(&theosql->cancelall_mtx);
        theosql->cancelall = disable;
        Pthread_mutex_unlock(&theosql->cancelall_mtx);

        if (disable)
            osql_repository_cancelall();
    }
}

/**
 * Print info about pending osql sessions
 *
 */
int osql_repository_printcrtsessions(void)
{
    osql_repository_t *stat = get_theosql();
    int rc = 0;
    int maxops = 0;

    if (!stat) {
        if (gbl_ready) {
            logmsg(LOGMSG_ERROR, "%s: called w/ NULL stat\n", __func__);
            return -1;
        }

        return 0;
    }

    maxops = get_osql_maxtransfer();
    logmsg(LOGMSG_USER, "Maximum transaction size: %d bplog entries\n", maxops);

    Pthread_rwlock_rdlock(&stat->hshlck);

    logmsg(LOGMSG_USER, "Begin osql session info:\n");
    if ((rc = hash_for(stat->rqs, osql_sess_getcrtinfo, NULL))) {
        logmsg(LOGMSG_USER, "hash_for failed with rc = %d\n", rc);
        Pthread_rwlock_unlock(&stat->hshlck);
        return -1;
    }
    logmsg(LOGMSG_USER, "Done osql info.\n");

    Pthread_rwlock_unlock(&stat->hshlck);

    return 0;
}

/**
 * Disable temporarily replicant "node"
 * It will receive no more offloading requests
 * until a blackout window will expire
 * It is used mainly with blocksql
 *
 */
int osql_repository_blkout_node(char *host)
{
    osql_repository_t *theosql = get_theosql();
    if (theosql == NULL) {
        return -1;
    }
    int outrc = 0;
    Pthread_rwlock_wrlock(&theosql->hshlck);

    outrc = osql_comm_blkout_node(host);

    Pthread_rwlock_unlock(&theosql->hshlck);

    return outrc;
}

/**
 * Go through all the sessions executing on node
 * "node" and mark them "terminate", which cancel
 * them.
 * Used when a node is down.
 * If "node" is 0, all sessions are terminated.
 *
 */
int osql_repository_terminatenode(char *host)
{
    osql_repository_t *stat = get_theosql();
    int rc = 0;
    if (!stat) {
        if (gbl_ready) {
            logmsg(LOGMSG_ERROR, "%s: called w/ NULL stat\n", __func__);
            return -1;
        }

        return 0;
    }

    osql_repository_t *theosql = stat;

    /* insert it into the hash table */
    Pthread_rwlock_wrlock(&theosql->hshlck);

    if ((rc = hash_for(theosql->rqs, osql_session_testterminate, host))) {
        logmsg(LOGMSG_ERROR, "hash_for failed with rc = %d\n", rc);
        Pthread_rwlock_unlock(&theosql->hshlck);
        return -1;
    }
    if ((rc = hash_for(theosql->rqsuuid, osql_session_testterminate, host))) {
        logmsg(LOGMSG_ERROR, "hash_for failed with rc = %d\n", rc);
        Pthread_rwlock_unlock(&theosql->hshlck);
        return -1;
    }

    /* blackout node
       this will prevent also active osql threads from sending requests in vain
    */
    if ((rc = osql_comm_blkout_node(host))) {
        logmsg(LOGMSG_ERROR, "fail to blackout node %s\n", host);
        Pthread_rwlock_unlock(&theosql->hshlck);
        return -1;
    }

    Pthread_rwlock_unlock(&theosql->hshlck);

    return 0;
}

/**
 * Cancel all pending osql block processor
 * transactions
 *
 */
int osql_repository_cancelall(void) { return osql_repository_terminatenode(0); }

/**
 * Returns true if all requests are being
 * cancelled (this is usually done because
 * of a schema change)
 *
 */
int osql_repository_cancelled(void)
{
    int cancelall = 0;

    osql_repository_t *theosql = get_theosql();
    /* Becomes null when the db is exiting. */
    if (!theosql)
        return 1;
    Pthread_mutex_lock(&theosql->cancelall_mtx);
    if (theosql->cancelall)
        cancelall = 1;
    Pthread_mutex_unlock(&theosql->cancelall_mtx);

    return cancelall;
}

/**
 * Returns 1 if the session exists
 * used by socksql poking
 *
 */
int osql_repository_session_exists(unsigned long long rqid, uuid_t uuid)
{
    osql_repository_t *theosql = get_theosql();
    if (theosql == NULL) {
        return 0;
    }

    osql_sess_t *sess = NULL;
    int out_rc = 0;

    Pthread_rwlock_rdlock(&theosql->hshlck);

    if (rqid == OSQL_RQID_USE_UUID)
        /* hash_find can modify the ordering of the hash chains, so is not
         * threadsafe; use hash_find_readonly() */
        sess = hash_find_readonly(theosql->rqsuuid, uuid);
    else
        sess = hash_find_readonly(theosql->rqs, &rqid);

    /* register the new receiver; osql_close_req will wait for to finish storing
     * the message */
    out_rc = !!sess;

    Pthread_rwlock_unlock(&theosql->hshlck);

    return out_rc;
}

void osql_repository_for_each(void *arg, int (*func)(void *, void *))
{
    osql_repository_t *theosql = get_theosql();
    if (!theosql)
        return;

    Pthread_rwlock_rdlock(&theosql->hshlck);

    hash_for(theosql->rqs, func, arg);
    hash_for(theosql->rqsuuid, func, arg);

    Pthread_rwlock_unlock(&theosql->hshlck);
}<|MERGE_RESOLUTION|>--- conflicted
+++ resolved
@@ -195,12 +195,8 @@
         rc = hash_add(theosql->rqs, sess);
 
     if (rc) {
-<<<<<<< HEAD
-        logmsg(LOGMSG_ERROR, "%s: Unable to hash_add the new request\n", __func__);
-=======
         logmsg(LOGMSG_ERROR, "%s: Unable to hash_add the new request\n",
                __func__);
->>>>>>> 85c53ccc
         rc = -2;
     } else {
         memcpy(add_uuid_list[add_current_uuid], sess->uuid,
@@ -248,12 +244,8 @@
     if (rc) {
         char *p = alloca(64);
         p = (char *)util_tohex(p, (char *)sess->uuid, 16);
-<<<<<<< HEAD
-        logmsg(LOGMSG_ERROR, "%s: Unable to hash_del the new request\n", __func__); 
-=======
         logmsg(LOGMSG_ERROR, "%s: Unable to hash_del the new request\n",
                __func__);
->>>>>>> 85c53ccc
         for (int i=0; i<MAX_UUID_LIST;i++) {
 
             if (!memcmp(sess->uuid, add_uuid_list[i], sizeof(add_uuid_list[0]))) {
