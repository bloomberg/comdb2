--- conflicted
+++ resolved
@@ -27,18 +27,10 @@
 #include "osqlcomm.h"
 #include "comdb2uuid.h"
 #include <alloca.h>
-<<<<<<< HEAD
-#include <logmsg.h>
-#include <pthread_wrap.h>
-#include <tohex.h>
-
-struct osql_repository {
-=======
 #include "logmsg.h"
-#include "locks_wrap.h"
+#include "pthread_wrap.h"
 #include "tohex.h"
 #include "comdb2_atomic.h"
->>>>>>> 88213cc4
 
 typedef struct osql_repository {
     hash_t *rqs; /* hash of outstanding requests */
