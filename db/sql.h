--- conflicted
+++ resolved
@@ -754,10 +754,11 @@
     time_t last_reset_time;
     int state_start_time;
     int last_pid;
+    int last_sent_row_sec; /* used to delay releasing locks when bdb_lock is
+                              desired */
     enum connection_state state;
     /* The node doesn't change.  The pid does as connections get donated.  We
      * latch both values here since conninfo is lost when connections are reset. */
-<<<<<<< HEAD
     char password[MAX_PASSWORD_LEN];
     /* UNUSED? char origin_space[255]; */
     uint8_t dirty[256]; /* We can track upto 2048 tables */
@@ -831,15 +832,6 @@
     unsigned have_extended_tm:1; // used in bbplugins
     unsigned extended_tm:1; // used in bbplugins
     unsigned wrong_db:1; // used in bbplugins
-=======
-    int last_pid;
-    char* origin_host;
-    int8_t sent_data_to_client;
-    int8_t is_asof_snapshot;
-    LINKC_T(struct sqlclntstate) lnk;
-    int last_sent_row_sec; /* used to delay releasing locks when bdb_lock is
-                              desired */
->>>>>>> 711dab15
 };
 
 /* Query stats. */
