--- conflicted
+++ resolved
@@ -1048,12 +1048,7 @@
 void clearClientSideRow(struct sqlclntstate *clnt);
 void comdb2_set_tmptbl_lk(pthread_mutex_t *);
 struct temptable get_tbl_by_rootpg(const sqlite3 *, int);
-<<<<<<< HEAD
-void clone_temp_table(sqlite3 *, const sqlite3 *, const char *,
-                      struct temptable *);
-=======
 void clone_temp_table(sqlite3 *, const sqlite3 *, const char *, struct temptable *);
->>>>>>> 94f15ea5
 int sqlengine_prepare_engine(struct sqlthdstate *, struct sqlclntstate *,
                              int recreate);
 int sqlserver2sqlclient_error(int rc);
