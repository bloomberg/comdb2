/*
   Copyright 2015 Bloomberg Finance L.P.

   Licensed under the Apache License, Version 2.0 (the "License");
   you may not use this file except in compliance with the License.
   You may obtain a copy of the License at

       http://www.apache.org/licenses/LICENSE-2.0

   Unless required by applicable law or agreed to in writing, software
   distributed under the License is distributed on an "AS IS" BASIS,
   WITHOUT WARRANTIES OR CONDITIONS OF ANY KIND, either express or implied.
   See the License for the specific language governing permissions and
   limitations under the License.
 */

#ifndef _SQL_H_
#define _SQL_H_

#include "cdb2api.h"
#include "comdb2.h"

#include <bdb_api.h>
#include <bdb_cursor.h>

#include "tag.h"
#include "osql_srs.h"
#include "osqlsqlthr.h"
#include "osqlcheckboard.h"
#include "osqlshadtbl.h"
#include "fwd_types.h"

#include "fdb_fend.h"
#include <sp.h>

/* Modern transaction modes, more or less */
enum transaction_level {
    TRANLEVEL_INVALID = -1,
    TRANLEVEL_SOSQL = 9,
    /* SQL MODE, so-called read-commited:
       - server-side parsing
       - transaction-internal updates are visible only inside transaction thread
       - external (commited) updates are visible inside transaction thread
    */
    TRANLEVEL_RECOM = 10,
    TRANLEVEL_SERIAL = 11,
    TRANLEVEL_SNAPISOL = 12
};

/* I'm now splitting handle_fastsql_requests into two functions.  The
 * outer function will maintain state (such as temporary buffers etc) while
 * the inner function will actually run the sql query.  This will allow me
 * to eventually split the socket i/o (specifically, the waiting for the next
 * query part) and the running of the query into different threads.  This way
 * we can have a small pool of sql threads with big stacks, and a large pool
 * of appsock threads with small stacks. */

#define MAX_HASH_SQL_LENGTH 8192
#define FINGERPRINTSZ 16

/* Static rootpages numbers. */
enum { RTPAGE_SQLITE_MASTER = 1, RTPAGE_START = 2 };

struct fingerprint_track {
    char fingerprint[FINGERPRINTSZ]; /* md5 digest hex string */
    int64_t count;    /* Cumulative number of times executed */
    int64_t cost;     /* Cumulative cost */
    int64_t time;     /* Cumulative preparation and execution time */
    int64_t prepTime; /* Cumulative preparation time only */
    int64_t rows;     /* Cumulative number of rows selected */
    char *zNormSql;   /* The normalized SQL query */
    size_t nNormSql;  /* Length of normalized SQL query */
};

typedef struct stmt_hash_entry {
    char sql[MAX_HASH_SQL_LENGTH];
    sqlite3_stmt *stmt;
    char *query;
    //struct schema *params_to_bind;
    LINKC_T(struct stmt_hash_entry) stmtlist_linkv;
} stmt_hash_entry_type;

struct sql_authorizer_state {
    struct sqlclntstate *clnt;         /* pointer to current client info */
    int flags;                         /* DDL, PRAGMA, CREATE TRIGGER denied? */
    int numDdls;                       /* number of DDLs found */
};

/* Thread specific sql state */
struct sqlthdstate {
    struct reqlogger *logger;
    struct sql_thread *sqlthd;
    struct thr_handle *thr_self;
    sqlite3 *sqldb;
    struct sql_authorizer_state authState; /* SQL authorizer state info */

    char lastuser[MAX_USERNAME_LEN]; // last user to use this sqlthd
    hash_t *stmt_caching_table; // statement cache table: caches vdbe engines

    LISTC_T(stmt_hash_entry_type) param_stmt_list;   // list of cached stmts
    LISTC_T(stmt_hash_entry_type) noparam_stmt_list; // list of cached stmts

    int dbopen_gen;
    int analyze_gen;
    int views_gen;
};

typedef struct osqltimings {
    unsigned long long query_received; /* query received, in need of dispatch */
    unsigned long long query_dispatched; /* start sql processing */
    unsigned long long
        query_finished; /* done processing this query (includes commit) */
    unsigned long long commit_prep;  /* start shipping requests (relevant for
                                        recom/snapisol/serial) */
    unsigned long long commit_start; /* send commit signal */
    unsigned long long commit_end;   /* received signal back (relevant for
                                        socksql/recom/snapisol,serial) */
} osqltimings_t;

typedef struct fdbtimings {
    unsigned long long
        total_time; /* total time for doing remote access, synchronous part */
    unsigned long long total_calls; /* total number of remote rcp calls */
    unsigned long long max_call;    /* longest sync call */
} fdbtimings_t;

typedef struct {
    const char *spname;
    genid_t genid;
} shadbq_t;

typedef struct osqlstate {

    /* == sql_thread == */
    char *host;              /* matching remote node */
    unsigned long long rqid; /* per node offload request session */
    uuid_t uuid;             /* session id, take 2 */
    char *tablename;         /* malloc-ed cache of send tablename for usedb */
    int tablenamelen;        /* tablename length */
    int sentops;             /* number of operations per statement */
    int tran_ops;            /* actual number of operations for a transaction */
    int replicant_numops; /* total num of ops sent by replicant to master which
                             includes USEDB, BLOB, etc. */

    SBUF2 *logsb; /* help debugging */

    osql_sqlthr_t *
        sess_blocksock; /* pointer to osql thread registration entry */

    /* == sqlclntstate == */

    int count_changes;   /* enable pragma count_changes=1, for rr, sosql, recom,
                            snapisol, serial */

    /* the phantom menace */
    LISTC_T(struct shad_tbl)
        shadtbls;    /* storage for shadow tables created by offloading */
    shadbq_t shadbq; /* storage for dbq's shadtbl */

    struct temp_table *
        verify_tbl; /* storage for verify, common for all transaction */
    struct temp_cursor *verify_cur; /* verify cursor */

    struct temp_table
        *sc_tbl; /* storage for schemachange, common for all transaction */
    struct temp_cursor *sc_cur; /* schemachange cursor */

    struct temp_table
        *bpfunc_tbl; /* storage for bpfunc, common for all transaction */
    struct temp_cursor *bpfunc_cur; /* bpfunc cursor */
    int bpfunc_seq;

    struct errstat xerr; /* extended error */

    /* performance */
    osqltimings_t timings; /* measure various timings */
    fdbtimings_t fdbtimes; /* measure remote access */

    /* verify handling */
    srs_tran_t *
        history; /* keep the log of sql strings for the current transaction */
    int replay;  /* set this when a session is replayed, used by sorese */
    int sent_column_data; /* set this if we've already sent the column data */

    /* XXX for debugging */
    char *replay_file;
    int replay_line;
    int last_replay;

    int error_is_remote; /* set if xerr is the error for a distributed tran
                            (i.e. already translated */
    int dirty; /* optimization to nop selectv only transactions */
    int running_ddl; /* ddl transaction */
    bool is_reorder_on : 1;

    /* set to 1 if we have already called osql_sock_start in socksql mode */
    bool sock_started : 1;
} osqlstate_t;

enum ctrl_sqleng {
    SQLENG_NORMAL_PROCESS =
        0, /* no user specified transactions, i.e. begin/commit */
    SQLENG_PRE_STRT_STATE =
        1, /* "begin" was submitted, mark this as user transaction begin */
    SQLENG_STRT_STATE = 2,     /* we are waiting for a non-"begin" user query */
    SQLENG_INTRANS_STATE = 3,  /* we have a transaction, ignore further
                                  BtreeTransBegin until commit/rollback */
    SQLENG_FNSH_STATE = 4,     /* "commit" was submitted */
    SQLENG_FNSH_RBK_STATE = 5, /* "rollback" was submitted */
    SQLENG_WRONG_STATE = 6,     /* duplicated command submitted */
};

void sql_set_sqlengine_state(struct sqlclntstate *clnt, char *file, int line,
                             int newstate);

typedef struct {
    enum transaction_level mode; /* TRANLEVEL_SOSQL, TRANLEVEL_RECOM, ... */

    struct cursor_tran *
        cursor_tran; /* id used to open cursors sharing same deadlock identity*/
    tran_type *
        shadow_tran; /* used to keep local changes to btree, uncommitted yet */
    tran_type *logical_tran; /* used by rowlocks ? */

    fdb_distributed_tran_t *
        dtran; /* remote transactions, contain each remote cluster tran */

    sqlite3_stmt *pStmt; /* if sql is in progress, points at the engine */
    fdb_tbl_ent_t **lockedRemTables; /* list of fdb_tbl_ent_t* for read-locked
                                        remote tables */
    int nLockedRemTables; /* number of pointers in lockedRemTablesRootp */
} dbtran_type;
typedef dbtran_type trans_t;

/* analyze sampled (previously misnamed compressed) idx */
typedef struct {
    char name[MAXTABLELEN];
    int ixnum;
    sampler_t *sampler;
    int sampling_pct;
    unsigned long long n_recs;
    unsigned long long n_sampled_recs;
} sampled_idx_t;

typedef struct sqlclntstate_fdb {
    SBUF2 *remote_sql_sb; /* IN REMOTE DB: set if this is on behalf of a remote
                             sql session */
    int flags; /* requester flags, like is this a sqlite_master special request
                  ?*/
    char *trim_key;  /* key used in prefiltering for find ops (sqlite_packed) */
    int trim_keylen; /* lenght of the trim key */
    fdb_access_t *access; /* access control */
    int version;          /* version of the remote-cached object */
    char *dbname;  /* if err is set, this indicate which fdb is responsible, if
                      any */
    char *tblname; /* if err is set, this indicate which tablename is
                      responsible */
    int code_release;    /* code release in the remote requester */
    fdb_affinity_t *aff; /* location affinity information */
    struct errstat
        xerr; /* error in fdb component, used to override sqlite and osql.xerr
                 errors */
    int preserve_err; /* set to ignore up-stream errors when lower system sets
                         xerr */
    /* source side fields */
    int n_fdb_affinities; /* number of fdbs in the fdb_ids and fdb_nodes arrays
                             */
    char **fdb_ids;       /* the fdb for which we have affinity */
    char **fdb_nodes;     /* node numbers preferred for each fdb in fdb_ids */
    int *fdb_last_status; /* used to mark a node bad after a failure */
    int failed_heartbeats; /* used to signal failed communication with remotes */
} sqlclntstate_fdb_t;

CurRange *currange_new();
#define CURRANGEARR_INIT_CAP 2
void currangearr_init(CurRangeArr *arr);
void currangearr_append(CurRangeArr *arr, CurRange *r);
CurRange *currangearr_get(CurRangeArr *arr, int n);
void currangearr_double_if_full(CurRangeArr *arr);
void currangearr_build_hash(CurRangeArr *arr);
void currangearr_free(CurRangeArr *arr);
void currangearr_print(CurRangeArr *arr);
void currange_free(CurRange *cr);

struct stored_proc;
struct lua_State;
struct dohsql;
typedef struct dohsql dohsql_t;

enum early_verify_error {
    EARLY_ERR_VERIFY = 1,
    EARLY_ERR_SELECTV = 2,
    EARLY_ERR_GENCHANGE = 3
};

enum connection_state
{
    CONNECTION_NEW,
    CONNECTION_IDLE,
    CONNECTION_RESET,
    CONNECTION_QUEUED,
    CONNECTION_RUNNING
};

enum {
  ERR_GENERIC = -1,
  ERR_PREPARE = -2,
  ERR_PREPARE_RETRY = -3,
  ERR_ROW_HEADER = -4,
  ERR_CONVERSION_DT = -5,
};


#define RESPONSE_TYPES                                                         \
    XRESPONSE(RESPONSE_COLUMNS)                                                \
    XRESPONSE(RESPONSE_COLUMNS_LUA)                                            \
    XRESPONSE(RESPONSE_COLUMNS_STR)                                            \
    XRESPONSE(RESPONSE_COST)                                                   \
    XRESPONSE(RESPONSE_DEBUG)                                                  \
    XRESPONSE(RESPONSE_EFFECTS)                                                \
    XRESPONSE(RESPONSE_ERROR)                                                  \
    XRESPONSE(RESPONSE_ERROR_ACCESS)                                           \
    XRESPONSE(RESPONSE_ERROR_BAD_STATE)                                        \
    XRESPONSE(RESPONSE_ERROR_PREPARE)                                          \
    XRESPONSE(RESPONSE_ERROR_PREPARE_RETRY)                                    \
    XRESPONSE(RESPONSE_ERROR_REJECT)                                           \
    XRESPONSE(RESPONSE_FLUSH)                                                  \
    XRESPONSE(RESPONSE_HEARTBEAT)                                              \
    XRESPONSE(RESPONSE_ROW)                                                    \
    XRESPONSE(RESPONSE_ROW_LAST)                                               \
    XRESPONSE(RESPONSE_ROW_LAST_DUMMY)                                         \
    XRESPONSE(RESPONSE_ROW_LUA)                                                \
    XRESPONSE(RESPONSE_ROW_STR)                                                \
    XRESPONSE(RESPONSE_TRACE)

#define XRESPONSE(x) x,
enum WriteResponsesEnum { RESPONSE_TYPES };
#undef XRESPONSE

/* read response */
enum {
    RESPONSE_PING_PONG,
    RESPONSE_SP_CMD,
};

struct response_data {
    sqlite3_stmt *stmt;
    struct errstat *err;
    uint64_t row_id;
    /* For RESPONSE_COLUMNS_LUA, RESPONSE_ROW_LUA */
    int ncols;
    int pingpong;
    struct stored_proc *sp;
};

char *sp_column_name(struct response_data *, int);
int sp_column_type(struct response_data *, int, size_t, int);
int sp_column_nil(struct response_data *, int);
int sp_column_val(struct response_data *, int, int, void *);
void *sp_column_ptr(struct response_data *, int, int, size_t *);

typedef int(plugin_func)(struct sqlclntstate *);
typedef int(response_func)(struct sqlclntstate *, int, void *, int);
typedef void *(replay_func)(struct sqlclntstate *, void *);
typedef int(param_index_func)(struct sqlclntstate *, const char *, int64_t *);
typedef int(param_value_func)(struct sqlclntstate *, struct param_data *, int);
typedef int(cnonce_value_func)(struct sqlclntstate *, snap_uid_t *);
typedef int(get_snapshot_func)(struct sqlclntstate *, int *, int *);
typedef void(add_steps_func)(struct sqlclntstate *, double steps);
typedef void(setup_client_info_func)(struct sqlclntstate *, struct sqlthdstate *, char *);
typedef int(skip_row_func)(struct sqlclntstate *, uint64_t);
typedef int(log_context_func)(struct sqlclntstate *, struct reqlogger *);
typedef uint64_t(ret_uint64_func)(struct sqlclntstate *);
typedef int(override_type_func)(struct sqlclntstate *, int);

#define SQLITE_CALLBACK_API(ret, name)                                         \
    ret (*column_##name)(struct sqlclntstate *, sqlite3_stmt *, int)

struct plugin_callbacks {
    response_func *write_response; /* newsql_write_response */
    response_func *read_response; /* newsql_read_response */

    replay_func *save_stmt; /* newsql_save_stmt */
    replay_func *restore_stmt; /* newsql_restore_stmt */
    replay_func *destroy_stmt; /* newsql_destroy_stmt */
    replay_func *print_stmt; /* newsql_print_stmt */

    // bound params
    plugin_func *param_count; /* newsql_param_count */
    param_index_func *param_index; /* newsql_param_index */
    param_value_func *param_value; /* newsql_param_value */

    // run_statement_typed
    plugin_func *override_count; /* newsql_override_count */
    override_type_func *override_type; /* newsql_override_type */

    plugin_func *has_cnonce; /* newsql_has_cnonce */
    plugin_func *set_cnonce; /* newsql_set_cnonce */
    plugin_func *clr_cnonce; /* newsql_clr_cnonce */
    cnonce_value_func *get_cnonce; /* newsql_has_cnonce */

    get_snapshot_func *get_snapshot; /* newsql_get_snapshot */
    plugin_func *upd_snapshot; /* newsql_update_snapshot */
    plugin_func *clr_snapshot; /* newsql_clear_snapshot */

    plugin_func *has_high_availability; /* newsql_has_high_availability */
    plugin_func *set_high_availability; /* newsql_set_high_availability */
    plugin_func *clr_high_availability; /* newsql_clr_high_availability */
    plugin_func *get_high_availability; /* newsql_get_high_availability*/
    plugin_func *has_parallel_sql;      /* newsql_has_parallel_sql */

    add_steps_func *add_steps; /* newsql_add_steps */
    setup_client_info_func *setup_client_info; /* newsql_setup_client_info */
    skip_row_func *skip_row; /* newsql_skip_row */
    log_context_func *log_context; /* newsql_log_context */
    ret_uint64_func *get_client_starttime; /* newsql_get_client_starttime */
    plugin_func *get_client_retries;       /* newsql_get_client_retries */
    plugin_func *send_intrans_response; /* newsql_send_intrans_response */
    /* optional */
    void *state;
    int (*column_count)(struct sqlclntstate *,
                        sqlite3_stmt *); /* sqlite3_column_count */
    int (*next_row)(struct sqlclntstate *, sqlite3_stmt *); /* sqlite3_step */
    SQLITE_CALLBACK_API(int, type);                   /* sqlite3_column_type */
    SQLITE_CALLBACK_API(sqlite_int64, int64);         /* sqlite3_column_int64*/
    SQLITE_CALLBACK_API(double, double);              /* sqlite3_column_double*/
    SQLITE_CALLBACK_API(const unsigned char *, text); /* sqlite3_column_text */
    SQLITE_CALLBACK_API(int, bytes);                  /* sqlite3_column_bytes */
    SQLITE_CALLBACK_API(const void *, blob);          /* sqlite3_column_bytes */
    SQLITE_CALLBACK_API(const dttz_t *, datetime); /* sqlite3_column_datetime */
    const intv_t *(*column_interval)(struct sqlclntstate *, sqlite3_stmt *, int,
                                     int); /* sqlite3_column_interval*/
    int (*sqlite_error)(struct sqlclntstate *, sqlite3_stmt *,
                        const char **errstr); /* sqlite3_errcode */
};

#define make_plugin_callback(clnt, name, func)                                 \
    (clnt)->plugin.func = name##_##func
#define make_plugin_optional_null(clnt, name)                                  \
    (clnt)->plugin.column_##name = NULL

#define plugin_set_callbacks(clnt, name)                                       \
    do {                                                                       \
        make_plugin_callback(clnt, name, write_response);                      \
        make_plugin_callback(clnt, name, read_response);                       \
        make_plugin_callback(clnt, name, save_stmt);                           \
        make_plugin_callback(clnt, name, restore_stmt);                        \
        make_plugin_callback(clnt, name, destroy_stmt);                        \
        make_plugin_callback(clnt, name, print_stmt);                          \
        make_plugin_callback(clnt, name, param_count);                         \
        make_plugin_callback(clnt, name, param_index);                         \
        make_plugin_callback(clnt, name, param_value);                         \
        make_plugin_callback(clnt, name, override_count);                      \
        make_plugin_callback(clnt, name, override_type);                       \
        make_plugin_callback(clnt, name, has_cnonce);                          \
        make_plugin_callback(clnt, name, set_cnonce);                          \
        make_plugin_callback(clnt, name, clr_cnonce);                          \
        make_plugin_callback(clnt, name, get_cnonce);                          \
        make_plugin_callback(clnt, name, get_snapshot);                        \
        make_plugin_callback(clnt, name, upd_snapshot);                        \
        make_plugin_callback(clnt, name, clr_snapshot);                        \
        make_plugin_callback(clnt, name, has_high_availability);               \
        make_plugin_callback(clnt, name, set_high_availability);               \
        make_plugin_callback(clnt, name, clr_high_availability);               \
        make_plugin_callback(clnt, name, get_high_availability);               \
        make_plugin_callback(clnt, name, has_parallel_sql);                    \
        make_plugin_callback(clnt, name, add_steps);                           \
        make_plugin_callback(clnt, name, setup_client_info);                   \
        make_plugin_callback(clnt, name, skip_row);                            \
        make_plugin_callback(clnt, name, log_context);                         \
        make_plugin_callback(clnt, name, get_client_starttime);                \
        make_plugin_callback(clnt, name, get_client_retries);                  \
        make_plugin_callback(clnt, name, send_intrans_response);               \
        make_plugin_optional_null(clnt, count);                                \
        make_plugin_optional_null(clnt, type);                                 \
        make_plugin_optional_null(clnt, int64);                                \
        make_plugin_optional_null(clnt, double);                               \
        make_plugin_optional_null(clnt, text);                                 \
        make_plugin_optional_null(clnt, bytes);                                \
        make_plugin_optional_null(clnt, blob);                                 \
        make_plugin_optional_null(clnt, datetime);                             \
        make_plugin_optional_null(clnt, interval);                             \
        (clnt)->plugin.state = NULL;                                           \
        (clnt)->plugin.next_row = NULL;                                        \
    } while (0)

int param_count(struct sqlclntstate *);
int param_index(struct sqlclntstate *, const char *, int64_t *);
int param_value(struct sqlclntstate *, struct param_data *, int);
int override_count(struct sqlclntstate *);
int override_type(struct sqlclntstate *, int);
int get_cnonce(struct sqlclntstate *, snap_uid_t *);
int has_high_availability(struct sqlclntstate *);
int has_parallel_sql(struct sqlclntstate *);
int set_high_availability(struct sqlclntstate *);
int clr_high_availability(struct sqlclntstate *);
uint64_t get_client_starttime(struct sqlclntstate *);
int get_client_retries(struct sqlclntstate *);

struct clnt_ddl_context {
    /* Name of the table */
    char *name;
    /* Pointer to a comdb2_ddl_context */
    void *ctx;
    /* Memory allocator of the comdb2_ddl_context */
    comdb2ma mem;
};

#if INSTRUMENT_RECOVER_DEADLOCK_FAILURE
#define RECOVER_DEADLOCK_MAX_STACK 16348
#endif

#define HINT_LEN 127
enum cache_status {
    CACHE_DISABLED = 0,
    CACHE_HAS_HINT = 1,
    CACHE_FOUND_STMT = 2,
    CACHE_FOUND_STR = 4,
};
enum prepare_flags {
    PREPARE_NONE = 0,
    PREPARE_RECREATE = 1,
    PREPARE_DENY_CREATE_TRIGGER = 2,
    PREPARE_DENY_PRAGMA = 4,
    PREPARE_DENY_DDL = 8,
    PREPARE_IGNORE_ERR = 16
};
struct sql_state {
    enum cache_status status;          /* populated by get_prepared_stmt */
    sqlite3_stmt *stmt;                /* cached engine, if any */
    char cache_hint[HINT_LEN];         /* hint copy, if any */
    const char *sql;                   /* the actual string used */
    stmt_hash_entry_type *stmt_entry;  /* fast pointer to hashed record */
    int prepFlags;                     /* flags to get_prepared_stmt_int */
};

/* This structure is designed to hold several pieces of data related to
 * work-in-progress on client SQL requests. */
struct sqlworkstate {
    char *zSql;           /* Original SQL query for this work. */
    char *zNormSql;       /* Normalized version of original SQL query. */
    struct sql_state rec; /* Prepared statement for original SQL query. */
    unsigned char aFingerprint[FINGERPRINTSZ]; /* MD5 of normalized SQL. */
};

/* Client specific sql state */
struct sqlclntstate {
    struct sqlworkstate work;  /* This is the primary data related to the SQL
                                * client request in progress.  This includes
                                * the original SQL query and its normalized
                                * variant (if applicable). */

    /* appsock plugin specific data */
    void *appdata;
    struct plugin_callbacks plugin;

    dbtran_type dbtran;
    pthread_mutex_t dtran_mtx; /* protect dbtran.dtran, if any,
                                  for races betweem sql thread created and
                                  other readers, like appsock */
    SBUF2 *sb;
    int must_close_sb;

    /* These are only valid while a query is in progress and will point into
     * the i/o thread's buf */
    int recno;
    int client_understands_query_stats;
    char tzname[CDB2_MAX_TZNAME];
    int dtprec;
    struct conninfo conninfo;

    /* For SQL engine dispatch. */
    int inited_mutex;
    pthread_mutex_t wait_mutex;
    pthread_cond_t wait_cond;
    pthread_mutex_t write_lock;
    pthread_cond_t write_cond;
    int query_rc;

    struct rawnodestats *rawnodestats;

    osqlstate_t osql;                /* offload sql state is kept here */
    enum ctrl_sqleng ctrl_sqlengine; /* use to mark a begin/end out of state,
                                        see enum ctrl_sqleng
                                     */
    int intrans; /* THIS FIELD IS USED BY sqlglue.c TO RECORD THE ENTRANCE (=1)
                   AND THE EXIT(=0) in a sql transaction marked by a succesfull
                   call to BeginTrans, and Commit/Rollback respectively
                   THIS DOES NOT MATCH THE CLIENT TRANSACTION EXCERPT FOR
                   SINGULAR STATEMENTS;
                   STATE OF A CLIENT TRANSACTION IS KEPT HERE
                 */
    struct convert_failure fail_reason; /* detailed error */
    int early_retry;

    /* analyze variables */
    int n_cmp_idx;
    sampled_idx_t *sampled_idx_tbl;

    int debug_sqlclntstate;
    int last_check_time;
    int query_timeout;
    int stop_this_statement;
    int statement_timedout;
    struct conninfo conn;

    uint8_t heartbeat;
    uint8_t ready_for_heartbeats;
    uint8_t no_more_heartbeats;
    uint8_t done;

    int using_case_insensitive_like;
    int deadlock_recovered;

    /* lua stored procedure */
    int trans_has_sp;
    struct stored_proc *sp;
    int exec_lua_thread;
    int want_stored_procedure_trace;
    int want_stored_procedure_debug;
    char spname[MAX_SPNAME + 1];
    struct spversion_t spversion;

    unsigned int bdb_osql_trak; /* 32 debug bits interpreted by bdb for your
                                   "set debug bdb"*/
    struct client_query_stats *query_stats;

    SBUF2 *dbglog;
    int queryid;
    unsigned long long dbglog_cookie;
    unsigned long long master_dbglog_cookie;

    int have_query_limits;
    struct query_limits limits;

    struct query_effects effects;
    struct query_effects log_effects;
    int64_t nsteps;

    int have_user;
    char user[MAX_USERNAME_LEN];
    int is_x509_user; /* True if the user is retrieved
                         from a client certificate. */

    int have_password;
    char password[MAX_PASSWORD_LEN];

    int authgen;

    int no_transaction;

    int have_extended_tm;
    int extended_tm;

    char *origin;
    char origin_space[255];
    uint8_t dirty[256]; /* We can track upto 2048 tables */

    int had_errors; /* to remain compatible with blocksql: if a user starts a
                       transaction, we
                       need to pend the first error until a commit is issued.
                       any statements
                       past the first error are ignored. */
    int in_client_trans; /* clnt is in a client transaction (ie: client ran
                            "begin" but not yet commit or abort) */
    char *saved_errstr;  /* if had_errors, save the error string */
    int saved_rc;        /* if had_errors, save the return code */

    int prep_rc;    /* last value returned from sqlite3_prepare_v3() */
    int step_rc;    /* last value returned from sqlite3_step() */
    int isselect;   /* track if the query is a select query.*/
    int isUnlocked;
    int writeTransaction;
    int prepare_only;
    int verify_retries; /* how many verify retries we've borne */
    int verifyretry_off;
    int pageordertablescan;
    int snapshot; /* snapshot epoch placeholder */
    int snapshot_file;
    int snapshot_offset;
    int is_hasql_retry;
    int is_readonly;
    int is_expert;
    int added_to_hist;

    struct thr_handle *thr_self;
    arch_tid appsock_id;
    int holding_pagelocks_flag; /* Rowlocks optimization */

    int *hinted_cursors;
    int hinted_cursors_alloc;
    int hinted_cursors_used;

    /* remote settings, used in run_sql */
    sqlclntstate_fdb_t fdb_state;

    int nrows;

    int planner_effort;
    int osql_max_trans;
    /* read-set validation */
    CurRangeArr *arr;
    CurRangeArr *selectv_arr;
    char *prev_cost_string;

    int num_retry;
    unsigned int file;
    unsigned int offset;

    uint64_t enque_timeus;
    uint64_t deque_timeus;

    /* due to some sqlite vagaries, cursor is closed
       and I lose the side row; cache it here! */
    unsigned long long keyDdl;
    int nDataDdl;
    char *dataDdl;

    /* partial indexes */
    unsigned long long ins_keys;
    unsigned long long del_keys;
    int has_sqliterow;
    int verify_indexes;
    void *schema_mems;

    /* indexes on expressions */
    uint8_t **idxInsert;
    uint8_t **idxDelete;

    int8_t wrong_db;
    int8_t is_lua_sql_thread;

    int8_t high_availability_flag;
    int8_t hasql_on;

    int8_t has_recording;
    int8_t is_retry;
    int8_t get_cost;
    int8_t is_explain;
    uint8_t is_analyze;
    uint8_t is_overlapping;
    uint32_t init_gen;
    int8_t gen_changed;
    uint8_t skip_peer_chk;
    uint8_t queue_me;
    uint8_t fail_dispatch;

    int ncontext;
    char **context;

    hash_t *ddl_tables;
    hash_t *dml_tables;
    hash_t *ddl_contexts;

    int ignore_coherency;
    int statement_query_effects;

    int verify_remote_schemas;

    /* sharding scheme */
    dohsql_t *conns;
    int nconns;
    int conns_idx;
    int shard_slice;

    char *argv0;
    char *stack;

    int translevel_changed;
    int admin;

    uint32_t start_gen;
    int emitting_flag;
    int need_recover_deadlock;
    int recover_deadlock_rcode;
    int heartbeat_lock;
#ifdef INSTRUMENT_RECOVER_DEADLOCK_FAILURE
    const char *recover_deadlock_func;
    int recover_deadlock_line;
    pthread_t recover_deadlock_thd;
    char recover_deadlock_stack[RECOVER_DEADLOCK_MAX_STACK];
#endif
    struct sqlthdstate *thd;
    int had_lease_at_begin;

    int64_t connid;
    int64_t total_sql;
    int64_t sql_since_reset;
    int64_t num_resets;
    time_t connect_time;
    time_t last_reset_time;
    int state_start_time;
    enum connection_state state;
    pthread_mutex_t state_lk;
    /* The node doesn't change.  The pid does as connections get donated.  We
     * latch both values here since conninfo is lost when connections are reset. */
    int last_pid;
    char* origin_host;
    int8_t sent_data_to_client;
    int8_t is_asof_snapshot;
    LINKC_T(struct sqlclntstate) lnk;
};

/* Query stats. */
struct query_path_component {
    char lcl_tbl_name[MAXTABLELEN];
    char rmt_db[MAX_DBNAME_LENGTH];
    int ix;
    int nfind;
    int nnext;
    int nwrite;
    int nblobs;
    LINKC_T(struct query_path_component) lnk;
};

struct temptable {
    int rootpage;
    struct temp_cursor *cursor;
    struct temp_table *tbl;
    int flags;
    Btree *owner;
    pthread_mutex_t *lk;
};

struct Btree {
    /* for debugging */
    int btreeid;
    struct reqlogger *reqlogger;

    bdb_temp_hash *genid_hash; /* rrn hash for non dtastripe support */

    LISTC_T(BtCursor) cursors;

    unsigned is_temporary : 1;
    unsigned is_hashtable : 1;
    unsigned is_remote : 1;

    hash_t *temp_tables;
    int num_temp_tables;

    void *schema;
    void (*free_schema)(void *);

    char *zFilename;
    fdb_t *fdb;
};

enum { CFIRST, CNEXT, CPREV, CLAST };

typedef enum {
    CURSORCLASS_TEMPTABLE = 1,
    CURSORCLASS_SQLITEMASTER,
    CURSORCLASS_TABLE,
    CURSORCLASS_INDEX,
    CURSORCLASS_STAT24,
    CURSORCLASS_REMOTE,
} cursorclass_type;


struct BtCursor {
    /* direct pointers to stuff -- avoids thread local lookup */
    struct sqlclntstate *clnt;
    struct sql_thread *thd;
    sqlite3 *sqlite;
    Vdbe *vdbe;
    Btree *bt;
    struct dbtable *db;

    int rootpage;

    /* various buffers: */
    uint8_t writeTransaction; /* save tran type during cursor open */
    void *ondisk_buf;         /* ondisk data */
    void *ondisk_key; /* ondisk key. this is effectively also the pointer into
                         the index */

    void *lastkey; /* last key: swap with ondisk_key for subsequent lookups */
    void *fndkey;  /* this key is actually found */

    int eof;   /* we reached the end of an index, but the current entry still
                  contains valid data */
    int empty; /* there are no entries in the db - no results to return for any
                  query */
    LINKC_T(BtCursor) lnk;

    /* these are sqlite format buffers */
    void *dtabuf;
    int dtabuflen;
    void *keybuf;
    int keybuflen;

    int dtabuf_alloc;
    int keybuf_alloc;
    int ondisk_dtabuf_alloc;
    int ondisk_keybuf_alloc;

    int tblnum;
    int ixnum;

    int cursorid; /* for debugging */
    struct reqlogger *reqlogger;
    int rrn; /* record number */
    char sqlrrn[5];
    int sqlrrnlen;
    unsigned long long genid;

    struct KeyInfo *pKeyInfo;

    /* special case for master table: the table is fake,
       just keep track of which entry we are pointing to */
    int tblpos;
    fdb_tbl_ent_t *crt_sqlite_master_row;

    /* special case for a temp table: pointer to a temp table handle */
    struct temptable *tmptable;

    sampler_t *sampler;

    blob_status_t blobs;

    bdb_cursor_ifn_t *bdbcur;

    int nmove, nfind, nwrite;
    int nblobs;
    int num_nexts;

    int numblobs;

    struct schema *sc; /* points to the schema for the underlying table for
                          this cursor */

    cursorclass_type
        cursor_class; /* TEMPTABLE, SQLITEMASTER, TABLE, INDEX, STAT2 */

    void *shadtbl; /* fast pointer to shadows, used during transaction */

    int next_is_eof; /* see comments in sqlite3BtreeMoveto */
    int prev_is_eof; /* see comments in sqlite3BtreeMoveto */

    bdb_cursor_ser_t cur_ser;

    /* move me */
    int (*cursor_move)(BtCursor *, int *pRes, int how);
    /* temptables have these -- lua ones need locking */
    int (*cursor_del)(bdb_state_type *, struct temp_cursor *, int *bdberr,
                      BtCursor *);
    int (*cursor_put)(bdb_state_type *, struct temp_table *, void *key,
                      int keylen, void *data, int dtalen, void *unpacked,
                      int *bdberr, BtCursor *);
    int (*cursor_close)(bdb_state_type *, BtCursor *, int *bdberr);
    int (*cursor_find)(bdb_state_type *, struct temp_cursor *, const void *key,
                       int keylen, void *unpacked, int *bdberr, BtCursor *);
    unsigned long long (*cursor_rowid)(struct temp_table *tbl, BtCursor *);
    int (*cursor_count)(BtCursor *, long long *);

    double find_cost;
    double move_cost;
    double write_cost;
    double blob_cost;

    int nCookFields;
    uint8_t
        is_recording; /* set for indexes; will store deep copies of data&blobs
                               to prevent verify errors */
    uint8_t is_sampled_idx; /* set to 1 if this is a sampled (previously
                               misnamed compressed) index */
    uint8_t is_btree_count;

    uint8_t on_list;

    blob_status_t blob_descriptor;
    int have_blob_descriptor;

    unsigned long long last_cached_genid;

    /* remotes */
    fdb_cursor_if_t *fdbc;

    /* cursor access range */
    CurRange *range;
    unsigned char is_equality; /* sqlite will "hint" back if a SeekGE is
                                  actually a SeekEQ */

    unsigned long long col_mask; /* tracking first 63 columns, if bit is set,
                                    column is needed */

    unsigned long long keyDdl; /* rowid for side DDL row */
    char *dataDdl;             /* DDL row, cached during CREATE operations */
    int nDataDdl;   /* length of the cached row for DDL instructions */
    int open_flags; /* flags used to open it */

    int tableversion;
};

struct sql_hist {
    LINKC_T(struct sql_hist) lnk;
    char *sql;
    double cost;
    int time;
    int prepTime;
    int when;
    int64_t txnid;
    struct conninfo conn;
};

struct sql_thread {
    LINKC_T(struct sql_thread) lnk;
    pthread_mutex_t lk;
    struct Btree *bt, *bttmp;
    int startms;
    int prepms;
    int stime;
    int nmove;
    int nfind;
    int nwrite;
    int bufsz;
    int id;
    char *buf;
    LISTC_T(struct query_path_component) query_stats;
    hash_t *query_hash;
    double cost;
    struct sqlclntstate *clnt;
    /* custom error message to send to client */
    char *error;
    struct master_entry *rootpages;
    int rootpage_nentries;
    int selective_rootpages;
    unsigned char had_temptables;
    unsigned char had_tablescans;

    /* current shard; cut 0 we support only one partition */
    int crtshard;
};

struct connection_info {
    char *host;
    int64_t connection_id;
    int64_t pid;
    int64_t total_sql;
    int64_t sql_since_reset;
    int64_t num_resets;
    int64_t steps;
    cdb2_client_intv_ds_t time_in_state; 
    cdb2_client_datetime_t connect_time;
    cdb2_client_datetime_t last_reset_time;
    char *state;
    char *sql;

    /* latched in sqlinterfaces, not returned */ 
    time_t connect_time_int;
    time_t last_reset_time_int;
    int node_int;
    int time_in_state_int;
    enum connection_state state_int;
};

/* makes master swing verbose */
extern int gbl_master_swing_osql_verbose;
/* for testing: sleep in osql_sock_restart when master swings */
extern int gbl_master_swing_sock_restart_sleep;

/* takes care of both stat1 and stat2 */
#define is_sqlite_stat(x)                                                      \
    strncmp((x), "sqlite_stat", sizeof("sqlite_stat") - 1) == 0

#define is_stat1(x) (strcmp((x), "sqlite_stat1") == 0)
#define is_stat2(x) (strcmp((x), "sqlite_stat2") == 0)
#define is_stat4(x) (strcmp((x), "sqlite_stat4") == 0)

/* functions to get/put a locker id to be used for all nontransactional cursors
 */
int get_curtran(bdb_state_type *bdb_state, struct sqlclntstate *clnt);
int put_curtran(bdb_state_type *bdb_state, struct sqlclntstate *clnt);
int get_curtran_flags(bdb_state_type *bdb_state, struct sqlclntstate *clnt,
                      uint32_t flags);
int put_curtran_flags(bdb_state_type *bdb_state, struct sqlclntstate *clnt,
                      uint32_t flags);

unsigned long long osql_log_time(void);
void osql_log_time_done(struct sqlclntstate *clnt);

int dispatch_sql_query(struct sqlclntstate *clnt);
int wait_for_sql_query(struct sqlclntstate *clnt);
void signal_clnt_as_done(struct sqlclntstate *clnt);

int handle_sql_begin(struct sqlthdstate *thd, struct sqlclntstate *clnt,
                     int sendresponse);
int handle_sql_commitrollback(struct sqlthdstate *thd,
                              struct sqlclntstate *clnt, int sendresponse);

int replicant_is_able_to_retry(struct sqlclntstate *clnt);
void sql_get_query_id(struct sql_thread *thd);

void sql_dlmalloc_init(void);
int sql_mem_init(void *dummy);
void sql_mem_shutdown(void *dummy);

int sqlite3_open_serial(const char *filename, sqlite3 **, struct sqlthdstate *);

void reset_clnt(struct sqlclntstate *, SBUF2 *, int initial);
void cleanup_clnt(struct sqlclntstate *);
void reset_query_effects(struct sqlclntstate *);

int sqlite_to_ondisk(struct schema *s, const void *inp, int len, void *outp,
                     const char *tzname, blob_buffer_t *outblob, int maxblobs,
                     struct convert_failure *fail_reason, BtCursor *pCur);

int has_sqlcache_hint(const char *sql, const char **start, const char **end);

void clnt_reset_cursor_hints(struct sqlclntstate *clnt);

void sqlite3VdbeRecordPack(UnpackedRecord *unpacked, Mem *pOut);
char *sql_field_default_trans(struct field *f, int is_out);

void fdb_packedsqlite_process_sqlitemaster_row(char *row, int rowlen,
                                               char **etype, char **name,
                                               char **tbl_name, int *rootpage,
                                               char **sql, char **csc2,
                                               unsigned long long *version,
                                               int new_rootpage);

int fdb_packedsqlite_extract_genid(char *key, int *outlen, char *outbuf);

unsigned long long comdb2_table_version(const char *tablename);

int fdb_add_remote_time(BtCursor *pCur, unsigned long long start,
                        unsigned long long end);

int sqlite3LockStmtTables(sqlite3_stmt *pStmt);
int sqlite3UnlockStmtTablesRemotes(struct sqlclntstate *clnt);
void sql_remote_schema_changed(struct sqlclntstate *clnt, sqlite3_stmt *pStmt);
int release_locks_on_emit_row(struct sqlthdstate *thd,
                              struct sqlclntstate *clnt);

void clearClientSideRow(struct sqlclntstate *clnt);
void comdb2_set_tmptbl_lk(pthread_mutex_t *);
struct temptable get_tbl_by_rootpg(const sqlite3 *, int);
void clone_temp_table(sqlite3 *, const sqlite3 *, const char *,
                      struct temptable *);
int sqlengine_prepare_engine(struct sqlthdstate *, struct sqlclntstate *,
                             int recreate);
int sqlserver2sqlclient_error(int rc);
uint16_t stmt_num_tbls(sqlite3_stmt *);
int newsql_dump_query_plan(struct sqlclntstate *clnt, sqlite3 *hndl);
void init_cursor(BtCursor *, Vdbe *, Btree *);
void run_stmt_setup(struct sqlclntstate *, sqlite3_stmt *);
int sql_index_name_trans(char *namebuf, int len, struct schema *schema,
                         struct dbtable *db, int ixnum, void *trans);

<<<<<<< HEAD
#define HINT_LEN 127
enum cache_status {
    CACHE_DISABLED = 0,
    CACHE_HAS_HINT = 1,
    CACHE_FOUND_STMT = 2,
    CACHE_FOUND_STR = 4,
};
enum prepare_flags {
    PREPARE_NONE = 0,
    PREPARE_RECREATE = 1,
    PREPARE_DENY_CREATE_TRIGGER = 2,
    PREPARE_DENY_PRAGMA = 4,
    PREPARE_DENY_DDL = 8,
    PREPARE_IGNORE_ERR = 16,
    PREPARE_NO_NORMALIZE = 32
};
struct sql_state {
    enum cache_status status;          /* populated by get_prepared_stmt */
    sqlite3_stmt *stmt;                /* cached engine, if any */
    char cache_hint[HINT_LEN];         /* hint copy, if any */
    const char *sql;                   /* the actual string used */
    stmt_hash_entry_type *stmt_entry;  /* fast pointer to hashed record */
    int prepFlags;                     /* flags to get_prepared_stmt_int */
};
=======
>>>>>>> cbbca7a9
int get_prepared_stmt(struct sqlthdstate *, struct sqlclntstate *,
                      struct sql_state *, struct errstat *, int);
int get_prepared_stmt_try_lock(struct sqlthdstate *, struct sqlclntstate *,
                               struct sql_state *, struct errstat *, int);
void put_prepared_stmt(struct sqlthdstate *, struct sqlclntstate *,
                       struct sql_state *, int outrc);
void sqlengine_thd_start(struct thdpool *, struct sqlthdstate *, enum thrtype);
void sqlengine_thd_end(struct thdpool *, struct sqlthdstate *);

int get_data(BtCursor *pCur, struct schema *sc, uint8_t *in, int fnum, Mem *m,
             uint8_t flip_orig, const char *tzname);

#define cur_is_remote(pCur) (pCur->cursor_class == CURSORCLASS_REMOTE)

response_func write_response;
response_func read_response;
int sql_writer(SBUF2 *, const char *, int);
int typestr_to_type(const char *ctype);
int column_count(struct sqlclntstate *, sqlite3_stmt *);
int sqlite_error(struct sqlclntstate *, sqlite3_stmt *, const char **errstr);
int next_row(struct sqlclntstate *, sqlite3_stmt *);
int sqlite_stmt_error(sqlite3_stmt *stmt, const char **errstr);
int sqlite3_is_success(int);
int sqlite3_is_prepare_only(struct sqlclntstate *);
int sqlite3_maybe_step(struct sqlclntstate *, sqlite3_stmt *);
int sqlite3_can_get_column_type_and_data(struct sqlclntstate *, sqlite3_stmt *);

#define SQLITE_PROTO_API(ret, type)                                            \
    ret column_##type(struct sqlclntstate *, sqlite3_stmt *, int)

SQLITE_PROTO_API(int, type);
SQLITE_PROTO_API(sqlite_int64, int64);
SQLITE_PROTO_API(double, double);
SQLITE_PROTO_API(const unsigned char *, text);
SQLITE_PROTO_API(int, bytes);
SQLITE_PROTO_API(const void *, blob);
SQLITE_PROTO_API(const dttz_t *, datetime);
const intv_t *column_interval(struct sqlclntstate *, sqlite3_stmt *, int, int);

struct query_stats {
    int64_t nfstrap;
    int64_t nsql;
    int64_t nsteps;
    int64_t ncommits;
    int64_t nretries;
    int64_t ndeadlocks;
    int64_t nlockwaits;
    int64_t nbpoolhits;
    int64_t nbpoolmisses;
    int64_t npreads;
    int64_t npwrites;
};
int get_query_stats(struct query_stats *stats);
<<<<<<< HEAD
void save_thd_cost_and_reset(struct sqlthdstate *thd, Vdbe *pVdbe);
void restore_thd_cost_and_reset(struct sqlthdstate *thd, Vdbe *pVdbe);
void clnt_query_cost(struct sqlthdstate *thd, double *pCost, int64_t *pPrepMs);
=======

void calc_fingerprint(const char *zNormSql, size_t *pnNormSql,
                      unsigned char fingerprint[FINGERPRINTSZ]);

>>>>>>> cbbca7a9
void add_fingerprint(const char *, const char *, int64_t, int64_t, int64_t,
                     int64_t, struct reqlogger *);

long long run_sql_return_ll(const char *query, struct errstat *err);
long long run_sql_thd_return_ll(const char *query, struct sql_thread *thd,
                                struct errstat *err);

/* Connection tracking */
int gather_connection_info(struct connection_info **info, int *num_connections);
void clnt_change_state(struct sqlclntstate *clnt, enum connection_state state);
void clnt_register(struct sqlclntstate *clnt);
void clnt_unregister(struct sqlclntstate *clnt);

#endif<|MERGE_RESOLUTION|>--- conflicted
+++ resolved
@@ -523,7 +523,8 @@
     PREPARE_DENY_CREATE_TRIGGER = 2,
     PREPARE_DENY_PRAGMA = 4,
     PREPARE_DENY_DDL = 8,
-    PREPARE_IGNORE_ERR = 16
+    PREPARE_IGNORE_ERR = 16,
+    PREPARE_NO_NORMALIZE = 32
 };
 struct sql_state {
     enum cache_status status;          /* populated by get_prepared_stmt */
@@ -1147,33 +1148,6 @@
 int sql_index_name_trans(char *namebuf, int len, struct schema *schema,
                          struct dbtable *db, int ixnum, void *trans);
 
-<<<<<<< HEAD
-#define HINT_LEN 127
-enum cache_status {
-    CACHE_DISABLED = 0,
-    CACHE_HAS_HINT = 1,
-    CACHE_FOUND_STMT = 2,
-    CACHE_FOUND_STR = 4,
-};
-enum prepare_flags {
-    PREPARE_NONE = 0,
-    PREPARE_RECREATE = 1,
-    PREPARE_DENY_CREATE_TRIGGER = 2,
-    PREPARE_DENY_PRAGMA = 4,
-    PREPARE_DENY_DDL = 8,
-    PREPARE_IGNORE_ERR = 16,
-    PREPARE_NO_NORMALIZE = 32
-};
-struct sql_state {
-    enum cache_status status;          /* populated by get_prepared_stmt */
-    sqlite3_stmt *stmt;                /* cached engine, if any */
-    char cache_hint[HINT_LEN];         /* hint copy, if any */
-    const char *sql;                   /* the actual string used */
-    stmt_hash_entry_type *stmt_entry;  /* fast pointer to hashed record */
-    int prepFlags;                     /* flags to get_prepared_stmt_int */
-};
-=======
->>>>>>> cbbca7a9
 int get_prepared_stmt(struct sqlthdstate *, struct sqlclntstate *,
                       struct sql_state *, struct errstat *, int);
 int get_prepared_stmt_try_lock(struct sqlthdstate *, struct sqlclntstate *,
@@ -1227,16 +1201,13 @@
     int64_t npwrites;
 };
 int get_query_stats(struct query_stats *stats);
-<<<<<<< HEAD
+
 void save_thd_cost_and_reset(struct sqlthdstate *thd, Vdbe *pVdbe);
 void restore_thd_cost_and_reset(struct sqlthdstate *thd, Vdbe *pVdbe);
 void clnt_query_cost(struct sqlthdstate *thd, double *pCost, int64_t *pPrepMs);
-=======
 
 void calc_fingerprint(const char *zNormSql, size_t *pnNormSql,
                       unsigned char fingerprint[FINGERPRINTSZ]);
-
->>>>>>> cbbca7a9
 void add_fingerprint(const char *, const char *, int64_t, int64_t, int64_t,
                      int64_t, struct reqlogger *);
 
