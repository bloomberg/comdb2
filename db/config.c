/*
   Copyright 2017, Bloomberg Finance L.P.

   Licensed under the Apache License, Version 2.0 (the "License");
   you may not use this file except in compliance with the License.
   You may obtain a copy of the License at

       http://www.apache.org/licenses/LICENSE-2.0

   Unless required by applicable law or agreed to in writing, software
   distributed under the License is distributed on an "AS IS" BASIS,
   WITHOUT WARRANTIES OR CONDITIONS OF ANY KIND, either express or implied.
   See the License for the specific language governing permissions and
   limitations under the License.
 */

#include <bb_getopt_long.h>
#include <stdlib.h>
#include <string.h>
#include <dirent.h>
#include <sys/stat.h>
#include <unistd.h>
#include <netdb.h>
#include <sys/socket.h>

#include "sqliteInt.h"
#include "comdb2.h"
#include "intern_strings.h"
#include "bb_oscompat.h"
#include "switches.h"
#include "util.h"
#include "sqllog.h"
#include "ssl_bend.h"
#include "translistener.h"
#include "rtcpu.h"
#include "config.h"

extern int gbl_create_mode;
extern int gbl_fullrecovery;
extern int gbl_exit;
extern int gbl_recovery_timestamp;
extern int gbl_recovery_lsn_file;
extern int gbl_recovery_lsn_offset;
extern int gbl_upgrade_blocksql_2_socksql;
extern int gbl_rep_node_pri;
extern int gbl_bad_lrl_fatal;
extern int gbl_disable_new_snapshot;

extern char *gbl_recovery_options;
extern const char *gbl_repoplrl_fname;
extern char gbl_dbname[MAX_DBNAME_LENGTH];
extern char **qdbs;
extern char **sfuncs;
extern char **afuncs;
static int gbl_nogbllrl; /* don't load /bb/bin/comdb2*.lrl */

static int pre_read_option(char *, int);
static int read_lrl_option(struct dbenv *, char *, struct read_lrl_option_type *, int);

static struct option long_options[] = {
    {"lrl", required_argument, NULL, 0},
    {"repopnewlrl", required_argument, NULL, 0},
    {"recovertotime", required_argument, NULL, 0},
    {"recovertolsn", required_argument, NULL, 0},
    {"recoverylsn", required_argument, NULL, 0},
    {"pidfile", required_argument, NULL, 0},
    {"help", no_argument, NULL, 'h'},
    {"create", no_argument, &gbl_create_mode, 1},
    {"fullrecovery", no_argument, &gbl_fullrecovery, 1},
    {"no-global-lrl", no_argument, &gbl_nogbllrl, 1},
    {"dir", required_argument, NULL, 0},
    {"tunable", required_argument, NULL, 0},
    {NULL, 0, NULL, 0}};

static const char *help_text = {
    "Usage: comdb2 [--lrl LRLFILE] [--recovertotime EPOCH]\n"
    "              [--recovertolsn FILE:OFFSET]\n"
    "              [--tunable STRING]\n"
    "              [--fullrecovery] NAME\n"
    "\n"
    "       comdb2 --create [--lrl LRLFILE] [--dir PATH] NAME\n"
    "\n"
    "        --lrl                      specify alternate lrl file\n"
    "        --fullrecovery             runs full recovery after a hot copy\n"
    "        --recovertolsn             recovers database to file:offset\n"
    "        --recovertotime            recovers database to epochtime\n"
    "        --create                   creates a new database\n"
    "        --dir                      specify path to database directory\n"
    "        --tunable                  override tunable\n"
    "\n"
    "        NAME                       database name\n"
    "        LRLFILE                    lrl configuration file\n"
    "        FILE                       ID of a database file\n"
    "        OFFSET                     offset within FILE\n"
    "        EPOCH                      time in seconds since 1970\n"
    "        PATH                       path to database directory\n"};

struct read_lrl_option_type {
    int lineno;
    const char *lrlname;
    const char *dbname;
};

void print_usage_and_exit()
{
    logmsg(LOGMSG_WARN, "%s\n", help_text);
    exit(1);
}

static int write_pidfile(const char *pidfile)
{
    FILE *f;
    f = fopen(pidfile, "w");
    if (f == NULL) {
        logmsg(LOGMSG_ERROR, "%s %s\n", pidfile, strerror(errno));
        return -1;
    }
    fprintf(f, "%d\n", (int)getpid());
    fclose(f);
    return 0;
}

static void set_dbdir(char *dir)
{
    if (dir == NULL)
        return;
    if (*dir == '/') {
        gbl_dbdir = strdup(dir);
        return;
    }
    char *wd = getcwd(NULL, 0);
    int n = snprintf(NULL, 0, "%s/%s", wd, dir);
    gbl_dbdir = malloc(++n);
    snprintf(gbl_dbdir, n, "%s/%s", wd, dir);
    free(wd);
}

#include <berkdb/dbinc/queue.h>
struct CmdLineTunable;
struct CmdLineTunable {
    char *arg;
    STAILQ_ENTRY(CmdLineTunable) entry;
};
STAILQ_HEAD(CmdLineTunables, CmdLineTunable) *cmd_line_tunables;

static void add_cmd_line_tunable(char *arg)
{
    if (cmd_line_tunables == NULL) {
        cmd_line_tunables = malloc(sizeof(*cmd_line_tunables));
        STAILQ_INIT(cmd_line_tunables);
    }
    struct CmdLineTunable *t = malloc(sizeof(*t));
    t->arg = arg;
    STAILQ_INSERT_TAIL(cmd_line_tunables, t, entry);
}

void add_cmd_line_tunables_to_file(FILE *f)
{
    if (cmd_line_tunables == NULL)
        return;
    struct CmdLineTunable *t, *tmp;
    STAILQ_FOREACH_SAFE(t, cmd_line_tunables, entry, tmp) {
        fprintf(f, "%s\n", t->arg);
        free(t);
    }
    free(cmd_line_tunables);
    cmd_line_tunables = NULL;
}

static void read_cmd_line_tunables(struct dbenv *dbenv)
{
    if (cmd_line_tunables == NULL)
        return;
    struct read_lrl_option_type options = {
        .lineno = 0, .lrlname = "cmd_line_args", .dbname = dbenv->envname};
    struct CmdLineTunable *t, *tmp;
    STAILQ_FOREACH_SAFE(t, cmd_line_tunables, entry, tmp) {
        read_lrl_option(dbenv, t->arg, &options, strlen(t->arg));
        free(t);
    }
    free(cmd_line_tunables);
    cmd_line_tunables = NULL;
}

int handle_cmdline_options(int argc, char **argv, char **lrlname)
{
    char *p;
    int c;
    int options_idx;

    while ((c = bb_getopt_long(argc, argv, "h", long_options, &options_idx)) !=
           -1) {
        if (c == 'h') print_usage_and_exit();
        if (c == '?') return 1;

        switch (options_idx) {
        case 0: /* lrl */ *lrlname = optarg; break;
        case 1: /* repopnewlrl */
            logmsg(LOGMSG_INFO, "repopulate external .lrl mode.\n");
            gbl_repoplrl_fname = optarg;
            gbl_exit = 1;
            break;
        case 2: /* recovertotime */
            logmsg(LOGMSG_FATAL, "force full recovery to timestamp %u\n",
                   gbl_recovery_timestamp);
            gbl_recovery_timestamp = strtoul(optarg, NULL, 10);
            gbl_fullrecovery = 1;
            break;
        case 3: /* recovertolsn */
            if ((p = strchr(optarg, ':')) == NULL) {
                logmsg(LOGMSG_FATAL, "recovertolsn: invalid lsn format.\n");
                exit(1);
            }

            p++;
            gbl_recovery_lsn_file = atoi(optarg);
            gbl_recovery_lsn_offset = atoi(p);
            logmsg(LOGMSG_FATAL, "force full recovery to lsn %d:%d\n",
                   gbl_recovery_lsn_file, gbl_recovery_lsn_offset);
            gbl_fullrecovery = 1;
            break;
        case 4: /* recovery_lsn */ gbl_recovery_options = optarg; break;
        case 5: /* pidfile */ write_pidfile(optarg); break;
        case 10: /* dir */ set_dbdir(optarg); break;
        case 11: /* tunable */ add_cmd_line_tunable(optarg); break;
        }
    }
    return 0;
}

struct deferred_option {
    char *option;
    int line;
    int len;
    LINKC_T(struct deferred_option) lnk;
};

LISTC_T(struct deferred_option) deferred_options;

static int defer_option(char *option, int len, int line)
{
    struct deferred_option *opt;
    if (len == -1) len = strlen(option);
    opt = malloc(sizeof(struct deferred_option));
    if (opt == NULL) {
        logmsg(LOGMSG_ERROR, "%s:%d out of memory\n", __FILE__, __LINE__);
        return 1;
    }
    opt->option = calloc(1, len + 1);
    if (opt->option == NULL) {
        logmsg(LOGMSG_ERROR, "%s:%d out of memory\n", __FILE__, __LINE__);
        free(opt);
        return 1;
    }
    memcpy(opt->option, option, len);
    opt->line = line;
    opt->len = strlen(opt->option);
    listc_abl(&deferred_options, opt);
    return 0;
}

int deferred_do_commands(struct dbenv *env, char *option,
                         struct read_lrl_option_type *p, int len)
{
    char *tok;
    int st = 0, tlen = 0;
    int rc = 0;

    tok = segtok(option, len, &st, &tlen);
    if (tokcmp(tok, tlen, "sqllogger") == 0)
        sqllogger_process_message(option + st, len - st);
    else if (tokcmp(tok, tlen, "do") == 0)
        rc = process_command(env, option + st, len - st, 0);
    return rc;
}

void process_deferred_options(struct dbenv *dbenv, lrl_reader *callback)
{
    struct deferred_option *opt;
    LISTC_FOR_EACH(&deferred_options, opt, lnk) {
        callback(dbenv, opt->option, NULL, opt->len);
    }
}

void clear_deferred_options(void)
{
    struct deferred_option *opt;
    opt = listc_rtl(&deferred_options);
    while (opt) {
        free(opt->option);
        free(opt);
        opt = listc_rtl(&deferred_options);
    }
}

static char *legacy_options[] = {"disallow write from beta if prod",
                                 "noblobstripe",
                                 "nullsort high",
                                 "dont_sort_nulls_with_header",
                                 "nochecksums",
                                 "off fix_cstr",
                                 "no_null_blob_fix",
                                 "no_static_tag_blob_fix",
                                 "dont_forbid_ulonglong",
                                 "dont_init_with_ondisk_header",
                                 "dont_init_with_instant_schema_change",
                                 "dont_init_with_inplace_updates",
                                 "dont_prefix_foreign_keys",
                                 "dont_superset_foreign_keys",
                                 "disable_inplace_blobs",
                                 "disable_inplace_blob_optimization",
                                 "disable_osql_blob_optimization",
                                 "nocrc32c",
                                 "enable_tagged_api",
                                 "nokeycompr",
                                 "norcache",
                                 "usenames",
                                 "setattr DIRECTIO 0",
                                 "berkattr elect_highest_committed_gen 0",
                                 "unnatural_types 1",
                                 "enable_sql_stmt_caching none",
                                 "on accept_on_child_nets",
                                 "env_messages",
                                 "off return_long_column_names",
                                 "ddl_cascade_drop 0",
                                 "setattr NET_SEND_GBLCONTEXT 1",
                                 "setattr ENABLE_SEQNUM_GENERATIONS 0",
                                 "setattr MASTER_LEASE 0",
                                 "setattr SC_DONE_SAME_TRAN 0",
                                 "logmsg notimestamp",
                                 "queuedb_genid_filename off",
                                 "decoupled_logputs off",
                                 "init_with_time_based_genids",
                                 "logmsg level info",
                                 "logput window 1",
                                 "osql_send_startgen off",
                                 "create_default_user",
                                 "allow_negative_column_size",
<<<<<<< HEAD
                                 "reorder_socksql_no_deadlock off"};
=======
                                 "osql_check_replicant_numops 0"};
>>>>>>> da424052
int gbl_legacy_defaults = 0;
int pre_read_legacy_defaults(void *_, void *__)
{
    if (gbl_legacy_defaults != 0) return 0;
    gbl_legacy_defaults = 1;
    for (int i = 0; i < sizeof(legacy_options) / sizeof(legacy_options[0]); i++) {
        pre_read_option(legacy_options[i], strlen(legacy_options[i]));
    }
    return 0;
}

static void read_legacy_defaults(struct dbenv *dbenv,
                                 struct read_lrl_option_type *options)
{
    if (gbl_legacy_defaults != 1) return;
    gbl_legacy_defaults = 2;
    for (int i = 0; i < sizeof(legacy_options) / sizeof(legacy_options[0]); i++) {
        read_lrl_option(dbenv, legacy_options[i], options, strlen(legacy_options[i]));
    }
}

/* handles "if"'s, returns 1 if this isn't an "if" statement or if the statement
 * is true, 0 if it is false (ie if this line should be skipped)
 * this replaces a couple duplicate sections of code */
static int lrl_if(char **tok_inout, char *line, int line_len, int *st,
                  int *ltok)
{
    char *tok = *tok_inout;
    if (tokcmp(tok, *ltok, "if") == 0) {
        enum mach_class my_class = get_my_mach_class();
        tok = segtok(line, line_len, st, ltok);
        if (my_class == CLASS_TEST && tokcmp(tok, *ltok, "test") &&
            tokcmp(tok, *ltok, "dev"))
            return 0;
        if (my_class == CLASS_ALPHA && tokcmp(tok, *ltok, "alpha")) return 0;
        if (my_class == CLASS_UAT && tokcmp(tok, *ltok, "uat")) return 0;
        if (my_class == CLASS_BETA && tokcmp(tok, *ltok, "beta")) return 0;
        if (my_class == CLASS_PROD && tokcmp(tok, *ltok, "prod")) return 0;
        if (my_class == CLASS_UNKNOWN) return 0;

        tok = segtok(line, line_len, st, ltok);
        *tok_inout = tok;
    }

    return 1; /* there was no "if" statement or it was true */
}

void getmyaddr()
{
    if (comdb2_gethostbyname(&gbl_mynode, &gbl_myaddr) != 0) {
        gbl_myaddr.s_addr = INADDR_LOOPBACK; /* default to localhost */
        return;
    }
}

static int pre_read_option(char *line, int llen)
{
    char *tok;
    int st = 0;
    int ltok;
    comdb2_tunable_err rc;

    tok = segtok(line, llen, &st, &ltok);
    if (ltok == 0 || tok[0] == '#') return 0;

    /* if this is an "if" statement that evaluates to false, skip */
    if (!lrl_if(&tok, line, llen, &st, &ltok)) {
        return 0;
    }

    /* Handle global tunables which are supposed to be read early. */
    rc = handle_lrl_tunable(tok, ltok, line + st, llen - st, READEARLY);

    /* Follow through, if the tunable is not found. */
    if (rc != TUNABLE_ERR_INVALID_TUNABLE) {
        return rc;
    }
    return 0;
}

static void pre_read_lrl_file(struct dbenv *dbenv, const char *lrlname)
{
    FILE *ff;
    char line[512];

    ff = fopen(lrlname, "r");

    if (ff == 0) {
        return;
    }

    while (fgets(line, sizeof(line), ff)) {
        pre_read_option(line, strlen(line));
    }

    fclose(ff); /* lets get one fd back */
}

struct dbenv *read_lrl_file_int(struct dbenv *dbenv, const char *lrlname,
                                int required)
{
    FILE *ff;
    char line[512] = {0}; // valgrind doesn't like sse42 instructions
    struct lrlfile *lrlfile;
    struct read_lrl_option_type options = {
        .lineno = 0, .lrlname = lrlname, .dbname = dbenv->envname,
    };

    dbenv->nsiblings = 1;

    lrlfile = malloc(sizeof(struct lrlfile));
    lrlfile->file = strdup(lrlname);
    listc_atl(&dbenv->lrl_files, lrlfile);

    ff = fopen(lrlname, "r");

    if (ff == 0) {
        if (required) {
            logmsg(LOGMSG_FATAL, "%s : %s\n", lrlname, strerror(errno));
            return 0;
        } else if (errno != ENOENT) {
            logmsgperror(lrlname);
        }
        return dbenv;
    }

    logmsg(LOGMSG_INFO, "processing %s...\n", lrlname);

    while (fgets(line, sizeof(line), ff)) {
        char *s = strchr(line, '\n');
        if (s) *s = 0;
        options.lineno++;
        read_lrl_option(dbenv, line, &options, strlen(line));
    }

    /* process legacy options (we deferred them) */

    if (gbl_disable_new_snapshot) {
        gbl_new_snapisol = 0;
        gbl_new_snapisol_asof = 0;
        gbl_new_snapisol_logging = 0;
    }

    if (gbl_rowlocks) {
        /* We can't ever choose a writer as a deadlock victim in rowlocks mode
           (at least without some kludgery, or snapshots) */
        bdb_attr_set(dbenv->bdb_attr, BDB_ATTR_PAGE_ORDER_TABLESCAN, 0);
    }

    fclose(ff);

    return dbenv;
}

static struct dbenv *read_lrl_file(struct dbenv *dbenv, const char *lrlname,
                                   int required)
{
    struct lrlfile *lrlfile;
    struct dbenv *out;
    out = read_lrl_file_int(dbenv, (char *)lrlname, required);

    lrlfile = listc_rtl(&dbenv->lrl_files);
    free(lrlfile->file);
    free(lrlfile);

    return out;
}

static char *get_qdb_name(const char *file)
{
    FILE *f = fopen(file, "r");
    if (f == NULL) {
        logmsg(LOGMSG_ERROR, "%s:fopen(\"%s\"):%s\n", __func__, file,
               strerror(errno));
        return NULL;
    }
    size_t n;
    ssize_t s;
    // Name of queue
    char *name = NULL;
    s = getline(&name, &n, f);
    fclose(f);
    if (s == -1) return NULL;

    name[s - 1] = 0;
    return name;
}

/* defines lrl directives that get ignored by comdb2 */
static int lrltokignore(char *tok, int ltok)
{
    /* used by comdb2backup script */
    if (tokcmp(tok, ltok, "backup") == 0) return 0;
    /* reserved for use by cmdb2filechk script */
    if (tokcmp(tok, ltok, "filechkopts") == 0) return 0;
    /*not a reserved token */
    return 1;
}

#define parse_lua_funcs(pfx)                                                   \
    do {                                                                       \
        tok = segtok(line, sizeof(line), &st, &ltok);                          \
        int num = toknum(tok, ltok);                                           \
        pfx##funcs = malloc(sizeof(char *) * (num + 1));                       \
        int i;                                                                 \
        for (i = 0; i < num; ++i) {                                            \
            tok = segtok(line, sizeof(line), &st, &ltok);                      \
            pfx##funcs[i] = tokdup(tok, ltok);                                 \
        }                                                                      \
        pfx##funcs[i] = NULL;                                                  \
    } while (0)

static int read_lrl_option(struct dbenv *dbenv, char *line,
                           struct read_lrl_option_type *options, int len)
{
    char *tok;
    int st = 0;
    int ltok;
    int ii, kk;
    int rc;

    tok = segtok(line, len, &st, &ltok);
    if (ltok == 0 || tok[0] == '#') return 0;

    if (tokcmp(tok, ltok, "on") == 0) {
        change_switch(1, line, len, st);
    } else if (tokcmp(tok, ltok, "off") == 0) {
        change_switch(0, line, len, st);
    } else if (tokcmp(tok, ltok, "setattr") == 0) {
        char name[48] = {0}; // oh valgrind
        int value;
        tok = segtok(line, len, &st, &ltok);
        if (ltok == 0) {
            logmsg(LOGMSG_ERROR, "%s:%d: expected attribute name\n",
                   options->lrlname, options->lineno);
            return -1;
        }
        tokcpy0(tok, ltok, name, sizeof(name));
        tok = segtok(line, len, &st, &ltok);
        if (ltok == 0) {
            logmsg(LOGMSG_ERROR, "%s:%d: expected attribute value\n",
                   options->lrlname, options->lineno);
            return -1;
        }
        value = toknum(tok, ltok);
        if (bdb_attr_set_by_name(NULL, dbenv->bdb_attr, name, value) != 0) {
            logmsg(LOGMSG_ERROR, "%s:%d: bad attribute name %s\n",
                   options->lrlname, options->lineno, name);
        }
    } else if (!lrl_if(&tok, line, len, &st, &ltok)) {
        /* If this is an "if" statement that evaluates to false, skip */
        return 1;
    } else if (tokcmp(tok, ltok, "sqlsortermaxmmapsize") == 0) {
        tok = segtok(line, len, &st, &ltok);
        long long maxmmapsz = toknumll(tok, ltok);
        logmsg(LOGMSG_INFO, "setting sqlsortermaxmmapsize to %lld bytes\n",
               maxmmapsz);
        sqlite3_config(SQLITE_CONFIG_MMAP_SIZE, SQLITE_DEFAULT_MMAP_SIZE,
                       maxmmapsz);
    } else if (tokcmp(tok, ltok, "cache") == 0) { /* cache <nn> <kb|mb|gb> */
        tok = segtok(line, len, &st, &ltok);
        int nn = toknum(tok, ltok);
        tok = segtok(line, len, &st, &ltok);
        if (tokcmp(tok, ltok, "kb") == 0)
            dbenv->cacheszkb = nn;
        else if (tokcmp(tok, ltok, "mb") == 0)
            dbenv->cacheszkb = nn * 1024;
        else if (tokcmp(tok, ltok, "gb") == 0)
            dbenv->cacheszkb = nn * 1024 * 1024;
        else
            logmsg(LOGMSG_ERROR, "bad unit for cache sz - needs kb|mb|gb\n");
        logmsg(LOGMSG_INFO, "cache size is %dKB\n", dbenv->cacheszkb);
    } else if (tokcmp(tok, ltok, "dedicated_network_suffixes") == 0) {
        while (1) {
            char suffix[50];

            tok = segtok(line, len, &st, &ltok);
            if (ltok == 0) break;
            tokcpy(tok, ltok, suffix);

            if (net_add_to_subnets(suffix, options->lrlname)) {
                return -1;
            }
        }
    } else if (tokcmp(tok, ltok, "nullsort") == 0) {
        tok = segtok(line, len, &st, &ltok);
        if (ltok == 0) {
            logmsg(LOGMSG_ERROR, "Expected argument for nullsort\n");
            return -1;
        } else if (tokcmp(tok, ltok, "high") == 0) {
            /* default */
            comdb2_types_set_null_bit(null_bit_high);
            logmsg(LOGMSG_INFO, "nulls will sort high\n");
        } else if (tokcmp(tok, ltok, "low") == 0) {
            comdb2_types_set_null_bit(null_bit_low);
            logmsg(LOGMSG_INFO, "nulls will sort low\n");
        } else {
            logmsg(LOGMSG_ERROR, "Invalid argument for nullsort\n");
        }
    } else if (tokcmp(tok, ltok, "port") == 0) {
        char hostname[255];
        int port;
        tok = segtok(line, len, &st, &ltok);
        if (ltok == 0) {
            logmsg(LOGMSG_ERROR,
                   "Expected hostname port for \"port\" directive\n");
            return -1;
        }
        if (ltok >= sizeof(hostname)) {
            logmsg(LOGMSG_ERROR,
                   "Unexpectedly long hostname %.*s len %d max %zu\n", ltok,
                   hostname, ltok, sizeof(hostname));
            return -1;
        }
        tokcpy(tok, ltok, hostname);
        tok = segtok(line, len, &st, &ltok);
        if (ltok == 0) {
            logmsg(LOGMSG_ERROR,
                   "Expected hostname port for \"port\" directive\n");
            return -1;
        }
        port = toknum(tok, ltok);
        if (port <= 0 || port >= 65536) {
            logmsg(LOGMSG_ERROR, "Port out of range for \"port\" directive\n");
            return -1;
        }
        if (dbenv->nsiblings > 1) {
            for (ii = 0; ii < dbenv->nsiblings; ii++) {
                if (strcmp(dbenv->sibling_hostname[ii], hostname) == 0) {
                    dbenv->sibling_port[ii][NET_REPLICATION] = port;
                    dbenv->sibling_port[ii][NET_SQL] = port;
                    break;
                }
            }
            if (ii >= dbenv->nsiblings) {
                logmsg(LOGMSG_ERROR,
                       "Don't recognize %s as part of my cluster.  Please make "
                       "sure \"port\" directives follow \"cluster nodes\"\n",
                       hostname);
                return -1;
            }
        } else if (strcmp(hostname, "localhost") == 0) {
            /* nsiblings == 1 means there's no other nodes in the cluster */
            dbenv->sibling_port[0][NET_REPLICATION] = port;
            dbenv->sibling_port[0][NET_SQL] = port;
        }
    } else if (tokcmp(tok, ltok, "cluster") == 0) {
        /*parse line...*/
        tok = segtok(line, len, &st, &ltok);
        if (tokcmp(tok, ltok, "nodes") == 0) {
            /*create replication group. only me by default*/
            while (1) {
                char nodename[512];
                tok = segtok(line, len, &st, &ltok);
                if (ltok == 0) break;
                if (ltok > sizeof(nodename)) {
                    logmsg(LOGMSG_ERROR,
                           "host %.*s name too long (expected < %lu)\n", ltok,
                           tok, sizeof(nodename));
                    return -1;
                }
                tokcpy(tok, ltok, nodename);
                errno = 0;

                if (dbenv->nsiblings >= MAXSIBLINGS) {
                    logmsg(LOGMSG_ERROR,
                           "too many sibling nodes (max=%d) in lrl %s\n",
                           MAXSIBLINGS, options->lrlname);
                    return -1;
                }

                /* Check to see if this name is another name for me. */
                struct in_addr addr;
                char *name = nodename;
                if (comdb2_gethostbyname(&name, &addr) == 0 &&
                    addr.s_addr == gbl_myaddr.s_addr) {
                    /* Assume I am better known by this name. */
                    gbl_mynode = intern(name);
                    gbl_mynodeid = machine_num(gbl_mynode);
                }
                if (strcmp(gbl_mynode, name) == 0 &&
                    gbl_rep_node_pri == 0) {
                    /* assign the priority of current node according to its
                     * sequence in nodes list. */
                    gbl_rep_node_pri = MAXSIBLINGS - dbenv->nsiblings;
                    continue;
                }
                /* lets ignore duplicate for now and make a list out of what is
                 * given in lrl */
                for (kk = 1; kk < dbenv->nsiblings &&
                             strcmp(dbenv->sibling_hostname[kk], name);
                     kk++)
                    ; /*look for dupes*/
                if (kk == dbenv->nsiblings) {
                    /*not a dupe.*/
                    dbenv->sibling_hostname[dbenv->nsiblings] =
                        intern(name);
                    for (int netnum = 0; netnum < MAXNETS; netnum++)
                        dbenv->sibling_port[dbenv->nsiblings][netnum] = 0;
                    dbenv->nsiblings++;
                }
            }
            dbenv->sibling_hostname[0] = gbl_mynode;
        }
    } else if (tokcmp(tok, ltok, "pagesize") == 0) {
        tok = segtok(line, len, &st, &ltok);
        if (ltok == 0) {
            logmsg(LOGMSG_ERROR, "Need to specify options for pagesize.\n");
            return -1;
        }

        if (tokcmp(tok, ltok, "all") == 0) {
            logmsg(LOGMSG_ERROR, "Need to specify size for all\n");
            return -1;
#if 0 
            NOT SURE WHY THE SHORTEN PATH, but commenting out to
                remove compiler warning
                ii=toknum(tok,ltok);

            bdb_attr_set(dbenv->bdb_attr, BDB_ATTR_PAGESIZEDTA, ii);
            bdb_attr_set(dbenv->bdb_attr, BDB_ATTR_PAGESIZEIX, ii);
#endif
        } else if (tokcmp(tok, ltok, "dta") == 0) {
            tok = segtok(line, len, &st, &ltok);
            if (ltok == 0) {
                logmsg(LOGMSG_ERROR, "Need to specify size for dta\n");
                return -1;
            }
            ii = toknum(tok, ltok);

            bdb_attr_set(dbenv->bdb_attr, BDB_ATTR_PAGESIZEDTA, ii);
        } else if (tokcmp(tok, ltok, "ix") == 0) {
            tok = segtok(line, len, &st, &ltok);
            if (ltok == 0) {
                logmsg(LOGMSG_ERROR, "Need to specify size for ix\n");
                return -1;
            }
            ii = toknum(tok, ltok);
            bdb_attr_set(dbenv->bdb_attr, BDB_ATTR_PAGESIZEIX, ii);
        } else {
            logmsg(LOGMSG_ERROR, "Need to specify options for pagesize.\n");
            return -1;
        }
    }
    /* we cant actually BECOME a different version of comdb2 at runtime,
       just because the lrl file told us to.  what we can do is check for
       some confused situations where the lrl file is for a different
       version of comdb2 than we are */
    else if (tokcmp(tok, ltok, "version") == 0) {
        tok = segtok(line, len, &st, &ltok);
        for (ii = 0; ii < 10; ii++)
            if (!isprint(tok[ii])) tok[ii] = '\0';

        logmsg(LOGMSG_ERROR, "lrl file for comdb2 version %s found\n", tok);

        if (strcmp(tok, COMDB2_VERSION)) {
            logmsg(LOGMSG_ERROR, "but we are version %s\n", COMDB2_VERSION);
            exit(1);
        }
    }

    else if (tokcmp(tok, ltok, "checkctags") == 0) {
        tok = segtok(line, len, &st, &ltok);
        if (ltok == 0) {
            logmsg(LOGMSG_ERROR, "Need to specify options for checkctags.\n");
            return -1;
        }

        if (tokcmp(tok, ltok, "off") == 0) {
            logmsg(LOGMSG_INFO, "check tag logic is now off\n");
            gbl_check_client_tags = 0;
        } else if (tokcmp(tok, ltok, "soft") == 0) {
            logmsg(LOGMSG_INFO, "check tag logic will now produce warning\n");
            gbl_check_client_tags = 2;
        } else if (tokcmp(tok, ltok, "full") == 0) {
            logmsg(LOGMSG_INFO,
                   "check tag logic will now error out to client\n");
            gbl_check_client_tags = 1;
        } else {
            logmsg(LOGMSG_INFO, "Need to specify options for checktags.\n");
            return -1;
        }
    } else if (tokcmp(tok, ltok, "sync") == 0) {
        rc = process_sync_command(dbenv, line, len, st);
        if (rc != 0) {
            return -1;
        }
    } else if (tokcmp(tok, ltok, "sfuncs") == 0) {
        parse_lua_funcs(s);
    } else if (tokcmp(tok, ltok, "afuncs") == 0) {
        parse_lua_funcs(a);
    } else if (tokcmp(tok, ltok, "queuedb") == 0) {
        char **slot = &qdbs[0];
        while (*slot)
            ++slot;
        tok = segtok(line, len, &st, &ltok);
        *slot = tokdup(tok, ltok);
        struct dbtable **qdb = &dbenv->qdbs[0];
        while (*qdb)
            ++qdb;
        char *name = get_qdb_name(*slot);
        if (name == NULL) {
            logmsg(LOGMSG_ERROR, "Failed to obtain queuedb name from:%s\n",
                   *slot);
            return -1;
        }
        *qdb = newqdb(dbenv, name, 65536, 65536, 1);
        if (*qdb == NULL) {
            logmsg(LOGMSG_ERROR, "newqdb failed for:%s\n", name);
            return -1;
        }
        free(name);
    } else if (tokcmp(tok, ltok, "table") == 0) {
        /*
         * variants:
         * table foo foo.lrl        # load a table given secondary lrl files
         * table foo foo.csc        # load a table from a csc file
         * table foo foo.csc dbnum  # load a table from a csc file and have
         * # it also accept requests as db# dbnum
         *
         * relative paths are looked for relative to the parent lrl
         *
         * table     sqlite_stat1 bin/comdb2_stats.csc2
         */
        char *fname;
        char *tblname;
        char tmpname[MAXTABLELEN];

        dbenv->dbs = realloc(dbenv->dbs,
                             (dbenv->num_dbs + 1) * sizeof(struct dbtable *));

        tok = segtok(line, len, &st, &ltok); /* tbl name */
        if (ltok == 0) {
            logmsg(LOGMSG_ERROR, "Malformed \"table\" directive\n");
            return -1;
        }

        tblname = tokdup(tok, ltok);

        tok = segtok(line, len, &st, &ltok);
        fname = getdbrelpath(tokdup(tok, ltok));

        /* if it's a schema file, allocate a struct dbtable, populate with crap
         * data, then load schema.  if it's an lrl file, we don't support it
         * anymore */

        if (strstr(fname, ".lrl") != 0) {
            logmsg(LOGMSG_ERROR, "this version of comdb2 does not support "
                                 "loading another lrl from this lrl\n");
            return -1;
        } else if (strstr(fname, ".csc2") != 0) {
            int dbnum;
            struct dbtable *db;

            bdb_attr_set(dbenv->bdb_attr, BDB_ATTR_GENIDS, 1);

            /* optional dbnum */
            tok = segtok(line, len, &st, &ltok);
            tokcpy(tok, ltok, tmpname);
            if (ltok == 0)
                dbnum = 0;
            else {
                dbnum = toknum(tok, ltok);
                if (dbnum <= 0) {
                    logmsg(LOGMSG_ERROR,
                           "Invalid dbnum entry in \"table\" directive\n");
                    return -1;
                }

                /* if db number matches parent database db number then
                 * table name must match parent database name.  otherwise
                 * we get mysterious failures to receive qtraps (setting
                 * taskname to something not our task name causes initque
                 * to fail, and the ldgblzr papers over this) */
                if (dbnum == dbenv->dbnum &&
                    strcasecmp(gbl_dbname, tblname) != 0) {
                    logmsg(LOGMSG_ERROR,
                           "Table %s has same db number as parent database "
                           "but different name\n",
                           tblname);
                    return -1;
                }
            }
            rc = dyns_load_schema(fname, (char *)gbl_dbname, tblname);
            if (rc != 0) {
                logmsg(LOGMSG_ERROR, "Error loading %s schema.\n", tok);
                return -1;
            }

            /* create one */
            db = newdb_from_schema(dbenv, tblname, fname, dbnum, dbenv->num_dbs,
                                   0);
            if (db == NULL) {
                return -1;
            }

            db->dbs_idx = dbenv->num_dbs;
            dbenv->dbs[dbenv->num_dbs++] = db;

            /* Add table to the hash. */
            hash_add(dbenv->db_hash, db);

            /* just got a bunch of data. remember it so key forming
               routines and SQL can get at it */
            if (add_cmacc_stmt(db, 0)) {
                logmsg(LOGMSG_ERROR,
                       "Failed to load schema: can't process schema file %s\n",
                       tok);
                return -1;
            }
        } else {
            logmsg(LOGMSG_ERROR, "Invalid table option\n");
            return -1;
        }
    } else if (tokcmp(tok, ltok, "allow") == 0 ||
               tokcmp(tok, ltok, "disallow") == 0 ||
               tokcmp(tok, ltok, "clrpol") == 0 ||
               tokcmp(tok, ltok, "setclass") == 0) {
        if (dbenv->num_allow_lines >= dbenv->max_allow_lines) {
            dbenv->max_allow_lines += 1;
            dbenv->allow_lines = realloc(
                dbenv->allow_lines, sizeof(char *) * dbenv->max_allow_lines);
            if (!dbenv->allow_lines) {
                logmsg(LOGMSG_ERROR, "out of memory\n");
                return -1;
            }
        }
        dbenv->allow_lines[dbenv->num_allow_lines] = strdup(line);
        if (!dbenv->allow_lines[dbenv->num_allow_lines]) {
            logmsg(LOGMSG_ERROR, "out of memory\n");
            return -1;
        }
        dbenv->num_allow_lines++;
    } else if (tokcmp(tok, ltok, "debug") == 0) {
        tok = segtok(line, len, &st, &ltok);
        while (ltok > 0) {
            if (tokcmp(tok, ltok, "rtcpu") == 0) {
                logmsg(LOGMSG_INFO, "enable rtcpu debugging\n");
                gbl_rtcpu_debug = 1;
            }
            tok = segtok(line, len, &st, &ltok);
        }
    } else if (tokcmp(tok, ltok, "resource") == 0) {
        /* I used to allow a one argument version of resource -
         *   resource <filepath>
         * This wasn't implemented too well and caused problems.  Explicit
         * two argument version is better:
         *   resource <name> <filepath>
         */
        char *name = NULL;
        char *file = NULL;
        tok = segtok(line, len, &st, &ltok);
        if (ltok == 0) {
            logmsg(LOGMSG_ERROR, "Expected resource name\n");
            return -1;
        }
        name = tokdup(tok, ltok);
        tok = segtok(line, len, &st, &ltok);
        if (ltok == 0) {
            logmsg(LOGMSG_ERROR, "Expected resource path\n");
            free(name);
            return -1;
        }
        file = tokdup(tok, ltok);
        addresource(name, file);
        if (name) free(name);
        if (file) free(file);
    } else if (tokcmp(tok, ltok, "procedure") == 0) {
        char *name;
        char *jartok;
        tok = segtok(line, len, &st, &ltok);
        if (ltok == 0) {
            logmsg(LOGMSG_ERROR, "Expected stored procedure name\n");
            return -1;
        }
        name = tokdup(tok, ltok);
        tok = segtok(line, len, &st, &ltok);
        if (ltok == 0) {
            logmsg(LOGMSG_ERROR,
                   "Expected stored procedure jar resource name\n");
            free(name);
            return -1;
        }
        jartok = tokdup(tok, ltok);
        if (javasp_add_procedure(name, jartok, line + st) != 0) return -1;
        free(name);
        free(jartok);
    } else if (tokcmp(tok, ltok, "use_parallel_schema_change") == 0) {
        gbl_default_sc_scanmode = SCAN_PARALLEL;
        logmsg(LOGMSG_INFO,
               "using parallel scan mode for schema changes by default\n");
    } else if (tokcmp(tok, ltok, "use_llmeta") == 0) {
        bdb_attr_set(dbenv->bdb_attr, BDB_ATTR_LLMETA, 1);
        logmsg(LOGMSG_INFO, "using low level meta table\n");
    } else if (tokcmp(tok, ltok, "enable_snapshot_isolation") == 0) {
        bdb_attr_set(dbenv->bdb_attr, BDB_ATTR_SNAPISOL, 1);
        gbl_snapisol = 1;
        gbl_new_snapisol = 1;
        gbl_new_snapisol_asof = 1;
        gbl_new_snapisol_logging = 1;
        logmsg(LOGMSG_INFO, "Enabled snapshot isolation (default newsi)\n");
    } else if (tokcmp(tok, ltok, "enable_new_snapshot") == 0) {
        bdb_attr_set(dbenv->bdb_attr, BDB_ATTR_SNAPISOL, 1);
        gbl_snapisol = 1;
        gbl_new_snapisol = 1;
        gbl_new_snapisol_asof = 1;
        gbl_new_snapisol_logging = 1;
        logmsg(LOGMSG_INFO, "Enabled new snapshot\n");
    } else if (tokcmp(tok, ltok, "enable_new_snapshot_asof") == 0) {
        bdb_attr_set(dbenv->bdb_attr, BDB_ATTR_SNAPISOL, 1);
        gbl_snapisol = 1;
        gbl_new_snapisol = 1;
        gbl_new_snapisol_asof = 1;
        gbl_new_snapisol_logging = 1;
        logmsg(LOGMSG_INFO, "Enabled new snapshot\n");
    } else if (tokcmp(tok, ltok, "enable_new_snapshot_logging") == 0) {
        gbl_new_snapisol_logging = 1;
        logmsg(LOGMSG_INFO, "Enabled new snapshot logging\n");
    } else if (tokcmp(tok, ltok, "disable_new_snapshot") == 0) {
        gbl_disable_new_snapshot = 1;
        logmsg(LOGMSG_INFO, "Disabled new snapshot\n");
    } else if (tokcmp(tok, ltok, "enable_serial_isolation") == 0) {
        bdb_attr_set(dbenv->bdb_attr, BDB_ATTR_SNAPISOL, 1);
        gbl_snapisol = 1;
        gbl_selectv_rangechk = 1;
    } else if (tokcmp(tok, ltok, "mallocregions") == 0) {
        if ((strcmp(COMDB2_VERSION, "2") == 0) ||
            (strcmp(COMDB2_VERSION, "old") == 0)) {
            logmsg(LOGMSG_INFO, "Using os-supplied malloc for regions\n");
            berkdb_use_malloc_for_regions();
            gbl_malloc_regions = 1;
        }
    } else if (lrltokignore(tok, ltok) == 0) {
        /* ignore this line */
    } else if (tokcmp(tok, ltok, "sql_tranlevel_default") == 0) {
        tok = segtok(line, len, &st, &ltok);
        if (ltok == 0) {
            logmsg(LOGMSG_ERROR,
                   "Need to specify default type for sql_tranlevel_default\n");
            return -1;
        }
        if (ltok == 6 && !strncasecmp(tok, "comdb2", 6)) {
            gbl_sql_tranlevel_default = SQL_TDEF_COMDB2;
            logmsg(LOGMSG_INFO, "sql default mode is comdb2\n");

        } else if (ltok == 5 && !strncasecmp(tok, "block", 5)) {
            gbl_sql_tranlevel_default = (gbl_upgrade_blocksql_2_socksql)
                                            ? SQL_TDEF_SOCK
                                            : SQL_TDEF_BLOCK;
            logmsg(LOGMSG_INFO, "sql default mode is %s\n",
                   (gbl_sql_tranlevel_default == SQL_TDEF_SOCK) ? "socksql"
                                                                : "blocksql");
        } else if (ltok == 9 && !strncasecmp(tok, "blocksock", 9) ||
                   tokcmp(tok, ltok, "default") == 0) {
            gbl_upgrade_blocksql_2_socksql = 1;
            if (gbl_sql_tranlevel_default == SQL_TDEF_BLOCK) {
                gbl_sql_tranlevel_default = SQL_TDEF_SOCK;
            }
            logmsg(LOGMSG_INFO, "sql default mode is %s\n",
                   (gbl_sql_tranlevel_default == SQL_TDEF_SOCK) ? "socksql"
                                                                : "blocksql");
            gbl_use_block_mode_status_code = 0;
        } else if (ltok == 5 && !strncasecmp(tok, "recom", 5)) {
            gbl_sql_tranlevel_default = SQL_TDEF_RECOM;
            logmsg(LOGMSG_INFO, "sql default mode is read committed\n");

        } else if (ltok == 8 && !strncasecmp(tok, "snapshot", 8)) {
            gbl_sql_tranlevel_default = SQL_TDEF_SNAPISOL;
            logmsg(LOGMSG_INFO, "sql default mode is snapshot isolation\n");

        } else if (ltok == 6 && !strncasecmp(tok, "serial", 6)) {
            gbl_sql_tranlevel_default = SQL_TDEF_SERIAL;
            logmsg(LOGMSG_INFO, "sql default mode is serializable\n");

        } else {
            logmsg(LOGMSG_ERROR,
                   "The default sql mode \"%s\" is not supported, "
                   "defaulting to socksql\n",
                   tok);
            gbl_sql_tranlevel_default = SQL_TDEF_SOCK;
        }
        gbl_sql_tranlevel_preserved = gbl_sql_tranlevel_default;
    } else if (tokcmp(tok, ltok, "proxy") == 0) {
        char *proxy_line;
        tok = segline(line, len, &st, &ltok);
        if (ltok > 0) {
            proxy_line = tokdup(tok, ltok);
            handle_proxy_lrl_line(proxy_line);
            free(proxy_line);
        }
    } else if (tokcmp(tok, ltok, "setsqlattr") == 0) {
        char *attrname = NULL;
        char *attrval = NULL;
        tok = segtok(line, len, &st, &ltok);
        if (ltok == 0) {
            logmsg(LOGMSG_ERROR, "Expected sql attribute name\n");
            return -1;
        }
        attrname = tokdup(tok, ltok);
        tok = segtok(line, len, &st, &ltok);
        if (ltok == 0) {
            logmsg(LOGMSG_ERROR, "Expected sql attribute name\n");
            free(attrname);
            return -1;
        }
        attrval = tokdup(tok, ltok);
        sqlite3_set_tunable_by_name(attrname, attrval);
        free(attrname);
        free(attrval);
    } else if (tokcmp(tok, ltok, "querylimit") == 0) {
        rc = query_limit_cmd(line, len, st);
        if (rc) return -1;
    } else if (tokcmp(tok, ltok, "iopool") == 0) {
        berkdb_iopool_process_message(line, len, st);
    } else if (tokcmp(tok, ltok, "decimal_rounding") == 0) {
        tok = segtok(line, len, &st, &ltok);
        if (ltok > 0 && tok[0]) {
            gbl_decimal_rounding = dec_parse_rounding(tok, ltok);
            logmsg(LOGMSG_INFO, "Default decimal rounding is %s\n",
                   dec_print_mode(gbl_decimal_rounding));
        } else {
            logmsg(LOGMSG_ERROR,
                   "Missing option for decimal rounding, current is %s\n",
                   dec_print_mode(gbl_decimal_rounding));
        }
    } else if (tokcmp(tok, ltok, "berkattr") == 0) {
        char *attr = NULL, *value = NULL;
        tok = segtok(line, len, &st, &ltok);
        if (tok) {
            attr = tokdup(tok, ltok);
            tok = segtok(line, len, &st, &ltok);
            if (tok) {
                value = tokdup(tok, ltok);
            }
        }
        if (attr && value)
            bdb_berkdb_set_attr_after_open(dbenv->bdb_attr, attr, value,
                                           atoi(value));
        free(attr);
        free(value);
    } else if (tokcmp(line, ltok, "sqllogger") == 0) {
        /* This is one of several things we can't do until we have more of an
         * environment set up. What would be nice is if processing options was
         * decoupled from reading files, so we could build a list of deferred
         * options and call process_lrl_line on them one by one. One day. No,
         * pre_read_lrl_file isn't what I want. */
        defer_option(line, len, options->lineno);
    } else if (tokcmp(line, ltok, "location") == 0) {
        /* ignore - these are processed by init_file_locations */
    } else if (tokcmp(tok, ltok, "include") == 0) {
        char *file;
        struct lrlfile *lrlfile;

        tok = segtok(line, len, &st, &ltok);
        if (tok == NULL) {
            logmsg(LOGMSG_ERROR, "expected file after include\n");
            return -1;
        }
        file = tokdup(tok, ltok);

        LISTC_FOR_EACH(&dbenv->lrl_files, lrlfile, lnk)
        {
            if (strcmp(lrlfile->file, file) == 0) {
                logmsg(LOGMSG_ERROR, "Attempted to nest includes for %s\n",
                       file);
                LISTC_FOR_EACH(&dbenv->lrl_files, lrlfile, lnk)
                {
                    logmsg(LOGMSG_ERROR, ">> %s\n", lrlfile->file);
                }
                free(file);
                return -1;
            }
        }

        read_lrl_file(dbenv, file, 0);
    } else if (tokcmp(line, ltok, "do") == 0) {
        defer_option(line, len, options->lineno);
    } else if (tokcmp(line, ltok, "default_datetime_precision") == 0) {
        tok = segtok(line, len, &st, &ltok);
        if (ltok <= 0) {
            logmsg(LOGMSG_ERROR, "Expected # for temptable_limit.\n");
            return 0;
        }
        DTTZ_TEXT_TO_PREC(tok, gbl_datetime_precision, 0, return 0);
#if WITH_SSL
    } else if (tokcmp(line, strlen("ssl"), "ssl") == 0) {
        /* Let's have a separate function for ssl directives. */
        rc = ssl_process_lrl(line, len);
        if (rc != 0)
            return -1;
#endif
    } else if (tokcmp(tok, ltok, "legacy_defaults") == 0) {
        /* Process here because can't pass to handle_lrl_tunable (where it is
         * marked as READEARLY) */
        read_legacy_defaults(dbenv, options);
    } else {
        // see if any plugins know how to handle this
        struct lrl_handler *h;
        rc = 1;
        LISTC_FOR_EACH(&dbenv->lrl_handlers, h, lnk) {
            rc = h->handle(dbenv, tok);
            if (rc == 0)
                break;
        }

        if (rc) {
            /* Handle tunables registered under tunables sub-system. */
            rc = handle_lrl_tunable(tok, ltok, line + st, len - st, 0);

            if (rc) {
                if (gbl_bad_lrl_fatal) {
                    logmsg(LOGMSG_ERROR, "unknown opcode '%.*s' in lrl %s\n", ltok,
                            tok, options->lrlname);
                    return -1;
                } else {
                    logmsg(LOGMSG_WARN, "unknown opcode '%.*s' in lrl %s\n", ltok,
                            tok, options->lrlname);
                }
            }
        }
    }

    if (gbl_disable_new_snapshot) {
        gbl_new_snapisol = 0;
        gbl_new_snapisol_asof = 0;
        gbl_new_snapisol_logging = 0;
    }

    if (gbl_rowlocks) {
        /* We can't ever choose a writer as a deadlock victim in rowlocks mode
           (at least without some kludgery, or snapshots) */
        bdb_attr_set(dbenv->bdb_attr, BDB_ATTR_PAGE_ORDER_TABLESCAN, 0);
    }

    return 0;
}

static int read_config_dir(struct dbenv *dbenv, char *dir)
{
    DIR *d = NULL;
    int rc = 0;
    struct dirent ent, *out;

    d = opendir(dir);
    if (d == NULL) {
        rc = -1;
        goto done;
    }
    while (bb_readdir(d, &ent, &out) == 0 && out != NULL) {
        int len;
        len = strlen(ent.d_name);
        if (strcmp(ent.d_name + len - 4, ".lrl") == 0) {
            char *file = comdb2_asprintf("%s/%s", dir, ent.d_name);
            pre_read_lrl_file(dbenv, file);
            rc = (read_lrl_file(dbenv, file, 0) == NULL);
            if (rc) logmsg(LOGMSG_ERROR, "Error processing %s\n", file);
            free(file);
            if (rc) goto done;
        }
    }

done:
    if (d) closedir(d);
    return rc;
}

static int global_is_local(const char *lrlfile, const char *pwd,
                           const char *cfgfile)
{
    int pwdlen;

    if (!pwd || !lrlfile)
        return 0;

    pwdlen = strlen(pwd) + 1 /* / */;

    if (strlen(lrlfile) <= pwdlen)
        return 0;

    if (strncasecmp(lrlfile, pwd, strlen(pwd)))
        return 0;

    if (strncasecmp(&lrlfile[pwdlen], cfgfile, strlen(cfgfile) + 1))
        return 0;

    /* identical */
    return 1;
}

int read_lrl_files(struct dbenv *dbenv, const char *lrlname)
{
    int loaded_comdb2 = 0;
    int loaded_comdb2_local = 0;
    const char *crtdir = getenv("PWD");

    listc_init(&deferred_options, offsetof(struct deferred_option, lnk));
    listc_init(&dbenv->lrl_files, offsetof(struct lrlfile, lnk));

#   ifdef LEGACY_DEFAULTS
    struct read_lrl_option_type options = {0};
    options.lrlname = "legacy_defaults";
    options.dbname = dbenv->envname;
    pre_read_legacy_defaults(NULL, NULL);
    read_legacy_defaults(dbenv, &options);
#   endif

    if (lrlname) pre_read_lrl_file(dbenv, lrlname);

    /* if we havn't been told not to load the /bb/bin/ config files */
    if (!gbl_nogbllrl) {
        char *lrlfile;

        /* firm wide defaults */
        lrlfile = comdb2_location("config", "comdb2.lrl");
        loaded_comdb2 = global_is_local(lrlfile, crtdir, "comdb2.lrl");
        if (!read_lrl_file(dbenv, lrlfile, 0 /*not required*/)) {
            free(lrlfile);
            return 0;
        }
        free(lrlfile);

        /* local defaults */
        lrlfile = comdb2_location("config", "comdb2_local.lrl");
        loaded_comdb2 = global_is_local(lrlfile, crtdir, "comdb2_local.lrl");
        if (!read_lrl_file(dbenv, lrlfile, 0)) {
            free(lrlfile);
            return 0;
        }
        free(lrlfile);

        char *confdir = comdb2_location("config", "comdb2.d");
        struct stat st;
        int rc = stat(confdir, &st);
        if (rc == 0 && S_ISDIR(st.st_mode)) {
            if (read_config_dir(dbenv, confdir)) {
                free(confdir);
                return 0;
            }
        }
        free(confdir);
    } else {
        /* disable loading comdb2.lrl and comdb2_local.lrl with an absolute
         * path in /bb/bin. comdb2.lrl and comdb2_local.lrl in the pwd are
         * still loaded */
        logmsg(LOGMSG_INFO, "Not loading %s/bin/comdb2.lrl and "
                            "%s/bin/comdb2_local.lrl.\n",
               gbl_config_root, gbl_config_root);
    }

    /* look for overriding lrl's in the local directory */
    if (!loaded_comdb2 &&
        !read_lrl_file(dbenv, "comdb2.lrl", 0 /*not required*/)) {
        return 0;
    }

    /* local defaults */
    if (!loaded_comdb2_local &&
        !read_lrl_file(dbenv, "comdb2_local.lrl", 0 /*not required*/)) {
        return 0;
    }

    /* if env variable is set, process another lrl.. */
    const char *envlrlname = getenv("COMDB2_CONFIG");
    if (envlrlname && !read_lrl_file(dbenv, envlrlname, 1 /*required*/)) {
        return 1;
    }

    /* this database */
    if (lrlname && !read_lrl_file(dbenv, lrlname, 1 /*required*/)) {
        return 1;
    }

    /* switch to keyless mode as long as no mode has been selected yet */
    bdb_attr_set(dbenv->bdb_attr, BDB_ATTR_GENIDS, 1);

    if (dbenv->basedir == NULL && gbl_dbdir) {
        dbenv->basedir = strdup(gbl_dbdir);
    }
    if (dbenv->basedir == NULL) {
        if ((dbenv->basedir = getenv("COMDB2_DB_DIR")) != NULL) {
            dbenv->basedir = strdup(dbenv->basedir);
        }
    }
    if (dbenv->basedir == NULL) {
        dbenv->basedir = comdb2_location("database", "%s", dbenv->envname);
    }
    if (dbenv->basedir == NULL) {
        logmsg(LOGMSG_ERROR, "must specify database directory\n");
        return 0;
    }

    if (lrlname == NULL) {
        char *lrl =
            comdb2_asprintf("%s/%s.lrl", dbenv->basedir, dbenv->envname);
        if (access(lrl, F_OK) == 0) {
            if (read_lrl_file(dbenv, lrl, 0) == NULL) {
                return 0;
            }
            lrlname = lrl;
        } else
            /* (NC) TODO: Should this be freed here? */
            free((char *)lrlname);
    }

    if (!gbl_create_mode) {
        read_cmd_line_tunables(dbenv);
    }

    return 0;
}<|MERGE_RESOLUTION|>--- conflicted
+++ resolved
@@ -336,11 +336,9 @@
                                  "osql_send_startgen off",
                                  "create_default_user",
                                  "allow_negative_column_size",
-<<<<<<< HEAD
+                                 "osql_check_replicant_numops off",
                                  "reorder_socksql_no_deadlock off"};
-=======
-                                 "osql_check_replicant_numops 0"};
->>>>>>> da424052
+
 int gbl_legacy_defaults = 0;
 int pre_read_legacy_defaults(void *_, void *__)
 {
