--- conflicted
+++ resolved
@@ -3855,17 +3855,6 @@
     return 0;
 }
 
-<<<<<<< HEAD
-int stag_set_key_null(const char *table, const char *tag, const char *inkey,
-                      const int keylen, char *outkey) {
-    struct schema *schema;
-    schema = find_tag_schema(table, tag);
-    if(schema == NULL)
-        return -1;
-
-    memcpy(outkey, inkey, keylen);
-    for(int fieldno = 0; fieldno < schema->nmembers; fieldno++) {
-=======
 int stag_set_key_null(const char *table, const char *tag, const char *inkey, const int keylen, char *outkey)
 {
     struct schema *schema;
@@ -3875,18 +3864,13 @@
 
     memcpy(outkey, inkey, keylen);
     for (int fieldno = 0; fieldno < schema->nmembers; fieldno++) {
->>>>>>> 307f31f0
         struct field *field = &schema->member[fieldno];
         if (field->flags & NO_NULL) {
             return ERR_NULL_CONSTRAINT;
         }
         int rc = NULL_to_SERVER(outkey + field->offset, field->len, field->type);
         if (rc)
-<<<<<<< HEAD
-          return rc;
-=======
             return rc;
->>>>>>> 307f31f0
     }
     return 0;
 }
