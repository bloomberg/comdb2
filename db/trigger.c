--- conflicted
+++ resolved
@@ -192,7 +192,6 @@
     pthread_create(&t, &gbl_pthread_attr_detached, trigger_start_int, strdup(name));
 }
 
-<<<<<<< HEAD
 extern int gbl_poll_rep_remote;
 cron_sched_t *rep_sched;
 void local_rep_sched();
@@ -215,10 +214,7 @@
     cron_add_event(rep_sched, NULL, tm, (FCRON) local_rep_event, NULL, NULL, NULL, NULL, &err);
 }
 
-// FIXME TODO XXX: KEEP TWO HASHES (1) by qname (2) by node num
-=======
 // FIXME TODO XXX: KEEP TWO HASHES (1) by spname (2) by node num
->>>>>>> 88db4afd
 static int trigger_unregister_node_int(const char *host)
 {
     GET_BDB_STATE(bdb_state);
