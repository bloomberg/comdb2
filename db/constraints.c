--- conflicted
+++ resolved
@@ -896,11 +896,7 @@
             /* here, we need to retry to verify the constraint */
             /* sub 1 to go to current constraint again */
             continue;
-<<<<<<< HEAD
-        } else if(del_null) {
-=======
         } else if (del_null) {
->>>>>>> 307f31f0
             int err = 0, idx = 0;
             unsigned long long newgenid;
             if (iq->debug) {
@@ -927,26 +923,15 @@
             rc = stag_set_key_null(bct->tablename, ondisk_tag, skey, keylen, nullkey);
 
             if (rc)
-<<<<<<< HEAD
-               goto delnullerr;
-
-            if(iq->usedb) {
-=======
                 goto delnullerr;
 
             if (iq->usedb) {
->>>>>>> 307f31f0
                 rc = upd_record(iq, trans, NULL,                               /*primkey*/
                                 rrn, genid, (const unsigned char *)ondisk_tag, /*.ONDISK_IX_0*/
                                 (const unsigned char *)ondisk_tag + strlen(ondisk_tag),
                                 (unsigned char *)nullkey, /*p_buf_rec*/
-<<<<<<< HEAD
-                                (const unsigned char *)nullkey + keylen, NULL /*p_buf_vrec*/,
-                                NULL /*p_buf_vrec_end*/, NULL,                        /*fldnullmap*/
-=======
                                 (const unsigned char *)nullkey + keylen, NULL /*p_buf_vrec*/, NULL /*p_buf_vrec_end*/,
                                 NULL,                                                 /*fldnullmap*/
->>>>>>> 307f31f0
                                 NULL,                                                 /*updCols*/
                                 NULL,                                                 /*blobs*/
                                 0,                                                    /*maxblobs*/
@@ -960,11 +945,7 @@
                 reqpopprefixes(iq, 1);
             iq->usedb = currdb;
 
-<<<<<<< HEAD
-delnullerr:
-=======
         delnullerr:
->>>>>>> 307f31f0
             if (rc != 0) {
                 if (iq->debug) {
                     reqprintf(iq,
@@ -979,12 +960,7 @@
                               bct->tablename, rc);
                     *errout = OP_FAILED_INTERNAL + ERR_NULL_CONSTRAINT;
                 } else if (rc == ERR_TRAN_TOO_BIG) {
-<<<<<<< HEAD
-                    reqerrstr(iq, COMDB2_CSTRT_RC_CASCADE,
-                              "set null on delete exceeds max writes");
-=======
                     reqerrstr(iq, COMDB2_CSTRT_RC_CASCADE, "set null on delete exceeds max writes");
->>>>>>> 307f31f0
                     *errout = OP_FAILED_INTERNAL + ERR_TRAN_TOO_BIG;
                 } else {
                     reqerrstr(iq, COMDB2_CSTRT_RC_CASCADE,
