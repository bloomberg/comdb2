--- conflicted
+++ resolved
@@ -33,11 +33,6 @@
 #include "indices.h"
 #include "osqlsqlthr.h"
 
-<<<<<<< HEAD
-#define DEBUG_REORDER 0
-
-=======
->>>>>>> e9815046
 
 static char *get_temp_ct_dbname(long long *);
 static int is_update_op(int op);
@@ -71,10 +66,6 @@
     return 0;
 }
 
-<<<<<<< HEAD
-
-=======
->>>>>>> e9815046
 /* this is for index on expressions */
 static int insert_add_index(struct ireq *iq, unsigned long long genid)
 {
@@ -279,12 +270,6 @@
                                sizeof(int) + sizeof(long long), &cte_record,
                                sizeof(cte), &err);
 
-<<<<<<< HEAD
-#if DEBUG_REORDER
-logmsg(LOGMSG_DEBUG, "AZ: insert_add_op here genid=%llx, rc=%d\n", bdb_genid_to_host_order(genid), rc);
-#endif
-=======
->>>>>>> e9815046
     close_constraint_table_cursor(cur);
     if (rc != 0) {
         logmsg(LOGMSG_ERROR, "insert_add_op: bdb_temp_table_insert rc = %d\n", rc);
@@ -809,12 +794,8 @@
             /* TODO verify we have proper schema change locks */
 
             rc = del_record(iq, trans, NULL, rrn, genid, -1ULL, &err, &idx,
-<<<<<<< HEAD
-                            BLOCK2_DELKL, RECFLAGS_DONT_LOCK_TBL | RECFLAGS_DONT_REORDER_IDX);
-=======
                             BLOCK2_DELKL,
                             RECFLAGS_DONT_LOCK_TBL | RECFLAGS_DONT_REORDER_IDX);
->>>>>>> e9815046
             if (iq->debug)
                 reqpopprefixes(iq, 1);
             iq->usedb = currdb;
@@ -874,12 +855,8 @@
                 NULL, /*blobs*/
                 0,    /*maxblobs*/
                 &newgenid, -1ULL, -1ULL, &err, &idx, BLOCK2_UPDKL, 0, /*blkpos*/
-<<<<<<< HEAD
-                UPDFLAGS_CASCADE | RECFLAGS_DONT_LOCK_TBL | RECFLAGS_DONT_REORDER_IDX);
-=======
                 UPDFLAGS_CASCADE | RECFLAGS_DONT_LOCK_TBL |
                     RECFLAGS_DONT_REORDER_IDX);
->>>>>>> e9815046
             if (iq->debug)
                 reqpopprefixes(iq, 1);
             iq->usedb = currdb;
@@ -1057,13 +1034,6 @@
             return ERR_INTERNAL;
         }
         struct forward_ct *curop = &ctrq->ctop.fwdct;
-<<<<<<< HEAD
-#if DEBUG_REORDER
-logmsg(LOGMSG_DEBUG, "%s(): procesing genid=%lld\n", __func__, curop->genid);
-#endif
-
-=======
->>>>>>> e9815046
         int flags = curop->flags;
         /* Keys for records from INSERT .. ON CONFLICT DO NOTHING have
          * already been added to the indexes in add_record() to ensure
@@ -1074,10 +1044,6 @@
         if (flags & OSQL_IGNORE_FAILURE || flags & OSQL_ITEM_REORDERED) {
             goto next_record;
         }
-<<<<<<< HEAD
-
-=======
->>>>>>> e9815046
 
         /* only do once per genid *after* processing all idxs from tmptbl 
          * (which are in sequence for the same genid): 
@@ -1283,11 +1249,7 @@
                 logmsg(LOGMSG_ERROR, "%s failed to cache delayed indexes\n",
                         __func__);
                 *errout = OP_FAILED_INTERNAL;
-<<<<<<< HEAD
-                close_constraint_table_cursor(cur); //AZ: this is wrong!?
-=======
                 close_constraint_table_cursor(cur); // AZ: this is wrong!?
->>>>>>> e9815046
                 return ERR_INTERNAL;
             }
             cached_index_genid = genid;
@@ -1305,11 +1267,7 @@
     return ERR_INTERNAL;
 }
 
-<<<<<<< HEAD
-/* go through all entries in ct_add_table and verify that 
-=======
 /* go through all entries in ct_add_table and verify that
->>>>>>> e9815046
  * the key exists in the parent table if there are constraints */
 int verify_add_constraints(struct ireq *iq, block_state_t *blkstate,
                            void *trans, int *errout)
@@ -1863,13 +1821,8 @@
     if (table == NULL)
         abort();
     int err = 0;
-<<<<<<< HEAD
-    struct temp_cursor *cur = bdb_temp_table_cursor(thedb->bdb_env, table,
-                                                    NULL, &err);
-=======
     struct temp_cursor *cur =
         bdb_temp_table_cursor(thedb->bdb_env, table, NULL, &err);
->>>>>>> e9815046
     if (!cur) {
         logmsg(LOGMSG_ERROR, "Can't create cursor err=%d\n", err);
     }
