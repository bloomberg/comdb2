/*
   Copyright 2015, 2018, Bloomberg Finance L.P.

   Licensed under the Apache License, Version 2.0 (the "License");
   you may not use this file except in compliance with the License.
   You may obtain a copy of the License at

       http://www.apache.org/licenses/LICENSE-2.0

   Unless required by applicable law or agreed to in writing, software
   distributed under the License is distributed on an "AS IS" BASIS,
   WITHOUT WARRANTIES OR CONDITIONS OF ANY KIND, either express or implied.
   See the License for the specific language governing permissions and
   limitations under the License.
 */

#include "limit_fortify.h"
#include <stdio.h>
#include <string.h>
#include <stdlib.h>
#include <inttypes.h>
#include <alloca.h>
#include <memory_sync.h>

#include "comdb2.h"
#include <schemachange.h>
#include "tag.h"
#include "types.h"
#include "block_internal.h"
#include <assert.h>
#include "logmsg.h"
#include "views.h"
#include "indices.h"
#include "osqlsqlthr.h"

#define DEBUG_REORDER 0
__thread void *defered_index_tbl = NULL;


static char *get_temp_ct_dbname(long long *);
static int is_update_op(int op);
static int is_delete_op(int op);

extern int gbl_partial_indexes;
extern int gbl_reorder_idx_writes;

/**
 * Checks to see if there are any cascading deleletes/updates pointing to this
 * table
 * @param db    pointer to the db to check for cascading constraints
 * @param op    optype used to determine whether we care about update or delete
 *              constraints
 * @return 0 if there are no cascading constraints !0 otherwise
 */
int has_cascading_reverse_constraints(struct dbtable *db)
{
    int i;

    /* for each of the constraints pointing to this db */
    for (i = 0; i < db->n_rev_constraints; i++) {
        constraint_t *cnstrt = db->rev_constraints[i];

        if ((cnstrt->flags & CT_DEL_CASCADE) == CT_DEL_CASCADE)
            return 1;

        if ((cnstrt->flags & CT_UPD_CASCADE) == CT_UPD_CASCADE)
            return 1;
    }

    return 0;
}


/* this is for index on expressions */
static int insert_add_index(struct ireq *iq, unsigned long long genid)
{
    char key[MAXKEYLEN];
    void *foundkey = NULL;
    void *cur = NULL;
    int err = 0;
    int *pixnum;
    int i;
    int rc = 0;
    if (iq->idxInsert == NULL)
        return 0;

    struct thread_info *thdinfo = pthread_getspecific(unique_tag_key);
    if (thdinfo == NULL) {
        logmsg(LOGMSG_ERROR, "%s: no thdinfo\n", __func__);
        return -1;
    }
    cur = get_constraint_table_cursor(thdinfo->ct_add_index);
    if (cur == NULL) {
        logmsg(LOGMSG_ERROR, "%s : no cursor???\n", __func__);
        return -1;
    }
    memcpy(key, &genid, sizeof(unsigned long long));
    pixnum = (int *)(key + sizeof(unsigned long long));
    *pixnum = 0;

    bdb_temp_table_find(thedb->bdb_env, cur, key,
                        sizeof(unsigned long long) + sizeof(int), NULL, &err);
    foundkey = bdb_temp_table_key(cur);
    if (foundkey && !memcmp(foundkey, &genid, sizeof(unsigned long long)))
        goto out;

    for (i = 0; i < iq->usedb->nix; i++) {
        if (iq->idxInsert[i] == NULL)
            continue;
        *pixnum = i;
        rc = bdb_temp_table_insert(
            thedb->bdb_env, cur, key, sizeof(unsigned long long) + sizeof(int),
            iq->idxInsert[i], getkeysize(iq->usedb, i), &err);
        if (rc != 0) {
            logmsg(LOGMSG_ERROR, "%s: bdb_temp_table_insert rc = %d\n", __func__,
                    rc);
            goto out;
        }
    }
out:
    close_constraint_table_cursor(cur);
    return rc;
}

void free_cached_idx(uint8_t **cached_idx);
static int cache_delayed_indexes(struct ireq *iq, unsigned long long genid)
{
    char key[MAXKEYLEN];
    void *foundkey = NULL;
    void *cur = NULL;
    int err = 0;
    int *pixnum;

    if (iq->idxInsert || iq->idxDelete) {
        free_cached_idx(iq->idxInsert);
        free_cached_idx(iq->idxDelete);
        free(iq->idxInsert);
        free(iq->idxDelete);
        iq->idxInsert = iq->idxDelete = NULL;
    }

    struct thread_info *thdinfo = pthread_getspecific(unique_tag_key);
    if (thdinfo == NULL) {
        logmsg(LOGMSG_ERROR, "%s: no thdinfo\n", __func__);
        return -1;
    }
    cur = get_constraint_table_cursor(thdinfo->ct_add_index);
    if (cur == NULL) {
        logmsg(LOGMSG_ERROR, "%s : no cursor???\n", __func__);
        return -1;
    }
    memcpy(key, &genid, sizeof(unsigned long long));
    pixnum = (int *)(key + sizeof(unsigned long long));
    *pixnum = 0;

    bdb_temp_table_find(thedb->bdb_env, cur, key,
                        sizeof(unsigned long long) + sizeof(int), NULL, &err);
    foundkey = bdb_temp_table_key(cur);
    if (!foundkey || memcmp(foundkey, &genid, sizeof(unsigned long long))) {
        close_constraint_table_cursor(cur);
        return 0;
    } else {
        iq->idxInsert = calloc(MAXINDEX, sizeof(uint8_t *));
        iq->idxDelete = calloc(MAXINDEX, sizeof(uint8_t *));
        if (!iq->idxInsert || !iq->idxDelete) {
            logmsg(LOGMSG_ERROR, "%s failed to allocated indexes\n", __func__);
            close_constraint_table_cursor(cur);
            return -1;
        }
    }

    while (1) {
        pixnum = (int *)((char *)foundkey + sizeof(unsigned long long));
        iq->idxInsert[*pixnum] = malloc(getkeysize(iq->usedb, *pixnum));
        if (iq->idxInsert[*pixnum] == NULL) {
            logmsg(LOGMSG_ERROR, "%s failed to allocated indexes\n", __func__);
            close_constraint_table_cursor(cur);
            return -1;
        }
        memcpy(iq->idxInsert[*pixnum], bdb_temp_table_data(cur),
               getkeysize(iq->usedb, *pixnum));

        bdb_temp_table_next(thedb->bdb_env, cur, &err);
        foundkey = bdb_temp_table_key(cur);
        if (!foundkey || memcmp(foundkey, &genid, sizeof(unsigned long long)))
            break;
    }

    close_constraint_table_cursor(cur);
    return 0;
}

static inline void free_cached_delayed_indexes(struct ireq *iq)
{
    if (iq->idxInsert || iq->idxDelete) {
        free_cached_idx(iq->idxInsert);
        free_cached_idx(iq->idxDelete);
        free(iq->idxInsert);
        free(iq->idxDelete);
        iq->idxInsert = iq->idxDelete = NULL;
    }
}

enum ct_etype { CTE_ADD = 1, CTE_DEL, CTE_UPD };

struct forward_ct {
    unsigned long long genid;
    unsigned long long ins_keys;
    struct dbtable *usedb;
    int blkpos;
    int ixnum;
    int rrn;
    int optype;
    int flags;
};

struct backward_ct {
    struct dbtable *srcdb;
    struct dbtable *dstdb;
    int blkpos;
    int optype;
    char key[MAXKEYLEN];
    char newkey[MAXKEYLEN];
    int sixlen;
    int sixnum;
    int dixnum;
    int nonewrefs;
    int flags;
};

typedef struct cttbl_entry {
    int ct_type;
    union {
        struct forward_ct fwdct;
        struct backward_ct bwdct;
    } ctop;
} cte;

int insert_add_op(struct ireq *iq, int optype, int rrn, int ixnum,
                  unsigned long long genid, unsigned long long ins_keys,
                  int blkpos, int flags)
{
    block_state_t *blkstate = iq->blkstate;
    int type = CTE_ADD, rc = 0;
    char key[MAXKEYLEN];
    cte cte_record;
    int err = 0;

    struct thread_info *thdinfo = pthread_getspecific(unique_tag_key);
    if (thdinfo == NULL) {
        logmsg(LOGMSG_ERROR, "insert_add_op: no thdinfo\n");
        return -1;
    }

    void *cur = get_constraint_table_cursor(thdinfo->ct_add_table);
    if (cur == NULL) {
        logmsg(LOGMSG_ERROR, "insert_add_op: no cursor???\n");
        return -1;
    }
    memcpy(key, &type, sizeof(type));
    memcpy(key + sizeof(type), &blkstate->ct_id_key,
           sizeof(blkstate->ct_id_key));
    cte_record.ct_type = CTE_ADD;
    struct forward_ct *fwdct = &cte_record.ctop.fwdct;
    fwdct->genid = genid;
    fwdct->ins_keys = ins_keys;
    fwdct->usedb = iq->usedb;
    fwdct->blkpos = blkpos;
    fwdct->ixnum = ixnum;
    fwdct->rrn = rrn;
    fwdct->optype = optype;
    fwdct->flags = flags;

    rc = bdb_temp_table_insert(thedb->bdb_env, cur, key,
                               sizeof(int) + sizeof(long long), &cte_record,
                               sizeof(cte), &err);

#if DEBUG_REORDER
logmsg(LOGMSG_ERROR, "AZ: insert_add_op here genid=%llx, rc=%d\n", bdb_genid_to_host_order(genid), rc);
#endif
    close_constraint_table_cursor(cur);
    if (rc != 0) {
        logmsg(LOGMSG_ERROR, "insert_add_op: bdb_temp_table_insert rc = %d\n", rc);
        return -1;
    }
    rc = insert_add_index(iq, genid);
    if (rc != 0) {
        logmsg(LOGMSG_ERROR, "insert_add_op: insert_add_index rc = %d\n", rc);
        return -1;
    }

    blkstate->ct_id_key++;
    return 0;
}

static int insert_del_op(block_state_t *blkstate, struct dbtable *srcdb,
                         struct dbtable *dstdb, int optype, int blkpos,
                         void *inkey, void *innewkey, int keylen, int sixnum,
                         int dixnum, int nonewrefs, int flags)
{
    void *cur = NULL;
    int type = CTE_DEL, rc = 0;
    char key[MAXKEYLEN];
    cte cte_record;
    int err = 0;

    struct thread_info *thdinfo = pthread_getspecific(unique_tag_key);
    if (thdinfo == NULL)
        return -1;

    cur = get_constraint_table_cursor(thdinfo->ct_del_table);
    if (cur == NULL)
        return -1;

    memcpy(key, &type, sizeof(type));
    memcpy(key + sizeof(type), &blkstate->ct_id_key,
           sizeof(blkstate->ct_id_key));
    cte_record.ct_type = CTE_DEL;
    struct backward_ct *bwdct = &cte_record.ctop.bwdct;
    bwdct->srcdb = srcdb;
    bwdct->dstdb = dstdb;
    bwdct->blkpos = blkpos;
    bwdct->sixlen = keylen;
    bwdct->sixnum = sixnum;
    bwdct->dixnum = dixnum;
    bwdct->optype = optype;
    bwdct->nonewrefs = nonewrefs;
    bwdct->flags = flags;
    memcpy(bwdct->key, inkey, keylen);
    if (innewkey == NULL) {
        memset(bwdct->newkey, 0, sizeof(bwdct->newkey));
    } else {
        /* always non-null in case of updates */
        memcpy(bwdct->newkey, innewkey, keylen);
    }

    rc = bdb_temp_table_insert(thedb->bdb_env, cur, key,
                               sizeof(int) + sizeof(long long), &cte_record,
                               sizeof(cte), &err);
    close_constraint_table_cursor(cur);
    if (rc != 0)
        return -1;

    blkstate->ct_id_key++;
    return 0;
}

static int should_skip_constraint_for_index(struct ireq *iq, int ixnum, int nulls)
{
    return (nulls && (gbl_nullfkey || iq->usedb->ix_nullsallowed[ixnum]));
}

/* rec_dta is in .ONDISK format..we have it from 'delete' operation in block
 * loop */

int check_delete_constraints(struct ireq *iq, void *trans,
                             block_state_t *blkstate, int op, void *rec_dta,
                             unsigned long long del_keys, int *errout)
{
    return check_update_constraints(iq, trans, blkstate, op, rec_dta, NULL,
                                    del_keys, errout);
}

int check_update_constraints(struct ireq *iq, void *trans,
                             block_state_t *blkstate, int op, void *rec_dta,
                             void *newrec_dta, unsigned long long del_keys,
                             int *errout)
{
    int i = 0, rc = 0;
    for (i = 0; i < iq->usedb->n_rev_constraints; i++) {
        int j = 0;
        constraint_t *cnstrt = iq->usedb->rev_constraints[i];
        char rkey[MAXKEYLEN];
        int rixnum = 0, rixlen = 0;
        char rondisk_tag[MAXTAGLEN];

        for (j = 0; j < cnstrt->nrules; j++) {
            char ondisk_tag[MAXTAGLEN];
            int ixnum = 0, ixlen = 0;
            char lkey[MAXKEYLEN];
            char nkey[MAXKEYLEN];
            char rnkey[MAXKEYLEN];
            int nornrefs = 0;

            if (strcasecmp(cnstrt->table[j], iq->usedb->tablename)) {
                continue;
            }
            rc = getidxnumbyname(cnstrt->table[j], cnstrt->keynm[j], &ixnum);
            if (rc) {
                if (iq->debug)
                    reqprintf(iq, "RTNKYCNSTRT: UNKNOWN KEYTAG %s",
                              cnstrt->keynm[j]);
                reqerrstr(iq, COMDB2_CSTRT_RC_INVL_KEY,
                          "key constraint: unknown keytag '%s'",
                          cnstrt->keynm[j]);
                *errout = OP_FAILED_INTERNAL + ERR_FORM_KEY;
                return ERR_CONVERT_IX;
            }
            if (gbl_partial_indexes && iq->usedb->ix_partial &&
                !(del_keys & (1ULL << ixnum))) {
                continue;
            }
            ixlen = getkeysize(iq->usedb, ixnum);
            snprintf(ondisk_tag, MAXTAGLEN, ".ONDISK_IX_%d", ixnum);
            /*
            rc=stag_to_stag_buf(iq->usedb->tablename, ".ONDISK",rec_dta,
               ondisk_tag, lkey, NULL);
             */
            if (iq->idxDelete)
                rc = create_key_from_ireq(iq, ixnum, 1, NULL, NULL, NULL,
                                          rec_dta, 0 /* not needed */, lkey);
            else
                rc = create_key_from_ondisk(
                    iq->usedb, ixnum, NULL, NULL, NULL, ".ONDISK", rec_dta,
                    0 /* not needed */, ondisk_tag, lkey, NULL, NULL);
            if (rc == -1) {
                if (iq->debug)
                    reqprintf(iq,
                              "RTNKYCNSTRT CANT FORM DST TBL %s INDEX %d (%s)",
                              iq->usedb->tablename, ixnum, cnstrt->keynm[j]);
                reqerrstr(iq, COMDB2_CSTRT_RC_INVL_IDX,
                          "key constraint cannot form destination table '%s' "
                          "index %d (%s)",
                          iq->usedb->tablename, ixnum, cnstrt->keynm[j]);
                *errout = OP_FAILED_INTERNAL + ERR_FORM_KEY;
                return ERR_CONVERT_IX;
            }

            /* this part is for update */
            if (newrec_dta != NULL) {
                /*
                rc=stag_to_stag_buf(iq->usedb->tablename, ".ONDISK",newrec_dta,
                   ondisk_tag, nkey, NULL);
                 */
                if (iq->idxInsert)
                    rc = create_key_from_ireq(iq, ixnum, 0, NULL, NULL, NULL,
                                              newrec_dta, 0 /* not needed */,
                                              nkey);
                else
                    rc = create_key_from_ondisk(iq->usedb, ixnum, NULL, NULL,
                                                NULL, ".ONDISK", newrec_dta,
                                                0 /* not needed */, ondisk_tag,
                                                nkey, NULL, NULL);
                if (rc == -1) {
                    if (iq->debug)
                        reqprintf(
                            iq,
                            "RTNKYCNSTRT NEWDTA CANT FORM TBL %s INDEX %d (%s)",
                            iq->usedb->tablename, ixnum, cnstrt->keynm[j]);
                    reqerrstr(iq, COMDB2_CSTRT_RC_INVL_IDX,
                              "key constraint: new data cannot form table '%s' "
                              "index %d (%s)",
                              iq->usedb->tablename, ixnum, cnstrt->keynm[j]);
                    *errout = OP_FAILED_INTERNAL + ERR_FORM_KEY;
                    return ERR_CONVERT_IX;
                }
                /* if new key  matches old key, we don't need to check this
                   delete constraint,
                   because we know that whatever records depend on this rule,
                   will still hold
                   after update */
                if (!memcmp(lkey, nkey, ixlen)) {
                    if (iq->debug)
                        reqprintf(iq, "RTNKYCNSTRT SKIP CNSTRT CHECK DUE TO "
                                      "SAME KEY DATA. TBL %s INDEX %d (%s)",
                                  iq->usedb->tablename, ixnum,
                                  cnstrt->keynm[j]);
                    continue;
                }
            }
            /* here we convert the key into return db format */
            rc = getidxnumbyname(cnstrt->lcltable->tablename,
                                 cnstrt->lclkeyname, &rixnum);
            if (rc) {
                if (iq->debug)
                    reqprintf(iq, "RTNKYCNSTRT: UNKNOWN TABLE %s KEYTAG %s",
                              cnstrt->lcltable->tablename, cnstrt->lclkeyname);
                reqerrstr(iq, COMDB2_CSTRT_RC_INVL_KEY,
                          "key constraint: unknown table '%s' keytag '%s'",
                          cnstrt->lcltable->tablename, cnstrt->lclkeyname);
                *errout = OP_FAILED_INTERNAL + ERR_FORM_KEY;
                return ERR_CONVERT_IX;
            }

            snprintf(rondisk_tag, MAXTAGLEN, ".ONDISK_IX_%d", rixnum);

            int nulls = 0;

            rixlen = rc = stag_to_stag_buf_ckey(
                iq->usedb->tablename, ondisk_tag, lkey,
                cnstrt->lcltable->tablename, rondisk_tag, rkey, &nulls, PK2FK);
            if (rc == -1) {

#if 0
            if (iq->debug)
               reqprintf(iq,
                  "RTNKYCNSTRT CANT FORM SRC TBL %s INDEX %d (%s)",
                  cnstrt->lcltable->tablename, rixnum,cnstrt->lclkeyname);
            *errout=OP_FAILED_INTERNAL + ERR_FORM_KEY;
            return ERR_CONVERT_IX;
#endif
                /* we cant form the key for source table/key pair in the
                   constraint.
                   This means that this record is not referenced..just let it
                   through!*/
                if (iq->debug)
                    reqprintf(iq, "RTNKYCNSTRT SRC TBL %s INDEX %d (%s). "
                                  "SKIPPING RULE CHECK.",
                              cnstrt->lcltable->tablename, rixnum,
                              cnstrt->lclkeyname);
                continue; /* just move on, there should be nothing to check */
            }

            if (should_skip_constraint_for_index(iq, rixnum, nulls)) {
                if (iq->debug)
                    reqprintf(iq, "RTNKYCNSTRT NULL COLUMN PREVENTS FOREIGN "
                                  "REF %s INDEX %d (%s). SKIPPING RULE CHECK.",
                              cnstrt->lcltable->tablename, rixnum,
                              cnstrt->lclkeyname);
                continue; /* just move on, there should be nothing to check */
            }

            if (cnstrt->lcltable->ix_collattr[rixnum]) {
                rc = extract_decimal_quantum(cnstrt->lcltable, rixnum, rkey, NULL,
                                           0, NULL);
                if (rc) {
                    abort(); /* called doesn't return error for these arguments,
                                at least not now */
                }
            }

            if (newrec_dta != NULL) {
                /*
                   this conversion is for new key data, in case we'll need to
                   cascade
                   and update any other records on the way.  this key is the
                   source of
                   new data for everyone else.
                */
                rixlen = rc =
                    stag_to_stag_buf_ckey(iq->usedb->tablename, ondisk_tag,
                                          nkey, cnstrt->lcltable->tablename,
                                          rondisk_tag, rnkey, NULL, PK2FK);
                if (rc == -1) {
/* same thing as for delete.  If the key cannot be formed,
   it is not a failure, no one's referencing us..so,
   just add empty key to be verified recursively */
#if 1
                    nornrefs = 1;
                    /* something could be found, we'll postpone additional check
                     * until verify time */

                    if (iq->debug)
                        reqprintf(iq, "RTNKYCNSTRT CANT FORM NEW SRC TBL %s "
                                      "INDEX %d (%s). PENDING RULE CHECK.",
                                  cnstrt->lcltable->tablename, rixnum,
                                  cnstrt->lclkeyname);
                    memcpy(rnkey, nkey, ixlen);
                    rixlen = ixlen;
#endif
#if 0
               if (iq->debug)
                  reqprintf(iq,
                     "RTNKYCNSTRT CANT FORM NEW SRC TBL %s INDEX %d (%s)",
                     cnstrt->lcltable->tablename, rixnum,cnstrt->lclkeyname);
               *errout=OP_FAILED_INTERNAL + ERR_FORM_KEY;
               return ERR_CONVERT_IX;
#endif
                } else if (cnstrt->lcltable->ix_collattr[rixnum]) {
                    rc = extract_decimal_quantum(cnstrt->lcltable, rixnum, rnkey,
                                               NULL, 0, NULL);
                    if (rc) {
                        abort(); /* called doesn't return error for these
                                    arguments, at least not now */
                    }
                }
            }

            rc = insert_del_op(blkstate, cnstrt->lcltable, iq->usedb, op, 0,
                               rkey, (newrec_dta == NULL) ? NULL : rnkey,
                               rixlen, rixnum, ixnum, nornrefs, cnstrt->flags);
            if (rc != 0) {
                if (iq->debug)
                    reqprintf(iq, "RTNKYCNSTRT CANT MALLOC\n");
                *errout = OP_FAILED_INTERNAL + ERR_INTERNAL;
                return ERR_INTERNAL;
            }
        }
    }

    return 0;
}

/* FOR UPDATES/DELETES, MUST VERIFY AGAINST DELETED RECORD'S TABLE TO SEE IF
 * THERE'RE ANY  KEYS WITH SAME VALUE.  IT IS OK TO DELETE IF THATS THE CASE */
int verify_del_constraints(struct javasp_trans_state *javasp_trans_handle,
                           struct ireq *iq, block_state_t *blkstate,
                           void *trans, blob_buffer_t *blobs, int *errout)
{
    int rc = 0, fndrrn = 0, err = 0;
    int keylen;
    char key[MAXKEYLEN];

    struct thread_info *thdinfo = pthread_getspecific(unique_tag_key);
    if (thdinfo == NULL) {
        if (iq->debug)
            reqprintf(iq, "VERKYCNSTRT CANNOT GET DEL LIST CURSOR");
        reqerrstr(iq, COMDB2_CSTRT_RC_INVL_CURSOR,
                  "verify constraint cannot get del list cursor");
        *errout = OP_FAILED_INTERNAL;
        return ERR_INTERNAL;
    }

    void *cur = get_constraint_table_cursor(thdinfo->ct_del_table);
    if (cur == NULL) {
        if (iq->debug)
            reqprintf(iq, "VERKYCNSTRT CANNOT GET DEL LIST CURSOR");
        reqerrstr(iq, COMDB2_CSTRT_RC_INVL_CURSOR,
                  "verify constraint cannot get del list cursor");
        *errout = OP_FAILED_INTERNAL;
        return ERR_INTERNAL;
    }

    rc = bdb_temp_table_first(thedb->bdb_env, cur, &err);
    if (rc != 0) {
        close_constraint_table_cursor(cur);
        if (rc == IX_EMPTY) {
            if (iq->debug)
                reqprintf(iq,
                          "VERKYCNSTRT FOUND NOTHING TO VERIFY IN DEL LIST");
            return 0;
        }
        if (iq->debug)
            reqprintf(iq, "VERKYCNSTRT ERROR GETTING FINDING IN DEL LIST");
        reqerrstr(iq, COMDB2_CSTRT_RC_INVL_REC,
                  "verify key constraint error getting finding in del list");
        *errout = OP_FAILED_INTERNAL;
        return ERR_INTERNAL;
    }

    while (rc == 0) {
        cte *ctrq = (cte *)bdb_temp_table_data(cur);
        if (ctrq == NULL) {
            if (iq->debug)
                reqprintf(iq, "VERKYCNSTRT CANNOT GET DEL LIST RECORD DATA");
            reqerrstr(iq, COMDB2_CSTRT_RC_INVL_REC,
                      "verify key constraint cannot get del list record data");
            *errout = OP_FAILED_INTERNAL;
            close_constraint_table_cursor(cur);
            return ERR_INTERNAL;
        }

        unsigned long long genid = 0LL, fndgenid = 0LL;
        int rrn = 0;
        int del_cascade = 0;
        int upd_cascade = 0;
        struct backward_ct *bct = &ctrq->ctop.bwdct;
        struct dbtable *currdb = iq->usedb; /* make a copy */
        char *skey = bct->key ? bct->key : "";

        if (is_delete_op(bct->optype) && (bct->flags & CT_DEL_CASCADE))
            del_cascade = 1;
        else if (is_update_op(bct->optype) && (bct->flags & CT_UPD_CASCADE))
            upd_cascade = 1;

        /* verify against source table...must be not found */
        iq->usedb = bct->srcdb;

        rc = ix_find_by_key_tran(iq, skey, bct->sixlen, bct->sixnum, key, &rrn,
                                 &genid, NULL, NULL, 0, trans);
        iq->usedb = currdb;

        if (rc == RC_INTERNAL_RETRY) {
            *errout = OP_FAILED_INTERNAL + ERR_FORM_KEY;
            close_constraint_table_cursor(cur);
            return rc;
        }

        if (rc != IX_FND && rc != IX_FNDMORE) {
            // key was not found on source table, so nothing to do
            if (iq->debug) {
                reqprintf(
                    iq,
                    "VERBKYCNSTRT VERIFIED TBL %s IX %d AGAINST TBL %s IX %d ",
                    bct->dstdb->tablename, bct->dixnum, bct->srcdb->tablename,
                    bct->sixnum);
                reqdumphex(iq, bct->key, bct->sixlen);
                reqmoref(iq, " RC %d", rc);
            }
            rc = bdb_temp_table_next(thedb->bdb_env, cur, &err);
            continue;
        }

        /* Key was found, check the dependee (parent table) of the constraint.
         * If we find another key there with the same value, then we dont need
         * to do anything (if also key length and key are exactly the same).
         * If we dont find key, we need to cascade the delete. */
        char ondisk_tag[MAXTAGLEN], dondisk_tag[MAXTAGLEN];
        char dkey[MAXKEYLEN];
        if (bct->nonewrefs) {
            if (iq->debug)
                reqprintf(iq,
                          "VERBKYCNSTRT CANT FORM NEW DATA TBL %s "
                          "INDEX %d FROM %s INDEX %d ",
                          bct->dstdb->tablename, bct->dixnum,
                          bct->srcdb->tablename, bct->sixnum);
            reqmoref(iq, " RC %d", rc);
            reqerrstr(iq, COMDB2_CSTRT_RC_INVL_DTA,
                      "verify key constraint cannot form new data table "
                      "'%s' index %d from %s index %d ",
                      bct->dstdb->tablename, bct->dixnum, bct->srcdb->tablename,
                      bct->sixnum);
            *errout = OP_FAILED_INTERNAL + ERR_FORM_KEY;
            close_constraint_table_cursor(cur);
            return ERR_CONVERT_IX;
        }
        snprintf(ondisk_tag, sizeof(ondisk_tag) - 1, ".ONDISK_IX_%d",
                 bct->sixnum);
        snprintf(dondisk_tag, sizeof(dondisk_tag) - 1, ".ONDISK_IX_%d",
                 bct->dixnum);

        int nullck = 0;

        keylen = rc = stag_to_stag_buf_ckey(bct->srcdb->tablename, ondisk_tag,
                                            skey, bct->dstdb->tablename,
                                            dondisk_tag, dkey, &nullck, FK2PK);
        if (rc == -1) {
            if (iq->debug)
                reqprintf(iq,
                          "VERBKYCNSTRT CANT FORM TBL %s INDEX %d FROM "
                          "%s INDEX %d KEY ",
                          bct->dstdb->tablename, bct->dixnum,
                          bct->srcdb->tablename, bct->sixnum);
            reqerrstr(iq, COMDB2_CSTRT_RC_INVL_DTA,
                      "verify key constraint cannot form table '%s' index "
                      "%d from %s index %d key '%s",
                      bct->dstdb->tablename, bct->dixnum, bct->srcdb->tablename,
                      bct->sixnum,
                      get_keynm_from_db_idx(bct->srcdb, bct->sixnum));
            reqdumphex(iq, skey, bct->sixlen);
            reqmoref(iq, " RC %d", rc);
            *errout = OP_FAILED_INTERNAL + ERR_FORM_KEY;
            close_constraint_table_cursor(cur);
            return ERR_CONVERT_IX;
        }

        /* Ignore records with null columns if nullfkey is set */
        if (should_skip_constraint_for_index(iq, bct->sixnum, nullck)) {
            if (iq->debug) {
                reqprintf(iq,
                          "VERBKYCNSTRT NULL COLUMN PREVENTS FOREIGN "
                          "REF %s INDEX %d.",
                          bct->srcdb->tablename, bct->sixnum);
            }
            continue; /* TODO: why do we not get next? */
        }

        if (bct->dstdb->ix_collattr[bct->dixnum]) {
            rc = extract_decimal_quantum(bct->dstdb, bct->dixnum, dkey, NULL, 0,
                                         NULL);
            if (rc) {
                abort();
            }
        }

        iq->usedb = bct->dstdb;
        rc = ix_find_by_key_tran(iq, dkey, keylen, bct->dixnum, key, &fndrrn,
                                 &fndgenid, NULL, NULL, 0, trans);
        iq->usedb = currdb;

        if (rc == RC_INTERNAL_RETRY) {
            *errout = OP_FAILED_INTERNAL + ERR_FORM_KEY;
            close_constraint_table_cursor(cur);
            return rc;
        }

        /* key was found in parent tbl, no need to delete */
        if (rc == IX_FND || rc == IX_FNDMORE) {
            if (iq->debug) {
                reqprintf(iq,
                          "VERBKYCNSTRT VERIFIED TBL %s IX %d AGAINST "
                          "TBL %s IX %d ",
                          bct->dstdb->tablename, bct->dixnum,
                          bct->srcdb->tablename, bct->sixnum);
                reqdumphex(iq, bct->key, bct->sixlen);
                reqmoref(iq, " RC %d", rc);
            }
            rc = bdb_temp_table_next(thedb->bdb_env, cur, &err);
            continue;
        }

        /* key was not found in parent tbl, will need to delete from this tbl */
        if (del_cascade) {
            /* do cascade logic here */
            int err = 0, idx = 0;
            if (iq->debug) {
                reqprintf(iq, "VERBKYCNSTRT CASCADE DELETE TBL %s RRN %d ",
                          bct->srcdb->tablename, rrn);
            }
            iq->usedb = bct->srcdb;
            if (iq->debug)
                reqpushprefixf(iq, "VERBKYCNSTRT CASCADE DEL:");
            /* TODO verify we have proper schema change locks */

            rc = del_record(iq, trans, NULL, rrn, genid, -1ULL, &err, &idx,
                            BLOCK2_DELKL, RECFLAGS_DONT_LOCK_TBL);
            if (iq->debug)
                reqpopprefixes(iq, 1);
            iq->usedb = currdb;

            if (rc != 0) {
                if (iq->debug) {
                    reqprintf(iq,
                              "VERBKYCNSTRT CANT CASCADE DELETE "
                              "TBL %s RRN %d RC %d ",
                              bct->srcdb->tablename, rrn, rc);
                }
                if (rc == ERR_TRAN_TOO_BIG) {
                    reqerrstr(iq, COMDB2_CSTRT_RC_CASCADE,
                              "cascaded delete exceeds max writes");
                    *errout = OP_FAILED_INTERNAL + ERR_TRAN_TOO_BIG;
                } else {
                    reqerrstr(iq, COMDB2_CSTRT_RC_CASCADE,
                              "verify key constraint cannot cascade delete "
                              "table '%s' rrn %d",
                              bct->srcdb->tablename, rrn);
                    *errout = OP_FAILED_INTERNAL + ERR_FIND_CONSTRAINT;
                }
                close_constraint_table_cursor(cur);
                if (rc == RC_INTERNAL_RETRY)
                    return rc; /* bubble up internal retry */
                return ERR_BADREQ;
            }
            /* here, we need to retry to verify the constraint */
            /* sub 1 to go to current constraint again */
            continue;
        } else if (upd_cascade) {
            int err = 0, idx = 0;
            unsigned long long newgenid;
            int newkeylen;

<<<<<<< HEAD
                    rc = del_record(iq, trans, NULL, rrn, genid, -1ULL, &err,
                                    &idx, BLOCK2_DELKL, RECFLAGS_DONT_LOCK_TBL | RECFLAGS_NO_REORDER_IDX);
                    if (iq->debug)
                        reqpopprefixes(iq, 1);
                    iq->usedb = currdb;
                    if (rc != 0) {
                        if (iq->debug) {
                            reqprintf(iq, "VERBKYCNSTRT CANT CASCADE DELETE "
                                          "TBL %s RRN %d RC %d ",
                                      bct->srcdb->tablename, rrn, rc);
                        }
                        if (rc == ERR_TRAN_TOO_BIG) {
                            reqerrstr(iq, COMDB2_CSTRT_RC_CASCADE,
                                      "cascaded delete exceeds max writes");
                            *errout = OP_FAILED_INTERNAL + ERR_TRAN_TOO_BIG;
                        } else {
                            reqerrstr(
                                iq, COMDB2_CSTRT_RC_CASCADE,
                                "verify key constraint cannot cascade delete "
                                "table '%s' rrn %d",
                                bct->srcdb->tablename, rrn);
                            *errout = OP_FAILED_INTERNAL + ERR_FIND_CONSTRAINT;
                        }
                        close_constraint_table_cursor(cur);
                        if (rc == RC_INTERNAL_RETRY)
                            return rc; /* bubble up internal retry */
                        return ERR_BADREQ;
                    }
                    /* here, we need to retry to verify the constraint */
                    /* sub 1 to go to current constraint again */
                    continue;
                } /* if (isdeleteop) */
                else if (upd_cascade) {
                    int err = 0, idx = 0;
                    unsigned long long newgenid;
                    int newkeylen;

                    memset(nulls, 0, sizeof(nulls));
                    iq->usedb = bct->srcdb;
                    newkeylen = getkeysize(iq->usedb, bct->sixnum);

                    if (gbl_fk_allow_superset_keys && newkeylen > bct->sixlen) {
                        memcpy(bct->newkey + bct->sixlen, key + bct->sixlen,
                               newkeylen - bct->sixlen);
                    } else {
                        newkeylen = bct->sixlen;
                    }

                    if (iq->debug)
                        reqpushprefixf(iq, "VERBKYCNSTRT CASCADE UPD:");
                    /* TODO verify we have proper schema change locks */

                    rc = upd_record(
                        iq, trans, NULL, /*primkey*/
                        rrn, genid,
                        (const unsigned char *)ondisk_tag, /*.ONDISK_IX_0*/
                        (const unsigned char *)ondisk_tag + strlen(ondisk_tag),
                        (unsigned char *)bct->newkey, /*p_buf_rec*/
                        (const unsigned char *)bct->newkey + newkeylen,
                        NULL /*p_buf_vrec*/, NULL /*p_buf_vrec_end*/,
                        NULL, /*fldnullmap*/
                        NULL, /*updCols*/
                        NULL, /*blobs*/
                        0,    /*maxblobs*/
                        &newgenid, -1ULL, -1ULL, &err, &idx, BLOCK2_UPDKL,
                        0, /*blkpos*/
                        UPDFLAGS_CASCADE | RECFLAGS_DONT_LOCK_TBL | RECFLAGS_NO_REORDER_IDX);
                    if (iq->debug)
                        reqpopprefixes(iq, 1);
                    iq->usedb = currdb;
                    if (rc != 0) {
                        if (iq->debug) {
                            reqprintf(iq, "VERBKYCNSTRT CANT CASCADE UPDATE "
                                          "TBL %s RRN %d RC %d ",
                                      bct->srcdb->tablename, rrn, rc);
                        }
                        if (rc == ERR_TRAN_TOO_BIG) {
                            reqerrstr(iq, COMDB2_CSTRT_RC_CASCADE,
                                      "cascaded update exceeds max writes");
                            *errout = OP_FAILED_INTERNAL + ERR_TRAN_TOO_BIG;
                        } else {
                            reqerrstr(
                                iq, COMDB2_CSTRT_RC_CASCADE,
                                "verify key constraint cannot cascade update "
                                "table '%s' rrn %d",
                                bct->srcdb->tablename, rrn);
                            *errout = OP_FAILED_INTERNAL + ERR_FIND_CONSTRAINT;
                        }
                        close_constraint_table_cursor(cur);
                        if (rc == RC_INTERNAL_RETRY)
                            return rc; /* bubble up internal retry */
                        return ERR_BADREQ;
                    }
                    /* here, we need to retry to verify the constraint */
                    continue;
=======
            iq->usedb = bct->srcdb;
            newkeylen = getkeysize(iq->usedb, bct->sixnum);

            if (gbl_fk_allow_superset_keys && newkeylen > bct->sixlen) {
                memcpy(bct->newkey + bct->sixlen, key + bct->sixlen,
                       newkeylen - bct->sixlen);
            } else {
                newkeylen = bct->sixlen;
            }

            if (iq->debug)
                reqpushprefixf(iq, "VERBKYCNSTRT CASCADE UPD:");
            /* TODO verify we have proper schema change locks */

            rc = upd_record(
                iq, trans, NULL,                               /*primkey*/
                rrn, genid, (const unsigned char *)ondisk_tag, /*.ONDISK_IX_0*/
                (const unsigned char *)ondisk_tag + strlen(ondisk_tag),
                (unsigned char *)bct->newkey, /*p_buf_rec*/
                (const unsigned char *)bct->newkey + newkeylen,
                NULL /*p_buf_vrec*/, NULL /*p_buf_vrec_end*/,
                NULL, /*fldnullmap*/
                NULL, /*updCols*/
                NULL, /*blobs*/
                0,    /*maxblobs*/
                &newgenid, -1ULL, -1ULL, &err, &idx, BLOCK2_UPDKL, 0, /*blkpos*/
                UPDFLAGS_CASCADE | RECFLAGS_DONT_LOCK_TBL);
            if (iq->debug)
                reqpopprefixes(iq, 1);
            iq->usedb = currdb;

            if (rc != 0) {
                if (iq->debug) {
                    reqprintf(iq,
                              "VERBKYCNSTRT CANT CASCADE UPDATE "
                              "TBL %s RRN %d RC %d ",
                              bct->srcdb->tablename, rrn, rc);
                }
                if (rc == ERR_TRAN_TOO_BIG) {
                    reqerrstr(iq, COMDB2_CSTRT_RC_CASCADE,
                              "cascaded update exceeds max writes");
                    *errout = OP_FAILED_INTERNAL + ERR_TRAN_TOO_BIG;
>>>>>>> 6454af2e
                } else {
                    reqerrstr(iq, COMDB2_CSTRT_RC_CASCADE,
                              "verify key constraint cannot cascade update "
                              "table '%s' rrn %d",
                              bct->srcdb->tablename, rrn);
                    *errout = OP_FAILED_INTERNAL + ERR_FIND_CONSTRAINT;
                }
                close_constraint_table_cursor(cur);
                if (rc == RC_INTERNAL_RETRY)
                    return rc; /* bubble up internal retry */
                return ERR_BADREQ;
            }
            /* here, we need to retry to verify the constraint */
            continue;
        } else { /* key was not found in parent tbl and we are not cascading */
            if (iq->debug) {
                reqprintf(iq,
                          "VERBKYCNSTRT CANT RESOLVE CONSTRAINT TBL %s "
                          "IDX '%d' KEY -> TBL %s IDX '%d' ",
                          bct->dstdb->tablename, bct->dixnum,
                          bct->srcdb->tablename, bct->sixnum);
                reqdumphex(iq, bct->key, bct->sixlen);
                reqmoref(iq, " RC %d", rc);
            }
            reqerrstr(iq, COMDB2_CSTRT_RC_INVL_KEY,
                      "verify key constraint cannot resolve constraint "
                      "table '%s' index '%d' key '%s' -> table '%s' index "
                      "'%d' ",
                      bct->dstdb->tablename, bct->dixnum,
                      get_keynm_from_db_idx(bct->dstdb, bct->dixnum),
                      bct->srcdb->tablename, bct->sixnum);
            *errout = OP_FAILED_INTERNAL + ERR_FIND_CONSTRAINT;
            close_constraint_table_cursor(cur);
            return ERR_BADREQ;
        }

        /* get next record from table */
        rc = bdb_temp_table_next(thedb->bdb_env, cur, &err);
    }
    close_constraint_table_cursor(cur);
    if (rc == IX_EMPTY || rc == IX_PASTEOF) {
        return 0;
    }
    if (iq->debug)
        reqprintf(iq, "VERKYCNSTRT ERROR READING DEL TABLE");
    reqerrstr(iq, COMDB2_CSTRT_RC_INVL_TBL,
              "verify key constraint error reading del table");
    *errout = OP_FAILED_INTERNAL;
    return ERR_INTERNAL;
}


/* this is called twice so putting here to avoid mess */
#define LIVE_SC_DELAYED_KEY_ADDS(LAST)                                         \
    do {                                                                       \
        /* its ok to fail adding to newbtree indices -- SC will abort */       \
        int lrc = live_sc_delayed_key_adds(iq, trans, genid, od_dta, ins_keys, \
                                           ondisk_size);                       \
        if (lrc == RC_INTERNAL_RETRY) {                                        \
            logmsg(LOGMSG_ERROR, "%s: deadlock add2idx genid 0x%llx\n",        \
                   __func__, genid);                                           \
            /* if we failed to add due to deadlock, need to redo */            \
            *errout = OP_FAILED_INTERNAL;                                      \
            if (!LAST)                                                         \
                close_constraint_table_cursor(cur);                            \
            return lrc;                                                        \
        } else if (lrc == ERR_NOMASTER) {                                      \
            logmsg(LOGMSG_ERROR, "%s:%d: live sc downgrading\n", __func__,     \
                   __LINE__);                                                  \
            return ERR_NOMASTER;                                               \
        } else if (lrc)                                                        \
            logmsg(LOGMSG_USER,                                                \
                   "%s:%d: ERROR: failed add2idx rc %d genid 0x%llx\n",        \
                   __func__, __LINE__, lrc, genid);                            \
    } while (0);

int delayed_key_adds(struct ireq *iq, block_state_t *blkstate, void *trans,
                     int *blkpos, int *ixout, int *errout)
{
    int rc = 0, fndlen = 0, err = 0, limit = 0;
    int idx = 0, ixkeylen = -1;
    void *od_dta = NULL;
    char ondisk_tag[MAXTAGLEN];
    char key[MAXKEYLEN];
    char *od_dta_tail = NULL;
    int od_tail_len = 0;
    char mangled_key[MAXKEYLEN];

#if DEBUG_REORDER
    logmsg(LOGMSG_DEBUG, "%s(): entering\n", __func__);
#endif

    od_dta = alloca(20 * 1024 + 8);
    if (od_dta == NULL) {
        if (iq->debug)
            reqprintf(iq, "%p:ADDKYCNSTRT FAILED MALLOC", trans);
        reqerrstr(iq, COMDB2_CSTRT_RC_ALLOC,
                  "add key constraint failed malloc");
        *errout = OP_FAILED_INTERNAL;
        *blkpos = 0;
        return ERR_INTERNAL;
    }

    struct thread_info *thdinfo = pthread_getspecific(unique_tag_key);
    if (thdinfo == NULL) {
        if (iq->debug)
            reqprintf(iq, "%p:VERKYCNSTRT CANNOT GET ADD LIST CURSOR", trans);
        reqerrstr(iq, COMDB2_CSTRT_RC_INVL_CURSOR,
                  "verify key constraint: cannot get add list cursor");
        *errout = OP_FAILED_INTERNAL;
        return ERR_INTERNAL;
    }

    void *cur = get_constraint_table_cursor(thdinfo->ct_add_table);
    if (cur == NULL) {
        if (iq->debug)
            reqprintf(iq, "%p:VERKYCNSTRT CANNOT GET ADD LIST CURSOR", trans);
        reqerrstr(iq, COMDB2_CSTRT_RC_INVL_CURSOR,
                  "verify key constraint cannot get add list cursor");
        *errout = OP_FAILED_INTERNAL;
        return ERR_INTERNAL;
    }

    *ixout = -1;
    *blkpos = -1;

    int ondisk_size = 0;
    unsigned long long genid = 0LL;
    unsigned long long cached_index_genid = genid;
    unsigned long long ins_keys = 0ULL;
    int flags = 0;
    rc = bdb_temp_table_first(thedb->bdb_env, cur, &err);
    if (rc != 0) {
        close_constraint_table_cursor(cur);
        free_cached_delayed_indexes(iq);
        if (rc == IX_EMPTY) {
            if (iq->debug)
                reqprintf(iq, "%p:VERKYCNSTRT FOUND NO KEYS TO ADD", trans);
            return 0;
        }
        if (iq->debug)
            reqprintf(iq, "%p:VERKYCNSTRT CANNOT GET ADD LIST RECORD", trans);
        reqerrstr(iq, COMDB2_CSTRT_RC_INVL_REC,
                  "verify key constraint: cannot get add list record");
        *errout = OP_FAILED_INTERNAL;
        return ERR_INTERNAL;
    }

    assert(iq->idxDelete == NULL);
    assert(iq->idxInsert == NULL);
    do {
        cte *ctrq = (cte *)bdb_temp_table_data(cur);
        /* do something */
        if (ctrq == NULL) {
            if (iq->debug)
                reqprintf(iq, "%p:VERKYCNSTRT CANNOT GET ADD LIST RECORD DATA",
                          trans);
            reqerrstr(iq, COMDB2_CSTRT_RC_INVL_DTA,
                      "verify key constraint: cannot get add list record data");
            close_constraint_table_cursor(cur);
            free_cached_delayed_indexes(iq);
            *errout = OP_FAILED_INTERNAL;
            return ERR_INTERNAL;
        }
        struct forward_ct *curop = &ctrq->ctop.fwdct;

        /* only do once per genid *after* processing all idxs from tmptbl 
         * (which are in sequence for the same genid): 
         * If a key is a dup violation then we don't want SC to fail,
         * rather the UPD should fail (when processing that idx in this loop).
         * So when table cursor points to next genid, only then we can call
         * live_sc on the stored genid. 
         */
        if (genid && genid != curop->genid) {
            LIVE_SC_DELAYED_KEY_ADDS(0 /* not last */);
        }

#if DEBUG_REORDER
logmsg(LOGMSG_DEBUG, "%s(): procesing genid=%lld\n", __func__, curop->genid);
#endif
        iq->usedb = curop->usedb;
        int addrrn = curop->rrn;
        int ixnum = curop->ixnum;
        genid = curop->genid;
        ins_keys = curop->ins_keys;
        flags = curop->flags;

        /* Keys for records from INSERT .. ON CONFLICT DO NOTHING have
         * already been added to the indexes in add_record() to ensure
         * we don't add duplicates in the data files. We still push them
         * to ct_add_table to be able to perform cascade updates to the
         * child tables.
         */
        if ((flags & OSQL_IGNORE_FAILURE) != 0) {
            goto next_record;
        }

        if (addrrn == -1) {
            if (iq->debug)
                reqprintf(iq, "%p:ADDKYCNSTRT (AFPRI) FAILED, NO RRN\n", trans);
            reqerrstr(iq, COMDB2_CSTRT_RC_INVL_RRN,
                      "add key constraint failed, no rrn");
            *errout = OP_FAILED_INTERNAL + ERR_ADD_RRN;
            *blkpos = curop->blkpos;
            close_constraint_table_cursor(cur);
            free_cached_delayed_indexes(iq);
            return ERR_BADREQ;
        }

        ondisk_size = getdatsize(iq->usedb);
        if (ondisk_size == -1) {
            if (iq->debug)
                reqprintf(iq, "%p:ADDKYCNSTRT BAD TABLE %s\n", trans,
                          iq->usedb->tablename);
            reqerrstr(iq, COMDB2_CSTRT_RC_INVL_TBL,
                      "add key constraint bad table '%s'",
                      iq->usedb->tablename);
            *blkpos = curop->blkpos;
            close_constraint_table_cursor(cur);
            free_cached_delayed_indexes(iq);
            return ERR_BADREQ;
        }
        rc = ix_find_by_rrn_and_genid_tran(iq, addrrn, genid, od_dta, &fndlen,
                                           ondisk_size, trans);

        if (rc == RC_INTERNAL_RETRY) {
            *errout = OP_FAILED_INTERNAL;
            close_constraint_table_cursor(cur);
            free_cached_delayed_indexes(iq);
            return rc;
        }

        if (fndlen != ondisk_size) {
            if (iq->debug)
                reqprintf(iq, "%p:ADDKYCNSTRT FNDLEN %d != DTALEN %d RC %d",
                          trans, fndlen, ondisk_size, rc);
            reqerrstr(iq, COMDB2_CSTRT_RC_INVL_DTA,
                      "add key constraint: record not found in table %s",
                      iq->usedb->tablename);
            *errout = OP_FAILED_INTERNAL;
            *blkpos = curop->blkpos;
            close_constraint_table_cursor(cur);
            free_cached_delayed_indexes(iq);
            return ERR_INTERNAL;
        }

        if (cached_index_genid != genid) {
            if (cache_delayed_indexes(iq, genid)) {
                logmsg(LOGMSG_ERROR, "%s failed to cache delayed indexes\n",
                        __func__);
                *errout = OP_FAILED_INTERNAL;
                close_constraint_table_cursor(cur);
                free_cached_delayed_indexes(iq);
                return ERR_INTERNAL;
            }
            cached_index_genid = genid;
        }

        if (ixnum == -1) {
            /* add key for all indexes here */
            limit = iq->usedb->nix;
        } else
            limit = 1;

        for (idx = 0; idx < limit; idx++) {
            int doidx = ixnum;
            if (ixnum == -1) {
                doidx = idx;
                /* only add keys when told */
                if (gbl_partial_indexes && iq->usedb->ix_partial &&
                    !(ins_keys & (1ULL << doidx)))
                    continue;
            }

            ixkeylen = getkeysize(iq->usedb, doidx);
            snprintf(ondisk_tag, MAXTAGLEN, ".ONDISK_IX_%d", doidx);
            if (ixkeylen < 0) {
                if (iq->debug)
                    reqprintf(iq, "%p:ADDKYCNSTRT BAD INDEX %d OR KEYLENGTH %d",
                              trans, doidx, ixkeylen);
                reqerrstr(iq, COMDB2_CSTRT_RC_INVL_IDX,
                          "add key constraint bad index %d or keylength %d",
                          doidx, ixkeylen);
                *blkpos = curop->blkpos;
                *errout = OP_FAILED_BAD_REQUEST;
                close_constraint_table_cursor(cur);
                free_cached_delayed_indexes(iq);
                return ERR_BADREQ;
            }
            /*
            rc=stag_to_stag_buf(iq->usedb->tablename, ".ONDISK",od_dta,
               ondisk_tag, key, NULL);
             */
            if (iq->idxInsert)
                rc = create_key_from_ireq(iq, doidx, 0, &od_dta_tail,
                                          &od_tail_len, mangled_key, od_dta,
                                          ondisk_size, key);
            else
                rc = create_key_from_ondisk(iq->usedb, doidx, &od_dta_tail,
                                            &od_tail_len, mangled_key,
                                            ".ONDISK", od_dta, ondisk_size,
                                            ondisk_tag, key, NULL, iq->tzname);
            if (rc == -1) {
                if (iq->debug)
                    reqprintf(iq, "%p:ADDKYCNSTRT CANT FORM INDEX %d", trans,
                              ixnum);
                reqerrstr(iq, COMDB2_CSTRT_RC_INVL_IDX,
                          "add key constraint cannot form index %d", ixnum);
                *blkpos = curop->blkpos;
                *errout = OP_FAILED_INTERNAL + ERR_FORM_KEY;
                *ixout = doidx;
                close_constraint_table_cursor(cur);
                free_cached_delayed_indexes(iq);
                return ERR_CONVERT_IX;
            }

            /* light the prefault kill bit for this subop - newkeys */
            prefault_kill_bits(iq, doidx, PFRQ_NEWKEY);

            /* add the key */
            rc = ix_addk(iq, trans, key, doidx, genid, addrrn, od_dta_tail,
                         od_tail_len, ix_isnullk(iq->usedb, key, doidx));

            if (iq->debug) {
                reqprintf(iq, "%p:ADDKYCNSTRT  TBL %s IX %d RRN %d KEY ", trans,
                          iq->usedb->tablename, doidx, addrrn);
                reqdumphex(iq, key, ixkeylen);
                reqmoref(iq, " RC %d", rc);
            }

            if (rc == IX_DUP) {
                if ((flags & OSQL_FORCE_VERIFY) != 0) {
                    *errout = OP_FAILED_VERIFY;
                    rc = ERR_VERIFY;
                } else {
                    reqerrstr(iq, COMDB2_CSTRT_RC_DUP,
                              "add key constraint duplicate key '%s' on table "
                              "'%s' index %d",
                              get_keynm_from_db_idx(iq->usedb, doidx),
                              iq->usedb->tablename, doidx);
                    *errout = OP_FAILED_UNIQ;
                }

                *blkpos = curop->blkpos;
                *ixout = doidx;
                close_constraint_table_cursor(cur);
                free_cached_delayed_indexes(iq);
                return rc;
            } else if (rc != 0) {
                reqerrstr(iq, COMDB2_CSTRT_RC_INTL_ERR,
                          "add key berkley error for key '%s' on index %d",
                          get_keynm_from_db_idx(iq->usedb, doidx), doidx);

                *blkpos = curop->blkpos;
                *errout = OP_FAILED_INTERNAL;
                *ixout = doidx;
                close_constraint_table_cursor(cur);
                free_cached_delayed_indexes(iq);

                if (ERR_INTERNAL == rc) {
                    /* Exit & have the cluster elect another master */
                    if (gbl_exit_on_internal_error) {
                        exit(1);
                    }

                    rc = ERR_NOMASTER;
                }
                return rc;
            }
        } /* for each index */

    next_record:
        /* get next record from table */
        rc = bdb_temp_table_next(thedb->bdb_env, cur, &err);
    } while (rc == 0);

    close_constraint_table_cursor(cur);

    if (rc == IX_EMPTY || rc == IX_PASTEOF) {
        if (cached_index_genid != genid) {
            if (cache_delayed_indexes(iq, genid)) {
                logmsg(LOGMSG_ERROR, "%s failed to cache delayed indexes\n",
                        __func__);
                *errout = OP_FAILED_INTERNAL;
                close_constraint_table_cursor(cur); //AZ: this is wrong!?
                return ERR_INTERNAL;
            }
            cached_index_genid = genid;
        }
        LIVE_SC_DELAYED_KEY_ADDS(1); /* if no error, process last genid */
        free_cached_delayed_indexes(iq);
        return 0;
    }
    if (iq->debug)
        reqprintf(iq, "%p:ADDKYCNSTRT ERROR READING ADD TABLE", trans);
    reqerrstr(iq, COMDB2_CSTRT_RC_INVL_TBL,
              "add key constraint error reading add table");
    *errout = OP_FAILED_INTERNAL;
    free_cached_delayed_indexes(iq);
    return ERR_INTERNAL;
}

/* go through all entries in ct_add_table and verify that 
 * the key exists in the paret table if there are constraints */
int verify_add_constraints(struct javasp_trans_state *javasp_trans_handle,
                           struct ireq *iq, block_state_t *blkstate,
                           void *trans, int *errout)
{
    int rc = 0, fndrrn = 0, opcode = 0, err = 0;
    void *od_dta = NULL;
    char ondisk_tag[MAXTAGLEN];
    char key[MAXKEYLEN];
    int nulls;

    od_dta = (void *)alloca(20 * 1024 + 8);
    if (od_dta == NULL) {
        if (iq->debug)
            reqprintf(iq, "VERKYCNSTRT ERROR IN MALLOC");
        reqerrstr(iq, COMDB2_CSTRT_RC_ALLOC,
                  "verify key constraint error in malloc");
        *errout = OP_FAILED_INTERNAL;
        return ERR_INTERNAL;
    }

    struct thread_info *thdinfo = pthread_getspecific(unique_tag_key);
    if (thdinfo == NULL) {
        if (iq->debug)
            reqprintf(iq, "VERKYCNSTRT CANNOT GET ADD LIST CURSOR");
        reqerrstr(iq, COMDB2_CSTRT_RC_INVL_CURSOR,
                  "verify constraint cannot get add list cursor");
        *errout = OP_FAILED_INTERNAL;
        return ERR_INTERNAL;
    }

    void *cur = get_constraint_table_cursor(thdinfo->ct_add_table);
    if (cur == NULL) {
        if (iq->debug)
            reqprintf(iq, "VERKYCNSTRT CANNOT GET ADD LIST CURSOR");
        reqerrstr(iq, COMDB2_CSTRT_RC_INVL_CURSOR,
                  "verify constraint cannot get add list cursor");
        *errout = OP_FAILED_INTERNAL;
        return ERR_INTERNAL;
    }

    rc = bdb_temp_table_first(thedb->bdb_env, cur, &err);
    if (rc != 0) {
        close_constraint_table_cursor(cur);
        if (rc == IX_EMPTY) {
            if (iq->debug)
                reqprintf(iq, "VERKYCNSTRT FOUND NOTHING TO VERIFY ON ADD");
            return 0;
        }
        if (iq->debug)
            reqprintf(iq, "VERKYCNSTRT CANNOT GET ADD LIST RECORD");
        reqerrstr(iq, COMDB2_CSTRT_RC_INVL_REC,
                  "verify key constraint error getting finding in add list");
        *errout = OP_FAILED_INTERNAL;
        return ERR_INTERNAL;
    }
    unsigned long long genid = 0ULL;
    unsigned long long cached_index_genid = 0ULL;
    unsigned long long ins_keys = 0ULL;
    while (rc == 0) {
        cte *ctrq = (cte *)bdb_temp_table_data(cur);
        struct forward_ct *curop = NULL;
        int ixnum = -1;
        int ondisk_size = 0;
        /* do something */
        if (ctrq == NULL) {
            if (iq->debug)
                reqprintf(iq, "VERKYCNSTRT CANNOT GET ADD LIST RECORD DATA");
            reqerrstr(iq, COMDB2_CSTRT_RC_INVL_REC,
                      "verify key constraint cannot get add list record data");
            *errout = OP_FAILED_INTERNAL;
            close_constraint_table_cursor(cur);
            return ERR_INTERNAL;
        }
        /*    fprintf(stderr, "%d %d %s\n", ctrq->ct_type,
         * ctrq->ctop.fwdct.optype,ctrq->ctop.fwdct.usedb->tablename);*/
        curop = &ctrq->ctop.fwdct;

        /* Only do once per genid --
         * (Same as LIVE_SC_DELAYED_KEY_ADDS in delayed_key_adds) */
        if (genid && genid != curop->genid) {
            verify_schema_change_constraint(iq, trans, genid, od_dta, ins_keys);
        }

        iq->usedb = curop->usedb;
        ixnum = curop->ixnum;
        genid = curop->genid;
        ins_keys = curop->ins_keys;
        opcode = curop->optype;
        /* if we are updating by key, check the constraints as if we're doing a
         * normal update */
        if (opcode == BLOCK2_UPDBYKEY)
            opcode = BLOCK2_UPDKL;
        switch (opcode) {
        case BLOCK_ADDSL:
        case BLOCK2_ADDDTA:
        case BLOCK2_ADDKL:
        case BLOCK2_ADDKL_POS:
        case BLOCK2_UPDKL:
        case BLOCK2_UPDKL_POS:
        case BLOCK2_UPDATE:
        case BLOCK_UPVRRN: {
            int nct = curop->usedb->n_constraints;
            int cidx = 0;
            if (opcode == BLOCK_ADDSL && ixnum != 0) {
                break;
            }
            ondisk_size = getdatsize(iq->usedb);
            if (ondisk_size == -1) {
                if (iq->debug)
                    reqprintf(iq, "VERKYCNSTRT BAD TABLE %s\n",
                              iq->usedb->tablename);
                reqerrstr(iq, COMDB2_CSTRT_RC_INVL_TBL,
                          "verify key constraint bad table '%s'",
                          iq->usedb->tablename);
                *errout = OP_FAILED_BAD_REQUEST;
                rc = ERR_BADREQ;
                close_constraint_table_cursor(cur);
                return rc;
            }

            if (cached_index_genid != curop->genid) {
                if (cache_delayed_indexes(iq, curop->genid)) {
                    logmsg(LOGMSG_ERROR, "%s failed to cache delayed indexes\n",
                           __func__);
                    *errout = OP_FAILED_INTERNAL;
                    close_constraint_table_cursor(cur);
                    return ERR_INTERNAL;
                }
                cached_index_genid = curop->genid;
            }

            /* load original row in od_dta, needed to form the indices */
            int fndlen = 0;
            int addrrn = curop->rrn;
            rc = ix_find_by_rrn_and_genid_tran(iq, addrrn, genid, od_dta,
                                               &fndlen, ondisk_size, trans);

            if (rc) {
                *errout = OP_FAILED_INTERNAL;
                close_constraint_table_cursor(cur);

                if (rc == RC_INTERNAL_RETRY)
                    return rc;

                if (iq->debug)
                    reqprintf(iq,
                              "VERKYCNSTRT CASCADE DELETED GENID 0x%llx "
                              "FNDLEN %d DTALEN %d RC %d",
                              genid, fndlen, ondisk_size, rc);
                reqerrstr(iq, COMDB2_CSTRT_RC_INVL_DTA,
                          "verify key constraint: record not found in table %s "
                          "(cascaded)",
                          iq->usedb->tablename);
                return ERR_INTERNAL;
            }

            for (cidx = 0; cidx < nct; cidx++) {
                constraint_t *ct = &curop->usedb->constraints[cidx];
                int ridx = 0, lixnum = -1;
                char lkey[MAXKEYLEN];

                rc = getidxnumbyname(iq->usedb->tablename, ct->lclkeyname,
                                     &lixnum);
                if (rc) {
                    if (iq->debug)
                        reqprintf(iq, "VERKYCNSTRT: UNKNOWN LCL KEYTAG %s",
                                  ct->lclkeyname);
                    reqerrstr(iq, COMDB2_CSTRT_RC_INVL_KEY,
                              "verify constraint: unknown local keytag '%s'",
                              ct->lclkeyname);
                    *errout = OP_FAILED_INTERNAL + ERR_FORM_KEY;
                    free_cached_delayed_indexes(iq);
                    close_constraint_table_cursor(cur);
                    return ERR_CONVERT_IX;
                }

                /* only verify keys when told */
                if (gbl_partial_indexes && iq->usedb->ix_partial &&
                    !(ins_keys & (1ULL << lixnum))) {
                    continue;
                }

                snprintf(ondisk_tag, MAXTAGLEN, ".ONDISK_IX_%d", lixnum);
                /*
                rc=stag_to_stag_buf(iq->usedb->tablename, ".ONDISK",od_dta,
                   ondisk_tag, lkey, NULL);
                 */
                if (iq->idxInsert) {
                    rc = create_key_from_ireq(iq, lixnum, 0, NULL, NULL, NULL,
                                              od_dta, 0 /* not needed */, lkey);
                } else
                    rc = create_key_from_ondisk(
                        iq->usedb, lixnum, NULL, NULL, NULL, ".ONDISK", od_dta,
                        0 /* not needed */, ondisk_tag, lkey, NULL, NULL);

                if (rc == -1) {
                    if (iq->debug)
                        reqprintf(iq,
                                  "VERKYCNSTRT CANT FORM TBL %s INDEX %d (%s)",
                                  iq->usedb->tablename, lixnum, ct->lclkeyname);
                    reqerrstr(iq, COMDB2_CSTRT_RC_INVL_TBL,
                              "verify key constraint cannot form table '%s' "
                              "index %d ('%s')",
                              iq->usedb->tablename, lixnum, ct->lclkeyname);
                    *errout = OP_FAILED_INTERNAL + ERR_FORM_KEY;
                    free_cached_delayed_indexes(iq);
                    close_constraint_table_cursor(cur);
                    return ERR_CONVERT_IX;
                }

                for (ridx = 0; ridx < ct->nrules; ridx++) {
                    struct dbtable *ftable = NULL, *currdb = NULL;
                    int fixnum = 0;
                    int fixlen = 0;
                    char fkey[MAXKEYLEN];
                    char fondisk_tag[MAXTAGLEN];

                    ftable = get_dbtable_by_name(ct->table[ridx]);
                    if (ftable == NULL) {
                        if (iq->debug)
                            reqprintf(iq, "VERKYCNSTRT BAD TABLE %s\n",
                                      ftable->tablename);
                        reqerrstr(iq, COMDB2_CSTRT_RC_INVL_TBL,
                                  "verify key constraint bad table '%s'",
                                  ftable->tablename);
                        *errout = OP_FAILED_BAD_REQUEST;
                        free_cached_delayed_indexes(iq);
                        close_constraint_table_cursor(cur);
                        return ERR_BADREQ;
                    }
                    rc = getidxnumbyname(ftable->tablename, ct->keynm[ridx],
                                         &fixnum);
                    if (rc) {
                        if (iq->debug)
                            reqprintf(iq, "VERKYCNSTRT: UNKNOWN KEYTAG %s",
                                      ct->keynm[ridx]);
                        reqerrstr(iq, COMDB2_CSTRT_RC_INVL_KEY,
                                  "verify key constraint: unknown keytag '%s'",
                                  ct->keynm[ridx]);
                        *errout = OP_FAILED_INTERNAL + ERR_FORM_KEY;
                        free_cached_delayed_indexes(iq);
                        close_constraint_table_cursor(cur);
                        return ERR_CONVERT_IX;
                    }
                    fixlen = getkeysize(ftable, fixnum);

                    /*snprintf(ondisk_tag, MAXTAGLEN, ".ONDISK_IX_%d", fixnum);
                      rc=stag_to_stag_bufx(iq->usedb->tablename,
                      ".ONDISK",od_dta,
                      ftable->tablename, ondisk_tag, fkey);*/

                    snprintf(fondisk_tag, MAXTAGLEN, ".ONDISK_IX_%d", fixnum);
                    fixlen = rc = stag_to_stag_buf_ckey(
                        iq->usedb->tablename, ondisk_tag, lkey,
                        ftable->tablename, fondisk_tag, fkey, &nulls, FK2PK);
                    if (rc == -1) {
                        if (iq->debug)
                            reqprintf(
                                iq,
                                "VERKYCNSTRT CANT FORM TBL %s INDEX %d (%s)",
                                ftable->tablename, fixnum, ct->keynm[ridx]);
                        reqerrstr(iq, COMDB2_CSTRT_RC_INVL_TBL,
                                  "verify key constraint cannot form table "
                                  "'%s' index %d (%s)",
                                  ftable->tablename, fixnum, ct->keynm[ridx]);
                        *errout = OP_FAILED_INTERNAL + ERR_FORM_KEY;
                        free_cached_delayed_indexes(iq);
                        close_constraint_table_cursor(cur);
                        return ERR_CONVERT_IX;
                    }

                    if (ftable->ix_collattr[fixnum]) {
                        rc = extract_decimal_quantum(ftable, fixnum, fkey, NULL,
                                                   0, NULL);
                        if (rc) {
                            abort(); /* called doesn't return error for these
                                        arguments, at least not now */
                        }
                    }

                    /*     int ftblsz = getdatsize(ftable);
                     *     fprintf(stderr, "%s;%d-%s;%d\n",ftable->tablename,
                           ftblsz, ct->keynm[ridx], fixlen);*/

                    /* we'll do the find on created index to make sure
                       constraint is satisfied */
                    currdb = iq->usedb;
                    iq->usedb = ftable;

                    if (should_skip_constraint_for_index(iq, fixnum, nulls))
                        rc = IX_FND;
                    else
                        rc = ix_find_by_key_tran(iq, fkey, fixlen, fixnum, key,
                                                 &fndrrn, &genid, NULL, NULL, 0,
                                                 trans);

                    iq->usedb = currdb;

                    if (rc == RC_INTERNAL_RETRY) {
                        *errout = OP_FAILED_INTERNAL;
                        free_cached_delayed_indexes(iq);
                        close_constraint_table_cursor(cur);
                        return rc;
                    }

                    if (rc != IX_FND && rc != IX_FNDMORE) {
                        if (iq->debug) {
                            reqprintf(iq, "VERKYCNSTRT CANT RESOLVE CONSTRAINT "
                                          "TBL %s IDX '%s' KEY ",
                                      ftable->tablename, ct->keynm[ridx]);
                            reqdumphex(iq, fkey, fixlen);
                            reqmoref(iq, " RC %d", rc);
                        }
                        reqerrstr(iq, COMDB2_CSTRT_RC_INVL_TBL,
                                  "verify key constraint cannot resolve "
                                  "constraint table '%s' index '%s'",
                                  ftable->tablename, ct->keynm[ridx]);
                        *errout = OP_FAILED_INTERNAL + ERR_FIND_CONSTRAINT;
                        free_cached_delayed_indexes(iq);
                        close_constraint_table_cursor(cur);
                        return ERR_BADREQ;
                    }
                    if (iq->debug) {
                        reqprintf(
                            iq,
                            "VERKYCNSTRT VERIFIED RC=%d %s:%s AGAINST %s:%s",
                            rc, iq->usedb->tablename, ct->lclkeyname,
                            ct->table[ridx], ct->keynm[ridx]);
                    }
                }
            }
        } break;
        case BLOCK2_DELKL:
            logmsg(LOGMSG_USER, "keyless del\n");
            break;
        case BLOCK2_DELDTA:
            logmsg(LOGMSG_USER, "keyless deldta\n");
            break;
        default:
            logmsg(LOGMSG_USER, "unhandled %d\n", opcode);
            break;
        }
        /* get next record from table */
        rc = bdb_temp_table_next(thedb->bdb_env, cur, &err);
    }
    close_constraint_table_cursor(cur);

    if (rc == IX_EMPTY || rc == IX_PASTEOF) {
        verify_schema_change_constraint(iq, trans, genid, od_dta, ins_keys);
        free_cached_delayed_indexes(iq);
        return 0;
    }

    free_cached_delayed_indexes(iq);
    if (iq->debug)
        reqprintf(iq, "VERKYCNSTRT ERROR READING ADD TABLE");
    reqerrstr(iq, COMDB2_CSTRT_RC_INVL_TBL,
              "verify key constrait error reading add table");
    *errout = OP_FAILED_INTERNAL;
    return ERR_INTERNAL;
}

void dump_all_constraints(struct dbenv *env)
{
    int i = 0;
    for (i = 0; i < env->num_dbs; i++) {
        dump_constraints(env->dbs[i]);
    }
    for (i = 0; i < env->num_dbs; i++) {
        dump_rev_constraints(env->dbs[i]);
    }
}

void dump_rev_constraints(struct dbtable *table)
{
    int i = 0;
    logmsg(LOGMSG_USER, "TABLE '%s' HAS %d REVSE CONSTRAINTS\n",
           table->tablename, table->n_rev_constraints);
    for (i = 0; i < table->n_rev_constraints; i++) {
        constraint_t *ct = table->rev_constraints[i];
        int j = 0;
        logmsg(LOGMSG_USER, "(%d)REV CONSTRAINT TBL: '%s' KEY '%s'  CSCUPD: %c "
                            "CSCDEL: %c #RULES %d:\n",
               i + 1, ct->lcltable->tablename, ct->lclkeyname,
               ((ct->flags & CT_UPD_CASCADE) == CT_UPD_CASCADE) ? 'T' : 'F',
               ((ct->flags & CT_DEL_CASCADE) == CT_DEL_CASCADE) ? 'T' : 'F',
               ct->nrules);
        for (j = 0; j < ct->nrules; j++) {
            logmsg(LOGMSG_USER, "  -> TBL '%s' KEY '%s'\n", ct->table[j],
                    ct->keynm[j]);
        }
    }
    logmsg(LOGMSG_USER, "\n");
}

void dump_constraints(struct dbtable *table)
{
    int i = 0;
    logmsg(LOGMSG_USER, "TABLE '%s' HAS %d CONSTRAINTS\n", table->tablename,
           table->n_constraints);
    for (i = 0; i < table->n_constraints; i++) {
        constraint_t *ct = &table->constraints[i];
        int j = 0;
        logmsg(LOGMSG_USER, 
                "(%d)CONSTRAINT KEY '%s'  CSCUPD: %c CSCDEL: %c #RULES %d:\n",
                i + 1, ct->lclkeyname,
                ((ct->flags & CT_UPD_CASCADE) == CT_UPD_CASCADE) ? 'T' : 'F',
                ((ct->flags & CT_DEL_CASCADE) == CT_DEL_CASCADE) ? 'T' : 'F',
                ct->nrules);
        for (j = 0; j < ct->nrules; j++) {
            logmsg(LOGMSG_USER, "  -> TBL '%s' KEY '%s'\n", ct->table[j],
                    ct->keynm[j]);
        }
    }
    logmsg(LOGMSG_USER, "\n");
}

int delete_constraint_table(void *table)
{
    int bdberr = 0;
    int rc = 0;
    if (table == NULL)
        return rc;
    rc = bdb_temp_table_close(thedb->bdb_env, table, &bdberr);
    return rc;
}

int truncate_constraint_table(void *table)
{
    int bdberr = 0;
    int rc = 0;
    if (table == NULL)
        return rc;
    rc = bdb_temp_table_truncate(thedb->bdb_env, table, &bdberr);
    return rc;
}

int clear_constraints_tables(void)
{
    struct thread_info *thdinfo = pthread_getspecific(unique_tag_key);
    if (thdinfo == NULL)
        return -1;

    truncate_constraint_table(thdinfo->ct_add_table);
    truncate_constraint_table(thdinfo->ct_del_table);
    truncate_constraint_table(thdinfo->ct_add_index);
    truncate_constraint_table(defered_index_tbl);

    return 0;
}

static int constraint_key_cmp(void *usermem, int key1len, const void *key1,
                              int key2len, const void *key2)
{
    const int *k1_type = (const int *)key1;
    const int *k2_type = (const int *)key2;
    unsigned long long k1_id;
    unsigned long long k2_id;

    memcpy(&k1_id, (char *)key1 + sizeof(int), sizeof(unsigned long long));
    memcpy(&k2_id, (char *)key2 + sizeof(int), sizeof(unsigned long long));

    assert(key1len == sizeof(int) + sizeof(long long));
    assert(key2len == sizeof(int) + sizeof(long long));

    if (*k1_type < *k2_type) {
        return -1;
    }

    if (*k1_type > *k2_type) {
        return 1;
    }

    if (k1_id < k2_id) {
        return -1;
    }

    if (k1_id > k2_id) {
        return 1;
    }

    return 0;
}

static int constraint_index_key_cmp(void *usermem, int key1len,
                                    const void *key1, int key2len,
                                    const void *key2)
{
    unsigned long long k1_genid;
    unsigned long long k2_genid;
    int k1_ixnum;
    int k2_ixnum;

    assert(key1len == sizeof(unsigned long long) + sizeof(int));
    assert(key2len == sizeof(unsigned long long) + sizeof(int));

    memcpy(&k1_genid, (char *)key1, sizeof(unsigned long long));
    memcpy(&k2_genid, (char *)key2, sizeof(unsigned long long));

    k1_ixnum = *((int *)((char *)key1 + sizeof(unsigned long long)));
    k2_ixnum = *((int *)((char *)key2 + sizeof(unsigned long long)));

    if (k1_genid < k2_genid) {
        return -1;
    }

    if (k1_genid > k2_genid) {
        return 1;
    }

    if (k1_ixnum < k2_ixnum) {
        return -1;
    }

    if (k1_ixnum > k2_ixnum) {
        return 1;
    }

    return 0;
}

void *create_constraint_table()
{
    struct temp_table *newtbl = NULL;
    int bdberr = 0;
    newtbl = (struct temp_table *)bdb_temp_list_create(thedb->bdb_env, &bdberr);
    if (newtbl == NULL || bdberr != 0) {
        logmsg(LOGMSG_ERROR, "failed to create temp table err %d\n", bdberr);
        return NULL;
    }
    bdb_temp_table_set_cmp_func(newtbl, constraint_key_cmp);
    return newtbl;
}

void *create_constraint_index_table()
{
    struct temp_table *newtbl = NULL;
    int bdberr = 0;
    newtbl =
        (struct temp_table *)bdb_temp_table_create(thedb->bdb_env, &bdberr);
    if (newtbl == NULL || bdberr != 0) {
        logmsg(LOGMSG_ERROR, "failed to create temp table err %d\n", bdberr);
        return NULL;
    }
    bdb_temp_table_set_cmp_func(newtbl, constraint_index_key_cmp);
    return newtbl;
}

inline void *get_constraint_table_cursor(void *table)
{
    if (table == NULL)
        abort();
    struct temp_cursor *cur = NULL;
    int err = 0;
    cur = (struct temp_cursor *)bdb_temp_table_cursor(thedb->bdb_env, table,
                                                      NULL, &err);
    return cur;
}

inline int close_constraint_table_cursor(void *cursor)
{
    int err = 0, rc = 0;
    rc = bdb_temp_table_close_cursor(thedb->bdb_env, cursor, &err);
    if (rc != 0)
        return -1;
    return 0;
}

static char *get_temp_ct_dbname(long long *ctid)
{
    char *s;
    size_t buflen = strlen(thedb->basedir) + 64;
    s = malloc(buflen);
    snprintf(s, buflen, "%s/%s.tmpdbs/_temp_ct_%" PRIdPTR "_%llu.db",
             thedb->basedir, thedb->envname, (intptr_t)pthread_self(), *ctid);
    *ctid = *ctid + 1LL;
    return s;
}

static inline int is_delete_op(int op)
{
    if (op == BLOCK2_DELKL || op == BLOCK2_DELDTA || op == BLOCK_DELSC)
        return 1;
    return 0;
}

static inline int is_update_op(int op)
{
    if (op == BLOCK2_UPDKL || op == BLOCK2_UPDKL_POS || op == BLOCK2_UPDATE ||
        op == BLOCK_UPVRRN)
        return 1;
    return 0;
}

int find_constraint(struct dbtable *db, constraint_t *ct)
{
    int i = 0;
    for (i = 0; i < db->n_constraints; i++) {
        int j = 0;
        if (strcasecmp(ct->lclkeyname, db->constraints[i].lclkeyname))
            continue;
        if (db->constraints[i].nrules < ct->nrules)
            continue;
        for (j = 0; j < ct->nrules; j++) {
            int k = 0, found = 0;
            for (k = 0; k < db->constraints[i].nrules; k++) {
                if (strcasecmp(ct->table[j], db->constraints[i].table[k]))
                    continue;
                if (strcasecmp(ct->keynm[j], db->constraints[i].keynm[k]))
                    continue;
                found = 1;
                break;
            }
            if (!found)
                break;
        }
        if (j == ct->nrules)
            return 1;
    }
    return 0;
}

static inline int constraint_key_check(struct schema *fky, struct schema *bky)
{
    if (!fky || !bky)
        return 0;

    if (gbl_fk_allow_prefix_keys && gbl_fk_allow_superset_keys)
        return 0;

    if (gbl_fk_allow_prefix_keys) {
        if (fky->nmembers > bky->nmembers)
            return -1;
        else
            return 0;
    }

    if (gbl_fk_allow_superset_keys) {
        if (bky->nmembers > fky->nmembers)
            return -1;
        else
            return 0;
    }

    if (fky->nmembers != bky->nmembers)
        return -1;

    return 0;
}

static inline struct dbtable *get_newer_db(struct dbtable *db,
                                           struct dbtable *new_db)
{
    if (new_db && strcasecmp(db->tablename, new_db->tablename) == 0) {
        return new_db;
    } else {
        return db;
    }
}

static void constraint_err(struct schema_change_type *s, struct dbtable *db,
                           constraint_t *ct, int rule, const char *err)
{
    if (s && s->iq) {
        reqerrstr(s->iq, ERR_SC,
                  "constraint error for table \"%s\" key \"%s\" -> "
                  "<\"%s\":\"%s\">: %s",
                  db->tablename, ct->lclkeyname, ct->table[rule],
                  ct->keynm[rule], err);
    } else
        logmsg(LOGMSG_ERROR,
               "constraint error for table \"%s\" key \"%s\" -> "
               "<\"%s\":\"%s\">: %s\n",
               db->tablename, ct->lclkeyname, ct->table[rule], ct->keynm[rule],
               err);
}

static inline int key_has_expressions_members(struct schema *key)
{
    int i;
    for (i = 0; i < key->nmembers; i++) {
        if (key->member[i].idx < 0)
            return 1;
    }
    return 0;
}

/* Verify that the tables and keys referred to by this table's constraints all
 * exist & have the correct column count.  If they don't it's a bit of a show
 * stopper. */
int verify_constraints_exist(struct dbtable *from_db, struct dbtable *to_db,
                             struct dbtable *new_db,
                             struct schema_change_type *s)
{
    int ii, jj;
    char keytag[MAXTAGLEN];
    struct schema *bky, *fky;
    int n_errors = 0;

    if (!from_db) {
        for (ii = 0; ii < thedb->num_dbs; ii++) {
            from_db = get_newer_db(thedb->dbs[ii], new_db);
            n_errors += verify_constraints_exist(
                from_db, from_db == to_db ? NULL : to_db, new_db, s);
        }
        return n_errors;
    }

    for (ii = 0; ii < from_db->n_constraints; ii++) {
        constraint_t *ct = &from_db->constraints[ii];
        if (from_db == new_db) {
            snprintf(keytag, sizeof(keytag), ".NEW.%s", ct->lclkeyname);
        } else {
            snprintf(keytag, sizeof(keytag), "%s", ct->lclkeyname);
        }
        if (!(fky = find_tag_schema(from_db->tablename, keytag))) {
            /* Referencing a nonexistent key */
            constraint_err(s, from_db, ct, 0, "local key not found");
            n_errors++;
        }
        if (from_db->ix_expr && key_has_expressions_members(fky) &&
            (ct->flags & CT_UPD_CASCADE)) {
            constraint_err(s, from_db, ct, 0,
                           "no update cascade on expression indexes");
            n_errors++;
        }
        for (jj = 0; jj < ct->nrules; jj++) {
            struct dbtable *rdb;

            /* If we have a target table (to_db) only look at rules pointing
             * to that table. */
            if (to_db && strcasecmp(ct->table[jj], to_db->tablename) != 0)
                continue;

            rdb = get_dbtable_by_name(ct->table[jj]);
            if (rdb)
                rdb = get_newer_db(rdb, new_db);
            else if (strcasecmp(ct->table[jj], from_db->tablename) == 0)
                rdb = from_db;
            if (!rdb) {
                /* Referencing a non-existent table */
                constraint_err(s, from_db, ct, jj, "foreign table not found");
                n_errors++;
                continue;
            } else {
                if (timepart_is_shard(rdb->tablename, 1, NULL)) {
                    constraint_err(s, from_db, ct, jj,
                                   "foreign table is a shard");
                    n_errors++;
                    continue;
                }
            }
            if (rdb == new_db) {
                snprintf(keytag, sizeof(keytag), ".NEW.%s", ct->keynm[jj]);
            } else {
                snprintf(keytag, sizeof(keytag), "%s", ct->keynm[jj]);
            }
            if (!(bky = find_tag_schema(ct->table[jj], keytag))) {
                /* Referencing a nonexistent key */
                constraint_err(s, from_db, ct, jj, "foreign key not found");
                n_errors++;
            }

            if (constraint_key_check(fky, bky)) {
                /* Invalid constraint index */
                constraint_err(s, from_db, ct, jj, "invalid number of columns");
                n_errors++;
            }
        }
    }

    return n_errors;
}

/* creates a reverse constraint in the referenced table for each of the db's
 * constraint rules, if the referenced table already has the constraint a
 * duplicate is not added
 * this func also does a lot of verifications
 * returns the number of erorrs encountered */
int populate_reverse_constraints(struct dbtable *db)
{
    int ii, n_errors = 0;

    for (ii = 0; ii < db->n_constraints; ii++) {
        int jj = 0;
        constraint_t *cnstrt = &db->constraints[ii];
        struct schema *sc = NULL;

        sc = find_tag_schema(db->tablename, cnstrt->lclkeyname);
        if (sc == NULL) {
            ++n_errors;
            logmsg(LOGMSG_ERROR,
                   "constraint error: key %s is not found in table %s\n",
                   cnstrt->lclkeyname, db->tablename);
        }

        for (jj = 0; jj < cnstrt->nrules; jj++) {
            struct dbtable *cttbl = NULL;
            struct schema *sckey = NULL;
            int rcidx = 0, dupadd = 0;
            cttbl = get_dbtable_by_name(cnstrt->table[jj]);
            if (cttbl == NULL &&
                strcasecmp(cnstrt->table[jj], db->tablename) == 0)
                cttbl = db;

            if (cttbl == NULL) {
                ++n_errors;
                logmsg(LOGMSG_ERROR, "constraint error for key %s: table %s is not found\n",
                       cnstrt->lclkeyname, cnstrt->table[jj]);
                continue;
            }

            sckey = find_tag_schema(cnstrt->table[jj], cnstrt->keynm[jj]);
            if (sckey == NULL) {
                ++n_errors;
                logmsg(LOGMSG_ERROR, "constraint error for key %s: key %s is not found in "
                       "table %s\n",
                       cnstrt->lclkeyname, cnstrt->keynm[jj],
                       cnstrt->table[jj]);
                continue;
            }

            for (rcidx = 0; rcidx < cttbl->n_rev_constraints; rcidx++) {
                if (cttbl->rev_constraints[rcidx] == cnstrt) {
                    dupadd = 1;
                    break;
                }
            }
            if (dupadd)
                continue;

            if (cttbl->n_rev_constraints >= MAXCONSTRAINTS) {
                ++n_errors;
               logmsg(LOGMSG_ERROR, "constraint error for table %s. too many reverse "
                       "constraints!\n",
                       cnstrt->table[jj]);
                continue;
            }

            cttbl->rev_constraints[cttbl->n_rev_constraints++] = cnstrt;
        }
    }

    return n_errors;
}

<|MERGE_RESOLUTION|>--- conflicted
+++ resolved
@@ -803,7 +803,7 @@
             /* TODO verify we have proper schema change locks */
 
             rc = del_record(iq, trans, NULL, rrn, genid, -1ULL, &err, &idx,
-                            BLOCK2_DELKL, RECFLAGS_DONT_LOCK_TBL);
+                            BLOCK2_DELKL, RECFLAGS_DONT_LOCK_TBL | RECFLAGS_NO_REORDER_IDX);
             if (iq->debug)
                 reqpopprefixes(iq, 1);
             iq->usedb = currdb;
@@ -839,103 +839,6 @@
             unsigned long long newgenid;
             int newkeylen;
 
-<<<<<<< HEAD
-                    rc = del_record(iq, trans, NULL, rrn, genid, -1ULL, &err,
-                                    &idx, BLOCK2_DELKL, RECFLAGS_DONT_LOCK_TBL | RECFLAGS_NO_REORDER_IDX);
-                    if (iq->debug)
-                        reqpopprefixes(iq, 1);
-                    iq->usedb = currdb;
-                    if (rc != 0) {
-                        if (iq->debug) {
-                            reqprintf(iq, "VERBKYCNSTRT CANT CASCADE DELETE "
-                                          "TBL %s RRN %d RC %d ",
-                                      bct->srcdb->tablename, rrn, rc);
-                        }
-                        if (rc == ERR_TRAN_TOO_BIG) {
-                            reqerrstr(iq, COMDB2_CSTRT_RC_CASCADE,
-                                      "cascaded delete exceeds max writes");
-                            *errout = OP_FAILED_INTERNAL + ERR_TRAN_TOO_BIG;
-                        } else {
-                            reqerrstr(
-                                iq, COMDB2_CSTRT_RC_CASCADE,
-                                "verify key constraint cannot cascade delete "
-                                "table '%s' rrn %d",
-                                bct->srcdb->tablename, rrn);
-                            *errout = OP_FAILED_INTERNAL + ERR_FIND_CONSTRAINT;
-                        }
-                        close_constraint_table_cursor(cur);
-                        if (rc == RC_INTERNAL_RETRY)
-                            return rc; /* bubble up internal retry */
-                        return ERR_BADREQ;
-                    }
-                    /* here, we need to retry to verify the constraint */
-                    /* sub 1 to go to current constraint again */
-                    continue;
-                } /* if (isdeleteop) */
-                else if (upd_cascade) {
-                    int err = 0, idx = 0;
-                    unsigned long long newgenid;
-                    int newkeylen;
-
-                    memset(nulls, 0, sizeof(nulls));
-                    iq->usedb = bct->srcdb;
-                    newkeylen = getkeysize(iq->usedb, bct->sixnum);
-
-                    if (gbl_fk_allow_superset_keys && newkeylen > bct->sixlen) {
-                        memcpy(bct->newkey + bct->sixlen, key + bct->sixlen,
-                               newkeylen - bct->sixlen);
-                    } else {
-                        newkeylen = bct->sixlen;
-                    }
-
-                    if (iq->debug)
-                        reqpushprefixf(iq, "VERBKYCNSTRT CASCADE UPD:");
-                    /* TODO verify we have proper schema change locks */
-
-                    rc = upd_record(
-                        iq, trans, NULL, /*primkey*/
-                        rrn, genid,
-                        (const unsigned char *)ondisk_tag, /*.ONDISK_IX_0*/
-                        (const unsigned char *)ondisk_tag + strlen(ondisk_tag),
-                        (unsigned char *)bct->newkey, /*p_buf_rec*/
-                        (const unsigned char *)bct->newkey + newkeylen,
-                        NULL /*p_buf_vrec*/, NULL /*p_buf_vrec_end*/,
-                        NULL, /*fldnullmap*/
-                        NULL, /*updCols*/
-                        NULL, /*blobs*/
-                        0,    /*maxblobs*/
-                        &newgenid, -1ULL, -1ULL, &err, &idx, BLOCK2_UPDKL,
-                        0, /*blkpos*/
-                        UPDFLAGS_CASCADE | RECFLAGS_DONT_LOCK_TBL | RECFLAGS_NO_REORDER_IDX);
-                    if (iq->debug)
-                        reqpopprefixes(iq, 1);
-                    iq->usedb = currdb;
-                    if (rc != 0) {
-                        if (iq->debug) {
-                            reqprintf(iq, "VERBKYCNSTRT CANT CASCADE UPDATE "
-                                          "TBL %s RRN %d RC %d ",
-                                      bct->srcdb->tablename, rrn, rc);
-                        }
-                        if (rc == ERR_TRAN_TOO_BIG) {
-                            reqerrstr(iq, COMDB2_CSTRT_RC_CASCADE,
-                                      "cascaded update exceeds max writes");
-                            *errout = OP_FAILED_INTERNAL + ERR_TRAN_TOO_BIG;
-                        } else {
-                            reqerrstr(
-                                iq, COMDB2_CSTRT_RC_CASCADE,
-                                "verify key constraint cannot cascade update "
-                                "table '%s' rrn %d",
-                                bct->srcdb->tablename, rrn);
-                            *errout = OP_FAILED_INTERNAL + ERR_FIND_CONSTRAINT;
-                        }
-                        close_constraint_table_cursor(cur);
-                        if (rc == RC_INTERNAL_RETRY)
-                            return rc; /* bubble up internal retry */
-                        return ERR_BADREQ;
-                    }
-                    /* here, we need to retry to verify the constraint */
-                    continue;
-=======
             iq->usedb = bct->srcdb;
             newkeylen = getkeysize(iq->usedb, bct->sixnum);
 
@@ -962,7 +865,7 @@
                 NULL, /*blobs*/
                 0,    /*maxblobs*/
                 &newgenid, -1ULL, -1ULL, &err, &idx, BLOCK2_UPDKL, 0, /*blkpos*/
-                UPDFLAGS_CASCADE | RECFLAGS_DONT_LOCK_TBL);
+                UPDFLAGS_CASCADE | RECFLAGS_DONT_LOCK_TBL | RECFLAGS_NO_REORDER_IDX);
             if (iq->debug)
                 reqpopprefixes(iq, 1);
             iq->usedb = currdb;
@@ -978,7 +881,6 @@
                     reqerrstr(iq, COMDB2_CSTRT_RC_CASCADE,
                               "cascaded update exceeds max writes");
                     *errout = OP_FAILED_INTERNAL + ERR_TRAN_TOO_BIG;
->>>>>>> 6454af2e
                 } else {
                     reqerrstr(iq, COMDB2_CSTRT_RC_CASCADE,
                               "verify key constraint cannot cascade update "
