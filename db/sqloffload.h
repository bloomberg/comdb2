--- conflicted
+++ resolved
@@ -57,20 +57,11 @@
     OSQL_FLAGS_ANALYZE = 2,
     /* sent after a verify to do the <slower> selfdeadlock test */
     OSQL_FLAGS_CHECK_SELFLOCK = 3,
-<<<<<<< HEAD
-    /* sent in local case when a remote tran is retried */
-    OSQL_FLAGS_USE_BLKSEQ = 4,
-    OSQL_FLAGS_ROWLOCKS = 5,
-    OSQL_FLAGS_GENID48 = 6,
-    OSQL_FLAGS_SCDONE = 7,
-    /* indicates if blkseq reordering is turned on */
-    OSQL_FLAGS_REORDER_ON = 8,
-    OSQL_FLAGS_MAX = 32 /* new flags less than MAX please :) */
-=======
     OSQL_FLAGS_ROWLOCKS = 4,
     OSQL_FLAGS_GENID48 = 5,
-    OSQL_FLAGS_SCDONE = 6
->>>>>>> 76534226
+    OSQL_FLAGS_SCDONE = 6,
+    /* indicates if blkseq reordering is turned on */
+    OSQL_FLAGS_REORDER_ON = 7,
 };
 
 int osql_open(struct dbenv *dbenv);
