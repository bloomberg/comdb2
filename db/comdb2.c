/*
   Copyright 2015, 2017, Bloomberg Finance L.P.

   Licensed under the Apache License, Version 2.0 (the "License");
   you may not use this file except in compliance with the License.
   You may obtain a copy of the License at

       http://www.apache.org/licenses/LICENSE-2.0

   Unless required by applicable law or agreed to in writing, software
   distributed under the License is distributed on an "AS IS" BASIS,
   WITHOUT WARRANTIES OR CONDITIONS OF ANY KIND, either express or implied.
   See the License for the specific language governing permissions and
   limitations under the License.
 */

int __berkdb_write_alarm_ms;
int __berkdb_read_alarm_ms;
int __berkdb_fsync_alarm_ms;

extern int gbl_berkdb_track_locks;

void __berkdb_set_num_read_ios(long long *n);
void __berkdb_set_num_write_ios(long long *n);
void __berkdb_set_num_fsyncs(long long *n);
void berk_memp_sync_alarm_ms(int);

#include <pthread.h>
#include <sys/resource.h>
#include <sys/utsname.h>
#include <berkdb/dbinc/queue.h>
#include <limits.h>

#include "limit_fortify.h"
#include <alloca.h>
#include <ctype.h>
#include <errno.h>
#include <signal.h>
#include <stdlib.h>
#include <stdio.h>
#include <string.h>
#include <strings.h>
#include <sys/ipc.h>
#include <sys/shm.h>
#include <sys/types.h>
#include <sys/stat.h>
#include <sys/statvfs.h>
#include <time.h>
#include <fcntl.h>
#include <unistd.h>
#include <netdb.h>
#include <poll.h>
#include <pwd.h>
#include <libgen.h>

#include <mem_uncategorized.h>

#include <logmsg.h>
#include <epochlib.h>
#include <segstr.h>
#include <lockmacro.h>

#include <list.h>
#include <mem.h>

#include <str0.h>
#include <rtcpu.h>
#include <ctrace.h>

#include <memory_sync.h>

#include <net.h>
#include <bdb_api.h>
#include <sbuf2.h>
#include "quantize.h"
#include "timers.h"

#include "comdb2.h"
#include "comdb2_shm.h"
#include "sql.h"

#include "comdb2_trn_intrl.h"
#include "history.h"
#include "tag.h"
#include "types.h"
#include "timer.h"
#include <plhash.h>
#include <dynschemaload.h>
#include "util.h"
#include "verify.h"
#include "ssl_bend.h"
#include "switches.h"
#include "sqloffload.h"
#include "osqlblockproc.h"

#include <sqliteInt.h>

#include "thdpool.h"
#include "memdebug.h"
#include "bdb_access.h"
#include "analyze.h"

#include "comdb2_info.h"
#include "osqlcomm.h"
#include <cdb2_constants.h>

#include <crc32c.h>

#include "fdb_fend.h"
#include "fdb_bend.h"
#include <flibc.h>

#include <autoanalyze.h>
#include <sqlglue.h>

#include "dbdest.h"
#include "intern_strings.h"
#include "bb_oscompat.h"
#include "comdb2uuid.h"
#include "debug_switches.h"
#include "machine.h"
#include "eventlog.h"
#include "config.h"

#define COMDB2_ERRSTAT_ENABLED() 1
#define COMDB2_DIFFSTAT_REPORT() 1
#define COMDB2_USE_DEFAULT_CACHESZ() 1
#define COMDB2_OFFLOADSQL_ENABLED() (gbl_enable_osql)
#define COMDB2_RECOM_ENABLED() 1
#define COMDB2_SNAPISOL_ENABLED() 1
#define COMDB2_SERIAL_ENABLED() 1
#define COMDB2_SOCK_FSTSND_ENABLED() (gbl_enable_sock_fstsnd == 1)
#include "views.h"

#include <autoanalyze.h>
#include <cdb2_constants.h>
#include <bb_oscompat.h>
#include <schemachange.h>

#define tokdup strndup

static inline int qtrap_lock(pthread_mutex_t *x)
{
    return pthread_mutex_lock(x);
}
static inline int qtrap_unlock(pthread_mutex_t *x)
{
    return pthread_mutex_unlock(x);
}

int gbl_sc_timeoutms = 1000 * 60;
char gbl_dbname[MAX_DBNAME_LENGTH];
int gbl_largepages;
int gbl_llmeta_open = 0;

int gbl_sqlite_sortermult = 1;

int gbl_sqlite_sorter_mem = 300 * 1024 * 1024; /* 300 meg */

int gbl_rep_node_pri = 0;
int gbl_handoff_node = 0;
int gbl_use_node_pri = 0;
int gbl_allow_lua_print = 0;
int gbl_master_changed_oldfiles = 0;
int gbl_use_bbipc_global_fastseed = 0;
int gbl_recovery_timestamp = 0;
int gbl_recovery_lsn_file = 0;
int gbl_recovery_lsn_offset = 0;
int gbl_trace_prepare_errors = 0;
int gbl_trigger_timepart = 0;
int gbl_extended_sql_debug_trace = 0;
extern int gbl_dump_fsql_response;

void myctrace(const char *c) { ctrace("%s", c); }

void berkdb_use_malloc_for_regions_with_callbacks(void *mem,
                                                  void *(*alloc)(void *, int),
                                                  void (*free)(void *, void *));

static int put_all_csc2();

static void *purge_old_blkseq_thread(void *arg);
static void *purge_old_files_thread(void *arg);
static int lrllinecmp(char *lrlline, char *cmpto);
static void ttrap(struct timer_parm *parm);
int clear_temp_tables(void);

pthread_key_t comdb2_open_key;

/*---GLOBAL SETTINGS---*/
const char *const gbl_db_release_name = "R7.0pre";
int gbl_enque_flush_interval;
int gbl_enque_reorder_lookahead = 20;
int gbl_morecolumns = 0;
int gbl_return_long_column_names = 1;
int gbl_maxreclen;
int gbl_penaltyincpercent = 20;
int gbl_maxwthreadpenalty;
int gbl_spstrictassignments = 0;
int gbl_delayed_ondisk_tempdbs = 0;
int gbl_lock_conflict_trace = 0;
int gbl_move_deadlk_max_attempt = 500;

int gbl_uses_password;
int gbl_uses_accesscontrol_tableXnode;
int gbl_blocksql_grace =
    10; /* how many seconds we wait for a blocksql during downgrade */
int gbl_upd_key;
unsigned long long gbl_sqltick;
int gbl_watchdog_watch_threshold = 60;
int gbl_watchdog_disable_at_start = 0; /* don't enable watchdog on start */
int gbl_nonames = 1;
int gbl_reject_osql_mismatch = 1;
int gbl_abort_on_clear_inuse_rqid = 1;
int gbl_abort_on_missing_session = 0;

pthread_t gbl_invalid_tid; /* set this to our main threads tid */

/* lots of defaults. */
int gbl_exit_on_pthread_create_fail = 0;
int gbl_exit_on_internal_error = 1;
int gbl_osql_blockproc_timeout_sec = 5;  /* wait for 5 seconds for a blocproc*/
int gbl_osql_max_throttle_sec = 60 * 10; /* 10-minute default */
int gbl_osql_bkoff_netsend_lmt = 5 * 60 * 1000; /* 5 mins */
int gbl_osql_bkoff_netsend = 100;               /* wait 100 msec */
int gbl_net_max_queue = 25000;
int gbl_net_max_mem = 0;
int gbl_net_poll = 100;
int gbl_net_throttle_percent = 50;
int gbl_osql_net_poll = 100;
int gbl_osql_max_queue = 10000;
int gbl_osql_net_portmux_register_interval = 600;
int gbl_net_portmux_register_interval = 600;

int gbl_max_sqlcache = 10;
int gbl_new_row_data = 0;
int gbl_extended_tm_from_sql =
    0; /* Keep a count of our extended-tm requests from sql. */

int gbl_upgrade_blocksql_to_socksql = 0;

int gbl_upgrade_blocksql_2_socksql =
    1; /* this is set if blocksock is in any parsed lrl
          files; if any blocksql requests will actually
          by socksql */

int gbl_serialise_sqlite3_open = 1;

int gbl_nice = 0;

int gbl_notimeouts = 0; /* set this if you don't need the server timeouts
                           (use this for new code testing) */

int gbl_nullfkey = 0;

/* Default fast sql timeouts */
int gbl_sqlrdtimeoutms = 10000;
int gbl_sqlwrtimeoutms = 10000;

int gbl_sql_client_stats = 1;

long long gbl_converted_blocksql_requests = 0;

int gbl_rangextunit =
    16; /* dont do more than 16 records in a single rangext op */
int gbl_honor_rangextunit_for_old_apis = 0;

/* various roles for the prefault helper threads.  */
int gbl_prefaulthelper_blockops = 1;
int gbl_prefaulthelper_sqlreadahead = 1;
int gbl_prefaulthelper_tagreadahead = 1;

/* this many "next" ops trigger a readahead */
int gbl_readaheadthresh = 0;
int gbl_sqlreadaheadthresh = 0;

/* readahead this many records */
int gbl_readahead = 0;
int gbl_sqlreadahead = 0;

int gbl_iothreads = 0;
int gbl_ioqueue = 0;
int gbl_prefaulthelperthreads = 0;
int gbl_osqlpfault_threads = 0;
int gbl_prefault_udp = 0;
__thread int send_prefault_udp = 0;
__thread snap_uid_t *osql_snap_info; /* contains cnonce */

int gbl_starttime = 0;
int gbl_use_sqlthrmark = 1000;
int gbl_repchecksum = 0;
int gbl_pfault = 0;
int gbl_pfaultrmt = 1;
int gbl_dtastripe = 8;
int gbl_blobstripe = 1;
int gbl_rebuild_mode = 0;
int gbl_dbsizetime = 15 * 60; /* number of seconds for db size calculation */
int gbl_debug = 0;            /* operation debugging */
int gbl_sdebug = 0;           /* sql operation debugging */
int gbl_debug_until = 0;      /* "debg" debugging */
int gbl_who = 0;              /* "who" debugging */
int gbl_maxthreads = 48;      /* max # of threads */
int gbl_maxwthreads = 8;      /* max # of threads */
int gbl_maxqueue = 192;       /* max pending requests.*/
int gbl_thd_linger = 5;       /* number of seconds for threads to linger */
int gbl_report = 0;           /* update rate to log */
int gbl_report_last;
long gbl_report_last_n;
long gbl_report_last_r;
char *gbl_mynode;     /* my hostname */
struct in_addr gbl_myaddr; /* my IPV4 address */
int gbl_mynodeid = 0; /* node number, for backwards compatibility */
char *gbl_myhostname; /* added for now to merge fdb source id */
pid_t gbl_mypid;      /* my pid */
int gbl_myroom;
int gbl_exit = 0;        /* exit requested.*/
int gbl_create_mode = 0; /* turn on create-if-not-exists mode*/
const char *gbl_repoplrl_fname = NULL; /* if != NULL this is the fname of the
                                        * external lrl file to create with
                                        * this db's settings and table defs */
int gbl_local_mode = 0;                /* local mode, no siblings */
int gbl_fullrecovery = 0;              /* backend full-recovery mode*/
int gbl_maxretries = 500;              /* thats a lotta retries */
int gbl_maxblobretries =
    0; /* everyone assures me this can't happen unless the data is corrupt */
int gbl_maxcontextskips = 10000; /* that's a whole whale of a lotta retries */
char gbl_cwd[256];               /* start directory */
int gbl_heartbeat_check = 0, gbl_heartbeat_send = 0, gbl_decom = 0;
int gbl_netbufsz = 1 * 1024 * 1024;
int gbl_loghist = 0;
int gbl_loghist_verbose = 0;
int gbl_repdebug = -1;
int gbl_elect_time_secs = 0;
char *gbl_pmblock = NULL;
int gbl_rtcpu_debug = 0;
int gbl_longblk_trans_purge_interval =
    30; /* initially, set this to 30 seconds */
int gbl_sqlflush_freq = 0;
int gbl_sbuftimeout = 0;
int gbl_conv_flush_freq = 100; /* this is currently ignored */
pthread_attr_t gbl_pthread_attr;
int gbl_meta_lite = 1;
int gbl_context_in_key = 1;
int gbl_ready = 0; /* gets set just before waitft is called
                      and never gets unset */
int gbl_debug_verify_tran = 0;
int gbl_readonly = 0;
int gbl_use_bbipc = 1; /* on by default. lrl option disable_bbipc to turn off */
int gbl_init_single_meta = 1;
int gbl_schedule = 0;

int gbl_init_with_rowlocks = 0;
int gbl_init_with_genid48 = 1;
int gbl_init_with_odh = 1;
int gbl_init_with_ipu = 1;
int gbl_init_with_instant_sc = 1;
int gbl_init_with_compr = BDB_COMPRESS_CRLE;
int gbl_init_with_compr_blobs = BDB_COMPRESS_LZ4;
int gbl_init_with_bthash = 0;

unsigned int gbl_nsql;
long long gbl_nsql_steps;

unsigned int gbl_nnewsql;
long long gbl_nnewsql_steps;

volatile int gbl_dbopen_gen = 0;
volatile int gbl_analyze_gen = 0;
volatile int gbl_views_gen = 0;
int gbl_sqlhistsz = 25;
int gbl_lclpooled_buffers = 32;

int gbl_maxblockops = 25000;

int gbl_replicate_local = 0;
int gbl_replicate_local_concurrent = 0;

/* TMP BROKEN DATETIME */
int gbl_allowbrokendatetime = 1;
int gbl_sort_nulls_correctly = 1;
int gbl_check_client_tags = 1;
char *gbl_lrl_fname = NULL;
char *gbl_spfile_name = NULL;
int gbl_max_lua_instructions = 10000;

int gbl_updategenids = 0;

int gbl_osql_heartbeat_send = 5, gbl_osql_heartbeat_alert = 7;

int gbl_chkpoint_alarm_time = 60;
int gbl_dump_queues_on_exit = 1;
int gbl_incoherent_msg_freq = 60 * 60;  /* one hour between messages */
int gbl_incoherent_alarm_time = 2 * 60; /* alarm if we are incoherent for
                                           more than two minutes */
int gbl_max_incoherent_nodes = 1;       /* immediate alarm if more than
                                           this number of (online) nodes fall
                                           incoherent */

int gbl_bad_lrl_fatal = 0;

int gbl_force_highslot = 0;
int gbl_num_contexts = 16;
int gbl_buffers_per_context = 255;

int gbl_max_columns_soft_limit = 255; /* this is the old hard limit */

int gbl_dispatch_rowlocks_bench = 1;
int gbl_rowlocks_bench_logical_rectype = 1;
int gbl_verbose_toblock_backouts = 0;
/* TODO */
int gbl_page_latches = 0;
int gbl_replicant_latches = 0;
int gbl_disable_update_shadows = 0;
int gbl_disable_rowlocks_logging = 0;
int gbl_disable_rowlocks = 0;
int gbl_disable_rowlocks_sleepns = 0;
int gbl_random_rowlocks = 0;
int gbl_already_aborted_trace = 0;
int gbl_deadlock_policy_override = -1;
int gbl_dump_sql_dispatched = 0; /* dump all sql strings dispatched */
int gbl_time_osql = 0;           /* dump timestamps for osql steps */
int gbl_time_fdb = 0;            /* dump timestamps for remote sql */

int gbl_goslow = 0; /* set to disable "gofast" */

int gbl_selectv_rangechk = 0; /* disable selectv range check by default */

int gbl_sql_tranlevel_preserved = SQL_TDEF_SOCK;
int gbl_sql_tranlevel_default = SQL_TDEF_SOCK;
int gbl_exit_alarm_sec = 300;
int gbl_sql_tranlevel_sosql_pref = 1; /* set this to 1 if everytime the
                                       * client mentions blocksql, it
                                       * means sosql; this does not switch
                                       * all the users to sosql */

int gbl_test_blkseq_replay_code = 0;
int gbl_dump_blkseq = 0;
int gbl_test_curtran_change_code = 0;
int gbl_enable_block_offload = 0;
int gbl_enable_pageorder_trace = 0;
int gbl_disable_deadlock_trace = 1;
int gbl_disable_overflow_page_trace = 1;
int gbl_debug_rowlocks = 1; /* Default this to 0 if you see it */
int gbl_simulate_rowlock_deadlock_interval = 0;
int gbl_enable_berkdb_retry_deadlock_bias = 0;
int gbl_enable_cache_internal_nodes = 1;
int gbl_use_appsock_as_sqlthread = 0;
int gbl_rep_collect_txn_time = 0;
int gbl_rep_process_txn_time = 0;

int gbl_osql_verify_retries_max =
    499; /* how many times we retry osql for verify */
int gbl_osql_verify_ext_chk =
    1; /* extended verify-checking after this many failures */
int gbl_test_badwrite_intvl = 0;
int gbl_test_blob_race = 0;
int gbl_skip_ratio_trace = 0;

int gbl_throttle_sql_overload_dump_sec = 5;
int gbl_toblock_net_throttle = 0;

int gbl_temptable_pool_capacity = 8192;

int gbl_ftables = 0;

/* cdb2 features */
int gbl_disable_skip_rows = 0;

/* block/offload sql */
int gbl_enable_sock_fstsnd = 1;
#if 0
u_int gbl_blk_pq_shmkey = 0;
#endif
int gbl_enable_position_apis = 0;
<<<<<<< HEAD
int gbl_enable_sql_stmt_caching = STMT_CACHE_ALL;
=======
int gbl_enable_sql_stmt_caching = 0; // comming soon: STMT_CACHE_ALL;
>>>>>>> 0a80a786

int gbl_round_robin_stripes = 0;
int gbl_num_record_converts = 100;

int gbl_rrenablecountchanges = 0;

int gbl_debug_log_twophase = 0;
int gbl_debug_log_twophase_transactions = 0;

int gbl_early_blkseq_check = 0;

int gbl_sql_time_threshold = 5000;

int gbl_allow_mismatched_tag_size = 0;

double gbl_sql_cost_error_threshold = -1;

int gbl_parallel_recovery_threads = 0;

int gbl_fdb_resolve_local = 0;
int gbl_fdb_allow_cross_classes = 0;

/*---COUNTS---*/
long n_qtrap;
long n_fstrap;
long n_qtrap_notcoherent;
long n_bad_parm;
long n_bad_swapin;
long n_retries;
long n_missed;

int n_commits;
long long n_commit_time; /* in micro seconds.*/
pthread_mutex_t commit_stat_lk = PTHREAD_MUTEX_INITIALIZER;

int n_retries_transaction_active = 0;
int n_retries_transaction_done = 0;
int gbl_num_rr_rejected = 0;

history *reqhist;

struct dbenv *thedb;              /*handles 1 db for now*/

int gbl_exclusive_blockop_qconsume = 0;
pthread_rwlock_t gbl_block_qconsume_lock = PTHREAD_RWLOCK_INITIALIZER;
pthread_rwlock_t thedb_lock = PTHREAD_RWLOCK_INITIALIZER;

int gbl_malloc_regions = 1;
int gbl_rowlocks = 0;
int gbl_disable_tagged_api = 1;
int gbl_snapisol = 0;
int gbl_new_snapisol = 0;
int gbl_new_snapisol_asof = 0;
int gbl_new_snapisol_logging = 0;
int gbl_disable_new_snapshot = 0;
int gbl_newsi_use_timestamp_table = 0;
int gbl_update_shadows_interval = 0;
int gbl_lowpri_snapisol_sessions = 0;
int gbl_support_sock_luxref = 1;

struct quantize *q_min;
struct quantize *q_hour;
struct quantize *q_all;

struct quantize *q_sql_min;
struct quantize *q_sql_hour;
struct quantize *q_sql_all;

struct quantize *q_sql_steps_min;
struct quantize *q_sql_steps_hour;
struct quantize *q_sql_steps_all;

extern int gbl_net_lmt_upd_incoherent_nodes;
extern int gbl_allow_user_schema;
extern int gbl_skip_cget_in_db_put;

int gbl_stop_thds_time = 0;
int gbl_stop_thds_time_threshold = 60;
pthread_mutex_t stop_thds_time_lk = PTHREAD_MUTEX_INITIALIZER;

int gbl_disallow_null_blobs = 1;
int gbl_force_notnull_static_tag_blobs = 1;
int gbl_enable_good_sql_return_codes = 0;
int gbl_key_updates = 1;

int gbl_partial_indexes = 1;
int gbl_expressions_indexes = 1;
int gbl_new_indexes = 0;

int gbl_optimize_truncate_repdb = 1;

static void set_datetime_dir(void);

extern void tz_hash_init(void);
extern void tz_hash_free(void);
void set_tzdir(char *dir);
void free_tzdir();

extern void init_sql_hint_table();
extern int bdb_osql_log_repo_init(int *bdberr);

int gbl_use_plan = 1;

double gbl_querylimits_maxcost = 0;
int gbl_querylimits_tablescans_ok = 1;
int gbl_querylimits_temptables_ok = 1;

double gbl_querylimits_maxcost_warn = 0;
int gbl_querylimits_tablescans_warn = 0;
int gbl_querylimits_temptables_warn = 0;
extern int gbl_empty_strings_dont_convert_to_numbers;

extern int gbl_survive_n_master_swings;
extern int gbl_master_retry_poll_ms;

int gbl_fkrcode = 1;
int gbl_check_schema_change_permissions = 1;

int gbl_print_syntax_err = 0;

extern int gbl_verify_direct_io;

extern int gbl_verify_lsn_written;
extern int gbl_parallel_memptrickle;

int gbl_verify_dbreg = 0;
extern int gbl_checkpoint_paranoid_verify;

int gbl_forbid_ulonglong = 1;

int gbl_support_datetime_in_triggers = 1;

int gbl_use_block_mode_status_code = 1;

unsigned int gbl_delayed_skip = 0;
int gbl_enable_osql_logging = 0;
int gbl_enable_osql_longreq_logging = 0;

int gbl_broken_num_parser = 0;

int gbl_fk_allow_prefix_keys = 1;

int gbl_fk_allow_superset_keys = 1;

int gbl_update_delete_limit = 1;

int verbose_deadlocks = 0;

int gbl_early = 1;
int gbl_reallyearly = 0;

int gbl_udp = 1;

int gbl_berkdb_verify_skip_skipables = 0;

int gbl_berkdb_epochms_repts = 0;

int gbl_disable_sql_dlmalloc = 0;

int gbl_bbipc_slotidx;

int gbl_sql_use_random_readnode = 0;
int gbl_decimal_rounding = DEC_ROUND_HALF_EVEN;
int gbl_sparse_lockerid_map = 1;
int gbl_inplace_blobs = 1;
int gbl_osql_blob_optimization = 1;
int gbl_inplace_blob_optimization = 1;
int gbl_report_sqlite_numeric_conversion_errors = 1;
int gbl_max_sql_hint_cache = 100;

unsigned long long gbl_untouched_blob_cnt = 0;
unsigned long long gbl_update_genid_blob_cnt = 0;
unsigned long long gbl_inplace_blob_cnt = 0;
unsigned long long gbl_delupd_blob_cnt = 0;
unsigned long long gbl_addupd_blob_cnt = 0;
unsigned long long gbl_rowlocks_deadlock_retries = 0;

int gbl_use_fastseed_for_comdb2_seqno = 0;

int gbl_disable_stable_for_ipu = 1;

int gbl_disable_exit_on_thread_error = 0;

int gbl_berkdb_iomap = 1;
int gbl_catch_response_on_retry = 1;
int gbl_check_dbnum_conflicts = 1;
int gbl_requeue_on_tran_dispatch = 1;
int gbl_crc32c = 1;
int gbl_repscore = 0;
int gbl_surprise = 1; // TODO: change name to something else
int gbl_check_wrong_db = 1;
int gbl_broken_max_rec_sz = 0;
int gbl_private_blkseq = 1;
int gbl_use_blkseq = 1;

char *gbl_recovery_options = NULL;

#include <stdbool.h>
bool gbl_rcache = true;

int gbl_noenv_messages = 1;

int gbl_check_sql_source = 0;
int skip_clear_queue_extents = 0;

int gbl_flush_check_active_peer = 1;

int gbl_ctrace_dbdir = 0;
int gbl_inflate_log = 0;

int gbl_skip_llmeta_progress_updates_on_schema_change = 0;
int gbl_sc_inco_chk = 1;
int gbl_track_queue_time = 1;
int gbl_locks_check_waiters = 1;
int gbl_update_startlsn_printstep = 0;
int gbl_rowlocks_commit_on_waiters = 0;
int gbl_rowlocks_deadlock_trace = 0;

int gbl_durable_wait_seqnum_test = 0;
int gbl_durable_replay_test = 0;
int gbl_durable_set_trace = 0;
int gbl_durable_calc_trace = 0;
int gbl_dumptxn_at_commit = 0;

char *gbl_crypto = NULL;

int gbl_log_fstsnd_triggers = 0;
int gbl_broadcast_check_rmtpol = 1;
int gbl_replicate_rowlocks = 1;
int gbl_replicant_gather_rowlocks = 1;
int gbl_force_old_cursors = 0;
int gbl_track_curtran_locks = 0;
int gbl_print_deadlock_cycles = 0;
int gbl_always_send_cnonce = 1;
int gbl_dump_page_on_byteswap_error = 0;
int gbl_dump_after_byteswap = 0;
int gbl_micro_retry_on_deadlock = 1;
int gbl_disable_blob_check = 0;
int gbl_disable_new_snapisol_overhead = 0;
int gbl_verify_all_pools = 0;
int gbl_print_blockp_stats = 0;
int gbl_allow_parallel_rep_on_pagesplit = 1;
int gbl_allow_parallel_rep_on_prefix = 1;
// XXX remove before merging jepsen
int gbl_only_match_commit_records = 1;

/* Release locks if replication is waiting on a lock you hold (si-only) */
int gbl_sql_release_locks_on_si_lockwait = 1;
/* If this is set, recom_replay will see the same row multiple times in a scan &
 * fail */
int gbl_sql_release_locks_on_emit_row = 0;
int gbl_sql_release_locks_on_slow_reader = 1;
int gbl_sql_no_timeouts_on_release_locks = 1;
int gbl_sql_release_locks_in_update_shadows = 1;
int gbl_sql_random_release_interval = 0;
int gbl_sql_release_locks_trace = 0;
int gbl_lock_get_verbose_waiter = 0;
int gbl_lock_get_list_start = 0;
int gbl_dump_locks_on_repwait = 0;

int gbl_slow_rep_process_txn_maxms = 0;
int gbl_slow_rep_process_txn_freq = 0;
int gbl_check_page_in_recovery = 0;
int gbl_cmptxn_inherit_locks = 1;
int gbl_rep_printlock = 0;

int gbl_keycompr = 1;
int gbl_memstat_freq = 60 * 5;
int gbl_accept_on_child_nets = 0;
int gbl_disable_etc_services_lookup = 0;
int gbl_fingerprint_queries = 1;
int gbl_stable_rootpages_test = 0;

char *gbl_dbdir = NULL;

extern int gbl_verbose_net;

static void create_service_file(const char *lrlname);

/* FOR PAGE COMPACTION.
   The threshold should be kept under 0.5. By default, we make it lg(2)/2
   (see comment in bdb/rep.c to learn more about expected node utilization). */
/* Disabling for the time being */
double gbl_pg_compact_thresh = 0;
int gbl_pg_compact_latency_ms = 0;
int gbl_large_str_idx_find = 1;

extern int gbl_allow_user_schema;
extern int gbl_uses_password;

extern int gbl_direct_count;
extern int gbl_parallel_count;
extern int gbl_debug_sqlthd_failures;
extern int gbl_random_get_curtran_failures;
extern int gbl_abort_invalid_query_info_key;
extern int gbl_random_blkseq_replays;
extern int gbl_disable_cnonce_blkseq;
int gbl_mifid2_datetime_range = 1;

int gbl_early_verify = 1;

int gbl_bbenv;

comdb2_tunables *gbl_tunables; /* All registered tunables */
int init_gbl_tunables();
int free_gbl_tunables();
int register_db_tunables(struct dbenv *tbl);

int getkeyrecnums(const struct dbtable *tbl, int ixnum)
{
    if (ixnum < 0 || ixnum >= tbl->nix)
        return -1;
    return tbl->ix_recnums[ixnum] != 0;
}
int getkeysize(const struct dbtable *tbl, int ixnum)
{
    if (ixnum < 0 || ixnum >= tbl->nix)
        return -1;
    return tbl->ix_keylen[ixnum];
}

int getdatsize(const struct dbtable *tbl) { return tbl->lrl; }

/*lookup dbs..*/
struct dbtable *getdbbynum(int num)
{
    int ii;
    struct dbtable *p_db = NULL;
    pthread_rwlock_rdlock(&thedb_lock);
    for (ii = 0; ii < thedb->num_dbs; ii++) {
        if (thedb->dbs[ii]->dbnum == num) {
            p_db = thedb->dbs[ii];
            pthread_rwlock_unlock(&thedb_lock);
            return p_db;
        }
    }
    pthread_rwlock_unlock(&thedb_lock);
    return 0;
}

int getdbidxbyname(const char *p_name)
{
    struct dbtable *tbl;
    tbl = hash_find_readonly(thedb->db_hash, &p_name);
    return (tbl) ? tbl->dbs_idx : -1;
}

struct dbtable *get_dbtable_by_name(const char *p_name)
{
    struct dbtable *p_db = NULL;

    pthread_rwlock_rdlock(&thedb_lock);
    p_db = hash_find_readonly(thedb->db_hash, &p_name);
    pthread_rwlock_unlock(&thedb_lock);

    return p_db;
}

struct dbtable *getqueuebyname(const char *name)
{
    return hash_find_readonly(thedb->qdb_hash, &name);
}

int get_max_reclen(struct dbenv *dbenv)
{
    int max = 0;
    char *fname, fname_tail[] = "_file_vers_map";
    int file, fnamelen;
    SBUF2 *sbfile;
    char line[256];
    char tablename[64];
    int reclen;
    int rc;

    /* get the mem we need for fname */
    fnamelen = strlen(dbenv->basedir) + strlen(dbenv->envname) +
               strlen(fname_tail) + 2 /* one for / and one for NULL byte */;
    fname = malloc(fnamelen);
    if (!fname) {
        logmsg(LOGMSG_ERROR, "get_max_reclen: failed to malloc file name\n");
        return -1;
    }

    /* construct the file's name */
    if (gbl_nonames)
        rc = snprintf(fname, fnamelen, "%s/file_vers_map", dbenv->basedir);
    else
        rc = snprintf(fname, fnamelen, "%s/%s%s", dbenv->basedir,
                      dbenv->envname, fname_tail);

    if (rc < 0 || rc >= fnamelen) {
        logmsg(LOGMSG_ERROR, "get_max_reclen: failed to create file name\n");
        free(fname);
        return -1;
    }

    /* open file */
    file = open(fname, O_RDONLY);
    free(fname);
    if (file == -1) {
        logmsg(LOGMSG_ERROR, "get_max_reclen: failed to open %s for writing\n",
                fname);
        return -1;
    }

    sbfile = sbuf2open(file, 0);
    if (!sbfile) {
        logmsg(LOGMSG_ERROR, "get_max_reclen: failed to open sbuf2\n");
        close(file);
        return -1;
    }

    while (sbuf2gets(line, 256, sbfile) > 0) {
        reclen = 0;
        sscanf(line, "table %s %d\n", tablename, &reclen);
        if (reclen) {
            if (strncmp(tablename, "sqlite_stat", 11) != 0) {
                if (reclen > max)
                    max = reclen;
            }
        }
    }

    sbuf2close(sbfile);

    return max;
}

void showdbenv(struct dbenv *dbenv)
{
    int ii, jj;
    struct dbtable *usedb;
    logmsg(LOGMSG_USER, "-----\n");
    for (jj = 0; jj < dbenv->num_dbs; jj++) {
        usedb = dbenv->dbs[jj]; /*de-stink*/
        logmsg(LOGMSG_USER,
               "table '%s' comdbg compat dbnum %d\ndir '%s' lrlfile '%s' "
               "nconns %d  nrevconns %d\n",
               usedb->tablename, usedb->dbnum, dbenv->basedir,
               (usedb->lrlfname) ? usedb->lrlfname : "NULL",
               usedb->n_constraints, usedb->n_rev_constraints);
        logmsg(LOGMSG_ERROR, "   data reclen %-3d bytes\n", usedb->lrl);

        for (ii = 0; ii < usedb->nix; ii++) {
            logmsg(LOGMSG_USER, "   index %-2d keylen %-3d bytes  dupes? %c recnums? %c\n",
                   ii, usedb->ix_keylen[ii], (usedb->ix_dupes[ii] ? 'y' : 'n'),
                   (usedb->ix_recnums[ii] ? 'y' : 'n'));
        }
    }
    for (ii = 0; ii < dbenv->nsiblings; ii++) {
        logmsg(LOGMSG_USER, "sibling %-2d host %s:%d\n", ii,
               dbenv->sibling_hostname[ii], *dbenv->sibling_port[ii]);
    }
}

enum OPENSTATES {
    OPENSTATE_THD_CREATE = 1,
    OPENSTATE_BACKEND_OPEN = 2,
    OPENSTATE_FAILED = -1,
    OPENSTATE_SUCCESS = 3
};

void no_new_requests(struct dbenv *dbenv)
{
    thedb->stopped = 1;
    MEMORY_SYNC;
}

int db_is_stopped(void) { return (thedb->stopped || thedb->exiting); }

void print_dbsize(void);

static void init_q_vars()
{
    q_min = quantize_new(10, 2000, "ms");
    q_hour = quantize_new(10, 2000, "ms");
    q_all = quantize_new(10, 2000, "ms");

    q_sql_min = quantize_new(100, 100000, "steps");
    q_sql_hour = quantize_new(100, 100000, "steps");
    q_sql_all = quantize_new(100, 100000, "steps");

    q_sql_steps_min = quantize_new(100, 100000, "steps");
    q_sql_steps_hour = quantize_new(100, 100000, "steps");
    q_sql_steps_all = quantize_new(100, 100000, "steps");
}

static void cleanup_q_vars()
{
    quantize_free(q_min);
    quantize_free(q_hour);
    quantize_free(q_all);

    quantize_free(q_sql_min);
    quantize_free(q_sql_hour);
    quantize_free(q_sql_all);

    quantize_free(q_sql_steps_min);
    quantize_free(q_sql_steps_hour);
    quantize_free(q_sql_steps_all);
}

/* Send an alert about the fact that I'm incoherent */
static int send_incoherent_message(int num_online, int duration)
{
    char *tmpfile;
    FILE *fh;
    struct utsname u;
    int hours, mins, secs;
    uuid_t uuid;
    uuidstr_t us;

    comdb2uuid(uuid);
    comdb2uuidstr(uuid, us);
    tmpfile = comdb2_location("tmp", "comdb2_incoh_msg.%s.%s.txt",
                              thedb->envname, us);

    fh = fopen(tmpfile, "w");
    if (!fh) {
        logmsg(LOGMSG_ERROR, "%s: cannot open '%s': %d %s\n", __func__, tmpfile,
                errno, strerror(errno));
        free(tmpfile);
        return -1;
    }

    uname(&u);
    fprintf(fh, "%s %s HAS %d INCOHERENT ONLINE NODES\n", u.nodename,
            thedb->envname, num_online);

    hours = duration / (60 * 60);
    mins = (duration / 60) % 60;
    secs = duration % 60;
    fprintf(fh, "Nodes have been incoherent for %02d:%02d:%02d\n", hours, mins,
            secs);

    bdb_short_netinfo_dump(fh, thedb->bdb_env);

    fclose(fh);

    logmsg(LOGMSG_WARN, "incoherent nodes present for longer than desired, details in %s\n",
           tmpfile);
    free(tmpfile);

    return 0;
}

/* sorry guys, i hijacked this to be more of a "purge stuff in general" thread
 * -- SJ
 * now blkseq doesn't exist anymore much less a purge function for it, now this
 * thread is really misnamed
 * cpick */
static void *purge_old_blkseq_thread(void *arg)
{
    struct dbenv *dbenv;
    dbenv = arg;
    struct thr_handle *thr_self;
    int loop;

    thr_self = thrman_register(THRTYPE_PURGEBLKSEQ);
    thread_started("blkseq");

    dbenv->purge_old_blkseq_is_running = 1;
    backend_thread_event(thedb, COMDB2_THR_EVENT_START_RDONLY);

    loop = 0;

    while (1) {
        sleep(1);

        /* Check del unused files progress about twice per threshold  */
        if (!(loop % (gbl_sc_del_unused_files_threshold_ms /
                      (2 * 1000 /*ms per sec*/))))
            sc_del_unused_files_check_progress();

        if (loop == 3600)
            loop = 0;
        else
            ++loop;

        if (dbenv->exiting || dbenv->stopped) {
            dbenv->purge_old_blkseq_is_running = 0;
            backend_thread_event(thedb, COMDB2_THR_EVENT_DONE_RDONLY);
            return NULL;
        }

        if (debug_switch_check_for_hung_checkpoint_thread() &&
            dbenv->master == gbl_mynode) {
            int chkpoint_time = bdb_get_checkpoint_time(dbenv->bdb_env);
            if (gbl_chkpoint_alarm_time > 0 &&
                chkpoint_time > gbl_chkpoint_alarm_time) {
                logmsg(LOGMSG_ERROR, "CHECKPOINT THREAD HUNG FOR %d SECONDS\n",
                        chkpoint_time);

                /* Grab diagnostics once a minute */
                if ((gbl_chkpoint_alarm_time - chkpoint_time) % 60 == 0) {
                    char cmd[100];
                    int len;
                    len = snprintf(cmd, sizeof(cmd),
                                   "f %s/chkpoint_hung_full_diag fulldiag",
                                   dbenv->basedir);

                    logmsg(LOGMSG_ERROR,
                            "Running bdb '%s' command to grab diagnostics\n",
                            cmd);
                    bdb_process_user_command(dbenv->bdb_env, cmd, len, 0);
                }
            }
        }

        if (dbenv->master == gbl_mynode) {
            static int last_incoh_msg_time = 0;
            static int peak_online_count = 0;
            int num_incoh, since_epoch;
            const char *incoh_list[REPMAX];
            int now = time_epoch();

            bdb_get_notcoherent_list(dbenv->bdb_env, incoh_list, REPMAX,
                                     &num_incoh, &since_epoch);

            if (num_incoh > 0) {
                int online_count, ii;
                int duration = time_epoch() - since_epoch;

                /* Exclude rtcpu'd nodes from our list of problem machines */
                for (online_count = 0, ii = 0; ii < num_incoh && ii < REPMAX;
                     ii++) {
                    if (is_node_up(incoh_list[ii]))
                        online_count++;
                }

                /* Filter out momentary incoherency unless it is more than
                 * 2 incoherent nodes */
                if (online_count < 3 && duration < 20) {
                    /* No message */
                } else if (online_count > 0 &&
                           (duration >= gbl_incoherent_alarm_time ||
                            online_count > gbl_max_incoherent_nodes)) {
                    /* Send a message if it's been a while or if things are
                     * worse than ever before */
                    if (last_incoh_msg_time == 0 ||
                        now - last_incoh_msg_time >= gbl_incoherent_msg_freq ||
                        online_count < peak_online_count) {
                        if (online_count < peak_online_count)
                            online_count = peak_online_count;
                        last_incoh_msg_time = now;

                        /* Send a message about these dreadful incoherent
                         * nodes */
                        send_incoherent_message(online_count, duration);
                    }
                }
            }
        }

        if (gbl_private_blkseq) {
            thrman_where(thr_self, "clean_blkseq");
            int nstripes;

            nstripes =
                bdb_attr_get(dbenv->bdb_attr, BDB_ATTR_PRIVATE_BLKSEQ_STRIPES);
            for (int stripe = 0; stripe < nstripes; stripe++) {
                int rc;

                rc = bdb_blkseq_clean(dbenv->bdb_env, stripe);
                if (rc)
                    logmsg(LOGMSG_ERROR, "bdb_blkseq_clean %d rc %d\n", stripe, rc);
            }
            thrman_where(thr_self, NULL);
        }

        /* purge old blobs.  i didn't want to make a whole new thread just
         * for this -- SJ */
        thrman_where(thr_self, "purge_old_cached_blobs");
        purge_old_cached_blobs();
        thrman_where(thr_self, NULL);

        /* queue consumer thread admin */
        thrman_where(thr_self, "dbqueue_admin");
        dbqueue_admin(dbenv);
        thrman_where(thr_self, NULL);

        /* update per node stats */
        process_nodestats();

        /* Claim is this is not needed in the new incoherency scheme
         * if I am not coherent, make sure the master hasn't forgotten about me
        if(!bdb_am_i_coherent(dbenv->bdb_env))
            send_forgetmenot();
         */

        if ((loop % 30) == 0 && gbl_verify_dbreg)
            bdb_verify_dbreg(dbenv->bdb_env);
    }
}

static void *purge_old_files_thread(void *arg)
{
    struct dbenv *dbenv = (struct dbenv *)arg;
    int rc;
    tran_type *trans;
    struct ireq iq;
    int bdberr = 0;
    int empty = 0;
    int empty_pause = 5; // seconds
    int retries = 0;

    thrman_register(THRTYPE_PURGEFILES);
    thread_started("purgefiles");

    dbenv->purge_old_files_is_running = 1;
    backend_thread_event(thedb, COMDB2_THR_EVENT_START_RDONLY);

    while (!dbenv->exiting) {
        /* even though we only add files to be deleted on the master,
         * don't try to delete files, ever, if you're a replicant */
        if (thedb->master != gbl_mynode) {
            sleep(empty_pause);
            continue;
        }

        if (!bdb_have_unused_files() || dbenv->stopped) {
            sleep(empty_pause);
            continue;
        }

        init_fake_ireq(thedb, &iq);
        iq.use_handle = thedb->bdb_env;

        /* ok, get to work now */
        retries = 0;
    retry:
        rc = trans_start_sc(&iq, NULL, &trans);
        if (rc != 0) {
            logmsg(LOGMSG_ERROR, "%s: failed to create transaction\n", __func__);
            sleep(empty_pause);
            continue;
        }

        empty = 0;
        rc = bdb_purge_unused_files(dbenv->bdb_env, trans, &bdberr);
        if (rc == 1) {
            empty = 1;
            rc = 0;
        }

        if (rc == 0) {
            rc = trans_commit(&iq, trans, gbl_mynode);
            if (rc) {
                if (rc == RC_INTERNAL_RETRY && retries < 10) {
                    retries++;
                    goto retry;
                }
                logmsg(LOGMSG_ERROR, "%s: failed to commit purged file\n", __func__);
                sleep(empty_pause);
                continue;
            }

            if (empty) {
                sleep(empty_pause);
                continue;
            }
        } else {
            logmsg(LOGMSG_ERROR,
                   "%s: bdb_purge_unused_files failed rc=%d bdberr=%d\n",
                   __func__, rc, bdberr);
            trans_abort(&iq, trans);
            sleep(empty_pause);
            continue;
        }

        if (empty && gbl_master_changed_oldfiles) {
            gbl_master_changed_oldfiles = 0;
            if ((rc = bdb_list_unused_files(dbenv->bdb_env, &bdberr,
                                            "purge_old_files_thread"))) {
                logmsg(LOGMSG_ERROR, "%s: bdb_list_unused_files failed with rc=%d\n",
                        __func__, rc);
                sleep(empty_pause);
                continue;
            }
        }
    }

    dbenv->purge_old_files_is_running = 0;
    backend_thread_event(thedb, COMDB2_THR_EVENT_DONE_RDONLY);

    return NULL;
}

/* remove every file that contains ".csc2" anywhere in its name.
   this should be safe */
int clear_csc2_files(void)
{
    char path[256];
    DIR *dirp = NULL;
    struct dirent *dp = NULL;
    bzero(path, sizeof(path));

    snprintf(path, 256, "%s", thedb->basedir);

    dirp = opendir(path);
    if (dirp == NULL)
        return -1;
    while (dirp) {
        errno = 0;
        if ((dp = readdir(dirp)) != NULL) {
            char fullfile[512];
            char *ptr;

            if (!strcmp(dp->d_name, ".") || !strcmp(dp->d_name, ".."))
                continue;

            ptr = strstr(dp->d_name, ".csc2");

            if (ptr) {
                int rc;
                sprintf(fullfile, "%s/%s", path, dp->d_name);
                logmsg(LOGMSG_INFO, "removing csc2 file %s\n", fullfile);
                rc = unlink(fullfile);
                if (rc)
                    logmsg(LOGMSG_ERROR, "unlink rc %d errno %d\n", rc, errno);
            }
        } else {
            break;
        }
    }
    closedir(dirp);
    return 0;
}

/* gets called single threaded during startup to initialize */
char *comdb2_get_tmp_dir(void)
{
    static char path[256];
    static int once = 0;

    if (!once) {
        bzero(path, sizeof(path));

        if (gbl_nonames)
            snprintf(path, 256, "%s/tmp", thedb->basedir);
        else
            snprintf(path, 256, "%s/%s.tmpdbs", thedb->basedir, thedb->envname);
    }

    return path;
}

/* check space similar to bdb/summarize.c: check_free_space()
 * dir is fetched from comdb2_get_tmp_dir()
 */
int comdb2_tmpdir_space_low() {
    char * path = comdb2_get_tmp_dir();
    int reqfree = bdb_attr_get(thedb->bdb_attr, 
            BDB_ATTR_SQLITE_SORTER_TEMPDIR_REQFREE);
    
    int has_low_headroom(const char * path, int headroom, int debug);
    return has_low_headroom(path, 100 - reqfree, 1);
}

int clear_temp_tables(void)
{
    char *path;
    DIR *dirp = NULL;
    struct dirent *dp = NULL;

    path = comdb2_get_tmp_dir();

    dirp = opendir(path);
    if (dirp == NULL)
        return -1;
    while (dirp) {
        errno = 0;
        if ((dp = readdir(dirp)) != NULL) {
            char filepath[PATH_MAX];
            if (!strcmp(dp->d_name, ".") || !strcmp(dp->d_name, ".."))
                continue;
            snprintf(filepath, sizeof(filepath) - 1, "%s/%s", path, dp->d_name);
            logmsg(LOGMSG_INFO, "removing temporary table %s\n", filepath);
            unlink(filepath);
        } else {
            break;
        }
    }
    closedir(dirp);
    return 0;
}

void clean_exit_sigwrap(int signum) {
   signal(SIGTERM, SIG_DFL);
   clean_exit();
}

void clean_exit(void)
{
    int rc, ii;
    char *indicator_file;
    int fd;

    thedb->exiting = 1;
    stop_threads(thedb);
    logmsg(LOGMSG_INFO, "stopping db engine...\n");
    sleep(4);

    cleanup_q_vars();
    cleanup_switches();
    free_gbl_tunables();
    free_tzdir();
    tz_hash_free();
    bdb_cleanup_private_blkseq(thedb->bdb_env);

    rc = backend_close(thedb);
    if (rc != 0) logmsg(LOGMSG_ERROR, "error backend_close() rc %d\n", rc);

    if (COMDB2_SOCK_FSTSND_ENABLED()) {
        comdb2_shm_clr_flag(thedb->dbnum, CMDB2_SHMFLG_SOCK_FSTSND);
    }

    for (ii = 0; ii < thedb->num_dbs; ii++) {
        if (thedb->dbs[ii]->dbnum) {
            if (COMDB2_SOCK_FSTSND_ENABLED()) {
                comdb2_shm_clr_flag(thedb->dbs[ii]->dbnum,
                                    CMDB2_SHMFLG_SOCK_FSTSND);
            }

            indicator_file =
                comdb2_location("marker", "%s.done", thedb->dbs[ii]->tablename);
            fd = creat(indicator_file, 0666);
            if (fd != -1) close(fd);
            free(indicator_file);
        }
    }
    eventlog_stop();

    indicator_file = comdb2_location("marker", "%s.done", thedb->envname);
    fd = creat(indicator_file, 0666);
    if (fd != -1) close(fd);
    logmsg(LOGMSG_INFO, "creating %s\n", indicator_file);
    free(indicator_file);
    cleanup_file_locations();

    /*
      Wait for other threads to exit by themselves.
      TODO: (NC) Instead of sleep(), maintain a counter of threads and wait for
      them to quit.
    */

    backend_cleanup(thedb);
    net_cleanup_subnets();
    cleanup_sqlite_master();
    for (ii = thedb->num_dbs - 1; ii >= 0; ii--) {
        struct dbtable *tbl = thedb->dbs[ii];
        delete_schema(tbl->tablename); // tags hash
        delete_db(tbl->tablename);     // will free db
        bdb_cleanup_fld_hints(tbl->handle);
        freedb(tbl);
    }
    if (thedb->db_hash) {
        hash_clear(thedb->db_hash);
        hash_free(thedb->db_hash);
        thedb->db_hash = NULL;
    }
    cleanup_interned_strings();
    cleanup_peer_hash();

    if (gbl_create_mode) {
        logmsg(LOGMSG_USER, "Created database %s.\n", thedb->envname);
    }
    logmsg(LOGMSG_USER, "goodbye\n");

    exit(0);
}

int get_elect_time_microsecs(void)
{
    if (gbl_elect_time_secs > 0) {
        /* local override has first priority */
        return gbl_elect_time_secs * 1000000;
    } else {
        /* This is set in config_init, and hasn't changed in 10 years.  Let's
         * call it
         * fixed, unless there's an override above
         */
        return 5000000;
    }

    /* No preference, bdblib will do its own thing */
    return 0;
}

/* compare cmpto againt the lrl file line lrlline to make sure that the
 * words are the same even if the whitespace is different. */
static int lrllinecmp(char *lrlline, char *cmpto)
{
    char *lrl_tok;
    int lrl_st = 0, lrl_ltok, lrl_linelen;
    char *cmp_tok;
    int cmp_st = 0, cmp_ltok, cmp_linelen;

    lrl_linelen = strlen(lrlline);
    cmp_linelen = strlen(cmpto);

    do {
        lrl_tok = segtok(lrlline, lrl_linelen, &lrl_st, &lrl_ltok);
        cmp_tok = segtok(cmpto, cmp_linelen, &cmp_st, &cmp_ltok);

        if (lrl_ltok != cmp_ltok)
            return -1;
        if (strncasecmp(lrl_tok, cmp_tok, lrl_ltok) != 0)
            return -1;
    } while (lrl_ltok);

    return 0;
}

struct dbtable *newqdb(struct dbenv *env, const char *name, int avgsz, int pagesize,
                  int isqueuedb)
{
    struct dbtable *tbl;
    int rc;

    tbl = calloc(1, sizeof(struct dbtable));
    tbl->tablename = strdup(name);
    tbl->dbenv = env;
    tbl->is_readonly = 0;
    tbl->dbtype = isqueuedb ? DBTYPE_QUEUEDB : DBTYPE_QUEUE;
    tbl->avgitemsz = avgsz;
    tbl->queue_pagesize_override = pagesize;

    if (tbl->dbtype == DBTYPE_QUEUEDB) {
        rc = pthread_rwlock_init(&tbl->consumer_lk, NULL);
        if (rc) {
            logmsg(LOGMSG_ERROR, "create consumer rwlock rc %d %s\n", rc,
                    strerror(rc));
            return NULL;
        }
    }

    return tbl;
}

void cleanup_newdb(struct dbtable *tbl)
{
    if (!tbl)
        return;

    if (tbl->tablename) {
        free(tbl->tablename);
        tbl->tablename = NULL;
    }

    if (tbl->lrlfname) {
        free(tbl->lrlfname);
        tbl->lrlfname = NULL;
    }

    if (tbl->ixuse) {
        free(tbl->ixuse);
        tbl->ixuse = NULL;
    }
    if (tbl->sqlixuse) {
        free(tbl->sqlixuse);
        tbl->sqlixuse = NULL;
    }
    free(tbl);
    tbl = NULL;
}

struct dbtable *newdb_from_schema(struct dbenv *env, char *tblname, char *fname,
                             int dbnum, int dbix, int is_foreign)
{
    struct dbtable *tbl;
    int ii;
    int tmpidxsz;
    int rc;

    tbl = calloc(1, sizeof(struct dbtable));
    if (tbl == NULL) {
        logmsg(LOGMSG_FATAL, "%s: Memory allocation error\n", __func__);
        return NULL;
    }

    tbl->dbs_idx = dbix;

    tbl->dbtype = DBTYPE_TAGGED_TABLE;
    if (fname)
        tbl->lrlfname = strdup(fname);
    tbl->tablename = strdup(tblname);
    tbl->dbenv = env;
    tbl->is_readonly = 0;
    tbl->dbnum = dbnum;
    tbl->lrl = dyns_get_db_table_size(); /* this gets adjusted later */
    if (dbnum == 0) {
        /* if no dbnumber then no default tag is required ergo lrl can be 0 */
        if (tbl->lrl < 0)
            tbl->lrl = 0;
        else if (tbl->lrl > MAXLRL) {
            logmsg(LOGMSG_ERROR, "bad data lrl %d in csc schema %s\n", tbl->lrl,
                    tblname);
            cleanup_newdb(tbl);
            return NULL;
        }
    } else {
        /* this table must have a default tag */
        int ntags, itag;
        ntags = dyns_get_table_count();
        for (itag = 0; itag < ntags; itag++) {
            if (strcasecmp(dyns_get_table_tag(itag), ".DEFAULT") == 0)
                break;
        }
        if (ntags == itag) {
            logmsg(LOGMSG_ERROR, "csc schema %s requires comdbg compatibility but "
                            "has no default tag\n",
                    tblname);
            cleanup_newdb(tbl);
            return NULL;
        }

        if (tbl->lrl < 1 || tbl->lrl > MAXLRL) {
            logmsg(LOGMSG_ERROR, "bad data lrl %d in csc schema %s\n", tbl->lrl,
                    tblname);
            cleanup_newdb(tbl);
            return NULL;
        }
    }
    tbl->nix = dyns_get_idx_count();
    if (tbl->nix > MAXINDEX) {
        logmsg(LOGMSG_ERROR, "too many indices %d in csc schema %s\n", tbl->nix,
                tblname);
        cleanup_newdb(tbl);
        return NULL;
    }
    if (tbl->nix < 0) {
        logmsg(LOGMSG_ERROR, "too few indices %d in csc schema %s\n", tbl->nix,
                tblname);
        cleanup_newdb(tbl);
        return NULL;
    }
    for (ii = 0; ii < tbl->nix; ii++) {
        tmpidxsz = dyns_get_idx_size(ii);
        if (tmpidxsz < 1 || tmpidxsz > MAXKEYLEN) {
            logmsg(LOGMSG_ERROR, "index %d bad keylen %d in csc schema %s\n", ii,
                    tmpidxsz, tblname);
            cleanup_newdb(tbl);
            return NULL;
        }
        tbl->ix_keylen[ii] = tmpidxsz; /* ix lengths are adjusted later */

        tbl->ix_dupes[ii] = dyns_is_idx_dup(ii);
        if (tbl->ix_dupes[ii] < 0) {
            logmsg(LOGMSG_ERROR, "cant find index %d dupes in csc schema %s\n", ii,
                    tblname);
            cleanup_newdb(tbl);
            return NULL;
        }

        tbl->ix_recnums[ii] = dyns_is_idx_recnum(ii);
        if (tbl->ix_recnums[ii] < 0) {
            logmsg(LOGMSG_ERROR, "cant find index %d recnums in csc schema %s\n", ii,
                    tblname);
            cleanup_newdb(tbl);
            return NULL;
        }

        tbl->ix_datacopy[ii] = dyns_is_idx_datacopy(ii);
        if (tbl->ix_datacopy[ii] < 0) {
            logmsg(LOGMSG_ERROR, "cant find index %d datacopy in csc schema %s\n",
                    ii, tblname);
            cleanup_newdb(tbl);
            return NULL;
        } else if (tbl->ix_datacopy[ii]) {
            tbl->has_datacopy_ix = 1;
        }

        tbl->ix_nullsallowed[ii] = 0;
        /*
          XXX todo
          tbl->ix_nullsallowed[ii]=dyns_is_idx_nullsallowed(ii);
          if (tbl->ix_nullallowed[ii]<0)
          {
          fprintf(stderr,"cant find index %d datacopy in csc schema %s\n",
          ii,tblname);
            cleanup_newdb(tbl);
            return NULL;
          }
        */
    }
    tbl->n_rev_constraints =
        0; /* this will be initialized at verification time */
    tbl->n_constraints = dyns_get_constraint_count();
    if (tbl->n_constraints > 0) {
        char *keyname = NULL;
        int rulecnt = 0, flags = 0;
        if (tbl->n_constraints >= MAXCONSTRAINTS) {
            logmsg(LOGMSG_ERROR, "too many constraints for table %s (%d>=%d)\n",
                    tblname, tbl->n_constraints, MAXCONSTRAINTS);
            cleanup_newdb(tbl);
            return NULL;
        }
        for (ii = 0; ii < tbl->n_constraints; ii++) {
            rc = dyns_get_constraint_at(ii, &keyname, &rulecnt, &flags);
            if (rc != 0) {
                logmsg(LOGMSG_ERROR, "Cannot get constraint at %d (cnt=%d)!\n", ii,
                        tbl->n_constraints);
                cleanup_newdb(tbl);
                return NULL;
            }
            tbl->constraints[ii].flags = flags;
            tbl->constraints[ii].lcltable = tbl;
            tbl->constraints[ii].lclkeyname = strdup(keyname);
            tbl->constraints[ii].nrules = rulecnt;
            if (tbl->constraints[ii].nrules >= MAXCONSTRAINTS) {
                logmsg(LOGMSG_ERROR, "too many constraint rules for table %s:%s (%d>=%d)\n",
                        tblname, keyname, tbl->constraints[ii].nrules,
                        MAXCONSTRAINTS);
                cleanup_newdb(tbl);
                return NULL;
            } else if (tbl->constraints[ii].nrules > 0) {
                int jj = 0;
                for (jj = 0; jj < tbl->constraints[ii].nrules; jj++) {
                    char *tblnm = NULL;
                    rc = dyns_get_constraint_rule(ii, jj, &tblnm, &keyname);
                    if (rc != 0) {
                        logmsg(LOGMSG_ERROR, "cannot get constraint rule %d table %s:%s\n",
                                jj, tblname, keyname);
                        cleanup_newdb(tbl);
                        return NULL;
                    }
                    tbl->constraints[ii].table[jj] = strdup(tblnm);
                    tbl->constraints[ii].keynm[jj] = strdup(keyname);
                }
            }
        } /* for (ii...) */
    }     /* if (n_constraints > 0) */
    tbl->ixuse = calloc(tbl->nix, sizeof(unsigned long long));
    tbl->sqlixuse = calloc(tbl->nix, sizeof(unsigned long long));
    return tbl;
}

/* lock mgr partition defaults */
size_t gbl_lk_parts = 73;
size_t gbl_lkr_parts = 23;
size_t gbl_lk_hash = 32;
size_t gbl_lkr_hash = 16;

char **qdbs = NULL;
char **sfuncs = NULL;
char **afuncs = NULL;

#define llmeta_set_lua_funcs(pfx)                                              \
    do {                                                                       \
        if (pfx##funcs == NULL)                                                \
            break;                                                             \
        char **func = &pfx##funcs[0];                                          \
        while (*func) {                                                        \
            int bdberr;                                                        \
            int rc = bdb_llmeta_add_lua_##pfx##func(*func, &bdberr);           \
            if (rc) {                                                          \
               logmsg(LOGMSG_ERROR, "could not add sql lua " #pfx "func:%s to llmeta\n",\
                       *func);                                                 \
                return -1;                                                     \
            } else {                                                           \
               logmsg(LOGMSG_INFO, "Added Lua SQL " #pfx "func:%s\n", *func);  \
            }                                                                  \
            ++func;                                                            \
        }                                                                      \
    } while (0)

#define llmeta_load_lua_funcs(pfx)                                             \
    do {                                                                       \
        int bdberr = 0;                                                        \
        int rc = bdb_llmeta_get_lua_##pfx##funcs(                              \
            &thedb->lua_##pfx##funcs, &thedb->num_lua_##pfx##funcs, &bdberr);  \
        if (rc) {                                                              \
            logmsg(LOGMSG_ERROR, "bdb_llmeta_get_lua_" #pfx "funcs bdberr:%d\n",\
                    bdberr);                                                   \
        }                                                                      \
        logmsg(LOGMSG_INFO, "loaded num_lua_" #pfx "funcs:%d\n",               \
               thedb->num_lua_##pfx##funcs);                                   \
        return rc;                                                             \
    } while (0)

#define get_funcs(funcs, num_funcs, pfx)                                       \
    do {                                                                       \
        *funcs = thedb->lua_##pfx##funcs;                                      \
        *num_funcs = thedb->num_lua_##pfx##funcs;                              \
    } while (0)

#define find_lua_func(name, pfx)                                               \
    do {                                                                       \
        int i;                                                                 \
        rdlock_schema_lk();                                                    \
        for (i = 0; i < thedb->num_lua_##pfx##funcs; ++i) {                    \
            if (strcmp(thedb->lua_##pfx##funcs[i], name) == 0)                 \
                break;                                                         \
        }                                                                      \
        i = i < thedb->num_lua_##pfx##funcs;                                   \
        unlock_schema_lk();                                                    \
        return i;                                                              \
    } while (0)

int llmeta_load_lua_sfuncs() { llmeta_load_lua_funcs(s); }

int llmeta_load_lua_afuncs() { llmeta_load_lua_funcs(a); }

void get_sfuncs(char ***funcs, int *num_funcs)
{
    get_funcs(funcs, num_funcs, s);
}

void get_afuncs(char ***funcs, int *num_funcs)
{
    get_funcs(funcs, num_funcs, a);
}

int find_lua_sfunc(const char *name) { find_lua_func(name, s); }

int find_lua_afunc(const char *name) { find_lua_func(name, a); }

void check_access_controls(struct dbenv *dbenv)
{
    int rc;
    int bdberr;

    rc = bdb_authentication_get(dbenv->bdb_env, NULL, &bdberr);

    if (rc == 0) {
        if (!gbl_uses_password) {
            gbl_uses_password = 1;
            gbl_upgrade_blocksql_2_socksql = 1;
            logmsg(LOGMSG_INFO, "User authentication enabled\n");
            int valid_user;
            bdb_user_password_check(DEFAULT_USER, DEFAULT_PASSWORD,
                                    &valid_user);
            if (!valid_user)
                bdb_user_password_set(NULL, DEFAULT_USER, DEFAULT_PASSWORD);
        }
    } else {
        gbl_uses_password = 0;
        logmsg(LOGMSG_WARN, "User authentication disabled\n");
    }

    rc = bdb_accesscontrol_tableXnode_get(dbenv->bdb_env, NULL, &bdberr);
    if (rc != 0) {
        gbl_uses_accesscontrol_tableXnode = 0;
        return;
    }

    if (!bdb_access_create(dbenv->bdb_env, &bdberr)) {
        logmsg(LOGMSG_ERROR, "fail to enable tableXnode control bdberr=%d\n",
                bdberr);
        gbl_uses_accesscontrol_tableXnode = 0;
        return;
    }

    gbl_uses_accesscontrol_tableXnode = 1;
    logmsg(LOGMSG_INFO, "access control tableXnode enabled\n");
}

int llmeta_load_tables_older_versions(struct dbenv *dbenv)
{
    int rc = 0, bdberr, dbnums[MAX_NUM_TABLES], fndnumtbls, i;
    char *tblnames[MAX_NUM_TABLES];
    struct dbtable *tbl;

    /* nothing to do */
    if (gbl_create_mode)
        return 0;

    /* re-load the tables from the low level metatable */
    if (bdb_llmeta_get_tables(NULL, tblnames, dbnums, sizeof(tblnames),
                              &fndnumtbls, &bdberr) ||
        bdberr != BDBERR_NOERROR) {
        logmsg(LOGMSG_ERROR, "couldn't load tables from low level meta table"
                        "\n");
        return 1;
    }

    for (i = 0; i < fndnumtbls; ++i) {
        int ver;
        int bdberr;

        tbl = get_dbtable_by_name(tblnames[i]);
        if (tbl == NULL) {
            logmsg(LOGMSG_ERROR, "Can't find handle for table %s\n", tblnames[i]);
            rc = -1;
            goto cleanup;
        }

        rc = bdb_get_csc2_highest(NULL, tblnames[i], &ver, &bdberr);
        if (rc) {
            logmsg(LOGMSG_ERROR, "couldn't get highest version number for %s\n",
                    tblnames[i]);
            rc = 1;
            goto cleanup;
        }

        int isc = 0;
        get_db_instant_schema_change(tbl, &isc);
        if (isc) {
            /* load schema for older versions */
            for (int v = 1; v <= ver; ++v) {
                char *csc2text;
                if (get_csc2_file(tbl->tablename, v, &csc2text, NULL)) {
                    logmsg(LOGMSG_ERROR, "get_csc2_file failed %s:%d\n", __FILE__,
                            __LINE__);
                    continue;
                }

                struct schema *s =
                    create_version_schema(csc2text, v, tbl->dbenv);

                if (s == NULL) {
                    free(csc2text);
                    rc = 1;
                    goto cleanup;
                }

                add_tag_schema(tbl->tablename, s);
                free(csc2text);
            }
        }
    }
cleanup:
    for (i = 0; i < fndnumtbls; ++i) {
        free(tblnames[i]);
    }

    return rc;
}

static int llmeta_load_queues(struct dbenv *dbenv)
{
    char *qnames[MAX_NUM_QUEUES];
    int fnd_queues;
    int rc;
    int bdberr;

    rc = bdb_llmeta_get_queues(qnames, MAX_NUM_QUEUES, &fnd_queues, &bdberr);
    if (rc) {
        logmsg(LOGMSG_ERROR, "bdb_llmeta_get_queues bdberr %d\n", bdberr);
        return rc;
    }

    if (fnd_queues == 0)
        return 0;

    dbenv->qdbs = realloc(dbenv->qdbs,
                          (dbenv->num_qdbs + fnd_queues) * sizeof(struct dbtable *));
    if (dbenv->qdbs == NULL) {
        logmsg(LOGMSG_ERROR, "can't allocate memory for queue list\n");
        return -1;
    }
    for (int i = 0; i < fnd_queues; i++) {
        struct dbtable *tbl;
        char **dests;
        int ndests;
        char *config;

        tbl = newqdb(dbenv, qnames[i],
                    65536 /* TODO: pass from comdb2sc, store in llmeta? */,
                    65536, 1);
        if (tbl == NULL) {
            logmsg(LOGMSG_ERROR, "can't create queue \"%s\"\n", qnames[i]);
            return -1;
        }
        dbenv->qdbs[dbenv->num_qdbs++] = tbl;

        /* Add queue the hash. */
        hash_add(dbenv->qdb_hash, tbl);

        rc = bdb_llmeta_get_queue(qnames[i], &config, &ndests, &dests, &bdberr);
        if (rc) {
            logmsg(LOGMSG_ERROR, "can't get information for queue \"%s\"\n",
                    qnames[i]);
            return -1;
        }

        rc = dbqueue_add_consumer(tbl, 0, dests[0], 0);
        if (rc) {
            logmsg(LOGMSG_ERROR, "can't add consumer for queue \"%s\"\n", qnames[i]);
            return -1;
        }

        /* create a procedure (needs to go away, badly) */
        rc = javasp_load_procedure_int(qnames[i], NULL, config);
        if (rc) {
            logmsg(LOGMSG_ERROR, "%s: javasp_load_procedure_int returned rc %d\n",
                    __func__, rc);
            return -1;
        }

        /* the final step (starting consumers) requires the dbs to be open, so
         * we defer that
         * until after backend_open() is done. */
    }

    return 0;
}

/* gets the table names and dbnums from the low level meta table and sets up the
 * dbenv accordingly.  returns 0 on success and anything else otherwise */
static int llmeta_load_tables(struct dbenv *dbenv, char *dbname)
{
    int rc = 0, bdberr, dbnums[MAX_NUM_TABLES], fndnumtbls, i;
    char *tblnames[MAX_NUM_TABLES];
    struct dbtable *tbl;

    /* load the tables from the low level metatable */
    if (bdb_llmeta_get_tables(NULL, tblnames, dbnums, sizeof(tblnames),
                              &fndnumtbls, &bdberr) ||
        bdberr != BDBERR_NOERROR) {
        logmsg(LOGMSG_ERROR, "couldn't load tables from low level meta table"
                        "\n");
        return 1;
    }

    /* set generic settings, likely already set when env was opened, but make
     * sure */
    bdb_attr_set(dbenv->bdb_attr, BDB_ATTR_GENIDS, 1);

    /* make room for dbs */
    dbenv->dbs = realloc(dbenv->dbs, fndnumtbls * sizeof(struct dbtable *));

    for (i = 0; i < fndnumtbls; ++i) {
        char *csc2text = NULL;
        int ver;
        int bdberr;

        /* if db number matches parent database db number then
         * table name must match parent database name.  otherwise
         * we get mysterious failures to receive qtraps (setting
         * taskname to something not our task name causes initque
         * to fail, and the ldgblzr papers over this) */
        if (dbenv->dbnum && dbnums[i] == dbenv->dbnum &&
            strcasecmp(dbname, tblnames[i]) != 0) {
            logmsg(LOGMSG_ERROR, "Table %s has same db number as parent database but "
                   "different name\n",
                   tblnames[i]);
            rc = 1;
            break;
        }

        /* get schema version from llmeta */
        rc = bdb_get_csc2_highest(NULL, tblnames[i], &ver, &bdberr);
        if (rc)
            break;

        /* create latest version of db */
        rc = get_csc2_file(tblnames[i], ver, &csc2text, NULL);
        if (rc) {
            logmsg(LOGMSG_ERROR, "get_csc2_file failed %s:%d\n", __FILE__, __LINE__);
            break;
        }
        rc = dyns_load_schema_string(csc2text, dbname, tblnames[i]);
        if (rc) {
            logmsg(LOGMSG_ERROR, "dyns_load_schema_string failed %s:%d\n", __FILE__,
                    __LINE__);
            break;
        }
        free(csc2text);
        csc2text = NULL;
        tbl = newdb_from_schema(dbenv, tblnames[i], NULL, dbnums[i], i, 0);
        if (tbl == NULL) {
            logmsg(LOGMSG_ERROR, "newdb_from_schema failed %s:%d\n", __FILE__,
                    __LINE__);
            rc = 1;
            break;
        }
        tbl->version = ver;

        /* We only want to load older schema versions for ODH databases.  ODH
         * information
         * is stored in the meta table (not the llmeta table), so it's not
         * loaded yet. */

        /* set tbl values and add to env */
        tbl->shmflags = 0;
        tbl->dbs_idx = i;
        dbenv->dbs[i] = tbl;

        /* Add table to the hash. */
        hash_add(dbenv->db_hash, tbl);

        /* just got a bunch of data. remember it so key forming
           routines and SQL can get at it */
        rc = add_cmacc_stmt(tbl, 0);
        if (rc) {
            logmsg(LOGMSG_ERROR,
                   "Failed to load schema: can't process schema file "
                   "%s\n",
                   tbl->tablename);
            ++i; /* this tblname has already been marshalled so we dont want to
                  * free it below */
            rc = 1;
            break;
        }

        /* Free the table name. */
        free(tblnames[i]);
    }

    /* we have to do this after all the meta table lookups so that the hack in
     * get_meta_int works */
    dbenv->num_dbs = fndnumtbls;

    /* if we quit early bc of an error free the rest */
    while (i < fndnumtbls)
        free(tblnames[i++]);

    return rc;
}

int llmeta_load_timepart(struct dbenv *dbenv)
{
    /* We need to do this before resuming schema chabge , if any */
    logmsg(LOGMSG_INFO, "Reloading time partitions\n");
    dbenv->timepart_views = timepart_views_init(dbenv);

    return thedb->timepart_views ? 0 : -1;
}

/* replace the table names and dbnums saved in the low level meta table with the
 * ones in the dbenv.  returns 0 on success and anything else otherwise */
int llmeta_set_tables(tran_type *tran, struct dbenv *dbenv)
{
    int i, bdberr, dbnums[MAX_NUM_TABLES];
    char *tblnames[MAX_NUM_TABLES];

    /* gather all the table names and tbl numbers */
    for (i = 0; i < dbenv->num_dbs; ++i) {
        tblnames[i] = dbenv->dbs[i]->tablename;
        dbnums[i] = dbenv->dbs[i]->dbnum;
    }

    /* put the values in the low level meta table */
    if (bdb_llmeta_set_tables(tran, tblnames, dbnums, dbenv->num_dbs,
                              &bdberr) ||
        bdberr != BDBERR_NOERROR) {
        logmsg(LOGMSG_ERROR, "couldn't set tables in low level meta table\n");
        return 1;
    }

    return 0; /* success */
}

/* prints out a file (datadir/dbname_file_vers_map) that provides a mapping of
 * all the file types and numbers to version numbers, for example,
 * for each table the file will have output
 * similar to:
 * table tablename
 *      data files: version_num
 *      blob files
 *          blob num 1: version_num
 *          blob num 2: version_num
 *          ...
 *      index files
 *          index 0: version_num
 *          index 1: version_num
 *          ...
 * ...
 *
 * the db never uses this file it is only to make it easier for people to tell
 * what files belong to what parts of a table, etc */
int llmeta_dump_mapping_tran(void *tran, struct dbenv *dbenv)
{
    int i, rc;
    char *fname, fname_tail[] = "_file_vers_map";
    int file, fnamelen;
    SBUF2 *sbfile;

    /* get the mem we need for fname */
    fnamelen = strlen(dbenv->basedir) + strlen(dbenv->envname) +
               strlen(fname_tail) + 2 /* one for / and one for NULL byte */;
    fname = malloc(fnamelen);
    if (!fname) {
        logmsg(LOGMSG_ERROR, "llmeta_dump_mapping: failed to malloc file name\n");
        return -1;
    }

    /* construct the file's name */
    if (gbl_nonames)
        rc = snprintf(fname, fnamelen, "%s/file_vers_map", dbenv->basedir);
    else
        rc = snprintf(fname, fnamelen, "%s/%s%s", dbenv->basedir,
                      dbenv->envname, fname_tail);

    if (rc < 0 || rc >= fnamelen) {
        logmsg(LOGMSG_ERROR, "llmeta_dump_mapping: failed to create file name\n");
        free(fname);
        return -1;
    }

    /* open file */
    file = open(fname, O_WRONLY | O_CREAT | O_TRUNC, 0666);
    free(fname);
    if (file == -1) {
        logmsg(LOGMSG_ERROR, "llmeta_dump_mapping: failed to open %s for writing\n",
                fname);
        return -1;
    }
    sbfile = sbuf2open(file, 0);
    if (!sbfile) {
        logmsg(LOGMSG_ERROR, "llmeta_dump_mapping: failed to open sbuf2\n");
        close(file);
        return -1;
    }

    rc = 0;

    /* print out the versions of each table's files */
    for (i = 0; i < dbenv->num_dbs; ++i) {
        int j, bdberr;
        unsigned long long version_num;

        /* print the main data file's version number */
        if (bdb_get_file_version_data(dbenv->dbs[i]->handle, tran, 0 /*dtanum*/,
                                      &version_num, &bdberr) ||
            bdberr != BDBERR_NOERROR) {
            logmsg(LOGMSG_ERROR, "llmeta_dump_mapping: failed to fetch version "
                                 "number for %s's main data files\n",
                   dbenv->dbs[i]->tablename);
            rc = -1;
            goto done;
        }

        sbuf2printf(sbfile,
                    "table %s %d\n\tdata files: %016llx\n\tblob files\n",
                    dbenv->dbs[i]->tablename, dbenv->dbs[i]->lrl,
                    flibc_htonll(version_num));

        /* print the indicies' version numbers */
        for (j = 1; j <= dbenv->dbs[i]->numblobs; ++j) {
            if (bdb_get_file_version_data(dbenv->dbs[i]->handle, tran,
                                          j /*dtanum*/, &version_num,
                                          &bdberr) ||
                bdberr != BDBERR_NOERROR) {
                logmsg(LOGMSG_ERROR,
                       "llmeta_dump_mapping: failed to fetch version "
                       "number for %s's blob num %d's files\n",
                       dbenv->dbs[i]->tablename, j);
                rc = -1;
                goto done;
            }

            sbuf2printf(sbfile, "\t\tblob num %d: %016llx\n", j,
                        flibc_htonll(version_num));
        }

        /* print the indicies' version numbers */
        sbuf2printf(sbfile, "\tindex files\n");
        for (j = 0; j < dbenv->dbs[i]->nix; ++j) {
            if (bdb_get_file_version_index(dbenv->dbs[i]->handle, tran,
                                           j /*dtanum*/, &version_num,
                                           &bdberr) ||
                bdberr != BDBERR_NOERROR) {
                logmsg(LOGMSG_ERROR,
                       "llmeta_dump_mapping: failed to fetch version "
                       "number for %s's index num %d\n",
                       dbenv->dbs[i]->tablename, j);
                rc = -1;
                goto done;
            }

            sbuf2printf(sbfile, "\t\tindex num %d: %016llx\n", j,
                        flibc_htonll(version_num));
        }
    }

done:
    sbuf2close(sbfile);
    return rc;
}

int llmeta_dump_mapping(struct dbenv *dbenv)
{
    return llmeta_dump_mapping_tran(NULL, dbenv);
}

int llmeta_dump_mapping_table_tran(void *tran, struct dbenv *dbenv,
                                   const char *table, int err)
{
    int i;
    int bdberr;
    unsigned long long version_num;
    struct dbtable *p_db;

    if (!(p_db = get_dbtable_by_name(table)))
        return -1;

    /* print out the versions of each of the table's files */

    /* print the main data file's version number */
    if (bdb_get_file_version_data(p_db->handle, tran, 0 /*dtanum*/,
                                  &version_num, &bdberr) ||
        bdberr != BDBERR_NOERROR) {
        if (err)
            logmsg(LOGMSG_ERROR, "llmeta_dump_mapping: failed to fetch version "
                                 "number for %s's main data files\n",
                   p_db->tablename);
        else
            ctrace("llmeta_dump_mapping: failed to fetch version number for "
                   "%s's main data files\n",
                   p_db->tablename);
        return -1;
    }

    if (err)
        logmsg(LOGMSG_INFO, "table %s\n\tdata files: %016lx\n\tblob files\n",
               p_db->tablename, flibc_htonll(version_num));
    else
        ctrace("table %s\n\tdata files: %016llx\n\tblob files\n",
               p_db->tablename,
               (long long unsigned int)flibc_htonll(version_num));

    /* print the blobs' version numbers */
    for (i = 1; i <= p_db->numblobs; ++i) {
        if (bdb_get_file_version_data(p_db->handle, tran, i /*dtanum*/,
                                      &version_num, &bdberr) ||
            bdberr != BDBERR_NOERROR) {
            if (err)
                logmsg(LOGMSG_ERROR,
                       "llmeta_dump_mapping: failed to fetch version "
                       "number for %s's blob num %d's files\n",
                       p_db->tablename, i);
            else
                ctrace("llmeta_dump_mapping: failed to fetch version number "
                       "for %s's blob num %d's files\n",
                       p_db->tablename, i);
            return -1;
        }
        if (err)
            logmsg(LOGMSG_INFO, "\t\tblob num %d: %016lx\n", i,
                   flibc_htonll(version_num));
        else
            ctrace("\t\tblob num %d: %016llx\n", i,
                   (long long unsigned int)flibc_htonll(version_num));
    }

    /* print the indicies' version numbers */
    logmsg(LOGMSG_INFO, "\tindex files\n");
    for (i = 0; i < p_db->nix; ++i) {
        if (bdb_get_file_version_index(p_db->handle, tran, i /*dtanum*/,
                                       &version_num, &bdberr) ||
            bdberr != BDBERR_NOERROR) {
            if (err)
                logmsg(LOGMSG_ERROR,
                       "llmeta_dump_mapping: failed to fetch version "
                       "number for %s's index num %d\n",
                       p_db->tablename, i);
            else
                ctrace("llmeta_dump_mapping: failed to fetch version number "
                       "for %s's index num %d\n",
                       p_db->tablename, i);
            return -1;
        }

        if (err)
            logmsg(LOGMSG_INFO, "\t\tindex num %d: %016lx\n", i,
                   flibc_htonll(version_num));
        else
            ctrace("\t\tindex num %d: %016llx\n", i,
                   (long long unsigned int)flibc_htonll(version_num));
    }

    return 0;
}

int llmeta_dump_mapping_table(struct dbenv *dbenv, const char *table, int err)
{
    return llmeta_dump_mapping_table_tran(NULL, dbenv, table, err);
}

static struct dbenv *newdbenv(char *dbname, char *lrlname)
{
    int rc;
    struct dbenv *dbenv = calloc(1, sizeof(struct dbenv));
    if (dbenv == 0) {
        logmsg(LOGMSG_FATAL, "newdb:calloc dbenv");
        return NULL;
    }

    dbenv->cacheszkbmin = 65536;
    dbenv->bdb_attr = bdb_attr_create();

    /* default retry = 10 seconds.  this used to be 180 seconds (3 minutes)
     * which was a complete farce really since the proxy ignored it and used
     * a value of 10 anyway. */
    dbenv->retry = 10;

    /* default pagesizes */
    dbenv->pagesize_dta = 4096;
    dbenv->pagesize_freerec = 512;
    dbenv->pagesize_ix = 4096;

    /*default sync mode:*/
    dbenv->rep_sync = REP_SYNC_FULL;
    dbenv->log_sync_time = 10;        /*sync logs every n seconds */
    dbenv->log_mem_size = 128 * 1024; /*sync logs every n seconds */
    dbenv->log_delete = 1;            /*delete logs.*/
    dbenv->log_delete_filenum = -1;
    listc_init(&dbenv->log_delete_state_list,
               offsetof(struct log_delete_state, linkv));
    pthread_mutex_init(&dbenv->log_delete_counter_mutex, NULL);

    /* assume I want a cluster, unless overridden by -local or cluster none */

    dbenv->envname = strdup(dbname);

    listc_init(&dbenv->managed_participants,
               offsetof(struct managed_component, lnk));
    listc_init(&dbenv->managed_coordinators,
               offsetof(struct managed_component, lnk));
    pthread_mutex_init(&dbenv->incoherent_lk, NULL);

    /* Initialize the table/queue hashes. */
    dbenv->db_hash =
        hash_init_user((hashfunc_t *)strhashfunc, (cmpfunc_t *)strcmpfunc,
                       offsetof(struct dbtable, tablename), 0);
    dbenv->qdb_hash =
        hash_init_user((hashfunc_t *)strhashfunc, (cmpfunc_t *)strcmpfunc,
                       offsetof(struct dbtable, tablename), 0);

    if ((rc = pthread_mutex_init(&dbenv->dbqueue_admin_lk, NULL)) != 0) {
        logmsg(LOGMSG_FATAL, "can't init lock %d %s\n", rc, strerror(errno));
        return NULL;
    }

    /* Register all db tunables. */
    if ((register_db_tunables(dbenv))) {
        logmsg(LOGMSG_FATAL, "Failed to initialize tunables");
        exit(1);
    }

    if (read_lrl_files(dbenv, lrlname)) {
        logmsg(LOGMSG_FATAL, "Failed to initialize tunables");
        exit(1);
    }

    logmsg(LOGMSG_INFO, "database %s starting\n", dbenv->envname);

    if (gbl_create_mode) {
        /* make sure the database directory exists! */
        rc = mkdir(dbenv->basedir, 0774);
        if (rc && errno != EEXIST) {
            logmsg(LOGMSG_ERROR, "mkdir(%s): %s\n", dbenv->basedir,
                   strerror(errno));
            /* continue, this will make us fail later */
        }
    } else {
        struct stat sb;
        stat(dbenv->basedir, &sb);
        if (!S_ISDIR(sb.st_mode)) {
            logmsg(LOGMSG_FATAL, "DB directory '%s' does not exist\n",
                   dbenv->basedir);
            return 0;
        }
    }

    tz_hash_init();
    init_sql_hint_table();

    dbenv->long_trn_table = hash_init(sizeof(unsigned long long));

    if (dbenv->long_trn_table == NULL) {
        logmsg(LOGMSG_ERROR, "couldn't allocate long transaction lookup table\n");
        return NULL;
    }
    if (pthread_mutex_init(&dbenv->long_trn_mtx, NULL) != 0) {
        logmsg(LOGMSG_ERROR, "couldn't allocate long transaction lookup table\n");
        hash_free(dbenv->long_trn_table);
        dbenv->long_trn_table = NULL;
        return NULL;
    }

    if (gbl_local_mode) {
        /*force no siblings for local mode*/
        dbenv->nsiblings = 0;
        dbenv->rep_sync = REP_SYNC_NONE;
        dbenv->log_sync = 0;
        dbenv->log_sync_time = 30;
        dbenv->log_mem_size = 1024 * 1024;
        dbenv->log_delete = 1; /*delete logs.*/
    }

    listc_init(&dbenv->sql_threads, offsetof(struct sql_thread, lnk));
    listc_init(&dbenv->sqlhist, offsetof(struct sql_hist, lnk));
    dbenv->master = NULL; /*no known master at this point.*/
    dbenv->errstaton = 1; /* ON */

    return dbenv;
}

#ifndef BERKDB_46
extern pthread_key_t DBG_FREE_CURSOR;
#endif

/* check that we don't have name clashes, and other sanity checks, this also
 * populates some values like reverse constraints and db->dtastripe */
static int db_finalize_and_sanity_checks(struct dbenv *dbenv)
{
    int have_bad_schema = 0, ii, jj;

    if (!dbenv->num_dbs) {
        have_bad_schema = 1;
        logmsg(LOGMSG_FATAL, "No tables have been loaded.");
    }

    for (ii = 0; ii < dbenv->num_dbs; ii++) {
        dbenv->dbs[ii]->dtastripe = 1;

        for (jj = 0; jj < dbenv->num_dbs; jj++) {
            if (jj != ii) {
                if (strcasecmp(dbenv->dbs[ii]->tablename,
                               dbenv->dbs[jj]->tablename) == 0) {
                    have_bad_schema = 1;
                    logmsg(LOGMSG_FATAL,
                           "Two tables have identical names (%s) tblnums %d "
                           "%d\n",
                           dbenv->dbs[ii]->tablename, ii, jj);
                }
            }
        }

        if ((strcasecmp(dbenv->dbs[ii]->tablename, dbenv->envname) == 0) &&
            (dbenv->dbs[ii]->dbnum != 0) &&
            (dbenv->dbnum != dbenv->dbs[ii]->dbnum)) {

            have_bad_schema = 1;
            logmsg(LOGMSG_FATAL, "Table name and database name conflict (%s) tblnum %d\n",
                   dbenv->envname, ii);
        }

        if (dbenv->dbs[ii]->nix > MAXINDEX) {
            have_bad_schema = 1;
            logmsg(LOGMSG_FATAL, "Database %s has too many indexes (%d)\n",
                   dbenv->dbs[ii]->tablename, dbenv->dbs[ii]->nix);
        }

        /* last ditch effort to stop invalid schemas getting through */
        for (jj = 0; jj < dbenv->dbs[ii]->nix && jj < MAXINDEX; jj++)
            if (dbenv->dbs[ii]->ix_keylen[jj] > MAXKEYLEN) {
                have_bad_schema = 1;
                logmsg(LOGMSG_FATAL, "Database %s index %d too large (%d)\n",
                       dbenv->dbs[ii]->tablename, jj,
                       dbenv->dbs[ii]->ix_keylen[jj]);
            }

        /* verify constraint names and add reverse constraints here */
        if (populate_reverse_constraints(dbenv->dbs[ii]))
            have_bad_schema = 1;
    }

    return have_bad_schema;
}

static int dump_queuedbs(char *dir)
{
    for (int i = 0;
         i < thedb->num_qdbs && thedb->qdbs[i]->dbtype == DBTYPE_QUEUEDB; ++i) {
        char *config;
        int ndests;
        char **dests;
        int bdberr;
        char *name = thedb->qdbs[i]->tablename;
        int rc;
        rc = bdb_llmeta_get_queue(name, &config, &ndests, &dests, &bdberr);
        if (rc) {
            logmsg(LOGMSG_ERROR, "Can't get data for %s: bdberr %d\n",
                   thedb->qdbs[i]->tablename, bdberr);
            return -1;
        }
        char path[PATH_MAX];
        snprintf(path, sizeof(path), REPOP_QDB_FMT, dir, thedb->envname, i);
        FILE *f = fopen(path, "w");
        if (f == NULL) {
            logmsg(LOGMSG_ERROR, "%s:fopen(\"%s\"):%s\n", __func__, path,
                    strerror(errno));
            return -1;
        }
        fprintf(f, "%s\n%d\n", thedb->qdbs[i]->tablename, ndests);
        for (int j = 0; j < ndests; ++j) {
            fprintf(f, "%s\n", dests[j]);
        }
        fprintf(f, "%s", config);
        fclose(f);
        logmsg(LOGMSG_INFO, "%s wrote file:%s for queuedb:%s\n", __func__, path,
               thedb->qdbs[i]->tablename);
        free(config);
        for (int j = 0; j < ndests; ++j)
            free(dests[j]);
        free(dests);
    }
    return 0;
}

static int repopulate_lrl(const char *p_lrl_fname_out)
{
    /* can't put this on stack, it will overflow appsock thread */
    struct {
        char lrl_fname_out_dir[256];
        size_t lrl_fname_out_dir_len;

        char *p_table_names[MAX_NUM_TABLES];
        char csc2_paths[MAX_NUM_TABLES][256];
        char *p_csc2_paths[MAX_NUM_TABLES];
        int table_nums[MAX_NUM_TABLES];
    } * p_data;
    int i;

    /* make sure the output path is absolute */
    if (p_lrl_fname_out[0] != '/') {
        logmsg(LOGMSG_ERROR, "%s: output lrl fname is must be absolute: %s\n",
                __func__, p_lrl_fname_out);
        return -1;
    }

    if (!(p_data = malloc(sizeof(*p_data)))) {
        logmsg(LOGMSG_ERROR, "%s: malloc failed\n", __func__);
        return -1;
    }

    /* pull out the out lrl's path */

    p_data->lrl_fname_out_dir_len =
        strrchr(p_lrl_fname_out, '/') - p_lrl_fname_out;
    if ((p_data->lrl_fname_out_dir_len + 1 /*NUL byte*/) >
        sizeof(p_data->lrl_fname_out_dir)) {
        logmsg(LOGMSG_ERROR, "%s: output lrl dir too long: %s\n", __func__,
                p_lrl_fname_out);

        free(p_data);
        return -1;
    }

    strncpy(p_data->lrl_fname_out_dir, p_lrl_fname_out,
            p_data->lrl_fname_out_dir_len);
    p_data->lrl_fname_out_dir[p_data->lrl_fname_out_dir_len] = '\0';

    /* collect all of the table's info */
    for (i = 0; i < thedb->num_dbs; ++i) {
        /* come up with the csc2's fname in the out lrl's dir */
        if (get_csc2_fname(thedb->dbs[i], p_data->lrl_fname_out_dir,
                           p_data->csc2_paths[i],
                           sizeof(p_data->csc2_paths[i]))) {
            logmsg(LOGMSG_ERROR, "%s: get_csc2_fname failed for: %s\n",
                   __func__, thedb->dbs[i]->tablename);

            free(p_data);
            return -1;
        }

        /* dump the csc2 */
        if (dump_table_csc2_to_disk_fname(thedb->dbs[i],
                                          p_data->csc2_paths[i])) {
            logmsg(LOGMSG_ERROR,
                   "%s: dump_table_csc2_to_disk_fname failed for: "
                   "%s\n",
                   __func__, thedb->dbs[i]->tablename);

            free(p_data);
            return -1;
        }

        p_data->p_table_names[i] = thedb->dbs[i]->tablename;
        p_data->p_csc2_paths[i] = p_data->csc2_paths[i];
        p_data->table_nums[i] = thedb->dbs[i]->dbnum;
    }

    int has_sp =
        dump_spfile(p_data->lrl_fname_out_dir, thedb->envname, SP_FILE_NAME);

    if (dump_queuedbs(p_data->lrl_fname_out_dir) != 0) {
        free(p_data);
        return -1;
    }

    /* write out the lrl */
    if (rewrite_lrl_un_llmeta(getresourcepath("lrl"), p_lrl_fname_out,
                              p_data->p_table_names, p_data->p_csc2_paths,
                              p_data->table_nums, thedb->num_dbs,
                              p_data->lrl_fname_out_dir, has_sp)) {
        logmsg(LOGMSG_ERROR, "%s: rewrite_lrl_un_llmeta failed\n", __func__);

        free(p_data);
        return -1;
    }

    free(p_data);
    return 0;
}

int appsock_repopnewlrl(SBUF2 *sb, int *keepsocket)
{
    char lrl_fname_out[256];
    int rc;

    if (((rc = sbuf2gets(lrl_fname_out, sizeof(lrl_fname_out), sb)) <= 0) ||
        (lrl_fname_out[rc - 1] != '\n')) {
        logmsg(LOGMSG_ERROR, "%s: I/O error reading out lrl fname\n", __func__);
        return -1;
    }
    lrl_fname_out[rc - 1] = '\0';

    if (repopulate_lrl(lrl_fname_out)) {
        logmsg(LOGMSG_ERROR, "%s: repopulate_lrl failed\n", __func__);
        return -1;
    }

    if (sbuf2printf(sb, "OK\n") < 0 || sbuf2flush(sb) < 0) {
        logmsg(LOGMSG_ERROR, "%s: failed to send done ack text\n", __func__);
        return -1;
    }

    return 0;
}

static int llmeta_open(void)
{
    /* now that we have bdb_env open, we can get at llmeta */
    char llmetaname[256];
    int bdberr = 0;

    /*get the table's name*/
    if (gbl_nonames)
        snprintf(llmetaname, sizeof(llmetaname), "comdb2_llmeta");
    else
        snprintf(llmetaname, sizeof(llmetaname), "%s.llmeta", thedb->envname);

    /*open the table*/
    if (bdb_llmeta_open(llmetaname, thedb->basedir, thedb->bdb_env,
                        0 /*create_override*/, &bdberr) ||
        bdberr != BDBERR_NOERROR) {
        logmsg(LOGMSG_FATAL, "Failed to open low level meta table, rc: %d\n",
               bdberr);
        return -1;
    }
    return 0;
}

static void get_txndir(char *txndir, size_t sz_txndir)
{
    if (gbl_nonames)
        snprintf(txndir, sz_txndir, "%s/logs", thedb->basedir);
    else
        snprintf(txndir, sz_txndir, "%s/%s.txn", thedb->basedir, gbl_dbname);
}

static void get_savdir(char *savdir, size_t sz_savdir)
{
    if (gbl_nonames)
        snprintf(savdir, sz_savdir, "%s/savs", thedb->basedir);
    else
        snprintf(savdir, sz_savdir, "%s/%s.sav", thedb->basedir, gbl_dbname);
}

const char *get_basedir(void) { return thedb->basedir; }

typedef struct extentsentry {
    uint64_t num;
    char name[PATH_MAX];
    LIST_ENTRY(extentsentry) link;
} ExtentsEntry;

typedef struct {
    char name[PATH_MAX];
    unsigned count;
    LIST_HEAD(, extentsentry) head;
} ExtentsQueue;

// sort desc
static int cmp_extents(const void *a, const void *b)
{
    uint64_t i = *(uint64_t *)a, j = *(uint64_t *)b;
    return i < j ? +1 : i > j ? -1 : 0;
}

static int purge_extents(void *obj, void *arg)
{
    ExtentsQueue *q = obj;
    uint64_t nums[q->count];
    ExtentsEntry *e, *del = NULL;
    int i = 0;
    LIST_FOREACH(e, &q->head, link)
    {
        free(del);
        del = e;
        nums[i++] = e->num;
    }
    free(del);
    qsort(nums, i, sizeof(nums[0]), cmp_extents);
    int j = 1;
    while (j < i) {
        if (nums[j - 1] - nums[j] != 1)
            break;
        ++j;
    }
    if (j != i) {
        logmsg(LOGMSG_ERROR, "queue:%s has gap in extents %" PRIu64 " -> %" PRIu64
               "..%" PRIu64 "\n",
               q->name, nums[j - 1], nums[j], nums[i - 1]);
        char txndir[PATH_MAX], savdir[PATH_MAX];
        get_txndir(txndir, sizeof(txndir));
        get_savdir(savdir, sizeof(savdir));
        if (mkdir(savdir, 0774) != 0 && errno != EEXIST) {
            logmsg(LOGMSG_ERROR, "mkdir(%s): %s\n", savdir, strerror(errno));
        }
        while (j < i) {
            int qlen, slen;
            char qfile[PATH_MAX], sfile[PATH_MAX];
            qlen = snprintf(qfile, PATH_MAX, "%s/__dbq.%s.queue.%" PRIu64,
                            txndir, q->name, nums[j]);
            slen = snprintf(sfile, PATH_MAX, "%s/__dbq.%s.queue.%" PRIu64,
                            savdir, q->name, nums[j]);
            if (qlen >= sizeof(qfile) || slen >= sizeof(sfile)) {
                logmsg(LOGMSG_ERROR, "Truncated paths %s and %s\n", qfile,
                       sfile);
            }
            if (rename(qfile, sfile) == 0) {
                logmsg(LOGMSG_INFO, "%s -> %s\n", qfile, sfile);
            } else {
                logmsg(LOGMSG_ERROR, "%s -> %s failed:%s\n", qfile, sfile,
                       strerror(errno));
            }
            ++j;
        }
    }
    free(q);
    return 0;
}

static void clear_queue_extents(void)
{
    DIR *dir;
    struct dirent *entry;
    char txndir[PATH_MAX];
    get_txndir(txndir, sizeof(txndir));
    if ((dir = opendir(txndir)) == NULL) {
        if (!gbl_create_mode) {
            logmsg(LOGMSG_ERROR, "%s failed opendir(%s): %s\n", __func__,
                   txndir, strerror(errno));
        }
        return;
    }
    hash_t *hash_table = hash_init_str(offsetof(ExtentsQueue, name));
    while ((entry = readdir(dir)) != NULL) {
        ExtentsQueue *q;
        char file[PATH_MAX], *__dbq, *name, *queue, *num, *ptr = NULL;
        if (strncmp(entry->d_name, "__dbq", 5) != 0)
            continue;
        strcpy(file, entry->d_name);
        if ((__dbq = strtok_r(file, ".", &ptr)) == NULL)
            continue;
        if ((name = strtok_r(NULL, ".", &ptr)) == NULL)
            continue;
        if ((queue = strtok_r(NULL, ".", &ptr)) == NULL)
            continue;
        if ((num = strtok_r(NULL, ".", &ptr)) == NULL)
            continue;
        if (strcmp(queue, "queue") != 0)
            continue;
        if ((q = hash_find(hash_table, name)) == NULL) {
            q = malloc(sizeof(ExtentsQueue));
            q->count = 0;
            LIST_INIT(&q->head);
            strncpy(q->name, name, sizeof(q->name));
            hash_add(hash_table, q);
        }
        ExtentsEntry *e = malloc(sizeof(ExtentsEntry));
        e->num = strtoull(num, NULL, 10);
        LIST_INSERT_HEAD(&q->head, e, link);
        ++q->count;
    }
    closedir(dir);
    hash_for(hash_table, purge_extents, NULL);
    hash_free(hash_table);
}

static int llmeta_set_qdb(const char *file)
{
    // lazy - ok to leak on error
    // db is in create mode and will exit anyway
    FILE *f = fopen(file, "r");
    if (f == NULL) {
        logmsg(LOGMSG_ERROR, "%s:fopen(\"%s\"):%s\n", __func__, file,
                strerror(errno));
        return -1;
    }
    size_t n;
    ssize_t s;
    // Name of queue
    char *name = NULL;
    if ((s = getline(&name, &n, f)) == -1) {
        fclose(f);
        return -1;
    }
    name[s - 1] = 0;
    // Num of dests
    char *str_ndest = NULL;
    if ((s = getline(&str_ndest, &n, f)) == -1) {
        fclose(f);
        return -1;
    }
    int ndests = atoi(str_ndest);
    // Dests
    char *dests[ndests];
    for (int i = 0; i < ndests; ++i) {
        dests[i] = NULL;
        if ((s = getline(&dests[i], &n, f)) == -1) {
            fclose(f);
            return -1;
        }
        dests[i][s - 1] = 0;
    }
    // Config - Read till EOF
    long here = ftell(f);
    fseek(f, 0, SEEK_END);
    long end = ftell(f);
    fseek(f, here, SEEK_SET);
    n = end - here;
    char config[n];
    if (fread(config, n, 1, f) == 0) {
        fclose(f);
        return -1;
    }
    config[n - 1] = 0;
    // Save to LLMETA
    int rc, bdberr;
    if ((rc = bdb_llmeta_add_queue(thedb->bdb_env, NULL, name, config, ndests,
                                   dests, &bdberr)) == 0) {
        logmsg(LOGMSG_INFO, "Added queuedb: %s\n", name);
    }
    fclose(f);
    free(name);
    free(str_ndest);
    for (int i = 0; i < ndests; ++i) {
        free(dests[i]);
    }
    if (rc != 0) {
        return -1;
    }
    return 0;
}

static char *create_default_lrl_file(char *dbname, char *dir) {
    char *lrlfile_name;
    FILE *lrlfile;

    lrlfile_name = malloc(strlen(dir) + strlen(dbname) + 4 /*.lrl*/ +
                          1 /*slash*/ + 1 /*nul*/);
    sprintf(lrlfile_name, "%s/%s.lrl", dir, dbname);
    lrlfile = fopen(lrlfile_name, "w");
    if (lrlfile == NULL) {
        logmsg(LOGMSG_ERROR, "fopen(\"%s\") rc %d %s.\n", lrlfile_name, 
                errno, strerror(errno));
        free(lrlfile_name);
        return NULL;
    }

    fprintf(lrlfile, "name    %s\n", dbname);
    fprintf(lrlfile, "dir     %s\n\n", dir);
    fclose(lrlfile);

    return lrlfile_name;
}

static int init_db_dir(char *dbname, char *dir)
{
    struct stat st;
    int rc;

    rc = stat(dir, &st);
    if (rc) {
        if (errno == ENOENT) {
            rc = mkdir(dir, 0770);
            if (rc) {
                logmsg(LOGMSG_ERROR, "\"%s\" doesn't exist and can't create it.\n", dir);
                return -1;
            }
            rc = stat(dir, &st);
            if (rc) {
                logmsg(LOGMSG_ERROR, "stat(\"%s\") rc %d %s.\n", dir, errno,
                        strerror(errno));
                return -1;
            }
        } else {
            logmsg(LOGMSG_ERROR, "stat(\"%s\") rc %d %s.\n", dir, errno, strerror(errno));
            return -1;
        }
    }
    if (!S_ISDIR(st.st_mode)) {
        logmsg(LOGMSG_ERROR, "\"%s\" is not a directory.\n", dir);
        return -1;
    }
    return 0;
}

static int llmeta_set_qdbs(void)
{
    if (qdbs == NULL)
        return 0;
    int rc = 0;
    while (*qdbs && (rc = llmeta_set_qdb(*qdbs++)) == 0)
        ;
    return rc;
}

static int init_sqlite_table(struct dbenv *dbenv, char *table)
{
    int rc;
    struct dbtable *tbl;

    dbenv->dbs =
        realloc(dbenv->dbs, (dbenv->num_dbs + 1) * sizeof(struct dbtable *));

    /* This used to just pull from installed files.  Let's just do it from memory
       so comdb2 can run standalone with no support files. */
    const char *sqlite_stat1 = 
"tag ondisk { "
"    cstring tbl[64] "
"    cstring idx[64] null=yes "
"    cstring stat[4096] "
"} "
" "
"keys { "
"    \"0\" = tbl + idx "
"} ";

    const char *sqlite_stat4 =
"tag ondisk "
"{ "
"    cstring tbl[64] "
"    cstring idx[64] "
"    int     samplelen "
"    byte    sample[1024] /* entire record in sqlite format */ "
"} "
" "
"keys "
"{ "
"    dup \"0\" = tbl + idx "
"} ";

    const char *schema;

    if (strcmp(table, "sqlite_stat1") == 0) {
       schema = sqlite_stat1;
    }
    else if (strcmp(table, "sqlite_stat4") == 0) {
       schema = sqlite_stat4;
    }
    else {
       logmsg(LOGMSG_ERROR, "unknown sqlite table \"%s\"\n", table);
       return -1;
    }

    rc = dyns_load_schema_string((char*) schema, dbenv->envname, table);
    if (rc) {
        logmsg(LOGMSG_ERROR, "Can't parse schema for %s\n", table);
        return -1;
    }
    tbl = newdb_from_schema(dbenv, table, NULL, 0, dbenv->num_dbs, 0);
    if (tbl == NULL) {
        logmsg(LOGMSG_ERROR, "Can't init table %s from schema\n", table);
        return -1;
    }
    tbl->dbs_idx = dbenv->num_dbs;
    tbl->csc2_schema = strdup(schema);
    dbenv->dbs[dbenv->num_dbs++] = tbl;

    /* Add table to the hash. */
    hash_add(dbenv->db_hash, tbl);

    if (add_cmacc_stmt(tbl, 0)) {
        logmsg(LOGMSG_ERROR, "Can't init table structures %s from schema\n", table);
        return -1;
    }
    return 0;
}

static void load_dbstore_tableversion(struct dbenv *dbenv)
{
    int i;
    for (i = 0; i < dbenv->num_dbs; i++) {
        struct dbtable *tbl = dbenv->dbs[i];
        update_dbstore(tbl);

        tbl->tableversion = table_version_select(tbl, NULL);
        if (tbl->tableversion == -1) {
            logmsg(LOGMSG_ERROR, "Failed reading table version\n");
        }
    }
}

int init_sqlite_tables(struct dbenv *dbenv)
{
    int rc;
    rc = init_sqlite_table(dbenv, "sqlite_stat1");
    if (rc)
        return rc;
    /* There's no 2 or 3.  There used to be 2.  There was never 3. */
    rc = init_sqlite_table(dbenv, "sqlite_stat4");
    if (rc)
        return rc;
    return 0;
}

static int create_db(char *dbname, char *dir) {
   int rc;

   char *fulldir;
   fulldir = realpath(dir, NULL);
   if (fulldir == NULL) {
      rc = mkdir(dir, 0755);
      if (rc) {
         logmsg(LOGMSG_FATAL, 
               "%s doesn't exist, and couldn't create: %s\n", dir,
               strerror(errno));
         return -1;
      }
      fulldir = realpath(dir, NULL);
      if (fulldir == NULL) {
         logmsg(LOGMSG_FATAL, "Can't figure out full path for %s\n", dir);
         return -1;
      }
   }
   dir = fulldir;
   logmsg(LOGMSG_INFO, "Creating db in %s\n", dir);
   setenv("COMDB2_DB_DIR", fulldir, 1);

   if (init_db_dir(dbname, dir)) return -1;

   /* set up as a create run */
   gbl_local_mode = 1;
   /* delay 'gbl_create_mode' so we can use for --create */
   gbl_exit = 1;

   return 0;
}

static int init(int argc, char **argv)
{
    char *dbname, *lrlname = NULL, ctmp[64];
    static int noabort = 0;
    int cacheszkb = 0, ii;
    int rc;
    int bdberr;
    int cacheszkb_suggestion = 0;

    if (argc < 2) {
        print_usage_and_exit();
    }

    dyns_allow_bools();

    rc = bdb_osql_log_repo_init(&bdberr);
    if (rc) {
        logmsg(LOGMSG_FATAL, "bdb_osql_log_repo_init failed to init log repository "
                        "rc %d bdberr %d\n",
                rc, bdberr);
        return -1;
    }

    /* get my working directory */
    if (getcwd(gbl_cwd, sizeof(gbl_cwd)) == 0) {
        logmsgperror("failed to getcwd");
        return -1;
    }

    if (thd_init()) {
        logmsg(LOGMSG_FATAL, "failed initialize thread module\n");
        return -1;
    }
    if (appsock_init()) {
        logmsg(LOGMSG_FATAL, "failed initialize appsock module\n");
        return -1;
    }
    if (sqlpool_init()) {
        logmsg(LOGMSG_FATAL, "failed to initialise sql module\n");
        return -1;
    }
    if (udppfault_thdpool_init()) {
        logmsg(LOGMSG_FATAL, "failed to initialise udp prefault module\n");
        return -1;
    }
    if (pgcompact_thdpool_init()) {
        logmsg(LOGMSG_FATAL, "failed to initialise page compact module\n");
        return -1;
    }
    toblock_init();

    handle_cmdline_options(argc, argv, &lrlname);

    if (gbl_create_mode) {        /*  10  */
        logmsg(LOGMSG_INFO, "create mode.\n");
        gbl_exit = 1;
    }
    if (gbl_fullrecovery) {       /*  11  */
        logmsg(LOGMSG_FATAL, "force full recovery.\n");
        gbl_exit = 1;
    }

    /* every option that sets exit implies local mode */
    if (gbl_exit) {
        gbl_local_mode = 1; /*local mode, so no connect to network*/
    }
    
    if (optind >= argc) {
        fprintf(stderr, "Must provide DBNAME as first argument\n");
        exit(1);
    }
    dbname = argv[optind++];
    if (strlen(dbname) == 0 || strlen(dbname) >= MAX_DBNAME_LENGTH) {
       logmsg(LOGMSG_FATAL, "Invalid dbname, must be < %d characters\n", 
                MAX_DBNAME_LENGTH - 1);
        return -1;
    }
    strcpy(gbl_dbname, dbname);

    if (optind < argc && isdigit((int)argv[optind][0])) {
        cacheszkb = atoi(argv[optind]);
    }

    pthread_attr_init(&gbl_pthread_attr);
    pthread_attr_setstacksize(&gbl_pthread_attr, DEFAULT_THD_STACKSZ);
    pthread_attr_setdetachstate(&gbl_pthread_attr, PTHREAD_CREATE_DETACHED);

    rc = pthread_key_create(&comdb2_open_key, NULL);
    if (rc) {
        logmsg(LOGMSG_FATAL, "pthread_key_create comdb2_open_key %d\n", rc);
        return -1;
    }

#ifndef BERKDB_46
    rc = pthread_key_create(&DBG_FREE_CURSOR, free);
    if (rc) {
        logmsg(LOGMSG_FATAL, "pthread_key_create DBG_FREE_CURSOR %d\n", rc);
        return -1;
    }
#endif

    if (lrlname == NULL) {
        char *lrlenv = getenv("COMDB2_CONFIG");
        if (lrlenv)
            lrlname = lrlenv;
        else {
            snprintf0(ctmp, sizeof(ctmp), "%s.lrl", dbname);
            if (access(ctmp, F_OK) == 0) lrlname = ctmp;
        }
    }

    /* If user didn't specify where the db lives, try current directory first */
    if (!gbl_create_mode && lrlname == NULL && gbl_dbdir == NULL) {
        struct stat st;
        int rc;

        if (gbl_nonames) {
            rc = stat("logs", &st);
        } else {
            /* TODO: change when merging long names */
            char logdir[100];
            snprintf(logdir, sizeof(logdir), "%s.txn", gbl_dbname);
            rc = stat(logdir, &st);
        }

        if (rc == 0 && (st.st_mode & S_IFDIR)) {
            gbl_dbdir = realpath(".", NULL);
        } else {
            /* can't access or can't find logs in current directory, assume db
             * isn't here */
        }
    }

    init_file_locations(lrlname);

    if (gbl_create_mode && lrlname == NULL) {
       if (gbl_dbdir == NULL)
          gbl_dbdir = comdb2_location("database", "%s", dbname);
       rc = create_db(dbname, gbl_dbdir);
       if (rc) {
          logmsg(LOGMSG_FATAL, "Can't init database directory\n");
          return -1;
       }

       lrlname = create_default_lrl_file(dbname, gbl_dbdir);
    }

#if 0
    if (lrlname == NULL) {
       char *l = comdb2_asprintf("%s.lrl", dbname);
       if (access(l, F_OK) == 0)
          lrlname = l;
       free(l);
    }
    if (lrlname == NULL && gbl_dbdir) {
       char *l = comdb2_asprintf("%s/%s.lrl", gbl_dbdir, dbname);
       if (access(l, F_OK) == 0)
          lrlname = l;
       free(l);
    }
    if (lrlname == NULL && gbl_dbdir == NULL) {
       char *base = comdb2_location("database", "%s", dbname);
       char *l = comdb2_asprintf("%s/%s.lrl", base, dbname);
       if (access(l, F_OK) == 0)
          lrlname = l;
       free(l);
    }
#endif

    initresourceman(lrlname);
    rc = schema_init();
    if (rc)
        return -1;

    /* open database environment, and all dbs */
    thedb = newdbenv(dbname, lrlname);
    if (thedb == 0)
        return -1;

#if WITH_SSL
    /* Initialize SSL backend before creating any net.
       If we're in creat mode, don't bother. */
    if (!gbl_create_mode && ssl_bend_init(thedb->basedir) != 0) {
        logmsg(LOGMSG_FATAL, "Failed to initialize SSL backend.\n");
        return -1;
    }
    logmsg(LOGMSG_INFO, "SSL backend initialized.\n");
#endif

    if (init_blob_cache() != 0) return -1;

    if (osqlpfthdpool_init()) {
        logmsg(LOGMSG_FATAL, "failed to initialise sql module\n");
        return -1;
    }

    /* Since we moved bbipc context code lower, we need to explicitly
     * initialize ctrace stuff, or our ctrace files will have names like
     * dum50624.trace which isn't helpful */
    if (gbl_ctrace_dbdir)
        ctrace_openlog_taskname(thedb->basedir, dbname);
    else {
        char *dir;
        dir = comdb2_location("logs", NULL);
        ctrace_openlog_taskname(dir, dbname);
        free(dir);
    }

    /* Don't startup if there exists a copylock file in the data directory.
     * This would indicate that a copycomdb2 was done but never completed.
     * Exceptions:
     *  - create mode - since we will blat everything
     *  - recovery mode - since we won't network, may as well let this through
     * Also refuse to start up if we have no log files.
     * Why do we do this?  because we discovered that a half
     * copied database can get the master into some whacked up state in which
     * it decides it needs to fixcomdb2 itself.  From itself.
     */

    if (!gbl_exit) {
        char copylockfile[256], txndir[256];
        struct stat st;
        DIR *dh;
        struct dirent *dp;
        int nlogfiles;
        snprintf(copylockfile, sizeof(copylockfile), "%s/%s.copylock",
                 thedb->basedir, dbname);
        if (stat(copylockfile, &st) == 0) {
            logmsg(LOGMSG_FATAL, "%s exists:\n", copylockfile);
            logmsg(LOGMSG_FATAL, "This database is the result of an incomplete copy!\n");
            logmsg(LOGMSG_FATAL, "Probably a copycomdb2 was interrupted before it\n");
            logmsg(LOGMSG_FATAL, "was complete.  The files for this database are\n");
            logmsg(LOGMSG_FATAL, "probably inconsistent.  If this is a clustered\n");
            logmsg(LOGMSG_FATAL, "database, you should copy from another node .\n");
            if (!noabort)
                exit(1);
        }
        get_txndir(txndir, sizeof(txndir));
        dh = opendir(txndir);
        if (!dh) {
            logmsg(LOGMSG_FATAL, "Cannot open directory %s: %d %s\n", txndir, errno,
                    strerror(errno));
            if (!noabort)
                exit(1);
        }
        nlogfiles = 0;
        errno = 0;
        while ((dp = readdir(dh))) {
            if (strncmp(dp->d_name, "log.", 4) == 0) {
                int ii;
                for (ii = 4; ii < 14; ii++)
                    if (!isdigit(dp->d_name[ii]))
                        break;
                if (ii == 14 && dp->d_name[ii] == 0)
                    nlogfiles++;
            }
            errno = 0;
        }
        if (errno != 0) {
            logmsg(LOGMSG_FATAL, "Cannot scan directory %s: %d %s\n", txndir, errno,
                    strerror(errno));
            if (!noabort)
                exit(1);
        }
        closedir(dh);
        logmsg(LOGMSG_INFO, "%d log files found in %s\n", nlogfiles, txndir);
        if (nlogfiles == 0) {
            logmsg(LOGMSG_FATAL, "ZERO log files found in %s!\n", txndir);
            logmsg(LOGMSG_FATAL, "Cannot start without logfiles.  If this is\n");
            logmsg(LOGMSG_INFO, "a clustered database then you should fixcomdb2\n");
            logmsg(LOGMSG_INFO, "from the master.\n");
            if (!noabort)
                exit(1);
        }
    } else {
        /* if we are going to exit, don't use bbipc */
        gbl_use_bbipc = 0;
    }

    /* Rules for setting cache size:
     * Set to users's cachekb setting, if any.
     * If that's smaller than 2mb, set to 2mb.
     * If the setting is larger than the max, cap at the max.
     * If there's an override, use that.
     * If size specified on command line, use that.
     * If still not set, use the suggester script (common case, sadly)
     * If the result is smaller than the min, set to the min */

    /* Adjust to minimum ONLY if there's an explicit override */
    if (thedb->cacheszkb && thedb->cacheszkb < 2 * 1048) {
        thedb->cacheszkb = 2 * 1024;
        logmsg(LOGMSG_WARN, "too little cache, adjusted to %d kb\n", thedb->cacheszkb);
    }

    if (thedb->cacheszkbmax && thedb->cacheszkb > thedb->cacheszkbmax) {
        logmsg(LOGMSG_INFO, "adjusting cache to specified max of %d\n",
                thedb->cacheszkbmax);
        thedb->cacheszkb = thedb->cacheszkbmax;
    }

    if (thedb->override_cacheszkb > 0) {
        thedb->cacheszkb = thedb->override_cacheszkb;
        logmsg(LOGMSG_INFO, "Using override cache size of %dkb\n",
               thedb->override_cacheszkb);
    } else {
        if (cacheszkb != 0) /*command line overrides.*/
        {
            logmsg(LOGMSG_INFO, "command line cache size specified %dkb\n", cacheszkb);
            thedb->cacheszkb = cacheszkb;
        } else if (thedb->cacheszkb <= 0) {
            thedb->cacheszkb = 2 * 1048;
            logmsg(LOGMSG_INFO, "no cache size specified, using default value of %dkb\n",
                   thedb->cacheszkb);

            if (thedb->cacheszkb < cacheszkb_suggestion) {
                thedb->cacheszkb = cacheszkb_suggestion;
                logmsg(LOGMSG_INFO, "I've been suggested to use %d kb of cache. Using %d kb "
                       "of cache.\n",
                       cacheszkb_suggestion, thedb->cacheszkb);
            }
        }
    }

    if (thedb->cacheszkbmin > thedb->cacheszkb) {
        logmsg(LOGMSG_INFO, "adjusting cache to specified min of %d\n",
                thedb->cacheszkbmin);
        thedb->cacheszkb = thedb->cacheszkbmin;
    }

    /* 040407dh: crash 32bits or run on 64bits
    else if (thedb->cacheszkb > 1500000)
    {
        thedb->cacheszkb=2000000;
        printf("too much cache, adjusted to %d kb\n",thedb->cacheszkb);
    }
    */

    if (thedb->dbnum == 0) {
        logmsg(LOGMSG_DEBUG, "No db number set (missing/invalid dbnum lrl entry?)\n");
    }

    /* This is to force the trc file to open before we go multithreaded */
    reqlog_init(dbname);

    /* Grab our ports early and try to listen on them.
     * * Networks come up after database recovery, making it very easy to start
     * a database twice, run recovery against a running copy (could be bad),
     * and only then fail. */
    rc = setup_net_listen_all(thedb);
    if (rc)
        return -1;

    gbl_myroom = getroom_callback(NULL, gbl_mynode);

    if (skip_clear_queue_extents) {
        logmsg(LOGMSG_INFO, "skipping clear_queue_extents()\n");
    } else {
        clear_queue_extents();
    }

    rc = clear_temp_tables();
    if (rc)
        logmsg(LOGMSG_INFO, "Cleared temporary tables rc=%d\n", rc);

    gbl_starttime = time_epoch();

    /* Get all the LONG PREAD and LONG PWRITE outof act.log; I am truly fed up
     * with the entire company asking me if this is a problem. -- SJ */
    berk_set_long_trace_func(myctrace);

    /* disallow bools on test machines.  Prod will continue
     * to allow them because at least one prod database uses them.
     * Still alow bools for people who want to copy/test prod dbs
     * that use them.  Don't allow new databases to have bools. */
    if ((get_mach_class(machine()) == CLASS_TEST) && gbl_create_mode) {
        if (dyns_used_bools()) {
            logmsg(LOGMSG_FATAL, "bools in schema.  This is now deprecated.\n");
            logmsg(LOGMSG_FATAL, "Exiting since this is a test machine.\n");
            exit(1);
        }
        dyns_disallow_bools();
    }

    /* Now process all the directives we saved up from the lrl file. */
    for (ii = 0; ii < thedb->num_allow_lines; ii++) {
        char *line = thedb->allow_lines[ii];
        if (process_allow_command(line, strlen(line)) != 0)
            return -1;
    }

    if (thedb->nsiblings == 1) {
        logmsg(LOGMSG_INFO, "Forcing master on single node cluster\n");
        bdb_attr_set(thedb->bdb_attr, BDB_ATTR_I_AM_MASTER, 1);
    }

    if (gbl_updategenids) {
        logmsg(LOGMSG_INFO, "Using update genid scheme.");
        bdb_attr_set(thedb->bdb_attr, BDB_ATTR_UPDATEGENIDS, 1);
    }

    if (gbl_round_robin_stripes) {
        logmsg(LOGMSG_INFO, "Will round-robin between data/blob stripes.\n");
        bdb_attr_set(thedb->bdb_attr, BDB_ATTR_ROUND_ROBIN_STRIPES, 1);
    }

    if (gbl_nonames)
        bdb_attr_set(thedb->bdb_attr, BDB_ATTR_NONAMES, 1);
    else
        bdb_attr_set(thedb->bdb_attr, BDB_ATTR_NONAMES, 0);

    if (gbl_sbuftimeout)
        bdb_attr_set(thedb->bdb_attr, BDB_ATTR_SBUFTIMEOUT, gbl_sbuftimeout);

    /* open up the bdb_env now that we have set all the attributes */
    if (open_bdb_env(thedb)) {
        logmsg(LOGMSG_FATAL, "failed to open bdb_env for %s\n", dbname);
        return -1;
    }

    if (gbl_berkdb_iomap) 
        bdb_berkdb_iomap_set(thedb->bdb_env, 1);

    if (gbl_new_snapisol && gbl_snapisol) {
        bdb_attr_set(thedb->bdb_attr, BDB_ATTR_PAGE_ORDER_TABLESCAN, 0);

        if (bdb_gbl_pglogs_mem_init(thedb->bdb_env) != 0)
            exit(1);

        if (bdb_gbl_pglogs_init(thedb->bdb_env) != 0)
            exit(1);
        logmsg(LOGMSG_INFO, "new snapisol is running\n");
    } else {
        logmsg(LOGMSG_INFO, "new snapisol is not running\n");
        gbl_new_snapisol = 0;
        gbl_new_snapisol_asof = 0;
    }

    /* We grab alot of genids in the process of opening llmeta */
    if (gbl_init_with_genid48 && gbl_create_mode)
        bdb_genid_set_format(thedb->bdb_env, LLMETA_GENID_48BIT);

    /* open the table */
    if (llmeta_open()) {
        return -1;
    }

    logmsg(LOGMSG_INFO, "Successfully opened low level meta table\n");

    gbl_llmeta_open = 1;

    if (!gbl_create_mode) {
       uint64_t format;
       bdb_get_genid_format(&format, &bdberr);
       bdb_genid_set_format(thedb->bdb_env, format);
    }

    set_datetime_dir();

    /* get/set the table names from llmeta */
    if (gbl_create_mode) {
       if (init_sqlite_tables(thedb))
          return -1;

        /* schemas are stored in the meta table after the backend is fully
         * opened below */
    }
    /* if we are using low level meta table and this isn't the create pass,
     * we shouldn't see any table definitions in the lrl. they should have
     * been removed during initialization */
    else if (thedb->num_dbs != 0) {
        logmsg(LOGMSG_FATAL, "lrl contains table definitions, they should not be "
                        "present after the database has been created\n");
        return -1;
    }
    /* we will load the tables from the llmeta table */
    else {
        int waitfileopen =
            bdb_attr_get(thedb->bdb_attr, BDB_ATTR_DELAY_FILE_OPEN);
        if (waitfileopen) {
            logmsg(LOGMSG_INFO, "Waiting to open file\n");
            poll(NULL, 0, waitfileopen);
            logmsg(LOGMSG_INFO, "Done waiting\n");
        }

        /* we would like to open the files under schema lock, so that
           we don't race with a schema change from master (at this point
           environment is opened, but files are not !*/
        pthread_rwlock_wrlock(&schema_lk);

        if (llmeta_load_tables(thedb, dbname)) {
            logmsg(LOGMSG_FATAL, "could not load tables from the low level meta "
                            "table\n");
            pthread_rwlock_unlock(&schema_lk);
            return -1;
        }

        if (llmeta_load_timepart(thedb)) {
            logmsg(LOGMSG_ERROR, "could not load time partitions\n");
            pthread_rwlock_unlock(&schema_lk);
            return -1;
        }
        pthread_rwlock_unlock(&schema_lk);

        if (llmeta_load_queues(thedb)) {
            logmsg(LOGMSG_FATAL, "could not load queues from the low level meta "
                            "table\n");
            return -1;
        }

        if (llmeta_load_lua_sfuncs()) {
            logmsg(LOGMSG_FATAL, "could not load lua funcs from llmeta\n");
            return -1;
        }

        if (llmeta_load_lua_afuncs()) {
            logmsg(LOGMSG_FATAL, "could not load lua aggs from llmeta\n");
            return -1;
        }

        /* if we are repopulating the .lrl with the table definitions */
        if (gbl_repoplrl_fname) {
            /* print all the schemas to disk ie /data/dir/tablename.csc2 */
            if (dump_all_csc2_to_disk())
                logmsg(LOGMSG_FATAL, "error printing tables, continuing anyway\n");

            if (repopulate_lrl(gbl_repoplrl_fname)) {
                logmsg(LOGMSG_FATAL, "repopulate_lrl failed\n");
                return -1;
            }

            /* quit successfully */
            logmsg(LOGMSG_INFO, "-exiting.\n");
            clean_exit();
        }
    }

    /* if we're in repopulate .lrl mode we should have already exited */
    if (gbl_repoplrl_fname) {
        logmsg(LOGMSG_FATAL, "Repopulate .lrl mode failed. Possible causes: db not "
                        "using llmeta or .lrl file already had table defs\n");
        return -1;
    }

    /* do sanity checks and populate a few per db values */
    if (db_finalize_and_sanity_checks(thedb))
        return -1;

    if (!gbl_exit) {
        int i;

        check_access_controls(thedb); /* Check authentication settings */

        /* not clearing all the flags makes not possible to backout the
           server and clear all the bits.  this will prevent this from
           this point on
         */
        comdb2_shm_clear_and_set_flags(thedb->dbnum, 0);

        /* turn off keyless bit (turn them on later if db is in fact keyless) */
        for (ii = 0; ii < thedb->num_dbs; ii++) {
            if (thedb->dbs[ii]->dbnum) {
                comdb2_shm_clear_and_set_flags(thedb->dbs[ii]->dbnum, 0);
            }
        }

        /* if(!gbl_notimeouts)
           ARGHHHHHHHHHHHHHHHHH
           This is used for both client heartbeats and reset! I cannot
           turn off one without the other... Please don't overload bits.
        */
        comdb2_shm_set_flag(thedb->dbnum, CMDB2_SHMFLG_HEARTBEAT);

        /* we always use server-side keyforming now, adjust lrl/ixlen/etc.,
         * set db flags */

        comdb2_shm_set_flag(thedb->dbnum, CMDB2_SHMFLG_KEYLESS_API);

        /* Enable linux client in this version. */
        comdb2_shm_set_flag(thedb->dbnum, CMDB2_SHMFLG_LINUX_CLIENT);

        if (COMDB2_SOCK_FSTSND_ENABLED()) {
            comdb2_shm_set_flag(thedb->dbnum, CMDB2_SHMFLG_SOCK_FSTSND);
        }

#if 0
       if(gbl_blk_pq_shmkey) {
            comdb2_shm_set_flag(thedb->dbnum, CMDB2_SHMFLG_PQENABLED);
            comdb2_shm_pq_shmkey_set(thedb->dbnum, gbl_blk_pq_shmkey);
            fprintf(stderr,"\n setting the pq shared mem key to %d ", gbl_blk_pq_shmkey);

       }
#endif

        comdb2_shm_set_flag(thedb->dbnum, CMDB2_SHMFLG_ALLOCV2_ENABLED);

        if (gbl_enable_position_apis) {
            comdb2_shm_set_flag(thedb->dbnum, CMDB2_SHMFLG_POSITION_API);
        }

        comdb2_shm_set_flag(thedb->dbnum, CMDB2_SHMFLG_TZ);

        comdb2_shm_set_flag(thedb->dbnum, CMDB2_SHMFLG_TZDMP);

        comdb2_shm_set_flag(thedb->dbnum, CMDB2_SHMFLG_FAILEDDISP);

        if (COMDB2_ERRSTAT_ENABLED())
            comdb2_shm_set_flag(thedb->dbnum, CMDB2_SHMFLG_ERRSTAT);

        comdb2_shm_set_flag(thedb->dbnum, CMDB2_SHMFLG_OSQL);

        comdb2_shm_set_flag(thedb->dbnum, CMDB2_SHMFLG_OSQL_SOCK);

        if (COMDB2_RECOM_ENABLED())
            comdb2_shm_set_flag(thedb->dbnum, CMDB2_SHMFLG_RECOM);

        if (gbl_sql_tranlevel_default != SQL_TDEF_COMDB2)
            comdb2_shm_set_flag(thedb->dbnum, gbl_sql_tranlevel_default);

        if (gbl_sql_tranlevel_sosql_pref)
            comdb2_shm_set_flag(thedb->dbnum, CMDB2_SHMFLG_PREFER_SOSQL);

        if (gbl_enable_block_offload)
            comdb2_shm_set_flag(thedb->dbnum, CMDB2_SHMFLG_BLOCK_OFFLOAD);

        if (COMDB2_SNAPISOL_ENABLED())
            comdb2_shm_set_flag(thedb->dbnum, CMDB2_SHMFLG_SERIAL);

        if (COMDB2_SERIAL_ENABLED())
            comdb2_shm_set_flag(thedb->dbnum, CMDB2_SHMFLG_SERIAL);

        if (gbl_enable_good_sql_return_codes)
            comdb2_shm_set_flag(thedb->dbnum, CMDB2_SHMFLG_GOODSQLCODES);

        if (gbl_fkrcode)
            comdb2_shm_set_flag(thedb->dbnum, CMDB2_SHMFLG_FKRCODE);

        if (!have_all_schemas()) {
            logmsg(LOGMSG_ERROR,
                  "Server-side keyforming not supported - missing schemas\n");
            return -1;
        }

        if (gbl_sql_use_random_readnode)
            comdb2_shm_set_flag(thedb->dbnum, CMDB2_SHMFLG_SQL_RANDNODE);

        fix_lrl_ixlen(); /* set lrl, ix lengths: ignore lrl file, use info from
                            schema */

        for (i = 0; i < thedb->num_dbs; i++) {
            if (thedb->dbs[i]->dbnum) {
                comdb2_shm_set_flag(thedb->dbs[i]->dbnum,
                                    CMDB2_SHMFLG_KEYLESS_API);
                comdb2_shm_set_flag(thedb->dbs[i]->dbnum, CMDB2_SHMFLG_TZ);
                comdb2_shm_set_flag(thedb->dbs[i]->dbnum, CMDB2_SHMFLG_TZDMP);

                if (COMDB2_SOCK_FSTSND_ENABLED()) {
                    comdb2_shm_set_flag(thedb->dbs[i]->dbnum,
                                        CMDB2_SHMFLG_SOCK_FSTSND);
                }
                if (COMDB2_ERRSTAT_ENABLED())
                    comdb2_shm_set_flag(thedb->dbs[i]->dbnum,
                                        CMDB2_SHMFLG_ERRSTAT);

                comdb2_shm_set_flag(thedb->dbs[i]->dbnum, CMDB2_SHMFLG_OSQL);
                comdb2_shm_set_flag(thedb->dbs[i]->dbnum,
                                    CMDB2_SHMFLG_OSQL_SOCK);

                if (COMDB2_RECOM_ENABLED())
                    comdb2_shm_set_flag(thedb->dbs[i]->dbnum,
                                        CMDB2_SHMFLG_RECOM);

                if (gbl_sql_tranlevel_default != SQL_TDEF_COMDB2)
                    comdb2_shm_set_flag(thedb->dbs[i]->dbnum,
                                        gbl_sql_tranlevel_default);

                if (gbl_sql_tranlevel_sosql_pref)
                    comdb2_shm_set_flag(thedb->dbs[i]->dbnum,
                                        CMDB2_SHMFLG_PREFER_SOSQL);

                if (gbl_enable_block_offload)
                    comdb2_shm_set_flag(thedb->dbs[i]->dbnum,
                                        CMDB2_SHMFLG_BLOCK_OFFLOAD);

                if (COMDB2_SNAPISOL_ENABLED())
                    comdb2_shm_set_flag(thedb->dbs[i]->dbnum,
                                        CMDB2_SHMFLG_SERIAL);

                if (COMDB2_SERIAL_ENABLED())
                    comdb2_shm_set_flag(thedb->dbs[i]->dbnum,
                                        CMDB2_SHMFLG_SERIAL);

                if (gbl_enable_good_sql_return_codes)
                    comdb2_shm_set_flag(thedb->dbs[i]->dbnum,
                                        CMDB2_SHMFLG_GOODSQLCODES);

                comdb2_shm_set_flag(thedb->dbs[i]->dbnum,
                                    CMDB2_SHMFLG_FAILEDDISP);

                if (gbl_sql_use_random_readnode)
                    comdb2_shm_set_flag(thedb->dbs[i]->dbnum,
                                        CMDB2_SHMFLG_SQL_RANDNODE);
            }
        }

        rc = pthread_key_create(&query_info_key, NULL);
        if (rc) {
            logmsg(LOGMSG_FATAL, "pthread_key_create query_info_key rc %d\n", rc);
            return -1;
        }
    }

    /* historical requests */
    if (gbl_loghist) {
        reqhist = malloc(sizeof(history));
        rc = init_history(reqhist, gbl_loghist);
        if (gbl_loghist_verbose)
            reqhist->wholereq = 1;
        if (rc) {
            logmsg(LOGMSG_FATAL, "History init failed\n");
            return -1;
        }
    }

    if (gbl_create_mode) {
        create_service_file(lrlname);
    }

    /* open db engine */
    logmsg(LOGMSG_INFO, "starting backend db engine\n");
    if (backend_open(thedb) != 0) {
        logmsg(LOGMSG_FATAL, "failed to open '%s'\n", dbname);
        return -1;
    }

    if (llmeta_load_tables_older_versions(thedb)) {
        logmsg(LOGMSG_FATAL, "llmeta_load_tables_older_versions failed\n");
        return -1;
    }

    load_dbstore_tableversion(thedb);

    sqlinit();
    rc = create_sqlmaster_records(NULL);
    if (rc) {
        logmsg(LOGMSG_FATAL, "create_sqlmaster_records rc %d\n", rc);
        return -1;
    }
    create_sqlite_master(); /* create sql statements */

    load_auto_analyze_counters(); /* on starting, need to load counters */

    /* There could have been an in-process schema change.  Add those tables now
     * before logical recovery */
    /* xxx this is a temporary workaround.  revist & fix for rowlocks. */

    /* Fabio: I removed this after askign mark, now, merging, I saw it back here
      again.
      I am leaving it in here now, I will ask mark */

    if (gbl_rowlocks) {
        add_schema_change_tables();

        bdb_attr_set(thedb->bdb_attr, BDB_ATTR_PAGE_ORDER_TABLESCAN, 0);
        bdb_attr_set(thedb->bdb_attr, BDB_ATTR_SNAPISOL, 1);
        gbl_snapisol = 1;
    }

    /* This runs logical recovery.  */
    rc = bdb_env_init_after_llmeta(thedb->bdb_env);
    if (rc) {
        logmsg(LOGMSG_FATAL, "Post-llmeta db init failed, rc %d\n", rc);
        return -1;
    }

    if (gbl_create_mode) {
        if (llmeta_set_tables(NULL /*tran*/, thedb)) /* add tables to meta */
        {
            logmsg(LOGMSG_FATAL, "could not add tables to the low level meta "
                            "table\n");
            return -1;
        }

        /* store our schemas in meta */
        if (put_all_csc2()) {
            logmsg(LOGMSG_FATAL, "error storing schemas in meta table\n");
            return -1;
        }

        if (gbl_spfile_name) {
            read_spfile(gbl_spfile_name);
        }

        if (llmeta_set_qdbs() != 0) {
            logmsg(LOGMSG_FATAL, "failed to add queuedbs to llmeta\n");
            return -1;
        }

        llmeta_set_lua_funcs(s);
        llmeta_set_lua_funcs(a);

        /* remove table defs from and add use_llmeta to the lrl file */
        if (rewrite_lrl_remove_tables(getresourcepath("lrl"))) {
            logmsg(LOGMSG_FATAL, "Failed to remove table definitions\n");
            return -1;
        }

        /* dump a mapping of files to their version numbers, the db never uses
         * this file it is only to make it easier for people to tell what files
         * belong to what parts of a table, etc */
        if (llmeta_dump_mapping(thedb))
            logmsg(LOGMSG_WARN, "Failed to dump a mapping of files to their "
                    "versions, the file is helpful for debugging problems but "
                    "not essential, continuing anyway\n");
    }

    if (!gbl_exit && !gbl_create_mode &&
        bdb_attr_get(thedb->bdb_attr, BDB_ATTR_DURABLE_LSNS) &&
        thedb->nsiblings == 1) {
        extern void bdb_durable_lsn_for_single_node(void *in_bdb_state);
        bdb_durable_lsn_for_single_node(thedb->bdb_env);
    }

    logmsg(LOGMSG_INFO, "backend db engine started.  master is %s\n", thedb->master);
    if (gbl_repdebug == 0) /* turn off explicitly */
        bdb_process_user_command(thedb->bdb_env, "repdbgn", 7, 0);
    else if (gbl_repdebug == 1) /* turn on explicitly */
        bdb_process_user_command(thedb->bdb_env, "repdbgy", 7, 0);

    clear_csc2_files();

    if (gbl_exit) {
        logmsg(LOGMSG_INFO, "-exiting.\n");
        clean_exit();
    }

#if 0
    /* We can't do this anymore - recovery may still be holding transactions
       open waiting for the master to write an abort record. */
    backend_thread_event(thedb, COMDB2_THR_EVENT_DONE_RDONLY);
    backend_thread_event(thedb, COMDB2_THR_EVENT_START_RDWR);
    backend_thread_event(thedb, COMDB2_THR_EVENT_DONE_RDWR);
    backend_thread_event(thedb, COMDB2_THR_EVENT_START_RDONLY);
#endif

    /* some dbs have lots of tables and spew on startup.  this just wastes
     * peoples time shunting spew */
    /*showdbenv(thedb);*/

    if (gbl_net_max_queue) {
        net_set_max_queue(thedb->handle_sibling, gbl_net_max_queue);
    }

    if (gbl_net_max_mem) {
        uint64_t bytes;
        bytes = 1024 * 1024 * gbl_net_max_mem;
        net_set_max_bytes(thedb->handle_sibling, bytes);
    }

    if (gbl_net_throttle_percent) {
        net_set_throttle_percent(thedb->handle_sibling,
                                 gbl_net_throttle_percent);
    }

    if (gbl_net_portmux_register_interval) {
        net_set_portmux_register_interval(thedb->handle_sibling,
                                          gbl_net_portmux_register_interval);
    }

    if (gbl_enque_flush_interval) {
        net_set_enque_flush_interval(thedb->handle_sibling,
                                     gbl_enque_flush_interval);
    }

    if (gbl_enque_reorder_lookahead) {
        net_set_enque_reorder_lookahead(thedb->handle_sibling,
                                        gbl_enque_reorder_lookahead);
    }

    if (gbl_net_poll) {
        net_set_poll(thedb->handle_sibling, gbl_net_poll);
    }

    if (gbl_heartbeat_send) {
        net_set_heartbeat_send_time(thedb->handle_sibling, gbl_heartbeat_send);
    }
    if (gbl_heartbeat_check) {
        net_set_heartbeat_check_time(thedb->handle_sibling,
                                     gbl_heartbeat_check);
    }

    net_setbufsz(thedb->handle_sibling, gbl_netbufsz);

    if (javasp_init_procedures() != 0) {
        logmsg(LOGMSG_FATAL, "*ERROR* cannot initialise Java stored procedures\n");
        return -1;
    }

    comdb2_shm_set_flag(thedb->dbnum, CMDB2_SHMFLG_STATS_OK);

    /* Advertise that we support blocksql semantics over sockets. */
    if (gbl_upgrade_blocksql_to_socksql &&
        gbl_sql_tranlevel_default != SQL_TDEF_SOCK)
        comdb2_shm_set_flag(thedb->dbnum, CMDB2_SHMFLG_SOSQL_DFLT);

    /*bdb_set_parallel_recovery_threads(thedb->bdb_env,
     * gbl_parallel_recovery_threads);*/

    csc2_free_all();

    return 0;
}

char *getorigin(struct ireq *iq)
{
    if (iq->is_fake || iq->corigin[0] == 0)
        return "INTERNAL";

    /* is_fromsocket case in init_ireq should set corigin, and
     * we no longer have any other kind. */

    return iq->corigin;
}

#define TOUPPER(x) (((x >= 'a') && (x <= 'z')) ? x - 32 : x)

static char *strtoupper(char instr[])
{
    int instrlen;

    instrlen = strlen(instr);
    while ((--instrlen >= 0) && (instr[instrlen] = TOUPPER(instr[instrlen])))
        ;
    return instr;
} /* strtoupper() */

static __thread ssize_t bbipc_id = 0;
static pthread_once_t bbipc_exit_once = PTHREAD_ONCE_INIT;

static void ttrap(struct timer_parm *parm)
{
    char *msg;
    switch (parm->parm) {
    case TMEV_ENABLE_LOG_DELETE:
        msg = "sync log-delete on";
        process_command(thedb, msg, strlen(msg), 0);
        break;
    case TMEV_PURGE_OLD_LONGTRN:
        (void)purge_expired_long_transactions(thedb);
        break;
    case TMEV_EXIT:
        pthread_exit(NULL);
        break;
    default:
        cantim(parm->parm);
        break;
    }
}

void create_old_blkseq_thread(struct dbenv *dbenv)
{
    int rc;

    if (!dbenv->purge_old_blkseq_is_running) {
        rc = pthread_create(&dbenv->purge_old_blkseq_tid, &gbl_pthread_attr,
                            purge_old_blkseq_thread, thedb);
        if (rc)
            logmsg(LOGMSG_WARN, 
                "Warning: can't start purge_old_blkseq thread: rc %d err %s\n",
                rc, strerror(rc));
    }

    if (!dbenv->purge_old_files_is_running) {
        rc = pthread_create(&dbenv->purge_old_files_tid, &gbl_pthread_attr,
                            purge_old_files_thread, thedb);
        if (rc)
            logmsg(LOGMSG_WARN, "Warning: can't start purge_oldfiles thread: rc %d err %s\n",
                   rc, strerror(rc));
    }
}

/* bump up ulimit for no. fds up to hard limit */
static void adjust_ulimits(void)
{
#   if !defined(__hpux) && !defined(__APPLE__)
    struct rlimit64 rlim;

    if (-1 == getrlimit64(RLIMIT_DATA, &rlim)) {
        logmsg(LOGMSG_ERROR, "%s:getrlimit64: %d %s\n", __func__, errno,
                strerror(errno));
    } else if (rlim.rlim_cur != RLIM64_INFINITY &&
               (rlim.rlim_max == RLIM64_INFINITY ||
                rlim.rlim_cur < rlim.rlim_max)) {
        rlim.rlim_cur = rlim.rlim_max;
        if (-1 == setrlimit64(RLIMIT_DATA, &rlim)) {
            logmsg(LOGMSG_ERROR, "%s:setrlimit64: %d %s\n", __func__, errno,
                    strerror(errno));
        } else if (rlim.rlim_cur == RLIM64_INFINITY) {
            logmsg(LOGMSG_INFO, "%s: set ulimit for data to unlimited\n", __func__);
        } else {
            logmsg(LOGMSG_INFO, "%s: set ulimit for data to %d\n", __func__,
                    (int)rlim.rlim_cur);
        }
    } else {
        logmsg(LOGMSG_INFO, "ulimit for data already set\n");
    }

    if (-1 == getrlimit64(RLIMIT_NOFILE, &rlim)) {
        logmsg(LOGMSG_ERROR, "%s:getrlimit64: %d %s\n", __func__, errno,
                strerror(errno));
    } else if (rlim.rlim_cur != RLIM64_INFINITY &&
               (rlim.rlim_max == RLIM64_INFINITY ||
                rlim.rlim_cur < rlim.rlim_max)) {
        rlim.rlim_cur = rlim.rlim_max;
        if (-1 == setrlimit64(RLIMIT_NOFILE, &rlim)) {
            logmsg(LOGMSG_ERROR, "%s:setrlimit64: %d %s\n", __func__, errno,
                    strerror(errno));
        } else if (rlim.rlim_cur == RLIM64_INFINITY) {
            logmsg(LOGMSG_INFO, "%s: set ulimit for no. fds to unlimited\n",
                    __func__);
        } else {
            logmsg(LOGMSG_INFO, "%s: set ulimit for no. fds to %d\n", __func__,
                    (int)rlim.rlim_cur);
        }

    } else {
        logmsg(LOGMSG_INFO, "ulimit for no. fds already set\n");
    }
#   endif //__hpux
}

extern void set_throttle(int);
extern int get_throttle(void);
extern int get_calls_per_sec(void);
void reset_calls_per_sec(void);
int throttle_lim = 10000;
int cpu_throttle_threshold = 100000;

#if 0
void *pq_thread(void *);
#endif

void *statthd(void *p)
{
    struct dbenv *dbenv;
    int nqtrap;
    int nfstrap;
    int nsql;
    long long nsql_steps;
    int ncommits;
    double ncommit_time;
    int newsql;
    long long newsql_steps;
    int nretries;
    int64_t ndeadlocks = 0, nlockwaits = 0;
    int64_t vreplays;

    int diff_qtrap;
    int diff_fstrap;
    int diff_nsql;
    int diff_nsql_steps;
    int diff_ncommits;
    long long diff_ncommit_time;
    int diff_newsql;
    int diff_nretries;
    int diff_deadlocks;
    int diff_lockwaits;
    int diff_vreplays;

    int last_qtrap = 0;
    int last_fstrap = 0;
    int last_nsql = 0;
    long long last_nsql_steps = 0;
    int last_ncommits = 0;
    long long last_ncommit_time = 0;
    int last_newsql = 0;
    int last_nretries = 0;
    int64_t last_ndeadlocks = 0, last_nlockwaits = 0;
    int64_t last_vreplays = 0;

    int count = 0;
    int last_report_nqtrap = n_qtrap;
    int last_report_nfstrap = n_fstrap;
    int last_report_nsql = gbl_nsql;
    long long last_report_nsql_steps = gbl_nsql_steps;
    int last_report_ncommits = n_commits;
    long long last_report_ncommit_time = n_commit_time;
    int last_report_newsql = gbl_nnewsql;
    long long last_report_newsql_steps = gbl_nnewsql_steps;
    int last_report_nretries = n_retries;
    int64_t last_report_deadlocks = 0;
    int64_t last_report_lockwaits = 0;
    int64_t last_report_vreplays = 0;
    uint64_t bpool_hits = 0;
    uint64_t bpool_misses = 0;
    uint64_t diff_bpool_hits;
    uint64_t diff_bpool_misses;
    uint64_t last_bpool_hits = 0;
    uint64_t last_bpool_misses = 0;
    uint64_t last_report_bpool_hits = 0;
    uint64_t last_report_bpool_misses = 0;

    struct reqlogger *statlogger = NULL;
    struct bdb_thread_stats last_bdb_stats = {0};
    struct bdb_thread_stats cur_bdb_stats;
    const struct bdb_thread_stats *pstats;
    char lastlsn[63] = "", curlsn[64];
    uint64_t lastlsnbytes = 0, curlsnbytes;
    int ii;
    int jj;
    int hdr;
    int diff;
    int thresh;
    struct dbtable *tbl;
    char hdr_fmt[] = "DIFF REQUEST STATS FOR DB %d '%s'\n";
    int have_scon_header = 0;
    int have_scon_stats = 0;

    dbenv = p;

    if (COMDB2_DIFFSTAT_REPORT()) {
        /* initialize */
        statlogger = reqlog_alloc();
        reqlog_diffstat_init(statlogger);
    }

    for (;;) {
        nqtrap = n_qtrap;
        nfstrap = n_fstrap;
        ncommits = n_commits;
        ncommit_time = n_commit_time;
        nsql = gbl_nsql;
        nsql_steps = gbl_nsql_steps;
        newsql = gbl_nnewsql;
        newsql_steps = gbl_nnewsql_steps;
        nretries = n_retries;
        vreplays = gbl_verify_tran_replays;

        bdb_get_bpool_counters(thedb->bdb_env, (int64_t *)&bpool_hits,
                               (int64_t *)&bpool_misses);

        if (!dbenv->exiting && !dbenv->stopped) {
            bdb_get_lock_counters(thedb->bdb_env, &ndeadlocks, &nlockwaits);
            diff_deadlocks = ndeadlocks - last_ndeadlocks;
            diff_lockwaits = nlockwaits - last_nlockwaits;
        } else {
            reqlog_free(statlogger);
            return NULL;
        }

        diff_qtrap = nqtrap - last_qtrap;
        diff_fstrap = nfstrap - last_fstrap;
        diff_nsql = nsql - last_nsql;
        diff_nsql_steps = nsql_steps - last_nsql_steps;
        diff_newsql = newsql - last_newsql;
        diff_nretries = nretries - last_nretries;
        diff_vreplays = vreplays - last_vreplays;
        diff_ncommits = ncommits - last_ncommits;
        diff_ncommit_time = ncommit_time - last_ncommit_time;
        diff_bpool_hits = bpool_hits - last_bpool_hits;
        diff_bpool_misses = bpool_misses - last_bpool_misses;

        last_qtrap = nqtrap;
        last_fstrap = nfstrap;
        last_nsql = nsql;
        last_nsql_steps = nsql_steps;
        last_newsql = newsql;
        last_nretries = nretries;
        last_ndeadlocks = ndeadlocks;
        last_nlockwaits = nlockwaits;
        last_vreplays = vreplays;
        last_ncommits = ncommits;
        last_ncommit_time = ncommit_time;
        last_bpool_hits = bpool_hits;
        last_bpool_misses = bpool_misses;

        have_scon_header = 0;
        have_scon_stats = 0;

        if (diff_qtrap || diff_nsql || diff_newsql || diff_nsql_steps ||
            diff_fstrap || diff_vreplays || diff_bpool_hits ||
            diff_bpool_misses || diff_ncommit_time) {
            if (gbl_report) {
                logmsg(LOGMSG_USER, "diff");
                have_scon_header = 1;
                if (diff_qtrap)
                    logmsg(LOGMSG_USER, " n_reqs %d", diff_qtrap);
                if (diff_fstrap)
                    logmsg(LOGMSG_USER, " n_fsreqs %d", diff_fstrap);
                if (diff_nsql)
                    logmsg(LOGMSG_USER, " nsql %d", diff_nsql);
                if (diff_nsql_steps)
                    logmsg(LOGMSG_USER, " nsqlsteps %d", diff_nsql_steps);
                if (diff_deadlocks)
                    logmsg(LOGMSG_USER, " ndeadlocks %d", diff_deadlocks);
                if (diff_lockwaits)
                    logmsg(LOGMSG_USER, " nlockwaits %d", diff_lockwaits);
                if (diff_nretries)
                    logmsg(LOGMSG_USER, " n_retries %d", diff_nretries);
                if (diff_vreplays)
                    logmsg(LOGMSG_USER, " vreplays %d", diff_vreplays);
                if (diff_newsql)
                    logmsg(LOGMSG_USER, " nnewsql %d", diff_newsql);
                if (diff_ncommit_time)
                    logmsg(LOGMSG_USER, " n_commit_time %f ms",
                           (double)diff_ncommit_time / (1000 * diff_ncommits));
                if (diff_bpool_hits)
                    logmsg(LOGMSG_USER, " cache_hits %lu", diff_bpool_hits);
                if (diff_bpool_misses)
                    logmsg(LOGMSG_USER, " cache_misses %lu", diff_bpool_misses);
                have_scon_stats = 1;
            }
        }
        if (gbl_report)
            have_scon_stats |= osql_comm_diffstat(NULL, &have_scon_header);

        if (have_scon_stats)
            logmsg(LOGMSG_USER, "\n");

        if (COMDB2_DIFFSTAT_REPORT() && !gbl_schema_change_in_progress) {
            thresh = reqlog_diffstat_thresh();
            if ((thresh > 0) && (count > thresh)) {
                strbuf *logstr = strbuf_new();
                diff_qtrap = nqtrap - last_report_nqtrap;
                diff_fstrap = nfstrap - last_report_nfstrap;
                diff_nsql = nsql - last_report_nsql;
                diff_nsql_steps = nsql_steps - last_report_nsql_steps;
                diff_newsql = newsql - last_report_newsql;
                int diff_newsql_steps = newsql_steps - last_report_newsql_steps;
                diff_nretries = nretries - last_report_nretries;
                diff_ncommits = ncommits - last_report_ncommits;
                diff_ncommit_time = ncommit_time - last_report_ncommit_time;

                diff_bpool_hits = bpool_hits - last_report_bpool_hits;
                diff_bpool_misses = bpool_misses - last_report_bpool_misses;

                if (diff_qtrap || diff_newsql || diff_nsql || diff_nsql_steps ||
                    diff_fstrap || diff_bpool_hits || diff_bpool_misses ||
                    diff_ncommit_time) {

                    strbuf_appendf(logstr, "diff");
                    if (diff_qtrap || diff_nretries) {
                        strbuf_appendf(logstr, " n_reqs %d n_retries %d",
                                       diff_qtrap, diff_nretries);
                    }
                    if (diff_nsql) {
                        strbuf_appendf(logstr, " nsql %d", diff_nsql);
                    }
                    if (diff_newsql) {
                        strbuf_appendf(logstr, " newsql %d", diff_newsql);
                    }
                    if (diff_nsql_steps) {
                        strbuf_appendf(logstr, " nsqlsteps %d",
                                       diff_nsql_steps);
                    }
                    if (diff_newsql_steps) {
                        strbuf_appendf(logstr, " newsqlsteps %d",
                                       diff_newsql_steps);
                    }
                    if (diff_fstrap) {
                        strbuf_appendf(logstr, " n_fsreqs %d", diff_fstrap);
                    }
                    if (diff_ncommit_time && diff_ncommits) {
                        strbuf_appendf(logstr, " n_commit_time %lld ms",
                                       diff_ncommit_time /
                                           (1000 * diff_ncommits));
                    }
                    if (diff_bpool_hits) {
                        strbuf_appendf(logstr, " n_cache_hits %llu",
                                       (long long unsigned int)diff_bpool_hits);
                    }
                    if (diff_bpool_misses) {
                        strbuf_appendf(
                            logstr, " n_cache_misses %llu",
                            (long long unsigned int)diff_bpool_misses);
                    }
                    strbuf_appendf(logstr, "\n");
                    reqlog_logl(statlogger, REQL_INFO, strbuf_buf(logstr));
                }

                for (ii = 0; ii < dbenv->num_dbs; ++ii) {
                    tbl = dbenv->dbs[ii];
                    hdr = 0;

                    for (jj = 0; jj <= MAXTYPCNT; jj++) {
                        diff = tbl->typcnt[jj] - tbl->prev_typcnt[jj];
                        if (diff > 0) {
                            if (hdr == 0) {
                                reqlog_logf(statlogger, REQL_INFO, hdr_fmt,
                                            tbl->dbnum, tbl->tablename);
                                hdr = 1;
                            }
                            reqlog_logf(statlogger, REQL_INFO, "%-20s %u\n",
                                        req2a(jj), diff);
                        }
                        tbl->prev_typcnt[jj] = tbl->typcnt[jj];
                    }

                    for (jj = 0; jj < BLOCK_MAXOPCODE; jj++) {
                        diff = tbl->blocktypcnt[jj] - tbl->prev_blocktypcnt[jj];
                        if (diff) {
                            if (hdr == 0) {
                                reqlog_logf(statlogger, REQL_INFO, hdr_fmt,
                                            tbl->dbnum, tbl->tablename);
                                hdr = 1;
                            }
                            reqlog_logf(statlogger, REQL_INFO, "    %-20s %u\n",
                                        breq2a(jj), diff);
                        }
                        tbl->prev_blocktypcnt[jj] = tbl->blocktypcnt[jj];
                    }
                    for (jj = 0; jj < MAX_OSQL_TYPES; jj++) {
                        diff = tbl->blockosqltypcnt[jj] -
                               tbl->prev_blockosqltypcnt[jj];
                        if (diff) {
                            if (hdr == 0) {
                                reqlog_logf(statlogger, REQL_INFO, hdr_fmt,
                                            tbl->dbnum, tbl->tablename);
                                hdr = 1;
                            }
                            reqlog_logf(statlogger, REQL_INFO, "    %-20s %u\n",
                                        osql_breq2a(jj), diff);
                        }
                        tbl->prev_blockosqltypcnt[jj] = tbl->blockosqltypcnt[jj];
                    }

                    diff = dbenv->txns_committed - dbenv->prev_txns_committed;
                    if (diff) {
                        if (hdr == 0) {
                            reqlog_logf(statlogger, REQL_INFO, hdr_fmt,
                                        tbl->dbnum, tbl->tablename);
                            hdr = 1;
                        }
                        reqlog_logf(statlogger, REQL_INFO, "    %-20s %u\n",
                                    "txns committed", diff);
                    }
                    dbenv->prev_txns_committed = dbenv->txns_committed;

                    diff = dbenv->txns_aborted - dbenv->prev_txns_aborted;
                    if (diff) {
                        if (hdr == 0) {
                            reqlog_logf(statlogger, REQL_INFO, hdr_fmt,
                                        tbl->dbnum, tbl->tablename);
                            hdr = 1;
                        }
                        reqlog_logf(statlogger, REQL_INFO, "    %-20s %u\n",
                                    "txns aborted", diff);
                    }
                    dbenv->prev_txns_aborted = dbenv->txns_aborted;

                    diff = tbl->nsql - tbl->prev_nsql;
                    if (diff) {
                        if (hdr == 0) {
                            reqlog_logf(statlogger, REQL_INFO, hdr_fmt,
                                        tbl->dbnum, tbl->tablename);
                            hdr = 1;
                        }
                        reqlog_logf(statlogger, REQL_INFO, "    %-20s %u\n",
                                    "nsql", diff);
                    }
                    tbl->prev_nsql = tbl->nsql;
                }

                pstats = bdb_get_process_stats();
                cur_bdb_stats = *pstats;
                if (cur_bdb_stats.n_lock_waits > last_bdb_stats.n_lock_waits) {
                    unsigned nreads = cur_bdb_stats.n_lock_waits -
                                      last_bdb_stats.n_lock_waits;
                    reqlog_logf(statlogger, REQL_INFO,
                                "%u locks, avg time %ums\n", nreads,
                                U2M(cur_bdb_stats.lock_wait_time_us -
                                    last_bdb_stats.lock_wait_time_us) /
                                    nreads);
                }
                if (cur_bdb_stats.n_preads > last_bdb_stats.n_preads) {
                    unsigned npreads =
                        cur_bdb_stats.n_preads - last_bdb_stats.n_preads;
                    reqlog_logf(statlogger, REQL_INFO,
                                "%u preads, %u bytes, avg time %ums\n", npreads,
                                cur_bdb_stats.pread_bytes -
                                    last_bdb_stats.pread_bytes,
                                U2M(cur_bdb_stats.pread_time_us -
                                    last_bdb_stats.pread_time_us) /
                                    npreads);
                }
                if (cur_bdb_stats.n_pwrites > last_bdb_stats.n_pwrites) {
                    unsigned npwrites =
                        cur_bdb_stats.n_pwrites - last_bdb_stats.n_pwrites;
                    reqlog_logf(statlogger, REQL_INFO,
                                "%u pwrites, %u bytes, avg time %ums\n",
                                npwrites, cur_bdb_stats.pwrite_bytes -
                                              last_bdb_stats.pwrite_bytes,
                                U2M(cur_bdb_stats.pwrite_time_us -
                                    last_bdb_stats.pwrite_time_us) /
                                    npwrites);
                }
                last_bdb_stats = cur_bdb_stats;

                diff_deadlocks = ndeadlocks - last_report_deadlocks;
                diff_lockwaits = nlockwaits - last_report_lockwaits;
                diff_vreplays = vreplays - last_report_vreplays;

                if (diff_deadlocks || diff_lockwaits || diff_vreplays)
                    reqlog_logf(statlogger, REQL_INFO,
                                "ndeadlocks %d, nlockwaits %d, vreplays %d\n",
                                diff_deadlocks, diff_lockwaits, diff_vreplays);

                bdb_get_cur_lsn_str(thedb->bdb_env, &curlsnbytes, curlsn,
                                    sizeof(curlsn));
                if (strcmp(curlsn, lastlsn) != 0) {
                    reqlog_logf(statlogger, REQL_INFO, "LSN %s diff %llu\n",
                                curlsn, curlsnbytes - lastlsnbytes);
                    strncpy0(lastlsn, curlsn, sizeof(lastlsn));
                    lastlsnbytes = curlsnbytes;
                }

                reqlog_diffstat_dump(statlogger);

                count = 0;
                last_report_nqtrap = nqtrap;
                last_report_nfstrap = nfstrap;
                last_report_nsql = nsql;
                last_report_nsql_steps = nsql_steps;
                last_report_newsql = newsql;
                last_report_newsql_steps = newsql_steps;
                last_report_nretries = nretries;
                last_report_bpool_hits = bpool_hits;
                last_report_bpool_misses = bpool_misses;

                last_report_deadlocks = ndeadlocks;
                last_report_lockwaits = nlockwaits;
                last_report_vreplays = vreplays;

                last_report_ncommits = ncommits;
                last_report_ncommit_time = ncommit_time;

                osql_comm_diffstat(statlogger, NULL);
                strbuf_free(logstr);
            }

            if (count % 60 == 0) {
                /* dump here */
                quantize_ctrace(q_min, "Tagged requests this minute");
                quantize_clear(q_min);
                quantize_ctrace(q_sql_min, "SQL requests this minute");
                quantize_clear(q_sql_min);
                quantize_ctrace(q_sql_steps_min, "SQL steps this minute");
                quantize_clear(q_sql_steps_min);
            }
            if (count % 3600 == 0) {
                /* dump here */
                quantize_ctrace(q_hour, "Tagged requests this hour");
                quantize_clear(q_hour);
                quantize_ctrace(q_sql_hour, "SQL requests this hour");
                quantize_clear(q_sql_hour);
                quantize_ctrace(q_sql_steps_hour, "SQL steps this hour");
                quantize_clear(q_sql_steps_hour);
            }
        }

        if (gbl_repscore)
            bdb_show_reptimes_compact(thedb->bdb_env);

        ++count;
        sleep(1);
    }
}

void create_stat_thread(struct dbenv *dbenv)
{
    pthread_t stat_tid;
    int rc;

    rc = pthread_create(&stat_tid, &gbl_pthread_attr, statthd, dbenv);
    if (rc) {
        logmsg(LOGMSG_FATAL, "pthread_create statthd rc %d\n", rc);
        abort();
    }
}
/* set datetime global if directory exists */
static void set_datetime_dir(void)
{

    struct stat st;
    char *dir = comdb2_location("tzdata", "zoneinfo");

    /* this is a stupid test to prevent running comdb2 that have no datetime
       support
       files; this only test for directory presence and access to it, nothing
       else
    */
    if (stat(dir, &st)) {
        free(dir);
        logmsg(LOGMSG_FATAL, "This machine has no datetime support file;\n");
        abort();
    }

    set_tzdir(dir);
}

static void iomap_on(void *p)
{
    gbl_berkdb_iomap = 1;
    if (thedb && thedb->bdb_env)
        bdb_berkdb_iomap_set(thedb->bdb_env, 1);
}

static void iomap_off(void *p)
{
    gbl_berkdb_iomap = 0;
    if (thedb && thedb->bdb_env)
        bdb_berkdb_iomap_set(thedb->bdb_env, 0);
}

cron_sched_t *memstat_sched;
static void *memstat_cron_event(void *arg1, void *arg2, void *arg3, void *arg4,
                                struct errstat *err)
{
    int tm;
    void *rc;

    // cron jobs always write to ctrace
    (void)comdb2ma_stats(NULL, 1, 0, COMDB2MA_TOTAL_DESC, COMDB2MA_GRP_NONE, 1);

    if (gbl_memstat_freq > 0) {
        tm = time_epoch() + gbl_memstat_freq;
        rc = cron_add_event(memstat_sched, NULL, tm, (FCRON) memstat_cron_event, NULL,
                            NULL, NULL, NULL, err);

        if (rc == NULL)
            logmsg(LOGMSG_ERROR, "Failed to schedule next memstat event. "
                            "rc = %d, errstr = %s\n",
                    err->errval, err->errstr);
    }
    return NULL;
}

static void *memstat_cron_kickoff(void *arg1, void *arg2, void *arg3,
                                  void *arg4, struct errstat *err)
{
    int tm;
    void *rc;

    logmsg(LOGMSG_INFO, "Starting memstat cron job. "
                    "Will print memory usage every %d seconds.\n",
            gbl_memstat_freq);

    tm = time_epoch() + gbl_memstat_freq;
    rc = cron_add_event(memstat_sched, NULL, tm, (FCRON) memstat_cron_event, NULL, NULL,
                        NULL, NULL, err);
    if (rc == NULL)
        logmsg(LOGMSG_ERROR, "Failed to schedule next memstat event. "
                        "rc = %d, errstr = %s\n",
                err->errval, err->errstr);

    return NULL;
}

static int comdb2ma_stats_cron(void)
{
    struct errstat xerr = {0};

    if (gbl_memstat_freq > 0) {
        memstat_sched = cron_add_event(
            memstat_sched, memstat_sched == NULL ? "memstat_cron" : NULL,
            INT_MIN, (FCRON) memstat_cron_kickoff, NULL, NULL, NULL, NULL, &xerr);

        if (memstat_sched == NULL)
            logmsg(LOGMSG_ERROR, "Failed to schedule memstat cron job. "
                            "rc = %d, errstr = %s\n",
                    xerr.errval, xerr.errstr);
    }

    return xerr.errval;
}

static void register_all_int_switches()
{
    register_int_switch("bad_lrl_fatal",
                        "Unrecognised lrl options are fatal errors",
                        &gbl_bad_lrl_fatal);
    register_int_switch("t2t", "New tag->tag conversion code", &gbl_use_t2t);
    register_int_switch("fix_cstr", "Fix validation of cstrings",
                        &gbl_fix_validate_cstr);
    register_int_switch("warn_cstr", "Warn on validation of cstrings",
                        &gbl_warn_validate_cstr);
    register_int_switch("scpushlogs", "Push to next log after a schema changes",
                        &gbl_pushlogs_after_sc);
    register_int_switch("pfltverbose", "Verbose errors in prefaulting code",
                        &gbl_prefault_verbose);
    register_int_switch("plannedsc", "Use planned schema change by default",
                        &gbl_default_plannedsc);
    register_int_switch("pflt_readahead",
                        "Enable prefaulting of readahead operations",
                        &gbl_prefault_readahead);
    register_int_switch("pflt_toblock_lcl",
                        "Prefault toblock operations locally",
                        &gbl_prefault_toblock_local);
    register_int_switch("pflt_toblock_rep",
                        "Prefault toblock operations on replicants",
                        &gbl_prefault_toblock_bcast);
    register_int_switch("dflt_livesc", "Use live schema change by default",
                        &gbl_default_livesc);
    register_int_switch("dflt_plansc", "Use planned schema change by default",
                        &gbl_default_plannedsc);
    register_int_switch("consumer_rtcpu",
                        "Don't send update broadcasts to rtcpu'd machines",
                        &gbl_consumer_rtcpu_check);
    register_int_switch(
        "node1_rtcpuable",
        "If off then consumer code won't do rtcpu checks on node 1",
        &gbl_node1rtcpuable);
    register_int_switch("clnt_sql_stats", "Trace back fds to client machines",
                        &gbl_sql_client_stats);
    register_int_switch("sqlite3openserial",
                        "Serialise calls to sqlite3_open to prevent excess CPU",
                        &gbl_serialise_sqlite3_open);
    register_int_switch(
        "thread_stats",
        "Berkeley DB will keep stats on what its threads are doing",
        &gbl_bb_berkdb_enable_thread_stats);
    register_int_switch(
        "lock_timing",
        "Berkeley DB will keep stats on time spent waiting for locks",
        &gbl_bb_berkdb_enable_lock_timing);
    register_int_switch("qdump_atexit", "Dump queue stats at exit",
                        &gbl_dump_queues_on_exit);
    register_int_switch(
        "memp_timing",
        "Berkeley DB will keep stats on time spent in __memp_fget",
        &gbl_bb_berkdb_enable_memp_timing);
    register_int_switch(
        "memp_pg_timing",
        "Berkeley DB will keep stats on time spent in __memp_pg",
        &gbl_bb_berkdb_enable_memp_pg_timing);
    register_int_switch("shalloc_timing", "Berkeley DB will keep stats on time "
                                          "spent in shallocs and shalloc_frees",
                        &gbl_bb_berkdb_enable_shalloc_timing);
    register_int_switch("allow_mismatched_tag_size",
                        "Allow variants in padding in static tag struct sizes",
                        &gbl_allow_mismatched_tag_size);
    register_int_switch("reset_queue_cursor_mode",
                        "Reset queue consumeer read cursor after each consume",
                        &gbl_reset_queue_cursor);
    register_int_switch("key_updates",
                        "Update non-dupe keys instead of delete/add",
                        &gbl_key_updates);
    register_int_switch("emptystrnum", "Empty strings don't convert to numbers",
                        &gbl_empty_strings_dont_convert_to_numbers);
    register_int_switch("schemachange_perms",
                        "Check if schema change allowed from source machines",
                        &gbl_check_schema_change_permissions);
    register_int_switch("verifylsn",
                        "Verify if LSN written before writing page",
                        &gbl_verify_lsn_written);
    register_int_switch("allow_broken_datetimes", "Allow broken datetimes",
                        &gbl_allowbrokendatetime);
    register_int_switch("verify_directio",
                        "Run expensive checks on directio calls",
                        &gbl_verify_direct_io);
    register_int_switch("parallel_sync",
                        "Run checkpoint/memptrickle code with parallel writes",
                        &gbl_parallel_memptrickle);
    register_int_switch("verify_dbreg",
                        "Periodically check if dbreg entries are correct",
                        &gbl_verify_dbreg);
    register_int_switch("verifycheckpoints",
                        "Highly paranoid checkpoint validity checks",
                        &gbl_checkpoint_paranoid_verify);
    register_int_switch(
        "support_datetime_in_triggers",
        "Enable support for datetime/interval types in triggers",
        &gbl_support_datetime_in_triggers);
    register_int_switch("prefix_foreign_keys",
                        "Allow foreign key to be a prefix of your key",
                        &gbl_fk_allow_prefix_keys);
    register_int_switch("superset_foreign_keys",
                        "Allow foreign key to be a superset of your key",
                        &gbl_fk_allow_superset_keys);
    register_int_switch("repverifyrecs",
                        "Verify every berkeley log record received",
                        &gbl_verify_rep_log_records);
    register_int_switch(
        "enable_osql_logging",
        "Log every osql packet received in a special file, per iq\n",
        &gbl_enable_osql_logging);
    register_int_switch("enable_osql_longreq_logging",
                        "Log untruncated osql strings\n",
                        &gbl_enable_osql_longreq_logging);
    register_int_switch(
        "check_sparse_files",
        "When allocating a page, check that we aren't creating a sparse file\n",
        &gbl_check_sparse_files);
    register_int_switch(
        "core_on_sparse_file",
        "Generate a core if we catch berkeley creating a sparse file\n",
        &gbl_core_on_sparse_file);
    register_int_switch("sqlclient_use_random_readnode",
                        "Sql client will use random sql allocation by default "
                        "(while still calling sqlhndl_alloc()\n",
                        &gbl_sql_use_random_readnode);
    register_int_switch(
        "check_sqlite_numeric_types",
        "Report if our numeric conversion disagrees with SQLite's\n",
        &gbl_report_sqlite_numeric_conversion_errors);
    register_int_switch(
        "use_fastseed_for_comdb2_seqno",
        "Use fastseed instead of context for comdb2_seqno unique values\n",
        &gbl_use_fastseed_for_comdb2_seqno);
    register_int_switch(
        "disable_stable_for_ipu",
        "For inplace update tables, disable stable find-next cursors",
        &gbl_disable_stable_for_ipu);
    register_int_switch("debug_mpalloc_size",
                        "Alarm on suspicious allocation requests",
                        &gbl_debug_memp_alloc_size);
    register_int_switch("disable_exit_on_thread_error",
                        "don't exit on thread errors",
                        &gbl_disable_exit_on_thread_error);
    register_int_switch("support_sock_luxref",
                        "support proxy socket request with a set luxref",
                        &gbl_support_sock_luxref);
    register_switch("berkdb_iomap",
                    "enable berkdb writing memptrickle status to a mapped file",
                    iomap_on, iomap_off, int_stat_fn, &gbl_berkdb_iomap);
    register_int_switch("catch_response_on_retry",
                        "print trace when we try to send replies on a retry",
                        &gbl_catch_response_on_retry);
    register_int_switch("requeue_on_tran_dispatch",
                        "Requeue transactional statement if not enough threads",
                        &gbl_requeue_on_tran_dispatch);
    register_int_switch("check_wrong_db",
                        "Return error if connecting to wrong database",
                        &gbl_check_wrong_db);
    register_int_switch("dbglog_use_sockpool",
                        "Use sockpool for connections opened for dbglog",
                        &gbl_use_sockpool_for_debug_logs);
    register_int_switch("debug_temp_tables", "Debug temp tables",
                        &gbl_debug_temptables);
    register_int_switch("check_sql_source", "Check sql source",
                        &gbl_check_sql_source);
    register_int_switch(
        "flush_check_active_peer",
        "Check if still have active connection when trying to flush",
        &gbl_flush_check_active_peer);
    register_int_switch("private_blkseq", "Keep a private blkseq",
                        &gbl_private_blkseq);
    register_int_switch("use_blkseq", "Enable blkseq", &gbl_use_blkseq);
    register_int_switch("track_queue_time",
                        "Track time sql requests spend on queue",
                        &gbl_track_queue_time);
    register_int_switch("update_startlsn_printstep",
                        "Print steps walked in update_startlsn code",
                        &gbl_update_startlsn_printstep);
    register_int_switch("locks_check_waiters",
                        "Light a flag if a lockid has waiters",
                        &gbl_locks_check_waiters);
    register_int_switch(
        "rowlocks_commit_on_waiters",
        "Don't commit a physical transaction unless there are lock waiters",
        &gbl_rowlocks_commit_on_waiters);
    register_int_switch("log_fstsnd_triggers",
                        "Log all fstsnd triggers to file",
                        &gbl_log_fstsnd_triggers);
    register_int_switch("broadcast_check_rmtpol",
                        "Check rmtpol before sending triggers",
                        &gbl_broadcast_check_rmtpol);
    register_int_switch("noenv_requests",
                        "Send requests compatible with no environment",
                        &gbl_noenv_messages);
    register_int_switch("track_curtran_locks", "Print curtran lockinfo",
                        &gbl_track_curtran_locks);
    register_int_switch("replicate_rowlocks", "Replicate rowlocks",
                        &gbl_replicate_rowlocks);
    register_int_switch("gather_rowlocks_on_replicant",
                        "Replicant will gather rowlocks",
                        &gbl_replicant_gather_rowlocks);
    register_int_switch("force_old_cursors", "Replicant will use old cursors",
                        &gbl_force_old_cursors);
    register_int_switch("disable_rowlocks_logging",
                        "Don't add logical logging for rowlocks",
                        &gbl_disable_rowlocks_logging);
    register_int_switch("disable_rowlocks",
                        "Follow rowlocks codepath but don't lock",
                        &gbl_disable_rowlocks);
    /*
      Alias of "disable_rowlocks" to handle lrl option for backward
      compatibility.
    */
    register_int_switch("disable_rowlock_locking",
                        "Follow rowlocks codepath but don't lock",
                        &gbl_disable_rowlocks);
    register_int_switch("random_rowlocks",
                        "Grab random, guaranteed non-conflicting rowlocks",
                        &gbl_random_rowlocks);
    register_int_switch(
        "already_aborted_trace",
        "Print trace when dd_abort skips an 'already-aborted' locker",
        &gbl_already_aborted_trace);
    register_int_switch("disable_update_shadows",
                        "stub out update shadows code",
                        &gbl_disable_update_shadows);
    register_int_switch("verbose_toblock_backouts",
                        "print verbose toblock backout trace",
                        &gbl_verbose_toblock_backouts);
    register_int_switch(
        "sql_release_locks_on_si_lockwait",
        "Release sql locks from si if the rep thread is waiting",
        &gbl_sql_release_locks_on_si_lockwait);
    register_int_switch("sql_release_locks_on_emit_row_lockwait",
                        "Release sql locks when we are about to emit a row",
                        &gbl_sql_release_locks_on_emit_row);
    register_int_switch("sql_release_locks_on_slow_reader",
                        "Release sql locks if a tcp write to the client blocks",
                        &gbl_sql_release_locks_on_slow_reader);
    register_int_switch("no_timeouts_on_release_locks",
                        "Disable client-timeouts if we're releasing locks",
                        &gbl_sql_no_timeouts_on_release_locks);
    register_int_switch("sql_release_locks_in_update_shadows",
                        "Release sql locks in update_shadows on lockwait",
                        &gbl_sql_release_locks_in_update_shadows);
    register_int_switch("release_locks_trace",
                        "Print trace if we release locks",
                        &gbl_sql_release_locks_trace);
    register_int_switch("verbose_waiter_flag",
                        "Print trace setting the waiter flag in lock code",
                        &gbl_lock_get_verbose_waiter);
    register_int_switch("dump_locks_on_repwait", "Dump locks on repwaits",
                        &gbl_dump_locks_on_repwait);
    register_int_switch("dump_page_on_byteswap_error",
                        "fsnap a malformed page from byteswap",
                        &gbl_dump_page_on_byteswap_error);
    register_int_switch("dump_after_byteswap", "dump page after byteswap",
                        &gbl_dump_after_byteswap);
    register_int_switch("rl_retry_on_deadlock",
                        "retry micro commit on deadlock",
                        &gbl_micro_retry_on_deadlock);
    register_int_switch("disable_blob_check",
                        "return immediately in check_blob_buffers",
                        &gbl_disable_blob_check);
    register_int_switch("disable_new_si_overhead",
                        "return immediately in several new snapisol functions",
                        &gbl_disable_new_snapisol_overhead);
    register_int_switch("verify_all_pools",
                        "verify objects are returned to the correct pools",
                        &gbl_verify_all_pools);
    register_int_switch("print_blockp_stats",
                        "print thread-count in block processor",
                        &gbl_print_blockp_stats);
    register_int_switch("allow_parallel_rep_on_pagesplit",
                        "allow parallel rep on pgsplit",
                        &gbl_allow_parallel_rep_on_pagesplit);
    register_int_switch("allow_parallel_rep_on_prefix",
                        "allow parallel rep on bam_prefix",
                        &gbl_allow_parallel_rep_on_prefix);
    register_int_switch("verbose_net", "Net prints lots of messages",
                        &gbl_verbose_net);
    register_int_switch("only_match_on_commit",
                        "Only rep_verify_match on commit records",
                        &gbl_only_match_commit_records);
    register_int_switch("check_page_in_recovery",
                        "verify that a page has or hasn't gotten corrupt",
                        &gbl_check_page_in_recovery);
    register_int_switch("comptxn_inherit_locks",
                        "Compensating transactions inherit pagelocks",
                        &gbl_cmptxn_inherit_locks);
    register_int_switch("rep_printlock", "Print locks in rep commit",
                        &gbl_rep_printlock);
    register_int_switch("accept_on_child_nets",
                        "listen on separate port for osql net",
                        &gbl_accept_on_child_nets);
    register_int_switch("disable_etc_services_lookup",
                        "When on, disables using /etc/services first to "
                        "discover database ports",
                        &gbl_disable_etc_services_lookup);
    register_int_switch("rowlocks_deadlock_trace",
                        "Prints deadlock trace in phys.c",
                        &gbl_rowlocks_deadlock_trace);
    register_int_switch("durable_wait_seqnum_test",
                        "Enables periodic durable failures in wait-for-seqnum",
                        &gbl_durable_wait_seqnum_test);
    register_int_switch("durable_replay_test",
                        "Enables periodic durable failures in blkseq replay",
                        &gbl_durable_replay_test);
    register_int_switch(
        "stable_rootpages_test",
        "Delay sql processing to allow a schema change to finish",
        &gbl_stable_rootpages_test);
    register_int_switch("durable_set_trace",
                        "Print trace set durable and commit lsn trace",
                        &gbl_durable_set_trace);
    register_int_switch("dumptxn_at_commit",
                        "Print the logs for a txn at commit",
                        &gbl_dumptxn_at_commit);
    register_int_switch("durable_calc_trace",
                        "Print all lsns for calculate_durable_lsn",
                        &gbl_durable_calc_trace);
    register_int_switch("extended_sql_debug_trace",
                        "Print extended trace for durable sql debugging",
                        &gbl_extended_sql_debug_trace);
    register_int_switch("dump_fsql_response", "Dump fsql out messages",
                        &gbl_dump_fsql_response);
    register_int_switch("large_str_idx_find",
                        "Allow index search using out or range strings",
                        &gbl_large_str_idx_find);
    register_int_switch("fingerprint_queries",
                        "Compute fingerprint for SQL queries",
                        &gbl_fingerprint_queries);
    register_int_switch("test_curtran_change", 
                        "Test change-curtran codepath (for debugging only)",
                        &gbl_test_curtran_change_code);
    register_int_switch("test_blkseq_replay",
                        "Test blkseq replay codepath (for debugging only)",
                        &gbl_test_blkseq_replay_code);
    register_int_switch("dump_blkseq", "Dump all blkseq inserts and replays",
                        &gbl_dump_blkseq);
    register_int_switch("skip_cget_in_db_put",
                        "Don't perform a cget when we do a cput",
                        &gbl_skip_cget_in_db_put);
    register_int_switch("direct_count",
                        "skip cursor layer for simple count stmts",
                        &gbl_direct_count);
    register_int_switch("parallel_count",
                        "When 'direct_count' is on, enable thread-per-stripe",
                        &gbl_parallel_count);
    register_int_switch("debug_sqlthd_failures",
                        "Force sqlthd failures in unusual places",
                        &gbl_debug_sqlthd_failures);
    register_int_switch("random_get_curtran_failures",
                        "Force random get_curtran failures",
                        &gbl_random_get_curtran_failures);
    register_int_switch("abort_invalid_query_info_key",
                        "Abort in thread-teardown for invalid query_info_key",
                        &gbl_abort_invalid_query_info_key);
    register_int_switch("cause_random_blkseq_replays",
                        "Cause random blkseq replays from replicant",
                        &gbl_random_blkseq_replays);
    register_int_switch("disable_cnonce_blkseq",
                        "Don't use cnonce for blkseq (for testing)",
                        &gbl_disable_cnonce_blkseq);
    register_int_switch("early_verify",
                        "Give early verify errors for updates in SQLite layer",
                        &gbl_early_verify);
    register_int_switch("new_indexes",
                        "Let replicants send indexes values to master",
                        &gbl_new_indexes);
    register_int_switch("mifid2_datetime_range",
                        "Extend datetime range to meet mifid2 requirements",
                        &gbl_mifid2_datetime_range);
}

static void getmyid(void)
{
    char name[1024];

    if (gethostname(name, sizeof(name))) {
        logmsg(LOGMSG_ERROR, "%s: Failure to get local hostname!!!\n", __func__);
        gbl_myhostname = "UNKNOWN";
        gbl_mynode = "localhost";
    } else {
        name[1023] = '\0'; /* paranoia, just in case of truncation */

        gbl_myhostname = strdup(name);
        gbl_mynode = intern(gbl_myhostname);
    }

    getmyaddr();
    gbl_mypid = getpid();
}

void create_marker_file() 
{
    char *marker_file;
    int tmpfd;
    for (int ii = 0; ii < thedb->num_dbs; ii++) {
        if (thedb->dbs[ii]->dbnum) {
            marker_file =
                comdb2_location("marker", "%s.trap", thedb->dbs[ii]->tablename);
            tmpfd = creat(marker_file, 0666);
            free(marker_file);
            if (tmpfd != -1) close(tmpfd);
        }
    }
    marker_file = comdb2_location("marker", "%s.trap", thedb->envname);
    tmpfd = creat(marker_file, 0666);
    free(marker_file);
    if (tmpfd != -1) close(tmpfd);
}

static void handle_resume_sc()
{
    /* if there is an active schema changes, resume it, this is automatically
     * done every time the master changes, but on startup the low level meta
     * table wasn't open yet so we couldn't check to see if a schema change was
     * in progress */
    if (bdb_attr_get(thedb->bdb_attr, BDB_ATTR_SC_RESUME_AUTOCOMMIT) &&
        thedb->master == gbl_mynode) {
        int irc = resume_schema_change();
        if (irc)
            logmsg(LOGMSG_ERROR, 
                    "failed trying to resume schema change, "
                    "if one was in progress it will have to be restarted\n");
    }
}


#define TOOL(x) #x,

#define TOOLS           \
   TOOL(cdb2_dump)      \
   TOOL(cdb2_printlog)  \
   TOOL(cdb2_stat)      \
   TOOL(cdb2_verify)

#undef TOOL
#define TOOL(x) int tool_ ##x ##_main(int argc, char *argv[]);

TOOLS

#undef TOOL
#define TOOL(x) { #x, tool_ ##x ##_main },

struct tool {
   const char *tool;
   int (*main_func)(int argc, char *argv[]);
};

struct tool tool_callbacks[] = {
   TOOLS
   NULL
};

static void wait_for_coherent()
{
    const unsigned int cslp = 10000;                 /* 10000us == 10ms */
    const unsigned int wrn_cnt = 5 * 1000000 / cslp; /* 5s */
    unsigned int counter = 1;
    while (!bdb_am_i_coherent(thedb->bdb_env)) {
        if ((++counter % wrn_cnt) == 0) {
            logmsg(LOGMSG_ERROR, "I am still incoherent\n");
        }
        usleep(cslp);
    }
}

int main(int argc, char **argv)
{
    char *marker_file;
    int ii;
    int rc;

    char *exe = NULL;

    /* clean left over transactions every 5 minutes */
    int clean_mins = 5 * 60 * 1000;

    /* allocate initializer first */
    comdb2ma_init(0, 0);

    /* more reliable */
#ifdef __linux__
    char fname[PATH_MAX];
    rc = readlink("/proc/self/exe", fname, sizeof(fname));
    if (rc > 0 && rc < sizeof(fname)) {
        fname[rc] = 0;
        exe = basename(fname);
    }
#endif
    if (exe == NULL) {
       /* more portable */
       char *arg = strdup(argv[0]);
       exe = basename(arg);
    }

    for (int i = 0; tool_callbacks[i].tool; i++) {
       if (strcmp(tool_callbacks[i].tool, exe) == 0)
          return tool_callbacks[i].main_func(argc, argv);
    }

    /* Initialize the tunables. */
    if ((init_gbl_tunables())) {
        logmsg(LOGMSG_FATAL, "Failed to initialize tunables");
        exit(1);
    }

    init_debug_switches();

    timer_init(ttrap);

    if (isatty(fileno(stdout)))
       logmsg_set_time(0);

    /* what is my local hostname */
    getmyid();

    /* ignore too large files signals */
    struct sigaction sact;
    sact.sa_handler = SIG_IGN;
    sigemptyset(&sact.sa_mask);
    sact.sa_flags = 0;
    sigaction(SIGXFSZ, &sact, NULL);

    signal(SIGTERM, clean_exit_sigwrap);

    if (debug_switch_skip_skipables_on_verify())
        gbl_berkdb_verify_skip_skipables = 1;

    init_q_vars();

    srand(time(NULL) ^ getpid() << 16);

    if (debug_switch_verbose_deadlocks())
        verbose_deadlocks = 1;

    /* line buffering in stdout */
    setvbuf(stdout, 0, _IOLBF, 0);

    crc32c_init(0);

    adjust_ulimits();
    sqlite3_tunables_init();
    thread_util_init();
    user_request_init();

    fdb_cache_init(10);
    fdb_svc_init();

    gbl_invalid_tid = pthread_self();

    logmsg(LOGMSG_INFO, "setting i/o alarm threshold to 100ms\n");

    __berkdb_write_alarm_ms = 100;
    __berkdb_read_alarm_ms = 100;
    __berkdb_fsync_alarm_ms = 100;

    berk_write_alarm_ms(__berkdb_write_alarm_ms);
    berk_read_alarm_ms(__berkdb_read_alarm_ms);
    berk_fsync_alarm_ms(__berkdb_fsync_alarm_ms);
    berk_memp_sync_alarm_ms(500);

    sighold(SIGPIPE); /*dothis before kicking off any threads*/

    thrman_init();
    javasp_once_init();

    register_all_int_switches();
    repl_list_init();

    set_portmux_bind_path(NULL);

    if (init(argc, argv) == -1) {
        logmsg(LOGMSG_FATAL, "failed to start\n");
        exit(1);
    }

    /*
      Place a freeze on tunables' registration. This is done to
      avoid multiple re-registration during the creation of temp
      table env.
    */
    gbl_tunables->freeze = 1;

    handle_resume_sc();

    /* Creating a server context wipes out the db #'s dbcommon entries.
     * Recreate them. */
    fix_lrl_ixlen();
    create_marker_file();

    create_watchdog_thread(thedb);
    create_old_blkseq_thread(thedb);
    create_stat_thread(thedb);

    /* create the offloadsql repository */
    if (thedb->nsiblings > 0) {
        if (osql_open(thedb)) {
            logmsg(LOGMSG_FATAL, "Failed to init osql\n");
            exit(1);
        }
    }

    /* if not using the nowatch lrl option */
    if (!gbl_watchdog_disable_at_start)
        watchdog_enable();

    llmeta_dump_mapping(thedb);

    void init_lua_dbtypes(void);
    init_lua_dbtypes();

    timprm(clean_mins, TMEV_PURGE_OLD_LONGTRN);

    if (comdb2ma_stats_cron() != 0)
        abort();

    if (process_deferred_options(thedb, DEFERRED_SEND_COMMAND, NULL,
                                 deferred_do_commands)) {
        logmsg(LOGMSG_FATAL, "failed to process deferred options\n");
        exit(1);
    }

    // db started - disable recsize kludge so
    // new schemachanges won't allow broken size.
    gbl_broken_max_rec_sz = 0;
    wait_for_coherent();

    gbl_ready = 1;
    logmsg(LOGMSG_WARN, "I AM READY.\n");

    extern void *timer_thread(void *);
    pthread_t timer_tid;
    rc = pthread_create(&timer_tid, NULL, timer_thread, NULL);
    if (rc) {
        logmsg(LOGMSG_FATAL, "Can't create timer thread %d %s\n", rc, strerror(rc));
        return 1;
    }
    void *ret;
    rc = pthread_join(timer_tid, &ret);
    if (rc) {
        logmsg(LOGMSG_FATAL, "Can't wait for timer thread %d %s\n", rc,
                strerror(rc));
        return 1;
    }

    return 0;
}

void delete_db(char *db_name)
{
    int idx;

    pthread_rwlock_wrlock(&thedb_lock);
    if ((idx = getdbidxbyname(db_name)) < 0) {
        logmsg(LOGMSG_FATAL, "%s: failed to find tbl for deletion: %s\n", __func__,
                db_name);
        exit(1);
    }

    /* Remove the table from hash. */
    hash_del(thedb->db_hash, thedb->dbs[idx]);

    for (int i = idx; i < (thedb->num_dbs - 1); i++) {
        thedb->dbs[i] = thedb->dbs[i + 1];
        thedb->dbs[i]->dbs_idx = i;
    }

    thedb->num_dbs -= 1;
    thedb->dbs[thedb->num_dbs] = NULL;
    pthread_rwlock_unlock(&thedb_lock);
}

/* rename in memory db names; fragile */
int rename_db(struct dbtable *db, const char *newname)
{
    int rc;
    char *tag_name = strdup(newname);
    char *bdb_name = strdup(newname);

    if (!tag_name || !bdb_name)
        return -1;

    pthread_rwlock_wrlock(&thedb_lock);

    /* tags */
    rename_schema(db->tablename, tag_name);

    /* bdb_state */
    bdb_state_rename(db->handle, bdb_name);

    /* db */
    hash_del(thedb->db_hash, db);
    db->tablename = (char *)newname;
    db->version = 0; /* reset, new table */
    hash_add(thedb->db_hash, db);

    pthread_rwlock_unlock(&thedb_lock);
    return 0;
}

void replace_db_idx(struct dbtable *p_db, int idx)
{
    int move = 0;
    pthread_rwlock_wrlock(&thedb_lock);

    if (idx < 0 || idx >= thedb->num_dbs ||
        strcasecmp(thedb->dbs[idx]->tablename, p_db->tablename) != 0) {
        thedb->dbs =
            realloc(thedb->dbs, (thedb->num_dbs + 1) * sizeof(struct dbtable *));
        if (idx < 0 || idx >= thedb->num_dbs) idx = thedb->num_dbs;
        thedb->num_dbs++;
        move = 1;
    }

    for (int i = (thedb->num_dbs - 1); i > idx && move; i--) {
        thedb->dbs[i] = thedb->dbs[i - 1];
        thedb->dbs[i]->dbs_idx = i;
    }

    if (!move) p_db->dbnum = thedb->dbs[idx]->dbnum;

    p_db->dbs_idx = idx;
    thedb->dbs[idx] = p_db;

    /* Add table to the hash. */
    if (move == 1) {
        hash_add(thedb->db_hash, p_db);
    }

    pthread_rwlock_unlock(&thedb_lock);
}

void epoch2a(int epoch, char *buf, size_t buflen)
{
    struct tm tmres;
    int pos;
    localtime_r((const time_t *)&epoch, &tmres);
#if defined(_SUN_SOURCE) || defined(_IBM_SOURCE)
    asctime_r(&tmres, buf);
#else
    strncpy0(buf, "epoch2a:ARCH?", buflen);
#endif
    for (pos = strlen(buf) - 1; pos >= 0; pos--) {
        if (!isspace((int)buf[pos]))
            break;
        buf[pos] = '\0';
    }
}

/* store our schemas in meta */
static int put_all_csc2()
{
    int ii;
    for (ii = 0; ii < thedb->num_dbs; ii++) {
        if (thedb->dbs[ii]->dbtype == DBTYPE_TAGGED_TABLE) {
            int rc;
            
            if (thedb->dbs[ii]->lrlfname)
                rc = load_new_table_schema_file(
                    thedb, thedb->dbs[ii]->tablename, thedb->dbs[ii]->lrlfname);
            else
                rc = load_new_table_schema_tran(thedb, NULL,
                                                thedb->dbs[ii]->tablename,
                                                thedb->dbs[ii]->csc2_schema);
            if (rc != 0) {
                logmsg(LOGMSG_ERROR, "error storing schema for table '%s'\n",
                       thedb->dbs[ii]->tablename);
                return -1;
            }
        }
    }

    return 0; /*success*/
}

int check_current_schemas(void)
{
    if (gbl_create_mode) {
        /* store our schemas in meta */
        if (put_all_csc2()) {
            logmsg(LOGMSG_ERROR, "error storing schemas in meta table\n");
            return -1;
        }
    } else {
        int ii;
        int schema_errors = 0;
        for (ii = 0; ii < thedb->num_dbs; ii++) {
            if (thedb->dbs[ii]->dbtype == DBTYPE_TAGGED_TABLE) {
                int rc;
                rc = check_table_schema(thedb, thedb->dbs[ii]->tablename,
                                        thedb->dbs[ii]->lrlfname);
                if (rc != 0)
                    schema_errors++;
            }
        }
        if (schema_errors) {
            logmsg(LOGMSG_ERROR, "SCHEMA MISMATCHES DETECTED, SEE ABOVE\n");
            return -1;
        }
    }

    return 0;
}

void log_delete_add_state(struct dbenv *dbenv, struct log_delete_state *state)
{
    pthread_mutex_lock(&dbenv->log_delete_counter_mutex);
    listc_atl(&dbenv->log_delete_state_list, state);
    pthread_mutex_unlock(&dbenv->log_delete_counter_mutex);
}

void log_delete_rem_state(struct dbenv *dbenv, struct log_delete_state *state)
{
    pthread_mutex_lock(&dbenv->log_delete_counter_mutex);
    listc_rfl(&dbenv->log_delete_state_list, state);
    pthread_mutex_unlock(&dbenv->log_delete_counter_mutex);
}

void log_delete_counter_change(struct dbenv *dbenv, int action)
{
    struct log_delete_state *pstate;
    int filenum;
    pthread_mutex_lock(&dbenv->log_delete_counter_mutex);
    switch (action) {
    case LOG_DEL_ABS_ON:
        dbenv->log_delete = 1;
        break;
    case LOG_DEL_ABS_OFF:
        dbenv->log_delete = 0;
        break;
    }
    /* Find the lowest filenum in our log delete states */
    if (!dbenv->log_delete) {
        filenum = 0;
    } else {
        filenum = -1; /* delete any log file */
        LISTC_FOR_EACH(&dbenv->log_delete_state_list, pstate, linkv)
        {
            if (pstate->filenum < filenum || filenum == -1)
                filenum = pstate->filenum;
        }
    }
    dbenv->log_delete_filenum = filenum;
    pthread_mutex_unlock(&dbenv->log_delete_counter_mutex);
}

inline int debug_this_request(int until)
{
    int now = time_epoch();
    return now <= until;
}

int thdpool_alarm_on_queing(int len)
{
    if (bdb_attr_get(thedb->bdb_attr, BDB_ATTR_SQL_QUEUEING_DISABLE_TRACE) &&
        bdb_attr_get(thedb->bdb_attr, BDB_ATTR_SQL_QUEUEING_CRITICAL_TRACE) >=
            len)
        return 0;
    return 1;
}

int gbl_hostname_refresh_time = 60;

int comdb2_is_standalone(void *dbenv)
{
    return bdb_is_standalone(dbenv, thedb->bdb_env);
}

const char *comdb2_get_dbname(void)
{
    return thedb->envname;
}

int sc_ready(void)
{
    return thedb->timepart_views != 0;
}

#define QUOTE_(x) #x
#define QUOTE(x) QUOTE_(x)

static void create_service_file(const char *lrlname)
{
#ifdef _LINUX_SOURCE
    char *comdb2_path = comdb2_location("scripts", "comdb2");

    char *service_file =
        comdb2_asprintf("%s/%s.service", thedb->basedir, thedb->envname);
    char lrl[PATH_MAX];
    if (lrlname) {
        if (realpath(lrlname, lrl) == NULL) {
            logmsg(LOGMSG_ERROR, "can't resolve path to lrl file\n");
        }
    }

    struct passwd *pw = getpwuid(getuid());
    if (pw == NULL) {
        logmsg(LOGMSG_ERROR, "can't resolve current user: %d %s\n", errno,
               strerror(errno));
        return;
    }

    FILE *f = fopen(service_file, "w");
    free(service_file);
    if (f == NULL) {
        logmsg(LOGMSG_ERROR, "can't create service file: %d %s\n", errno,
               strerror(errno));
        return;
    }

    fprintf(f, "[Unit]\n");
    fprintf(f, "Description=Comdb2 database instance for %s\n\n", thedb->envname);
    fprintf(f, "[Service]\n");
    fprintf(f, "ExecStart=%s --lrl %s %s\n", comdb2_path, lrl, thedb->envname);

    fprintf(f, "User=%s\n"
               "Restart=always\n"
               "RestartSec=1\n\n"
               "[Install]\n"
               "WantedBy=multi-user.target\n",
            pw->pw_name);

    fclose(f);
#endif
    return;
}

#undef QUOTE<|MERGE_RESOLUTION|>--- conflicted
+++ resolved
@@ -472,11 +472,7 @@
 u_int gbl_blk_pq_shmkey = 0;
 #endif
 int gbl_enable_position_apis = 0;
-<<<<<<< HEAD
-int gbl_enable_sql_stmt_caching = STMT_CACHE_ALL;
-=======
 int gbl_enable_sql_stmt_caching = 0; // comming soon: STMT_CACHE_ALL;
->>>>>>> 0a80a786
 
 int gbl_round_robin_stripes = 0;
 int gbl_num_record_converts = 100;
