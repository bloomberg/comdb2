/*
   Copyright 2015, 2018, Bloomberg Finance L.P.

   Licensed under the Apache License, Version 2.0 (the "License");
   you may not use this file except in compliance with the License.
   You may obtain a copy of the License at

       http://www.apache.org/licenses/LICENSE-2.0

   Unless required by applicable law or agreed to in writing, software
   distributed under the License is distributed on an "AS IS" BASIS,
   WITHOUT WARRANTIES OR CONDITIONS OF ANY KIND, either express or implied.
   See the License for the specific language governing permissions and
   limitations under the License.
 */

int __berkdb_write_alarm_ms;
int __berkdb_read_alarm_ms;
int __berkdb_fsync_alarm_ms;

extern int gbl_berkdb_track_locks;
extern int gbl_delay_sql_lock_release_sec;

void __berkdb_set_num_read_ios(long long *n);
void __berkdb_set_num_write_ios(long long *n);
void __berkdb_set_num_fsyncs(long long *n);
void berk_memp_sync_alarm_ms(int);

#include <pthread.h>
#include <sys/resource.h>
#include <sys/utsname.h>
#include <berkdb/dbinc/queue.h>
#include <limits.h>

#include <alloca.h>
#include <ctype.h>
#include <errno.h>
#include <signal.h>
#include <stdlib.h>
#include <stdio.h>
#include <string.h>
#include <strings.h>
#include <sys/ipc.h>
#include <sys/shm.h>
#include <sys/types.h>
#include <sys/stat.h>
#include <sys/statvfs.h>
#include <time.h>
#include <fcntl.h>
#include <unistd.h>
#include <netdb.h>
#include <poll.h>
#include <pwd.h>
#include <libgen.h>

#include <mem_uncategorized.h>

#include <epochlib.h>
#include <segstr.h>
#include "thread_stats.h"

#include <list.h>
#include <mem.h>

#include <str0.h>
#include <rtcpu.h>
#include <ctrace.h>

#include <memory_sync.h>

#include <net.h>
#include <bdb_api.h>
#include <sbuf2.h>
#include "quantize.h"
#include "timers.h"

#include "comdb2.h"
#include "sql.h"
#include "logmsg.h"
#include "reqlog.h"

#include "comdb2_trn_intrl.h"
#include "history.h"
#include "tag.h"
#include "types.h"
#include "timer.h"
#include <plhash.h>
#include <dynschemaload.h>
#include "util.h"
#include "verify.h"
#include "ssl_bend.h"
#include "switches.h"
#include "sqloffload.h"
#include "osqlblockproc.h"

#include <sqliteInt.h>

#include "thdpool.h"
#include "memdebug.h"
#include "bdb_access.h"
#include "analyze.h"

#include "osqlcomm.h"
#include <cdb2_constants.h>

#include <crc32c.h>

#include "fdb_fend.h"
#include "fdb_bend.h"
#include <flibc.h>
#include "perf.h"

#include <autoanalyze.h>
#include <sqlglue.h>

#include "dbdest.h"
#include "intern_strings.h"
#include "bb_oscompat.h"
#include "comdb2uuid.h"
#include "debug_switches.h"
#include "eventlog.h"
#include "config.h"

#include "views.h"

#include <autoanalyze.h>
#include <cdb2_constants.h>
#include <bb_oscompat.h>
#include <schemachange.h>
#include "cron.h"
#include "metrics.h"
#include "time_accounting.h"
#include <build/db.h>
#include "comdb2_ruleset.h"

#define tokdup strndup

int gbl_sc_timeoutms = 1000 * 60;
char gbl_dbname[MAX_DBNAME_LENGTH];
int gbl_largepages;
int gbl_llmeta_open = 0;

int gbl_sqlite_sortermult = 1;

int gbl_sqlite_sorter_mem = 300 * 1024 * 1024; /* 300 meg */

int gbl_strict_dbl_quotes = 0;
int gbl_rep_node_pri = 0;
int gbl_handoff_node = 0;
int gbl_use_node_pri = 0;
int gbl_allow_lua_print = 0;
int gbl_allow_lua_dynamic_libs = 0;
int gbl_lua_prepare_max_retries = 0;
int gbl_lua_prepare_retry_sleep = 200;
int gbl_allow_pragma = 0;
int gbl_master_changed_oldfiles = 0;
int gbl_recovery_timestamp = 0;
int gbl_recovery_lsn_file = 0;
int gbl_recovery_lsn_offset = 0;
int gbl_trace_prepare_errors = 0;
int gbl_trigger_timepart = 0;
int gbl_extended_sql_debug_trace = 0;
int gbl_perform_full_clean_exit = 0;
extern int gbl_dump_fsql_response;
struct ruleset *gbl_ruleset = NULL;

void myctrace(const char *c) { ctrace("%s", c); }

void berkdb_use_malloc_for_regions_with_callbacks(void *mem,
                                                  void *(*alloc)(void *, int),
                                                  void (*free)(void *, void *));

extern void bb_berkdb_reset_worst_lock_wait_time_us();
extern int has_low_headroom(const char *path, int headroom, int debug);
extern void *clean_exit_thd(void *unused);
extern void bdb_durable_lsn_for_single_node(void *in_bdb_state);
extern void update_metrics(void);
extern void *timer_thread(void *);
extern void comdb2_signal_timer();
void init_lua_dbtypes(void);
static int put_all_csc2();

static void *purge_old_blkseq_thread(void *arg);
static void *purge_old_files_thread(void *arg);
static int lrllinecmp(char *lrlline, char *cmpto);
static void ttrap(struct timer_parm *parm);
int clear_temp_tables(void);

pthread_key_t comdb2_open_key;

/*---GLOBAL SETTINGS---*/
#define QUOTE_(x) #x
#define QUOTE(x) QUOTE_(x)
const char *const gbl_db_git_version_sha = QUOTE(GIT_VERSION_SHA=COMDB2_GIT_VERSION_SHA);
const char gbl_db_version[] = QUOTE(COMDB2_BUILD_VERSION);
const char gbl_db_semver[] = QUOTE(COMDB2_SEMVER);
const char gbl_db_codename[] = QUOTE(COMDB2_CODENAME);
const char gbl_db_buildtype[] = QUOTE(COMDB2_BUILD_TYPE);

int gbl_enque_flush_interval;
int gbl_enque_reorder_lookahead = 20;
int gbl_morecolumns = 0;
int gbl_return_long_column_names = 1;
int gbl_maxreclen;
int gbl_penaltyincpercent = 20;
int gbl_maxwthreadpenalty;
int gbl_spstrictassignments = 0;
int gbl_lock_conflict_trace = 0;
int gbl_move_deadlk_max_attempt = 500;

int gbl_uses_password;
int gbl_uses_accesscontrol_tableXnode;
int gbl_upd_key;
unsigned long long gbl_sqltick;
int gbl_watchdog_watch_threshold = 60;
int gbl_watchdog_disable_at_start = 0; /* don't enable watchdog on start */
int gbl_nonames = 1;
int gbl_reject_osql_mismatch = 1;
int gbl_abort_on_clear_inuse_rqid = 1;

pthread_t gbl_invalid_tid; /* set this to our main threads tid */

/* lots of defaults. */
int gbl_exit_on_pthread_create_fail = 0;
int gbl_exit_on_internal_error = 1;
int gbl_osql_blockproc_timeout_sec = 5;  /* wait for 5 seconds for a blocproc*/
int gbl_osql_max_throttle_sec = 60 * 10; /* 10-minute default */
int gbl_osql_bkoff_netsend_lmt = 5 * 60 * 1000; /* 5 mins */
int gbl_osql_bkoff_netsend = 100;               /* wait 100 msec */
int gbl_net_max_queue = 25000;
int gbl_net_max_mem = 0;
int gbl_net_poll = 100;
int gbl_net_throttle_percent = 50;
int gbl_osql_net_poll = 100;
int gbl_osql_max_queue = 10000;
int gbl_osql_net_portmux_register_interval = 600;
int gbl_net_portmux_register_interval = 600;

int gbl_max_sqlcache = 10;
int gbl_extended_tm_from_sql =
    0; /* Keep a count of our extended-tm requests from sql. */

int gbl_upgrade_blocksql_2_socksql =
    1; /* this is set if blocksock is in any parsed lrl
          files; if any blocksql requests will actually
          by socksql */

int gbl_serialise_sqlite3_open = 0;

int gbl_nice = 0;

int gbl_notimeouts = 0; /* set this if you don't need the server timeouts
                           (use this for new code testing) */

int gbl_nullfkey = 1;

/* Default fast sql timeouts */
int gbl_sqlwrtimeoutms = 10000;

long long gbl_converted_blocksql_requests = 0;

/* TODO: delete */
int gbl_rangextunit =
    16; /* dont do more than 16 records in a single rangext op */
int gbl_honor_rangextunit_for_old_apis = 0;

/* various roles for the prefault helper threads.  */
int gbl_prefaulthelper_blockops = 1;
int gbl_prefaulthelper_sqlreadahead = 1;

/* this many "next" ops trigger a readahead */
int gbl_sqlreadaheadthresh = 0;

int gbl_iothreads = 0;
int gbl_sqlreadahead = 0;
int gbl_ioqueue = 0;
int gbl_prefaulthelperthreads = 0;
int gbl_osqlpfault_threads = 0;
int gbl_prefault_udp = 0;
__thread int send_prefault_udp = 0;
__thread snap_uid_t *osql_snap_info; /* contains cnonce */

int gbl_starttime = 0;
int gbl_use_sqlthrmark = 1000;
int gbl_repchecksum = 0;
int gbl_pfault = 0;
int gbl_pfaultrmt = 1;
int gbl_dtastripe = 8;
int gbl_blobstripe = 1;
int gbl_rebuild_mode = 0;
int gbl_dbsizetime = 15 * 60; /* number of seconds for db size calculation */
int gbl_debug = 0;            /* operation debugging */
int gbl_sdebug = 0;           /* sql operation debugging */
int gbl_debug_until = 0;      /* "debg" debugging */
int gbl_who = 0;              /* "who" debugging */
int gbl_maxthreads = 48;      /* max # of threads */
int gbl_maxwthreads = 8;      /* max # of threads */
int gbl_maxqueue = 192;       /* max pending requests.*/
int gbl_thd_linger = 5;       /* number of seconds for threads to linger */
int gbl_report = 0;           /* update rate to log */
int gbl_report_last;
long gbl_report_last_n;
long gbl_report_last_r;
char *gbl_myhostname;      /* my hostname */
struct in_addr gbl_myaddr; /* my IPV4 address */
int gbl_mynodeid = 0; /* node number, for backwards compatibility */
pid_t gbl_mypid;      /* my pid */
char *gbl_myuri;      /* added for fdb uri for this db: dbname@hostname */
int gbl_myroom;
int gbl_exit = 0;        /* exit requested.*/
int gbl_create_mode = 0; /* turn on create-if-not-exists mode*/
const char *gbl_repoplrl_fname = NULL; /* if != NULL this is the fname of the
                                        * external lrl file to create with
                                        * this db's settings and table defs */
int gbl_local_mode = 0;                /* local mode, no siblings */
int gbl_fullrecovery = 0;              /* backend full-recovery mode*/
int gbl_maxretries = 500;              /* thats a lotta retries */
int gbl_maxblobretries =
    0; /* everyone assures me this can't happen unless the data is corrupt */
int gbl_maxcontextskips = 10000; /* that's a whole whale of a lotta retries */
int gbl_heartbeat_check = 0, gbl_heartbeat_send = 0, gbl_decom = 0;
int gbl_netbufsz = 1 * 1024 * 1024;
int gbl_loghist = 0;
int gbl_loghist_verbose = 0;
int gbl_repdebug = -1;
int gbl_elect_time_secs = 0;
char *gbl_pmblock = NULL;
int gbl_rtcpu_debug = 0;
int gbl_longblk_trans_purge_interval =
    30; /* initially, set this to 30 seconds */
int gbl_sqlflush_freq = 0;
int gbl_sbuftimeout = 0;
int gbl_conv_flush_freq = 100; /* this is currently ignored */
pthread_attr_t gbl_pthread_attr;
int gbl_meta_lite = 1;
int gbl_context_in_key = 1;
int gbl_ready = 0; /* gets set just before waitft is called
                      and never gets unset */
int gbl_debug_omit_dta_write;
int gbl_debug_omit_idx_write;
int gbl_debug_omit_blob_write;
int gbl_debug_skip_constraintscheck_on_insert;
int gbl_readonly = 0;
int gbl_init_single_meta = 1;
int gbl_schedule = 0;

int gbl_init_with_rowlocks = 0;
int gbl_init_with_genid48 = 1;
int gbl_init_with_odh = 1;
int gbl_init_with_queue_odh = 1;
int gbl_init_with_queue_compr = BDB_COMPRESS_LZ4;
int gbl_init_with_queue_persistent_seq = 0;
int gbl_init_with_ipu = 1;
int gbl_init_with_instant_sc = 1;
int gbl_init_with_compr = BDB_COMPRESS_CRLE;
int gbl_init_with_compr_blobs = BDB_COMPRESS_LZ4;
int gbl_init_with_bthash = 0;

uint32_t gbl_nsql;
long long gbl_nsql_steps;

uint32_t gbl_nnewsql;
long long gbl_nnewsql_steps;

uint32_t gbl_masterrejects = 0;

volatile uint32_t gbl_analyze_gen = 0;
volatile int gbl_views_gen = 0;

int gbl_sqlhistsz = 25;
int gbl_lclpooled_buffers = 32;

int gbl_maxblockops = 25000;

int gbl_replicate_local = 0;
int gbl_replicate_local_concurrent = 0;

/* TMP BROKEN DATETIME */
int gbl_allowbrokendatetime = 1;
int gbl_sort_nulls_correctly = 1;
int gbl_check_client_tags = 1;
char *gbl_lrl_fname = NULL;
char *gbl_spfile_name = NULL;
char *gbl_timepart_file_name = NULL;
char *gbl_exec_sql_on_new_connect = NULL;
int gbl_max_lua_instructions = 10000;
int gbl_check_wrong_cmd = 1;
int gbl_updategenids = 0;
int gbl_osql_heartbeat_send = 5;
int gbl_osql_heartbeat_alert = 7;
int gbl_chkpoint_alarm_time = 60;
int gbl_incoherent_msg_freq = 60 * 60;  /* one hour between messages */
int gbl_incoherent_alarm_time = 2 * 60; /* alarm if we are incoherent for
                                           more than two minutes */
int gbl_max_incoherent_nodes = 1;       /* immediate alarm if more than
                                           this number of (online) nodes fall
                                           incoherent */

int gbl_bad_lrl_fatal = 0;

int gbl_force_highslot = 0;
int gbl_num_contexts = 16;
int gbl_buffers_per_context = 255;

int gbl_max_columns_soft_limit = 255; /* this is the old hard limit */

int gbl_dispatch_rowlocks_bench = 1;
int gbl_rowlocks_bench_logical_rectype = 1;
int gbl_verbose_toblock_backouts = 0;
/* TODO */
int gbl_page_latches = 0;
int gbl_replicant_latches = 0;
int gbl_disable_update_shadows = 0;
int gbl_disable_rowlocks_logging = 0;
int gbl_disable_rowlocks = 0;
int gbl_disable_rowlocks_sleepns = 0;
int gbl_random_rowlocks = 0;
int gbl_already_aborted_trace = 0;
int gbl_deadlock_policy_override = -1;
int gbl_dump_sql_dispatched = 0; /* dump all sql strings dispatched */
int gbl_time_osql = 0;           /* dump timestamps for osql steps */
int gbl_time_fdb = 0;            /* dump timestamps for remote sql */

int gbl_goslow = 0; /* set to disable "gofast" */

int gbl_selectv_rangechk = 0; /* disable selectv range check by default */

int gbl_sql_tranlevel_preserved = SQL_TDEF_SOCK;
int gbl_sql_tranlevel_default = SQL_TDEF_SOCK;
int gbl_exit_alarm_sec = 300;
int gbl_test_blkseq_replay_code = 0;
int gbl_dump_blkseq = 0;
int gbl_test_curtran_change_code = 0;
int gbl_enable_pageorder_trace = 0;
int gbl_disable_deadlock_trace = 1;
int gbl_disable_overflow_page_trace = 1;
int gbl_simulate_rowlock_deadlock_interval = 0;
int gbl_enable_berkdb_retry_deadlock_bias = 0;
int gbl_enable_cache_internal_nodes = 1;
int gbl_use_appsock_as_sqlthread = 0;
int gbl_rep_process_txn_time = 0;

/* how many times we retry osql for verify */
int gbl_osql_verify_retries_max = 499;

/* extended verify-checking after this many failures */
int gbl_osql_verify_ext_chk = 1;

int gbl_test_badwrite_intvl = 0;
int gbl_test_blob_race = 0;
int gbl_skip_ratio_trace = 0;

int gbl_throttle_sql_overload_dump_sec = 5;
int gbl_toblock_net_throttle = 0;

int gbl_temptable_pool_capacity = 8192;

int gbl_ftables = 0;

/* cdb2 features */
int gbl_disable_skip_rows = 0;

#if 0
u_int gbl_blk_pq_shmkey = 0;
#endif
int gbl_enable_sql_stmt_caching = STMT_CACHE_ALL;

int gbl_round_robin_stripes = 0;
int gbl_num_record_converts = 100;

int gbl_rrenablecountchanges = 0;

int gbl_debug_log_twophase = 0;
int gbl_debug_log_twophase_transactions = 0;

int gbl_early_blkseq_check = 0;

int gbl_sql_time_threshold = 5000;

int gbl_allow_mismatched_tag_size = 0;

double gbl_sql_cost_error_threshold = -1;

int gbl_parallel_recovery_threads = 0;

int gbl_fdb_resolve_local = 0;
int gbl_fdb_allow_cross_classes = 0;

/*---COUNTS---*/
long n_qtrap;
long n_fstrap;
long n_qtrap_notcoherent;
long n_bad_parm;
long n_bad_swapin;
long n_retries;
long n_missed;

int n_commits;
long long n_commit_time; /* in micro seconds.*/

int n_retries_transaction_active = 0;
int n_retries_transaction_done = 0;
int gbl_num_rr_rejected = 0;

history *reqhist;

struct dbenv *thedb;              /*handles 1 db for now*/

int gbl_exclusive_blockop_qconsume = 0;
pthread_rwlock_t gbl_block_qconsume_lock = PTHREAD_RWLOCK_INITIALIZER;
pthread_rwlock_t thedb_lock = PTHREAD_RWLOCK_INITIALIZER;

int gbl_malloc_regions = 1;
int gbl_rowlocks = 0;
int gbl_disable_tagged_api = 1;
int gbl_snapisol = 0;
int gbl_new_snapisol = 0;
int gbl_new_snapisol_asof = 0;
int gbl_new_snapisol_logging = 0;
int gbl_disable_new_snapshot = 0;
int gbl_newsi_use_timestamp_table = 0;
int gbl_update_shadows_interval = 0;
int gbl_lowpri_snapisol_sessions = 0;
int gbl_support_sock_luxref = 1;

struct quantize *q_min;
struct quantize *q_hour;
struct quantize *q_all;

struct quantize *q_sql_min;
struct quantize *q_sql_hour;
struct quantize *q_sql_all;

struct quantize *q_sql_steps_min;
struct quantize *q_sql_steps_hour;
struct quantize *q_sql_steps_all;

extern int gbl_net_lmt_upd_incoherent_nodes;
extern int gbl_allow_user_schema;
extern int gbl_skip_cget_in_db_put;

int gbl_argc;
char **gbl_argv;

int gbl_stop_thds_time = 0;
int gbl_stop_thds_time_threshold = 60;
pthread_mutex_t stop_thds_time_lk = PTHREAD_MUTEX_INITIALIZER;

int gbl_disallow_null_blobs = 1;
int gbl_force_notnull_static_tag_blobs = 1;
int gbl_key_updates = 1;

int gbl_partial_indexes = 1;
int gbl_expressions_indexes = 1;
int gbl_new_indexes = 0;

int gbl_optimize_truncate_repdb = 1;

static void set_datetime_dir(void);

extern void tz_hash_init(void);
extern void tz_hash_free(void);
void set_tzdir(char *dir);
void free_tzdir();

extern void init_sql_hint_table();
extern void init_clientstats_table();
extern int bdb_osql_log_repo_init(int *bdberr);
extern void set_stop_mempsync_thread();
extern void bdb_prepare_close(bdb_state_type *bdb_state);
extern void bdb_stop_recover_threads(bdb_state_type *bdb_state);

int gbl_use_plan = 1;

double gbl_querylimits_maxcost = 0;
int gbl_querylimits_tablescans_ok = 1;
int gbl_querylimits_temptables_ok = 1;

double gbl_querylimits_maxcost_warn = 0;
int gbl_querylimits_tablescans_warn = 0;
int gbl_querylimits_temptables_warn = 0;
extern int gbl_empty_strings_dont_convert_to_numbers;

extern int gbl_survive_n_master_swings;
extern int gbl_master_retry_poll_ms;

int gbl_check_schema_change_permissions = 1;

int gbl_print_syntax_err = 0;

extern int gbl_verify_direct_io;

extern int gbl_verify_lsn_written;
extern int gbl_parallel_memptrickle;

int gbl_verify_dbreg = 0;
extern int gbl_checkpoint_paranoid_verify;

int gbl_forbid_ulonglong = 1;

int gbl_support_datetime_in_triggers = 1;

int gbl_use_block_mode_status_code = 1;

unsigned int gbl_delayed_skip = 0;
int gbl_enable_osql_logging = 0;
int gbl_enable_osql_longreq_logging = 0;

int gbl_broken_num_parser = 0;

int gbl_fk_allow_prefix_keys = 1;

int gbl_fk_allow_superset_keys = 1;

int gbl_update_delete_limit = 1;

int verbose_deadlocks = 0;

int gbl_early = 1;
int gbl_reallyearly = 0;

int gbl_udp = 1;

int gbl_berkdb_verify_skip_skipables = 0;

int gbl_berkdb_epochms_repts = 0;

int gbl_disable_sql_dlmalloc = 0;

int gbl_decimal_rounding = DEC_ROUND_HALF_EVEN;
int gbl_sparse_lockerid_map = 1;
int gbl_inplace_blobs = 1;
int gbl_osql_blob_optimization = 1;
int gbl_inplace_blob_optimization = 1;
int gbl_report_sqlite_numeric_conversion_errors = 1;
int gbl_max_sql_hint_cache = 100;

unsigned long long gbl_untouched_blob_cnt = 0;
unsigned long long gbl_update_genid_blob_cnt = 0;
unsigned long long gbl_inplace_blob_cnt = 0;
unsigned long long gbl_delupd_blob_cnt = 0;
unsigned long long gbl_addupd_blob_cnt = 0;
unsigned long long gbl_rowlocks_deadlock_retries = 0;

int gbl_use_fastseed_for_comdb2_seqno = 0;

int gbl_disable_stable_for_ipu = 1;

int gbl_disable_exit_on_thread_error = 0;

int gbl_berkdb_iomap = 1;
int gbl_check_dbnum_conflicts = 1;
int gbl_requeue_on_tran_dispatch = 1;
int gbl_crc32c = 1;
int gbl_repscore = 0;
int gbl_surprise = 1; // TODO: change name to something else
int gbl_check_wrong_db = 1;
int gbl_broken_max_rec_sz = 0;
int gbl_private_blkseq = 1;
int gbl_use_blkseq = 1;
int gbl_reorder_socksql_no_deadlock = 1;
int gbl_reorder_idx_writes = 1;

char *gbl_recovery_options = NULL;

#include <stdbool.h>
bool gbl_rcache = true;

int gbl_noenv_messages = 1;

int gbl_check_sql_source = 0;
int skip_clear_queue_extents = 0;

int gbl_flush_check_active_peer = 1;

int gbl_ctrace_dbdir = 0;
int gbl_inflate_log = 0;

int gbl_skip_llmeta_progress_updates_on_schema_change = 0;
int gbl_sc_inco_chk = 1;
int gbl_track_queue_time = 1;
int gbl_locks_check_waiters = 1;
int gbl_update_startlsn_printstep = 0;
int gbl_rowlocks_commit_on_waiters = 1;
int gbl_rowlocks_deadlock_trace = 0;

int gbl_durable_wait_seqnum_test = 0;
int gbl_durable_replay_test = 0;
int gbl_durable_set_trace = 0;
int gbl_durable_calc_trace = 0;
int gbl_dumptxn_at_commit = 0;

char *gbl_crypto = NULL;

int gbl_log_fstsnd_triggers = 0;
int gbl_broadcast_check_rmtpol = 1;
int gbl_replicate_rowlocks = 1;
int gbl_replicant_gather_rowlocks = 1;
int gbl_force_old_cursors = 0;
int gbl_track_curtran_locks = 0;
int gbl_print_deadlock_cycles = 0;
int gbl_always_send_cnonce = 1;
int gbl_dump_page_on_byteswap_error = 0;
int gbl_dump_after_byteswap = 0;
int gbl_micro_retry_on_deadlock = 1;
int gbl_disable_blob_check = 0;
int gbl_disable_new_snapisol_overhead = 0;
int gbl_verify_all_pools = 0;
int gbl_print_blockp_stats = 0;
int gbl_allow_parallel_rep_on_pagesplit = 1;
int gbl_allow_parallel_rep_on_prefix = 1;
// XXX remove before merging jepsen
int gbl_only_match_commit_records = 1;

/* Release locks if replication is waiting on a lock you hold (si-only) */
int gbl_sql_release_locks_on_si_lockwait = 1;
/* If this is set, recom_replay will see the same row multiple times in a scan &
 * fail */
int gbl_sql_release_locks_on_emit_row = 0;
int gbl_sql_release_locks_on_slow_reader = 1;
int gbl_sql_no_timeouts_on_release_locks = 1;
int gbl_sql_release_locks_in_update_shadows = 1;
int gbl_sql_random_release_interval = 0;
int gbl_sql_release_locks_trace = 0;
int gbl_lock_get_verbose_waiter = 0;
int gbl_lock_get_list_start = 0;
int gbl_dump_locks_on_repwait = 0;

int gbl_slow_rep_process_txn_maxms = 0;
int gbl_slow_rep_process_txn_freq = 0;
int gbl_check_page_in_recovery = 0;
int gbl_cmptxn_inherit_locks = 1;
int gbl_rep_printlock = 0;

int gbl_keycompr = 1;
int gbl_memstat_freq = 60 * 5;
int gbl_accept_on_child_nets = 0;
int gbl_disable_etc_services_lookup = 0;
int gbl_fingerprint_queries = 1;
int gbl_prioritize_queries = 1;
int gbl_verbose_normalized_queries = 0;
int gbl_verbose_prioritize_queries = 0;
int gbl_stable_rootpages_test = 0;

/* Only allows the ability to enable: must be enabled on a session via 'set' */
int gbl_allow_incoherent_sql = 0;

char *gbl_dbdir = NULL;
static int gbl_backend_opened = 0;

extern int gbl_verbose_net;

static void create_service_file(const char *lrlname);

/* FOR PAGE COMPACTION.
   The threshold should be kept under 0.5. By default, we make it lg(2)/2
   (see comment in bdb/rep.c to learn more about expected node utilization). */
/* Disabling for the time being */
double gbl_pg_compact_thresh = 0;
int gbl_pg_compact_latency_ms = 0;
int gbl_large_str_idx_find = 1;
int gbl_abort_invalid_query_info_key;

extern int gbl_direct_count;
extern int gbl_parallel_count;
extern int gbl_debug_sqlthd_failures;
extern int gbl_random_get_curtran_failures;
extern int gbl_random_blkseq_replays;
extern int gbl_disable_cnonce_blkseq;
int gbl_mifid2_datetime_range = 1;

int gbl_early_verify = 1;

int gbl_bbenv;
extern int gbl_legacy_defaults;
extern struct thdpool *gbl_trickle_thdpool;

int64_t gbl_temptable_created;
int64_t gbl_temptable_create_reqs;
int64_t gbl_temptable_spills;

int gbl_osql_odh_blob = 1;

int gbl_clean_exit_on_sigterm = 1;

comdb2_tunables *gbl_tunables; /* All registered tunables */
int init_gbl_tunables();
int free_gbl_tunables();
int register_db_tunables(struct dbenv *tbl);

#define COMDB2_STATIC_TABLE "_comdb2_static_table"

int destroy_plugins(void);
void register_plugin_tunables(void);
int install_static_plugins(void);
int run_init_plugins(int phase);

int gbl_hostname_refresh_time = 60;

int close_all_dbs_tran(tran_type *tran);

int reload_all_db_tran(tran_type *tran);
int open_all_dbs_tran(void *tran);
void delete_prepared_stmts(struct sqlthdstate *thd);
int reload_lua_sfuncs();
int reload_lua_afuncs();
void oldfile_list_clear(void);

inline int getkeyrecnums(const dbtable *tbl, int ixnum)
{
    if (ixnum < 0 || ixnum >= tbl->nix)
        return -1;
    return tbl->ix_recnums[ixnum] != 0;
}

inline int getkeysize(const dbtable *tbl, int ixnum)
{
    if (ixnum < 0 || ixnum >= tbl->nix)
        return -1;
    return tbl->ix_keylen[ixnum];
}

inline int getdatsize(const dbtable *tbl)
{
    return tbl->lrl;
}

/*lookup dbs..*/
dbtable *getdbbynum(int num)
{
    int ii;
    dbtable *p_db = NULL;
    Pthread_rwlock_rdlock(&thedb_lock);
    for (ii = 0; ii < thedb->num_dbs; ii++) {
        if (thedb->dbs[ii]->dbnum == num) {
            p_db = thedb->dbs[ii];
            break;
        }
    }
    Pthread_rwlock_unlock(&thedb_lock);
    return p_db;
}

/* lockless -- thedb_lock should be gotten from caller */
int getdbidxbyname_ll(const char *p_name)
{
    dbtable *tbl;
    tbl = hash_find_readonly(thedb->db_hash, &p_name);
    return (tbl) ? tbl->dbs_idx : -1;
}

/* get the index offset of table tablename in thedb->dbs array
 * notice that since the caller does not hold the lock, accessing
 * thedb->dbs[idx] can result in undefined behavior if that table
 * is dropped and idx would point to a different table or worse
 */
int get_dbtable_idx_by_name(const char *tablename)
{
    Pthread_rwlock_rdlock(&thedb_lock);
    int idx = getdbidxbyname_ll(tablename);
    Pthread_rwlock_unlock(&thedb_lock);
    return idx;
}

dbtable *get_dbtable_by_name(const char *p_name)
{
    dbtable *p_db = NULL;

    Pthread_rwlock_rdlock(&thedb_lock);
    p_db = hash_find_readonly(thedb->db_hash, &p_name);
    Pthread_rwlock_unlock(&thedb_lock);
    if (!p_db && !strcmp(p_name, COMDB2_STATIC_TABLE))
        p_db = &thedb->static_table;

    return p_db;
}

dbtable *get_dbtable_by_name_locked(tran_type *tran, const char *p_name)
{
    dbtable *p_db = NULL;
    int rc = 0;

    if (!tran)
        return get_dbtable_by_name(p_name);

    Pthread_rwlock_rdlock(&thedb_lock);
    p_db = hash_find_readonly(thedb->db_hash, &p_name);
    if (!p_db && !strcmp(p_name, COMDB2_STATIC_TABLE))
        p_db = &thedb->static_table;
    if (!p_db) {
        rc = bdb_lock_tablename_read(thedb->bdb_env, p_name, tran);
    } else {
        rc = bdb_lock_tablename_write(thedb->bdb_env, p_name, tran);
    }
    Pthread_rwlock_unlock(&thedb_lock);

    if (rc) {
        logmsg(LOGMSG_ERROR, "%s Failed to lock table by name rc=%d!\n",
               __func__, rc);
        return NULL;
    }

    return p_db;
}

dbtable *getqueuebyname(const char *name)
{
    return hash_find_readonly(thedb->qdb_hash, &name);
}

int get_max_reclen(struct dbenv *dbenv)
{
    int max = -1;
    char *fname, fname_tail[] = "_file_vers_map";
    int file, fnamelen;
    SBUF2 *sbfile;
    char line[256];
    char tablename[64];
    int reclen;
    int rc;

    /* get the mem we need for fname */
    fnamelen = strlen(dbenv->basedir) + strlen(dbenv->envname) +
               strlen(fname_tail) + 2 /* one for / and one for NULL byte */;
    fname = malloc(fnamelen);
    if (!fname) {
        logmsg(LOGMSG_ERROR, "get_max_reclen: failed to malloc file name\n");
        return -1;
    }

    /* construct the file's name */
    if (gbl_nonames)
        rc = snprintf(fname, fnamelen, "%s/file_vers_map", dbenv->basedir);
    else
        rc = snprintf(fname, fnamelen, "%s/%s%s", dbenv->basedir,
                      dbenv->envname, fname_tail);

    if (rc < 0 || rc >= fnamelen) {
        logmsg(LOGMSG_ERROR, "get_max_reclen: failed to create file name\n");
        free(fname);
        return -1;
    }

    /* open file */
    file = open(fname, O_RDONLY);
    if (file == -1) {
        logmsg(LOGMSG_ERROR, "get_max_reclen: failed to open %s for writing\n",
                fname);
        free(fname);
        return -1;
    }
    free(fname);

    sbfile = sbuf2open(file, 0);
    if (!sbfile) {
        logmsg(LOGMSG_ERROR, "get_max_reclen: failed to open sbuf2\n");
        close(file);
        return -1;
    }

    while (sbuf2gets(line, 256, sbfile) > 0) {
        reclen = 0;
        sscanf(line, "table %s %d\n", tablename, &reclen);
        if (reclen) {
            if (strncmp(tablename, "sqlite_stat", 11) != 0) {
                if (reclen > max)
                    max = reclen;
            }
        }
    }

    sbuf2close(sbfile);

    return max;
}

void showdbenv(struct dbenv *dbenv)
{
    int ii, jj;
    dbtable *usedb;
    logmsg(LOGMSG_USER, "-----\n");
    for (jj = 0; jj < dbenv->num_dbs; jj++) {
        usedb = dbenv->dbs[jj]; /*de-stink*/
        logmsg(LOGMSG_USER,
               "table '%s' comdbg compat dbnum %d\ndir '%s' lrlfile '%s' "
               "nconns %d  nrevconns %d\n",
               usedb->tablename, usedb->dbnum, dbenv->basedir,
               (usedb->lrlfname) ? usedb->lrlfname : "NULL",
               usedb->n_constraints, usedb->n_rev_constraints);
        logmsg(LOGMSG_ERROR, "   data reclen %-3d bytes\n", usedb->lrl);

        for (ii = 0; ii < usedb->nix; ii++) {
            logmsg(LOGMSG_USER,
                   "   index %-2d keylen %-3d bytes  dupes? %c recnums? %c"
                   " datacopy? %c collattr? %c uniqnulls %c\n",
                   ii, usedb->ix_keylen[ii],
                   (usedb->ix_dupes[ii] ? 'y' : 'n'),
                   (usedb->ix_recnums[ii] ? 'y' : 'n'),
                   (usedb->ix_datacopy[ii] ? 'y' : 'n'),
                   (usedb->ix_collattr[ii] ? 'y' : 'n'),
                   (usedb->ix_nullsallowed[ii] ? 'y' : 'n'));
        }
    }
    for (ii = 0; ii < dbenv->nsiblings; ii++) {
        logmsg(LOGMSG_USER, "sibling %-2d host %s:%d\n", ii,
               dbenv->sibling_hostname[ii], *dbenv->sibling_port[ii]);
    }
}

enum OPENSTATES {
    OPENSTATE_THD_CREATE = 1,
    OPENSTATE_BACKEND_OPEN = 2,
    OPENSTATE_FAILED = -1,
    OPENSTATE_SUCCESS = 3
};

void no_new_requests(struct dbenv *dbenv)
{
    thedb->stopped = 1;
    MEMORY_SYNC;
}

int db_is_stopped(void)
{
    struct dbenv *d = thedb;
    if (d)
        return d->stopped;
    else {
        //if thedb has not been created we want to continue running the callers of this
        // (gbl_ready will be 0 at that time)
        //if thedb has been destroyed (at exit), we want to stop the callers for this
        // (gbl_ready will be 1 at that time)
        return gbl_ready;
    }
}

void print_dbsize(void);

static void init_q_vars()
{
    q_min = quantize_new(10, 2000, "ms");
    q_hour = quantize_new(10, 2000, "ms");
    q_all = quantize_new(10, 2000, "ms");

    q_sql_min = quantize_new(100, 100000, "steps");
    q_sql_hour = quantize_new(100, 100000, "steps");
    q_sql_all = quantize_new(100, 100000, "steps");

    q_sql_steps_min = quantize_new(100, 100000, "steps");
    q_sql_steps_hour = quantize_new(100, 100000, "steps");
    q_sql_steps_all = quantize_new(100, 100000, "steps");
}

static void cleanup_q_vars()
{
    quantize_free(q_min);
    quantize_free(q_hour);
    quantize_free(q_all);

    quantize_free(q_sql_min);
    quantize_free(q_sql_hour);
    quantize_free(q_sql_all);

    quantize_free(q_sql_steps_min);
    quantize_free(q_sql_steps_hour);
    quantize_free(q_sql_steps_all);
}

/* Send an alert about the fact that I'm incoherent */
static int send_incoherent_message(int num_online, int duration)
{
    char *tmpfile;
    FILE *fh;
    struct utsname u;
    int hours, mins, secs;
    uuid_t uuid;
    uuidstr_t us;

    comdb2uuid(uuid);
    comdb2uuidstr(uuid, us);
    tmpfile = comdb2_location("tmp", "comdb2_incoh_msg.%s.%s.txt",
                              thedb->envname, us);

    fh = fopen(tmpfile, "w");
    if (!fh) {
        logmsg(LOGMSG_ERROR, "%s: cannot open '%s': %d %s\n", __func__, tmpfile,
                errno, strerror(errno));
        free(tmpfile);
        return -1;
    }

    uname(&u);
    fprintf(fh, "%s %s HAS %d INCOHERENT ONLINE NODES\n", u.nodename,
            thedb->envname, num_online);

    hours = duration / (60 * 60);
    mins = (duration / 60) % 60;
    secs = duration % 60;
    fprintf(fh, "Nodes have been incoherent for %02d:%02d:%02d\n", hours, mins,
            secs);

    bdb_short_netinfo_dump(fh, thedb->bdb_env);

    fclose(fh);

    logmsg(LOGMSG_WARN, "incoherent nodes present for longer than desired, details in %s\n",
           tmpfile);
    free(tmpfile);

    return 0;
}

/* sorry guys, i hijacked this to be more of a "purge stuff in general" thread
 * -- SJ
 * now blkseq doesn't exist anymore much less a purge function for it, now this
 * thread is really misnamed
 * cpick */
static void *purge_old_blkseq_thread(void *arg)
{
    struct dbenv *dbenv;
    dbenv = arg;
    int loop;

    struct thr_handle *thr_self = thrman_register(THRTYPE_PURGEBLKSEQ);
    thread_started("blkseq");

    dbenv->purge_old_blkseq_is_running = 1;
    backend_thread_event(thedb, COMDB2_THR_EVENT_START_RDONLY);

    loop = 0;
    sleep(1);

    while (!db_is_stopped()) {

        /* Check del unused files progress about twice per threshold  */
        if (!(loop % (gbl_sc_del_unused_files_threshold_ms /
                      (2 * 1000 /*ms per sec*/))))
            sc_del_unused_files_check_progress();

        if (loop == 3600)
            loop = 0;
        else
            ++loop;

        if (debug_switch_check_for_hung_checkpoint_thread() &&
            dbenv->master == gbl_myhostname) {
            int chkpoint_time = bdb_get_checkpoint_time(dbenv->bdb_env);
            if (gbl_chkpoint_alarm_time > 0 &&
                chkpoint_time > gbl_chkpoint_alarm_time) {
                logmsg(LOGMSG_ERROR, "CHECKPOINT THREAD HUNG FOR %d SECONDS\n",
                        chkpoint_time);

                /* Grab diagnostics once a minute */
                if ((gbl_chkpoint_alarm_time - chkpoint_time) % 60 == 0) {
                    char cmd[100];
                    int len;
                    len = snprintf(cmd, sizeof(cmd),
                                   "f %s/chkpoint_hung_full_diag fulldiag",
                                   dbenv->basedir);

                    logmsg(LOGMSG_ERROR,
                            "Running bdb '%s' command to grab diagnostics\n",
                            cmd);
                    bdb_process_user_command(dbenv->bdb_env, cmd, len, 0);
                }
            }
        }

        if (dbenv->master == gbl_myhostname) {
            static int last_incoh_msg_time = 0;
            static int peak_online_count = 0;
            int num_incoh, since_epoch;
            const char *incoh_list[REPMAX];
            int now = comdb2_time_epoch();

            bdb_get_notcoherent_list(dbenv->bdb_env, incoh_list, REPMAX,
                                     &num_incoh, &since_epoch);

            if (num_incoh > 0) {
                int online_count, ii;
                int duration = comdb2_time_epoch() - since_epoch;

                /* Exclude rtcpu'd nodes from our list of problem machines */
                for (online_count = 0, ii = 0; ii < num_incoh && ii < REPMAX;
                     ii++) {
                    if (is_node_up(incoh_list[ii]))
                        online_count++;
                }

                /* Filter out momentary incoherency unless it is more than
                 * 2 incoherent nodes */
                if (online_count < 3 && duration < 20) {
                    /* No message */
                } else if (online_count > 0 &&
                           (duration >= gbl_incoherent_alarm_time ||
                            online_count > gbl_max_incoherent_nodes)) {
                    /* Send a message if it's been a while or if things are
                     * worse than ever before */
                    if (last_incoh_msg_time == 0 ||
                        now - last_incoh_msg_time >= gbl_incoherent_msg_freq ||
                        online_count < peak_online_count) {
                        if (online_count < peak_online_count)
                            online_count = peak_online_count;
                        last_incoh_msg_time = now;

                        /* Send a message about these dreadful incoherent
                         * nodes */
                        send_incoherent_message(online_count, duration);
                    }
                }
            }
        }

        if (gbl_private_blkseq) {
            thrman_where(thr_self, "clean_blkseq");
            int nstripes;

            nstripes =
                bdb_attr_get(dbenv->bdb_attr, BDB_ATTR_PRIVATE_BLKSEQ_STRIPES);
            for (int stripe = 0; stripe < nstripes; stripe++) {
                int rc;

                rc = bdb_blkseq_clean(dbenv->bdb_env, stripe);
                if (rc)
                    logmsg(LOGMSG_ERROR, "bdb_blkseq_clean %d rc %d\n", stripe, rc);
            }
            thrman_where(thr_self, NULL);
        }

        /* queue consumer thread admin */
        thrman_where(thr_self, "dbqueue_admin");
        dbqueuedb_admin(dbenv);
        thrman_where(thr_self, NULL);

        /* purge old blobs.  i didn't want to make a whole new thread just
         * for this -- SJ */
        thrman_where(thr_self, "purge_old_cached_blobs");
        purge_old_cached_blobs();
        thrman_where(thr_self, NULL);

        /* update per node stats */
        process_nodestats();

        /* Claim is this is not needed in the new incoherency scheme
         * if I am not coherent, make sure the master hasn't forgotten about me
        if(!bdb_am_i_coherent(dbenv->bdb_env))
            send_forgetmenot();
         */

        if ((loop % 30) == 0 && gbl_verify_dbreg)
            bdb_verify_dbreg(dbenv->bdb_env);

        sleep(1);
    }

    dbenv->purge_old_blkseq_is_running = 0;
    backend_thread_event(thedb, COMDB2_THR_EVENT_DONE_RDONLY);
    return NULL;
}

extern int gbl_is_physical_replicant;

static void *purge_old_files_thread(void *arg)
{
    struct dbenv *dbenv = (struct dbenv *)arg;
    int rc;
    tran_type *trans;
    struct ireq iq;
    int bdberr = 0;
    int empty = 0;
    int empty_pause = 5; // seconds
    int retries = 0;

    thrman_register(THRTYPE_PURGEFILES);
    thread_started("purgefiles");

    dbenv->purge_old_files_is_running = 1;
    backend_thread_event(thedb, COMDB2_THR_EVENT_START_RDONLY);

    assert(!gbl_is_physical_replicant);

    while (!db_is_stopped()) {
        /* even though we only add files to be deleted on the master,
         * don't try to delete files, ever, if you're a replicant */
        if (thedb->master != gbl_myhostname) {
            sleep(empty_pause);
            continue;
        }
        if (db_is_stopped())
            continue;

        if (!bdb_have_unused_files() && gbl_master_changed_oldfiles) {
            gbl_master_changed_oldfiles = 0;
            if ((rc = bdb_process_each_table_version_entry(
                     dbenv->bdb_env, bdb_check_files_on_disk, &bdberr)) != 0) {
                logmsg(LOGMSG_ERROR,
                       "%s: bdb_list_unused_files failed with rc=%d\n",
                       __func__, rc);
                sleep(empty_pause);
                continue;
            }
        }

        init_fake_ireq(thedb, &iq);

        /* ok, get to work now */
        retries = 0;
    retry:
        rc = trans_start_sc(&iq, NULL, &trans);
        if (rc != 0) {
            logmsg(LOGMSG_ERROR, "%s: failed to create transaction\n", __func__);
            sleep(empty_pause);
            continue;
        }

        empty = 0;
        rc = bdb_purge_unused_files(dbenv->bdb_env, trans, &bdberr);
        if (rc == 1) {
            empty = 1;
            rc = 0;
        }

        if (rc == 0) {
            rc = trans_commit(&iq, trans, gbl_myhostname);
            if (rc) {
                if (rc == RC_INTERNAL_RETRY && retries < 10) {
                    retries++;
                    goto retry;
                }
                logmsg(LOGMSG_ERROR,
                       "%s: failed to commit purged file, "
                       "rc=%d\n",
                       __func__, rc);
                sleep(empty_pause);
                continue;
            }

            if (empty) {
                sleep(empty_pause);
                continue;
            }
        } else {
            logmsg(LOGMSG_ERROR,
                   "%s: bdb_purge_unused_files failed rc=%d bdberr=%d\n",
                   __func__, rc, bdberr);
            trans_abort(&iq, trans);
            sleep(empty_pause);
            continue;
        }
    }

    dbenv->purge_old_files_is_running = 0;
    backend_thread_event(thedb, COMDB2_THR_EVENT_DONE_RDONLY);

    return NULL;
}

/* Remove all csc2 files */
static int clear_csc2_files(void)
{
    char path[PATH_MAX] = {0};
    DIR *dirp = NULL;
    struct dirent *dp = NULL;

    /* TODO: Why copy thedb->basedir? */
    snprintf(path, sizeof(path), "%s", thedb->basedir);

    dirp = opendir(path);
    if (dirp == NULL)
        return -1;
    while (dirp) {
        errno = 0;
        if ((dp = readdir(dirp)) != NULL) {
            char fullfile[PATH_MAX * 2];
            char *ptr;

            if (!strcmp(dp->d_name, ".") || !strcmp(dp->d_name, ".."))
                continue;

            ptr = strrchr(dp->d_name, '.');

            if (ptr && (strncmp(ptr, ".csc2", sizeof(".csc2")) == 0)) {
                int rc;
                snprintf(fullfile, sizeof(fullfile), "%s/%s", path, dp->d_name);
                logmsg(LOGMSG_INFO, "removing csc2 file %s\n", fullfile);
                rc = unlink(fullfile);
                if (rc)
                    logmsg(LOGMSG_ERROR, "unlink rc %d errno %d\n", rc, errno);
            }
        } else {
            break;
        }
    }
    closedir(dirp);
    return 0;
}

/* gets called single threaded during startup to initialize */
char *comdb2_get_tmp_dir(void)
{
    static char path[256];
    static int once = 0;

    if (!once) {
        bzero(path, sizeof(path));

        if (gbl_nonames)
            snprintf(path, 256, "%s/tmp", thedb->basedir);
        else
            snprintf(path, 256, "%s/%s.tmpdbs", thedb->basedir, thedb->envname);
    }

    return path;
}

/* check space similar to bdb/summarize.c: check_free_space()
 * dir is fetched from comdb2_get_tmp_dir()
 */
int comdb2_tmpdir_space_low() {
    char * path = comdb2_get_tmp_dir();
    int reqfree = bdb_attr_get(thedb->bdb_attr, 
            BDB_ATTR_SQLITE_SORTER_TEMPDIR_REQFREE);
    
    return has_low_headroom(path, 100 - reqfree, 1);
}

int clear_temp_tables(void)
{
    char *path;
    DIR *dirp = NULL;
    struct dirent *dp = NULL;

    path = comdb2_get_tmp_dir();

    dirp = opendir(path);
    if (dirp == NULL)
        return -1;
    while (dirp) {
        errno = 0;
        if ((dp = readdir(dirp)) != NULL) {
            char filepath[PATH_MAX];
            if (!strcmp(dp->d_name, ".") || !strcmp(dp->d_name, ".."))
                continue;
            snprintf(filepath, sizeof(filepath) - 1, "%s/%s", path, dp->d_name);
            logmsg(LOGMSG_INFO, "removing temporary table %s\n", filepath);
            unlink(filepath);
        } else {
            break;
        }
    }
    closedir(dirp);
    return 0;
}

void clean_exit_sigwrap(int signum) {
    signal(SIGTERM, SIG_DFL);
    logmsg(LOGMSG_WARN, "Received SIGTERM...exiting\n");

    /* Call the wrapper which checks the exit flag
       to avoid multiple clean-exit's. */
    clean_exit_thd(NULL);
}

static void free_sqlite_table(struct dbenv *dbenv)
{
    for (int i = dbenv->num_dbs - 1; i >= 0; i--) {
        dbtable *tbl = dbenv->dbs[i];
        delete_schema(tbl->tablename); // tags hash
        delete_db(tbl->tablename);     // will free db
        bdb_cleanup_fld_hints(tbl->handle);
        freedb(tbl);
    }
    free(dbenv->dbs);
}

static void free_view_hash(hash_t *view_hash)
{
    void *ent;
    unsigned int bkt;
    struct dbview *view;

    for (view = (struct dbview *)hash_first(view_hash, &ent, &bkt); view;
         view = (struct dbview *)hash_next(view_hash, &ent, &bkt)) {
        free(view->view_name);
        free(view->view_def);
    }
    hash_clear(view_hash);
    hash_free(view_hash);
}

static void do_clean()
{
    int rc = backend_close(thedb);
    if (rc != 0) {
        logmsg(LOGMSG_ERROR, "error backend_close() rc %d\n", rc);
    }
    bdb_cleanup_private_blkseq(thedb->bdb_env);

    /* gbl_trickle_thdpool is needed up to here */
    if (gbl_trickle_thdpool)
        thdpool_stop(gbl_trickle_thdpool);
    close_all_dbs_tran(NULL);

    eventlog_stop();

    cleanup_file_locations();
    ctrace_closelog();

    backend_cleanup(thedb);
    net_cleanup_subnets();
    cleanup_sqlite_master();

    free_sqlite_table(thedb);

    if (thedb->db_hash) {
        hash_clear(thedb->db_hash);
        hash_free(thedb->db_hash);
        thedb->db_hash = NULL;
    }

    if (thedb->view_hash) {
        free_view_hash(thedb->view_hash);
        thedb->view_hash = NULL;
    }

    cleanup_interned_strings();
    cleanup_peer_hash();
    free(gbl_dbdir);
    gbl_dbdir = NULL;
    free(gbl_myhostname);
    gbl_myhostname = NULL;

    cleanresources(); // list of lrls
    clear_portmux_bind_path();
    // TODO: would be nice but other threads need to exit first:
    // comdb2ma_exit();
}

void call_abort(int s)
{
    abort();
}

/* clean_exit will be called to cleanup db structures upon exit
 * NB: This function can be called by clean_exit_sigwrap() when the db is not
 * up yet at which point we may not have much to cleanup.
 * TODO: rename this to begin_clean_exit
 */
void clean_exit(void)
{
    int alarmtime = (gbl_exit_alarm_sec > 0 ? gbl_exit_alarm_sec : 300);

    logmsg(LOGMSG_INFO, "CLEAN EXIT: alarm time %d\n", alarmtime);

#ifndef NDEBUG
    signal(SIGALRM, call_abort);
#endif
    /* this defaults to 5 minutes */
    alarm(alarmtime);

    /* dont let any new requests come in.  we're going to go non-coherent
       here in a second, so letting new reads in would be bad. */
    no_new_requests(thedb);

    print_all_time_accounting();
    wait_for_sc_to_stop("exit", __func__, __LINE__);

    /* let the lower level start advertising high lsns to go non-coherent
       - dont hang the master waiting for sync replication to an exiting
       node. */
    bdb_exiting(thedb->static_table.handle);

    comdb2_signal_timer();
    stop_threads(thedb);
    set_stop_mempsync_thread();
    flush_db();

#   if 0
    /* TODO: (NC) Instead of sleep(), maintain a counter of threads and wait for
      them to quit.
    */
    if (!gbl_create_mode)
        sleep(4);
#   endif

    cleanup_q_vars();
    cleanup_switches();
    free_gbl_tunables();
    free_tzdir();
    tz_hash_free();
    destroy_plugins();
    destroy_appsock();
    bdb_prepare_close(thedb->bdb_env);
    bdb_stop_recover_threads(thedb->bdb_env);

    thrman_wait_type_exit(THRTYPE_PURGEFILES);
    // close the generic threads
    thrman_wait_type_exit(THRTYPE_GENERIC);

    if (gbl_create_mode) {
        logmsg(LOGMSG_USER, "Created database %s.\n", thedb->envname);
        do_clean();
    }
<<<<<<< HEAD
=======

    int rc = backend_close(thedb);
    if (rc != 0) {
        logmsg(LOGMSG_ERROR, "error backend_close() rc %d\n", rc);
    }
    bdb_cleanup_private_blkseq(thedb->bdb_env);

    eventlog_stop();

    cleanup_file_locations();
    ctrace_closelog();

    backend_cleanup(thedb);
    net_cleanup();
    cleanup_sqlite_master();

    free_sqlite_table(thedb);

    if (thedb->db_hash) {
        hash_clear(thedb->db_hash);
        hash_free(thedb->db_hash);
        thedb->db_hash = NULL;
    }

    if (thedb->view_hash) {
        free_view_hash(thedb->view_hash);
        thedb->view_hash = NULL;
    }

    cleanup_interned_strings();
    cleanup_peer_hash();
    free(gbl_dbdir);

    cleanresources(); // list of lrls
    // TODO: would be nice but other threads need to exit first:
    // comdb2ma_exit();

    logmsg(LOGMSG_USER, "goodbye\n");
    exit(0);
>>>>>>> 07cab48a
}

int get_elect_time_microsecs(void)
{
    if (gbl_elect_time_secs > 0) {
        /* local override has first priority */
        return gbl_elect_time_secs * 1000000;
    } else {
        /* This is set in config_init, and hasn't changed in 10 years.  Let's
         * call it
         * fixed, unless there's an override above
         */
        return 5000000;
    }

    /* No preference, bdblib will do its own thing */
    return 0;
}

/* compare cmpto againt the lrl file line lrlline to make sure that the
 * words are the same even if the whitespace is different. */
static int lrllinecmp(char *lrlline, char *cmpto)
{
    char *lrl_tok;
    int lrl_st = 0, lrl_ltok, lrl_linelen;
    char *cmp_tok;
    int cmp_st = 0, cmp_ltok, cmp_linelen;

    lrl_linelen = strlen(lrlline);
    cmp_linelen = strlen(cmpto);

    do {
        lrl_tok = segtok(lrlline, lrl_linelen, &lrl_st, &lrl_ltok);
        cmp_tok = segtok(cmpto, cmp_linelen, &cmp_st, &cmp_ltok);

        if (lrl_ltok != cmp_ltok)
            return -1;
        if (strncasecmp(lrl_tok, cmp_tok, lrl_ltok) != 0)
            return -1;
    } while (lrl_ltok);

    return 0;
}

dbtable *newqdb(struct dbenv *env, const char *name, int avgsz, int pagesize,
                int isqueuedb)
{
    dbtable *tbl;

    tbl = calloc(1, sizeof(dbtable));
    tbl->tablename = strdup(name);
    tbl->dbenv = env;
    tbl->dbtype = isqueuedb ? DBTYPE_QUEUEDB : DBTYPE_QUEUE;
    tbl->avgitemsz = avgsz;
    tbl->queue_pagesize_override = pagesize;

    if (tbl->dbtype == DBTYPE_QUEUEDB) {
        Pthread_rwlock_init(&tbl->consumer_lk, NULL);
    }

    return tbl;
}

void cleanup_newdb(dbtable *tbl)
{
    if (!tbl)
        return;

    if (tbl->tablename) {
        free(tbl->tablename);
        tbl->tablename = NULL;
    }

    if (tbl->lrlfname) {
        free(tbl->lrlfname);
        tbl->lrlfname = NULL;
    }

    if (tbl->ixuse) {
        free(tbl->ixuse);
        tbl->ixuse = NULL;
    }
    if (tbl->sqlixuse) {
        free(tbl->sqlixuse);
        tbl->sqlixuse = NULL;
    }

    for (int i = 0; i < tbl->n_check_constraints; i++) {
        if (tbl->check_constraint_query[i] == NULL)
            break;
        free(tbl->check_constraint_query[i]);
        tbl->check_constraint_query[i] = NULL;
    }

    if (tbl->dbtype == DBTYPE_QUEUEDB)
        Pthread_rwlock_destroy(&tbl->consumer_lk);

    free(tbl);
}

dbtable *newdb_from_schema(struct dbenv *env, char *tblname, char *fname,
                           int dbnum, int dbix, int is_foreign)
{
    dbtable *tbl;
    int ii;
    int tmpidxsz;
    int rc;

    tbl = calloc(1, sizeof(dbtable));
    if (tbl == NULL) {
        logmsg(LOGMSG_FATAL, "%s: Memory allocation error\n", __func__);
        return NULL;
    }

    tbl->dbs_idx = dbix;

    tbl->dbtype = DBTYPE_TAGGED_TABLE;
    if (fname)
        tbl->lrlfname = strdup(fname);
    tbl->tablename = strdup(tblname);
    tbl->dbenv = env;
    tbl->dbnum = dbnum;
    tbl->lrl = dyns_get_db_table_size(); /* this gets adjusted later */
    Pthread_rwlock_init(&tbl->sc_live_lk, NULL);
    if (dbnum == 0) {
        /* if no dbnumber then no default tag is required ergo lrl can be 0 */
        if (tbl->lrl < 0)
            tbl->lrl = 0;
        else if (tbl->lrl > MAXLRL) {
            logmsg(LOGMSG_ERROR, "bad data lrl %d in csc schema %s\n", tbl->lrl,
                    tblname);
            cleanup_newdb(tbl);
            return NULL;
        }
    } else {
        /* this table must have a default tag */
        int ntags, itag;
        ntags = dyns_get_table_count();
        for (itag = 0; itag < ntags; itag++) {
            if (strcasecmp(dyns_get_table_tag(itag), ".DEFAULT") == 0)
                break;
        }
        if (ntags == itag) {
            logmsg(LOGMSG_ERROR, "csc schema %s requires comdbg compatibility but "
                            "has no default tag\n",
                    tblname);
            cleanup_newdb(tbl);
            return NULL;
        }

        if (tbl->lrl < 1 || tbl->lrl > MAXLRL) {
            logmsg(LOGMSG_ERROR, "bad data lrl %d in csc schema %s\n", tbl->lrl,
                    tblname);
            cleanup_newdb(tbl);
            return NULL;
        }
    }
    tbl->nix = dyns_get_idx_count();
    if (tbl->nix > MAXINDEX) {
        logmsg(LOGMSG_ERROR, "too many indices %d in csc schema %s\n", tbl->nix,
                tblname);
        cleanup_newdb(tbl);
        return NULL;
    }
    for (ii = 0; ii < tbl->nix; ii++) {
        tmpidxsz = dyns_get_idx_size(ii);
        if (tmpidxsz < 1 || tmpidxsz > MAXKEYLEN) {
            logmsg(LOGMSG_ERROR, "index %d bad keylen %d in csc schema %s\n", ii,
                    tmpidxsz, tblname);
            cleanup_newdb(tbl);
            return NULL;
        }
        tbl->ix_keylen[ii] = tmpidxsz; /* ix lengths are adjusted later */

        tbl->ix_dupes[ii] = dyns_is_idx_dup(ii);
        if (tbl->ix_dupes[ii] < 0) {
            logmsg(LOGMSG_ERROR, "cant find index %d dupes in csc schema %s\n", ii,
                    tblname);
            cleanup_newdb(tbl);
            return NULL;
        }

        tbl->ix_recnums[ii] = dyns_is_idx_recnum(ii);
        if (tbl->ix_recnums[ii] < 0) {
            logmsg(LOGMSG_ERROR, "cant find index %d recnums in csc schema %s\n", ii,
                    tblname);
            cleanup_newdb(tbl);
            return NULL;
        }

        tbl->ix_datacopy[ii] = dyns_is_idx_datacopy(ii);
        if (tbl->ix_datacopy[ii] < 0) {
            logmsg(LOGMSG_ERROR, "cant find index %d datacopy in csc schema %s\n",
                    ii, tblname);
            cleanup_newdb(tbl);
            return NULL;
        } else if (tbl->ix_datacopy[ii]) {
            tbl->has_datacopy_ix = 1;
        }

        tbl->ix_nullsallowed[ii] = dyns_is_idx_uniqnulls(ii);
        if (tbl->ix_nullsallowed[ii] < 0) {
          logmsg(LOGMSG_ERROR, "cant find index %d uniqnulls in csc schema %s\n",
                  ii, tblname);
          cleanup_newdb(tbl);
          return NULL;
        }
    }
    tbl->n_rev_constraints =
        0; /* this will be initialized at verification time */
    tbl->n_constraints = dyns_get_constraint_count();
    if (tbl->n_constraints > 0) {
        char *consname = NULL;
        char *keyname = NULL;
        int rulecnt = 0, flags = 0;
        if (tbl->n_constraints >= MAXCONSTRAINTS) {
            logmsg(LOGMSG_ERROR, "too many constraints for table %s (%d>=%d)\n",
                    tblname, tbl->n_constraints, MAXCONSTRAINTS);
            cleanup_newdb(tbl);
            return NULL;
        }
        for (ii = 0; ii < tbl->n_constraints; ii++) {
            rc = dyns_get_constraint_at(ii, &consname, &keyname, &rulecnt,
                                        &flags);
            if (rc != 0) {
                logmsg(LOGMSG_ERROR, "Cannot get constraint at %d (cnt=%d)!\n", ii,
                        tbl->n_constraints);
                cleanup_newdb(tbl);
                return NULL;
            }
            tbl->constraints[ii].flags = flags;
            tbl->constraints[ii].lcltable = tbl;
            tbl->constraints[ii].consname = consname ? strdup(consname) : 0;
            tbl->constraints[ii].lclkeyname = (keyname) ? strdup(keyname) : 0;
            tbl->constraints[ii].nrules = rulecnt;
            if (tbl->constraints[ii].nrules >= MAXCONSTRAINTS) {
                logmsg(LOGMSG_ERROR, "too many constraint rules for table %s:%s (%d>=%d)\n",
                        tblname, keyname, tbl->constraints[ii].nrules,
                        MAXCONSTRAINTS);
                cleanup_newdb(tbl);
                return NULL;
            } else if (tbl->constraints[ii].nrules > 0) {
                int jj = 0;
                for (jj = 0; jj < tbl->constraints[ii].nrules; jj++) {
                    char *tblnm = NULL;
                    rc = dyns_get_constraint_rule(ii, jj, &tblnm, &keyname);
                    if (rc != 0) {
                        logmsg(LOGMSG_ERROR, "cannot get constraint rule %d table %s:%s\n",
                                jj, tblname, keyname);
                        cleanup_newdb(tbl);
                        return NULL;
                    }
                    tbl->constraints[ii].table[jj] = strdup(tblnm);
                    tbl->constraints[ii].keynm[jj] = strdup(keyname);
                }
            }
        } /* for (ii...) */
    }     /* if (n_constraints > 0) */
    tbl->ixuse = calloc(tbl->nix, sizeof(unsigned long long));
    tbl->sqlixuse = calloc(tbl->nix, sizeof(unsigned long long));
    return tbl;
}

int init_check_constraints(dbtable *tbl)
{
    char *consname = NULL;
    char *check_expr = NULL;
    strbuf *sql;
    int rc;

    tbl->n_check_constraints = dyns_get_check_constraint_count();
    if (tbl->n_check_constraints == 0) {
        return 0;
    }

    sql = strbuf_new();

    for (int i = 0; i < tbl->n_check_constraints; i++) {
        rc = dyns_get_check_constraint_at(i, &consname, &check_expr);
        if (rc == -1)
            abort();
        tbl->check_constraints[i].consname = consname ? strdup(consname) : 0;
        tbl->check_constraints[i].expr = check_expr ? strdup(check_expr) : 0;

        strbuf_clear(sql);

        strbuf_appendf(sql, "WITH \"%s\" (\"%s\"", tbl->tablename,
                       tbl->schema->member[0].name);
        for (int j = 1; j < tbl->schema->nmembers; ++j) {
            strbuf_appendf(sql, ", %s", tbl->schema->member[j].name);
        }
        strbuf_appendf(sql, ") AS (SELECT @%s", tbl->schema->member[0].name);
        for (int j = 1; j < tbl->schema->nmembers; ++j) {
            strbuf_appendf(sql, ", @%s", tbl->schema->member[j].name);
        }
        strbuf_appendf(sql, ") SELECT (%s) FROM \"%s\"",
                       tbl->check_constraints[i].expr, tbl->tablename);
        tbl->check_constraint_query[i] = strdup(strbuf_buf(sql));
        if (tbl->check_constraint_query[i] == NULL) {
            logmsg(LOGMSG_ERROR, "%s:%d failed to allocate memory\n", __func__,
                   __LINE__);
            cleanup_newdb(tbl);
            strbuf_free(sql);
            return 1;
        }
    }
    strbuf_free(sql);
    return 0;
}

/* lock mgr partition defaults */
size_t gbl_lk_parts = 73;
size_t gbl_lkr_parts = 23;
size_t gbl_lk_hash = 32;
size_t gbl_lkr_hash = 16;

char **sfuncs = NULL;
char **afuncs = NULL;

#define llmeta_set_lua_funcs(pfx)                                              \
    do {                                                                       \
        if (pfx##funcs == NULL)                                                \
            break;                                                             \
        char **func = &pfx##funcs[0];                                          \
        while (*func) {                                                        \
            int bdberr;                                                        \
            int rc = bdb_llmeta_add_lua_##pfx##func(*func, &bdberr);           \
            if (rc) {                                                          \
               logmsg(LOGMSG_ERROR, "could not add sql lua " #pfx "func:%s to llmeta\n",\
                       *func);                                                 \
                return -1;                                                     \
            } else {                                                           \
               logmsg(LOGMSG_INFO, "Added Lua SQL " #pfx "func:%s\n", *func);  \
            }                                                                  \
            ++func;                                                            \
        }                                                                      \
    } while (0)

#define llmeta_load_lua_funcs(pfx)                                             \
    do {                                                                       \
        int bdberr = 0;                                                        \
        int rc = bdb_llmeta_get_lua_##pfx##funcs(                              \
            &thedb->lua_##pfx##funcs, &thedb->num_lua_##pfx##funcs, &bdberr);  \
        if (rc) {                                                              \
            logmsg(LOGMSG_ERROR, "bdb_llmeta_get_lua_" #pfx "funcs bdberr:%d\n",\
                    bdberr);                                                   \
        }                                                                      \
        logmsg(LOGMSG_INFO, "loaded num_lua_" #pfx "funcs:%d\n",               \
               thedb->num_lua_##pfx##funcs);                                   \
        return rc;                                                             \
    } while (0)

#define get_funcs(funcs, num_funcs, pfx)                                       \
    do {                                                                       \
        *funcs = thedb->lua_##pfx##funcs;                                      \
        *num_funcs = thedb->num_lua_##pfx##funcs;                              \
    } while (0)

#define find_lua_func(name, pfx)                                               \
    do {                                                                       \
        int i;                                                                 \
        rdlock_schema_lk();                                                    \
        for (i = 0; i < thedb->num_lua_##pfx##funcs; ++i) {                    \
            if (strcmp(thedb->lua_##pfx##funcs[i], name) == 0)                 \
                break;                                                         \
        }                                                                      \
        i = i < thedb->num_lua_##pfx##funcs;                                   \
        unlock_schema_lk();                                                    \
        return i;                                                              \
    } while (0)

int llmeta_load_lua_sfuncs() { llmeta_load_lua_funcs(s); }

int llmeta_load_lua_afuncs() { llmeta_load_lua_funcs(a); }

void get_sfuncs(char ***funcs, int *num_funcs)
{
    get_funcs(funcs, num_funcs, s);
}

void get_afuncs(char ***funcs, int *num_funcs)
{
    get_funcs(funcs, num_funcs, a);
}

int find_lua_sfunc(const char *name) { find_lua_func(name, s); }

int find_lua_afunc(const char *name) { find_lua_func(name, a); }

void check_access_controls(struct dbenv *dbenv)
{
    int rc;
    int bdberr;

    rc = bdb_authentication_get(dbenv->bdb_env, NULL, &bdberr);

    if (rc == 0) {
        if (!gbl_uses_password) {
            gbl_uses_password = 1;
            gbl_upgrade_blocksql_2_socksql = 1;
            logmsg(LOGMSG_INFO, "User authentication enabled\n");
        }
    } else {
        gbl_uses_password = 0;
        logmsg(LOGMSG_WARN, "User authentication disabled\n");
    }

    rc = bdb_accesscontrol_tableXnode_get(dbenv->bdb_env, NULL, &bdberr);
    if (rc != 0) {
        gbl_uses_accesscontrol_tableXnode = 0;
        return;
    }

    if (!bdb_access_create(dbenv->bdb_env, &bdberr)) {
        logmsg(LOGMSG_ERROR, "fail to enable tableXnode control bdberr=%d\n",
                bdberr);
        gbl_uses_accesscontrol_tableXnode = 0;
        return;
    }

    gbl_uses_accesscontrol_tableXnode = 1;
    logmsg(LOGMSG_INFO, "access control tableXnode enabled\n");
}

int llmeta_load_tables_older_versions(struct dbenv *dbenv, void *tran)
{
    int rc = 0, bdberr, dbnums[MAX_NUM_TABLES], fndnumtbls, i;
    char *tblnames[MAX_NUM_TABLES];
    dbtable *tbl;

    /* nothing to do */
    if (gbl_create_mode)
        return 0;

    /* re-load the tables from the low level metatable */
    if (bdb_llmeta_get_tables(tran, tblnames, dbnums, MAX_NUM_TABLES,
                              &fndnumtbls, &bdberr) ||
        bdberr != BDBERR_NOERROR) {
        logmsg(LOGMSG_ERROR, "couldn't load tables from low level meta table"
                        "\n");
        return 1;
    }

    for (i = 0; i < fndnumtbls; ++i) {
        int ver;
        int bdberr;

        tbl = get_dbtable_by_name(tblnames[i]);
        if (tbl == NULL) {
            if (bdb_attr_get(thedb->bdb_attr, BDB_ATTR_IGNORE_BAD_TABLE)) {
                logmsg(LOGMSG_ERROR, "ignoring missing table %s\n",
                       tblnames[i]);
                continue;
            }
            logmsg(LOGMSG_ERROR, "Can't find handle for table %s\n",
                   tblnames[i]);
            rc = -1;
            goto cleanup;
        }

        rc = bdb_get_csc2_highest(tran, tblnames[i], &ver, &bdberr);
        if (rc) {
            logmsg(LOGMSG_ERROR, "couldn't get highest version number for %s\n",
                    tblnames[i]);
            rc = 1;
            goto cleanup;
        }

        int isc = 0;
        get_db_instant_schema_change_tran(tbl, &isc, tran);
        if (isc) {
            /* load schema for older versions */
            for (int v = 1; v <= ver; ++v) {
                char *csc2text;
                if (get_csc2_file_tran(tbl->tablename, v, &csc2text, NULL,
                                       tran)) {
                    logmsg(LOGMSG_ERROR, "get_csc2_file failed %s:%d\n", __FILE__,
                            __LINE__);
                    continue;
                }

                struct schema *s =
                    create_version_schema(csc2text, v, tbl->dbenv);

                if (s == NULL) {
                    free(csc2text);
                    rc = 1;
                    goto cleanup;
                }

                add_tag_schema(tbl->tablename, s);
                free(csc2text);
            }
        }
    }
cleanup:
    for (i = 0; i < fndnumtbls; ++i) {
        free(tblnames[i]);
    }

    return rc;
}

static int llmeta_load_queues(struct dbenv *dbenv)
{
    char *qnames[MAX_NUM_QUEUES];
    int fnd_queues;
    int rc;
    int bdberr;

    rc = bdb_llmeta_get_queues(qnames, MAX_NUM_QUEUES, &fnd_queues, &bdberr);
    if (rc) {
        logmsg(LOGMSG_ERROR, "bdb_llmeta_get_queues bdberr %d\n", bdberr);
        return rc;
    }

    if (fnd_queues == 0)
        return 0;

    dbenv->qdbs = realloc(dbenv->qdbs,
                          (dbenv->num_qdbs + fnd_queues) * sizeof(dbtable *));
    if (dbenv->qdbs == NULL) {
        logmsg(LOGMSG_ERROR, "can't allocate memory for queue list\n");
        return -1;
    }
    for (int i = 0; i < fnd_queues; i++) {
        dbtable *tbl;
        char **dests;
        int ndests;
        char *config;

        tbl = newqdb(dbenv, qnames[i],
                    65536 /* TODO: pass from comdb2sc, store in llmeta? */,
                    65536, 1);
        if (tbl == NULL) {
            logmsg(LOGMSG_ERROR, "can't create queue \"%s\"\n", qnames[i]);
            return -1;
        }
        dbenv->qdbs[dbenv->num_qdbs++] = tbl;

        /* Add queue the hash. */
        hash_add(dbenv->qdb_hash, tbl);

        rc = bdb_llmeta_get_queue(NULL, qnames[i], &config, &ndests, &dests,
                                  &bdberr);
        if (rc) {
            logmsg(LOGMSG_ERROR, "can't get information for queue \"%s\"\n",
                    qnames[i]);
            return -1;
        }

        rc = dbqueuedb_add_consumer(tbl, 0, dests[0], 0);
        if (rc) {
            logmsg(LOGMSG_ERROR, "can't add consumer for queue \"%s\"\n", qnames[i]);
            return -1;
        }

        /* create a procedure (needs to go away, badly) */
        rc = javasp_load_procedure_int(qnames[i], NULL, config);
        if (rc) {
            logmsg(LOGMSG_ERROR, "%s: javasp_load_procedure_int returned rc %d\n",
                    __func__, rc);
            return -1;
        }

        /* the final step (starting consumers) requires the dbs to be open, so
         * we defer that
         * until after backend_open() is done. */
    }

    return 0;
}

int llmeta_load_views(struct dbenv *dbenv, void *tran)
{
    int rc = 0;
    int bdberr = 0;
    char *view_names[MAX_NUM_TABLES];
    char *view_def;
    int view_count = 0;
    hash_t *view_hash;

    view_hash =
        hash_init_user((hashfunc_t *)strhashfunc, (cmpfunc_t *)strcmpfunc,
                       offsetof(struct dbview, view_name), 0);

    /* load the tables from the low level metatable */
    if (bdb_get_view_names(tran, (char **)view_names, &view_count)) {
        logmsg(
            LOGMSG_ERROR,
            "couldn't load view names from low level meta table (bdberr: %d)\n",
            bdberr);
        return 1;
    }

    for (int i = 0; i < view_count; i++) {
        struct dbview *view = calloc(1, sizeof(struct dbview));
        if (!view) {
            logmsg(LOGMSG_ERROR, "%s:%d system out of memory\n", __func__,
                   __LINE__);
            rc = 1;
            goto err;
        }

        if (bdb_get_view(tran, view_names[i], &view_def)) {
            logmsg(LOGMSG_ERROR,
                   "couldn't load view definition from low level meta table "
                   "(bdberr: %d)\n",
                   bdberr);
            free(view);
            goto err;
        }

        view->view_name = view_names[i];
        view->view_def = view_def;
        hash_add(view_hash, view);
    }

    free_view_hash(thedb->view_hash);
    thedb->view_hash = view_hash;
    return 0;

err:
    for (int i = 0; i < view_count; i++) {
        free(view_names[i]);
    }
    free_view_hash(view_hash);
    return rc;
}

/* gets the table names and dbnums from the low level meta table and sets up the
 * dbenv accordingly.  returns 0 on success and anything else otherwise */
static int llmeta_load_tables(struct dbenv *dbenv, char *dbname, void *tran)
{
    int rc = 0, bdberr, dbnums[MAX_NUM_TABLES], fndnumtbls, i;
    char *tblnames[MAX_NUM_TABLES];
    dbtable *tbl;

    /* load the tables from the low level metatable */
    if (bdb_llmeta_get_tables(tran, tblnames, dbnums, MAX_NUM_TABLES,
                              &fndnumtbls, &bdberr) ||
        bdberr != BDBERR_NOERROR) {
        logmsg(LOGMSG_ERROR, "couldn't load tables from low level meta table"
                             "\n");
        return 1;
    }

    /* set generic settings, likely already set when env was opened, but make
     * sure */
    bdb_attr_set(dbenv->bdb_attr, BDB_ATTR_GENIDS, 1);

    /* Initialize static table once */
    if (dbenv->static_table.dbs_idx == 0) {
        logmsg(LOGMSG_INFO, "%s initializing static table '%s'\n", __func__,
               COMDB2_STATIC_TABLE);
        dbenv->static_table.dbs_idx = -1;
        dbenv->static_table.tablename = COMDB2_STATIC_TABLE;
        dbenv->static_table.dbenv = dbenv;
        dbenv->static_table.dbtype = DBTYPE_TAGGED_TABLE;
        dbenv->static_table.handle = dbenv->bdb_env;
    }

    /* make room for dbs */
    dbenv->dbs = realloc(dbenv->dbs, fndnumtbls * sizeof(dbtable *));

    for (i = 0; i < fndnumtbls; ++i) {
        char *csc2text = NULL;
        int ver;
        int bdberr;

        logmsg(LOGMSG_INFO, "%s loading table '%s'\n", __func__, tblnames[i]);
        /* if db number matches parent database db number then
         * table name must match parent database name.  otherwise
         * we get mysterious failures to receive qtraps (setting
         * taskname to something not our task name causes initque
         * to fail, and the ldgblzr papers over this) */
        if (dbenv->dbnum && dbnums[i] == dbenv->dbnum &&
            strcasecmp(dbname, tblnames[i]) != 0) {
            logmsg(LOGMSG_ERROR, "Table %s has same db number as parent database but "
                   "different name\n",
                   tblnames[i]);
            rc = 1;
            break;
        }

        /* get schema version from llmeta */
        rc = bdb_get_csc2_highest(tran, tblnames[i], &ver, &bdberr);
        if (rc) {
            logmsg(LOGMSG_DEBUG, "%s get_csc2_highest for '%s' returns %d\n",
                   __func__, tblnames[i], rc);
            break;
        }

        logmsg(LOGMSG_DEBUG, "%s got version %d for table '%s'\n", __func__,
               ver, tblnames[i]);

        /* create latest version of db */
        rc = get_csc2_file_tran(tblnames[i], ver, &csc2text, NULL, tran);
        if (rc) {
            logmsg(LOGMSG_ERROR, "get_csc2_file failed %s:%d\n", __FILE__, __LINE__);
            break;
        }
        dyns_init_globals();
        rc = dyns_load_schema_string(csc2text, dbname, tblnames[i]);
        free(csc2text);
        csc2text = NULL;
        if (rc) {
            logmsg(LOGMSG_ERROR, "dyns_load_schema_string failed %s:%d\n", __FILE__,
                    __LINE__);
            break;
        }
        tbl = newdb_from_schema(dbenv, tblnames[i], NULL, dbnums[i], i, 0);
        if (tbl == NULL) {
            logmsg(LOGMSG_ERROR, "newdb_from_schema failed %s:%d\n", __FILE__,
                    __LINE__);
            rc = 1;
            break;
        }
        tbl->schema_version = ver;

        /* We only want to load older schema versions for ODH databases.  ODH
         * information
         * is stored in the meta table (not the llmeta table), so it's not
         * loaded yet. */

        /* set tbl values and add to env */
        tbl->dbs_idx = i;
        dbenv->dbs[i] = tbl;

        /* Add table to the hash. */
        hash_add(dbenv->db_hash, tbl);

        /* just got a bunch of data. remember it so key forming
           routines and SQL can get at it */
        rc = add_cmacc_stmt(tbl, 0);
        if (rc) {
            logmsg(LOGMSG_ERROR,
                   "Failed to load schema: can't process schema file "
                   "%s\n",
                   tbl->tablename);
            ++i; /* this tblname has already been marshalled so we dont want to
                  * free it below */
            rc = 1;
            break;
        }

        /* Initialize table's check constraint members. */
        rc = init_check_constraints(tbl);
        if (rc) {
            logmsg(LOGMSG_ERROR, "Failed to load check constraints for %s\n",
                   tbl->tablename);
            ++i;
            rc = 1;
            break;
        }

        /* Free the table name. */
        free(tblnames[i]);
        dyns_cleanup_globals();
    }
    dyns_cleanup_globals();

    /* we have to do this after all the meta table lookups so that the hack in
     * get_meta_int works */
    dbenv->num_dbs = fndnumtbls;

    /* if we quit early because of an error free the rest */
    while (i < fndnumtbls)
        free(tblnames[i++]);

    rc = llmeta_load_views(dbenv, tran);

    return rc;
}

int llmeta_load_timepart(struct dbenv *dbenv)
{
    /* We need to do this before resuming schema change , if any */
    logmsg(LOGMSG_INFO, "Reloading time partitions\n");
    dbenv->timepart_views = timepart_views_init(dbenv);

    return thedb->timepart_views ? 0 : -1;
}

/* replace the table names and dbnums saved in the low level meta table with the
 * ones in the dbenv.  returns 0 on success and anything else otherwise */
int llmeta_set_tables(tran_type *tran, struct dbenv *dbenv)
{
    int i, bdberr, dbnums[MAX_NUM_TABLES];
    char *tblnames[MAX_NUM_TABLES];

    /* gather all the table names and tbl numbers */
    for (i = 0; i < dbenv->num_dbs; ++i) {
        tblnames[i] = dbenv->dbs[i]->tablename;
        dbnums[i] = dbenv->dbs[i]->dbnum;
    }

    /* put the values in the low level meta table */
    if (bdb_llmeta_set_tables(tran, tblnames, dbnums, dbenv->num_dbs,
                              &bdberr) ||
        bdberr != BDBERR_NOERROR) {
        logmsg(LOGMSG_ERROR, "couldn't set tables in low level meta table\n");
        return 1;
    }

    return 0; /* success */
}

/* prints out a file (datadir/dbname_file_vers_map) that provides a mapping of
 * all the file types and numbers to version numbers, for example,
 * for each table the file will have output
 * similar to:
 * table tablename
 *      data files: version_num
 *      blob files
 *          blob num 1: version_num
 *          blob num 2: version_num
 *          ...
 *      index files
 *          index 0: version_num
 *          index 1: version_num
 *          ...
 * ...
 *
 * the db never uses this file it is only to make it easier for people to tell
 * what files belong to what parts of a table, etc */
int llmeta_dump_mapping_tran(void *tran, struct dbenv *dbenv)
{
    int i, rc;
    char *fname, fname_tail[] = "_file_vers_map";
    int file, fnamelen;
    SBUF2 *sbfile;

    /* get the mem we need for fname */
    fnamelen = strlen(dbenv->basedir) + strlen(dbenv->envname) +
               strlen(fname_tail) + 2 /* one for / and one for NULL byte */;
    fname = malloc(fnamelen);
    if (!fname) {
        logmsg(LOGMSG_ERROR, "llmeta_dump_mapping: failed to malloc file name\n");
        return -1;
    }

    /* construct the file's name */
    if (gbl_nonames)
        rc = snprintf(fname, fnamelen, "%s/file_vers_map", dbenv->basedir);
    else
        rc = snprintf(fname, fnamelen, "%s/%s%s", dbenv->basedir,
                      dbenv->envname, fname_tail);

    if (rc < 0 || rc >= fnamelen) {
        logmsg(LOGMSG_ERROR, "llmeta_dump_mapping: failed to create file name\n");
        free(fname);
        return -1;
    }

    /* open file */
    file = open(fname, O_WRONLY | O_CREAT | O_TRUNC, 0666);
    free(fname);
    if (file == -1) {
        logmsg(LOGMSG_ERROR, "llmeta_dump_mapping: failed to open %s for writing\n",
                fname);
        return -1;
    }
    sbfile = sbuf2open(file, 0);
    if (!sbfile) {
        logmsg(LOGMSG_ERROR, "llmeta_dump_mapping: failed to open sbuf2\n");
        close(file);
        return -1;
    }

    rc = 0;

    /* print out the versions of each table's files */
    for (i = 0; i < dbenv->num_dbs; ++i) {
        int j, bdberr;
        unsigned long long version_num;

        /* print the main data file's version number */
        if (bdb_get_file_version_data(dbenv->dbs[i]->handle, tran, 0 /*dtanum*/,
                                      &version_num, &bdberr) ||
            bdberr != BDBERR_NOERROR) {
            logmsg(LOGMSG_ERROR, "llmeta_dump_mapping: failed to fetch version "
                                 "number for %s's main data files\n",
                   dbenv->dbs[i]->tablename);
            rc = -1;
            goto done;
        }

        sbuf2printf(sbfile,
                    "table %s %d\n\tdata files: %016" PRIx64 "\n\tblob files\n",
                    dbenv->dbs[i]->tablename, dbenv->dbs[i]->lrl,
                    flibc_htonll(version_num));

        /* print the indicies' version numbers */
        for (j = 1; j <= dbenv->dbs[i]->numblobs; ++j) {
            if (bdb_get_file_version_data(dbenv->dbs[i]->handle, tran,
                                          j /*dtanum*/, &version_num,
                                          &bdberr) ||
                bdberr != BDBERR_NOERROR) {
                logmsg(LOGMSG_ERROR,
                       "llmeta_dump_mapping: failed to fetch version "
                       "number for %s's blob num %d's files\n",
                       dbenv->dbs[i]->tablename, j);
                rc = -1;
                goto done;
            }

            sbuf2printf(sbfile, "\t\tblob num %d: %016" PRIx64 "\n", j,
                        flibc_htonll(version_num));
        }

        /* print the indicies' version numbers */
        sbuf2printf(sbfile, "\tindex files\n");
        for (j = 0; j < dbenv->dbs[i]->nix; ++j) {
            if (bdb_get_file_version_index(dbenv->dbs[i]->handle, tran,
                                           j /*dtanum*/, &version_num,
                                           &bdberr) ||
                bdberr != BDBERR_NOERROR) {
                logmsg(LOGMSG_ERROR,
                       "llmeta_dump_mapping: failed to fetch version "
                       "number for %s's index num %d\n",
                       dbenv->dbs[i]->tablename, j);
                rc = -1;
                goto done;
            }

            sbuf2printf(sbfile, "\t\tindex num %d: %016" PRIx64 "\n", j,
                        flibc_htonll(version_num));
        }
    }

done:
    sbuf2close(sbfile);
    return rc;
}

int llmeta_dump_mapping(struct dbenv *dbenv)
{
    return llmeta_dump_mapping_tran(NULL, dbenv);
}

int llmeta_dump_mapping_table_tran(void *tran, struct dbenv *dbenv,
                                   const char *table, int err)
{
    int i;
    int bdberr;
    unsigned long long version_num;
    dbtable *p_db;

    if (!(p_db = get_dbtable_by_name(table)))
        return -1;

    /* print out the versions of each of the table's files */

    /* print the main data file's version number */
    if (bdb_get_file_version_data(p_db->handle, tran, 0 /*dtanum*/,
                                  &version_num, &bdberr) ||
        bdberr != BDBERR_NOERROR) {
        if (err)
            logmsg(LOGMSG_ERROR, "llmeta_dump_mapping: failed to fetch version "
                                 "number for %s's main data files\n",
                   p_db->tablename);
        else
            ctrace("llmeta_dump_mapping: failed to fetch version number for "
                   "%s's main data files\n",
                   p_db->tablename);
        return -1;
    }

    if (err)
        logmsg(LOGMSG_INFO,
               "table %s\n\tdata files: %016" PRIx64 "\n\tblob files\n",
               p_db->tablename, flibc_htonll(version_num));
    else
        ctrace("table %s\n\tdata files: %016" PRIx64 "\n\tblob files\n",
               p_db->tablename, flibc_htonll(version_num));

    /* print the blobs' version numbers */
    for (i = 1; i <= p_db->numblobs; ++i) {
        if (bdb_get_file_version_data(p_db->handle, tran, i /*dtanum*/,
                                      &version_num, &bdberr) ||
            bdberr != BDBERR_NOERROR) {
            if (err)
                logmsg(LOGMSG_ERROR,
                       "llmeta_dump_mapping: failed to fetch version "
                       "number for %s's blob num %d's files\n",
                       p_db->tablename, i);
            else
                ctrace("llmeta_dump_mapping: failed to fetch version number "
                       "for %s's blob num %d's files\n",
                       p_db->tablename, i);
            return -1;
        }
        if (err)
            logmsg(LOGMSG_INFO, "\t\tblob num %d: %016" PRIx64 "\n", i,
                   flibc_htonll(version_num));
        else
            ctrace("\t\tblob num %d: %016" PRIx64 "\n", i,
                   flibc_htonll(version_num));
    }

    /* print the indicies' version numbers */
    logmsg(LOGMSG_INFO, "\tindex files\n");
    for (i = 0; i < p_db->nix; ++i) {
        if (bdb_get_file_version_index(p_db->handle, tran, i /*dtanum*/,
                                       &version_num, &bdberr) ||
            bdberr != BDBERR_NOERROR) {
            if (err)
                logmsg(LOGMSG_ERROR,
                       "llmeta_dump_mapping: failed to fetch version "
                       "number for %s's index num %d\n",
                       p_db->tablename, i);
            else
                ctrace("llmeta_dump_mapping: failed to fetch version number "
                       "for %s's index num %d\n",
                       p_db->tablename, i);
            return -1;
        }

        if (err)
            logmsg(LOGMSG_INFO, "\t\tindex num %d: %016" PRIx64 "\n", i,
                   flibc_htonll(version_num));
        else
            ctrace("\t\tindex num %d: %016" PRIx64 "\n", i,
                   flibc_htonll(version_num));
    }

    return 0;
}

int llmeta_dump_mapping_table(struct dbenv *dbenv, const char *table, int err)
{
    return llmeta_dump_mapping_table_tran(NULL, dbenv, table, err);
}

struct dbenv *newdbenv(char *dbname, char *lrlname)
{
    int rc;
    struct dbenv *dbenv = calloc(1, sizeof(struct dbenv));
    if (dbenv == 0) {
        logmsg(LOGMSG_FATAL, "newdb:calloc dbenv");
        return NULL;
    }
    thedb = dbenv;

    dbenv->cacheszkbmin = 65536;
    dbenv->bdb_attr = bdb_attr_create();

    /* default retry = 10 seconds.  this used to be 180 seconds (3 minutes)
     * which was a complete farce really since the proxy ignored it and used
     * a value of 10 anyway. */
    dbenv->retry = 10;

    /*default sync mode:*/
    dbenv->rep_sync = REP_SYNC_FULL;
    dbenv->log_sync_time = 10;        /*sync logs every n seconds */
    dbenv->log_mem_size = 128 * 1024; /*sync logs every n seconds */
    dbenv->log_delete = 1;            /*delete logs.*/
    dbenv->log_delete_filenum = -1;
    listc_init(&dbenv->log_delete_state_list,
               offsetof(struct log_delete_state, linkv));
    Pthread_mutex_init(&dbenv->log_delete_counter_mutex, NULL);

    /* assume I want a cluster, unless overridden by -local or cluster none */

    dbenv->envname = strdup(dbname);

    Pthread_mutex_init(&dbenv->incoherent_lk, NULL);

    /* Initialize the table/queue hashes. */
    dbenv->db_hash =
        hash_init_user((hashfunc_t *)strhashfunc, (cmpfunc_t *)strcmpfunc,
                       offsetof(dbtable, tablename), 0);
    dbenv->qdb_hash =
        hash_init_user((hashfunc_t *)strhashfunc, (cmpfunc_t *)strcmpfunc,
                       offsetof(dbtable, tablename), 0);

    dbenv->view_hash =
        hash_init_user((hashfunc_t *)strhashfunc, (cmpfunc_t *)strcmpfunc,
                       offsetof(struct dbview, view_name), 0);

    /* Register all db tunables. */
    if ((register_db_tunables(dbenv))) {
        logmsg(LOGMSG_FATAL, "Failed to initialize tunables\n");
        exit(1);
    }

    listc_init(&dbenv->lrl_handlers, offsetof(struct lrl_handler, lnk));
    listc_init(&dbenv->message_handlers, offsetof(struct message_handler, lnk));

    plugin_post_dbenv_hook(dbenv);

    if (read_lrl_files(dbenv, lrlname)) {
        logmsg(LOGMSG_FATAL, "Failure in reading lrl file(s)\n");
        exit(1);
    }

    logmsg(LOGMSG_INFO, "database %s starting\n", dbenv->envname);

    if (!dbenv->basedir) {
        logmsg(LOGMSG_FATAL, "DB directory is not set in lrl\n");
        return NULL;
    } 

    if (gbl_create_mode) {
        logmsg(LOGMSG_DEBUG, "gbl_create_mode is on, "
               "creating the database directory exists %s\n", dbenv->basedir);
        rc = mkdir(dbenv->basedir, 0774);
        if (rc && errno != EEXIST) {
            logmsg(LOGMSG_ERROR, "mkdir(%s): %s\n", dbenv->basedir,
                   strerror(errno));
        }
    } 
    
    /* make sure the database directory exists! */
    struct stat sb = {0};
    rc = stat(dbenv->basedir, &sb);
    if (rc || !S_ISDIR(sb.st_mode)) {
        logmsg(LOGMSG_FATAL, "DB directory '%s' does not exist\n",
               dbenv->basedir);
        return NULL;
    }

    tz_hash_init();
    init_sql_hint_table();
    init_clientstats_table();

    dbenv->long_trn_table = hash_init(sizeof(unsigned long long));

    if (dbenv->long_trn_table == NULL) {
        logmsg(LOGMSG_ERROR, "couldn't allocate long transaction lookup table\n");
        return NULL;
    }
    Pthread_mutex_init(&dbenv->long_trn_mtx, NULL);

    if (gbl_local_mode) {
        /*force no siblings for local mode*/
        dbenv->nsiblings = 0;
        dbenv->rep_sync = REP_SYNC_NONE;
        dbenv->log_sync = 0;
        dbenv->log_sync_time = 30;
        dbenv->log_mem_size = 1024 * 1024;
        dbenv->log_delete = 1; /*delete logs.*/
    }

    listc_init(&dbenv->sql_threads, offsetof(struct sql_thread, lnk));
    listc_init(&dbenv->sqlhist, offsetof(struct sql_hist, lnk));

    dbenv->master = NULL; /*no known master at this point.*/
    dbenv->errstaton = 1; /* ON */

    dbenv->handle_buf_queue_time = time_metric_new("handle_buf_time_in_queue");
    dbenv->sql_queue_time = time_metric_new("sql_time_in_queue");
    dbenv->service_time = time_metric_new("service_time");
    dbenv->queue_depth = time_metric_new("queue_depth");
    dbenv->concurrent_queries = time_metric_new("concurrent_queries");
    dbenv->connections = time_metric_new("connections");

    return dbenv;
}

#ifndef BERKDB_46
extern pthread_key_t DBG_FREE_CURSOR;
#endif

/* check that we don't have name clashes, and other sanity checks, this also
 * populates some values like reverse constraints and db->dtastripe */
static int db_finalize_and_sanity_checks(struct dbenv *dbenv)
{
    int have_bad_schema = 0, ii, jj;

    for (ii = 0; ii < dbenv->num_dbs; ii++) {
        dbenv->dbs[ii]->dtastripe = 1;

        for (jj = 0; jj < dbenv->num_dbs; jj++) {
            if (jj != ii) {
                if (strcasecmp(dbenv->dbs[ii]->tablename,
                               dbenv->dbs[jj]->tablename) == 0) {
                    have_bad_schema = 1;
                    logmsg(LOGMSG_FATAL,
                           "Two tables have identical names (%s) tblnums %d "
                           "%d\n",
                           dbenv->dbs[ii]->tablename, ii, jj);
                }
            }
        }

        if ((strcasecmp(dbenv->dbs[ii]->tablename, dbenv->envname) == 0) &&
            (dbenv->dbs[ii]->dbnum != 0) &&
            (dbenv->dbnum != dbenv->dbs[ii]->dbnum)) {

            have_bad_schema = 1;
            logmsg(LOGMSG_FATAL, "Table name and database name conflict (%s) tblnum %d\n",
                   dbenv->envname, ii);
        }

        if (dbenv->dbs[ii]->nix > MAXINDEX) {
            have_bad_schema = 1;
            logmsg(LOGMSG_FATAL, "Database %s has too many indexes (%d)\n",
                   dbenv->dbs[ii]->tablename, dbenv->dbs[ii]->nix);
        }

        /* last ditch effort to stop invalid schemas getting through */
        for (jj = 0; jj < dbenv->dbs[ii]->nix && jj < MAXINDEX; jj++)
            if (dbenv->dbs[ii]->ix_keylen[jj] > MAXKEYLEN) {
                have_bad_schema = 1;
                logmsg(LOGMSG_FATAL, "Database %s index %d too large (%d)\n",
                       dbenv->dbs[ii]->tablename, jj,
                       dbenv->dbs[ii]->ix_keylen[jj]);
            }

        /* verify constraint names and add reverse constraints here */
        if (populate_reverse_constraints(dbenv->dbs[ii]))
            have_bad_schema = 1;
    }

    return have_bad_schema;
}

static int dump_queuedbs(char *dir)
{
    for (int i = 0;
         i < thedb->num_qdbs && thedb->qdbs[i]->dbtype == DBTYPE_QUEUEDB; ++i) {
        char *config;
        int ndests;
        char **dests;
        int bdberr;
        char *name = thedb->qdbs[i]->tablename;
        int rc;
        rc =
            bdb_llmeta_get_queue(NULL, name, &config, &ndests, &dests, &bdberr);
        if (rc) {
            logmsg(LOGMSG_ERROR, "Can't get data for %s: bdberr %d\n",
                   thedb->qdbs[i]->tablename, bdberr);
            return -1;
        }
        char path[PATH_MAX];
        snprintf(path, sizeof(path), REPOP_QDB_FMT, dir, thedb->envname, i);
        FILE *f = fopen(path, "w");
        if (f == NULL) {
            logmsg(LOGMSG_ERROR, "%s:fopen(\"%s\"):%s\n", __func__, path,
                    strerror(errno));
            return -1;
        }
        fprintf(f, "%s\n%d\n", thedb->qdbs[i]->tablename, ndests);
        for (int j = 0; j < ndests; ++j) {
            fprintf(f, "%s\n", dests[j]);
        }
        fprintf(f, "%s", config);
        fclose(f);
        logmsg(LOGMSG_INFO, "%s wrote file:%s for queuedb:%s\n", __func__, path,
               thedb->qdbs[i]->tablename);
        free(config);
        for (int j = 0; j < ndests; ++j)
            free(dests[j]);
        free(dests);
    }
    return 0;
}

static int dump_timepartitions(const char *dir, const char *dbname,
                               const char *filename)
{
    int has_tp = 0;
    char path[PATH_MAX];
    snprintf(path, sizeof(path), "%s/%s_%s", dir, dbname, filename);
    FILE *f = fopen(path, "w");
    if (f == NULL) {
        logmsg(LOGMSG_ERROR, "%s:fopen(\"%s\"):%s\n", __func__, path,
               strerror(errno));
        return -1;
    }

    /* save the configuration */
    has_tp = timepart_dump_timepartitions(f);

    fclose(f);
    logmsg(LOGMSG_INFO, "%s wrote time partitions configuration in: %s\n",
           __func__, path);

    return has_tp;
}

int repopulate_lrl(const char *p_lrl_fname_out)
{
    /* can't put this on stack, it will overflow appsock thread */
    struct {
        char lrl_fname_out_dir[256];
        size_t lrl_fname_out_dir_len;

        char *p_table_names[MAX_NUM_TABLES];
        char csc2_paths[MAX_NUM_TABLES][256];
        char *p_csc2_paths[MAX_NUM_TABLES];
        int table_nums[MAX_NUM_TABLES];
    } * p_data;
    int i;

    /* make sure the output path is absolute */
    if (p_lrl_fname_out[0] != '/') {
        logmsg(LOGMSG_ERROR, "%s: output lrl fname is must be absolute: %s\n",
                __func__, p_lrl_fname_out);
        return -1;
    }

    if (!(p_data = malloc(sizeof(*p_data)))) {
        logmsg(LOGMSG_ERROR, "%s: malloc failed\n", __func__);
        return -1;
    }

    /* pull out the out lrl's path */

    p_data->lrl_fname_out_dir_len =
        strrchr(p_lrl_fname_out, '/') - p_lrl_fname_out;
    if ((p_data->lrl_fname_out_dir_len + 1 /*NUL byte*/) >
        sizeof(p_data->lrl_fname_out_dir)) {
        logmsg(LOGMSG_ERROR, "%s: output lrl dir too long: %s\n", __func__,
                p_lrl_fname_out);

        free(p_data);
        return -1;
    }

    strncpy(p_data->lrl_fname_out_dir, p_lrl_fname_out,
            p_data->lrl_fname_out_dir_len);
    p_data->lrl_fname_out_dir[p_data->lrl_fname_out_dir_len] = '\0';

    /* collect all of the table's info */
    for (i = 0; i < thedb->num_dbs; ++i) {
        /* come up with the csc2's fname in the out lrl's dir */
        if (get_csc2_fname(thedb->dbs[i], p_data->lrl_fname_out_dir,
                           p_data->csc2_paths[i],
                           sizeof(p_data->csc2_paths[i]))) {
            logmsg(LOGMSG_ERROR, "%s: get_csc2_fname failed for: %s\n",
                   __func__, thedb->dbs[i]->tablename);

            free(p_data);
            return -1;
        }

        /* dump the csc2 */
        if (dump_table_csc2_to_disk_fname(thedb->dbs[i],
                                          p_data->csc2_paths[i])) {
            logmsg(LOGMSG_ERROR,
                   "%s: dump_table_csc2_to_disk_fname failed for: "
                   "%s\n",
                   __func__, thedb->dbs[i]->tablename);

            free(p_data);
            return -1;
        }

        p_data->p_table_names[i] = thedb->dbs[i]->tablename;
        p_data->p_csc2_paths[i] = p_data->csc2_paths[i];
        p_data->table_nums[i] = thedb->dbs[i]->dbnum;
    }

    int has_sp =
        dump_spfile(p_data->lrl_fname_out_dir, thedb->envname, SP_FILE_NAME);

    if (dump_queuedbs(p_data->lrl_fname_out_dir) != 0) {
        free(p_data);
        return -1;
    }

    int has_tp = dump_timepartitions(p_data->lrl_fname_out_dir, thedb->envname,
                                     TIMEPART_FILE_NAME);
    if (has_tp < 0) {
        free(p_data);
        return -1;
    }

    /* write out the lrl */
    if (rewrite_lrl_un_llmeta(getresourcepath("lrl"), p_lrl_fname_out,
                              p_data->p_table_names, p_data->p_csc2_paths,
                              p_data->table_nums, thedb->num_dbs,
                              p_data->lrl_fname_out_dir, has_sp, has_tp)) {
        logmsg(LOGMSG_ERROR, "%s: rewrite_lrl_un_llmeta failed\n", __func__);

        free(p_data);
        return -1;
    }

    free(p_data);
    return 0;
}

int llmeta_open(void)
{
    /* now that we have bdb_env open, we can get at llmeta */
    char llmetaname[256];
    int bdberr = 0;

    /*get the table's name*/
    if (gbl_nonames)
        snprintf(llmetaname, sizeof(llmetaname), "comdb2_llmeta");
    else
        snprintf(llmetaname, sizeof(llmetaname), "%s.llmeta", thedb->envname);

    /*open the table*/
    if (bdb_llmeta_open(llmetaname, thedb->basedir, thedb->bdb_env,
                        0 /*create_override*/, &bdberr) ||
        bdberr != BDBERR_NOERROR) {
        logmsg(LOGMSG_FATAL, "Failed to open low level meta table, rc: %d\n",
               bdberr);
        return -1;
    }
    return 0;
}

static void get_txndir(char *txndir, size_t sz_txndir)
{
    if (gbl_nonames)
        snprintf(txndir, sz_txndir, "%s/logs", thedb->basedir);
    else
        snprintf(txndir, sz_txndir, "%s/%s.txn", thedb->basedir, gbl_dbname);
}

static void get_savdir(char *savdir, size_t sz_savdir)
{
    if (gbl_nonames)
        snprintf(savdir, sz_savdir, "%s/savs", thedb->basedir);
    else
        snprintf(savdir, sz_savdir, "%s/%s.sav", thedb->basedir, gbl_dbname);
}

const char *get_basedir(void) { return thedb->basedir; }

typedef struct extentsentry {
    uint64_t num;
    char name[PATH_MAX];
    LIST_ENTRY(extentsentry) link;
} ExtentsEntry;

typedef struct {
    char name[PATH_MAX];
    unsigned count;
    LIST_HEAD(, extentsentry) head;
} ExtentsQueue;

// sort desc
static int cmp_extents(const void *a, const void *b)
{
    uint64_t i = *(uint64_t *)a, j = *(uint64_t *)b;
    return i < j ? +1 : i > j ? -1 : 0;
}

static int purge_extents(void *obj, void *arg)
{
    ExtentsQueue *q = obj;
    uint64_t nums[q->count];
    ExtentsEntry *e, *del = NULL;
    int i = 0;
    LIST_FOREACH(e, &q->head, link)
    {
        free(del);
        del = e;
        nums[i++] = e->num;
    }
    free(del);
    qsort(nums, i, sizeof(nums[0]), cmp_extents);
    int j = 1;
    while (j < i) {
        if (nums[j - 1] - nums[j] != 1)
            break;
        ++j;
    }
    if (j != i) {
        logmsg(LOGMSG_ERROR, "queue:%s has gap in extents %" PRIu64 " -> %" PRIu64
               "..%" PRIu64 "\n",
               q->name, nums[j - 1], nums[j], nums[i - 1]);
        char txndir[PATH_MAX], savdir[PATH_MAX];
        get_txndir(txndir, sizeof(txndir));
        get_savdir(savdir, sizeof(savdir));
        if (mkdir(savdir, 0774) != 0 && errno != EEXIST) {
            logmsg(LOGMSG_ERROR, "mkdir(%s): %s\n", savdir, strerror(errno));
        }
        while (j < i) {
            int qlen, slen;
            char qfile[PATH_MAX], sfile[PATH_MAX];
            qlen = snprintf(qfile, PATH_MAX, "%s/__dbq.%s.queue.%" PRIu64,
                            txndir, q->name, nums[j]);
            slen = snprintf(sfile, PATH_MAX, "%s/__dbq.%s.queue.%" PRIu64,
                            savdir, q->name, nums[j]);
            if (qlen >= sizeof(qfile) || slen >= sizeof(sfile)) {
                logmsg(LOGMSG_ERROR, "Truncated paths %s and %s\n", qfile,
                       sfile);
            }
            if (rename(qfile, sfile) == 0) {
                logmsg(LOGMSG_INFO, "%s -> %s\n", qfile, sfile);
            } else {
                logmsg(LOGMSG_ERROR, "%s -> %s failed:%s\n", qfile, sfile,
                       strerror(errno));
            }
            ++j;
        }
    }
    free(q);
    return 0;
}

static void clear_queue_extents(void)
{
    DIR *dir;
    struct dirent *entry;
    char txndir[PATH_MAX];
    get_txndir(txndir, sizeof(txndir));
    if ((dir = opendir(txndir)) == NULL) {
        if (!gbl_create_mode) {
            logmsg(LOGMSG_ERROR, "%s failed opendir(%s): %s\n", __func__,
                   txndir, strerror(errno));
        }
        return;
    }
    hash_t *hash_table = hash_init_str(offsetof(ExtentsQueue, name));
    while ((entry = readdir(dir)) != NULL) {
        ExtentsQueue *q;
        char file[PATH_MAX], *__dbq, *name, *queue, *num, *ptr = NULL;
        if (strncmp(entry->d_name, "__dbq", 5) != 0)
            continue;
        strcpy(file, entry->d_name);
        if ((__dbq = strtok_r(file, ".", &ptr)) == NULL)
            continue;
        if ((name = strtok_r(NULL, ".", &ptr)) == NULL)
            continue;
        if ((queue = strtok_r(NULL, ".", &ptr)) == NULL)
            continue;
        if ((num = strtok_r(NULL, ".", &ptr)) == NULL)
            continue;
        if (strcmp(queue, "queue") != 0)
            continue;
        if ((q = hash_find(hash_table, name)) == NULL) {
            q = malloc(sizeof(ExtentsQueue));
            q->count = 0;
            LIST_INIT(&q->head);
            strncpy0(q->name, name, sizeof(q->name));
            hash_add(hash_table, q);
        }
        ExtentsEntry *e = malloc(sizeof(ExtentsEntry));
        e->num = strtoull(num, NULL, 10);
        LIST_INSERT_HEAD(&q->head, e, link);
        ++q->count;
    }
    closedir(dir);
    hash_for(hash_table, purge_extents, NULL);
    hash_free(hash_table);
}

static int llmeta_set_qdb(const char *file)
{
    // lazy - ok to leak on error
    // db is in create mode and will exit anyway
    FILE *f = fopen(file, "r");
    if (f == NULL) {
        logmsg(LOGMSG_ERROR, "%s:fopen(\"%s\"):%s\n", __func__, file,
                strerror(errno));
        return -1;
    }
    size_t n;
    ssize_t s;
    // Name of queue
    char *name = NULL;
    if ((s = getline(&name, &n, f)) == -1) {
        fclose(f);
        return -1;
    }
    name[s - 1] = 0;
    // Num of dests
    char *str_ndest = NULL;
    if ((s = getline(&str_ndest, &n, f)) == -1) {
        fclose(f);
        return -1;
    }
    int ndests = atoi(str_ndest);
    // Dests
    char *dests[ndests];
    for (int i = 0; i < ndests; ++i) {
        dests[i] = NULL;
        if ((s = getline(&dests[i], &n, f)) == -1) {
            fclose(f);
            return -1;
        }
        dests[i][s - 1] = 0;
    }
    // Config - Read till EOF
    long here = ftell(f);
    fseek(f, 0, SEEK_END);
    long end = ftell(f);
    fseek(f, here, SEEK_SET);
    n = end - here;
    char config[n + 1];
    if (fread(config, n, 1, f) == 0) {
        fclose(f);
        return -1;
    }
    config[n] = 0;
    // Save to LLMETA
    int rc, bdberr;
    if ((rc = bdb_llmeta_add_queue(thedb->bdb_env, NULL, name, config, ndests,
                                   dests, &bdberr)) == 0) {
        logmsg(LOGMSG_INFO, "Added queuedb: %s\n", name);
    }
    fclose(f);
    free(name);
    free(str_ndest);
    for (int i = 0; i < ndests; ++i) {
        free(dests[i]);
    }
    if (rc != 0) {
        return -1;
    }
    return 0;
}

static char *create_default_lrl_file(char *dbname, char *dir) {
    char *lrlfile_name;
    FILE *lrlfile;

    lrlfile_name = malloc(strlen(dir) + strlen(dbname) + 4 /*.lrl*/ +
                          1 /*slash*/ + 1 /*nul*/);
    sprintf(lrlfile_name, "%s/%s.lrl", dir, dbname);
    lrlfile = fopen(lrlfile_name, "w");
    if (lrlfile == NULL) {
        logmsg(LOGMSG_ERROR, "fopen(\"%s\") rc %d %s.\n", lrlfile_name, 
                errno, strerror(errno));
        free(lrlfile_name);
        return NULL;
    }

    fprintf(lrlfile, "name    %s\n", dbname);
    fprintf(lrlfile, "dir     %s\n", dir);
    add_cmd_line_tunables_to_file(lrlfile);
    fclose(lrlfile);

    return lrlfile_name;
}

static int init_db_dir(char *dbname, char *dir)
{
    struct stat st;
    int rc;

    rc = stat(dir, &st);
    if (rc) {
        if (errno == ENOENT) {
            rc = mkdir(dir, 0770);
            if (rc) {
                logmsg(LOGMSG_ERROR, "\"%s\" doesn't exist and can't create it.\n", dir);
                return -1;
            }
            rc = stat(dir, &st);
            if (rc) {
                logmsg(LOGMSG_ERROR, "stat(\"%s\") rc %d %s.\n", dir, errno,
                        strerror(errno));
                return -1;
            }
        } else {
            logmsg(LOGMSG_ERROR, "stat(\"%s\") rc %d %s.\n", dir, errno, strerror(errno));
            return -1;
        }
    }
    if (!S_ISDIR(st.st_mode)) {
        logmsg(LOGMSG_ERROR, "\"%s\" is not a directory.\n", dir);
        return -1;
    }
    return 0;
}

static int init_sqlite_table(struct dbenv *dbenv, char *table)
{
    int rc;
    dbtable *tbl;

    if (get_dbtable_by_name(table))
        return 0;

    dbenv->dbs = realloc(dbenv->dbs, (dbenv->num_dbs + 1) * sizeof(dbtable *));

    /* This used to just pull from installed files.  Let's just do it from memory
       so comdb2 can run standalone with no support files. */
    const char *sqlite_stat1 = 
"tag ondisk { "
"    cstring tbl[64] "
"    cstring idx[64] null=yes "
"    cstring stat[4096] "
"} "
" "
"keys { "
"    \"0\" = tbl + idx "
"} ";

    const char *sqlite_stat4 =
"tag ondisk "
"{ "
"    cstring tbl[64] "
"    cstring idx[64] "
"    int     samplelen "
"    byte    sample[1024] /* entire record in sqlite format */ "
"} "
" "
"keys "
"{ "
"    dup \"0\" = tbl + idx "
"} ";

    const char *schema;

    if (strcmp(table, "sqlite_stat1") == 0) {
       schema = sqlite_stat1;
    }
    else if (strcmp(table, "sqlite_stat4") == 0) {
       schema = sqlite_stat4;
    }
    else {
       logmsg(LOGMSG_ERROR, "unknown sqlite table \"%s\"\n", table);
       return -1;
    }

    // dyns_init_globals() is called by the caller, cleanup as well
    rc = dyns_load_schema_string((char*) schema, dbenv->envname, table);
    if (rc) {
        logmsg(LOGMSG_ERROR, "Can't parse schema for %s\n", table);
        return -1;
    }
    tbl = newdb_from_schema(dbenv, table, NULL, 0, dbenv->num_dbs, 0);
    if (tbl == NULL) {
        logmsg(LOGMSG_ERROR, "Can't init table %s from schema\n", table);
        return -1;
    }
    tbl->dbs_idx = dbenv->num_dbs;
    tbl->csc2_schema = strdup(schema);
    dbenv->dbs[dbenv->num_dbs++] = tbl;

    /* Add table to the hash. */
    hash_add(dbenv->db_hash, tbl);

    if (add_cmacc_stmt(tbl, 0)) {
        logmsg(LOGMSG_ERROR, "Can't init table structures %s from schema\n", table);
        return -1;
    }
    return 0;
}

static void load_dbstore_tableversion(struct dbenv *dbenv, tran_type *tran)
{
    int i;
    for (i = 0; i < dbenv->num_dbs; i++) {
        dbtable *tbl = dbenv->dbs[i];
        update_dbstore(tbl);

        tbl->tableversion = table_version_select(tbl, tran);
        if (tbl->tableversion == -1) {
            logmsg(LOGMSG_ERROR, "Failed reading table version\n");
        }
    }
}

static int init_sqlite_tables(struct dbenv *dbenv)
{
    int rc;
    dyns_init_globals();
    rc = init_sqlite_table(dbenv, "sqlite_stat1");
    dyns_cleanup_globals();
    if (rc)
        return rc;
    /* There's no 2 or 3.  There used to be 2.  There was never 3. */
    dyns_init_globals();
    rc = init_sqlite_table(dbenv, "sqlite_stat4");
    dyns_cleanup_globals();
    if (rc)
        return rc;
    return 0;
}

static int create_db(char *dbname, char *dir) {
   int rc;

   char *fulldir;
   fulldir = comdb2_realpath(dir, NULL);
   if (fulldir == NULL) {
      rc = mkdir(dir, 0755);
      if (rc) {
         logmsg(LOGMSG_FATAL, 
               "%s doesn't exist, and couldn't create: %s\n", dir,
               strerror(errno));
         return -1;
      }
      fulldir = comdb2_realpath(dir, NULL);
      if (fulldir == NULL) {
         logmsg(LOGMSG_FATAL, "Can't figure out full path for %s\n", dir);
         return -1;
      }
   }
   dir = fulldir;
   logmsg(LOGMSG_INFO, "Creating db in %s\n", dir);
   setenv("COMDB2_DB_DIR", fulldir, 1);

   rc = init_db_dir(dbname, dir);
   free(fulldir);
   if (rc) return -1;

   /* set up as a create run */
   gbl_local_mode = 1;
   /* delay 'gbl_create_mode' so we can use for --create */
   gbl_exit = 1;

   return 0;
}

static int init(int argc, char **argv)
{
    char *dbname, *lrlname = NULL, ctmp[64];
    static int noabort = 0;
    int cacheszkb = 0, ii;
    int rc;
    int bdberr;
    int cacheszkb_suggestion = 0;
    int stripes, blobstripe;

    if (argc < 2) {
        print_usage_and_exit(1);
    }

    dyns_allow_bools();

    rc = bdb_osql_log_repo_init(&bdberr);
    if (rc) {
        logmsg(LOGMSG_FATAL, "bdb_osql_log_repo_init failed to init log repository "
                        "rc %d bdberr %d\n",
                rc, bdberr);
        return -1;
    }

    if (thd_init()) {
        logmsg(LOGMSG_FATAL, "failed initialize thread module\n");
        return -1;
    }
    /* This also initializes the appsock handler hash. */
    if (appsock_init()) {
        logmsg(LOGMSG_FATAL, "failed initialize appsock module\n");
        return -1;
    }
    if (sqlpool_init()) {
        logmsg(LOGMSG_FATAL, "failed to initialise sql module\n");
        return -1;
    }
    if (clnt_stats_init()) {
        logmsg(LOGMSG_FATAL, "failed to initialise connection tracking module\n");
        return -1;
    }
    if (udppfault_thdpool_init()) {
        logmsg(LOGMSG_FATAL, "failed to initialise udp prefault module\n");
        return -1;
    }
    if (pgcompact_thdpool_init()) {
        logmsg(LOGMSG_FATAL, "failed to initialise page compact module\n");
        return -1;
    }

    initresourceman(NULL);

    /* Initialize the opcode handler hash */
    if (init_opcode_handlers()) {
        logmsg(LOGMSG_FATAL, "failed to initialise opcode handler hash\n");
        return -1;
    }

    /* Install all static plugins. */
    if ((install_static_plugins())) {
        logmsg(LOGMSG_FATAL, "Failed to install static plugins\n");
        exit(1);
    }

    toblock_init();

    if (mach_class_init()) {
        logmsg(LOGMSG_FATAL, "Failed to initialize machine classes\n");
        exit(1);
    }

    handle_cmdline_options(argc, argv, &lrlname);

    if (gbl_create_mode) {        /*  10  */
        logmsg(LOGMSG_INFO, "create mode.\n");
        gbl_exit = 1;
    }
    if (gbl_fullrecovery) {       /*  11  */
        logmsg(LOGMSG_FATAL, "force full recovery.\n");
        gbl_exit = 1;
    }

    /* every option that sets exit implies local mode */
    if (gbl_exit) {
        gbl_local_mode = 1; /*local mode, so no connect to network*/
    }
    
    if (optind >= argc) {
        fprintf(stderr, "Must provide DBNAME as first argument\n");
        exit(1);
    }
    dbname = argv[optind++];
    int namelen = strlen(dbname);
    if (namelen == 0 || namelen >= MAX_DBNAME_LENGTH) {
        logmsg(LOGMSG_FATAL, "Invalid dbname, must be < %d characters\n",
               MAX_DBNAME_LENGTH);
        return -1;
    }
    strcpy(gbl_dbname, dbname);
    char tmpuri[1024];
    snprintf(tmpuri, sizeof(tmpuri), "%s@%s", gbl_dbname, gbl_myhostname);
    gbl_myuri = intern(tmpuri);

    if (optind < argc && isdigit((int)argv[optind][0])) {
        cacheszkb = atoi(argv[optind]);
    }

    gbl_mynodeid = machine_num(gbl_myhostname);

    Pthread_attr_init(&gbl_pthread_attr);
    Pthread_attr_setstacksize(&gbl_pthread_attr, DEFAULT_THD_STACKSZ);
    pthread_attr_setdetachstate(&gbl_pthread_attr, PTHREAD_CREATE_DETACHED);

    /* Initialize the statistics. */
    init_metrics();

    Pthread_key_create(&comdb2_open_key, NULL);
    Pthread_key_create(&query_info_key, NULL);

#ifndef BERKDB_46
    Pthread_key_create(&DBG_FREE_CURSOR, free);
#endif

    if (lrlname == NULL) {
        char *lrlenv = getenv("COMDB2_CONFIG");
        if (lrlenv)
            lrlname = lrlenv;
        else {
            snprintf0(ctmp, sizeof(ctmp), "%s.lrl", dbname);
            if (access(ctmp, F_OK) == 0) lrlname = ctmp;
        }
    }

    /* If user didn't specify where the db lives, try current directory first */
    if (!gbl_create_mode && lrlname == NULL && gbl_dbdir == NULL) {
        struct stat st;
        int rc;

        if (gbl_nonames) {
            rc = stat("logs", &st);
        } else {
            /* TODO: change when merging long names */
            char logdir[100];
            snprintf(logdir, sizeof(logdir), "%s.txn", gbl_dbname);
            rc = stat(logdir, &st);
        }

        if (rc == 0 && (st.st_mode & S_IFDIR)) {
            gbl_dbdir = comdb2_realpath(".", NULL);
        } else {
            /* can't access or can't find logs in current directory, assume db
             * isn't here */
        }
    }

    init_file_locations(lrlname);

    /* prepare the server class ahead of time */
    get_my_mach_class();

    if (gbl_create_mode && lrlname == NULL) {
       if (gbl_dbdir == NULL)
          gbl_dbdir = comdb2_location("database", "%s", dbname);
       rc = create_db(dbname, gbl_dbdir);
       if (rc) {
          logmsg(LOGMSG_FATAL, "Can't init database directory\n");
          return -1;
       }

       lrlname = create_default_lrl_file(dbname, gbl_dbdir);
    }

#if 0
    if (lrlname == NULL) {
       char *l = comdb2_asprintf("%s.lrl", dbname);
       if (access(l, F_OK) == 0)
          lrlname = l;
       free(l);
    }
    if (lrlname == NULL && gbl_dbdir) {
       char *l = comdb2_asprintf("%s/%s.lrl", gbl_dbdir, dbname);
       if (access(l, F_OK) == 0)
          lrlname = l;
       free(l);
    }
    if (lrlname == NULL && gbl_dbdir == NULL) {
       char *base = comdb2_location("database", "%s", dbname);
       char *l = comdb2_asprintf("%s/%s.lrl", base, dbname);
       if (access(l, F_OK) == 0)
          lrlname = l;
       free(l);
    }
#endif

    initresourceman(lrlname);
    rc = schema_init();
    if (rc)
        return -1;

    run_init_plugins(COMDB2_PLUGIN_INITIALIZER_PRE);

    /* open database environment, and all dbs */
    thedb = newdbenv(dbname, lrlname);
    if (thedb == 0)
        return -1;

#if WITH_SSL
    /* Initialize SSL backend before creating any net.
       If we're exiting, don't bother. */
    if (!gbl_exit && ssl_bend_init(thedb->basedir) != 0) {
        logmsg(LOGMSG_FATAL, "Failed to initialize SSL backend.\n");
        return -1;
    }
    logmsg(LOGMSG_INFO, "SSL backend initialized.\n");
#endif

    if (init_blob_cache() != 0) return -1;

    if (osqlpfthdpool_init()) {
        logmsg(LOGMSG_FATAL, "failed to initialise sql module\n");
        return -1;
    }

    if (gbl_ctrace_dbdir)
        ctrace_openlog_taskname(thedb->basedir, dbname);
    else {
        char *dir;
        dir = comdb2_location("logs", NULL);
        ctrace_openlog_taskname(dir, dbname);
        free(dir);
    }

    /* Don't startup if there exists a copylock file in the data directory.
     * This would indicate that a copycomdb2 was done but never completed.
     * Exceptions:
     *  - create mode - since we will blat everything
     *  - recovery mode - since we won't network, may as well let this through
     * Also refuse to start up if we have no log files.
     * Why do we do this?  because we discovered that a half
     * copied database can get the master into some whacked up state in which
     * it decides it needs to fixcomdb2 itself.  From itself.
     */

    if (!gbl_exit) {
        char copylockfile[256], txndir[256];
        struct stat st;
        DIR *dh;
        struct dirent *dp;
        int nlogfiles;
        snprintf(copylockfile, sizeof(copylockfile), "%s/%s.copylock",
                 thedb->basedir, dbname);
        if (stat(copylockfile, &st) == 0) {
            logmsg(LOGMSG_FATAL, "%s exists:\n", copylockfile);
            logmsg(LOGMSG_FATAL, "This database is the result of an incomplete copy!\n");
            logmsg(LOGMSG_FATAL, "Probably a copycomdb2 was interrupted before it\n");
            logmsg(LOGMSG_FATAL, "was complete.  The files for this database are\n");
            logmsg(LOGMSG_FATAL, "probably inconsistent.  If this is a clustered\n");
            logmsg(LOGMSG_FATAL, "database, you should copy from another node .\n");
            if (!noabort)
                exit(1);
        }
        get_txndir(txndir, sizeof(txndir));
        dh = opendir(txndir);
        if (!dh) {
            logmsg(LOGMSG_FATAL, "Cannot open directory %s: %d %s\n", txndir, errno,
                    strerror(errno));
            if (!noabort)
                exit(1);
        }
        nlogfiles = 0;
        errno = 0;
        while ((dp = readdir(dh))) {
            if (strncmp(dp->d_name, "log.", 4) == 0) {
                int ii;
                for (ii = 4; ii < 14; ii++)
                    if (!isdigit(dp->d_name[ii]))
                        break;
                if (ii == 14 && dp->d_name[ii] == 0)
                    nlogfiles++;
            }
            errno = 0;
        }
        if (errno != 0) {
            logmsg(LOGMSG_FATAL, "Cannot scan directory %s: %d %s\n", txndir, errno,
                    strerror(errno));
            if (!noabort)
                exit(1);
        }
        closedir(dh);
        logmsg(LOGMSG_INFO, "%d log files found in %s\n", nlogfiles, txndir);
        if (nlogfiles == 0) {
            logmsg(LOGMSG_FATAL, "ZERO log files found in %s!\n", txndir);
            logmsg(LOGMSG_FATAL, "Cannot start without logfiles.\n");
            logmsg(LOGMSG_FATAL, "If this is a clustered database then you "
                                 "should copycomdb2 from the master.\n");
            if (!noabort)
                exit(1);
        }
    }

    /* Rules for setting cache size:
     * Set to users's cachekb setting, if any.
     * If that's smaller than 2mb, set to 2mb.
     * If the setting is larger than the max, cap at the max.
     * If there's an override, use that.
     * If size specified on command line, use that.
     * If still not set, use the suggester script (common case, sadly)
     * If the result is smaller than the min, set to the min */

    /* Adjust to minimum ONLY if there's an explicit override */
    if (thedb->cacheszkb && thedb->cacheszkb < 2 * 1048) {
        thedb->cacheszkb = 2 * 1024;
        logmsg(LOGMSG_WARN, "too little cache, adjusted to %d kb\n", thedb->cacheszkb);
    }

    if (thedb->cacheszkbmax && thedb->cacheszkb > thedb->cacheszkbmax) {
        logmsg(LOGMSG_INFO, "adjusting cache to specified max of %d\n",
                thedb->cacheszkbmax);
        thedb->cacheszkb = thedb->cacheszkbmax;
    }

    if (thedb->override_cacheszkb > 0) {
        thedb->cacheszkb = thedb->override_cacheszkb;
        logmsg(LOGMSG_INFO, "Using override cache size of %dkb\n",
               thedb->override_cacheszkb);
    } else {
        if (cacheszkb != 0) /*command line overrides.*/
        {
            logmsg(LOGMSG_INFO, "command line cache size specified %dkb\n", cacheszkb);
            thedb->cacheszkb = cacheszkb;
        } else if (thedb->cacheszkb <= 0) {
            thedb->cacheszkb = 2 * 1048;
            logmsg(LOGMSG_INFO, "no cache size specified, using default value of %dkb\n",
                   thedb->cacheszkb);

            if (thedb->cacheszkb < cacheszkb_suggestion) {
                thedb->cacheszkb = cacheszkb_suggestion;
                logmsg(LOGMSG_INFO, "I've been suggested to use %d kb of cache. Using %d kb "
                       "of cache.\n",
                       cacheszkb_suggestion, thedb->cacheszkb);
            }
        }
    }

    if (thedb->cacheszkbmin > thedb->cacheszkb) {
        logmsg(LOGMSG_INFO, "adjusting cache to specified min of %d\n",
                thedb->cacheszkbmin);
        thedb->cacheszkb = thedb->cacheszkbmin;
    }

    /* 040407dh: crash 32bits or run on 64bits
    else if (thedb->cacheszkb > 1500000)
    {
        thedb->cacheszkb=2000000;
        printf("too much cache, adjusted to %d kb\n",thedb->cacheszkb);
    }
    */

    if (thedb->dbnum == 0) {
        logmsg(LOGMSG_DEBUG, "No db number set (missing/invalid dbnum lrl entry?)\n");
    }

    /* This is to force the trc file to open before we go multithreaded */
    reqlog_init(dbname);

    /* Grab our ports early and try to listen on them.
     * * Networks come up after database recovery, making it very easy to start
     * a database twice, run recovery against a running copy (could be bad),
     * and only then fail. */
    rc = setup_net_listen_all(thedb);
    if (rc)
        return -1;

    gbl_myroom = getroom_callback(NULL, gbl_myhostname);

    if (skip_clear_queue_extents) {
        logmsg(LOGMSG_INFO, "skipping clear_queue_extents()\n");
    } else {
        clear_queue_extents();
    }

    rc = clear_temp_tables();
    if (rc)
        logmsg(LOGMSG_INFO, "Cleared temporary tables rc=%d\n", rc);

    gbl_starttime = comdb2_time_epoch();

    /* Get all the LONG PREAD and LONG PWRITE outof act.log; I am truly fed up
     * with the entire company asking me if this is a problem. -- SJ */
    berk_set_long_trace_func(myctrace);

    berk_init_rep_lockobj();

    /* disallow bools on test machines.  Prod will continue
     * to allow them because at least one prod database uses them.
     * Still alow bools for people who want to copy/test prod dbs
     * that use them.  Don't allow new databases to have bools. */
    if ((get_my_mach_class() == CLASS_TEST) && gbl_create_mode) {
        if (dyns_used_bools()) {
            logmsg(LOGMSG_FATAL, "bools in schema.  This is now deprecated.\n");
            logmsg(LOGMSG_FATAL, "Exiting since this is a test machine.\n");
            exit(1);
        }
        dyns_disallow_bools();
    }

    /* Now process all the directives we saved up from the lrl file. */
    for (ii = 0; ii < thedb->num_allow_lines; ii++) {
        char *line = thedb->allow_lines[ii];
        if (process_allow_command(line, strlen(line)) != 0)
            return -1;
    }

    if (thedb->nsiblings == 1) {
        logmsg(LOGMSG_INFO, "Forcing master on single node cluster\n");
        bdb_attr_set(thedb->bdb_attr, BDB_ATTR_I_AM_MASTER, 1);
    }

    if (gbl_updategenids) {
        logmsg(LOGMSG_INFO, "Using update genid scheme.");
        bdb_attr_set(thedb->bdb_attr, BDB_ATTR_UPDATEGENIDS, 1);
    }

    if (gbl_round_robin_stripes) {
        logmsg(LOGMSG_INFO, "Will round-robin between data/blob stripes.\n");
        bdb_attr_set(thedb->bdb_attr, BDB_ATTR_ROUND_ROBIN_STRIPES, 1);
    }

    if (gbl_nonames)
        bdb_attr_set(thedb->bdb_attr, BDB_ATTR_NONAMES, 1);
    else
        bdb_attr_set(thedb->bdb_attr, BDB_ATTR_NONAMES, 0);

    if (gbl_sbuftimeout)
        bdb_attr_set(thedb->bdb_attr, BDB_ATTR_SBUFTIMEOUT, gbl_sbuftimeout);

    /* open up the bdb_env now that we have set all the attributes */
    if (open_bdb_env(thedb)) {
        logmsg(LOGMSG_FATAL, "failed to open bdb_env for %s\n", dbname);
        return -1;
    }

    if (gbl_berkdb_iomap) 
        bdb_berkdb_iomap_set(thedb->bdb_env, 1);

    if (!gbl_exit && gbl_new_snapisol && gbl_snapisol) {
        bdb_attr_set(thedb->bdb_attr, BDB_ATTR_PAGE_ORDER_TABLESCAN, 0);

        if (bdb_gbl_pglogs_mem_init(thedb->bdb_env) != 0)
            exit(1);

        if (bdb_gbl_pglogs_init(thedb->bdb_env) != 0)
            exit(1);
        logmsg(LOGMSG_INFO, "new snapisol is running\n");
    } else {
        logmsg(LOGMSG_INFO, "new snapisol is not running\n");
        gbl_new_snapisol = 0;
        gbl_new_snapisol_asof = 0;
#ifdef NEWSI_STAT
        bdb_newsi_stat_init();
#endif
    }

    /* We grab alot of genids in the process of opening llmeta */
    if (gbl_init_with_genid48 && gbl_create_mode)
        bdb_genid_set_format(thedb->bdb_env, LLMETA_GENID_48BIT);

    wrlock_schema_lk();

    /* open the table */
    if (llmeta_open()) {
        return -1;
    }

    logmsg(LOGMSG_INFO, "Successfully opened low level meta table\n");

    gbl_llmeta_open = 1;

    if (gbl_create_mode &&
        bdb_set_global_stripe_info(NULL, gbl_dtastripe, gbl_blobstripe,
                                   &bdberr) != 0) {
        logmsg(LOGMSG_FATAL, "Error writing global stripe info\n");
        exit(1);
    }

    if (!gbl_create_mode &&
        bdb_get_global_stripe_info(NULL, &stripes, &blobstripe, &bdberr) == 0 &&
        stripes > 0) {
        gbl_dtastripe = stripes;
        gbl_blobstripe = blobstripe;
        bdb_attr_set(thedb->bdb_attr, BDB_ATTR_DTASTRIPE, gbl_dtastripe);
        bdb_attr_set(thedb->bdb_attr, BDB_ATTR_BLOBSTRIPE, gbl_blobstripe);
    }

    if (!gbl_create_mode) {
       uint64_t format;
       bdb_get_genid_format(&format, &bdberr);
       bdb_genid_set_format(thedb->bdb_env, format);
    }

    set_datetime_dir();

    /* get/set the table names from llmeta */
    if (gbl_create_mode) {
        if (!gbl_legacy_defaults)
            if (init_sqlite_tables(thedb))
                return -1;
    } else if (thedb->num_dbs != 0) {
        /* if we are using low level meta table and this isn't the create
         * pass, we shouldn't see any table definitions in the lrl. they
         * should have been removed during initialization */
        logmsg(LOGMSG_FATAL, "lrl contains table definitions, they should not "
                             "be present after the database has been "
                             "created\n");
        return -1;
    } else {
        /* we will load the tables from the llmeta table */
        int waitfileopen =
            bdb_attr_get(thedb->bdb_attr, BDB_ATTR_DELAY_FILE_OPEN);
        if (waitfileopen) {
            logmsg(LOGMSG_INFO, "Waiting to open file\n");
            poll(NULL, 0, waitfileopen);
            logmsg(LOGMSG_INFO, "Done waiting\n");
        }

        /* we would like to open the files under schema lock, so that
           we don't race with a schema change from master (at this point
           environment is opened, but files are not !*/

        if (llmeta_load_tables(thedb, dbname, NULL)) {
            logmsg(LOGMSG_FATAL, "could not load tables from the low level meta "
                            "table\n");
            unlock_schema_lk();
            return -1;
        }

        if (llmeta_load_timepart(thedb)) {
            logmsg(LOGMSG_ERROR, "could not load time partitions\n");
            unlock_schema_lk();
            return -1;
        }

        if (llmeta_load_queues(thedb)) {
            logmsg(LOGMSG_FATAL, "could not load queues from the low level meta "
                            "table\n");
            unlock_schema_lk();
            return -1;
        }

        if (llmeta_load_lua_sfuncs()) {
            logmsg(LOGMSG_FATAL, "could not load lua funcs from llmeta\n");
            unlock_schema_lk();
            return -1;
        }

        if (llmeta_load_lua_afuncs()) {
            logmsg(LOGMSG_FATAL, "could not load lua aggs from llmeta\n");
            unlock_schema_lk();
            return -1;
        }

        /* if we are repopulating the .lrl with the table definitions */
        if (gbl_repoplrl_fname) {
            /* print all the schemas to disk ie /data/dir/tablename.csc2 */
            if (dump_all_csc2_to_disk())
                logmsg(LOGMSG_FATAL, "error printing tables, continuing anyway\n");

            if (repopulate_lrl(gbl_repoplrl_fname)) {
                logmsg(LOGMSG_FATAL, "repopulate_lrl failed\n");
                return -1;
            }

            /* quit successfully */
            logmsg(LOGMSG_INFO, "-exiting.\n");
            unlock_schema_lk();
            clean_exit();
            exit(0);
        }
    }

    /* if we're in repopulate .lrl mode we should have already exited */
    if (gbl_repoplrl_fname) {
        logmsg(LOGMSG_FATAL, "Repopulate .lrl mode failed. Possible causes: db not "
                        "using llmeta or .lrl file already had table defs\n");
        unlock_schema_lk();
        return -1;
    }

    /* do sanity checks and populate a few per db values */
    if (db_finalize_and_sanity_checks(thedb))
        return -1;

    if (!gbl_exit) {
        check_access_controls(thedb); /* Check authentication settings */

        if (!have_all_schemas()) {
            logmsg(LOGMSG_ERROR,
                  "Server-side keyforming not supported - missing schemas\n");
            unlock_schema_lk();
            return -1;
        }

        fix_lrl_ixlen(); /* set lrl, ix lengths: ignore lrl file, use info from
                            schema */
    }

    /* historical requests */
    if (gbl_loghist) {
        reqhist = malloc(sizeof(history));
        rc = init_history(reqhist, gbl_loghist);
        if (gbl_loghist_verbose)
            reqhist->wholereq = 1;
        if (rc) {
            logmsg(LOGMSG_FATAL, "History init failed\n");
            unlock_schema_lk();
            return -1;
        }
    }

    if (gbl_create_mode) {
        create_service_file(lrlname);
    }

    /* open db engine */
    logmsg(LOGMSG_INFO, "starting backend db engine\n");

    if (backend_open(thedb) != 0) {
        logmsg(LOGMSG_FATAL, "failed to open '%s'\n", dbname);
        unlock_schema_lk();
        return -1;
    }

    if (llmeta_load_tables_older_versions(thedb, NULL)) {
        logmsg(LOGMSG_FATAL, "llmeta_load_tables_older_versions failed\n");
        unlock_schema_lk();
        return -1;
    }

    load_dbstore_tableversion(thedb, NULL);

    gbl_backend_opened = 1;
    unlock_schema_lk();

    sqlinit();
    rc = create_sqlmaster_records(NULL);
    if (rc) {
        logmsg(LOGMSG_FATAL, "create_sqlmaster_records rc %d\n", rc);
        return -1;
    }
    create_sqlite_master(); /* create sql statements */

    load_auto_analyze_counters(); /* on starting, need to load counters */

    /* There could have been an in-process schema change.  Add those tables now
     * before logical recovery */
    /* xxx this is a temporary workaround.  revist & fix for rowlocks. */

    /* Fabio: I removed this after askign mark, now, merging, I saw it back here
      again.
      I am leaving it in here now, I will ask mark */

    if (gbl_rowlocks) {
        add_schema_change_tables();

        bdb_attr_set(thedb->bdb_attr, BDB_ATTR_PAGE_ORDER_TABLESCAN, 0);
        bdb_attr_set(thedb->bdb_attr, BDB_ATTR_SNAPISOL, 1);
        gbl_snapisol = 1;
    }

    /* This runs logical recovery.  */
    rc = bdb_env_init_after_llmeta(thedb->bdb_env);
    if (rc) {
        logmsg(LOGMSG_FATAL, "Post-llmeta db init failed, rc %d\n", rc);
        return -1;
    }

    if (gbl_create_mode) {
        if (llmeta_set_tables(NULL /*tran*/, thedb)) /* add tables to meta */
        {
            logmsg(LOGMSG_FATAL, "could not add tables to the low level meta "
                                 "table\n");
            return -1;
        }

        /* store our schemas in meta */
        if (put_all_csc2()) {
            logmsg(LOGMSG_FATAL, "error storing schemas in meta table\n");
            return -1;
        }

        if (gbl_spfile_name) {
            read_spfile(gbl_spfile_name);
        }

        if (gbl_timepart_file_name) {
            if (timepart_apply_file(gbl_timepart_file_name)) {
                logmsg(LOGMSG_FATAL, "Failed to create time partitions!\n");
                return -1;
            }
        }

        llmeta_set_lua_funcs(s);
        llmeta_set_lua_funcs(a);

        /* remove table defs from and add use_llmeta to the lrl file */
        if (rewrite_lrl_remove_tables(getresourcepath("lrl"))) {
            logmsg(LOGMSG_FATAL, "Failed to remove table definitions\n");
            return -1;
        }

        /* dump a mapping of files to their version numbers, the db never uses
         * this file it is only to make it easier for people to tell what files
         * belong to what parts of a table, etc */
        if (llmeta_dump_mapping(thedb))
            logmsg(LOGMSG_WARN, "Failed to dump a mapping of files to their "
                    "versions, the file is helpful for debugging problems but "
                    "not essential, continuing anyway\n");
    }

    if (!gbl_exit && !gbl_create_mode &&
        bdb_attr_get(thedb->bdb_attr, BDB_ATTR_DURABLE_LSNS) &&
        thedb->nsiblings == 1) {
        bdb_durable_lsn_for_single_node(thedb->bdb_env);
    }

    logmsg(LOGMSG_INFO, "backend db engine started.  master is %s\n", thedb->master);
    if (gbl_repdebug == 0) /* turn off explicitly */
        bdb_process_user_command(thedb->bdb_env, "repdbgn", 7, 0);
    else if (gbl_repdebug == 1) /* turn on explicitly */
        bdb_process_user_command(thedb->bdb_env, "repdbgy", 7, 0);

    clear_csc2_files();

    if (gbl_exit) {
        logmsg(LOGMSG_INFO, "-exiting.\n");
        clean_exit();
        exit(0);
    }

#if 0
    /* We can't do this anymore - recovery may still be holding transactions
       open waiting for the master to write an abort record. */
    backend_thread_event(thedb, COMDB2_THR_EVENT_DONE_RDONLY);
    backend_thread_event(thedb, COMDB2_THR_EVENT_START_RDWR);
    backend_thread_event(thedb, COMDB2_THR_EVENT_DONE_RDWR);
    backend_thread_event(thedb, COMDB2_THR_EVENT_START_RDONLY);
#endif

    /* some dbs have lots of tables and spew on startup.  this just wastes
     * peoples time shunting spew */
    if (getenv("CDB2_SHOW_DBENV")) {
        showdbenv(thedb);
    }

    if (gbl_net_max_queue) {
        net_set_max_queue(thedb->handle_sibling, gbl_net_max_queue);
    }

    if (gbl_net_max_mem) {
        uint64_t bytes;
        bytes = 1024 * 1024 * gbl_net_max_mem;
        net_set_max_bytes(thedb->handle_sibling, bytes);
    }

    if (gbl_net_throttle_percent) {
        net_set_throttle_percent(thedb->handle_sibling,
                                 gbl_net_throttle_percent);
    }

    if (gbl_net_portmux_register_interval) {
        net_set_portmux_register_interval(thedb->handle_sibling,
                                          gbl_net_portmux_register_interval);
    }

    if (gbl_enque_flush_interval) {
        net_set_enque_flush_interval(thedb->handle_sibling,
                                     gbl_enque_flush_interval);
    }

    if (gbl_enque_reorder_lookahead) {
        net_set_enque_reorder_lookahead(thedb->handle_sibling,
                                        gbl_enque_reorder_lookahead);
    }

    if (gbl_net_poll) {
        net_set_poll(thedb->handle_sibling, gbl_net_poll);
    }

    if (gbl_heartbeat_send) {
        net_set_heartbeat_send_time(thedb->handle_sibling, gbl_heartbeat_send);
    }
    if (gbl_heartbeat_check) {
        net_set_heartbeat_check_time(thedb->handle_sibling,
                                     gbl_heartbeat_check);
    }

    net_setbufsz(thedb->handle_sibling, gbl_netbufsz);

    if (javasp_init_procedures() != 0) {
        logmsg(LOGMSG_FATAL, "*ERROR* cannot initialise Java stored procedures\n");
        return -1;
    }

    csc2_free_all();

    return 0;
}

char *getorigin(struct ireq *iq)
{
    if (iq->is_fake || iq->corigin[0] == 0)
        return "INTERNAL";

    /* is_fromsocket case in init_ireq should set corigin, and
     * we no longer have any other kind. */

    return iq->corigin;
}

#define TOUPPER(x) (((x >= 'a') && (x <= 'z')) ? x - 32 : x)

static char *strtoupper(char instr[])
{
    int instrlen;

    instrlen = strlen(instr);
    while ((--instrlen >= 0) && (instr[instrlen] = TOUPPER(instr[instrlen])))
        ;
    return instr;
} /* strtoupper() */

static void ttrap(struct timer_parm *parm)
{
    char *msg;
    switch (parm->parm) {
    case TMEV_ENABLE_LOG_DELETE:
        msg = "sync log-delete on";
        process_command(thedb, msg, strlen(msg), 0);
        break;
    case TMEV_PURGE_OLD_LONGTRN:
        (void)purge_expired_long_transactions(thedb);
        break;
    case TMEV_EXIT:
        pthread_exit(NULL);
        break;
    default:
        comdb2_cantim(parm->parm);
        break;
    }
}

void create_old_blkseq_thread(struct dbenv *dbenv)
{
    int rc;

    if (!dbenv->purge_old_blkseq_is_running) {
        rc = pthread_create(&dbenv->purge_old_blkseq_tid, &gbl_pthread_attr,
                            purge_old_blkseq_thread, thedb);
        if (rc)
            logmsg(LOGMSG_WARN, 
                "Warning: can't start purge_old_blkseq thread: rc %d err %s\n",
                rc, strerror(rc));
    }

    if (!dbenv->purge_old_files_is_running && !gbl_is_physical_replicant) {
        rc = pthread_create(&dbenv->purge_old_files_tid, &gbl_pthread_attr,
                            purge_old_files_thread, thedb);
        if (rc)
            logmsg(LOGMSG_WARN, "Warning: can't start purge_oldfiles thread: rc %d err %s\n",
                   rc, strerror(rc));
    }
}

/* bump up ulimit for no. fds up to hard limit */
static void adjust_ulimits(void)
{
#   if !defined(__hpux) && !defined(__APPLE__)
    struct rlimit64 rlim;

    if (-1 == getrlimit64(RLIMIT_DATA, &rlim)) {
        logmsg(LOGMSG_ERROR, "%s:getrlimit64: %d %s\n", __func__, errno,
                strerror(errno));
    } else if (rlim.rlim_cur != RLIM64_INFINITY &&
               (rlim.rlim_max == RLIM64_INFINITY ||
                rlim.rlim_cur < rlim.rlim_max)) {
        rlim.rlim_cur = rlim.rlim_max;
        if (-1 == setrlimit64(RLIMIT_DATA, &rlim)) {
            logmsg(LOGMSG_ERROR, "%s:setrlimit64: %d %s\n", __func__, errno,
                    strerror(errno));
        } else if (rlim.rlim_cur == RLIM64_INFINITY) {
            logmsg(LOGMSG_INFO, "%s: set ulimit for data to unlimited\n", __func__);
        } else {
            logmsg(LOGMSG_INFO, "%s: set ulimit for data to %d\n", __func__,
                    (int)rlim.rlim_cur);
        }
    } else {
        logmsg(LOGMSG_INFO, "ulimit for data already set\n");
    }

    if (-1 == getrlimit64(RLIMIT_NOFILE, &rlim)) {
        logmsg(LOGMSG_ERROR, "%s:getrlimit64: %d %s\n", __func__, errno,
                strerror(errno));
    } else if (rlim.rlim_cur != RLIM64_INFINITY &&
               (rlim.rlim_max == RLIM64_INFINITY ||
                rlim.rlim_cur < rlim.rlim_max)) {
        rlim.rlim_cur = rlim.rlim_max;
        if (-1 == setrlimit64(RLIMIT_NOFILE, &rlim)) {
            logmsg(LOGMSG_ERROR, "%s:setrlimit64: %d %s\n", __func__, errno,
                    strerror(errno));
        } else if (rlim.rlim_cur == RLIM64_INFINITY) {
            logmsg(LOGMSG_INFO, "%s: set ulimit for no. fds to unlimited\n",
                    __func__);
        } else {
            logmsg(LOGMSG_INFO, "%s: set ulimit for no. fds to %d\n", __func__,
                    (int)rlim.rlim_cur);
        }

    } else {
        logmsg(LOGMSG_INFO, "ulimit for no. fds already set\n");
    }
#   endif //__hpux
}

extern void set_throttle(int);
extern int get_throttle(void);
extern int get_calls_per_sec(void);
void reset_calls_per_sec(void);
int throttle_lim = 10000;
int cpu_throttle_threshold = 100000;

double gbl_cpupercent;
#include <sc_util.h>

void *statthd(void *p)
{
    struct dbenv *dbenv;
    int nqtrap;
    int nfstrap;
    int nsql;
    long long nsql_steps;
    int ncommits;
    double ncommit_time;
    int newsql;
    long long newsql_steps;
    int nretries;
    int64_t ndeadlocks = 0;
    int64_t nlocks_aborted = 0;
    int64_t nlockwaits = 0;
    int64_t vreplays;

    int diff_qtrap;
    int diff_fstrap;
    int diff_nsql;
    int diff_nsql_steps;
    int diff_ncommits;
    long long diff_ncommit_time;
    int diff_newsql;
    int diff_nretries;
    int diff_deadlocks;
    int diff_locks_aborted;
    int diff_lockwaits;
    int diff_vreplays;

    int last_qtrap = 0;
    int last_fstrap = 0;
    int last_nsql = 0;
    long long last_nsql_steps = 0;
    int last_ncommits = 0;
    long long last_ncommit_time = 0;
    int last_newsql = 0;
    int last_nretries = 0;
    int64_t last_ndeadlocks = 0, last_nlocks_aborted = 0, last_nlockwaits = 0;
    int64_t last_vreplays = 0;

    int count = 0;
    int last_report_nqtrap = n_qtrap;
    int last_report_nfstrap = n_fstrap;
    int last_report_nsql = gbl_nsql;
    long long last_report_nsql_steps = gbl_nsql_steps;
    int last_report_ncommits = n_commits;
    long long last_report_ncommit_time = n_commit_time;
    int last_report_newsql = gbl_nnewsql;
    long long last_report_newsql_steps = gbl_nnewsql_steps;
    int last_report_nretries = n_retries;
    int64_t last_report_deadlocks = 0;
    int64_t last_report_lockwaits = 0;
    int64_t last_report_vreplays = 0;
    uint64_t bpool_hits = 0;
    uint64_t bpool_misses = 0;
    uint64_t diff_bpool_hits;
    uint64_t diff_bpool_misses;
    uint64_t last_bpool_hits = 0;
    uint64_t last_bpool_misses = 0;
    uint64_t last_report_bpool_hits = 0;
    uint64_t last_report_bpool_misses = 0;

    int64_t conns=0, conn_timeouts=0, curr_conns = 0;
    int64_t last_conns=0, last_conn_timeouts=0, last_curr_conns=0; 
    int64_t diff_conns=0, diff_conn_timeouts=0, diff_curr_conns=0; 
    int64_t last_report_conns = 0;
    int64_t last_report_conn_timeouts = 0;
    int64_t last_report_curr_conns=0;

    struct reqlogger *statlogger = NULL;
    struct berkdb_thread_stats last_bdb_stats = {0};
    struct berkdb_thread_stats cur_bdb_stats;
    const struct berkdb_thread_stats *pstats;
    char lastlsn[63] = "", curlsn[64];
    uint64_t lastlsnbytes = 0, curlsnbytes;
    int ii;
    int jj;
    int hdr;
    int diff;
    int thresh;
    dbtable *tbl;
    char hdr_fmt[] = "DIFF REQUEST STATS FOR DB %d '%s'\n";
    int have_scon_header = 0;
    int have_scon_stats = 0;
    int64_t rw_evicts;

    extern int active_appsock_conns;

    thrman_register(THRTYPE_GENERIC);
    thread_started("statthd");

    dbenv = p;

    /* initialize */
    statlogger = reqlog_alloc();
    reqlog_diffstat_init(statlogger);

    while (!db_is_stopped()) {
        nqtrap = n_qtrap;
        nfstrap = n_fstrap;
        ncommits = n_commits;
        ncommit_time = n_commit_time;
        nsql = gbl_nsql;
        nsql_steps = gbl_nsql_steps;
        newsql = gbl_nnewsql;
        newsql_steps = gbl_nnewsql_steps;
        nretries = n_retries;
        vreplays = gbl_verify_tran_replays;

        conns = net_get_num_accepts(thedb->handle_sibling);
        curr_conns = net_get_num_current_non_appsock_accepts(thedb->handle_sibling) + active_appsock_conns;
        conn_timeouts = net_get_num_accept_timeouts(thedb->handle_sibling);

        bdb_get_bpool_counters(thedb->bdb_env, (int64_t *)&bpool_hits,
                               (int64_t *)&bpool_misses, &rw_evicts);

        bdb_get_lock_counters(thedb->bdb_env, &ndeadlocks, &nlocks_aborted,
                              &nlockwaits, NULL);
        diff_deadlocks = ndeadlocks - last_ndeadlocks;
        diff_locks_aborted = nlocks_aborted - last_nlocks_aborted;
        diff_lockwaits = nlockwaits - last_nlockwaits;

        diff_qtrap = nqtrap - last_qtrap;
        diff_fstrap = nfstrap - last_fstrap;
        diff_nsql = nsql - last_nsql;
        diff_nsql_steps = nsql_steps - last_nsql_steps;
        diff_newsql = newsql - last_newsql;
        diff_nretries = nretries - last_nretries;
        diff_vreplays = vreplays - last_vreplays;
        diff_ncommits = ncommits - last_ncommits;
        diff_ncommit_time = ncommit_time - last_ncommit_time;
        diff_bpool_hits = bpool_hits - last_bpool_hits;
        diff_bpool_misses = bpool_misses - last_bpool_misses;
        diff_conns = conns - last_conns;
        diff_curr_conns = curr_conns - last_curr_conns;
        diff_conn_timeouts = conn_timeouts - last_conn_timeouts;

        last_qtrap = nqtrap;
        last_fstrap = nfstrap;
        last_nsql = nsql;
        last_nsql_steps = nsql_steps;
        last_newsql = newsql;
        last_nretries = nretries;
        last_ndeadlocks = ndeadlocks;
        last_nlocks_aborted = nlocks_aborted;
        last_nlockwaits = nlockwaits;
        last_vreplays = vreplays;
        last_ncommits = ncommits;
        last_ncommit_time = ncommit_time;
        last_bpool_hits = bpool_hits;
        last_bpool_misses = bpool_misses;
        last_conns = conns;
        last_curr_conns = curr_conns;
        last_conn_timeouts = conn_timeouts;

        have_scon_header = 0;
        have_scon_stats = 0;

        if (diff_qtrap || diff_nsql || diff_newsql || diff_nsql_steps ||
            diff_fstrap || diff_vreplays || diff_bpool_hits ||
            diff_bpool_misses || diff_ncommit_time ||
            diff_conns || diff_conn_timeouts || diff_curr_conns) {
            if (gbl_report) {
                logmsg(LOGMSG_USER, "diff");
                have_scon_header = 1;
                if (diff_qtrap)
                    logmsg(LOGMSG_USER, " n_reqs %d", diff_qtrap);
                if (diff_fstrap)
                    logmsg(LOGMSG_USER, " n_fsreqs %d", diff_fstrap);
                if (diff_nsql)
                    logmsg(LOGMSG_USER, " nsql %d", diff_nsql);
                if (diff_nsql_steps)
                    logmsg(LOGMSG_USER, " nsqlsteps %d", diff_nsql_steps);
                if (diff_deadlocks)
                    logmsg(LOGMSG_USER, " ndeadlocks %d", diff_deadlocks);
                if (diff_lockwaits)
                    logmsg(LOGMSG_USER, " nlockwaits %d", diff_lockwaits);
                if (diff_nretries)
                    logmsg(LOGMSG_USER, " n_retries %d", diff_nretries);
                if (diff_vreplays)
                    logmsg(LOGMSG_USER, " vreplays %d", diff_vreplays);
                if (diff_newsql)
                    logmsg(LOGMSG_USER, " nnewsql %d", diff_newsql);
                if (diff_ncommit_time)
                    logmsg(LOGMSG_USER, " n_commit_time %f ms",
                           (double)diff_ncommit_time / (1000 * diff_ncommits));
                if (diff_bpool_hits)
                    logmsg(LOGMSG_USER, " cache_hits %" PRIu64,
                           diff_bpool_hits);
                if (diff_bpool_misses)
                    logmsg(LOGMSG_USER, " cache_misses %" PRIu64,
                           diff_bpool_misses);
                if (diff_conns)
                    logmsg(LOGMSG_USER, " connects %"PRId64, diff_conns);
                if (diff_curr_conns)
                    logmsg(LOGMSG_USER, " current_connects %"PRId64, diff_curr_conns);
                if (diff_conn_timeouts)
                    logmsg(LOGMSG_USER, " connect_timeouts %"PRId64, diff_conn_timeouts);
                have_scon_stats = 1;
            }
        }
        if (gbl_report)
            have_scon_stats |= osql_comm_diffstat(NULL, &have_scon_header);

        if (have_scon_stats)
            logmsg(LOGMSG_USER, "\n");

        if (count % 5 == 0)
            update_metrics();

        if (!get_schema_change_in_progress(__func__, __LINE__)) {
            thresh = reqlog_diffstat_thresh();
            if ((thresh > 0) && (count >= thresh)) { /* every thresh-seconds */
                strbuf *logstr = strbuf_new();
                diff_qtrap = nqtrap - last_report_nqtrap;
                diff_fstrap = nfstrap - last_report_nfstrap;
                diff_nsql = nsql - last_report_nsql;
                diff_nsql_steps = nsql_steps - last_report_nsql_steps;
                diff_newsql = newsql - last_report_newsql;
                int diff_newsql_steps = newsql_steps - last_report_newsql_steps;
                diff_nretries = nretries - last_report_nretries;
                diff_ncommits = ncommits - last_report_ncommits;
                diff_ncommit_time = ncommit_time - last_report_ncommit_time;

                diff_bpool_hits = bpool_hits - last_report_bpool_hits;
                diff_bpool_misses = bpool_misses - last_report_bpool_misses;

                if (diff_qtrap || diff_newsql || diff_nsql || diff_nsql_steps ||
                    diff_fstrap || diff_bpool_hits || diff_bpool_misses ||
                    diff_ncommit_time) {

                    strbuf_appendf(logstr, "diff");
                    if (diff_qtrap || diff_nretries) {
                        strbuf_appendf(logstr, " n_reqs %d n_retries %d",
                                       diff_qtrap, diff_nretries);
                    }
                    if (diff_nsql) {
                        strbuf_appendf(logstr, " nsql %d", diff_nsql);
                    }
                    if (diff_newsql) {
                        strbuf_appendf(logstr, " newsql %d", diff_newsql);
                    }
                    if (diff_nsql_steps) {
                        strbuf_appendf(logstr, " nsqlsteps %d",
                                       diff_nsql_steps);
                    }
                    if (diff_newsql_steps) {
                        strbuf_appendf(logstr, " newsqlsteps %d",
                                       diff_newsql_steps);
                    }
                    if (diff_fstrap) {
                        strbuf_appendf(logstr, " n_fsreqs %d", diff_fstrap);
                    }
                    if (diff_ncommit_time && diff_ncommits) {
                        strbuf_appendf(logstr, " n_commit_time %lld ms",
                                       diff_ncommit_time /
                                           (1000 * diff_ncommits));
                    }
                    if (diff_bpool_hits) {
                        strbuf_appendf(logstr, " n_cache_hits %llu",
                                       (long long unsigned int)diff_bpool_hits);
                    }
                    if (diff_bpool_misses) {
                        strbuf_appendf(
                            logstr, " n_cache_misses %llu",
                            (long long unsigned int)diff_bpool_misses);
                    }
                    strbuf_appendf(logstr, "\n");
                    reqlog_logl(statlogger, REQL_INFO, strbuf_buf(logstr));
                }

                for (ii = 0; ii < dbenv->num_dbs; ++ii) {
                    tbl = dbenv->dbs[ii];
                    hdr = 0;

                    for (jj = 0; jj <= MAXTYPCNT; jj++) {
                        diff = tbl->typcnt[jj] - tbl->prev_typcnt[jj];
                        if (diff > 0) {
                            if (hdr == 0) {
                                reqlog_logf(statlogger, REQL_INFO, hdr_fmt,
                                            tbl->dbnum, tbl->tablename);
                                hdr = 1;
                            }
                            reqlog_logf(statlogger, REQL_INFO, "%-20s %u\n",
                                        req2a(jj), diff);
                        }
                        tbl->prev_typcnt[jj] = tbl->typcnt[jj];
                    }

                    for (jj = 0; jj < BLOCK_MAXOPCODE; jj++) {
                        diff = tbl->blocktypcnt[jj] - tbl->prev_blocktypcnt[jj];
                        if (diff) {
                            if (hdr == 0) {
                                reqlog_logf(statlogger, REQL_INFO, hdr_fmt,
                                            tbl->dbnum, tbl->tablename);
                                hdr = 1;
                            }
                            reqlog_logf(statlogger, REQL_INFO, "    %-20s %u\n",
                                        breq2a(jj), diff);
                        }
                        tbl->prev_blocktypcnt[jj] = tbl->blocktypcnt[jj];
                    }
                    for (jj = 0; jj < MAX_OSQL_TYPES; jj++) {
                        diff = tbl->blockosqltypcnt[jj] -
                               tbl->prev_blockosqltypcnt[jj];
                        if (diff) {
                            if (hdr == 0) {
                                reqlog_logf(statlogger, REQL_INFO, hdr_fmt,
                                            tbl->dbnum, tbl->tablename);
                                hdr = 1;
                            }
                            reqlog_logf(statlogger, REQL_INFO, "    %-20s %u\n",
                                        osql_breq2a(jj), diff);
                        }
                        tbl->prev_blockosqltypcnt[jj] = tbl->blockosqltypcnt[jj];
                    }

                    diff = dbenv->txns_committed - dbenv->prev_txns_committed;
                    if (diff) {
                        if (hdr == 0) {
                            reqlog_logf(statlogger, REQL_INFO, hdr_fmt,
                                        tbl->dbnum, tbl->tablename);
                            hdr = 1;
                        }
                        reqlog_logf(statlogger, REQL_INFO, "    %-20s %u\n",
                                    "txns committed", diff);
                    }
                    dbenv->prev_txns_committed = dbenv->txns_committed;

                    diff = dbenv->txns_aborted - dbenv->prev_txns_aborted;
                    if (diff) {
                        if (hdr == 0) {
                            reqlog_logf(statlogger, REQL_INFO, hdr_fmt,
                                        tbl->dbnum, tbl->tablename);
                            hdr = 1;
                        }
                        reqlog_logf(statlogger, REQL_INFO, "    %-20s %u\n",
                                    "txns aborted", diff);
                    }
                    dbenv->prev_txns_aborted = dbenv->txns_aborted;

                    diff = tbl->nsql - tbl->prev_nsql;
                    if (diff) {
                        if (hdr == 0) {
                            reqlog_logf(statlogger, REQL_INFO, hdr_fmt,
                                        tbl->dbnum, tbl->tablename);
                            hdr = 1;
                        }
                        reqlog_logf(statlogger, REQL_INFO, "    %-20s %u\n",
                                    "nsql", diff);
                    }
                    tbl->prev_nsql = tbl->nsql;
                }

                pstats = bdb_get_process_stats();
                cur_bdb_stats = *pstats;
                if (cur_bdb_stats.n_lock_waits > last_bdb_stats.n_lock_waits) {
                    unsigned nwaits = cur_bdb_stats.n_lock_waits -
                                      last_bdb_stats.n_lock_waits;
                    reqlog_logf(statlogger, REQL_INFO,
                                "%u locks, avg time %ums, worst time %ums\n",
                                nwaits,
                                U2M(cur_bdb_stats.lock_wait_time_us -
                                    last_bdb_stats.lock_wait_time_us) /
                                    nwaits,
                                U2M(cur_bdb_stats.worst_lock_wait_time_us));
                    bb_berkdb_reset_worst_lock_wait_time_us();
                }
                if (cur_bdb_stats.n_preads > last_bdb_stats.n_preads) {
                    unsigned npreads =
                        cur_bdb_stats.n_preads - last_bdb_stats.n_preads;
                    reqlog_logf(statlogger, REQL_INFO,
                                "%u preads, %u bytes, avg time %ums\n", npreads,
                                cur_bdb_stats.pread_bytes -
                                    last_bdb_stats.pread_bytes,
                                U2M(cur_bdb_stats.pread_time_us -
                                    last_bdb_stats.pread_time_us) /
                                    npreads);
                }
                if (cur_bdb_stats.n_pwrites > last_bdb_stats.n_pwrites) {
                    unsigned npwrites =
                        cur_bdb_stats.n_pwrites - last_bdb_stats.n_pwrites;
                    reqlog_logf(statlogger, REQL_INFO,
                                "%u pwrites, %u bytes, avg time %ums\n",
                                npwrites, cur_bdb_stats.pwrite_bytes -
                                              last_bdb_stats.pwrite_bytes,
                                U2M(cur_bdb_stats.pwrite_time_us -
                                    last_bdb_stats.pwrite_time_us) /
                                    npwrites);
                }
                if (cur_bdb_stats.n_memp_fgets > last_bdb_stats.n_memp_fgets) {
                    unsigned n_memp_fgets = cur_bdb_stats.n_memp_fgets -
                                            last_bdb_stats.n_memp_fgets;
                    unsigned us = cur_bdb_stats.memp_fget_time_us -
                                  last_bdb_stats.memp_fget_time_us;
                    reqlog_logf(statlogger, REQL_INFO,
                                "n_memp_fgets=%u, memp_fgets avg time=%ums\n",
                                n_memp_fgets, U2M(us) / n_memp_fgets);
                }
                if (cur_bdb_stats.n_memp_pgs > last_bdb_stats.n_memp_pgs) {
                    unsigned n_memp_pgs =
                        cur_bdb_stats.n_memp_pgs - last_bdb_stats.n_memp_pgs;
                    unsigned us = cur_bdb_stats.memp_pg_time_us -
                                  last_bdb_stats.memp_pg_time_us;
                    reqlog_logf(statlogger, REQL_INFO,
                                "n_memp_pgs=%u, memp_pgs avg time=%ums\n",
                                n_memp_pgs, U2M(us) / n_memp_pgs);
                }
                last_bdb_stats = cur_bdb_stats;

                diff_deadlocks = ndeadlocks - last_report_deadlocks;
                diff_lockwaits = nlockwaits - last_report_lockwaits;
                diff_vreplays = vreplays - last_report_vreplays;

                if (diff_deadlocks || diff_lockwaits || diff_vreplays)
                    reqlog_logf(statlogger, REQL_INFO,
                                "ndeadlocks %d, nlockwaits %d, vreplays %d, "
                                "locks aborted %d\n",
                                diff_deadlocks, diff_lockwaits, diff_vreplays,
                                diff_locks_aborted);

                bdb_get_cur_lsn_str(thedb->bdb_env, &curlsnbytes, curlsn,
                                    sizeof(curlsn));
                if (strcmp(curlsn, lastlsn) != 0) {
                    reqlog_logf(statlogger, REQL_INFO, "LSN %s diff %llu\n",
                                curlsn, curlsnbytes - lastlsnbytes);
                    strncpy0(lastlsn, curlsn, sizeof(lastlsn));
                    lastlsnbytes = curlsnbytes;
                }

                if (conns - last_report_conns || curr_conns - last_report_curr_conns) {
                   reqlog_logf(statlogger, REQL_INFO, "connections %lld timeouts %lld current_connections %lld\n", 
                         conns - last_report_conns,
                         conn_timeouts - last_report_conn_timeouts,
                         curr_conns - last_report_curr_conns);
                }


                reqlog_diffstat_dump(statlogger);

                count = 0;
                last_report_nqtrap = nqtrap;
                last_report_nfstrap = nfstrap;
                last_report_nsql = nsql;
                last_report_nsql_steps = nsql_steps;
                last_report_newsql = newsql;
                last_report_newsql_steps = newsql_steps;
                last_report_nretries = nretries;
                last_report_bpool_hits = bpool_hits;
                last_report_bpool_misses = bpool_misses;

                last_report_deadlocks = ndeadlocks;
                last_report_lockwaits = nlockwaits;
                last_report_vreplays = vreplays;

                last_report_ncommits = ncommits;
                last_report_ncommit_time = ncommit_time;

                last_report_conns = conns;
                last_report_conn_timeouts = conn_timeouts;
                last_report_curr_conns = curr_conns;

                osql_comm_diffstat(statlogger, NULL);
                strbuf_free(logstr);

                dump_client_sql_data(statlogger, 1);
            }
        }

        if (gbl_repscore)
            bdb_show_reptimes_compact(thedb->bdb_env);


        /* Push out old metrics */
        time_metric_purge_old(thedb->handle_buf_queue_time);
        time_metric_purge_old(thedb->sql_queue_time);
        time_metric_purge_old(thedb->service_time);
        time_metric_purge_old(thedb->queue_depth);
        time_metric_purge_old(thedb->concurrent_queries);
        time_metric_purge_old(thedb->connections);

        ++count;
        sleep(1);
    }

    reqlog_free(statlogger);
    return NULL;
}

void create_stat_thread(struct dbenv *dbenv)
{
    pthread_t stat_tid;
    int rc;

    rc = pthread_create(&stat_tid, &gbl_pthread_attr, statthd, dbenv);
    if (rc) {
        logmsg(LOGMSG_FATAL, "pthread_create statthd rc %d\n", rc);
        abort();
    }
}
/* set datetime global if directory exists */
static void set_datetime_dir(void)
{

    struct stat st;
    char *dir = comdb2_location("tzdata", "zoneinfo");

    /* this is a stupid test to prevent running comdb2 that have no datetime
       support
       files; this only test for directory presence and access to it, nothing
       else
    */
    if (stat(dir, &st)) {
        free(dir);
        logmsg(LOGMSG_FATAL, "This machine has no datetime support file;\n");
        abort();
    }

    set_tzdir(dir);
}

static void iomap_on(void *p)
{
    gbl_berkdb_iomap = 1;
    if (thedb && thedb->bdb_env)
        bdb_berkdb_iomap_set(thedb->bdb_env, 1);
}

static void iomap_off(void *p)
{
    gbl_berkdb_iomap = 0;
    if (thedb && thedb->bdb_env)
        bdb_berkdb_iomap_set(thedb->bdb_env, 0);
}

/* Global cron job scheduler for time-insensitive, lightweight jobs. */
cron_sched_t *gbl_cron;
static void *memstat_cron_event(struct cron_event *_, struct errstat *err)
{
    int tm;
    void *rc;

    // cron jobs always write to ctrace
    (void)comdb2ma_stats(NULL, 0, 0, COMDB2MA_TOTAL_DESC, COMDB2MA_GRP_NONE, 1);

    if (gbl_memstat_freq > 0) {
        tm = comdb2_time_epoch() + gbl_memstat_freq;
        rc = cron_add_event(gbl_cron, NULL, tm, (FCRON)memstat_cron_event, NULL,
                            NULL, NULL, NULL, NULL, err, NULL);

        if (rc == NULL)
            logmsg(LOGMSG_ERROR, "Failed to schedule next memstat event. "
                            "rc = %d, errstr = %s\n",
                    err->errval, err->errstr);
    }
    return NULL;
}

static void *memstat_cron_kickoff(struct cron_event *_, struct errstat *err)
{

    int tm;
    void *rc;

    logmsg(LOGMSG_INFO, "Starting memstat cron job. "
                    "Will print memory usage every %d seconds.\n",
            gbl_memstat_freq);

    tm = comdb2_time_epoch() + gbl_memstat_freq;
    rc = cron_add_event(gbl_cron, NULL, tm, (FCRON)memstat_cron_event, NULL,
                        NULL, NULL, NULL, NULL, err, NULL);
    if (rc == NULL)
        logmsg(LOGMSG_ERROR, "Failed to schedule next memstat event. "
                        "rc = %d, errstr = %s\n",
                err->errval, err->errstr);

    return NULL;
}

static char *gbl_cron_describe(sched_if_t *impl)
{
    return strdup("Default cron scheduler");
}

static char *gbl_cron_event_describe(sched_if_t *impl, cron_event_t *event)
{
    const char *name;
    if (event->func == (FCRON)memstat_cron_event)
        name = "Module memory stats update";
    else if (event->func == (FCRON)memstat_cron_kickoff)
        name = "Module memory stats kickoff";
    else
        name = "Unknown";

    return strdup(name);
}

static int comdb2ma_stats_cron(void)
{
    struct errstat xerr = {0};

    if (gbl_memstat_freq > 0) {
        if (!gbl_cron) {
            sched_if_t impl = {0};
            time_cron_create(&impl, gbl_cron_describe, gbl_cron_event_describe);
            gbl_cron = cron_add_event(NULL, "Global Job Scheduler", INT_MIN,
                                      (FCRON)memstat_cron_kickoff, NULL, NULL,
                                      NULL, NULL, NULL, &xerr, &impl);

        } else {
            gbl_cron = cron_add_event(gbl_cron, NULL, INT_MIN,
                                      (FCRON)memstat_cron_kickoff, NULL, NULL,
                                      NULL, NULL, NULL, &xerr, NULL);
        }
        if (gbl_cron == NULL)
            logmsg(LOGMSG_ERROR, "Failed to schedule memstat cron job. "
                            "rc = %d, errstr = %s\n",
                    xerr.errval, xerr.errstr);
    }

    return xerr.errval;
}

static void register_all_int_switches()
{
    register_int_switch("bad_lrl_fatal",
                        "Unrecognised lrl options are fatal errors",
                        &gbl_bad_lrl_fatal);
    register_int_switch("t2t", "New tag->tag conversion code", &gbl_use_t2t);
    register_int_switch("fix_cstr", "Fix validation of cstrings",
                        &gbl_fix_validate_cstr);
    register_int_switch("warn_cstr", "Warn on validation of cstrings",
                        &gbl_warn_validate_cstr);
    register_int_switch("scpushlogs", "Push to next log after a schema changes",
                        &gbl_pushlogs_after_sc);
    register_int_switch("pfltverbose", "Verbose errors in prefaulting code",
                        &gbl_prefault_verbose);
    register_int_switch("plannedsc", "Use planned schema change by default",
                        &gbl_default_plannedsc);
    register_int_switch("pflt_toblock_lcl",
                        "Prefault toblock operations locally",
                        &gbl_prefault_toblock_local);
    register_int_switch("pflt_toblock_rep",
                        "Prefault toblock operations on replicants",
                        &gbl_prefault_toblock_bcast);
    register_int_switch("dflt_livesc", "Use live schema change by default",
                        &gbl_default_livesc);
    register_int_switch("dflt_plansc", "Use planned schema change by default",
                        &gbl_default_plannedsc);
    register_int_switch("sqlite3openserial",
                        "Serialise calls to sqlite3_open to prevent excess CPU",
                        &gbl_serialise_sqlite3_open);
    register_int_switch(
        "thread_stats",
        "Berkeley DB will keep stats on what its threads are doing",
        &gbl_bb_berkdb_enable_thread_stats);
    register_int_switch(
        "lock_timing",
        "Berkeley DB will keep stats on time spent waiting for locks",
        &gbl_bb_berkdb_enable_lock_timing);
    register_int_switch(
        "memp_timing",
        "Berkeley DB will keep stats on time spent in __memp_fget",
        &gbl_bb_berkdb_enable_memp_timing);
    register_int_switch(
        "memp_pg_timing",
        "Berkeley DB will keep stats on time spent in __memp_pg",
        &gbl_bb_berkdb_enable_memp_pg_timing);
    register_int_switch("shalloc_timing", "Berkeley DB will keep stats on time "
                                          "spent in shallocs and shalloc_frees",
                        &gbl_bb_berkdb_enable_shalloc_timing);
    register_int_switch("allow_mismatched_tag_size",
                        "Allow variants in padding in static tag struct sizes",
                        &gbl_allow_mismatched_tag_size);
    register_int_switch("key_updates",
                        "Update non-dupe keys instead of delete/add",
                        &gbl_key_updates);
    register_int_switch("emptystrnum", "Empty strings don't convert to numbers",
                        &gbl_empty_strings_dont_convert_to_numbers);
    register_int_switch("schemachange_perms",
                        "Check if schema change allowed from source machines",
                        &gbl_check_schema_change_permissions);
    register_int_switch("verifylsn",
                        "Verify if LSN written before writing page",
                        &gbl_verify_lsn_written);
    register_int_switch("allow_broken_datetimes", "Allow broken datetimes",
                        &gbl_allowbrokendatetime);
    register_int_switch("verify_directio",
                        "Run expensive checks on directio calls",
                        &gbl_verify_direct_io);
    register_int_switch("parallel_sync",
                        "Run checkpoint/memptrickle code with parallel writes",
                        &gbl_parallel_memptrickle);
    register_int_switch("verify_dbreg",
                        "Periodically check if dbreg entries are correct",
                        &gbl_verify_dbreg);
    register_int_switch("verifycheckpoints",
                        "Highly paranoid checkpoint validity checks",
                        &gbl_checkpoint_paranoid_verify);
    register_int_switch(
        "support_datetime_in_triggers",
        "Enable support for datetime/interval types in triggers",
        &gbl_support_datetime_in_triggers);
    register_int_switch("prefix_foreign_keys",
                        "Allow foreign key to be a prefix of your key",
                        &gbl_fk_allow_prefix_keys);
    register_int_switch("superset_foreign_keys",
                        "Allow foreign key to be a superset of your key",
                        &gbl_fk_allow_superset_keys);
    register_int_switch("repverifyrecs",
                        "Verify every berkeley log record received",
                        &gbl_verify_rep_log_records);
    register_int_switch("enable_osql_logging",
                        "Log every osql packet and operation",
                        &gbl_enable_osql_logging);
    register_int_switch("enable_osql_longreq_logging",
                        "Log untruncated osql strings",
                        &gbl_enable_osql_longreq_logging);
    register_int_switch(
        "check_sparse_files",
        "When allocating a page, check that we aren't creating a sparse file",
        &gbl_check_sparse_files);
    register_int_switch(
        "core_on_sparse_file",
        "Generate a core if we catch berkeley creating a sparse file",
        &gbl_core_on_sparse_file);
    register_int_switch(
        "check_sqlite_numeric_types",
        "Report if our numeric conversion disagrees with SQLite's",
        &gbl_report_sqlite_numeric_conversion_errors);
    register_int_switch(
        "use_fastseed_for_comdb2_seqno",
        "Use fastseed instead of context for comdb2_seqno unique values",
        &gbl_use_fastseed_for_comdb2_seqno);
    register_int_switch(
        "disable_stable_for_ipu",
        "For inplace update tables, disable stable find-next cursors",
        &gbl_disable_stable_for_ipu);
    register_int_switch("debug_mpalloc_size",
                        "Alarm on suspicious allocation requests",
                        &gbl_debug_memp_alloc_size);
    register_int_switch("disable_exit_on_thread_error",
                        "don't exit on thread errors",
                        &gbl_disable_exit_on_thread_error);
    register_int_switch("support_sock_luxref",
                        "support proxy socket request with a set luxref",
                        &gbl_support_sock_luxref);
    register_switch("berkdb_iomap",
                    "enable berkdb writing memptrickle status to a mapped file",
                    iomap_on, iomap_off, int_stat_fn, &gbl_berkdb_iomap);
    register_int_switch("requeue_on_tran_dispatch",
                        "Requeue transactional statement if not enough threads",
                        &gbl_requeue_on_tran_dispatch);
    register_int_switch("check_wrong_db",
                        "Return error if connecting to wrong database",
                        &gbl_check_wrong_db);
    register_int_switch("debug_temp_tables", "Debug temp tables",
                        &gbl_debug_temptables);
    register_int_switch("check_sql_source", "Check sql source",
                        &gbl_check_sql_source);
    register_int_switch(
        "flush_check_active_peer",
        "Check if still have active connection when trying to flush",
        &gbl_flush_check_active_peer);
    register_int_switch("private_blkseq", "Keep a private blkseq",
                        &gbl_private_blkseq);
    register_int_switch("use_blkseq", "Enable blkseq", &gbl_use_blkseq);
    register_int_switch("track_queue_time",
                        "Track time sql requests spend on queue",
                        &gbl_track_queue_time);
    register_int_switch("update_startlsn_printstep",
                        "Print steps walked in update_startlsn code",
                        &gbl_update_startlsn_printstep);
    register_int_switch("locks_check_waiters",
                        "Light a flag if a lockid has waiters",
                        &gbl_locks_check_waiters);
    register_int_switch(
        "rowlocks_commit_on_waiters",
        "Don't commit a physical transaction unless there are lock waiters",
        &gbl_rowlocks_commit_on_waiters);
    register_int_switch("log_fstsnd_triggers",
                        "Log all fstsnd triggers to file",
                        &gbl_log_fstsnd_triggers);
    register_int_switch("broadcast_check_rmtpol",
                        "Check rmtpol before sending triggers",
                        &gbl_broadcast_check_rmtpol);
    register_int_switch("noenv_requests",
                        "Send requests compatible with no environment",
                        &gbl_noenv_messages);
    register_int_switch("track_curtran_locks", "Print curtran lockinfo",
                        &gbl_track_curtran_locks);
    register_int_switch("replicate_rowlocks", "Replicate rowlocks",
                        &gbl_replicate_rowlocks);
    register_int_switch("gather_rowlocks_on_replicant",
                        "Replicant will gather rowlocks",
                        &gbl_replicant_gather_rowlocks);
    register_int_switch("force_old_cursors", "Replicant will use old cursors",
                        &gbl_force_old_cursors);
    register_int_switch("disable_rowlocks_logging",
                        "Don't add logical logging for rowlocks",
                        &gbl_disable_rowlocks_logging);
    register_int_switch("disable_rowlocks",
                        "Follow rowlocks codepath but don't lock",
                        &gbl_disable_rowlocks);
    /*
      Alias of "disable_rowlocks" to handle lrl option for backward
      compatibility.
    */
    register_int_switch("disable_rowlock_locking",
                        "Follow rowlocks codepath but don't lock",
                        &gbl_disable_rowlocks);
    register_int_switch("random_rowlocks",
                        "Grab random, guaranteed non-conflicting rowlocks",
                        &gbl_random_rowlocks);
    register_int_switch(
        "already_aborted_trace",
        "Print trace when dd_abort skips an 'already-aborted' locker",
        &gbl_already_aborted_trace);
    register_int_switch("disable_update_shadows",
                        "stub out update shadows code",
                        &gbl_disable_update_shadows);
    register_int_switch("verbose_toblock_backouts",
                        "print verbose toblock backout trace",
                        &gbl_verbose_toblock_backouts);
    register_int_switch(
        "sql_release_locks_on_si_lockwait",
        "Release sql locks from si if the rep thread is waiting",
        &gbl_sql_release_locks_on_si_lockwait);
    register_int_switch("sql_release_locks_on_emit_row_lockwait",
                        "Release sql locks when we are about to emit a row",
                        &gbl_sql_release_locks_on_emit_row);
    register_int_switch("sql_release_locks_on_slow_reader",
                        "Release sql locks if a tcp write to the client blocks",
                        &gbl_sql_release_locks_on_slow_reader);
    register_int_switch("no_timeouts_on_release_locks",
                        "Disable client-timeouts if we're releasing locks",
                        &gbl_sql_no_timeouts_on_release_locks);
    register_int_switch("sql_release_locks_in_update_shadows",
                        "Release sql locks in update_shadows on lockwait",
                        &gbl_sql_release_locks_in_update_shadows);
    register_int_switch("release_locks_trace",
                        "Print trace if we release locks",
                        &gbl_sql_release_locks_trace);
    register_int_switch("verbose_waiter_flag",
                        "Print trace setting the waiter flag in lock code",
                        &gbl_lock_get_verbose_waiter);
    register_int_switch("dump_locks_on_repwait", "Dump locks on repwaits",
                        &gbl_dump_locks_on_repwait);
    register_int_switch("dump_page_on_byteswap_error",
                        "fsnap a malformed page from byteswap",
                        &gbl_dump_page_on_byteswap_error);
    register_int_switch("dump_after_byteswap", "dump page after byteswap",
                        &gbl_dump_after_byteswap);
    register_int_switch("rl_retry_on_deadlock",
                        "retry micro commit on deadlock",
                        &gbl_micro_retry_on_deadlock);
    register_int_switch("disable_blob_check",
                        "return immediately in check_blob_buffers",
                        &gbl_disable_blob_check);
    register_int_switch("disable_new_si_overhead",
                        "return immediately in several new snapisol functions",
                        &gbl_disable_new_snapisol_overhead);
    register_int_switch("verify_all_pools",
                        "verify objects are returned to the correct pools",
                        &gbl_verify_all_pools);
    register_int_switch("print_blockp_stats",
                        "print thread-count in block processor",
                        &gbl_print_blockp_stats);
    register_int_switch("allow_parallel_rep_on_pagesplit",
                        "allow parallel rep on pgsplit",
                        &gbl_allow_parallel_rep_on_pagesplit);
    register_int_switch("allow_parallel_rep_on_prefix",
                        "allow parallel rep on bam_prefix",
                        &gbl_allow_parallel_rep_on_prefix);
    register_int_switch("verbose_net", "Net prints lots of messages",
                        &gbl_verbose_net);
    register_int_switch("only_match_on_commit",
                        "Only rep_verify_match on commit records",
                        &gbl_only_match_commit_records);
    register_int_switch("check_page_in_recovery",
                        "verify that a page has or hasn't gotten corrupt",
                        &gbl_check_page_in_recovery);
    register_int_switch("comptxn_inherit_locks",
                        "Compensating transactions inherit pagelocks",
                        &gbl_cmptxn_inherit_locks);
    register_int_switch("rep_printlock", "Print locks in rep commit",
                        &gbl_rep_printlock);
    register_int_switch("accept_on_child_nets",
                        "listen on separate port for osql net",
                        &gbl_accept_on_child_nets);
    register_int_switch("disable_etc_services_lookup",
                        "When on, disables using /etc/services first to "
                        "discover database ports",
                        &gbl_disable_etc_services_lookup);
    register_int_switch("rowlocks_deadlock_trace",
                        "Prints deadlock trace in phys.c",
                        &gbl_rowlocks_deadlock_trace);
    register_int_switch("durable_wait_seqnum_test",
                        "Enables periodic durable failures in wait-for-seqnum",
                        &gbl_durable_wait_seqnum_test);
    register_int_switch("durable_replay_test",
                        "Enables periodic durable failures in blkseq replay",
                        &gbl_durable_replay_test);
    register_int_switch(
        "stable_rootpages_test",
        "Delay sql processing to allow a schema change to finish",
        &gbl_stable_rootpages_test);
    register_int_switch("durable_set_trace",
                        "Print trace set durable and commit lsn trace",
                        &gbl_durable_set_trace);
    register_int_switch("dumptxn_at_commit",
                        "Print the logs for a txn at commit",
                        &gbl_dumptxn_at_commit);
    register_int_switch("durable_calc_trace",
                        "Print all lsns for calculate_durable_lsn",
                        &gbl_durable_calc_trace);
    register_int_switch("extended_sql_debug_trace",
                        "Print extended trace for durable sql debugging",
                        &gbl_extended_sql_debug_trace);
    register_int_switch("dump_fsql_response", "Dump fsql out messages",
                        &gbl_dump_fsql_response);
    register_int_switch(
        "large_str_idx_find",
        "Allow index search using out-of-range strings or bytearrays",
        &gbl_large_str_idx_find);
    register_int_switch("fingerprint_queries",
                        "Compute fingerprint for SQL queries",
                        &gbl_fingerprint_queries);
    register_int_switch("verbose_normalized_queries",
                        "For new fingerprints, show normalized queries.",
                        &gbl_verbose_normalized_queries);
    register_int_switch("test_curtran_change", 
                        "Test change-curtran codepath (for debugging only)",
                        &gbl_test_curtran_change_code);
    register_int_switch("test_blkseq_replay",
                        "Test blkseq replay codepath (for debugging only)",
                        &gbl_test_blkseq_replay_code);
    register_int_switch("dump_blkseq", "Dump all blkseq inserts and replays",
                        &gbl_dump_blkseq);
    register_int_switch("skip_cget_in_db_put",
                        "Don't perform a cget when we do a cput",
                        &gbl_skip_cget_in_db_put);
    register_int_switch("direct_count",
                        "skip cursor layer for simple count stmts",
                        &gbl_direct_count);
    register_int_switch("parallel_count",
                        "When 'direct_count' is on, enable thread-per-stripe",
                        &gbl_parallel_count);
    register_int_switch("debug_sqlthd_failures",
                        "Force sqlthd failures in unusual places",
                        &gbl_debug_sqlthd_failures);
    register_int_switch("abort_invalid_query_info_key",
                        "Abort in thread-teardown for invalid query_info_key",
                        &gbl_abort_invalid_query_info_key);
    register_int_switch("cause_random_blkseq_replays",
                        "Cause random blkseq replays from replicant",
                        &gbl_random_blkseq_replays);
    register_int_switch("disable_cnonce_blkseq",
                        "Don't use cnonce for blkseq (for testing)",
                        &gbl_disable_cnonce_blkseq);
    register_int_switch("early_verify",
                        "Give early verify errors for updates in SQLite layer",
                        &gbl_early_verify);
    register_int_switch("new_indexes",
                        "Let replicants send indexes values to master",
                        &gbl_new_indexes);
    register_int_switch("mifid2_datetime_range",
                        "Extend datetime range to meet mifid2 requirements",
                        &gbl_mifid2_datetime_range);
    register_int_switch("return_long_column_names",
                        "Enables returning of long column names. (Default: ON)",
                        &gbl_return_long_column_names);
    register_int_switch(
        "logical_live_sc",
        "Enables online schema change with logical redo. (Default: OFF)",
        &gbl_logical_live_sc);
    register_int_switch("osql_odh_blob",
                        "Send ODH'd blobs to master. (Default: ON)",
                        &gbl_osql_odh_blob);
    register_int_switch("delay_sql_lock_release",
                        "Delay release locks in cursor move if bdb lock "
                        "desired but client sends rows back",
                        &gbl_delay_sql_lock_release_sec);
}

static void getmyid(void)
{
    char name[1024];
    char *cname;

    if (gethostname(name, sizeof(name))) {
        logmsg(LOGMSG_ERROR, "%s: Failure to get local hostname!!!\n", __func__);
        gbl_myhostname = "localhost";
    } else if ((cname = comdb2_getcanonicalname(name)) != NULL) {
        gbl_myhostname = intern(cname);
    } else {
        gbl_myhostname = intern(name);
    }

    getmyaddr();
    gbl_mypid = getpid();
}

void create_marker_file() 
{
    char *marker_file;
    int tmpfd;
    for (int ii = 0; ii < thedb->num_dbs; ii++) {
        if (thedb->dbs[ii]->dbnum) {
            marker_file =
                comdb2_location("marker", "%s.trap", thedb->dbs[ii]->tablename);
            tmpfd = creat(marker_file, 0666);
            free(marker_file);
            if (tmpfd != -1) close(tmpfd);
        }
    }
    marker_file = comdb2_location("marker", "%s.trap", thedb->envname);
    tmpfd = creat(marker_file, 0666);
    free(marker_file);
    if (tmpfd != -1) close(tmpfd);
}

static void handle_resume_sc()
{
    /* if there is an active schema changes, resume it, this is automatically
     * done every time the master changes, but on startup the low level meta
     * table wasn't open yet so we couldn't check to see if a schema change was
     * in progress */
    if (bdb_attr_get(thedb->bdb_attr, BDB_ATTR_SC_RESUME_AUTOCOMMIT) &&
        thedb->master == gbl_myhostname) {
        int irc = resume_schema_change();
        if (irc)
            logmsg(LOGMSG_ERROR, 
                    "failed trying to resume schema change, "
                    "if one was in progress it will have to be restarted\n");
    }
}

static void goodbye()
{
    logmsg(LOGMSG_USER, "goodbye\n");
#ifndef NDEBUG //TODO:wrap the follwing lines before checking in
    char cmd[400];
    sprintf(cmd,
            "bash -c 'gdb --batch --eval-command=\"thr app all ba\" "
            "/proc/%d/exe %d 2>&1 > %s/logs/%s.onexit'",
            gbl_mypid, gbl_mypid, getenv("TESTDIR"), gbl_dbname);

    logmsg(LOGMSG_ERROR, "goodbye: running %s\n", cmd);
    int rc = system(cmd);
    if (rc) {
        logmsg(LOGMSG_ERROR, "goodbye: system  returned rc %d\n", rc);
    }
#endif
}

#define TOOL(x) #x,

#define TOOLS           \
   TOOL(cdb2_dump)      \
   TOOL(cdb2_load)      \
   TOOL(cdb2_printlog)  \
   TOOL(cdb2_stat)      \
   TOOL(cdb2_verify)

#undef TOOL
#define TOOL(x) int tool_ ##x ##_main(int argc, char *argv[]);

TOOLS

#undef TOOL
#define TOOL(x) { #x, tool_ ##x ##_main },

struct tool {
   const char *tool;
   int (*main_func)(int argc, char *argv[]);
};

struct tool tool_callbacks[] = {
   TOOLS
   {NULL, NULL}
};

int main(int argc, char **argv)
{
    int rc;

    char *exe = NULL;

    /* clean left over transactions every 5 minutes */
    int clean_mins = 5 * 60 * 1000;

    /* allocate initializer first */
    comdb2ma_init(0, 0);

    /* more reliable */
#ifdef __linux__
    char fname[PATH_MAX];
    rc = readlink("/proc/self/exe", fname, sizeof(fname));
    if (rc > 0 && rc < sizeof(fname)) {
        fname[rc] = 0;
        exe = basename(fname);
    }
#endif
    if (exe == NULL) {
       /* more portable */
       char *arg = strdup(argv[0]);
       exe = basename(arg);
    }

    for (int i = 0; tool_callbacks[i].tool; i++) {
       if (strcmp(tool_callbacks[i].tool, exe) == 0)
          return tool_callbacks[i].main_func(argc, argv);
    }

    /* Initialize the tunables. */
    if ((init_gbl_tunables())) {
        logmsg(LOGMSG_FATAL, "Failed to initialize tunables");
        exit(1);
    }

    init_debug_switches();

    /* Initialize plugin tunables. */
    register_plugin_tunables();

    timer_init(ttrap);

    if (isatty(fileno(stdout)))
        logmsg_set_time(0);

    /* what is my local hostname */
    getmyid();

    /* ignore too large files signals */
    struct sigaction sact;
    sact.sa_handler = SIG_IGN;
    sigemptyset(&sact.sa_mask);
    sact.sa_flags = 0;
    sigaction(SIGXFSZ, &sact, NULL);

    if (gbl_clean_exit_on_sigterm)
        signal(SIGTERM, clean_exit_sigwrap);

    if (debug_switch_skip_skipables_on_verify())
        gbl_berkdb_verify_skip_skipables = 1;

    init_q_vars();

    srand(time(NULL) ^ getpid() << 16);
    srandom(comdb2_time_epochus());

    if (debug_switch_verbose_deadlocks())
        verbose_deadlocks = 1;

    /* line buffering in stdout */
    setvbuf(stdout, 0, _IOLBF, 0);

    crc32c_init(0);

    adjust_ulimits();
    sqlite3_tunables_init();
    thread_util_init();
    user_request_init();

    fdb_cache_init(10);
    fdb_svc_init();

    gbl_invalid_tid = pthread_self();

    logmsg(LOGMSG_INFO, "setting i/o alarm threshold to 100ms\n");

    __berkdb_write_alarm_ms = 100;
    __berkdb_read_alarm_ms = 100;
    __berkdb_fsync_alarm_ms = 100;

    berk_write_alarm_ms(__berkdb_write_alarm_ms);
    berk_read_alarm_ms(__berkdb_read_alarm_ms);
    berk_fsync_alarm_ms(__berkdb_fsync_alarm_ms);
    berk_memp_sync_alarm_ms(500);

    sighold(SIGPIPE); /*dothis before kicking off any threads*/

    thrman_init();
    javasp_once_init();

    register_all_int_switches();
    repl_list_init();

    gbl_argc = argc;
    gbl_argv = argv;

    init_cron();

    if (init(argc, argv) == -1) {
        logmsg(LOGMSG_FATAL, "failed to start\n");
        exit(1);
    }

    /*
      Place a freeze on tunables' registration. This is done to
      avoid multiple re-registration during the creation of temp
      table env.
    */
    gbl_tunables->freeze = 1;

    handle_resume_sc();

    /* Creating a server context wipes out the db #'s dbcommon entries.
     * Recreate them. */
    fix_lrl_ixlen();
    create_marker_file();

    create_watchdog_thread(thedb);
    create_old_blkseq_thread(thedb);
    create_stat_thread(thedb);

    /* create the offloadsql repository */
    if (!gbl_create_mode && thedb->nsiblings > 0) {
        if (osql_open(thedb)) {
            logmsg(LOGMSG_FATAL, "Failed to init osql\n");
            exit(1);
        }
    }

    /* if not using the nowatch lrl option */
    if (!gbl_watchdog_disable_at_start)
        watchdog_enable();

    llmeta_dump_mapping(thedb);

    init_lua_dbtypes();

    comdb2_timprm(clean_mins, TMEV_PURGE_OLD_LONGTRN);

    if (comdb2ma_stats_cron() != 0)
        abort();

    process_deferred_options(thedb, deferred_do_commands);
    clear_deferred_options();

    // db started - disable recsize kludge so
    // new schemachanges won't allow broken size.
    gbl_broken_max_rec_sz = 0;

    if (run_init_plugins(COMDB2_PLUGIN_INITIALIZER_POST)) {
        logmsg(LOGMSG_FATAL, "Initializer plugin failed\n");
        exit(1);
    }

    if (bdb_queuedb_create_cron(thedb) != 0)
        abort();

    gbl_ready = 1;
    logmsg(LOGMSG_WARN, "I AM READY.\n");

    pthread_t timer_tid;
    extern pthread_attr_t gbl_pthread_attr_detached;
    rc = pthread_create(&timer_tid, &gbl_pthread_attr_detached, timer_thread,
                        NULL);
    if (rc) {
        logmsg(LOGMSG_FATAL, "Can't create timer thread %d %s\n", rc, strerror(rc));
        return 1;
    }

    int wait_counter = 0;
    while (!db_is_stopped()) {
        sleep(1);
        wait_counter++;
    }

    if (!gbl_perform_full_clean_exit) {
        goodbye();
        return 0;
    }

    /* clean_exit() will wait for all the generic threads to exit */
    thrman_wait_type_exit(THRTYPE_CLEANEXIT);
    do_clean();

    for (int ii = 0; ii < thedb->num_dbs; ii++) {
        struct dbtable *db = thedb->dbs[ii];
        free(db->handle);
    }
    free(thedb);
    thedb = NULL;

    goodbye();
    return 0;
}

int add_db(dbtable *db)
{
    Pthread_rwlock_wrlock(&thedb_lock);

    if (hash_find_readonly(thedb->db_hash, db) != 0) {
        Pthread_rwlock_unlock(&thedb_lock);
        return -1;
    }

    thedb->dbs = realloc(thedb->dbs, (thedb->num_dbs + 1) * sizeof(dbtable *));
    db->dbs_idx = thedb->num_dbs;
    thedb->dbs[thedb->num_dbs++] = db;

    /* Add table to the hash. */
    hash_add(thedb->db_hash, db);

    Pthread_rwlock_unlock(&thedb_lock);
    return 0;
}

void delete_db(char *db_name)
{
    int idx;

    Pthread_rwlock_wrlock(&thedb_lock);
    if ((idx = getdbidxbyname_ll(db_name)) < 0) {
        logmsg(LOGMSG_FATAL, "%s: failed to find tbl for deletion: %s\n", __func__,
                db_name);
        exit(1);
    }

    /* Remove the table from hash. */
    hash_del(thedb->db_hash, thedb->dbs[idx]);

    for (int i = idx; i < (thedb->num_dbs - 1); i++) {
        thedb->dbs[i] = thedb->dbs[i + 1];
        thedb->dbs[i]->dbs_idx = i;
    }

    thedb->num_dbs -= 1;
    thedb->dbs[thedb->num_dbs] = NULL;
    Pthread_rwlock_unlock(&thedb_lock);
}

/* rename in memory db names; fragile */
int rename_db(dbtable *db, const char *newname)
{
    char *tag_name = strdup(newname);
    char *bdb_name = strdup(newname);

    if (!tag_name || !bdb_name)
        return -1;

    Pthread_rwlock_wrlock(&thedb_lock);

    /* tags */
    rename_schema(db->tablename, tag_name);

    /* bdb_state */
    bdb_state_rename(db->handle, bdb_name);

    /* db */
    hash_del(thedb->db_hash, db);
    db->tablename = (char *)newname;
    hash_add(thedb->db_hash, db);

    Pthread_rwlock_unlock(&thedb_lock);
    return 0;
}

void replace_db_idx(dbtable *p_db, int idx)
{
    int move = 0;
    Pthread_rwlock_wrlock(&thedb_lock);

    if (idx < 0 || idx >= thedb->num_dbs ||
        strcasecmp(thedb->dbs[idx]->tablename, p_db->tablename) != 0) {
        thedb->dbs =
            realloc(thedb->dbs, (thedb->num_dbs + 1) * sizeof(dbtable *));
        if (idx < 0 || idx >= thedb->num_dbs) idx = thedb->num_dbs;
        thedb->num_dbs++;
        move = 1;
    }

    for (int i = (thedb->num_dbs - 1); i > idx && move; i--) {
        thedb->dbs[i] = thedb->dbs[i - 1];
        thedb->dbs[i]->dbs_idx = i;
    }

    if (!move) p_db->dbnum = thedb->dbs[idx]->dbnum;

    p_db->dbs_idx = idx;
    thedb->dbs[idx] = p_db;

    /* Add table to the hash. */
    if (move == 1) {
        hash_add(thedb->db_hash, p_db);
    }

    Pthread_rwlock_unlock(&thedb_lock);
}

struct dbview *get_view_by_name(const char *view_name)
{
    struct dbview *view;
    Pthread_rwlock_wrlock(&thedb_lock);
    view = hash_find_readonly(thedb->view_hash, &view_name);
    Pthread_rwlock_unlock(&thedb_lock);
    return view;
}

int count_views()
{
    int count = 0;
    Pthread_rwlock_wrlock(&thedb_lock);
    count = hash_get_num_entries(thedb->view_hash);
    Pthread_rwlock_unlock(&thedb_lock);
    return count;
}

int add_view(struct dbview *view)
{
    Pthread_rwlock_wrlock(&thedb_lock);

    if (hash_find_readonly(thedb->view_hash, &view->view_name) != 0) {
        Pthread_rwlock_unlock(&thedb_lock);
        return -1;
    }

    /* Add view to the hash. */
    hash_add(thedb->view_hash, view);

    Pthread_rwlock_unlock(&thedb_lock);
    return 0;
}

void delete_view(char *view_name)
{
    struct dbview *view;
    Pthread_rwlock_wrlock(&thedb_lock);

    view = hash_find_readonly(thedb->view_hash, &view_name);
    if (view) {
        /* Remove the view from hash. */
        hash_del(thedb->view_hash, view);

        free(view->view_name);
        free(view->view_def);
        free(view);
    }

    Pthread_rwlock_unlock(&thedb_lock);
}

void epoch2a(int epoch, char *buf, size_t buflen)
{
    struct tm tmres;
    int pos;
    localtime_r((const time_t *)&epoch, &tmres);
#if defined(_SUN_SOURCE) || defined(_IBM_SOURCE)
    asctime_r(&tmres, buf);
#else
    strncpy0(buf, "epoch2a:ARCH?", buflen);
#endif
    for (pos = strlen(buf) - 1; pos >= 0; pos--) {
        if (!isspace((int)buf[pos]))
            break;
        buf[pos] = '\0';
    }
}

/* store our schemas in meta */
static int put_all_csc2()
{
    int ii;
    for (ii = 0; ii < thedb->num_dbs; ii++) {
        if (thedb->dbs[ii]->dbtype == DBTYPE_TAGGED_TABLE) {
            int rc;
            
            if (thedb->dbs[ii]->lrlfname)
                rc = load_new_table_schema_file(
                    thedb, thedb->dbs[ii]->tablename, thedb->dbs[ii]->lrlfname);
            else
                rc = load_new_table_schema_tran(thedb, NULL,
                                                thedb->dbs[ii]->tablename,
                                                thedb->dbs[ii]->csc2_schema);
            if (rc != 0) {
                logmsg(LOGMSG_ERROR, "error storing schema for table '%s'\n",
                       thedb->dbs[ii]->tablename);
                return -1;
            }
        }
    }

    return 0; /*success*/
}

int check_current_schemas(void)
{
    if (gbl_create_mode) {
        /* store our schemas in meta */
        if (put_all_csc2()) {
            logmsg(LOGMSG_ERROR, "error storing schemas in meta table\n");
            return -1;
        }
    } else {
        int ii;
        int schema_errors = 0;
        for (ii = 0; ii < thedb->num_dbs; ii++) {
            if (thedb->dbs[ii]->dbtype == DBTYPE_TAGGED_TABLE) {
                int rc;
                rc = check_table_schema(thedb, thedb->dbs[ii]->tablename,
                                        thedb->dbs[ii]->lrlfname);
                if (rc != 0)
                    schema_errors++;
            }
        }
        if (schema_errors) {
            logmsg(LOGMSG_ERROR, "SCHEMA MISMATCHES DETECTED, SEE ABOVE\n");
            return -1;
        }
    }

    return 0;
}

void log_delete_add_state(struct dbenv *dbenv, struct log_delete_state *state)
{
    Pthread_mutex_lock(&dbenv->log_delete_counter_mutex);
    listc_atl(&dbenv->log_delete_state_list, state);
    Pthread_mutex_unlock(&dbenv->log_delete_counter_mutex);
}

void log_delete_rem_state(struct dbenv *dbenv, struct log_delete_state *state)
{
    Pthread_mutex_lock(&dbenv->log_delete_counter_mutex);
    listc_rfl(&dbenv->log_delete_state_list, state);
    Pthread_mutex_unlock(&dbenv->log_delete_counter_mutex);
}

void log_delete_counter_change(struct dbenv *dbenv, int action)
{
    struct log_delete_state *pstate;
    int filenum;
    Pthread_mutex_lock(&dbenv->log_delete_counter_mutex);
    switch (action) {
    case LOG_DEL_ABS_ON:
        dbenv->log_delete = 1;
        break;
    case LOG_DEL_ABS_OFF:
        dbenv->log_delete = 0;
        break;
    }
    /* Find the lowest filenum in our log delete states */
    if (!dbenv->log_delete) {
        filenum = 0;
    } else {
        filenum = -1; /* delete any log file */
        LISTC_FOR_EACH(&dbenv->log_delete_state_list, pstate, linkv)
        {
            if (pstate->filenum < filenum || filenum == -1)
                filenum = pstate->filenum;
        }
    }
    dbenv->log_delete_filenum = filenum;
    Pthread_mutex_unlock(&dbenv->log_delete_counter_mutex);
}

inline int debug_this_request(int until)
{
    int now = comdb2_time_epoch();
    return now <= until;
}

int thdpool_alarm_on_queing(int len)
{
    if (bdb_attr_get(thedb->bdb_attr, BDB_ATTR_SQL_QUEUEING_DISABLE_TRACE) &&
        bdb_attr_get(thedb->bdb_attr, BDB_ATTR_SQL_QUEUEING_CRITICAL_TRACE) >=
            len)
        return 0;
    return 1;
}

int comdb2_recovery_cleanup(void *dbenv, void *inlsn, int is_master)
{
    int *file = &(((int *)(inlsn))[0]);
    int *offset = &(((int *)(inlsn))[1]);
    int rc;
    assert(*file >= 0 && *offset >= 0);
    logmsg(LOGMSG_INFO, "%s starting for [%d:%d] as %s\n", __func__, *file,
           *offset, is_master ? "MASTER" : "REPLICANT");
    rc = truncate_asof_pglogs(thedb->bdb_env, *file, *offset);
    logmsg(LOGMSG_INFO, "%s complete [%d:%d] rc=%d\n", __func__, *file, *offset,
           rc);
    return rc;
}

int comdb2_replicated_truncate(void *dbenv, void *inlsn, uint32_t flags)
{
    int *file = &(((int *)(inlsn))[0]);
    int *offset = &(((int *)(inlsn))[1]);
    int is_master = (flags & DB_REP_TRUNCATE_MASTER);
    int wait_seqnum = (flags & DB_REP_TRUNCATE_ONLINE);

    logmsg(LOGMSG_INFO, "%s starting for [%d:%d] as %s\n", __func__, *file,
           *offset, is_master ? "MASTER" : "REPLICANT");
    if (is_master && !gbl_is_physical_replicant) {
        /* We've asked the replicants to truncate their log files.  The master
         * incremented it's generation number before truncating.  The newmaster
         * message with the higher generation forces the replicants into
         * REP_VERIFY_MATCH */
        send_newmaster(thedb->bdb_env, wait_seqnum);
    }

    /* Run logical recovery */
    if (gbl_rowlocks)
        bdb_run_logical_recovery(thedb->bdb_env,
                                 is_master && !gbl_is_physical_replicant);

    logmsg(LOGMSG_INFO, "%s complete [%d:%d]\n", __func__, *file, *offset);

    return 0;
}

int gbl_comdb2_reload_schemas = 0;

/* This is for online logfile truncation across a schema-change */
int comdb2_reload_schemas(void *dbenv, void *inlsn)
{
    extern int gbl_watcher_thread_ran;
    uint64_t format;
    int bdberr = 0;
    int rlstate;
    int rc;
    int ii;
    int stripes, blobstripe;
    int retries = 0;
    tran_type *tran;
    dbtable *db;
    struct sql_thread *sqlthd;
    struct sqlthdstate *thd;
    int *file = &(((int *)(inlsn))[0]);
    int *offset = &(((int *)(inlsn))[1]);

    gbl_comdb2_reload_schemas = 1;
    logmsg(LOGMSG_INFO, "%s starting for [%d:%d]\n", __func__, *file, *offset);
    wrlock_schema_lk();
retry_tran:
    tran = bdb_tran_begin_flags(thedb->bdb_env, NULL, &bdberr, BDB_TRAN_NOLOG);
    if (tran == NULL) {
        logmsg(LOGMSG_FATAL, "%s: failed to start tran\n", __func__);
        abort();
    }

    for (ii = 0; ii < thedb->num_dbs; ii++) {
        db = thedb->dbs[ii];
        if ((rc = bdb_lock_table_write(db->handle, tran)) != 0) {
            if (rc == BDBERR_DEADLOCK && retries < 10) {
                retries++;
                bdb_tran_abort(thedb->bdb_env, tran, &bdberr);
                logmsg(LOGMSG_ERROR, "%s: got deadlock acquiring tablelocks\n",
                       __func__);
                goto retry_tran;
            } else {
                logmsg(LOGMSG_FATAL, "%s: got error %d acquiring tablelocks\n",
                       __func__, rc);
                abort();
            }
        }
    }

    /* Test this incrementally with all schema-change types */
    if ((rc = close_all_dbs_tran(tran)) != 0) {
        logmsg(LOGMSG_FATAL, "%s: close_all_dbs_tran returns %d\n", __func__,
               rc);
        abort();
    }

    free_sqlite_table(thedb);
    thedb->dbs = NULL;

    if (thedb->db_hash)
        hash_clear(thedb->db_hash);

    if (bdb_get_global_stripe_info(tran, &stripes, &blobstripe, &bdberr) == 0 &&
        stripes > 0) {
        gbl_dtastripe = stripes;
        gbl_blobstripe = blobstripe;
        bdb_attr_set(thedb->bdb_attr, BDB_ATTR_DTASTRIPE, gbl_dtastripe);
        bdb_attr_set(thedb->bdb_attr, BDB_ATTR_BLOBSTRIPE, gbl_blobstripe);
    }

    if (llmeta_load_tables(thedb, gbl_dbname, tran)) {
        logmsg(LOGMSG_FATAL, "could not load tables from the low level meta "
                             "table\n");
        abort();
    }

    if (llmeta_load_timepart(thedb)) {
        logmsg(LOGMSG_ERROR, "could not load time partitions\n");
        abort();
    }

    if ((rc = bdb_get_rowlocks_state(&rlstate, tran, &bdberr)) != 0) {
        logmsg(LOGMSG_ERROR, "Get rowlocks llmeta failed, rc=%d bdberr=%d\n",
               rc, bdberr);
        abort();
    }

    switch (rlstate) {
    case LLMETA_ROWLOCKS_ENABLED:
    case LLMETA_ROWLOCKS_ENABLED_MASTER_ONLY:
        gbl_rowlocks = 1;
        gbl_sql_tranlevel_default = SQL_TDEF_SNAPISOL;
    case LLMETA_ROWLOCKS_DISABLED:
        gbl_rowlocks = 0;
        gbl_sql_tranlevel_default = gbl_sql_tranlevel_preserved;
    default:
        break;
    }

    bdb_get_genid_format(&format, &bdberr);
    bdb_genid_set_format(thedb->bdb_env, format);

    if (reload_lua_sfuncs()) {
        logmsg(LOGMSG_FATAL, "could not load lua funcs from llmeta\n");
        abort();
    }

    if (reload_lua_afuncs()) {
        logmsg(LOGMSG_FATAL, "could not load lua aggs from llmeta\n");
        abort();
    }

    if ((rc = db_finalize_and_sanity_checks(thedb)) != 0) {
        logmsg(LOGMSG_FATAL, "%s: db_finalize_and_sanity_checks returns %d\n",
               __func__, rc);
        abort();
    }

    fix_lrl_ixlen_tran(tran);

    if ((rc = backend_open_tran(thedb, tran, 0)) != 0) {
        logmsg(LOGMSG_FATAL, "%s: backend_open_tran returns %d\n", __func__,
               rc);
        abort();
    }

    if (llmeta_load_tables_older_versions(thedb, tran)) {
        logmsg(LOGMSG_FATAL, "llmeta_load_tables_older_versions failed\n");
        abort();
    }

    load_dbstore_tableversion(thedb, tran);

    /* Clean up */
    sqlthd = pthread_getspecific(query_info_key);
    if (sqlthd) {
        thd = sqlthd->clnt->thd;

        delete_prepared_stmts(thd);
        sqlite3_close_serial(&thd->sqldb);
    }

    create_sqlmaster_records(tran);
    create_sqlite_master();
    oldfile_list_clear();

    BDB_BUMP_DBOPEN_GEN(invalid, NULL);

    if ((rc = bdb_tran_commit(thedb->bdb_env, tran, &bdberr)) != 0) {
        logmsg(LOGMSG_FATAL, "%s: bdb_tran_commit returns %d\n", __func__, rc);
        bdb_flush(thedb->bdb_env, &bdberr);
        abort();
    }

    gbl_watcher_thread_ran = comdb2_time_epoch();
    unlock_schema_lk();
    logmsg(LOGMSG_INFO, "%s complete [%d:%d]\n", __func__, *file, *offset);

    gbl_comdb2_reload_schemas = 0;
    return 0;
}

int comdb2_is_standalone(void *dbenv)
{
    return bdb_is_standalone(dbenv, thedb->bdb_env);
}

const char *comdb2_get_dbname(void)
{
    return thedb->envname;
}

int backend_opened(void)
{
    return gbl_backend_opened;
}

int sc_ready(void)
{
    return backend_opened();
}

static void create_service_file(const char *lrlname)
{
#ifdef _LINUX_SOURCE
    char *comdb2_path = comdb2_location("scripts", "comdb2");

    char *service_file =
        comdb2_asprintf("%s/%s.service", thedb->basedir, thedb->envname);
    char lrl[PATH_MAX];
    if (lrlname) {
        if (realpath(lrlname, lrl) == NULL) {
            logmsg(LOGMSG_ERROR, "can't resolve path to lrl file\n");
        }
    }

    struct passwd *pw = getpwuid(getuid());
    if (pw == NULL) {
        logmsg(LOGMSG_ERROR, "can't resolve current user: %d %s\n", errno,
               strerror(errno));
        return;
    }

    FILE *f = fopen(service_file, "w");
    free(service_file);
    if (f == NULL) {
        logmsg(LOGMSG_ERROR, "can't create service file: %d %s\n", errno,
               strerror(errno));
        return;
    }

    fprintf(f, "[Unit]\n");
    fprintf(f, "Description=Comdb2 database instance for %s\n\n", thedb->envname);
    fprintf(f, "[Service]\n");
    fprintf(f, "ExecStart=%s --lrl %s %s\n", comdb2_path, lrl, thedb->envname);

    fprintf(f, "User=%s\n"
               "Restart=always\n"
               "RestartSec=1\n\n"
               "[Install]\n"
               "WantedBy=multi-user.target\n",
            pw->pw_name);

    free(comdb2_path);
    fclose(f);
#endif
    return;
}<|MERGE_RESOLUTION|>--- conflicted
+++ resolved
@@ -1507,7 +1507,7 @@
     ctrace_closelog();
 
     backend_cleanup(thedb);
-    net_cleanup_subnets();
+    net_cleanup();
     cleanup_sqlite_master();
 
     free_sqlite_table(thedb);
@@ -1531,7 +1531,6 @@
     gbl_myhostname = NULL;
 
     cleanresources(); // list of lrls
-    clear_portmux_bind_path();
     // TODO: would be nice but other threads need to exit first:
     // comdb2ma_exit();
 }
@@ -1601,48 +1600,6 @@
         logmsg(LOGMSG_USER, "Created database %s.\n", thedb->envname);
         do_clean();
     }
-<<<<<<< HEAD
-=======
-
-    int rc = backend_close(thedb);
-    if (rc != 0) {
-        logmsg(LOGMSG_ERROR, "error backend_close() rc %d\n", rc);
-    }
-    bdb_cleanup_private_blkseq(thedb->bdb_env);
-
-    eventlog_stop();
-
-    cleanup_file_locations();
-    ctrace_closelog();
-
-    backend_cleanup(thedb);
-    net_cleanup();
-    cleanup_sqlite_master();
-
-    free_sqlite_table(thedb);
-
-    if (thedb->db_hash) {
-        hash_clear(thedb->db_hash);
-        hash_free(thedb->db_hash);
-        thedb->db_hash = NULL;
-    }
-
-    if (thedb->view_hash) {
-        free_view_hash(thedb->view_hash);
-        thedb->view_hash = NULL;
-    }
-
-    cleanup_interned_strings();
-    cleanup_peer_hash();
-    free(gbl_dbdir);
-
-    cleanresources(); // list of lrls
-    // TODO: would be nice but other threads need to exit first:
-    // comdb2ma_exit();
-
-    logmsg(LOGMSG_USER, "goodbye\n");
-    exit(0);
->>>>>>> 07cab48a
 }
 
 int get_elect_time_microsecs(void)
