--- conflicted
+++ resolved
@@ -3558,16 +3558,12 @@
        bdb_genid_set_format(thedb->bdb_env, format);
     }
 
-<<<<<<< HEAD
     rc = pthread_key_create(&osql_snap_info, NULL);
     if (rc) {
         logmsg(LOGMSG_FATAL, "pthread_key_create query_info_key rc %d\n", rc);
         return -1;
     }
 
-    tz_hash_init();
-=======
->>>>>>> f7f44901
     set_datetime_dir();
 
     /* get/set the table names from llmeta */
