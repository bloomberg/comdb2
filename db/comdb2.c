--- conflicted
+++ resolved
@@ -120,10 +120,6 @@
 #include "bb_oscompat.h"
 #include "comdb2util.h"
 #include "comdb2uuid.h"
-<<<<<<< HEAD
-#include "plugin.h"
-=======
->>>>>>> a421c370
 #include "debug_switches.h"
 #include "machine.h"
 #include "eventlog.h"
@@ -775,30 +771,6 @@
 extern int gbl_verbose_net;
 
 static void create_service_file(const char *lrlname);
-<<<<<<< HEAD
-
-static const char *help_text = {
-    "usage: comdb2 [--lrl LRLFILE] [--recovertotime EPOCH]\n"
-    "              [--recovertolsn FILE:OFFSET]\n"
-    "              [--fullrecovery] NAME\n"
-    "\n"
-    "       comdb2 --create [--lrl LRLFILE] [--dir PATH] NAME\n"
-    "\n"
-    "        --lrl                      specify alternate lrl file\n"
-    "        --fullrecovery             runs full recovery after a hot copy\n"
-    "        --recovertolsn             recovers database to file:offset\n"
-    "        --recovertotime            recovers database to epochtime\n"
-    "        --create                   creates a new database\n"
-    "        --dir                      specify path to database directory\n"
-    "\n"
-    "        NAME                       database name\n"
-    "        LRLFILE                    lrl configuration file\n"
-    "        FILE                       ID of a database file\n"
-    "        OFFSET                     offset within FILE\n"
-    "        EPOCH                      time in seconds since 1970\n"
-    "        PATH                       path to database directory\n"};
-=======
->>>>>>> a421c370
 
 /* FOR PAGE COMPACTION.
    The threshold should be kept under 0.5. By default, we make it lg(2)/2
@@ -841,15 +813,6 @@
 #endif
 #endif
 
-<<<<<<< HEAD
-static void usage(void)
-{
-    logmsg(LOGMSG_USER, "%s\n", help_text);
-    exit(1);
-}
-
-=======
->>>>>>> a421c370
 int getkeyrecnums(const struct dbtable *tbl, int ixnum)
 {
     if (ixnum < 0 || ixnum >= tbl->nix)
@@ -1535,40 +1498,6 @@
     return 0;
 }
 
-<<<<<<< HEAD
-/* handles "if"'s, returns 1 if this isn't an "if" statement or if the statement
- * is true, 0 if it is false (ie if this line should be skipped)
- * this replaces a couple duplicate sections of code */
-static int lrl_if(char **tok_inout, char *line, int line_len, int *st,
-                  int *ltok)
-{
-    char *tok = *tok_inout;
-    if (tokcmp(tok, *ltok, "if") == 0) {
-        enum mach_class my_class = get_my_mach_class();
-        tok = segtok(line, line_len, st, ltok);
-        if (my_class == CLASS_TEST && tokcmp(tok, *ltok, "test") &&
-            tokcmp(tok, *ltok, "dev"))
-            return 0;
-        if (my_class == CLASS_ALPHA && tokcmp(tok, *ltok, "alpha"))
-            return 0;
-        if (my_class == CLASS_UAT && tokcmp(tok, *ltok, "uat"))
-            return 0;
-        if (my_class == CLASS_BETA && tokcmp(tok, *ltok, "beta"))
-            return 0;
-        if (my_class == CLASS_PROD && tokcmp(tok, *ltok, "prod"))
-            return 0;
-        if (my_class == CLASS_UNKNOWN)
-            return 0;
-
-        tok = segtok(line, line_len, st, ltok);
-        *tok_inout = tok;
-    }
-
-    return 1; /* there was no "if" statement or it was true */
-}
-
-=======
->>>>>>> a421c370
 struct dbtable *newqdb(struct dbenv *env, const char *name, int avgsz, int pagesize,
                   int isqueuedb)
 {
@@ -1735,7 +1664,6 @@
           fprintf(stderr,"cant find index %d datacopy in csc schema %s\n",
           ii,tblname);
             cleanup_newdb(tbl);
-<<<<<<< HEAD
             return NULL;
           }
         */
@@ -1798,223 +1726,9 @@
 size_t gbl_lk_hash = 32;
 size_t gbl_lkr_hash = 16;
 
-void add_legacy_default_options(struct dbenv *dbenv) {
-   char *legacy_options[] = {
-      "disallow write from beta if prod",
-      "noblobstripe",
-      "nullsort high",
-      "dont_sort_nulls_with_header",
-      "nochecksums",
-      "sql_tranlevel_default comdb2",              /* check this one*/
-      "sql_tranlevel_default prefer_oldblock",     /* and this one */
-      "off fix_cstr",
-      "no_null_blob_fix",
-      "no_static_tag_blob_fix",
-      "dont_forbid_ulonglong",
-      "dont_init_with_ondisk_header",
-      "dont_init_with_instant_schema_change",
-      "dont_init_with_inplace_updates",
-      "dont_prefix_foreign_keys",
-      "dont_superset_foreign_keys",
-      "disable_inplace_blobs",
-      "disable_inplace_blob_optimization",
-      "disable_osql_blob_optimization",
-      "nocrc32c",
-      "enable_tagged_api",
-      "nokeycompr",
-      "norcache",
-      "usenames",
-      "dont_return_long_column_names",
-      "setattr DIRECTIO 0"
-   };
-   for (int i = 0; i < sizeof(legacy_options)/sizeof(legacy_options[0]); i++)
-      defer_option(dbenv, DEFERRED_LEGACY_DEFAULTS, legacy_options[i], -1, 0);
-}
-
-static void getmyaddr(void)
-{
-    struct hostent *h;
-
-    h = bb_gethostbyname(gbl_mynode);
-    if (h == NULL || h->h_addrtype != AF_INET) {
-        /* default to localhost */
-        gbl_myaddr.s_addr = INADDR_LOOPBACK;
-        return;
-    }
-    memcpy(&gbl_myaddr.s_addr, h->h_addr, h->h_length);
-}
-
-static int pre_read_option(struct dbenv *dbenv, char *line,
-                           int llen)
-{
-    char *tok;
-    int st = 0;
-    int ltok;
-
-    tok = segtok(line, llen, &st, &ltok);
-    if (ltok == 0 || tok[0] == '#') return 0;
-
-    /* if this is an "if" statement that evaluates to false, skip */
-    if (!lrl_if(&tok, line, llen, &st, &ltok)) {
-        return 0;
-    }
-
-    if (tokcmp(tok, ltok, "legacy_defaults") == 0) {
-        add_legacy_default_options(dbenv);
-    }
-
-    if (tokcmp(tok, ltok, "disable_direct_writes") == 0) {
-        dbenv->enable_direct_writes = 0;
-    } else if (tokcmp(tok, ltok, "morecolumns") == 0) {
-        logmsg(LOGMSG_INFO, "allowing 1024 columns per table\n");
-        gbl_morecolumns = 1;
-    } else if (tokcmp(tok, ltok, "nullfkey") == 0) {
-        gbl_nullfkey = 1;
-    } else if (tokcmp(tok, ltok, "disallow_portmux_route") == 0) {
-        gbl_pmux_route_enabled = 0;
-        logmsg(LOGMSG_INFO, "Won't allow portmux route\n");
-    } else if (tokcmp(tok, ltok, "allow_portmux_route") == 0) {
-        gbl_pmux_route_enabled = 1;
-        logmsg(LOGMSG_INFO, "Will allow portmux route\n");
-    } else if (tokcmp(tok, ltok, "portmux_port") == 0) {
-        tok = segtok(line, llen, &st, &ltok);
-        int portmux_port = toknum(tok, ltok);
-        logmsg(LOGMSG_WARN, "Using portmux port %d\n", portmux_port);
-        set_portmux_port(portmux_port);
-    } else if (tokcmp(tok, ltok, "portmux_bind_path") == 0) {
-        char path[108];
-        tok = segtok(line, llen, &st, &ltok);
-        tokcpy(tok, ltok, path);
-        if (set_portmux_bind_path(path)) {
-            logmsg(LOGMSG_ERROR, "Failed in setting portmux bind path %s\n",
-                   path);
-        } else {
-            logmsg(LOGMSG_INFO, "Using portmux bind path %s\n", path);
-        }
-    } else if (tokcmp(line, ltok, "hostname") == 0) {
-        tok = segtok(line, llen, &st, &ltok);
-        if (ltok == 0) {
-            logmsg(LOGMSG_INFO, "Expected hostname for 'hostname' directive.\n");
-            return -1;
-        }
-        gbl_mynode = internn(tok, ltok);
-        getmyaddr();
-    } else if (tokcmp(line, ltok, "logmsg") == 0) {
-       logmsg_process_message(line, llen);
-    }
-    return 0;
-}
-
-static int pre_read_deferred_callback(struct dbenv *env, char *option, void *p,
-                                      int len)
-{
-    pre_read_option(env, option, len);
-    return 0;
-}
-
-static void pre_read_lrl_file(struct dbenv *dbenv,
-                              const char *lrlname, const char *dbname)
-{
-    FILE *ff;
-    char line[512];
-
-    ff = fopen(lrlname, "r");
-
-    if (ff == 0) {
-        return;
-    }
-
-    while (fgets(line, sizeof(line), ff)) {
-        pre_read_option(dbenv, line, strlen(line));
-    }
-
-    process_deferred_options(dbenv, DEFERRED_LEGACY_DEFAULTS, NULL,
-                             pre_read_deferred_callback);
-
-    fclose(ff); /* lets get one fd back */
-}
-
-int defer_option(struct dbenv *dbenv, enum deferred_option_level lvl,
-                 char *option, int len, int line)
-{
-    struct deferred_option *opt;
-    if (len == -1) len = strlen(option);
-    opt = malloc(sizeof(struct deferred_option));
-    if (opt == NULL) {
-        logmsg(LOGMSG_ERROR, "%s:%d out of memory\n", __FILE__, __LINE__);
-        return 1;
-    }
-    opt->option = calloc(1, len + 1);
-    if (opt->option == NULL) {
-        logmsg(LOGMSG_ERROR, "%s:%d out of memory\n", __FILE__, __LINE__);
-        free(opt);
-        return 1;
-    }
-    memcpy(opt->option, option, len);
-    opt->line = line;
-    opt->len = strlen(opt->option);
-    listc_abl(&dbenv->deferred_options[lvl], opt);
-    return 0;
-}
-
-static int deferred_do_commands(struct dbenv *env, char *option, void *p,
-                                int len)
-{
-    char *tok;
-    int st = 0, tlen = 0;
-
-    tok = segtok(option, len, &st, &tlen);
-    if (tokcmp(tok, tlen, "sqllogger") == 0)
-        sqllogger_process_message(option + st, len - st);
-    else if (tokcmp(tok, tlen, "do") == 0)
-        process_command(env, option + st, len - st, 0);
-    return 0;
-}
-
-int process_deferred_options(struct dbenv *dbenv,
-                             enum deferred_option_level lvl, void *usrdata,
-                             int (*callback)(struct dbenv *env, char *option,
-                                             void *p, int len))
-{
-    struct deferred_option *opt;
-    int rc;
-
-    opt = listc_rtl(&dbenv->deferred_options[lvl]);
-    while (opt) {
-        rc = callback(dbenv, opt->option, usrdata, opt->len);
-
-        if (rc) return rc;
-        free(opt->option);
-        free(opt);
-        opt = listc_rtl(&dbenv->deferred_options[lvl]);
-    }
-    return 0;
-}
-
-void init_deferred_options(struct dbenv *dbenv)
-{
-    for (int lvl = 0; lvl < DEFERRED_OPTION_MAX; lvl++) {
-        listc_init(&dbenv->deferred_options[lvl],
-                   offsetof(struct deferred_option, lnk));
-    }
-}
-
 char **qdbs = NULL;
-static char **sfuncs = NULL;
-static char **afuncs = NULL;
-
-#define parse_lua_funcs(pfx)                                                   \
-    do {                                                                       \
-        tok = segtok(line, sizeof(line), &st, &ltok);                          \
-        int num = toknum(tok, ltok);                                           \
-        pfx##funcs = malloc(sizeof(char *) * (num + 1));                       \
-        int i;                                                                 \
-        for (i = 0; i < num; ++i) {                                            \
-            tok = segtok(line, sizeof(line), &st, &ltok);                      \
-            pfx##funcs[i] = tokdup(tok, ltok);                                 \
-        }                                                                      \
-        pfx##funcs[i] = NULL;                                                  \
-    } while (0)
+char **sfuncs = NULL;
+char **afuncs = NULL;
 
 #define llmeta_set_lua_funcs(pfx)                                              \
     do {                                                                       \
@@ -2080,1044 +1794,6 @@
 void get_afuncs(char ***funcs, int *num_funcs)
 {
     get_funcs(funcs, num_funcs, a);
-}
-
-int find_lua_sfunc(const char *name) { find_lua_func(name, s); }
-
-int find_lua_afunc(const char *name) { find_lua_func(name, a); }
-
-static char *get_qdb_name(const char *file)
-{
-    FILE *f = fopen(file, "r");
-    if (f == NULL) {
-        logmsg(LOGMSG_ERROR, "%s:fopen(\"%s\"):%s\n", __func__, file,
-                strerror(errno));
-        return NULL;
-    }
-    size_t n;
-    ssize_t s;
-    // Name of queue
-    char *name = NULL;
-    s = getline(&name, &n, f);
-    fclose(f);
-    if (s == -1)
-        return NULL;
-
-    name[s - 1] = 0;
-    return name;
-}
-
-struct read_lrl_option_type {
-    int lineno;
-    const char *lrlname;
-    const char *dbname;
-};
-
-static struct dbenv *read_lrl_file_int(struct dbenv *dbenv,
-                                       const char *lrlname, const char *dbname,
-                                       int required);
-
-static struct dbenv *read_lrl_file(struct dbenv *dbenv,
-                                   const char *lrlname, const char *dbname,
-                                   int required)
-{
-
-    struct lrlfile *lrlfile;
-    struct dbenv *out;
-    out = read_lrl_file_int(dbenv, (char*) lrlname, dbname, required);
-
-    lrlfile = listc_rtl(&dbenv->lrl_files);
-    free(lrlfile->file);
-    free(lrlfile);
-
-    return out;
-}
-
-static int read_lrl_option(struct dbenv *dbenv, char *line, void *p, int len)
-{
-    char *tok;
-    int st = 0;
-    int ltok;
-    int ii, kk;
-    int num;
-    int rc;
-    struct read_lrl_option_type *options = (struct read_lrl_option_type *)p;
-
-    tok = segtok(line, len, &st, &ltok);
-    if (ltok == 0 || tok[0] == '#') return 0;
-
-    /*
-      Handle global tunables.
-
-      rc == -1 : non-registered tunable, fallthrough
-      rc ==  0 : tunable updated successfully, return
-      rc ==  1 : error while updating the tunable, return
-    */
-    rc = handle_lrl_tunable(tok, ltok, line + st, len - st);
-    if (rc != -1) {
-        return rc;
-    }
-
-    /* if this is an "if" statement that evaluates to false, skip */
-    if (!lrl_if(&tok, line, len, &st, &ltok)) {
-        return 1;
-    } else if (tokcmp(tok, ltok, "sqlsortermaxmmapsize") == 0) {
-        tok = segtok(line, len, &st, &ltok);
-        long long maxmmapsz = toknumll(tok, ltok);
-        logmsg(LOGMSG_INFO, "setting sqlsortermaxmmapsize to %ld bytes\n",
-               maxmmapsz);
-        sqlite3_config(SQLITE_CONFIG_MMAP_SIZE, SQLITE_DEFAULT_MMAP_SIZE,
-                       maxmmapsz);
-    } else if (tokcmp(tok, ltok, "cache") == 0) { /* cache <nn> <kb|mb|gb> */
-        tok = segtok(line, len, &st, &ltok);
-        int nn = toknum(tok, ltok);
-        tok = segtok(line, len, &st, &ltok);
-        if (tokcmp(tok, ltok, "kb") == 0)
-            dbenv->cacheszkb = nn;
-        else if (tokcmp(tok, ltok, "mb") == 0)
-            dbenv->cacheszkb = nn * 1024;
-        else if (tokcmp(tok, ltok, "gb") == 0)
-            dbenv->cacheszkb = nn * 1024 * 1024;
-        else
-            logmsg(LOGMSG_ERROR, "bad unit for cache sz - needs kb|mb|gb\n");
-        logmsg(LOGMSG_INFO, "cache size is %dKB\n", dbenv->cacheszkb);
-    } else if (tokcmp(tok, ltok, "dedicated_network_suffixes") == 0) {
-        while (1) {
-            char suffix[50];
-
-            tok = segtok(line, len, &st, &ltok);
-            if (ltok == 0) break;
-            tokcpy(tok, ltok, suffix);
-
-            if (net_add_to_subnets(suffix, options->lrlname)) {
-                return -1;
-            }
-        }
-    } else if (tokcmp(tok, ltok, "nullsort") == 0) {
-        tok = segtok(line, len, &st, &ltok);
-        if (ltok == 0) {
-            logmsg(LOGMSG_ERROR, "Expected argument for nullsort\n");
-            return -1;
-        } else if (tokcmp(tok, ltok, "high") == 0) {
-            /* default */
-            comdb2_types_set_null_bit(null_bit_high);
-            logmsg(LOGMSG_INFO, "nulls will sort high\n");
-        } else if (tokcmp(tok, ltok, "low") == 0) {
-            comdb2_types_set_null_bit(null_bit_low);
-            logmsg(LOGMSG_INFO, "nulls will sort low\n");
-        } else {
-            logmsg(LOGMSG_ERROR, "Invalid argument for nullsort\n");
-        }
-    } else if (tokcmp(tok, ltok, "port") == 0) {
-        char hostname[255];
-        int port;
-        tok = segtok(line, len, &st, &ltok);
-        if (ltok == 0) {
-            logmsg(LOGMSG_ERROR,
-                   "Expected hostname port for \"port\" directive\n");
-            return -1;
-        }
-        if (ltok >= sizeof(hostname)) {
-            logmsg(LOGMSG_ERROR,
-                   "Unexpectedly long hostname %.*s len %d max %d\n", ltok,
-                   hostname, ltok, sizeof(hostname));
-            return -1;
-        }
-        tokcpy(tok, ltok, hostname);
-        tok = segtok(line, len, &st, &ltok);
-        if (ltok == 0) {
-            logmsg(LOGMSG_ERROR,
-                   "Expected hostname port for \"port\" directive\n");
-            return -1;
-        }
-        port = toknum(tok, ltok);
-        if (port <= 0 || port >= 65536) {
-            logmsg(LOGMSG_ERROR, "Port out of range for \"port\" directive\n");
-            return -1;
-        }
-        if (dbenv->nsiblings > 1) {
-            for (ii = 0; ii < dbenv->nsiblings; ii++) {
-                if (strcmp(dbenv->sibling_hostname[ii], hostname) == 0) {
-                    dbenv->sibling_port[ii][NET_REPLICATION] = port;
-                    dbenv->sibling_port[ii][NET_SQL] = port;
-                    dbenv->sibling_port[ii][NET_SIGNAL] = port;
-                    break;
-                }
-            }
-            if (ii >= dbenv->nsiblings) {
-                logmsg(LOGMSG_ERROR,
-                       "Don't recognize %s as part of my cluster.  Please make "
-                       "sure \"port\" directives follow \"cluster nodes\"\n",
-                       hostname);
-                return -1;
-            }
-        } else if (strcmp(hostname, "localhost") == 0) {
-            /* nsiblings == 1 means there's no other nodes in the cluster */
-            dbenv->sibling_port[0][NET_REPLICATION] = port;
-            dbenv->sibling_port[0][NET_SQL] = port;
-            dbenv->sibling_port[0][NET_SIGNAL] = port;
-        }
-    } else if (tokcmp(tok, ltok, "cluster") == 0) {
-        /*parse line...*/
-        tok = segtok(line, len, &st, &ltok);
-        if (tokcmp(tok, ltok, "nodes") == 0) {
-            /*create replication group. only me by default*/
-            while (1) {
-                char nodename[512];
-                struct hostent *h;
-
-                tok = segtok(line, len, &st, &ltok);
-                if (ltok == 0) break;
-                if (ltok > sizeof(nodename)) {
-                    logmsg(LOGMSG_ERROR,
-                           "host %.*s name too long (expected < %d)\n", ltok,
-                           tok, sizeof(nodename));
-                    return -1;
-                }
-                tokcpy(tok, ltok, nodename);
-                errno = 0;
-
-                if (dbenv->nsiblings >= MAXSIBLINGS) {
-                    logmsg(LOGMSG_ERROR,
-                           "too many sibling nodes (max=%d) in lrl %s\n",
-                           MAXSIBLINGS, options->lrlname);
-                    return -1;
-                }
-
-                /* Check to see if this name is another name for me. */
-                h = bb_gethostbyname(nodename);
-                if (h && h->h_addrtype == AF_INET &&
-                    memcmp(&gbl_myaddr.s_addr, h->h_addr, h->h_length == 0)) {
-                    /* Assume I am better known by this name. */
-                    gbl_mynode = intern(nodename);
-                }
-                if (strcmp(gbl_mynode, nodename) == 0 &&
-                    gbl_rep_node_pri == 0) {
-                    /* assign the priority of current node according to its
-                     * sequence in nodes list. */
-                    gbl_rep_node_pri = MAXSIBLINGS - dbenv->nsiblings;
-                    continue;
-                }
-                /* lets ignore duplicate for now and make a list out of what is
-                 * given in lrl */
-                for (kk = 1; kk < dbenv->nsiblings &&
-                             strcmp(dbenv->sibling_hostname[kk], nodename);
-                     kk++)
-                    ; /*look for dupes*/
-                if (kk == dbenv->nsiblings) {
-                    /*not a dupe.*/
-                    dbenv->sibling_hostname[dbenv->nsiblings] =
-                        intern(nodename);
-                    for (int netnum = 0; netnum < MAXNETS; netnum++)
-                        dbenv->sibling_port[dbenv->nsiblings][netnum] = 0;
-                    dbenv->nsiblings++;
-                }
-            }
-            dbenv->sibling_hostname[0] = gbl_mynode;
-        }
-    } else if (tokcmp(tok, ltok, "pagesize") == 0) {
-        tok = segtok(line, len, &st, &ltok);
-        if (ltok == 0) {
-            logmsg(LOGMSG_ERROR, "Need to specify options for pagesize.\n");
-            return -1;
-        }
-
-        if (tokcmp(tok, ltok, "all") == 0) {
-            logmsg(LOGMSG_ERROR, "Need to specify size for all\n");
-            return -1;
-#if 0 
-            NOT SURE WHY THE SHORTEN PATH, but commenting out to
-                remove compiler warning
-                ii=toknum(tok,ltok);
-
-            bdb_attr_set(dbenv->bdb_attr, BDB_ATTR_PAGESIZEDTA, ii);
-            bdb_attr_set(dbenv->bdb_attr, BDB_ATTR_PAGESIZEFREEREC, ii);
-            bdb_attr_set(dbenv->bdb_attr, BDB_ATTR_PAGESIZEIX, ii);
-            bdb_attr_set(dbenv->bdb_attr, BDB_ATTR_PAGESIZEBLOB, ii);
-#endif
-        } else if (tokcmp(tok, ltok, "dta") == 0) {
-            tok = segtok(line, len, &st, &ltok);
-            if (ltok == 0) {
-                logmsg(LOGMSG_ERROR, "Need to specify size for dta\n");
-                return -1;
-            }
-            ii = toknum(tok, ltok);
-
-            bdb_attr_set(dbenv->bdb_attr, BDB_ATTR_PAGESIZEDTA, ii);
-        } else if (tokcmp(tok, ltok, "ix") == 0) {
-            tok = segtok(line, len, &st, &ltok);
-            if (ltok == 0) {
-                logmsg(LOGMSG_ERROR, "Need to specify size for ix\n");
-                return -1;
-            }
-            ii = toknum(tok, ltok);
-            bdb_attr_set(dbenv->bdb_attr, BDB_ATTR_PAGESIZEIX, ii);
-        } else {
-            logmsg(LOGMSG_ERROR, "Need to specify options for pagesize.\n");
-            return -1;
-        }
-    }
-    /* we cant actually BECOME a different version of comdb2 at runtime,
-       just because the lrl file told us to.  what we can do is check for
-       some confused situations where the lrl file is for a different
-       version of comdb2 than we are */
-    else if (tokcmp(tok, ltok, "version") == 0) {
-        tok = segtok(line, len, &st, &ltok);
-        for (ii = 0; ii < 10; ii++)
-            if (!isprint(tok[ii])) tok[ii] = '\0';
-
-        logmsg(LOGMSG_ERROR, "lrl file for comdb2 version %s found\n", tok);
-
-        if (strcmp(tok, COMDB2_VERSION)) {
-            logmsg(LOGMSG_ERROR, "but we are version %s\n", COMDB2_VERSION);
-            exit(1);
-        }
-    }
-
-    else if (tokcmp(tok, ltok, "checkctags") == 0) {
-        tok = segtok(line, len, &st, &ltok);
-        if (ltok == 0) {
-            logmsg(LOGMSG_ERROR, "Need to specify options for checkctags.\n");
-            return -1;
-        }
-
-        if (tokcmp(tok, ltok, "off") == 0) {
-            logmsg(LOGMSG_INFO, "check tag logic is now off\n");
-            gbl_check_client_tags = 0;
-        } else if (tokcmp(tok, ltok, "soft") == 0) {
-            logmsg(LOGMSG_INFO, "check tag logic will now produce warning\n");
-            gbl_check_client_tags = 2;
-        } else if (tokcmp(tok, ltok, "full") == 0) {
-            logmsg(LOGMSG_INFO,
-                   "check tag logic will now error out to client\n");
-            gbl_check_client_tags = 1;
-        } else {
-            logmsg(LOGMSG_INFO, "Need to specify options for checktags.\n");
-            return -1;
-        }
-    } else if (tokcmp(tok, ltok, "sync") == 0) {
-        rc = process_sync_command(dbenv, line, len, st);
-        if (rc != 0) {
-            return -1;
-        }
-    } else if (tokcmp(tok, ltok, "queue") == 0) {
-        struct dbtable *tbl;
-        char *qname = NULL;
-        int avgsz;
-        int pagesize = 0;
-        int lrc = 0;
-
-        /*
-          queue <qname>
-        */
-        tok = segtok(line, len, &st, &ltok); /* queue name */
-        if (ltok == 0) {
-            logmsg(LOGMSG_ERROR, "Malformed \"queue\" directive\n");
-            lrc = -1;
-            goto cleanup_queue;
-        }
-        qname = tokdup(tok, ltok);
-
-        tok = segtok(line, len, &st, &ltok); /* item sz*/
-        if (ltok == 0) {
-            logmsg(LOGMSG_ERROR, "Malformed \"queue\" directive\n");
-            lrc = -1;
-            goto cleanup_queue;
-        }
-        avgsz = toknum(tok, ltok);
-        if (avgsz == 0) {
-            logmsg(LOGMSG_ERROR, "Malformed \"queue\" directive\n");
-            lrc = -1;
-            goto cleanup_queue;
-        }
-
-        /* This code is dupliated in the message trap parser.. sorry */
-        tok = segtok(line, len, &st, &ltok);
-        while (ltok) {
-            char ctok[64];
-            tokcpy0(tok, ltok, ctok, sizeof(ctok));
-            if (strncmp(ctok, "pagesize=", 9) == 0) {
-                pagesize = atoi(ctok + 9);
-            } else {
-                logmsg(LOGMSG_ERROR, "Bad queue attribute '%s'\n", ctok);
-                lrc = -1;
-                goto cleanup_queue;
-            }
-            tok = segtok(line, len, &st, &ltok);
-        }
-
-        tbl = newqdb(dbenv, qname, avgsz, pagesize, 0);
-        if (!tbl) {
-            lrc = -1;
-            goto cleanup_queue;
-        }
-        tbl->dbs_idx = -1;
-
-        dbenv->qdbs =
-            realloc(dbenv->qdbs, (dbenv->num_qdbs + 1) * sizeof(struct dbtable *));
-        dbenv->qdbs[dbenv->num_qdbs++] = tbl;
-
-        /* Add queue to the hash. */
-        hash_add(dbenv->qdb_hash, tbl);
-
-    cleanup_queue:
-        if (qname) free(qname);
-        if (lrc) return lrc;
-    } else if (tokcmp(tok, ltok, "consumer") == 0) {
-        char *qname = NULL;
-        int consumer;
-        char *method = NULL;
-        struct dbtable *tbl;
-        int lrc = 0;
-
-        /*
-         * consumer <qname> <consumer#> <method>
-         */
-        tok = segtok(line, len, &st, &ltok); /* queue name */
-        if (ltok == 0) {
-            logmsg(LOGMSG_ERROR, "Malformed \"consumer\" directive\n");
-            lrc = -1;
-            goto cleanup_consumer;
-        }
-        qname = tokdup(tok, ltok);
-        tok = segtok(line, len, &st, &ltok); /* consumer # */
-        if (ltok == 0) {
-            logmsg(LOGMSG_ERROR, "Malformed \"consumer\" directive\n");
-            lrc = -1;
-            goto cleanup_consumer;
-        }
-        consumer = toknum(tok, ltok);
-        tok = segtok(line, len, &st, &ltok); /* method */
-        if (ltok == 0) {
-            logmsg(LOGMSG_ERROR, "Malformed \"consumer\" directive\n");
-            lrc = -1;
-            goto cleanup_consumer;
-        }
-        method = tokdup(tok, ltok);
-
-        tbl = getqueuebyname(qname);
-        if (!tbl) {
-            logmsg(LOGMSG_ERROR, "No such queue '%s'\n", qname);
-            lrc = -1;
-            goto cleanup_consumer;
-        }
-
-        if (dbqueue_add_consumer(tbl, consumer, method, 1) != 0) {
-            lrc = -1;
-        }
-    cleanup_consumer:
-        if (qname) free(qname);
-        if (method) free(method);
-        if (lrc) return lrc;
-    } else if (tokcmp(tok, ltok, "sfuncs") == 0) {
-        parse_lua_funcs(s);
-    } else if (tokcmp(tok, ltok, "afuncs") == 0) {
-        parse_lua_funcs(a);
-    } else if (tokcmp(tok, ltok, "queuedb") == 0) {
-        char **slot = &qdbs[0];
-        while (*slot)
-            ++slot;
-        tok = segtok(line, len, &st, &ltok);
-        *slot = tokdup(tok, ltok);
-        struct dbtable **qdb = &dbenv->qdbs[0];
-        while (*qdb)
-            ++qdb;
-        char *name = get_qdb_name(*slot);
-        if (name == NULL) {
-            logmsg(LOGMSG_ERROR, "Failed to obtain queuedb name from:%s\n",
-                   *slot);
-            return -1;
-        }
-        *qdb = newqdb(dbenv, name, 65536, 65536, 1);
-        free(name);
-        if (*qdb == NULL) {
-            logmsg(LOGMSG_ERROR, "newqdb failed for:%s\n", name);
-            return -1;
-        }
-    } else if (tokcmp(tok, ltok, "table") == 0) {
-        /*
-         * variants:
-         * table foo foo.lrl        # load a table given secondary lrl files
-         * table foo foo.csc        # load a table from a csc file
-         * table foo foo.csc dbnum  # load a table from a csc file and have
-         * # it also accept requests as db# dbnum
-         *
-         * relative paths are looked for relative to the parent lrl
-         *
-         * table     sqlite_stat1 bin/comdb2_stats.csc2
-         */
-        char *fname;
-        char *tblname;
-        char tmpname[MAXTABLELEN];
-
-        dbenv->dbs =
-            realloc(dbenv->dbs, (dbenv->num_dbs + 1) * sizeof(struct dbtable *));
-
-        tok = segtok(line, len, &st, &ltok); /* tbl name */
-        if (ltok == 0) {
-            logmsg(LOGMSG_ERROR, "Malformed \"table\" directive\n");
-            return -1;
-        }
-
-        tblname = tokdup(tok, ltok);
-
-        tok = segtok(line, len, &st, &ltok);
-        fname = getdbrelpath(tokdup(tok, ltok));
-
-        /* if it's a schema file, allocate a struct dbtable, populate with crap
-         * data, then load schema.  if it's an lrl file, we don't support it
-         * anymore */
-
-        if (strstr(fname, ".lrl") != 0) {
-            logmsg(LOGMSG_ERROR, "this version of comdb2 does not support "
-                                 "loading another lrl from this lrl\n");
-            return -1;
-        } else if (strstr(fname, ".csc2") != 0) {
-            int dbnum;
-            struct dbtable *tbl;
-
-            bdb_attr_set(dbenv->bdb_attr, BDB_ATTR_GENIDS, 1);
-
-            /* optional dbnum */
-            tok = segtok(line, len, &st, &ltok);
-            tokcpy(tok, ltok, tmpname);
-            if (ltok == 0)
-                dbnum = 0;
-            else {
-                dbnum = toknum(tok, ltok);
-                if (dbnum <= 0) {
-                    logmsg(LOGMSG_ERROR,
-                           "Invalid dbnum entry in \"table\" directive\n");
-                    return -1;
-                }
-
-                /* if db number matches parent database db number then
-                 * table name must match parent database name.  otherwise
-                 * we get mysterious failures to receive qtraps (setting
-                 * taskname to something not our task name causes initque
-                 * to fail, and the ldgblzr papers over this) */
-                if (dbnum == dbenv->dbnum &&
-                    strcasecmp(gbl_dbname, tblname) != 0) {
-                    logmsg(LOGMSG_ERROR,
-                           "Table %s has same db number as parent database "
-                           "but different name\n",
-                           tblname);
-                    return -1;
-                }
-            }
-            rc = dyns_load_schema(fname, (char *)gbl_dbname, tblname);
-            if (rc != 0) {
-                logmsg(LOGMSG_ERROR, "Error loading %s schema.\n", tok);
-                return -1;
-            }
-
-            /* create one */
-            tbl = newdb_from_schema(dbenv, tblname, fname, dbnum, dbenv->num_dbs,
-                                   0);
-            if (tbl == NULL) {
-                return -1;
-            }
-
-            tbl->dbs_idx = dbenv->num_dbs;
-            dbenv->dbs[dbenv->num_dbs++] = tbl;
-
-            /* Add table to the hash. */
-            hash_add(dbenv->db_hash, tbl);
-
-            /* just got a bunch of data. remember it so key forming
-               routines and SQL can get at it */
-            if (add_cmacc_stmt(tbl, 0)) {
-                logmsg(LOGMSG_ERROR,
-                       "Failed to load schema: can't process schema file %s\n",
-                       tok);
-                return -1;
-            }
-        } else {
-            logmsg(LOGMSG_ERROR, "Invalid table option\n");
-            return -1;
-        }
-    } else if (tokcmp(tok, ltok, "allow") == 0 ||
-               tokcmp(tok, ltok, "disallow") == 0 ||
-               tokcmp(tok, ltok, "clrpol") == 0 ||
-               tokcmp(tok, ltok, "setclass") == 0) {
-        if (dbenv->num_allow_lines >= dbenv->max_allow_lines) {
-            dbenv->max_allow_lines += 1;
-            dbenv->allow_lines = realloc(
-                dbenv->allow_lines, sizeof(char *) * dbenv->max_allow_lines);
-            if (!dbenv->allow_lines) {
-                logmsg(LOGMSG_ERROR, "out of memory\n");
-                return -1;
-            }
-        }
-        dbenv->allow_lines[dbenv->num_allow_lines] = strdup(line);
-        if (!dbenv->allow_lines[dbenv->num_allow_lines]) {
-            logmsg(LOGMSG_ERROR, "out of memory\n");
-            return -1;
-        }
-        dbenv->num_allow_lines++;
-    } else if (tokcmp(tok, ltok, "debug") == 0) {
-        tok = segtok(line, len, &st, &ltok);
-        while (ltok > 0) {
-            if (tokcmp(tok, ltok, "rtcpu") == 0) {
-                logmsg(LOGMSG_INFO, "enable rtcpu debugging\n");
-                gbl_rtcpu_debug = 1;
-            }
-            tok = segtok(line, len, &st, &ltok);
-        }
-    } else if (tokcmp(tok, ltok, "resource") == 0) {
-        /* I used to allow a one argument version of resource -
-         *   resource <filepath>
-         * This wasn't implemented too well and caused problems.  Explicit
-         * two argument version is better:
-         *   resource <name> <filepath>
-         */
-        char *name = NULL;
-        char *file = NULL;
-        tok = segtok(line, len, &st, &ltok);
-        if (ltok == 0) {
-            logmsg(LOGMSG_ERROR, "Expected resource name\n");
-            return -1;
-        }
-        name = tokdup(tok, ltok);
-        tok = segtok(line, len, &st, &ltok);
-        if (ltok == 0) {
-            logmsg(LOGMSG_ERROR, "Expected resource path\n");
-            free(name);
-            return -1;
-        }
-        file = tokdup(tok, ltok);
-        addresource(name, file);
-        if (name) free(name);
-        if (file) free(file);
-    } else if (tokcmp(tok, ltok, "procedure") == 0) {
-        char *name;
-        char *jartok;
-        tok = segtok(line, len, &st, &ltok);
-        if (ltok == 0) {
-            logmsg(LOGMSG_ERROR, "Expected stored procedure name\n");
-            return -1;
-        }
-        name = tokdup(tok, ltok);
-        tok = segtok(line, len, &st, &ltok);
-        if (ltok == 0) {
-            logmsg(LOGMSG_ERROR,
-                   "Expected stored procedure jar resource name\n");
-            free(name);
-            return -1;
-        }
-        jartok = tokdup(tok, ltok);
-        if (javasp_add_procedure(name, jartok, line + st) != 0) return -1;
-        free(name);
-        free(jartok);
-    } else if (tokcmp(tok, ltok, "use_parallel_schema_change") == 0) {
-        gbl_default_sc_scanmode = SCAN_PARALLEL;
-        logmsg(LOGMSG_INFO,
-               "using parallel scan mode for schema changes by default\n");
-    } else if (tokcmp(tok, ltok, "use_llmeta") == 0) {
-        bdb_attr_set(dbenv->bdb_attr, BDB_ATTR_LLMETA, 1);
-        logmsg(LOGMSG_INFO, "using low level meta table\n");
-    } else if (tokcmp(tok, ltok, "enable_snapshot_isolation") == 0) {
-        bdb_attr_set(dbenv->bdb_attr, BDB_ATTR_SNAPISOL, 1);
-        gbl_snapisol = 1;
-    } else if (tokcmp(tok, ltok, "enable_new_snapshot") == 0) {
-        bdb_attr_set(dbenv->bdb_attr, BDB_ATTR_SNAPISOL, 1);
-        gbl_snapisol = 1;
-        gbl_new_snapisol = 1;
-        gbl_new_snapisol_logging = 1;
-        logmsg(LOGMSG_INFO, "Enabled new snapshot\n");
-    } else if (tokcmp(tok, ltok, "enable_new_snapshot_asof") == 0) {
-        bdb_attr_set(dbenv->bdb_attr, BDB_ATTR_SNAPISOL, 1);
-        gbl_snapisol = 1;
-        gbl_new_snapisol = 1;
-        gbl_new_snapisol_asof = 1;
-        gbl_new_snapisol_logging = 1;
-        logmsg(LOGMSG_INFO, "Enabled new snapshot\n");
-    } else if (tokcmp(tok, ltok, "enable_new_snapshot_logging") == 0) {
-        gbl_new_snapisol_logging = 1;
-        logmsg(LOGMSG_INFO, "Enabled new snapshot logging\n");
-    } else if (tokcmp(tok, ltok, "disable_new_snapshot") == 0) {
-        gbl_disable_new_snapshot = 1;
-        logmsg(LOGMSG_INFO, "Disabled new snapshot\n");
-    } else if (tokcmp(tok, ltok, "enable_serial_isolation") == 0) {
-        bdb_attr_set(dbenv->bdb_attr, BDB_ATTR_SNAPISOL, 1);
-        gbl_snapisol = 1;
-        gbl_selectv_rangechk = 1;
-    } else if (tokcmp(tok, ltok, "on") == 0) {
-        change_switch(1, line, len, st);
-    } else if (tokcmp(tok, ltok, "off") == 0) {
-        change_switch(0, line, len, st);
-    } else if (tokcmp(tok, ltok, "setattr") == 0) {
-        char name[48] = {0}; // oh valgrind
-        int value;
-        tok = segtok(line, len, &st, &ltok);
-        if (ltok == 0) {
-            logmsg(LOGMSG_ERROR, "%s:%d: expected attribute name\n",
-                   options->lrlname, options->lineno);
-            return -1;
-        }
-        tokcpy0(tok, ltok, name, sizeof(name));
-        tok = segtok(line, len, &st, &ltok);
-        if (ltok == 0) {
-            logmsg(LOGMSG_ERROR, "%s:%d: expected attribute value\n",
-                   options->lrlname, options->lineno);
-            return -1;
-        }
-        value = toknum(tok, ltok);
-        if (bdb_attr_set_by_name(NULL, dbenv->bdb_attr, name, value) != 0) {
-            logmsg(LOGMSG_ERROR, "%s:%d: bad attribute name %s\n",
-                   options->lrlname, options->lineno, name);
-        }
-    } else if (tokcmp(tok, ltok, "mallocregions") == 0) {
-        if ((strcmp(COMDB2_VERSION, "2") == 0) ||
-            (strcmp(COMDB2_VERSION, "old") == 0)) {
-            logmsg(LOGMSG_INFO, "Using os-supplied malloc for regions\n");
-            berkdb_use_malloc_for_regions();
-            gbl_malloc_regions = 1;
-        }
-    } else if (tokcmp(tok, ltok, "appsockpool") == 0) {
-        thdpool_process_message(gbl_appsock_thdpool, line, len, st);
-    } else if (tokcmp(tok, ltok, "sqlenginepool") == 0) {
-        thdpool_process_message(gbl_sqlengine_thdpool, line, len, st);
-    } else if (tokcmp(tok, ltok, "osqlpfaultpool") == 0) {
-        thdpool_process_message(gbl_osqlpfault_thdpool, line, len, st);
-    } else if (lrltokignore(tok, ltok) == 0) {
-        /* ignore this line */
-    } else if (tokcmp(tok, ltok, "sql_tranlevel_default") == 0) {
-        tok = segtok(line, len, &st, &ltok);
-        if (ltok == 0) {
-            logmsg(LOGMSG_ERROR,
-                   "Need to specify default type for sql_tranlevel_default\n");
-            return -1;
-        }
-        if (ltok == 6 && !strncasecmp(tok, "comdb2", 6)) {
-            gbl_sql_tranlevel_default = SQL_TDEF_COMDB2;
-            logmsg(LOGMSG_INFO, "sql default mode is comdb2\n");
-
-        } else if (ltok == 5 && !strncasecmp(tok, "block", 5)) {
-            gbl_sql_tranlevel_default = (gbl_upgrade_blocksql_2_socksql)
-                                            ? SQL_TDEF_SOCK
-                                            : SQL_TDEF_BLOCK;
-            logmsg(LOGMSG_INFO, "sql default mode is %s\n",
-                   (gbl_sql_tranlevel_default == SQL_TDEF_SOCK) ? "socksql"
-                                                                : "blocksql");
-        } else if (ltok == 9 && !strncasecmp(tok, "blocksock", 9) ||
-                   tokcmp(tok, ltok, "default") == 0) {
-            gbl_upgrade_blocksql_2_socksql = 1;
-            if (gbl_sql_tranlevel_default == SQL_TDEF_BLOCK) {
-                gbl_sql_tranlevel_default = SQL_TDEF_SOCK;
-            }
-            logmsg(LOGMSG_INFO, "sql default mode is %s\n",
-                   (gbl_sql_tranlevel_default == SQL_TDEF_SOCK) ? "socksql"
-                                                                : "blocksql");
-            gbl_use_block_mode_status_code = 0;
-        } else if (ltok == 16 && !strncasecmp(tok, "prefer_blocksock", 16)) {
-            gbl_sql_tranlevel_sosql_pref = 1;
-            logmsg(LOGMSG_INFO, "prefer socksql over blocksql\n");
-
-        } else if (ltok == 5 && !strncasecmp(tok, "recom", 5)) {
-            gbl_sql_tranlevel_default = SQL_TDEF_RECOM;
-            logmsg(LOGMSG_INFO, "sql default mode is read committed\n");
-
-        } else if (ltok == 8 && !strncasecmp(tok, "snapshot", 8)) {
-            gbl_sql_tranlevel_default = SQL_TDEF_SNAPISOL;
-            logmsg(LOGMSG_INFO, "sql default mode is snapshot isolation\n");
-
-        } else if (ltok == 6 && !strncasecmp(tok, "serial", 6)) {
-            gbl_sql_tranlevel_default = SQL_TDEF_SERIAL;
-            logmsg(LOGMSG_INFO, "sql default mode is serializable\n");
-
-        } else {
-            logmsg(LOGMSG_ERROR,
-                   "The default sql mode \"%s\" is not supported, "
-                   "defaulting to socksql\n",
-                   tok);
-            gbl_sql_tranlevel_default = SQL_TDEF_SOCK;
-        }
-        gbl_sql_tranlevel_preserved = gbl_sql_tranlevel_default;
-    } else if (tokcmp(tok, ltok, "proxy") == 0) {
-        char *proxy_line;
-        tok = segline(line, len, &st, &ltok);
-        if (ltok > 0) {
-            proxy_line = tokdup(tok, ltok);
-            handle_proxy_lrl_line(proxy_line);
-            free(proxy_line);
-        }
-    } else if (tokcmp(tok, ltok, "setsqlattr") == 0) {
-        char *attrname = NULL;
-        char *attrval = NULL;
-        tok = segtok(line, len, &st, &ltok);
-        if (ltok == 0) {
-            logmsg(LOGMSG_ERROR, "Expected sql attribute name\n");
-            return -1;
-        }
-        attrname = tokdup(tok, ltok);
-        tok = segtok(line, len, &st, &ltok);
-        if (ltok == 0) {
-            logmsg(LOGMSG_ERROR, "Expected sql attribute name\n");
-            free(attrname);
-            return -1;
-        }
-        attrval = tokdup(tok, ltok);
-        sqlite3_set_tunable_by_name(attrname, attrval);
-        free(attrname);
-        free(attrval);
-    } else if (tokcmp(tok, ltok, "querylimit") == 0) {
-        rc = query_limit_cmd(line, len, st);
-        if (rc) return -1;
-    } else if (tokcmp(tok, ltok, "iopool") == 0) {
-        berkdb_iopool_process_message(line, len, st);
-    } else if (tokcmp(tok, ltok, "decimal_rounding") == 0) {
-        tok = segtok(line, len, &st, &ltok);
-        if (ltok > 0 && tok[0]) {
-            gbl_decimal_rounding = dec_parse_rounding(tok, ltok);
-            logmsg(LOGMSG_INFO, "Default decimal rounding is %s\n",
-                   dec_print_mode(gbl_decimal_rounding));
-        } else {
-            logmsg(LOGMSG_ERROR,
-                   "Missing option for decimal rounding, current is %s\n",
-                   dec_print_mode(gbl_decimal_rounding));
-        }
-    } else if (tokcmp(tok, ltok, "berkattr") == 0) {
-        char *attr = NULL, *value = NULL;
-        tok = segtok(line, len, &st, &ltok);
-        if (tok) {
-            attr = tokdup(tok, ltok);
-            tok = segtok(line, len, &st, &ltok);
-            if (tok) {
-                value = tokdup(tok, ltok);
-            }
-        }
-        if (attr && value)
-            bdb_berkdb_set_attr_after_open(dbenv->bdb_attr, attr, value,
-                                           atoi(value));
-        free(attr);
-        free(value);
-    } else if (tokcmp(line, ltok, "sqllogger") == 0) {
-        /* This is one of several things we can't do until we have more of
-         * an environment set up.
-         * What would be nice is if processing options was decoupled from
-         * reading files, so we
-         * could build a list of deferred options and call process_lrl_line
-         * on them one by one.
-         * One day. No, pre_read_lrl_file isn't what I want. */
-        defer_option(dbenv, DEFERRED_SEND_COMMAND, line, len, options->lineno);
-    } else if (tokcmp(line, ltok, "location") == 0) {
-        /* ignore - these are processed by init_file_locations */
-    } else if (tokcmp(tok, ltok, "include") == 0) {
-        char *file;
-        struct lrlfile *lrlfile;
-
-        tok = segtok(line, len, &st, &ltok);
-        if (tok == NULL) {
-            logmsg(LOGMSG_ERROR, "expected file after include\n");
-            return -1;
-        }
-        file = tokdup(tok, ltok);
-
-        LISTC_FOR_EACH(&dbenv->lrl_files, lrlfile, lnk)
-        {
-            if (strcmp(lrlfile->file, file) == 0) {
-                logmsg(LOGMSG_ERROR, "Attempted to nest includes for %s\n",
-                       file);
-                LISTC_FOR_EACH(&dbenv->lrl_files, lrlfile, lnk)
-                {
-                    logmsg(LOGMSG_ERROR, ">> %s\n", lrlfile->file);
-                }
-                free(file);
-                return -1;
-            }
-        }
-
-        read_lrl_file(dbenv, file, dbenv->envname, 0);
-    } else if (tokcmp(tok, ltok, "plugin") == 0) {
-        rc = process_plugin_command(dbenv, line, len, st, ltok);
-        if (rc) return -1;
-    } else if (tokcmp(line, ltok, "do") == 0) {
-        defer_option(dbenv, DEFERRED_SEND_COMMAND, line, len, options->lineno);
-    } else if (tokcmp(line, ltok, "default_datetime_precision") == 0) {
-        tok = segtok(line, len, &st, &ltok);
-        if (ltok <= 0) {
-            logmsg(LOGMSG_ERROR, "Expected # for temptable_limit.\n");
-            return 0;
-        }
-        DTTZ_TEXT_TO_PREC(tok, gbl_datetime_precision, 0, return 0);
-    } else if (tokcmp(line, strlen("ssl"), "ssl") == 0) {
-        /* Let's have a separate function for ssl directives. */
-        rc = ssl_process_lrl(line, len);
-        if (rc != 0) return -1;
-    } else {
-        logmsg(LOGMSG_ERROR, "unknown opcode '%.*s' in lrl %s\n", ltok, tok,
-               options->lrlname);
-        if (gbl_bad_lrl_fatal) return -1;
-    }
-
-    if (gbl_disable_new_snapshot) {
-        gbl_new_snapisol = 0;
-        gbl_new_snapisol_asof = 0;
-        gbl_new_snapisol_logging = 0;
-    }
-
-    if (gbl_rowlocks) {
-        /* We can't ever choose a writer as a deadlock victim in rowlocks mode
-           (at least without some kludgery, or snapshots) */
-        bdb_attr_set(dbenv->bdb_attr, BDB_ATTR_PAGE_ORDER_TABLESCAN, 0);
-    }
-
-    return 0;
-=======
-            return NULL;
-          }
-        */
-    }
-    tbl->n_rev_constraints =
-        0; /* this will be initialized at verification time */
-    tbl->n_constraints = dyns_get_constraint_count();
-    if (tbl->n_constraints > 0) {
-        char *keyname = NULL;
-        int rulecnt = 0, flags = 0;
-        if (tbl->n_constraints >= MAXCONSTRAINTS) {
-            logmsg(LOGMSG_ERROR, "too many constraints for table %s (%d>=%d)\n",
-                    tblname, tbl->n_constraints, MAXCONSTRAINTS);
-            cleanup_newdb(tbl);
-            return NULL;
-        }
-        for (ii = 0; ii < tbl->n_constraints; ii++) {
-            rc = dyns_get_constraint_at(ii, &keyname, &rulecnt, &flags);
-            if (rc != 0) {
-                logmsg(LOGMSG_ERROR, "Cannot get constraint at %d (cnt=%d)!\n", ii,
-                        tbl->n_constraints);
-                cleanup_newdb(tbl);
-                return NULL;
-            }
-            tbl->constraints[ii].flags = flags;
-            tbl->constraints[ii].lcltable = tbl;
-            tbl->constraints[ii].lclkeyname = strdup(keyname);
-            tbl->constraints[ii].nrules = rulecnt;
-            if (tbl->constraints[ii].nrules >= MAXCONSTRAINTS) {
-                logmsg(LOGMSG_ERROR, "too many constraint rules for table %s:%s (%d>=%d)\n",
-                        tblname, keyname, tbl->constraints[ii].nrules,
-                        MAXCONSTRAINTS);
-                cleanup_newdb(tbl);
-                return NULL;
-            } else if (tbl->constraints[ii].nrules > 0) {
-                int jj = 0;
-                for (jj = 0; jj < tbl->constraints[ii].nrules; jj++) {
-                    char *tblnm = NULL;
-                    rc = dyns_get_constraint_rule(ii, jj, &tblnm, &keyname);
-                    if (rc != 0) {
-                        logmsg(LOGMSG_ERROR, "cannot get constraint rule %d table %s:%s\n",
-                                jj, tblname, keyname);
-                        cleanup_newdb(tbl);
-                        return NULL;
-                    }
-                    tbl->constraints[ii].table[jj] = strdup(tblnm);
-                    tbl->constraints[ii].keynm[jj] = strdup(keyname);
-                }
-            }
-        } /* for (ii...) */
-    }     /* if (n_constraints > 0) */
-    tbl->ixuse = calloc(tbl->nix, sizeof(unsigned long long));
-    tbl->sqlixuse = calloc(tbl->nix, sizeof(unsigned long long));
-    return tbl;
->>>>>>> a421c370
-}
-
-/* lock mgr partition defaults */
-size_t gbl_lk_parts = 73;
-size_t gbl_lkr_parts = 23;
-size_t gbl_lk_hash = 32;
-size_t gbl_lkr_hash = 16;
-
-char **qdbs = NULL;
-char **sfuncs = NULL;
-char **afuncs = NULL;
-
-#define llmeta_set_lua_funcs(pfx)                                              \
-    do {                                                                       \
-        if (pfx##funcs == NULL)                                                \
-            break;                                                             \
-        char **func = &pfx##funcs[0];                                          \
-        while (*func) {                                                        \
-            int bdberr;                                                        \
-            int rc = bdb_llmeta_add_lua_##pfx##func(*func, &bdberr);           \
-            if (rc) {                                                          \
-               logmsg(LOGMSG_ERROR, "could not add sql lua " #pfx "func:%s to llmeta\n",\
-                       *func);                                                 \
-                return -1;                                                     \
-            } else {                                                           \
-               logmsg(LOGMSG_INFO, "Added Lua SQL " #pfx "func:%s\n", *func);  \
-            }                                                                  \
-            ++func;                                                            \
-        }                                                                      \
-    } while (0)
-
-#define llmeta_load_lua_funcs(pfx)                                             \
-    do {                                                                       \
-        int bdberr = 0;                                                        \
-        int rc = bdb_llmeta_get_lua_##pfx##funcs(                              \
-            &thedb->lua_##pfx##funcs, &thedb->num_lua_##pfx##funcs, &bdberr);  \
-        if (rc) {                                                              \
-            logmsg(LOGMSG_ERROR, "bdb_llmeta_get_lua_" #pfx "funcs bdberr:%d\n",\
-                    bdberr);                                                   \
-        }                                                                      \
-        logmsg(LOGMSG_INFO, "loaded num_lua_" #pfx "funcs:%d\n",               \
-               thedb->num_lua_##pfx##funcs);                                   \
-        return rc;                                                             \
-    } while (0)
-
-<<<<<<< HEAD
-    logmsg(LOGMSG_DEBUG, "processing %s...\n", lrlname);
-    while (fgets(line, sizeof(line), ff)) {
-        char *s = strchr(line, '\n');
-        if (s) *s = 0;
-        options.lineno++;
-        read_lrl_option(dbenv, line, &options, strlen(line));
-    }
-    fclose(ff);
-    options.lineno = 0;
-    rc = process_deferred_options(dbenv, DEFERRED_LEGACY_DEFAULTS, &options,
-                                  read_lrl_option);
-    if (rc) {
-        logmsg(LOGMSG_WARN, "process_deferred_options rc %d\n", rc);
-        return NULL;
-    }
-=======
-#define get_funcs(funcs, num_funcs, pfx)                                       \
-    do {                                                                       \
-        *funcs = thedb->lua_##pfx##funcs;                                      \
-        *num_funcs = thedb->num_lua_##pfx##funcs;                              \
-    } while (0)
->>>>>>> a421c370
-
-#define find_lua_func(name, pfx)                                               \
-    do {                                                                       \
-        int i;                                                                 \
-        rdlock_schema_lk();                                                    \
-        for (i = 0; i < thedb->num_lua_##pfx##funcs; ++i) {                    \
-            if (strcmp(thedb->lua_##pfx##funcs[i], name) == 0)                 \
-                break;                                                         \
-        }                                                                      \
-        i = i < thedb->num_lua_##pfx##funcs;                                   \
-        unlock_schema_lk();                                                    \
-        return i;                                                              \
-    } while (0)
-
-int llmeta_load_lua_sfuncs() { llmeta_load_lua_funcs(s); }
-
-int llmeta_load_lua_afuncs() { llmeta_load_lua_funcs(a); }
-
-<<<<<<< HEAD
-    return dbenv;
-=======
-void get_sfuncs(char ***funcs, int *num_funcs)
-{
-    get_funcs(funcs, num_funcs, s);
-}
-
-void get_afuncs(char ***funcs, int *num_funcs)
-{
-    get_funcs(funcs, num_funcs, a);
->>>>>>> a421c370
 }
 
 int find_lua_sfunc(const char *name) { find_lua_func(name, s); }
@@ -3702,14 +2378,6 @@
         hash_init_user((hashfunc_t *)strhashfunc, (cmpfunc_t *)strcmpfunc,
                        offsetof(struct dbtable, dbname), 0);
 
-    /* Initialize the table/queue hashes. */
-    dbenv->db_hash =
-        hash_init_user((hashfunc_t *)strhashfunc, (cmpfunc_t *)strcmpfunc,
-                       offsetof(struct dbtable, dbname), 0);
-    dbenv->qdb_hash =
-        hash_init_user((hashfunc_t *)strhashfunc, (cmpfunc_t *)strcmpfunc,
-                       offsetof(struct dbtable, dbname), 0);
-
     if ((rc = pthread_mutex_init(&dbenv->dbqueue_admin_lk, NULL)) != 0) {
         logmsg(LOGMSG_FATAL, "can't init lock %d %s\n", rc, strerror(errno));
         return NULL;
@@ -3719,59 +2387,6 @@
     if ((register_db_tunables(dbenv))) {
         logmsg(LOGMSG_FATAL, "Failed to initialize tunables");
         exit(1);
-<<<<<<< HEAD
-    }
-
-    if (lrlname) pre_read_lrl_file(dbenv, lrlname, dbname);
-
-    /* if we havn't been told not to load the /bb/bin/ config files */
-    if (!gbl_nogbllrl) {
-        char *lrlfile;
-
-        /* firm wide defaults */
-        lrlfile = comdb2_location("config", "comdb2.lrl");
-
-        if (!read_lrl_file(dbenv, lrlfile, dbname, 0 /*not required*/)) {
-            free(lrlfile);
-            return 0;
-        }
-        free(lrlfile);
-
-        /* local defaults */
-        lrlfile = comdb2_location("config", "comdb2_local.lrl");
-        if (!read_lrl_file(dbenv, lrlfile, dbname, 0)) {
-            free(lrlfile);
-            return 0;
-        }
-        free(lrlfile);
-
-        char *confdir = comdb2_location("config", "comdb2.d");
-        struct stat st;
-        int rc = stat(confdir, &st);
-        if (rc == 0 && S_ISDIR(st.st_mode)) {
-            if (read_config_dir(dbenv, dbname, confdir)) {
-                return 0;
-            }
-        }
-    }
-
-    /* look for overriding lrl's in the local directory */
-    if (!read_lrl_file(dbenv, "comdb2.lrl", dbname, 0 /*not required*/)) {
-        return 0;
-    }
-
-    /* local defaults */
-    if (!read_lrl_file(dbenv, "comdb2_local.lrl", dbname, 0 /*not required*/)) {
-        return 0;
-    }
-
-    /* if env variable is set, process another lrl.. */
-    const char *envlrlname = getenv("COMDB2_CONFIG");
-    if (envlrlname &&
-        !read_lrl_file(dbenv, envlrlname, dbname, 1 /*required*/)) {
-        return 0;
-=======
->>>>>>> a421c370
     }
 
     if (read_lrl_files(dbenv, lrlname)) {
@@ -3781,33 +2396,6 @@
 
     logmsg(LOGMSG_INFO, "database %s starting\n", dbenv->envname);
 
-<<<<<<< HEAD
-    /* switch to keyless mode as long as no mode has been selected yet */
-    bdb_attr_set(dbenv->bdb_attr, BDB_ATTR_GENIDS, 1);
-
-    if (dbenv->basedir == NULL && gbl_dbdir) dbenv->basedir = gbl_dbdir;
-    if (dbenv->basedir == NULL) dbenv->basedir = getenv("COMDB2_DB_DIR");
-    if (dbenv->basedir == NULL)
-        dbenv->basedir = comdb2_location("database", "%s", dbname);
-
-    if (dbenv->basedir==NULL) {
-        logmsg(LOGMSG_ERROR, "must specify database directory\n");
-        return 0;
-    }
-
-    if (lrlname == NULL) {
-        char *lrl = comdb2_asprintf("%s/%s.lrl", dbenv->basedir, dbname);
-        if (access(lrl, F_OK) == 0) {
-            if (read_lrl_file(dbenv, lrl, dbname, 0) == NULL) {
-                return 0;
-            }
-            lrlname = lrl;
-        } else
-            free(lrlname);
-    }
-
-=======
->>>>>>> a421c370
     if (gbl_create_mode) {
         /* make sure the database directory exists! */
         rc = mkdir(dbenv->basedir, 0774);
@@ -6457,12 +5045,9 @@
     register_int_switch("early_verify",
                         "Give early verify errors for updates in SQLite layer",
                         &gbl_early_verify);
-<<<<<<< HEAD
-=======
     register_int_switch("new_indexes",
                         "Let replicants send indexes values to master",
                         &gbl_new_indexes);
->>>>>>> a421c370
 }
 
 static void getmyid(void)
