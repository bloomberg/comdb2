/*
   Copyright 2015, 2017, Bloomberg Finance L.P.

   Licensed under the Apache License, Version 2.0 (the "License");
   you may not use this file except in compliance with the License.
   You may obtain a copy of the License at

       http://www.apache.org/licenses/LICENSE-2.0

   Unless required by applicable law or agreed to in writing, software
   distributed under the License is distributed on an "AS IS" BASIS,
   WITHOUT WARRANTIES OR CONDITIONS OF ANY KIND, either express or implied.
   See the License for the specific language governing permissions and
   limitations under the License.
 */

int __berkdb_write_alarm_ms;
int __berkdb_read_alarm_ms;
int __berkdb_fsync_alarm_ms;

extern int gbl_berkdb_track_locks;

void __berkdb_set_num_read_ios(long long *n);
void __berkdb_set_num_write_ios(long long *n);
void __berkdb_set_num_fsyncs(long long *n);
void berk_memp_sync_alarm_ms(int);

#include <pthread.h>
#include <sys/resource.h>
#include <sys/utsname.h>
#include <berkdb/dbinc/queue.h>
#include <limits.h>

#include "limit_fortify.h"
#include <alloca.h>
#include <ctype.h>
#include <errno.h>
#include <signal.h>
#include <stdlib.h>
#include <stdio.h>
#include <string.h>
#include <strings.h>
#include <sys/ipc.h>
#include <sys/shm.h>
#include <sys/types.h>
#include <sys/stat.h>
#include <sys/statvfs.h>
#include <time.h>
#include <dirent.h>
#include <fcntl.h>
#include <unistd.h>
#include <netdb.h>
#include <poll.h>
#include <pwd.h>
#include <getopt.h>
#include <libgen.h>

#include <mem_uncategorized.h>

#include <logmsg.h>
#include <epochlib.h>
#include <segstr.h>
#include <lockmacro.h>

#include <list.h>
#include <mem.h>

#include <str0.h>
#include <rtcpu.h>
#include <ctrace.h>

#include <memory_sync.h>

#include <net.h>
#include <bdb_api.h>
#include <sbuf2.h>
#include "quantize.h"
#include "timers.h"

#include "comdb2.h"
/* temporarily pull in a local copy of comdb2_shm.h until it's in the libraries
 */
#include "comdb2_shm.h"
#include "sql.h"

#include "comdb2_trn_intrl.h"
#include "history.h"
#include "tag.h"
#include "types.h"
#include "timer.h"
#include <plhash.h>
#include <dynschemaload.h>
#include "translistener.h"
#include "util.h"
#include "verify.h"
#include "ssl_bend.h"
#include "switches.h"
#include "sqloffload.h"
#include "osqlblockproc.h"

#include <sqliteInt.h>

#include "thdpool.h"
#include "memdebug.h"
#include "bdb_access.h"
#include "analyze.h"

#include "comdb2_info.h"
#include "osqlcomm.h"
#include <cdb2_constants.h>

#include <crc32c.h>

#include "fdb_fend.h"
#include "fdb_bend.h"
#include <flibc.h>
#include <sqllog.h>

#include <autoanalyze.h>
#include <sqlglue.h>

#include "dbdest.h"
#include "intern_strings.h"
#include "bb_oscompat.h"
#include "comdb2util.h"
#include "comdb2uuid.h"
#include "plugin.h"

#include "debug_switches.h"
#include "machine.h"
#include "eventlog.h"

#define COMDB2_ERRSTAT_ENABLED() 1
#define COMDB2_DIFFSTAT_REPORT() 1
#define COMDB2_USE_DEFAULT_CACHESZ() 1
#define COMDB2_OFFLOADSQL_ENABLED() (gbl_enable_osql)
#define COMDB2_RECOM_ENABLED() 1
#define COMDB2_SNAPISOL_ENABLED() 1
#define COMDB2_SERIAL_ENABLED() 1
#define COMDB2_SOCK_FSTSND_ENABLED() (gbl_enable_sock_fstsnd == 1)
#include "views.h"

#include <autoanalyze.h>
#include <cdb2_constants.h>
#include <bb_oscompat.h>

#define tokdup strndup

static inline int qtrap_lock(pthread_mutex_t *x)
{
    return pthread_mutex_lock(x);
}
static inline int qtrap_unlock(pthread_mutex_t *x)
{
    return pthread_mutex_unlock(x);
}

int gbl_sc_timeoutms = 1000 * 60;
char gbl_dbname[MAX_DBNAME_LENGTH];
int gbl_largepages;
int gbl_llmeta_open = 0;

int gbl_sqlite_sortermult = 1;

int gbl_sqlite_sorter_mem = 300 * 1024 * 1024; /* 300 meg */

int gbl_rep_node_pri = 0;
int gbl_handoff_node = 0;
int gbl_use_node_pri = 0;
int gbl_allow_lua_print = 0;
int gbl_master_changed_oldfiles = 0;
int gbl_use_bbipc_global_fastseed = 0;
int gbl_recovery_timestamp = 0;
int gbl_recovery_lsn_file = 0;
int gbl_recovery_lsn_offset = 0;
int gbl_trace_prepare_errors = 0;
int gbl_trigger_timepart = 0;
int gbl_extended_sql_debug_trace = 0;
extern int gbl_dump_fsql_response;
static char *gbl_pidfile = NULL;

void myctrace(const char *c) { ctrace("%s", c); }

void berkdb_use_malloc_for_regions_with_callbacks(void *mem,
                                                  void *(*alloc)(void *, int),
                                                  void (*free)(void *, void *));

/* some random prototypes that should have their own header */
void buffer_origin_(int *mch, int *pid, int *slot);
void swapinit_(int *, int *);
int set_db_rngkeymode(int dbnum);
int set_db_rngextmode(int dbnum);
void enable_ack_trace(void);
void disable_ack_trace(void);
void set_cursor_rowlocks(int cr);
void walkback_set_warnthresh(int thresh);
void walkback_disable(void);
void walkback_enable(void);

static int put_all_csc2();

static void *purge_old_blkseq_thread(void *arg);
static void *purge_old_files_thread(void *arg);
static int lrltokignore(char *tok, int ltok);
static int lrllinecmp(char *lrlline, char *cmpto);
static void ttrap(struct timer_parm *parm);
int clear_temp_tables(void);
static int write_pidfile(const char *pidfile);

int q_reqs_len(void);
int handle_buf_bbipc(struct dbenv *, uint8_t *p_buf, const uint8_t *p_buf_end,
                     int debug, int frommach, int do_inline);

pthread_key_t comdb2_open_key;
pthread_key_t blockproc_retry_key;

/*---GLOBAL SETTINGS---*/
const char *const gbl_db_release_name = "R7.0pre";
int gbl_enque_flush_interval;
int gbl_enque_flush_interval_signal;
int gbl_enque_reorder_lookahead = 20;
int gbl_morecolumns = 0;
int gbl_return_long_column_names = 1;
int gbl_maxreclen;
int gbl_penaltyincpercent = 20;
int gbl_maxwthreadpenalty;
int gbl_spstrictassignments = 0;
int gbl_delayed_ondisk_tempdbs = 0;
int gbl_lock_conflict_trace = 0;
int gbl_move_deadlk_max_attempt = 500;

int gbl_uses_password;
int gbl_uses_accesscontrol_tableXnode;
int gbl_blocksql_grace =
    10; /* how many seconds we wait for a blocksql during downgrade */
int gbl_upd_key;
unsigned long long gbl_sqltick;
int gbl_watchdog_watch_threshold = 60;
int gbl_watchdog_disable_at_start = 0; /* don't enable watchdog on start */
int gbl_nonames = 1;
int gbl_reject_osql_mismatch = 1;
int gbl_abort_on_clear_inuse_rqid = 1;
int gbl_abort_on_missing_session = 0;

pthread_t gbl_invalid_tid; /* set this to our main threads tid */

/* lots of defaults. */
int gbl_exit_on_pthread_create_fail = 0;
int gbl_exit_on_internal_error = 1;
int gbl_osql_blockproc_timeout_sec = 5;  /* wait for 5 seconds for a blocproc*/
int gbl_osql_max_throttle_sec = 60 * 10; /* 10-minute default */
int gbl_osql_bkoff_netsend_lmt = 5 * 60 * 1000; /* 5 mins */
int gbl_osql_bkoff_netsend = 100;               /* wait 100 msec */
int gbl_net_max_queue = 25000;
int gbl_net_max_mem = 0;
int gbl_net_max_queue_signal = 100;
int gbl_net_poll = 100;
int gbl_net_throttle_percent = 50;
int gbl_osql_net_poll = 100;
int gbl_osql_max_queue = 10000;
int gbl_osql_net_portmux_register_interval = 600;
int gbl_signal_net_portmux_register_interval = 600;
int gbl_net_portmux_register_interval = 600;

int gbl_max_sqlcache = 10;
int gbl_new_row_data = 0;
int gbl_extended_tm_from_sql =
    0; /* Keep a count of our extended-tm requests from sql. */

int gbl_upgrade_blocksql_to_socksql = 0;

int gbl_upgrade_blocksql_2_socksql =
    1; /* this is set if blocksock is in any parsed lrl
          files; if any blocksql requests will actually
          by socksql */

int gbl_serialise_sqlite3_open = 1;

int gbl_notimeouts = 0; /* set this if you don't need the server timeouts
                           (use this for new code testing) */

int gbl_nullfkey = 0;

/* Default fast sql timeouts */
int gbl_sqlrdtimeoutms = 10000;
int gbl_sqlwrtimeoutms = 10000;

int gbl_sql_client_stats = 1;

long long gbl_converted_blocksql_requests = 0;

int gbl_rangextunit =
    16; /* dont do more than 16 records in a single rangext op */
int gbl_honor_rangextunit_for_old_apis = 0;

/* various roles for the prefault helper threads.  */
int gbl_prefaulthelper_blockops = 1;
int gbl_prefaulthelper_sqlreadahead = 1;
int gbl_prefaulthelper_tagreadahead = 1;

/* this many "next" ops trigger a readahead */
int gbl_readaheadthresh = 0;
int gbl_sqlreadaheadthresh = 0;

/* readahead this many records */
int gbl_readahead = 0;
int gbl_sqlreadahead = 0;

int gbl_iothreads = 0;
int gbl_ioqueue = 0;
int gbl_prefaulthelperthreads = 0;
int gbl_osqlpfault_threads = 0;
int gbl_prefault_udp = 0;
__thread int send_prefault_udp = 0;

int gbl_starttime = 0;
int gbl_use_sqlthrmark = 1000;
int gbl_repchecksum = 0;
int gbl_pfault = 0;
int gbl_pfaultrmt = 1;
int gbl_dtastripe = 8;
int gbl_blobstripe = 1;
int gbl_rebuild_mode = 0;
int gbl_dbsizetime = 15 * 60; /* number of seconds for db size calculation */
int gbl_debug = 0;            /* operation debugging */
int gbl_sdebug = 0;           /* sql operation debugging */
int gbl_debug_until = 0;      /* "debg" debugging */
int gbl_who = 0;              /* "who" debugging */
int gbl_maxthreads = 48;      /* max # of threads */
int gbl_maxwthreads = 8;      /* max # of threads */
int gbl_maxqueue = 192;       /* max pending requests.*/
int gbl_thd_linger = 5;       /* number of seconds for threads to linger */
int gbl_report = 0;           /* update rate to log */
int gbl_report_last;
long gbl_report_last_n;
long gbl_report_last_r;
char *gbl_mynode;     /* my hostname */
struct in_addr gbl_myaddr; /* my IPV4 address */
int gbl_mynodeid = 0; /* node number, for backwards compatibility */
char *gbl_myhostname; /* added for now to merge fdb source id */
pid_t gbl_mypid;      /* my pid */
int gbl_myroom;
int gbl_exit = 0;        /* exit requested.*/
int gbl_create_mode = 0; /* turn on create-if-not-exists mode*/
const char *gbl_repoplrl_fname = NULL; /* if != NULL this is the fname of the
                                        * external lrl file to create with
                                        * this db's settings and table defs */
int gbl_nogbllrl = 0;                /* don't load /bb/bin/comdb2*.lrl */
int gbl_local_mode = 0;                /* local mode, no siblings */
int gbl_fullrecovery = 0;              /* backend full-recovery mode*/
int gbl_maxretries = 500;              /* thats a lotta retries */
int gbl_maxblobretries =
    0; /* everyone assures me this can't happen unless the data is corrupt */
int gbl_maxcontextskips = 10000; /* that's a whole whale of a lotta retries */
char gbl_cwd[256];               /* start directory */
int gbl_heartbeat_check = 0, gbl_heartbeat_send = 0, gbl_decom = 0;
int gbl_heartbeat_check_signal = 0, gbl_heartbeat_send_signal = 0;
int gbl_netbufsz = 1 * 1024 * 1024;
int gbl_netbufsz_signal = 64 * 1024;
int gbl_loghist = 0;
int gbl_loghist_verbose = 0;
int gbl_repdebug = -1;
int gbl_elect_time_secs = 0;
char *gbl_pmblock = NULL;
int gbl_rtcpu_debug = 0;
int gbl_longblk_trans_purge_interval =
    30; /* initially, set this to 30 seconds */
int gbl_sqlflush_freq = 0;
int gbl_sbuftimeout = 0;
int gbl_conv_flush_freq = 100; /* this is currently ignored */
pthread_attr_t gbl_pthread_attr;
int gbl_meta_lite = 1;
int gbl_context_in_key = 1;
int gbl_ready = 0; /* gets set just before waitft is called
                      and never gets unset */
int gbl_debug_verify_tran = 0;
int gbl_fastdump_timeoutms = 5 * 1000;
int gbl_readonly = 0;
int gbl_use_bbipc = 1; /* on by default. lrl option disable_bbipc to turn off */
int gbl_init_single_meta = 1;
int gbl_schedule = 0;

int gbl_init_with_rowlocks = 0;
int gbl_init_with_genid48 = 1;
int gbl_init_with_odh = 1;
int gbl_init_with_ipu = 1;
int gbl_init_with_instant_sc = 1;
int gbl_init_with_compr = BDB_COMPRESS_CRLE;
int gbl_init_with_compr_blobs = BDB_COMPRESS_LZ4;
int gbl_init_with_bthash = 0;

unsigned int gbl_nsql;
long long gbl_nsql_steps;

unsigned int gbl_nnewsql;
long long gbl_nnewsql_steps;

volatile int gbl_dbopen_gen = 0;
volatile int gbl_analyze_gen = 0;
volatile int gbl_views_gen = 0;
int gbl_sqlhistsz = 25;
int gbl_force_bad_directory = 1;
int gbl_lclpooled_buffers = 32;

int gbl_maxblockops = 25000;

int gbl_replicate_local = 0;
int gbl_replicate_local_concurrent = 0;

/* TMP BROKEN DATETIME */
int gbl_allowbrokendatetime = 1;
int gbl_sort_nulls_correctly = 1;
int gbl_check_client_tags = 1;
char *gbl_lrl_fname = NULL;
char *gbl_spfile_name = NULL;
int gbl_max_lua_instructions = 10000;

int gbl_updategenids = 0;

int gbl_osql_heartbeat_send = 5, gbl_osql_heartbeat_alert = 7;

int gbl_chkpoint_alarm_time = 60;
int gbl_dump_queues_on_exit = 1;
int gbl_incoherent_msg_freq = 60 * 60;  /* one hour between messages */
int gbl_incoherent_alarm_time = 2 * 60; /* alarm if we are incoherent for
                                           more than two minutes */
int gbl_max_incoherent_nodes = 1;       /* immediate alarm if more than
                                           this number of (online) nodes fall
                                           incoherent */

int gbl_bad_lrl_fatal = 0;

int gbl_force_highslot = 0;
int gbl_num_contexts = 16;
int gbl_buffers_per_context = 255;

int gbl_max_columns_soft_limit = 255; /* this is the old hard limit */

int gbl_dispatch_rowlocks_bench = 1;
int gbl_rowlocks_bench_logical_rectype = 1;
int gbl_verbose_toblock_backouts = 0;
/* TODO */
int gbl_page_latches = 0;
int gbl_replicant_latches = 0;
int gbl_disable_update_shadows = 0;
int gbl_disable_rowlocks_logging = 0;
int gbl_disable_rowlocks = 0;
int gbl_disable_rowlocks_sleepns = 0;
int gbl_random_rowlocks = 0;
int gbl_already_aborted_trace = 0;
int gbl_deadlock_policy_override = -1;
int gbl_dump_sql_dispatched = 0; /* dump all sql strings dispatched */
int gbl_time_osql = 0;           /* dump timestamps for osql steps */
int gbl_time_fdb = 0;            /* dump timestamps for remote sql */

int gbl_goslow = 0; /* set to disable "gofast" */

int gbl_selectv_rangechk = 0; /* disable selectv range check by default */

int gbl_sql_tranlevel_preserved = SQL_TDEF_SOCK;
int gbl_sql_tranlevel_default = SQL_TDEF_SOCK;
int gbl_exit_alarm_sec = 300;
int gbl_sql_tranlevel_sosql_pref = 1; /* set this to 1 if everytime the
                                       * client mentions blocksql, it
                                       * means sosql; this does not switch
                                       * all the users to sosql */

int gbl_test_blkseq_replay_code = 0;
<<<<<<< HEAD
int gbl_dump_blkseq = 0;
=======
>>>>>>> 70ace3c4
int gbl_test_curtran_change_code = 0;
int gbl_enable_block_offload = 0;
int gbl_enable_pageorder_trace = 0;
int gbl_disable_deadlock_trace = 1;
int gbl_disable_overflow_page_trace = 1;
int gbl_debug_rowlocks = 1; /* Default this to 0 if you see it */
int gbl_simulate_rowlock_deadlock_interval = 0;
int gbl_enable_berkdb_retry_deadlock_bias = 0;
int gbl_enable_cache_internal_nodes = 1;
int gbl_use_appsock_as_sqlthread = 0;
int gbl_rep_collect_txn_time = 0;
int gbl_rep_process_txn_time = 0;

int gbl_osql_verify_retries_max =
    499; /* how many times we retry osql for verify */
int gbl_osql_verify_ext_chk =
    1; /* extended verify-checking after this many failures */
int gbl_test_badwrite_intvl = 0;
int gbl_test_blob_race = 0;
int gbl_skip_ratio_trace = 0;

int gbl_throttle_sql_overload_dump_sec = 5;
int gbl_toblock_net_throttle = 0;

int gbl_temptable_pool_capacity = 8192;

int gbl_ftables = 0;

/* cdb2 features */
int gbl_disable_skip_rows = 0;

/* block/offload sql */
int gbl_enable_sock_fstsnd = 1;
#if 0
u_int gbl_blk_pq_shmkey = 0;
#endif
int gbl_enable_position_apis = 0;
int gbl_enable_sql_stmt_caching = 0;

int gbl_round_robin_stripes = 0;
int gbl_num_record_converts = 100;

int gbl_rrenablecountchanges = 0;

int gbl_debug_log_twophase = 0;
int gbl_debug_log_twophase_transactions = 0;

int gbl_use_llmeta = 1; /* use low level meta table; this is required in this
                         * version of comdb2 */

int gbl_early_blkseq_check = 0;

int gbl_sql_time_threshold = 5000;

int gbl_allow_mismatched_tag_size = 0;

double gbl_sql_cost_error_threshold = -1;

int gbl_parallel_recovery_threads = 0;

int gbl_fdb_resolve_local = 0;
int gbl_fdb_allow_cross_classes = 0;

/*---COUNTS---*/
long n_qtrap;
long n_fstrap;
long n_qtrap_notcoherent;
long n_bad_parm;
long n_bad_swapin;
long n_retries;
long n_missed;

int n_commits;
long long n_commit_time; /* in micro seconds.*/
pthread_mutex_t commit_stat_lk = PTHREAD_MUTEX_INITIALIZER;

int n_retries_transaction_active = 0;
int n_retries_transaction_done = 0;
int gbl_num_rr_rejected = 0;

history *reqhist;

struct dbenv *thedb;              /*handles 1 db for now*/

int gbl_exclusive_blockop_qconsume = 0;
pthread_rwlock_t gbl_block_qconsume_lock = PTHREAD_RWLOCK_INITIALIZER;
pthread_rwlock_t thedb_lock = PTHREAD_RWLOCK_INITIALIZER;

int gbl_malloc_regions = 1;
int gbl_rowlocks = 0;
int gbl_disable_tagged_api = 1;
int gbl_snapisol = 0;
int gbl_new_snapisol = 0;
int gbl_new_snapisol_asof = 0;
int gbl_new_snapisol_logging = 0;
int gbl_disable_new_snapshot = 0;
int gbl_newsi_use_timestamp_table = 0;
int gbl_update_shadows_interval = 0;
int gbl_lowpri_snapisol_sessions = 0;
int gbl_support_sock_luxref = 1;

struct quantize *q_min;
struct quantize *q_hour;
struct quantize *q_all;

struct quantize *q_sql_min;
struct quantize *q_sql_hour;
struct quantize *q_sql_all;

struct quantize *q_sql_steps_min;
struct quantize *q_sql_steps_hour;
struct quantize *q_sql_steps_all;

extern int gbl_net_lmt_upd_incoherent_nodes;
extern int gbl_allow_user_schema;
extern int gbl_pmux_route_enabled;
extern int gbl_skip_cget_in_db_put;

int gbl_stop_thds_time = 0;
int gbl_stop_thds_time_threshold = 60;
pthread_mutex_t stop_thds_time_lk = PTHREAD_MUTEX_INITIALIZER;

int gbl_disallow_null_blobs = 1;
int gbl_force_notnull_static_tag_blobs = 1;
int gbl_enable_good_sql_return_codes = 0;
int gbl_key_updates = 1;

int gbl_partial_indexes = 1;
int gbl_expressions_indexes = 1;
int gbl_new_indexes = 0;

int gbl_optimize_truncate_repdb = 1;

extern void tz_hash_init(void);
static void set_datetime_dir(void);
void tz_set_dir(char *dir);
extern void init_sql_hint_table();
extern int bdb_osql_log_repo_init(int *bdberr);

int gbl_use_plan = 1;

double gbl_querylimits_maxcost = 0;
int gbl_querylimits_tablescans_ok = 1;
int gbl_querylimits_temptables_ok = 1;

double gbl_querylimits_maxcost_warn = 0;
int gbl_querylimits_tablescans_warn = 0;
int gbl_querylimits_temptables_warn = 0;
extern int gbl_empty_strings_dont_convert_to_numbers;

extern int gbl_survive_n_master_swings;
extern int gbl_master_retry_poll_ms;

int gbl_fkrcode = 1;
int gbl_check_schema_change_permissions = 1;

int gbl_print_syntax_err = 0;

extern int gbl_verify_direct_io;

extern int gbl_verify_lsn_written;
extern int gbl_parallel_memptrickle;

int gbl_verify_dbreg = 0;
extern int gbl_checkpoint_paranoid_verify;

int gbl_forbid_ulonglong = 1;

int gbl_support_datetime_in_triggers = 1;

int gbl_use_block_mode_status_code = 1;

unsigned int gbl_delayed_skip = 0;
int gbl_enable_osql_logging = 0;
int gbl_enable_osql_longreq_logging = 0;

int gbl_broken_num_parser = 0;

int gbl_fk_allow_prefix_keys = 1;

int gbl_fk_allow_superset_keys = 1;

int gbl_update_delete_limit = 1;

int verbose_deadlocks = 0;

int gbl_early = 1;
int gbl_reallyearly = 0;

int gbl_udp = 1;

int gbl_berkdb_verify_skip_skipables = 0;

int gbl_berkdb_epochms_repts = 0;

int gbl_disable_sql_dlmalloc = 0;

int gbl_bbipc_slotidx;

int gbl_sql_use_random_readnode = 0;
int gbl_decimal_rounding = DEC_ROUND_HALF_EVEN;
int gbl_sparse_lockerid_map = 1;
int gbl_inplace_blobs = 1;
int gbl_osql_blob_optimization = 1;
int gbl_inplace_blob_optimization = 1;
int gbl_report_sqlite_numeric_conversion_errors = 1;
int gbl_max_sql_hint_cache = 100;

unsigned long long gbl_untouched_blob_cnt = 0;
unsigned long long gbl_update_genid_blob_cnt = 0;
unsigned long long gbl_inplace_blob_cnt = 0;
unsigned long long gbl_delupd_blob_cnt = 0;
unsigned long long gbl_addupd_blob_cnt = 0;
unsigned long long gbl_rowlocks_deadlock_retries = 0;

int gbl_use_fastseed_for_comdb2_seqno = 0;

int gbl_disable_stable_for_ipu = 1;

int gbl_disable_exit_on_thread_error = 0;

int gbl_berkdb_iomap = 1;
int gbl_catch_response_on_retry = 1;
int gbl_check_dbnum_conflicts = 1;
int gbl_requeue_on_tran_dispatch = 1;
int gbl_crc32c = 1;
int gbl_repscore = 0;
int gbl_surprise = 1; // TODO: change name to something else
int gbl_check_wrong_db = 1;
int gbl_broken_max_rec_sz = 0;
int gbl_private_blkseq = 1;
int gbl_use_blkseq = 1;

char *gbl_recovery_options = NULL;

#include <stdbool.h>
bool gbl_rcache = true;

int gbl_noenv_messages = 1;

int gbl_check_sql_source = 0;
static int skip_clear_queue_extents = 0;

int gbl_flush_check_active_peer = 1;

int gbl_ctrace_dbdir = 0;
int gbl_inflate_log = 0;

int gbl_skip_llmeta_progress_updates_on_schema_change = 0;
int gbl_sc_inco_chk = 1;
int gbl_track_queue_time = 1;
int gbl_locks_check_waiters = 1;
int gbl_update_startlsn_printstep = 0;
int gbl_rowlocks_commit_on_waiters = 0;
int gbl_rowlocks_deadlock_trace = 0;

int gbl_durable_wait_seqnum_test = 0;
int gbl_durable_replay_test = 0;
int gbl_durable_block_test = 0;
int gbl_durable_set_trace = 0;
int gbl_durable_calc_trace = 0;
int gbl_dumptxn_at_commit = 0;

char *gbl_crypto = NULL;

int gbl_log_fstsnd_triggers = 0;
int gbl_broadcast_check_rmtpol = 1;
int gbl_replicate_rowlocks = 1;
int gbl_replicant_gather_rowlocks = 1;
int gbl_force_old_cursors = 0;
int gbl_track_curtran_locks = 0;
int gbl_print_deadlock_cycles = 0;
int gbl_dump_page_on_byteswap_error = 0;
int gbl_dump_after_byteswap = 0;
int gbl_micro_retry_on_deadlock = 1;
int gbl_disable_blob_check = 0;
int gbl_disable_new_snapisol_overhead = 0;
int gbl_verify_all_pools = 0;
int gbl_print_blockp_stats = 0;
int gbl_allow_parallel_rep_on_pagesplit = 1;
int gbl_allow_parallel_rep_on_prefix = 1;
// XXX remove before merging jepsen
int gbl_only_match_commit_records = 1;

/* Release locks if replication is waiting on a lock you hold (si-only) */
int gbl_sql_release_locks_on_si_lockwait = 1;
/* If this is set, recom_replay will see the same row multiple times in a scan &
 * fail */
int gbl_sql_release_locks_on_emit_row = 0;
int gbl_sql_release_locks_on_slow_reader = 1;
int gbl_sql_no_timeouts_on_release_locks = 1;
int gbl_sql_release_locks_in_update_shadows = 1;
int gbl_sql_random_release_interval = 0;
int gbl_sql_release_locks_trace = 0;
int gbl_lock_get_verbose_waiter = 0;
int gbl_lock_get_list_start = 0;
int gbl_dump_locks_on_repwait = 0;

int gbl_slow_rep_process_txn_maxms = 0;
int gbl_slow_rep_process_txn_freq = 0;
int gbl_check_page_in_recovery = 0;
int gbl_cmptxn_inherit_locks = 1;
int gbl_rep_printlock = 0;

int gbl_keycompr = 1;
int gbl_memstat_freq = 60 * 5;
int gbl_accept_on_child_nets = 0;
int gbl_disable_etc_services_lookup = 0;
int gbl_fingerprint_queries = 1;

char *gbl_dbdir = NULL;

extern int gbl_verbose_net;

static int create_service_file(char *lrlname);

static const char *help_text = {
  "usage: comdb2 [--lrl LRLFILE] [--recovertotime EPOCH]\n"
  "              [--recovertolsn FILE:OFFSET]\n"
  "              [--fullrecovery] NAME\n"
  "\n"
  "       comdb2 --create [--lrl LRLFILE] [--dir PATH] NAME\n"
  "\n"
  "        --lrl                      specify alternate lrl file\n"
  "        --fullrecovery             runs full recovery after a hot copy\n"
  "        --recovertolsn             recovers database to file:offset\n"
  "        --recovertotime            recovers database to epochtime\n"
  "        --create                   creates a new database\n"
  "        --dir                      specify path to database directory\n"
  "\n"
  "        NAME                       database name\n"
  "        LRLFILE                    lrl configuration file\n"
  "        FILE                       ID of a database file\n"
  "        OFFSET                     offset within FILE\n"
  "        EPOCH                      time in seconds since 1970\n"
  "        PATH                       path to database directory\n"
};

/* FOR PAGE COMPACTION.
   The threshold should be kept under 0.5. By default, we make it lg(2)/2
   (see comment in bdb/rep.c to learn more about expected node utilization). */
/* Disabling for the time being */
double gbl_pg_compact_thresh = 0;
int gbl_pg_compact_latency_ms = 0;
int gbl_large_str_idx_find = 1;

extern int gbl_allow_user_schema;
extern int gbl_uses_password;

extern int gbl_direct_count;
extern int gbl_parallel_count;

int gbl_bbenv;

/* 040407dh: sys_nerr and sys_errlist are deprecated but still
   in use in util.c and ../berkdb/4.2.52/clib/strerror.c
   Not available in SUN 64 bits, add them here
   TODO:revise this hack
*/
#ifdef _IBM_SOURCE
#ifdef BB64BIT

int sys_nerr = -1; /* this will prevent accessing the sys_errlist */
char *sys_errlist[1] = {0};
#endif
#endif

static void usage(void)
{
    logmsg(LOGMSG_USER, "%s\n", help_text);
    exit(1);
}

int getkeyrecnums(const struct db *db, int ixnum)
{
    if (ixnum < 0 || ixnum >= db->nix)
        return -1;
    return db->ix_recnums[ixnum] != 0;
}
int getkeysize(const struct db *db, int ixnum)
{
    if (ixnum < 0 || ixnum >= db->nix)
        return -1;
    return db->ix_keylen[ixnum];
}

int getdatsize(const struct db *db) { return db->lrl; }

/*lookup dbs..*/
struct db *getdbbynum(int num)
{
    int ii;
    struct db *p_db = NULL;
    pthread_rwlock_rdlock(&thedb_lock);
    /*should be changed to a hash table*/
    for (ii = 0; ii < thedb->num_dbs; ii++) {
        if (thedb->dbs[ii]->dbnum == num) {
            p_db = thedb->dbs[ii];
            pthread_rwlock_unlock(&thedb_lock);
            return p_db;
        }
    }
    pthread_rwlock_unlock(&thedb_lock);
    return 0;
}

int getdbidxbyname(const char *p_name)
{
    int idx;

    /*should be changed to a hash table*/
    for (idx = 0; idx < thedb->num_dbs; ++idx) {
        if (strcasecmp(thedb->dbs[idx]->dbname, p_name) == 0)
            return idx;
    }

    return -1;
}

struct db *getdbbyname(const char *p_name)
{
    int idx;
    struct db *p_db = NULL;

    pthread_rwlock_rdlock(&thedb_lock);
    if (likely((idx = getdbidxbyname(p_name)) >= 0)) {
        p_db = thedb->dbs[idx];
    }
    pthread_rwlock_unlock(&thedb_lock);

    return p_db;
}

struct db *getqueuebyname(const char *name)
{
    int ii;
    /*should be changed to a hash table*/
    for (ii = 0; ii < thedb->num_qdbs; ii++)
        if (thedb->qdbs[ii] && strcasecmp(thedb->qdbs[ii]->dbname, name) == 0)
            return thedb->qdbs[ii];
    return NULL;
}

int get_max_reclen(struct dbenv *dbenv)
{
    int max = 0;
    char *fname, fname_tail[] = "_file_vers_map";
    int file, fnamelen;
    SBUF2 *sbfile;
    char line[256];
    char tablename[64];
    int reclen;
    int rc;

    /* get the mem we need for fname */
    fnamelen = strlen(dbenv->basedir) + strlen(dbenv->envname) +
               strlen(fname_tail) + 2 /* one for / and one for NULL byte */;
    fname = malloc(fnamelen);
    if (!fname) {
        logmsg(LOGMSG_ERROR, "get_max_reclen: failed to malloc file name\n");
        return -1;
    }

    /* construct the file's name */
    if (gbl_nonames)
        rc = snprintf(fname, fnamelen, "%s/file_vers_map", dbenv->basedir);
    else
        rc = snprintf(fname, fnamelen, "%s/%s%s", dbenv->basedir,
                      dbenv->envname, fname_tail);

    if (rc < 0 || rc >= fnamelen) {
        logmsg(LOGMSG_ERROR, "get_max_reclen: failed to create file name\n");
        free(fname);
        return -1;
    }

    /* open file */
    file = open(fname, O_RDONLY);
    free(fname);
    if (file == -1) {
        logmsg(LOGMSG_ERROR, "get_max_reclen: failed to open %s for writing\n",
                fname);
        return -1;
    }

    sbfile = sbuf2open(file, 0);
    if (!sbfile) {
        logmsg(LOGMSG_ERROR, "get_max_reclen: failed to open sbuf2\n");
        close(file);
        return -1;
    }

    while (sbuf2gets(line, 256, sbfile) > 0) {
        reclen = 0;
        sscanf(line, "table %s %d\n", tablename, &reclen);
        if (reclen) {
            if (strncmp(tablename, "sqlite_stat", 11) != 0) {
                if (reclen > max)
                    max = reclen;
            }
        }
    }

    sbuf2close(sbfile);

    return max;
}

void showdbenv(struct dbenv *dbenv)
{
    int ii, jj;
    struct db *usedb;
    logmsg(LOGMSG_USER, "-----\n");
    for (jj = 0; jj < dbenv->num_dbs; jj++) {
        usedb = dbenv->dbs[jj]; /*de-stink*/
        logmsg(LOGMSG_USER, "table '%s' comdbg compat dbnum %d\ndir '%s' lrlfile '%s' "
               "nconns %d  nrevconns %d\n",
               usedb->dbname, usedb->dbnum, dbenv->basedir,
               (usedb->lrlfname) ? usedb->lrlfname : "NULL",
               usedb->n_constraints, usedb->n_rev_constraints);
       logmsg(LOGMSG_ERROR, "   data reclen %-3d bytes\n", usedb->lrl);

        for (ii = 0; ii < usedb->nix; ii++) {
            logmsg(LOGMSG_USER, "   index %-2d keylen %-3d bytes  dupes? %c recnums? %c\n",
                   ii, usedb->ix_keylen[ii], (usedb->ix_dupes[ii] ? 'y' : 'n'),
                   (usedb->ix_recnums[ii] ? 'y' : 'n'));
        }
    }
    for (ii = 0; ii < dbenv->nsiblings; ii++) {
        logmsg(LOGMSG_USER, "sibling %-2d host %s:%d\n", ii, dbenv->sibling_hostname[ii],
               dbenv->sibling_port[ii]);
    }
}

enum OPENSTATES {
    OPENSTATE_THD_CREATE = 1,
    OPENSTATE_BACKEND_OPEN = 2,
    OPENSTATE_FAILED = -1,
    OPENSTATE_SUCCESS = 3
};

void no_new_requests(struct dbenv *dbenv)
{
    thedb->stopped = 1;
    MEMORY_SYNC;
}

int db_is_stopped(void) { return (thedb->stopped || thedb->exiting); }

void print_dbsize(void);

static void init_q_vars()
{
    q_min = quantize_new(10, 2000, "ms");
    q_hour = quantize_new(10, 2000, "ms");
    q_all = quantize_new(10, 2000, "ms");

    q_sql_min = quantize_new(100, 100000, "steps");
    q_sql_hour = quantize_new(100, 100000, "steps");
    q_sql_all = quantize_new(100, 100000, "steps");

    q_sql_steps_min = quantize_new(100, 100000, "steps");
    q_sql_steps_hour = quantize_new(100, 100000, "steps");
    q_sql_steps_all = quantize_new(100, 100000, "steps");
}

#ifdef DEBUG
static void cleanup_q_vars()
{
    quantize_free(q_min);
    quantize_free(q_hour);
    quantize_free(q_all);

    quantize_free(q_sql_min);
    quantize_free(q_sql_hour);
    quantize_free(q_sql_all);

    quantize_free(q_sql_steps_min);
    quantize_free(q_sql_steps_hour);
    quantize_free(q_sql_steps_all);
}
#endif

/* Send an alert about the fact that I'm incoherent */
static int send_incoherent_message(int num_online, int duration)
{
    char *tmpfile;
    FILE *fh;
    struct utsname u;
    int hours, mins, secs;
    uuid_t uuid;
    uuidstr_t us;

    comdb2uuid(uuid);
    comdb2uuidstr(uuid, us);
    tmpfile = comdb2_location("tmp", "comdb2_incoh_msg.%s.%s.txt",
                              thedb->envname, us);

    fh = fopen(tmpfile, "w");
    if (!fh) {
        logmsg(LOGMSG_ERROR, "%s: cannot open '%s': %d %s\n", __func__, tmpfile,
                errno, strerror(errno));
        free(tmpfile);
        return -1;
    }

    uname(&u);
    fprintf(fh, "%s %s HAS %d INCOHERENT ONLINE NODES\n", u.nodename,
            thedb->envname, num_online);

    hours = duration / (60 * 60);
    mins = (duration / 60) % 60;
    secs = duration % 60;
    fprintf(fh, "Nodes have been incoherent for %02d:%02d:%02d\n", hours, mins,
            secs);

    bdb_short_netinfo_dump(fh, thedb->bdb_env);

    fclose(fh);

    logmsg(LOGMSG_WARN, "incoherent nodes present for longer than desired, details in %s\n",
           tmpfile);
    free(tmpfile);

    return 0;
}

/* sorry guys, i hijacked this to be more of a "purge stuff in general" thread
 * -- SJ
 * now blkseq doesn't exist anymore much less a purge function for it, now this
 * thread is really misnamed
 * cpick */
static void *purge_old_blkseq_thread(void *arg)
{
    struct dbenv *dbenv;
    dbenv = arg;
    struct thr_handle *thr_self;
    int loop;

    thr_self = thrman_register(THRTYPE_PURGEBLKSEQ);
    thread_started("blkseq");

    dbenv->purge_old_blkseq_is_running = 1;
    backend_thread_event(thedb, COMDB2_THR_EVENT_START_RDONLY);

    loop = 0;

    while (1) {
        sleep(1);

        /* Check del unused files progress about twice per threshold  */
        if (!(loop % (gbl_sc_del_unused_files_threshold_ms /
                      (2 * 1000 /*ms per sec*/))))
            sc_del_unused_files_check_progress();

        if (loop == 3600)
            loop = 0;
        else
            ++loop;

        if (dbenv->exiting || dbenv->stopped) {
            dbenv->purge_old_blkseq_is_running = 0;
            backend_thread_event(thedb, COMDB2_THR_EVENT_DONE_RDONLY);
            return NULL;
        }

        if (debug_switch_check_for_hung_checkpoint_thread() &&
            dbenv->master == gbl_mynode) {
            int chkpoint_time = bdb_get_checkpoint_time(dbenv->bdb_env);
            if (gbl_chkpoint_alarm_time > 0 &&
                chkpoint_time > gbl_chkpoint_alarm_time) {
                logmsg(LOGMSG_ERROR, "CHECKPOINT THREAD HUNG FOR %d SECONDS\n",
                        chkpoint_time);

                /* Grab diagnostics once a minute */
                if ((gbl_chkpoint_alarm_time - chkpoint_time) % 60 == 0) {
                    char cmd[100];
                    int len;
                    len = snprintf(cmd, sizeof(cmd),
                                   "f %s/chkpoint_hung_full_diag fulldiag",
                                   dbenv->basedir);

                    logmsg(LOGMSG_ERROR,
                            "Running bdb '%s' command to grab diagnostics\n",
                            cmd);
                    bdb_process_user_command(dbenv->bdb_env, cmd, len, 0);
                }
            }
        }

        if (dbenv->master == gbl_mynode) {
            static int last_incoh_msg_time = 0;
            static int peak_online_count = 0;
            int num_incoh, since_epoch;
            const char *incoh_list[REPMAX];
            int now = time_epoch();

            bdb_get_notcoherent_list(dbenv->bdb_env, incoh_list, REPMAX,
                                     &num_incoh, &since_epoch);

            if (num_incoh > 0) {
                int online_count, ii;
                int duration = time_epoch() - since_epoch;

                /* Exclude rtcpu'd nodes from our list of problem machines */
                for (online_count = 0, ii = 0; ii < num_incoh && ii < REPMAX;
                     ii++) {
                    if (is_node_up(incoh_list[ii]))
                        online_count++;
                }

                /* Filter out momentary incoherency unless it is more than
                 * 2 incoherent nodes */
                if (online_count < 3 && duration < 20) {
                    /* No message */
                } else if (online_count > 0 &&
                           (duration >= gbl_incoherent_alarm_time ||
                            online_count > gbl_max_incoherent_nodes)) {
                    /* Send a message if it's been a while or if things are
                     * worse than ever before */
                    if (last_incoh_msg_time == 0 ||
                        now - last_incoh_msg_time >= gbl_incoherent_msg_freq ||
                        online_count < peak_online_count) {
                        if (online_count < peak_online_count)
                            online_count = peak_online_count;
                        last_incoh_msg_time = now;

                        /* Send a message about these dreadful incoherent
                         * nodes */
                        send_incoherent_message(online_count, duration);
                    }
                }
            }
        }

        if (gbl_private_blkseq) {
            thrman_where(thr_self, "clean_blkseq");
            int nstripes;

            nstripes =
                bdb_attr_get(dbenv->bdb_attr, BDB_ATTR_PRIVATE_BLKSEQ_STRIPES);
            for (int stripe = 0; stripe < nstripes; stripe++) {
                int rc;

                rc = bdb_blkseq_clean(dbenv->bdb_env, stripe);
                if (rc)
                    logmsg(LOGMSG_ERROR, "bdb_blkseq_clean %d rc %d\n", stripe, rc);
            }
            thrman_where(thr_self, NULL);
        }

        /* purge old blobs.  i didn't want to make a whole new thread just
         * for this -- SJ */
        thrman_where(thr_self, "purge_old_cached_blobs");
        purge_old_cached_blobs();
        thrman_where(thr_self, NULL);

        /* queue consumer thread admin */
        thrman_where(thr_self, "dbqueue_admin");
        dbqueue_admin(dbenv);
        thrman_where(thr_self, NULL);

        /* update per node stats */
        process_nodestats();

        /* Claim is this is not needed in the new incoherency scheme
         * if I am not coherent, make sure the master hasn't forgotten about me
        if(!bdb_am_i_coherent(dbenv->bdb_env))
            send_forgetmenot();
         */

        if ((loop % 30) == 0 && gbl_verify_dbreg)
            bdb_verify_dbreg(dbenv->bdb_env);
    }
}

static void *purge_old_files_thread(void *arg)
{
    struct dbenv *dbenv = (struct dbenv *)arg;
    int rc;
    void *trans;
    struct ireq iq;
    int bdberr = 0;
    int empty = 0;
    int empty_pause = 5; // seconds
    int retries = 0;

    thrman_register(THRTYPE_PURGEFILES);
    thread_started("purgefiles");

    dbenv->purge_old_files_is_running = 1;
    backend_thread_event(thedb, COMDB2_THR_EVENT_START_RDONLY);

    while (!dbenv->exiting) {
        /* even though we only add files to be deleted on the master,
         * don't try to delete files, ever, if you're a replicant */
        if (thedb->master != gbl_mynode) {
            sleep(empty_pause);
            continue;
        }

        if (!bdb_have_unused_files() || dbenv->stopped) {
            sleep(empty_pause);
            continue;
        }

        init_fake_ireq(thedb, &iq);
        iq.use_handle = thedb->bdb_env;

        /* ok, get to work now */
        retries = 0;
    retry:
        rc = trans_start_sc(&iq, NULL, &trans);
        if (rc != 0) {
            logmsg(LOGMSG_ERROR, "%s: failed to create transaction\n", __func__);
            sleep(empty_pause);
            continue;
        }

        empty = 0;
        rc = bdb_purge_unused_files(dbenv->bdb_env, trans, &bdberr);
        if (rc == 1) {
            empty = 1;
            rc = 0;
        }

        if (rc == 0) {
            rc = trans_commit(&iq, trans, gbl_mynode);
            if (rc) {
                if (rc == RC_INTERNAL_RETRY && retries < 10) {
                    retries++;
                    goto retry;
                }
                logmsg(LOGMSG_ERROR, "%s: failed to commit purged file\n", __func__);
                sleep(empty_pause);
                continue;
            }

            if (empty) {
                sleep(empty_pause);
                continue;
            }
        } else {
            logmsg(LOGMSG_ERROR,
                    "%s: bdb_purge_unused_files failed rc=%d bdberr=%d\n",
                    __func__, rc, bdberr);
            rc = trans_abort(&iq, trans);
            sleep(empty_pause);
            continue;
        }

        if (empty && gbl_master_changed_oldfiles) {
            gbl_master_changed_oldfiles = 0;
            if ((rc = bdb_list_unused_files(dbenv->bdb_env, &bdberr,
                                            "purge_old_files_thread"))) {
                logmsg(LOGMSG_ERROR, "%s: bdb_list_unused_files failed with rc=%d\n",
                        __func__, rc);
                sleep(empty_pause);
                continue;
            }
        }
    }

    dbenv->purge_old_files_is_running = 0;
    backend_thread_event(thedb, COMDB2_THR_EVENT_DONE_RDONLY);

    return NULL;
}

/* remove every file that contains ".csc2" anywhere in its name.
   this should be safe */
int clear_csc2_files(void)
{
    char path[256];
    DIR *dirp = NULL;
    struct dirent *dp = NULL;
    bzero(path, sizeof(path));

    snprintf(path, 256, "%s", thedb->basedir);

    dirp = opendir(path);
    if (dirp == NULL)
        return -1;
    while (dirp) {
        errno = 0;
        if ((dp = readdir(dirp)) != NULL) {
            char fullfile[512];
            char *ptr;

            if (!strcmp(dp->d_name, ".") || !strcmp(dp->d_name, ".."))
                continue;

            ptr = strstr(dp->d_name, ".csc2");

            if (ptr) {
                int rc;
                sprintf(fullfile, "%s/%s", path, dp->d_name);
                logmsg(LOGMSG_INFO, "removing csc2 file %s\n", fullfile);
                rc = unlink(fullfile);
                if (rc)
                    logmsg(LOGMSG_ERROR, "unlink rc %d errno %d\n", rc, errno);
            }
        } else {
            break;
        }
    }
    closedir(dirp);
    return 0;
}

/* gets called single threaded during startup to initialize */
char *comdb2_get_tmp_dir(void)
{
    static char path[256];
    static int once = 0;

    if (!once) {
        bzero(path, sizeof(path));

        if (gbl_nonames)
            snprintf(path, 256, "%s/tmp", thedb->basedir);
        else
            snprintf(path, 256, "%s/%s.tmpdbs", thedb->basedir, thedb->envname);
    }

    return path;
}

/* check space similar to bdb/summarize.c: check_free_space()
 * dir is fetched from comdb2_get_tmp_dir()
 */
int comdb2_tmpdir_space_low() {
    char * path = comdb2_get_tmp_dir();
    int reqfree = bdb_attr_get(thedb->bdb_attr, 
            BDB_ATTR_SQLITE_SORTER_TEMPDIR_REQFREE);
    
    int has_low_headroom(const char * path, int headroom, int debug);
    return has_low_headroom(path, 100 - reqfree, 1);
}

int clear_temp_tables(void)
{
    char *path;
    DIR *dirp = NULL;
    struct dirent *dp = NULL;

    path = comdb2_get_tmp_dir();

    dirp = opendir(path);
    if (dirp == NULL)
        return -1;
    while (dirp) {
        errno = 0;
        if ((dp = readdir(dirp)) != NULL) {
            char filepath[256];
            if (!strcmp(dp->d_name, ".") || !strcmp(dp->d_name, ".."))
                continue;
            snprintf(filepath, sizeof(filepath) - 1, "%s/%s", path, dp->d_name);
            logmsg(LOGMSG_INFO, "removing temporary table %s\n", filepath);
            unlink(filepath);
        } else {
            break;
        }
    }
    closedir(dirp);
    return 0;
}

void clean_exit_sigwrap(int signum) {
   signal(SIGTERM, SIG_DFL);
   clean_exit();
}

void clean_exit(void)
{
    int rc, ii;
    char *indicator_file;
    int fd;

    thedb->exiting = 1;
    stop_threads(thedb);

    logmsg(LOGMSG_INFO, "stopping db engine...\n");
    rc = backend_close(thedb);
    if (rc != 0)
       logmsg(LOGMSG_ERROR, "error backend_close() rc %d\n", rc);

    logmsg(LOGMSG_WARN, "goodbye\n");

    if (COMDB2_SOCK_FSTSND_ENABLED()) {
        comdb2_shm_clr_flag(thedb->dbnum, CMDB2_SHMFLG_SOCK_FSTSND);
    }

    for (ii = 0; ii < thedb->num_dbs; ii++) {
        if (thedb->dbs[ii]->dbnum) {
            if (COMDB2_SOCK_FSTSND_ENABLED()) {
                comdb2_shm_clr_flag(thedb->dbs[ii]->dbnum,
                                    CMDB2_SHMFLG_SOCK_FSTSND);
            }

            indicator_file =
                comdb2_location("marker", "%s.done", thedb->dbs[ii]->dbname);
            fd = creat(indicator_file, 0666);
            if (fd != -1)
                close(fd);
            free(indicator_file);
        }
    }

    eventlog_stop();

    indicator_file = comdb2_location("marker", "%s.done", thedb->envname);
    fd = creat(indicator_file, 0666);
    if (fd != -1)
        close(fd);
    logmsg(LOGMSG_INFO, "creating %s\n", indicator_file);
    free(indicator_file);

#ifdef DEBUG
    sleep(4); // wait for other threads to exit by themselves

    backend_cleanup(thedb);
    net_cleanup_subnets();
    cleanup_q_vars();
    cleanup_switches();
#endif

    exit(0);
}

int get_elect_time_microsecs(void)
{
    if (gbl_elect_time_secs > 0) {
        /* local override has first priority */
        return gbl_elect_time_secs * 1000000;
    } else {
        /* This is set in config_init, and hasn't changed in 10 years.  Let's
         * call it
         * fixed, unless there's an override above
         */
        return 5000000;
    }

    /* No preference, bdblib will do its own thing */
    return 0;
}

/* defines lrl directives that get ignored by comdb2 */
static int lrltokignore(char *tok, int ltok)
{
    /* used by comdb2backup script */
    if (tokcmp(tok, ltok, "backup") == 0)
        return 0;
    /* reserved for use by cmdb2filechk script */
    if (tokcmp(tok, ltok, "filechkopts") == 0)
        return 0;
    /*not a reserved token */
    return 1;
}

/* compare cmpto againt the lrl file line lrlline to make sure that the
 * words are the same even if the whitespace is different. */
static int lrllinecmp(char *lrlline, char *cmpto)
{
    char *lrl_tok;
    int lrl_st = 0, lrl_ltok, lrl_linelen;
    char *cmp_tok;
    int cmp_st = 0, cmp_ltok, cmp_linelen;

    lrl_linelen = strlen(lrlline);
    cmp_linelen = strlen(cmpto);

    do {
        lrl_tok = segtok(lrlline, lrl_linelen, &lrl_st, &lrl_ltok);
        cmp_tok = segtok(cmpto, cmp_linelen, &cmp_st, &cmp_ltok);

        if (lrl_ltok != cmp_ltok)
            return -1;
        if (strncasecmp(lrl_tok, cmp_tok, lrl_ltok) != 0)
            return -1;
    } while (lrl_ltok);

    return 0;
}

/* handles "if"'s, returns 1 if this isn't an "if" statement or if the statement
 * is true, 0 if it is false (ie if this line should be skipped)
 * this replaces a couple duplicate sections of code */
static int lrl_if(char **tok_inout, char *line, int line_len, int *st,
                  int *ltok)
{
    char *tok = *tok_inout;
    if (tokcmp(tok, *ltok, "if") == 0) {
        enum mach_class my_class = get_my_mach_class();
        tok = segtok(line, line_len, st, ltok);
        if (my_class == CLASS_TEST && tokcmp(tok, *ltok, "test") &&
            tokcmp(tok, *ltok, "dev"))
            return 0;
        if (my_class == CLASS_ALPHA && tokcmp(tok, *ltok, "alpha"))
            return 0;
        if (my_class == CLASS_UAT && tokcmp(tok, *ltok, "uat"))
            return 0;
        if (my_class == CLASS_BETA && tokcmp(tok, *ltok, "beta"))
            return 0;
        if (my_class == CLASS_PROD && tokcmp(tok, *ltok, "prod"))
            return 0;
        if (my_class == CLASS_UNKNOWN)
            return 0;

        tok = segtok(line, line_len, st, ltok);
        *tok_inout = tok;
    }

    return 1; /* there was no "if" statement or it was true */
}

void set_sbuftimeout(int timeout)
{
    bdb_attr_set(thedb->bdb_attr, BDB_ATTR_SBUFTIMEOUT, timeout);
}

struct db *newqdb(struct dbenv *env, const char *name, int avgsz, int pagesize,
                  int isqueuedb)
{
    struct db *db;
    int rc;

    db = calloc(1, sizeof(struct db));
    db->dbname = strdup(name);
    db->dbenv = env;
    db->is_readonly = 0;
    db->dbtype = isqueuedb ? DBTYPE_QUEUEDB : DBTYPE_QUEUE;
    db->avgitemsz = avgsz;
    db->queue_pagesize_override = pagesize;

    if (db->dbtype == DBTYPE_QUEUEDB) {
        rc = pthread_rwlock_init(&db->consumer_lk, NULL);
        if (rc) {
            logmsg(LOGMSG_ERROR, "create consumer rwlock rc %d %s\n", rc,
                    strerror(rc));
            return NULL;
        }
    }

    return db;
}

void cleanup_newdb(struct db *db)
{
    if (!db)
        return;

    if (db->dbname) {
        free(db->dbname);
        db->dbname = NULL;
    }

    if (db->lrlfname) {
        free(db->lrlfname);
        db->lrlfname = NULL;
    }

    if (db->ixuse) {
        free(db->ixuse);
        db->ixuse = NULL;
    }
    if (db->sqlixuse) {
        free(db->sqlixuse);
        db->sqlixuse = NULL;
    }
    free(db);
    db = NULL;
}

struct db *newdb_from_schema(struct dbenv *env, char *tblname, char *fname,
                             int dbnum, int dbix, int is_foreign)
{
    struct db *db;
    int ii;
    int tmpidxsz;
    int rc;

    db = calloc(1, sizeof(struct db));
    if (db == NULL) {
        logmsg(LOGMSG_FATAL, "%s: Memory allocation error\n", __func__);
        return NULL;
    }

    db->dbs_idx = dbix;

    db->dbtype = DBTYPE_TAGGED_TABLE;
    if (fname)
        db->lrlfname = strdup(fname);
    db->dbname = strdup(tblname);
    db->dbenv = env;
    db->is_readonly = 0;
    db->dbnum = dbnum;
    db->lrl = dyns_get_db_table_size(); /* this gets adjusted later */
    if (dbnum == 0) {
        /* if no dbnumber then no default tag is required ergo lrl can be 0 */
        if (db->lrl < 0)
            db->lrl = 0;
        else if (db->lrl > MAXLRL) {
            logmsg(LOGMSG_ERROR, "bad data lrl %d in csc schema %s\n", db->lrl,
                    tblname);
            cleanup_newdb(db);
            return NULL;
        }
    } else {
        /* this table must have a default tag */
        int ntags, itag;
        ntags = dyns_get_table_count();
        for (itag = 0; itag < ntags; itag++) {
            if (strcasecmp(dyns_get_table_tag(itag), ".DEFAULT") == 0)
                break;
        }
        if (ntags == itag) {
            logmsg(LOGMSG_ERROR, "csc schema %s requires comdbg compatibility but "
                            "has no default tag\n",
                    tblname);
            cleanup_newdb(db);
            return NULL;
        }

        if (db->lrl < 1 || db->lrl > MAXLRL) {
            logmsg(LOGMSG_ERROR, "bad data lrl %d in csc schema %s\n", db->lrl,
                    tblname);
            cleanup_newdb(db);
            return NULL;
        }
    }
    db->nix = dyns_get_idx_count();
    if (db->nix > MAXINDEX) {
        logmsg(LOGMSG_ERROR, "too many indices %d in csc schema %s\n", db->nix,
                tblname);
        cleanup_newdb(db);
        return NULL;
    }
    if (db->nix < 0) {
        logmsg(LOGMSG_ERROR, "too few indices %d in csc schema %s\n", db->nix,
                tblname);
        cleanup_newdb(db);
        return NULL;
    }
    for (ii = 0; ii < db->nix; ii++) {
        tmpidxsz = dyns_get_idx_size(ii);
        if (tmpidxsz < 1 || tmpidxsz > MAXKEYLEN) {
            logmsg(LOGMSG_ERROR, "index %d bad keylen %d in csc schema %s\n", ii,
                    tmpidxsz, tblname);
            cleanup_newdb(db);
            return NULL;
        }
        db->ix_keylen[ii] = tmpidxsz; /* ix lengths are adjusted later */

        db->ix_dupes[ii] = dyns_is_idx_dup(ii);
        if (db->ix_dupes[ii] < 0) {
            logmsg(LOGMSG_ERROR, "cant find index %d dupes in csc schema %s\n", ii,
                    tblname);
            cleanup_newdb(db);
            return NULL;
        }

        db->ix_recnums[ii] = dyns_is_idx_recnum(ii);
        if (db->ix_recnums[ii] < 0) {
            logmsg(LOGMSG_ERROR, "cant find index %d recnums in csc schema %s\n", ii,
                    tblname);
            cleanup_newdb(db);
            return NULL;
        }

        db->ix_datacopy[ii] = dyns_is_idx_datacopy(ii);
        if (db->ix_datacopy[ii] < 0) {
            logmsg(LOGMSG_ERROR, "cant find index %d datacopy in csc schema %s\n",
                    ii, tblname);
            cleanup_newdb(db);
            return NULL;
        }

        db->ix_nullsallowed[ii] = 0;
        /*
          XXX todo
          db->ix_nullsallowed[ii]=dyns_is_idx_nullsallowed(ii);
          if (db->ix_nullallowed[ii]<0)
          {
          fprintf(stderr,"cant find index %d datacopy in csc schema %s\n",
          ii,tblname);
            cleanup_newdb(db);
            return NULL;
          }
        */
    }
    db->n_rev_constraints =
        0; /* this will be initialized at verification time */
    db->n_constraints = dyns_get_constraint_count();
    if (db->n_constraints > 0) {
        char *keyname = NULL;
        int rulecnt = 0, flags = 0;
        if (db->n_constraints >= MAXCONSTRAINTS) {
            logmsg(LOGMSG_ERROR, "too many constraints for table %s (%d>=%d)\n",
                    tblname, db->n_constraints, MAXCONSTRAINTS);
            cleanup_newdb(db);
            return NULL;
        }
        for (ii = 0; ii < db->n_constraints; ii++) {
            rc = dyns_get_constraint_at(ii, &keyname, &rulecnt, &flags);
            if (rc != 0) {
                logmsg(LOGMSG_ERROR, "Cannot get constraint at %d (cnt=%d)!\n", ii,
                        db->n_constraints);
                cleanup_newdb(db);
                return NULL;
            }
            db->constraints[ii].flags = flags;
            db->constraints[ii].lcltable = db;
            db->constraints[ii].lclkeyname = strdup(keyname);
            db->constraints[ii].nrules = rulecnt;
            if (db->constraints[ii].nrules >= MAXCONSTRAINTS) {
                logmsg(LOGMSG_ERROR, "too many constraint rules for table %s:%s (%d>=%d)\n",
                        tblname, keyname, db->constraints[ii].nrules,
                        MAXCONSTRAINTS);
                cleanup_newdb(db);
                return NULL;
            } else if (db->constraints[ii].nrules > 0) {
                int jj = 0;
                for (jj = 0; jj < db->constraints[ii].nrules; jj++) {
                    char *tblnm = NULL;
                    rc = dyns_get_constraint_rule(ii, jj, &tblnm, &keyname);
                    if (rc != 0) {
                        logmsg(LOGMSG_ERROR, "cannot get constraint rule %d table %s:%s\n",
                                jj, tblname, keyname);
                        cleanup_newdb(db);
                        return NULL;
                    }
                    db->constraints[ii].table[jj] = strdup(tblnm);
                    db->constraints[ii].keynm[jj] = strdup(keyname);
                }
            }
        } /* for (ii...) */
    }     /* if (n_constraints > 0) */
    db->ixuse = calloc(db->nix, sizeof(unsigned long long));
    db->sqlixuse = calloc(db->nix, sizeof(unsigned long long));
    return db;
}

/* lock mgr partition defaults */
size_t gbl_lk_parts = 73;
size_t gbl_lkr_parts = 23;
size_t gbl_lk_hash = 32;
size_t gbl_lkr_hash = 16;

void add_legacy_default_options(struct dbenv *dbenv) {
   char *legacy_options[] = {
      "disallow write from beta if prod",
      "noblobstripe",
      "nullsort high",
      "dont_sort_nulls_with_header",
      "nochecksums",
      "sql_tranlevel_default comdb2",              /* check this one*/
      "sql_tranlevel_default prefer_oldblock",     /* and this one */
      "off fix_cstr",
      "no_null_blob_fix",
      "no_static_tag_blob_fix",
      "dont_forbid_ulonglong",
      "dont_init_with_ondisk_header",
      "dont_init_with_instant_schema_change",
      "dont_init_with_inplace_updates",
      "dont_prefix_foreign_keys",
      "dont_superset_foreign_keys",
      "disable_inplace_blobs",
      "disable_inplace_blob_optimization",
      "disable_osql_blob_optimization",
      "nocrc32c",
      "enable_tagged_api",
      "nokeycompr",
      "norcache",
      "usenames",
      "dont_return_long_column_names",
      "setattr DIRECTIO 0"
   };
   for (int i = 0; i < sizeof(legacy_options)/sizeof(legacy_options[0]); i++)
      defer_option(dbenv, DEFERRED_LEGACY_DEFAULTS, legacy_options[i], -1, 0);
}

static void getmyaddr(void)
{
    struct hostent *h;

    h = bb_gethostbyname(gbl_mynode);
    if (h == NULL || h->h_addrtype != AF_INET) {
        /* default to localhost */
        gbl_myaddr.s_addr = INADDR_LOOPBACK;
        return;
    }
    memcpy(&gbl_myaddr.s_addr, h->h_addr, h->h_length);
}

static int pre_read_option(struct dbenv *dbenv, char *line,
                           int llen)
{
    char *tok;
    int st = 0;
    int ltok;

    tok = segtok(line, llen, &st, &ltok);
    if (ltok == 0 || tok[0] == '#') return 0;

    /* if this is an "if" statement that evaluates to false, skip */
    if (!lrl_if(&tok, line, llen, &st, &ltok)) {
        return 0;
    }

    if (tokcmp(tok, ltok, "legacy_defaults") == 0) {
        add_legacy_default_options(dbenv);
    }

    if (tokcmp(tok, ltok, "disable_direct_writes") == 0) {
        dbenv->enable_direct_writes = 0;
    }

    else if (tokcmp(tok, ltok, "morecolumns") == 0) {
        logmsg(LOGMSG_INFO, "allowing 1024 columns per table\n");
        gbl_morecolumns = 1;
    }

    else if (tokcmp(tok, ltok, "nullfkey") == 0) {
        gbl_nullfkey = 1;
    } else if (tokcmp(tok, ltok, "disallow_portmux_route") == 0) {
        gbl_pmux_route_enabled = 0;
        logmsg(LOGMSG_INFO, "Won't allow portmux route\n");
    } else if (tokcmp(tok, ltok, "allow_portmux_route") == 0) {
        gbl_pmux_route_enabled = 1;
        logmsg(LOGMSG_INFO, "Will allow portmux route\n");
    } else if (tokcmp(tok, ltok, "portmux_port") == 0) {
        tok = segtok(line, llen, &st, &ltok);
        int portmux_port = toknum(tok, ltok);
        logmsg(LOGMSG_WARN, "Using portmux port %d\n", portmux_port);
        set_portmux_port(portmux_port);
    } else if (tokcmp(tok, ltok, "portmux_bind_path") == 0) {
        char path[108];
        tok = segtok(line, llen, &st, &ltok);
        tokcpy(tok, ltok, path);
        int retrc = set_portmux_bind_path(path);
        if (retrc) {
            logmsg(LOGMSG_ERROR, "Failed in setting portmux bind path %s\n", path);
        } else {
            logmsg(LOGMSG_INFO, "Using portmux bind path %s\n", path);
        }
    } else if (tokcmp(tok, ltok, "usenames") == 0) {
        gbl_nonames = 0;
    } else if (tokcmp(tok, ltok, "nonames") == 0) {
        gbl_nonames = 1;
    } else if (tokcmp(tok, ltok, "forbid_ulonglong") == 0) {
        gbl_forbid_ulonglong = 1;
       logmsg(LOGMSG_INFO, "Will disallow u_longlong\n");
    } else if (tokcmp(tok, ltok, "dont_forbid_ulonglong") == 0) {
        gbl_forbid_ulonglong = 0;
    } else if (tokcmp(tok, ltok, "broken_num_parser") == 0) {
        gbl_broken_num_parser = 1;
    } else if (tokcmp(tok, ltok, "optimize_repdb_truncate") == 0) {
       logmsg(LOGMSG_INFO, "Will use optimized repdb truncate code.\n");
        gbl_optimize_truncate_repdb = 1;
    } else if (tokcmp(tok, ltok, "dont_optimize_repdb_truncate") == 0) {
       logmsg(LOGMSG_INFO, "Will use unoptimized repdb truncate code.\n");
        gbl_optimize_truncate_repdb = 0;
    }

    else if (tokcmp(tok, ltok, "lk_part") == 0) {
        tok = segtok(line, llen, &st, &ltok);
        int parts = toknum(tok, ltok);
        if (parts > 0 && parts < 2049) {
            gbl_lk_parts = parts;
           logmsg(LOGMSG_INFO, "Overriding #Lock Partitions: %u\n", gbl_lk_parts);
        } else {
           logmsg(LOGMSG_INFO, "Lock Partition override out of range:%d (range: 0-2048)\n",
                   parts);
        }
    } else if (tokcmp(tok, ltok, "lkr_part") == 0) {
        tok = segtok(line, llen, &st, &ltok);
        int parts = toknum(tok, ltok);
        if (parts > 0 && parts < 2049) {
            gbl_lkr_parts = parts;
           logmsg(LOGMSG_INFO, "Overriding #Locker Partitions: %u\n", gbl_lkr_parts);
        } else {
            logmsg(LOGMSG_INFO, "Locker Partition override out of range:%d (range: 0-2048)\n",
                parts);
        }
    } else if (tokcmp(tok, ltok, "lk_hash") == 0) {
        tok = segtok(line, llen, &st, &ltok);
        int parts = toknum(tok, ltok);
        if (parts > 0 && parts < 2049) {
            gbl_lk_hash = parts;
           logmsg(LOGMSG_INFO, "Overriding #Hash Buckets per lock partitions: %u\n",
                   gbl_lk_hash);
        } else {
           logmsg(LOGMSG_INFO, "Hash Buckets per lock partition override out of range:%d "
                   "(range: 0-2048)\n",
                   parts);
        }
    } else if (tokcmp(tok, ltok, "lkr_hash") == 0) {
        tok = segtok(line, llen, &st, &ltok);
        int parts = toknum(tok, ltok);
        if (parts > 0 && parts < 2049) {
            gbl_lkr_hash = parts;
           logmsg(LOGMSG_INFO, "Overriding #Hash Buckets per lock partitions: %u\n",
                   gbl_lkr_hash);
        } else {
           logmsg(LOGMSG_INFO, "Hash Buckets per locker partition override out of range:%d "
                   "(range: 0-2048)\n",
                   parts);
        }
    } else if (tokcmp(tok, ltok, "foreign_db_resolve_local") == 0) {
        gbl_fdb_resolve_local = 1;
    } else if (tokcmp(tok, ltok, "foreign_db_allow_cross_class") == 0) {
        gbl_fdb_allow_cross_classes = 1;
    } else if (tokcmp(line, ltok, "hostname") == 0) {
        tok = segtok(line, llen, &st, &ltok);
        if (ltok == 0) {
            logmsg(LOGMSG_INFO, "Expected hostname for 'hostname' directive.\n");
            return -1;
        }
        gbl_mynode = internn(tok, ltok);
        getmyaddr();
    } else if (tokcmp(line, ltok, "logmsg") == 0) {
       logmsg_process_message(line, llen);
    }
    return 0;
}

static int pre_read_deferred_callback(struct dbenv *env, char *option, void *p,
                                      int len)
{
    pre_read_option(env, option, len);
    return 0;
}

static void pre_read_lrl_file(struct dbenv *dbenv,
                              const char *lrlname, const char *dbname)
{
    FILE *ff;
    char line[512];

    ff = fopen(lrlname, "r");

    if (ff == 0) {
        return;
    }

    while (fgets(line, sizeof(line), ff)) {
        pre_read_option(dbenv, line, strlen(line));
    }

    process_deferred_options(dbenv, DEFERRED_LEGACY_DEFAULTS, NULL,
                             pre_read_deferred_callback);

    fclose(ff); /* lets get one fd back */
}

int defer_option(struct dbenv *dbenv, enum deferred_option_level lvl,
                 char *option, int len, int line)
{
    struct deferred_option *opt;
    if (len == -1) len = strlen(option);
    opt = malloc(sizeof(struct deferred_option));
    if (opt == NULL) {
        logmsg(LOGMSG_ERROR, "%s:%d out of memory\n", __FILE__, __LINE__);
        return 1;
    }
    opt->option = calloc(1, len + 1);
    if (opt->option == NULL) {
        logmsg(LOGMSG_ERROR, "%s:%d out of memory\n", __FILE__, __LINE__);
        free(opt);
        return 1;
    }
    memcpy(opt->option, option, len);
    opt->line = line;
    opt->len = strlen(opt->option);
    listc_abl(&dbenv->deferred_options[lvl], opt);
    return 0;
}

static int deferred_do_commands(struct dbenv *env, char *option, void *p,
                                int len)
{
    char *tok;
    int st = 0, tlen = 0;

    tok = segtok(option, len, &st, &tlen);
    if (tokcmp(tok, tlen, "sqllogger") == 0)
        sqllogger_process_message(option + st, len - st);
    else if (tokcmp(tok, tlen, "do") == 0)
        process_command(env, option + st, len - st, 0);
    return 0;
}

int process_deferred_options(struct dbenv *dbenv,
                             enum deferred_option_level lvl, void *usrdata,
                             int (*callback)(struct dbenv *env, char *option,
                                             void *p, int len))
{
    struct deferred_option *opt;
    int rc;

    opt = listc_rtl(&dbenv->deferred_options[lvl]);
    while (opt) {
        rc = callback(dbenv, opt->option, usrdata, opt->len);

        if (rc) return rc;
        free(opt->option);
        free(opt);
        opt = listc_rtl(&dbenv->deferred_options[lvl]);
    }
    return 0;
}

void init_deferred_options(struct dbenv *dbenv)
{
    for (int lvl = 0; lvl < DEFERRED_OPTION_MAX; lvl++) {
        listc_init(&dbenv->deferred_options[lvl],
                   offsetof(struct deferred_option, lnk));
    }
}

static char **qdbs = NULL;
static char **sfuncs = NULL;
static char **afuncs = NULL;

#define parse_lua_funcs(pfx)                                                   \
    do {                                                                       \
        tok = segtok(line, sizeof(line), &st, &ltok);                          \
        int num = toknum(tok, ltok);                                           \
        pfx##funcs = malloc(sizeof(char *) * (num + 1));                       \
        int i;                                                                 \
        for (i = 0; i < num; ++i) {                                            \
            tok = segtok(line, sizeof(line), &st, &ltok);                      \
            pfx##funcs[i] = tokdup(tok, ltok);                                 \
        }                                                                      \
        pfx##funcs[i] = NULL;                                                  \
    } while (0)

#define llmeta_set_lua_funcs(pfx)                                              \
    do {                                                                       \
        if (pfx##funcs == NULL)                                                \
            break;                                                             \
        char **func = &pfx##funcs[0];                                          \
        while (*func) {                                                        \
            int bdberr;                                                        \
            int rc = bdb_llmeta_add_lua_##pfx##func(*func, &bdberr);           \
            if (rc) {                                                          \
               logmsg(LOGMSG_ERROR, "could not add sql lua " #pfx "func:%s to llmeta\n",\
                       *func);                                                 \
                return -1;                                                     \
            } else {                                                           \
               logmsg(LOGMSG_INFO, "Added Lua SQL " #pfx "func:%s\n", *func);  \
            }                                                                  \
            ++func;                                                            \
        }                                                                      \
    } while (0)

#define llmeta_load_lua_funcs(pfx)                                             \
    do {                                                                       \
        int bdberr = 0;                                                        \
        int rc = bdb_llmeta_get_lua_##pfx##funcs(                              \
            &thedb->lua_##pfx##funcs, &thedb->num_lua_##pfx##funcs, &bdberr);  \
        if (rc) {                                                              \
            logmsg(LOGMSG_ERROR, "bdb_llmeta_get_lua_" #pfx "funcs bdberr:%d\n",\
                    bdberr);                                                   \
        }                                                                      \
        logmsg(LOGMSG_INFO, "loaded num_lua_" #pfx "funcs:%d\n",               \
               thedb->num_lua_##pfx##funcs);                                   \
        return rc;                                                             \
    } while (0)

#define get_funcs(funcs, num_funcs, pfx)                                       \
    do {                                                                       \
        *funcs = thedb->lua_##pfx##funcs;                                      \
        *num_funcs = thedb->num_lua_##pfx##funcs;                              \
    } while (0)

#define find_lua_func(name, pfx)                                               \
    do {                                                                       \
        int i;                                                                 \
        rdlock_schema_lk();                                                    \
        for (i = 0; i < thedb->num_lua_##pfx##funcs; ++i) {                    \
            if (strcmp(thedb->lua_##pfx##funcs[i], name) == 0)                 \
                break;                                                         \
        }                                                                      \
        i = i < thedb->num_lua_##pfx##funcs;                                   \
        unlock_schema_lk();                                                    \
        return i;                                                              \
    } while (0)

int llmeta_load_lua_sfuncs() { llmeta_load_lua_funcs(s); }

int llmeta_load_lua_afuncs() { llmeta_load_lua_funcs(a); }

void get_sfuncs(char ***funcs, int *num_funcs)
{
    get_funcs(funcs, num_funcs, s);
}

void get_afuncs(char ***funcs, int *num_funcs)
{
    get_funcs(funcs, num_funcs, a);
}

int find_lua_sfunc(const char *name) { find_lua_func(name, s); }

int find_lua_afunc(const char *name) { find_lua_func(name, a); }

static char *get_qdb_name(const char *file)
{
    FILE *f = fopen(file, "r");
    if (f == NULL) {
        logmsg(LOGMSG_ERROR, "%s:fopen(\"%s\"):%s\n", __func__, file,
                strerror(errno));
        return NULL;
    }
    size_t n;
    ssize_t s;
    // Name of queue
    char *name = NULL;
    s = getline(&name, &n, f);
    fclose(f);
    if (s == -1)
        return NULL;

    name[s - 1] = 0;
    return name;
}

struct read_lrl_option_type {
    int lineno;
    const char *lrlname;
    const char *dbname;
};

static struct dbenv *read_lrl_file_int(struct dbenv *dbenv,
                                       const char *lrlname, const char *dbname,
                                       int required);

static struct dbenv *read_lrl_file(struct dbenv *dbenv,
                                   const char *lrlname, const char *dbname,
                                   int required)
{

    struct lrlfile *lrlfile;
    struct dbenv *out;
    out = read_lrl_file_int(dbenv, (char*) lrlname, dbname, required);

    lrlfile = listc_rtl(&dbenv->lrl_files);
    free(lrlfile->file);
    free(lrlfile);

    return out;
}

static int read_lrl_option(struct dbenv *dbenv, char *line, void *p, int len)
{
    char *tok;
    int st = 0;
    int ltok;
    int ii, kk;
    int num;
    int rc;
    struct read_lrl_option_type *options = (struct read_lrl_option_type *)p;

    tok = segtok(line, len, &st, &ltok);
    if (ltok == 0 || tok[0] == '#') return 0;

    /* if this is an "if" statement that evaluates to false, skip */
    if (!lrl_if(&tok, line, len, &st, &ltok))
        return 1;

    if (tokcmp(tok, ltok, "name") == 0) {
        /* Copycomdb2 still wants this option, but it's useless for anything else.
           Ignore. */
    } else if (tokcmp(tok, ltok, "usenames") == 0) {
        /* This was preventing setting usenames at a global level
           which prevented restoring and starting up from a backup file */
        gbl_nonames = 0;
    } else if(tokcmp(tok, ltok, "enable_direct_writes") == 0) {
        dbenv->enable_direct_writes = 1;
    } else if (tokcmp(tok, ltok, "disable_direct_writes") == 0) {
        dbenv->enable_direct_writes = 0;
    }
    else if (tokcmp(tok, ltok, "nullfkey") == 0) {
        logmsg(LOGMSG_INFO, "fkey relationship not enforced for nulls\n");
        gbl_nullfkey = 1;
    }
    else if (tokcmp(tok, ltok, "fullrecovery") == 0) {
        logmsg(LOGMSG_INFO, "enabling full recovery\n");
        gbl_fullrecovery = 1;
    }

    else if (tokcmp(tok, ltok, "bdblock_debug") == 0) {
        logmsg(LOGMSG_INFO, "setting bdblock_debug\n");
        bdb_bdblock_debug();
    }

    else if (tokcmp(tok, ltok, "sort_nulls_with_header") == 0) {
        gbl_sort_nulls_correctly = 1;
        logmsg(LOGMSG_INFO, "using record headers in key sorting\n");
    } else if (tokcmp(tok, ltok, "dir") == 0) {
        tok = segtok(line, len, &st, &ltok);
        dbenv->basedir = tokdup(tok, ltok);
        if (!gooddir(dbenv->basedir)) {
            logmsg(LOGMSG_INFO, "bad directory %s in lrl %s\n", dbenv->basedir,
                   options->lrlname);
            return -1;
        }
    } else if (tokcmp(tok, ltok, "singlemeta") == 0) {
        gbl_init_single_meta = 1;
    } else if (tokcmp(tok, ltok, "delayed_ondisk_tempdbs") == 0) {
        gbl_delayed_ondisk_tempdbs = 1;
    } else if (tokcmp(tok, ltok, "init_with_genid48") == 0) {
        logmsg(LOGMSG_INFO, "Genid48 will be enabled for this database\n");
        gbl_init_with_genid48 = 1;
    } else if (tokcmp(tok, ltok, "init_with_time_based_genids") == 0) {
        logmsg(LOGMSG_INFO, "This will use time-based genids\n");
        gbl_init_with_genid48 = 0;
    } else if (tokcmp(tok, ltok, "init_with_rowlocks") == 0) {
        logmsg(LOGMSG_INFO, "Rowlocks will be enabled for this database\n");
        gbl_init_with_rowlocks = 1;
    } else if (tokcmp(tok, ltok, "init_with_rowlocks_master_only") == 0) {
        logmsg(LOGMSG_INFO, "Rowlocks will be enabled for this database (master only)\n");
        gbl_init_with_rowlocks = 2;
    } else if (tokcmp(tok, ltok, "init_with_ondisk_header") == 0) {
        logmsg(LOGMSG_INFO, "Tables will be initialized with ODH\n");
        gbl_init_with_odh = 1;
    } else if (tokcmp(tok, ltok, "init_with_inplace_updates") == 0) {
        logmsg(LOGMSG_INFO, "Tables will be initialized with inplace-update support\n");
        gbl_init_with_ipu = 1;
    } else if (tokcmp(tok, ltok, "init_with_instant_schema_change") == 0) {
        logmsg(LOGMSG_INFO, 
               "Tables will be initialized with instant schema-change support\n");
        gbl_init_with_instant_sc = 1;
    } else if (tokcmp(tok, ltok, "instant_schema_change") == 0) {
        logmsg(LOGMSG_INFO,
               "Tables will be initialized with instant schema-change support\n");
        gbl_init_with_instant_sc = 1;
    } else if (tokcmp(line, ltok, "init_with_compr") == 0) {
        tok = segtok(line, len, &st, &ltok);
        char *algo = tokdup(tok, ltok);
        gbl_init_with_compr = bdb_compr2algo(algo);
        free(algo);
        logmsg(LOGMSG_INFO, "New tables will be compressed: %s\n",
               bdb_algo2compr(gbl_init_with_compr));
    } else if (tokcmp(line, ltok, "init_with_compr_blobs") == 0) {
        tok = segtok(line, len, &st, &ltok);
        char *algo = tokdup(tok, ltok);
        gbl_init_with_compr_blobs = bdb_compr2algo(algo);
        free(algo);
        logmsg(LOGMSG_INFO, "Blobs in new tables will be compressed: %s\n",
               bdb_algo2compr(gbl_init_with_compr_blobs));
    } else if (tokcmp(line, ltok, "init_with_bthash") == 0) {
        int szkb;
        tok = segtok(line, len, &st, &ltok);
        szkb = toknum(tok, ltok);
        if (szkb <= 0) {
            logmsg(LOGMSG_INFO, "Invalid hash size. init_with_bthash DISABLED\n");
        } else {
            gbl_init_with_bthash = szkb;
            logmsg(LOGMSG_INFO, "Init with bthash %dkb per stripe\n", gbl_init_with_bthash);
        }
    } else if (tokcmp(tok, ltok, "directio") == 0) {
        logmsg(LOGMSG_INFO, "enabling direct io\n");
        bdb_attr_set(dbenv->bdb_attr, BDB_ATTR_DIRECTIO, 1);
    } else if (tokcmp(tok, ltok, "osync") == 0) {
        logmsg(LOGMSG_INFO, "enabling osync io\n");
        bdb_attr_set(dbenv->bdb_attr, BDB_ATTR_OSYNC, 1);
    } else if (tokcmp(tok, ltok, "nonames") == 0) {
        logmsg(LOGMSG_INFO, "we will not embed our db name in our files\n");
        bdb_attr_set(dbenv->bdb_attr, BDB_ATTR_NONAMES, 1);
    } 
    else if (tokcmp(tok, ltok, "checksums") == 0) {
        logmsg(LOGMSG_INFO, "enabling checksums\n");
        bdb_attr_set(dbenv->bdb_attr, BDB_ATTR_CHECKSUMS, 1);
    }

    else if (tokcmp(tok, ltok, "memptricklepercent") == 0) {
        tok = segtok(line, len, &st, &ltok);
        ii = toknum(tok, ltok);
        logmsg(LOGMSG_INFO, "setting memptricklepercent to %d\n", ii);

        bdb_attr_set(dbenv->bdb_attr, BDB_ATTR_MEMPTRICKLEPERCENT, ii);
    }


    else if (tokcmp(tok, ltok, "memptricklemsecs") == 0) {
        tok = segtok(line, len, &st, &ltok);
        ii = toknum(tok, ltok);
        logmsg(LOGMSG_INFO, "setting memp trickle to run every %d "
               "milliseconds\n",
               ii);

        bdb_attr_set(dbenv->bdb_attr, BDB_ATTR_MEMPTRICKLEMSECS, ii);
    }

    else if (tokcmp(tok, ltok, "log_region_size") == 0) {
        tok = segtok(line, len, &st, &ltok);
        ii = toknum(tok, ltok);
        logmsg(LOGMSG_INFO, "setting log region size to %d KBs\n", ii);
        ii = ii * 1024;

        bdb_attr_set(dbenv->bdb_attr, BDB_ATTR_LOGREGIONSZ, ii);
    }

    else if (tokcmp(tok, ltok, "commitdelaymax") == 0) {
        tok = segtok(line, len, &st, &ltok);
        ii = toknum(tok, ltok);
        logmsg(LOGMSG_INFO, "setting commitdelaymax to %ll\n");
        bdb_attr_set(dbenv->bdb_attr, BDB_ATTR_COMMITDELAYMAX, ii);
    }

    else if (tokcmp(tok, ltok, "lock_conflict_trace") == 0) {
        logmsg(LOGMSG_INFO, "Enabling lock-conflict trace.\n");
        gbl_lock_conflict_trace = 1;
    }

    else if (tokcmp(tok, ltok, "no_lock_conflict_trace") == 0) {
        logmsg(LOGMSG_INFO, "Disabling lock-conflict trace.\n");
        gbl_lock_conflict_trace = 0;
    }

    else if (tokcmp(tok, ltok, "move_deadlock_max_attempt") == 0) {
        tok = segtok(line, len, &st, &ltok);
        ii = toknum(tok, ltok);
        logmsg(LOGMSG_INFO, "setting deadlock-on-move max-attempts to %d\n",
               ii);
        gbl_move_deadlk_max_attempt = ii;
    }

    else if (tokcmp(tok, ltok, "net_max_queue") == 0) {
        tok = segtok(line, len, &st, &ltok);
        ii = toknum(tok, ltok);
        logmsg(LOGMSG_INFO, "setting net_max_queue to %d\n", ii);
        gbl_net_max_queue = ii;
    }

    /* MB */
    else if (tokcmp(tok, ltok, "net_max_mem") == 0) {
        tok = segtok(line, len, &st, &ltok);
        ii = toknum(tok, ltok);
        logmsg(LOGMSG_INFO, "setting net_max_mem to %d\n", ii);
        gbl_net_max_mem = ii;
    }

    else if (tokcmp(tok, ltok, "net_throttle_percent") == 0) {
        tok = segtok(line, len, &st, &ltok);
        ii = toknum(tok, ltok);
        if (ii >= 0 || ii <= 100) {
            logmsg(LOGMSG_INFO, "setting net_throttle_percent to %d\n", ii);
            gbl_net_throttle_percent = ii;
        } else {
            logmsg(LOGMSG_ERROR, "invalid net throttle percent, %d\n", ii);
        }
    }

    else if (tokcmp(tok, ltok, "net_max_queue_signal") == 0) {
        tok = segtok(line, len, &st, &ltok);
        ii = toknum(tok, ltok);
        logmsg(LOGMSG_INFO, "setting net_max_queue_signal to %d\n", ii);
        gbl_net_max_queue_signal = ii;
    }

    else if (tokcmp(tok, ltok, "blocksql_grace") == 0) {
        tok = segtok(line, len, &st, &ltok);
        ii = toknum(tok, ltok);
        logmsg(LOGMSG_INFO, "setting blocksql grace timeout to %d seconds\n",
               ii);
        gbl_blocksql_grace = ii;
    } else if (tokcmp(tok, ltok, "net_poll") == 0) {
        tok = segtok(line, len, &st, &ltok);
        ii = toknum(tok, ltok);
        logmsg(LOGMSG_INFO, "setting net_poll to %d\n", ii);
        gbl_net_poll = ii;
    }

    else if (tokcmp(tok, ltok, "osql_net_poll") == 0) {
        tok = segtok(line, len, &st, &ltok);
        ii = toknum(tok, ltok);
        logmsg(LOGMSG_INFO, "setting osql_net_poll to %d\n", ii);
        gbl_osql_net_poll = ii;
    }

    else if (tokcmp(tok, ltok, "net_portmux_register_interval") == 0) {
        tok = segtok(line, len, &st, &ltok);
        ii = toknum(tok, ltok);
        logmsg(LOGMSG_INFO, "setting osql_portmux_register_interval to %d\n",
               ii);
        gbl_net_portmux_register_interval = ii;
    } else if (tokcmp(tok, ltok, "signal_net_portmux_register_interval") ==
               0) {
        tok = segtok(line, len, &st, &ltok);
        ii = toknum(tok, ltok);
        logmsg(LOGMSG_INFO, "setting signal_portmux_register_interval to %d\n",
               ii);
        gbl_signal_net_portmux_register_interval = ii;
    } else if (tokcmp(tok, ltok, "osql_net_portmux_register_interval") ==
               0) {
        tok = segtok(line, len, &st, &ltok);
        ii = toknum(tok, ltok);
        logmsg(LOGMSG_INFO, "setting osql_portmux_register_interval to %d\n",
               ii);
        gbl_osql_net_portmux_register_interval = ii;
    }

    else if (tokcmp(tok, ltok, "osql_max_queue") == 0) {
        tok = segtok(line, len, &st, &ltok);
        ii = toknum(tok, ltok);
        logmsg(LOGMSG_INFO, "setting osql_max_queue to %d\n", ii);
        gbl_osql_max_queue = ii;
    }

    else if (tokcmp(tok, ltok, "osql_bkoff_netsend") == 0) {
        tok = segtok(line, len, &st, &ltok);
        ii = toknum(tok, ltok);
        logmsg(LOGMSG_INFO, "setting osql_bkoff_netsend to %d\n", ii);
        gbl_osql_bkoff_netsend = ii;
    }

    else if (tokcmp(tok, ltok, "osql_bkoff_netsend_lmt") == 0) {
        tok = segtok(line, len, &st, &ltok);
        ii = toknum(tok, ltok);
        logmsg(LOGMSG_INFO, "setting osql_bkoff_netsend_lmt to %d\n", ii);
        gbl_osql_bkoff_netsend_lmt = ii;
    }

    else if (tokcmp(tok, ltok, "osql_blockproc_timeout_sec") == 0) {
        tok = segtok(line, len, &st, &ltok);
        ii = toknum(tok, ltok);
        logmsg(LOGMSG_INFO, "setting osql_blockproc_timeout_sec to %d\n", ii);
        gbl_osql_blockproc_timeout_sec = ii;
    }

    else if (tokcmp(tok, ltok, "gbl_exit_on_pthread_create_fail") == 0) {
        tok = segtok(line, len, &st, &ltok);
        ii = toknum(tok, ltok);
        logmsg(LOGMSG_INFO, "setting exit_on_pthread_create_fail to %d\n", ii);
        gbl_exit_on_pthread_create_fail = ii;
    }

    else if (tokcmp(tok, ltok, "enable_sock_fstsnd") == 0) {
        if (gbl_enable_sock_fstsnd != -1) {
            logmsg(LOGMSG_INFO, "enabling fstsnd over socket\n");
            gbl_enable_sock_fstsnd = 1;
        } else {
            logmsg(LOGMSG_ERROR,
                   "fstsnd over socket can't be enabled for this DB\n");
        }
    } else if (tokcmp(tok, ltok, "disable_sock_fstsnd") == 0) {
        logmsg(LOGMSG_INFO, "disabling fstsnd over socket\n");
        gbl_enable_sock_fstsnd = -1;
    } else if (tokcmp(tok, ltok, "disable_skip_rows") == 0) {
        logmsg(LOGMSG_INFO, "disabling skip rows\n");
        gbl_disable_skip_rows = 1;
    } else if (tokcmp(tok, ltok, "enable_sp_strict_assignments") == 0) {
        gbl_spstrictassignments = 1;
    } else if (tokcmp(tok, ltok, "use_appsock_as_sqlthread") == 0) {
        logmsg(LOGMSG_INFO, "Using appsock thread for sql queries.\n");
        gbl_use_appsock_as_sqlthread = 1;
    } else if (tokcmp(tok, ltok, "enable_sql_stmt_caching") == 0) {
        logmsg(LOGMSG_INFO, "enabling SQL statement caching\n");
        tok = segtok(line, len, &st, &ltok);
        if (tokcmp(tok, ltok, "all") == 0) {
            gbl_enable_sql_stmt_caching = STMT_CACHE_ALL;
            logmsg(LOGMSG_INFO, "Statement caching is for ALL queries\n");
        } else {
            gbl_enable_sql_stmt_caching = STMT_CACHE_PARAM;
            logmsg(LOGMSG_INFO, "Statement caching is for PARAM queries\n");
        }

    } else if (tokcmp(tok, ltok, "max_sqlcache_per_thread") == 0) {
        tok = segtok(line, len, &st, &ltok);
        ii = toknum(tok, ltok);
        logmsg(LOGMSG_INFO,
               "Maximum of %d statements will be cached per thread.\n",
               ii);
        gbl_max_sqlcache = ii;
    }
    else if (tokcmp(tok, ltok, "max_sqlcache_hints") == 0) {
        tok = segtok(line, len, &st, &ltok);
        ii = toknum(tok, ltok);
        logmsg(LOGMSG_INFO, "Maximum of %d sql hints will be cached.\n", ii);
        gbl_max_sql_hint_cache = ii;
    } else if (tokcmp(tok, ltok, "max_lua_instructions") == 0) {
        tok = segtok(line, len, &st, &ltok);
        ii = toknum(tok, ltok);
        logmsg(LOGMSG_INFO, "setting maximum lua instructions %d\n", ii);
        gbl_max_lua_instructions = ii;
    } else if (tokcmp(tok, ltok, "iothreads") == 0) {
        tok = segtok(line, len, &st, &ltok);
        ii = toknum(tok, ltok);
        logmsg(LOGMSG_INFO, "setting numiothreads to %d\n", ii);
        gbl_iothreads = ii;
    }

    else if (tokcmp(tok, ltok, "ioqueue") == 0) {
        tok = segtok(line, len, &st, &ltok);
        ii = toknum(tok, ltok);
        logmsg(LOGMSG_INFO, "setting ioqueue to %d\n", ii);
        gbl_ioqueue = ii;
    }

    else if (tokcmp(tok, ltok, "prefaulthelperthreads") == 0) {
        tok = segtok(line, len, &st, &ltok);
        ii = toknum(tok, ltok);
        logmsg(LOGMSG_INFO, "setting prefaulthelperthreads to %d\n", ii);
        gbl_prefaulthelperthreads = ii;
    }

    else if (tokcmp(tok, ltok, "osqlprefaultthreads") == 0) {
        tok = segtok(line, len, &st, &ltok);
        ii = toknum(tok, ltok);
        gbl_osqlpfault_threads = ii;
        logmsg(LOGMSG_INFO, "setting prefaulthelperthreads to %d\n",
               gbl_osqlpfault_threads);
    }

    else if (tokcmp(tok, ltok, "enable_prefault_udp") == 0) {
        gbl_prefault_udp = 1;
    }

    else if (tokcmp(tok, ltok, "disable_prefault_udp") == 0) {
        gbl_prefault_udp = 0;
    }

    else if (tokcmp(tok, ltok, "readahead") == 0) {
        tok = segtok(line, len, &st, &ltok);
        ii = toknum(tok, ltok);
        logmsg(LOGMSG_INFO, "setting readahead to %d\n", ii);
        gbl_readahead = ii;
    }

    else if (tokcmp(tok, ltok, "sqlreadahead") == 0) {
        tok = segtok(line, len, &st, &ltok);
        ii = toknum(tok, ltok);
        logmsg(LOGMSG_INFO, "setting sqlreadahead to %d\n", ii);
        gbl_sqlreadahead = ii;
    }

    else if (tokcmp(tok, ltok, "prefaulthelper_blockops") == 0) {
        tok = segtok(line, len, &st, &ltok);
        ii = toknum(tok, ltok);
        logmsg(LOGMSG_INFO, "setting prefaulthelper_blockops to %d\n", ii);
        gbl_prefaulthelper_blockops = ii;
    }

    else if (tokcmp(tok, ltok, "prefaulthelper_sqlreadahead") == 0) {
        tok = segtok(line, len, &st, &ltok);
        ii = toknum(tok, ltok);
        logmsg(LOGMSG_INFO, "setting prefaulthelper_sqlreadahead to %d\n", ii);
        gbl_prefaulthelper_sqlreadahead = ii;
    }

    else if (tokcmp(tok, ltok, "prefaulthelper_tagreadahead") == 0) {
        tok = segtok(line, len, &st, &ltok);
        ii = toknum(tok, ltok);
        logmsg(LOGMSG_INFO, "setting prefaulthelper_tagreadahead to %d\n", ii);
        gbl_prefaulthelper_tagreadahead = ii;
    }

    else if (tokcmp(tok, ltok, "readaheadthresh") == 0) {
        tok = segtok(line, len, &st, &ltok);
        ii = toknum(tok, ltok);
        logmsg(LOGMSG_INFO, "setting readaheadthresh to %d\n", ii);
        gbl_readaheadthresh = ii;
    }

    else if (tokcmp(tok, ltok, "sqlreadaheadthresh") == 0) {
        tok = segtok(line, len, &st, &ltok);
        ii = toknum(tok, ltok);
        logmsg(LOGMSG_INFO, "setting sqlreadaheadthresh to %d\n", ii);
        gbl_sqlreadaheadthresh = ii;
    }

    else if (tokcmp(tok, ltok, "sqlsortermem") == 0) {
        tok = segtok(line, len, &st, &ltok);
        ii = toknum(tok, ltok);
        logmsg(LOGMSG_INFO, "setting sqlsortermem to %d\n", ii);
        gbl_sqlite_sorter_mem = ii;
    }

    else if (tokcmp(tok, ltok, "sqlsortermult") == 0) {
        tok = segtok(line, len, &st, &ltok);
        ii = toknum(tok, ltok);
        logmsg(LOGMSG_INFO, "setting sqlsortermult to %d\n", ii);
        gbl_sqlite_sortermult = ii;
    }

    // cache <nn> <kb|mb|gb>
    else if (tokcmp(tok, ltok, "cache") == 0) {
        tok = segtok(line, len, &st, &ltok);
        int nn = toknum(tok, ltok);
        tok = segtok(line, len, &st, &ltok);
        if (tokcmp(tok, ltok, "kb") == 0)
            dbenv->cacheszkb = nn;
        else if (tokcmp(tok, ltok, "mb") == 0)
            dbenv->cacheszkb = nn * 1024;
        else if (tokcmp(tok, ltok, "gb") == 0)
            dbenv->cacheszkb = nn * 1024 * 1024;
        else
            logmsg(LOGMSG_ERROR, "bad unit for cache sz - needs kb|mb|gb\n");
        logmsg(LOGMSG_INFO, "cache size is %dKB\n", dbenv->cacheszkb);
    }

    else if (tokcmp(tok, ltok, "cachekb") == 0) {
        tok = segtok(line, len, &st, &ltok);
        ii = toknum(tok, ltok);
        dbenv->cacheszkb = ii;
        logmsg(LOGMSG_INFO, "cachekbsz is %d\n", dbenv->cacheszkb);
    }

    else if (tokcmp(tok, ltok, "cachekbmin") == 0) {
        tok = segtok(line, len, &st, &ltok);
        ii = toknum(tok, ltok);
        dbenv->cacheszkbmin = ii;
    } else if (tokcmp(tok, ltok, "cachekbmax") == 0) {
        tok = segtok(line, len, &st, &ltok);
        ii = toknum(tok, ltok);
        dbenv->cacheszkbmax = ii;
    } else if (tokcmp(tok, ltok, "override_cachekb") == 0) {
        tok = segtok(line, len, &st, &ltok);
        ii = toknum(tok, ltok);
        dbenv->override_cacheszkb = ii;
    } else if (tokcmp(tok, ltok, "dedicated_network_suffixes") == 0) {
        while (1) {
            char suffix[50];

            tok = segtok(line, len, &st, &ltok);
            if (ltok == 0)
                break;
            tokcpy(tok, ltok, suffix);

            if (net_add_to_subnets(suffix, options->lrlname)) {
               return -1;
            }
      }
   } else if (tokcmp(tok, ltok, "use_nondedicated_network") == 0) {
      net_add_nondedicated_subnet();
   }
      /* enable client side retrys for n seconds.
      keep blkseq's around for 2 * this time. */
   else if (tokcmp(tok, ltok, "retry") == 0) {
      tok = segtok(line, len, &st, &ltok);
      ii = toknum(tok, ltok);
      /* For now the proxy will treat the number 180 as meaning "this
       * is old comdb2.tsk which defaults to 180 seconds", so we put in
       * this HACK!!!! to get around that.  remove this hack when this
       * build of comdb2.tsk is everywhere. */
      if (ii == 180)
         ii = 181;
      dbenv->retry = ii;
   }

    else if (tokcmp(tok, ltok, "maxcontextskips") == 0) {
        tok = segtok(line, len, &st, &ltok);
        ii = toknum(tok, ltok);
        logmsg(LOGMSG_INFO, "setting maxcontextskips to %d\n", ii);
        gbl_maxcontextskips = ii;
    }

    else if (tokcmp(tok, ltok, "appsockslimit") == 0) {
        tok = segtok(line, len, &st, &ltok);
        ii = toknum(tok, ltok);
        logmsg(LOGMSG_INFO, "setting soft limit of appsock connections to %d\n",
               ii);
        bdb_attr_set(dbenv->bdb_attr, BDB_ATTR_APPSOCKSLIMIT, ii);
    }

    else if (tokcmp(tok, ltok, "maxappsockslimit") == 0) {
        tok = segtok(line, len, &st, &ltok);
        ii = toknum(tok, ltok);
        logmsg(LOGMSG_INFO, "setting max appsock connections to %d\n", ii);
        bdb_attr_set(dbenv->bdb_attr, BDB_ATTR_MAXAPPSOCKSLIMIT, ii);
    } else if (tokcmp(tok, ltok, "maxsockcached") == 0) {
        tok = segtok(line, len, &st, &ltok);
        ii = toknum(tok, ltok);
        logmsg(LOGMSG_INFO, "setting max sockets cached to %d\n", ii);
        bdb_attr_set(dbenv->bdb_attr, BDB_ATTR_MAXSOCKCACHED, ii);
    } else if (tokcmp(tok, ltok, "maxlockers") == 0) {
        tok = segtok(line, len, &st, &ltok);
        ii = toknum(tok, ltok);
        logmsg(LOGMSG_INFO, "setting maxlockers to %d\n", ii);
        bdb_attr_set(dbenv->bdb_attr, BDB_ATTR_MAXLOCKERS, ii);
    }

    else if (tokcmp(tok, ltok, "maxlocks") == 0) {
        tok = segtok(line, len, &st, &ltok);
        ii = toknum(tok, ltok);
        logmsg(LOGMSG_INFO, "setting maxlocks to %d\n", ii);
        bdb_attr_set(dbenv->bdb_attr, BDB_ATTR_MAXLOCKS, ii);
    }

    else if (tokcmp(tok, ltok, "maxlockobjects") == 0) {
        tok = segtok(line, len, &st, &ltok);
        ii = toknum(tok, ltok);
        logmsg(LOGMSG_INFO, "setting maxlockobjects to %d\n", ii);
        bdb_attr_set(dbenv->bdb_attr, BDB_ATTR_MAXLOCKOBJECTS, ii);
    }

    else if (tokcmp(tok, ltok, "maxtxn") == 0) {
        tok = segtok(line, len, &st, &ltok);
        ii = toknum(tok, ltok);
        logmsg(LOGMSG_INFO, "setting maxtxn to %d\n", ii);
        bdb_attr_set(dbenv->bdb_attr, BDB_ATTR_MAXTXN, ii);
    }

    else if (tokcmp(tok, ltok, "longblockcache") == 0) {
        tok = segtok(line, len, &st, &ltok);
        ii = toknum(tok, ltok);
        logmsg(LOGMSG_INFO, "setting longblockcache to %d\n", ii);
        bdb_attr_set(dbenv->bdb_attr, BDB_ATTR_LONGBLOCKCACHE, ii);
    }

    else if (tokcmp(tok, ltok, "largepages") == 0) {
        logmsg(LOGMSG_INFO, "enabling large page support\n");
        gbl_largepages = 1;
    }

    else if (tokcmp(tok, ltok, "nullsort") == 0) {
        tok = segtok(line, len, &st, &ltok);
        if (ltok == 0) {
            logmsg(LOGMSG_ERROR, "Expected argument for nullsort\n");
            return -1;
        } else if (tokcmp(tok, ltok, "high") == 0) {
            /* default */
            comdb2_types_set_null_bit(null_bit_high);
            logmsg(LOGMSG_INFO, "nulls will sort high\n");
        } else if (tokcmp(tok, ltok, "low") == 0) {
            comdb2_types_set_null_bit(null_bit_low);
            logmsg(LOGMSG_INFO, "nulls will sort low\n");
        } else {
            logmsg(LOGMSG_ERROR, "Invalid argument for nullsort\n");
        }
    }

    else if (tokcmp(tok, ltok, "logmemsize") == 0) {
        tok = segtok(line, len, &st, &ltok);
        ii = toknum(tok, ltok);
        logmsg(LOGMSG_INFO, "setting logmemsize to %d\n", ii);
        dbenv->log_mem_size = ii;
        bdb_attr_set(dbenv->bdb_attr, BDB_ATTR_LOGMEMSIZE, ii);
    }

    else if (tokcmp(tok, ltok, "checkpointtime") == 0) {
        tok = segtok(line, len, &st, &ltok);
        ii = toknum(tok, ltok);
        logmsg(LOGMSG_INFO, "setting checkpointtime to %d\n", ii);
        bdb_attr_set(dbenv->bdb_attr, BDB_ATTR_CHECKPOINTTIME, ii);
    }

    else if (tokcmp(tok, ltok, "logfilesize") == 0) {
        tok = segtok(line, len, &st, &ltok);
        ii = toknum(tok, ltok);
        logmsg(LOGMSG_INFO, "setting logfilesize to %d\n", ii);
        bdb_attr_set(dbenv->bdb_attr, BDB_ATTR_LOGFILESIZE, ii);
    }

    else if (tokcmp(tok, ltok, "maxosqltransfer") == 0) {
        tok = segtok(line, len, &st, &ltok);
        ii = toknum(tok, ltok);
        logmsg(LOGMSG_INFO, "setting maxosqltransfer to %d\n", ii);
        set_osql_maxtransfer(ii);
    } else if (tokcmp(tok, ltok, "fdbdebg") == 0) {
        extern int gbl_fdb_track;
        tok = segtok(line, len, &st, &ltok);
        gbl_fdb_track = toknum(tok, ltok);
        logmsg(LOGMSG_INFO, "%s fdb debugging\n",
               (gbl_fdb_track) ? "Enabling" : "Disabling");
    } else if (tokcmp(tok, ltok, "fdbtrackhints") == 0) {
        extern int gbl_fdb_track_hints;
        tok = segtok(line, len, &st, &ltok);
        gbl_fdb_track_hints = toknum(tok, ltok);
        logmsg(LOGMSG_INFO, "%s fdb hint tracking\n",
               (gbl_fdb_track_hints) ? "Enabling" : "Disabling");
    }

    else if (tokcmp(tok, ltok, "maxthrottletime") == 0) {
        tok = segtok(line, len, &st, &ltok);
        ii = toknum(tok, ltok);
        logmsg(LOGMSG_INFO, "setting maxthrottle seconds to %d\n", ii);
        set_osql_maxthrottle_sec(ii);
    } else if (tokcmp(tok, ltok, "port") == 0) {
        char hostname[255];
        int port;
        tok = segtok(line, len, &st, &ltok);
        if (ltok == 0) {
            logmsg(LOGMSG_ERROR,
                   "Expected hostname port for \"port\" directive\n");
            return -1;
        }
        if (ltok >= sizeof(hostname)) {
            logmsg(LOGMSG_ERROR,
                   "Unexpectedly long hostname %.*s len %d max %d\n",
                   ltok, hostname, ltok, sizeof(hostname));
            return -1;
        }
        tokcpy(tok, ltok, hostname);
        tok = segtok(line, len, &st, &ltok);
        if (ltok == 0) {
            logmsg(LOGMSG_ERROR,
                   "Expected hostname port for \"port\" directive\n");
            return -1;
        }
        port = toknum(tok, ltok);
        if (port <= 0 || port >= 65536) {
            logmsg(LOGMSG_ERROR, "Port out of range for \"port\" directive\n");
            return -1;
        }
        if (dbenv->nsiblings > 1) {
            for (ii = 0; ii < dbenv->nsiblings; ii++) {
                if (strcmp(dbenv->sibling_hostname[ii], hostname) == 0) {
                    dbenv->sibling_port[ii][NET_REPLICATION] = port;
                    dbenv->sibling_port[ii][NET_SQL] = port;
                    dbenv->sibling_port[ii][NET_SIGNAL] = port;
                    break;
                }
            }
            if (ii >= dbenv->nsiblings) {
                logmsg(LOGMSG_ERROR,
                       "Don't recognize %s as part of my cluster.  Please make "
                       "sure \"port\" directives follow \"cluster nodes\"\n",
                       hostname);
                return -1;
            }
        } else if (strcmp(hostname, "localhost") == 0) {
            /* nsiblings == 1 means there's no other nodes in the cluster */
            dbenv->sibling_port[0][NET_REPLICATION] = port;
            dbenv->sibling_port[0][NET_SQL] = port;
            dbenv->sibling_port[0][NET_SIGNAL] = port;
        }
    } else if (tokcmp(tok, ltok, "cluster") == 0) {
        /*parse line...*/
        tok = segtok(line, len, &st, &ltok);
        if (tokcmp(tok, ltok, "nodes") == 0) {
            /*create replication group. only me by default*/
            while (1) {
                char nodename[512];
                struct hostent *h;

                tok = segtok(line, len, &st, &ltok);
                if (ltok == 0) break;
                if (ltok > sizeof(nodename)) {
                    logmsg(LOGMSG_ERROR,
                           "host %.*s name too long (expected < %d)\n",
                           ltok, tok, sizeof(nodename));
                    return -1;
                }
                tokcpy(tok, ltok, nodename);
                errno = 0;

                if (dbenv->nsiblings >= MAXSIBLINGS) {
                    logmsg(LOGMSG_ERROR,
                           "too many sibling nodes (max=%d) in lrl %s\n",
                           MAXSIBLINGS, options->lrlname);
                    return -1;
                }

                /* Check to see if this name is another name for me. */
                h = bb_gethostbyname(nodename);
                if (h && h->h_addrtype == AF_INET &&
                    memcmp(&gbl_myaddr.s_addr, h->h_addr,
                           h->h_length == 0)) {
                    /* Assume I am better known by this name. */
                    gbl_mynode = intern(nodename);
                }
                if (strcmp(gbl_mynode, nodename) == 0 &&
                    gbl_rep_node_pri == 0) {
                    /* assign the priority of current node according to its
                     * sequence in nodes list. */
                    gbl_rep_node_pri = MAXSIBLINGS - dbenv->nsiblings;
                    continue;
                }
                /* lets ignore duplicate for now and make a list out of what is
                 * given in lrl */
                for (kk = 1; kk < dbenv->nsiblings &&
                         strcmp(dbenv->sibling_hostname[kk], nodename);
                     kk++)
                    ; /*look for dupes*/
                if (kk == dbenv->nsiblings) {
                    /*not a dupe.*/
                    dbenv->sibling_hostname[dbenv->nsiblings] =
                        intern(nodename);
                    for (int netnum = 0; netnum < MAXNETS; netnum++)
                        dbenv->sibling_port[dbenv->nsiblings][netnum] = 0;
                    dbenv->nsiblings++;
                }
            }
            dbenv->sibling_hostname[0] = gbl_mynode;
        }
    }

    else if (tokcmp(tok, ltok, "pagesize") == 0) {
        tok = segtok(line, len, &st, &ltok);
        if (ltok == 0) {
            logmsg(LOGMSG_ERROR, "Need to specify options for pagesize.\n");
            return -1;
        }

        if (tokcmp(tok, ltok, "all") == 0) {
            logmsg(LOGMSG_ERROR, "Need to specify size for all\n");
            return -1;
#if 0 
            NOT SURE WHY THE SHORTEN PATH, but commenting out to
                remove compiler warning
                ii=toknum(tok,ltok);

            bdb_attr_set(dbenv->bdb_attr, BDB_ATTR_PAGESIZEDTA, ii);
            bdb_attr_set(dbenv->bdb_attr, BDB_ATTR_PAGESIZEFREEREC, ii);
            bdb_attr_set(dbenv->bdb_attr, BDB_ATTR_PAGESIZEIX, ii);
            bdb_attr_set(dbenv->bdb_attr, BDB_ATTR_PAGESIZEBLOB, ii);
#endif
        } else if (tokcmp(tok, ltok, "dta") == 0) {
            tok = segtok(line, len, &st, &ltok);
            if (ltok == 0) {
                logmsg(LOGMSG_ERROR, "Need to specify size for dta\n");
                return -1;
            }
            ii = toknum(tok, ltok);

            bdb_attr_set(dbenv->bdb_attr, BDB_ATTR_PAGESIZEDTA, ii);
        } else if (tokcmp(tok, ltok, "ix") == 0) {
            tok = segtok(line, len, &st, &ltok);
            if (ltok == 0) {
                logmsg(LOGMSG_ERROR, "Need to specify size for ix\n");
                return -1;
            }
            ii = toknum(tok, ltok);
            bdb_attr_set(dbenv->bdb_attr, BDB_ATTR_PAGESIZEIX, ii);
        } else {
            logmsg(LOGMSG_ERROR, "Need to specify options for pagesize.\n");
            return -1;
        }
    }

    else if (tokcmp(tok, ltok, "heartbeat_send_time") == 0) {
        tok = segtok(line, len, &st, &ltok);
        if (ltok == 0) {
            logmsg(LOGMSG_ERROR, "Need to specify time for heartbeat send\n");
            return -1;
        }
        num = toknum(tok, ltok);
        if (num <= 0) {
            logmsg(LOGMSG_ERROR, "Invalid heartbeat send time\n");
            return -1;
        }
        gbl_heartbeat_send = num;
    }

    else if (tokcmp(tok, ltok, "sc_del_unused_files_threshold") == 0) {
        tok = segtok(line, len, &st, &ltok);
        if (ltok == 0) {
            logmsg(LOGMSG_ERROR, 
                   "Need to specify ms for sc_del_unused_files_threshold\n");
            return -1;
        }
        num = toknum(tok, ltok);
        if (num <= 0) {
            logmsg(LOGMSG_ERROR, "Invalid sc_del_unused_files_threshold\n");
            return -1;
        }
        gbl_sc_del_unused_files_threshold_ms = num;
    }

    else if (tokcmp(tok, ltok, "netbufsz") == 0) {
        tok = segtok(line, len, &st, &ltok);
        if (ltok == 0) {
            logmsg(LOGMSG_ERROR, "Need to specify bytes for netbufsz\n");
            return -1;
        }
        num = toknum(tok, ltok);
        if (num <= 0) {
            logmsg(LOGMSG_ERROR, "Invalid netbufsz\n");
            return -1;
        }
        gbl_netbufsz = num;
    } else if (tokcmp(tok, ltok, "netbufsz_signal") == 0) {
        tok = segtok(line, len, &st, &ltok);
        if (ltok == 0) {
            logmsg(LOGMSG_ERROR, "Need to specify bytes for netbufsz_signal\n");
            return -1;
        }
        num = toknum(tok, ltok);
        if (num <= 0) {
            logmsg(LOGMSG_ERROR, "Invalid netbufsz_signal\n");
            return -1;
        }
        gbl_netbufsz_signal = num;
    }

    else if (tokcmp(tok, ltok, "heartbeat_check_time") == 0) {
        tok = segtok(line, len, &st, &ltok);
        if (ltok == 0) {
            logmsg(LOGMSG_ERROR, "Need to specify time for heartbeat check\n");
            return -1;
        }
        num = toknum(tok, ltok);
        if (num <= 0) {
            logmsg(LOGMSG_ERROR, "Invalid heartbeat check time\n");
            return -1;
        }
        gbl_heartbeat_check = num;
    } else if (tokcmp(tok, ltok, "dtastripe") == 0) {
        tok = segtok(line, len, &st, &ltok);
        if (ltok == 0) {
            logmsg(LOGMSG_ERROR, "Need to specify num for dtastripe\n");
            return -1;
        }
        num = toknum(tok, ltok);
        if (num <= 0) {
            logmsg(LOGMSG_ERROR, "Invalid dtastripe\n");
            return -1;
        }
        gbl_dtastripe = num;
    } else if (tokcmp(tok, ltok, "rr_enable_count_changes") == 0) {
        gbl_rrenablecountchanges = 1;
    } else if (tokcmp(tok, ltok, "blobstripe") == 0) {
        gbl_blobstripe = 1;
    } else if (tokcmp(tok, ltok, "penaltyincpercent") == 0) {
        int nthrk = 0;
        tok = segtok(line, len, &st, &ltok);
        nthrk = toknum(tok, ltok);
        gbl_penaltyincpercent = nthrk;
    } else if (tokcmp(tok, ltok, "maxwt") == 0) {
        int nthrk = 0;
        tok = segtok(line, len, &st, &ltok);
        nthrk = toknum(tok, ltok);
        if (nthrk < 1) {
            logmsg(LOGMSG_ERROR, "bad number %d of writer threads %s\n", nthrk,
                   options->lrlname);
            return -1;
        } else if (nthrk > gbl_maxthreads) {
            logmsg(LOGMSG_ERROR, "number of writer threads (%d) must be <= to "
                   "total number of threads (%d)\n",
                   nthrk, gbl_maxthreads);
        } else {
            gbl_maxwthreads = nthrk;
            logmsg(LOGMSG_INFO, "max number of writer threads set to %d in lrl\n",
                   gbl_maxwthreads);
        }
    }

    else if (tokcmp(tok, ltok, "maxt") == 0) {
        tok = segtok(line, len, &st, &ltok);
        if (ltok == 0) {
            logmsg(LOGMSG_ERROR, "Need to specify num for maxt\n");
            return -1;
        }
        num = toknum(tok, ltok);
        if (num <= 0) {
            logmsg(LOGMSG_ERROR, "Invalid maxt\n");
            return -1;
        }
        gbl_maxthreads = num;
        logmsg(LOGMSG_INFO, "max number of threads set to %d in lrl\n", gbl_maxthreads);
        if (gbl_maxwthreads > gbl_maxthreads) {
            logmsg(LOGMSG_INFO, "reducing max number of writer threads in lrl to %d\n",
                   gbl_maxthreads);
            gbl_maxwthreads = gbl_maxthreads;
        }
    }

    else if (tokcmp(tok, ltok, "maxq") == 0) {
        int z;
        tok = segtok(line, len, &st, &ltok);
        z = toknum(tok, ltok);
        if (z < 1 || z > 1000 /*can't be more than swapinit!*/) {
            logmsg(LOGMSG_ERROR, "bad max number of items on queue\n");
            return -1;
        } else {
            gbl_maxqueue = z; /* max pending requests.*/
            logmsg(LOGMSG_INFO, "max number of items on queue set to %d\n",
                   gbl_maxqueue);
        }
    }

    else if (tokcmp(tok, ltok, "nice") == 0) {
        tok = segtok(line, len, &st, &ltok);
        if (ltok == 0) {
            logmsg(LOGMSG_ERROR, "Need to specify nice value for nice\n");
            return -1;
        }
        num = toknum(tok, ltok);
        errno = 0;
        logmsg(LOGMSG_INFO, "nice %d: %s\n", nice(num), strerror(errno));
    }

    /* we cant actually BECOME a different version of comdb2 at runtime,
       just because the lrl file told us to.  what we can do is check for
       some confused situations where the lrl file is for a different
       version of comdb2 than we are */
    else if (tokcmp(tok, ltok, "version") == 0) {
        tok = segtok(line, len, &st, &ltok);
        for (ii = 0; ii < 10; ii++)
            if (!isprint(tok[ii])) tok[ii] = '\0';

        logmsg(LOGMSG_ERROR, "lrl file for comdb2 version %s found\n", tok);

        if (strcmp(tok, COMDB2_VERSION)) {
            logmsg(LOGMSG_ERROR, "but we are version %s\n", COMDB2_VERSION);
            exit(1);
        }
    }

    else if (tokcmp(tok, ltok, "decom_time") == 0) {
        tok = segtok(line, len, &st, &ltok);
        if (ltok == 0) {
            logmsg(LOGMSG_ERROR, "Need to specify time for decomission time\n");
            return -1;
        }
        num = toknum(tok, ltok);
        if (num <= 0) {
            logmsg(LOGMSG_ERROR, "Invalid decomission time\n");
            return -1;
        }
        gbl_decom = num;
    } else if (tokcmp(tok, ltok, "checkctags") == 0) {
        tok = segtok(line, len, &st, &ltok);
        if (ltok == 0) {
            logmsg(LOGMSG_ERROR, "Need to specify options for checkctags.\n");
            return -1;
        }

        if (tokcmp(tok, ltok, "off") == 0) {
            logmsg(LOGMSG_INFO, "check tag logic is now off\n");
            gbl_check_client_tags = 0;
        } else if (tokcmp(tok, ltok, "soft") == 0) {
            logmsg(LOGMSG_INFO, "check tag logic will now produce warning\n");
            gbl_check_client_tags = 2;
        } else if (tokcmp(tok, ltok, "full") == 0) {
            logmsg(LOGMSG_INFO, "check tag logic will now error out to client\n");
            gbl_check_client_tags = 1;
        } else {
            logmsg(LOGMSG_INFO, "Need to specify options for checktags.\n");
            return -1;
        }
    } else if (tokcmp(tok, ltok, "sync") == 0) {
        rc = process_sync_command(dbenv, line, len, st);
        if (rc != 0) {
            return -1;
        }
    } else if (tokcmp(tok, ltok, "queue") == 0) {
        struct db *db;
        char *qname;
        int avgsz;
        int pagesize = 0;

        /*
          queue <qname>
        */
        tok = segtok(line, len, &st, &ltok); /* queue name */
        if (ltok == 0) {
            logmsg(LOGMSG_ERROR, "Malformed \"queue\" directive\n");
            return -1;
        }
        qname = tokdup(tok, ltok);

        tok = segtok(line, len, &st, &ltok); /* item sz*/
        if (ltok == 0) {
            logmsg(LOGMSG_ERROR, "Malformed \"queue\" directive\n");
            return -1;
        }
        avgsz = toknum(tok, ltok);
        if (avgsz == 0) {
            logmsg(LOGMSG_ERROR, "Malformed \"queue\" directive\n");
            return -1;
        }

        /* This code is dupliated in the message trap parser.. sorry */
        tok = segtok(line, len, &st, &ltok);
        while (ltok) {
            char ctok[64];
            tokcpy0(tok, ltok, ctok, sizeof(ctok));
            if (strncmp(ctok, "pagesize=", 9) == 0) {
                pagesize = atoi(ctok + 9);
            } else {
                logmsg(LOGMSG_ERROR, "Bad queue attribute '%s'\n", ctok);
                return -1;
            }
            tok = segtok(line, len, &st, &ltok);
        }

        db = newqdb(dbenv, qname, avgsz, pagesize, 0);
        if (!db) {
            return -1;
        }
        db->dbs_idx = -1;

        dbenv->qdbs = realloc(dbenv->qdbs, (dbenv->num_qdbs + 1) * sizeof(struct db *));
        dbenv->qdbs[dbenv->num_qdbs++] = db;
    } else if (tokcmp(tok, ltok, "consumer") == 0) {
        char *qname;
        int consumer;
        char *method;
        struct db *db;

        /*
         * consumer <qname> <consumer#> <method>
         */
        tok = segtok(line, len, &st, &ltok); /* queue name */
        if (ltok == 0) {
            logmsg(LOGMSG_ERROR, "Malformed \"consumer\" directive\n");
            return -1;
        }
        qname = tokdup(tok, ltok);
        tok = segtok(line, len, &st, &ltok); /* consumer # */
        if (ltok == 0) {
            logmsg(LOGMSG_ERROR, "Malformed \"consumer\" directive\n");
            return -1;
        }
        consumer = toknum(tok, ltok);
        tok = segtok(line, len, &st, &ltok); /* method */
        if (ltok == 0) {
            logmsg(LOGMSG_ERROR, "Malformed \"consumer\" directive\n");
            return -1;
        }
        method = tokdup(tok, ltok);

        db = NULL;
        for (ii = 0; ii < dbenv->num_qdbs; ii++)
            if (strcasecmp(dbenv->qdbs[ii]->dbname, qname) == 0)
                db = dbenv->qdbs[ii];
        if (!db) {
            logmsg(LOGMSG_ERROR, "No such queue '%s'\n", qname);
            return -1;
        }

        if (dbqueue_add_consumer(db, consumer, method, 1) != 0) {
            return -1;
        }
    } else if (tokcmp(tok, ltok, "spfile") == 0) {
        logmsg(LOGMSG_INFO, "read the stored procedures.\n");
        tok = segtok(line, len, &st, &ltok);
        if (ltok == 0) {
            logmsg(LOGMSG_ERROR, "expected file name\n");
            return -1;
        }
        gbl_spfile_name = getdbrelpath(tokdup(tok, ltok));
    } else if (tokcmp(tok, ltok, "sfuncs") == 0) {
        parse_lua_funcs(s);
    } else if (tokcmp(tok, ltok, "afuncs") == 0) {
        parse_lua_funcs(a);
    } else if (tokcmp(tok, ltok, "num_qdbs") == 0) {
        tok = segtok(line, len, &st, &ltok);
        int num = toknum(tok, ltok);
        dbenv->num_qdbs = num;
        dbenv->qdbs = calloc(num, sizeof(struct db *));
        qdbs = calloc(num + 1, sizeof(char *));
    } else if (tokcmp(tok, ltok, "queuedb") == 0) {
        char **slot = &qdbs[0];
        while (*slot)
            ++slot;
        tok = segtok(line, len, &st, &ltok);
        *slot = tokdup(tok, ltok);
        struct db **qdb = &dbenv->qdbs[0];
        while (*qdb)
            ++qdb;
        char *name = get_qdb_name(*slot);
        if (name == NULL) {
            logmsg(LOGMSG_ERROR, "Failed to obtain queuedb name from:%s\n",
                   *slot);
            return -1;
        }
        *qdb = newqdb(dbenv, name, 65536, 65536, 1);
        if (*qdb == NULL) {
            logmsg(LOGMSG_ERROR, "newqdb failed for:%s\n", name);
            return -1;
        }
        free(name);
    } else if (tokcmp(tok, ltok, "table") == 0) {
        /*
         * variants:
         * table foo foo.lrl        # load a table given secondary lrl files
         * table foo foo.csc        # load a table from a csc file
         * table foo foo.csc dbnum  # load a table from a csc file and have
         * # it also accept requests as db# dbnum
         *
         * relative paths are looked for relative to the parent lrl
         *
         * table     sqlite_stat1 bin/comdb2_stats.csc2
         */
        char *fname;
        char *tblname;
        char tmpname[MAXTABLELEN];

        dbenv->dbs = realloc(dbenv->dbs, (dbenv->num_dbs + 1) * sizeof(struct db *));

        tok = segtok(line, len, &st, &ltok); /* tbl name */
        if (ltok == 0) {
            logmsg(LOGMSG_ERROR, "Malformed \"table\" directive\n");
            return -1;
        }

        tblname = tokdup(tok, ltok);

        tok = segtok(line, len, &st, &ltok);
        fname = getdbrelpath(tokdup(tok, ltok));

        /* if it's a schema file, allocate a struct db, populate with crap
         * data, then load schema.  if it's an lrl file, we don't support it
         * anymore */

        if (strstr(fname, ".lrl") != 0) {
            logmsg(LOGMSG_ERROR, "this version of comdb2 does not support "
                   "loading another lrl from this lrl\n");
            return -1;
        } else if (strstr(fname, ".csc2") != 0) {
            int dbnum;
            struct db *db;

            bdb_attr_set(dbenv->bdb_attr, BDB_ATTR_GENIDS, 1);

            /* optional dbnum */
            tok = segtok(line, len, &st, &ltok);
            tokcpy(tok, ltok, tmpname);
            if (ltok == 0)
                dbnum = 0;
            else {
                dbnum = toknum(tok, ltok);
                if (dbnum <= 0) {
                    logmsg(LOGMSG_ERROR, "Invalid dbnum entry in \"table\" directive\n");
                    return -1;
                }

                /* if db number matches parent database db number then
                 * table name must match parent database name.  otherwise
                 * we get mysterious failures to receive qtraps (setting
                 * taskname to something not our task name causes initque
                 * to fail, and the ldgblzr papers over this) */
                if (dbnum == dbenv->dbnum &&
                    strcasecmp(gbl_dbname, tblname) != 0) {
                    logmsg(LOGMSG_ERROR, "Table %s has same db number as parent database "
                           "but different name\n",
                           tblname);
                    return -1;
                }
            }
            rc = dyns_load_schema(fname, (char *)gbl_dbname, tblname);
            if (rc != 0) {
                logmsg(LOGMSG_ERROR, "Error loading %s schema.\n", tok);
                return -1;
            }

            /* create one */
            db = newdb_from_schema(dbenv, tblname, fname, dbnum,
                                   dbenv->num_dbs, 0);
            if (db == NULL) {
                return -1;
            }

            db->dbs_idx = dbenv->num_dbs;
            dbenv->dbs[dbenv->num_dbs++] = db;

            /* just got a bunch of data. remember it so key forming
               routines and SQL can get at it */
            if (add_cmacc_stmt(db, 0)) {
                logmsg(LOGMSG_ERROR,
                       "Failed to load schema: can't process schema file %s\n",
                       tok);
                return -1;
            }
        } else {
            logmsg(LOGMSG_ERROR, "Invalid table option\n");
            return -1;
        }
    } else if (tokcmp(tok, ltok, "loghist") == 0) {
        tok = segtok(line, len, &st, &ltok);
        if (ltok == 0)
            gbl_loghist = 10000;
        else {
            gbl_loghist = toknum(tok, ltok);
            if (gbl_loghist <= 0) {
                logmsg(LOGMSG_ERROR, "Invalid gbl_loghist value\n");
                return -1;
            }
        }
        logmsg(LOGMSG_INFO, "Enabled request logging: %d requests\n", gbl_loghist);
    } else if (tokcmp(tok, ltok, "repdebug") == 0) {
        /* turn on replication debug messages */
        gbl_repdebug = 1;
    } else if (tokcmp(tok, ltok, "norepdebug") == 0) {
        /* turn off replication debug messages */
        gbl_repdebug = 0;
    } else if (tokcmp(tok, ltok, "loghist_verbose") == 0) {
        gbl_loghist_verbose = 1;
    } else if (tokcmp(tok, ltok, "allow") == 0 ||
               tokcmp(tok, ltok, "disallow") == 0 ||
               tokcmp(tok, ltok, "clrpol") == 0 ||
               tokcmp(tok, ltok, "setclass") == 0) {
        if (dbenv->num_allow_lines >= dbenv->max_allow_lines) {
            dbenv->max_allow_lines += 1;
            dbenv->allow_lines =
                realloc(dbenv->allow_lines,
                        sizeof(char *) * dbenv->max_allow_lines);
            if (!dbenv->allow_lines) {
                logmsg(LOGMSG_ERROR, "out of memory\n");
                return -1;
            }
        }
        dbenv->allow_lines[dbenv->num_allow_lines] =
            strdup(line);
        if (!dbenv->allow_lines[dbenv->num_allow_lines]) {
            logmsg(LOGMSG_ERROR, "out of memory\n");
            return -1;
        }
        dbenv->num_allow_lines++;
    } else if (tokcmp(tok, ltok, "sqlflush") == 0) {
        tok = segtok(line, len, &st, &ltok);
        if (ltok == 0) {
            logmsg(LOGMSG_INFO, "Expected #records for sqlflush\n");
            return -1;
        }
        gbl_sqlflush_freq = toknum(tok, ltok);
        if (gbl_sqlflush_freq < 0) {
            logmsg(LOGMSG_ERROR, "Invalid flush frequency\n");
            gbl_sqlflush_freq = 0;
            return -1;
        }
    } else if (tokcmp(tok, ltok, "sbuftimeout") == 0) {
        tok = segtok(line, len, &st, &ltok);
        if (ltok == 0) {
            logmsg(LOGMSG_ERROR, "Expected time values (ms) for sbuftimeout\n");
            return -1;
        }
        gbl_sbuftimeout = toknum(tok, ltok);
        if (gbl_sbuftimeout < 0) {
            gbl_sbuftimeout = 0;
            logmsg(LOGMSG_ERROR, "Invalid sbuf timeout\n");
            return -1;
        }
        set_sbuftimeout(gbl_sbuftimeout);
    } else if (tokcmp(tok, ltok, "throttlesqloverlog") == 0) {
        int secs;
        tok = segtok(line, len, &st, &ltok);
        if (ltok == 0 || ((secs = toknum(tok, ltok)) < 0)) {
            logmsg(LOGMSG_ERROR, "Expected number of seconds for throttlesqloverlog\n");
        } else {
            gbl_throttle_sql_overload_dump_sec = secs;
            logmsg(LOGMSG_ERROR, 
                   "Set at most one sql overload trace per every %d seconds\n",
                   gbl_throttle_sql_overload_dump_sec);
        }
    }

    else if (tokcmp(tok, ltok, "toblock_net_throttle") == 0) {
        gbl_toblock_net_throttle = 1;
        logmsg(LOGMSG_INFO, "I will throttle my writes in apply_changes\n");
    } else if (tokcmp(tok, ltok, "no_toblock_net_throttle") == 0) {
        gbl_toblock_net_throttle = 0;
        logmsg(LOGMSG_INFO, "I will not throttle my writes in apply_changes\n");
    }

    else if (tokcmp(tok, ltok, "enque_flush_interval") == 0) {
        tok = segtok(line, len, &st, &ltok);
        if (ltok == 0) {
            logmsg(LOGMSG_ERROR, "Expected time value for enque_flush_interval\n");
            return -1;
        }
        gbl_enque_flush_interval = toknum(tok, ltok);
        logmsg(LOGMSG_INFO, "net_set_enque_flush_interval %d\n",
               gbl_enque_flush_interval);
    }

    else if (tokcmp(tok, ltok, "enque_flush_interval_signal") == 0) {
        tok = segtok(line, len, &st, &ltok);
        if (ltok == 0) {
            logmsg(LOGMSG_ERROR, "Expected time value for enque_flush_interval_signal\n");
            return -1;
        }
        gbl_enque_flush_interval_signal = toknum(tok, ltok);
        logmsg(LOGMSG_INFO, "net_set_enque_flush_interval_signal %d\n",
               gbl_enque_flush_interval_signal);
    }

    else if (tokcmp(tok, ltok, "slow_rep_process_txn_maxms") == 0) {
        tok = segtok(line, len, &st, &ltok);
        if (ltok == 0) {
            logmsg(LOGMSG_ERROR, "Expected value for slow_rep_process_txn_maxms\n");
            return -1;
        }
        gbl_slow_rep_process_txn_maxms = toknum(tok, ltok);
        logmsg(LOGMSG_INFO, "slow_rep_process_txn_maxms set to %d ms\n",
               gbl_slow_rep_process_txn_maxms);
    }

    else if (tokcmp(tok, ltok, "slow_rep_process_txn_freq") == 0) {
        tok = segtok(line, len, &st, &ltok);
        if (ltok == 0) {
            logmsg(LOGMSG_ERROR, "Expected value for slow_rep_process_txn_freq\n");
            return -1;
        }
        gbl_slow_rep_process_txn_freq = toknum(tok, ltok);
        logmsg(LOGMSG_INFO, "slow_rep_process_txn_freq set to %d ms\n",
               gbl_slow_rep_process_txn_freq);
    }

    else if (tokcmp(tok, ltok, "enque_reorder_lookahead") == 0) {
        tok = segtok(line, len, &st, &ltok);
        if (ltok == 0) {
            logmsg(LOGMSG_ERROR, "Expected value for enque_reorder_lookahead\n");
            return -1;
        }
        gbl_enque_reorder_lookahead = toknum(tok, ltok);
        logmsg(LOGMSG_INFO, "enque_reorder_lookahead %d\n",
               gbl_enque_reorder_lookahead);
    }

    else if (tokcmp(tok, ltok, "inflatelog") == 0) {
        tok = segtok(line, len, &st, &ltok);
        if (ltok == 0) {
            logmsg(LOGMSG_ERROR, 
                   "Inflatelog requires argument (percentage to inflate)\n");
            return -1;
        }
        gbl_inflate_log = toknum(tok, ltok);
        logmsg(LOGMSG_INFO, "Will inflate log-stream by %d%%\n", gbl_inflate_log);
    } else if (tokcmp(tok, ltok, "enable_position_apis") == 0) {
        tok = segtok(line, len, &st, &ltok);
        gbl_enable_position_apis = 1;
        logmsg(LOGMSG_INFO, "DB supports position APIs\n");
    } else if (tokcmp(tok, ltok, "use_node_priority") == 0) {
        tok = segtok(line, len, &st, &ltok);
        gbl_use_node_pri = 1;
        logmsg(LOGMSG_INFO, "Node priority is set for the db\n");
    } else if (tokcmp(tok, ltok, "allow_lua_print") == 0) {
        tok = segtok(line, len, &st, &ltok);
        gbl_allow_lua_print = 1;
        logmsg(LOGMSG_INFO, "Allow use of lua print for debugging.\n");
    } else if (tokcmp(tok, ltok, "allow_user_schema") == 0) {
        tok = segtok(line, len, &st, &ltok);
        gbl_allow_user_schema = 1;
        logmsg(LOGMSG_INFO, "Allow user schema.\n");
    } else if (tokcmp(tok, ltok, "return_long_column_names") == 0) {
        tok = segtok(line, len, &st, &ltok);
        gbl_return_long_column_names = 1;
        logmsg(LOGMSG_INFO, "Return long column names.\n");
    } else if (tokcmp(tok, ltok, "debug") == 0) {
        tok = segtok(line, len, &st, &ltok);
        while (ltok > 0) {
            if (tokcmp(tok, ltok, "rtcpu") == 0) {
                logmsg(LOGMSG_INFO, "enable rtcpu debugging\n");
                gbl_rtcpu_debug = 1;
            }
            tok = segtok(line, len, &st, &ltok);
        }
    } else if (tokcmp(tok, ltok, "convflush") == 0) {
        tok = segtok(line, len, &st, &ltok);
        if (ltok == 0) {
            logmsg(LOGMSG_ERROR, "Expected schema change flush frequency\n");
        } else {
            int num = toknum(tok, ltok);
            gbl_conv_flush_freq = num;
            logmsg(LOGMSG_INFO, "On non-live schema change, flushing on each %d records "
                   "NOTE: THIS OPTION IS CURRENTLY IGNORED\n",
                   num);
        }
    } else if (tokcmp(tok, ltok, "resource") == 0) {
        /* I used to allow a one argument version of resource -
         *   resource <filepath>
         * This wasn't implemented too well and caused problems.  Explicit
         * two argument version is better:
         *   resource <name> <filepath>
         */
        char *name = NULL;
        char *file = NULL;
        tok = segtok(line, len, &st, &ltok);
        if (ltok == 0) {
            logmsg(LOGMSG_ERROR, "Expected resource name\n");
            return -1;
        }
        name = tokdup(tok, ltok);
        tok = segtok(line, len, &st, &ltok);
        if (ltok == 0) {
            logmsg(LOGMSG_ERROR, "Expected resource path\n");
            free(name);
            return -1;
        }
        file = tokdup(tok, ltok);
        addresource(name, file);
        if (name)
            free(name);
        if (file)
            free(file);
    } else if (tokcmp(tok, ltok, "procedure") == 0) {
        char *name;
        char *jartok;
        tok = segtok(line, len, &st, &ltok);
        if (ltok == 0) {
            logmsg(LOGMSG_ERROR, "Expected stored procedure name\n");
            return -1;
        }
        name = tokdup(tok, ltok);
        tok = segtok(line, len, &st, &ltok);
        if (ltok == 0) {
            logmsg(LOGMSG_ERROR, "Expected stored procedure jar resource name\n");
            free(name);
            return -1;
        }
        jartok = tokdup(tok, ltok);
        if (javasp_add_procedure(name, jartok, line + st) != 0)
            return -1;
        free(name);
        free(jartok);
    } else if (tokcmp(tok, ltok, "fstdumptimeout") == 0) {
        tok = segtok(line, len, &st, &ltok);
        if (ltok == 0) {
            logmsg(LOGMSG_ERROR, "Expected fast dump timeout time in seconds\n");
            return -1;
        }
        gbl_fastdump_timeoutms = toknum(tok, ltok) * 1000;
    }
    else if (tokcmp(tok, ltok, "repchecksum") == 0) {
        logmsg(LOGMSG_INFO, "replication checksums enabled\n");
        gbl_repchecksum = 1;
    } else if (tokcmp(tok, ltok, "use_live_schema_change") == 0) {
        tok = segtok(line, len, &st, &ltok);
        if (ltok > 0)
            gbl_default_livesc = toknum(tok, ltok);
        else
            gbl_default_livesc = 1;
        logmsg(LOGMSG_INFO, "setting gbl_default_livesc = %d\n", gbl_default_livesc);
    } else if (tokcmp(tok, ltok, "use_parallel_schema_change") == 0) {
        gbl_default_sc_scanmode = SCAN_PARALLEL;
        logmsg(LOGMSG_INFO, "using parallel scan mode for schema changes by default\n");
    } else if (tokcmp(tok, ltok, "use_llmeta") == 0) {
        bdb_attr_set(dbenv->bdb_attr, BDB_ATTR_LLMETA, 1);
        gbl_use_llmeta = 1;
        logmsg(LOGMSG_INFO, "using low level meta table\n");
    } else if (tokcmp(tok, ltok, "use_planned_schema_change") == 0) {
        tok = segtok(line, len, &st, &ltok);
        if (ltok > 0)
            gbl_default_plannedsc = toknum(tok, ltok);
        else
            gbl_default_plannedsc = 1;
        logmsg(LOGMSG_INFO, "setting gbl_default_plannedsc = %d\n",
               gbl_default_plannedsc);
    } else if (tokcmp(tok, ltok, "bdboslog") == 0) {
        tok = segtok(line, len, &st, &ltok);
        bdb_set_os_log_level(toknum(tok, ltok));
    } else if (tokcmp(tok, ltok, "queuepoll") == 0) {
        tok = segtok(line, len, &st, &ltok);
        gbl_queue_sleeptime = toknum(tok, ltok);
        logmsg(LOGMSG_INFO, "setting gbl_queue_sleeptime to %d\n", gbl_queue_sleeptime);
    } else if (tokcmp(tok, ltok, "lclpooledbufs") == 0) {
        tok = segtok(line, len, &st, &ltok);
        gbl_lclpooled_buffers = toknum(tok, ltok);
        logmsg(LOGMSG_INFO, "setting gbl_lclpooled_buffers to %d\n",
               gbl_lclpooled_buffers);
    }
    else if (tokcmp(tok, ltok, "maxblockops") == 0) {
        tok = segtok(line, len, &st, &ltok);
        gbl_maxblockops = toknum(tok, ltok);
        logmsg(LOGMSG_INFO, "setting gbl_maxblockops to %d\n", gbl_maxblockops);
    } else if (tokcmp(tok, ltok, "replicate_local") == 0) {
        gbl_replicate_local = 1;
    } else if (tokcmp(tok, ltok, "replicate_local_concurrent") == 0) {
        gbl_replicate_local_concurrent = 1;
    } else if (tokcmp(tok, ltok, "erron") == 0) {
        dbenv->errstaton = 1; /* ON */
        logmsg(LOGMSG_INFO, "db error report turned on\n");
    } else if (tokcmp(tok, ltok, "erroff") == 0) {
        dbenv->errstaton = 0; /* OFF */
        logmsg(LOGMSG_INFO, "db error report turned off\n");
    } else if (tokcmp(tok, ltok, "disable_tagged_api") == 0) {
        logmsg(LOGMSG_INFO, "Disabled tagged api requests.\n");
        gbl_disable_tagged_api = 1;
    } else if (tokcmp(tok, ltok, "enable_tagged_api") == 0) {
        logmsg(LOGMSG_INFO, "Enabled tagged api requests.\n");
        gbl_disable_tagged_api = 0;
    } else if (tokcmp(tok, ltok, "enable_snapshot_isolation") == 0) {
        bdb_attr_set(dbenv->bdb_attr, BDB_ATTR_SNAPISOL, 1);
        gbl_snapisol = 1;
    } else if (tokcmp(tok, ltok, "enable_new_snapshot") == 0) {
        bdb_attr_set(dbenv->bdb_attr, BDB_ATTR_SNAPISOL, 1);
        gbl_snapisol = 1;
        gbl_new_snapisol = 1;
        gbl_new_snapisol_logging = 1;
        logmsg(LOGMSG_INFO, "Enabled new snapshot\n");
    } else if (tokcmp(tok, ltok, "enable_new_snapshot_asof") == 0) {
        bdb_attr_set(dbenv->bdb_attr, BDB_ATTR_SNAPISOL, 1);
        gbl_snapisol = 1;
        gbl_new_snapisol = 1;
        gbl_new_snapisol_asof = 1;
        gbl_new_snapisol_logging = 1;
        logmsg(LOGMSG_INFO, "Enabled new snapshot\n");
    } else if (tokcmp(tok, ltok, "enable_new_snapshot_logging") == 0) {
        gbl_new_snapisol_logging = 1;
        logmsg(LOGMSG_INFO, "Enabled new snapshot logging\n");
    } else if (tokcmp(tok, ltok, "disable_new_snapshot") == 0) {
        gbl_disable_new_snapshot = 1;
        logmsg(LOGMSG_INFO, "Disabled new snapshot\n");
    } else if (tokcmp(tok, ltok, "enable_serial_isolation") == 0) {
        bdb_attr_set(dbenv->bdb_attr, BDB_ATTR_SNAPISOL, 1);
        gbl_snapisol = 1;
        gbl_selectv_rangechk = 1;
    } else if (tokcmp(tok, ltok, "update_shadows_interval") == 0) {
        tok = segtok(line, len, &st, &ltok);
        gbl_update_shadows_interval = toknum(tok, ltok);
        logmsg(LOGMSG_INFO, "setting update_shadows_interval to %d\n",
               gbl_update_shadows_interval);
    } else if (tokcmp(tok, ltok, "enable_lowpri_snapisol") == 0) {
        gbl_lowpri_snapisol_sessions = 1;
    } else if (tokcmp(tok, ltok, "stack_disable") == 0) {
        walkback_disable();
        logmsg(LOGMSG_INFO, "Disabled walkbacks\n");
    } else if (tokcmp(tok, ltok, "stack_enable") == 0) {
        walkback_enable();
        logmsg(LOGMSG_INFO, "Enabled walkbacks\n");
    } else if (tokcmp(tok, ltok, "stack_warn_threshold") == 0) {
        int thresh;
        tok = segtok(line, len, &st, &ltok);
        if (ltok > 0 && (thresh = toknum(tok, ltok)) >= 0) {
            walkback_set_warnthresh(thresh);
            logmsg(LOGMSG_INFO, 
                   "Set walkback warn-threshold to %d walkbacks per second\n",
                   thresh);
        } else {
            logmsg(LOGMSG_ERROR, 
                   "stack_warn_threshold requires a non-negative argument\n");
        }
    } else if (tokcmp(tok, ltok, "disable_lowpri_snapisol") == 0) {
        gbl_lowpri_snapisol_sessions = 0;
    } else if (tokcmp(tok, ltok, "sqlrdtimeout") == 0) {
        tok = segtok(line, len, &st, &ltok);
        gbl_sqlrdtimeoutms = toknum(tok, ltok);
        logmsg(LOGMSG_INFO, "SQL read timeout now set to %d ms\n", gbl_sqlrdtimeoutms);
    } else if (tokcmp(tok, ltok, "sqlwrtimeout") == 0) {
        tok = segtok(line, len, &st, &ltok);
        gbl_sqlwrtimeoutms = toknum(tok, ltok);
        logmsg(LOGMSG_INFO, "SQL write timeout now set to %d ms\n", gbl_sqlwrtimeoutms);
    } else if (tokcmp(tok, ltok, "log_delete_now") == 0) {
        logmsg(LOGMSG_INFO, "Will delete log files as soon as possible\n");
        dbenv->log_delete_age = 0;
    } else if (tokcmp(tok, ltok, "log_delete_after_backup") == 0) {
        /* epoch time of 1; so we won't delete any logfiles until
         * after backup */
        logmsg(LOGMSG_INFO, "Will delete log files after backup\n");
        dbenv->log_delete_age = 1;
    } else if (tokcmp(tok, ltok, "log_delete_before_startup") == 0) {
        /* delete log files from before we started up */
        logmsg(LOGMSG_INFO, "Will delete log files predating this startup\n");
        dbenv->log_delete_age = (int)time(NULL);
    } else if (tokcmp(tok, ltok, "on") == 0) {
        change_switch(1, line, len, st);
    } else if (tokcmp(tok, ltok, "off") == 0) {
        change_switch(0, line, len, st);
    } else if (tokcmp(tok, ltok, "setattr") == 0) {
        char name[48] = {0}; // oh valgrind
        int value;
        tok = segtok(line, len, &st, &ltok);
        if (ltok == 0) {
            logmsg(LOGMSG_ERROR, "%s:%d: expected attribute name\n", options->lrlname,
                   options->lineno);
            return -1;
        }
        tokcpy0(tok, ltok, name, sizeof(name));
        tok = segtok(line, len, &st, &ltok);
        if (ltok == 0) {
            logmsg(LOGMSG_ERROR, "%s:%d: expected attribute value\n", options->lrlname,
                   options->lineno);
            return -1;
        }
        value = toknum(tok, ltok);
        if (bdb_attr_set_by_name(NULL, dbenv->bdb_attr, name, value) != 0) {
            logmsg(LOGMSG_ERROR, "%s:%d: bad attribute name %s\n", options->lrlname, options->lineno, name);
        }
    }
    else if (tokcmp(tok, ltok, "reqldiffstat") == 0) {
        tok = segtok(line, len, &st, &ltok);
        reqlog_set_diffstat_thresh(toknum(tok, ltok));
    }

    else if (tokcmp(tok, ltok, "reqltruncate") == 0) {
        tok = segtok(line, len, &st, &ltok);
        reqlog_set_truncate(toknum(tok, ltok));
    }

    else if (tokcmp(tok, ltok, "mallocregions") == 0) {
        if ((strcmp(COMDB2_VERSION, "2") == 0) ||
            (strcmp(COMDB2_VERSION, "old") == 0)) {
            logmsg(LOGMSG_INFO, "Using os-supplied malloc for regions\n");
            berkdb_use_malloc_for_regions();
            gbl_malloc_regions = 1;
        }
    }

    else if (tokcmp(tok, ltok, "use_bbipc_fastseed") == 0) {
        gbl_use_bbipc_global_fastseed = 1;
        logmsg(LOGMSG_INFO, "Using bbipc_global_fastseed.\n");
    } else if (tokcmp(tok, ltok, "dont_use_bbipc_fastseed") == 0) {
        gbl_use_bbipc_global_fastseed = 0;
        logmsg(LOGMSG_INFO, "Disabling bbipc_global_fastseed.\n");
    }

    else if (tokcmp(tok, ltok, "appsockpool") == 0) {
        thdpool_process_message(gbl_appsock_thdpool, line, len,
                                st);
    } else if (tokcmp(tok, ltok, "sqlenginepool") == 0) {
        thdpool_process_message(gbl_sqlengine_thdpool, line, len,
                                st);
    } else if (tokcmp(tok, ltok, "osqlpfaultpool") == 0) {
        thdpool_process_message(gbl_osqlpfault_thdpool, line, len,
                                st);
    } else if (tokcmp(tok, ltok, "updategenids") == 0) {
        gbl_updategenids = 1;
    } else if (tokcmp(tok, ltok, "no_round_robin_stripes") == 0) {
        gbl_round_robin_stripes = 0;
    } else if (tokcmp(tok, ltok, "round_robin_stripes") == 0) {
        gbl_round_robin_stripes = 1;
    } else if (tokcmp(tok, ltok, "exclusive_blockop_qconsume") == 0) {
        logmsg(LOGMSG_INFO, "Blockops and queue consumes will be serialized\n");
        gbl_exclusive_blockop_qconsume = 1;
    } else if (tokcmp(tok, ltok, "chkpoint_alarm_time") == 0) {
        tok = segtok(line, len, &st, &ltok);
        gbl_chkpoint_alarm_time = toknum(tok, ltok);
        logmsg(LOGMSG_INFO, "Checkpoint thread hang alarm time is %d seconds\n",
               gbl_chkpoint_alarm_time);
    }

    else if (tokcmp(tok, ltok, "incoherent_msg_freq") == 0) {
        tok = segtok(line, len, &st, &ltok);
        gbl_incoherent_msg_freq = toknum(tok, ltok);
        logmsg(LOGMSG_INFO, "Incoherent message freq is %d seconds\n",
               gbl_incoherent_msg_freq);
    } else if (tokcmp(tok, ltok, "incoherent_alarm_time") == 0) {
        tok = segtok(line, len, &st, &ltok);
        gbl_incoherent_alarm_time = toknum(tok, ltok);
        logmsg(LOGMSG_INFO, "Incoherent alarm time is %d seconds\n",
               gbl_incoherent_alarm_time);
    } else if (tokcmp(tok, ltok, "max_incoherent_nodes") == 0) {
        tok = segtok(line, len, &st, &ltok);
        gbl_max_incoherent_nodes = toknum(tok, ltok);
        logmsg(LOGMSG_INFO, "Max incoherent nodes allowed before alarm is %d\n",
               gbl_max_incoherent_nodes);
    } else if (lrltokignore(tok, ltok) == 0) {
        /* ignore this line */
    } else if (tokcmp(tok, ltok, "osql_heartbeat_send_time") == 0) {
        tok = segtok(line, len, &st, &ltok);
        if (ltok == 0) {
            logmsg(LOGMSG_INFO, "Need to specify time for heartbeat send\n");
            return -1;
        }
        num = toknum(tok, ltok);
        if (num <= 0) {
            logmsg(LOGMSG_ERROR, "Invalid heartbeat send time\n");
            return -1;
        }
        gbl_osql_heartbeat_send = num;
    } else if (tokcmp(tok, ltok, "osql_heartbeat_alert_time") == 0) {
        tok = segtok(line, len, &st, &ltok);
        if (ltok == 0) {
            logmsg(LOGMSG_ERROR, "Need to specify time for heartbeat alert\n");
            return -1;
        }
        num = toknum(tok, ltok);
        if (num <= 0 || gbl_osql_heartbeat_send < num) {
            logmsg(LOGMSG_ERROR, "Invalid heartbeat alert time, need to define "
                   "osql_heartbeat_send_time first\n");
            return -1;
        }
        gbl_osql_heartbeat_alert = num;
    } else if (tokcmp(tok, ltok, "net_lmt_upd_incoherent_nodes") == 0) {
        tok = segtok(line, len, &st, &ltok);
        if (ltok == 0) {
            logmsg(LOGMSG_ERROR, 
                   "Need to specify time for replication update threshold\n");
            return -1;
        }
        num = toknum(tok, ltok);
        if (num < 0) {
            logmsg(LOGMSG_ERROR, "Invalid replication update threshold, "
                   "disabling throttling\n");
            return -1;
        }
        gbl_net_lmt_upd_incoherent_nodes = num;
        logmsg(LOGMSG_INFO, "Setting replication update throttling to %d%% of queue "
               "capacity\n",
               gbl_net_lmt_upd_incoherent_nodes);
    } else if (tokcmp(tok, ltok, "report_deadlock_verbose") == 0) {
        tok = segtok(line, len, &st, &ltok);
        if (ltok == 0 || toknum(tok, ltok)) {
            gbl_disable_deadlock_trace = 1;
        } else {
            gbl_disable_deadlock_trace = 0;
        }
        logmsg(LOGMSG_INFO, "Deadlock trace %s.\n",
               (gbl_disable_deadlock_trace) ? "disabled" : "enabled");
    } else if (tokcmp(tok, ltok, "disable_pageorder_recsz_check") == 0) {
        logmsg(LOGMSG_INFO, "Disabled pageorder records per page check\n");
        bdb_attr_set(dbenv->bdb_attr, BDB_ATTR_DISABLE_PAGEORDER_RECSZ_CHK,
                     1);
    } else if (tokcmp(tok, ltok, "enable_pageorder_recsz_check") == 0) {
        logmsg(LOGMSG_INFO, "Enabled pageorder records per page check\n");
        bdb_attr_set(dbenv->bdb_attr, BDB_ATTR_DISABLE_PAGEORDER_RECSZ_CHK,
                     0);
    } else if (tokcmp(tok, ltok, "disable_overflow_page_trace") == 0) {
        if (gbl_disable_overflow_page_trace) {
            logmsg(LOGMSG_INFO, "Overflow page trace is not enabled\n");
        } else {
            gbl_disable_overflow_page_trace = 1;
            logmsg(LOGMSG_INFO, "Disabled berkdb overflow page trace.\n");
        }
    } else if (tokcmp(tok, ltok, "enable_overflow_page_trace") == 0) {
        if (!gbl_disable_overflow_page_trace) {
            logmsg(LOGMSG_INFO, "Overflow page trace is already enabled\n");
        } else {
            gbl_disable_overflow_page_trace = 0;
            logmsg(LOGMSG_INFO, "Enabled berkdb overflow page trace.\n");
        }
    } else if (tokcmp(tok, ltok, "simulate_rowlock_deadlock") == 0) {
        tok = segtok(line, len, &st, &ltok);
        if (ltok == 0) {
            logmsg(LOGMSG_ERROR, "Need to specify rowlock deadlock interval.\n");
            return -1;
        }
        num = toknum(tok, ltok);
        if (num == 0) {
            logmsg(LOGMSG_INFO, "Disabling rowlock_deadlock simulator.\n");
            gbl_simulate_rowlock_deadlock_interval = 0;
        } else if (num < 2) {
            logmsg(LOGMSG_ERROR, "Invalid rowlock_deadlock interval.\n");
        } else {
            logmsg(LOGMSG_INFO, 
                   "Will throw a rowlock deadlock every %d tries.\n", num);
            gbl_simulate_rowlock_deadlock_interval = num;
        }
    } else if (tokcmp(tok, ltok, "debug_rowlocks") == 0) {
        if (gbl_debug_rowlocks) {
            logmsg(LOGMSG_INFO, "Debug-rowlocks flag is already enabled.\n");
        } else {
            gbl_debug_rowlocks = 1;
            logmsg(LOGMSG_INFO, "Enabled debug rowlocks flag.\n");
        }
    } else if (tokcmp(tok, ltok, "nodebug_rowlocks") == 0) {
        if (!gbl_debug_rowlocks) {
            logmsg(LOGMSG_INFO, "Debug-rowlocks flag is already disabled.\n");
        } else {
            gbl_debug_rowlocks = 0;
            logmsg(LOGMSG_INFO, "Disabled debug rowlocks flag.\n");
        }
    } else if (tokcmp(tok, ltok, "enable_selectv_range_check") == 0) {
        gbl_selectv_rangechk = 1;
    } else if (tokcmp(tok, ltok, "disable_rowlock_logging") == 0) {
        gbl_disable_rowlocks_logging = 1;
        logmsg(LOGMSG_INFO, "I will not log any rowlocks records\n");
    } else if (tokcmp(tok, ltok, "disable_rowlock_locking") == 0) {
        gbl_disable_rowlocks = 1;
        logmsg(LOGMSG_INFO, "I will not actually acquire any rowlocks (but will still "
               "follow the codepath)\n");
    } else if (tokcmp(tok, ltok, "rep_process_txn_trace") == 0) {
        gbl_rep_process_txn_time = 1;
    } 
    else if (tokcmp(tok, ltok, "exitalarmsec")==0) {
        int alarmsec;
        tok = segtok(line,len,&st,&ltok);
        alarmsec = toknum(tok,ltok);
        logmsg(LOGMSG_INFO, "Setting exit alarm to %d seconds\n", alarmsec);
        gbl_exit_alarm_sec = alarmsec;
    } else if (tokcmp(tok, ltok, "deadlock_policy_override") == 0) {
        tok = segtok(line, len, &st, &ltok);
        if (ltok > 0) {
            extern int gbl_deadlock_policy_override;
            extern char *deadlock_policy_str(int policy);
            gbl_deadlock_policy_override = toknum(tok, ltok);
            logmsg(LOGMSG_INFO, "Set deadlock policy to %s\n",
                   deadlock_policy_str(gbl_deadlock_policy_override));
        } else {
            logmsg(LOGMSG_ERROR, "deadlock_policy_override requires a number argument\n");
        }
    } else if (tokcmp(tok, ltok, "no_rep_process_txn_trace") == 0) {
        gbl_rep_process_txn_time = 0;
    } else if (tokcmp(tok, ltok, "rep_collect_trace") == 0) {
        gbl_rep_collect_txn_time = 1;
    } else if (tokcmp(tok, ltok, "no_rep_collect_trace") == 0) {
        gbl_rep_collect_txn_time = 0;
    } else if (tokcmp(tok, ltok, "net_explicit_flush_trace") == 0) {
        net_enable_explicit_flush_trace();
    } else if (tokcmp(tok, ltok, "no_net_explicit_flush_trace") == 0) {
        net_disable_explicit_flush_trace();
    } else if (tokcmp(tok, ltok, "ack_trace") == 0) {
        enable_ack_trace();
    } else if (tokcmp(tok, ltok, "no_ack_trace") == 0) {
        disable_ack_trace();
    } else if (tokcmp(tok, ltok, "sql_tranlevel_default") == 0) {
        tok = segtok(line, len, &st, &ltok);
        if (ltok == 0) {
            logmsg(LOGMSG_ERROR, 
                   "Need to specify default type for sql_tranlevel_default\n");
            return -1;
        }
        if (ltok == 6 && !strncasecmp(tok, "comdb2", 6)) {
            gbl_sql_tranlevel_default = SQL_TDEF_COMDB2;
            logmsg(LOGMSG_INFO, "sql default mode is comdb2\n");

        } else if (ltok == 5 && !strncasecmp(tok, "block", 5)) {
            gbl_sql_tranlevel_default = (gbl_upgrade_blocksql_2_socksql)
                ? SQL_TDEF_SOCK
                : SQL_TDEF_BLOCK;
            logmsg(LOGMSG_INFO, "sql default mode is %s\n",
                   (gbl_sql_tranlevel_default == SQL_TDEF_SOCK)
                   ? "socksql"
                   : "blocksql");
        } else if (ltok == 9 && !strncasecmp(tok, "blocksock", 9) ||
                   tokcmp(tok, ltok, "default") == 0) {
            gbl_upgrade_blocksql_2_socksql = 1;
            if (gbl_sql_tranlevel_default == SQL_TDEF_BLOCK) {
                gbl_sql_tranlevel_default = SQL_TDEF_SOCK;
            }
            logmsg(LOGMSG_INFO, "sql default mode is %s\n",
                   (gbl_sql_tranlevel_default == SQL_TDEF_SOCK)
                   ? "socksql"
                   : "blocksql"
                );
            gbl_use_block_mode_status_code = 0;
        } else if (ltok == 16 &&
                   !strncasecmp(tok, "prefer_blocksock", 16)) {
            gbl_sql_tranlevel_sosql_pref = 1;
            logmsg(LOGMSG_INFO, "prefer socksql over blocksql\n");

        } else if (ltok == 5 && !strncasecmp(tok, "recom", 5)) {
            gbl_sql_tranlevel_default = SQL_TDEF_RECOM;
            logmsg(LOGMSG_INFO, "sql default mode is read committed\n");

        } else if (ltok == 8 && !strncasecmp(tok, "snapshot", 8)) {
            gbl_sql_tranlevel_default = SQL_TDEF_SNAPISOL;
            logmsg(LOGMSG_INFO, "sql default mode is snapshot isolation\n");

        } else if (ltok == 6 && !strncasecmp(tok, "serial", 6)) {
            gbl_sql_tranlevel_default = SQL_TDEF_SERIAL;
            logmsg(LOGMSG_INFO, "sql default mode is serializable\n");

        } else {
            logmsg(LOGMSG_ERROR, "The default sql mode \"%s\" is not supported, "
                   "defaulting to socksql\n",
                   tok);
            gbl_sql_tranlevel_default = SQL_TDEF_SOCK;
        }
        gbl_sql_tranlevel_preserved = gbl_sql_tranlevel_default;
    } else if (tokcmp(tok, ltok, "proxy") == 0) {
        char *proxy_line;
        tok = segline(line, len, &st, &ltok);
        if (ltok > 0) {
            proxy_line = tokdup(tok, ltok);
            handle_proxy_lrl_line(proxy_line);
            free(proxy_line);
        }
    }

    else if (tokcmp(tok, ltok, "sql_time_threshold") == 0) {
        tok = segtok(line, len, &st, &ltok);
        if (ltok == 0) {
            logmsg(LOGMSG_ERROR, "Expected numeric threshold for sql_time_threshold\n");
            return -1;
        }
        gbl_sql_time_threshold = toknum(tok, ltok);
        logmsg(LOGMSG_INFO, "Set SQL warning threshold time to %dms\n",
               gbl_sql_time_threshold);
    } else if (tokcmp(tok, ltok, "blocksql_throttle") == 0) {
        int tmp = 0;
        tok = segtok(line, len, &st, &ltok);
        if (ltok == 0) {
            logmsg(LOGMSG_ERROR, "Expected numeric threshold for blocksql_throttle\n");
            return -1;
        }
        tmp = toknum(tok, ltok);
        logmsg(LOGMSG_INFO, "Set blocksql maximum concurrent in-transaction sessions to "
               "%d sessions\n",
               tmp);
        osql_bplog_setlimit(tmp);
    } else if (tokcmp(tok, ltok, "force_highslot") == 0) {
        gbl_force_highslot = 1;
    } else if (tokcmp(tok, ltok, "num_contexts") == 0) {
        int n;
        tok = segtok(line, len, &st, &ltok);
        if (ltok == 0) {
            logmsg(LOGMSG_ERROR, "Expected number of contexts for num_contexts\n");
            return -1;
        }
        n = toknum(tok, ltok);
        if (n <= 0) {
            logmsg(LOGMSG_ERROR, "Invalid number of contexts\n");
            return -1;
        }
        gbl_num_contexts = n;
    } else if (tokcmp(tok, ltok, "buffers_per_context") == 0) {
        int n;
        tok = segtok(line, len, &st, &ltok);
        if (ltok == 0) {
            logmsg(LOGMSG_ERROR, "Expected number of buffers for buffers_per_context\n");
            return -1;
        }
        n = toknum(tok, ltok);
        if (n <= 0) {
            logmsg(LOGMSG_ERROR, "Invalid number of buffers\n");
            return -1;
        }
        gbl_buffers_per_context = n;
    } else if (tokcmp(tok, ltok, "allow_mismatched_tag_size") == 0) {
        logmsg(LOGMSG_INFO, "Allowing mismatched tag size\n");
        gbl_allow_mismatched_tag_size = 1;
    } else if (tokcmp(tok, ltok, "nowatch") == 0) {
        logmsg(LOGMSG_INFO, "disabling watcher thread\n");
        gbl_watchdog_disable_at_start = 1;
    } else if (tokcmp(tok, ltok, "watchthreshold") == 0) {
        int tmp = 0;
        tok = segtok(line, len, &st, &ltok);
        if (ltok == 0) {
            logmsg(LOGMSG_ERROR, "Expected watch threshold\n");
            return -1;
        }
        tmp = toknum(tok, ltok);
        if (tmp > 0) {
            gbl_watchdog_watch_threshold = tmp;
            logmsg(LOGMSG_INFO, "Set watchdog watch-time to %d\n", gbl_watchdog_watch_threshold);
        }
        else {
            logmsg(LOGMSG_INFO, "Expected positive value for watchdog watch-threshold\n");
        }
    } else if (tokcmp(tok, ltok, "enable_blockoffload") == 0) {
        logmsg(LOGMSG_INFO, "enabling block offload.\n");
        gbl_enable_block_offload = 1;
    } else if (tokcmp(tok, ltok, "page_latches") == 0) {
        logmsg(LOGMSG_INFO, "enabled page latches\n");
        gbl_page_latches = 1;
    } else if (tokcmp(tok, ltok, "replicant_latches") == 0) {
        logmsg(LOGMSG_INFO, "enabled latches on replicant\n");
        gbl_replicant_latches = 1;
    } else if (tokcmp(tok, ltok, "disable_page_latches") == 0) {
        logmsg(LOGMSG_INFO, "disabled page latches\n");
        gbl_page_latches = 0;
    } else if (tokcmp(tok, ltok, "disable_replicant_latches") == 0) {
        logmsg(LOGMSG_INFO, "disabled replicant page latches\n");
        gbl_replicant_latches = 0;
    } else if (tokcmp(tok, ltok, "notimeout") == 0) {
        logmsg(LOGMSG_INFO, "disabling timeouts\n");
        gbl_notimeouts = 1;
    } else if (tokcmp(tok, ltok, "enable_cursor_ser") == 0) {
        logmsg(LOGMSG_INFO, "enabling cursor serialization\n");
        bdb_attr_set(dbenv->bdb_attr, BDB_ATTR_ENABLECURSORSER, 1);
    } else if (tokcmp(tok, ltok, "enable_cursor_pause") == 0) {
        logmsg(LOGMSG_INFO, "enabling cursor pause\n");
        bdb_attr_set(dbenv->bdb_attr, BDB_ATTR_ENABLECURSORPAUSE, 1);
    } else if (tokcmp(tok, ltok, "setsqlattr") == 0) {
        char *attrname = NULL;
        char *attrval = NULL;
        tok = segtok(line, len, &st, &ltok);
        if (ltok == 0) {
            logmsg(LOGMSG_ERROR, "Expected sql attribute name\n");
            return -1;
        }
        attrname = tokdup(tok, ltok);
        tok = segtok(line, len, &st, &ltok);
        if (ltok == 0) {
            logmsg(LOGMSG_ERROR, "Expected sql attribute name\n");
            free(attrname);
            return -1;
        }
        attrval = tokdup(tok, ltok);
        sqlite3_set_tunable_by_name(attrname, attrval);
        free(attrname);
        free(attrval);
    } else if (tokcmp(tok, ltok, "track_berk_locks") == 0) {
        logmsg(LOGMSG_INFO, "Will track berkdb locks\n");
        gbl_berkdb_track_locks = 1;
    } else if (tokcmp(tok, ltok, "master_swing_osql_verbose") == 0) {
        logmsg(LOGMSG_INFO, "Will spew osql actions in swings\n");
        gbl_master_swing_osql_verbose = 1;
    } else if (tokcmp(tok, ltok, "debugthreads") == 0) {
        tok = segtok(line, len, &st, &ltok);
        if (ltok == 0) {
            logmsg(LOGMSG_ERROR, "debugthreads: expected on or off\n");
            return -1;
        }
        if (tokcmp(tok, ltok, "on") == 0) {
            thread_util_enable_debug();
        } else if (tokcmp(tok, ltok, "off") == 0) {
            thread_util_disable_debug();
        } else {
            logmsg(LOGMSG_ERROR, "debugthreads: expected on or off\n");
            return -1;
        }
    } else if (tokcmp(tok, ltok, "dumpthreadonexit") == 0) {
        tok = segtok(line, len, &st, &ltok);
        if (ltok == 0) {
            logmsg(LOGMSG_ERROR, "dumpthreadonexit: expected on or off\n");
            return -1;
        }
        if (tokcmp(tok, ltok, "on") == 0) {
            thread_util_dump_on_exit_enable();
        } else if (tokcmp(tok, ltok, "off") == 0) {
            thread_util_dump_on_exit_disable();
        } else {
            logmsg(LOGMSG_ERROR, "dumpthreadonexit: expected on or off\n");
            return -1;
        }
    } else if (tokcmp(tok, ltok, "rangextlim") == 0) {
        int num;

        tok = segtok(line, len, &st, &ltok);
        if (ltok == 0) {
            logmsg(LOGMSG_ERROR, "Expected limit\n");
            return -1;
        }
        num = toknum(tok, ltok);
        if (num < 0) {
            logmsg(LOGMSG_ERROR, "Invalid limit\n");
            return -1;
        } else if (num == 0) {
            logmsg(LOGMSG_INFO, "Disabled old range extract per-buffer limits\n");
        } else {
            logmsg(LOGMSG_INFO, "Old rangeextract per-buffer limit set to %d records\n",
                   num);
            gbl_rangextunit = num;
        }
    } else if (tokcmp(tok, ltok, "num_record_converts") == 0) {
        int n;
        tok = segtok(line, len, &st, &ltok);
        if (ltok == 0) {
            logmsg(LOGMSG_ERROR, "Expected number of record converts in single "
                   "transaction.\n");
            return -1;
        }
        n = toknum(tok, ltok);
        if (n <= 0) {
            logmsg(LOGMSG_ERROR, "Invalid number of record converts \n");
            return -1;
        }
        gbl_num_record_converts = n;
    } else if (tokcmp(tok, ltok, "oldrangexlim") == 0) {
        tok = segtok(line, len, &st, &ltok);
        if (ltok == 0) {
            logmsg(LOGMSG_ERROR, "Expected on/off for oldrangexlim\n");
            return -1;
        } else if (tokcmp(tok, ltok, "on") == 0) {
            logmsg(LOGMSG_INFO, "Will honor limit for old rangextract calls\n");
            gbl_honor_rangextunit_for_old_apis = 1;
        } else if (tokcmp(tok, ltok, "off") == 0) {
            logmsg(LOGMSG_INFO, "Won't honor limit for old rangextract calls\n");
            gbl_honor_rangextunit_for_old_apis = 0;
        } else {
            logmsg(LOGMSG_ERROR, "Expected on/off for oldrangexlim\n");
            return -1;
        }
    } else if (tokcmp(tok, ltok, "maxcolumns") == 0) {
        tok = segtok(line, len, &st, &ltok);
        if (ltok == 0) {
            logmsg(LOGMSG_ERROR, "Expected a column limit value\n");
            return -1;
        }
        gbl_max_columns_soft_limit = toknum(tok, ltok);
        if (gbl_max_columns_soft_limit <= 0 ||
            gbl_max_columns_soft_limit > MAXCOLUMNS) {
            logmsg(LOGMSG_ERROR, 
                   "Bad value for maxcolumns soft limit - must be 1..%d\n",
                   MAXCOLUMNS);
            return -1;
        }
    } else if (tokcmp(tok, ltok, "null_blob_fix") == 0) {
        gbl_disallow_null_blobs = 1;
        logmsg(LOGMSG_INFO, "Will check null constraint for blobs\n");
    } else if (tokcmp(tok, ltok, "static_tag_blob_fix") == 0) {
        gbl_force_notnull_static_tag_blobs = 1;
        logmsg(LOGMSG_INFO, "Will force static-tag blobs to be not-null.\n");
    } else if (tokcmp(tok, ltok, "enable_partial_indexes") == 0) {
        gbl_partial_indexes = 1;
        logmsg(LOGMSG_INFO, "Enabled partial indexes\n");
    } else if (tokcmp(tok, ltok, "disable_partial_indexes") == 0) {
        gbl_partial_indexes = 0;
        logmsg(LOGMSG_INFO, "Disabled partial indexes\n");
    } else if (tokcmp(tok, ltok, "enable_good_sql_return_codes") == 0) {
        if (!gbl_enable_good_sql_return_codes) {
            gbl_enable_good_sql_return_codes = 1;
            logmsg(LOGMSG_INFO, "Enabled good sql return codes\n");
        } else
            logmsg(LOGMSG_INFO, "Good sql return codes already enabled\n");
    } else if (tokcmp(tok, ltok, "disable_good_sql_return_codes") == 0) {
        if (gbl_enable_good_sql_return_codes) {
            gbl_enable_good_sql_return_codes = 0;
            logmsg(LOGMSG_INFO, "Disabled good sql return codes\n");
        } else
            logmsg(LOGMSG_INFO, "Good sql return codes already disabled\n");
    } else if (tokcmp(tok, ltok, "querylimit") == 0) {
        rc = query_limit_cmd(line, len, st);
        if (rc)
            return -1;
    } else if (tokcmp(tok, ltok, "maxretries") == 0) {
        int n;
        tok = segtok(line, len, &st, &ltok);
        if (ltok == 0) {
            logmsg(LOGMSG_INFO, "Expected argument for maxretries\n");
            return -1;
        }
        n = toknum(tok, ltok);
        if (n < 2) {
            logmsg(LOGMSG_INFO, "Invalid setting for maxretries\n");
            return -1;
        }
        gbl_maxretries = n;
        logmsg(LOGMSG_INFO, "Set max retries to %d\n", gbl_maxretries);
    } else if (tokcmp(tok, ltok, "maxblobretries") == 0) {
        int n;
        tok = segtok(line, len, &st, &ltok);
        if (ltok == 0) {
            logmsg(LOGMSG_INFO, "Expected argument for maxblobretries\n");
            return -1;
        }
        n = toknum(tok, ltok);
        if (n < 2) {
            logmsg(LOGMSG_ERROR, "Invalid setting for maxblobretries\n");
            return -1;
        }
        gbl_maxblobretries = n;
        logmsg(LOGMSG_INFO, "Set max blob retries to %d\n", gbl_maxblobretries);
    }

    else if (tokcmp(tok, ltok, "deadlock_rep_retry_max") == 0) {
        int lim;
        tok = segtok(line, len, &st, &ltok);
        if (ltok == 0) {
            logmsg(LOGMSG_ERROR, "Expected value for deadlock limit\n");
            return 0;
        }
        lim = toknum(tok, ltok);
        if (lim <= 0) {
            logmsg(LOGMSG_ERROR, "Invalid value for deadlock limit\n");
            return 0;
        }
        berkdb_set_max_rep_retries(lim);
        logmsg(LOGMSG_INFO, "Set deadlock retry limit to %d\n", lim);
    } else if (tokcmp(tok, ltok, "enable_berkdb_retry_deadlock_bias") ==
               0) {
        gbl_enable_berkdb_retry_deadlock_bias = 1;
    } else if (tokcmp(tok, ltok, "enable_sparse_lockerid_map") == 0) {
        gbl_sparse_lockerid_map = 1;
        logmsg(LOGMSG_INFO, "Enabled sparse lockerid map.\n");
    } else if (tokcmp(tok, ltok, "disable_sparse_lockerid_map") == 0) {
        gbl_sparse_lockerid_map = 0;
        logmsg(LOGMSG_INFO, "Disabled sparse lockerid map.\n");
    } else if (tokcmp(tok, ltok, "enable_inplace_blobs") == 0) {
        gbl_inplace_blobs = 1;
        logmsg(LOGMSG_INFO, "Enabled inplace blobs.\n");
    } else if (tokcmp(tok, ltok, "disable_inplace_blobs") == 0) {
        gbl_inplace_blobs = 0;
        logmsg(LOGMSG_INFO, "Disabled inplace blobs.\n");
    }
    /* Careful!  This changes the data-format.. */
    else if (tokcmp(tok, ltok, "enable_inplace_blob_optimization") == 0) {
        gbl_inplace_blob_optimization = 1;
        logmsg(LOGMSG_INFO, "Enabled optimized inplace blobs.\n");
    } else if (tokcmp(tok, ltok, "pagedeadlock_maxpoll") == 0) {
        int cnt;
        tok = segtok(line, len, &st, &ltok);

        if (ltok == 0) {
            logmsg(LOGMSG_ERROR, "Expected value for pagedeadlock_maxpoll\n");
            return 0;
        }
        cnt = toknum(tok, ltok);
        if (cnt < 0) {
            logmsg(LOGMSG_ERROR, "Invalid value for pagedeadlock_maxpoll\n");
            return 0;
        }

        bdb_attr_set(dbenv->bdb_attr, BDB_ATTR_PAGEDEADLOCK_MAXPOLL, cnt);
        logmsg(LOGMSG_INFO, "Set pagedeadlock maxpoll limit to %d\n", cnt);
    } else if (tokcmp(tok, ltok, "pagedeadlock_retries") == 0) {
        int cnt;
        tok = segtok(line, len, &st, &ltok);

        if (ltok == 0) {
            logmsg(LOGMSG_ERROR, "Expected value for pagedeadlock_retries\n");
            return 0;
        }
        cnt = toknum(tok, ltok);
        if (cnt <= 0) {
            logmsg(LOGMSG_ERROR, "Invalid value for pagedeadlock_retries\n");
            return 0;
        }

        bdb_attr_set(dbenv->bdb_attr, BDB_ATTR_PAGEDEADLOCK_RETRIES, cnt);
        logmsg(LOGMSG_INFO, "Set pagedeadlock deadlock retry count to %d\n", cnt);
    } else if (tokcmp(tok, ltok, "disable_inplace_blob_optimization") ==
               0) {
        gbl_inplace_blob_optimization = 0;
        logmsg(LOGMSG_INFO, "Disabled optimized inplace blobs.\n");
    } else if (tokcmp(tok, ltok, "enable_osql_blob_optimization") == 0) {
        gbl_osql_blob_optimization = 1;
        logmsg(LOGMSG_INFO, "Enable osql optimized blobs.\n");
    } else if (tokcmp(tok, ltok, "disable_osql_blob_optimization") == 0) {
        gbl_osql_blob_optimization = 0;
        logmsg(LOGMSG_INFO, "Disabled osql optimized blobs.\n");
    } else if (tokcmp(tok, ltok, "enable_cache_internal_nodes") == 0) {
        gbl_enable_cache_internal_nodes = 1;
        logmsg(LOGMSG_INFO, "Will increase cache-priority for btree internal nodes.\n");
    } else if (tokcmp(tok, ltok, "disable_cache_internal_nodes") == 0) {
        gbl_enable_cache_internal_nodes = 0;
        logmsg(LOGMSG_INFO, "Will treat btree internal nodes the same as leaf-nodes.\n");
    } else if (tokcmp(tok, ltok, "fkrcode") == 0) {
        gbl_fkrcode = 1;
    } else if (tokcmp(tok, ltok, "analyze_tbl_threads") == 0) {
        int thds;
        tok = segtok(line, len, &st, &ltok);
        if (ltok <= 0) {
            logmsg(LOGMSG_ERROR, "Expected value for analyze_tbl_threads\n");
            return 0;
        }
        thds = toknum(tok, ltok);
        rc = analyze_set_max_table_threads(thds);
        if (-1 == rc)
            return -1;
    } else if (tokcmp(tok, ltok, "analyze_comp_threads") == 0) {
        int thds;
        tok = segtok(line, len, &st, &ltok);
        if (ltok <= 0) {
            logmsg(LOGMSG_ERROR, "Expected value for analyze_comp_threads\n");
            return 0;
        }
        thds = toknum(tok, ltok);
        rc = analyze_set_max_sampling_threads(thds);
        if (-1 == rc)
            return -1;
    } else if (tokcmp(tok, ltok, "analyze_comp_threshold") == 0) {
        int thresh;
        tok = segtok(line, len, &st, &ltok);
        if (ltok <= 0) {
            logmsg(LOGMSG_ERROR, "Expected value for analyze_comp_threshold\n");
            return 0;
        }
        thresh = toknum(tok, ltok);
        rc = analyze_set_sampling_threshold(thresh);
        if (-1 == rc)
            return -1;
    } else if (tokcmp(tok, ltok, "print_syntax_err") == 0) {
        gbl_print_syntax_err = 1;
    } else if (tokcmp(tok, ltok, "survive_n_master_swings") == 0) {
        int tmp;
        tok = segtok(line, len, &st, &ltok);
        if (ltok <= 0) {
            logmsg(LOGMSG_ERROR, "Expected value for survive_n_master_swings\n");
            return 0;
        }
        tmp = toknum(tok, ltok);
        if (tmp >= 0) {
            gbl_survive_n_master_swings = tmp;
        }
    } else if (tokcmp(tok, ltok, "master_retry_poll_ms") == 0) {
        int tmp;
        tok = segtok(line, len, &st, &ltok);
        if (ltok <= 0) {
            logmsg(LOGMSG_ERROR, "Expected value for master_retry_poll_ms\n");
            return 0;
        }
        tmp = toknum(tok, ltok);
        if (tmp >= 0) {
            gbl_master_retry_poll_ms = tmp;
        }
    } else if (tokcmp(tok, ltok, "random_lock_release_interval") == 0) {
        int tmp;
        tok = segtok(line, len, &st, &ltok);

        if (ltok <= 0) {
            logmsg(LOGMSG_ERROR, "Expected value for random_release_locks_interval\n");
            return 0;
        }

        tmp = toknum(tok, ltok);
        if (tmp >= 0) {
            logmsg(LOGMSG_INFO, "Will release locks randomly an average once every %d "
                   "checks\n",
                   tmp);
            gbl_sql_random_release_interval = tmp;
        } else {
            logmsg(LOGMSG_INFO, "Disabled random release-locks\n");
            gbl_sql_random_release_interval = 0;
        }
    } else if (tokcmp(tok, ltok, "osql_verify_retry_max") == 0) {
        int tmp;
        tok = segtok(line, len, &st, &ltok);
        if (ltok <= 0) {
            logmsg(LOGMSG_ERROR, "Expected value for blocksql_verify_retry_max\n");
            return 0;
        }
        tmp = toknum(tok, ltok);
        if (tmp >= 0) {
            logmsg(LOGMSG_INFO, "Osql transaction will repeat %d times if verify error "
                   "(was %d times)\n",
                   tmp, gbl_osql_verify_retries_max);
            gbl_osql_verify_retries_max = tmp;
        }
    } else if (tokcmp(tok, ltok, "osql_verify_ext_chk") == 0) {
        int tmp;
        tok = segtok(line, len, &st, &ltok);
        if (ltok <= 0) {
            logmsg(LOGMSG_ERROR, "Expected value for osql_verify_ext_chk\n");
            return 0;
        }
        tmp = toknum(tok, ltok);
        if (tmp >= 0) {
            logmsg(LOGMSG_INFO, "Osql will do extended genid-checking after %d verify "
                   "errors (was %d)\n",
                   tmp, gbl_osql_verify_ext_chk);
            gbl_osql_verify_ext_chk = tmp;
        }
    } else if (tokcmp(tok, ltok, "badwrite_intvl") == 0) {
        int tmp;
        tok = segtok(line, len, &st, &ltok);
        if (ltok <= 0) {
            logmsg(LOGMSG_ERROR, "Expected value for badwrite_intvl\n");
            return 0;
        }
        tmp = toknum(tok, ltok);
        if (tmp >= 0) {
            logmsg(LOGMSG_INFO, "Will force a bad-write and abort randomly every %d "
                   "pgwrites.\n",
                   tmp);
            gbl_test_badwrite_intvl = tmp;
        } else {
            logmsg(LOGMSG_ERROR, "Invalid badwrite_intvl.\n");
        }
    } else if (tokcmp(tok, ltok, "test_blob_race") == 0) {
        int tmp;
        tok = segtok(line, len, &st, &ltok);
        if (ltok <= 0) {
            logmsg(LOGMSG_ERROR, "Expected value for test_blob_race\n");
            return 0;
        }
        tmp = toknum(tok, ltok);
        if (tmp >= 1) {
            logmsg(LOGMSG_INFO, 
                   "Will force a blob-race condition once every %d lookups.\n",
                   tmp);
            gbl_test_blob_race = tmp;
        } else if (tmp == 0) {
            logmsg(LOGMSG_INFO, "Disabled blob-race testing.\n");
            gbl_test_blob_race = 0;
        } else {
            logmsg(LOGMSG_ERROR, "Invalid test_blob_race value: should be above 2 (or 0 "
                   "to disable).\n");
        }
    } else if (tokcmp(tok, ltok, "iopool") == 0) {
        berkdb_iopool_process_message(line, len, st);
    } else if (tokcmp(tok, ltok, "pageordertablescan") == 0) {
        logmsg(LOGMSG_INFO, "Enabled page-order tablescans.\n");
        bdb_attr_set(dbenv->bdb_attr, BDB_ATTR_PAGE_ORDER_TABLESCAN, 1);
    } else if (tokcmp(tok, ltok, "tablescan_cache_utilization") == 0) {
        tok = segtok(line, len, &st, &ltok);
        ii = toknum(tok, ltok);
        if (ii < 0 || ii > 100) {
            logmsg(LOGMSG_ERROR, 
                   "Max tablescan cache should be between 0 and 100.\n");
        } else {
            logmsg(LOGMSG_INFO, "Set max tablescan cache utilization to %d.\n",
                   ii);
            bdb_attr_set(dbenv->bdb_attr,
                         BDB_ATTR_TABLESCAN_CACHE_UTILIZATION, ii);
        }
    } else if (tokcmp(tok, ltok, "prefix_foreign_keys") == 0) {
        gbl_fk_allow_prefix_keys = 1;
    } else if (tokcmp(tok, ltok, "superset_foreign_keys") == 0) {
        gbl_fk_allow_superset_keys = 1;
    } else if (tokcmp(tok, ltok, "blocksql_over_sockets") == 0) {
        gbl_upgrade_blocksql_to_socksql = 1;
    } else if (tokcmp(tok, ltok, "noblocksql_over_sockets") == 0) {
        gbl_upgrade_blocksql_to_socksql = 0;
    } else if (tokcmp(tok, ltok, "exit_on_internal_failure") == 0) {
        gbl_exit_on_internal_error = 1;
    } else if (tokcmp(tok, ltok, "no_exit_on_internal_failure") == 0) {
        gbl_exit_on_internal_error = 0;
    } else if (tokcmp(tok, ltok, "reject_osql_mismatch") == 0) {
        gbl_reject_osql_mismatch = 1;
    } else if (tokcmp(tok, ltok, "accept_osql_mismatch") == 0) {
        gbl_reject_osql_mismatch = 0;
    } else if (tokcmp(tok, ltok, "abort_on_in_use_rqid") == 0) {
        gbl_abort_on_clear_inuse_rqid = 1;
    } else if (tokcmp(tok, ltok, "abort_on_missing_session") == 0) {
        gbl_abort_on_missing_session = 1;
    } else if (tokcmp(tok, ltok, "dont_abort_on_missing_session") == 0) {
        gbl_abort_on_missing_session = 0;
    } else if (tokcmp(tok, ltok, "dont_abort_on_in_use_rqid") == 0) {
        gbl_abort_on_clear_inuse_rqid = 0;
    } else if (tokcmp(tok, ltok, "parallel_recovery") == 0) {
        int nthreads;
        tok = segtok(line, len, &st, &ltok);
        if (ltok <= 0) {
            logmsg(LOGMSG_ERROR, "Expected # for parallel_recovery.\n");
            return 0;
        }
        nthreads = toknum(tok, ltok);
        if (nthreads < 0) {
            logmsg(LOGMSG_ERROR, "Invalid # for parallel_recovery.\n");
            return 0;
        }
        gbl_parallel_recovery_threads = nthreads;
        /* we can't call bdb_set_parallel_recovery_threads because there
         * is no dbenv set up yet */
    } else if (tokcmp(tok, ltok, "update_delete_limit") == 0) {
        gbl_update_delete_limit = 1;
    } else if (tokcmp(tok, ltok, "no_update_delete_limit") == 0) {
        gbl_update_delete_limit = 0;
    } else if (tokcmp(tok, ltok, "disable_bbipc") == 0) {
        gbl_use_bbipc = 0;
    } else if (tokcmp(tok, ltok, "goslow") == 0) {
        gbl_goslow = 1;
    } else if (tokcmp(tok, ltok, "early") == 0) {
        gbl_early = 1;
    } else if (tokcmp(tok, ltok, "noearly") == 0) {
        gbl_early = 0;
    } else if (tokcmp(tok, ltok, "reallearly") == 0) {
        gbl_reallyearly = 1;
    } else if (tokcmp(tok, ltok, "noreallearly") == 0) {
        gbl_reallyearly = 0;
    } else if (tokcmp(tok, ltok, "noudp") == 0) {
        gbl_udp = 0;
    } else if (tokcmp(tok, ltok, "udp") == 0) {
        gbl_udp = 1;
    } else if (tokcmp(tok, ltok, "slowfget") == 0) {
        tok = segtok(line, len, &st, &ltok);
        if (ltok <= 0) {
            logmsg(LOGMSG_ERROR, "Expected # for slowfget.\n");
            return 0;
        }
        __slow_memp_fget_ns = toknum(tok, ltok);
    } else if (tokcmp(tok, ltok, "slowread") == 0) {
        tok = segtok(line, len, &st, &ltok);
        if (ltok <= 0) {
            logmsg(LOGMSG_ERROR, "Expected # for slowfget.\n");
            return 0;
        }
        __slow_read_ns = toknum(tok, ltok);
    } else if (tokcmp(tok, ltok, "slowwrite") == 0) {
        tok = segtok(line, len, &st, &ltok);
        if (ltok <= 0) {
            logmsg(LOGMSG_ERROR, "Expected # for slowfget.\n");
            return 0;
        }
        __slow_write_ns = toknum(tok, ltok);
    } else if (tokcmp(tok, ltok, "ctrace_rollat") == 0) {
        int n;
        tok = segtok(line, len, &st, &ltok);
        if (ltok <= 0) {
            logmsg(LOGMSG_ERROR, "Expected # for ctrace_rollat.\n");
            return 0;
        }
        n = toknum(tok, ltok);
        ctrace_set_rollat(n);
    } else if (tokcmp(tok, ltok, "ctrace_gzip") == 0) {
        tok = segtok(line, len, &st, &ltok);
        if (ltok <= 0) {
            logmsg(LOGMSG_ERROR, "Expected # for ctrace_gzip.\n");
            return 0;
        }
        toknum(tok, ltok);
    } else if (tokcmp(tok, ltok, "ctrace_nlogs") == 0) {
        int n;
        tok = segtok(line, len, &st, &ltok);
        if (ltok <= 0) {
            logmsg(LOGMSG_ERROR, "Expected # for ctrace_nlogs.\n");
            return 0;
        }
        n = toknum(tok, ltok);
        ctrace_set_nlogs(n);
    } else if (tokcmp(tok, ltok, "ctrace_dbdir") == 0) {
        /* put the ctrace log in database directory */
        gbl_ctrace_dbdir = 1;
    } else if (tokcmp(tok, ltok, "disable_sql_dlmalloc") == 0) {
        gbl_disable_sql_dlmalloc = 1;
    } else if (tokcmp(tok, ltok, "epochms_repts") == 0) {
        gbl_berkdb_epochms_repts = 1;
    } else if (tokcmp(tok, ltok, "no_epochms_repts") == 0) {
        gbl_berkdb_epochms_repts = 0;
    } else if (tokcmp(tok, ltok, "decimal_rounding") == 0) {
        tok = segtok(line, len, &st, &ltok);
        if (ltok > 0 && tok[0]) {
            gbl_decimal_rounding = dec_parse_rounding(tok, ltok);
            logmsg(LOGMSG_INFO, "Default decimal rounding is %s\n",
                   dec_print_mode(gbl_decimal_rounding));
        } else {
            logmsg(LOGMSG_ERROR, 
                   "Missing option for decimal rounding, current is %s\n",
                   dec_print_mode(gbl_decimal_rounding));
        }
    } else if (tokcmp(tok, ltok, "mempget_timeout") == 0) {
        extern int __gbl_max_mpalloc_sleeptime;
        tok = segtok(line, len, &st, &ltok);
        if (ltok == 0) {
            logmsg(LOGMSG_ERROR, "Expected value for mempget_timeout\n");
            return -1;
        }
        __gbl_max_mpalloc_sleeptime = toknum(tok, ltok);
    } else if (tokcmp(tok, ltok, "berkattr") == 0) {
        char *attr = NULL, *value = NULL;
        tok = segtok(line, len, &st, &ltok);
        if (tok) {
            attr = tokdup(tok, ltok);
            tok = segtok(line, len, &st, &ltok);
            if (tok) {
                value = tokdup(tok, ltok);
            }
        }
        if (attr && value)
            bdb_berkdb_set_attr_after_open(dbenv->bdb_attr, attr, value,
                                           atoi(value));
        free(attr);
        free(value);
    } else if (tokcmp(line, ltok, "keycompr") == 0) {
        if (gbl_keycompr != 1) {
            logmsg(LOGMSG_INFO, "ENABLE KEY COMPRESSION\n");
            gbl_keycompr = 1;
        }
    } else if (tokcmp(line, ltok, "nokeycompr") == 0) {
        if (gbl_keycompr != 0) {
            logmsg(LOGMSG_INFO, "DISABLE KEY COMPRESSION\n");
            gbl_keycompr = 0;
        }
    } else if (tokcmp(tok, ltok, "crypto") == 0) {
        tok = segtok(line, len, &st, &ltok);
        if (ltok == 0) {
            logmsg(LOGMSG_FATAL, "EXPECTED CRYPTO PATH");
            exit(1);
        }
        if (gbl_crypto != NULL) {
            logmsg(LOGMSG_FATAL, "ALREADY HAVE CRYPTO");
            exit(1);
        }
        gbl_crypto = tokdup(tok, ltok);
    } else if (tokcmp(tok, ltok, "crc32c") == 0) {
        if (gbl_crc32c != 1) {
            logmsg(LOGMSG_INFO, "CRC32C FOR CHECKSUMS\n");
            gbl_crc32c = 1;
        }
    } else if (tokcmp(tok, ltok, "nocrc32c") == 0) {
        if (gbl_crc32c != 0) {
            logmsg(LOGMSG_INFO, "DISABLE CRC32C FOR CHECKSUMS\n");
            gbl_crc32c = 0;
        }
    } else if (tokcmp(line, ltok, "nosurprise") == 0 ||
               tokcmp(line, ltok, "natural_types") == 0) {
        gbl_surprise = 0;
    } else if (tokcmp(line, ltok, "surprise") == 0 ||
               tokcmp(line, ltok, "unnatural_types") == 0) {
        gbl_surprise = 1;
    } else if (tokcmp(tok, ltok, "rcache") == 0) {
        gbl_rcache = true;
    } else if (tokcmp(tok, ltok, "norcache") == 0) {
        gbl_rcache = false;
    } else if (tokcmp(line, ltok, "broken_max_rec_sz") == 0) {
        tok = segtok(line, len, &st, &ltok);
        gbl_broken_max_rec_sz = toknum(tok, ltok);
        if (gbl_broken_max_rec_sz <= 0 || gbl_broken_max_rec_sz >= 1024)
            gbl_broken_max_rec_sz = 512;
        logmsg(LOGMSG_INFO, "Allow db to start with max record size of %d\n",
               COMDB2_MAX_RECORD_SIZE + gbl_broken_max_rec_sz);
    } else if (tokcmp(line, ltok, "bbenv") == 0) {
        gbl_bbenv = 1;
    } else if (tokcmp(line, ltok, "noenv_messages") == 0) {
        gbl_noenv_messages = 1;
    } else if (tokcmp(line, ltok, "env_messages") == 0) {
        gbl_noenv_messages = 0;
    } else if (tokcmp(line, ltok, "nodeid") == 0) {
        tok = segtok(line, len, &st, &ltok);
        if (ltok == 0) {
            logmsg(LOGMSG_ERROR, "Expected node number for eid\n");
            return -1;
        }
        gbl_mynodeid = toknum(tok, ltok);
    } else if (tokcmp(line, ltok, "skip_clear_queue_extents") == 0) {
        skip_clear_queue_extents = 1;
    } else if (tokcmp(line, ltok, "sqllogger") == 0) {
        /* This is one of several things we can't do until we have more of
         * an environment set up.
         * What would be nice is if processing options was decoupled from
         * reading files, so we
         * could build a list of deferred options and call process_lrl_line
         * on them one by one.
         * One day. No, pre_read_lrl_file isn't what I want. */
        defer_option(dbenv, DEFERRED_SEND_COMMAND, line, len, options->lineno);
    } else if (tokcmp(line, ltok, "no_sc_inco_chk") == 0) {
        gbl_sc_inco_chk = 0;
    } else if (tokcmp(line, ltok, "location") == 0) {
        /* ignore - these are processed by init_file_locations */
    } else if (tokcmp(tok, ltok, "include") == 0) {
        char *file;
        struct lrlfile *lrlfile;

        tok = segtok(line, len, &st, &ltok);
        if (tok == NULL) {
            logmsg(LOGMSG_ERROR, "expected file after include\n");
            return -1;
        }
        file = tokdup(tok, ltok);

        LISTC_FOR_EACH(&dbenv->lrl_files, lrlfile, lnk) {
            if (strcmp(lrlfile->file, file) == 0) {
                logmsg(LOGMSG_ERROR, "Attempted to nest includes for %s\n", file);
                LISTC_FOR_EACH(&dbenv->lrl_files, lrlfile, lnk) {
                    logmsg(LOGMSG_ERROR, ">> %s\n", lrlfile->file);
                }
                free(file);
                return -1;
            }
        }

        read_lrl_file(dbenv, file, dbenv->envname, 0);
    } else if (tokcmp(tok, ltok, "plugin") == 0) {
        rc = process_plugin_command(dbenv, line, len, st, ltok);
        if (rc)
            return -1;

    } else if (tokcmp(line, ltok, "temptable_limit") == 0) {
        tok = segtok(line, len, &st, &ltok);
        if (ltok <= 0) {
            logmsg(LOGMSG_ERROR, "Expected # for temptable_limit.\n");
            return 0;
        }
        gbl_temptable_pool_capacity = toknum(tok, ltok);
    } else if (tokcmp(line, ltok, "disable_temptable_pool") == 0) {
        gbl_temptable_pool_capacity = 0;
    } else if (tokcmp(line, ltok, "enable_upgrade_ahead") == 0) {
        tok = segtok(line, len, &st, &ltok);
        if (ltok <= 0)
            gbl_num_record_upgrades = 32;
        else
            gbl_num_record_upgrades = toknum(tok, ltok);
    } else if (tokcmp(line, ltok, "disable_upgrade_ahead") == 0) {
        gbl_num_record_upgrades = 0;
    } else if (tokcmp(line, ltok, "do") == 0) {
        defer_option(dbenv, DEFERRED_SEND_COMMAND, line, len, options->lineno);
    } else if (tokcmp(line, ltok, "memstat_autoreport_freq") == 0) {
        tok = segtok(line, len, &st, &ltok);
        if (ltok <= 0) {
            logmsg(LOGMSG_ERROR, "Expected # for memstat_autoreport_freq.\n");
            return 0;
        }
        gbl_memstat_freq = toknum(tok, ltok);
    } else if (tokcmp(line, ltok, "page_compact_target_ff") == 0) {
        tok = segtok(line, len, &st, &ltok);
        gbl_pg_compact_target_ff =
            (ltok <= 0) ? 0.693 : (toknumd(tok, ltok) / 100.0F);
    } else if (tokcmp(line, ltok, "page_compact_thresh_ff") == 0) {
        tok = segtok(line, len, &st, &ltok);
        gbl_pg_compact_thresh =
            (ltok <= 0) ? 0.346 : (toknumd(tok, ltok) / 100.0F);
    } else if (tokcmp(line, ltok, "disable_page_compact") == 0) {
        gbl_pg_compact_thresh = 0;
    } else if (tokcmp(line, ltok, "enable_page_compact_backward_scan") ==
               0) {
        gbl_disable_backward_scan = 0;
    } else if (tokcmp(line, ltok, "disable_page_compact_backward_scan") ==
               0) {
        gbl_disable_backward_scan = 1;
    } else if (tokcmp(line, ltok, "compress_page_compact_log") == 0) {
        gbl_compress_page_compact_log = 1;
    } else if (tokcmp(line, ltok, "no_compress_page_compact_log") == 0) {
        gbl_compress_page_compact_log = 0;
    } else if (tokcmp(line, ltok, "max_num_compact_pages_per_txn") == 0) {
        tok = segtok(line, len, &st, &ltok);
        if (ltok <= 0) {
            logmsg(LOGMSG_ERROR, 
                   "Expected # for max_num_compact_pages_per_txn.\n");
            return 0;
        }
        gbl_max_num_compact_pages_per_txn = (unsigned int)toknum(tok, ltok);
    } else if (tokcmp(line, ltok, "page_compact_latency_ms") == 0) {
        tok = segtok(line, len, &st, &ltok);
        if (ltok <= 0) {
            logmsg(LOGMSG_ERROR, "Expected # for page_compact_latency_ms\n");
            return 0;
        }
        gbl_pg_compact_latency_ms = toknum(tok, ltok);
    } else if (tokcmp(line, ltok, "blob_mem_mb") == 0) {
        // long_blk_and_blob_mem_mb -1 to disable
        int blobmemszmb = -1;
        tok = segtok(line, len, &st, &ltok);
        if (ltok <= 0) {
            logmsg(LOGMSG_ERROR, "Expected # for blob_mem_mb.\n");
            return 0;
        }
        blobmemszmb = toknum(tok, ltok);
        if (blobmemszmb == -1)
            gbl_blobmem_cap = (size_t)-1;
        else
            gbl_blobmem_cap = (1 << 20) * (size_t)toknum(tok, ltok);
    } else if (tokcmp(line, ltok, "blobmem_sz_thresh_kb") == 0) {
        tok = segtok(line, len, &st, &ltok);
        if (ltok <= 0) {
            logmsg(LOGMSG_ERROR, "Expected # for blobmem_sz_thresh_kb.\n");
            return 0;
        }
        gbl_blob_sz_thresh_bytes = 1024 * (size_t)toknum(tok, ltok);
    } else if (tokcmp(line, ltok, "enable_datetime_truncation") == 0) {
        gbl_forbid_datetime_truncation = 0;
    } else if (tokcmp(line, ltok, "enable_datetime_promotion") == 0) {
        gbl_forbid_datetime_promotion = 0;
    } else if (tokcmp(line, ltok, "enable_datetime_ms_us_sc") == 0) {
        gbl_forbid_datetime_ms_us_s2s = 0;
    } else if (tokcmp(line, ltok, "disable_datetime_truncation") == 0) {
        gbl_forbid_datetime_truncation = 1;
    } else if (tokcmp(line, ltok, "disable_datetime_promotion") == 0) {
        gbl_forbid_datetime_promotion = 1;
    } else if (tokcmp(line, ltok, "disable_datetime_ms_us_sc") == 0) {
        gbl_forbid_datetime_ms_us_s2s = 1;
    } else if (tokcmp(line, ltok, "default_datetime_precision") == 0) {
        tok = segtok(line, len, &st, &ltok);
        if (ltok <= 0) {
            logmsg(LOGMSG_ERROR, "Expected # for temptable_limit.\n");
            return 0;
        }
        DTTZ_TEXT_TO_PREC(tok, gbl_datetime_precision, 0, return 0);
    } else if (tokcmp(tok, ltok, "noblobstripe") == 0) {
        gbl_blobstripe = 0;
    } else if (tokcmp(tok,ltok,"dont_sort_nulls_with_header")==0) {
        gbl_sort_nulls_correctly=0;
    } else if (tokcmp(tok, ltok, "nochecksums") == 0) {
        bdb_attr_set(dbenv->bdb_attr, BDB_ATTR_CHECKSUMS, 0);
    } else if (tokcmp(tok, ltok, "no_null_blob_fix") == 0) {
        gbl_disallow_null_blobs = 0;
    } else if (tokcmp(tok, ltok, "no_static_tag_blob_fix") == 0) {
        gbl_force_notnull_static_tag_blobs = 0;
    } else if (tokcmp(tok, ltok, "dont_forbid_ulonglong") == 0 ) {
        gbl_forbid_ulonglong = 0;
    } else if (tokcmp(tok,ltok,"dont_init_with_ondisk_header")==0) {
        gbl_init_with_odh = 0;
    } else if (tokcmp(tok,ltok, "dont_init_with_instant_schema_change") == 0) {
        logmsg(LOGMSG_INFO, "Tables will be initialized with instant schema-change support\n");
        gbl_init_with_instant_sc = 0;
    } else if (tokcmp(tok,ltok, "dont_init_with_inplace_updates") == 0) {
        gbl_init_with_ipu = 0;
    } else if (tokcmp(tok, ltok, "dont_prefix_foreign_keys") == 0) {
        gbl_fk_allow_prefix_keys = 0;
    } else if (tokcmp(tok, ltok, "dont_superset_foreign_keys") == 0) {
        gbl_fk_allow_superset_keys = 0;
    } else if (tokcmp(line, strlen("ssl"), "ssl") == 0) {
        /* Let's have a separate function for ssl directives. */
        rc = ssl_process_lrl(line, len);
        if (rc != 0)
            return -1;
    } else if (tokcmp(line, ltok, "perfect_ckp") == 0) {
        tok = segtok(line, len, &st, &ltok);
        gbl_use_perfect_ckp = (ltok <= 0) ? 1 : toknum(tok, ltok);
    } else if (tokcmp(line, ltok, "memnice") == 0) {
        int nicerc;
        tok = segtok(line, len, &st, &ltok);
        nicerc = comdb2ma_nice((ltok <= 0) ? 1 : toknum(tok, ltok));
        if (nicerc != 0) {
            logmsg(LOGMSG_ERROR, "Failed to change mem niceness: rc = %d.\n",
                   nicerc);
            return -1;
        }
    } else if (tokcmp(line, ltok, "upd_null_cstr_return_conv_err") == 0) {
        tok = segtok(line, len, &st, &ltok);
        gbl_upd_null_cstr_return_conv_err = (tok <= 0) ? 1 : toknum(tok, ltok);
    } 
    else {
        logmsg(LOGMSG_ERROR, "unknown opcode '%.*s' in lrl %s\n", ltok, tok,
               options->lrlname);
        if (gbl_bad_lrl_fatal)
            return -1;
    }

    if (gbl_disable_new_snapshot) {
        gbl_new_snapisol = 0;
        gbl_new_snapisol_asof = 0;
        gbl_new_snapisol_logging = 0;
    }

    if (gbl_rowlocks) {
        /* We can't ever choose a writer as a deadlock victim in rowlocks mode
           (at least without some kludgery, or snapshots) */
        bdb_attr_set(dbenv->bdb_attr, BDB_ATTR_PAGE_ORDER_TABLESCAN, 0);
    }


    return 0;
}

struct dbenv *read_lrl_file_int(struct dbenv *dbenv,
                                       const char *lrlname, const char *dbname,
                                       int required) {
    FILE *ff;
    char line[512] = {0}; // valgrind doesn't like sse42 instructions
    int rc;
    struct lrlfile *lrlfile;
    struct read_lrl_option_type options = {
        .lineno = 0,
        .lrlname = lrlname,
        .dbname = dbname,
    };

    dbenv->nsiblings = 1;

    lrlfile = malloc(sizeof(struct lrlfile));
    lrlfile->file = strdup(lrlname);
    listc_atl(&dbenv->lrl_files, lrlfile);

    ff = fopen(lrlname, "r");

    if (ff == 0) {
        if (required) {
            logmsg(LOGMSG_FATAL, "%s : %s\n", lrlname, strerror(errno));
            return 0;
        } else if (errno != ENOENT) {
            logmsgperror(lrlname);
        }
        return dbenv;
    }

    logmsg(LOGMSG_DEBUG, "processing %s...\n", lrlname);
    while (fgets(line, sizeof(line), ff)) {
        char *s = strchr(line, '\n');
        if (s) *s = 0;
        options.lineno++;
        read_lrl_option(dbenv, line, &options, strlen(line));
    }
    options.lineno = 0;
    rc = process_deferred_options(dbenv, DEFERRED_LEGACY_DEFAULTS, &options,
                                  read_lrl_option);
    if (rc) {
       logmsg(LOGMSG_WARN, "process_deferred_options rc %d\n", rc);
       fclose(ff);
    }
    if (rc) {
       fclose(ff);
       return NULL;
    }

    /* process legacy options (we deferred them) */

    if (gbl_disable_new_snapshot) {
        gbl_new_snapisol = 0;
        gbl_new_snapisol_asof = 0;
        gbl_new_snapisol_logging = 0;
    }

    if (gbl_rowlocks) {
        /* We can't ever choose a writer as a deadlock victim in rowlocks mode
           (at least without some kludgery, or snapshots) */
        bdb_attr_set(dbenv->bdb_attr, BDB_ATTR_PAGE_ORDER_TABLESCAN, 0);
    }

    fclose(ff);

    return dbenv;
}

void check_access_controls(struct dbenv *dbenv)
{
    int rc;
    int bdberr;

    rc = bdb_authentication_get(dbenv->bdb_env, NULL, &bdberr);

    if (rc == 0) {
        if (!gbl_uses_password) {
            gbl_uses_password = 1;
            gbl_upgrade_blocksql_2_socksql = 1;
            logmsg(LOGMSG_INFO, "User authentication enabled\n");
            int valid_user;
            bdb_user_password_check(DEFAULT_USER, DEFAULT_PASSWORD,
                                    &valid_user);
            if (!valid_user)
                bdb_user_password_set(NULL, DEFAULT_USER, DEFAULT_PASSWORD);
        }
    } else {
        gbl_uses_password = 0;
        logmsg(LOGMSG_WARN, "User authentication disabled\n");
    }

    rc = bdb_accesscontrol_tableXnode_get(dbenv->bdb_env, NULL, &bdberr);
    if (rc != 0) {
        gbl_uses_accesscontrol_tableXnode = 0;
        return;
    }

    if (!bdb_access_create(dbenv->bdb_env, &bdberr)) {
        logmsg(LOGMSG_ERROR, "fail to enable tableXnode control bdberr=%d\n",
                bdberr);
        gbl_uses_accesscontrol_tableXnode = 0;
        return;
    }

    gbl_uses_accesscontrol_tableXnode = 1;
    logmsg(LOGMSG_INFO, "access control tableXnode enabled\n");
}

int llmeta_load_tables_older_versions(struct dbenv *dbenv)
{
    int rc = 0, bdberr, dbnums[MAX_NUM_TABLES], fndnumtbls, i;
    char *tblnames[MAX_NUM_TABLES];
    struct db *db;

    /* nothing to do */
    if (gbl_create_mode)
        return 0;

    /* re-load the tables from the low level metatable */
    if (bdb_llmeta_get_tables(tblnames, dbnums, sizeof(tblnames), &fndnumtbls,
                              &bdberr) ||
        bdberr != BDBERR_NOERROR) {
        logmsg(LOGMSG_ERROR, "couldn't load tables from low level meta table"
                        "\n");
        return 1;
    }

    for (i = 0; i < fndnumtbls; ++i) {
        int ver;
        int bdberr;

        db = getdbbyname(tblnames[i]);
        if (db == NULL) {
            logmsg(LOGMSG_ERROR, "Can't find handle for table %s\n", tblnames[i]);
            return -1;
        }

        rc = bdb_get_csc2_highest(NULL, tblnames[i], &ver, &bdberr);
        if (rc) {
            logmsg(LOGMSG_ERROR, "couldn't get highest version number for %s\n",
                    tblnames[i]);
            return 1;
        }

        int isc = 0;
        rc = get_db_instant_schema_change(db, &isc);
        if (isc) {
            /* load schema for older versions */
            for (int v = 1; v <= ver; ++v) {
                char *csc2text;
                if (get_csc2_file(db->dbname, v, &csc2text, NULL)) {
                    logmsg(LOGMSG_ERROR, "get_csc2_file failed %s:%d\n", __FILE__,
                            __LINE__);
                    continue;
                }

                struct schema *s =
                    create_version_schema(csc2text, v, db->dbenv);

                if (s == NULL) {
                    free(csc2text);
                    return 1;
                }

                add_tag_schema(db->dbname, s);
                free(csc2text);
            }
        }
    }
    return 0;
}

static int llmeta_load_queues(struct dbenv *dbenv)
{
    char *qnames[MAX_NUM_QUEUES];
    int fnd_queues;
    int rc;
    int bdberr;

    rc = bdb_llmeta_get_queues(qnames, MAX_NUM_QUEUES, &fnd_queues, &bdberr);
    if (rc) {
        logmsg(LOGMSG_ERROR, "bdb_llmeta_get_queues bdberr %d\n", bdberr);
        return rc;
    }

    if (fnd_queues == 0)
        return 0;

    dbenv->qdbs = realloc(dbenv->qdbs,
                          (dbenv->num_qdbs + fnd_queues) * sizeof(struct db *));
    if (dbenv->qdbs == NULL) {
        logmsg(LOGMSG_ERROR, "can't allocate memory for queue list\n");
        return -1;
    }
    for (int i = 0; i < fnd_queues; i++) {
        struct db *db;
        char **dests;
        int ndests;
        char *config;

        db = newqdb(dbenv, qnames[i],
                    65536 /* TODO: pass from comdb2sc, store in llmeta? */,
                    65536, 1);
        if (db == NULL) {
            logmsg(LOGMSG_ERROR, "can't create queue \"%s\"\n", qnames[i]);
            return -1;
        }
        dbenv->qdbs[dbenv->num_qdbs++] = db;

        rc = bdb_llmeta_get_queue(qnames[i], &config, &ndests, &dests, &bdberr);
        if (rc) {
            logmsg(LOGMSG_ERROR, "can't get information for queue \"%s\"\n",
                    qnames[i]);
            return -1;
        }

        rc = dbqueue_add_consumer(db, 0, dests[0], 0);
        if (rc) {
            logmsg(LOGMSG_ERROR, "can't add consumer for queue \"%s\"\n", qnames[i]);
            return -1;
        }

        /* create a procedure (needs to go away, badly) */
        rc = javasp_load_procedure_int(qnames[i], NULL, config);
        if (rc) {
            logmsg(LOGMSG_ERROR, "%s: javasp_load_procedure_int returned rc %d\n",
                    __func__, rc);
            return -1;
        }

        /* the final step (starting consumers) requires the dbs to be open, so
         * we defer that
         * until after backend_open() is done. */
    }

    return 0;
}

/* gets the table names and dbnums from the low level meta table and sets up the
 * dbenv accordingly.  returns 0 on success and anything else otherwise */
static int llmeta_load_tables(struct dbenv *dbenv, char *dbname)
{
    int rc = 0, bdberr, dbnums[MAX_NUM_TABLES], fndnumtbls, i;
    char *tblnames[MAX_NUM_TABLES];
    struct db *db;

    /* load the tables from the low level metatable */
    if (bdb_llmeta_get_tables(tblnames, dbnums, sizeof(tblnames), &fndnumtbls,
                              &bdberr) ||
        bdberr != BDBERR_NOERROR) {
        logmsg(LOGMSG_ERROR, "couldn't load tables from low level meta table"
                        "\n");
        return 1;
    }

    /* set generic settings, likely already set when env was opened, but make
     * sure */
    bdb_attr_set(dbenv->bdb_attr, BDB_ATTR_GENIDS, 1);

    /* make room for dbs */
    dbenv->dbs = realloc(dbenv->dbs, fndnumtbls * sizeof(struct db *));

    for (i = 0; i < fndnumtbls; ++i) {
        char *csc2text = NULL;
        int ver;
        int bdberr;

        /* if db number matches parent database db number then
         * table name must match parent database name.  otherwise
         * we get mysterious failures to receive qtraps (setting
         * taskname to something not our task name causes initque
         * to fail, and the ldgblzr papers over this) */
        if (dbenv->dbnum && dbnums[i] == dbenv->dbnum &&
            strcasecmp(dbname, tblnames[i]) != 0) {
            logmsg(LOGMSG_ERROR, "Table %s has same db number as parent database but "
                   "different name\n",
                   tblnames[i]);
            rc = 1;
            break;
        }

        /* get schema version from llmeta */
        rc = bdb_get_csc2_highest(NULL, tblnames[i], &ver, &bdberr);
        if (rc)
            break;

        /* create latest version of db */
        rc = get_csc2_file(tblnames[i], ver, &csc2text, NULL);
        if (rc) {
            logmsg(LOGMSG_ERROR, "get_csc2_file failed %s:%d\n", __FILE__, __LINE__);
            break;
        }
        rc = dyns_load_schema_string(csc2text, dbname, tblnames[i]);
        if (rc) {
            logmsg(LOGMSG_ERROR, "dyns_load_schema_string failed %s:%d\n", __FILE__,
                    __LINE__);
            break;
        }
        free(csc2text);
        csc2text = NULL;
        db = newdb_from_schema(dbenv, tblnames[i], NULL, dbnums[i], i, 0);
        if (db == NULL) {
            logmsg(LOGMSG_ERROR, "newdb_from_schema failed %s:%d\n", __FILE__,
                    __LINE__);
            rc = 1;
            break;
        }
        db->version = ver;

        /* We only want to load older schema versions for ODH databases.  ODH
         * information
         * is stored in the meta table (not the llmeta table), so it's not
         * loaded yet. */

        /* set db values and add to env */
        db->shmflags = 0;
        db->dbs_idx = i;
        dbenv->dbs[i] = db;

        /* just got a bunch of data. remember it so key forming
           routines and SQL can get at it */
        rc = add_cmacc_stmt(db, 0);
        if (rc) {
            logmsg(LOGMSG_ERROR, "Failed to load schema: can't process schema file "
                            "%s\n",
                    db->dbname);
            ++i; /* this tblname has already been marshalled so we dont want to
                  * free it below */
            rc = 1;
            break;
        }
    }

    /* we have to do this after all the meta table lookups so that the hack in
     * get_meta_int works */
    dbenv->num_dbs = fndnumtbls;

    /* if we quit early bc of an error free the rest */
    while (i < fndnumtbls)
        free(tblnames[i++]);

    return rc;
}

/* replace the table names and dbnums saved in the low level meta table with the
 * ones in the dbenv.  returns 0 on success and anything else otherwise */
int llmeta_set_tables(tran_type *tran, struct dbenv *dbenv)
{
    int i, bdberr, dbnums[MAX_NUM_TABLES];
    char *tblnames[MAX_NUM_TABLES];

    /* gather all the table names and db numbers */
    for (i = 0; i < dbenv->num_dbs; ++i) {
        tblnames[i] = dbenv->dbs[i]->dbname;
        dbnums[i] = dbenv->dbs[i]->dbnum;
    }

    /* put the values in the low level meta table */
    if (bdb_llmeta_set_tables(tran, tblnames, dbnums, dbenv->num_dbs,
                              &bdberr) ||
        bdberr != BDBERR_NOERROR) {
        logmsg(LOGMSG_ERROR, "couldn't set tables in low level meta table\n");
        return 1;
    }

    return 0; /* success */
}

/* prints out a file (datadir/dbname_file_vers_map) that provides a mapping of
 * all the file types and numbers to version numbers, for example,
 * for each table the file will have output
 * similar to:
 * table tablename
 *      data files: version_num
 *      blob files
 *          blob num 1: version_num
 *          blob num 2: version_num
 *          ...
 *      index files
 *          index 0: version_num
 *          index 1: version_num
 *          ...
 * ...
 *
 * the db never uses this file it is only to make it easier for people to tell
 * what files belong to what parts of a table, etc */
int llmeta_dump_mapping(struct dbenv *dbenv)
{
    int i, rc;
    char *fname, fname_tail[] = "_file_vers_map";
    int file, fnamelen;
    SBUF2 *sbfile;

    /* get the mem we need for fname */
    fnamelen = strlen(dbenv->basedir) + strlen(dbenv->envname) +
               strlen(fname_tail) + 2 /* one for / and one for NULL byte */;
    fname = malloc(fnamelen);
    if (!fname) {
        logmsg(LOGMSG_ERROR, "llmeta_dump_mapping: failed to malloc file name\n");
        return -1;
    }

    /* construct the file's name */
    if (gbl_nonames)
        rc = snprintf(fname, fnamelen, "%s/file_vers_map", dbenv->basedir);
    else
        rc = snprintf(fname, fnamelen, "%s/%s%s", dbenv->basedir,
                      dbenv->envname, fname_tail);

    if (rc < 0 || rc >= fnamelen) {
        logmsg(LOGMSG_ERROR, "llmeta_dump_mapping: failed to create file name\n");
        free(fname);
        return -1;
    }

    /* open file */
    file = open(fname, O_WRONLY | O_CREAT | O_TRUNC, 0666);
    free(fname);
    if (file == -1) {
        logmsg(LOGMSG_ERROR, "llmeta_dump_mapping: failed to open %s for writing\n",
                fname);
        return -1;
    }
    sbfile = sbuf2open(file, 0);
    if (!sbfile) {
        logmsg(LOGMSG_ERROR, "llmeta_dump_mapping: failed to open sbuf2\n");
        close(file);
        return -1;
    }

    rc = 0;

    /* print out the versions of each table's files */
    for (i = 0; i < dbenv->num_dbs; ++i) {
        int j, bdberr;
        unsigned long long version_num;

        /* print the main data file's version number */
        if (bdb_get_file_version_data(dbenv->dbs[i]->handle, NULL /*tran*/,
                                      0 /*dtanum*/, &version_num, &bdberr) ||
            bdberr != BDBERR_NOERROR) {
            logmsg(LOGMSG_ERROR, "llmeta_dump_mapping: failed to fetch version "
                            "number for %s's main data files\n",
                    dbenv->dbs[i]->dbname);
            rc = -1;
            goto done;
        }

        sbuf2printf(sbfile,
                    "table %s %d\n\tdata files: %016llx\n\tblob files\n",
                    dbenv->dbs[i]->dbname, dbenv->dbs[i]->lrl,
                    flibc_htonll(version_num));

        /* print the indicies' version numbers */
        for (j = 1; j <= dbenv->dbs[i]->numblobs; ++j) {
            if (bdb_get_file_version_data(dbenv->dbs[i]->handle, NULL /*tran*/,
                                          j /*dtanum*/, &version_num,
                                          &bdberr) ||
                bdberr != BDBERR_NOERROR) {
                logmsg(LOGMSG_ERROR, "llmeta_dump_mapping: failed to fetch version "
                                "number for %s's blob num %d's files\n",
                        dbenv->dbs[i]->dbname, j);
                rc = -1;
                goto done;
            }

            sbuf2printf(sbfile, "\t\tblob num %d: %016llx\n", j,
                        flibc_htonll(version_num));
        }

        /* print the indicies' version numbers */
        sbuf2printf(sbfile, "\tindex files\n");
        for (j = 0; j < dbenv->dbs[i]->nix; ++j) {
            if (bdb_get_file_version_index(dbenv->dbs[i]->handle, NULL /*tran*/,
                                           j /*dtanum*/, &version_num,
                                           &bdberr) ||
                bdberr != BDBERR_NOERROR) {
                logmsg(LOGMSG_ERROR, "llmeta_dump_mapping: failed to fetch version "
                                "number for %s's index num %d\n",
                        dbenv->dbs[i]->dbname, j);
                rc = -1;
                goto done;
            }

            sbuf2printf(sbfile, "\t\tindex num %d: %016llx\n", j,
                        flibc_htonll(version_num));
        }
    }

done:
    sbuf2close(sbfile);
    return rc;
}

int llmeta_dump_mapping_table_tran(void *tran, struct dbenv *dbenv,
                                   const char *table, int err)
{
    int i;
    int bdberr;
    unsigned long long version_num;
    struct db *p_db;

    if (!(p_db = getdbbyname(table)))
        return -1;

    /* print out the versions of each of the table's files */

    /* print the main data file's version number */
    if (bdb_get_file_version_data(p_db->handle, tran /*tran*/, 0 /*dtanum*/,
                                  &version_num, &bdberr) ||
        bdberr != BDBERR_NOERROR) {
        if (err)
            logmsg(LOGMSG_ERROR, "llmeta_dump_mapping: failed to fetch version "
                            "number for %s's main data files\n",
                    p_db->dbname);
        else
            ctrace("llmeta_dump_mapping: failed to fetch version number for "
                   "%s's main data files\n",
                   p_db->dbname);
        return -1;
    }

    if (err)
        logmsg(LOGMSG_INFO, "table %s\n\tdata files: %016llx\n\tblob files\n",
                p_db->dbname, flibc_htonll(version_num));
    else
        ctrace("table %s\n\tdata files: %016llx\n\tblob files\n", p_db->dbname,
               (long long unsigned int)flibc_htonll(version_num));

    /* print the blobs' version numbers */
    for (i = 1; i <= p_db->numblobs; ++i) {
        if (bdb_get_file_version_data(p_db->handle, NULL /*tran*/, i /*dtanum*/,
                                      &version_num, &bdberr) ||
            bdberr != BDBERR_NOERROR) {
            if (err)
                logmsg(LOGMSG_ERROR, "llmeta_dump_mapping: failed to fetch version "
                                "number for %s's blob num %d's files\n",
                        p_db->dbname, i);
            else
                ctrace("llmeta_dump_mapping: failed to fetch version number "
                       "for %s's blob num %d's files\n",
                       p_db->dbname, i);
            return -1;
        }
        if (err)
            logmsg(LOGMSG_INFO, "\t\tblob num %d: %016llx\n", i,
                    flibc_htonll(version_num));
        else
            ctrace("\t\tblob num %d: %016llx\n", i,
                   (long long unsigned int)flibc_htonll(version_num));
    }

    /* print the indicies' version numbers */
    logmsg(LOGMSG_INFO, "\tindex files\n");
    for (i = 0; i < p_db->nix; ++i) {
        if (bdb_get_file_version_index(p_db->handle, tran /*tran*/,
                                       i /*dtanum*/, &version_num, &bdberr) ||
            bdberr != BDBERR_NOERROR) {
            if (err)
                logmsg(LOGMSG_ERROR, "llmeta_dump_mapping: failed to fetch version "
                                "number for %s's index num %d\n",
                        p_db->dbname, i);
            else
                ctrace("llmeta_dump_mapping: failed to fetch version number "
                       "for %s's index num %d\n",
                       p_db->dbname, i);
            return -1;
        }

        if (err)
            logmsg(LOGMSG_INFO, "\t\tindex num %d: %016llx\n", i,
                    flibc_htonll(version_num));
        else
            ctrace("\t\tindex num %d: %016llx\n", i,
                   (long long unsigned int)flibc_htonll(version_num));
    }

    return 0;
}

static int read_config_dir(struct dbenv *dbenv, char *dbname, char *dir)
{
    DIR *d = NULL;
    int rc = 0;
    struct dirent ent, *out;

    d = opendir(dir);
    if (d == NULL) {
        rc = -1;
        goto done;
    }
    while (bb_readdir(d, &ent, &out) == 0 && out != NULL) {
        int len;
        len = strlen(ent.d_name);
        if (strcmp(ent.d_name + len - 4, ".lrl") == 0) {
            char *file = comdb2_asprintf("%s/%s", dir, ent.d_name);
            pre_read_lrl_file(dbenv, file, dbname);
            rc = (read_lrl_file(dbenv, file, dbname, 0) == NULL);
            if (rc)
                logmsg(LOGMSG_ERROR, "Error processing %s\n", file);
            free(file);
            if (rc)
                goto done;
        }
    }

done:
    if (d)
        closedir(d);
    return rc;
}

int llmeta_dump_mapping_table(struct dbenv *dbenv, const char *table, int err)
{
    return llmeta_dump_mapping_table_tran(NULL, dbenv, table, err);
}

static struct dbenv *newdbenv(char *dbname, char *lrlname)
{
    int rc;
    struct dbenv *dbenv = calloc(1, sizeof(struct dbenv));
    if (dbenv == 0) {
        logmsg(LOGMSG_FATAL, "newdb:calloc dbenv");
        return NULL;
    }

    dbenv->cacheszkbmin = 65536;
    dbenv->bdb_attr = bdb_attr_create();

    /* default retry = 10 seconds.  this used to be 180 seconds (3 minutes)
     * which was a complete farce really since the proxy ignored it and used
     * a value of 10 anyway. */
    dbenv->retry = 10;

    /* default pagesizes */
    dbenv->pagesize_dta = 4096;
    dbenv->pagesize_freerec = 512;
    dbenv->pagesize_ix = 4096;

    /*default sync mode:*/
    dbenv->rep_sync = REP_SYNC_FULL;
    dbenv->log_sync_time = 10;        /*sync logs every n seconds */
    dbenv->log_mem_size = 128 * 1024; /*sync logs every n seconds */
    dbenv->log_delete = 1;            /*delete logs.*/
    dbenv->log_delete_filenum = -1;
    listc_init(&dbenv->log_delete_state_list,
               offsetof(struct log_delete_state, linkv));
    pthread_mutex_init(&dbenv->log_delete_counter_mutex, NULL);

    /* assume I want a cluster, unless overridden by -local or cluster none */

    dbenv->envname = strdup(dbname);

    listc_init(&dbenv->managed_participants,
               offsetof(struct managed_component, lnk));
    listc_init(&dbenv->managed_coordinators,
               offsetof(struct managed_component, lnk));
    pthread_mutex_init(&dbenv->incoherent_lk, NULL);
    init_deferred_options(dbenv);
    listc_init(&dbenv->lrl_files, offsetof(struct lrlfile, lnk));

    if ((rc = pthread_mutex_init(&dbenv->dbqueue_admin_lk, NULL)) != 0) {
        logmsg(LOGMSG_FATAL, "can't init lock %d %s\n", rc, strerror(errno));
        return NULL;
    }

    if (lrlname)
        pre_read_lrl_file(dbenv, lrlname, dbname);

    /* if we havn't been told not to load the /bb/bin/ config files */
    if (!gbl_nogbllrl) {
        char *lrlfile;

        /* firm wide defaults */
        lrlfile = comdb2_location("config", "comdb2.lrl");

        if (!read_lrl_file(dbenv, lrlfile, dbname, 0 /*not required*/)) {
            free(lrlfile);
            return 0;
        }
        free(lrlfile);

        /* local defaults */
        lrlfile = comdb2_location("config", "comdb2_local.lrl");
        if (!read_lrl_file(dbenv, lrlfile, dbname, 0)) {
            free(lrlfile);
            return 0;
        }
        free(lrlfile);

        char *confdir = comdb2_location("config", "comdb2.d");
        struct stat st;
        int rc = stat(confdir, &st);
        if (rc == 0 && S_ISDIR(st.st_mode)) {
            if (read_config_dir(dbenv, dbname, confdir)) {
                return 0;
            }
        }
    }

    /* look for overriding lrl's in the local directory */
    if (!read_lrl_file(dbenv, "comdb2.lrl", dbname, 0 /*not required*/)) {
        return 0;
    }

    /* local defaults */
    if (!read_lrl_file(dbenv, "comdb2_local.lrl", dbname, 0 /*not required*/)) {
        return 0;
    }

    /* if env variable is set, process another lrl.. */
    const char *envlrlname = getenv("COMDB2_CONFIG");
    if(envlrlname && !read_lrl_file(dbenv, envlrlname, dbname, 1/*required*/)) {
        return 0;
    }

    /* this database */
    if (lrlname && !read_lrl_file(dbenv, lrlname, dbname, 1 /*required*/)) {
        return 0;
    }

    logmsg(LOGMSG_INFO, "database %s starting\n", dbenv->envname);

    /* switch to keyless mode as long as no mode has been selected yet */
    bdb_attr_set(dbenv->bdb_attr, BDB_ATTR_GENIDS, 1);

    if (dbenv->basedir == NULL && gbl_dbdir) 
        dbenv->basedir = gbl_dbdir;
    if (dbenv->basedir == NULL) 
        dbenv->basedir = getenv("COMDB2_DB_DIR");
    if (dbenv->basedir == NULL)
        dbenv->basedir = comdb2_location("database", "%s", dbname);

    if (dbenv->basedir==NULL) {
        logmsg(LOGMSG_ERROR, "must specify database directory\n");
        return 0;
    }

    if (lrlname == NULL) {
        char *lrl = comdb2_asprintf("%s/%s.lrl", dbenv->basedir, dbname);
        if (access(lrl, F_OK) == 0) {
            if (read_lrl_file(dbenv, lrl, dbname, 0) == NULL) {
                return 0;
            }
            lrlname = lrl;
        }
        else
            free(lrlname);
    }

    if (gbl_create_mode) {
        /* make sure the database directory exists! */
        rc = mkdir(dbenv->basedir, 0774);
        if (rc && errno != EEXIST) {
            logmsg(LOGMSG_ERROR, "mkdir(%s): %s\n", dbenv->basedir, strerror(errno));
            /* continue, this will make us fail later */
        }
    }
    else {
        struct stat sb;
        stat(dbenv->basedir, &sb);
        if (! S_ISDIR(sb.st_mode)) {
            logmsg(LOGMSG_FATAL, "DB directory '%s' does not exist\n", dbenv->basedir);
            return 0;
        }
    }

    tz_hash_init();
    init_sql_hint_table();

    dbenv->long_trn_table = hash_init(sizeof(unsigned long long));

    if (dbenv->long_trn_table == NULL) {
        logmsg(LOGMSG_ERROR, "couldn't allocate long transaction lookup table\n");
        return NULL;
    }
    if (pthread_mutex_init(&dbenv->long_trn_mtx, NULL) != 0) {
        logmsg(LOGMSG_ERROR, "couldn't allocate long transaction lookup table\n");
        hash_free(dbenv->long_trn_table);
        dbenv->long_trn_table = NULL;
        return NULL;
    }

    if (gbl_local_mode) {
        /*force no siblings for local mode*/
        dbenv->nsiblings = 0;
        dbenv->rep_sync = REP_SYNC_NONE;
        dbenv->log_sync = 0;
        dbenv->log_sync_time = 30;
        dbenv->log_mem_size = 1024 * 1024;
        dbenv->log_delete = 1; /*delete logs.*/
    }

    listc_init(&dbenv->sql_threads, offsetof(struct sql_thread, lnk));
    listc_init(&dbenv->sqlhist, offsetof(struct sql_hist, lnk));
    dbenv->master = NULL; /*no known master at this point.*/
    dbenv->errstaton = 1; /* ON */

    return dbenv;
}

#ifndef BERKDB_46
extern pthread_key_t DBG_FREE_CURSOR;
#endif

/* check that we don't have name clashes, and other sanity checks, this also
 * populates some values like reverse constraints and db->dtastripe */
static int db_finalize_and_sanity_checks(struct dbenv *dbenv)
{
    int have_bad_schema = 0, ii, jj;

    if (!dbenv->num_dbs) {
        have_bad_schema = 1;
        logmsg(LOGMSG_FATAL, "No tables have been loaded.");
    }

    for (ii = 0; ii < dbenv->num_dbs; ii++) {
        dbenv->dbs[ii]->dtastripe = 1;

        for (jj = 0; jj < dbenv->num_dbs; jj++) {
            if (jj != ii) {
                if (strcasecmp(dbenv->dbs[ii]->dbname,
                               dbenv->dbs[jj]->dbname) == 0) {
                    have_bad_schema = 1;
                    logmsg(LOGMSG_FATAL, "Two tables have identical names (%s) tblnums %d "
                           "%d\n",
                           dbenv->dbs[ii]->dbname, ii, jj);
                }
            }
        }

        if ((strcasecmp(dbenv->dbs[ii]->dbname, dbenv->envname) == 0) &&
            (dbenv->dbs[ii]->dbnum != 0) &&
            (dbenv->dbnum != dbenv->dbs[ii]->dbnum)) {

            have_bad_schema = 1;
            logmsg(LOGMSG_FATAL, "Table name and database name conflict (%s) tblnum %d\n",
                   dbenv->envname, ii);
        }

        if (dbenv->dbs[ii]->nix > MAXINDEX) {
            have_bad_schema = 1;
            logmsg(LOGMSG_FATAL, "Database %s has too many indexes (%d)\n",
                   dbenv->dbs[ii]->dbname, dbenv->dbs[ii]->nix);
        }

        /* last ditch effort to stop invalid schemas getting through */
        for (jj = 0; jj < dbenv->dbs[ii]->nix && jj < MAXINDEX; jj++)
            if (dbenv->dbs[ii]->ix_keylen[jj] > MAXKEYLEN) {
                have_bad_schema = 1;
                logmsg(LOGMSG_FATAL, "Database %s index %d too large (%d)\n",
                       dbenv->dbs[ii]->dbname, jj,
                       dbenv->dbs[ii]->ix_keylen[jj]);
            }

        /* verify constraint names and add reverse constraints here */
        if (populate_reverse_constraints(dbenv->dbs[ii]))
            have_bad_schema = 1;
    }

    return have_bad_schema;
}

static int dump_queuedbs(char *dir)
{
    for (int i = 0; i < thedb->num_qdbs; ++i) {
        char *config;
        int ndests;
        char **dests;
        int bdberr;
        char *name = thedb->qdbs[i]->dbname;
        bdb_llmeta_get_queue(name, &config, &ndests, &dests, &bdberr);
        char path[PATH_MAX];
        snprintf(path, sizeof(path), REPOP_QDB_FMT, dir, thedb->envname, i);
        FILE *f = fopen(path, "w");
        if (f == NULL) {
            logmsg(LOGMSG_ERROR, "%s:fopen(\"%s\"):%s\n", __func__, path,
                    strerror(errno));
            return -1;
        }
        logmsg(LOGMSG_INFO, "%s\n%d\n", thedb->qdbs[i]->dbname, ndests);
        for (int j = 0; j < ndests; ++j) {
            logmsg(LOGMSG_INFO, "%s\n", dests[j]);
        }
        logmsg(LOGMSG_INFO, "%s", config);
        fclose(f);
        logmsg(LOGMSG_INFO, "%s wrote file:%s for queuedb:%s\n", __func__, path,
               thedb->qdbs[i]->dbname);
        free(config);
        for (int j = 0; j < ndests; ++j)
            free(dests[j]);
        free(dests);
    }
    return 0;
}

int repopulate_lrl(const char *p_lrl_fname_out)
{
    /* can't put this on stack, it will overflow appsock thread */
    struct {
        char lrl_fname_out_dir[256];
        size_t lrl_fname_out_dir_len;

        char *p_table_names[MAX_NUM_TABLES];
        char csc2_paths[MAX_NUM_TABLES][256];
        char *p_csc2_paths[MAX_NUM_TABLES];
        int table_nums[MAX_NUM_TABLES];
    } * p_data;
    int i;

    /* make sure the output path is absolute */
    if (p_lrl_fname_out[0] != '/') {
        logmsg(LOGMSG_ERROR, "%s: output lrl fname is must be absolute: %s\n",
                __func__, p_lrl_fname_out);
        return -1;
    }

    if (!(p_data = malloc(sizeof(*p_data)))) {
        logmsg(LOGMSG_ERROR, "%s: malloc failed\n", __func__);
        return -1;
    }

    /* pull out the out lrl's path */

    p_data->lrl_fname_out_dir_len =
        strrchr(p_lrl_fname_out, '/') - p_lrl_fname_out;
    if ((p_data->lrl_fname_out_dir_len + 1 /*NUL byte*/) >
        sizeof(p_data->lrl_fname_out_dir)) {
        logmsg(LOGMSG_ERROR, "%s: output lrl dir too long: %s\n", __func__,
                p_lrl_fname_out);

        free(p_data);
        return -1;
    }

    strncpy(p_data->lrl_fname_out_dir, p_lrl_fname_out,
            p_data->lrl_fname_out_dir_len);
    p_data->lrl_fname_out_dir[p_data->lrl_fname_out_dir_len] = '\0';

    /* collect all of the table's info */
    for (i = 0; i < thedb->num_dbs; ++i) {
        /* come up with the csc2's fname in the out lrl's dir */
        if (get_csc2_fname(thedb->dbs[i], p_data->lrl_fname_out_dir,
                           p_data->csc2_paths[i],
                           sizeof(p_data->csc2_paths[i]))) {
            logmsg(LOGMSG_ERROR, "%s: get_csc2_fname failed for: %s\n", __func__,
                    thedb->dbs[i]->dbname);

            free(p_data);
            return -1;
        }

        /* dump the csc2 */
        if (dump_table_csc2_to_disk_fname(thedb->dbs[i],
                                          p_data->csc2_paths[i])) {
            logmsg(LOGMSG_ERROR, "%s: dump_table_csc2_to_disk_fname failed for: "
                            "%s\n",
                    __func__, thedb->dbs[i]->dbname);

            free(p_data);
            return -1;
        }

        p_data->p_table_names[i] = thedb->dbs[i]->dbname;
        p_data->p_csc2_paths[i] = p_data->csc2_paths[i];
        p_data->table_nums[i] = thedb->dbs[i]->dbnum;
    }

    int has_sp =
        dump_spfile(p_data->lrl_fname_out_dir, thedb->envname, SP_FILE_NAME);

    if (dump_queuedbs(p_data->lrl_fname_out_dir) != 0) {
        free(p_data);
        return -1;
    }

    /* write out the lrl */
    if (rewrite_lrl_un_llmeta(getresourcepath("lrl"), p_lrl_fname_out,
                              p_data->p_table_names, p_data->p_csc2_paths,
                              p_data->table_nums, thedb->num_dbs,
                              p_data->lrl_fname_out_dir, has_sp)) {
        logmsg(LOGMSG_ERROR, "%s: rewrite_lrl_un_llmeta failed\n", __func__);

        free(p_data);
        return -1;
    }

    free(p_data);
    return 0;
}

int appsock_repopnewlrl(SBUF2 *sb, int *keepsocket)
{
    char lrl_fname_out[256];
    int rc;

    if (((rc = sbuf2gets(lrl_fname_out, sizeof(lrl_fname_out), sb)) <= 0) ||
        (lrl_fname_out[rc - 1] != '\n')) {
        logmsg(LOGMSG_ERROR, "%s: I/O error reading out lrl fname\n", __func__);
        return -1;
    }
    lrl_fname_out[rc - 1] = '\0';

    if (repopulate_lrl(lrl_fname_out)) {
        logmsg(LOGMSG_ERROR, "%s: repopulate_lrl failed\n", __func__);
        return -1;
    }

    if (sbuf2printf(sb, "OK\n") < 0 || sbuf2flush(sb) < 0) {
        logmsg(LOGMSG_ERROR, "%s: failed to send done ack text\n", __func__);
        return -1;
    }

    return 0;
}

int llmeta_open(void)
{
    /* now that we have bdb_env open, we can get at llmeta */
    char llmetaname[256];
    int bdberr = 0;

    /*get the table's name*/
    if (gbl_nonames)
        snprintf(llmetaname, sizeof(llmetaname), "comdb2_llmeta");
    else
        snprintf(llmetaname, sizeof(llmetaname), "%s.llmeta", thedb->envname);

    /*open the table*/
    if (bdb_llmeta_open(llmetaname, thedb->basedir, thedb->bdb_env,
                        0 /*create_override*/, &bdberr) ||
        bdberr != BDBERR_NOERROR) {
        logmsg(LOGMSG_ERROR, "Failed to open low level meta table, rc: %d\n",
                bdberr);
        return -1;
    }
    return 0;
}

static void get_txndir(char *txndir, size_t sz_txndir)
{
    if (gbl_nonames)
        snprintf(txndir, sz_txndir, "%s/logs", thedb->basedir);
    else
        snprintf(txndir, sz_txndir, "%s/%s.txn", thedb->basedir, gbl_dbname);
}

static void get_savdir(char *savdir, size_t sz_savdir)
{
    if (gbl_nonames)
        snprintf(savdir, sz_savdir, "%s/savs", thedb->basedir);
    else
        snprintf(savdir, sz_savdir, "%s/%s.sav", thedb->basedir, gbl_dbname);
}

const char *get_basedir(void) { return thedb->basedir; }

typedef struct extentsentry {
    uint64_t num;
    char name[PATH_MAX];
    LIST_ENTRY(extentsentry) link;
} ExtentsEntry;

typedef struct {
    char name[PATH_MAX];
    unsigned count;
    LIST_HEAD(, extentsentry) head;
} ExtentsQueue;

// sort desc
static int cmp_extents(const void *a, const void *b)
{
    uint64_t i = *(uint64_t *)a, j = *(uint64_t *)b;
    return i < j ? +1 : i > j ? -1 : 0;
}

static int purge_extents(void *obj, void *arg)
{
    ExtentsQueue *q = obj;
    uint64_t nums[q->count];
    ExtentsEntry *e, *del = NULL;
    int i = 0;
    LIST_FOREACH(e, &q->head, link)
    {
        free(del);
        del = e;
        nums[i++] = e->num;
    }
    free(del);
    qsort(nums, i, sizeof(nums[0]), cmp_extents);
    int j = 1;
    while (j < i) {
        if (nums[j - 1] - nums[j] != 1)
            break;
        ++j;
    }
    if (j != i) {
        logmsg(LOGMSG_ERROR, "queue:%s has gap in extents %" PRIu64 " -> %" PRIu64
               "..%" PRIu64 "\n",
               q->name, nums[j - 1], nums[j], nums[i - 1]);
        char txndir[PATH_MAX], savdir[PATH_MAX];
        get_txndir(txndir, sizeof(txndir));
        get_savdir(savdir, sizeof(savdir));
        if (mkdir(savdir, 0774) != 0 && errno != EEXIST) {
            logmsg(LOGMSG_ERROR, "mkdir(%s): %s\n", savdir, strerror(errno));
        }
        while (j < i) {
            char qfile[PATH_MAX], sfile[PATH_MAX];
            snprintf(qfile, PATH_MAX, "%s/__dbq.%s.queue.%" PRIu64, txndir,
                     q->name, nums[j]);
            snprintf(sfile, PATH_MAX, "%s/__dbq.%s.queue.%" PRIu64, savdir,
                     q->name, nums[j]);
            if (rename(qfile, sfile) == 0) {
                logmsg(LOGMSG_INFO, "%s -> %s\n", qfile, sfile);
            } else {
                logmsg(LOGMSG_ERROR, "%s -> %s failed:%s\n", qfile, sfile,
                        strerror(errno));
            }
            ++j;
        }
    }
    free(q);
    return 0;
}

static void clear_queue_extents(void)
{
    DIR *dir;
    struct dirent *entry;
    char txndir[PATH_MAX];
    get_txndir(txndir, sizeof(txndir));
    if ((dir = opendir(txndir)) == NULL) {
        if (!gbl_create_mode) {
            logmsg(LOGMSG_ERROR, "%s failed opendir(%s): %s\n", __func__,
                   txndir, strerror(errno));
        }
        return;
    }
    hash_t *hash_table = hash_init_str(offsetof(ExtentsQueue, name));
    while ((entry = readdir(dir)) != NULL) {
        ExtentsQueue *q;
        char file[PATH_MAX], *__dbq, *name, *queue, *num, *ptr = NULL;
        if (strncmp(entry->d_name, "__dbq", 5) != 0)
            continue;
        strcpy(file, entry->d_name);
        if ((__dbq = strtok_r(file, ".", &ptr)) == NULL)
            continue;
        if ((name = strtok_r(NULL, ".", &ptr)) == NULL)
            continue;
        if ((queue = strtok_r(NULL, ".", &ptr)) == NULL)
            continue;
        if ((num = strtok_r(NULL, ".", &ptr)) == NULL)
            continue;
        if (strcmp(queue, "queue") != 0)
            continue;
        if ((q = hash_find(hash_table, name)) == NULL) {
            q = malloc(sizeof(ExtentsQueue));
            q->count = 0;
            LIST_INIT(&q->head);
            strncpy(q->name, name, sizeof(q->name));
            hash_add(hash_table, q);
        }
        ExtentsEntry *e = malloc(sizeof(ExtentsEntry));
        e->num = strtoull(num, NULL, 10);
        LIST_INSERT_HEAD(&q->head, e, link);
        ++q->count;
    }
    closedir(dir);
    hash_for(hash_table, purge_extents, NULL);
    hash_free(hash_table);
}

static int llmeta_set_qdb(const char *file)
{
    // lazy - ok to leak on error
    // db is in create mode and will exit anyway
    FILE *f = fopen(file, "r");
    if (f == NULL) {
        logmsg(LOGMSG_ERROR, "%s:fopen(\"%s\"):%s\n", __func__, file,
                strerror(errno));
        return -1;
    }
    size_t n;
    ssize_t s;
    // Name of queue
    char *name = NULL;
    if ((s = getline(&name, &n, f)) == -1) {
        fclose(f);
        return -1;
    }
    name[s - 1] = 0;
    // Num of dests
    char *str_ndest = NULL;
    if ((s = getline(&str_ndest, &n, f)) == -1) {
        fclose(f);
        return -1;
    }
    int ndests = atoi(str_ndest);
    // Dests
    char *dests[ndests];
    for (int i = 0; i < ndests; ++i) {
        dests[i] = NULL;
        if ((s = getline(&dests[i], &n, f)) == -1) {
            fclose(f);
            return -1;
        }
        dests[i][s - 1] = 0;
    }
    // Config - Read till EOF
    long here = ftell(f);
    fseek(f, 0, SEEK_END);
    long end = ftell(f);
    fseek(f, here, SEEK_SET);
    n = end - here;
    char config[n];
    if (fread(config, n, 1, f) == 0) {
        fclose(f);
        return -1;
    }
    config[n - 1] = 0;
    // Save to LLMETA
    int rc, bdberr;
    if ((rc = bdb_llmeta_add_queue(thedb->bdb_env, NULL, name, config, ndests,
                                   dests, &bdberr)) == 0) {
        logmsg(LOGMSG_INFO, "Added queuedb: %s\n", name);
    }
    fclose(f);
    free(name);
    free(str_ndest);
    for (int i = 0; i < ndests; ++i) {
        free(dests[i]);
    }
    if (rc != 0) {
        return -1;
    }
    return 0;
}

static char *create_default_lrl_file(char *dbname, char *dir) {
    char *lrlfile_name;
    FILE *lrlfile;

    lrlfile_name = malloc(strlen(dir) + strlen(dbname) + 4 /*.lrl*/ +
                          1 /*slash*/ + 1 /*nul*/);
    sprintf(lrlfile_name, "%s/%s.lrl", dir, dbname);
    lrlfile = fopen(lrlfile_name, "w");
    if (lrlfile == NULL) {
        logmsg(LOGMSG_ERROR, "fopen(\"%s\") rc %d %s.\n", lrlfile_name, 
                errno, strerror(errno));
        free(lrlfile_name);
        return NULL;
    }
    lrlfile_name = malloc(strlen(dir) + strlen(dbname) + 4 /*.lrl*/ +
                          1 /*slash*/ + 1 /*nul*/);
    sprintf(lrlfile_name, "%s/%s.lrl", dir, dbname);
    lrlfile = fopen(lrlfile_name, "w");
    if (lrlfile == NULL) {
        logmsg(LOGMSG_ERROR, "fopen(\"%s\") rc %d %s.\n", errno, strerror(errno));
        return NULL;
    }
    fprintf(lrlfile, "name    %s\n", dbname);
    fprintf(lrlfile, "dir     %s\n\n", dir);
    fclose(lrlfile);

    return lrlfile_name;
}

static int init_db_dir(char *dbname, char *dir)
{
    struct stat st;
    int rc;

    rc = stat(dir, &st);
    if (rc) {
        if (errno == ENOENT) {
            rc = mkdir(dir, 0770);
            if (rc) {
                logmsg(LOGMSG_ERROR, "\"%s\" doesn't exist and can't create it.\n", dir);
                return -1;
            }
            rc = stat(dir, &st);
            if (rc) {
                logmsg(LOGMSG_ERROR, "stat(\"%s\") rc %d %s.\n", dir, errno,
                        strerror(errno));
                return -1;
            }
        } else {
            logmsg(LOGMSG_ERROR, "stat(\"%s\") rc %d %s.\n", dir, errno, strerror(errno));
            return -1;
        }
    }
    if (!S_ISDIR(st.st_mode)) {
        logmsg(LOGMSG_ERROR, "\"%s\" is not a directory.\n", dir);
        return -1;
    }
    return 0;
}

static int llmeta_set_qdbs()
{
    if (qdbs == NULL)
        return 0;
    int rc = 0;
    while (*qdbs && (rc = llmeta_set_qdb(*qdbs++)) == 0)
        ;
    return rc;
}

static int init_sqlite_table(struct dbenv *dbenv, char *table)
{
    int rc;
    struct db *db;

    dbenv->dbs =
        realloc(dbenv->dbs, (dbenv->num_dbs + 1) * sizeof(struct db *));

    /* This used to just pull from installed files.  Let's just do it from memory
       so comdb2 can run standalone with no support files. */
    const char *sqlite_stat1 = 
"tag ondisk { "
"    cstring tbl[64] "
"    cstring idx[64] null=yes "
"    cstring stat[4096] "
"} "
" "
"keys { "
"    \"0\" = tbl + idx "
"} ";

    const char *sqlite_stat4 =
"tag ondisk "
"{ "
"    cstring tbl[64] "
"    cstring idx[64] "
"    int     samplelen "
"    byte    sample[1024] /* entire record in sqlite format */ "
"} "
" "
"keys "
"{ "
"    dup \"0\" = tbl + idx "
"} ";

    const char *schema;

    if (strcmp(table, "sqlite_stat1") == 0) {
       schema = sqlite_stat1;
    }
    else if (strcmp(table, "sqlite_stat4") == 0) {
       schema = sqlite_stat4;
    }
    else {
       logmsg(LOGMSG_ERROR, "unknown sqlite table \"%s\"\n", table);
       return -1;
    }

    rc = dyns_load_schema_string((char*) schema, dbenv->envname, table);
    if (rc) {
        logmsg(LOGMSG_ERROR, "Can't parse schema for %s\n", table);
        return -1;
    }
    db = newdb_from_schema(dbenv, table, NULL, 0, dbenv->num_dbs, 0);
    if (db == NULL) {
        logmsg(LOGMSG_ERROR, "Can't init table %s from schema\n", table);
        return -1;
    }
    db->dbs_idx = dbenv->num_dbs;
    db->csc2_schema = strdup(schema);
    dbenv->dbs[dbenv->num_dbs++] = db;
    if (add_cmacc_stmt(db, 0)) {
        logmsg(LOGMSG_ERROR, "Can't init table structures %s from schema\n", table);
        return -1;
    }
    return 0;
}

static void load_dbstore_tableversion(struct dbenv *dbenv)
{
    int i;
    for (i = 0; i < dbenv->num_dbs; i++) {
        struct db *db = dbenv->dbs[i];
        update_dbstore(db);

        db->tableversion = table_version_select(db);
        if (db->tableversion == -1) {
            logmsg(LOGMSG_ERROR, "Failed reading table version\n");
        }
    }
}

int init_sqlite_tables(struct dbenv *dbenv)
{
    int rc;
    rc = init_sqlite_table(dbenv, "sqlite_stat1");
    if (rc)
        return rc;
    /* There's no 2 or 3.  There used to be 2.  There was never 3. */
    rc = init_sqlite_table(dbenv, "sqlite_stat4");
    if (rc)
        return rc;
    return 0;
}

static int create_db(char *dbname, char *dir) {
   int rc;

   char *fulldir;
   fulldir = realpath(dir, NULL);
   if (fulldir == NULL) {
      rc = mkdir(dir, 0755);
      if (rc) {
         logmsg(LOGMSG_FATAL, 
               "%s doesn't exist, and couldn't create: %s\n", dir,
               strerror(errno));
         return -1;
      }
      fulldir = realpath(dir, NULL);
      if (fulldir == NULL) {
         logmsg(LOGMSG_FATAL, "Can't figure out full path for %s\n", dir);
         return -1;
      }
   }
   dir = fulldir;
   logmsg(LOGMSG_INFO, "Creating db in %s\n", dir);
   setenv("COMDB2_DB_DIR", fulldir, 1);

   if (init_db_dir(dbname, dir)) return -1;

   /* set up as a create run */
   gbl_local_mode = 1;
   /* delay 'gbl_create_mode' so we can use for --create */
   gbl_exit = 1;

   return 0;
}

static void replace_args(int argc, char *argv[])
{
    int ii;
    for (ii = 1; ii < argc; ii++) {
        if (strcasecmp(argv[ii], "-lrl") == 0) {
            argv[ii] = "--lrl";
        } else if (strcasecmp(argv[ii], "-repopnewlrl") == 0) {
            argv[ii] = "--repopnewlrl";
        } else if (strcasecmp(argv[ii], "-recovertotime") == 0) {
            argv[ii] = "--recovertotime";
        } else if (strcasecmp(argv[ii], "-recovertolsn") == 0) {
            argv[ii] = "--recovertolsn";
        } else if (strcasecmp(argv[ii], "-recovery_lsn") == 0) {
            argv[ii] = "--recovery_lsn";
        } else if (strcasecmp(argv[ii], "-pidfile") == 0) {
            argv[ii] = "--pidfile";
        } else if (strcasecmp(argv[ii], "-help") == 0) {
            argv[ii] = "--help";
            /* This option is mutually exclusive */
            return;
        } else if (strcasecmp(argv[ii], "-create") == 0) {
            argv[ii] = "--create";
        } else if (strcasecmp(argv[ii], "-fullrecovery") == 0) {
            argv[ii] = "--fullrecovery";
        }
    }
}

static int init(int argc, char **argv)
{
    char *dbname, *lrlname = NULL, ctmp[64], *p;
    char c;
    static int noabort = 0;
    int cacheszkb = 0, ii;
    int rc;
    int bdberr;
    int cacheszkb_suggestion = 0;
    int options_idx;

    if (argc < 2)
        usage();

    dyns_allow_bools();

    rc = bdb_osql_log_repo_init(&bdberr);
    if (rc) {
        logmsg(LOGMSG_FATAL, "bdb_osql_log_repo_init failed to init log repository "
                        "rc %d bdberr %d\n",
                rc, bdberr);
        return -1;
    }

    /* get my working directory */
    if (getcwd(gbl_cwd, sizeof(gbl_cwd)) == 0) {
        logmsgperror("failed to getcwd");
        return -1;
    }

    if (thd_init()) {
        logmsg(LOGMSG_FATAL, "failed initialize thread module\n");
        return -1;
    }
    if (appsock_init()) {
        logmsg(LOGMSG_FATAL, "failed initialize appsock module\n");
        return -1;
    }
    if (sqlpool_init()) {
        logmsg(LOGMSG_FATAL, "failed to initialise sql module\n");
        return -1;
    }
    if (udppfault_thdpool_init()) {
        logmsg(LOGMSG_FATAL, "failed to initialise udp prefault module\n");
        return -1;
    }
    if (pgcompact_thdpool_init()) {
        logmsg(LOGMSG_FATAL, "failed to initialise page compact module\n");
        return -1;
    }
    toblock_init();


    replace_args(argc, argv);
    static struct option long_options[] = {
        {"lrl",                    required_argument, NULL,              0},
        {"repopnewlrl",            required_argument, NULL,              0},
        {"recovertotime",          required_argument, NULL,              0},
        {"recovertolsn",           required_argument, NULL,              0},
        {"recoverylsn",            required_argument, NULL,              0},
        {"pidfile",                required_argument, NULL,              0},
        {"help",                   no_argument,       NULL,            'h'},
        {"create",                 no_argument, &gbl_create_mode,        1},
        {"fullrecovery",           no_argument, &gbl_fullrecovery,       1},
        {"no-global-lrl",          no_argument, &gbl_nogbllrl,           1},
        {"dir",                    required_argument, NULL,              0},
        {NULL,                     0,                 NULL,              0}
    };

    while ((c = getopt_long(argc, argv, "h",
                            long_options, &options_idx)) != -1) {
        if (c == 'h')
            usage();
        if (c == '?')
            return -1;

        switch (options_idx) {
           case 0:   /* lrl */
              lrlname = optarg;
              break;
           case 1:   /* repopnewlrl */
              logmsg(LOGMSG_INFO, "repopulate external .lrl mode.\n");
              gbl_repoplrl_fname = optarg;
              gbl_exit = 1;
              break;
           case 2:   /* recovertotime */
              logmsg(LOGMSG_FATAL, "force full recovery to timestamp %u\n",
                    gbl_recovery_timestamp);
              gbl_recovery_timestamp = strtoul(optarg, NULL, 10);
              gbl_fullrecovery = 1;
              break;
           case 3:   /* recovertolsn */
              if ((p = strchr(optarg, ':')) == NULL) {
                 logmsg(LOGMSG_FATAL, "recovertolsn: invalid lsn format.\n");
                 exit(1);
              }

              p++;
              gbl_recovery_lsn_file = atoi(optarg);
              gbl_recovery_lsn_offset = atoi(p);
              logmsg(LOGMSG_FATAL, "force full recovery to lsn %d:%d\n",
                    gbl_recovery_lsn_file, gbl_recovery_lsn_offset);
              gbl_fullrecovery = 1;
              break;
           case 4:   /* recovery_lsn */
              gbl_recovery_options = optarg;
              break;
           case 5: /* pidfile */
              gbl_pidfile = optarg;
              write_pidfile(gbl_pidfile);
              break;
           case 10: /* dir */
              gbl_dbdir = optarg;
              break;
        }
    }

    if (gbl_create_mode) {        /*  10  */
        logmsg(LOGMSG_INFO, "create mode.\n");
        gbl_exit = 1;
    }
    if (gbl_fullrecovery) {       /*  11  */
        logmsg(LOGMSG_FATAL, "force full recovery.\n");
        gbl_exit = 1;
    }
    if (gbl_nogbllrl) {         /*  14  */
        /* disable loading comdb2.lrl and comdb2_local.lrl with an absolute
         * path in /bb/bin. comdb2.lrl and comdb2_local.lrl in the pwd are
         * still loaded */
        logmsg(LOGMSG_INFO, "not loading %s/bin/comdb2.lrl and "
               "%s/bin/comdb2_local.lrl.\n",
               gbl_config_root, gbl_config_root);
    }

    /* every option that sets exit implies local mode */
    if (gbl_exit) {
        gbl_local_mode = 1; /*local mode, so no connect to network*/
    }
    
    if (optind >= argc) {
        fprintf(stderr, "Must provide DBNAME as first argument\n");
        exit(1);
    }
    dbname = argv[optind++];
    if (strlen(dbname) == 0 || strlen(dbname) >= MAX_DBNAME_LENGTH) {
       logmsg(LOGMSG_FATAL, "Invalid dbname, must be < %d characters\n", 
                MAX_DBNAME_LENGTH - 1);
        return -1;
    }
    strcpy(gbl_dbname, dbname);

    if (optind < argc && isdigit((int)argv[optind][0])) {
        cacheszkb = atoi(argv[optind]);
    }

    pthread_attr_init(&gbl_pthread_attr);
    pthread_attr_setstacksize(&gbl_pthread_attr, DEFAULT_THD_STACKSZ);
    pthread_attr_setdetachstate(&gbl_pthread_attr, PTHREAD_CREATE_DETACHED);

    rc = pthread_key_create(&comdb2_open_key, NULL);
    if (rc) {
        logmsg(LOGMSG_FATAL, "pthread_key_create comdb2_open_key %d\n", rc);
        return -1;
    }

#ifndef BERKDB_46
    rc = pthread_key_create(&DBG_FREE_CURSOR, free);
    if (rc) {
        logmsg(LOGMSG_FATAL, "pthread_key_create DBG_FREE_CURSOR %d\n", rc);
        return -1;
    }
#endif

    if (lrlname == NULL) {
        char *lrlenv = getenv("COMDB2_CONFIG");
        if (lrlenv)
            lrlname = lrlenv;
        else {
            snprintf0(ctmp, sizeof(ctmp), "%s.lrl", dbname);
            if (access(ctmp, F_OK) == 0) lrlname = ctmp;
        }
    }

    /* If user didn't specify where the db lives, try current directory first */
    if (!gbl_create_mode && lrlname == NULL && gbl_dbdir == NULL) {
        struct stat st;
        int rc;

        if (gbl_nonames) {
            rc = stat("logs", &st);
        } else {
            /* TODO: change when merging long names */
            char logdir[100];
            snprintf(logdir, sizeof(logdir), "%s.txn", gbl_dbname);
            rc = stat(logdir, &st);
        }

        if (rc == 0 && (st.st_mode & S_IFDIR)) {
            gbl_dbdir = realpath(".", NULL);
        } else {
            /* can't access or can't find logs in current directory, assume db
             * isn't here */
        }
    }

    init_file_locations(lrlname);

    if (gbl_create_mode && lrlname == NULL) {
       if (gbl_dbdir == NULL)
          gbl_dbdir = comdb2_location("database", "%s", dbname);
       rc = create_db(dbname, gbl_dbdir);
       if (rc) {
          logmsg(LOGMSG_FATAL, "Can't init database directory\n");
          return -1;
       }

       lrlname = create_default_lrl_file(dbname, gbl_dbdir);
    }

#if 0
    if (lrlname == NULL) {
       char *l = comdb2_asprintf("%s.lrl", dbname);
       if (access(l, F_OK) == 0)
          lrlname = l;
       free(l);
    }
    if (lrlname == NULL && gbl_dbdir) {
       char *l = comdb2_asprintf("%s/%s.lrl", gbl_dbdir, dbname);
       if (access(l, F_OK) == 0)
          lrlname = l;
       free(l);
    }
    if (lrlname == NULL && gbl_dbdir == NULL) {
       char *base = comdb2_location("database", "%s", dbname);
       char *l = comdb2_asprintf("%s/%s.lrl", base, dbname);
       if (access(l, F_OK) == 0)
          lrlname = l;
       free(l);
    }
#endif

    initresourceman(lrlname);
    rc = schema_init();
    if (rc)
        return -1;

    /* open database environment, and all dbs */
    thedb = newdbenv(dbname, lrlname);
    if (thedb == 0)
        return -1;

    /* Initialize SSL backend before creating any net.
       If we're in creat mode, don't bother. */
    if (!gbl_create_mode && ssl_bend_init(thedb->basedir) != 0) {
        logmsg(LOGMSG_FATAL, "Failed to initialize SSL backend.\n");
        return -1;
    }
    logmsg(LOGMSG_INFO, "SSL backend initialized.\n");

    if (init_blob_cache() != 0) return -1;

    if (osqlpfthdpool_init()) {
        logmsg(LOGMSG_FATAL, "failed to initialise sql module\n");
        return -1;
    }

    /* Since we moved bbipc context code lower, we need to explicitly
     * initialize ctrace stuff, or our ctrace files will have names like
     * dum50624.trace which isn't helpful */
    if (gbl_ctrace_dbdir)
        ctrace_openlog_taskname(thedb->basedir, dbname);
    else {
        char *dir;
        dir = comdb2_location("logs", NULL);
        ctrace_openlog_taskname(dir, dbname);
        free(dir);
    }

    /* Don't startup if there exists a copylock file in the data directory.
     * This would indicate that a copycomdb2 was done but never completed.
     * Exceptions:
     *  - create mode - since we will blat everything
     *  - recovery mode - since we won't network, may as well let this through
     * Also refuse to start up if we have no log files.
     * Why do we do this?  because we discovered that a half
     * copied database can get the master into some whacked up state in which
     * it decides it needs to fixcomdb2 itself.  From itself.
     */

    if (!gbl_exit) {
        char copylockfile[256], txndir[256];
        struct stat st;
        DIR *dh;
        struct dirent *dp;
        int nlogfiles;
        snprintf(copylockfile, sizeof(copylockfile), "%s/%s.copylock",
                 thedb->basedir, dbname);
        if (stat(copylockfile, &st) == 0) {
            logmsg(LOGMSG_FATAL, "%s exists:\n", copylockfile);
            logmsg(LOGMSG_FATAL, "This database is the result of an incomplete copy!\n");
            logmsg(LOGMSG_FATAL, "Probably a copycomdb2 was interrupted before it\n");
            logmsg(LOGMSG_FATAL, "was complete.  The files for this database are\n");
            logmsg(LOGMSG_FATAL, "probably inconsistent.  If this is a clustered\n");
            logmsg(LOGMSG_FATAL, "database, you should copy from another node .\n");
            if (!noabort)
                exit(1);
        }
        get_txndir(txndir, sizeof(txndir));
        dh = opendir(txndir);
        if (!dh) {
            logmsg(LOGMSG_FATAL, "Cannot open directory %s: %d %s\n", txndir, errno,
                    strerror(errno));
            if (!noabort)
                exit(1);
        }
        nlogfiles = 0;
        errno = 0;
        while ((dp = readdir(dh))) {
            if (strncmp(dp->d_name, "log.", 4) == 0) {
                int ii;
                for (ii = 4; ii < 14; ii++)
                    if (!isdigit(dp->d_name[ii]))
                        break;
                if (ii == 14 && dp->d_name[ii] == 0)
                    nlogfiles++;
            }
            errno = 0;
        }
        if (errno != 0) {
            logmsg(LOGMSG_FATAL, "Cannot scan directory %s: %d %s\n", txndir, errno,
                    strerror(errno));
            if (!noabort)
                exit(1);
        }
        closedir(dh);
        logmsg(LOGMSG_INFO, "%d log files found in %s\n", nlogfiles, txndir);
        if (nlogfiles == 0) {
            logmsg(LOGMSG_FATAL, "ZERO log files found in %s!\n", txndir);
            logmsg(LOGMSG_FATAL, "Cannot start without logfiles.  If this is\n");
            logmsg(LOGMSG_INFO, "a clustered database then you should fixcomdb2\n");
            logmsg(LOGMSG_INFO, "from the master.\n");
            if (!noabort)
                exit(1);
        }
    } else {
        /* if we are going to exit, don't use bbipc */
        gbl_use_bbipc = 0;
    }

    /* Rules for setting cache size:
     * Set to users's cachekb setting, if any.
     * If that's smaller than 2mb, set to 2mb.
     * If the setting is larger than the max, cap at the max.
     * If there's an override, use that.
     * If size specified on command line, use that.
     * If still not set, use the suggester script (common case, sadly)
     * If the result is smaller than the min, set to the min */

    /* Adjust to minimum ONLY if there's an explicit override */
    if (thedb->cacheszkb && thedb->cacheszkb < 2 * 1048) {
        thedb->cacheszkb = 2 * 1024;
        logmsg(LOGMSG_WARN, "too little cache, adjusted to %d kb\n", thedb->cacheszkb);
    }

    if (thedb->cacheszkbmax && thedb->cacheszkb > thedb->cacheszkbmax) {
        logmsg(LOGMSG_INFO, "adjusting cache to specified max of %d\n",
                thedb->cacheszkbmax);
        thedb->cacheszkb = thedb->cacheszkbmax;
    }

    if (thedb->override_cacheszkb > 0) {
        thedb->cacheszkb = thedb->override_cacheszkb;
        logmsg(LOGMSG_INFO, "Using override cache size of %dkb\n",
               thedb->override_cacheszkb);
    } else {
        if (cacheszkb != 0) /*command line overrides.*/
        {
            logmsg(LOGMSG_INFO, "command line cache size specified %dkb\n", cacheszkb);
            thedb->cacheszkb = cacheszkb;
        } else if (thedb->cacheszkb <= 0) {
            thedb->cacheszkb = 2 * 1048;
            logmsg(LOGMSG_INFO, "no cache size specified, using default value of %dkb\n",
                   thedb->cacheszkb);

            if (thedb->cacheszkb < cacheszkb_suggestion) {
                thedb->cacheszkb = cacheszkb_suggestion;
                logmsg(LOGMSG_INFO, "I've been suggested to use %d kb of cache. Using %d kb "
                       "of cache.\n",
                       cacheszkb_suggestion, thedb->cacheszkb);
            }
        }
    }

    if (thedb->cacheszkbmin > thedb->cacheszkb) {
        logmsg(LOGMSG_INFO, "adjusting cache to specified min of %d\n",
                thedb->cacheszkbmin);
        thedb->cacheszkb = thedb->cacheszkbmin;
    }

    /* 040407dh: crash 32bits or run on 64bits
    else if (thedb->cacheszkb > 1500000)
    {
        thedb->cacheszkb=2000000;
        printf("too much cache, adjusted to %d kb\n",thedb->cacheszkb);
    }
    */

    if (thedb->dbnum == 0) {
        logmsg(LOGMSG_DEBUG, "No db number set (missing/invalid dbnum lrl entry?)\n");
    }

    /* This is to force the trc file to open before we go multithreaded */
    reqlog_init(dbname);

    /* Grab our ports early and try to listen on them.
     * * Networks come up after database recovery, making it very easy to start
     * a database twice, run recovery against a running copy (could be bad),
     * and only then fail. */
    rc = setup_net_listen_all(thedb);
    if (rc)
        return -1;

    gbl_myroom = getroom_callback(NULL, gbl_mynode);

    if (skip_clear_queue_extents) {
        logmsg(LOGMSG_INFO, "skipping clear_queue_extents()\n");
    } else {
        clear_queue_extents();
    }

    rc = clear_temp_tables();
    if (rc)
        logmsg(LOGMSG_INFO, "Cleared temporary tables rc=%d\n", rc);

    gbl_starttime = time_epoch();

    /* Get all the LONG PREAD and LONG PWRITE outof act.log; I am truly fed up
     * with the entire company asking me if this is a problem. -- SJ */
    berk_set_long_trace_func(myctrace);

    /* disallow bools on test machines.  Prod will continue
     * to allow them because at least one prod database uses them.
     * Still alow bools for people who want to copy/test prod dbs
     * that use them.  Don't allow new databases to have bools. */
    if ((get_mach_class(machine()) == CLASS_TEST) && gbl_create_mode) {
        if (dyns_used_bools()) {
            logmsg(LOGMSG_FATAL, "bools in schema.  This is now deprecated.\n");
            logmsg(LOGMSG_FATAL, "Exiting since this is a test machine.\n");
            exit(1);
        }
        dyns_disallow_bools();
    }

    /* Now process all the directives we saved up from the lrl file. */
    for (ii = 0; ii < thedb->num_allow_lines; ii++) {
        char *line = thedb->allow_lines[ii];
        if (process_allow_command(line, strlen(line)) != 0)
            return -1;
    }

    if (thedb->nsiblings == 1) {
        logmsg(LOGMSG_INFO, "Forcing master on single node cluster\n");
        bdb_attr_set(thedb->bdb_attr, BDB_ATTR_I_AM_MASTER, 1);
    }

    if (gbl_updategenids) {
        logmsg(LOGMSG_INFO, "Using update genid scheme.");
        bdb_attr_set(thedb->bdb_attr, BDB_ATTR_UPDATEGENIDS, 1);
    }

    if (gbl_round_robin_stripes) {
        logmsg(LOGMSG_INFO, "Will round-robin between data/blob stripes.\n");
        bdb_attr_set(thedb->bdb_attr, BDB_ATTR_ROUND_ROBIN_STRIPES, 1);
    }

    if (gbl_nonames)
        bdb_attr_set(thedb->bdb_attr, BDB_ATTR_NONAMES, 1);
    else
        bdb_attr_set(thedb->bdb_attr, BDB_ATTR_NONAMES, 0);

    /* open up the bdb_env now that we have set all the attributes */
    if (open_bdb_env(thedb)) {
        logmsg(LOGMSG_FATAL, "failed to open bdb_env for %s\n", dbname);
        return -1;
    }

    if (gbl_berkdb_iomap) 
        bdb_berkdb_iomap_set(thedb->bdb_env, 1);

    if (gbl_new_snapisol && gbl_snapisol) {
        bdb_attr_set(thedb->bdb_attr, BDB_ATTR_PAGE_ORDER_TABLESCAN, 0);

        if (bdb_gbl_pglogs_mem_init(thedb->bdb_env) != 0)
            exit(1);

        if (bdb_gbl_pglogs_init(thedb->bdb_env) != 0)
            exit(1);
        logmsg(LOGMSG_INFO, "new snapisol is running\n");
    } else {
        logmsg(LOGMSG_INFO, "new snapisol is not running\n");
        gbl_new_snapisol = 0;
        gbl_new_snapisol_asof = 0;
    }

    /* We grab alot of genids in the process of opening llmeta */
    if (gbl_init_with_genid48 && gbl_create_mode)
        bdb_genid_set_format(thedb->bdb_env, LLMETA_GENID_48BIT);

    /* open the table */
    if (llmeta_open()) {
        logmsg(LOGMSG_FATAL, "Failed to open low level meta table, rc: %d\n",
                bdberr);
        return -1;
    }

    logmsg(LOGMSG_INFO, "Successfully opened low level meta table\n");

    gbl_llmeta_open = 1;

    if (!gbl_create_mode) {
       uint64_t format;
       bdb_get_genid_format(&format, &bdberr);
       bdb_genid_set_format(thedb->bdb_env, format);
    }

    rc = pthread_key_create(&query_info_key, NULL);
    if (rc) {
        logmsg(LOGMSG_FATAL, "pthread_key_create query_info_key rc %d\n", rc);
        return -1;
    }

    tz_hash_init();
    set_datetime_dir();

    /* get/set the table names from llmeta */
    if (gbl_create_mode) {
       if (init_sqlite_tables(thedb))
          return -1;

        /* schemas are stored in the meta table after the backend is fully
         * opened below */
    }
    /* if we are using low level meta table and this isn't the create pass,
     * we shouldn't see any table definitions in the lrl. they should have
     * been removed during initialization */
    else if (thedb->num_dbs != 0) {
        logmsg(LOGMSG_FATAL, "lrl contains table definitions, they should not be "
                        "present after the database has been created\n");
        return -1;
    }
    /* we will load the tables from the llmeta table */
    else {
        if (llmeta_load_tables(thedb, dbname)) {
            logmsg(LOGMSG_FATAL, "could not load tables from the low level meta "
                            "table\n");
            return -1;
        }

        if (llmeta_load_queues(thedb)) {
            logmsg(LOGMSG_FATAL, "could not load queues from the low level meta "
                            "table\n");
            return -1;
        }

        if (llmeta_load_lua_sfuncs()) {
            logmsg(LOGMSG_FATAL, "could not load lua funcs from llmeta\n");
            return -1;
        }

        if (llmeta_load_lua_afuncs()) {
            logmsg(LOGMSG_FATAL, "could not load lua aggs from llmeta\n");
            return -1;
        }

        /* if we are repopulating the .lrl with the table definitions */
        if (gbl_repoplrl_fname) {
            /* print all the schemas to disk ie /data/dir/tablename.csc2 */
            if (dump_all_csc2_to_disk())
                logmsg(LOGMSG_FATAL, "error printing tables, continuing anyway\n");

            if (repopulate_lrl(gbl_repoplrl_fname)) {
                logmsg(LOGMSG_FATAL, "repopulate_lrl failed\n");
                return -1;
            }

            /* quit successfully */
            logmsg(LOGMSG_INFO, "-exiting.\n");
            clean_exit();
        }
    }

    /* if we're in repopulate .lrl mode we should have already exited */
    if (gbl_repoplrl_fname) {
        logmsg(LOGMSG_FATAL, "Repopulate .lrl mode failed. Possible causes: db not "
                        "using llmeta or .lrl file already had table defs\n");
        return -1;
    }

    /* do sanity checks and populate a few per db values */
    if (db_finalize_and_sanity_checks(thedb))
        return -1;

    if (!gbl_exit) {
        int i;

        check_access_controls(thedb); /* Check authentication settings */

        /* not clearing all the flags makes not possible to backout the
           server and clear all the bits.  this will prevent this from
           this point on
         */
        comdb2_shm_clear_and_set_flags(thedb->dbnum, 0);

        /* turn off keyless bit (turn them on later if db is in fact keyless) */
        for (ii = 0; ii < thedb->num_dbs; ii++) {
            if (thedb->dbs[ii]->dbnum) {
                comdb2_shm_clear_and_set_flags(thedb->dbs[ii]->dbnum, 0);
            }
        }

        /* if(!gbl_notimeouts)
           ARGHHHHHHHHHHHHHHHHH
           This is used for both client heartbeats and reset! I cannot
           turn off one without the other... Please don't overload bits.
        */
        comdb2_shm_set_flag(thedb->dbnum, CMDB2_SHMFLG_HEARTBEAT);

        /* we always use server-side keyforming now, adjust lrl/ixlen/etc.,
         * set db flags */

        comdb2_shm_set_flag(thedb->dbnum, CMDB2_SHMFLG_KEYLESS_API);

        /* Enable linux client in this version. */
        comdb2_shm_set_flag(thedb->dbnum, CMDB2_SHMFLG_LINUX_CLIENT);

        if (COMDB2_SOCK_FSTSND_ENABLED()) {
            comdb2_shm_set_flag(thedb->dbnum, CMDB2_SHMFLG_SOCK_FSTSND);
        }

#if 0
       if(gbl_blk_pq_shmkey) {
            comdb2_shm_set_flag(thedb->dbnum, CMDB2_SHMFLG_PQENABLED);
            comdb2_shm_pq_shmkey_set(thedb->dbnum, gbl_blk_pq_shmkey);
            fprintf(stderr,"\n setting the pq shared mem key to %d ", gbl_blk_pq_shmkey);

       }
#endif

        comdb2_shm_set_flag(thedb->dbnum, CMDB2_SHMFLG_ALLOCV2_ENABLED);

        if (gbl_enable_position_apis) {
            comdb2_shm_set_flag(thedb->dbnum, CMDB2_SHMFLG_POSITION_API);
        }

        comdb2_shm_set_flag(thedb->dbnum, CMDB2_SHMFLG_TZ);

        comdb2_shm_set_flag(thedb->dbnum, CMDB2_SHMFLG_TZDMP);

        comdb2_shm_set_flag(thedb->dbnum, CMDB2_SHMFLG_FAILEDDISP);

        if (COMDB2_ERRSTAT_ENABLED())
            comdb2_shm_set_flag(thedb->dbnum, CMDB2_SHMFLG_ERRSTAT);

        comdb2_shm_set_flag(thedb->dbnum, CMDB2_SHMFLG_OSQL);

        comdb2_shm_set_flag(thedb->dbnum, CMDB2_SHMFLG_OSQL_SOCK);

        if (COMDB2_RECOM_ENABLED())
            comdb2_shm_set_flag(thedb->dbnum, CMDB2_SHMFLG_RECOM);

        if (gbl_sql_tranlevel_default != SQL_TDEF_COMDB2)
            comdb2_shm_set_flag(thedb->dbnum, gbl_sql_tranlevel_default);

        if (gbl_sql_tranlevel_sosql_pref)
            comdb2_shm_set_flag(thedb->dbnum, CMDB2_SHMFLG_PREFER_SOSQL);

        if (gbl_enable_block_offload)
            comdb2_shm_set_flag(thedb->dbnum, CMDB2_SHMFLG_BLOCK_OFFLOAD);

        if (COMDB2_SNAPISOL_ENABLED())
            comdb2_shm_set_flag(thedb->dbnum, CMDB2_SHMFLG_SERIAL);

        if (COMDB2_SERIAL_ENABLED())
            comdb2_shm_set_flag(thedb->dbnum, CMDB2_SHMFLG_SERIAL);

        if (gbl_enable_good_sql_return_codes)
            comdb2_shm_set_flag(thedb->dbnum, CMDB2_SHMFLG_GOODSQLCODES);

        if (gbl_fkrcode)
            comdb2_shm_set_flag(thedb->dbnum, CMDB2_SHMFLG_FKRCODE);

        if (!have_all_schemas()) {
            logmsg(LOGMSG_ERROR,
                  "Server-side keyforming not supported - missing schemas\n");
            return -1;
        }

        if (gbl_sql_use_random_readnode)
            comdb2_shm_set_flag(thedb->dbnum, CMDB2_SHMFLG_SQL_RANDNODE);

        fix_lrl_ixlen(); /* set lrl, ix lengths: ignore lrl file, use info from
                            schema */

        for (i = 0; i < thedb->num_dbs; i++) {
            if (thedb->dbs[i]->dbnum) {
                comdb2_shm_set_flag(thedb->dbs[i]->dbnum,
                                    CMDB2_SHMFLG_KEYLESS_API);
                comdb2_shm_set_flag(thedb->dbs[i]->dbnum, CMDB2_SHMFLG_TZ);
                comdb2_shm_set_flag(thedb->dbs[i]->dbnum, CMDB2_SHMFLG_TZDMP);

                if (COMDB2_SOCK_FSTSND_ENABLED()) {
                    comdb2_shm_set_flag(thedb->dbs[i]->dbnum,
                                        CMDB2_SHMFLG_SOCK_FSTSND);
                }
                if (COMDB2_ERRSTAT_ENABLED())
                    comdb2_shm_set_flag(thedb->dbs[i]->dbnum,
                                        CMDB2_SHMFLG_ERRSTAT);

                comdb2_shm_set_flag(thedb->dbs[i]->dbnum, CMDB2_SHMFLG_OSQL);
                comdb2_shm_set_flag(thedb->dbs[i]->dbnum,
                                    CMDB2_SHMFLG_OSQL_SOCK);

                if (COMDB2_RECOM_ENABLED())
                    comdb2_shm_set_flag(thedb->dbs[i]->dbnum,
                                        CMDB2_SHMFLG_RECOM);

                if (gbl_sql_tranlevel_default != SQL_TDEF_COMDB2)
                    comdb2_shm_set_flag(thedb->dbs[i]->dbnum,
                                        gbl_sql_tranlevel_default);

                if (gbl_sql_tranlevel_sosql_pref)
                    comdb2_shm_set_flag(thedb->dbs[i]->dbnum,
                                        CMDB2_SHMFLG_PREFER_SOSQL);

                if (gbl_enable_block_offload)
                    comdb2_shm_set_flag(thedb->dbs[i]->dbnum,
                                        CMDB2_SHMFLG_BLOCK_OFFLOAD);

                if (COMDB2_SNAPISOL_ENABLED())
                    comdb2_shm_set_flag(thedb->dbs[i]->dbnum,
                                        CMDB2_SHMFLG_SERIAL);

                if (COMDB2_SERIAL_ENABLED())
                    comdb2_shm_set_flag(thedb->dbs[i]->dbnum,
                                        CMDB2_SHMFLG_SERIAL);

                if (gbl_enable_good_sql_return_codes)
                    comdb2_shm_set_flag(thedb->dbs[i]->dbnum,
                                        CMDB2_SHMFLG_GOODSQLCODES);

                comdb2_shm_set_flag(thedb->dbs[i]->dbnum,
                                    CMDB2_SHMFLG_FAILEDDISP);

                if (gbl_sql_use_random_readnode)
                    comdb2_shm_set_flag(thedb->dbs[i]->dbnum,
                                        CMDB2_SHMFLG_SQL_RANDNODE);
            }
        }

        rc = pthread_key_create(&query_info_key, NULL);
        if (rc) {
            logmsg(LOGMSG_FATAL, "pthread_key_create query_info_key rc %d\n", rc);
            return -1;
        }
    }

    /* historical requests */
    if (gbl_loghist) {
        reqhist = malloc(sizeof(history));
        rc = init_history(reqhist, gbl_loghist);
        if (gbl_loghist_verbose)
            reqhist->wholereq = 1;
        if (rc) {
            logmsg(LOGMSG_FATAL, "History init failed\n");
            return -1;
        }
    }

    if (gbl_create_mode) {
       if (create_service_file(lrlname))
          logmsg(LOGMSG_ERROR, "couldn't create service file\n");
    }

    /* open db engine */
    logmsg(LOGMSG_INFO, "starting backend db engine\n");
    if (backend_open(thedb) != 0) {
        logmsg(LOGMSG_FATAL, "failed to open '%s'\n", dbname);
        return -1;
    }

    if (llmeta_load_tables_older_versions(thedb)) {
        logmsg(LOGMSG_FATAL, "llmeta_load_tables_older_versions failed\n");
        return -1;
    }

    load_dbstore_tableversion(thedb);

    sqlinit();
    rc = create_sqlmaster_records(NULL);
    if (rc) {
        logmsg(LOGMSG_FATAL, "create_sqlmaster_records rc %d\n", rc);
        return -1;
    }
    create_master_tables(); /* create sql statements */

    load_auto_analyze_counters(); /* on starting, need to load counters */

    /* There could have been an in-process schema change.  Add those tables now
     * before logical recovery */
    /* xxx this is a temporary workaround.  revist & fix for rowlocks. */

    /* Fabio: I removed this after askign mark, now, merging, I saw it back here
      again.
      I am leaving it in here now, I will ask mark */

    if (gbl_rowlocks) {
        add_schema_change_tables();

        bdb_attr_set(thedb->bdb_attr, BDB_ATTR_PAGE_ORDER_TABLESCAN, 0);
        bdb_attr_set(thedb->bdb_attr, BDB_ATTR_SNAPISOL, 1);
        gbl_snapisol = 1;
    }

    /* This runs logical recovery.  */
    rc = bdb_env_init_after_llmeta(thedb->bdb_env);
    if (rc) {
        logmsg(LOGMSG_FATAL, "Post-llmeta db init failed, rc %d\n", rc);
        return -1;
    }

    if (gbl_create_mode) {
        if (llmeta_set_tables(NULL /*tran*/, thedb)) /* add tables to meta */
        {
            logmsg(LOGMSG_FATAL, "could not add tables to the low level meta "
                            "table\n");
            return -1;
        }

        /* store our schemas in meta */
        if (put_all_csc2()) {
            logmsg(LOGMSG_FATAL, "error storing schemas in meta table\n");
            return -1;
        }

        if (gbl_spfile_name) {
            read_spfile(gbl_spfile_name);
        }

        if (llmeta_set_qdbs(qdbs) != 0) {
            logmsg(LOGMSG_FATAL, "failed to add queuedbs to llmeta\n");
            return -1;
        }

        llmeta_set_lua_funcs(s);
        llmeta_set_lua_funcs(a);

        /* remove table defs from and add use_llmeta to the lrl file */
        if (rewrite_lrl_remove_tables(getresourcepath("lrl"))) {
            logmsg(LOGMSG_FATAL, "Failed to remove table definitions\n");
            return -1;
        }

        /* dump a mapping of files to their version numbers, the db never uses
         * this file it is only to make it easier for people to tell what files
         * belong to what parts of a table, etc */
        if (llmeta_dump_mapping(thedb))
            logmsg(LOGMSG_WARN, "Failed to dump a mapping of files to their "
                    "versions, the file is helpful for debugging problems but "
                    "not essential, continuing anyway\n");
    }

    if (!gbl_exit && !gbl_create_mode &&
        bdb_attr_get(thedb->bdb_attr, BDB_ATTR_DURABLE_LSNS) &&
        thedb->nsiblings == 1) {
        extern void bdb_durable_lsn_for_single_node(void *in_bdb_state);
        bdb_durable_lsn_for_single_node(thedb->bdb_env);
    }

    logmsg(LOGMSG_INFO, "backend db engine started.  master is %s\n", thedb->master);
    if (gbl_repdebug == 0) /* turn off explicitly */
        bdb_process_user_command(thedb->bdb_env, "repdbgn", 7, 0);
    else if (gbl_repdebug == 1) /* turn on explicitly */
        bdb_process_user_command(thedb->bdb_env, "repdbgy", 7, 0);

    clear_csc2_files();

    if (gbl_exit) {
        logmsg(LOGMSG_INFO, "-exiting.\n");
        if (gbl_create_mode)
           logmsg(LOGMSG_USER, "Created database %s.\n", thedb->envname);
        clean_exit();
    }

#if 0
    /* We can't do this anymore - recovery may still be holding transactions
       open waiting for the master to write an abort record. */
    backend_thread_event(thedb, COMDB2_THR_EVENT_DONE_RDONLY);
    backend_thread_event(thedb, COMDB2_THR_EVENT_START_RDWR);
    backend_thread_event(thedb, COMDB2_THR_EVENT_DONE_RDWR);
    backend_thread_event(thedb, COMDB2_THR_EVENT_START_RDONLY);
#endif

    /* some dbs have lots of tables and spew on startup.  this just wastes
     * peoples time shunting spew */
    /*showdbenv(thedb);*/

    if (gbl_net_max_queue) {
        net_set_max_queue(thedb->handle_sibling, gbl_net_max_queue);
    }

    if (gbl_net_max_mem) {
        uint64_t bytes;
        bytes = 1024 * 1024 * gbl_net_max_mem;
        net_set_max_bytes(thedb->handle_sibling, bytes);
    }

    if (gbl_net_max_queue_signal) {
        net_set_max_queue(thedb->handle_sibling_signal,
                          gbl_net_max_queue_signal);
    }

    if (gbl_net_throttle_percent) {
        net_set_throttle_percent(thedb->handle_sibling,
                                 gbl_net_throttle_percent);
    }

    if (gbl_net_portmux_register_interval) {
        net_set_portmux_register_interval(thedb->handle_sibling,
                                          gbl_net_portmux_register_interval);
    }

    if (gbl_signal_net_portmux_register_interval) {
        net_set_portmux_register_interval(
            thedb->handle_sibling_signal,
            gbl_signal_net_portmux_register_interval);
    }
    if (!gbl_accept_on_child_nets)
        net_set_portmux_register_interval(thedb->handle_sibling_signal, 0);

    if (gbl_enque_flush_interval) {
        net_set_enque_flush_interval(thedb->handle_sibling,
                                     gbl_enque_flush_interval);
    }

    if (gbl_enque_flush_interval_signal) {
        net_set_enque_flush_interval(thedb->handle_sibling_signal,
                                     gbl_enque_flush_interval_signal);
    }

    if (gbl_enque_reorder_lookahead) {
        net_set_enque_reorder_lookahead(thedb->handle_sibling,
                                        gbl_enque_reorder_lookahead);
    }

    if (gbl_net_poll) {
        net_set_poll(thedb->handle_sibling, gbl_net_poll);
    }

    if (gbl_heartbeat_send) {
        net_set_heartbeat_send_time(thedb->handle_sibling, gbl_heartbeat_send);
    }
    if (gbl_heartbeat_check) {
        net_set_heartbeat_check_time(thedb->handle_sibling,
                                     gbl_heartbeat_check);
    }
    if (gbl_heartbeat_send_signal) {
        net_set_heartbeat_send_time(thedb->handle_sibling_signal,
                                    gbl_heartbeat_send_signal);
    }
    if (gbl_heartbeat_check_signal) {
        net_set_heartbeat_check_time(thedb->handle_sibling_signal,
                                     gbl_heartbeat_check_signal);
    }

    net_setbufsz(thedb->handle_sibling, gbl_netbufsz);
    net_setbufsz(thedb->handle_sibling_signal, gbl_netbufsz_signal);

    if (javasp_init_procedures() != 0) {
        logmsg(LOGMSG_FATAL, "*ERROR* cannot initialise Java stored procedures\n");
        return -1;
    }

    comdb2_shm_set_flag(thedb->dbnum, CMDB2_SHMFLG_STATS_OK);

    /* Advertise that we support blocksql semantics over sockets. */
    if (gbl_upgrade_blocksql_to_socksql &&
        gbl_sql_tranlevel_default != SQL_TDEF_SOCK)
        comdb2_shm_set_flag(thedb->dbnum, CMDB2_SHMFLG_SOSQL_DFLT);

    /*bdb_set_parallel_recovery_threads(thedb->bdb_env,
     * gbl_parallel_recovery_threads);*/

    csc2_free_all();

    return 0;
}

char *getorigin(struct ireq *iq)
{
    if (iq->is_fake || iq->corigin[0] == 0)
        return "INTERNAL";

    /* is_fromsocket case in init_ireq should set corigin, and
     * we no longer have any other kind. */

    return iq->corigin;
}

#define TOUPPER(x) (((x >= 'a') && (x <= 'z')) ? x - 32 : x)

static char *strtoupper(char instr[])
{
    int instrlen;

    instrlen = strlen(instr);
    while ((--instrlen >= 0) && (instr[instrlen] = TOUPPER(instr[instrlen])))
        ;
    return instr;
} /* strtoupper() */

static __thread ssize_t bbipc_id = 0;
static pthread_once_t bbipc_exit_once = PTHREAD_ONCE_INIT;

static void ttrap(struct timer_parm *parm)
{
    char *msg;
    switch (parm->parm) {
    case TMEV_ENABLE_LOG_DELETE:
        msg = "sync log-delete on";
        process_command(thedb, msg, strlen(msg), 0);
        break;
    case TMEV_PURGE_OLD_LONGTRN:
        (void)purge_expired_long_transactions(thedb);
        break;
    case TMEV_EXIT:
        pthread_exit(NULL);
        break;
    default:
        cantim(parm->parm);
        break;
    }
}

void create_old_blkseq_thread(struct dbenv *dbenv)
{
    int rc;

    if (!dbenv->purge_old_blkseq_is_running) {
        rc = pthread_create(&dbenv->purge_old_blkseq_tid, &gbl_pthread_attr,
                            purge_old_blkseq_thread, thedb);
        if (rc)
            logmsg(LOGMSG_WARN, 
                "Warning: can't start purge_old_blkseq thread: rc %d err %s\n",
                rc, strerror(rc));
    }

    if (!dbenv->purge_old_files_is_running) {
        rc = pthread_create(&dbenv->purge_old_files_tid, &gbl_pthread_attr,
                            purge_old_files_thread, thedb);
        if (rc)
            logmsg(LOGMSG_WARN, "Warning: can't start purge_oldfiles thread: rc %d err %s\n",
                   rc, strerror(rc));
    }
}

#ifdef __hpux
static void adjust_ulimits(void) {}
#else

/* bump up ulimit for no. fds up to hard limit */
static void adjust_ulimits(void)
{
    struct rlimit64 rlim;

    if (-1 == getrlimit64(RLIMIT_DATA, &rlim)) {
        logmsg(LOGMSG_ERROR, "%s:getrlimit64: %d %s\n", __func__, errno,
                strerror(errno));
    } else if (rlim.rlim_cur != RLIM64_INFINITY &&
               (rlim.rlim_max == RLIM64_INFINITY ||
                rlim.rlim_cur < rlim.rlim_max)) {
        rlim.rlim_cur = rlim.rlim_max;
        if (-1 == setrlimit64(RLIMIT_DATA, &rlim)) {
            logmsg(LOGMSG_ERROR, "%s:setrlimit64: %d %s\n", __func__, errno,
                    strerror(errno));
        } else if (rlim.rlim_cur == RLIM64_INFINITY) {
            logmsg(LOGMSG_INFO, "%s: set ulimit for data to unlimited\n", __func__);
        } else {
            logmsg(LOGMSG_INFO, "%s: set ulimit for data to %d\n", __func__,
                    (int)rlim.rlim_cur);
        }

    } else {
        logmsg(LOGMSG_INFO, "ulimit for data already set\n");
    }

    if (-1 == getrlimit64(RLIMIT_NOFILE, &rlim)) {
        logmsg(LOGMSG_ERROR, "%s:getrlimit64: %d %s\n", __func__, errno,
                strerror(errno));
    } else if (rlim.rlim_cur != RLIM64_INFINITY &&
               (rlim.rlim_max == RLIM64_INFINITY ||
                rlim.rlim_cur < rlim.rlim_max)) {
        rlim.rlim_cur = rlim.rlim_max;
        if (-1 == setrlimit64(RLIMIT_NOFILE, &rlim)) {
            logmsg(LOGMSG_ERROR, "%s:setrlimit64: %d %s\n", __func__, errno,
                    strerror(errno));
        } else if (rlim.rlim_cur == RLIM64_INFINITY) {
            logmsg(LOGMSG_INFO, "%s: set ulimit for no. fds to unlimited\n",
                    __func__);
        } else {
            logmsg(LOGMSG_INFO, "%s: set ulimit for no. fds to %d\n", __func__,
                    (int)rlim.rlim_cur);
        }

    } else {
        logmsg(LOGMSG_INFO, "ulimit for no. fds already set\n");
    }
}

#endif

extern void set_throttle(int);
extern int get_throttle(void);
extern int get_calls_per_sec(void);
void reset_calls_per_sec(void);
int throttle_lim = 10000;
int cpu_throttle_threshold = 100000;

#if 0
void *pq_thread(void *);
#endif

void *statthd(void *p)
{
    struct dbenv *dbenv;
    int nqtrap;
    int nfstrap;
    int nsql;
    long long nsql_steps;
    int ncommits;
    double ncommit_time;
    int newsql;
    long long newsql_steps;
    int nretries;
    int64_t ndeadlocks = 0, nlockwaits = 0;
    int64_t vreplays;

    int diff_qtrap;
    int diff_fstrap;
    int diff_nsql;
    int diff_nsql_steps;
    int diff_ncommits;
    long long diff_ncommit_time;
    int diff_newsql;
    int diff_newsql_steps;
    int diff_nretries;
    int diff_deadlocks;
    int diff_lockwaits;
    int diff_vreplays;

    int last_qtrap = 0;
    int last_fstrap = 0;
    int last_nsql = 0;
    long long last_nsql_steps = 0;
    int last_ncommits = 0;
    long long last_ncommit_time = 0;
    int last_newsql = 0;
    long long last_newsql_steps = 0;
    int last_nretries = 0;
    int64_t last_ndeadlocks = 0, last_nlockwaits = 0;
    int64_t last_vreplays = 0;

    int count = 0;
    int last_report_nqtrap = n_qtrap;
    int last_report_nfstrap = n_fstrap;
    int last_report_nsql = gbl_nsql;
    long long last_report_nsql_steps = gbl_nsql_steps;
    int last_report_ncommits = n_commits;
    long long last_report_ncommit_time = n_commit_time;
    int last_report_newsql = gbl_nnewsql;
    long long last_report_newsql_steps = gbl_nnewsql_steps;
    int last_report_nretries = n_retries;
    int64_t last_report_deadlocks = 0;
    int64_t last_report_lockwaits = 0;
    int64_t last_report_vreplays = 0;
    uint64_t bpool_hits = 0;
    uint64_t bpool_misses = 0;
    uint64_t diff_bpool_hits;
    uint64_t diff_bpool_misses;
    uint64_t last_bpool_hits = 0;
    uint64_t last_bpool_misses = 0;
    uint64_t last_report_bpool_hits = 0;
    uint64_t last_report_bpool_misses = 0;

    struct reqlogger *statlogger = NULL;
    struct bdb_thread_stats last_bdb_stats = {0};
    struct bdb_thread_stats cur_bdb_stats;
    const struct bdb_thread_stats *pstats;
    char lastlsn[63] = "", curlsn[64];
    uint64_t lastlsnbytes = 0, curlsnbytes;
    int ii;
    int jj;
    int hdr;
    int diff;
    int thresh;
    struct db *db;
    char hdr_fmt[] = "DIFF REQUEST STATS FOR DB %d '%s'\n";
    int have_scon_header = 0;
    int have_scon_stats = 0;

    dbenv = p;

    if (COMDB2_DIFFSTAT_REPORT()) {
        /* initialize */
        statlogger = reqlog_alloc();
        reqlog_diffstat_init(statlogger);
    }

    for (;;) {
        nqtrap = n_qtrap;
        nfstrap = n_fstrap;
        ncommits = n_commits;
        ncommit_time = n_commit_time;
        nsql = gbl_nsql;
        nsql_steps = gbl_nsql_steps;
        newsql = gbl_nnewsql;
        newsql_steps = gbl_nnewsql_steps;
        nretries = n_retries;
        vreplays = gbl_verify_tran_replays;

        bdb_get_bpool_counters(thedb->bdb_env, &bpool_hits, &bpool_misses);

        if (!dbenv->exiting && !dbenv->stopped) {
            bdb_get_lock_counters(thedb->bdb_env, &ndeadlocks, &nlockwaits);
            diff_deadlocks = ndeadlocks - last_ndeadlocks;
            diff_lockwaits = nlockwaits - last_nlockwaits;
        } else {
            diff_deadlocks = 0;
            diff_lockwaits = 0;
            reqlog_free(statlogger);
            return NULL;
        }

        diff_qtrap = nqtrap - last_qtrap;
        diff_fstrap = nfstrap - last_fstrap;
        diff_nsql = nsql - last_nsql;
        diff_nsql_steps = nsql_steps - last_nsql_steps;
        diff_newsql = newsql - last_newsql;
        diff_newsql_steps = newsql_steps - last_newsql_steps;
        diff_nretries = nretries - last_nretries;
        diff_vreplays = vreplays - last_vreplays;
        diff_ncommits = ncommits - last_ncommits;
        diff_ncommit_time = ncommit_time - last_ncommit_time;
        diff_bpool_hits = bpool_hits - last_bpool_hits;
        diff_bpool_misses = bpool_misses - last_bpool_misses;

        last_qtrap = nqtrap;
        last_fstrap = nfstrap;
        last_nsql = nsql;
        last_nsql_steps = nsql_steps;
        last_newsql = newsql;
        last_newsql_steps = newsql_steps;
        last_nretries = nretries;
        last_ndeadlocks = ndeadlocks;
        last_nlockwaits = nlockwaits;
        last_vreplays = vreplays;
        last_ncommits = ncommits;
        last_ncommit_time = ncommit_time;
        last_bpool_hits = bpool_hits;
        last_bpool_misses = bpool_misses;

        have_scon_header = 0;
        have_scon_stats = 0;

        if (diff_qtrap || diff_nsql || diff_newsql || diff_nsql_steps ||
            diff_fstrap || diff_vreplays || diff_bpool_hits ||
            diff_bpool_misses || diff_ncommit_time) {
            if (gbl_report) {
                logmsg(LOGMSG_USER, "diff");
                have_scon_header = 1;
                if (diff_qtrap)
                    logmsg(LOGMSG_USER, " n_reqs %d", diff_qtrap);
                if (diff_fstrap)
                    logmsg(LOGMSG_USER, " n_fsreqs %d", diff_fstrap);
                if (diff_nsql)
                    logmsg(LOGMSG_USER, " nsql %d", diff_nsql);
                if (diff_nsql_steps)
                    logmsg(LOGMSG_USER, " nsqlsteps %d", diff_nsql_steps);
                if (diff_deadlocks)
                    logmsg(LOGMSG_USER, " ndeadlocks %d", diff_deadlocks);
                if (diff_lockwaits)
                    logmsg(LOGMSG_USER, " nlockwaits %d", diff_lockwaits);
                if (diff_nretries)
                    logmsg(LOGMSG_USER, " n_retries %d", diff_nretries);
                if (diff_vreplays)
                    logmsg(LOGMSG_USER, " vreplays %lld", diff_vreplays);
                if (diff_newsql)
                    logmsg(LOGMSG_USER, " nnewsql %lld", diff_newsql);
                if (diff_ncommit_time)
                    logmsg(LOGMSG_USER, " n_commit_time %f ms",
                           diff_ncommit_time / (1000 * diff_ncommits));
                if (diff_bpool_hits)
                    logmsg(LOGMSG_USER, " cache_hits %llu", diff_bpool_hits);
                if (diff_bpool_misses)
                    logmsg(LOGMSG_USER, " cache_misses %llu",
                           diff_bpool_misses);
                have_scon_stats = 1;
            }
        }
        if (gbl_report)
            have_scon_stats |= osql_comm_diffstat(NULL, &have_scon_header);

        if (have_scon_stats)
            logmsg(LOGMSG_USER, "\n");

        if (COMDB2_DIFFSTAT_REPORT() && !gbl_schema_change_in_progress) {
            thresh = reqlog_diffstat_thresh();
            if ((thresh > 0) && (count > thresh)) {
                strbuf *logstr = strbuf_new();
                diff_qtrap = nqtrap - last_report_nqtrap;
                diff_fstrap = nfstrap - last_report_nfstrap;
                diff_nsql = nsql - last_report_nsql;
                diff_nsql_steps = nsql_steps - last_report_nsql_steps;
                diff_newsql = newsql - last_report_newsql;
                diff_newsql_steps = newsql_steps - last_report_newsql_steps;
                diff_nretries = nretries - last_report_nretries;
                diff_ncommits = ncommits - last_report_ncommits;
                diff_ncommit_time = ncommit_time - last_report_ncommit_time;

                diff_bpool_hits = bpool_hits - last_report_bpool_hits;
                diff_bpool_misses = bpool_misses - last_report_bpool_misses;

                if (diff_qtrap || diff_newsql || diff_nsql || diff_nsql_steps ||
                    diff_fstrap || diff_bpool_hits || diff_bpool_misses ||
                    diff_ncommit_time) {

                    strbuf_appendf(logstr, "diff");
                    if (diff_qtrap || diff_nretries) {
                        strbuf_appendf(logstr, " n_reqs %d n_retries %d",
                                       diff_qtrap, diff_nretries);
                    }
                    if (diff_nsql) {
                        strbuf_appendf(logstr, " nsql %d", diff_nsql);
                    }
                    if (diff_newsql) {
                        strbuf_appendf(logstr, " newsql %d", diff_newsql);
                    }
                    if (diff_nsql_steps) {
                        strbuf_appendf(logstr, " nsqlsteps %d",
                                       diff_nsql_steps);
                    }
                    if (diff_newsql_steps) {
                        strbuf_appendf(logstr, " newsqlsteps %d",
                                       diff_newsql_steps);
                    }
                    if (diff_fstrap) {
                        strbuf_appendf(logstr, " n_fsreqs %d", diff_fstrap);
                    }
                    if (diff_ncommit_time && diff_ncommits) {
                        strbuf_appendf(logstr, " n_commit_time %lld ms",
                                       diff_ncommit_time /
                                           (1000 * diff_ncommits));
                    }
                    if (diff_bpool_hits) {
                        strbuf_appendf(logstr, " n_cache_hits %llu",
                                       (long long unsigned int)diff_bpool_hits);
                    }
                    if (diff_bpool_misses) {
                        strbuf_appendf(
                            logstr, " n_cache_misses %llu",
                            (long long unsigned int)diff_bpool_misses);
                    }
                    strbuf_appendf(logstr, "\n");
                    reqlog_logl(statlogger, REQL_INFO, strbuf_buf(logstr));
                }

                for (ii = 0; ii < dbenv->num_dbs; ++ii) {
                    db = dbenv->dbs[ii];
                    hdr = 0;

                    for (jj = 0; jj <= MAXTYPCNT; jj++) {
                        diff = db->typcnt[jj] - db->prev_typcnt[jj];
                        if (diff > 0) {
                            if (hdr == 0) {
                                reqlog_logf(statlogger, REQL_INFO, hdr_fmt,
                                            db->dbnum, db->dbname);
                                hdr = 1;
                            }
                            reqlog_logf(statlogger, REQL_INFO, "%-20s %u\n",
                                        req2a(jj), diff);
                        }
                        db->prev_typcnt[jj] = db->typcnt[jj];
                    }

                    for (jj = 0; jj < BLOCK_MAXOPCODE; jj++) {
                        diff = db->blocktypcnt[jj] - db->prev_blocktypcnt[jj];
                        if (diff) {
                            if (hdr == 0) {
                                reqlog_logf(statlogger, REQL_INFO, hdr_fmt,
                                            db->dbnum, db->dbname);
                                hdr = 1;
                            }
                            reqlog_logf(statlogger, REQL_INFO, "    %-16s %u\n",
                                        breq2a(jj), diff);
                        }
                        db->prev_blocktypcnt[jj] = db->blocktypcnt[jj];
                    }
                    for (jj = 0; jj < MAX_OSQL_TYPES; jj++) {
                        diff = db->blockosqltypcnt[jj] -
                               db->prev_blockosqltypcnt[jj];
                        if (diff) {
                            if (hdr == 0) {
                                reqlog_logf(statlogger, REQL_INFO, hdr_fmt,
                                            db->dbnum, db->dbname);
                                hdr = 1;
                            }
                            reqlog_logf(statlogger, REQL_INFO, "    %-16s %u\n",
                                        osql_breq2a(jj), diff);
                        }
                        db->prev_blockosqltypcnt[jj] = db->blockosqltypcnt[jj];
                    }

                    diff = dbenv->txns_committed - dbenv->prev_txns_committed;
                    if (diff) {
                        if (hdr == 0) {
                            reqlog_logf(statlogger, REQL_INFO, hdr_fmt,
                                        db->dbnum, db->dbname);
                            hdr = 1;
                        }
                        reqlog_logf(statlogger, REQL_INFO, "    %-16s %u\n",
                                    "txns committed", diff);
                    }
                    dbenv->prev_txns_committed = dbenv->txns_committed;

                    diff = dbenv->txns_aborted - dbenv->prev_txns_aborted;
                    if (diff) {
                        if (hdr == 0) {
                            reqlog_logf(statlogger, REQL_INFO, hdr_fmt,
                                        db->dbnum, db->dbname);
                            hdr = 1;
                        }
                        reqlog_logf(statlogger, REQL_INFO, "    %-16s %u\n",
                                    "txns aborted", diff);
                    }
                    dbenv->prev_txns_aborted = dbenv->txns_aborted;

                    diff = db->nsql - db->prev_nsql;
                    if (diff) {
                        if (hdr == 0) {
                            reqlog_logf(statlogger, REQL_INFO, hdr_fmt,
                                        db->dbnum, db->dbname);
                            hdr = 1;
                        }
                        reqlog_logf(statlogger, REQL_INFO, "    %-16s %u\n",
                                    "nsql", diff);
                    }
                    db->prev_nsql = db->nsql;
                }

                pstats = bdb_get_process_stats();
                cur_bdb_stats = *pstats;
                if (cur_bdb_stats.n_lock_waits > last_bdb_stats.n_lock_waits) {
                    unsigned nreads = cur_bdb_stats.n_lock_waits -
                                      last_bdb_stats.n_lock_waits;
                    reqlog_logf(statlogger, REQL_INFO,
                                "%u locks, avg time %ums\n", nreads,
                                (cur_bdb_stats.lock_wait_time_ms -
                                 last_bdb_stats.lock_wait_time_ms) /
                                    nreads);
                }
                if (cur_bdb_stats.n_preads > last_bdb_stats.n_preads) {
                    unsigned npreads =
                        cur_bdb_stats.n_preads - last_bdb_stats.n_preads;
                    reqlog_logf(statlogger, REQL_INFO,
                                "%u preads, %u bytes, avg time %ums\n", npreads,
                                cur_bdb_stats.pread_bytes -
                                    last_bdb_stats.pread_bytes,
                                (cur_bdb_stats.pread_time_ms -
                                 last_bdb_stats.pread_time_ms) /
                                    npreads);
                }
                if (cur_bdb_stats.n_pwrites > last_bdb_stats.n_pwrites) {
                    unsigned npwrites =
                        cur_bdb_stats.n_pwrites - last_bdb_stats.n_pwrites;
                    reqlog_logf(statlogger, REQL_INFO,
                                "%u pwrites, %u bytes, avg time %ums\n",
                                npwrites, cur_bdb_stats.pwrite_bytes -
                                              last_bdb_stats.pwrite_bytes,
                                (cur_bdb_stats.pwrite_time_ms -
                                 last_bdb_stats.pwrite_time_ms) /
                                    npwrites);
                }
                last_bdb_stats = cur_bdb_stats;

                diff_deadlocks = ndeadlocks - last_report_deadlocks;
                diff_lockwaits = nlockwaits - last_report_lockwaits;
                diff_vreplays = vreplays - last_report_vreplays;

                if (diff_deadlocks || diff_lockwaits || diff_vreplays)
                    reqlog_logf(statlogger, REQL_INFO,
                                "ndeadlocks %d, nlockwaits %d, vreplays %d\n",
                                diff_deadlocks, diff_lockwaits, diff_vreplays);

                bdb_get_cur_lsn_str(thedb->bdb_env, &curlsnbytes, curlsn,
                                    sizeof(curlsn));
                if (strcmp(curlsn, lastlsn) != 0) {
                    reqlog_logf(statlogger, REQL_INFO, "LSN %s diff %llu\n",
                                curlsn, curlsnbytes - lastlsnbytes);
                    strncpy0(lastlsn, curlsn, sizeof(lastlsn));
                    lastlsnbytes = curlsnbytes;
                }

                reqlog_diffstat_dump(statlogger);

                count = 0;
                last_report_nqtrap = nqtrap;
                last_report_nfstrap = nfstrap;
                last_report_nsql = nsql;
                last_report_nsql_steps = nsql_steps;
                last_report_newsql = newsql;
                last_report_newsql_steps = newsql_steps;
                last_report_nretries = nretries;
                last_report_bpool_hits = bpool_hits;
                last_report_bpool_misses = bpool_misses;

                last_report_deadlocks = ndeadlocks;
                last_report_lockwaits = nlockwaits;
                last_report_vreplays = vreplays;

                last_report_ncommits = ncommits;
                last_report_ncommit_time = ncommit_time;

                osql_comm_diffstat(statlogger, NULL);
                strbuf_free(logstr);
            }

            if (count % 60 == 0) {
                /* dump here */
                quantize_ctrace(q_min, "Tagged requests this minute");
                quantize_clear(q_min);
                quantize_ctrace(q_sql_min, "SQL requests this minute");
                quantize_clear(q_sql_min);
                quantize_ctrace(q_sql_steps_min, "SQL steps this minute");
                quantize_clear(q_sql_steps_min);
            }
            if (count % 3600 == 0) {
                /* dump here */
                quantize_ctrace(q_hour, "Tagged requests this hour");
                quantize_clear(q_hour);
                quantize_ctrace(q_sql_hour, "SQL requests this hour");
                quantize_clear(q_sql_hour);
                quantize_ctrace(q_sql_steps_hour, "SQL steps this hour");
                quantize_clear(q_sql_steps_hour);
            }
        }

        if (gbl_repscore)
            bdb_show_reptimes_compact(thedb->bdb_env);

        ++count;
        sleep(1);
    }
}

void create_stat_thread(struct dbenv *dbenv)
{
    pthread_t stat_tid;
    int rc;

    rc = pthread_create(&stat_tid, &gbl_pthread_attr, statthd, dbenv);
    if (rc) {
        logmsg(LOGMSG_FATAL, "pthread_create statthd rc %d\n", rc);
        abort();
    }
}
/* set datetime global if directory exists */
static void set_datetime_dir(void)
{

    struct stat st;
    char *dir = comdb2_location("tzdata", "zoneinfo");

    /* this is a stupid test to prevent running comdb2 that have no datetime
       support
       files; this only test for directory presence and access to it, nothing
       else
    */
    if (stat(dir, &st)) {
        free(dir);
        logmsg(LOGMSG_FATAL, "This machine has no datetime support file;\n");
        abort();
    }

    tz_set_dir(dir);
}

static void iomap_on(void *p)
{
    gbl_berkdb_iomap = 1;
    if (thedb && thedb->bdb_env)
        bdb_berkdb_iomap_set(thedb->bdb_env, 1);
}

static void iomap_off(void *p)
{
    gbl_berkdb_iomap = 0;
    if (thedb && thedb->bdb_env)
        bdb_berkdb_iomap_set(thedb->bdb_env, 0);
}

cron_sched_t *memstat_sched;
static void *memstat_cron_event(void *arg1, void *arg2, void *arg3, void *arg4,
                                struct errstat *err)
{
    int tm;
    void *rc;

    // cron jobs always write to ctrace
    (void)comdb2ma_stats(NULL, 1, 0, COMDB2MA_TOTAL_DESC, COMDB2MA_GRP_NONE, 1);

    if (gbl_memstat_freq > 0) {
        tm = time_epoch() + gbl_memstat_freq;
        rc = cron_add_event(memstat_sched, NULL, tm, (FCRON) memstat_cron_event, NULL,
                            NULL, NULL, NULL, err);

        if (rc == NULL)
            logmsg(LOGMSG_ERROR, "Failed to schedule next memstat event. "
                            "rc = %d, errstr = %s\n",
                    err->errval, err->errstr);
    }
    return NULL;
}

static void *memstat_cron_kickoff(void *arg1, void *arg2, void *arg3,
                                  void *arg4, struct errstat *err)
{
    int tm;
    void *rc;

    logmsg(LOGMSG_INFO, "Starting memstat cron job. "
                    "Will print memory usage every %d seconds.\n",
            gbl_memstat_freq);

    tm = time_epoch() + gbl_memstat_freq;
    rc = cron_add_event(memstat_sched, NULL, tm, (FCRON) memstat_cron_event, NULL, NULL,
                        NULL, NULL, err);
    if (rc == NULL)
        logmsg(LOGMSG_ERROR, "Failed to schedule next memstat event. "
                        "rc = %d, errstr = %s\n",
                err->errval, err->errstr);

    return NULL;
}

static int comdb2ma_stats_cron(void)
{
    struct errstat xerr = {0};

    if (gbl_memstat_freq > 0) {
        memstat_sched = cron_add_event(
            memstat_sched, memstat_sched == NULL ? "memstat_cron" : NULL,
            INT_MIN, (FCRON) memstat_cron_kickoff, NULL, NULL, NULL, NULL, &xerr);

        if (memstat_sched == NULL)
            logmsg(LOGMSG_ERROR, "Failed to schedule memstat cron job. "
                            "rc = %d, errstr = %s\n",
                    xerr.errval, xerr.errstr);
    }

    return xerr.errval;
}

static void register_all_int_switches()
{
    register_int_switch("bad_lrl_fatal",
                        "Unrecognised lrl options are fatal errors",
                        &gbl_bad_lrl_fatal);
    register_int_switch("t2t", "New tag->tag conversion code", &gbl_use_t2t);
    register_int_switch("fix_cstr", "Fix validation of cstrings",
                        &gbl_fix_validate_cstr);
    register_int_switch("warn_cstr", "Warn on validation of cstrings",
                        &gbl_warn_validate_cstr);
    register_int_switch("scpushlogs", "Push to next log after a schema changes",
                        &gbl_pushlogs_after_sc);
    register_int_switch("pfltverbose", "Verbose errors in prefaulting code",
                        &gbl_prefault_verbose);
    register_int_switch("plannedsc", "Use planned schema change by default",
                        &gbl_default_plannedsc);
    register_int_switch("pflt_readahead",
                        "Enable prefaulting of readahead operations",
                        &gbl_prefault_readahead);
    register_int_switch("pflt_toblock_lcl",
                        "Prefault toblock operations locally",
                        &gbl_prefault_toblock_local);
    register_int_switch("pflt_toblock_rep",
                        "Prefault toblock operations on replicants",
                        &gbl_prefault_toblock_bcast);
    register_int_switch("dflt_livesc", "Use live schema change by default",
                        &gbl_default_livesc);
    register_int_switch("dflt_plansc", "Use planned schema change by default",
                        &gbl_default_plannedsc);
    register_int_switch("consumer_rtcpu",
                        "Don't send update broadcasts to rtcpu'd machines",
                        &gbl_consumer_rtcpu_check);
    register_int_switch(
        "node1_rtcpuable",
        "If off then consumer code won't do rtcpu checks on node 1",
        &gbl_node1rtcpuable);
    register_int_switch("clnt_sql_stats", "Trace back fds to client machines",
                        &gbl_sql_client_stats);
    register_int_switch("sqlite3openserial",
                        "Serialise calls to sqlite3_open to prevent excess CPU",
                        &gbl_serialise_sqlite3_open);
    register_int_switch(
        "thread_stats",
        "Berkeley DB will keep stats on what its threads are doing",
        &gbl_bb_berkdb_enable_thread_stats);
    register_int_switch(
        "lock_timing",
        "Berkeley DB will keep stats on time spent waiting for locks",
        &gbl_bb_berkdb_enable_lock_timing);
    register_int_switch("qdump_atexit", "Dump queue stats at exit",
                        &gbl_dump_queues_on_exit);
    register_int_switch(
        "memp_timing",
        "Berkeley DB will keep stats on time spent in __memp_fget",
        &gbl_bb_berkdb_enable_memp_timing);
    register_int_switch(
        "memp_pg_timing",
        "Berkeley DB will keep stats on time spent in __memp_pg",
        &gbl_bb_berkdb_enable_memp_pg_timing);
    register_int_switch("shalloc_timing", "Berkeley DB will keep stats on time "
                                          "spent in shallocs and shalloc_frees",
                        &gbl_bb_berkdb_enable_shalloc_timing);
    register_int_switch("allow_mismatched_tag_size",
                        "Allow variants in padding in static tag struct sizes",
                        &gbl_allow_mismatched_tag_size);
    register_int_switch("reset_queue_cursor_mode",
                        "Reset queue consumeer read cursor after each consume",
                        &gbl_reset_queue_cursor);
    register_int_switch("key_updates",
                        "Update non-dupe keys instead of delete/add",
                        &gbl_key_updates);
    register_int_switch("emptystrnum", "Empty strings don't convert to numbers",
                        &gbl_empty_strings_dont_convert_to_numbers);
    register_int_switch("schemachange_perms",
                        "Check if schema change allowed from source machines",
                        &gbl_check_schema_change_permissions);
    register_int_switch("verifylsn",
                        "Verify if LSN written before writing page",
                        &gbl_verify_lsn_written);
    register_int_switch("allow_broken_datetimes", "Allow broken datetimes",
                        &gbl_allowbrokendatetime);
    register_int_switch("verify_directio",
                        "Run expensive checks on directio calls",
                        &gbl_verify_direct_io);
    register_int_switch("parallel_sync",
                        "Run checkpoint/memptrickle code with parallel writes",
                        &gbl_parallel_memptrickle);
    register_int_switch("verify_dbreg",
                        "Periodically check if dbreg entries are correct",
                        &gbl_verify_dbreg);
    register_int_switch("verifycheckpoints",
                        "Highly paranoid checkpoint validity checks",
                        &gbl_checkpoint_paranoid_verify);
    register_int_switch(
        "support_datetime_in_triggers",
        "Enable support for datetime/interval types in triggers",
        &gbl_support_datetime_in_triggers);
    register_int_switch("prefix_foreign_keys",
                        "Allow foreign key to be a prefix of your key",
                        &gbl_fk_allow_prefix_keys);
    register_int_switch("superset_foreign_keys",
                        "Allow foreign key to be a superset of your key",
                        &gbl_fk_allow_superset_keys);
    register_int_switch("repverifyrecs",
                        "Verify every berkeley log record received",
                        &gbl_verify_rep_log_records);
    register_int_switch(
        "enable_osql_logging",
        "Log every osql packet received in a special file, per iq\n",
        &gbl_enable_osql_logging);
    register_int_switch("enable_osql_longreq_logging",
                        "Log untruncated osql strings\n",
                        &gbl_enable_osql_longreq_logging);
    register_int_switch(
        "check_sparse_files",
        "When allocating a page, check that we aren't creating a sparse file\n",
        &gbl_check_sparse_files);
    register_int_switch(
        "core_on_sparse_file",
        "Generate a core if we catch berkeley creating a sparse file\n",
        &gbl_core_on_sparse_file);
    register_int_switch("sqlclient_use_random_readnode",
                        "Sql client will use random sql allocation by default "
                        "(while still calling sqlhndl_alloc()\n",
                        &gbl_sql_use_random_readnode);
    register_int_switch(
        "check_sqlite_numeric_types",
        "Report if our numeric conversion disagrees with SQLite's\n",
        &gbl_report_sqlite_numeric_conversion_errors);
    register_int_switch(
        "use_fastseed_for_comdb2_seqno",
        "Use fastseed instead of context for comdb2_seqno unique values\n",
        &gbl_use_fastseed_for_comdb2_seqno);
    register_int_switch(
        "disable_stable_for_ipu",
        "For inplace update tables, disable stable find-next cursors",
        &gbl_disable_stable_for_ipu);
    register_int_switch("debug_mpalloc_size",
                        "Alarm on suspicious allocation requests",
                        &gbl_debug_memp_alloc_size);
    register_int_switch("disable_exit_on_thread_error",
                        "don't exit on thread errors",
                        &gbl_disable_exit_on_thread_error);
    register_int_switch("support_sock_luxref",
                        "support proxy socket request with a set luxref",
                        &gbl_support_sock_luxref);
    register_switch("berkdb_iomap",
                    "enable berkdb writing memptrickle status to a mapped file",
                    iomap_on, iomap_off, int_stat_fn, &gbl_berkdb_iomap);
    register_int_switch("catch_response_on_retry",
                        "print trace when we try to send replies on a retry",
                        &gbl_catch_response_on_retry);
    register_int_switch("requeue_on_tran_dispatch",
                        "Requeue transactional statement if not enough threads",
                        &gbl_requeue_on_tran_dispatch);
    register_int_switch("check_wrong_db",
                        "Return error if connecting to wrong database",
                        &gbl_check_wrong_db);
    register_int_switch("dbglog_use_sockpool",
                        "Use sockpool for connections opened for dbglog",
                        &gbl_use_sockpool_for_debug_logs);
    register_int_switch("debug_temp_tables", "Debug temp tables",
                        &gbl_debug_temptables);
    register_int_switch("check_sql_source", "Check sql source",
                        &gbl_check_sql_source);
    register_int_switch(
        "flush_check_active_peer",
        "Check if still have active connection when trying to flush",
        &gbl_flush_check_active_peer);
    register_int_switch("private_blkseq", "Keep a private blkseq",
                        &gbl_private_blkseq);
    register_int_switch("use_blkseq", "Enable blkseq", &gbl_use_blkseq);
    register_int_switch("track_queue_time",
                        "Track time sql requests spend on queue",
                        &gbl_track_queue_time);
    register_int_switch("update_startlsn_printstep",
                        "Print steps walked in update_startlsn code",
                        &gbl_update_startlsn_printstep);
    register_int_switch("locks_check_waiters",
                        "Light a flag if a lockid has waiters",
                        &gbl_locks_check_waiters);
    register_int_switch(
        "rowlocks_commit_on_waiters",
        "Don't commit a physical transaction unless there are lock waiters",
        &gbl_rowlocks_commit_on_waiters);
    register_int_switch("log_fstsnd_triggers",
                        "Log all fstsnd triggers to file",
                        &gbl_log_fstsnd_triggers);
    register_int_switch("broadcast_check_rmtpol",
                        "Check rmtpol before sending triggers",
                        &gbl_broadcast_check_rmtpol);
    register_int_switch("noenv_requests",
                        "Send requests compatible with no environment",
                        &gbl_noenv_messages);
    register_int_switch("track_curtran_locks", "Print curtran lockinfo",
                        &gbl_track_curtran_locks);
    register_int_switch("print_deadlock_cycles", "Print all deadlock cycles",
                        &gbl_print_deadlock_cycles);
    register_int_switch("replicate_rowlocks", "Replicate rowlocks",
                        &gbl_replicate_rowlocks);
    register_int_switch("gather_rowlocks_on_replicant",
                        "Replicant will gather rowlocks",
                        &gbl_replicant_gather_rowlocks);
    register_int_switch("force_old_cursors", "Replicant will use old cursors",
                        &gbl_force_old_cursors);
    register_int_switch("disable_rowlocks_logging",
                        "Don't add logical logging for rowlocks",
                        &gbl_disable_rowlocks_logging);
    register_int_switch("disable_rowlocks",
                        "Follow rowlocks codepath but don't lock",
                        &gbl_disable_rowlocks);
    register_int_switch("random_rowlocks",
                        "Grab random, guaranteed non-conflicting rowlocks",
                        &gbl_random_rowlocks);
    register_int_switch(
        "already_aborted_trace",
        "Print trace when dd_abort skips an 'already-aborted' locker",
        &gbl_already_aborted_trace);
    register_int_switch("disable_update_shadows",
                        "stub out update shadows code",
                        &gbl_disable_update_shadows);
    register_int_switch("verbose_toblock_backouts",
                        "print verbose toblock backout trace",
                        &gbl_verbose_toblock_backouts);
    register_int_switch(
        "sql_release_locks_on_si_lockwait",
        "Release sql locks from si if the rep thread is waiting",
        &gbl_sql_release_locks_on_si_lockwait);
    register_int_switch("sql_release_locks_on_emit_row_lockwait",
                        "Release sql locks when we are about to emit a row",
                        &gbl_sql_release_locks_on_emit_row);
    register_int_switch("sql_release_locks_on_slow_reader",
                        "Release sql locks if a tcp write to the client blocks",
                        &gbl_sql_release_locks_on_slow_reader);
    register_int_switch("no_timeouts_on_release_locks",
                        "Disable client-timeouts if we're releasing locks",
                        &gbl_sql_no_timeouts_on_release_locks);
    register_int_switch("sql_release_locks_in_update_shadows",
                        "Release sql locks in update_shadows on lockwait",
                        &gbl_sql_release_locks_in_update_shadows);
    register_int_switch("release_locks_trace",
                        "Print trace if we release locks",
                        &gbl_sql_release_locks_trace);
    register_int_switch("verbose_waiter_flag",
                        "Print trace setting the waiter flag in lock code",
                        &gbl_lock_get_verbose_waiter);
    register_int_switch("dump_locks_on_repwait", "Dump locks on repwaits",
                        &gbl_dump_locks_on_repwait);
    register_int_switch("dump_page_on_byteswap_error",
                        "fsnap a malformed page from byteswap",
                        &gbl_dump_page_on_byteswap_error);
    register_int_switch("dump_after_byteswap", "dump page after byteswap",
                        &gbl_dump_after_byteswap);
    register_int_switch("rl_retry_on_deadlock",
                        "retry micro commit on deadlock",
                        &gbl_micro_retry_on_deadlock);
    register_int_switch("disable_blob_check",
                        "return immediately in check_blob_buffers",
                        &gbl_disable_blob_check);
    register_int_switch("disable_new_si_overhead",
                        "return immediately in several new snapisol functions",
                        &gbl_disable_new_snapisol_overhead);
    register_int_switch("verify_all_pools",
                        "verify objects are returned to the correct pools",
                        &gbl_verify_all_pools);
    register_int_switch("print_blockp_stats",
                        "print thread-count in block processor",
                        &gbl_print_blockp_stats);
    register_int_switch("allow_parallel_rep_on_pagesplit",
                        "allow parallel rep on pgsplit",
                        &gbl_allow_parallel_rep_on_pagesplit);
    register_int_switch("allow_parallel_rep_on_prefix",
                        "allow parallel rep on bam_prefix",
                        &gbl_allow_parallel_rep_on_prefix);
    register_int_switch("verbose_net", "Net prints lots of messages",
                        &gbl_verbose_net);
    register_int_switch("only_match_on_commit",
                        "Only rep_verify_match on commit records",
                        &gbl_only_match_commit_records);
    register_int_switch("check_page_in_recovery",
                        "verify that a page has or hasn't gotten corrupt",
                        &gbl_check_page_in_recovery);
    register_int_switch("comptxn_inherit_locks",
                        "Compensating transactions inherit pagelocks",
                        &gbl_cmptxn_inherit_locks);
    register_int_switch("rep_printlock", "Print locks in rep commit",
                        &gbl_rep_printlock);
    register_int_switch("accept_on_child_nets",
                        "listen on separate port for osql/signal nets",
                        &gbl_accept_on_child_nets);
    register_int_switch("disable_etc_services_lookup",
                        "When on, disables using /etc/services first to "
                        "discover database ports",
                        &gbl_disable_etc_services_lookup);
    register_int_switch("rowlocks_deadlock_trace",
                        "Prints deadlock trace in phys.c",
                        &gbl_rowlocks_deadlock_trace);
    register_int_switch("durable_wait_seqnum_test",
                        "Enables periodic durable failures in wait-for-seqnum",
                        &gbl_durable_wait_seqnum_test);
    register_int_switch("durable_replay_test",
                        "Enables periodic durable failures in blkseq replay",
                        &gbl_durable_replay_test);
    register_int_switch(
        "durable_block_test",
        "Return periodic durability failures from bdb_durable_block",
        &gbl_durable_block_test);
    register_int_switch("durable_set_trace",
                        "Print trace set durable and commit lsn trace",
                        &gbl_durable_set_trace);
    register_int_switch("dumptxn_at_commit",
                        "Print the logs for a txn at commit",
                        &gbl_dumptxn_at_commit);
    register_int_switch("durable_calc_trace",
                        "Print all lsns for calculate_durable_lsn",
                        &gbl_durable_calc_trace);
    register_int_switch("extended_sql_debug_trace",
                        "Print extended trace for durable sql debugging",
                        &gbl_extended_sql_debug_trace);
    register_int_switch("dump_fsql_response", "Dump fsql out messages",
                        &gbl_dump_fsql_response);
    register_int_switch("large_str_idx_find",
                        "Allow index search using out or range strings",
                        &gbl_large_str_idx_find);
    register_int_switch("fingerprint_queries",
                        "Compute fingerprint for SQL queries",
                        &gbl_fingerprint_queries);
    register_int_switch("test_curtran_change", 
                        "Test change-curtran codepath (for debugging only)",
                        &gbl_test_curtran_change_code);
    register_int_switch("test_blkseq_replay",
                        "Test blkseq replay codepath (for debugging only)",
                        &gbl_test_blkseq_replay_code);
<<<<<<< HEAD
    register_int_switch("dump_blkseq",
                        "Dump all blkseq inserts and replays",
                        &gbl_dump_blkseq);
=======
>>>>>>> 70ace3c4
    register_int_switch("skip_cget_in_db_put", 
                        "Don't perform a cget when we do a cput",
                        &gbl_skip_cget_in_db_put);
    register_int_switch("direct_count",
                        "skip cursor layer for simple count stmts",
                        &gbl_direct_count);
    register_int_switch("parallel_count",
                        "When 'direct_count' is on, enable thread-per-stripe",
                        &gbl_parallel_count);
}

static void getmyid(void)
{
    char name[1024];

    if (gethostname(name, sizeof(name))) {
        logmsg(LOGMSG_ERROR, "%s: Failure to get local hostname!!!\n", __func__);
        gbl_myhostname = "UNKNOWN";
        gbl_mynode = "localhost";
    } else {
        name[1023] = '\0'; /* paranoia, just in case of truncation */

        gbl_myhostname = strdup(name);
        gbl_mynode = intern(gbl_myhostname);
    }

    getmyaddr();
    gbl_mypid = getpid();
}

void create_marker_file() 
{
    char *marker_file;
    int tmpfd;
    for (int ii = 0; ii < thedb->num_dbs; ii++) {
        if (thedb->dbs[ii]->dbnum) {
            marker_file =
                comdb2_location("marker", "%s.trap", thedb->dbs[ii]->dbname);
            tmpfd = creat(marker_file, 0666);
            free(marker_file);
            if (tmpfd != -1) close(tmpfd);
        }
    }
    marker_file = comdb2_location("marker", "%s.trap", thedb->envname);
    tmpfd = creat(marker_file, 0666);
    free(marker_file);
    if (tmpfd != -1) close(tmpfd);
}

void set_timepart_and_handle_resume_sc() 
{
    /* We need to do this before resuming schema chabge , if any */
    logmsg(LOGMSG_INFO, "Reloading time partitions\n");
    thedb->timepart_views = timepart_views_init(thedb);
    if (!thedb->timepart_views)
        abort();

    /* if there is an active schema changes, resume it, this is automatically
     * done every time the master changes, but on startup the low level meta
     * table wasn't open yet so we couldn't check to see if a schema change was
     * in progress */
    if (thedb->master == gbl_mynode) {
        int irc = resume_schema_change();
        if (irc)
            logmsg(LOGMSG_ERROR, 
                    "failed trying to resume schema change, "
                    "if one was in progress it will have to be restarted\n");
    }
}


#define TOOL(x) #x,

#define TOOLS           \
   TOOL(cdb2_dump)      \
   TOOL(cdb2_printlog)  \
   TOOL(cdb2_stat)      \
   TOOL(cdb2_verify)

#undef TOOL
#define TOOL(x) int tool_ ##x ##_main(int argc, char *argv[]);

TOOLS

#undef TOOL
#define TOOL(x) { #x, tool_ ##x ##_main },

struct tool {
   const char *tool;
   int (*main_func)(int argc, char *argv[]);
};

struct tool tool_callbacks[] = {
   TOOLS
   NULL
};

int main(int argc, char **argv)
{
    char *marker_file;
    int ii;
    int rc;

    char *exe = NULL;

    /* clean left over transactions every 5 minutes */
    int clean_mins = 5 * 60 * 1000;

    /* allocate initializer first */
    comdb2ma_init(0, 0);

    /* more reliable */
#ifdef _LINUX_SOURCE
    char fname[PATH_MAX];
    rc = readlink("/proc/self/exe", fname, sizeof(fname));
    if (rc > 0 && rc < sizeof(fname)) {
        fname[rc] = 0;
        exe = basename(fname);
    }
#endif
    if (exe == NULL) {
       /* more portable */
       char *arg = strdup(argv[0]);
       exe = basename(arg);
    }

    for (int i = 0; tool_callbacks[i].tool; i++) {
       if (strcmp(tool_callbacks[i].tool, exe) == 0)
          return tool_callbacks[i].main_func(argc, argv);
    }

    init_debug_switches();

    timer_init(ttrap);

    if (isatty(fileno(stdout)))
       logmsg_set_time(0);

    /* what is my local hostname */
    getmyid();

    /* ignore too large files signals */
    struct sigaction sact;
    sact.sa_handler = SIG_IGN;
    sigemptyset(&sact.sa_mask);
    sact.sa_flags = 0;
    sigaction(SIGXFSZ, &sact, NULL);

    signal(SIGTERM, clean_exit_sigwrap);

    if (debug_switch_skip_skipables_on_verify())
        gbl_berkdb_verify_skip_skipables = 1;

    init_q_vars();

    srand(time(NULL) ^ getpid() << 16);

    if (debug_switch_verbose_deadlocks())
        verbose_deadlocks = 1;

    if ((rc = io_override_init()))
        return -1;

    /* line buffering in stdout */
    setvbuf(stdout, 0, _IOLBF, 0);

    crc32c_init(0);

    adjust_ulimits();
    sqlite3_tunables_init();
    thread_util_init();
    user_request_init();

    fdb_cache_init(10);
    fdb_svc_init();

    gbl_invalid_tid = pthread_self();

    logmsg(LOGMSG_INFO, "setting i/o alarm threshold to 100ms\n");

    __berkdb_write_alarm_ms = 100;
    __berkdb_read_alarm_ms = 100;
    __berkdb_fsync_alarm_ms = 100;

    berk_write_alarm_ms(__berkdb_write_alarm_ms);
    berk_read_alarm_ms(__berkdb_read_alarm_ms);
    berk_fsync_alarm_ms(__berkdb_fsync_alarm_ms);
    berk_memp_sync_alarm_ms(500);

    sighold(SIGPIPE); /*dothis before kicking off any threads*/

    thrman_init();
    javasp_once_init();

    register_all_int_switches();

    if (init(argc, argv) == -1) {
        logmsg(LOGMSG_FATAL, "failed to start\n");
        exit(1);
    }

    set_datetime_dir();
    set_timepart_and_handle_resume_sc();

    repl_list_init();

    /* Creating a server context wipes out the db #'s dbcommon entries.
     * Recreate them. */
    fix_lrl_ixlen();
    create_marker_file();

    create_watchdog_thread(thedb);
    create_old_blkseq_thread(thedb);
    create_stat_thread(thedb);

    /* create the offloadsql repository */
    if (thedb->nsiblings > 0) {
        if (osql_open(thedb)) {
            logmsg(LOGMSG_FATAL, "Failed to init osql\n");
            exit(1);
        }
    }

    /* if not using the nowatch lrl option */
    if (!gbl_watchdog_disable_at_start)
        watchdog_enable();

    llmeta_dump_mapping(thedb);

    void init_lua_dbtypes(void);
    init_lua_dbtypes();

    timprm(clean_mins, TMEV_PURGE_OLD_LONGTRN);

    if (comdb2ma_stats_cron() != 0)
        abort();

    if (process_deferred_options(thedb, DEFERRED_SEND_COMMAND, NULL,
                                 deferred_do_commands)) {
        logmsg(LOGMSG_FATAL, "failed to process deferred options\n");
        exit(1);
    }

    // db started - disable recsize kludge so
    // new schemachanges won't allow broken size.
    gbl_broken_max_rec_sz = 0;

    gbl_ready = 1;
    logmsg(LOGMSG_WARN, "I AM READY.\n");

    extern void *timer_thread(void *);
    pthread_t timer_tid;
    rc = pthread_create(&timer_tid, NULL, timer_thread, NULL);
    if (rc) {
        logmsg(LOGMSG_FATAL, "Can't create timer thread %d %s\n", rc, strerror(rc));
        return 1;
    }
    void *ret;
    rc = pthread_join(timer_tid, &ret);
    if (rc) {
        logmsg(LOGMSG_FATAL, "Can't wait for timer thread %d %s\n", rc,
                strerror(rc));
        return 1;
    }

    return 0;
}

void delete_db(char *db_name)
{
    int idx;

    pthread_rwlock_wrlock(&thedb_lock);
    if ((idx = getdbidxbyname(db_name)) < 0) {
        logmsg(LOGMSG_FATAL, "%s: failed to find db for deletion: %s\n", __func__,
                db_name);
        exit(1);
    }

    for (int i = idx; i < (thedb->num_dbs - 1); i++)
        thedb->dbs[i] = thedb->dbs[i + 1];

    thedb->num_dbs -= 1;
    pthread_rwlock_unlock(&thedb_lock);
}

void replace_db(struct db *p_db)
{
    int idx;

    if ((idx = getdbidxbyname(p_db->dbname)) < 0) {
        logmsg(LOGMSG_FATAL, "%s: failed to find db for replacement: %s\n", __func__,
                p_db->dbname);
        exit(1);
    }

    p_db->dbnum = thedb->dbs[idx]->dbnum; /* save dbnum since we can't load if
                                         * from the schema anymore */
    p_db->dbs_idx = idx;
    thedb->dbs[idx] = p_db;
}

void epoch2a(int epoch, char *buf, size_t buflen)
{
    struct tm tmres;
    int pos;
    localtime_r((const time_t *)&epoch, &tmres);
#if defined(_SUN_SOURCE) || defined(_IBM_SOURCE)
    asctime_r(&tmres, buf);
#else
    strncpy0(buf, "epoch2a:ARCH?", buflen);
#endif
    for (pos = strlen(buf) - 1; pos >= 0; pos--) {
        if (!isspace((int)buf[pos]))
            break;
        buf[pos] = '\0';
    }
}

/* store our schemas in meta */
static int put_all_csc2()
{
    int ii;
    for (ii = 0; ii < thedb->num_dbs; ii++) {
        if (thedb->dbs[ii]->dbtype == DBTYPE_TAGGED_TABLE) {
            int rc;
            
            if (thedb->dbs[ii]->lrlfname)
               rc = load_new_table_schema_file(thedb, thedb->dbs[ii]->dbname,
                     thedb->dbs[ii]->lrlfname);
            else
               rc = load_new_table_schema_tran(thedb, NULL, thedb->dbs[ii]->dbname, thedb->dbs[ii]->csc2_schema);
            if (rc != 0) {
                logmsg(LOGMSG_ERROR, "error storing schema for table '%s'\n",
                       thedb->dbs[ii]->dbname);
                return -1;
            }
        }
    }

    return 0; /*success*/
}

int check_current_schemas(void)
{
    if (gbl_create_mode) {
        /* store our schemas in meta */
        if (put_all_csc2()) {
            logmsg(LOGMSG_ERROR, "error storing schemas in meta table\n");
            return -1;
        }
    } else {
        int ii;
        int schema_errors = 0;
        for (ii = 0; ii < thedb->num_dbs; ii++) {
            if (thedb->dbs[ii]->dbtype == DBTYPE_TAGGED_TABLE) {
                int rc;
                rc = check_table_schema(thedb, thedb->dbs[ii]->dbname,
                                        thedb->dbs[ii]->lrlfname);
                if (rc != 0)
                    schema_errors++;
            }
        }
        if (schema_errors) {
            logmsg(LOGMSG_ERROR, "SCHEMA MISMATCHES DETECTED, SEE ABOVE\n");
            return -1;
        }
    }

    return 0;
}

void log_delete_add_state(struct dbenv *dbenv, struct log_delete_state *state)
{
    pthread_mutex_lock(&dbenv->log_delete_counter_mutex);
    listc_atl(&dbenv->log_delete_state_list, state);
    pthread_mutex_unlock(&dbenv->log_delete_counter_mutex);
}

void log_delete_rem_state(struct dbenv *dbenv, struct log_delete_state *state)
{
    pthread_mutex_lock(&dbenv->log_delete_counter_mutex);
    listc_rfl(&dbenv->log_delete_state_list, state);
    pthread_mutex_unlock(&dbenv->log_delete_counter_mutex);
}

void log_delete_counter_change(struct dbenv *dbenv, int action)
{
    struct log_delete_state *pstate;
    int filenum;
    pthread_mutex_lock(&dbenv->log_delete_counter_mutex);
    switch (action) {
    case LOG_DEL_ABS_ON:
        dbenv->log_delete = 1;
        break;
    case LOG_DEL_ABS_OFF:
        dbenv->log_delete = 0;
        break;
    }
    /* Find the lowest filenum in our log delete states */
    if (!dbenv->log_delete) {
        filenum = 0;
    } else {
        filenum = -1; /* delete any log file */
        LISTC_FOR_EACH(&dbenv->log_delete_state_list, pstate, linkv)
        {
            if (pstate->filenum < filenum || filenum == -1)
                filenum = pstate->filenum;
        }
    }
    dbenv->log_delete_filenum = filenum;
    pthread_mutex_unlock(&dbenv->log_delete_counter_mutex);
}

inline int debug_this_request(int until)
{
    int now = time_epoch();
    return now <= until;
}

int thdpool_alarm_on_queing(int len)
{
    if (bdb_attr_get(thedb->bdb_attr, BDB_ATTR_SQL_QUEUEING_DISABLE_TRACE) &&
        bdb_attr_get(thedb->bdb_attr, BDB_ATTR_SQL_QUEUEING_CRITICAL_TRACE) >=
            len)
        return 0;
    return 1;
}

int gbl_hostname_refresh_time = 60;

static int write_pidfile(const char *pidfile)
{
    FILE *f;
    f = fopen(pidfile, "w");
    if (f == NULL) {
        logmsg(LOGMSG_ERROR, "%s %s\n", pidfile, strerror(errno));
        return -1;
    }
    fprintf(f, "%d\n", (int)getpid());
    fclose(f);
    return 0;
}

int comdb2_is_standalone(void *dbenv)
{
    return bdb_is_standalone(dbenv, thedb->bdb_env);
}

#define QUOTE_(x) #x
#define QUOTE(x) QUOTE_(x)

static int create_service_file(char *lrlname)
{
#ifdef _LINUX_SOURCE
    char *comdb2_path = comdb2_location("scripts", "comdb2");

    char *service_file =
        comdb2_asprintf("%s/%s.service", thedb->basedir, thedb->envname);
    struct passwd *pw;
    char *user;
    char lrl[PATH_MAX];
    if (lrlname) {
       if (realpath(lrlname, lrl) == NULL) {
          logmsg(LOGMSG_ERROR, "can't resolve path to lrl file\n");
       }
    }

    FILE *f = fopen(service_file, "w");

    pw = getpwuid(getuid());
    if (pw == NULL) {
        logmsg(LOGMSG_ERROR, "can't resolve current user: %d %s\n", errno,
                strerror(errno));
        free(service_file);
    }
    user = pw->pw_name;

    if (f == NULL) {
        logmsg(LOGMSG_ERROR, "can't create service file: %d %s\n", errno,
                strerror(errno));
        free(service_file);
        fclose(f);
        return 1;
    }

    fprintf(f, "[Unit]\n");
    fprintf(f, "Description=Comdb2 database instance for %s\n\n", thedb->envname);
    fprintf(f, "[Service]\n");
    fprintf(f, "ExecStart=%s --lrl %s %s\n", comdb2_path, lrl, thedb->envname);

    fprintf(f, "User=%s\n"
               "Restart=always\n"
               "RestartSec=1\n\n"
               "[Install]\n"
               "WantedBy=multi-user.target\n", user);

    fclose(f);
#endif
    return 0;
}

#undef QUOTE

/* vim: set sw=4 ts=4 et: */<|MERGE_RESOLUTION|>--- conflicted
+++ resolved
@@ -466,10 +466,7 @@
                                        * all the users to sosql */
 
 int gbl_test_blkseq_replay_code = 0;
-<<<<<<< HEAD
 int gbl_dump_blkseq = 0;
-=======
->>>>>>> 70ace3c4
 int gbl_test_curtran_change_code = 0;
 int gbl_enable_block_offload = 0;
 int gbl_enable_pageorder_trace = 0;
@@ -8514,12 +8511,9 @@
     register_int_switch("test_blkseq_replay",
                         "Test blkseq replay codepath (for debugging only)",
                         &gbl_test_blkseq_replay_code);
-<<<<<<< HEAD
     register_int_switch("dump_blkseq",
                         "Dump all blkseq inserts and replays",
                         &gbl_dump_blkseq);
-=======
->>>>>>> 70ace3c4
     register_int_switch("skip_cget_in_db_put", 
                         "Don't perform a cget when we do a cput",
                         &gbl_skip_cget_in_db_put);
