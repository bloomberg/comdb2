/*

   Copyright 2015, 2021, Bloomberg Finance L.P.

   Licensed under the Apache License, Version 2.0 (the "License");
   you may not use this file except in compliance with the License.
   You may obtain a copy of the License at

       http://www.apache.org/licenses/LICENSE-2.0

   Unless required by applicable law or agreed to in writing, software
   distributed under the License is distributed on an "AS IS" BASIS,
   WITHOUT WARRANTIES OR CONDITIONS OF ANY KIND, either express or implied.
   See the License for the specific language governing permissions and
   limitations under the License.
 */

int __berkdb_write_alarm_ms;
int __berkdb_read_alarm_ms;
int __berkdb_fsync_alarm_ms;

extern int gbl_delay_sql_lock_release_sec;

void __berkdb_set_num_read_ios(long long *n);
void __berkdb_set_num_write_ios(long long *n);
void __berkdb_set_num_fsyncs(long long *n);
void berk_memp_sync_alarm_ms(int);

#include <pthread.h>
#include <sys/resource.h>
#include <sys/utsname.h>
#include <berkdb/dbinc/queue.h>
#include <limits.h>

#include <arpa/inet.h>
#include <alloca.h>
#include <ctype.h>
#include <errno.h>
#include <signal.h>
#include <stdlib.h>
#include <stdio.h>
#include <string.h>
#include <strings.h>
#include <sys/ipc.h>
#include <sys/shm.h>
#include <sys/types.h>
#include <sys/stat.h>
#include <sys/statvfs.h>
#include <time.h>
#include <fcntl.h>
#include <unistd.h>
#include <netdb.h>
#include <poll.h>
#include <pwd.h>
#include <libgen.h>

#include <mem_uncategorized.h>

#include <epochlib.h>
#include <segstr.h>
#include "thread_stats.h"

#include <list.h>
#include <mem.h>

#include <str0.h>
#include <rtcpu.h>
#include <ctrace.h>

#include <memory_sync.h>

#include <net.h>
#include <bdb_api.h>
#include <disttxn.h>
#include <sbuf2.h>
#include "quantize.h"
#include "timers.h"

#include "comdb2.h"
#include "sql.h"
#include "logmsg.h"
#include "reqlog.h"

#include "comdb2_trn_intrl.h"
#include "history.h"
#include "tag.h"
#include "types.h"
#include "timer.h"
#include <plhash.h>
#include "verify.h"
#include "ssl_bend.h"
#include "switches.h"
#include "sqloffload.h"
#include "osqlblockproc.h"
#include "osqlblkseq.h"

#include <sqliteInt.h>

#include "thdpool.h"
#include "memdebug.h"
#include "bdb_access.h"
#include "analyze.h"

#include "osqlcomm.h"
#include <cdb2_constants.h>

#include <crc32c.h>

#include "fdb_fend.h"
#include "fdb_bend.h"
#include <flibc.h>
#include "perf.h"

#include <autoanalyze.h>
#include <sqlglue.h>

#include "dbdest.h"
#include "intern_strings.h"
#include "bb_oscompat.h"
#include "comdb2uuid.h"
#include "debug_switches.h"
#include "eventlog.h"
#include "config.h"

#include "views.h"

#include <autoanalyze.h>
#include <cdb2_constants.h>
#include <bb_oscompat.h>
#include <schemachange.h>
#include "comdb2_atomic.h"
#include "cron.h"
#include "metrics.h"
#include "time_accounting.h"
#include <build/db.h>
#include "comdb2_ruleset.h"
#include <hostname_support.h>
#include "string_ref.h"
#include "sql_stmt_cache.h"
#include "phys_rep.h"
#include "comdb2_query_preparer.h"
#include <net_appsock.h>
#include "sc_csc2.h"
#include "reverse_conn.h"
#include "alias.h"
#include "str_util.h" /* QUOTE */
#include "machcache.h"
#include "importdata.pb-c.h"

#define tokdup strndup

char * gbl_file_copier = "scp";
int gbl_thedb_stopped = 0;
int gbl_sc_timeoutms = 1000 * 60;
char gbl_dbname[MAX_DBNAME_LENGTH];
int gbl_largepages;
int gbl_llmeta_open = 0;

int gbl_sqlite_sortermult = 1;

int gbl_sqlite_sorter_mem = 300 * 1024 * 1024; /* 300 meg */

int gbl_strict_dbl_quotes = 0;
int gbl_rep_node_pri = 0;
int gbl_handoff_node = 0;
int gbl_use_node_pri = 0;
int gbl_allow_lua_print = 0;
int gbl_allow_lua_dynamic_libs = 0;
int gbl_lua_prepare_max_retries = 0;
int gbl_lua_prepare_retry_sleep = 200;
int gbl_allow_pragma = 0;
int gbl_master_changed_oldfiles = 0;
int gbl_recovery_timestamp = 0;
int gbl_recovery_lsn_file = 0;
int gbl_recovery_lsn_offset = 0;
int gbl_trace_prepare_errors = 0;
int gbl_trigger_timepart = 0;
int gbl_extended_sql_debug_trace = 0;
int gbl_perform_full_clean_exit = 1;
int gbl_abort_on_dangling_stringrefs = 0;
struct ruleset *gbl_ruleset = NULL;

void myctrace(const char *c) { ctrace("%s", c); }

void berkdb_use_malloc_for_regions_with_callbacks(void *mem,
                                                  void *(*alloc)(void *, int),
                                                  void (*free)(void *, void *));
extern int bdb_gbl_asof_modsnap_init(bdb_state_type *);
extern int bulk_import_tmpdb_write_import_data(char *import_table);
extern int bulk_import_tmpdb_pull_foreign_dbfiles(const char *fdb_name);
extern int bulk_import_cleanup_import_dirs();
extern void set_dbdir(char *dir);
extern void bb_berkdb_reset_worst_lock_wait_time_us();
extern int has_low_headroom(const char *path, int headroom, int debug);
extern void *clean_exit_thd(void *unused);
extern void bdb_durable_lsn_for_single_node(void *in_bdb_state);
/* How frequent metrics are refreshed, once per this many seconds */
int gbl_update_metrics_interval = 5;
extern void update_metrics(void);
extern void *timer_thread(void *);
extern void comdb2_signal_timer();
void init_lua_dbtypes(void);
static int put_all_csc2();

static void get_savdir(char *savdir, size_t sz_savdir);
static void *purge_old_blkseq_thread(void *arg);
static void *purge_old_files_thread(void *arg);
static int lrllinecmp(char *lrlline, char *cmpto);
static void ttrap(struct timer_parm *parm);
int clear_temp_tables(void);

pthread_key_t comdb2_open_key;

/*---GLOBAL SETTINGS---*/
const char *const gbl_db_git_version_sha = QUOTE(GIT_VERSION_SHA=COMDB2_GIT_VERSION_SHA);
const char gbl_db_version[] = QUOTE(COMDB2_BUILD_VERSION);
#ifdef COMDB2_TEST
const char * gbl_db_semver = QUOTE(COMDB2_SEMVER);
#else
const char gbl_db_semver[] = QUOTE(COMDB2_SEMVER);
#endif
const char gbl_db_codename[] = QUOTE(COMDB2_CODENAME);
const char gbl_db_buildtype[] = QUOTE(COMDB2_BUILD_TYPE);

int gbl_morecolumns = 0;
int gbl_return_long_column_names = 1;
int gbl_maxreclen;
int gbl_penaltyincpercent = 20;
int gbl_maxwthreadpenalty;
int gbl_spstrictassignments = 0;
int gbl_lock_conflict_trace = 0;
int gbl_move_deadlk_max_attempt = 500;

int gbl_uses_password;
int gbl_unauth_tag_access = 0;
int64_t gbl_num_auth_allowed = 0;
int64_t gbl_num_auth_denied = 0;
int gbl_uses_externalauth = 0;
int gbl_uses_externalauth_connect = 0;
int gbl_externalauth_warn = 0;
int gbl_identity_cache_max = 500;
int gbl_authorization_cache_max = 2000;
int gbl_authorization_cache_ageout = 600;
<<<<<<< HEAD
int gbl_authentication_cache_ageout = 900;
int gbl_cache_authz_perms = 1;
=======
>>>>>>> d71d477c
int gbl_iam_verbosity = 0;
int gbl_upd_key;
unsigned long long gbl_sqltick;
int gbl_watchdog_watch_threshold = 60;
int gbl_watchdog_disable_at_start = 0; /* don't enable watchdog on start */
int gbl_nonames = 1;
int gbl_reject_osql_mismatch = 1;
int gbl_abort_on_clear_inuse_rqid = 1;
int gbl_archive_on_init = 1;

pthread_t gbl_invalid_tid; /* set this to our main threads tid */

/* lots of defaults. */
int gbl_exit_on_pthread_create_fail = 1;
int gbl_exit_on_internal_error = 1;
int gbl_osql_bkoff_netsend_lmt = 5 * 60 * 1000; /* 5 mins */
int gbl_osql_bkoff_netsend = 100;               /* wait 100 msec */
int gbl_serialise_sqlite3_open = 0;

int gbl_notimeouts = 0; /* set this if you don't need the server timeouts
                           (use this for new code testing) */

/* Wildcards only supported at the end of the extension. */
const char *gbl_database_extensions[] = {".dta", ".index", ".datas*", ".blobs*", "" /* sentinal */};

int gbl_nullfkey = 1;

long long gbl_converted_blocksql_requests = 0;

/* TODO: delete */
int gbl_rangextunit =
    16; /* dont do more than 16 records in a single rangext op */
int gbl_honor_rangextunit_for_old_apis = 0;

/* various roles for the prefault helper threads.  */
int gbl_prefaulthelper_blockops = 1;
int gbl_prefaulthelper_sqlreadahead = 1;

/* this many "next" ops trigger a readahead */
int gbl_sqlreadaheadthresh = 0;

int gbl_iothreads = 0;
int gbl_sqlreadahead = 0;
int gbl_ioqueue = 0;
int gbl_prefaulthelperthreads = 0;
int gbl_osqlpfault_threads = 0;
int gbl_prefault_udp = 0;
__thread int send_prefault_udp = 0;
__thread snap_uid_t *osql_snap_info; /* contains cnonce */

int gbl_starttime = 0;
int gbl_use_sqlthrmark = 1000;
int gbl_repchecksum = 0;
int gbl_pfault = 0;
int gbl_pfaultrmt = 1;
int gbl_dtastripe = 8;
int gbl_blobstripe = 1;
int gbl_rebuild_mode = 0;
int gbl_dbsizetime = 15 * 60; /* number of seconds for db size calculation */
int gbl_debug = 0;            /* operation debugging */
int gbl_sdebug = 0;           /* sql operation debugging */
int gbl_debug_until = 0;      /* "debg" debugging */
int gbl_who = 0;              /* "who" debugging */
int gbl_maxthreads = 48;      /* max # of threads */
int gbl_maxwthreads = 8;      /* max # of threads */
int gbl_maxqueue = 192;       /* max pending requests.*/
int gbl_thd_linger = 5;       /* number of seconds for threads to linger */
int gbl_report = 0;           /* update rate to log */
int gbl_report_last;
long gbl_report_last_n;
long gbl_report_last_r;
char *gbl_myhostname;      /* my hostname */
struct interned_string *gbl_myhostname_interned;
char *gbl_mycname;      /* my cname */
struct in_addr gbl_myaddr; /* my IPV4 address */
int gbl_mynodeid = 0; /* node number, for backwards compatibility */
pid_t gbl_mypid;      /* my pid */
char *gbl_myuri;      /* added for fdb uri for this db: dbname@hostname */
int gbl_myroom;
int gbl_exit = 0;        /* exit requested.*/
int gbl_create_mode = 0; /* turn on create-if-not-exists mode*/
int gbl_import_mode = 0; /* turn on import mode */
char *gbl_import_table; /* Import table */
char *gbl_import_src; /* Import source */
const char *gbl_repoplrl_fname = NULL; /* if != NULL this is the fname of the
                                        * external lrl file to create with
                                        * this db's settings and table defs */
int gbl_local_mode = 0;                /* local mode, no siblings */
int gbl_fullrecovery = 0;              /* backend full-recovery mode*/
int gbl_maxretries = 500;              /* thats a lotta retries */
int gbl_maxblobretries =
    0; /* everyone assures me this can't happen unless the data is corrupt */
int gbl_maxcontextskips = 10000; /* that's a whole whale of a lotta retries */
int gbl_decom = 0;
int gbl_loghist = 0;
int gbl_loghist_verbose = 0;
int gbl_repdebug = -1;
int gbl_elect_time_secs = 0;
char *gbl_pmblock = NULL;
int gbl_rtcpu_debug = 0;
int gbl_longblk_trans_purge_interval =
    30; /* initially, set this to 30 seconds */
int gbl_sqlflush_freq = 0;
int gbl_sbuftimeout = 0;
int gbl_conv_flush_freq = 100; /* this is currently ignored */
pthread_attr_t gbl_pthread_attr;
int gbl_meta_lite = 1;
int gbl_context_in_key = 1;
int gbl_ready = 0; /* gets set just before waitft is called
                      and never gets unset */
static int gbl_db_is_exiting = 0; /* Indicates this process is exiting */


int gbl_debug_omit_dta_write;
int gbl_debug_omit_idx_write;
int gbl_debug_omit_blob_write;
int gbl_debug_omit_zap_on_rebuild = 0;
int gbl_debug_txn_sleep = 0;
int gbl_debug_skip_constraintscheck_on_insert;
int gbl_debug_pb_connectmsg_dbname_check = 0;
int gbl_debug_pb_connectmsg_gibberish = 0;
double gbl_query_plan_percentage = 50;
int gbl_readonly = 0;
int gbl_init_single_meta = 1;
int gbl_schedule = 0;

int gbl_init_with_rowlocks = 0;
int gbl_init_with_genid48 = 1;
int gbl_init_with_odh = 1;
int gbl_init_with_queue_odh = 1;
int gbl_init_with_queue_compr = BDB_COMPRESS_LZ4;
int gbl_init_with_queue_persistent_seq = 0;
int gbl_init_with_ipu = 1;
int gbl_init_with_instant_sc = 1;
int gbl_init_with_compr = BDB_COMPRESS_CRLE;
int gbl_init_with_compr_blobs = BDB_COMPRESS_LZ4;
int gbl_init_with_bthash = 0;

int64_t gbl_nsql;
long long gbl_nsql_steps;

int64_t gbl_nnewsql;
int64_t gbl_nnewsql_ssl;
long long gbl_nnewsql_steps;

int64_t gbl_nnewsql_compat;

uint32_t gbl_masterrejects = 0;

volatile uint32_t gbl_analyze_gen = 0;
volatile int gbl_views_gen = 0;

int gbl_sqlhistsz = 25;
int gbl_lclpooled_buffers = 32;

int gbl_maxblockops = 25000;

int gbl_replicate_local = 0;
int gbl_replicate_local_concurrent = 0;

/* TMP BROKEN DATETIME */
int gbl_allowbrokendatetime = 1;
int gbl_sort_nulls_correctly = 1;
int gbl_check_client_tags = 1;
char *gbl_spfile_name = NULL;
char *gbl_user_vers_spfile_name = NULL;
char *gbl_timepart_file_name = NULL;
int gbl_max_lua_instructions = 10000;
int gbl_check_wrong_cmd = 1;
int gbl_updategenids = 0;
int gbl_chkpoint_alarm_time = 60;
int gbl_incoherent_msg_freq = 60 * 60;  /* one hour between messages */
int gbl_incoherent_alarm_time = 2 * 60; /* alarm if we are incoherent for
                                           more than two minutes */
int gbl_max_incoherent_nodes = 1;       /* immediate alarm if more than
                                           this number of (online) nodes fall
                                           incoherent */

int gbl_bad_lrl_fatal = 0;

int gbl_force_highslot = 0;
int gbl_num_contexts = 16;
int gbl_buffers_per_context = 255;

int gbl_max_columns_soft_limit = 255; /* this is the old hard limit */

int gbl_dispatch_rowlocks_bench = 1;
int gbl_rowlocks_bench_logical_rectype = 1;
int gbl_verbose_toblock_backouts = 0;
/* TODO */
int gbl_page_latches = 0;
int gbl_replicant_latches = 0;
int gbl_disable_update_shadows = 0;
int gbl_disable_rowlocks_logging = 0;
int gbl_disable_rowlocks = 0;
int gbl_disable_rowlocks_sleepns = 0;
int gbl_random_rowlocks = 0;
int gbl_already_aborted_trace = 0;
int gbl_deadlock_policy_override = -1;
int gbl_dump_sql_dispatched = 0; /* dump all sql strings dispatched */
int gbl_time_osql = 0;           /* dump timestamps for osql steps */
int gbl_time_fdb = 0;            /* dump timestamps for remote sql */

int gbl_goslow = 0; /* set to disable "gofast" */

int gbl_selectv_rangechk = 0; /* disable selectv range check by default */

int gbl_sql_tranlevel_preserved = SQL_TDEF_SOCK;
int gbl_sql_tranlevel_default = SQL_TDEF_SOCK;
int gbl_exit_alarm_sec = 300;
int gbl_test_blkseq_replay_code = 0;
int gbl_dump_blkseq = 0;
int gbl_test_curtran_change_code = 0;
int gbl_enable_pageorder_trace = 0;
int gbl_disable_deadlock_trace = 1;
int gbl_disable_overflow_page_trace = 1;
int gbl_simulate_rowlock_deadlock_interval = 0;
int gbl_enable_berkdb_retry_deadlock_bias = 0;
int gbl_enable_cache_internal_nodes = 1;
int gbl_use_modsnap_for_snapshot = 0;
int gbl_modsnap_asof = 0;
const snap_impl_enum gbl_snap_fallback_impl = SNAP_IMPL_MODSNAP;
const snap_impl_enum gbl_snap_backup_fallback_impl = SNAP_IMPL_MODSNAP;
snap_impl_enum gbl_snap_impl = SNAP_IMPL_MODSNAP;
int gbl_use_appsock_as_sqlthread = 0;
int gbl_rep_process_txn_time = 0;
int gbl_utxnid_log = 1;
int gbl_test_commit_lsn_map = 0;

/* how many times we retry osql for verify */
int gbl_osql_verify_retries_max = 499;

/* extended verify-checking after this many failures */
int gbl_osql_verify_ext_chk = 1;

int gbl_test_badwrite_intvl = 0;
int gbl_test_blob_race = 0;
int gbl_skip_ratio_trace = 0;

int gbl_throttle_sql_overload_dump_sec = 5;

int gbl_temptable_pool_capacity = 8192;

/* cdb2 features */
int gbl_disable_skip_rows = 0;

#if 0
u_int gbl_blk_pq_shmkey = 0;
#endif
int gbl_round_robin_stripes = 0;
int gbl_num_record_converts = 100;

int gbl_rrenablecountchanges = 0;

int gbl_debug_log_twophase = 0;
int gbl_debug_log_twophase_transactions = 0;

int gbl_early_blkseq_check = 0;

int gbl_sql_time_threshold = 5000;

int gbl_allow_mismatched_tag_size = 0;

double gbl_sql_cost_error_threshold = -1;

int gbl_parallel_recovery_threads = 0;

int gbl_fdb_resolve_local = 0;
int gbl_fdb_allow_cross_classes = 0;
uint64_t gbl_sc_headroom = 10;
/*---COUNTS---*/
long n_qtrap;
long n_fstrap;
long n_qtrap_notcoherent;
long n_bad_parm;
long n_bad_swapin;
long n_retries;
long n_missed;
long n_dbinfo;

int n_commits;
long long n_commit_time; /* in micro seconds.*/

int n_retries_transaction_active = 0;
int n_retries_transaction_done = 0;
int gbl_num_rr_rejected = 0;

history *reqhist;

struct dbenv *thedb;              /*handles 1 db for now*/

int gbl_exclusive_blockop_qconsume = 0;
pthread_rwlock_t gbl_block_qconsume_lock = PTHREAD_RWLOCK_INITIALIZER;
pthread_rwlock_t thedb_lock = PTHREAD_RWLOCK_INITIALIZER;

int gbl_malloc_regions = 1;
int gbl_rowlocks = 0;
int gbl_disable_tagged_api = 1;
int gbl_disable_tagged_api_writes = 1;
int gbl_snapisol = 0;
int gbl_new_snapisol = 0;
int gbl_new_snapisol_asof = 0;
int gbl_new_snapisol_logging = 0;
int gbl_disable_new_snapshot = 0;
int gbl_newsi_use_timestamp_table = 0;
int gbl_update_shadows_interval = 0;
int gbl_lowpri_snapisol_sessions = 0;
int gbl_support_sock_luxref = 1;
int gbl_allow_user_schema;
int gbl_disable_legacy_queues = 1;

struct quantize *q_min;
struct quantize *q_hour;
struct quantize *q_all;

struct quantize *q_sql_min;
struct quantize *q_sql_hour;
struct quantize *q_sql_all;

struct quantize *q_sql_steps_min;
struct quantize *q_sql_steps_hour;
struct quantize *q_sql_steps_all;

extern int gbl_skip_cget_in_db_put;

int gbl_argc;
char **gbl_argv;

int gbl_stop_thds_time = 0;
int gbl_stop_thds_time_threshold = 60;
pthread_mutex_t stop_thds_time_lk = PTHREAD_MUTEX_INITIALIZER;

int gbl_disallow_null_blobs = 1;
int gbl_force_notnull_static_tag_blobs = 1;
int gbl_key_updates = 1;

int gbl_partial_indexes = 1;
int gbl_expressions_indexes = 1;
int gbl_new_indexes = 0;

int gbl_optimize_truncate_repdb = 1;

static void set_datetime_dir(void);

extern void tz_hash_init(void);
extern void tz_hash_free(void);
void set_tzdir(char *dir);
void free_tzdir();

extern void init_sql_hint_table();
extern void init_clientstats_table();
extern int bdb_osql_log_repo_init(int *bdberr);
extern void set_stop_mempsync_thread();
extern void bdb_prepare_close(bdb_state_type *bdb_state);
extern void bdb_stop_recover_threads(bdb_state_type *bdb_state);

extern int get_commit_lsn_map_switch_value();

int gbl_use_plan = 1;

double gbl_querylimits_maxcost = 0;
int gbl_querylimits_tablescans_ok = 1;
int gbl_querylimits_temptables_ok = 1;

double gbl_querylimits_maxcost_warn = 0;
int gbl_querylimits_tablescans_warn = 0;
int gbl_querylimits_temptables_warn = 0;
extern int gbl_empty_strings_dont_convert_to_numbers;

extern int gbl_master_retry_poll_ms;

int gbl_check_schema_change_permissions = 1;

int gbl_print_syntax_err = 0;

extern int gbl_verify_direct_io;

extern int gbl_verify_lsn_written;
extern int gbl_parallel_memptrickle;

int gbl_verify_dbreg = 0;
extern int gbl_checkpoint_paranoid_verify;

int gbl_forbid_ulonglong = 1;

int gbl_support_datetime_in_triggers = 1;

int gbl_use_block_mode_status_code = 1;

unsigned int gbl_delayed_skip = 0;
int gbl_enable_osql_logging = 0;
int gbl_enable_osql_longreq_logging = 0;
long long gbl_distributed_deadlock_count = 0;

int gbl_broken_num_parser = 0;

int gbl_fk_allow_prefix_keys = 1;

int gbl_fk_allow_superset_keys = 1;

int gbl_update_delete_limit = 1;

int verbose_deadlocks = 0;

int gbl_early = 1;
int gbl_reallyearly = 0;

int gbl_udp = 1;

int gbl_berkdb_verify_skip_skipables = 0;

int gbl_berkdb_epochms_repts = 0;

int gbl_disable_sql_dlmalloc = 0;

int gbl_decimal_rounding = DEC_ROUND_HALF_EVEN;
int gbl_sparse_lockerid_map = 1;
int gbl_inplace_blobs = 1;
int gbl_osql_blob_optimization = 1;
int gbl_inplace_blob_optimization = 1;
int gbl_report_sqlite_numeric_conversion_errors = 1;
int gbl_max_sql_hint_cache = 100;

unsigned long long gbl_untouched_blob_cnt = 0;
unsigned long long gbl_update_genid_blob_cnt = 0;
unsigned long long gbl_inplace_blob_cnt = 0;
unsigned long long gbl_delupd_blob_cnt = 0;
unsigned long long gbl_addupd_blob_cnt = 0;
unsigned long long gbl_rowlocks_deadlock_retries = 0;

int gbl_use_fastseed_for_comdb2_seqno = 0;

int gbl_disable_stable_for_ipu = 1;

int gbl_disable_exit_on_thread_error = 0;

int gbl_berkdb_iomap = 1;
int gbl_check_dbnum_conflicts = 1;
int gbl_requeue_on_tran_dispatch = 1;
int gbl_crc32c = 1;
int gbl_repscore = 0;
int gbl_surprise = 1; // TODO: change name to something else
int gbl_check_wrong_db = 1;
int gbl_broken_max_rec_sz = 0;
int gbl_private_blkseq = 1;
int gbl_use_blkseq = 1;
int gbl_reorder_socksql_no_deadlock = 0;
int gbl_reorder_idx_writes = 0;

char *gbl_recovery_options = NULL;

int gbl_rcache = 0;

int gbl_check_sql_source = 0;
int skip_clear_queue_extents = 0;

int gbl_flush_check_active_peer = 1;

int gbl_ctrace_dbdir = 0;
int gbl_inflate_log = 0;

int gbl_skip_llmeta_progress_updates_on_schema_change = 0;
int gbl_sc_inco_chk = 1;
int gbl_track_queue_time = 1;
int gbl_locks_check_waiters = 1;
int gbl_update_startlsn_printstep = 0;
int gbl_rowlocks_commit_on_waiters = 1;
int gbl_rowlocks_deadlock_trace = 0;

int gbl_durable_wait_seqnum_test = 0;
int gbl_durable_replay_test = 0;
int gbl_durable_set_trace = 0;
int gbl_durable_calc_trace = 0;
int gbl_dumptxn_at_commit = 0;

char *gbl_crypto = NULL;

int gbl_log_fstsnd_triggers = 0;
int gbl_broadcast_check_rmtpol = 1;
int gbl_replicate_rowlocks = 1;
int gbl_replicant_gather_rowlocks = 1;
int gbl_force_old_cursors = 0;
int gbl_track_curtran_locks = 0;
int gbl_print_deadlock_cycles = 100;
int gbl_always_send_cnonce = 1;
int gbl_dump_page_on_byteswap_error = 0;
int gbl_dump_after_byteswap = 0;
int gbl_micro_retry_on_deadlock = 1;
int gbl_disable_blob_check = 0;
int gbl_disable_new_snapisol_overhead = 0;
int gbl_verify_all_pools = 0;
int gbl_print_blockp_stats = 0;
int gbl_allow_parallel_rep_on_pagesplit = 1;
int gbl_allow_parallel_rep_on_prefix = 1;
// XXX remove before merging jepsen
int gbl_only_match_commit_records = 1;

/* Release locks if replication is waiting on a lock you hold (si-only) */
int gbl_sql_release_locks_on_si_lockwait = 1;
/* If this is set, recom_replay will see the same row multiple times in a scan &
 * fail */
int gbl_sql_release_locks_on_emit_row = 0;
int gbl_sql_release_locks_on_slow_reader = 1;
int gbl_sql_no_timeouts_on_release_locks = 1;
int gbl_sql_release_locks_in_update_shadows = 1;
int gbl_sql_random_release_interval = 0;
int gbl_sql_release_locks_trace = 0;
int gbl_lock_get_verbose_waiter = 0;
int gbl_lock_get_list_start = 0;
int gbl_dump_locks_on_repwait = 0;

int gbl_slow_rep_process_txn_maxms = 0;
int gbl_slow_rep_process_txn_minms = 0;
int gbl_slow_rep_process_txn_freq = 0;
int gbl_check_page_in_recovery = 0;
int gbl_cmptxn_inherit_locks = 1;
int gbl_rep_printlock = 0;

int gbl_keycompr = 1;
int gbl_memstat_freq = 60 * 5;
int gbl_accept_on_child_nets = 0;
int gbl_disable_etc_services_lookup = 0;
int gbl_fingerprint_queries = 1;
int gbl_query_plans = 1;
int gbl_prioritize_queries = 1;
int gbl_verbose_normalized_queries = 0;
int gbl_verbose_prioritize_queries = 0;
int gbl_stable_rootpages_test = 0;

/* Only allows the ability to enable: must be enabled on a session via 'set' */
int gbl_allow_incoherent_sql = 0;

char *gbl_dbdir = NULL;
int gbl_backup_logfiles = 0;
static int gbl_backend_opened = 0;

extern int gbl_verbose_net;

static void create_service_file(const char *lrlname);

/* FOR PAGE COMPACTION.
   The threshold should be kept under 0.5. By default, we make it lg(2)/2
   (see comment in bdb/rep.c to learn more about expected node utilization). */
/* Disabling for the time being */
double gbl_pg_compact_thresh = 0;
int gbl_pg_compact_latency_ms = 0;
int gbl_large_str_idx_find = 1;
int gbl_abort_invalid_query_info_key;

extern int gbl_direct_count;
extern int gbl_parallel_count;
extern int gbl_debug_sqlthd_failures;
extern int gbl_random_get_curtran_failures;
extern int gbl_random_blkseq_replays;
extern int gbl_disable_cnonce_blkseq;
extern int gbl_create_dba_user;

int gbl_mifid2_datetime_range = 1;

int gbl_early_verify = 1;

int gbl_bbenv;
extern int gbl_legacy_defaults;

int64_t gbl_temptable_created;
int64_t gbl_temptable_create_reqs;
int64_t gbl_temptable_spills;

int gbl_osql_odh_blob = 1;

int gbl_clean_exit_on_sigterm = 1;

int gbl_is_physical_replicant;
int gbl_server_admin_mode = 0;

comdb2_tunables *gbl_tunables; /* All registered tunables */
int init_gbl_tunables();
int free_gbl_tunables();
int register_db_tunables(struct dbenv *tbl);

int destroy_plugins(void);
void register_plugin_tunables(void);
int install_static_plugins(void);
int run_init_plugins(int phase);
extern void clear_sqlhist();

int gbl_hostname_refresh_time = 60;

int gbl_pstack_self = 1;

char *gbl_cdb2api_policy_override = NULL;

int close_all_dbs_tran(tran_type *tran);

int open_all_dbs_tran(void *tran);
int reload_lua_sfuncs();
int reload_lua_afuncs();
void oldfile_clear(void);

inline int getkeyrecnums(const dbtable *tbl, int ixnum)
{
    if (ixnum < 0 || ixnum >= tbl->nix)
        return -1;
    return tbl->ix_recnums[ixnum] != 0;
}

inline int getkeysize(const dbtable *tbl, int ixnum)
{
    if (ixnum < 0 || ixnum >= tbl->nix)
        return -1;
    return tbl->ix_keylen[ixnum];
}

inline int getdatsize(const dbtable *tbl)
{
    return tbl->lrl;
}

/*lookup dbs..*/
dbtable *getdbbynum(int num)
{
    int ii;
    dbtable *p_db = NULL;
    Pthread_rwlock_rdlock(&thedb_lock);
    for (ii = 0; ii < thedb->num_dbs; ii++) {
        if (thedb->dbs[ii]->dbnum == num) {
            p_db = thedb->dbs[ii];
            break;
        }
    }
    Pthread_rwlock_unlock(&thedb_lock);
    return p_db;
}

static inline dbtable *_db_hash_find(const char *p_name)
{
    dbtable *tbl;
    tbl = hash_find_readonly(thedb->db_hash, &p_name);
    if (!tbl)
        tbl = hash_find_readonly(thedb->sqlalias_hash, &p_name);
    return tbl;
}

static inline void _db_hash_add(dbtable *tbl)
{
    hash_add(thedb->db_hash, tbl);
    if (tbl->sqlaliasname)
        hash_add(thedb->sqlalias_hash, tbl);
}

static inline void _db_hash_del(dbtable *tbl)
{
    hash_del(thedb->db_hash, tbl);

    if (tbl->sqlaliasname)
        hash_del(thedb->sqlalias_hash, tbl);
}

/* get the index offset of table tablename in thedb->dbs array
 * notice that since the caller does not hold the lock, accessing
 * thedb->dbs[idx] can result in undefined behavior if that table
 * is dropped and idx would point to a different table or worse
 */
int get_dbtable_idx_by_name(const char *tablename)
{
    struct dbtable *table = get_dbtable_by_name(tablename);
    return table ? table->dbs_idx : -1;
}

dbtable *get_dbtable_by_name(const char *p_name)
{
    dbtable *p_db = NULL;

    Pthread_rwlock_rdlock(&thedb_lock);
    p_db = _db_hash_find(p_name);
    Pthread_rwlock_unlock(&thedb_lock);
    if (!p_db && !strcmp(p_name, COMDB2_STATIC_TABLE))
        p_db = &thedb->static_table;

    return p_db;
}

dbtable *getqueuebyname(const char *name)
{
    return hash_find_readonly(thedb->qdb_hash, &name);
}

int get_max_reclen(struct dbenv *dbenv)
{
    int max = -1;
    char *fname, fname_tail[] = "_file_vers_map";
    int file, fnamelen;
    SBUF2 *sbfile;
    char line[256];
    char tablename[64];
    int reclen;
    int rc;

    /* get the mem we need for fname */
    fnamelen = strlen(dbenv->basedir) + strlen(dbenv->envname) +
               strlen(fname_tail) + 2 /* one for / and one for NULL byte */;
    fname = malloc(fnamelen);
    if (!fname) {
        logmsg(LOGMSG_ERROR, "get_max_reclen: failed to malloc file name\n");
        return -1;
    }

    /* construct the file's name */
    if (gbl_nonames)
        rc = snprintf(fname, fnamelen, "%s/file_vers_map", dbenv->basedir);
    else
        rc = snprintf(fname, fnamelen, "%s/%s%s", dbenv->basedir,
                      dbenv->envname, fname_tail);

    if (rc < 0 || rc >= fnamelen) {
        logmsg(LOGMSG_ERROR, "get_max_reclen: failed to create file name\n");
        free(fname);
        return -1;
    }

    /* open file */
    file = open(fname, O_RDONLY);
    if (file == -1) {
        logmsg(LOGMSG_ERROR, "get_max_reclen: failed to open %s for writing\n",
                fname);
        free(fname);
        return -1;
    }
    free(fname);

    sbfile = sbuf2open(file, 0);
    if (!sbfile) {
        logmsg(LOGMSG_ERROR, "get_max_reclen: failed to open sbuf2\n");
        Close(file);
        return -1;
    }

    while (sbuf2gets(line, 256, sbfile) > 0) {
        reclen = 0;
        sscanf(line, "table %s %d\n", tablename, &reclen);
        if (reclen) {
            if (strncmp(tablename, "sqlite_stat", 11) != 0) {
                if (reclen > max)
                    max = reclen;
            }
        }
    }

    sbuf2close(sbfile);

    return max;
}

void showdbenv(struct dbenv *dbenv)
{
    int ii, jj;
    dbtable *usedb;
    logmsg(LOGMSG_USER, "-----\n");
    for (jj = 0; jj < dbenv->num_dbs; jj++) {
        usedb = dbenv->dbs[jj]; /*de-stink*/
        logmsg(LOGMSG_USER,
               "table '%s' comdbg compat dbnum %d\n   dir '%s' lrlfile '%s' "
               "nconns %zu  nrevconns %zu\n",
               usedb->tablename, usedb->dbnum, dbenv->basedir, (usedb->lrlfname) ? usedb->lrlfname : "NULL",
               usedb->n_constraints, usedb->n_rev_constraints);
        logmsg(LOGMSG_ERROR, "   data reclen %-3d bytes\n", usedb->lrl);

        for (ii = 0; ii < usedb->nix; ii++) {
            logmsg(LOGMSG_USER,
                   "   index %-2d keylen %-3d bytes  dupes? %c recnums? %c"
                   " datacopy? %c collattr? %c uniqnulls %c datacopylen %-3d bytes\n",
                   ii, usedb->ix_keylen[ii], (usedb->ix_dupes[ii] ? 'y' : 'n'), (usedb->ix_recnums[ii] ? 'y' : 'n'),
                   (usedb->ix_datacopy[ii] ? 'y' : 'n'), (usedb->ix_collattr[ii] ? 'y' : 'n'),
                   (usedb->ix_nullsallowed[ii] ? 'y' : 'n'), (usedb->ix_datacopy[ii] && !usedb->ix_datacopylen[ii] ? usedb->lrl : usedb->ix_datacopylen[ii]));
        }
    }
    for (ii = 0; ii < dbenv->nsiblings; ii++) {
        logmsg(LOGMSG_USER, "sibling %-2d host %s:%d\n", ii, dbenv->sibling_hostname[ii], *dbenv->sibling_port[ii]);
    }
}

enum OPENSTATES {
    OPENSTATE_THD_CREATE = 1,
    OPENSTATE_BACKEND_OPEN = 2,
    OPENSTATE_FAILED = -1,
    OPENSTATE_SUCCESS = 3
};

void block_new_requests(struct dbenv *dbenv)
{
    gbl_thedb_stopped = 1;
    MEMORY_SYNC;
}

void allow_new_requests(struct dbenv *dbenv)
{
    gbl_thedb_stopped = 0;
    MEMORY_SYNC;
}

int db_is_stopped(void)
{
    return gbl_thedb_stopped;
}

int db_is_exiting()
{
    return ATOMIC_LOAD32(gbl_db_is_exiting) != 0;
}

void print_dbsize(void);

static void init_q_vars()
{
    q_min = quantize_new(10, 2000, "ms");
    q_hour = quantize_new(10, 2000, "ms");
    q_all = quantize_new(10, 2000, "ms");

    q_sql_min = quantize_new(100, 100000, "steps");
    q_sql_hour = quantize_new(100, 100000, "steps");
    q_sql_all = quantize_new(100, 100000, "steps");

    q_sql_steps_min = quantize_new(100, 100000, "steps");
    q_sql_steps_hour = quantize_new(100, 100000, "steps");
    q_sql_steps_all = quantize_new(100, 100000, "steps");
}

static void cleanup_q_vars()
{
    quantize_free(q_min);
    quantize_free(q_hour);
    quantize_free(q_all);

    quantize_free(q_sql_min);
    quantize_free(q_sql_hour);
    quantize_free(q_sql_all);

    quantize_free(q_sql_steps_min);
    quantize_free(q_sql_steps_hour);
    quantize_free(q_sql_steps_all);
}

/* Send an alert about the fact that I'm incoherent */
static int send_incoherent_message(int num_online, int duration)
{
    char *tmpfile;
    FILE *fh;
    struct utsname u;
    int hours, mins, secs;
    uuid_t uuid;
    uuidstr_t us;

    comdb2uuid(uuid);
    comdb2uuidstr(uuid, us);
    tmpfile = comdb2_location("tmp", "comdb2_incoh_msg.%s.%s.txt",
                              thedb->envname, us);

    fh = fopen(tmpfile, "w");
    if (!fh) {
        logmsg(LOGMSG_ERROR, "%s: cannot open '%s': %d %s\n", __func__, tmpfile,
                errno, strerror(errno));
        free(tmpfile);
        return -1;
    }

    uname(&u);
    fprintf(fh, "%s %s HAS %d INCOHERENT ONLINE NODES\n", u.nodename,
            thedb->envname, num_online);

    hours = duration / (60 * 60);
    mins = (duration / 60) % 60;
    secs = duration % 60;
    fprintf(fh, "Nodes have been incoherent for %02d:%02d:%02d\n", hours, mins,
            secs);

    bdb_short_netinfo_dump(fh, thedb->bdb_env);

    fclose(fh);

    logmsg(LOGMSG_WARN, "incoherent nodes present for longer than desired, details in %s\n",
           tmpfile);
    free(tmpfile);

    return 0;
}

/* sorry guys, i hijacked this to be more of a "purge stuff in general" thread
 * -- SJ
 * now blkseq doesn't exist anymore much less a purge function for it, now this
 * thread is really misnamed
 * cpick */
static void *purge_old_blkseq_thread(void *arg)
{
    struct dbenv *dbenv;
    dbenv = arg;
    int loop;

    struct thr_handle *thr_self = thrman_register(THRTYPE_PURGEBLKSEQ);
    thread_started("blkseq");

    dbenv->purge_old_blkseq_is_running = 1;
    backend_thread_event(thedb, COMDB2_THR_EVENT_START_RDONLY);

    loop = 0;
    sleep(1);

    while (!db_is_exiting()) {

        /* Check del unused files progress about twice per threshold  */
        if (!(loop % (gbl_sc_del_unused_files_threshold_ms / (2 * 1000 /*ms per sec*/))))
            sc_del_unused_files_check_progress();

        if (loop == 3600)
            loop = 0;
        else
            ++loop;

        if (debug_switch_check_for_hung_checkpoint_thread() &&
            dbenv->master == gbl_myhostname) {
            int chkpoint_time = bdb_get_checkpoint_time(dbenv->bdb_env);
            if (gbl_chkpoint_alarm_time > 0 &&
                chkpoint_time > gbl_chkpoint_alarm_time) {
                logmsg(LOGMSG_ERROR, "CHECKPOINT THREAD HUNG FOR %d SECONDS\n",
                        chkpoint_time);

                /* Grab diagnostics once a minute */
                if ((gbl_chkpoint_alarm_time - chkpoint_time) % 60 == 0) {
                    char cmd[100];
                    int len;
                    len = snprintf(cmd, sizeof(cmd),
                                   "f %s/chkpoint_hung_full_diag fulldiag",
                                   dbenv->basedir);

                    logmsg(LOGMSG_ERROR,
                            "Running bdb '%s' command to grab diagnostics\n",
                            cmd);
                    bdb_process_user_command(dbenv->bdb_env, cmd, len, 0);
                }
            }
        }

        if (dbenv->master == gbl_myhostname) {
            static int last_incoh_msg_time = 0;
            static int peak_online_count = 0;
            int num_incoh, since_epoch;
            const char *incoh_list[REPMAX];
            int now = comdb2_time_epoch();

            bdb_get_notcoherent_list(dbenv->bdb_env, incoh_list, REPMAX,
                                     &num_incoh, &since_epoch);

            if (num_incoh > 0) {
                int online_count, ii;
                int duration = comdb2_time_epoch() - since_epoch;

                /* Exclude rtcpu'd nodes from our list of problem machines */
                for (online_count = 0, ii = 0; ii < num_incoh && ii < REPMAX;
                     ii++) {
                    if (is_node_up(incoh_list[ii]))
                        online_count++;
                }

                /* Filter out momentary incoherency unless it is more than
                 * 2 incoherent nodes */
                if (online_count < 3 && duration < 20) {
                    /* No message */
                } else if (online_count > 0 &&
                           (duration >= gbl_incoherent_alarm_time ||
                            online_count > gbl_max_incoherent_nodes)) {
                    /* Send a message if it's been a while or if things are
                     * worse than ever before */
                    if (last_incoh_msg_time == 0 ||
                        now - last_incoh_msg_time >= gbl_incoherent_msg_freq ||
                        online_count < peak_online_count) {
                        if (online_count < peak_online_count)
                            online_count = peak_online_count;
                        last_incoh_msg_time = now;

                        /* Send a message about these dreadful incoherent
                         * nodes */
                        send_incoherent_message(online_count, duration);
                    }
                }
            }
        }

        if (gbl_private_blkseq && !gbl_is_physical_replicant) {
            thrman_where(thr_self, "clean_blkseq");
            int nstripes;

            nstripes =
                bdb_attr_get(dbenv->bdb_attr, BDB_ATTR_PRIVATE_BLKSEQ_STRIPES);
            for (int stripe = 0; stripe < nstripes; stripe++) {
                int rc;

                rc = bdb_blkseq_clean(dbenv->bdb_env, stripe);
                if (rc)
                    logmsg(LOGMSG_ERROR, "bdb_blkseq_clean %d rc %d\n", stripe, rc);
            }
            thrman_where(thr_self, NULL);
        }

        /* queue consumer thread admin */
        if (!gbl_is_physical_replicant) {
            thrman_where(thr_self, "dbqueue_admin");
            rdlock_schema_lk();
            dbqueuedb_admin(dbenv);
            unlock_schema_lk();
            thrman_where(thr_self, NULL);
        }

        /* purge old blobs.  i didn't want to make a whole new thread just
         * for this -- SJ */
        thrman_where(thr_self, "purge_old_cached_blobs");
        purge_old_cached_blobs();
        thrman_where(thr_self, NULL);

        /* update per node stats */
        process_nodestats();

        if ((loop % 30) == 0 && gbl_verify_dbreg)
            bdb_verify_dbreg(dbenv->bdb_env);

        sleep(1);
    }

    dbenv->purge_old_blkseq_is_running = 0;
    backend_thread_event(thedb, COMDB2_THR_EVENT_DONE_RDONLY);
    return NULL;
}

/* sleep for secs in total by checking every second for db_is_exiting()
 * and stopping short if that's the case */
static inline void sleep_with_check_for_exiting(int secs)
{
    for(int i = 0; i < secs && !db_is_exiting(); i++)
        sleep(1);
}

static void *purge_old_files_thread(void *arg)
{
    struct dbenv *dbenv = (struct dbenv *)arg;
    int rc;
    tran_type *trans;
    struct ireq iq;
    int bdberr = 0;
    int empty = 0;
    int empty_pause = 5; // seconds
    int retries = 0;
    extern int gbl_all_prepare_leak;
    void *resume = NULL;

    thrman_register(THRTYPE_PURGEFILES);
    thread_started("purgefiles");

    dbenv->purge_old_files_is_running = 1;
    backend_thread_event(thedb, COMDB2_THR_EVENT_START_RDONLY);

    assert(!gbl_is_physical_replicant);

    while (!db_is_exiting()) {
        /* even though we only add files to be deleted on the master,
         * don't try to delete files, ever, if you're a replicant */
        if (thedb->master != gbl_myhostname || gbl_all_prepare_leak) {
            sleep_with_check_for_exiting(empty_pause);
            continue;
        }

        if (db_is_exiting())
            continue;

        if (!bdb_have_unused_files() && gbl_master_changed_oldfiles) {
            if ((rc = bdb_process_each_table_version_entry_resumable(dbenv->bdb_env, bdb_check_files_on_disk, &resume,
                                                                     &bdberr)) != 0) {
                if (!bdb_have_unused_files()) {
                    logmsg(LOGMSG_ERROR, "%s: bdb_list_unused_files failed with rc=%d\n", __func__, rc);
                    sleep_with_check_for_exiting(empty_pause);
                }
                continue;
            } else {
                gbl_master_changed_oldfiles = 0;
            }
        }

        init_fake_ireq(thedb, &iq);

        /* ok, get to work now */
        retries = 0;
    retry:
        rc = trans_start_sc_fop(&iq, &trans);
        if (rc != 0) {
            logmsg(LOGMSG_ERROR, "%s: failed to create transaction\n", __func__);
            sleep_with_check_for_exiting(empty_pause);
            continue;
        }

        empty = 0;
        rc = bdb_purge_unused_files(dbenv->bdb_env, trans, &bdberr);
        if (rc == 1) {
            empty = 1;
            rc = 0;
        }

        if (rc == 0) {
            rc = trans_commit(&iq, trans, gbl_myhostname);
            if (rc) {
                if (rc == RC_INTERNAL_RETRY && retries < 10) {
                    retries++;
                    goto retry;
                }
                logmsg(LOGMSG_ERROR,
                       "%s: failed to commit purged file, "
                       "rc=%d\n",
                       __func__, rc);
                sleep_with_check_for_exiting(empty_pause);
                continue;
            }

            if (empty) {
                sleep_with_check_for_exiting(empty_pause);
                continue;
            }
        } else {
            logmsg(LOGMSG_ERROR,
                   "%s: bdb_purge_unused_files failed rc=%d bdberr=%d\n",
                   __func__, rc, bdberr);
            trans_abort(&iq, trans);
            sleep_with_check_for_exiting(empty_pause);
            continue;
        }
    }

    free(resume);
    dbenv->purge_old_files_is_running = 0;
    backend_thread_event(thedb, COMDB2_THR_EVENT_DONE_RDONLY);

    return NULL;
}

/* Remove all csc2 files */
static int clear_csc2_files(void)
{
    char path[PATH_MAX] = {0};
    DIR *dirp = NULL;
    struct dirent *dp = NULL;

    /* TODO: Why copy thedb->basedir? */
    snprintf(path, sizeof(path), "%s", thedb->basedir);

    dirp = opendir(path);
    if (dirp == NULL)
        return -1;
    while (dirp) {
        errno = 0;
        if ((dp = readdir(dirp)) != NULL) {
            char fullfile[PATH_MAX * 2];
            char *ptr;

            if (!strcmp(dp->d_name, ".") || !strcmp(dp->d_name, ".."))
                continue;

            ptr = strrchr(dp->d_name, '.');

            if (ptr && (strncmp(ptr, ".csc2", sizeof(".csc2")) == 0)) {
                int rc;
                snprintf(fullfile, sizeof(fullfile), "%s/%s", path, dp->d_name);
                logmsg(LOGMSG_INFO, "removing csc2 file %s\n", fullfile);
                rc = unlink(fullfile);
                if (rc)
                    logmsg(LOGMSG_ERROR, "unlink rc %d errno %d\n", rc, errno);
            }
        } else {
            break;
        }
    }
    closedir(dirp);
    return 0;
}

/* gets called single threaded from init() during startup to initialize.
   subsequent calls are thread-safe. */
char *comdb2_get_sav_dir(void)
{
    static char path[PATH_MAX];
    static int once = 0;

    if (!once) {
        bzero(path, sizeof(path));
        get_savdir(path, sizeof(path));
        once = 1;
    }

    return path;
}

int comdb2_get_tmp_dir_name_args(char *tmp_dir_name, ssize_t sz, const char *envname, int nonames) {
    const int rc = nonames
        ? snprintf(tmp_dir_name, sz, "tmp")
        : snprintf(tmp_dir_name, sz, "%s.tmpdbs", envname);
    return rc < 0 || rc >= sz;
}

int comdb2_get_tmp_dir_args(char *tmp_dir_path, ssize_t sz, const char *basedir, const char *envname, int nonames) {
    char tmp_dir_name[FILENAME_MAX];
    int rc = comdb2_get_tmp_dir_name_args(tmp_dir_name, sizeof(tmp_dir_name), envname, nonames);
    if (rc) {
        return rc;
    }

    rc = snprintf(tmp_dir_path, sz, "%s/%s", basedir, tmp_dir_name);
    return rc < 0 || rc >= sz;
}

/* gets called single threaded from init() during startup to initialize.
   subsequent calls are thread-safe. */
char *comdb2_get_tmp_dir(void)
{
    static char path[PATH_MAX];
    static int once = 0;

    if (debug_switch_get_tmp_dir_sleep()) {
        once = 0;
    }

    if (!once) {
        bzero(path, sizeof(path));

        if (debug_switch_get_tmp_dir_sleep()) {
            /* The line below partially copies the file path. The sorter will not
               be able to use the incomplete path */
            snprintf(path, PATH_MAX, "%s/t", thedb->basedir);
            logmsg(LOGMSG_WARN, "partially copied path. waiting to copy full path\n");
            sleep(5);
            logmsg(LOGMSG_WARN, "copying full path\n");
        }

        if (comdb2_get_tmp_dir_args(path, sizeof(path), thedb->basedir, thedb->envname, gbl_nonames)) {
            abort();
        }

        once = 1;
    }

    while (debug_switch_get_tmp_dir_sleep() && path[strlen(path) - 1] != 't') {
        logmsg(LOGMSG_WARN, "waiting for the other query to partially copy the path\n");
        sleep(1);
    }

    if (debug_switch_get_tmp_dir_sleep()) {
        debug_switch_set_tmp_dir_sleep(0);
    }
    return path;
}

char *comdb2_get_tmp_dir_name(void) {
    char *full_path = comdb2_get_tmp_dir();

    char *last_slash_pos = strrchr(full_path, '/');
    assert(last_slash_pos != NULL);

    return ++last_slash_pos;
}

char *comdb2_get_sav_dir_name(void) {
    char *full_path = comdb2_get_sav_dir();

    char *last_slash_pos = strrchr(full_path, '/');
    assert(last_slash_pos != NULL);

    return ++last_slash_pos;
}

/* check space similar to bdb/summarize.c: check_free_space()
 * dir is fetched from comdb2_get_tmp_dir()
 */
int comdb2_tmpdir_space_low() {
    char * path = comdb2_get_tmp_dir();
    int reqfree = bdb_attr_get(thedb->bdb_attr, 
            BDB_ATTR_SQLITE_SORTER_TEMPDIR_REQFREE);

    return has_low_headroom(path, 100 - reqfree, 1);
}

int clear_temp_tables(void)
{
    char *path;
    DIR *dirp = NULL;
    struct dirent *dp = NULL;

    path = comdb2_get_tmp_dir();

    dirp = opendir(path);
    if (dirp == NULL)
        return -1;
    while (dirp) {
        errno = 0;
        if ((dp = readdir(dirp)) != NULL) {
            char filepath[PATH_MAX];
            if (!strcmp(dp->d_name, ".") || !strcmp(dp->d_name, ".."))
                continue;
            snprintf(filepath, sizeof(filepath) - 1, "%s/%s", path, dp->d_name);
            logmsg(LOGMSG_INFO, "removing temporary table %s\n", filepath);
            unlink(filepath);
        } else {
            break;
        }
    }
    closedir(dirp);
    return 0;
}

void clean_exit_sigwrap(int signum) {
    signal(SIGTERM, SIG_DFL);
    logmsg(LOGMSG_WARN, "Received SIGTERM...exiting\n");

    /* Call the wrapper which checks the exit flag
       to avoid multiple clean-exit's. */
    clean_exit_thd(NULL);
}

static void free_dbtables(struct dbenv *dbenv)
{
    for (int i = dbenv->num_dbs - 1; i >= 0; i--) {
        dbtable *tbl = dbenv->dbs[i];
        delete_schema(tbl->tablename); // tags hash
        rem_dbtable_from_thedb_dbs(tbl);
        bdb_cleanup_fld_hints(tbl->handle);
        freedb(tbl);
    }
    free(dbenv->dbs);
}

static void free_view_hash(hash_t *view_hash)
{
    void *ent;
    unsigned int bkt;
    struct dbview *view;

    for (view = (struct dbview *)hash_first(view_hash, &ent, &bkt); view;
         view = (struct dbview *)hash_next(view_hash, &ent, &bkt)) {
        free(view->view_name);
        free(view->view_def);
        free(view);
    }
    hash_clear(view_hash);
    hash_free(view_hash);
}

/* second part of full cleanup which performs freeing of all the remaining
 * threads (not controlled by thrmgr) and free all structures
 */
static void finish_clean()
{
    int rc = backend_close(thedb);
    if (rc != 0) {
        logmsg(LOGMSG_ERROR, "error backend_close() rc %d\n", rc);
    }
    bdb_cleanup_private_blkseq(thedb->bdb_env);

    /* gbl_trickle_thdpool is needed up to here */
    stop_trickle_threads();
    close_all_dbs_tran(NULL);

    eventlog_stop();

    cleanup_file_locations();
    ctrace_closelog();

    backend_cleanup(thedb);
    net_cleanup();
    cleanup_sqlite_master();

    free_dbtables(thedb);

    if (thedb->sqlalias_hash) {
        hash_clear(thedb->sqlalias_hash);
        hash_free(thedb->sqlalias_hash);
        thedb->sqlalias_hash = NULL;
    }

    if (thedb->db_hash) {
        hash_clear(thedb->db_hash);
        hash_free(thedb->db_hash);
        thedb->db_hash = NULL;
    }

    if (thedb->view_hash) {
        free_view_hash(thedb->view_hash);
        thedb->view_hash = NULL;
    }
    free(thedb->envname);

    cleanup_interned_strings();
    cleanup_peer_hash();
    free(gbl_dbdir);
    gbl_dbdir = NULL;

    cleanresources(); // list of lrls
    // TODO: would be nice but other threads need to exit first:
    // comdb2ma_exit();
    free_tzdir();
    tz_hash_free();
    clear_sqlhist();
    clear_fingerprints(NULL);
    clear_sample_queries();
    thd_cleanup();
    if(!all_string_references_cleared() && gbl_abort_on_dangling_stringrefs)
        abort();
}

void call_abort(int s)
{
    abort();
}

/* Full way of clean exit called when gbl_perform_full_clean_exit is enabled
 * its done in two parts, first we set gbl_db_is_exiting and wait for all
 * the thrmgr threads to exit.
 * The second part is done from main() where we then call finish_clean()
 */
static void begin_clean_exit(void)
{
    int alarmtime = (gbl_exit_alarm_sec > 0 ? gbl_exit_alarm_sec : 300);

    logmsg(LOGMSG_INFO, "CLEAN EXIT: alarm time %d\n", alarmtime);

#ifndef NDEBUG
    signal(SIGALRM, call_abort);
#endif
    /* this defaults to 5 minutes */
    alarm(alarmtime);

    XCHANGE32(gbl_db_is_exiting, comdb2_time_epoch());

    /* dont let any new requests come in.  we're going to go non-coherent
       here in a second, so letting new reads in would be bad. */
    block_new_requests(thedb);

    wait_for_transactions();

    print_all_time_accounting();
    wait_for_sc_to_stop("exit", __func__, __LINE__);

    /* let the lower level start advertising high lsns to go non-coherent
       - dont hang the master waiting for sync replication to an exiting
       node. */
    bdb_exiting(thedb->static_table.handle);

    comdb2_signal_timer();
    stop_threads(thedb);
    set_stop_mempsync_thread();
    flush_db();

    cleanup_q_vars();
    cleanup_switches();
    free_gbl_tunables();
    destroy_plugins();
    destroy_appsock();
    bdb_prepare_close(thedb->bdb_env);
    bdb_stop_recover_threads(thedb->bdb_env);

    thrman_wait_type_exit(THRTYPE_PURGEFILES);
    // close the generic threads
    thrman_wait_type_exit(THRTYPE_GENERIC);

    if (gbl_create_mode) {
        logmsg(LOGMSG_USER, "Created database %s.\n", thedb->envname);
        finish_clean();
    }
}

/* clean_exit will be called to cleanup db structures upon exit
 * NB: This function can be called by clean_exit_sigwrap() when the db is not
 * up yet at which point we may not have much to cleanup.
 */
void clean_exit(void)
{
    report_fastseed_users(LOGMSG_ERROR);

    if(gbl_perform_full_clean_exit) {
        begin_clean_exit();
        return;
    }

    int alarmtime = (gbl_exit_alarm_sec > 0 ? gbl_exit_alarm_sec : 300);

    logmsg(LOGMSG_INFO, "CLEAN EXIT: alarm time %d\n", alarmtime);

    /* this defaults to 5 minutes */
    alarm(alarmtime);

    XCHANGE32(gbl_db_is_exiting, 1);

    /* dont let any new requests come in.  we're going to go non-coherent
       here in a second, so letting new reads in would be bad. */
    block_new_requests(thedb);

    wait_for_transactions();

    print_all_time_accounting();
    wait_for_sc_to_stop("exit", __func__, __LINE__);

    /* let the lower level start advertising high lsns to go non-coherent
       - dont hang the master waiting for sync replication to an exiting
       node. */
    bdb_exiting(thedb->static_table.handle);

    stop_threads(thedb);
    if (!gbl_exit)
        physrep_cleanup();
    flush_db();
    if (gbl_backend_opened)
        llmeta_dump_mapping(thedb);

#   if 0
    /* TODO: (NC) Instead of sleep(), maintain a counter of threads and wait for
      them to quit.
    */
    if (!gbl_create_mode)
        sleep(4);
#   endif

    cleanup_q_vars();
    cleanup_switches();
    free_gbl_tunables();
    destroy_plugins();
    destroy_appsock();

    if (gbl_create_mode) {
        logmsg(LOGMSG_USER, "Created database %s.\n", thedb->envname);
    }

    int rc = backend_close(thedb);
    if (rc != 0) {
        logmsg(LOGMSG_ERROR, "error backend_close() rc %d\n", rc);
    }
    bdb_cleanup_private_blkseq(thedb->bdb_env);

    eventlog_stop();

    cleanup_file_locations();
    ctrace_closelog();

    backend_cleanup(thedb);
    net_cleanup();
    cleanup_sqlite_master();

    free_dbtables(thedb);

    if (thedb->sqlalias_hash) {
        hash_clear(thedb->sqlalias_hash);
        hash_free(thedb->sqlalias_hash);
        thedb->sqlalias_hash = NULL;
    }

    if (thedb->db_hash) {
        hash_clear(thedb->db_hash);
        hash_free(thedb->db_hash);
        thedb->db_hash = NULL;
    }

    if (thedb->view_hash) {
        free_view_hash(thedb->view_hash);
        thedb->view_hash = NULL;
    }

    cleanup_interned_strings();
    cleanup_peer_hash();
    free(gbl_dbdir);

    cleanresources(); // list of lrls
    // TODO: would be nice but other threads need to exit first:
    // comdb2ma_exit();
    free_tzdir();
    tz_hash_free();
    clear_sqlhist();
    clear_fingerprints(NULL);
    clear_sample_queries();
    if (!all_string_references_cleared() && gbl_abort_on_dangling_stringrefs)
        abort();

    logmsg(LOGMSG_USER, "goodbye\n");
    exit(0);
}

int get_elect_time_microsecs(void)
{
    if (gbl_elect_time_secs > 0) {
        /* local override has first priority */
        return gbl_elect_time_secs * 1000000;
    } 

    /* This is set in config_init, and hasn't changed in 10 years.  Let's
     * call it fixed, unless there's an override above
     */
    return 5000000;
}

/* compare cmpto againt the lrl file line lrlline to make sure that the
 * words are the same even if the whitespace is different. */
static int lrllinecmp(char *lrlline, char *cmpto)
{
    char *lrl_tok;
    int lrl_st = 0, lrl_ltok, lrl_linelen;
    char *cmp_tok;
    int cmp_st = 0, cmp_ltok, cmp_linelen;

    lrl_linelen = strlen(lrlline);
    cmp_linelen = strlen(cmpto);

    do {
        lrl_tok = segtok(lrlline, lrl_linelen, &lrl_st, &lrl_ltok);
        cmp_tok = segtok(cmpto, cmp_linelen, &cmp_st, &cmp_ltok);

        if (lrl_ltok != cmp_ltok)
            return -1;
        if (strncasecmp(lrl_tok, cmp_tok, lrl_ltok) != 0)
            return -1;
    } while (lrl_ltok);

    return 0;
}

dbtable *newqdb(struct dbenv *env, const char *name, int avgsz, int pagesize,
                int isqueuedb)
{
    dbtable *tbl;

    tbl = calloc(1, sizeof(dbtable));
    tbl->tablename = strdup(name);
    tbl->dbenv = env;
    tbl->dbtype = isqueuedb ? DBTYPE_QUEUEDB : DBTYPE_QUEUE;
    tbl->avgitemsz = avgsz;
    tbl->queue_pagesize_override = pagesize;
    Pthread_mutex_init(&tbl->rev_constraints_lk, NULL);

    if (tbl->dbtype == DBTYPE_QUEUEDB || tbl->dbtype == DBTYPE_QUEUE) {
        Pthread_rwlock_init(&tbl->consumer_lk, NULL);
    }

    return tbl;
}

void cleanup_newdb(dbtable *tbl)
{
    if (!tbl)
        return;

    free(tbl->sqlaliasname);

    if (tbl->tablename) {
        free(tbl->tablename);
        tbl->tablename = NULL;
    }

    if (tbl->lrlfname) {
        free(tbl->lrlfname);
        tbl->lrlfname = NULL;
    }

    if (tbl->ixuse) {
        free(tbl->ixuse);
        tbl->ixuse = NULL;
    }

    if (tbl->sqlixuse) {
        free(tbl->sqlixuse);
        tbl->sqlixuse = NULL;
    }

    if (tbl->rev_constraints) {
        free(tbl->rev_constraints);
        tbl->rev_constraints = NULL;
    }

    for (int i = 0; i < tbl->n_constraints; ++i) {
        if (tbl->constraints == NULL)
            break;
        for (int j = 0; j < tbl->constraints[i].nrules; ++j) {
            free(tbl->constraints[i].table[j]);
            free(tbl->constraints[i].keynm[j]);
        }
        free(tbl->constraints[i].table);
        free(tbl->constraints[i].keynm);
    }

    if (tbl->constraints) {
        free(tbl->constraints);
        tbl->constraints = NULL;
    }

    if (tbl->check_constraints) {
        free(tbl->check_constraints);
        tbl->check_constraints = NULL;
    }

    for (int i = 0; i < tbl->n_check_constraints; i++) {
        if ((tbl->check_constraint_query == NULL) || (tbl->check_constraint_query[i] == NULL))
            break;
        free(tbl->check_constraint_query[i]);
        tbl->check_constraint_query[i] = NULL;
    }

    if (tbl->check_constraint_query) {
        free(tbl->check_constraint_query);
        tbl->check_constraint_query = NULL;
    }

    Pthread_mutex_destroy(&tbl->rev_constraints_lk);

    if (tbl->ix_func) {
        for (int i = 0; i < tbl->num_lua_sfuncs; ++i) {
            free(tbl->lua_sfuncs[i]);
        }
        free(tbl->lua_sfuncs);
    }

    if (tbl->dbtype == DBTYPE_QUEUEDB)
        Pthread_rwlock_destroy(&tbl->consumer_lk);

    free(tbl);
}

static int resize_reverse_constraints(struct dbtable *db, size_t newsize)
{
    constraint_t **temp = realloc(db->rev_constraints, newsize * sizeof(constraint_t *));
    if (temp) {
        db->rev_constraints = temp;
        db->cap_rev_constraints = newsize;
        return 0;
    } else {
        free(db->rev_constraints);
        return 1;
    }
}

void init_reverse_constraints(struct dbtable *db)
{
    db->rev_constraints = calloc(INITREVCONSTRAINTS, sizeof(constraint_t *));
    db->cap_rev_constraints = INITREVCONSTRAINTS;
    db->n_rev_constraints = 0;
}

int add_reverse_constraint(struct dbtable *db, constraint_t *cnstrt)
{
    int rc = 0;
    if (db->n_rev_constraints >= db->cap_rev_constraints) {
        if ((rc = resize_reverse_constraints(db, 2 * db->cap_rev_constraints)) != 0) {
            return rc;
        };
    }
    db->rev_constraints[db->n_rev_constraints++] = cnstrt;
    return rc;
}

int delete_reverse_constraint(struct dbtable *db, size_t idx)
{
    int rc = 0;
    if (idx > db->n_rev_constraints) {
        return 1;
    }

    db->rev_constraints[idx] = NULL;

    for (size_t i = idx; i < db->n_rev_constraints - 1; ++i) {
        db->rev_constraints[i] = db->rev_constraints[i + 1];
        db->rev_constraints[i + 1] = NULL;
    }

    db->n_rev_constraints--;

    if (db->n_rev_constraints > 0 && db->n_rev_constraints <= db->cap_rev_constraints / 4) {
        if (db->n_rev_constraints >= db->cap_rev_constraints) {
            if ((rc = resize_reverse_constraints(db, (db->cap_rev_constraints / 2))) != 0) {
                return rc;
            };
        }
    }
    return rc;
}

/* lock mgr partition defaults */
size_t gbl_lk_parts = 73;
size_t gbl_lkr_parts = 23;
size_t gbl_lk_hash = 32;
size_t gbl_lkr_hash = 16;

char **sfuncs = NULL;
char **afuncs = NULL;

#define llmeta_set_lua_funcs(pfx)                                                                                      \
    do {                                                                                                               \
        if (pfx##funcs == NULL)                                                                                        \
            break;                                                                                                     \
        char **func = &pfx##funcs[0];                                                                                  \
        while (*func) {                                                                                                \
            int bdberr;                                                                                                \
            int flags = 0;                                                                                             \
            int rc = bdb_llmeta_add_lua_##pfx##func(*func, &flags, &bdberr);                                           \
            if (rc) {                                                                                                  \
                logmsg(LOGMSG_ERROR, "could not add sql lua " #pfx "func:%s to llmeta\n", *func);                      \
                return -1;                                                                                             \
            } else {                                                                                                   \
                logmsg(LOGMSG_INFO, "Added Lua SQL " #pfx "func:%s\n", *func);                                         \
            }                                                                                                          \
            ++func;                                                                                                    \
        }                                                                                                              \
    } while (0)

#define llmeta_load_lua_funcs(pfx)                                             \
    do {                                                                       \
        int bdberr = 0;                                                        \
        int rc = bdb_llmeta_get_lua_##pfx##funcs(                              \
            &thedb->lua_##pfx##funcs, &bdberr);                                \
        if (rc) {                                                              \
            logmsg(LOGMSG_ERROR, "bdb_llmeta_get_lua_" #pfx "funcs bdberr:%d\n",\
                    bdberr);                                                   \
        }                                                                      \
        logmsg(LOGMSG_INFO, "loaded num_lua_" #pfx "funcs:%d\n",               \
               listc_size(&thedb->lua_##pfx##funcs));                          \
        return rc;                                                             \
    } while (0)

#define get_funcs(funcs, pfx)                                                  \
    do {                                                                       \
        *funcs = *(listc_t*)&thedb->lua_##pfx##funcs;                          \
    } while (0)

#define find_lua_func(name, pfx)                                               \
    do {                                                                       \
        rdlock_schema_lk();                                                    \
        struct lua_func_t * func;                                              \
        int found = 0;                                                         \
        LISTC_FOR_EACH(&thedb->lua_##pfx##funcs, func, lnk)                    \
            if (strcmp(func->name, name) == 0)                                 \
                found = 1;                                                     \
        unlock_schema_lk();                                                    \
        return found;                                                          \
    } while (0)

int llmeta_load_lua_sfuncs() { llmeta_load_lua_funcs(s); }

int llmeta_load_lua_afuncs() { llmeta_load_lua_funcs(a); }

void get_sfuncs(listc_t * funcs)
{
    get_funcs(funcs, s);
}

void get_afuncs(listc_t * funcs)
{
    get_funcs(funcs, a);
}

int lua_sfunc_used(const char *func, char**tbl)
{
    rdlock_schema_lk();
    struct dbtable *db = 0;
    int used = 0;
    struct dbtable **dbs = thedb->dbs;

    for (int i = 0; i < thedb->num_dbs && used != 1; ++i) {
        db = dbs[i];
        if (!is_sqlite_stat(db->tablename) && db->ix_func) {
            for (int j = 0; j < db->num_lua_sfuncs; ++j) {
                used |= (int)(strcmp(db->lua_sfuncs[j], func) == 0);
                if (used && tbl) {
                    *tbl = db->tablename;
                }
            }
        }
    }
    unlock_schema_lk();
    return used;
}

int find_lua_sfunc(const char *name) { find_lua_func(name, s); }

int find_lua_afunc(const char *name) { find_lua_func(name, a); }

int llmeta_load_tables_older_versions(struct dbenv *dbenv, void *tran)
{
    int rc = 0, bdberr, dbnums[MAX_NUM_TABLES], fndnumtbls, i;
    char *tblnames[MAX_NUM_TABLES];
    dbtable *tbl;

    /* nothing to do */
    if (gbl_create_mode)
        return 0;

    /* re-load the tables from the low level metatable */
    if (bdb_llmeta_get_tables(tran, tblnames, dbnums, MAX_NUM_TABLES,
                              &fndnumtbls, &bdberr) ||
        bdberr != BDBERR_NOERROR) {
        logmsg(LOGMSG_ERROR, "couldn't load tables from low level meta table"
                        "\n");
        return 1;
    }

    for (i = 0; i < fndnumtbls; ++i) {
        tbl = get_dbtable_by_name(tblnames[i]);
        if (tbl == NULL) {
            if (bdb_attr_get(thedb->bdb_attr, BDB_ATTR_IGNORE_BAD_TABLE)) {
                logmsg(LOGMSG_ERROR, "ignoring missing table %s\n",
                       tblnames[i]);
                continue;
            }
            logmsg(LOGMSG_ERROR, "Can't find handle for table %s\n",
                   tblnames[i]);
            rc = -1;
            goto cleanup;
        }

        if ((rc = load_csc2_versions(tbl, tran))) {
            logmsg(LOGMSG_ERROR, "Loading schema for some tables failed\n");
            goto cleanup;
        }
    }
cleanup:
    for (i = 0; i < fndnumtbls; ++i) {
        free(tblnames[i]);
    }

    return rc;
}

static int llmeta_load_queues(struct dbenv *dbenv)
{
    char *qnames[MAX_NUM_QUEUES];
    int fnd_queues;
    int rc;
    int bdberr;

    rc = bdb_llmeta_get_queues(qnames, MAX_NUM_QUEUES, &fnd_queues, &bdberr);
    if (rc) {
        logmsg(LOGMSG_ERROR, "bdb_llmeta_get_queues bdberr %d\n", bdberr);
        return rc;
    }

    if (fnd_queues == 0)
        return 0;

    dbenv->qdbs = realloc(dbenv->qdbs,
                          (dbenv->num_qdbs + fnd_queues) * sizeof(dbtable *));
    if (dbenv->qdbs == NULL) {
        logmsg(LOGMSG_ERROR, "can't allocate memory for queue list\n");
        return -1;
    }
    for (int i = 0; i < fnd_queues; i++) {
        dbtable *tbl;
        char **dests;
        int ndests;
        char *config;

        tbl = newqdb(dbenv, qnames[i],
                    65536 /* TODO: pass from comdb2sc, store in llmeta? */,
                    65536, 1);
        if (tbl == NULL) {
            logmsg(LOGMSG_ERROR, "can't create queue \"%s\"\n", qnames[i]);
            return -1;
        }
        dbenv->qdbs[dbenv->num_qdbs++] = tbl;

        /* Add queue the hash. */
        hash_add(dbenv->qdb_hash, tbl);

        rc = bdb_llmeta_get_queue(NULL, qnames[i], &config, &ndests, &dests,
                                  &bdberr);
        if (rc) {
            logmsg(LOGMSG_ERROR, "can't get information for queue \"%s\"\n",
                    qnames[i]);
            return -1;
        }

        rc = dbqueuedb_add_consumer(tbl, 0, dests[0], 0);
        if (rc) {
            logmsg(LOGMSG_ERROR, "can't add consumer for queue \"%s\"\n", qnames[i]);
            return -1;
        }

        /* create a procedure (needs to go away, badly) */
        rc = javasp_load_procedure_int(qnames[i], NULL, config);
        if (rc) {
            logmsg(LOGMSG_ERROR, "%s: javasp_load_procedure_int returned rc %d\n",
                    __func__, rc);
            return -1;
        }

        /* the final step (starting consumers) requires the dbs to be open, so
         * we defer that
         * until after backend_open() is done. */
    }

    return 0;
}

int llmeta_load_views(struct dbenv *dbenv, void *tran)
{
    int rc = 0;
    int bdberr = 0;
    char *view_names[MAX_NUM_VIEWS];
    char *view_def;
    int view_count = 0;
    hash_t *view_hash;

    view_hash = hash_init_strcaseptr(offsetof(struct dbview, view_name));

    /* load the tables from the low level metatable */
    if (bdb_get_view_names(tran, (char **)view_names, &view_count)) {
        logmsg(
            LOGMSG_ERROR,
            "couldn't load view names from low level meta table (bdberr: %d)\n",
            bdberr);
        return 1;
    }

    for (int i = 0; i < view_count; i++) {
        struct dbview *view = calloc(1, sizeof(struct dbview));
        if (!view) {
            logmsg(LOGMSG_ERROR, "%s:%d system out of memory\n", __func__,
                   __LINE__);
            rc = 1;
            goto err;
        }

        if (bdb_get_view(tran, view_names[i], &view_def)) {
            logmsg(LOGMSG_ERROR,
                   "couldn't load view definition from low level meta table "
                   "(bdberr: %d)\n",
                   bdberr);
            free(view);
            goto err;
        }

        view->view_name = view_names[i];
        view->view_def = view_def;
        hash_add(view_hash, view);
    }

    free_view_hash(thedb->view_hash);
    thedb->view_hash = view_hash;
    return 0;

err:
    for (int i = 0; i < view_count; i++) {
        free(view_names[i]);
    }
    free_view_hash(view_hash);
    return rc;
}

static inline int db_get_alias(void *tran, dbtable *tbl)
{
    char *sqlalias = NULL;
    int rc;

    rc = bdb_get_table_sqlalias_tran(tbl->tablename, tran, &sqlalias);
    if (rc < 0)
        return -1;
    if (sqlalias) {
        tbl->sqlaliasname = sqlalias;
        logmsg(LOGMSG_INFO, "%s: found table %s alias %s\n", __func__,
               tbl->tablename, tbl->sqlaliasname);
    }
    return 0;
}


/* gets the table names and dbnums from the low level meta table and sets up the
 * dbenv accordingly.  returns 0 on success and anything else otherwise */
static int llmeta_load_tables(struct dbenv *dbenv, void *tran)
{
    char *dbname = dbenv->envname;
    int rc = 0, bdberr, dbnums[MAX_NUM_TABLES], fndnumtbls, i;
    char *tblnames[MAX_NUM_TABLES];
    dbtable *tbl;

    /* load the tables from the low level metatable */
    if (bdb_llmeta_get_tables(tran, tblnames, dbnums, MAX_NUM_TABLES,
                              &fndnumtbls, &bdberr) ||
        bdberr != BDBERR_NOERROR) {
        logmsg(LOGMSG_ERROR, "couldn't load tables from low level meta table"
                             "\n");
        return 1;
    }

    /* set generic settings, likely already set when env was opened, but make
     * sure */
    bdb_attr_set(dbenv->bdb_attr, BDB_ATTR_GENIDS, 1);

    /* Initialize static table once */
    if (dbenv->static_table.dbs_idx == 0) {
        logmsg(LOGMSG_INFO, "%s initializing static table '%s'\n", __func__,
               COMDB2_STATIC_TABLE);
        dbenv->static_table.dbs_idx = -1;
        dbenv->static_table.tablename = COMDB2_STATIC_TABLE;
        dbenv->static_table.dbenv = dbenv;
        dbenv->static_table.dbtype = DBTYPE_TAGGED_TABLE;
        dbenv->static_table.handle = dbenv->bdb_env;
    }

    /* make room for dbs */
    dbenv->dbs = realloc(dbenv->dbs, fndnumtbls * sizeof(dbtable *));
    bzero(dbenv->dbs, fndnumtbls * sizeof(dbtable *));

    for (i = 0; i < fndnumtbls; ++i) {
        char *csc2text = NULL;
        int ver;
        int bdberr;

        logmsg(LOGMSG_INFO, "%s loading table '%s'\n", __func__, tblnames[i]);
        /* if db number matches parent database db number then
         * table name must match parent database name.  otherwise
         * we get mysterious failures to receive qtraps (setting
         * taskname to something not our task name causes initque
         * to fail, and the ldgblzr papers over this) */
        if (dbenv->dbnum && dbnums[i] == dbenv->dbnum &&
            strcasecmp(dbname, tblnames[i]) != 0) {
            logmsg(LOGMSG_ERROR, "Table %s has same db number as parent database but "
                   "different name\n",
                   tblnames[i]);
            rc = 1;
            break;
        }

        /* get schema version from llmeta */
        rc = bdb_get_csc2_highest(tran, tblnames[i], &ver, &bdberr);
        if (rc) {
            logmsg(LOGMSG_DEBUG, "%s get_csc2_highest for '%s' returns %d\n",
                   __func__, tblnames[i], rc);
            break;
        }

        logmsg(LOGMSG_DEBUG, "%s got version %d for table '%s'\n", __func__,
               ver, tblnames[i]);

        /* create latest version of db */
        rc = get_csc2_file_tran(tblnames[i], ver, &csc2text, NULL, tran);
        if (rc) {
            logmsg(LOGMSG_ERROR, "get_csc2_file failed %s:%d\n", __FILE__, __LINE__);
            break;
        }

        struct errstat err = {0};
        tbl = create_new_dbtable(dbenv, tblnames[i], csc2text, dbnums[i], 0, 0,
                                 0, &err);
        free(csc2text);
        csc2text = NULL;
        if (!tbl) {
            logmsg(LOGMSG_ERROR, "%s (%s:%d)\n", err.errstr, __FILE__,
                   __LINE__);
            rc = 1;
            break;
        }

        tbl->schema_version = ver;

        rc = db_get_alias(tran, tbl);
        if (rc) {
            logmsg(LOGMSG_ERROR,
                   "%s: failed to get sqlalias for table %s rc %d\n", __func__,
                   tbl->tablename, rc);
            rc = 1;
            break;
        }

        /* We only want to load older schema versions for ODH databases.  ODH
         * information is stored in the meta table (not the llmeta table), so
         * it's not loaded yet.
         */

        /* add to env */
        tbl->dbs_idx = i;
        dbenv->dbs[i] = tbl;
        /* Add table to the hash. */
        _db_hash_add(tbl);
    }

    /* we have to do this after all the meta table lookups so that the hack in
     * get_meta_int works */
    dbenv->num_dbs = fndnumtbls;

    i = 0;
    while (i < fndnumtbls)
        free(tblnames[i++]);

    if (rc == 0) {
        rc = llmeta_load_views(dbenv, tran);
    }

    return rc;
}

int llmeta_load_timepart(struct dbenv *dbenv)
{
    /* We need to do this before resuming schema change, if any */
    logmsg(LOGMSG_INFO, "Reloading time partitions\n");
    dbenv->timepart_views = timepart_views_init(dbenv);

    return thedb->timepart_views ? 0 : -1;
}

/* replace the table names and dbnums saved in the low level meta table with the
 * ones in the dbenv.  returns 0 on success and anything else otherwise */
int llmeta_set_tables(tran_type *tran, struct dbenv *dbenv)
{
    int i, bdberr, dbnums[MAX_NUM_TABLES];
    char *tblnames[MAX_NUM_TABLES];

    /* gather all the table names and tbl numbers */
    for (i = 0; i < dbenv->num_dbs; ++i) {
        tblnames[i] = dbenv->dbs[i]->tablename;
        dbnums[i] = dbenv->dbs[i]->dbnum;
    }

    /* put the values in the low level meta table */
    if (bdb_llmeta_set_tables(tran, tblnames, dbnums, dbenv->num_dbs,
                              &bdberr) ||
        bdberr != BDBERR_NOERROR) {
        logmsg(LOGMSG_ERROR, "couldn't set tables in low level meta table\n");
        return 1;
    }

    return 0; /* success */
}

/* prints out a file (datadir/dbname_file_vers_map) that provides a mapping of
 * all the file types and numbers to version numbers, for example,
 * for each table the file will have output
 * similar to:
 * table tablename
 *      data files: version_num
 *      blob files
 *          blob num 1: version_num
 *          blob num 2: version_num
 *          ...
 *      index files
 *          index 0: version_num
 *          index 1: version_num
 *          ...
 * ...
 *
 * the db never uses this file it is only to make it easier for people to tell
 * what files belong to what parts of a table, etc */
int llmeta_dump_mapping_tran(void *tran, struct dbenv *dbenv)
{
    int i, rc;
    char *fname, fname_tail[] = "_file_vers_map";
    int file, fnamelen;
    SBUF2 *sbfile;

    /* get the mem we need for fname */
    fnamelen = strlen(dbenv->basedir) + strlen(dbenv->envname) +
               strlen(fname_tail) + 2 /* one for / and one for NULL byte */;
    fname = malloc(fnamelen);
    if (!fname) {
        logmsg(LOGMSG_ERROR, "llmeta_dump_mapping: failed to malloc file name\n");
        return -1;
    }

    /* construct the file's name */
    if (gbl_nonames)
        rc = snprintf(fname, fnamelen, "%s/file_vers_map", dbenv->basedir);
    else
        rc = snprintf(fname, fnamelen, "%s/%s%s", dbenv->basedir,
                      dbenv->envname, fname_tail);

    if (rc < 0 || rc >= fnamelen) {
        logmsg(LOGMSG_ERROR, "llmeta_dump_mapping: failed to create file name\n");
        free(fname);
        return -1;
    }

    /* open file */
    file = open(fname, O_WRONLY | O_CREAT | O_TRUNC, 0666);
    if (file == -1) {
        logmsg(LOGMSG_ERROR, "llmeta_dump_mapping: failed to open %s for writing\n", fname);
        free(fname);
        return -1;
    }
    free(fname);
    sbfile = sbuf2open(file, 0);
    if (!sbfile) {
        logmsg(LOGMSG_ERROR, "llmeta_dump_mapping: failed to open sbuf2\n");
        Close(file);
        return -1;
    }

    rc = 0;

    /* print out the versions of each table's files */
    for (i = 0; i < dbenv->num_dbs; ++i) {
        int j, bdberr;
        unsigned long long version_num;

        /* print the main data file's version number */
        if (bdb_get_file_version_data(dbenv->dbs[i]->handle, tran, 0 /*dtanum*/,
                                      &version_num, &bdberr) ||
            bdberr != BDBERR_NOERROR) {
            logmsg(LOGMSG_ERROR, "llmeta_dump_mapping: failed to fetch version "
                                 "number for %s's main data files\n",
                   dbenv->dbs[i]->tablename);
            rc = -1;
            goto done;
        }

        sbuf2printf(sbfile,
                    "table %s %d\n\tdata files: %016" PRIx64 "\n\tblob files\n",
                    dbenv->dbs[i]->tablename, dbenv->dbs[i]->lrl,
                    flibc_htonll(version_num));

        /* print the indicies' version numbers */
        for (j = 1; j <= dbenv->dbs[i]->numblobs; ++j) {
            if (bdb_get_file_version_data(dbenv->dbs[i]->handle, tran,
                                          j /*dtanum*/, &version_num,
                                          &bdberr) ||
                bdberr != BDBERR_NOERROR) {
                logmsg(LOGMSG_ERROR,
                       "llmeta_dump_mapping: failed to fetch version "
                       "number for %s's blob num %d's files\n",
                       dbenv->dbs[i]->tablename, j);
                rc = -1;
                goto done;
            }

            sbuf2printf(sbfile, "\t\tblob num %d: %016" PRIx64 "\n", j,
                        flibc_htonll(version_num));
        }

        /* print the indicies' version numbers */
        sbuf2printf(sbfile, "\tindex files\n");
        for (j = 0; j < dbenv->dbs[i]->nix; ++j) {
            if (bdb_get_file_version_index(dbenv->dbs[i]->handle, tran,
                                           j /*dtanum*/, &version_num,
                                           &bdberr) ||
                bdberr != BDBERR_NOERROR) {
                logmsg(LOGMSG_ERROR,
                       "llmeta_dump_mapping: failed to fetch version "
                       "number for %s's index num %d\n",
                       dbenv->dbs[i]->tablename, j);
                rc = -1;
                goto done;
            }

            sbuf2printf(sbfile, "\t\tindex num %d: %016" PRIx64 "\n", j,
                        flibc_htonll(version_num));
        }
    }

done:
    sbuf2close(sbfile);
    return rc;
}

int llmeta_dump_mapping(struct dbenv *dbenv)
{
    return llmeta_dump_mapping_tran(NULL, dbenv);
}

int llmeta_dump_mapping_table_tran(void *tran, struct dbenv *dbenv,
                                   const char *table, int err)
{
    int i;
    int bdberr;
    unsigned long long version_num;
    dbtable *p_db;

    if (!(p_db = get_dbtable_by_name(table)))
        return -1;

    /* print out the versions of each of the table's files */

    /* print the main data file's version number */
    if (bdb_get_file_version_data(p_db->handle, tran, 0 /*dtanum*/,
                                  &version_num, &bdberr) ||
        bdberr != BDBERR_NOERROR) {
        if (err)
            logmsg(LOGMSG_ERROR, "llmeta_dump_mapping: failed to fetch version "
                                 "number for %s's main data files\n",
                   p_db->tablename);
        else
            ctrace("llmeta_dump_mapping: failed to fetch version number for "
                   "%s's main data files\n",
                   p_db->tablename);
        return -1;
    }

    if (err)
        logmsg(LOGMSG_INFO,
               "table %s\n\tdata files: %016" PRIx64 "\n\tblob files\n",
               p_db->tablename, flibc_htonll(version_num));
    else
        ctrace("table %s\n\tdata files: %016" PRIx64 "\n\tblob files\n",
               p_db->tablename, flibc_htonll(version_num));

    /* print the blobs' version numbers */
    for (i = 1; i <= p_db->numblobs; ++i) {
        if (bdb_get_file_version_data(p_db->handle, tran, i /*dtanum*/,
                                      &version_num, &bdberr) ||
            bdberr != BDBERR_NOERROR) {
            if (err)
                logmsg(LOGMSG_ERROR,
                       "llmeta_dump_mapping: failed to fetch version "
                       "number for %s's blob num %d's files\n",
                       p_db->tablename, i);
            else
                ctrace("llmeta_dump_mapping: failed to fetch version number "
                       "for %s's blob num %d's files\n",
                       p_db->tablename, i);
            return -1;
        }
        if (err)
            logmsg(LOGMSG_INFO, "\t\tblob num %d: %016" PRIx64 "\n", i,
                   flibc_htonll(version_num));
        else
            ctrace("\t\tblob num %d: %016" PRIx64 "\n", i,
                   flibc_htonll(version_num));
    }

    /* print the indicies' version numbers */
    logmsg(LOGMSG_INFO, "\tindex files\n");
    for (i = 0; i < p_db->nix; ++i) {
        if (bdb_get_file_version_index(p_db->handle, tran, i /*dtanum*/,
                                       &version_num, &bdberr) ||
            bdberr != BDBERR_NOERROR) {
            if (err)
                logmsg(LOGMSG_ERROR,
                       "llmeta_dump_mapping: failed to fetch version "
                       "number for %s's index num %d\n",
                       p_db->tablename, i);
            else
                ctrace("llmeta_dump_mapping: failed to fetch version number "
                       "for %s's index num %d\n",
                       p_db->tablename, i);
            return -1;
        }

        if (err)
            logmsg(LOGMSG_INFO, "\t\tindex num %d: %016" PRIx64 "\n", i,
                   flibc_htonll(version_num));
        else
            ctrace("\t\tindex num %d: %016" PRIx64 "\n", i,
                   flibc_htonll(version_num));
    }

    return 0;
}

int llmeta_dump_mapping_table(struct dbenv *dbenv, const char *table, int err)
{
    return llmeta_dump_mapping_table_tran(NULL, dbenv, table, err);
}

struct dbenv *newdbenv(char *dbname, char *lrlname)
{
    int rc;
    struct dbenv *dbenv = calloc(1, sizeof(struct dbenv));
    if (dbenv == 0) {
        logmsg(LOGMSG_FATAL, "newdb:calloc dbenv");
        return NULL;
    }
    thedb = dbenv;

    dbenv->cacheszkbmin = 65536;
    dbenv->bdb_attr = bdb_attr_create();

    /* default retry = 10 seconds.  this used to be 180 seconds (3 minutes)
     * which was a complete farce really since the proxy ignored it and used
     * a value of 10 anyway. */
    dbenv->retry = 10;

    /*default sync mode:*/
    dbenv->rep_sync = REP_SYNC_FULL;
    dbenv->log_sync_time = 10;        /*sync logs every n seconds */
    dbenv->log_mem_size = 128 * 1024; /*sync logs every n seconds */
    dbenv->log_delete = 1;            /*delete logs.*/
    dbenv->log_delete_filenum = -1;
    listc_init(&dbenv->log_delete_state_list,
               offsetof(struct log_delete_state, linkv));
    Pthread_mutex_init(&dbenv->log_delete_counter_mutex, NULL);

    /* assume I want a cluster, unless overridden by -local or cluster none */

    dbenv->envname = strdup(dbname);

    Pthread_mutex_init(&dbenv->incoherent_lk, NULL);

    listc_init(&dbenv->lua_sfuncs, offsetof(struct lua_func_t, lnk));
    listc_init(&dbenv->lua_afuncs, offsetof(struct lua_func_t, lnk));

    /* Initialize the table/queue hashes. */
    dbenv->db_hash = hash_init_strcaseptr(offsetof(dbtable, tablename));
    dbenv->sqlalias_hash =
        hash_init_strcaseptr(offsetof(dbtable, sqlaliasname));
    dbenv->qdb_hash = hash_init_strcaseptr(offsetof(dbtable, tablename));
    dbenv->view_hash = hash_init_strcaseptr(offsetof(struct dbview, view_name));

    /* Register all db tunables. */
    if ((register_db_tunables(dbenv))) {
        logmsg(LOGMSG_FATAL, "Failed to initialize tunables\n");
        exit(1);
    }

    listc_init(&dbenv->lrl_handlers, offsetof(struct lrl_handler, lnk));
    listc_init(&dbenv->message_handlers, offsetof(struct message_handler, lnk));
    tz_hash_init();

    plugin_post_dbenv_hook(dbenv);

    if (read_lrl_files(dbenv, lrlname)) {
        logmsg(LOGMSG_FATAL, "Failure in reading lrl file(s)\n");
        exit(1);
    }

    logmsg(LOGMSG_INFO, "database %s starting\n", dbenv->envname);

    if (!dbenv->basedir) {
        logmsg(LOGMSG_FATAL, "DB directory is not set in lrl\n");
        return NULL;
    } 

    if (gbl_create_mode) {
        logmsg(LOGMSG_DEBUG, "gbl_create_mode is on, "
               "creating the database directory exists %s\n", dbenv->basedir);
        rc = mkdir(dbenv->basedir, 0774);
        if (rc && errno != EEXIST) {
            logmsg(LOGMSG_ERROR, "mkdir(%s): %s\n", dbenv->basedir,
                   strerror(errno));
        }
    } 

    /* make sure the database directory exists! */
    struct stat sb = {0};
    rc = stat(dbenv->basedir, &sb);
    if (rc || !S_ISDIR(sb.st_mode)) {
        logmsg(LOGMSG_FATAL, "DB directory '%s' does not exist\n",
               dbenv->basedir);
        return NULL;
    }

    init_sql_hint_table();
    init_clientstats_table();

    dbenv->long_trn_table = hash_init(sizeof(unsigned long long));

    if (dbenv->long_trn_table == NULL) {
        logmsg(LOGMSG_ERROR, "couldn't allocate long transaction lookup table\n");
        return NULL;
    }
    Pthread_mutex_init(&dbenv->long_trn_mtx, NULL);

    if (gbl_local_mode) {
        /*force no siblings for local mode*/
        dbenv->nsiblings = 0;
        dbenv->rep_sync = REP_SYNC_NONE;
        dbenv->log_sync = 0;
        dbenv->log_sync_time = 30;
        dbenv->log_mem_size = 1024 * 1024;
        dbenv->log_delete = 1; /*delete logs.*/
    }

    listc_init(&dbenv->sql_threads, offsetof(struct sql_thread, lnk));
    listc_init(&dbenv->sqlhist, offsetof(struct sql_hist, lnk));

    thedb_set_master(db_eid_invalid);
    dbenv->errstaton = 1; /* ON */

    dbenv->handle_buf_queue_time = time_metric_new("handle_buf_time_in_queue");
    dbenv->sql_queue_time = time_metric_new("sql_time_in_queue");
    dbenv->service_time = time_metric_new("service_time");
    dbenv->queue_depth = time_metric_new("queue_depth");
    dbenv->concurrent_queries = time_metric_new("concurrent_queries");
    dbenv->connections = time_metric_new("connections");
    dbenv->watchdog_time = time_metric_new("watchdog_time");

    return dbenv;
}

// TODO: call this remove all rather than
// free
int lua_func_list_free(void * list) {
    struct lua_func_t *item, *tmp;
    listc_t *list_ptr = list;

    /* free each item */
    LISTC_FOR_EACH_SAFE(list_ptr, item, tmp, lnk)
    /* remove and free item */
    free(listc_rfl(list, item));

    listc_init(list, offsetof(struct lua_func_t, lnk));
    return 0;
}

extern pthread_key_t DBG_FREE_CURSOR;

/* check that we don't have name clashes, and other sanity checks, this also
 * populates some values like reverse constraints and db->dtastripe */
static int db_finalize_and_sanity_checks(struct dbenv *dbenv)
{
    int have_bad_schema = 0, ii, jj;

    for (ii = 0; ii < dbenv->num_dbs; ii++) {
        struct dbtable * db = dbenv->dbs[ii];
        db->dtastripe = 1;

        for (jj = 0; jj < dbenv->num_dbs; jj++) {
            if (jj != ii) {
                if (strcasecmp(db->tablename,
                               dbenv->dbs[jj]->tablename) == 0) {
                    have_bad_schema = 1;
                    logmsg(LOGMSG_FATAL,
                           "Two tables have identical names (%s) tblnums %d "
                           "%d\n",
                           db->tablename, ii, jj);
                }
            }
        }

        if ((strcasecmp(db->tablename, dbenv->envname) == 0) &&
            (db->dbnum != 0) &&
            (dbenv->dbnum != db->dbnum)) {

            have_bad_schema = 1;
            logmsg(LOGMSG_FATAL, "Table name and database name conflict (%s) tblnum %d\n",
                   dbenv->envname, ii);
        }

        if (db->nix > MAXINDEX) {
            have_bad_schema = 1;
            logmsg(LOGMSG_FATAL, "Database %s has too many indexes (%d)\n",
                   db->tablename, db->nix);
        }

        /* last ditch effort to stop invalid schemas getting through */
        for (jj = 0; jj < db->nix && jj < MAXINDEX; jj++)
            if (db->ix_keylen[jj] > MAXKEYLEN + 1) {
                have_bad_schema = 1;
                logmsg(LOGMSG_FATAL, "Database %s index %d too large (%d)\n",
                       db->tablename, jj,
                       db->ix_keylen[jj]);
            }

        /* verify constraint names and add reverse constraints here */
        if (populate_reverse_constraints(db))
            have_bad_schema = 1;
    }

    return have_bad_schema;
}

static int dump_queuedbs(char *dir)
{
    for (int i = 0;
         i < thedb->num_qdbs && thedb->qdbs[i]->dbtype == DBTYPE_QUEUEDB; ++i) {
        char *config;
        int ndests;
        char **dests;
        int bdberr;
        char *name = thedb->qdbs[i]->tablename;
        int rc;
        rc =
            bdb_llmeta_get_queue(NULL, name, &config, &ndests, &dests, &bdberr);
        if (rc) {
            logmsg(LOGMSG_ERROR, "Can't get data for %s: bdberr %d\n",
                   thedb->qdbs[i]->tablename, bdberr);
            return -1;
        }
        char path[PATH_MAX];
        snprintf(path, sizeof(path), REPOP_QDB_FMT, dir, thedb->envname, i);
        FILE *f = fopen(path, "w");
        if (f == NULL) {
            logmsg(LOGMSG_ERROR, "%s:fopen(\"%s\"):%s\n", __func__, path,
                    strerror(errno));
            return -1;
        }
        fprintf(f, "%s\n%d\n", thedb->qdbs[i]->tablename, ndests);
        for (int j = 0; j < ndests; ++j) {
            fprintf(f, "%s\n", dests[j]);
        }
        fprintf(f, "%s", config);
        fclose(f);
        logmsg(LOGMSG_INFO, "%s wrote file:%s for queuedb:%s\n", __func__, path,
               thedb->qdbs[i]->tablename);
        free(config);
        for (int j = 0; j < ndests; ++j)
            free(dests[j]);
        free(dests);
    }
    return 0;
}

static int dump_timepartitions(const char *dir, const char *dbname,
                               const char *filename)
{
    int has_tp = 0;
    char path[PATH_MAX];
    snprintf(path, sizeof(path), "%s/%s_%s", dir, dbname, filename);
    FILE *f = fopen(path, "w");
    if (f == NULL) {
        logmsg(LOGMSG_ERROR, "%s:fopen(\"%s\"):%s\n", __func__, path,
               strerror(errno));
        return -1;
    }

    /* save the configuration */
    has_tp = timepart_dump_timepartitions(f);

    fclose(f);
    logmsg(LOGMSG_INFO, "%s wrote time partitions configuration in: %s\n",
           __func__, path);

    return has_tp;
}

int repopulate_lrl(const char *p_lrl_fname_out)
{
    /* can't put this on stack, it will overflow appsock thread */
    struct {
        char lrl_fname_out_dir[256];
        size_t lrl_fname_out_dir_len;

        char *p_table_names[MAX_NUM_TABLES];
        char csc2_paths[MAX_NUM_TABLES][256];
        char *p_csc2_paths[MAX_NUM_TABLES];
        int table_nums[MAX_NUM_TABLES];
    } * p_data;
    int i;

    /* make sure the output path is absolute */
    if (p_lrl_fname_out[0] != '/') {
        logmsg(LOGMSG_ERROR, "%s: output lrl fname is must be absolute: %s\n",
                __func__, p_lrl_fname_out);
        return -1;
    }

    if (!(p_data = malloc(sizeof(*p_data)))) {
        logmsg(LOGMSG_ERROR, "%s: malloc failed\n", __func__);
        return -1;
    }

    /* pull out the out lrl's path */

    p_data->lrl_fname_out_dir_len =
        strrchr(p_lrl_fname_out, '/') - p_lrl_fname_out;
    if ((p_data->lrl_fname_out_dir_len + 1 /*NUL byte*/) >
        sizeof(p_data->lrl_fname_out_dir)) {
        logmsg(LOGMSG_ERROR, "%s: output lrl dir too long: %s\n", __func__,
                p_lrl_fname_out);

        free(p_data);
        return -1;
    }

    strncpy(p_data->lrl_fname_out_dir, p_lrl_fname_out,
            p_data->lrl_fname_out_dir_len);
    p_data->lrl_fname_out_dir[p_data->lrl_fname_out_dir_len] = '\0';

    /* collect all of the table's info */
    for (i = 0; i < thedb->num_dbs; ++i) {
        /* come up with the csc2's fname in the out lrl's dir */
        if (get_csc2_fname(thedb->dbs[i], p_data->lrl_fname_out_dir,
                           p_data->csc2_paths[i],
                           sizeof(p_data->csc2_paths[i]))) {
            logmsg(LOGMSG_ERROR, "%s: get_csc2_fname failed for: %s\n",
                   __func__, thedb->dbs[i]->tablename);

            free(p_data);
            return -1;
        }

        /* dump the csc2 */
        if (dump_table_csc2_to_disk_fname(thedb->dbs[i],
                                          p_data->csc2_paths[i])) {
            logmsg(LOGMSG_ERROR,
                   "%s: dump_table_csc2_to_disk_fname failed for: "
                   "%s\n",
                   __func__, thedb->dbs[i]->tablename);

            free(p_data);
            return -1;
        }

        p_data->p_table_names[i] = thedb->dbs[i]->tablename;
        p_data->p_csc2_paths[i] = p_data->csc2_paths[i];
        p_data->table_nums[i] = thedb->dbs[i]->dbnum;
    }

    char file[1024];
    snprintf(file, sizeof(file), "%s/%s_%s", p_data->lrl_fname_out_dir, thedb->envname, SP_FILE_NAME);
    int has_sp = dump_spfile(file);
    snprintf(file, sizeof(file), "%s/%s_%s", p_data->lrl_fname_out_dir, thedb->envname, SP_VERS_FILE_NAME);
    int has_user_vers_sp = dump_user_version_spfile(file);

    if (dump_queuedbs(p_data->lrl_fname_out_dir) != 0) {
        free(p_data);
        return -1;
    }

    int has_tp = dump_timepartitions(p_data->lrl_fname_out_dir, thedb->envname,
                                     TIMEPART_FILE_NAME);
    if (has_tp < 0) {
        free(p_data);
        return -1;
    }

    /* write out the lrl */
    if (rewrite_lrl_un_llmeta(getresourcepath("lrl"), p_lrl_fname_out, p_data->p_table_names, p_data->p_csc2_paths,
                              p_data->table_nums, thedb->num_dbs, p_data->lrl_fname_out_dir, has_sp, has_user_vers_sp,
                              has_tp)) {
        logmsg(LOGMSG_ERROR, "%s: rewrite_lrl_un_llmeta failed\n", __func__);

        free(p_data);
        return -1;
    }

    free(p_data);
    return 0;
}

int llmeta_open(void)
{
    /* now that we have bdb_env open, we can get at llmeta */
    char llmetaname[256];
    int bdberr = 0;

    /*get the table's name*/
    if (gbl_nonames)
        snprintf(llmetaname, sizeof(llmetaname), "comdb2_llmeta");
    else
        snprintf(llmetaname, sizeof(llmetaname), "%s.llmeta", thedb->envname);

    /*open the table*/
    if (bdb_llmeta_open(llmetaname, thedb->basedir, thedb->bdb_env,
                        &bdberr) ||
        bdberr != BDBERR_NOERROR) {
        logmsg(LOGMSG_FATAL, "Failed to open low level meta table, rc: %d\n",
               bdberr);
        return -1;
    }
    return 0;
}

int get_txndir_name(char *txndir_name, size_t sz, const char *envname, int nonames) {
    const int rc = nonames
        ? snprintf(txndir_name, sz, "logs")
        : snprintf(txndir_name, sz, "%s.txn", envname);
    if (rc < 0 || rc >= sz) {
        logmsg(LOGMSG_ERROR, "%s: snprintf failed. rc(%d) sz(%zu)\n", __func__, rc, sz);
        return 1;
    }
    return 0;
}

int get_txndir_args(char *txndir, size_t sz_txndir, const char *dbdir, const char *envname, int nonames)
{
    char txndir_name[FILENAME_MAX];
    int rc = get_txndir_name(txndir_name, sizeof(txndir_name), envname, nonames);
    if (rc) {
        logmsg(LOGMSG_ERROR, "%s: Failed to get txndir name. rc(%d)\n", __func__, rc);
        return 1;
    }

    rc = snprintf(txndir, sz_txndir, "%s/%s", dbdir, txndir_name);
    if (rc < 0 || rc >= sz_txndir) {
        logmsg(LOGMSG_ERROR, "%s: snprintf failed. rc(%d) sz(%zu)\n", __func__, rc, sz_txndir);
        return 1;
    }
    return 0;
}

static void get_txndir(char *txndir, size_t sz_txndir)
{
    get_txndir_args(txndir, sz_txndir, thedb->basedir, gbl_dbname, gbl_nonames);
}

static void get_savdir(char *savdir, size_t sz_savdir)
{
    if (gbl_nonames)
        snprintf(savdir, sz_savdir, "%s/savs", thedb->basedir);
    else
        snprintf(savdir, sz_savdir, "%s/%s.sav", thedb->basedir, gbl_dbname);
}

const char *get_basedir(void) { return thedb->basedir; }

typedef struct extentsentry {
    uint64_t num;
    char name[PATH_MAX];
    LIST_ENTRY(extentsentry) link;
} ExtentsEntry;

typedef struct {
    char name[PATH_MAX];
    unsigned count;
    LIST_HEAD(, extentsentry) head;
} ExtentsQueue;

// sort desc
static int cmp_extents(const void *a, const void *b)
{
    uint64_t i = *(uint64_t *)a, j = *(uint64_t *)b;
    return i < j ? +1 : i > j ? -1 : 0;
}

static int purge_extents(void *obj, void *arg)
{
    ExtentsQueue *q = obj;
    uint64_t nums[q->count];
    ExtentsEntry *e, *del = NULL;
    int i = 0;
    LIST_FOREACH(e, &q->head, link)
    {
        free(del);
        del = e;
        nums[i++] = e->num;
    }
    free(del);
    qsort(nums, i, sizeof(nums[0]), cmp_extents);
    int j = 1;
    while (j < i) {
        if (nums[j - 1] - nums[j] != 1)
            break;
        ++j;
    }
    if (j != i) {
        logmsg(LOGMSG_ERROR, "queue:%s has gap in extents %" PRIu64 " -> %" PRIu64
               "..%" PRIu64 "\n",
               q->name, nums[j - 1], nums[j], nums[i - 1]);
        char txndir[PATH_MAX], savdir[PATH_MAX];
        get_txndir(txndir, sizeof(txndir));
        get_savdir(savdir, sizeof(savdir));
        if (mkdir(savdir, 0774) != 0 && errno != EEXIST) {
            logmsg(LOGMSG_ERROR, "mkdir(%s): %s\n", savdir, strerror(errno));
        }
        while (j < i) {
            int qlen, slen;
            char qfile[PATH_MAX], sfile[PATH_MAX];
            qlen = snprintf(qfile, PATH_MAX, "%s/__dbq.%s.queue.%" PRIu64,
                            txndir, q->name, nums[j]);
            slen = snprintf(sfile, PATH_MAX, "%s/__dbq.%s.queue.%" PRIu64,
                            savdir, q->name, nums[j]);
            if (qlen >= sizeof(qfile) || slen >= sizeof(sfile)) {
                logmsg(LOGMSG_ERROR, "Truncated paths %s and %s\n", qfile,
                       sfile);
            }
            if (rename(qfile, sfile) == 0) {
                logmsg(LOGMSG_INFO, "%s -> %s\n", qfile, sfile);
            } else {
                logmsg(LOGMSG_ERROR, "%s -> %s failed:%s\n", qfile, sfile,
                       strerror(errno));
            }
            ++j;
        }
    }
    free(q);
    return 0;
}

static void clear_queue_extents(void)
{
    DIR *dir;
    struct dirent *entry;
    char txndir[PATH_MAX];
    get_txndir(txndir, sizeof(txndir));
    if ((dir = opendir(txndir)) == NULL) {
        if (!gbl_create_mode) {
            logmsg(LOGMSG_ERROR, "%s failed opendir(%s): %s\n", __func__,
                   txndir, strerror(errno));
        }
        return;
    }
    hash_t *hash_table = hash_init_str(offsetof(ExtentsQueue, name));
    while ((entry = readdir(dir)) != NULL) {
        ExtentsQueue *q;
        char file[PATH_MAX], *__dbq, *name, *queue, *num, *ptr = NULL;
        if (strncmp(entry->d_name, "__dbq", 5) != 0)
            continue;
        strcpy(file, entry->d_name);
        if ((__dbq = strtok_r(file, ".", &ptr)) == NULL)
            continue;
        if ((name = strtok_r(NULL, ".", &ptr)) == NULL)
            continue;
        if ((queue = strtok_r(NULL, ".", &ptr)) == NULL)
            continue;
        if ((num = strtok_r(NULL, ".", &ptr)) == NULL)
            continue;
        if (strcmp(queue, "queue") != 0)
            continue;
        if ((q = hash_find(hash_table, name)) == NULL) {
            q = malloc(sizeof(ExtentsQueue));
            q->count = 0;
            LIST_INIT(&q->head);
            strncpy0(q->name, name, sizeof(q->name));
            hash_add(hash_table, q);
        }
        ExtentsEntry *e = malloc(sizeof(ExtentsEntry));
        e->num = strtoull(num, NULL, 10);
        LIST_INSERT_HEAD(&q->head, e, link);
        ++q->count;
    }
    closedir(dir);
    hash_for(hash_table, purge_extents, NULL);
    hash_free(hash_table);
}

static int llmeta_set_qdb(const char *file)
{
    // lazy - ok to leak on error
    // db is in create mode and will exit anyway
    FILE *f = fopen(file, "r");
    if (f == NULL) {
        logmsg(LOGMSG_ERROR, "%s:fopen(\"%s\"):%s\n", __func__, file,
                strerror(errno));
        return -1;
    }
    size_t n;
    ssize_t s;
    // Name of queue
    char *name = NULL;
    if ((s = getline(&name, &n, f)) == -1) {
        fclose(f);
        return -1;
    }
    name[s - 1] = 0;
    // Num of dests
    char *str_ndest = NULL;
    if ((s = getline(&str_ndest, &n, f)) == -1) {
        fclose(f);
        return -1;
    }
    int ndests = atoi(str_ndest);
    // Dests
    char *dests[ndests];
    for (int i = 0; i < ndests; ++i) {
        dests[i] = NULL;
        if ((s = getline(&dests[i], &n, f)) == -1) {
            fclose(f);
            return -1;
        }
        dests[i][s - 1] = 0;
    }
    // Config - Read till EOF
    long here = ftell(f);
    fseek(f, 0, SEEK_END);
    long end = ftell(f);
    fseek(f, here, SEEK_SET);
    n = end - here;
    char config[n + 1];
    if (fread(config, n, 1, f) == 0) {
        fclose(f);
        return -1;
    }
    config[n] = 0;
    // Save to LLMETA
    int rc, bdberr;
    if ((rc = bdb_llmeta_add_queue(thedb->bdb_env, NULL, name, config, ndests,
                                   dests, &bdberr)) == 0) {
        logmsg(LOGMSG_INFO, "Added queuedb: %s\n", name);
    }
    fclose(f);
    free(name);
    free(str_ndest);
    for (int i = 0; i < ndests; ++i) {
        free(dests[i]);
    }
    if (rc != 0) {
        return -1;
    }
    return 0;
}

static char *create_default_lrl_file(char *dbname, char *dir) {
    char *lrlfile_name;
    FILE *lrlfile;

    lrlfile_name = malloc(strlen(dir) + strlen(dbname) + 4 /*.lrl*/ +
                          1 /*slash*/ + 1 /*nul*/);
    sprintf(lrlfile_name, "%s/%s.lrl", dir, dbname);
    lrlfile = fopen(lrlfile_name, "w");
    if (lrlfile == NULL) {
        logmsg(LOGMSG_ERROR, "fopen(\"%s\") rc %d %s.\n", lrlfile_name, 
                errno, strerror(errno));
        free(lrlfile_name);
        return NULL;
    }

    fprintf(lrlfile, "name    %s\n", dbname);
    fprintf(lrlfile, "dir     %s\n", dir);
    add_cmd_line_tunables_to_file(lrlfile);
    fclose(lrlfile);

    return lrlfile_name;
}

static int init_db_dir(char *dbname, char *dir)
{
    struct stat st;
    int rc;

    rc = stat(dir, &st);
    if (rc) {
        if (errno == ENOENT) {
            rc = mkdir(dir, 0770);
            if (rc) {
                logmsg(LOGMSG_ERROR, "\"%s\" doesn't exist and can't create it.\n", dir);
                return -1;
            }
            rc = stat(dir, &st);
            if (rc) {
                logmsg(LOGMSG_ERROR, "stat(\"%s\") rc %d %s.\n", dir, errno,
                        strerror(errno));
                return -1;
            }
        } else {
            logmsg(LOGMSG_ERROR, "stat(\"%s\") rc %d %s.\n", dir, errno, strerror(errno));
            return -1;
        }
    }
    if (!S_ISDIR(st.st_mode)) {
        logmsg(LOGMSG_ERROR, "\"%s\" is not a directory.\n", dir);
        return -1;
    }
    return 0;
}

static int init_sqlite_tables(struct dbenv *dbenv)
{
    /* There's no 2 or 3.  There used to be 2.  There was never 3. */
    const char *sqlite_stats_name[2] = {"sqlite_stat1", "sqlite_stat4"};
    const char *sqlite_stats_csc2[2] = {
        "tag ondisk { "
        "    cstring tbl[64] "
        "    cstring idx[64] null=yes "
        "    cstring stat[4096] "
        "} "
        " "
        "keys { "
        "    \"0\" = tbl + idx "
        "} ",
        "tag ondisk "
        "{ "
        "    cstring tbl[64] "
        "    cstring idx[64] "
        "    int     samplelen "
        "    byte    sample[1024] /* entire record in sqlite format */ "
        "} "
        " "
        "keys "
        "{ "
        "    dup \"0\" = tbl + idx "
        "} "};
    dbtable *tbl;
    struct errstat err = {0};
    int i;

    /* This used to just pull from installed files.  Let's just do it from memory
       so comdb2 can run standalone with no support files. */

    for (i = 0; i < 2; i++) {
        if (get_dbtable_by_name(sqlite_stats_name[i]))
            continue;

        tbl = create_new_dbtable(dbenv, (char *)sqlite_stats_name[i],
                                 (char *)sqlite_stats_csc2[i], 0,
                                 0, 0, 0, &err);
        if (!tbl) {
            logmsg(LOGMSG_ERROR, "%s\n", err.errstr);
            return -1;
        }

        /* Add table to the hash. */
        _db_hash_add(tbl);

        /* Add table to thedb->dbs */
        dbenv->dbs =
            realloc(dbenv->dbs, (dbenv->num_dbs + 1) * sizeof(dbtable *));
        tbl->dbs_idx = dbenv->num_dbs;
        dbenv->dbs[dbenv->num_dbs++] = tbl;
    }
    return 0;
}

static void load_dbstore_tableversion(struct dbenv *dbenv, tran_type *tran)
{
    int i;

    for (i = 0; i < dbenv->num_dbs; i++) {
        dbtable *tbl = dbenv->dbs[i];
        update_dbstore(tbl);

        tbl->tableversion = table_version_select(tbl, tran);
        if (tbl->tableversion == -1) {
            logmsg(LOGMSG_ERROR, "Failed reading table version\n");
        }
    }
}

static int create_db(char *dbname, char *dir) {
   int rc;

   char *fulldir;
   fulldir = comdb2_realpath(dir, NULL);
   if (fulldir == NULL) {
      rc = mkdir(dir, 0755);
      if (rc) {
         logmsg(LOGMSG_FATAL, 
               "%s doesn't exist, and couldn't create: %s\n", dir,
               strerror(errno));
         return -1;
      }
      fulldir = comdb2_realpath(dir, NULL);
      if (fulldir == NULL) {
         logmsg(LOGMSG_FATAL, "Can't figure out full path for %s\n", dir);
         return -1;
      }
   }
   dir = fulldir;
   logmsg(LOGMSG_INFO, "Creating db in %s\n", dir);
   setenv("COMDB2_DB_DIR", fulldir, 1);

   rc = init_db_dir(dbname, dir);
   free(fulldir);
   if (rc) return -1;

   /* set up as a create run */
   gbl_local_mode = 1;
   /* delay 'gbl_create_mode' so we can use for --create */
   gbl_exit = 1;

   return 0;
}

static char **deferred_clientfuncs = NULL;
static int deferred_clientfuncs_count = 0;

void create_verify_dbstore_clientfunc(const char *dbstore)
{
    deferred_clientfuncs = realloc(deferred_clientfuncs, sizeof(char *) * (deferred_clientfuncs_count + 1));
    deferred_clientfuncs[deferred_clientfuncs_count++] = strdup(dbstore);
}

static inline int verify_deferred_dbstore_clientfuncs(void)
{
    int rc = 0;
    for (int i = 0; i < deferred_clientfuncs_count; i++) {
        int vrc = verify_dbstore_client_function(deferred_clientfuncs[i]);
        if (vrc) {
            logmsg(LOGMSG_ERROR, "Failed to verify dbstore client function %s\n", deferred_clientfuncs[i]);
            rc = -1;
        }
        free(deferred_clientfuncs[i]);
    }
    free(deferred_clientfuncs);
    return rc;
}

static void setup_backup_logfiles_dir()
{
    char *backupdir = comdb2_location_in_hash("backup_logfiles_dir", NULL);
    if (!backupdir) {
        logmsg(LOGMSG_DEBUG, "%s: Location for backup_logfiles_dir is not set\n", __func__);
        goto cleanup;
    }

    /* if path like "..../%dbname" then substitute %dbname with thedb->envname */
    char *loc = strstr(backupdir, "%dbname");
    if (loc) {
        int dbnamelen = strlen(thedb->envname);
        if ((dbnamelen - sizeof("%dbname")) > 0) {
            int diff = loc - backupdir;
            int newlen = diff + dbnamelen + 1;
            char *newd = realloc(backupdir, newlen);
            if (!newd) {
                logmsg(LOGMSG_ERROR, "%s: Cannot realloc backupdir newlen %d\n", __func__, newlen);
                goto cleanup;
            }
            loc = newd + diff;
            backupdir = newd;
        }
        strcpy(loc, thedb->envname);
        update_file_location("backup_logfiles_dir", backupdir);
    }

    struct stat stats;
    int rc = stat(backupdir, &stats);
    if (rc)
        logmsg(LOGMSG_WARN, "%s: Cannot stat directory %s: %d %s\n",
               __func__, backupdir, errno, strerror(errno));

    if (S_ISDIR(stats.st_mode)) {
        gbl_backup_logfiles = 1;
    } else {
        int mask = umask(0);
        umask(mask);
        //try to create directory, if successful turn on feature
        rc = mkdir(backupdir, 0777 & (~mask));
        if (rc) {
            logmsg(LOGMSG_ERROR, "%s: Cannot create directory %s (bad path or parent directory): %d %s\n",
                   __func__, backupdir, errno, strerror(errno));
        } else {
            logmsg(LOGMSG_DEBUG, "%s: Created directory %s\n", __func__, backupdir);
            gbl_backup_logfiles = 1;
        }
    }
cleanup:
    free(backupdir);
}

static int archive_file(const char *fname, const char *savdir) {
    char src[PATH_MAX], dst[PATH_MAX];

    snprintf0(src, sizeof(src), "%s/%s", thedb->basedir, fname);
    snprintf0(dst, sizeof(dst), "%s/%s", savdir, fname);

    logmsg(LOGMSG_DEBUG, "Moving %s to %s\n", src, dst);

    return rename(src, dst);
}

/*
 * Determines whether a file has a database extension.
 *
 * fname: The name of the file to examine
 *
 * Returns:
 *  1 if the file has a database extension
 *  0 if the file does not have a database extension
 */
static int does_file_have_db_extension(const char *fname) {
    const char * extension;
    char * pos;
    char * ext;
    int cmp;

    ext = strrchr(fname, '.');
    if (ext) {
        for (int i=0; (extension = gbl_database_extensions[i]), extension[0] != '\0'; ++i) {
            pos = strchr(extension, '*');
            cmp = pos ? strncmp(ext, extension, pos-extension) : strcmp(ext, extension);

            if (cmp == 0) {
                return 1;
            }
        }
    }

    return 0;
}

/*
 * Archives files in the database directory belonging to a prior 
 * database. Files are moved into the directory given by `get_savdir`
 *
 * An entry is moved if its extension matches one of `gbl_database_extensions`.
 *
 * dbdir: The name of the database directory.
 *
 * Returns
 *  0 if archiving is successful
 *  non-0 if archiving fails
 */ 
static int archive_old_files(const char *dbdir) {
    char savdir[PATH_MAX];
    struct dirent buf;
    struct dirent *de;
    struct stat st;
    int rc = 0;

    DIR *d = opendir(dbdir);
    if (!d) {
        logmsg(LOGMSG_ERROR, "%s: Failed to read data directory\n", __func__);
        rc = -1;
        goto err;
    }

    get_savdir(savdir, sizeof(savdir));
    if (mkdir(savdir, 0774) != 0 && errno != EEXIST) {
        logmsg(LOGMSG_ERROR, "mkdir(%s): %s\n", savdir, strerror(errno));
        rc = -1;
        goto err;
    }

    while (bb_readdir(d, &buf, &de) == 0 && de) {
        logmsg(LOGMSG_DEBUG, "%s: Considering whether to archive %s\n", __func__, de->d_name);

        char path[PATH_MAX];
        snprintf(path, sizeof(path), "%s/%s", dbdir, de->d_name);
        if (stat(path, &st)) {
            logmsg(LOGMSG_WARN, "%s:%d couldn't stat %s (%s)\n", __func__,
                   __LINE__, path, strerror(errno));
            continue;
        }

        if (S_ISDIR(st.st_mode)) {
            continue;
        }

        if (does_file_have_db_extension(de->d_name)) {
            if ((rc = archive_file(de->d_name, savdir)), rc != 0) {
                logmsg(LOGMSG_ERROR, "%s: Failed to archive %s. Errno %s\n",
                    __func__, de->d_name, strerror(errno));
                goto err;
            }
            logmsg(LOGMSG_WARN, "%s: Archived %s\n", __func__, de->d_name);
        }
   }

err:

    if (d) {
        closedir(d);
    }

    return rc;
}

static int init(int argc, char **argv)
{
    char *dbname, *lrlname = NULL, ctmp[64];
    static int noabort = 0;
    int cacheszkb = 0, ii;
    int rc;
    int bdberr;
    int cacheszkb_suggestion = 0;
    int stripes, blobstripe;

    if (argc < 2) {
        print_usage_and_exit(1);
    }

    csc2_allow_bools();

    rc = bdb_osql_log_repo_init(&bdberr);
    if (rc) {
        logmsg(LOGMSG_FATAL, "bdb_osql_log_repo_init failed to init log repository "
                        "rc %d bdberr %d\n",
                rc, bdberr);
        return -1;
    }

    if (thd_init()) {
        logmsg(LOGMSG_FATAL, "failed initialize thread module\n");
        return -1;
    }
    /* This also initializes the appsock handler hash. */
    if (appsock_init()) {
        logmsg(LOGMSG_FATAL, "failed initialize appsock module\n");
        return -1;
    }
    if (sqlpool_init()) {
        logmsg(LOGMSG_FATAL, "failed to initialise sql module\n");
        return -1;
    }
    if (udppfault_thdpool_init()) {
        logmsg(LOGMSG_FATAL, "failed to initialise udp prefault module\n");
        return -1;
    }
    if (pgcompact_thdpool_init()) {
        logmsg(LOGMSG_FATAL, "failed to initialise page compact module\n");
        return -1;
    }

    initresourceman(NULL);

    /* Initialize the opcode handler hash */
    if (init_opcode_handlers()) {
        logmsg(LOGMSG_FATAL, "failed to initialise opcode handler hash\n");
        return -1;
    }

    /* Install all static plugins. */
    if ((install_static_plugins())) {
        logmsg(LOGMSG_FATAL, "Failed to install static plugins\n");
        exit(1);
    }

    toblock_init();

    class_machs_init();

    if (mach_class_cluster_init()) {
        logmsg(LOGMSG_FATAL, "Failed to initialize machine classes\n");
        exit(1);
    }

    handle_cmdline_options(argc, argv, &lrlname);

    if (gbl_create_mode) {        /*  10  */
        logmsg(LOGMSG_INFO, "create mode.\n");
        gbl_exit = 1;
    }
    if (gbl_fullrecovery) {       /*  11  */
        logmsg(LOGMSG_WARN, "force full recovery.\n");
        gbl_exit = 1;
    }

    /* every option that sets exit implies local mode */
    if (gbl_exit) {
        gbl_local_mode = 1; /*local mode, so no connect to network*/
    }

    if (!gbl_import_mode && optind >= argc) {
        fprintf(stderr, "Must provide DBNAME as first argument\n");
        exit(1);
    }

    dbname = gbl_import_mode ? "import" : argv[optind++];
    int namelen = strlen(dbname);
    if (namelen == 0 || namelen >= MAX_DBNAME_LENGTH) {
        logmsg(LOGMSG_FATAL, "Invalid dbname, must be < %d characters\n",
               MAX_DBNAME_LENGTH);
        return -1;
    }
    strcpy(gbl_dbname, dbname);

    char tmpuri[1024];
    snprintf(tmpuri, sizeof(tmpuri), "%s@%s", gbl_dbname, gbl_myhostname);
    gbl_myuri = intern(tmpuri);

    if (optind < argc && isdigit((int)argv[optind][0])) {
        cacheszkb = atoi(argv[optind]);
    }

    gbl_mynodeid = machine_num(gbl_myhostname);

    Pthread_attr_init(&gbl_pthread_attr);
    Pthread_attr_setstacksize(&gbl_pthread_attr, DEFAULT_THD_STACKSZ);
    Pthread_attr_setdetachstate(&gbl_pthread_attr, PTHREAD_CREATE_DETACHED);

    /* Initialize the statistics. */
    init_metrics();

    Pthread_key_create(&comdb2_open_key, NULL);
    Pthread_key_create(&query_info_key, NULL);
    Pthread_key_create(&DBG_FREE_CURSOR, free);

    if (gbl_import_mode) {
        gbl_exit = 1;
        gbl_fullrecovery = 1;

        rc = bulk_import_tmpdb_pull_foreign_dbfiles(gbl_import_src);
        if (rc != 0) {
            logmsg(LOGMSG_FATAL, "[IMPORT] %s: Failed to copy files from source db\n", __func__);
            exit(rc);
        }
    }

    if (lrlname == NULL) {
        char *lrlenv = getenv("COMDB2_CONFIG");
        if (lrlenv)
            lrlname = lrlenv;
        else {
            snprintf0(ctmp, sizeof(ctmp), "%s.lrl", dbname);
            if (access(ctmp, F_OK) == 0) lrlname = ctmp;
        }
    }

    /* If user didn't specify where the db lives, try current directory first */
    if (!gbl_create_mode && lrlname == NULL && gbl_dbdir == NULL) {
        struct stat st;
        int rc;

        if (gbl_nonames) {
            rc = stat("logs", &st);
        } else {
            /* TODO: change when merging long names */
            char logdir[100];
            snprintf(logdir, sizeof(logdir), "%s.txn", gbl_dbname);
            rc = stat(logdir, &st);
        }

        if (rc == 0 && (st.st_mode & S_IFDIR)) {
            gbl_dbdir = comdb2_realpath(".", NULL);
        } else {
            /* can't access or can't find logs in current directory, assume db
             * isn't here */
        }
    }

    init_file_locations(lrlname);

    if (gbl_create_mode && lrlname == NULL) {
       if (gbl_dbdir == NULL)
          gbl_dbdir = comdb2_location("database", "%s", dbname);
       rc = create_db(dbname, gbl_dbdir);
       if (rc) {
          logmsg(LOGMSG_FATAL, "Can't init database directory\n");
          return -1;
       }

       lrlname = create_default_lrl_file(dbname, gbl_dbdir);
    }

#if 0
    if (lrlname == NULL) {
       char *l = comdb2_asprintf("%s.lrl", dbname);
       if (access(l, F_OK) == 0)
          lrlname = l;
       free(l);
    }
    if (lrlname == NULL && gbl_dbdir) {
       char *l = comdb2_asprintf("%s/%s.lrl", gbl_dbdir, dbname);
       if (access(l, F_OK) == 0)
          lrlname = l;
       free(l);
    }
    if (lrlname == NULL && gbl_dbdir == NULL) {
       char *base = comdb2_location("database", "%s", dbname);
       char *l = comdb2_asprintf("%s/%s.lrl", base, dbname);
       if (access(l, F_OK) == 0)
          lrlname = l;
       free(l);
    }
#endif

    initresourceman(lrlname);
    rc = schema_init();
    if (rc)
        return -1;

    run_init_plugins(COMDB2_PLUGIN_INITIALIZER_PRE);

    disttxn_init();

    /* open database environment, and all dbs */
    thedb = newdbenv(dbname, lrlname);
    if (thedb == 0)
        return -1;

    if (gbl_create_mode && gbl_archive_on_init) { 
        rc = archive_old_files(thedb->basedir);
        if (rc != 0) {
            logmsg(LOGMSG_FATAL, "There were preexisting database files in the "
            "database directory. Failed to archive them.\n");
            return -1;
        }
    }

    rc = bulk_import_cleanup_import_dirs();
    if (rc) {
        logmsg(LOGMSG_FATAL, "Failed to remove leftover import directories\n");
        return -1;
    }

    /* Initialize SSL backend before creating any net.
       If we're exiting, don't bother. */
    if (!gbl_exit && ssl_bend_init(thedb->basedir) != 0) {
        logmsg(LOGMSG_FATAL, "Failed to initialize SSL backend.\n");
        return -1;
    }
    logmsg(LOGMSG_INFO, "SSL backend initialized.\n");

    /* prepare the server class ahead of time, after libssl is initialized. */
    get_my_mach_class();

    if (init_blob_cache() != 0) return -1;

    if (osqlpfthdpool_init()) {
        logmsg(LOGMSG_FATAL, "failed to initialise sql module\n");
        return -1;
    }

    if (gbl_ctrace_dbdir)
        ctrace_openlog_taskname(thedb->basedir, dbname);
    else {
        char *dir;
        dir = comdb2_location("logs", NULL);
        ctrace_openlog_taskname(dir, dbname);
        free(dir);
    }
    setup_backup_logfiles_dir();

    /* Don't startup if there exists a copylock file in the data directory.
     * This would indicate that a copycomdb2 was done but never completed.
     * Exceptions:
     *  - create mode - since we will blat everything
     *  - recovery mode - since we won't network, may as well let this through
     * Also refuse to start up if we have no log files.
     * Why do we do this?  because we discovered that a half
     * copied database can get the master into some whacked up state in which
     * it decides it needs to fixcomdb2 itself.  From itself.
     */

    if (!gbl_exit) {
        char copylockfile[256], txndir[256];
        struct stat st;
        DIR *dh;
        struct dirent *dp;
        int nlogfiles;
        snprintf(copylockfile, sizeof(copylockfile), "%s/%s.copylock",
                 thedb->basedir, dbname);
        if (stat(copylockfile, &st) == 0) {
            logmsg(LOGMSG_FATAL, "%s exists:\n", copylockfile);
            logmsg(LOGMSG_FATAL, "This database is the result of an incomplete copy!\n");
            logmsg(LOGMSG_FATAL, "Probably a copycomdb2 was interrupted before it\n");
            logmsg(LOGMSG_FATAL, "was complete.  The files for this database are\n");
            logmsg(LOGMSG_FATAL, "probably inconsistent.  If this is a clustered\n");
            logmsg(LOGMSG_FATAL, "database, you should copy from another node .\n");
            if (!noabort)
                exit(1);
        }
        get_txndir(txndir, sizeof(txndir));
        dh = opendir(txndir);
        if (!dh) {
            logmsg(LOGMSG_FATAL, "Cannot open directory %s: %d %s\n", txndir, errno,
                    strerror(errno));
            if (!noabort)
                exit(1);
        }
        nlogfiles = 0;
        errno = 0;
        while ((dp = readdir(dh))) {
            if (strncmp(dp->d_name, "log.", 4) == 0) {
                int ii;
                for (ii = 4; ii < 14; ii++)
                    if (!isdigit(dp->d_name[ii]))
                        break;
                if (ii == 14 && dp->d_name[ii] == 0)
                    nlogfiles++;
            }
            errno = 0;
        }
        if (errno != 0) {
            logmsg(LOGMSG_FATAL, "Cannot scan directory %s: %d %s\n", txndir, errno,
                    strerror(errno));
            if (!noabort)
                exit(1);
        }
        closedir(dh);
        logmsg(LOGMSG_INFO, "%d log files found in %s\n", nlogfiles, txndir);
        if (nlogfiles == 0) {
            logmsg(LOGMSG_FATAL, "ZERO log files found in %s!\n", txndir);
            logmsg(LOGMSG_FATAL, "Cannot start without logfiles.\n");
            logmsg(LOGMSG_FATAL, "If this is a clustered database then you "
                                 "should copycomdb2 from the master.\n");
            if (!noabort)
                exit(1);
        }
    }

    /* Rules for setting cache size:
     * Set to users's cachekb setting, if any.
     * If that's smaller than 2mb, set to 2mb.
     * If the setting is larger than the max, cap at the max.
     * If there's an override, use that.
     * If size specified on command line, use that.
     * If still not set, use the suggester script (common case, sadly)
     * If the result is smaller than the min, set to the min */

    /* Adjust to minimum ONLY if there's an explicit override */
    if (thedb->cacheszkb && thedb->cacheszkb < 2 * 1048) {
        thedb->cacheszkb = 2 * 1024;
        logmsg(LOGMSG_WARN, "too little cache, adjusted to %d kb\n", thedb->cacheszkb);
    }

    if (thedb->cacheszkbmax && thedb->cacheszkb > thedb->cacheszkbmax) {
        logmsg(LOGMSG_INFO, "adjusting cache to specified max of %d\n",
                thedb->cacheszkbmax);
        thedb->cacheszkb = thedb->cacheszkbmax;
    }

    if (thedb->override_cacheszkb > 0) {
        thedb->cacheszkb = thedb->override_cacheszkb;
        logmsg(LOGMSG_INFO, "Using override cache size of %dkb\n",
               thedb->override_cacheszkb);
    } else {
        if (cacheszkb != 0) { /*command line overrides.*/
            logmsg(LOGMSG_INFO, "command line cache size specified %dkb\n", cacheszkb);
            thedb->cacheszkb = cacheszkb;
        } else if (thedb->cacheszkb <= 0) {
            thedb->cacheszkb = 2 * 1048;
            logmsg(LOGMSG_INFO, "no cache size specified, using default value of %dkb\n",
                   thedb->cacheszkb);

            if (thedb->cacheszkb < cacheszkb_suggestion) {
                thedb->cacheszkb = cacheszkb_suggestion;
                logmsg(LOGMSG_INFO, "I've been suggested to use %d kb of cache. Using %d kb "
                       "of cache.\n",
                       cacheszkb_suggestion, thedb->cacheszkb);
            }
        }
    }

    if (thedb->cacheszkbmin > thedb->cacheszkb) {
        logmsg(LOGMSG_INFO, "adjusting cache to specified min of %d\n",
                thedb->cacheszkbmin);
        thedb->cacheszkb = thedb->cacheszkbmin;
    }

    if (thedb->dbnum == 0) {
        logmsg(LOGMSG_DEBUG, "No db number set (missing/invalid dbnum lrl entry?)\n");
    }

    /* This is to force the trc file to open before we go multithreaded */
    reqlog_init(dbname);

    /* Grab our ports early and try to listen on them.
     * * Networks come up after database recovery, making it very easy to start
     * a database twice, run recovery against a running copy (could be bad),
     * and only then fail. */
    rc = setup_net_listen_all(thedb);
    if (rc)
        return -1;

    gbl_myroom = getroom_callback(NULL, gbl_myhostname);

    if (skip_clear_queue_extents) {
        logmsg(LOGMSG_INFO, "skipping clear_queue_extents()\n");
    } else {
        clear_queue_extents();
    }

    comdb2_get_sav_dir();

    rc = clear_temp_tables();
    if (rc)
        logmsg(LOGMSG_INFO, "Cleared temporary tables rc=%d\n", rc);

    gbl_starttime = comdb2_time_epoch();

    /* Get all the LONG PREAD and LONG PWRITE outof act.log; I am truly fed up
     * with the entire company asking me if this is a problem. -- SJ */
    berk_set_long_trace_func(myctrace);

    berk_init_rep_lockobj();

    /* disallow bools on test machines.  Prod will continue
     * to allow them because at least one prod database uses them.
     * Still alow bools for people who want to copy/test prod dbs
     * that use them.  Don't allow new databases to have bools. */
    if ((get_my_mach_class() == CLASS_TEST) && gbl_create_mode) {
        if (csc2_used_bools()) {
            logmsg(LOGMSG_FATAL, "bools in schema.  This is now deprecated.\n");
            logmsg(LOGMSG_FATAL, "Exiting since this is a test machine.\n");
            exit(1);
        }
        csc2_disallow_bools();
    }

    /* Now process all the directives we saved up from the lrl file. */
    for (ii = 0; ii < thedb->num_allow_lines; ii++) {
        char *line = thedb->allow_lines[ii];
        if (process_allow_command(line, strlen(line)) != 0)
            return -1;
    }

    if (thedb->nsiblings == 1) {
        logmsg(LOGMSG_INFO, "Forcing master on single node cluster\n");
        bdb_attr_set(thedb->bdb_attr, BDB_ATTR_I_AM_MASTER, 1);
    }

    if (gbl_updategenids) {
        logmsg(LOGMSG_INFO, "Using update genid scheme.");
        bdb_attr_set(thedb->bdb_attr, BDB_ATTR_UPDATEGENIDS, 1);
    }

    if (gbl_round_robin_stripes) {
        logmsg(LOGMSG_INFO, "Will round-robin between data/blob stripes.\n");
        bdb_attr_set(thedb->bdb_attr, BDB_ATTR_ROUND_ROBIN_STRIPES, 1);
    }

    if (gbl_nonames)
        bdb_attr_set(thedb->bdb_attr, BDB_ATTR_NONAMES, 1);
    else
        bdb_attr_set(thedb->bdb_attr, BDB_ATTR_NONAMES, 0);

    if (gbl_sbuftimeout)
        bdb_attr_set(thedb->bdb_attr, BDB_ATTR_SBUFTIMEOUT, gbl_sbuftimeout);

    /* open up the bdb_env now that we have set all the attributes */
    if (open_bdb_env(thedb)) {
        logmsg(LOGMSG_FATAL, "failed to open bdb_env for %s\n", dbname);
        return -1;
    }

    if (gbl_berkdb_iomap) 
        bdb_berkdb_iomap_set(thedb->bdb_env, 1);

    disttxn_init_recover_prepared();

    if (!gbl_exit && gbl_new_snapisol && gbl_snapisol) {
        bdb_attr_set(thedb->bdb_attr, BDB_ATTR_PAGE_ORDER_TABLESCAN, 0);

        if (bdb_gbl_pglogs_mem_init(thedb->bdb_env) != 0)
            exit(1);

        if (bdb_gbl_pglogs_init(thedb->bdb_env) != 0)
            exit(1);
        logmsg(LOGMSG_INFO, "new snapisol is running\n");
    } else if (!gbl_exit && gbl_modsnap_asof) {
        bdb_gbl_asof_modsnap_init(thedb->bdb_env);
    } else {
        logmsg(LOGMSG_INFO, "new snapisol is not running\n");
        gbl_new_snapisol = 0;
        gbl_new_snapisol_asof = 0;
#ifdef NEWSI_STAT
        bdb_newsi_stat_init();
#endif
    }

    /* We grab alot of genids in the process of opening llmeta */
    if (gbl_init_with_genid48 && gbl_create_mode)
        bdb_genid_set_format(thedb->bdb_env, LLMETA_GENID_48BIT);

    wrlock_schema_lk();

    /* open the table */
    if (llmeta_open()) {
        return -1;
    }

    logmsg(LOGMSG_INFO, "Successfully opened low level meta table\n");

    gbl_llmeta_open = 1;

    if (gbl_create_mode &&
        bdb_set_global_stripe_info(NULL, gbl_dtastripe, gbl_blobstripe,
                                   &bdberr) != 0) {
        logmsg(LOGMSG_FATAL, "Error writing global stripe info\n");
        exit(1);
    }

    if (!gbl_create_mode &&
        bdb_get_global_stripe_info(NULL, &stripes, &blobstripe, &bdberr) == 0 &&
        stripes > 0) {
        gbl_dtastripe = stripes;
        gbl_blobstripe = blobstripe;
        bdb_attr_set(thedb->bdb_attr, BDB_ATTR_DTASTRIPE, gbl_dtastripe);
        bdb_attr_set(thedb->bdb_attr, BDB_ATTR_BLOBSTRIPE, gbl_blobstripe);
    }

    if (!gbl_create_mode) {
       uint64_t format;
       bdb_get_genid_format(&format, &bdberr);
       bdb_genid_set_format(thedb->bdb_env, format);
    }

    set_datetime_dir();

    /* get/set the table names from llmeta */
    if (gbl_create_mode) {
        if (!gbl_legacy_defaults)
            if (init_sqlite_tables(thedb))
                return -1;
    } else if (thedb->num_dbs != 0) {
        /* if we are using low level meta table and this isn't the create
         * pass, we shouldn't see any table definitions in the lrl. they
         * should have been removed during initialization */
        logmsg(LOGMSG_FATAL, "lrl contains table definitions, they should not "
                             "be present after the database has been "
                             "created\n");
        return -1;
    } else {
        /* we will load the tables from the llmeta table */
        int waitfileopen =
            bdb_attr_get(thedb->bdb_attr, BDB_ATTR_DELAY_FILE_OPEN);
        if (waitfileopen) {
            logmsg(LOGMSG_INFO, "Waiting to open file\n");
            poll(NULL, 0, waitfileopen);
            logmsg(LOGMSG_INFO, "Done waiting\n");
        }

        /* we would like to open the files under schema lock, so that
           we don't race with a schema change from master (at this point
           environment is opened, but files are not !*/

        if (llmeta_load_tables(thedb, NULL)) {
            logmsg(LOGMSG_FATAL, "could not load tables from the low level meta "
                            "table\n");
            unlock_schema_lk();
            return -1;
        }

        if (llmeta_load_timepart(thedb)) {
            logmsg(LOGMSG_ERROR, "could not load time partitions\n");
            unlock_schema_lk();
            return -1;
        }

        if (llmeta_load_queues(thedb)) {
            logmsg(LOGMSG_FATAL, "could not load queues from the low level meta "
                            "table\n");
            unlock_schema_lk();
            return -1;
        }

        if (llmeta_load_lua_sfuncs()) {
            logmsg(LOGMSG_FATAL, "could not load lua funcs from llmeta\n");
            unlock_schema_lk();
            return -1;
        }

        if (llmeta_load_lua_afuncs()) {
            logmsg(LOGMSG_FATAL, "could not load lua aggs from llmeta\n");
            unlock_schema_lk();
            return -1;
        }

        load_aliases_from_llmeta();
        /* if we are repopulating the .lrl with the table definitions */
        if (gbl_repoplrl_fname) {
            /* print all the schemas to disk ie /data/dir/tablename.csc2 */
            if (dump_all_csc2_to_disk())
                logmsg(LOGMSG_FATAL, "error printing tables, continuing anyway\n");

            if (repopulate_lrl(gbl_repoplrl_fname)) {
                logmsg(LOGMSG_FATAL, "repopulate_lrl failed\n");
                return -1;
            }

            /* quit successfully */
            logmsg(LOGMSG_INFO, "-exiting.\n");
            unlock_schema_lk();
            gbl_perform_full_clean_exit = 0;
            clean_exit();
        }
    }

    /* if we're in repopulate .lrl mode we should have already exited */
    if (gbl_repoplrl_fname) {
        logmsg(LOGMSG_FATAL, "Repopulate .lrl mode failed. Possible causes: db not "
                        "using llmeta or .lrl file already had table defs\n");
        unlock_schema_lk();
        return -1;
    }

    /* do sanity checks and populate a few per db values */
    if (db_finalize_and_sanity_checks(thedb))
        return -1;

    if (!gbl_exit) {
        check_access_controls(thedb); /* Check authentication settings */

        if (!have_all_schemas()) {
            logmsg(LOGMSG_ERROR,
                  "Server-side keyforming not supported - missing schemas\n");
            unlock_schema_lk();
            return -1;
        }
    }

    /* historical requests */
    if (gbl_loghist) {
        reqhist = malloc(sizeof(history));
        rc = init_history(reqhist, gbl_loghist);
        if (gbl_loghist_verbose)
            reqhist->wholereq = 1;
        if (rc) {
            logmsg(LOGMSG_FATAL, "History init failed\n");
            unlock_schema_lk();
            return -1;
        }
    }

    if (gbl_create_mode) {
        create_service_file(lrlname);
    }

    /* open db engine */
    logmsg(LOGMSG_INFO, "starting backend db engine\n");

    if (backend_open(thedb) != 0) {
        logmsg(LOGMSG_FATAL, "failed to open '%s'\n", dbname);
        unlock_schema_lk();
        return -1;
    }

    if (llmeta_load_tables_older_versions(thedb, NULL)) {
        logmsg(LOGMSG_FATAL, "llmeta_load_tables_older_versions failed\n");
        unlock_schema_lk();
        return -1;
    }

    load_dbstore_tableversion(thedb, NULL);

    gbl_backend_opened = 1;

    /* Recovered prepares need the osql-cnonce hash */
    if (!gbl_exit && !gbl_create_mode) {
        rc = osql_blkseq_init();
        if (rc) {
            logmsg(LOGMSG_FATAL, "failed to initialize osql_blkseq hash\n");
            return -1;
        }
    }

    if (!gbl_exit && !gbl_create_mode && (thedb->nsiblings == 1 || thedb->master == gbl_myhostname)) {
        bdb_set_seqnum(thedb->bdb_env);
        bdb_upgrade_all_prepared(thedb->bdb_env);
    }

    sqlinit();
    rc = create_datacopy_arrays();
    if (rc) {
        logmsg(LOGMSG_FATAL, "create_datacopy_arrays rc %d\n", rc);
        return -1;
    }
    rc = create_sqlmaster_records(NULL);
    if (rc) {
        logmsg(LOGMSG_FATAL, "create_sqlmaster_records rc %d\n", rc);
        return -1;
    }
    create_sqlite_master(); /* create sql statements */

    if ((rc = resolve_sfuncs_for_db(thedb)) != 0) {
        logmsg(LOGMSG_FATAL, "resolve_sfuncs_for_db failed rc %d\n", rc);
        return -1;
    };

    load_auto_analyze_counters(); /* on starting, need to load counters */
    if (gbl_create_mode && verify_deferred_dbstore_clientfuncs() != 0) {
        logmsg(LOGMSG_FATAL, "invalid client function for dbstore\n");
        return -1;
    }
    unlock_schema_lk();

    /* There could have been an in-process schema change.  Add those tables now
     * before logical recovery */
    /* xxx this is a temporary workaround.  revist & fix for rowlocks. */

    /* Fabio: I removed this after askign mark, now, merging, I saw it back here
      again.
      I am leaving it in here now, I will ask mark */

    if (gbl_rowlocks) {
        add_schema_change_tables();

        bdb_attr_set(thedb->bdb_attr, BDB_ATTR_PAGE_ORDER_TABLESCAN, 0);
        bdb_attr_set(thedb->bdb_attr, BDB_ATTR_SNAPISOL, 1);
        gbl_snapisol = 1;
    }

    /* This runs logical recovery.  */
    rc = bdb_env_init_after_llmeta(thedb->bdb_env);
    if (rc) {
        logmsg(LOGMSG_FATAL, "Post-llmeta db init failed, rc %d\n", rc);
        return -1;
    }

    if (gbl_create_mode) {
        if (llmeta_set_tables(NULL /*tran*/, thedb)) /* add tables to meta */
        {
            logmsg(LOGMSG_FATAL, "could not add tables to the low level meta "
                                 "table\n");
            return -1;
        }

        /* store our schemas in meta */
        if (put_all_csc2()) {
            logmsg(LOGMSG_FATAL, "error storing schemas in meta table\n");
            return -1;
        }

        if (gbl_spfile_name) {
            read_spfile(gbl_spfile_name);
        }

        if (gbl_user_vers_spfile_name) {
            read_user_version_spfile(gbl_user_vers_spfile_name);
        }

        if (gbl_timepart_file_name) {
            if (timepart_apply_file(gbl_timepart_file_name)) {
                logmsg(LOGMSG_FATAL, "Failed to create time partitions!\n");
                return -1;
            }
        }

        llmeta_set_lua_funcs(s);
        llmeta_set_lua_funcs(a);

        /* remove table defs from and add use_llmeta to the lrl file */
        if (rewrite_lrl_remove_tables(getresourcepath("lrl"))) {
            logmsg(LOGMSG_FATAL, "Failed to remove table definitions\n");
            return -1;
        }

        /* dump a mapping of files to their version numbers, the db never uses
         * this file it is only to make it easier for people to tell what files
         * belong to what parts of a table, etc */
        if (llmeta_dump_mapping(thedb))
            logmsg(LOGMSG_WARN, "Failed to dump a mapping of files to their "
                    "versions, the file is helpful for debugging problems but "
                    "not essential, continuing anyway\n");
    }

    if (!gbl_exit && !gbl_create_mode &&
        bdb_attr_get(thedb->bdb_attr, BDB_ATTR_DURABLE_LSNS) &&
        thedb->nsiblings == 1) {
        bdb_durable_lsn_for_single_node(thedb->bdb_env);
    }

    logmsg(LOGMSG_INFO, "backend db engine started.  master is %s\n", thedb->master);
    if (gbl_repdebug == 0) /* turn off explicitly */
        bdb_process_user_command(thedb->bdb_env, "repdbgn", 7, 0);
    else if (gbl_repdebug == 1) /* turn on explicitly */
        bdb_process_user_command(thedb->bdb_env, "repdbgy", 7, 0);

    clear_csc2_files();

    if (gbl_import_mode)
    {
        rc = bulk_import_tmpdb_write_import_data(gbl_import_table);
        if (rc != 0) {
            logmsg(LOGMSG_FATAL, "[IMPORT] %s: Failed to write import data rc %d\n", __func__, rc);
            exit(rc);
        }
    }   

    if (gbl_exit) {
        logmsg(LOGMSG_INFO, "-exiting.\n");
        gbl_perform_full_clean_exit = 0;
        clean_exit();
    }

#if 0
    /* We can't do this anymore - recovery may still be holding transactions
       open waiting for the master to write an abort record. */
    backend_thread_event(thedb, COMDB2_THR_EVENT_DONE_RDONLY);
    backend_thread_event(thedb, COMDB2_THR_EVENT_START_RDWR);
    backend_thread_event(thedb, COMDB2_THR_EVENT_DONE_RDWR);
    backend_thread_event(thedb, COMDB2_THR_EVENT_START_RDONLY);
#endif

    /* some dbs have lots of tables and spew on startup.  this just wastes
     * peoples time shunting spew */
    if (getenv("CDB2_SHOW_DBENV")) {
        showdbenv(thedb);
    }

    if (javasp_init_procedures() != 0) {
        logmsg(LOGMSG_FATAL, "*ERROR* cannot initialise Java stored procedures\n");
        return -1;
    }

    csc2_free_all();

    init_password_cache();

    return 0;
}

char *getorigin(struct ireq *iq)
{
    if (!iq->is_fake && iq->corigin[0] == 0)
        return "INTERNAL";

    /* is_fromsocket case in init_ireq should set corigin, and
     * we no longer have any other kind. */

    return iq->corigin;
}

#define TOUPPER(x) (((x >= 'a') && (x <= 'z')) ? x - 32 : x)

static char *strtoupper(char instr[])
{
    int instrlen;

    instrlen = strlen(instr);
    while ((--instrlen >= 0) && (instr[instrlen] = TOUPPER(instr[instrlen])))
        ;
    return instr;
} /* strtoupper() */

static void ttrap(struct timer_parm *parm)
{
    switch (parm->parm) {
    case TMEV_ENABLE_LOG_DELETE:
        /* We already hold timerlk. process_sync_command("sync log-delete on")
           will attempt to grab timerlk one more time. So call the routine
           directly without faking a message trap. */
        log_delete_counter_change(thedb, LOG_DEL_ABS_ON);
        break;
    case TMEV_PURGE_OLD_LONGTRN:
        (void)purge_expired_long_transactions(thedb);
        break;
    case TMEV_EXIT:
        pthread_exit(NULL);
        break;
    default:
        comdb2_cantim(parm->parm);
        break;
    }
}

void create_old_blkseq_thread(struct dbenv *dbenv)
{
    int rc;

    if (!dbenv->purge_old_blkseq_is_running) {
        rc = pthread_create(&dbenv->purge_old_blkseq_tid, &gbl_pthread_attr,
                            purge_old_blkseq_thread, thedb);
        if (rc)
            logmsg(LOGMSG_WARN, 
                "Warning: can't start purge_old_blkseq thread: rc %d err %s\n",
                rc, strerror(rc));
    }

    if (!dbenv->purge_old_files_is_running && !gbl_is_physical_replicant) {
        rc = pthread_create(&dbenv->purge_old_files_tid, &gbl_pthread_attr,
                            purge_old_files_thread, thedb);
        if (rc)
            logmsg(LOGMSG_WARN, "Warning: can't start purge_oldfiles thread: rc %d err %s\n",
                   rc, strerror(rc));
    }
}

/* bump up ulimit for no. fds up to hard limit */
static void adjust_ulimits(void)
{
#   if !defined(__APPLE__)
    struct rlimit64 rlim;

    if (-1 == getrlimit64(RLIMIT_DATA, &rlim)) {
        logmsg(LOGMSG_ERROR, "%s:getrlimit64: %d %s\n", __func__, errno,
                strerror(errno));
    } else if (rlim.rlim_cur != RLIM64_INFINITY &&
               (rlim.rlim_max == RLIM64_INFINITY ||
                rlim.rlim_cur < rlim.rlim_max)) {
        rlim.rlim_cur = rlim.rlim_max;
        if (-1 == setrlimit64(RLIMIT_DATA, &rlim)) {
            logmsg(LOGMSG_ERROR, "%s:setrlimit64: %d %s\n", __func__, errno,
                    strerror(errno));
        } else if (rlim.rlim_cur == RLIM64_INFINITY) {
            logmsg(LOGMSG_INFO, "%s: set ulimit for data to unlimited\n", __func__);
        } else {
            logmsg(LOGMSG_INFO, "%s: set ulimit for data to %d\n", __func__,
                    (int)rlim.rlim_cur);
        }
    } else {
        logmsg(LOGMSG_INFO, "ulimit for data already set\n");
    }

    if (-1 == getrlimit64(RLIMIT_NOFILE, &rlim)) {
        logmsg(LOGMSG_ERROR, "%s:getrlimit64: %d %s\n", __func__, errno,
                strerror(errno));
    } else if (rlim.rlim_cur != RLIM64_INFINITY &&
               (rlim.rlim_max == RLIM64_INFINITY ||
                rlim.rlim_cur < rlim.rlim_max)) {
        rlim.rlim_cur = rlim.rlim_max;
        if (-1 == setrlimit64(RLIMIT_NOFILE, &rlim)) {
            logmsg(LOGMSG_ERROR, "%s:setrlimit64: %d %s\n", __func__, errno,
                    strerror(errno));
        } else if (rlim.rlim_cur == RLIM64_INFINITY) {
            logmsg(LOGMSG_INFO, "%s: set ulimit for no. fds to unlimited\n",
                    __func__);
        } else {
            logmsg(LOGMSG_INFO, "%s: set ulimit for no. fds to %d\n", __func__,
                    (int)rlim.rlim_cur);
        }

    } else {
        logmsg(LOGMSG_INFO, "ulimit for no. fds already set\n");
    }
#   endif //__APPLE__
}

extern void set_throttle(int);
extern int get_throttle(void);
extern int get_calls_per_sec(void);
void reset_calls_per_sec(void);
int throttle_lim = 10000;
int cpu_throttle_threshold = 100000;

double gbl_cpupercent;
#include <sc_util.h>


static inline void log_tbl_item(int64_t curr, int64_t *prev, const char *(*type_to_str)(int), int type, char *string,
                                int *hdr_p, struct reqlogger *statlogger, dbtable *tbl, int first) 
{
    int diff = curr - *prev;
    if (diff > 0) {
        if (*hdr_p == 0) {
            const char hdr_fmt[] = "DIFF REQUEST STATS FOR TABLE '%s'\n";
            reqlog_logf(statlogger, REQL_INFO, hdr_fmt, tbl->tablename);
            *hdr_p = 1;
        }
        reqlog_logf(statlogger, REQL_INFO, "%s%-22s %d\n", (first ? "" : "    "),
                    (type_to_str ? type_to_str(type) : string), diff);
    }
    *prev = curr;
}

void *statthd(void *p)
{
    struct dbenv *dbenv;
    int nqtrap;
    int nfstrap;
    int64_t nsql;
    long long nsql_steps;
    int ncommits;
    double ncommit_time;
    int64_t newsql;
    long long newsql_steps;
    int nretries;
    int64_t ndeadlocks = 0;
    int64_t nlocks_aborted = 0;
    int64_t nlockwaits = 0;
    int64_t vreplays;

    int diff_qtrap;
    int diff_fstrap;
    int diff_nsql;
    int diff_nsql_steps;
    int diff_ncommits;
    long long diff_ncommit_time;
    int diff_newsql;
    int diff_nretries;
    int diff_deadlocks;
    int diff_locks_aborted;
    int diff_lockwaits;
    int diff_vreplays;

    int last_qtrap = 0;
    int last_fstrap = 0;
    int64_t last_nsql = 0;
    long long last_nsql_steps = 0;
    int last_ncommits = 0;
    long long last_ncommit_time = 0;
    int64_t last_newsql = 0;
    int last_nretries = 0;
    int64_t last_ndeadlocks = 0, last_nlocks_aborted = 0, last_nlockwaits = 0;
    int64_t last_vreplays = 0;

    int count = 0;
    int last_report_nqtrap = n_qtrap;
    int last_report_nfstrap = n_fstrap;
    int64_t last_report_nsql = gbl_nsql;
    long long last_report_nsql_steps = gbl_nsql_steps;
    int last_report_ncommits = n_commits;
    long long last_report_ncommit_time = n_commit_time;
    int64_t last_report_newsql = gbl_nnewsql;
    long long last_report_newsql_steps = gbl_nnewsql_steps;
    int last_report_nretries = n_retries;
    int64_t last_report_deadlocks = 0;
    int64_t last_report_lockwaits = 0;
    int64_t last_report_vreplays = 0;
    uint64_t bpool_hits = 0;
    uint64_t bpool_misses = 0;
    uint64_t diff_bpool_hits;
    uint64_t diff_bpool_misses;
    uint64_t last_bpool_hits = 0;
    uint64_t last_bpool_misses = 0;
    uint64_t last_report_bpool_hits = 0;
    uint64_t last_report_bpool_misses = 0;

    int64_t conns=0, conn_timeouts=0, curr_conns = 0;
    int64_t last_conns=0, last_conn_timeouts=0, last_curr_conns=0; 
    int64_t diff_conns=0, diff_conn_timeouts=0, diff_curr_conns=0; 
    int64_t last_report_conns = 0;
    int64_t last_report_conn_timeouts = 0;
    int64_t last_report_curr_conns=0;

    struct reqlogger *statlogger = NULL;
    struct berkdb_thread_stats last_bdb_stats = {0};
    struct berkdb_thread_stats cur_bdb_stats;
    const struct berkdb_thread_stats *pstats;
    char lastlsn[63] = "", curlsn[64];
    uint64_t lastlsnbytes = 0, curlsnbytes;
    int ii;
    int jj;
    int thresh;
    int have_scon_header = 0;
    int have_scon_stats = 0;
    int64_t rw_evicts;


    thrman_register(THRTYPE_GENERIC);
    thread_started("statthd");

    dbenv = p;

    /* initialize */
    statlogger = reqlog_alloc();
    reqlog_diffstat_init(statlogger);

    while (!db_is_exiting()) {
        nqtrap = n_qtrap;
        nfstrap = n_fstrap;
        ncommits = n_commits;
        ncommit_time = n_commit_time;
        nsql = gbl_nsql;
        nsql_steps = gbl_nsql_steps;
        newsql = gbl_nnewsql;
        newsql_steps = gbl_nnewsql_steps;
        nretries = n_retries;
        vreplays = gbl_verify_tran_replays;

        conns = net_get_num_accepts(thedb->handle_sibling);
        curr_conns = net_get_num_current_non_appsock_accepts(thedb->handle_sibling) + active_appsock_conns;
        conn_timeouts = net_get_num_accept_timeouts(thedb->handle_sibling);

        bdb_get_bpool_counters(thedb->bdb_env, (int64_t *)&bpool_hits,
                               (int64_t *)&bpool_misses, &rw_evicts);

        bdb_get_lock_counters(thedb->bdb_env, &ndeadlocks, &nlocks_aborted,
                              &nlockwaits, NULL);
        diff_deadlocks = ndeadlocks - last_ndeadlocks;
        diff_locks_aborted = nlocks_aborted - last_nlocks_aborted;
        diff_lockwaits = nlockwaits - last_nlockwaits;

        diff_qtrap = nqtrap - last_qtrap;
        diff_fstrap = nfstrap - last_fstrap;
        diff_nsql = nsql - last_nsql;
        diff_nsql_steps = nsql_steps - last_nsql_steps;
        diff_newsql = newsql - last_newsql;
        diff_nretries = nretries - last_nretries;
        diff_vreplays = vreplays - last_vreplays;
        diff_ncommits = ncommits - last_ncommits;
        diff_ncommit_time = ncommit_time - last_ncommit_time;
        diff_bpool_hits = bpool_hits - last_bpool_hits;
        diff_bpool_misses = bpool_misses - last_bpool_misses;
        diff_conns = conns - last_conns;
        diff_curr_conns = curr_conns - last_curr_conns;
        diff_conn_timeouts = conn_timeouts - last_conn_timeouts;

        last_qtrap = nqtrap;
        last_fstrap = nfstrap;
        last_nsql = nsql;
        last_nsql_steps = nsql_steps;
        last_newsql = newsql;
        last_nretries = nretries;
        last_ndeadlocks = ndeadlocks;
        last_nlocks_aborted = nlocks_aborted;
        last_nlockwaits = nlockwaits;
        last_vreplays = vreplays;
        last_ncommits = ncommits;
        last_ncommit_time = ncommit_time;
        last_bpool_hits = bpool_hits;
        last_bpool_misses = bpool_misses;
        last_conns = conns;
        last_curr_conns = curr_conns;
        last_conn_timeouts = conn_timeouts;

        have_scon_header = 0;
        have_scon_stats = 0;

        if (diff_qtrap || diff_nsql || diff_newsql || diff_nsql_steps ||
            diff_fstrap || diff_vreplays || diff_bpool_hits ||
            diff_bpool_misses || diff_ncommit_time ||
            diff_conns || diff_conn_timeouts || diff_curr_conns) {
            if (gbl_report) {
                logmsg(LOGMSG_USER, "diff");
                have_scon_header = 1;
                if (diff_qtrap)
                    logmsg(LOGMSG_USER, " n_reqs %d", diff_qtrap);
                if (diff_fstrap)
                    logmsg(LOGMSG_USER, " n_fsreqs %d", diff_fstrap);
                if (diff_nsql)
                    logmsg(LOGMSG_USER, " nsql %d", diff_nsql);
                if (diff_nsql_steps)
                    logmsg(LOGMSG_USER, " nsqlsteps %d", diff_nsql_steps);
                if (diff_deadlocks)
                    logmsg(LOGMSG_USER, " ndeadlocks %d", diff_deadlocks);
                if (diff_lockwaits)
                    logmsg(LOGMSG_USER, " nlockwaits %d", diff_lockwaits);
                if (diff_nretries)
                    logmsg(LOGMSG_USER, " n_retries %d", diff_nretries);
                if (diff_vreplays)
                    logmsg(LOGMSG_USER, " vreplays %d", diff_vreplays);
                if (diff_newsql)
                    logmsg(LOGMSG_USER, " nnewsql %d", diff_newsql);
                if (diff_ncommit_time)
                    logmsg(LOGMSG_USER, " n_commit_time %f ms",
                           (double)diff_ncommit_time / (1000 * diff_ncommits));
                if (diff_bpool_hits)
                    logmsg(LOGMSG_USER, " cache_hits %" PRIu64,
                           diff_bpool_hits);
                if (diff_bpool_misses)
                    logmsg(LOGMSG_USER, " cache_misses %" PRIu64,
                           diff_bpool_misses);
                if (diff_conns)
                    logmsg(LOGMSG_USER, " connects %"PRId64, diff_conns);
                if (diff_curr_conns)
                    logmsg(LOGMSG_USER, " current_connects %"PRId64, diff_curr_conns);
                if (diff_conn_timeouts)
                    logmsg(LOGMSG_USER, " connect_timeouts %"PRId64, diff_conn_timeouts);
                have_scon_stats = 1;
            }
        }
        if (gbl_report)
            have_scon_stats |= osql_comm_diffstat(NULL, &have_scon_header);

        if (have_scon_stats)
            logmsg(LOGMSG_USER, "\n");

        if (count % gbl_update_metrics_interval == 0)
            update_metrics();

        if (!get_schema_change_in_progress(__func__, __LINE__)) {
            thresh = reqlog_diffstat_thresh();
            if ((thresh > 0) && (count >= thresh)) { /* every thresh-seconds */
                strbuf *logstr = strbuf_new();
                diff_qtrap = nqtrap - last_report_nqtrap;
                diff_fstrap = nfstrap - last_report_nfstrap;
                diff_nsql = nsql - last_report_nsql;
                diff_nsql_steps = nsql_steps - last_report_nsql_steps;
                diff_newsql = newsql - last_report_newsql;
                int diff_newsql_steps = newsql_steps - last_report_newsql_steps;
                diff_nretries = nretries - last_report_nretries;
                diff_ncommits = ncommits - last_report_ncommits;
                diff_ncommit_time = ncommit_time - last_report_ncommit_time;

                diff_bpool_hits = bpool_hits - last_report_bpool_hits;
                diff_bpool_misses = bpool_misses - last_report_bpool_misses;

                if (diff_qtrap || diff_newsql || diff_nsql || diff_nsql_steps ||
                    diff_fstrap || diff_bpool_hits || diff_bpool_misses ||
                    diff_ncommit_time) {

                    strbuf_appendf(logstr, "diff");
                    if (diff_qtrap || diff_nretries) {
                        strbuf_appendf(logstr, " n_reqs %d n_retries %d",
                                       diff_qtrap, diff_nretries);
                    }
                    if (diff_nsql) {
                        strbuf_appendf(logstr, " nsql %d", diff_nsql);
                    }
                    if (diff_newsql) {
                        strbuf_appendf(logstr, " newsql %d", diff_newsql);
                    }
                    if (diff_nsql_steps) {
                        strbuf_appendf(logstr, " nsqlsteps %d",
                                       diff_nsql_steps);
                    }
                    if (diff_newsql_steps) {
                        strbuf_appendf(logstr, " newsqlsteps %d",
                                       diff_newsql_steps);
                    }
                    if (diff_fstrap) {
                        strbuf_appendf(logstr, " n_fsreqs %d", diff_fstrap);
                    }
                    if (diff_ncommit_time && diff_ncommits) {
                        strbuf_appendf(logstr, " n_commit_time %lld ms",
                                       diff_ncommit_time /
                                           (1000 * diff_ncommits));
                    }
                    if (diff_bpool_hits) {
                        strbuf_appendf(logstr, " n_cache_hits %llu",
                                       (long long unsigned int)diff_bpool_hits);
                    }
                    if (diff_bpool_misses) {
                        strbuf_appendf(
                            logstr, " n_cache_misses %llu",
                            (long long unsigned int)diff_bpool_misses);
                    }
                    strbuf_appendf(logstr, "\n");
                    reqlog_logl(statlogger, REQL_INFO, strbuf_buf(logstr));
                }

                int aa_include_updates = bdb_attr_get(thedb->bdb_attr, BDB_ATTR_AA_COUNT_UPD);
                rdlock_schema_lk();
                for (ii = 0; ii < dbenv->num_dbs; ++ii) {
                    dbtable *tbl = dbenv->dbs[ii];
                    int hdr = 0;

                    for (jj = 0; jj <= MAXTYPCNT; jj++) {
                        log_tbl_item(tbl->typcnt[jj], &tbl->prev_typcnt[jj], req2a, 
                                     jj, NULL, &hdr, statlogger, tbl, 1);
                    }

                    for (jj = 0; jj < BLOCK_MAXOPCODE; jj++) {
                        log_tbl_item(tbl->blocktypcnt[jj], &tbl->prev_blocktypcnt[jj],
                                     breq2a, jj, NULL, &hdr, statlogger, tbl, 0);
                    }
                    for (jj = 0; jj < MAX_OSQL_TYPES; jj++) {
                        log_tbl_item(tbl->blockosqltypcnt[jj], &tbl->prev_blockosqltypcnt[jj],
                                     osql_reqtype_str, jj, NULL, &hdr, statlogger, tbl, 0);
                    }

                    log_tbl_item(dbenv->txns_committed, &dbenv->prev_txns_committed,
                                 NULL, 0, "txns committed", &hdr, statlogger, tbl, 0);

                    log_tbl_item(dbenv->txns_aborted, &dbenv->prev_txns_aborted, NULL,
                                 0, "txns aborted", &hdr, statlogger, tbl, 0);

                    log_tbl_item(tbl->nsql, &tbl->prev_nsql, NULL, 0, "nsql",
                                 &hdr, statlogger, tbl, 0);

                    // log write_count, save in saved_write_count, compute autoanalyze delta
                    int64_t prev = tbl->saved_write_count[RECORD_WRITE_DEL] +
                                    tbl->saved_write_count[RECORD_WRITE_INS];
                    int64_t curr = tbl->write_count[RECORD_WRITE_DEL] +
                                    tbl->write_count[RECORD_WRITE_INS];

                    if (aa_include_updates) {
                        prev += tbl->saved_write_count[RECORD_WRITE_UPD];
                        curr += tbl->write_count[RECORD_WRITE_UPD];
                    }

                    ATOMIC_ADD64(tbl->aa_saved_counter, (curr - prev));
                    log_tbl_item(tbl->write_count[RECORD_WRITE_INS], &tbl->saved_write_count[RECORD_WRITE_INS],
                                 NULL, 0, "inserted rows", &hdr, statlogger, tbl, 0);
                    log_tbl_item(tbl->write_count[RECORD_WRITE_UPD], &tbl->saved_write_count[RECORD_WRITE_UPD],
                                 NULL, 0, "updated rows", &hdr, statlogger, tbl, 0);
                    log_tbl_item(tbl->write_count[RECORD_WRITE_DEL], &tbl->saved_write_count[RECORD_WRITE_DEL],
                                 NULL, 0, "deleted rows", &hdr, statlogger, tbl, 0);
                    log_tbl_item(tbl->casc_write_count, &tbl->saved_casc_write_count,
                                 NULL, 0, "cascaded upd/del rows", &hdr, statlogger, tbl, 0);
                    log_tbl_item(tbl->deadlock_count, &tbl->saved_deadlock_count,
                                 NULL, 0, "deadlock count", &hdr, statlogger, tbl, 0);
                }
                unlock_schema_lk();

                pstats = bdb_get_process_stats();
                cur_bdb_stats = *pstats;
                if (cur_bdb_stats.n_lock_waits > last_bdb_stats.n_lock_waits) {
                    unsigned nwaits = cur_bdb_stats.n_lock_waits -
                                      last_bdb_stats.n_lock_waits;
                    reqlog_logf(statlogger, REQL_INFO,
                                "%u locks, avg time %ums, worst time %ums\n",
                                nwaits,
                                U2M(cur_bdb_stats.lock_wait_time_us -
                                    last_bdb_stats.lock_wait_time_us) /
                                    nwaits,
                                U2M(cur_bdb_stats.worst_lock_wait_time_us));
                    bb_berkdb_reset_worst_lock_wait_time_us();
                }
                if (cur_bdb_stats.n_preads > last_bdb_stats.n_preads) {
                    unsigned npreads =
                        cur_bdb_stats.n_preads - last_bdb_stats.n_preads;
                    reqlog_logf(statlogger, REQL_INFO,
                                "%u preads, %u bytes, avg time %ums\n", npreads,
                                cur_bdb_stats.pread_bytes -
                                    last_bdb_stats.pread_bytes,
                                U2M(cur_bdb_stats.pread_time_us -
                                    last_bdb_stats.pread_time_us) /
                                    npreads);
                }
                if (cur_bdb_stats.n_pwrites > last_bdb_stats.n_pwrites) {
                    unsigned npwrites =
                        cur_bdb_stats.n_pwrites - last_bdb_stats.n_pwrites;
                    reqlog_logf(statlogger, REQL_INFO,
                                "%u pwrites, %u bytes, avg time %ums\n",
                                npwrites, cur_bdb_stats.pwrite_bytes -
                                              last_bdb_stats.pwrite_bytes,
                                U2M(cur_bdb_stats.pwrite_time_us -
                                    last_bdb_stats.pwrite_time_us) /
                                    npwrites);
                }
                if (cur_bdb_stats.n_memp_fgets > last_bdb_stats.n_memp_fgets) {
                    unsigned n_memp_fgets = cur_bdb_stats.n_memp_fgets -
                                            last_bdb_stats.n_memp_fgets;
                    unsigned us = cur_bdb_stats.memp_fget_time_us -
                                  last_bdb_stats.memp_fget_time_us;
                    reqlog_logf(statlogger, REQL_INFO,
                                "n_memp_fgets=%u, memp_fgets avg time=%ums\n",
                                n_memp_fgets, U2M(us) / n_memp_fgets);
                }
                if (cur_bdb_stats.n_memp_pgs > last_bdb_stats.n_memp_pgs) {
                    unsigned n_memp_pgs =
                        cur_bdb_stats.n_memp_pgs - last_bdb_stats.n_memp_pgs;
                    unsigned us = cur_bdb_stats.memp_pg_time_us -
                                  last_bdb_stats.memp_pg_time_us;
                    reqlog_logf(statlogger, REQL_INFO,
                                "n_memp_pgs=%u, memp_pgs avg time=%ums\n",
                                n_memp_pgs, U2M(us) / n_memp_pgs);
                }
                last_bdb_stats = cur_bdb_stats;

                diff_deadlocks = ndeadlocks - last_report_deadlocks;
                diff_lockwaits = nlockwaits - last_report_lockwaits;
                diff_vreplays = vreplays - last_report_vreplays;

                if (diff_deadlocks || diff_lockwaits || diff_vreplays)
                    reqlog_logf(statlogger, REQL_INFO,
                                "ndeadlocks %d, nlockwaits %d, vreplays %d, "
                                "locks aborted %d\n",
                                diff_deadlocks, diff_lockwaits, diff_vreplays,
                                diff_locks_aborted);

                bdb_get_cur_lsn_str(thedb->bdb_env, &curlsnbytes, curlsn,
                                    sizeof(curlsn));
                if (strcmp(curlsn, lastlsn) != 0) {
                    reqlog_logf(statlogger, REQL_INFO, "LSN %s diff %llu\n",
                                curlsn, curlsnbytes - lastlsnbytes);
                    strncpy0(lastlsn, curlsn, sizeof(lastlsn));
                    lastlsnbytes = curlsnbytes;
                }

                if (conns - last_report_conns || curr_conns - last_report_curr_conns) {
                   reqlog_logf(statlogger, REQL_INFO, "connections %lld timeouts %lld current_connections %lld\n", 
                         conns - last_report_conns,
                         conn_timeouts - last_report_conn_timeouts,
                         curr_conns - last_report_curr_conns);
                }


                reqlog_diffstat_dump(statlogger);

                count = 0;
                last_report_nqtrap = nqtrap;
                last_report_nfstrap = nfstrap;
                last_report_nsql = nsql;
                last_report_nsql_steps = nsql_steps;
                last_report_newsql = newsql;
                last_report_newsql_steps = newsql_steps;
                last_report_nretries = nretries;
                last_report_bpool_hits = bpool_hits;
                last_report_bpool_misses = bpool_misses;

                last_report_deadlocks = ndeadlocks;
                last_report_lockwaits = nlockwaits;
                last_report_vreplays = vreplays;

                last_report_ncommits = ncommits;
                last_report_ncommit_time = ncommit_time;

                last_report_conns = conns;
                last_report_conn_timeouts = conn_timeouts;
                last_report_curr_conns = curr_conns;

                osql_comm_diffstat(statlogger, NULL);
                strbuf_free(logstr);

                dump_client_sql_data(statlogger, 1);
            }
        }

        if (gbl_repscore)
            bdb_show_reptimes_compact(thedb->bdb_env);


        /* Push out old metrics */
        time_metric_purge_old(thedb->handle_buf_queue_time);
        time_metric_purge_old(thedb->sql_queue_time);
        time_metric_purge_old(thedb->service_time);
        time_metric_purge_old(thedb->queue_depth);
        time_metric_purge_old(thedb->concurrent_queries);
        time_metric_purge_old(thedb->connections);
        time_metric_purge_old(thedb->watchdog_time);

        ++count;
        sleep(1);
    }

    reqlog_free(statlogger);
    return NULL;
}

void create_stat_thread(struct dbenv *dbenv)
{
    pthread_t stat_tid;
    Pthread_create(&stat_tid, &gbl_pthread_attr, statthd, dbenv);
}

/* set datetime global if directory exists */
static void set_datetime_dir(void)
{

    struct stat st;
    char *dir = comdb2_location("tzdata", "zoneinfo");

    /* this is a stupid test to prevent running comdb2 that have no datetime
       support
       files; this only test for directory presence and access to it, nothing
       else
    */
    if (stat(dir, &st)) {
        free(dir);
        logmsg(LOGMSG_FATAL, "This machine has no datetime support file;\n");
        abort();
    }

    set_tzdir(dir);
}

static void iomap_on(void *p)
{
    gbl_berkdb_iomap = 1;
    if (thedb && thedb->bdb_env)
        bdb_berkdb_iomap_set(thedb->bdb_env, 1);
}

static void iomap_off(void *p)
{
    gbl_berkdb_iomap = 0;
    if (thedb && thedb->bdb_env)
        bdb_berkdb_iomap_set(thedb->bdb_env, 0);
}

/* Global cron job scheduler for time-insensitive, lightweight jobs. */
cron_sched_t *gbl_cron;
static void *memstat_cron_event(struct cron_event *_, struct errstat *err)
{
    int tm;
    void *rc;

    // cron jobs always write to ctrace
    (void)comdb2ma_stats(NULL, 0, 0, COMDB2MA_TOTAL_DESC, COMDB2MA_GRP_NONE, 1);

    if (gbl_memstat_freq > 0) {
        tm = comdb2_time_epoch() + gbl_memstat_freq;
        rc = cron_add_event(gbl_cron, NULL, tm, (FCRON)memstat_cron_event, NULL,
                            NULL, NULL, NULL, NULL, err, NULL);

        if (rc == NULL)
            logmsg(LOGMSG_ERROR, "Failed to schedule next memstat event. "
                            "rc = %d, errstr = %s\n",
                    err->errval, err->errstr);
    }
    return NULL;
}

static void *memstat_cron_kickoff(struct cron_event *_, struct errstat *err)
{

    int tm;
    void *rc;

    logmsg(LOGMSG_INFO, "Starting memstat cron job. "
                    "Will print memory usage every %d seconds.\n",
            gbl_memstat_freq);

    tm = comdb2_time_epoch() + gbl_memstat_freq;
    rc = cron_add_event(gbl_cron, NULL, tm, (FCRON)memstat_cron_event, NULL,
                        NULL, NULL, NULL, NULL, err, NULL);
    if (rc == NULL)
        logmsg(LOGMSG_ERROR, "Failed to schedule next memstat event. "
                        "rc = %d, errstr = %s\n",
                err->errval, err->errstr);

    return NULL;
}

static char *gbl_cron_describe(sched_if_t *impl)
{
    return strdup("Default cron scheduler");
}

static char *gbl_cron_event_describe(sched_if_t *impl, cron_event_t *event)
{
    const char *name;
    if (event->func == (FCRON)memstat_cron_event)
        name = "Module memory stats update";
    else if (event->func == (FCRON)memstat_cron_kickoff)
        name = "Module memory stats kickoff";
    else
        name = "Unknown";

    return strdup(name);
}

static int comdb2ma_stats_cron(void)
{
    struct errstat xerr = {0};

    if (gbl_memstat_freq > 0) {
        if (!gbl_cron) {
            sched_if_t impl = {0};
            time_cron_create(&impl, gbl_cron_describe, gbl_cron_event_describe);
            gbl_cron = cron_add_event(NULL, "Global Job Scheduler", INT_MIN,
                                      (FCRON)memstat_cron_kickoff, NULL, NULL,
                                      NULL, NULL, NULL, &xerr, &impl);

        } else {
            gbl_cron = cron_add_event(gbl_cron, NULL, INT_MIN,
                                      (FCRON)memstat_cron_kickoff, NULL, NULL,
                                      NULL, NULL, NULL, &xerr, NULL);
        }
        if (gbl_cron == NULL)
            logmsg(LOGMSG_ERROR, "Failed to schedule memstat cron job. "
                            "rc = %d, errstr = %s\n",
                    xerr.errval, xerr.errstr);
    }

    return xerr.errval;
}

static void register_all_int_switches()
{
    register_int_switch("bad_lrl_fatal",
                        "Unrecognised lrl options are fatal errors",
                        &gbl_bad_lrl_fatal);
    register_int_switch("fix_cstr", "Fix validation of cstrings",
                        &gbl_fix_validate_cstr);
    register_int_switch("warn_cstr", "Warn on validation of cstrings",
                        &gbl_warn_validate_cstr);
    register_int_switch("scpushlogs", "Push to next log after a schema changes",
                        &gbl_pushlogs_after_sc);
    register_int_switch("pfltverbose", "Verbose errors in prefaulting code",
                        &gbl_prefault_verbose);
    register_int_switch("plannedsc", "Use planned schema change by default",
                        &gbl_default_plannedsc);
    register_int_switch("pflt_toblock_lcl",
                        "Prefault toblock operations locally",
                        &gbl_prefault_toblock_local);
    register_int_switch("pflt_toblock_rep",
                        "Prefault toblock operations on replicants",
                        &gbl_prefault_toblock_bcast);
    register_int_switch("dflt_livesc", "Use live schema change by default",
                        &gbl_default_livesc);
    register_int_switch("dflt_plansc", "Use planned schema change by default",
                        &gbl_default_plannedsc);
    register_int_switch("sqlite3openserial",
                        "Serialise calls to sqlite3_open to prevent excess CPU",
                        &gbl_serialise_sqlite3_open);
    register_int_switch(
        "thread_stats",
        "Berkeley DB will keep stats on what its threads are doing",
        &gbl_bb_berkdb_enable_thread_stats);
    register_int_switch(
        "lock_timing",
        "Berkeley DB will keep stats on time spent waiting for locks",
        &gbl_bb_berkdb_enable_lock_timing);
    register_int_switch(
        "memp_timing",
        "Berkeley DB will keep stats on time spent in __memp_fget",
        &gbl_bb_berkdb_enable_memp_timing);
    register_int_switch(
        "memp_pg_timing",
        "Berkeley DB will keep stats on time spent in __memp_pg",
        &gbl_bb_berkdb_enable_memp_pg_timing);
    register_int_switch("shalloc_timing", "Berkeley DB will keep stats on time "
                                          "spent in shallocs and shalloc_frees",
                        &gbl_bb_berkdb_enable_shalloc_timing);
    register_int_switch("allow_mismatched_tag_size",
                        "Allow variants in padding in static tag struct sizes",
                        &gbl_allow_mismatched_tag_size);
    register_int_switch("key_updates",
                        "Update non-dupe keys instead of delete/add",
                        &gbl_key_updates);
    register_int_switch("emptystrnum", "Empty strings don't convert to numbers",
                        &gbl_empty_strings_dont_convert_to_numbers);
    register_int_switch("schemachange_perms",
                        "Check if schema change allowed from source machines",
                        &gbl_check_schema_change_permissions);
    register_int_switch("verifylsn",
                        "Verify if LSN written before writing page",
                        &gbl_verify_lsn_written);
    register_int_switch("allow_broken_datetimes", "Allow broken datetimes",
                        &gbl_allowbrokendatetime);
    register_int_switch("verify_directio",
                        "Run expensive checks on directio calls",
                        &gbl_verify_direct_io);
    register_int_switch("parallel_sync",
                        "Run checkpoint/memptrickle code with parallel writes",
                        &gbl_parallel_memptrickle);
    register_int_switch("verify_dbreg",
                        "Periodically check if dbreg entries are correct",
                        &gbl_verify_dbreg);
    register_int_switch("verifycheckpoints",
                        "Highly paranoid checkpoint validity checks",
                        &gbl_checkpoint_paranoid_verify);
    register_int_switch(
        "support_datetime_in_triggers",
        "Enable support for datetime/interval types in triggers",
        &gbl_support_datetime_in_triggers);
    register_int_switch("prefix_foreign_keys",
                        "Allow foreign key to be a prefix of your key",
                        &gbl_fk_allow_prefix_keys);
    register_int_switch("superset_foreign_keys",
                        "Allow foreign key to be a superset of your key",
                        &gbl_fk_allow_superset_keys);
    register_int_switch("repverifyrecs",
                        "Verify every berkeley log record received",
                        &gbl_verify_rep_log_records);
    register_int_switch("enable_osql_logging",
                        "Log every osql packet and operation",
                        &gbl_enable_osql_logging);
    register_int_switch("enable_osql_longreq_logging",
                        "Log untruncated osql strings",
                        &gbl_enable_osql_longreq_logging);
    register_int_switch(
        "check_sparse_files",
        "When allocating a page, check that we aren't creating a sparse file",
        &gbl_check_sparse_files);
    register_int_switch(
        "core_on_sparse_file",
        "Generate a core if we catch berkeley creating a sparse file",
        &gbl_core_on_sparse_file);
    register_int_switch(
        "check_sqlite_numeric_types",
        "Report if our numeric conversion disagrees with SQLite's",
        &gbl_report_sqlite_numeric_conversion_errors);
    register_int_switch(
        "use_fastseed_for_comdb2_seqno",
        "Use fastseed instead of context for comdb2_seqno unique values",
        &gbl_use_fastseed_for_comdb2_seqno);
    register_int_switch(
        "disable_stable_for_ipu",
        "For inplace update tables, disable stable find-next cursors",
        &gbl_disable_stable_for_ipu);
    register_int_switch("debug_mpalloc_size",
                        "Alarm on suspicious allocation requests",
                        &gbl_debug_memp_alloc_size);
    register_int_switch("disable_exit_on_thread_error",
                        "don't exit on thread errors",
                        &gbl_disable_exit_on_thread_error);
    register_int_switch("support_sock_luxref",
                        "support proxy socket request with a set luxref",
                        &gbl_support_sock_luxref);
    register_switch("berkdb_iomap",
                    "enable berkdb writing memptrickle status to a mapped file",
                    iomap_on, iomap_off, int_stat_fn, &gbl_berkdb_iomap);
    register_int_switch("requeue_on_tran_dispatch",
                        "Requeue transactional statement if not enough threads",
                        &gbl_requeue_on_tran_dispatch);
    register_int_switch("check_wrong_db",
                        "Return error if connecting to wrong database",
                        &gbl_check_wrong_db);
    register_int_switch("debug_temp_tables", "Debug temp tables",
                        &gbl_debug_temptables);
    register_int_switch("check_sql_source", "Check sql source",
                        &gbl_check_sql_source);
    register_int_switch(
        "flush_check_active_peer",
        "Check if still have active connection when trying to flush",
        &gbl_flush_check_active_peer);
    register_int_switch("private_blkseq", "Keep a private blkseq",
                        &gbl_private_blkseq);
    register_int_switch("use_blkseq", "Enable blkseq", &gbl_use_blkseq);
    register_int_switch("track_queue_time",
                        "Track time sql requests spend on queue",
                        &gbl_track_queue_time);
    register_int_switch("update_startlsn_printstep",
                        "Print steps walked in update_startlsn code",
                        &gbl_update_startlsn_printstep);
    register_int_switch("locks_check_waiters",
                        "Light a flag if a lockid has waiters",
                        &gbl_locks_check_waiters);
    register_int_switch(
        "rowlocks_commit_on_waiters",
        "Don't commit a physical transaction unless there are lock waiters",
        &gbl_rowlocks_commit_on_waiters);
    register_int_switch("log_fstsnd_triggers",
                        "Log all fstsnd triggers to file",
                        &gbl_log_fstsnd_triggers);
    register_int_switch("broadcast_check_rmtpol",
                        "Check rmtpol before sending triggers",
                        &gbl_broadcast_check_rmtpol);
    register_int_switch("track_curtran_locks", "Print curtran lockinfo",
                        &gbl_track_curtran_locks);
    register_int_switch("replicate_rowlocks", "Replicate rowlocks",
                        &gbl_replicate_rowlocks);
    register_int_switch("gather_rowlocks_on_replicant",
                        "Replicant will gather rowlocks",
                        &gbl_replicant_gather_rowlocks);
    register_int_switch("force_old_cursors", "Replicant will use old cursors",
                        &gbl_force_old_cursors);
    register_int_switch("disable_rowlocks_logging",
                        "Don't add logical logging for rowlocks",
                        &gbl_disable_rowlocks_logging);
    register_int_switch("disable_rowlocks",
                        "Follow rowlocks codepath but don't lock",
                        &gbl_disable_rowlocks);
    /*
      Alias of "disable_rowlocks" to handle lrl option for backward
      compatibility.
    */
    register_int_switch("disable_rowlock_locking",
                        "Follow rowlocks codepath but don't lock",
                        &gbl_disable_rowlocks);
    register_int_switch("random_rowlocks",
                        "Grab random, guaranteed non-conflicting rowlocks",
                        &gbl_random_rowlocks);
    register_int_switch(
        "already_aborted_trace",
        "Print trace when dd_abort skips an 'already-aborted' locker",
        &gbl_already_aborted_trace);
    register_int_switch("disable_update_shadows",
                        "stub out update shadows code",
                        &gbl_disable_update_shadows);
    register_int_switch("verbose_toblock_backouts",
                        "print verbose toblock backout trace",
                        &gbl_verbose_toblock_backouts);
    register_int_switch(
        "sql_release_locks_on_si_lockwait",
        "Release sql locks from si if the rep thread is waiting",
        &gbl_sql_release_locks_on_si_lockwait);
    register_int_switch("sql_release_locks_on_emit_row_lockwait",
                        "Release sql locks when we are about to emit a row",
                        &gbl_sql_release_locks_on_emit_row);
    register_int_switch("sql_release_locks_on_slow_reader",
                        "Release sql locks if a tcp write to the client blocks",
                        &gbl_sql_release_locks_on_slow_reader);
    register_int_switch("no_timeouts_on_release_locks",
                        "Disable client-timeouts if we're releasing locks",
                        &gbl_sql_no_timeouts_on_release_locks);
    register_int_switch("sql_release_locks_in_update_shadows",
                        "Release sql locks in update_shadows on lockwait",
                        &gbl_sql_release_locks_in_update_shadows);
    register_int_switch("release_locks_trace",
                        "Print trace if we release locks",
                        &gbl_sql_release_locks_trace);
    register_int_switch("verbose_waiter_flag",
                        "Print trace setting the waiter flag in lock code",
                        &gbl_lock_get_verbose_waiter);
    register_int_switch("dump_locks_on_repwait", "Dump locks on repwaits",
                        &gbl_dump_locks_on_repwait);
    register_int_switch("dump_page_on_byteswap_error",
                        "fsnap a malformed page from byteswap",
                        &gbl_dump_page_on_byteswap_error);
    register_int_switch("dump_after_byteswap", "dump page after byteswap",
                        &gbl_dump_after_byteswap);
    register_int_switch("rl_retry_on_deadlock",
                        "retry micro commit on deadlock",
                        &gbl_micro_retry_on_deadlock);
    register_int_switch("disable_blob_check",
                        "return immediately in check_blob_buffers",
                        &gbl_disable_blob_check);
    register_int_switch("disable_new_si_overhead",
                        "return immediately in several new snapisol functions",
                        &gbl_disable_new_snapisol_overhead);
    register_int_switch("verify_all_pools",
                        "verify objects are returned to the correct pools",
                        &gbl_verify_all_pools);
    register_int_switch("print_blockp_stats",
                        "print thread-count in block processor",
                        &gbl_print_blockp_stats);
    register_int_switch("allow_parallel_rep_on_pagesplit",
                        "allow parallel rep on pgsplit",
                        &gbl_allow_parallel_rep_on_pagesplit);
    register_int_switch("allow_parallel_rep_on_prefix",
                        "allow parallel rep on bam_prefix",
                        &gbl_allow_parallel_rep_on_prefix);
    register_int_switch("verbose_net", "Net prints lots of messages",
                        &gbl_verbose_net);
    register_int_switch("only_match_on_commit",
                        "Only rep_verify_match on commit records",
                        &gbl_only_match_commit_records);
    register_int_switch("check_page_in_recovery",
                        "verify that a page has or hasn't gotten corrupt",
                        &gbl_check_page_in_recovery);
    register_int_switch("comptxn_inherit_locks",
                        "Compensating transactions inherit pagelocks",
                        &gbl_cmptxn_inherit_locks);
    register_int_switch("rep_printlock", "Print locks in rep commit",
                        &gbl_rep_printlock);
    register_int_switch("accept_on_child_nets",
                        "listen on separate port for osql net",
                        &gbl_accept_on_child_nets);
    register_int_switch("disable_etc_services_lookup",
                        "When on, disables using /etc/services first to "
                        "discover database ports",
                        &gbl_disable_etc_services_lookup);
    register_int_switch("rowlocks_deadlock_trace",
                        "Prints deadlock trace in phys.c",
                        &gbl_rowlocks_deadlock_trace);
    register_int_switch("durable_wait_seqnum_test",
                        "Enables periodic durable failures in wait-for-seqnum",
                        &gbl_durable_wait_seqnum_test);
    register_int_switch("durable_replay_test",
                        "Enables periodic durable failures in blkseq replay",
                        &gbl_durable_replay_test);
    register_int_switch(
        "stable_rootpages_test",
        "Delay sql processing to allow a schema change to finish",
        &gbl_stable_rootpages_test);
    register_int_switch("durable_set_trace",
                        "Print trace set durable and commit lsn trace",
                        &gbl_durable_set_trace);
    register_int_switch("dumptxn_at_commit",
                        "Print the logs for a txn at commit",
                        &gbl_dumptxn_at_commit);
    register_int_switch("durable_calc_trace",
                        "Print all lsns for calculate_durable_lsn",
                        &gbl_durable_calc_trace);
    register_int_switch("extended_sql_debug_trace",
                        "Print extended trace for durable sql debugging",
                        &gbl_extended_sql_debug_trace);
    register_int_switch(
        "large_str_idx_find",
        "Allow index search using out-of-range strings or bytearrays",
        &gbl_large_str_idx_find);
    register_int_switch("fingerprint_queries",
                        "Compute fingerprint for SQL queries",
                        &gbl_fingerprint_queries);
    register_int_switch("query_plans", "Keep track of query plans and their costs for each query", &gbl_query_plans);
    register_int_switch("verbose_normalized_queries",
                        "For new fingerprints, show normalized queries.",
                        &gbl_verbose_normalized_queries);
    register_int_switch("test_curtran_change", 
                        "Test change-curtran codepath (for debugging only)",
                        &gbl_test_curtran_change_code);
    register_int_switch("test_blkseq_replay",
                        "Test blkseq replay codepath (for debugging only)",
                        &gbl_test_blkseq_replay_code);
    register_int_switch("dump_blkseq", "Dump all blkseq inserts and replays",
                        &gbl_dump_blkseq);
    register_int_switch("skip_cget_in_db_put",
                        "Don't perform a cget when we do a cput",
                        &gbl_skip_cget_in_db_put);
    register_int_switch("direct_count",
                        "skip cursor layer for simple count stmts",
                        &gbl_direct_count);
    register_int_switch("parallel_count",
                        "When 'direct_count' is on, enable thread-per-stripe",
                        &gbl_parallel_count);
    register_int_switch("debug_sqlthd_failures",
                        "Force sqlthd failures in unusual places",
                        &gbl_debug_sqlthd_failures);
    register_int_switch("abort_invalid_query_info_key",
                        "Abort in thread-teardown for invalid query_info_key",
                        &gbl_abort_invalid_query_info_key);
    register_int_switch("cause_random_blkseq_replays",
                        "Cause random blkseq replays from replicant",
                        &gbl_random_blkseq_replays);
    register_int_switch("disable_cnonce_blkseq",
                        "Don't use cnonce for blkseq (for testing)",
                        &gbl_disable_cnonce_blkseq);
    register_int_switch("early_verify",
                        "Give early verify errors for updates in SQLite layer",
                        &gbl_early_verify);
    register_int_switch("new_indexes",
                        "Let replicants send indexes values to master",
                        &gbl_new_indexes);
    register_int_switch("mifid2_datetime_range",
                        "Extend datetime range to meet mifid2 requirements",
                        &gbl_mifid2_datetime_range);
    register_int_switch("return_long_column_names",
                        "Enables returning of long column names. (Default: ON)",
                        &gbl_return_long_column_names);
    register_int_switch(
        "logical_live_sc",
        "Enables online schema change with logical redo. (Default: OFF)",
        &gbl_logical_live_sc);
    register_int_switch("osql_odh_blob",
                        "Send ODH'd blobs to master. (Default: ON)",
                        &gbl_osql_odh_blob);
    register_int_switch("delay_sql_lock_release",
                        "Delay release locks in cursor move if bdb lock "
                        "desired but client sends rows back",
                        &gbl_delay_sql_lock_release_sec);
    register_int_switch("sqlite_makerecord_for_comdb2",
                        "Enable MakeRecord optimization which converts Mem to comdb2 row data directly",
                        &gbl_sqlite_makerecord_for_comdb2);
}

static void getmyid(void)
{
    int rc;
    char *cname = NULL;
    char buf[NI_MAXHOST];
    if ((rc = gethostname(buf, sizeof(buf))) != 0) {
        logmsg(LOGMSG_FATAL, "gethostname failed rc:%d err:%s\n", rc, strerror(errno));
        abort();
    }
    gbl_myhostname_interned = intern_ptr(buf);
    gbl_myhostname = gbl_myhostname_interned->str;
    get_os_hostbyname()(&gbl_myhostname, &gbl_myaddr , &cname); // -> os_get_host_and_cname_by_name
    if (cname) {
        gbl_mycname = intern(cname);
        free(cname);
    } else {
        gbl_mycname = gbl_myhostname;
    }
    gbl_mypid = getpid();
}

void create_marker_file() 
{
    char *marker_file;
    int tmpfd;
    for (int ii = 0; ii < thedb->num_dbs; ii++) {
        if (thedb->dbs[ii]->dbnum) {
            marker_file =
                comdb2_location("marker", "%s.trap", thedb->dbs[ii]->tablename);
            tmpfd = creat(marker_file, 0666);
            free(marker_file);
            if (tmpfd != -1)
                Close(tmpfd);
        }
    }
    marker_file = comdb2_location("marker", "%s.trap", thedb->envname);
    tmpfd = creat(marker_file, 0666);
    free(marker_file);
    if (tmpfd != -1)
        Close(tmpfd);
}

static void handle_resume_sc()
{
    /* if there is an active schema changes, resume it, this is automatically
     * done every time the master changes, but on startup the low level meta
     * table wasn't open yet so we couldn't check to see if a schema change was
     * in progress */
    if (bdb_attr_get(thedb->bdb_attr, BDB_ATTR_SC_RESUME_AUTOCOMMIT) &&
        thedb->master == gbl_myhostname) {
        int irc = resume_schema_change();
        if (irc)
            logmsg(LOGMSG_ERROR, 
                    "failed trying to resume schema change, "
                    "if one was in progress it will have to be restarted\n");
    }
}

static void goodbye()
{
    logmsg(LOGMSG_USER, "goodbye\n");
#ifndef NDEBUG //TODO:wrap the follwing lines before checking in
    if (gbl_perform_full_clean_exit) {
        char cmd[400];
        sprintf(cmd,
                "bash -c 'gdb --batch --eval-command=\"thr app all ba\" "
                "/proc/%d/exe %d 2>&1 > %s/logs/%s.atexit'",
                gbl_mypid, gbl_mypid, getenv("TESTDIR"), gbl_dbname);

        logmsg(LOGMSG_ERROR, "goodbye: running %s\n", cmd);
        int rc = system(cmd);
        if (rc) {
            logmsg(LOGMSG_ERROR, "goodbye: system  returned rc %d\n", rc);
        }
    }
#endif
}

#define TOOL(x) #x,

#define TOOLS           \
   TOOL(cdb2_dump)      \
   TOOL(cdb2_load)      \
   TOOL(cdb2_printlog)  \
   TOOL(cdb2_stat)      \
   TOOL(cdb2_verify)    \
   TOOL(cdb2_pgdump)

#undef TOOL
#define TOOL(x) int tool_ ##x ##_main(int argc, char *argv[]);

TOOLS

#undef TOOL
#define TOOL(x) { #x, tool_ ##x ##_main },

struct tool {
   const char *tool;
   int (*main_func)(int argc, char *argv[]);
};

struct tool tool_callbacks[] = {
   TOOLS
   {NULL, NULL}
};

#ifdef COMDB2_BBCMAKE
static void hash_no_op_callback(hash_t *const restrict hash, plhash_event_t event, const void *event_info)
{ }
#endif

void hostinfo_init(void);
void clienthost_init(void);

int tool_index(const char *tool)
{
    for (int i = 0; tool_callbacks[i].tool; i++) {
        if (strcmp(tool_callbacks[i].tool, tool) == 0)
            return i;
    }
    return -1;
}

void exec_tool(int argc, char *argv[])
{
    int tidx = tool_index(argv[0]);
    if (tidx >= 0) {
        optind = 1;
        int rc = tool_callbacks[tidx].main_func(argc, argv);
        exit(rc);
    }
}

int main(int argc, char **argv)
{
    int rc;

    char *exe = NULL;

    /* clean left over transactions every 5 minutes */
    int clean_mins = 5 * 60 * 1000;

    /* allocate initializer first */
    comdb2ma_init(0, 0);

#   ifdef COMDB2_BBCMAKE
    hash_set_global_event_callback(hash_no_op_callback);
#   endif

    hostinfo_init();
    clienthost_init();


    /* more reliable */
#ifdef __linux__
    char fname[PATH_MAX];
    rc = readlink("/proc/self/exe", fname, sizeof(fname));
    if (rc > 0 && rc < sizeof(fname)) {
        fname[rc] = 0;
        exe = basename(fname);
    }
#endif
    if (exe == NULL) {
       /* more portable */
       char *arg = strdup(argv[0]);
       exe = basename(arg);
    }

    init_peer_hash();

    int tidx = tool_index(exe);
    if (tidx >= 0) {
        return tool_callbacks[tidx].main_func(argc, argv);
    }

    /* Initialize the tunables. */
    if ((init_gbl_tunables())) {
        logmsg(LOGMSG_FATAL, "Failed to initialize tunables");
        exit(1);
    }

    init_debug_switches();

    /* Initialize plugin tunables. */
    register_plugin_tunables();

    timer_init(ttrap);

    if (isatty(fileno(stdout)))
        logmsg_set_time(0);

    /* what is my local hostname */
    getmyid();

    /* ignore too large files signals */
    struct sigaction sact;
    sact.sa_handler = SIG_IGN;
    sigemptyset(&sact.sa_mask);
    sact.sa_flags = 0;
    sigaction(SIGXFSZ, &sact, NULL);

    if (gbl_clean_exit_on_sigterm)
        signal(SIGTERM, clean_exit_sigwrap);

    if (debug_switch_skip_skipables_on_verify())
        gbl_berkdb_verify_skip_skipables = 1;

    init_q_vars();

    srandom(comdb2_time_epochus());

    if (debug_switch_verbose_deadlocks())
        verbose_deadlocks = 1;

    /* line buffering in stdout */
    setvbuf(stdout, 0, _IOLBF, 0);

    crc32c_init(0);

    adjust_ulimits();
    sqlite3_tunables_init();
    thread_util_init();
    user_request_init();

    fdb_cache_init(10);
    fdb_svc_init();

    gbl_invalid_tid = pthread_self();

    logmsg(LOGMSG_INFO, "setting i/o alarm threshold to 100ms\n");

    __berkdb_write_alarm_ms = 100;
    __berkdb_read_alarm_ms = 100;
    __berkdb_fsync_alarm_ms = 100;

    berk_write_alarm_ms(__berkdb_write_alarm_ms);
    berk_read_alarm_ms(__berkdb_read_alarm_ms);
    berk_fsync_alarm_ms(__berkdb_fsync_alarm_ms);
    berk_memp_sync_alarm_ms(500);

    signal(SIGPIPE, SIG_IGN); /* do this before kicking off any threads */

    thrman_init();
    javasp_once_init();

    register_all_int_switches();
    repl_list_init();

    gbl_argc = argc;
    gbl_argv = argv;

    init_cron();

    if (init(argc, argv) == -1) {
        logmsg(LOGMSG_FATAL, "failed to start\n");
        exit(1);
    }

    /* read disableskipscan here */
    get_disable_skipscan_all();

    /*
      Place a freeze on tunables' registration. This is done to
      avoid multiple re-registration during the creation of temp
      table env.
    */
    gbl_tunables->freeze = 1;

    handle_resume_sc();

    create_marker_file();

    create_watchdog_thread(thedb);
    create_old_blkseq_thread(thedb);
    create_stat_thread(thedb);

    /* create the offloadsql repository */
    if (!gbl_create_mode && thedb->nsiblings > 0) {
        if (osql_open(thedb)) {
            logmsg(LOGMSG_FATAL, "Failed to init osql\n");
            exit(1);
        }
    }

    /* if not using the nowatch lrl option */
    if (!gbl_watchdog_disable_at_start)
        watchdog_enable();

    llmeta_dump_mapping(thedb);

    init_lua_dbtypes();

    comdb2_timprm(clean_mins, TMEV_PURGE_OLD_LONGTRN);

    if (comdb2ma_stats_cron() != 0)
        abort();

    process_deferred_options(thedb, deferred_do_commands);
    clear_deferred_options();

    // db started - disable recsize kludge so
    // new schemachanges won't allow broken size.
    gbl_broken_max_rec_sz = 0;

    if (run_init_plugins(COMDB2_PLUGIN_INITIALIZER_POST)) {
        logmsg(LOGMSG_FATAL, "Initializer plugin failed\n");
        exit(1);
    }

    if (bdb_queuedb_create_cron(thedb) != 0)
        abort();

    /* Create DBA user if it does not already exist */
    if ((thedb->master == gbl_myhostname) && (gbl_create_dba_user == 1)) {
        /*
          Skip if authentication is enabled, as we do not want to open a
          backdoor by automatically creating an OP user with no password
          (the default DBA user attributes).
        */
        if (gbl_uses_password == 0) {
            bdb_create_dba_user(thedb->bdb_env);
        } else {
            logmsg(LOGMSG_USER, "authentication enabled, DBA user not created\n");
        }
    }

    logmsg(LOGMSG_USER, "hostname:%s  cname:%s\n", gbl_myhostname, gbl_mycname);
    logmsg(LOGMSG_USER, "I AM READY.\n");
    increase_net_buf();
    gbl_ready = 1;

    pthread_t timer_tid;
    pthread_attr_t timer_attr;
    Pthread_attr_init(&timer_attr);
    Pthread_attr_setstacksize(&timer_attr, DEFAULT_THD_STACKSZ);
    if (gbl_perform_full_clean_exit) {
        Pthread_attr_setdetachstate(&timer_attr, PTHREAD_CREATE_DETACHED);
    } else {
        Pthread_attr_setdetachstate(&timer_attr, PTHREAD_CREATE_JOINABLE);
    }
    Pthread_create(&timer_tid, &timer_attr, timer_thread, NULL);
    Pthread_attr_destroy(&timer_attr);

    if (!gbl_exit)
        start_physrep_threads();

    if (debug_switch_rep_verify_req_delay()) {
        extern int gbl_rep_newmaster_processed_on_replicant;
        while (!gbl_rep_newmaster_processed_on_replicant) {
            /* spin till my REP_NEWMASTER is processed by replicants */
            sleep(1);
        }
        /* downgrade leader before other nodes catch up.
         * see code in __rep_process_message */
        bdb_transfermaster(thedb->static_table.handle);
    }

    if (!gbl_perform_full_clean_exit) {
        void *ret;
        rc = pthread_join(timer_tid, &ret);
        if (rc) {
            logmsg(LOGMSG_FATAL, "Can't wait for timer thread %d %s\n", rc,
                    strerror(rc));
            return 1;
        }
        return 0;
    }

    while (!db_is_exiting()) {
        sleep(1);
    }

    /* wait until THRTYPE_CLEANEXIT thread has exited
     * THRTYPE_CLEANEXIT threads calls begin_clean_exit() which in turn
     * will wait for all the generic threads to exit */
    thrman_wait_type_exit(THRTYPE_CLEANEXIT);
    finish_clean();

    for (int ii = 0; ii < thedb->num_dbs; ii++) {
        struct dbtable *db = thedb->dbs[ii];
        free(db->handle);
    }
    free(thedb);
    thedb = NULL;

    goodbye();
    return 0;
}

int add_dbtable_to_thedb_dbs(dbtable *table)
{
    Pthread_rwlock_wrlock(&thedb_lock);

    if (_db_hash_find(table->tablename) != 0) {
        Pthread_rwlock_unlock(&thedb_lock);
        return -1;
    }

    thedb->dbs = realloc(thedb->dbs, (thedb->num_dbs + 1) * sizeof(dbtable *));
    table->dbs_idx = thedb->num_dbs;
    thedb->dbs[thedb->num_dbs++] = table;

    /* Add table to the hash. */
    _db_hash_add(table);

    Pthread_rwlock_unlock(&thedb_lock);
    return 0;
}

void rem_dbtable_from_thedb_dbs(dbtable *table)
{
    Pthread_rwlock_wrlock(&thedb_lock);
    /* Remove the table from hash. */
    _db_hash_del(table);

    for (int i = table->dbs_idx; i < (thedb->num_dbs - 1); i++) {
        thedb->dbs[i] = thedb->dbs[i + 1];
        thedb->dbs[i]->dbs_idx = i;
    }

    thedb->num_dbs -= 1;
    thedb->dbs[thedb->num_dbs] = NULL;
    Pthread_rwlock_unlock(&thedb_lock);
}

static void add_sqlalias_db(dbtable *tbl, char *newname)
{
    char *name;

    Pthread_rwlock_wrlock(&thedb_lock);
    name = tbl->sqlaliasname;
    tbl->sqlaliasname = newname;
    hash_add(thedb->sqlalias_hash, tbl);
    Pthread_rwlock_unlock(&thedb_lock);

    free(name);
}

static void delete_sqlalias_db(dbtable *tbl)
{
    char *name;

    Pthread_rwlock_wrlock(&thedb_lock);
    name = tbl->sqlaliasname;
    if (name) {
        hash_del(thedb->sqlalias_hash, tbl);
        tbl->sqlaliasname = NULL;
    }
    Pthread_rwlock_unlock(&thedb_lock);

    free(name);
}

void hash_sqlalias_db(dbtable *tbl, const char *newname)
{
    if (strncasecmp(tbl->tablename, newname, MAXTABLELEN) == 0) {
        /* this is actually an alias removal */
        delete_sqlalias_db(tbl);
    } else {
        add_sqlalias_db(tbl, strdup(newname));
    }
}

/* rename in memory db names; fragile */
int rename_db(dbtable *db, const char *newname)
{
    char *tag_name = strdup(newname);
    char *bdb_name = strdup(newname);

    if (!tag_name || !bdb_name)
        return -1;

    Pthread_rwlock_wrlock(&thedb_lock);

    /* tags */
    rename_schema(db->tablename, tag_name);

    /* bdb_state */
    bdb_state_rename(db->handle, bdb_name);

    /* db */
    _db_hash_del(db);
    db->tablename = (char *)newname;
    _db_hash_add(db);

    Pthread_rwlock_unlock(&thedb_lock);
    return 0;
}

/* this is important when we remove a table from array as part of a
 * finalize_drop_table and later on (constraint check, other finalize)
 * transaction needs to unroll;  we reconstructed a "table" to match
 * the dropped table and we need to insert it in the previous index
 * location
 */
void re_add_dbtable_to_thedb_dbs(dbtable *table)
{
    int move = 0;
    int idx = table->dbs_idx;
    Pthread_rwlock_wrlock(&thedb_lock);

    if (idx < 0 || idx >= thedb->num_dbs ||
        strcasecmp(thedb->dbs[idx]->tablename, table->tablename) != 0) {
        thedb->dbs =
            realloc(thedb->dbs, (thedb->num_dbs + 1) * sizeof(dbtable *));
        if (idx < 0 || idx >= thedb->num_dbs) idx = thedb->num_dbs;
        thedb->num_dbs++;
        move = 1;
    }

    for (int i = (thedb->num_dbs - 1); i > idx && move; i--) {
        thedb->dbs[i] = thedb->dbs[i - 1];
        thedb->dbs[i]->dbs_idx = i;
    }

    if (!move) table->dbnum = thedb->dbs[idx]->dbnum;

    thedb->dbs[idx] = table;

    /* Add table to the hash. */
    if (move == 1) {
        _db_hash_add(table);
    }

    Pthread_rwlock_unlock(&thedb_lock);
}

struct dbview *get_view_by_name(const char *view_name)
{
    struct dbview *view;
    Pthread_rwlock_wrlock(&thedb_lock);
    view = hash_find_readonly(thedb->view_hash, &view_name);
    Pthread_rwlock_unlock(&thedb_lock);
    return view;
}

int count_views()
{
    int count = 0;
    Pthread_rwlock_wrlock(&thedb_lock);
    count = hash_get_num_entries(thedb->view_hash);
    Pthread_rwlock_unlock(&thedb_lock);
    return count;
}

int add_view(struct dbview *view)
{
    Pthread_rwlock_wrlock(&thedb_lock);

    if (hash_find_readonly(thedb->view_hash, &view->view_name) != 0) {
        Pthread_rwlock_unlock(&thedb_lock);
        return -1;
    }

    /* Add view to the hash. */
    hash_add(thedb->view_hash, view);

    Pthread_rwlock_unlock(&thedb_lock);
    return 0;
}

void delete_view(char *view_name)
{
    struct dbview *view;
    Pthread_rwlock_wrlock(&thedb_lock);

    view = hash_find_readonly(thedb->view_hash, &view_name);
    if (view) {
        /* Remove the view from hash. */
        hash_del(thedb->view_hash, view);

        free(view->view_name);
        free(view->view_def);
        free(view);
    }

    Pthread_rwlock_unlock(&thedb_lock);
}

void epoch2a(int epoch, char *buf, size_t buflen)
{
    struct tm tmres;
    int pos;
    localtime_r((const time_t *)&epoch, &tmres);
#if defined(_SUN_SOURCE)
    asctime_r(&tmres, buf);
#else
    strncpy0(buf, "epoch2a:ARCH?", buflen);
#endif
    for (pos = strlen(buf) - 1; pos >= 0; pos--) {
        if (!isspace((int)buf[pos]))
            break;
        buf[pos] = '\0';
    }
}

int gbl_reproduce_sequence_corruption = 0;

/* store our schemas in meta */
static int put_all_csc2()
{
    int ii;
    for (ii = 0; ii < thedb->num_dbs; ii++) {
        if (thedb->dbs[ii]->dbtype == DBTYPE_TAGGED_TABLE) {
            int rc;

            if (thedb->dbs[ii]->lrlfname)
                rc = load_new_table_schema_file(
                    thedb, thedb->dbs[ii]->tablename, thedb->dbs[ii]->lrlfname);
            else
                rc = load_new_table_schema_tran(thedb, NULL,
                                                thedb->dbs[ii]->tablename,
                                                thedb->dbs[ii]->csc2_schema);
            if (rc != 0) {
                logmsg(LOGMSG_ERROR, "error storing schema for table '%s'\n",
                       thedb->dbs[ii]->tablename);
                return -1;
            }

            if (gbl_reproduce_sequence_corruption) {
                logmsg(LOGMSG_USER, "%s reproducing table sequence corruption\n", __func__);
            } else {
                rc = init_table_sequences(NULL, NULL, thedb->dbs[ii]);
            }
        }
    }

    return 0; /*success*/
}

int check_current_schemas(void)
{
    if (gbl_create_mode) {
        /* store our schemas in meta */
        if (put_all_csc2()) {
            logmsg(LOGMSG_ERROR, "error storing schemas in meta table\n");
            return -1;
        }
    } else {
        int ii;
        int schema_errors = 0;
        for (ii = 0; ii < thedb->num_dbs; ii++) {
            if (thedb->dbs[ii]->dbtype == DBTYPE_TAGGED_TABLE) {
                int rc;
                rc = check_table_schema(thedb, thedb->dbs[ii]->tablename,
                                        thedb->dbs[ii]->lrlfname);
                if (rc != 0)
                    schema_errors++;
            }
        }
        if (schema_errors) {
            logmsg(LOGMSG_ERROR, "SCHEMA MISMATCHES DETECTED, SEE ABOVE\n");
            return -1;
        }
    }

    return 0;
}

int log_delete_is_stopped(void)
{
    int rc;
    struct dbenv *dbenv = thedb;
    Pthread_mutex_lock(&dbenv->log_delete_counter_mutex);
    rc = dbenv->log_delete_state_list.count;
    Pthread_mutex_unlock(&dbenv->log_delete_counter_mutex);
    return rc;
}

void log_delete_add_state(struct dbenv *dbenv, struct log_delete_state *state)
{
    Pthread_mutex_lock(&dbenv->log_delete_counter_mutex);
    listc_atl(&dbenv->log_delete_state_list, state);
    Pthread_mutex_unlock(&dbenv->log_delete_counter_mutex);
}

void log_delete_rem_state(struct dbenv *dbenv, struct log_delete_state *state)
{
    Pthread_mutex_lock(&dbenv->log_delete_counter_mutex);
    listc_rfl(&dbenv->log_delete_state_list, state);
    Pthread_mutex_unlock(&dbenv->log_delete_counter_mutex);
}

void log_delete_counter_change(struct dbenv *dbenv, int action)
{
    struct log_delete_state *pstate;
    int filenum;
    Pthread_mutex_lock(&dbenv->log_delete_counter_mutex);
    switch (action) {
    case LOG_DEL_ABS_ON:
        dbenv->log_delete = 1;
        break;
    case LOG_DEL_ABS_OFF:
        dbenv->log_delete = 0;
        break;
    }
    /* Find the lowest filenum in our log delete states */
    if (!dbenv->log_delete) {
        filenum = 0;
    } else {
        filenum = -1; /* delete any log file */
        LISTC_FOR_EACH(&dbenv->log_delete_state_list, pstate, linkv)
        {
            if (pstate->filenum < filenum || filenum == -1)
                filenum = pstate->filenum;
        }
    }
    dbenv->log_delete_filenum = filenum;
    Pthread_mutex_unlock(&dbenv->log_delete_counter_mutex);
}

inline int debug_this_request(int until)
{
    int now = comdb2_time_epoch();
    return now <= until;
}

int thdpool_alarm_on_queing(int len)
{
    if (bdb_attr_get(thedb->bdb_attr, BDB_ATTR_SQL_QUEUEING_DISABLE_TRACE) &&
        bdb_attr_get(thedb->bdb_attr, BDB_ATTR_SQL_QUEUEING_CRITICAL_TRACE) >=
            len)
        return 0;
    return 1;
}

int comdb2_recovery_cleanup(void *dbenv, void *inlsn, int is_master)
{
    int *file = &(((int *)(inlsn))[0]);
    int *offset = &(((int *)(inlsn))[1]);
    int rc;

    assert(*file >= 0 && *offset >= 0);
    logmsg(LOGMSG_INFO, "%s starting for [%d:%d] as %s\n", __func__, *file,
           *offset, is_master ? "MASTER" : "REPLICANT");

    rc = truncate_asof_pglogs(thedb->bdb_env, *file, *offset);

    logmsg(LOGMSG_INFO, "%s complete [%d:%d] rc=%d\n", __func__, *file, *offset,
           rc);
    return rc;
}

int comdb2_replicated_truncate(void *dbenv, void *inlsn, uint32_t flags)
{
    int *file = &(((int *)(inlsn))[0]);
    int *offset = &(((int *)(inlsn))[1]);
    int is_master = (flags & DB_REP_TRUNCATE_MASTER);
    int wait_seqnum = (flags & DB_REP_TRUNCATE_ONLINE);

    logmsg(LOGMSG_INFO, "%s starting for [%d:%d] as %s\n", __func__, *file,
           *offset, is_master ? "MASTER" : "REPLICANT");
    if (is_master && !gbl_is_physical_replicant) {
        /* We've asked the replicants to truncate their log files.  The master
         * incremented it's generation number before truncating.  The newmaster
         * message with the higher generation forces the replicants into
         * REP_VERIFY_MATCH */
        send_newmaster(thedb->bdb_env, wait_seqnum);
    }

    /* Run logical recovery */
    if (gbl_rowlocks)
        bdb_run_logical_recovery(thedb->bdb_env,
                                 is_master && !gbl_is_physical_replicant);

    logmsg(LOGMSG_INFO, "%s complete [%d:%d]\n", __func__, *file, *offset);

    return 0;
}

int gbl_comdb2_reload_schemas = 0;

/* This is for online logfile truncation across a schema-change */
int comdb2_reload_schemas(void *dbenv, void *inlsn)
{
    extern int gbl_watcher_thread_ran;
    uint64_t format;
    int bdberr = 0;
    int rlstate;
    int rc;
    int ii;
    int stripes, blobstripe;
    int retries = 0;
    tran_type *tran;
    dbtable *db;
    struct sql_thread *sqlthd;
    struct sqlthdstate *thd;
    int *file = &(((int *)(inlsn))[0]);
    int *offset = &(((int *)(inlsn))[1]);

    if (thedb->bdb_env == NULL) {
        logmsg(LOGMSG_INFO, "%s backend not open, returning\n", __func__);
        return 0;
    }

    gbl_comdb2_reload_schemas = 1;
    logmsg(LOGMSG_INFO, "%s starting for [%d:%d]\n", __func__, *file, *offset);
    wrlock_schema_lk();
retry_tran:
    tran = bdb_tran_begin_flags(thedb->bdb_env, NULL, &bdberr, BDB_TRAN_NOLOG);
    if (tran == NULL) {
        logmsg(LOGMSG_FATAL, "%s: failed to start tran\n", __func__);
        abort();
    }

    for (ii = 0; ii < thedb->num_dbs; ii++) {
        db = thedb->dbs[ii];
        if ((rc = bdb_lock_table_write(db->handle, tran)) != 0) {
            if (rc == BDBERR_DEADLOCK && retries < 10) {
                retries++;
                bdb_tran_abort(thedb->bdb_env, tran, &bdberr);
                logmsg(LOGMSG_ERROR, "%s: got deadlock acquiring tablelocks\n",
                       __func__);
                goto retry_tran;
            } else {
                logmsg(LOGMSG_FATAL, "%s: got error %d acquiring tablelocks\n",
                       __func__, rc);
                abort();
            }
        }
    }

    /* Test this incrementally with all schema-change types */
    if ((rc = close_all_dbs_tran(tran)) != 0) {
        logmsg(LOGMSG_FATAL, "%s: close_all_dbs_tran returns %d\n", __func__,
               rc);
        abort();
    }

    free_dbtables(thedb);
    thedb->dbs = NULL;

    if (thedb->db_hash)
        hash_clear(thedb->db_hash);
    if (thedb->sqlalias_hash)
        hash_clear(thedb->sqlalias_hash);

    if (bdb_get_global_stripe_info(tran, &stripes, &blobstripe, &bdberr) == 0 &&
        stripes > 0) {
        gbl_dtastripe = stripes;
        gbl_blobstripe = blobstripe;
        bdb_attr_set(thedb->bdb_attr, BDB_ATTR_DTASTRIPE, gbl_dtastripe);
        bdb_attr_set(thedb->bdb_attr, BDB_ATTR_BLOBSTRIPE, gbl_blobstripe);
    }

    if (llmeta_load_tables(thedb, tran)) {
        logmsg(LOGMSG_FATAL, "could not load tables from the low level meta "
                             "table\n");
        abort();
    }

    if (llmeta_load_timepart(thedb)) {
        logmsg(LOGMSG_ERROR, "could not load time partitions\n");
        abort();
    }

    if ((rc = bdb_get_rowlocks_state(&rlstate, tran, &bdberr)) != 0) {
        logmsg(LOGMSG_ERROR, "Get rowlocks llmeta failed, rc=%d bdberr=%d\n",
               rc, bdberr);
        abort();
    }

    switch (rlstate) {
    case LLMETA_ROWLOCKS_ENABLED:
    case LLMETA_ROWLOCKS_ENABLED_MASTER_ONLY:
        gbl_rowlocks = 1;
        gbl_sql_tranlevel_default = SQL_TDEF_SNAPISOL;
    case LLMETA_ROWLOCKS_DISABLED:
        gbl_rowlocks = 0;
        gbl_sql_tranlevel_default = gbl_sql_tranlevel_preserved;
    default:
        break;
    }

    bdb_get_genid_format(&format, &bdberr);
    bdb_genid_set_format(thedb->bdb_env, format);

    if (reload_lua_sfuncs()) {
        logmsg(LOGMSG_FATAL, "could not load lua funcs from llmeta\n");
        abort();
    }

    if (reload_lua_afuncs()) {
        logmsg(LOGMSG_FATAL, "could not load lua aggs from llmeta\n");
        abort();
    }

    if ((rc = db_finalize_and_sanity_checks(thedb)) != 0) {
        logmsg(LOGMSG_FATAL, "%s: db_finalize_and_sanity_checks returns %d\n",
               __func__, rc);
        abort();
    }

    if ((rc = backend_open_tran(thedb, tran, 0)) != 0) {
        logmsg(LOGMSG_FATAL, "%s: backend_open_tran returns %d\n", __func__,
               rc);
        abort();
    }

    if (llmeta_load_tables_older_versions(thedb, tran)) {
        logmsg(LOGMSG_FATAL, "llmeta_load_tables_older_versions failed\n");
        abort();
    }

    load_dbstore_tableversion(thedb, tran);

    /* Clean up */
    sqlthd = pthread_getspecific(query_info_key);
    if (sqlthd) {
        thd = sqlthd->clnt->thd;
        stmt_cache_reset(thd->stmt_cache);
        sqlite3_close_serial(&thd->sqldb);

        /* Also clear sqlitex's db handle */
        if (gbl_old_column_names && query_preparer_plugin &&
            query_preparer_plugin->do_cleanup_thd) {
            query_preparer_plugin->do_cleanup_thd(thd);
        }
    }

    create_datacopy_arrays();
    create_sqlmaster_records(tran);
    create_sqlite_master();
    oldfile_clear();

    BDB_BUMP_DBOPEN_GEN(invalid, NULL);

    if ((rc = bdb_tran_commit(thedb->bdb_env, tran, &bdberr)) != 0) {
        logmsg(LOGMSG_FATAL, "%s: bdb_tran_commit returns %d\n", __func__, rc);
        bdb_flush(thedb->bdb_env, &bdberr);
        abort();
    }

    gbl_watcher_thread_ran = comdb2_time_epoch();
    unlock_schema_lk();
    logmsg(LOGMSG_INFO, "%s complete [%d:%d]\n", __func__, *file, *offset);

    gbl_comdb2_reload_schemas = 0;
    return 0;
}

int comdb2_is_standalone(void *dbenv)
{
    return bdb_is_standalone(dbenv, thedb->bdb_env);
}

const char *comdb2_get_dbname(void)
{
    return thedb->envname;
}

int backend_opened(void)
{
    return gbl_backend_opened;
}

int sc_ready(void)
{
    return backend_opened();
}

static void create_service_file(const char *lrlname)
{
#ifdef _LINUX_SOURCE
    char *comdb2_path = comdb2_location("scripts", "comdb2");

    char *service_file =
        comdb2_asprintf("%s/%s.service", thedb->basedir, thedb->envname);
    char lrl[PATH_MAX];
    if (lrlname) {
        if (realpath(lrlname, lrl) == NULL) {
            logmsg(LOGMSG_ERROR, "can't resolve path to lrl file\n");
        }
    }

    struct passwd *pw = getpwuid(getuid());
    if (pw == NULL) {
        logmsg(LOGMSG_ERROR, "can't resolve current user: %d %s\n", errno,
               strerror(errno));
        return;
    }

    FILE *f = fopen(service_file, "w");
    free(service_file);
    if (f == NULL) {
        logmsg(LOGMSG_ERROR, "can't create service file: %d %s\n", errno,
               strerror(errno));
        return;
    }

    fprintf(f, "[Unit]\n");
    fprintf(f, "Description=Comdb2 database instance for %s\n\n", thedb->envname);
    fprintf(f, "[Service]\n");
    fprintf(f, "ExecStart=%s --lrl %s %s\n", comdb2_path, lrl, thedb->envname);

    fprintf(f, "User=%s\n"
               "Restart=always\n"
               "RestartSec=1\n\n"
               "[Install]\n"
               "WantedBy=multi-user.target\n",
            pw->pw_name);

    free(comdb2_path);
    fclose(f);
#endif
    return;
}
<|MERGE_RESOLUTION|>--- conflicted
+++ resolved
@@ -241,11 +241,7 @@
 int gbl_identity_cache_max = 500;
 int gbl_authorization_cache_max = 2000;
 int gbl_authorization_cache_ageout = 600;
-<<<<<<< HEAD
 int gbl_authentication_cache_ageout = 900;
-int gbl_cache_authz_perms = 1;
-=======
->>>>>>> d71d477c
 int gbl_iam_verbosity = 0;
 int gbl_upd_key;
 unsigned long long gbl_sqltick;
