/*
   Copyright 2015, 2017, Bloomberg Finance L.P.

   Licensed under the Apache License, Version 2.0 (the "License");
   you may not use this file except in compliance with the License.
   You may obtain a copy of the License at

       http://www.apache.org/licenses/LICENSE-2.0

   Unless required by applicable law or agreed to in writing, software
   distributed under the License is distributed on an "AS IS" BASIS,
   WITHOUT WARRANTIES OR CONDITIONS OF ANY KIND, either express or implied.
   See the License for the specific language governing permissions and
   limitations under the License.
 */

int __berkdb_write_alarm_ms;
int __berkdb_read_alarm_ms;
int __berkdb_fsync_alarm_ms;

extern int gbl_berkdb_track_locks;

void __berkdb_set_num_read_ios(long long *n);
void __berkdb_set_num_write_ios(long long *n);
void __berkdb_set_num_fsyncs(long long *n);
void berk_memp_sync_alarm_ms(int);

#include <pthread.h>
#include <sys/resource.h>
#include <sys/utsname.h>
#include <berkdb/dbinc/queue.h>
#include <limits.h>

#include "limit_fortify.h"
#include <alloca.h>
#include <ctype.h>
#include <errno.h>
#include <signal.h>
#include <stdlib.h>
#include <stdio.h>
#include <string.h>
#include <strings.h>
#include <sys/ipc.h>
#include <sys/shm.h>
#include <sys/types.h>
#include <sys/stat.h>
#include <sys/statvfs.h>
#include <time.h>
#include <fcntl.h>
#include <unistd.h>
#include <netdb.h>
#include <poll.h>
#include <pwd.h>
#include <libgen.h>

#include <mem_uncategorized.h>

#include <logmsg.h>
#include <epochlib.h>
#include <segstr.h>
#include <lockmacro.h>

#include <list.h>
#include <mem.h>

#include <str0.h>
#include <rtcpu.h>
#include <ctrace.h>

#include <memory_sync.h>

#include <net.h>
#include <bdb_api.h>
#include <sbuf2.h>
#include "quantize.h"
#include "timers.h"

#include "comdb2.h"
/* temporarily pull in a local copy of comdb2_shm.h until it's in the libraries
 */
#include "comdb2_shm.h"
#include "sql.h"

#include "comdb2_trn_intrl.h"
#include "history.h"
#include "tag.h"
#include "types.h"
#include "timer.h"
#include <plhash.h>
#include <dynschemaload.h>
#include "util.h"
#include "verify.h"
#include "ssl_bend.h"
#include "switches.h"
#include "sqloffload.h"
#include "osqlblockproc.h"

#include <sqliteInt.h>

#include "thdpool.h"
#include "memdebug.h"
#include "bdb_access.h"
#include "analyze.h"

#include "comdb2_info.h"
#include "osqlcomm.h"
#include <cdb2_constants.h>

#include <crc32c.h>

#include "fdb_fend.h"
#include "fdb_bend.h"
#include <flibc.h>

#include <autoanalyze.h>
#include <sqlglue.h>

#include "dbdest.h"
#include "intern_strings.h"
#include "bb_oscompat.h"
#include "comdb2util.h"
#include "comdb2uuid.h"
#include "debug_switches.h"
#include "machine.h"
#include "eventlog.h"
#include "config.h"

#define COMDB2_ERRSTAT_ENABLED() 1
#define COMDB2_DIFFSTAT_REPORT() 1
#define COMDB2_USE_DEFAULT_CACHESZ() 1
#define COMDB2_OFFLOADSQL_ENABLED() (gbl_enable_osql)
#define COMDB2_RECOM_ENABLED() 1
#define COMDB2_SNAPISOL_ENABLED() 1
#define COMDB2_SERIAL_ENABLED() 1
#define COMDB2_SOCK_FSTSND_ENABLED() (gbl_enable_sock_fstsnd == 1)
#include "views.h"

#include <autoanalyze.h>
#include <cdb2_constants.h>
#include <bb_oscompat.h>
#include <schemachange.h>

#define tokdup strndup

static inline int qtrap_lock(pthread_mutex_t *x)
{
    return pthread_mutex_lock(x);
}
static inline int qtrap_unlock(pthread_mutex_t *x)
{
    return pthread_mutex_unlock(x);
}

int gbl_sc_timeoutms = 1000 * 60;
char gbl_dbname[MAX_DBNAME_LENGTH];
int gbl_largepages;
int gbl_llmeta_open = 0;

int gbl_sqlite_sortermult = 1;

int gbl_sqlite_sorter_mem = 300 * 1024 * 1024; /* 300 meg */

int gbl_rep_node_pri = 0;
int gbl_handoff_node = 0;
int gbl_use_node_pri = 0;
int gbl_allow_lua_print = 0;
int gbl_master_changed_oldfiles = 0;
int gbl_use_bbipc_global_fastseed = 0;
int gbl_recovery_timestamp = 0;
int gbl_recovery_lsn_file = 0;
int gbl_recovery_lsn_offset = 0;
int gbl_trace_prepare_errors = 0;
int gbl_trigger_timepart = 0;
int gbl_extended_sql_debug_trace = 0;
extern int gbl_dump_fsql_response;

void myctrace(const char *c) { ctrace("%s", c); }

void berkdb_use_malloc_for_regions_with_callbacks(void *mem,
                                                  void *(*alloc)(void *, int),
                                                  void (*free)(void *, void *));

/* some random prototypes that should have their own header */
void buffer_origin_(int *mch, int *pid, int *slot);
void swapinit_(int *, int *);
int set_db_rngkeymode(int dbnum);
int set_db_rngextmode(int dbnum);
void enable_ack_trace(void);
void disable_ack_trace(void);
void set_cursor_rowlocks(int cr);
void walkback_set_warnthresh(int thresh);
void walkback_disable(void);
void walkback_enable(void);

static int put_all_csc2();

static void *purge_old_blkseq_thread(void *arg);
static void *purge_old_files_thread(void *arg);
static int lrllinecmp(char *lrlline, char *cmpto);
static void ttrap(struct timer_parm *parm);
int clear_temp_tables(void);

int q_reqs_len(void);
int handle_buf_bbipc(struct dbenv *, uint8_t *p_buf, const uint8_t *p_buf_end,
                     int debug, int frommach, int do_inline);

pthread_key_t comdb2_open_key;
pthread_key_t blockproc_retry_key;

/*---GLOBAL SETTINGS---*/
const char *const gbl_db_release_name = "R7.0pre";
int gbl_enque_flush_interval;
int gbl_enque_flush_interval_signal;
int gbl_enque_reorder_lookahead = 20;
int gbl_morecolumns = 0;
int gbl_return_long_column_names = 1;
int gbl_maxreclen;
int gbl_penaltyincpercent = 20;
int gbl_maxwthreadpenalty;
int gbl_spstrictassignments = 0;
int gbl_delayed_ondisk_tempdbs = 0;
int gbl_lock_conflict_trace = 0;
int gbl_move_deadlk_max_attempt = 500;

int gbl_uses_password;
int gbl_uses_accesscontrol_tableXnode;
int gbl_blocksql_grace =
    10; /* how many seconds we wait for a blocksql during downgrade */
int gbl_upd_key;
unsigned long long gbl_sqltick;
int gbl_watchdog_watch_threshold = 60;
int gbl_watchdog_disable_at_start = 0; /* don't enable watchdog on start */
int gbl_nonames = 1;
int gbl_reject_osql_mismatch = 1;
int gbl_abort_on_clear_inuse_rqid = 1;
int gbl_abort_on_missing_session = 0;

pthread_t gbl_invalid_tid; /* set this to our main threads tid */

/* lots of defaults. */
int gbl_exit_on_pthread_create_fail = 0;
int gbl_exit_on_internal_error = 1;
int gbl_osql_blockproc_timeout_sec = 5;  /* wait for 5 seconds for a blocproc*/
int gbl_osql_max_throttle_sec = 60 * 10; /* 10-minute default */
int gbl_osql_bkoff_netsend_lmt = 5 * 60 * 1000; /* 5 mins */
int gbl_osql_bkoff_netsend = 100;               /* wait 100 msec */
int gbl_net_max_queue = 25000;
int gbl_net_max_mem = 0;
int gbl_net_max_queue_signal = 100;
int gbl_net_poll = 100;
int gbl_net_throttle_percent = 50;
int gbl_osql_net_poll = 100;
int gbl_osql_max_queue = 10000;
int gbl_osql_net_portmux_register_interval = 600;
int gbl_signal_net_portmux_register_interval = 600;
int gbl_net_portmux_register_interval = 600;

int gbl_max_sqlcache = 10;
int gbl_new_row_data = 0;
int gbl_extended_tm_from_sql =
    0; /* Keep a count of our extended-tm requests from sql. */

int gbl_upgrade_blocksql_to_socksql = 0;

int gbl_upgrade_blocksql_2_socksql =
    1; /* this is set if blocksock is in any parsed lrl
          files; if any blocksql requests will actually
          by socksql */

int gbl_serialise_sqlite3_open = 1;

int gbl_nice = 0;

int gbl_notimeouts = 0; /* set this if you don't need the server timeouts
                           (use this for new code testing) */

int gbl_nullfkey = 0;

/* Default fast sql timeouts */
int gbl_sqlrdtimeoutms = 10000;
int gbl_sqlwrtimeoutms = 10000;

int gbl_sql_client_stats = 1;

long long gbl_converted_blocksql_requests = 0;

int gbl_rangextunit =
    16; /* dont do more than 16 records in a single rangext op */
int gbl_honor_rangextunit_for_old_apis = 0;

/* various roles for the prefault helper threads.  */
int gbl_prefaulthelper_blockops = 1;
int gbl_prefaulthelper_sqlreadahead = 1;
int gbl_prefaulthelper_tagreadahead = 1;

/* this many "next" ops trigger a readahead */
int gbl_readaheadthresh = 0;
int gbl_sqlreadaheadthresh = 0;

/* readahead this many records */
int gbl_readahead = 0;
int gbl_sqlreadahead = 0;

int gbl_iothreads = 0;
int gbl_ioqueue = 0;
int gbl_prefaulthelperthreads = 0;
int gbl_osqlpfault_threads = 0;
int gbl_prefault_udp = 0;
__thread int send_prefault_udp = 0;

int gbl_starttime = 0;
int gbl_use_sqlthrmark = 1000;
int gbl_repchecksum = 0;
int gbl_pfault = 0;
int gbl_pfaultrmt = 1;
int gbl_dtastripe = 8;
int gbl_blobstripe = 1;
int gbl_rebuild_mode = 0;
int gbl_dbsizetime = 15 * 60; /* number of seconds for db size calculation */
int gbl_debug = 0;            /* operation debugging */
int gbl_sdebug = 0;           /* sql operation debugging */
int gbl_debug_until = 0;      /* "debg" debugging */
int gbl_who = 0;              /* "who" debugging */
int gbl_maxthreads = 48;      /* max # of threads */
int gbl_maxwthreads = 8;      /* max # of threads */
int gbl_maxqueue = 192;       /* max pending requests.*/
int gbl_thd_linger = 5;       /* number of seconds for threads to linger */
int gbl_report = 0;           /* update rate to log */
int gbl_report_last;
long gbl_report_last_n;
long gbl_report_last_r;
char *gbl_mynode;     /* my hostname */
struct in_addr gbl_myaddr; /* my IPV4 address */
int gbl_mynodeid = 0; /* node number, for backwards compatibility */
char *gbl_myhostname; /* added for now to merge fdb source id */
pid_t gbl_mypid;      /* my pid */
int gbl_myroom;
int gbl_exit = 0;        /* exit requested.*/
int gbl_create_mode = 0; /* turn on create-if-not-exists mode*/
const char *gbl_repoplrl_fname = NULL; /* if != NULL this is the fname of the
                                        * external lrl file to create with
                                        * this db's settings and table defs */
int gbl_nogbllrl = 0;                /* don't load /bb/bin/comdb2*.lrl */
int gbl_local_mode = 0;                /* local mode, no siblings */
int gbl_fullrecovery = 0;              /* backend full-recovery mode*/
int gbl_maxretries = 500;              /* thats a lotta retries */
int gbl_maxblobretries =
    0; /* everyone assures me this can't happen unless the data is corrupt */
int gbl_maxcontextskips = 10000; /* that's a whole whale of a lotta retries */
char gbl_cwd[256];               /* start directory */
int gbl_heartbeat_check = 0, gbl_heartbeat_send = 0, gbl_decom = 0;
int gbl_heartbeat_check_signal = 0, gbl_heartbeat_send_signal = 0;
int gbl_netbufsz = 1 * 1024 * 1024;
int gbl_netbufsz_signal = 64 * 1024;
int gbl_loghist = 0;
int gbl_loghist_verbose = 0;
int gbl_repdebug = -1;
int gbl_elect_time_secs = 0;
char *gbl_pmblock = NULL;
int gbl_rtcpu_debug = 0;
int gbl_longblk_trans_purge_interval =
    30; /* initially, set this to 30 seconds */
int gbl_sqlflush_freq = 0;
int gbl_sbuftimeout = 0;
int gbl_conv_flush_freq = 100; /* this is currently ignored */
pthread_attr_t gbl_pthread_attr;
int gbl_meta_lite = 1;
int gbl_context_in_key = 1;
int gbl_ready = 0; /* gets set just before waitft is called
                      and never gets unset */
int gbl_debug_verify_tran = 0;
int gbl_readonly = 0;
int gbl_use_bbipc = 1; /* on by default. lrl option disable_bbipc to turn off */
int gbl_init_single_meta = 1;
int gbl_schedule = 0;

int gbl_init_with_rowlocks = 0;
int gbl_init_with_genid48 = 0;
int gbl_init_with_odh = 1;
int gbl_init_with_ipu = 1;
int gbl_init_with_instant_sc = 1;
int gbl_init_with_compr = BDB_COMPRESS_CRLE;
int gbl_init_with_compr_blobs = BDB_COMPRESS_LZ4;
int gbl_init_with_bthash = 0;

unsigned int gbl_nsql;
long long gbl_nsql_steps;

unsigned int gbl_nnewsql;
long long gbl_nnewsql_steps;

volatile int gbl_dbopen_gen = 0;
volatile int gbl_analyze_gen = 0;
volatile int gbl_views_gen = 0;
int gbl_sqlhistsz = 25;
int gbl_force_bad_directory = 1;
int gbl_lclpooled_buffers = 32;

int gbl_maxblockops = 25000;

int gbl_replicate_local = 0;
int gbl_replicate_local_concurrent = 0;

/* TMP BROKEN DATETIME */
int gbl_allowbrokendatetime = 1;
int gbl_sort_nulls_correctly = 1;
int gbl_check_client_tags = 1;
char *gbl_lrl_fname = NULL;
char *gbl_spfile_name = NULL;
int gbl_max_lua_instructions = 10000;

int gbl_updategenids = 0;

int gbl_osql_heartbeat_send = 5, gbl_osql_heartbeat_alert = 7;

int gbl_chkpoint_alarm_time = 60;
int gbl_dump_queues_on_exit = 1;
int gbl_incoherent_msg_freq = 60 * 60;  /* one hour between messages */
int gbl_incoherent_alarm_time = 2 * 60; /* alarm if we are incoherent for
                                           more than two minutes */
int gbl_max_incoherent_nodes = 1;       /* immediate alarm if more than
                                           this number of (online) nodes fall
                                           incoherent */

int gbl_bad_lrl_fatal = 0;

int gbl_force_highslot = 0;
int gbl_num_contexts = 16;
int gbl_buffers_per_context = 255;

int gbl_max_columns_soft_limit = 255; /* this is the old hard limit */

int gbl_dispatch_rowlocks_bench = 1;
int gbl_rowlocks_bench_logical_rectype = 1;
int gbl_verbose_toblock_backouts = 0;
/* TODO */
int gbl_page_latches = 0;
int gbl_replicant_latches = 0;
int gbl_disable_update_shadows = 0;
int gbl_disable_rowlocks_logging = 0;
int gbl_disable_rowlocks = 0;
int gbl_disable_rowlocks_sleepns = 0;
int gbl_random_rowlocks = 0;
int gbl_already_aborted_trace = 0;
int gbl_deadlock_policy_override = -1;
int gbl_dump_sql_dispatched = 0; /* dump all sql strings dispatched */
int gbl_time_osql = 0;           /* dump timestamps for osql steps */
int gbl_time_fdb = 0;            /* dump timestamps for remote sql */

int gbl_goslow = 0; /* set to disable "gofast" */

int gbl_selectv_rangechk = 0; /* disable selectv range check by default */

int gbl_sql_tranlevel_preserved = SQL_TDEF_SOCK;
int gbl_sql_tranlevel_default = SQL_TDEF_SOCK;
int gbl_exit_alarm_sec = 300;
int gbl_sql_tranlevel_sosql_pref = 1; /* set this to 1 if everytime the
                                       * client mentions blocksql, it
                                       * means sosql; this does not switch
                                       * all the users to sosql */

int gbl_test_blkseq_replay_code = 0;
int gbl_dump_blkseq = 0;
int gbl_test_curtran_change_code = 0;
int gbl_enable_block_offload = 0;
int gbl_enable_pageorder_trace = 0;
int gbl_disable_deadlock_trace = 1;
int gbl_disable_overflow_page_trace = 1;
int gbl_debug_rowlocks = 1; /* Default this to 0 if you see it */
int gbl_simulate_rowlock_deadlock_interval = 0;
int gbl_enable_berkdb_retry_deadlock_bias = 0;
int gbl_enable_cache_internal_nodes = 1;
int gbl_use_appsock_as_sqlthread = 0;
int gbl_rep_collect_txn_time = 0;
int gbl_rep_process_txn_time = 0;

int gbl_osql_verify_retries_max =
    499; /* how many times we retry osql for verify */
int gbl_osql_verify_ext_chk =
    1; /* extended verify-checking after this many failures */
int gbl_test_badwrite_intvl = 0;
int gbl_test_blob_race = 0;
int gbl_skip_ratio_trace = 0;

int gbl_throttle_sql_overload_dump_sec = 5;
int gbl_toblock_net_throttle = 0;

int gbl_temptable_pool_capacity = 8192;

int gbl_ftables = 0;

/* cdb2 features */
int gbl_disable_skip_rows = 0;

/* block/offload sql */
int gbl_enable_sock_fstsnd = 1;
#if 0
u_int gbl_blk_pq_shmkey = 0;
#endif
int gbl_enable_position_apis = 0;
int gbl_enable_sql_stmt_caching = 0;

int gbl_round_robin_stripes = 0;
int gbl_num_record_converts = 100;

int gbl_rrenablecountchanges = 0;

int gbl_debug_log_twophase = 0;
int gbl_debug_log_twophase_transactions = 0;

int gbl_early_blkseq_check = 0;

int gbl_sql_time_threshold = 5000;

int gbl_allow_mismatched_tag_size = 0;

double gbl_sql_cost_error_threshold = -1;

int gbl_parallel_recovery_threads = 0;

int gbl_fdb_resolve_local = 0;
int gbl_fdb_allow_cross_classes = 0;

/*---COUNTS---*/
long n_qtrap;
long n_fstrap;
long n_qtrap_notcoherent;
long n_bad_parm;
long n_bad_swapin;
long n_retries;
long n_missed;

int n_commits;
long long n_commit_time; /* in micro seconds.*/
pthread_mutex_t commit_stat_lk = PTHREAD_MUTEX_INITIALIZER;

int n_retries_transaction_active = 0;
int n_retries_transaction_done = 0;
int gbl_num_rr_rejected = 0;

history *reqhist;

struct dbenv *thedb;              /*handles 1 db for now*/

int gbl_exclusive_blockop_qconsume = 0;
pthread_rwlock_t gbl_block_qconsume_lock = PTHREAD_RWLOCK_INITIALIZER;
pthread_rwlock_t thedb_lock = PTHREAD_RWLOCK_INITIALIZER;

int gbl_malloc_regions = 1;
int gbl_rowlocks = 0;
int gbl_disable_tagged_api = 1;
int gbl_snapisol = 0;
int gbl_new_snapisol = 0;
int gbl_new_snapisol_asof = 0;
int gbl_new_snapisol_logging = 0;
int gbl_disable_new_snapshot = 0;
int gbl_newsi_use_timestamp_table = 0;
int gbl_update_shadows_interval = 0;
int gbl_lowpri_snapisol_sessions = 0;
int gbl_support_sock_luxref = 1;

struct quantize *q_min;
struct quantize *q_hour;
struct quantize *q_all;

struct quantize *q_sql_min;
struct quantize *q_sql_hour;
struct quantize *q_sql_all;

struct quantize *q_sql_steps_min;
struct quantize *q_sql_steps_hour;
struct quantize *q_sql_steps_all;

extern int gbl_net_lmt_upd_incoherent_nodes;
extern int gbl_allow_user_schema;
extern int gbl_skip_cget_in_db_put;

int gbl_stop_thds_time = 0;
int gbl_stop_thds_time_threshold = 60;
pthread_mutex_t stop_thds_time_lk = PTHREAD_MUTEX_INITIALIZER;

int gbl_disallow_null_blobs = 1;
int gbl_force_notnull_static_tag_blobs = 1;
int gbl_enable_good_sql_return_codes = 0;
int gbl_key_updates = 1;

int gbl_partial_indexes = 1;
int gbl_expressions_indexes = 1;
int gbl_new_indexes = 0;

int gbl_optimize_truncate_repdb = 1;

extern void tz_hash_init(void);
static void set_datetime_dir(void);
void tz_set_dir(char *dir);
extern void init_sql_hint_table();
extern int bdb_osql_log_repo_init(int *bdberr);

int gbl_use_plan = 1;

double gbl_querylimits_maxcost = 0;
int gbl_querylimits_tablescans_ok = 1;
int gbl_querylimits_temptables_ok = 1;

double gbl_querylimits_maxcost_warn = 0;
int gbl_querylimits_tablescans_warn = 0;
int gbl_querylimits_temptables_warn = 0;
extern int gbl_empty_strings_dont_convert_to_numbers;

extern int gbl_survive_n_master_swings;
extern int gbl_master_retry_poll_ms;

int gbl_fkrcode = 1;
int gbl_check_schema_change_permissions = 1;

int gbl_print_syntax_err = 0;

extern int gbl_verify_direct_io;

extern int gbl_verify_lsn_written;
extern int gbl_parallel_memptrickle;

int gbl_verify_dbreg = 0;
extern int gbl_checkpoint_paranoid_verify;

int gbl_forbid_ulonglong = 1;

int gbl_support_datetime_in_triggers = 1;

int gbl_use_block_mode_status_code = 1;

unsigned int gbl_delayed_skip = 0;
int gbl_enable_osql_logging = 0;
int gbl_enable_osql_longreq_logging = 0;

int gbl_broken_num_parser = 0;

int gbl_fk_allow_prefix_keys = 1;

int gbl_fk_allow_superset_keys = 1;

int gbl_update_delete_limit = 1;

int verbose_deadlocks = 0;

int gbl_early = 1;
int gbl_reallyearly = 0;

int gbl_udp = 1;

int gbl_berkdb_verify_skip_skipables = 0;

int gbl_berkdb_epochms_repts = 0;

int gbl_disable_sql_dlmalloc = 0;

int gbl_bbipc_slotidx;

int gbl_sql_use_random_readnode = 0;
int gbl_decimal_rounding = DEC_ROUND_HALF_EVEN;
int gbl_sparse_lockerid_map = 1;
int gbl_inplace_blobs = 1;
int gbl_osql_blob_optimization = 1;
int gbl_inplace_blob_optimization = 1;
int gbl_report_sqlite_numeric_conversion_errors = 1;
int gbl_max_sql_hint_cache = 100;

unsigned long long gbl_untouched_blob_cnt = 0;
unsigned long long gbl_update_genid_blob_cnt = 0;
unsigned long long gbl_inplace_blob_cnt = 0;
unsigned long long gbl_delupd_blob_cnt = 0;
unsigned long long gbl_addupd_blob_cnt = 0;
unsigned long long gbl_rowlocks_deadlock_retries = 0;

int gbl_use_fastseed_for_comdb2_seqno = 0;

int gbl_disable_stable_for_ipu = 1;

int gbl_disable_exit_on_thread_error = 0;

int gbl_berkdb_iomap = 1;
int gbl_catch_response_on_retry = 1;
int gbl_check_dbnum_conflicts = 1;
int gbl_requeue_on_tran_dispatch = 1;
int gbl_crc32c = 1;
int gbl_repscore = 0;
int gbl_surprise = 1; // TODO: change name to something else
int gbl_check_wrong_db = 1;
int gbl_broken_max_rec_sz = 0;
int gbl_private_blkseq = 1;
int gbl_use_blkseq = 1;

char *gbl_recovery_options = NULL;

#include <stdbool.h>
bool gbl_rcache = true;

int gbl_noenv_messages = 1;

int gbl_check_sql_source = 0;
int skip_clear_queue_extents = 0;

int gbl_flush_check_active_peer = 1;

int gbl_ctrace_dbdir = 0;
int gbl_inflate_log = 0;

int gbl_skip_llmeta_progress_updates_on_schema_change = 0;
int gbl_sc_inco_chk = 1;
int gbl_track_queue_time = 1;
int gbl_locks_check_waiters = 1;
int gbl_update_startlsn_printstep = 0;
int gbl_rowlocks_commit_on_waiters = 0;
int gbl_rowlocks_deadlock_trace = 0;

int gbl_durable_wait_seqnum_test = 0;
int gbl_durable_replay_test = 0;
int gbl_durable_block_test = 0;
int gbl_durable_set_trace = 0;
int gbl_durable_calc_trace = 0;
int gbl_dumptxn_at_commit = 0;

char *gbl_crypto = NULL;

int gbl_log_fstsnd_triggers = 0;
int gbl_broadcast_check_rmtpol = 1;
int gbl_replicate_rowlocks = 1;
int gbl_replicant_gather_rowlocks = 1;
int gbl_force_old_cursors = 0;
int gbl_track_curtran_locks = 0;
int gbl_print_deadlock_cycles = 0;
int gbl_dump_page_on_byteswap_error = 0;
int gbl_dump_after_byteswap = 0;
int gbl_micro_retry_on_deadlock = 1;
int gbl_disable_blob_check = 0;
int gbl_disable_new_snapisol_overhead = 0;
int gbl_verify_all_pools = 0;
int gbl_print_blockp_stats = 0;
int gbl_allow_parallel_rep_on_pagesplit = 1;
int gbl_allow_parallel_rep_on_prefix = 1;
// XXX remove before merging jepsen
int gbl_only_match_commit_records = 1;

/* Release locks if replication is waiting on a lock you hold (si-only) */
int gbl_sql_release_locks_on_si_lockwait = 1;
/* If this is set, recom_replay will see the same row multiple times in a scan &
 * fail */
int gbl_sql_release_locks_on_emit_row = 0;
int gbl_sql_release_locks_on_slow_reader = 1;
int gbl_sql_no_timeouts_on_release_locks = 1;
int gbl_sql_release_locks_in_update_shadows = 1;
int gbl_sql_random_release_interval = 0;
int gbl_sql_release_locks_trace = 0;
int gbl_lock_get_verbose_waiter = 0;
int gbl_lock_get_list_start = 0;
int gbl_dump_locks_on_repwait = 0;

int gbl_slow_rep_process_txn_maxms = 0;
int gbl_slow_rep_process_txn_freq = 0;
int gbl_check_page_in_recovery = 0;
int gbl_cmptxn_inherit_locks = 1;
int gbl_rep_printlock = 0;

int gbl_keycompr = 1;
int gbl_memstat_freq = 60 * 5;
int gbl_accept_on_child_nets = 0;
int gbl_disable_etc_services_lookup = 0;
int gbl_fingerprint_queries = 1;

char *gbl_dbdir = NULL;

extern int gbl_verbose_net;

static void create_service_file(const char *lrlname);

/* FOR PAGE COMPACTION.
   The threshold should be kept under 0.5. By default, we make it lg(2)/2
   (see comment in bdb/rep.c to learn more about expected node utilization). */
/* Disabling for the time being */
double gbl_pg_compact_thresh = 0;
int gbl_pg_compact_latency_ms = 0;
int gbl_large_str_idx_find = 1;

extern int gbl_allow_user_schema;
extern int gbl_uses_password;

extern int gbl_direct_count;
extern int gbl_parallel_count;
extern int gbl_debug_sqlthd_failures;
extern int gbl_random_get_curtran_failures;
extern int gbl_abort_invalid_query_info_key;
extern int gbl_random_blkseq_replays;
extern int gbl_disable_cnonce_blkseq;
extern int gbl_poll_in_pg_free_recover;

int gbl_early_verify = 1;

int gbl_bbenv;

comdb2_tunables *gbl_tunables; /* All registered tunables */
int init_gbl_tunables();
int free_gbl_tunables();
int register_db_tunables(struct dbenv *tbl);

/* 040407dh: sys_nerr and sys_errlist are deprecated but still
   in use in util.c and ../berkdb/4.2.52/clib/strerror.c
   Not available in SUN 64 bits, add them here
   TODO:revise this hack
*/
#ifdef _IBM_SOURCE
#ifdef BB64BIT

int sys_nerr = -1; /* this will prevent accessing the sys_errlist */
char *sys_errlist[1] = {0};
#endif
#endif

int getkeyrecnums(const struct dbtable *tbl, int ixnum)
{
    if (ixnum < 0 || ixnum >= tbl->nix)
        return -1;
    return tbl->ix_recnums[ixnum] != 0;
}
int getkeysize(const struct dbtable *tbl, int ixnum)
{
    if (ixnum < 0 || ixnum >= tbl->nix)
        return -1;
    return tbl->ix_keylen[ixnum];
}

int getdatsize(const struct dbtable *tbl) { return tbl->lrl; }

/*lookup dbs..*/
struct dbtable *getdbbynum(int num)
{
    int ii;
    struct dbtable *p_db = NULL;
    pthread_rwlock_rdlock(&thedb_lock);
    for (ii = 0; ii < thedb->num_dbs; ii++) {
        if (thedb->dbs[ii]->dbnum == num) {
            p_db = thedb->dbs[ii];
            pthread_rwlock_unlock(&thedb_lock);
            return p_db;
        }
    }
    pthread_rwlock_unlock(&thedb_lock);
    return 0;
}

int getdbidxbyname(const char *p_name)
{
    struct dbtable *tbl;
    tbl = hash_find_readonly(thedb->db_hash, &p_name);
    return (tbl) ? tbl->dbs_idx : -1;
}

struct dbtable *get_dbtable_by_name(const char *p_name)
{
    struct dbtable *p_db = NULL;

    pthread_rwlock_rdlock(&thedb_lock);
    p_db = hash_find_readonly(thedb->db_hash, &p_name);
    pthread_rwlock_unlock(&thedb_lock);

    return p_db;
}

struct dbtable *getqueuebyname(const char *name)
{
    return hash_find_readonly(thedb->qdb_hash, &name);
}

int get_max_reclen(struct dbenv *dbenv)
{
    int max = 0;
    char *fname, fname_tail[] = "_file_vers_map";
    int file, fnamelen;
    SBUF2 *sbfile;
    char line[256];
    char tablename[64];
    int reclen;
    int rc;

    /* get the mem we need for fname */
    fnamelen = strlen(dbenv->basedir) + strlen(dbenv->envname) +
               strlen(fname_tail) + 2 /* one for / and one for NULL byte */;
    fname = malloc(fnamelen);
    if (!fname) {
        logmsg(LOGMSG_ERROR, "get_max_reclen: failed to malloc file name\n");
        return -1;
    }

    /* construct the file's name */
    if (gbl_nonames)
        rc = snprintf(fname, fnamelen, "%s/file_vers_map", dbenv->basedir);
    else
        rc = snprintf(fname, fnamelen, "%s/%s%s", dbenv->basedir,
                      dbenv->envname, fname_tail);

    if (rc < 0 || rc >= fnamelen) {
        logmsg(LOGMSG_ERROR, "get_max_reclen: failed to create file name\n");
        free(fname);
        return -1;
    }

    /* open file */
    file = open(fname, O_RDONLY);
    free(fname);
    if (file == -1) {
        logmsg(LOGMSG_ERROR, "get_max_reclen: failed to open %s for writing\n",
                fname);
        return -1;
    }

    sbfile = sbuf2open(file, 0);
    if (!sbfile) {
        logmsg(LOGMSG_ERROR, "get_max_reclen: failed to open sbuf2\n");
        close(file);
        return -1;
    }

    while (sbuf2gets(line, 256, sbfile) > 0) {
        reclen = 0;
        sscanf(line, "table %s %d\n", tablename, &reclen);
        if (reclen) {
            if (strncmp(tablename, "sqlite_stat", 11) != 0) {
                if (reclen > max)
                    max = reclen;
            }
        }
    }

    sbuf2close(sbfile);

    return max;
}

void showdbenv(struct dbenv *dbenv)
{
    int ii, jj;
    struct dbtable *usedb;
    logmsg(LOGMSG_USER, "-----\n");
    for (jj = 0; jj < dbenv->num_dbs; jj++) {
        usedb = dbenv->dbs[jj]; /*de-stink*/
        logmsg(LOGMSG_USER, "table '%s' comdbg compat dbnum %d\ndir '%s' lrlfile '%s' "
               "nconns %d  nrevconns %d\n",
               usedb->dbname, usedb->dbnum, dbenv->basedir,
               (usedb->lrlfname) ? usedb->lrlfname : "NULL",
               usedb->n_constraints, usedb->n_rev_constraints);
       logmsg(LOGMSG_ERROR, "   data reclen %-3d bytes\n", usedb->lrl);

        for (ii = 0; ii < usedb->nix; ii++) {
            logmsg(LOGMSG_USER, "   index %-2d keylen %-3d bytes  dupes? %c recnums? %c\n",
                   ii, usedb->ix_keylen[ii], (usedb->ix_dupes[ii] ? 'y' : 'n'),
                   (usedb->ix_recnums[ii] ? 'y' : 'n'));
        }
    }
    for (ii = 0; ii < dbenv->nsiblings; ii++) {
        logmsg(LOGMSG_USER, "sibling %-2d host %s:%d\n", ii, dbenv->sibling_hostname[ii],
               dbenv->sibling_port[ii]);
    }
}

enum OPENSTATES {
    OPENSTATE_THD_CREATE = 1,
    OPENSTATE_BACKEND_OPEN = 2,
    OPENSTATE_FAILED = -1,
    OPENSTATE_SUCCESS = 3
};

void no_new_requests(struct dbenv *dbenv)
{
    thedb->stopped = 1;
    MEMORY_SYNC;
}

int db_is_stopped(void) { return (thedb->stopped || thedb->exiting); }

void print_dbsize(void);

static void init_q_vars()
{
    q_min = quantize_new(10, 2000, "ms");
    q_hour = quantize_new(10, 2000, "ms");
    q_all = quantize_new(10, 2000, "ms");

    q_sql_min = quantize_new(100, 100000, "steps");
    q_sql_hour = quantize_new(100, 100000, "steps");
    q_sql_all = quantize_new(100, 100000, "steps");

    q_sql_steps_min = quantize_new(100, 100000, "steps");
    q_sql_steps_hour = quantize_new(100, 100000, "steps");
    q_sql_steps_all = quantize_new(100, 100000, "steps");
}

#ifdef DEBUG
static void cleanup_q_vars()
{
    quantize_free(q_min);
    quantize_free(q_hour);
    quantize_free(q_all);

    quantize_free(q_sql_min);
    quantize_free(q_sql_hour);
    quantize_free(q_sql_all);

    quantize_free(q_sql_steps_min);
    quantize_free(q_sql_steps_hour);
    quantize_free(q_sql_steps_all);
}
#endif

/* Send an alert about the fact that I'm incoherent */
static int send_incoherent_message(int num_online, int duration)
{
    char *tmpfile;
    FILE *fh;
    struct utsname u;
    int hours, mins, secs;
    uuid_t uuid;
    uuidstr_t us;

    comdb2uuid(uuid);
    comdb2uuidstr(uuid, us);
    tmpfile = comdb2_location("tmp", "comdb2_incoh_msg.%s.%s.txt",
                              thedb->envname, us);

    fh = fopen(tmpfile, "w");
    if (!fh) {
        logmsg(LOGMSG_ERROR, "%s: cannot open '%s': %d %s\n", __func__, tmpfile,
                errno, strerror(errno));
        free(tmpfile);
        return -1;
    }

    uname(&u);
    fprintf(fh, "%s %s HAS %d INCOHERENT ONLINE NODES\n", u.nodename,
            thedb->envname, num_online);

    hours = duration / (60 * 60);
    mins = (duration / 60) % 60;
    secs = duration % 60;
    fprintf(fh, "Nodes have been incoherent for %02d:%02d:%02d\n", hours, mins,
            secs);

    bdb_short_netinfo_dump(fh, thedb->bdb_env);

    fclose(fh);

    logmsg(LOGMSG_WARN, "incoherent nodes present for longer than desired, details in %s\n",
           tmpfile);
    free(tmpfile);

    return 0;
}

/* sorry guys, i hijacked this to be more of a "purge stuff in general" thread
 * -- SJ
 * now blkseq doesn't exist anymore much less a purge function for it, now this
 * thread is really misnamed
 * cpick */
static void *purge_old_blkseq_thread(void *arg)
{
    struct dbenv *dbenv;
    dbenv = arg;
    struct thr_handle *thr_self;
    int loop;

    thr_self = thrman_register(THRTYPE_PURGEBLKSEQ);
    thread_started("blkseq");

    dbenv->purge_old_blkseq_is_running = 1;
    backend_thread_event(thedb, COMDB2_THR_EVENT_START_RDONLY);

    loop = 0;

    while (1) {
        sleep(1);

        /* Check del unused files progress about twice per threshold  */
        if (!(loop % (gbl_sc_del_unused_files_threshold_ms /
                      (2 * 1000 /*ms per sec*/))))
            sc_del_unused_files_check_progress();

        if (loop == 3600)
            loop = 0;
        else
            ++loop;

        if (dbenv->exiting || dbenv->stopped) {
            dbenv->purge_old_blkseq_is_running = 0;
            backend_thread_event(thedb, COMDB2_THR_EVENT_DONE_RDONLY);
            return NULL;
        }

        if (debug_switch_check_for_hung_checkpoint_thread() &&
            dbenv->master == gbl_mynode) {
            int chkpoint_time = bdb_get_checkpoint_time(dbenv->bdb_env);
            if (gbl_chkpoint_alarm_time > 0 &&
                chkpoint_time > gbl_chkpoint_alarm_time) {
                logmsg(LOGMSG_ERROR, "CHECKPOINT THREAD HUNG FOR %d SECONDS\n",
                        chkpoint_time);

                /* Grab diagnostics once a minute */
                if ((gbl_chkpoint_alarm_time - chkpoint_time) % 60 == 0) {
                    char cmd[100];
                    int len;
                    len = snprintf(cmd, sizeof(cmd),
                                   "f %s/chkpoint_hung_full_diag fulldiag",
                                   dbenv->basedir);

                    logmsg(LOGMSG_ERROR,
                            "Running bdb '%s' command to grab diagnostics\n",
                            cmd);
                    bdb_process_user_command(dbenv->bdb_env, cmd, len, 0);
                }
            }
        }

        if (dbenv->master == gbl_mynode) {
            static int last_incoh_msg_time = 0;
            static int peak_online_count = 0;
            int num_incoh, since_epoch;
            const char *incoh_list[REPMAX];
            int now = time_epoch();

            bdb_get_notcoherent_list(dbenv->bdb_env, incoh_list, REPMAX,
                                     &num_incoh, &since_epoch);

            if (num_incoh > 0) {
                int online_count, ii;
                int duration = time_epoch() - since_epoch;

                /* Exclude rtcpu'd nodes from our list of problem machines */
                for (online_count = 0, ii = 0; ii < num_incoh && ii < REPMAX;
                     ii++) {
                    if (is_node_up(incoh_list[ii]))
                        online_count++;
                }

                /* Filter out momentary incoherency unless it is more than
                 * 2 incoherent nodes */
                if (online_count < 3 && duration < 20) {
                    /* No message */
                } else if (online_count > 0 &&
                           (duration >= gbl_incoherent_alarm_time ||
                            online_count > gbl_max_incoherent_nodes)) {
                    /* Send a message if it's been a while or if things are
                     * worse than ever before */
                    if (last_incoh_msg_time == 0 ||
                        now - last_incoh_msg_time >= gbl_incoherent_msg_freq ||
                        online_count < peak_online_count) {
                        if (online_count < peak_online_count)
                            online_count = peak_online_count;
                        last_incoh_msg_time = now;

                        /* Send a message about these dreadful incoherent
                         * nodes */
                        send_incoherent_message(online_count, duration);
                    }
                }
            }
        }

        if (gbl_private_blkseq) {
            thrman_where(thr_self, "clean_blkseq");
            int nstripes;

            nstripes =
                bdb_attr_get(dbenv->bdb_attr, BDB_ATTR_PRIVATE_BLKSEQ_STRIPES);
            for (int stripe = 0; stripe < nstripes; stripe++) {
                int rc;

                rc = bdb_blkseq_clean(dbenv->bdb_env, stripe);
                if (rc)
                    logmsg(LOGMSG_ERROR, "bdb_blkseq_clean %d rc %d\n", stripe, rc);
            }
            thrman_where(thr_self, NULL);
        }

        /* purge old blobs.  i didn't want to make a whole new thread just
         * for this -- SJ */
        thrman_where(thr_self, "purge_old_cached_blobs");
        purge_old_cached_blobs();
        thrman_where(thr_self, NULL);

        /* queue consumer thread admin */
        thrman_where(thr_self, "dbqueue_admin");
        dbqueue_admin(dbenv);
        thrman_where(thr_self, NULL);

        /* update per node stats */
        process_nodestats();

        /* Claim is this is not needed in the new incoherency scheme
         * if I am not coherent, make sure the master hasn't forgotten about me
        if(!bdb_am_i_coherent(dbenv->bdb_env))
            send_forgetmenot();
         */

        if ((loop % 30) == 0 && gbl_verify_dbreg)
            bdb_verify_dbreg(dbenv->bdb_env);
    }
}

static void *purge_old_files_thread(void *arg)
{
    struct dbenv *dbenv = (struct dbenv *)arg;
    int rc;
    tran_type *trans;
    struct ireq iq;
    int bdberr = 0;
    int empty = 0;
    int empty_pause = 5; // seconds
    int retries = 0;

    thrman_register(THRTYPE_PURGEFILES);
    thread_started("purgefiles");

    dbenv->purge_old_files_is_running = 1;
    backend_thread_event(thedb, COMDB2_THR_EVENT_START_RDONLY);

    while (!dbenv->exiting) {
        /* even though we only add files to be deleted on the master,
         * don't try to delete files, ever, if you're a replicant */
        if (thedb->master != gbl_mynode) {
            sleep(empty_pause);
            continue;
        }

        if (!bdb_have_unused_files() || dbenv->stopped) {
            sleep(empty_pause);
            continue;
        }

        init_fake_ireq(thedb, &iq);
        iq.use_handle = thedb->bdb_env;

        /* ok, get to work now */
        retries = 0;
    retry:
        rc = trans_start_sc(&iq, NULL, &trans);
        if (rc != 0) {
            logmsg(LOGMSG_ERROR, "%s: failed to create transaction\n", __func__);
            sleep(empty_pause);
            continue;
        }

        empty = 0;
        rc = bdb_purge_unused_files(dbenv->bdb_env, trans, &bdberr);
        if (rc == 1) {
            empty = 1;
            rc = 0;
        }

        if (rc == 0) {
            rc = trans_commit(&iq, trans, gbl_mynode);
            if (rc) {
                if (rc == RC_INTERNAL_RETRY && retries < 10) {
                    retries++;
                    goto retry;
                }
                logmsg(LOGMSG_ERROR, "%s: failed to commit purged file\n", __func__);
                sleep(empty_pause);
                continue;
            }

            if (empty) {
                sleep(empty_pause);
                continue;
            }
        } else {
            logmsg(LOGMSG_ERROR,
                   "%s: bdb_purge_unused_files failed rc=%d bdberr=%d\n",
                   __func__, rc, bdberr);
            trans_abort(&iq, trans);
            sleep(empty_pause);
            continue;
        }

        if (empty && gbl_master_changed_oldfiles) {
            gbl_master_changed_oldfiles = 0;
            if ((rc = bdb_list_unused_files(dbenv->bdb_env, &bdberr,
                                            "purge_old_files_thread"))) {
                logmsg(LOGMSG_ERROR, "%s: bdb_list_unused_files failed with rc=%d\n",
                        __func__, rc);
                sleep(empty_pause);
                continue;
            }
        }
    }

    dbenv->purge_old_files_is_running = 0;
    backend_thread_event(thedb, COMDB2_THR_EVENT_DONE_RDONLY);

    return NULL;
}

/* remove every file that contains ".csc2" anywhere in its name.
   this should be safe */
int clear_csc2_files(void)
{
    char path[256];
    DIR *dirp = NULL;
    struct dirent *dp = NULL;
    bzero(path, sizeof(path));

    snprintf(path, 256, "%s", thedb->basedir);

    dirp = opendir(path);
    if (dirp == NULL)
        return -1;
    while (dirp) {
        errno = 0;
        if ((dp = readdir(dirp)) != NULL) {
            char fullfile[512];
            char *ptr;

            if (!strcmp(dp->d_name, ".") || !strcmp(dp->d_name, ".."))
                continue;

            ptr = strstr(dp->d_name, ".csc2");

            if (ptr) {
                int rc;
                sprintf(fullfile, "%s/%s", path, dp->d_name);
                logmsg(LOGMSG_INFO, "removing csc2 file %s\n", fullfile);
                rc = unlink(fullfile);
                if (rc)
                    logmsg(LOGMSG_ERROR, "unlink rc %d errno %d\n", rc, errno);
            }
        } else {
            break;
        }
    }
    closedir(dirp);
    return 0;
}

/* gets called single threaded during startup to initialize */
char *comdb2_get_tmp_dir(void)
{
    static char path[256];
    static int once = 0;

    if (!once) {
        bzero(path, sizeof(path));

        if (gbl_nonames)
            snprintf(path, 256, "%s/tmp", thedb->basedir);
        else
            snprintf(path, 256, "%s/%s.tmpdbs", thedb->basedir, thedb->envname);
    }

    return path;
}

/* check space similar to bdb/summarize.c: check_free_space()
 * dir is fetched from comdb2_get_tmp_dir()
 */
int comdb2_tmpdir_space_low() {
    char * path = comdb2_get_tmp_dir();
    int reqfree = bdb_attr_get(thedb->bdb_attr, 
            BDB_ATTR_SQLITE_SORTER_TEMPDIR_REQFREE);
    
    int has_low_headroom(const char * path, int headroom, int debug);
    return has_low_headroom(path, 100 - reqfree, 1);
}

int clear_temp_tables(void)
{
    char *path;
    DIR *dirp = NULL;
    struct dirent *dp = NULL;

    path = comdb2_get_tmp_dir();

    dirp = opendir(path);
    if (dirp == NULL)
        return -1;
    while (dirp) {
        errno = 0;
        if ((dp = readdir(dirp)) != NULL) {
            char filepath[256];
            if (!strcmp(dp->d_name, ".") || !strcmp(dp->d_name, ".."))
                continue;
            snprintf(filepath, sizeof(filepath) - 1, "%s/%s", path, dp->d_name);
            logmsg(LOGMSG_INFO, "removing temporary table %s\n", filepath);
            unlink(filepath);
        } else {
            break;
        }
    }
    closedir(dirp);
    return 0;
}

void clean_exit_sigwrap(int signum) {
   signal(SIGTERM, SIG_DFL);
   clean_exit();
}

void clean_exit(void)
{
    int rc, ii;
    char *indicator_file;
    int fd;

    thedb->exiting = 1;
    stop_threads(thedb);

    logmsg(LOGMSG_INFO, "stopping db engine...\n");
    rc = backend_close(thedb);
    if (rc != 0)
       logmsg(LOGMSG_ERROR, "error backend_close() rc %d\n", rc);

    logmsg(LOGMSG_WARN, "goodbye\n");

    if (COMDB2_SOCK_FSTSND_ENABLED()) {
        comdb2_shm_clr_flag(thedb->dbnum, CMDB2_SHMFLG_SOCK_FSTSND);
    }

    for (ii = 0; ii < thedb->num_dbs; ii++) {
        if (thedb->dbs[ii]->dbnum) {
            if (COMDB2_SOCK_FSTSND_ENABLED()) {
                comdb2_shm_clr_flag(thedb->dbs[ii]->dbnum,
                                    CMDB2_SHMFLG_SOCK_FSTSND);
            }

            indicator_file =
                comdb2_location("marker", "%s.done", thedb->dbs[ii]->dbname);
            fd = creat(indicator_file, 0666);
            if (fd != -1)
                close(fd);
            free(indicator_file);
        }
    }

    eventlog_stop();

    indicator_file = comdb2_location("marker", "%s.done", thedb->envname);
    fd = creat(indicator_file, 0666);
    if (fd != -1)
        close(fd);
    logmsg(LOGMSG_INFO, "creating %s\n", indicator_file);
    free(indicator_file);

#ifdef DEBUG
    sleep(4); // wait for other threads to exit by themselves

    backend_cleanup(thedb);
    net_cleanup_subnets();
    cleanup_q_vars();
    cleanup_switches();
#endif
    free_gbl_tunables();

    exit(0);
}

int get_elect_time_microsecs(void)
{
    if (gbl_elect_time_secs > 0) {
        /* local override has first priority */
        return gbl_elect_time_secs * 1000000;
    } else {
        /* This is set in config_init, and hasn't changed in 10 years.  Let's
         * call it
         * fixed, unless there's an override above
         */
        return 5000000;
    }

    /* No preference, bdblib will do its own thing */
    return 0;
}

/* compare cmpto againt the lrl file line lrlline to make sure that the
 * words are the same even if the whitespace is different. */
static int lrllinecmp(char *lrlline, char *cmpto)
{
    char *lrl_tok;
    int lrl_st = 0, lrl_ltok, lrl_linelen;
    char *cmp_tok;
    int cmp_st = 0, cmp_ltok, cmp_linelen;

    lrl_linelen = strlen(lrlline);
    cmp_linelen = strlen(cmpto);

    do {
        lrl_tok = segtok(lrlline, lrl_linelen, &lrl_st, &lrl_ltok);
        cmp_tok = segtok(cmpto, cmp_linelen, &cmp_st, &cmp_ltok);

        if (lrl_ltok != cmp_ltok)
            return -1;
        if (strncasecmp(lrl_tok, cmp_tok, lrl_ltok) != 0)
            return -1;
    } while (lrl_ltok);

    return 0;
}

struct dbtable *newqdb(struct dbenv *env, const char *name, int avgsz, int pagesize,
                  int isqueuedb)
{
    struct dbtable *tbl;
    int rc;

    tbl = calloc(1, sizeof(struct dbtable));
    tbl->dbname = strdup(name);
    tbl->dbenv = env;
    tbl->is_readonly = 0;
    tbl->dbtype = isqueuedb ? DBTYPE_QUEUEDB : DBTYPE_QUEUE;
    tbl->avgitemsz = avgsz;
    tbl->queue_pagesize_override = pagesize;

    if (tbl->dbtype == DBTYPE_QUEUEDB) {
        rc = pthread_rwlock_init(&tbl->consumer_lk, NULL);
        if (rc) {
            logmsg(LOGMSG_ERROR, "create consumer rwlock rc %d %s\n", rc,
                    strerror(rc));
            return NULL;
        }
    }

    return tbl;
}

void cleanup_newdb(struct dbtable *tbl)
{
    if (!tbl)
        return;

    if (tbl->dbname) {
        free(tbl->dbname);
        tbl->dbname = NULL;
    }

    if (tbl->lrlfname) {
        free(tbl->lrlfname);
        tbl->lrlfname = NULL;
    }

    if (tbl->ixuse) {
        free(tbl->ixuse);
        tbl->ixuse = NULL;
    }
    if (tbl->sqlixuse) {
        free(tbl->sqlixuse);
        tbl->sqlixuse = NULL;
    }
    free(tbl);
    tbl = NULL;
}

struct dbtable *newdb_from_schema(struct dbenv *env, char *tblname, char *fname,
                             int dbnum, int dbix, int is_foreign)
{
    struct dbtable *tbl;
    int ii;
    int tmpidxsz;
    int rc;

    tbl = calloc(1, sizeof(struct dbtable));
    if (tbl == NULL) {
        logmsg(LOGMSG_FATAL, "%s: Memory allocation error\n", __func__);
        return NULL;
    }

    tbl->dbs_idx = dbix;

    tbl->dbtype = DBTYPE_TAGGED_TABLE;
    if (fname)
        tbl->lrlfname = strdup(fname);
    tbl->dbname = strdup(tblname);
    tbl->dbenv = env;
    tbl->is_readonly = 0;
    tbl->dbnum = dbnum;
    tbl->lrl = dyns_get_db_table_size(); /* this gets adjusted later */
    if (dbnum == 0) {
        /* if no dbnumber then no default tag is required ergo lrl can be 0 */
        if (tbl->lrl < 0)
            tbl->lrl = 0;
        else if (tbl->lrl > MAXLRL) {
            logmsg(LOGMSG_ERROR, "bad data lrl %d in csc schema %s\n", tbl->lrl,
                    tblname);
            cleanup_newdb(tbl);
            return NULL;
        }
    } else {
        /* this table must have a default tag */
        int ntags, itag;
        ntags = dyns_get_table_count();
        for (itag = 0; itag < ntags; itag++) {
            if (strcasecmp(dyns_get_table_tag(itag), ".DEFAULT") == 0)
                break;
        }
        if (ntags == itag) {
            logmsg(LOGMSG_ERROR, "csc schema %s requires comdbg compatibility but "
                            "has no default tag\n",
                    tblname);
            cleanup_newdb(tbl);
            return NULL;
        }

        if (tbl->lrl < 1 || tbl->lrl > MAXLRL) {
            logmsg(LOGMSG_ERROR, "bad data lrl %d in csc schema %s\n", tbl->lrl,
                    tblname);
            cleanup_newdb(tbl);
            return NULL;
        }
    }
    tbl->nix = dyns_get_idx_count();
    if (tbl->nix > MAXINDEX) {
        logmsg(LOGMSG_ERROR, "too many indices %d in csc schema %s\n", tbl->nix,
                tblname);
        cleanup_newdb(tbl);
        return NULL;
    }
    if (tbl->nix < 0) {
        logmsg(LOGMSG_ERROR, "too few indices %d in csc schema %s\n", tbl->nix,
                tblname);
        cleanup_newdb(tbl);
        return NULL;
    }
    for (ii = 0; ii < tbl->nix; ii++) {
        tmpidxsz = dyns_get_idx_size(ii);
        if (tmpidxsz < 1 || tmpidxsz > MAXKEYLEN) {
            logmsg(LOGMSG_ERROR, "index %d bad keylen %d in csc schema %s\n", ii,
                    tmpidxsz, tblname);
            cleanup_newdb(tbl);
            return NULL;
        }
        tbl->ix_keylen[ii] = tmpidxsz; /* ix lengths are adjusted later */

        tbl->ix_dupes[ii] = dyns_is_idx_dup(ii);
        if (tbl->ix_dupes[ii] < 0) {
            logmsg(LOGMSG_ERROR, "cant find index %d dupes in csc schema %s\n", ii,
                    tblname);
            cleanup_newdb(tbl);
            return NULL;
        }

        tbl->ix_recnums[ii] = dyns_is_idx_recnum(ii);
        if (tbl->ix_recnums[ii] < 0) {
            logmsg(LOGMSG_ERROR, "cant find index %d recnums in csc schema %s\n", ii,
                    tblname);
            cleanup_newdb(tbl);
            return NULL;
        }

        tbl->ix_datacopy[ii] = dyns_is_idx_datacopy(ii);
        if (tbl->ix_datacopy[ii] < 0) {
            logmsg(LOGMSG_ERROR, "cant find index %d datacopy in csc schema %s\n",
                    ii, tblname);
            cleanup_newdb(tbl);
            return NULL;
        }

        tbl->ix_nullsallowed[ii] = 0;
        /*
          XXX todo
          tbl->ix_nullsallowed[ii]=dyns_is_idx_nullsallowed(ii);
          if (tbl->ix_nullallowed[ii]<0)
          {
          fprintf(stderr,"cant find index %d datacopy in csc schema %s\n",
          ii,tblname);
            cleanup_newdb(tbl);
            return NULL;
          }
        */
    }
    tbl->n_rev_constraints =
        0; /* this will be initialized at verification time */
    tbl->n_constraints = dyns_get_constraint_count();
    if (tbl->n_constraints > 0) {
        char *keyname = NULL;
        int rulecnt = 0, flags = 0;
        if (tbl->n_constraints >= MAXCONSTRAINTS) {
            logmsg(LOGMSG_ERROR, "too many constraints for table %s (%d>=%d)\n",
                    tblname, tbl->n_constraints, MAXCONSTRAINTS);
            cleanup_newdb(tbl);
            return NULL;
        }
        for (ii = 0; ii < tbl->n_constraints; ii++) {
            rc = dyns_get_constraint_at(ii, &keyname, &rulecnt, &flags);
            if (rc != 0) {
                logmsg(LOGMSG_ERROR, "Cannot get constraint at %d (cnt=%d)!\n", ii,
                        tbl->n_constraints);
                cleanup_newdb(tbl);
                return NULL;
            }
            tbl->constraints[ii].flags = flags;
            tbl->constraints[ii].lcltable = tbl;
            tbl->constraints[ii].lclkeyname = strdup(keyname);
            tbl->constraints[ii].nrules = rulecnt;
            if (tbl->constraints[ii].nrules >= MAXCONSTRAINTS) {
                logmsg(LOGMSG_ERROR, "too many constraint rules for table %s:%s (%d>=%d)\n",
                        tblname, keyname, tbl->constraints[ii].nrules,
                        MAXCONSTRAINTS);
                cleanup_newdb(tbl);
                return NULL;
            } else if (tbl->constraints[ii].nrules > 0) {
                int jj = 0;
                for (jj = 0; jj < tbl->constraints[ii].nrules; jj++) {
                    char *tblnm = NULL;
                    rc = dyns_get_constraint_rule(ii, jj, &tblnm, &keyname);
                    if (rc != 0) {
                        logmsg(LOGMSG_ERROR, "cannot get constraint rule %d table %s:%s\n",
                                jj, tblname, keyname);
                        cleanup_newdb(tbl);
                        return NULL;
                    }
                    tbl->constraints[ii].table[jj] = strdup(tblnm);
                    tbl->constraints[ii].keynm[jj] = strdup(keyname);
                }
            }
        } /* for (ii...) */
    }     /* if (n_constraints > 0) */
    tbl->ixuse = calloc(tbl->nix, sizeof(unsigned long long));
    tbl->sqlixuse = calloc(tbl->nix, sizeof(unsigned long long));
    return tbl;
}

/* lock mgr partition defaults */
size_t gbl_lk_parts = 73;
size_t gbl_lkr_parts = 23;
size_t gbl_lk_hash = 32;
size_t gbl_lkr_hash = 16;

char **qdbs = NULL;
char **sfuncs = NULL;
char **afuncs = NULL;

#define llmeta_set_lua_funcs(pfx)                                              \
    do {                                                                       \
        if (pfx##funcs == NULL)                                                \
            break;                                                             \
        char **func = &pfx##funcs[0];                                          \
        while (*func) {                                                        \
            int bdberr;                                                        \
            int rc = bdb_llmeta_add_lua_##pfx##func(*func, &bdberr);           \
            if (rc) {                                                          \
               logmsg(LOGMSG_ERROR, "could not add sql lua " #pfx "func:%s to llmeta\n",\
                       *func);                                                 \
                return -1;                                                     \
            } else {                                                           \
               logmsg(LOGMSG_INFO, "Added Lua SQL " #pfx "func:%s\n", *func);  \
            }                                                                  \
            ++func;                                                            \
        }                                                                      \
    } while (0)

#define llmeta_load_lua_funcs(pfx)                                             \
    do {                                                                       \
        int bdberr = 0;                                                        \
        int rc = bdb_llmeta_get_lua_##pfx##funcs(                              \
            &thedb->lua_##pfx##funcs, &thedb->num_lua_##pfx##funcs, &bdberr);  \
        if (rc) {                                                              \
            logmsg(LOGMSG_ERROR, "bdb_llmeta_get_lua_" #pfx "funcs bdberr:%d\n",\
                    bdberr);                                                   \
        }                                                                      \
        logmsg(LOGMSG_INFO, "loaded num_lua_" #pfx "funcs:%d\n",               \
               thedb->num_lua_##pfx##funcs);                                   \
        return rc;                                                             \
    } while (0)

#define get_funcs(funcs, num_funcs, pfx)                                       \
    do {                                                                       \
        *funcs = thedb->lua_##pfx##funcs;                                      \
        *num_funcs = thedb->num_lua_##pfx##funcs;                              \
    } while (0)

#define find_lua_func(name, pfx)                                               \
    do {                                                                       \
        int i;                                                                 \
        rdlock_schema_lk();                                                    \
        for (i = 0; i < thedb->num_lua_##pfx##funcs; ++i) {                    \
            if (strcmp(thedb->lua_##pfx##funcs[i], name) == 0)                 \
                break;                                                         \
        }                                                                      \
        i = i < thedb->num_lua_##pfx##funcs;                                   \
        unlock_schema_lk();                                                    \
        return i;                                                              \
    } while (0)

int llmeta_load_lua_sfuncs() { llmeta_load_lua_funcs(s); }

int llmeta_load_lua_afuncs() { llmeta_load_lua_funcs(a); }

void get_sfuncs(char ***funcs, int *num_funcs)
{
    get_funcs(funcs, num_funcs, s);
}

void get_afuncs(char ***funcs, int *num_funcs)
{
    get_funcs(funcs, num_funcs, a);
}

int find_lua_sfunc(const char *name) { find_lua_func(name, s); }

int find_lua_afunc(const char *name) { find_lua_func(name, a); }

void check_access_controls(struct dbenv *dbenv)
{
    int rc;
    int bdberr;

    rc = bdb_authentication_get(dbenv->bdb_env, NULL, &bdberr);

    if (rc == 0) {
        if (!gbl_uses_password) {
            gbl_uses_password = 1;
            gbl_upgrade_blocksql_2_socksql = 1;
            logmsg(LOGMSG_INFO, "User authentication enabled\n");
            int valid_user;
            bdb_user_password_check(DEFAULT_USER, DEFAULT_PASSWORD,
                                    &valid_user);
            if (!valid_user)
                bdb_user_password_set(NULL, DEFAULT_USER, DEFAULT_PASSWORD);
        }
    } else {
        gbl_uses_password = 0;
        logmsg(LOGMSG_WARN, "User authentication disabled\n");
    }

    rc = bdb_accesscontrol_tableXnode_get(dbenv->bdb_env, NULL, &bdberr);
    if (rc != 0) {
        gbl_uses_accesscontrol_tableXnode = 0;
        return;
    }

    if (!bdb_access_create(dbenv->bdb_env, &bdberr)) {
        logmsg(LOGMSG_ERROR, "fail to enable tableXnode control bdberr=%d\n",
                bdberr);
        gbl_uses_accesscontrol_tableXnode = 0;
        return;
    }

    gbl_uses_accesscontrol_tableXnode = 1;
    logmsg(LOGMSG_INFO, "access control tableXnode enabled\n");
}

int llmeta_load_tables_older_versions(struct dbenv *dbenv)
{
    int rc = 0, bdberr, dbnums[MAX_NUM_TABLES], fndnumtbls, i;
    char *tblnames[MAX_NUM_TABLES];
    struct dbtable *tbl;

    /* nothing to do */
    if (gbl_create_mode)
        return 0;

    /* re-load the tables from the low level metatable */
    if (bdb_llmeta_get_tables(NULL, tblnames, dbnums, sizeof(tblnames),
                              &fndnumtbls, &bdberr) ||
        bdberr != BDBERR_NOERROR) {
        logmsg(LOGMSG_ERROR, "couldn't load tables from low level meta table"
                        "\n");
        return 1;
    }

    for (i = 0; i < fndnumtbls; ++i) {
        int ver;
        int bdberr;

        tbl = get_dbtable_by_name(tblnames[i]);
        if (tbl == NULL) {
            logmsg(LOGMSG_ERROR, "Can't find handle for table %s\n", tblnames[i]);
            return -1;
        }

        rc = bdb_get_csc2_highest(NULL, tblnames[i], &ver, &bdberr);
        if (rc) {
            logmsg(LOGMSG_ERROR, "couldn't get highest version number for %s\n",
                    tblnames[i]);
            return 1;
        }

        int isc = 0;
        get_db_instant_schema_change(tbl, &isc);
        if (isc) {
            /* load schema for older versions */
            for (int v = 1; v <= ver; ++v) {
                char *csc2text;
                if (get_csc2_file(tbl->dbname, v, &csc2text, NULL)) {
                    logmsg(LOGMSG_ERROR, "get_csc2_file failed %s:%d\n", __FILE__,
                            __LINE__);
                    continue;
                }

                struct schema *s =
                    create_version_schema(csc2text, v, tbl->dbenv);

                if (s == NULL) {
                    free(csc2text);
                    return 1;
                }

                add_tag_schema(tbl->dbname, s);
                free(csc2text);
            }
        }
    }
    return 0;
}

static int llmeta_load_queues(struct dbenv *dbenv)
{
    char *qnames[MAX_NUM_QUEUES];
    int fnd_queues;
    int rc;
    int bdberr;

    rc = bdb_llmeta_get_queues(qnames, MAX_NUM_QUEUES, &fnd_queues, &bdberr);
    if (rc) {
        logmsg(LOGMSG_ERROR, "bdb_llmeta_get_queues bdberr %d\n", bdberr);
        return rc;
    }

    if (fnd_queues == 0)
        return 0;

    dbenv->qdbs = realloc(dbenv->qdbs,
                          (dbenv->num_qdbs + fnd_queues) * sizeof(struct dbtable *));
    if (dbenv->qdbs == NULL) {
        logmsg(LOGMSG_ERROR, "can't allocate memory for queue list\n");
        return -1;
    }
    for (int i = 0; i < fnd_queues; i++) {
        struct dbtable *tbl;
        char **dests;
        int ndests;
        char *config;

        tbl = newqdb(dbenv, qnames[i],
                    65536 /* TODO: pass from comdb2sc, store in llmeta? */,
                    65536, 1);
        if (tbl == NULL) {
            logmsg(LOGMSG_ERROR, "can't create queue \"%s\"\n", qnames[i]);
            return -1;
        }
        dbenv->qdbs[dbenv->num_qdbs++] = tbl;

        /* Add queue the hash. */
        hash_add(dbenv->qdb_hash, tbl);

        rc = bdb_llmeta_get_queue(qnames[i], &config, &ndests, &dests, &bdberr);
        if (rc) {
            logmsg(LOGMSG_ERROR, "can't get information for queue \"%s\"\n",
                    qnames[i]);
            return -1;
        }

        rc = dbqueue_add_consumer(tbl, 0, dests[0], 0);
        if (rc) {
            logmsg(LOGMSG_ERROR, "can't add consumer for queue \"%s\"\n", qnames[i]);
            return -1;
        }

        /* create a procedure (needs to go away, badly) */
        rc = javasp_load_procedure_int(qnames[i], NULL, config);
        if (rc) {
            logmsg(LOGMSG_ERROR, "%s: javasp_load_procedure_int returned rc %d\n",
                    __func__, rc);
            return -1;
        }

        /* the final step (starting consumers) requires the dbs to be open, so
         * we defer that
         * until after backend_open() is done. */
    }

    return 0;
}

/* gets the table names and dbnums from the low level meta table and sets up the
 * dbenv accordingly.  returns 0 on success and anything else otherwise */
static int llmeta_load_tables(struct dbenv *dbenv, char *dbname)
{
    int rc = 0, bdberr, dbnums[MAX_NUM_TABLES], fndnumtbls, i;
    char *tblnames[MAX_NUM_TABLES];
    struct dbtable *tbl;

    /* load the tables from the low level metatable */
    if (bdb_llmeta_get_tables(NULL, tblnames, dbnums, sizeof(tblnames),
                              &fndnumtbls, &bdberr) ||
        bdberr != BDBERR_NOERROR) {
        logmsg(LOGMSG_ERROR, "couldn't load tables from low level meta table"
                        "\n");
        return 1;
    }

    /* set generic settings, likely already set when env was opened, but make
     * sure */
    bdb_attr_set(dbenv->bdb_attr, BDB_ATTR_GENIDS, 1);

    /* make room for dbs */
    dbenv->dbs = realloc(dbenv->dbs, fndnumtbls * sizeof(struct dbtable *));

    for (i = 0; i < fndnumtbls; ++i) {
        char *csc2text = NULL;
        int ver;
        int bdberr;

        /* if db number matches parent database db number then
         * table name must match parent database name.  otherwise
         * we get mysterious failures to receive qtraps (setting
         * taskname to something not our task name causes initque
         * to fail, and the ldgblzr papers over this) */
        if (dbenv->dbnum && dbnums[i] == dbenv->dbnum &&
            strcasecmp(dbname, tblnames[i]) != 0) {
            logmsg(LOGMSG_ERROR, "Table %s has same db number as parent database but "
                   "different name\n",
                   tblnames[i]);
            rc = 1;
            break;
        }

        /* get schema version from llmeta */
        rc = bdb_get_csc2_highest(NULL, tblnames[i], &ver, &bdberr);
        if (rc)
            break;

        /* create latest version of db */
        rc = get_csc2_file(tblnames[i], ver, &csc2text, NULL);
        if (rc) {
            logmsg(LOGMSG_ERROR, "get_csc2_file failed %s:%d\n", __FILE__, __LINE__);
            break;
        }
        rc = dyns_load_schema_string(csc2text, dbname, tblnames[i]);
        if (rc) {
            logmsg(LOGMSG_ERROR, "dyns_load_schema_string failed %s:%d\n", __FILE__,
                    __LINE__);
            break;
        }
        free(csc2text);
        csc2text = NULL;
        tbl = newdb_from_schema(dbenv, tblnames[i], NULL, dbnums[i], i, 0);
        if (tbl == NULL) {
            logmsg(LOGMSG_ERROR, "newdb_from_schema failed %s:%d\n", __FILE__,
                    __LINE__);
            rc = 1;
            break;
        }
        tbl->version = ver;

        /* We only want to load older schema versions for ODH databases.  ODH
         * information
         * is stored in the meta table (not the llmeta table), so it's not
         * loaded yet. */

        /* set tbl values and add to env */
        tbl->shmflags = 0;
        tbl->dbs_idx = i;
        dbenv->dbs[i] = tbl;

        /* Add table to the hash. */
        hash_add(dbenv->db_hash, tbl);

        /* just got a bunch of data. remember it so key forming
           routines and SQL can get at it */
        rc = add_cmacc_stmt(tbl, 0);
        if (rc) {
            logmsg(LOGMSG_ERROR, "Failed to load schema: can't process schema file "
                            "%s\n",
                    tbl->dbname);
            ++i; /* this tblname has already been marshalled so we dont want to
                  * free it below */
            rc = 1;
            break;
        }
    }

    /* we have to do this after all the meta table lookups so that the hack in
     * get_meta_int works */
    dbenv->num_dbs = fndnumtbls;

    /* if we quit early bc of an error free the rest */
    while (i < fndnumtbls)
        free(tblnames[i++]);

    return rc;
}

/* replace the table names and dbnums saved in the low level meta table with the
 * ones in the dbenv.  returns 0 on success and anything else otherwise */
int llmeta_set_tables(tran_type *tran, struct dbenv *dbenv)
{
    int i, bdberr, dbnums[MAX_NUM_TABLES];
    char *tblnames[MAX_NUM_TABLES];

    /* gather all the table names and tbl numbers */
    for (i = 0; i < dbenv->num_dbs; ++i) {
        tblnames[i] = dbenv->dbs[i]->dbname;
        dbnums[i] = dbenv->dbs[i]->dbnum;
    }

    /* put the values in the low level meta table */
    if (bdb_llmeta_set_tables(tran, tblnames, dbnums, dbenv->num_dbs,
                              &bdberr) ||
        bdberr != BDBERR_NOERROR) {
        logmsg(LOGMSG_ERROR, "couldn't set tables in low level meta table\n");
        return 1;
    }

    return 0; /* success */
}

/* prints out a file (datadir/dbname_file_vers_map) that provides a mapping of
 * all the file types and numbers to version numbers, for example,
 * for each table the file will have output
 * similar to:
 * table tablename
 *      data files: version_num
 *      blob files
 *          blob num 1: version_num
 *          blob num 2: version_num
 *          ...
 *      index files
 *          index 0: version_num
 *          index 1: version_num
 *          ...
 * ...
 *
 * the db never uses this file it is only to make it easier for people to tell
 * what files belong to what parts of a table, etc */
int llmeta_dump_mapping_tran(void *tran, struct dbenv *dbenv)
{
    int i, rc;
    char *fname, fname_tail[] = "_file_vers_map";
    int file, fnamelen;
    SBUF2 *sbfile;

    /* get the mem we need for fname */
    fnamelen = strlen(dbenv->basedir) + strlen(dbenv->envname) +
               strlen(fname_tail) + 2 /* one for / and one for NULL byte */;
    fname = malloc(fnamelen);
    if (!fname) {
        logmsg(LOGMSG_ERROR, "llmeta_dump_mapping: failed to malloc file name\n");
        return -1;
    }

    /* construct the file's name */
    if (gbl_nonames)
        rc = snprintf(fname, fnamelen, "%s/file_vers_map", dbenv->basedir);
    else
        rc = snprintf(fname, fnamelen, "%s/%s%s", dbenv->basedir,
                      dbenv->envname, fname_tail);

    if (rc < 0 || rc >= fnamelen) {
        logmsg(LOGMSG_ERROR, "llmeta_dump_mapping: failed to create file name\n");
        free(fname);
        return -1;
    }

    /* open file */
    file = open(fname, O_WRONLY | O_CREAT | O_TRUNC, 0666);
    free(fname);
    if (file == -1) {
        logmsg(LOGMSG_ERROR, "llmeta_dump_mapping: failed to open %s for writing\n",
                fname);
        return -1;
    }
    sbfile = sbuf2open(file, 0);
    if (!sbfile) {
        logmsg(LOGMSG_ERROR, "llmeta_dump_mapping: failed to open sbuf2\n");
        close(file);
        return -1;
    }

    rc = 0;

    /* print out the versions of each table's files */
    for (i = 0; i < dbenv->num_dbs; ++i) {
        int j, bdberr;
        unsigned long long version_num;

        /* print the main data file's version number */
        if (bdb_get_file_version_data(dbenv->dbs[i]->handle, tran, 0 /*dtanum*/,
                                      &version_num, &bdberr) ||
            bdberr != BDBERR_NOERROR) {
            logmsg(LOGMSG_ERROR, "llmeta_dump_mapping: failed to fetch version "
                            "number for %s's main data files\n",
                    dbenv->dbs[i]->dbname);
            rc = -1;
            goto done;
        }

        sbuf2printf(sbfile,
                    "table %s %d\n\tdata files: %016llx\n\tblob files\n",
                    dbenv->dbs[i]->dbname, dbenv->dbs[i]->lrl,
                    flibc_htonll(version_num));

        /* print the indicies' version numbers */
        for (j = 1; j <= dbenv->dbs[i]->numblobs; ++j) {
            if (bdb_get_file_version_data(dbenv->dbs[i]->handle, tran,
                                          j /*dtanum*/, &version_num,
                                          &bdberr) ||
                bdberr != BDBERR_NOERROR) {
                logmsg(LOGMSG_ERROR, "llmeta_dump_mapping: failed to fetch version "
                                "number for %s's blob num %d's files\n",
                        dbenv->dbs[i]->dbname, j);
                rc = -1;
                goto done;
            }

            sbuf2printf(sbfile, "\t\tblob num %d: %016llx\n", j,
                        flibc_htonll(version_num));
        }

        /* print the indicies' version numbers */
        sbuf2printf(sbfile, "\tindex files\n");
        for (j = 0; j < dbenv->dbs[i]->nix; ++j) {
            if (bdb_get_file_version_index(dbenv->dbs[i]->handle, tran,
                                           j /*dtanum*/, &version_num,
                                           &bdberr) ||
                bdberr != BDBERR_NOERROR) {
                logmsg(LOGMSG_ERROR, "llmeta_dump_mapping: failed to fetch version "
                                "number for %s's index num %d\n",
                        dbenv->dbs[i]->dbname, j);
                rc = -1;
                goto done;
            }

            sbuf2printf(sbfile, "\t\tindex num %d: %016llx\n", j,
                        flibc_htonll(version_num));
        }
    }

done:
    sbuf2close(sbfile);
    return rc;
}

int llmeta_dump_mapping(struct dbenv *dbenv)
{
    return llmeta_dump_mapping_tran(NULL, dbenv);
}

int llmeta_dump_mapping_table_tran(void *tran, struct dbenv *dbenv,
                                   const char *table, int err)
{
    int i;
    int bdberr;
    unsigned long long version_num;
    struct dbtable *p_db;

    if (!(p_db = get_dbtable_by_name(table)))
        return -1;

    /* print out the versions of each of the table's files */

    /* print the main data file's version number */
    if (bdb_get_file_version_data(p_db->handle, tran, 0 /*dtanum*/,
                                  &version_num, &bdberr) ||
        bdberr != BDBERR_NOERROR) {
        if (err)
            logmsg(LOGMSG_ERROR, "llmeta_dump_mapping: failed to fetch version "
                            "number for %s's main data files\n",
                    p_db->dbname);
        else
            ctrace("llmeta_dump_mapping: failed to fetch version number for "
                   "%s's main data files\n",
                   p_db->dbname);
        return -1;
    }

    if (err)
        logmsg(LOGMSG_INFO, "table %s\n\tdata files: %016llx\n\tblob files\n",
                p_db->dbname, flibc_htonll(version_num));
    else
        ctrace("table %s\n\tdata files: %016llx\n\tblob files\n", p_db->dbname,
               (long long unsigned int)flibc_htonll(version_num));

    /* print the blobs' version numbers */
    for (i = 1; i <= p_db->numblobs; ++i) {
        if (bdb_get_file_version_data(p_db->handle, tran, i /*dtanum*/,
                                      &version_num, &bdberr) ||
            bdberr != BDBERR_NOERROR) {
            if (err)
                logmsg(LOGMSG_ERROR, "llmeta_dump_mapping: failed to fetch version "
                                "number for %s's blob num %d's files\n",
                        p_db->dbname, i);
            else
                ctrace("llmeta_dump_mapping: failed to fetch version number "
                       "for %s's blob num %d's files\n",
                       p_db->dbname, i);
            return -1;
        }
        if (err)
            logmsg(LOGMSG_INFO, "\t\tblob num %d: %016llx\n", i,
                    flibc_htonll(version_num));
        else
            ctrace("\t\tblob num %d: %016llx\n", i,
                   (long long unsigned int)flibc_htonll(version_num));
    }

    /* print the indicies' version numbers */
    logmsg(LOGMSG_INFO, "\tindex files\n");
    for (i = 0; i < p_db->nix; ++i) {
        if (bdb_get_file_version_index(p_db->handle, tran, i /*dtanum*/,
                                       &version_num, &bdberr) ||
            bdberr != BDBERR_NOERROR) {
            if (err)
                logmsg(LOGMSG_ERROR, "llmeta_dump_mapping: failed to fetch version "
                                "number for %s's index num %d\n",
                        p_db->dbname, i);
            else
                ctrace("llmeta_dump_mapping: failed to fetch version number "
                       "for %s's index num %d\n",
                       p_db->dbname, i);
            return -1;
        }

        if (err)
            logmsg(LOGMSG_INFO, "\t\tindex num %d: %016llx\n", i,
                    flibc_htonll(version_num));
        else
            ctrace("\t\tindex num %d: %016llx\n", i,
                   (long long unsigned int)flibc_htonll(version_num));
    }

    return 0;
}

int llmeta_dump_mapping_table(struct dbenv *dbenv, const char *table, int err)
{
    return llmeta_dump_mapping_table_tran(NULL, dbenv, table, err);
}

static struct dbenv *newdbenv(char *dbname, char *lrlname)
{
    int rc;
    struct dbenv *dbenv = calloc(1, sizeof(struct dbenv));
    if (dbenv == 0) {
        logmsg(LOGMSG_FATAL, "newdb:calloc dbenv");
        return NULL;
    }

    dbenv->cacheszkbmin = 65536;
    dbenv->bdb_attr = bdb_attr_create();

    /* default retry = 10 seconds.  this used to be 180 seconds (3 minutes)
     * which was a complete farce really since the proxy ignored it and used
     * a value of 10 anyway. */
    dbenv->retry = 10;

    /* default pagesizes */
    dbenv->pagesize_dta = 4096;
    dbenv->pagesize_freerec = 512;
    dbenv->pagesize_ix = 4096;

    /*default sync mode:*/
    dbenv->rep_sync = REP_SYNC_FULL;
    dbenv->log_sync_time = 10;        /*sync logs every n seconds */
    dbenv->log_mem_size = 128 * 1024; /*sync logs every n seconds */
    dbenv->log_delete = 1;            /*delete logs.*/
    dbenv->log_delete_filenum = -1;
    listc_init(&dbenv->log_delete_state_list,
               offsetof(struct log_delete_state, linkv));
    pthread_mutex_init(&dbenv->log_delete_counter_mutex, NULL);

    /* assume I want a cluster, unless overridden by -local or cluster none */

    dbenv->envname = strdup(dbname);

    listc_init(&dbenv->managed_participants,
               offsetof(struct managed_component, lnk));
    listc_init(&dbenv->managed_coordinators,
               offsetof(struct managed_component, lnk));
    pthread_mutex_init(&dbenv->incoherent_lk, NULL);

    /* Initialize the table/queue hashes. */
    dbenv->db_hash =
        hash_init_user((hashfunc_t *)strhashfunc, (cmpfunc_t *)strcmpfunc,
                       offsetof(struct dbtable, dbname), 0);
    dbenv->qdb_hash =
        hash_init_user((hashfunc_t *)strhashfunc, (cmpfunc_t *)strcmpfunc,
                       offsetof(struct dbtable, dbname), 0);

    if ((rc = pthread_mutex_init(&dbenv->dbqueue_admin_lk, NULL)) != 0) {
        logmsg(LOGMSG_FATAL, "can't init lock %d %s\n", rc, strerror(errno));
        return NULL;
    }

    /* Register all db tunables. */
    if ((register_db_tunables(dbenv))) {
        logmsg(LOGMSG_FATAL, "Failed to initialize tunables");
        exit(1);
    }

    if (read_lrl_files(dbenv, lrlname)) {
        logmsg(LOGMSG_FATAL, "Failed to initialize tunables");
        exit(1);
    }

    logmsg(LOGMSG_INFO, "database %s starting\n", dbenv->envname);

    if (gbl_create_mode) {
        /* make sure the database directory exists! */
        rc = mkdir(dbenv->basedir, 0774);
        if (rc && errno != EEXIST) {
            logmsg(LOGMSG_ERROR, "mkdir(%s): %s\n", dbenv->basedir,
                   strerror(errno));
            /* continue, this will make us fail later */
        }
    } else {
        struct stat sb;
        stat(dbenv->basedir, &sb);
        if (!S_ISDIR(sb.st_mode)) {
            logmsg(LOGMSG_FATAL, "DB directory '%s' does not exist\n",
                   dbenv->basedir);
            return 0;
        }
    }

    tz_hash_init();
    init_sql_hint_table();

    dbenv->long_trn_table = hash_init(sizeof(unsigned long long));

    if (dbenv->long_trn_table == NULL) {
        logmsg(LOGMSG_ERROR, "couldn't allocate long transaction lookup table\n");
        return NULL;
    }
    if (pthread_mutex_init(&dbenv->long_trn_mtx, NULL) != 0) {
        logmsg(LOGMSG_ERROR, "couldn't allocate long transaction lookup table\n");
        hash_free(dbenv->long_trn_table);
        dbenv->long_trn_table = NULL;
        return NULL;
    }

    if (gbl_local_mode) {
        /*force no siblings for local mode*/
        dbenv->nsiblings = 0;
        dbenv->rep_sync = REP_SYNC_NONE;
        dbenv->log_sync = 0;
        dbenv->log_sync_time = 30;
        dbenv->log_mem_size = 1024 * 1024;
        dbenv->log_delete = 1; /*delete logs.*/
    }

    listc_init(&dbenv->sql_threads, offsetof(struct sql_thread, lnk));
    listc_init(&dbenv->sqlhist, offsetof(struct sql_hist, lnk));
    dbenv->master = NULL; /*no known master at this point.*/
    dbenv->errstaton = 1; /* ON */

    return dbenv;
}

#ifndef BERKDB_46
extern pthread_key_t DBG_FREE_CURSOR;
#endif

/* check that we don't have name clashes, and other sanity checks, this also
 * populates some values like reverse constraints and db->dtastripe */
static int db_finalize_and_sanity_checks(struct dbenv *dbenv)
{
    int have_bad_schema = 0, ii, jj;

    if (!dbenv->num_dbs) {
        have_bad_schema = 1;
        logmsg(LOGMSG_FATAL, "No tables have been loaded.");
    }

    for (ii = 0; ii < dbenv->num_dbs; ii++) {
        dbenv->dbs[ii]->dtastripe = 1;

        for (jj = 0; jj < dbenv->num_dbs; jj++) {
            if (jj != ii) {
                if (strcasecmp(dbenv->dbs[ii]->dbname,
                               dbenv->dbs[jj]->dbname) == 0) {
                    have_bad_schema = 1;
                    logmsg(LOGMSG_FATAL, "Two tables have identical names (%s) tblnums %d "
                           "%d\n",
                           dbenv->dbs[ii]->dbname, ii, jj);
                }
            }
        }

        if ((strcasecmp(dbenv->dbs[ii]->dbname, dbenv->envname) == 0) &&
            (dbenv->dbs[ii]->dbnum != 0) &&
            (dbenv->dbnum != dbenv->dbs[ii]->dbnum)) {

            have_bad_schema = 1;
            logmsg(LOGMSG_FATAL, "Table name and database name conflict (%s) tblnum %d\n",
                   dbenv->envname, ii);
        }

        if (dbenv->dbs[ii]->nix > MAXINDEX) {
            have_bad_schema = 1;
            logmsg(LOGMSG_FATAL, "Database %s has too many indexes (%d)\n",
                   dbenv->dbs[ii]->dbname, dbenv->dbs[ii]->nix);
        }

        /* last ditch effort to stop invalid schemas getting through */
        for (jj = 0; jj < dbenv->dbs[ii]->nix && jj < MAXINDEX; jj++)
            if (dbenv->dbs[ii]->ix_keylen[jj] > MAXKEYLEN) {
                have_bad_schema = 1;
                logmsg(LOGMSG_FATAL, "Database %s index %d too large (%d)\n",
                       dbenv->dbs[ii]->dbname, jj,
                       dbenv->dbs[ii]->ix_keylen[jj]);
            }

        /* verify constraint names and add reverse constraints here */
        if (populate_reverse_constraints(dbenv->dbs[ii]))
            have_bad_schema = 1;
    }

    return have_bad_schema;
}

static int dump_queuedbs(char *dir)
{
    for (int i = 0;
         i < thedb->num_qdbs && thedb->qdbs[i]->dbtype == DBTYPE_QUEUEDB; ++i) {
        char *config;
        int ndests;
        char **dests;
        int bdberr;
        char *name = thedb->qdbs[i]->dbname;
        int rc;
        rc = bdb_llmeta_get_queue(name, &config, &ndests, &dests, &bdberr);
        if (rc) {
            logmsg(LOGMSG_ERROR, "Can't get data for %s: bdberr %d\n",
                   thedb->qdbs[i]->dbname, bdberr);
            return -1;
        }
        char path[PATH_MAX];
        snprintf(path, sizeof(path), REPOP_QDB_FMT, dir, thedb->envname, i);
        FILE *f = fopen(path, "w");
        if (f == NULL) {
            logmsg(LOGMSG_ERROR, "%s:fopen(\"%s\"):%s\n", __func__, path,
                    strerror(errno));
            return -1;
        }
        fprintf(f, "%s\n%d\n", thedb->qdbs[i]->dbname, ndests);
        for (int j = 0; j < ndests; ++j) {
            fprintf(f, "%s\n", dests[j]);
        }
        fprintf(f, "%s", config);
        fclose(f);
        logmsg(LOGMSG_INFO, "%s wrote file:%s for queuedb:%s\n", __func__, path,
               thedb->qdbs[i]->dbname);
        free(config);
        for (int j = 0; j < ndests; ++j)
            free(dests[j]);
        free(dests);
    }
    return 0;
}

static int repopulate_lrl(const char *p_lrl_fname_out)
{
    /* can't put this on stack, it will overflow appsock thread */
    struct {
        char lrl_fname_out_dir[256];
        size_t lrl_fname_out_dir_len;

        char *p_table_names[MAX_NUM_TABLES];
        char csc2_paths[MAX_NUM_TABLES][256];
        char *p_csc2_paths[MAX_NUM_TABLES];
        int table_nums[MAX_NUM_TABLES];
    } * p_data;
    int i;

    /* make sure the output path is absolute */
    if (p_lrl_fname_out[0] != '/') {
        logmsg(LOGMSG_ERROR, "%s: output lrl fname is must be absolute: %s\n",
                __func__, p_lrl_fname_out);
        return -1;
    }

    if (!(p_data = malloc(sizeof(*p_data)))) {
        logmsg(LOGMSG_ERROR, "%s: malloc failed\n", __func__);
        return -1;
    }

    /* pull out the out lrl's path */

    p_data->lrl_fname_out_dir_len =
        strrchr(p_lrl_fname_out, '/') - p_lrl_fname_out;
    if ((p_data->lrl_fname_out_dir_len + 1 /*NUL byte*/) >
        sizeof(p_data->lrl_fname_out_dir)) {
        logmsg(LOGMSG_ERROR, "%s: output lrl dir too long: %s\n", __func__,
                p_lrl_fname_out);

        free(p_data);
        return -1;
    }

    strncpy(p_data->lrl_fname_out_dir, p_lrl_fname_out,
            p_data->lrl_fname_out_dir_len);
    p_data->lrl_fname_out_dir[p_data->lrl_fname_out_dir_len] = '\0';

    /* collect all of the table's info */
    for (i = 0; i < thedb->num_dbs; ++i) {
        /* come up with the csc2's fname in the out lrl's dir */
        if (get_csc2_fname(thedb->dbs[i], p_data->lrl_fname_out_dir,
                           p_data->csc2_paths[i],
                           sizeof(p_data->csc2_paths[i]))) {
            logmsg(LOGMSG_ERROR, "%s: get_csc2_fname failed for: %s\n", __func__,
                    thedb->dbs[i]->dbname);

            free(p_data);
            return -1;
        }

        /* dump the csc2 */
        if (dump_table_csc2_to_disk_fname(thedb->dbs[i],
                                          p_data->csc2_paths[i])) {
            logmsg(LOGMSG_ERROR, "%s: dump_table_csc2_to_disk_fname failed for: "
                            "%s\n",
                    __func__, thedb->dbs[i]->dbname);

            free(p_data);
            return -1;
        }

        p_data->p_table_names[i] = thedb->dbs[i]->dbname;
        p_data->p_csc2_paths[i] = p_data->csc2_paths[i];
        p_data->table_nums[i] = thedb->dbs[i]->dbnum;
    }

    int has_sp =
        dump_spfile(p_data->lrl_fname_out_dir, thedb->envname, SP_FILE_NAME);

    if (dump_queuedbs(p_data->lrl_fname_out_dir) != 0) {
        free(p_data);
        return -1;
    }

    /* write out the lrl */
    if (rewrite_lrl_un_llmeta(getresourcepath("lrl"), p_lrl_fname_out,
                              p_data->p_table_names, p_data->p_csc2_paths,
                              p_data->table_nums, thedb->num_dbs,
                              p_data->lrl_fname_out_dir, has_sp)) {
        logmsg(LOGMSG_ERROR, "%s: rewrite_lrl_un_llmeta failed\n", __func__);

        free(p_data);
        return -1;
    }

    free(p_data);
    return 0;
}

int appsock_repopnewlrl(SBUF2 *sb, int *keepsocket)
{
    char lrl_fname_out[256];
    int rc;

    if (((rc = sbuf2gets(lrl_fname_out, sizeof(lrl_fname_out), sb)) <= 0) ||
        (lrl_fname_out[rc - 1] != '\n')) {
        logmsg(LOGMSG_ERROR, "%s: I/O error reading out lrl fname\n", __func__);
        return -1;
    }
    lrl_fname_out[rc - 1] = '\0';

    if (repopulate_lrl(lrl_fname_out)) {
        logmsg(LOGMSG_ERROR, "%s: repopulate_lrl failed\n", __func__);
        return -1;
    }

    if (sbuf2printf(sb, "OK\n") < 0 || sbuf2flush(sb) < 0) {
        logmsg(LOGMSG_ERROR, "%s: failed to send done ack text\n", __func__);
        return -1;
    }

    return 0;
}

int llmeta_open(void)
{
    /* now that we have bdb_env open, we can get at llmeta */
    char llmetaname[256];
    int bdberr = 0;

    /*get the table's name*/
    if (gbl_nonames)
        snprintf(llmetaname, sizeof(llmetaname), "comdb2_llmeta");
    else
        snprintf(llmetaname, sizeof(llmetaname), "%s.llmeta", thedb->envname);

    /*open the table*/
    if (bdb_llmeta_open(llmetaname, thedb->basedir, thedb->bdb_env,
                        0 /*create_override*/, &bdberr) ||
        bdberr != BDBERR_NOERROR) {
        logmsg(LOGMSG_ERROR, "Failed to open low level meta table, rc: %d\n",
                bdberr);
        return -1;
    }
    return 0;
}

static void get_txndir(char *txndir, size_t sz_txndir)
{
    if (gbl_nonames)
        snprintf(txndir, sz_txndir, "%s/logs", thedb->basedir);
    else
        snprintf(txndir, sz_txndir, "%s/%s.txn", thedb->basedir, gbl_dbname);
}

static void get_savdir(char *savdir, size_t sz_savdir)
{
    if (gbl_nonames)
        snprintf(savdir, sz_savdir, "%s/savs", thedb->basedir);
    else
        snprintf(savdir, sz_savdir, "%s/%s.sav", thedb->basedir, gbl_dbname);
}

const char *get_basedir(void) { return thedb->basedir; }

typedef struct extentsentry {
    uint64_t num;
    char name[PATH_MAX];
    LIST_ENTRY(extentsentry) link;
} ExtentsEntry;

typedef struct {
    char name[PATH_MAX];
    unsigned count;
    LIST_HEAD(, extentsentry) head;
} ExtentsQueue;

// sort desc
static int cmp_extents(const void *a, const void *b)
{
    uint64_t i = *(uint64_t *)a, j = *(uint64_t *)b;
    return i < j ? +1 : i > j ? -1 : 0;
}

static int purge_extents(void *obj, void *arg)
{
    ExtentsQueue *q = obj;
    uint64_t nums[q->count];
    ExtentsEntry *e, *del = NULL;
    int i = 0;
    LIST_FOREACH(e, &q->head, link)
    {
        free(del);
        del = e;
        nums[i++] = e->num;
    }
    free(del);
    qsort(nums, i, sizeof(nums[0]), cmp_extents);
    int j = 1;
    while (j < i) {
        if (nums[j - 1] - nums[j] != 1)
            break;
        ++j;
    }
    if (j != i) {
        logmsg(LOGMSG_ERROR, "queue:%s has gap in extents %" PRIu64 " -> %" PRIu64
               "..%" PRIu64 "\n",
               q->name, nums[j - 1], nums[j], nums[i - 1]);
        char txndir[PATH_MAX], savdir[PATH_MAX];
        get_txndir(txndir, sizeof(txndir));
        get_savdir(savdir, sizeof(savdir));
        if (mkdir(savdir, 0774) != 0 && errno != EEXIST) {
            logmsg(LOGMSG_ERROR, "mkdir(%s): %s\n", savdir, strerror(errno));
        }
        while (j < i) {
            char qfile[PATH_MAX], sfile[PATH_MAX];
            snprintf(qfile, PATH_MAX, "%s/__dbq.%s.queue.%" PRIu64, txndir,
                     q->name, nums[j]);
            snprintf(sfile, PATH_MAX, "%s/__dbq.%s.queue.%" PRIu64, savdir,
                     q->name, nums[j]);
            if (rename(qfile, sfile) == 0) {
                logmsg(LOGMSG_INFO, "%s -> %s\n", qfile, sfile);
            } else {
                logmsg(LOGMSG_ERROR, "%s -> %s failed:%s\n", qfile, sfile,
                        strerror(errno));
            }
            ++j;
        }
    }
    free(q);
    return 0;
}

static void clear_queue_extents(void)
{
    DIR *dir;
    struct dirent *entry;
    char txndir[PATH_MAX];
    get_txndir(txndir, sizeof(txndir));
    if ((dir = opendir(txndir)) == NULL) {
        if (!gbl_create_mode) {
            logmsg(LOGMSG_ERROR, "%s failed opendir(%s): %s\n", __func__,
                   txndir, strerror(errno));
        }
        return;
    }
    hash_t *hash_table = hash_init_str(offsetof(ExtentsQueue, name));
    while ((entry = readdir(dir)) != NULL) {
        ExtentsQueue *q;
        char file[PATH_MAX], *__dbq, *name, *queue, *num, *ptr = NULL;
        if (strncmp(entry->d_name, "__dbq", 5) != 0)
            continue;
        strcpy(file, entry->d_name);
        if ((__dbq = strtok_r(file, ".", &ptr)) == NULL)
            continue;
        if ((name = strtok_r(NULL, ".", &ptr)) == NULL)
            continue;
        if ((queue = strtok_r(NULL, ".", &ptr)) == NULL)
            continue;
        if ((num = strtok_r(NULL, ".", &ptr)) == NULL)
            continue;
        if (strcmp(queue, "queue") != 0)
            continue;
        if ((q = hash_find(hash_table, name)) == NULL) {
            q = malloc(sizeof(ExtentsQueue));
            q->count = 0;
            LIST_INIT(&q->head);
            strncpy(q->name, name, sizeof(q->name));
            hash_add(hash_table, q);
        }
        ExtentsEntry *e = malloc(sizeof(ExtentsEntry));
        e->num = strtoull(num, NULL, 10);
        LIST_INSERT_HEAD(&q->head, e, link);
        ++q->count;
    }
    closedir(dir);
    hash_for(hash_table, purge_extents, NULL);
    hash_free(hash_table);
}

static int llmeta_set_qdb(const char *file)
{
    // lazy - ok to leak on error
    // db is in create mode and will exit anyway
    FILE *f = fopen(file, "r");
    if (f == NULL) {
        logmsg(LOGMSG_ERROR, "%s:fopen(\"%s\"):%s\n", __func__, file,
                strerror(errno));
        return -1;
    }
    size_t n;
    ssize_t s;
    // Name of queue
    char *name = NULL;
    if ((s = getline(&name, &n, f)) == -1) {
        fclose(f);
        return -1;
    }
    name[s - 1] = 0;
    // Num of dests
    char *str_ndest = NULL;
    if ((s = getline(&str_ndest, &n, f)) == -1) {
        fclose(f);
        return -1;
    }
    int ndests = atoi(str_ndest);
    // Dests
    char *dests[ndests];
    for (int i = 0; i < ndests; ++i) {
        dests[i] = NULL;
        if ((s = getline(&dests[i], &n, f)) == -1) {
            fclose(f);
            return -1;
        }
        dests[i][s - 1] = 0;
    }
    // Config - Read till EOF
    long here = ftell(f);
    fseek(f, 0, SEEK_END);
    long end = ftell(f);
    fseek(f, here, SEEK_SET);
    n = end - here;
    char config[n];
    if (fread(config, n, 1, f) == 0) {
        fclose(f);
        return -1;
    }
    config[n - 1] = 0;
    // Save to LLMETA
    int rc, bdberr;
    if ((rc = bdb_llmeta_add_queue(thedb->bdb_env, NULL, name, config, ndests,
                                   dests, &bdberr)) == 0) {
        logmsg(LOGMSG_INFO, "Added queuedb: %s\n", name);
    }
    fclose(f);
    free(name);
    free(str_ndest);
    for (int i = 0; i < ndests; ++i) {
        free(dests[i]);
    }
    if (rc != 0) {
        return -1;
    }
    return 0;
}

static char *create_default_lrl_file(char *dbname, char *dir) {
    char *lrlfile_name;
    FILE *lrlfile;

    lrlfile_name = malloc(strlen(dir) + strlen(dbname) + 4 /*.lrl*/ +
                          1 /*slash*/ + 1 /*nul*/);
    sprintf(lrlfile_name, "%s/%s.lrl", dir, dbname);
    lrlfile = fopen(lrlfile_name, "w");
    if (lrlfile == NULL) {
        logmsg(LOGMSG_ERROR, "fopen(\"%s\") rc %d %s.\n", lrlfile_name, 
                errno, strerror(errno));
        free(lrlfile_name);
        return NULL;
    }

    fprintf(lrlfile, "name    %s\n", dbname);
    fprintf(lrlfile, "dir     %s\n\n", dir);
    fclose(lrlfile);

    return lrlfile_name;
}

static int init_db_dir(char *dbname, char *dir)
{
    struct stat st;
    int rc;

    rc = stat(dir, &st);
    if (rc) {
        if (errno == ENOENT) {
            rc = mkdir(dir, 0770);
            if (rc) {
                logmsg(LOGMSG_ERROR, "\"%s\" doesn't exist and can't create it.\n", dir);
                return -1;
            }
            rc = stat(dir, &st);
            if (rc) {
                logmsg(LOGMSG_ERROR, "stat(\"%s\") rc %d %s.\n", dir, errno,
                        strerror(errno));
                return -1;
            }
        } else {
            logmsg(LOGMSG_ERROR, "stat(\"%s\") rc %d %s.\n", dir, errno, strerror(errno));
            return -1;
        }
    }
    if (!S_ISDIR(st.st_mode)) {
        logmsg(LOGMSG_ERROR, "\"%s\" is not a directory.\n", dir);
        return -1;
    }
    return 0;
}

static int llmeta_set_qdbs()
{
    if (qdbs == NULL)
        return 0;
    int rc = 0;
    while (*qdbs && (rc = llmeta_set_qdb(*qdbs++)) == 0)
        ;
    return rc;
}

static int init_sqlite_table(struct dbenv *dbenv, char *table)
{
    int rc;
    struct dbtable *tbl;

    dbenv->dbs =
        realloc(dbenv->dbs, (dbenv->num_dbs + 1) * sizeof(struct dbtable *));

    /* This used to just pull from installed files.  Let's just do it from memory
       so comdb2 can run standalone with no support files. */
    const char *sqlite_stat1 = 
"tag ondisk { "
"    cstring tbl[64] "
"    cstring idx[64] null=yes "
"    cstring stat[4096] "
"} "
" "
"keys { "
"    \"0\" = tbl + idx "
"} ";

    const char *sqlite_stat4 =
"tag ondisk "
"{ "
"    cstring tbl[64] "
"    cstring idx[64] "
"    int     samplelen "
"    byte    sample[1024] /* entire record in sqlite format */ "
"} "
" "
"keys "
"{ "
"    dup \"0\" = tbl + idx "
"} ";

    const char *schema;

    if (strcmp(table, "sqlite_stat1") == 0) {
       schema = sqlite_stat1;
    }
    else if (strcmp(table, "sqlite_stat4") == 0) {
       schema = sqlite_stat4;
    }
    else {
       logmsg(LOGMSG_ERROR, "unknown sqlite table \"%s\"\n", table);
       return -1;
    }

    rc = dyns_load_schema_string((char*) schema, dbenv->envname, table);
    if (rc) {
        logmsg(LOGMSG_ERROR, "Can't parse schema for %s\n", table);
        return -1;
    }
    tbl = newdb_from_schema(dbenv, table, NULL, 0, dbenv->num_dbs, 0);
    if (tbl == NULL) {
        logmsg(LOGMSG_ERROR, "Can't init table %s from schema\n", table);
        return -1;
    }
    tbl->dbs_idx = dbenv->num_dbs;
    tbl->csc2_schema = strdup(schema);
    dbenv->dbs[dbenv->num_dbs++] = tbl;

    /* Add table to the hash. */
    hash_add(dbenv->db_hash, tbl);

    if (add_cmacc_stmt(tbl, 0)) {
        logmsg(LOGMSG_ERROR, "Can't init table structures %s from schema\n", table);
        return -1;
    }
    return 0;
}

static void load_dbstore_tableversion(struct dbenv *dbenv)
{
    int i;
    for (i = 0; i < dbenv->num_dbs; i++) {
        struct dbtable *tbl = dbenv->dbs[i];
        update_dbstore(tbl);

        tbl->tableversion = table_version_select(tbl, NULL);
        if (tbl->tableversion == -1) {
            logmsg(LOGMSG_ERROR, "Failed reading table version\n");
        }
    }
}

int init_sqlite_tables(struct dbenv *dbenv)
{
    int rc;
    rc = init_sqlite_table(dbenv, "sqlite_stat1");
    if (rc)
        return rc;
    /* There's no 2 or 3.  There used to be 2.  There was never 3. */
    rc = init_sqlite_table(dbenv, "sqlite_stat4");
    if (rc)
        return rc;
    return 0;
}

static int create_db(char *dbname, char *dir) {
   int rc;

   char *fulldir;
   fulldir = realpath(dir, NULL);
   if (fulldir == NULL) {
      rc = mkdir(dir, 0755);
      if (rc) {
         logmsg(LOGMSG_FATAL, 
               "%s doesn't exist, and couldn't create: %s\n", dir,
               strerror(errno));
         return -1;
      }
      fulldir = realpath(dir, NULL);
      if (fulldir == NULL) {
         logmsg(LOGMSG_FATAL, "Can't figure out full path for %s\n", dir);
         return -1;
      }
   }
   dir = fulldir;
   logmsg(LOGMSG_INFO, "Creating db in %s\n", dir);
   setenv("COMDB2_DB_DIR", fulldir, 1);

   if (init_db_dir(dbname, dir)) return -1;

   /* set up as a create run */
   gbl_local_mode = 1;
   /* delay 'gbl_create_mode' so we can use for --create */
   gbl_exit = 1;

   return 0;
}

static int init(int argc, char **argv)
{
    char *dbname, *lrlname = NULL, ctmp[64];
    static int noabort = 0;
    int cacheszkb = 0, ii;
    int rc;
    int bdberr;
    int cacheszkb_suggestion = 0;

    if (argc < 2) {
        print_usage_and_exit();
    }

    dyns_allow_bools();

    rc = bdb_osql_log_repo_init(&bdberr);
    if (rc) {
        logmsg(LOGMSG_FATAL, "bdb_osql_log_repo_init failed to init log repository "
                        "rc %d bdberr %d\n",
                rc, bdberr);
        return -1;
    }

    /* get my working directory */
    if (getcwd(gbl_cwd, sizeof(gbl_cwd)) == 0) {
        logmsgperror("failed to getcwd");
        return -1;
    }

    if (thd_init()) {
        logmsg(LOGMSG_FATAL, "failed initialize thread module\n");
        return -1;
    }
    if (appsock_init()) {
        logmsg(LOGMSG_FATAL, "failed initialize appsock module\n");
        return -1;
    }
    if (sqlpool_init()) {
        logmsg(LOGMSG_FATAL, "failed to initialise sql module\n");
        return -1;
    }
    if (udppfault_thdpool_init()) {
        logmsg(LOGMSG_FATAL, "failed to initialise udp prefault module\n");
        return -1;
    }
    if (pgcompact_thdpool_init()) {
        logmsg(LOGMSG_FATAL, "failed to initialise page compact module\n");
        return -1;
    }
    toblock_init();

    handle_cmdline_options(argc, argv, &lrlname);

    if (gbl_create_mode) {        /*  10  */
        logmsg(LOGMSG_INFO, "create mode.\n");
        gbl_exit = 1;
    }
    if (gbl_fullrecovery) {       /*  11  */
        logmsg(LOGMSG_FATAL, "force full recovery.\n");
        gbl_exit = 1;
    }
    if (gbl_nogbllrl) {         /*  14  */
        /* disable loading comdb2.lrl and comdb2_local.lrl with an absolute
         * path in /bb/bin. comdb2.lrl and comdb2_local.lrl in the pwd are
         * still loaded */
        logmsg(LOGMSG_INFO, "not loading %s/bin/comdb2.lrl and "
               "%s/bin/comdb2_local.lrl.\n",
               gbl_config_root, gbl_config_root);
    }

    /* every option that sets exit implies local mode */
    if (gbl_exit) {
        gbl_local_mode = 1; /*local mode, so no connect to network*/
    }
    
    if (optind >= argc) {
        fprintf(stderr, "Must provide DBNAME as first argument\n");
        exit(1);
    }
    dbname = argv[optind++];
    if (strlen(dbname) == 0 || strlen(dbname) >= MAX_DBNAME_LENGTH) {
       logmsg(LOGMSG_FATAL, "Invalid dbname, must be < %d characters\n", 
                MAX_DBNAME_LENGTH - 1);
        return -1;
    }
    strcpy(gbl_dbname, dbname);

    if (optind < argc && isdigit((int)argv[optind][0])) {
        cacheszkb = atoi(argv[optind]);
    }

    pthread_attr_init(&gbl_pthread_attr);
    pthread_attr_setstacksize(&gbl_pthread_attr, DEFAULT_THD_STACKSZ);
    pthread_attr_setdetachstate(&gbl_pthread_attr, PTHREAD_CREATE_DETACHED);

    rc = pthread_key_create(&comdb2_open_key, NULL);
    if (rc) {
        logmsg(LOGMSG_FATAL, "pthread_key_create comdb2_open_key %d\n", rc);
        return -1;
    }

#ifndef BERKDB_46
    rc = pthread_key_create(&DBG_FREE_CURSOR, free);
    if (rc) {
        logmsg(LOGMSG_FATAL, "pthread_key_create DBG_FREE_CURSOR %d\n", rc);
        return -1;
    }
#endif

    if (lrlname == NULL) {
        char *lrlenv = getenv("COMDB2_CONFIG");
        if (lrlenv)
            lrlname = lrlenv;
        else {
            snprintf0(ctmp, sizeof(ctmp), "%s.lrl", dbname);
            if (access(ctmp, F_OK) == 0) lrlname = ctmp;
        }
    }

    /* If user didn't specify where the db lives, try current directory first */
    if (!gbl_create_mode && lrlname == NULL && gbl_dbdir == NULL) {
        struct stat st;
        int rc;

        if (gbl_nonames) {
            rc = stat("logs", &st);
        } else {
            /* TODO: change when merging long names */
            char logdir[100];
            snprintf(logdir, sizeof(logdir), "%s.txn", gbl_dbname);
            rc = stat(logdir, &st);
        }

        if (rc == 0 && (st.st_mode & S_IFDIR)) {
            gbl_dbdir = realpath(".", NULL);
        } else {
            /* can't access or can't find logs in current directory, assume db
             * isn't here */
        }
    }

    init_file_locations(lrlname);

    if (gbl_create_mode && lrlname == NULL) {
       if (gbl_dbdir == NULL)
          gbl_dbdir = comdb2_location("database", "%s", dbname);
       rc = create_db(dbname, gbl_dbdir);
       if (rc) {
          logmsg(LOGMSG_FATAL, "Can't init database directory\n");
          return -1;
       }

       lrlname = create_default_lrl_file(dbname, gbl_dbdir);
    }

#if 0
    if (lrlname == NULL) {
       char *l = comdb2_asprintf("%s.lrl", dbname);
       if (access(l, F_OK) == 0)
          lrlname = l;
       free(l);
    }
    if (lrlname == NULL && gbl_dbdir) {
       char *l = comdb2_asprintf("%s/%s.lrl", gbl_dbdir, dbname);
       if (access(l, F_OK) == 0)
          lrlname = l;
       free(l);
    }
    if (lrlname == NULL && gbl_dbdir == NULL) {
       char *base = comdb2_location("database", "%s", dbname);
       char *l = comdb2_asprintf("%s/%s.lrl", base, dbname);
       if (access(l, F_OK) == 0)
          lrlname = l;
       free(l);
    }
#endif

    initresourceman(lrlname);
    rc = schema_init();
    if (rc)
        return -1;

    /* open database environment, and all dbs */
    thedb = newdbenv(dbname, lrlname);
    if (thedb == 0)
        return -1;

    /* Initialize SSL backend before creating any net.
       If we're in creat mode, don't bother. */
    if (!gbl_create_mode && ssl_bend_init(thedb->basedir) != 0) {
        logmsg(LOGMSG_FATAL, "Failed to initialize SSL backend.\n");
        return -1;
    }
    logmsg(LOGMSG_INFO, "SSL backend initialized.\n");

    if (init_blob_cache() != 0) return -1;

    if (osqlpfthdpool_init()) {
        logmsg(LOGMSG_FATAL, "failed to initialise sql module\n");
        return -1;
    }

    /* Since we moved bbipc context code lower, we need to explicitly
     * initialize ctrace stuff, or our ctrace files will have names like
     * dum50624.trace which isn't helpful */
    if (gbl_ctrace_dbdir)
        ctrace_openlog_taskname(thedb->basedir, dbname);
    else {
        char *dir;
        dir = comdb2_location("logs", NULL);
        ctrace_openlog_taskname(dir, dbname);
        free(dir);
    }

    /* Don't startup if there exists a copylock file in the data directory.
     * This would indicate that a copycomdb2 was done but never completed.
     * Exceptions:
     *  - create mode - since we will blat everything
     *  - recovery mode - since we won't network, may as well let this through
     * Also refuse to start up if we have no log files.
     * Why do we do this?  because we discovered that a half
     * copied database can get the master into some whacked up state in which
     * it decides it needs to fixcomdb2 itself.  From itself.
     */

    if (!gbl_exit) {
        char copylockfile[256], txndir[256];
        struct stat st;
        DIR *dh;
        struct dirent *dp;
        int nlogfiles;
        snprintf(copylockfile, sizeof(copylockfile), "%s/%s.copylock",
                 thedb->basedir, dbname);
        if (stat(copylockfile, &st) == 0) {
            logmsg(LOGMSG_FATAL, "%s exists:\n", copylockfile);
            logmsg(LOGMSG_FATAL, "This database is the result of an incomplete copy!\n");
            logmsg(LOGMSG_FATAL, "Probably a copycomdb2 was interrupted before it\n");
            logmsg(LOGMSG_FATAL, "was complete.  The files for this database are\n");
            logmsg(LOGMSG_FATAL, "probably inconsistent.  If this is a clustered\n");
            logmsg(LOGMSG_FATAL, "database, you should copy from another node .\n");
            if (!noabort)
                exit(1);
        }
        get_txndir(txndir, sizeof(txndir));
        dh = opendir(txndir);
        if (!dh) {
            logmsg(LOGMSG_FATAL, "Cannot open directory %s: %d %s\n", txndir, errno,
                    strerror(errno));
            if (!noabort)
                exit(1);
        }
        nlogfiles = 0;
        errno = 0;
        while ((dp = readdir(dh))) {
            if (strncmp(dp->d_name, "log.", 4) == 0) {
                int ii;
                for (ii = 4; ii < 14; ii++)
                    if (!isdigit(dp->d_name[ii]))
                        break;
                if (ii == 14 && dp->d_name[ii] == 0)
                    nlogfiles++;
            }
            errno = 0;
        }
        if (errno != 0) {
            logmsg(LOGMSG_FATAL, "Cannot scan directory %s: %d %s\n", txndir, errno,
                    strerror(errno));
            if (!noabort)
                exit(1);
        }
        closedir(dh);
        logmsg(LOGMSG_INFO, "%d log files found in %s\n", nlogfiles, txndir);
        if (nlogfiles == 0) {
            logmsg(LOGMSG_FATAL, "ZERO log files found in %s!\n", txndir);
            logmsg(LOGMSG_FATAL, "Cannot start without logfiles.  If this is\n");
            logmsg(LOGMSG_INFO, "a clustered database then you should fixcomdb2\n");
            logmsg(LOGMSG_INFO, "from the master.\n");
            if (!noabort)
                exit(1);
        }
    } else {
        /* if we are going to exit, don't use bbipc */
        gbl_use_bbipc = 0;
    }

    /* Rules for setting cache size:
     * Set to users's cachekb setting, if any.
     * If that's smaller than 2mb, set to 2mb.
     * If the setting is larger than the max, cap at the max.
     * If there's an override, use that.
     * If size specified on command line, use that.
     * If still not set, use the suggester script (common case, sadly)
     * If the result is smaller than the min, set to the min */

    /* Adjust to minimum ONLY if there's an explicit override */
    if (thedb->cacheszkb && thedb->cacheszkb < 2 * 1048) {
        thedb->cacheszkb = 2 * 1024;
        logmsg(LOGMSG_WARN, "too little cache, adjusted to %d kb\n", thedb->cacheszkb);
    }

    if (thedb->cacheszkbmax && thedb->cacheszkb > thedb->cacheszkbmax) {
        logmsg(LOGMSG_INFO, "adjusting cache to specified max of %d\n",
                thedb->cacheszkbmax);
        thedb->cacheszkb = thedb->cacheszkbmax;
    }

    if (thedb->override_cacheszkb > 0) {
        thedb->cacheszkb = thedb->override_cacheszkb;
        logmsg(LOGMSG_INFO, "Using override cache size of %dkb\n",
               thedb->override_cacheszkb);
    } else {
        if (cacheszkb != 0) /*command line overrides.*/
        {
            logmsg(LOGMSG_INFO, "command line cache size specified %dkb\n", cacheszkb);
            thedb->cacheszkb = cacheszkb;
        } else if (thedb->cacheszkb <= 0) {
            thedb->cacheszkb = 2 * 1048;
            logmsg(LOGMSG_INFO, "no cache size specified, using default value of %dkb\n",
                   thedb->cacheszkb);

            if (thedb->cacheszkb < cacheszkb_suggestion) {
                thedb->cacheszkb = cacheszkb_suggestion;
                logmsg(LOGMSG_INFO, "I've been suggested to use %d kb of cache. Using %d kb "
                       "of cache.\n",
                       cacheszkb_suggestion, thedb->cacheszkb);
            }
        }
    }

    if (thedb->cacheszkbmin > thedb->cacheszkb) {
        logmsg(LOGMSG_INFO, "adjusting cache to specified min of %d\n",
                thedb->cacheszkbmin);
        thedb->cacheszkb = thedb->cacheszkbmin;
    }

    /* 040407dh: crash 32bits or run on 64bits
    else if (thedb->cacheszkb > 1500000)
    {
        thedb->cacheszkb=2000000;
        printf("too much cache, adjusted to %d kb\n",thedb->cacheszkb);
    }
    */

    if (thedb->dbnum == 0) {
        logmsg(LOGMSG_DEBUG, "No db number set (missing/invalid dbnum lrl entry?)\n");
    }

    /* This is to force the trc file to open before we go multithreaded */
    reqlog_init(dbname);

    /* Grab our ports early and try to listen on them.
     * * Networks come up after database recovery, making it very easy to start
     * a database twice, run recovery against a running copy (could be bad),
     * and only then fail. */
    rc = setup_net_listen_all(thedb);
    if (rc)
        return -1;

    gbl_myroom = getroom_callback(NULL, gbl_mynode);

    if (skip_clear_queue_extents) {
        logmsg(LOGMSG_INFO, "skipping clear_queue_extents()\n");
    } else {
        clear_queue_extents();
    }

    rc = clear_temp_tables();
    if (rc)
        logmsg(LOGMSG_INFO, "Cleared temporary tables rc=%d\n", rc);

    gbl_starttime = time_epoch();

    /* Get all the LONG PREAD and LONG PWRITE outof act.log; I am truly fed up
     * with the entire company asking me if this is a problem. -- SJ */
    berk_set_long_trace_func(myctrace);

    /* disallow bools on test machines.  Prod will continue
     * to allow them because at least one prod database uses them.
     * Still alow bools for people who want to copy/test prod dbs
     * that use them.  Don't allow new databases to have bools. */
    if ((get_mach_class(machine()) == CLASS_TEST) && gbl_create_mode) {
        if (dyns_used_bools()) {
            logmsg(LOGMSG_FATAL, "bools in schema.  This is now deprecated.\n");
            logmsg(LOGMSG_FATAL, "Exiting since this is a test machine.\n");
            exit(1);
        }
        dyns_disallow_bools();
    }

    /* Now process all the directives we saved up from the lrl file. */
    for (ii = 0; ii < thedb->num_allow_lines; ii++) {
        char *line = thedb->allow_lines[ii];
        if (process_allow_command(line, strlen(line)) != 0)
            return -1;
    }

    if (thedb->nsiblings == 1) {
        logmsg(LOGMSG_INFO, "Forcing master on single node cluster\n");
        bdb_attr_set(thedb->bdb_attr, BDB_ATTR_I_AM_MASTER, 1);
    }

    if (gbl_updategenids) {
        logmsg(LOGMSG_INFO, "Using update genid scheme.");
        bdb_attr_set(thedb->bdb_attr, BDB_ATTR_UPDATEGENIDS, 1);
    }

    if (gbl_round_robin_stripes) {
        logmsg(LOGMSG_INFO, "Will round-robin between data/blob stripes.\n");
        bdb_attr_set(thedb->bdb_attr, BDB_ATTR_ROUND_ROBIN_STRIPES, 1);
    }

    if (gbl_nonames)
        bdb_attr_set(thedb->bdb_attr, BDB_ATTR_NONAMES, 1);
    else
        bdb_attr_set(thedb->bdb_attr, BDB_ATTR_NONAMES, 0);

    if (gbl_sbuftimeout)
        bdb_attr_set(thedb->bdb_attr, BDB_ATTR_SBUFTIMEOUT, gbl_sbuftimeout);

    /* open up the bdb_env now that we have set all the attributes */
    if (open_bdb_env(thedb)) {
        logmsg(LOGMSG_FATAL, "failed to open bdb_env for %s\n", dbname);
        return -1;
    }

    if (gbl_berkdb_iomap) 
        bdb_berkdb_iomap_set(thedb->bdb_env, 1);

    if (gbl_new_snapisol && gbl_snapisol) {
        bdb_attr_set(thedb->bdb_attr, BDB_ATTR_PAGE_ORDER_TABLESCAN, 0);

        if (bdb_gbl_pglogs_mem_init(thedb->bdb_env) != 0)
            exit(1);

        if (bdb_gbl_pglogs_init(thedb->bdb_env) != 0)
            exit(1);
        logmsg(LOGMSG_INFO, "new snapisol is running\n");
    } else {
        logmsg(LOGMSG_INFO, "new snapisol is not running\n");
        gbl_new_snapisol = 0;
        gbl_new_snapisol_asof = 0;
    }

    /* We grab alot of genids in the process of opening llmeta */
    if (gbl_init_with_genid48 && gbl_create_mode)
        bdb_genid_set_format(thedb->bdb_env, LLMETA_GENID_48BIT);

    /* open the table */
    if (llmeta_open()) {
        logmsg(LOGMSG_FATAL, "Failed to open low level meta table, rc: %d\n",
                bdberr);
        return -1;
    }

    logmsg(LOGMSG_INFO, "Successfully opened low level meta table\n");

    gbl_llmeta_open = 1;

    if (!gbl_create_mode) {
       uint64_t format;
       bdb_get_genid_format(&format, &bdberr);
       bdb_genid_set_format(thedb->bdb_env, format);
    }

    tz_hash_init();
    set_datetime_dir();

    /* get/set the table names from llmeta */
    if (gbl_create_mode) {
       if (init_sqlite_tables(thedb))
          return -1;

        /* schemas are stored in the meta table after the backend is fully
         * opened below */
    }
    /* if we are using low level meta table and this isn't the create pass,
     * we shouldn't see any table definitions in the lrl. they should have
     * been removed during initialization */
    else if (thedb->num_dbs != 0) {
        logmsg(LOGMSG_FATAL, "lrl contains table definitions, they should not be "
                        "present after the database has been created\n");
        return -1;
    }
    /* we will load the tables from the llmeta table */
    else {
        if (llmeta_load_tables(thedb, dbname)) {
            logmsg(LOGMSG_FATAL, "could not load tables from the low level meta "
                            "table\n");
            return -1;
        }

        if (llmeta_load_queues(thedb)) {
            logmsg(LOGMSG_FATAL, "could not load queues from the low level meta "
                            "table\n");
            return -1;
        }

        if (llmeta_load_lua_sfuncs()) {
            logmsg(LOGMSG_FATAL, "could not load lua funcs from llmeta\n");
            return -1;
        }

        if (llmeta_load_lua_afuncs()) {
            logmsg(LOGMSG_FATAL, "could not load lua aggs from llmeta\n");
            return -1;
        }

        /* if we are repopulating the .lrl with the table definitions */
        if (gbl_repoplrl_fname) {
            /* print all the schemas to disk ie /data/dir/tablename.csc2 */
            if (dump_all_csc2_to_disk())
                logmsg(LOGMSG_FATAL, "error printing tables, continuing anyway\n");

            if (repopulate_lrl(gbl_repoplrl_fname)) {
                logmsg(LOGMSG_FATAL, "repopulate_lrl failed\n");
                return -1;
            }

            /* quit successfully */
            logmsg(LOGMSG_INFO, "-exiting.\n");
            clean_exit();
        }
    }

    /* if we're in repopulate .lrl mode we should have already exited */
    if (gbl_repoplrl_fname) {
        logmsg(LOGMSG_FATAL, "Repopulate .lrl mode failed. Possible causes: db not "
                        "using llmeta or .lrl file already had table defs\n");
        return -1;
    }

    /* do sanity checks and populate a few per db values */
    if (db_finalize_and_sanity_checks(thedb))
        return -1;

    if (!gbl_exit) {
        int i;

        check_access_controls(thedb); /* Check authentication settings */

        /* not clearing all the flags makes not possible to backout the
           server and clear all the bits.  this will prevent this from
           this point on
         */
        comdb2_shm_clear_and_set_flags(thedb->dbnum, 0);

        /* turn off keyless bit (turn them on later if db is in fact keyless) */
        for (ii = 0; ii < thedb->num_dbs; ii++) {
            if (thedb->dbs[ii]->dbnum) {
                comdb2_shm_clear_and_set_flags(thedb->dbs[ii]->dbnum, 0);
            }
        }

        /* if(!gbl_notimeouts)
           ARGHHHHHHHHHHHHHHHHH
           This is used for both client heartbeats and reset! I cannot
           turn off one without the other... Please don't overload bits.
        */
        comdb2_shm_set_flag(thedb->dbnum, CMDB2_SHMFLG_HEARTBEAT);

        /* we always use server-side keyforming now, adjust lrl/ixlen/etc.,
         * set db flags */

        comdb2_shm_set_flag(thedb->dbnum, CMDB2_SHMFLG_KEYLESS_API);

        /* Enable linux client in this version. */
        comdb2_shm_set_flag(thedb->dbnum, CMDB2_SHMFLG_LINUX_CLIENT);

        if (COMDB2_SOCK_FSTSND_ENABLED()) {
            comdb2_shm_set_flag(thedb->dbnum, CMDB2_SHMFLG_SOCK_FSTSND);
        }

#if 0
       if(gbl_blk_pq_shmkey) {
            comdb2_shm_set_flag(thedb->dbnum, CMDB2_SHMFLG_PQENABLED);
            comdb2_shm_pq_shmkey_set(thedb->dbnum, gbl_blk_pq_shmkey);
            fprintf(stderr,"\n setting the pq shared mem key to %d ", gbl_blk_pq_shmkey);

       }
#endif

        comdb2_shm_set_flag(thedb->dbnum, CMDB2_SHMFLG_ALLOCV2_ENABLED);

        if (gbl_enable_position_apis) {
            comdb2_shm_set_flag(thedb->dbnum, CMDB2_SHMFLG_POSITION_API);
        }

        comdb2_shm_set_flag(thedb->dbnum, CMDB2_SHMFLG_TZ);

        comdb2_shm_set_flag(thedb->dbnum, CMDB2_SHMFLG_TZDMP);

        comdb2_shm_set_flag(thedb->dbnum, CMDB2_SHMFLG_FAILEDDISP);

        if (COMDB2_ERRSTAT_ENABLED())
            comdb2_shm_set_flag(thedb->dbnum, CMDB2_SHMFLG_ERRSTAT);

        comdb2_shm_set_flag(thedb->dbnum, CMDB2_SHMFLG_OSQL);

        comdb2_shm_set_flag(thedb->dbnum, CMDB2_SHMFLG_OSQL_SOCK);

        if (COMDB2_RECOM_ENABLED())
            comdb2_shm_set_flag(thedb->dbnum, CMDB2_SHMFLG_RECOM);

        if (gbl_sql_tranlevel_default != SQL_TDEF_COMDB2)
            comdb2_shm_set_flag(thedb->dbnum, gbl_sql_tranlevel_default);

        if (gbl_sql_tranlevel_sosql_pref)
            comdb2_shm_set_flag(thedb->dbnum, CMDB2_SHMFLG_PREFER_SOSQL);

        if (gbl_enable_block_offload)
            comdb2_shm_set_flag(thedb->dbnum, CMDB2_SHMFLG_BLOCK_OFFLOAD);

        if (COMDB2_SNAPISOL_ENABLED())
            comdb2_shm_set_flag(thedb->dbnum, CMDB2_SHMFLG_SERIAL);

        if (COMDB2_SERIAL_ENABLED())
            comdb2_shm_set_flag(thedb->dbnum, CMDB2_SHMFLG_SERIAL);

        if (gbl_enable_good_sql_return_codes)
            comdb2_shm_set_flag(thedb->dbnum, CMDB2_SHMFLG_GOODSQLCODES);

        if (gbl_fkrcode)
            comdb2_shm_set_flag(thedb->dbnum, CMDB2_SHMFLG_FKRCODE);

        if (!have_all_schemas()) {
            logmsg(LOGMSG_ERROR,
                  "Server-side keyforming not supported - missing schemas\n");
            return -1;
        }

        if (gbl_sql_use_random_readnode)
            comdb2_shm_set_flag(thedb->dbnum, CMDB2_SHMFLG_SQL_RANDNODE);

        fix_lrl_ixlen(); /* set lrl, ix lengths: ignore lrl file, use info from
                            schema */

        for (i = 0; i < thedb->num_dbs; i++) {
            if (thedb->dbs[i]->dbnum) {
                comdb2_shm_set_flag(thedb->dbs[i]->dbnum,
                                    CMDB2_SHMFLG_KEYLESS_API);
                comdb2_shm_set_flag(thedb->dbs[i]->dbnum, CMDB2_SHMFLG_TZ);
                comdb2_shm_set_flag(thedb->dbs[i]->dbnum, CMDB2_SHMFLG_TZDMP);

                if (COMDB2_SOCK_FSTSND_ENABLED()) {
                    comdb2_shm_set_flag(thedb->dbs[i]->dbnum,
                                        CMDB2_SHMFLG_SOCK_FSTSND);
                }
                if (COMDB2_ERRSTAT_ENABLED())
                    comdb2_shm_set_flag(thedb->dbs[i]->dbnum,
                                        CMDB2_SHMFLG_ERRSTAT);

                comdb2_shm_set_flag(thedb->dbs[i]->dbnum, CMDB2_SHMFLG_OSQL);
                comdb2_shm_set_flag(thedb->dbs[i]->dbnum,
                                    CMDB2_SHMFLG_OSQL_SOCK);

                if (COMDB2_RECOM_ENABLED())
                    comdb2_shm_set_flag(thedb->dbs[i]->dbnum,
                                        CMDB2_SHMFLG_RECOM);

                if (gbl_sql_tranlevel_default != SQL_TDEF_COMDB2)
                    comdb2_shm_set_flag(thedb->dbs[i]->dbnum,
                                        gbl_sql_tranlevel_default);

                if (gbl_sql_tranlevel_sosql_pref)
                    comdb2_shm_set_flag(thedb->dbs[i]->dbnum,
                                        CMDB2_SHMFLG_PREFER_SOSQL);

                if (gbl_enable_block_offload)
                    comdb2_shm_set_flag(thedb->dbs[i]->dbnum,
                                        CMDB2_SHMFLG_BLOCK_OFFLOAD);

                if (COMDB2_SNAPISOL_ENABLED())
                    comdb2_shm_set_flag(thedb->dbs[i]->dbnum,
                                        CMDB2_SHMFLG_SERIAL);

                if (COMDB2_SERIAL_ENABLED())
                    comdb2_shm_set_flag(thedb->dbs[i]->dbnum,
                                        CMDB2_SHMFLG_SERIAL);

                if (gbl_enable_good_sql_return_codes)
                    comdb2_shm_set_flag(thedb->dbs[i]->dbnum,
                                        CMDB2_SHMFLG_GOODSQLCODES);

                comdb2_shm_set_flag(thedb->dbs[i]->dbnum,
                                    CMDB2_SHMFLG_FAILEDDISP);

                if (gbl_sql_use_random_readnode)
                    comdb2_shm_set_flag(thedb->dbs[i]->dbnum,
                                        CMDB2_SHMFLG_SQL_RANDNODE);
            }
        }

        rc = pthread_key_create(&query_info_key, NULL);
        if (rc) {
            logmsg(LOGMSG_FATAL, "pthread_key_create query_info_key rc %d\n", rc);
            return -1;
        }
    }

    /* historical requests */
    if (gbl_loghist) {
        reqhist = malloc(sizeof(history));
        rc = init_history(reqhist, gbl_loghist);
        if (gbl_loghist_verbose)
            reqhist->wholereq = 1;
        if (rc) {
            logmsg(LOGMSG_FATAL, "History init failed\n");
            return -1;
        }
    }

    if (gbl_create_mode) {
        create_service_file(lrlname);
    }

    /* open db engine */
    logmsg(LOGMSG_INFO, "starting backend db engine\n");
    if (backend_open(thedb) != 0) {
        logmsg(LOGMSG_FATAL, "failed to open '%s'\n", dbname);
        return -1;
    }

    if (llmeta_load_tables_older_versions(thedb)) {
        logmsg(LOGMSG_FATAL, "llmeta_load_tables_older_versions failed\n");
        return -1;
    }

    load_dbstore_tableversion(thedb);

    sqlinit();
    rc = create_sqlmaster_records(NULL);
    if (rc) {
        logmsg(LOGMSG_FATAL, "create_sqlmaster_records rc %d\n", rc);
        return -1;
    }
    create_master_tables(); /* create sql statements */

    load_auto_analyze_counters(); /* on starting, need to load counters */

    /* There could have been an in-process schema change.  Add those tables now
     * before logical recovery */
    /* xxx this is a temporary workaround.  revist & fix for rowlocks. */

    /* Fabio: I removed this after askign mark, now, merging, I saw it back here
      again.
      I am leaving it in here now, I will ask mark */

    if (gbl_rowlocks) {
        add_schema_change_tables();

        bdb_attr_set(thedb->bdb_attr, BDB_ATTR_PAGE_ORDER_TABLESCAN, 0);
        bdb_attr_set(thedb->bdb_attr, BDB_ATTR_SNAPISOL, 1);
        gbl_snapisol = 1;
    }

    /* This runs logical recovery.  */
    rc = bdb_env_init_after_llmeta(thedb->bdb_env);
    if (rc) {
        logmsg(LOGMSG_FATAL, "Post-llmeta db init failed, rc %d\n", rc);
        return -1;
    }

    if (gbl_create_mode) {
        if (llmeta_set_tables(NULL /*tran*/, thedb)) /* add tables to meta */
        {
            logmsg(LOGMSG_FATAL, "could not add tables to the low level meta "
                            "table\n");
            return -1;
        }

        /* store our schemas in meta */
        if (put_all_csc2()) {
            logmsg(LOGMSG_FATAL, "error storing schemas in meta table\n");
            return -1;
        }

        if (gbl_spfile_name) {
            read_spfile(gbl_spfile_name);
        }

        if (llmeta_set_qdbs(qdbs) != 0) {
            logmsg(LOGMSG_FATAL, "failed to add queuedbs to llmeta\n");
            return -1;
        }

        llmeta_set_lua_funcs(s);
        llmeta_set_lua_funcs(a);

        /* remove table defs from and add use_llmeta to the lrl file */
        if (rewrite_lrl_remove_tables(getresourcepath("lrl"))) {
            logmsg(LOGMSG_FATAL, "Failed to remove table definitions\n");
            return -1;
        }

        /* dump a mapping of files to their version numbers, the db never uses
         * this file it is only to make it easier for people to tell what files
         * belong to what parts of a table, etc */
        if (llmeta_dump_mapping(thedb))
            logmsg(LOGMSG_WARN, "Failed to dump a mapping of files to their "
                    "versions, the file is helpful for debugging problems but "
                    "not essential, continuing anyway\n");
    }

    if (!gbl_exit && !gbl_create_mode &&
        bdb_attr_get(thedb->bdb_attr, BDB_ATTR_DURABLE_LSNS) &&
        thedb->nsiblings == 1) {
        extern void bdb_durable_lsn_for_single_node(void *in_bdb_state);
        bdb_durable_lsn_for_single_node(thedb->bdb_env);
    }

    logmsg(LOGMSG_INFO, "backend db engine started.  master is %s\n", thedb->master);
    if (gbl_repdebug == 0) /* turn off explicitly */
        bdb_process_user_command(thedb->bdb_env, "repdbgn", 7, 0);
    else if (gbl_repdebug == 1) /* turn on explicitly */
        bdb_process_user_command(thedb->bdb_env, "repdbgy", 7, 0);

    clear_csc2_files();

    if (gbl_exit) {
        logmsg(LOGMSG_INFO, "-exiting.\n");
        if (gbl_create_mode)
           logmsg(LOGMSG_USER, "Created database %s.\n", thedb->envname);
        clean_exit();
    }

#if 0
    /* We can't do this anymore - recovery may still be holding transactions
       open waiting for the master to write an abort record. */
    backend_thread_event(thedb, COMDB2_THR_EVENT_DONE_RDONLY);
    backend_thread_event(thedb, COMDB2_THR_EVENT_START_RDWR);
    backend_thread_event(thedb, COMDB2_THR_EVENT_DONE_RDWR);
    backend_thread_event(thedb, COMDB2_THR_EVENT_START_RDONLY);
#endif

    /* some dbs have lots of tables and spew on startup.  this just wastes
     * peoples time shunting spew */
    /*showdbenv(thedb);*/

    if (gbl_net_max_queue) {
        net_set_max_queue(thedb->handle_sibling, gbl_net_max_queue);
    }

    if (gbl_net_max_mem) {
        uint64_t bytes;
        bytes = 1024 * 1024 * gbl_net_max_mem;
        net_set_max_bytes(thedb->handle_sibling, bytes);
    }

    if (gbl_net_max_queue_signal) {
        net_set_max_queue(thedb->handle_sibling_signal,
                          gbl_net_max_queue_signal);
    }

    if (gbl_net_throttle_percent) {
        net_set_throttle_percent(thedb->handle_sibling,
                                 gbl_net_throttle_percent);
    }

    if (gbl_net_portmux_register_interval) {
        net_set_portmux_register_interval(thedb->handle_sibling,
                                          gbl_net_portmux_register_interval);
    }

    if (gbl_signal_net_portmux_register_interval) {
        net_set_portmux_register_interval(
            thedb->handle_sibling_signal,
            gbl_signal_net_portmux_register_interval);
    }
    if (!gbl_accept_on_child_nets)
        net_set_portmux_register_interval(thedb->handle_sibling_signal, 0);

    if (gbl_enque_flush_interval) {
        net_set_enque_flush_interval(thedb->handle_sibling,
                                     gbl_enque_flush_interval);
    }

    if (gbl_enque_flush_interval_signal) {
        net_set_enque_flush_interval(thedb->handle_sibling_signal,
                                     gbl_enque_flush_interval_signal);
    }

    if (gbl_enque_reorder_lookahead) {
        net_set_enque_reorder_lookahead(thedb->handle_sibling,
                                        gbl_enque_reorder_lookahead);
    }

    if (gbl_net_poll) {
        net_set_poll(thedb->handle_sibling, gbl_net_poll);
    }

    if (gbl_heartbeat_send) {
        net_set_heartbeat_send_time(thedb->handle_sibling, gbl_heartbeat_send);
    }
    if (gbl_heartbeat_check) {
        net_set_heartbeat_check_time(thedb->handle_sibling,
                                     gbl_heartbeat_check);
    }
    if (gbl_heartbeat_send_signal) {
        net_set_heartbeat_send_time(thedb->handle_sibling_signal,
                                    gbl_heartbeat_send_signal);
    }
    if (gbl_heartbeat_check_signal) {
        net_set_heartbeat_check_time(thedb->handle_sibling_signal,
                                     gbl_heartbeat_check_signal);
    }

    net_setbufsz(thedb->handle_sibling, gbl_netbufsz);
    net_setbufsz(thedb->handle_sibling_signal, gbl_netbufsz_signal);

    if (javasp_init_procedures() != 0) {
        logmsg(LOGMSG_FATAL, "*ERROR* cannot initialise Java stored procedures\n");
        return -1;
    }

    comdb2_shm_set_flag(thedb->dbnum, CMDB2_SHMFLG_STATS_OK);

    /* Advertise that we support blocksql semantics over sockets. */
    if (gbl_upgrade_blocksql_to_socksql &&
        gbl_sql_tranlevel_default != SQL_TDEF_SOCK)
        comdb2_shm_set_flag(thedb->dbnum, CMDB2_SHMFLG_SOSQL_DFLT);

    /*bdb_set_parallel_recovery_threads(thedb->bdb_env,
     * gbl_parallel_recovery_threads);*/

    csc2_free_all();

    return 0;
}

char *getorigin(struct ireq *iq)
{
    if (iq->is_fake || iq->corigin[0] == 0)
        return "INTERNAL";

    /* is_fromsocket case in init_ireq should set corigin, and
     * we no longer have any other kind. */

    return iq->corigin;
}

#define TOUPPER(x) (((x >= 'a') && (x <= 'z')) ? x - 32 : x)

static char *strtoupper(char instr[])
{
    int instrlen;

    instrlen = strlen(instr);
    while ((--instrlen >= 0) && (instr[instrlen] = TOUPPER(instr[instrlen])))
        ;
    return instr;
} /* strtoupper() */

static __thread ssize_t bbipc_id = 0;
static pthread_once_t bbipc_exit_once = PTHREAD_ONCE_INIT;

static void ttrap(struct timer_parm *parm)
{
    char *msg;
    switch (parm->parm) {
    case TMEV_ENABLE_LOG_DELETE:
        msg = "sync log-delete on";
        process_command(thedb, msg, strlen(msg), 0);
        break;
    case TMEV_PURGE_OLD_LONGTRN:
        (void)purge_expired_long_transactions(thedb);
        break;
    case TMEV_EXIT:
        pthread_exit(NULL);
        break;
    default:
        cantim(parm->parm);
        break;
    }
}

void create_old_blkseq_thread(struct dbenv *dbenv)
{
    int rc;

    if (!dbenv->purge_old_blkseq_is_running) {
        rc = pthread_create(&dbenv->purge_old_blkseq_tid, &gbl_pthread_attr,
                            purge_old_blkseq_thread, thedb);
        if (rc)
            logmsg(LOGMSG_WARN, 
                "Warning: can't start purge_old_blkseq thread: rc %d err %s\n",
                rc, strerror(rc));
    }

    if (!dbenv->purge_old_files_is_running) {
        rc = pthread_create(&dbenv->purge_old_files_tid, &gbl_pthread_attr,
                            purge_old_files_thread, thedb);
        if (rc)
            logmsg(LOGMSG_WARN, "Warning: can't start purge_oldfiles thread: rc %d err %s\n",
                   rc, strerror(rc));
    }
}

#ifdef __hpux
static void adjust_ulimits(void) {}
#else

/* bump up ulimit for no. fds up to hard limit */
static void adjust_ulimits(void)
{
    struct rlimit64 rlim;

    if (-1 == getrlimit64(RLIMIT_DATA, &rlim)) {
        logmsg(LOGMSG_ERROR, "%s:getrlimit64: %d %s\n", __func__, errno,
                strerror(errno));
    } else if (rlim.rlim_cur != RLIM64_INFINITY &&
               (rlim.rlim_max == RLIM64_INFINITY ||
                rlim.rlim_cur < rlim.rlim_max)) {
        rlim.rlim_cur = rlim.rlim_max;
        if (-1 == setrlimit64(RLIMIT_DATA, &rlim)) {
            logmsg(LOGMSG_ERROR, "%s:setrlimit64: %d %s\n", __func__, errno,
                    strerror(errno));
        } else if (rlim.rlim_cur == RLIM64_INFINITY) {
            logmsg(LOGMSG_INFO, "%s: set ulimit for data to unlimited\n", __func__);
        } else {
            logmsg(LOGMSG_INFO, "%s: set ulimit for data to %d\n", __func__,
                    (int)rlim.rlim_cur);
        }

    } else {
        logmsg(LOGMSG_INFO, "ulimit for data already set\n");
    }

    if (-1 == getrlimit64(RLIMIT_NOFILE, &rlim)) {
        logmsg(LOGMSG_ERROR, "%s:getrlimit64: %d %s\n", __func__, errno,
                strerror(errno));
    } else if (rlim.rlim_cur != RLIM64_INFINITY &&
               (rlim.rlim_max == RLIM64_INFINITY ||
                rlim.rlim_cur < rlim.rlim_max)) {
        rlim.rlim_cur = rlim.rlim_max;
        if (-1 == setrlimit64(RLIMIT_NOFILE, &rlim)) {
            logmsg(LOGMSG_ERROR, "%s:setrlimit64: %d %s\n", __func__, errno,
                    strerror(errno));
        } else if (rlim.rlim_cur == RLIM64_INFINITY) {
            logmsg(LOGMSG_INFO, "%s: set ulimit for no. fds to unlimited\n",
                    __func__);
        } else {
            logmsg(LOGMSG_INFO, "%s: set ulimit for no. fds to %d\n", __func__,
                    (int)rlim.rlim_cur);
        }

    } else {
        logmsg(LOGMSG_INFO, "ulimit for no. fds already set\n");
    }
}

#endif

extern void set_throttle(int);
extern int get_throttle(void);
extern int get_calls_per_sec(void);
void reset_calls_per_sec(void);
int throttle_lim = 10000;
int cpu_throttle_threshold = 100000;

#if 0
void *pq_thread(void *);
#endif

void *statthd(void *p)
{
    struct dbenv *dbenv;
    int nqtrap;
    int nfstrap;
    int nsql;
    long long nsql_steps;
    int ncommits;
    double ncommit_time;
    int newsql;
    long long newsql_steps;
    int nretries;
    int64_t ndeadlocks = 0, nlockwaits = 0;
    int64_t vreplays;

    int diff_qtrap;
    int diff_fstrap;
    int diff_nsql;
    int diff_nsql_steps;
    int diff_ncommits;
    long long diff_ncommit_time;
    int diff_newsql;
    int diff_nretries;
    int diff_deadlocks;
    int diff_lockwaits;
    int diff_vreplays;

    int last_qtrap = 0;
    int last_fstrap = 0;
    int last_nsql = 0;
    long long last_nsql_steps = 0;
    int last_ncommits = 0;
    long long last_ncommit_time = 0;
    int last_newsql = 0;
    int last_nretries = 0;
    int64_t last_ndeadlocks = 0, last_nlockwaits = 0;
    int64_t last_vreplays = 0;

    int count = 0;
    int last_report_nqtrap = n_qtrap;
    int last_report_nfstrap = n_fstrap;
    int last_report_nsql = gbl_nsql;
    long long last_report_nsql_steps = gbl_nsql_steps;
    int last_report_ncommits = n_commits;
    long long last_report_ncommit_time = n_commit_time;
    int last_report_newsql = gbl_nnewsql;
    long long last_report_newsql_steps = gbl_nnewsql_steps;
    int last_report_nretries = n_retries;
    int64_t last_report_deadlocks = 0;
    int64_t last_report_lockwaits = 0;
    int64_t last_report_vreplays = 0;
    uint64_t bpool_hits = 0;
    uint64_t bpool_misses = 0;
    uint64_t diff_bpool_hits;
    uint64_t diff_bpool_misses;
    uint64_t last_bpool_hits = 0;
    uint64_t last_bpool_misses = 0;
    uint64_t last_report_bpool_hits = 0;
    uint64_t last_report_bpool_misses = 0;

    struct reqlogger *statlogger = NULL;
    struct bdb_thread_stats last_bdb_stats = {0};
    struct bdb_thread_stats cur_bdb_stats;
    const struct bdb_thread_stats *pstats;
    char lastlsn[63] = "", curlsn[64];
    uint64_t lastlsnbytes = 0, curlsnbytes;
    int ii;
    int jj;
    int hdr;
    int diff;
    int thresh;
    struct dbtable *tbl;
    char hdr_fmt[] = "DIFF REQUEST STATS FOR DB %d '%s'\n";
    int have_scon_header = 0;
    int have_scon_stats = 0;

    dbenv = p;

    if (COMDB2_DIFFSTAT_REPORT()) {
        /* initialize */
        statlogger = reqlog_alloc();
        reqlog_diffstat_init(statlogger);
    }

    for (;;) {
        nqtrap = n_qtrap;
        nfstrap = n_fstrap;
        ncommits = n_commits;
        ncommit_time = n_commit_time;
        nsql = gbl_nsql;
        nsql_steps = gbl_nsql_steps;
        newsql = gbl_nnewsql;
        newsql_steps = gbl_nnewsql_steps;
        nretries = n_retries;
        vreplays = gbl_verify_tran_replays;

        bdb_get_bpool_counters(thedb->bdb_env, &bpool_hits, &bpool_misses);

        if (!dbenv->exiting && !dbenv->stopped) {
            bdb_get_lock_counters(thedb->bdb_env, &ndeadlocks, &nlockwaits);
            diff_deadlocks = ndeadlocks - last_ndeadlocks;
            diff_lockwaits = nlockwaits - last_nlockwaits;
        } else {
            reqlog_free(statlogger);
            return NULL;
        }

        diff_qtrap = nqtrap - last_qtrap;
        diff_fstrap = nfstrap - last_fstrap;
        diff_nsql = nsql - last_nsql;
        diff_nsql_steps = nsql_steps - last_nsql_steps;
        diff_newsql = newsql - last_newsql;
        diff_nretries = nretries - last_nretries;
        diff_vreplays = vreplays - last_vreplays;
        diff_ncommits = ncommits - last_ncommits;
        diff_ncommit_time = ncommit_time - last_ncommit_time;
        diff_bpool_hits = bpool_hits - last_bpool_hits;
        diff_bpool_misses = bpool_misses - last_bpool_misses;

        last_qtrap = nqtrap;
        last_fstrap = nfstrap;
        last_nsql = nsql;
        last_nsql_steps = nsql_steps;
        last_newsql = newsql;
        last_nretries = nretries;
        last_ndeadlocks = ndeadlocks;
        last_nlockwaits = nlockwaits;
        last_vreplays = vreplays;
        last_ncommits = ncommits;
        last_ncommit_time = ncommit_time;
        last_bpool_hits = bpool_hits;
        last_bpool_misses = bpool_misses;

        have_scon_header = 0;
        have_scon_stats = 0;

        if (diff_qtrap || diff_nsql || diff_newsql || diff_nsql_steps ||
            diff_fstrap || diff_vreplays || diff_bpool_hits ||
            diff_bpool_misses || diff_ncommit_time) {
            if (gbl_report) {
                logmsg(LOGMSG_USER, "diff");
                have_scon_header = 1;
                if (diff_qtrap)
                    logmsg(LOGMSG_USER, " n_reqs %d", diff_qtrap);
                if (diff_fstrap)
                    logmsg(LOGMSG_USER, " n_fsreqs %d", diff_fstrap);
                if (diff_nsql)
                    logmsg(LOGMSG_USER, " nsql %d", diff_nsql);
                if (diff_nsql_steps)
                    logmsg(LOGMSG_USER, " nsqlsteps %d", diff_nsql_steps);
                if (diff_deadlocks)
                    logmsg(LOGMSG_USER, " ndeadlocks %d", diff_deadlocks);
                if (diff_lockwaits)
                    logmsg(LOGMSG_USER, " nlockwaits %d", diff_lockwaits);
                if (diff_nretries)
                    logmsg(LOGMSG_USER, " n_retries %d", diff_nretries);
                if (diff_vreplays)
                    logmsg(LOGMSG_USER, " vreplays %lld", diff_vreplays);
                if (diff_newsql)
                    logmsg(LOGMSG_USER, " nnewsql %lld", diff_newsql);
                if (diff_ncommit_time)
                    logmsg(LOGMSG_USER, " n_commit_time %f ms",
                           diff_ncommit_time / (1000 * diff_ncommits));
                if (diff_bpool_hits)
                    logmsg(LOGMSG_USER, " cache_hits %llu", diff_bpool_hits);
                if (diff_bpool_misses)
                    logmsg(LOGMSG_USER, " cache_misses %llu",
                           diff_bpool_misses);
                have_scon_stats = 1;
            }
        }
        if (gbl_report)
            have_scon_stats |= osql_comm_diffstat(NULL, &have_scon_header);

        if (have_scon_stats)
            logmsg(LOGMSG_USER, "\n");

        if (COMDB2_DIFFSTAT_REPORT() && !gbl_schema_change_in_progress) {
            thresh = reqlog_diffstat_thresh();
            if ((thresh > 0) && (count > thresh)) {
                strbuf *logstr = strbuf_new();
                diff_qtrap = nqtrap - last_report_nqtrap;
                diff_fstrap = nfstrap - last_report_nfstrap;
                diff_nsql = nsql - last_report_nsql;
                diff_nsql_steps = nsql_steps - last_report_nsql_steps;
                diff_newsql = newsql - last_report_newsql;
                int diff_newsql_steps = newsql_steps - last_report_newsql_steps;
                diff_nretries = nretries - last_report_nretries;
                diff_ncommits = ncommits - last_report_ncommits;
                diff_ncommit_time = ncommit_time - last_report_ncommit_time;

                diff_bpool_hits = bpool_hits - last_report_bpool_hits;
                diff_bpool_misses = bpool_misses - last_report_bpool_misses;

                if (diff_qtrap || diff_newsql || diff_nsql || diff_nsql_steps ||
                    diff_fstrap || diff_bpool_hits || diff_bpool_misses ||
                    diff_ncommit_time) {

                    strbuf_appendf(logstr, "diff");
                    if (diff_qtrap || diff_nretries) {
                        strbuf_appendf(logstr, " n_reqs %d n_retries %d",
                                       diff_qtrap, diff_nretries);
                    }
                    if (diff_nsql) {
                        strbuf_appendf(logstr, " nsql %d", diff_nsql);
                    }
                    if (diff_newsql) {
                        strbuf_appendf(logstr, " newsql %d", diff_newsql);
                    }
                    if (diff_nsql_steps) {
                        strbuf_appendf(logstr, " nsqlsteps %d",
                                       diff_nsql_steps);
                    }
                    if (diff_newsql_steps) {
                        strbuf_appendf(logstr, " newsqlsteps %d",
                                       diff_newsql_steps);
                    }
                    if (diff_fstrap) {
                        strbuf_appendf(logstr, " n_fsreqs %d", diff_fstrap);
                    }
                    if (diff_ncommit_time && diff_ncommits) {
                        strbuf_appendf(logstr, " n_commit_time %lld ms",
                                       diff_ncommit_time /
                                           (1000 * diff_ncommits));
                    }
                    if (diff_bpool_hits) {
                        strbuf_appendf(logstr, " n_cache_hits %llu",
                                       (long long unsigned int)diff_bpool_hits);
                    }
                    if (diff_bpool_misses) {
                        strbuf_appendf(
                            logstr, " n_cache_misses %llu",
                            (long long unsigned int)diff_bpool_misses);
                    }
                    strbuf_appendf(logstr, "\n");
                    reqlog_logl(statlogger, REQL_INFO, strbuf_buf(logstr));
                }

                for (ii = 0; ii < dbenv->num_dbs; ++ii) {
                    tbl = dbenv->dbs[ii];
                    hdr = 0;

                    for (jj = 0; jj <= MAXTYPCNT; jj++) {
                        diff = tbl->typcnt[jj] - tbl->prev_typcnt[jj];
                        if (diff > 0) {
                            if (hdr == 0) {
                                reqlog_logf(statlogger, REQL_INFO, hdr_fmt,
                                            tbl->dbnum, tbl->dbname);
                                hdr = 1;
                            }
                            reqlog_logf(statlogger, REQL_INFO, "%-20s %u\n",
                                        req2a(jj), diff);
                        }
                        tbl->prev_typcnt[jj] = tbl->typcnt[jj];
                    }

                    for (jj = 0; jj < BLOCK_MAXOPCODE; jj++) {
                        diff = tbl->blocktypcnt[jj] - tbl->prev_blocktypcnt[jj];
                        if (diff) {
                            if (hdr == 0) {
                                reqlog_logf(statlogger, REQL_INFO, hdr_fmt,
                                            tbl->dbnum, tbl->dbname);
                                hdr = 1;
                            }
                            reqlog_logf(statlogger, REQL_INFO, "    %-16s %u\n",
                                        breq2a(jj), diff);
                        }
                        tbl->prev_blocktypcnt[jj] = tbl->blocktypcnt[jj];
                    }
                    for (jj = 0; jj < MAX_OSQL_TYPES; jj++) {
                        diff = tbl->blockosqltypcnt[jj] -
                               tbl->prev_blockosqltypcnt[jj];
                        if (diff) {
                            if (hdr == 0) {
                                reqlog_logf(statlogger, REQL_INFO, hdr_fmt,
                                            tbl->dbnum, tbl->dbname);
                                hdr = 1;
                            }
                            reqlog_logf(statlogger, REQL_INFO, "    %-16s %u\n",
                                        osql_breq2a(jj), diff);
                        }
                        tbl->prev_blockosqltypcnt[jj] = tbl->blockosqltypcnt[jj];
                    }

                    diff = dbenv->txns_committed - dbenv->prev_txns_committed;
                    if (diff) {
                        if (hdr == 0) {
                            reqlog_logf(statlogger, REQL_INFO, hdr_fmt,
                                        tbl->dbnum, tbl->dbname);
                            hdr = 1;
                        }
                        reqlog_logf(statlogger, REQL_INFO, "    %-16s %u\n",
                                    "txns committed", diff);
                    }
                    dbenv->prev_txns_committed = dbenv->txns_committed;

                    diff = dbenv->txns_aborted - dbenv->prev_txns_aborted;
                    if (diff) {
                        if (hdr == 0) {
                            reqlog_logf(statlogger, REQL_INFO, hdr_fmt,
                                        tbl->dbnum, tbl->dbname);
                            hdr = 1;
                        }
                        reqlog_logf(statlogger, REQL_INFO, "    %-16s %u\n",
                                    "txns aborted", diff);
                    }
                    dbenv->prev_txns_aborted = dbenv->txns_aborted;

                    diff = tbl->nsql - tbl->prev_nsql;
                    if (diff) {
                        if (hdr == 0) {
                            reqlog_logf(statlogger, REQL_INFO, hdr_fmt,
                                        tbl->dbnum, tbl->dbname);
                            hdr = 1;
                        }
                        reqlog_logf(statlogger, REQL_INFO, "    %-16s %u\n",
                                    "nsql", diff);
                    }
                    tbl->prev_nsql = tbl->nsql;
                }

                pstats = bdb_get_process_stats();
                cur_bdb_stats = *pstats;
                if (cur_bdb_stats.n_lock_waits > last_bdb_stats.n_lock_waits) {
                    unsigned nreads = cur_bdb_stats.n_lock_waits -
                                      last_bdb_stats.n_lock_waits;
                    reqlog_logf(statlogger, REQL_INFO,
                                "%u locks, avg time %ums\n", nreads,
                                U2M(cur_bdb_stats.lock_wait_time_us -
                                    last_bdb_stats.lock_wait_time_us) /
                                    nreads);
                }
                if (cur_bdb_stats.n_preads > last_bdb_stats.n_preads) {
                    unsigned npreads =
                        cur_bdb_stats.n_preads - last_bdb_stats.n_preads;
                    reqlog_logf(statlogger, REQL_INFO,
                                "%u preads, %u bytes, avg time %ums\n", npreads,
                                cur_bdb_stats.pread_bytes -
                                    last_bdb_stats.pread_bytes,
                                U2M(cur_bdb_stats.pread_time_us -
                                    last_bdb_stats.pread_time_us) /
                                    npreads);
                }
                if (cur_bdb_stats.n_pwrites > last_bdb_stats.n_pwrites) {
                    unsigned npwrites =
                        cur_bdb_stats.n_pwrites - last_bdb_stats.n_pwrites;
                    reqlog_logf(statlogger, REQL_INFO,
                                "%u pwrites, %u bytes, avg time %ums\n",
                                npwrites, cur_bdb_stats.pwrite_bytes -
                                              last_bdb_stats.pwrite_bytes,
                                U2M(cur_bdb_stats.pwrite_time_us -
                                    last_bdb_stats.pwrite_time_us) /
                                    npwrites);
                }
                last_bdb_stats = cur_bdb_stats;

                diff_deadlocks = ndeadlocks - last_report_deadlocks;
                diff_lockwaits = nlockwaits - last_report_lockwaits;
                diff_vreplays = vreplays - last_report_vreplays;

                if (diff_deadlocks || diff_lockwaits || diff_vreplays)
                    reqlog_logf(statlogger, REQL_INFO,
                                "ndeadlocks %d, nlockwaits %d, vreplays %d\n",
                                diff_deadlocks, diff_lockwaits, diff_vreplays);

                bdb_get_cur_lsn_str(thedb->bdb_env, &curlsnbytes, curlsn,
                                    sizeof(curlsn));
                if (strcmp(curlsn, lastlsn) != 0) {
                    reqlog_logf(statlogger, REQL_INFO, "LSN %s diff %llu\n",
                                curlsn, curlsnbytes - lastlsnbytes);
                    strncpy0(lastlsn, curlsn, sizeof(lastlsn));
                    lastlsnbytes = curlsnbytes;
                }

                reqlog_diffstat_dump(statlogger);

                count = 0;
                last_report_nqtrap = nqtrap;
                last_report_nfstrap = nfstrap;
                last_report_nsql = nsql;
                last_report_nsql_steps = nsql_steps;
                last_report_newsql = newsql;
                last_report_newsql_steps = newsql_steps;
                last_report_nretries = nretries;
                last_report_bpool_hits = bpool_hits;
                last_report_bpool_misses = bpool_misses;

                last_report_deadlocks = ndeadlocks;
                last_report_lockwaits = nlockwaits;
                last_report_vreplays = vreplays;

                last_report_ncommits = ncommits;
                last_report_ncommit_time = ncommit_time;

                osql_comm_diffstat(statlogger, NULL);
                strbuf_free(logstr);
            }

            if (count % 60 == 0) {
                /* dump here */
                quantize_ctrace(q_min, "Tagged requests this minute");
                quantize_clear(q_min);
                quantize_ctrace(q_sql_min, "SQL requests this minute");
                quantize_clear(q_sql_min);
                quantize_ctrace(q_sql_steps_min, "SQL steps this minute");
                quantize_clear(q_sql_steps_min);
            }
            if (count % 3600 == 0) {
                /* dump here */
                quantize_ctrace(q_hour, "Tagged requests this hour");
                quantize_clear(q_hour);
                quantize_ctrace(q_sql_hour, "SQL requests this hour");
                quantize_clear(q_sql_hour);
                quantize_ctrace(q_sql_steps_hour, "SQL steps this hour");
                quantize_clear(q_sql_steps_hour);
            }
        }

        if (gbl_repscore)
            bdb_show_reptimes_compact(thedb->bdb_env);

        ++count;
        sleep(1);
    }
}

void create_stat_thread(struct dbenv *dbenv)
{
    pthread_t stat_tid;
    int rc;

    rc = pthread_create(&stat_tid, &gbl_pthread_attr, statthd, dbenv);
    if (rc) {
        logmsg(LOGMSG_FATAL, "pthread_create statthd rc %d\n", rc);
        abort();
    }
}
/* set datetime global if directory exists */
static void set_datetime_dir(void)
{

    struct stat st;
    char *dir = comdb2_location("tzdata", "zoneinfo");

    /* this is a stupid test to prevent running comdb2 that have no datetime
       support
       files; this only test for directory presence and access to it, nothing
       else
    */
    if (stat(dir, &st)) {
        free(dir);
        logmsg(LOGMSG_FATAL, "This machine has no datetime support file;\n");
        abort();
    }

    tz_set_dir(dir);
}

static void iomap_on(void *p)
{
    gbl_berkdb_iomap = 1;
    if (thedb && thedb->bdb_env)
        bdb_berkdb_iomap_set(thedb->bdb_env, 1);
}

static void iomap_off(void *p)
{
    gbl_berkdb_iomap = 0;
    if (thedb && thedb->bdb_env)
        bdb_berkdb_iomap_set(thedb->bdb_env, 0);
}

cron_sched_t *memstat_sched;
static void *memstat_cron_event(void *arg1, void *arg2, void *arg3, void *arg4,
                                struct errstat *err)
{
    int tm;
    void *rc;

    // cron jobs always write to ctrace
    (void)comdb2ma_stats(NULL, 1, 0, COMDB2MA_TOTAL_DESC, COMDB2MA_GRP_NONE, 1);

    if (gbl_memstat_freq > 0) {
        tm = time_epoch() + gbl_memstat_freq;
        rc = cron_add_event(memstat_sched, NULL, tm, (FCRON) memstat_cron_event, NULL,
                            NULL, NULL, NULL, err);

        if (rc == NULL)
            logmsg(LOGMSG_ERROR, "Failed to schedule next memstat event. "
                            "rc = %d, errstr = %s\n",
                    err->errval, err->errstr);
    }
    return NULL;
}

static void *memstat_cron_kickoff(void *arg1, void *arg2, void *arg3,
                                  void *arg4, struct errstat *err)
{
    int tm;
    void *rc;

    logmsg(LOGMSG_INFO, "Starting memstat cron job. "
                    "Will print memory usage every %d seconds.\n",
            gbl_memstat_freq);

    tm = time_epoch() + gbl_memstat_freq;
    rc = cron_add_event(memstat_sched, NULL, tm, (FCRON) memstat_cron_event, NULL, NULL,
                        NULL, NULL, err);
    if (rc == NULL)
        logmsg(LOGMSG_ERROR, "Failed to schedule next memstat event. "
                        "rc = %d, errstr = %s\n",
                err->errval, err->errstr);

    return NULL;
}

static int comdb2ma_stats_cron(void)
{
    struct errstat xerr = {0};

    if (gbl_memstat_freq > 0) {
        memstat_sched = cron_add_event(
            memstat_sched, memstat_sched == NULL ? "memstat_cron" : NULL,
            INT_MIN, (FCRON) memstat_cron_kickoff, NULL, NULL, NULL, NULL, &xerr);

        if (memstat_sched == NULL)
            logmsg(LOGMSG_ERROR, "Failed to schedule memstat cron job. "
                            "rc = %d, errstr = %s\n",
                    xerr.errval, xerr.errstr);
    }

    return xerr.errval;
}

static void register_all_int_switches()
{
    register_int_switch("bad_lrl_fatal",
                        "Unrecognised lrl options are fatal errors",
                        &gbl_bad_lrl_fatal);
    register_int_switch("t2t", "New tag->tag conversion code", &gbl_use_t2t);
    register_int_switch("fix_cstr", "Fix validation of cstrings",
                        &gbl_fix_validate_cstr);
    register_int_switch("warn_cstr", "Warn on validation of cstrings",
                        &gbl_warn_validate_cstr);
    register_int_switch("scpushlogs", "Push to next log after a schema changes",
                        &gbl_pushlogs_after_sc);
    register_int_switch("pfltverbose", "Verbose errors in prefaulting code",
                        &gbl_prefault_verbose);
    register_int_switch("plannedsc", "Use planned schema change by default",
                        &gbl_default_plannedsc);
    register_int_switch("pflt_readahead",
                        "Enable prefaulting of readahead operations",
                        &gbl_prefault_readahead);
    register_int_switch("pflt_toblock_lcl",
                        "Prefault toblock operations locally",
                        &gbl_prefault_toblock_local);
    register_int_switch("pflt_toblock_rep",
                        "Prefault toblock operations on replicants",
                        &gbl_prefault_toblock_bcast);
    register_int_switch("dflt_livesc", "Use live schema change by default",
                        &gbl_default_livesc);
    register_int_switch("dflt_plansc", "Use planned schema change by default",
                        &gbl_default_plannedsc);
    register_int_switch("consumer_rtcpu",
                        "Don't send update broadcasts to rtcpu'd machines",
                        &gbl_consumer_rtcpu_check);
    register_int_switch(
        "node1_rtcpuable",
        "If off then consumer code won't do rtcpu checks on node 1",
        &gbl_node1rtcpuable);
    register_int_switch("clnt_sql_stats", "Trace back fds to client machines",
                        &gbl_sql_client_stats);
    register_int_switch("sqlite3openserial",
                        "Serialise calls to sqlite3_open to prevent excess CPU",
                        &gbl_serialise_sqlite3_open);
    register_int_switch(
        "thread_stats",
        "Berkeley DB will keep stats on what its threads are doing",
        &gbl_bb_berkdb_enable_thread_stats);
    register_int_switch(
        "lock_timing",
        "Berkeley DB will keep stats on time spent waiting for locks",
        &gbl_bb_berkdb_enable_lock_timing);
    register_int_switch("qdump_atexit", "Dump queue stats at exit",
                        &gbl_dump_queues_on_exit);
    register_int_switch(
        "memp_timing",
        "Berkeley DB will keep stats on time spent in __memp_fget",
        &gbl_bb_berkdb_enable_memp_timing);
    register_int_switch(
        "memp_pg_timing",
        "Berkeley DB will keep stats on time spent in __memp_pg",
        &gbl_bb_berkdb_enable_memp_pg_timing);
    register_int_switch("shalloc_timing", "Berkeley DB will keep stats on time "
                                          "spent in shallocs and shalloc_frees",
                        &gbl_bb_berkdb_enable_shalloc_timing);
    register_int_switch("allow_mismatched_tag_size",
                        "Allow variants in padding in static tag struct sizes",
                        &gbl_allow_mismatched_tag_size);
    register_int_switch("reset_queue_cursor_mode",
                        "Reset queue consumeer read cursor after each consume",
                        &gbl_reset_queue_cursor);
    register_int_switch("key_updates",
                        "Update non-dupe keys instead of delete/add",
                        &gbl_key_updates);
    register_int_switch("emptystrnum", "Empty strings don't convert to numbers",
                        &gbl_empty_strings_dont_convert_to_numbers);
    register_int_switch("schemachange_perms",
                        "Check if schema change allowed from source machines",
                        &gbl_check_schema_change_permissions);
    register_int_switch("verifylsn",
                        "Verify if LSN written before writing page",
                        &gbl_verify_lsn_written);
    register_int_switch("allow_broken_datetimes", "Allow broken datetimes",
                        &gbl_allowbrokendatetime);
    register_int_switch("verify_directio",
                        "Run expensive checks on directio calls",
                        &gbl_verify_direct_io);
    register_int_switch("parallel_sync",
                        "Run checkpoint/memptrickle code with parallel writes",
                        &gbl_parallel_memptrickle);
    register_int_switch("verify_dbreg",
                        "Periodically check if dbreg entries are correct",
                        &gbl_verify_dbreg);
    register_int_switch("verifycheckpoints",
                        "Highly paranoid checkpoint validity checks",
                        &gbl_checkpoint_paranoid_verify);
    register_int_switch(
        "support_datetime_in_triggers",
        "Enable support for datetime/interval types in triggers",
        &gbl_support_datetime_in_triggers);
    register_int_switch("prefix_foreign_keys",
                        "Allow foreign key to be a prefix of your key",
                        &gbl_fk_allow_prefix_keys);
    register_int_switch("superset_foreign_keys",
                        "Allow foreign key to be a superset of your key",
                        &gbl_fk_allow_superset_keys);
    register_int_switch("repverifyrecs",
                        "Verify every berkeley log record received",
                        &gbl_verify_rep_log_records);
    register_int_switch(
        "enable_osql_logging",
        "Log every osql packet received in a special file, per iq\n",
        &gbl_enable_osql_logging);
    register_int_switch("enable_osql_longreq_logging",
                        "Log untruncated osql strings\n",
                        &gbl_enable_osql_longreq_logging);
    register_int_switch(
        "check_sparse_files",
        "When allocating a page, check that we aren't creating a sparse file\n",
        &gbl_check_sparse_files);
    register_int_switch(
        "core_on_sparse_file",
        "Generate a core if we catch berkeley creating a sparse file\n",
        &gbl_core_on_sparse_file);
    register_int_switch("sqlclient_use_random_readnode",
                        "Sql client will use random sql allocation by default "
                        "(while still calling sqlhndl_alloc()\n",
                        &gbl_sql_use_random_readnode);
    register_int_switch(
        "check_sqlite_numeric_types",
        "Report if our numeric conversion disagrees with SQLite's\n",
        &gbl_report_sqlite_numeric_conversion_errors);
    register_int_switch(
        "use_fastseed_for_comdb2_seqno",
        "Use fastseed instead of context for comdb2_seqno unique values\n",
        &gbl_use_fastseed_for_comdb2_seqno);
    register_int_switch(
        "disable_stable_for_ipu",
        "For inplace update tables, disable stable find-next cursors",
        &gbl_disable_stable_for_ipu);
    register_int_switch("debug_mpalloc_size",
                        "Alarm on suspicious allocation requests",
                        &gbl_debug_memp_alloc_size);
    register_int_switch("disable_exit_on_thread_error",
                        "don't exit on thread errors",
                        &gbl_disable_exit_on_thread_error);
    register_int_switch("support_sock_luxref",
                        "support proxy socket request with a set luxref",
                        &gbl_support_sock_luxref);
    register_switch("berkdb_iomap",
                    "enable berkdb writing memptrickle status to a mapped file",
                    iomap_on, iomap_off, int_stat_fn, &gbl_berkdb_iomap);
    register_int_switch("catch_response_on_retry",
                        "print trace when we try to send replies on a retry",
                        &gbl_catch_response_on_retry);
    register_int_switch("requeue_on_tran_dispatch",
                        "Requeue transactional statement if not enough threads",
                        &gbl_requeue_on_tran_dispatch);
    register_int_switch("check_wrong_db",
                        "Return error if connecting to wrong database",
                        &gbl_check_wrong_db);
    register_int_switch("dbglog_use_sockpool",
                        "Use sockpool for connections opened for dbglog",
                        &gbl_use_sockpool_for_debug_logs);
    register_int_switch("debug_temp_tables", "Debug temp tables",
                        &gbl_debug_temptables);
    register_int_switch("check_sql_source", "Check sql source",
                        &gbl_check_sql_source);
    register_int_switch(
        "flush_check_active_peer",
        "Check if still have active connection when trying to flush",
        &gbl_flush_check_active_peer);
    register_int_switch("private_blkseq", "Keep a private blkseq",
                        &gbl_private_blkseq);
    register_int_switch("use_blkseq", "Enable blkseq", &gbl_use_blkseq);
    register_int_switch("track_queue_time",
                        "Track time sql requests spend on queue",
                        &gbl_track_queue_time);
    register_int_switch("update_startlsn_printstep",
                        "Print steps walked in update_startlsn code",
                        &gbl_update_startlsn_printstep);
    register_int_switch("locks_check_waiters",
                        "Light a flag if a lockid has waiters",
                        &gbl_locks_check_waiters);
    register_int_switch(
        "rowlocks_commit_on_waiters",
        "Don't commit a physical transaction unless there are lock waiters",
        &gbl_rowlocks_commit_on_waiters);
    register_int_switch("log_fstsnd_triggers",
                        "Log all fstsnd triggers to file",
                        &gbl_log_fstsnd_triggers);
    register_int_switch("broadcast_check_rmtpol",
                        "Check rmtpol before sending triggers",
                        &gbl_broadcast_check_rmtpol);
    register_int_switch("noenv_requests",
                        "Send requests compatible with no environment",
                        &gbl_noenv_messages);
    register_int_switch("track_curtran_locks", "Print curtran lockinfo",
                        &gbl_track_curtran_locks);
    register_int_switch("print_deadlock_cycles", "Print all deadlock cycles",
                        &gbl_print_deadlock_cycles);
    register_int_switch("replicate_rowlocks", "Replicate rowlocks",
                        &gbl_replicate_rowlocks);
    register_int_switch("gather_rowlocks_on_replicant",
                        "Replicant will gather rowlocks",
                        &gbl_replicant_gather_rowlocks);
    register_int_switch("force_old_cursors", "Replicant will use old cursors",
                        &gbl_force_old_cursors);
    register_int_switch("disable_rowlocks_logging",
                        "Don't add logical logging for rowlocks",
                        &gbl_disable_rowlocks_logging);
    register_int_switch("disable_rowlocks",
                        "Follow rowlocks codepath but don't lock",
                        &gbl_disable_rowlocks);
    /*
      Alias of "disable_rowlocks" to handle lrl option for backward
      compatibility.
    */
    register_int_switch("disable_rowlock_locking",
                        "Follow rowlocks codepath but don't lock",
                        &gbl_disable_rowlocks);
    register_int_switch("random_rowlocks",
                        "Grab random, guaranteed non-conflicting rowlocks",
                        &gbl_random_rowlocks);
    register_int_switch(
        "already_aborted_trace",
        "Print trace when dd_abort skips an 'already-aborted' locker",
        &gbl_already_aborted_trace);
    register_int_switch("disable_update_shadows",
                        "stub out update shadows code",
                        &gbl_disable_update_shadows);
    register_int_switch("verbose_toblock_backouts",
                        "print verbose toblock backout trace",
                        &gbl_verbose_toblock_backouts);
    register_int_switch(
        "sql_release_locks_on_si_lockwait",
        "Release sql locks from si if the rep thread is waiting",
        &gbl_sql_release_locks_on_si_lockwait);
    register_int_switch("sql_release_locks_on_emit_row_lockwait",
                        "Release sql locks when we are about to emit a row",
                        &gbl_sql_release_locks_on_emit_row);
    register_int_switch("sql_release_locks_on_slow_reader",
                        "Release sql locks if a tcp write to the client blocks",
                        &gbl_sql_release_locks_on_slow_reader);
    register_int_switch("no_timeouts_on_release_locks",
                        "Disable client-timeouts if we're releasing locks",
                        &gbl_sql_no_timeouts_on_release_locks);
    register_int_switch("sql_release_locks_in_update_shadows",
                        "Release sql locks in update_shadows on lockwait",
                        &gbl_sql_release_locks_in_update_shadows);
    register_int_switch("release_locks_trace",
                        "Print trace if we release locks",
                        &gbl_sql_release_locks_trace);
    register_int_switch("verbose_waiter_flag",
                        "Print trace setting the waiter flag in lock code",
                        &gbl_lock_get_verbose_waiter);
    register_int_switch("dump_locks_on_repwait", "Dump locks on repwaits",
                        &gbl_dump_locks_on_repwait);
    register_int_switch("dump_page_on_byteswap_error",
                        "fsnap a malformed page from byteswap",
                        &gbl_dump_page_on_byteswap_error);
    register_int_switch("dump_after_byteswap", "dump page after byteswap",
                        &gbl_dump_after_byteswap);
    register_int_switch("rl_retry_on_deadlock",
                        "retry micro commit on deadlock",
                        &gbl_micro_retry_on_deadlock);
    register_int_switch("disable_blob_check",
                        "return immediately in check_blob_buffers",
                        &gbl_disable_blob_check);
    register_int_switch("disable_new_si_overhead",
                        "return immediately in several new snapisol functions",
                        &gbl_disable_new_snapisol_overhead);
    register_int_switch("verify_all_pools",
                        "verify objects are returned to the correct pools",
                        &gbl_verify_all_pools);
    register_int_switch("print_blockp_stats",
                        "print thread-count in block processor",
                        &gbl_print_blockp_stats);
    register_int_switch("allow_parallel_rep_on_pagesplit",
                        "allow parallel rep on pgsplit",
                        &gbl_allow_parallel_rep_on_pagesplit);
    register_int_switch("allow_parallel_rep_on_prefix",
                        "allow parallel rep on bam_prefix",
                        &gbl_allow_parallel_rep_on_prefix);
    register_int_switch("verbose_net", "Net prints lots of messages",
                        &gbl_verbose_net);
    register_int_switch("only_match_on_commit",
                        "Only rep_verify_match on commit records",
                        &gbl_only_match_commit_records);
    register_int_switch("check_page_in_recovery",
                        "verify that a page has or hasn't gotten corrupt",
                        &gbl_check_page_in_recovery);
    register_int_switch("comptxn_inherit_locks",
                        "Compensating transactions inherit pagelocks",
                        &gbl_cmptxn_inherit_locks);
    register_int_switch("rep_printlock", "Print locks in rep commit",
                        &gbl_rep_printlock);
    register_int_switch("accept_on_child_nets",
                        "listen on separate port for osql/signal nets",
                        &gbl_accept_on_child_nets);
    register_int_switch("disable_etc_services_lookup",
                        "When on, disables using /etc/services first to "
                        "discover database ports",
                        &gbl_disable_etc_services_lookup);
    register_int_switch("rowlocks_deadlock_trace",
                        "Prints deadlock trace in phys.c",
                        &gbl_rowlocks_deadlock_trace);
    register_int_switch("durable_wait_seqnum_test",
                        "Enables periodic durable failures in wait-for-seqnum",
                        &gbl_durable_wait_seqnum_test);
    register_int_switch("durable_replay_test",
                        "Enables periodic durable failures in blkseq replay",
                        &gbl_durable_replay_test);
    register_int_switch(
        "durable_block_test",
        "Return periodic durability failures from bdb_durable_block",
        &gbl_durable_block_test);
    register_int_switch("durable_set_trace",
                        "Print trace set durable and commit lsn trace",
                        &gbl_durable_set_trace);
    register_int_switch("dumptxn_at_commit",
                        "Print the logs for a txn at commit",
                        &gbl_dumptxn_at_commit);
    register_int_switch("durable_calc_trace",
                        "Print all lsns for calculate_durable_lsn",
                        &gbl_durable_calc_trace);
    register_int_switch("extended_sql_debug_trace",
                        "Print extended trace for durable sql debugging",
                        &gbl_extended_sql_debug_trace);
    register_int_switch("dump_fsql_response", "Dump fsql out messages",
                        &gbl_dump_fsql_response);
    register_int_switch("large_str_idx_find",
                        "Allow index search using out or range strings",
                        &gbl_large_str_idx_find);
    register_int_switch("fingerprint_queries",
                        "Compute fingerprint for SQL queries",
                        &gbl_fingerprint_queries);
    register_int_switch("test_curtran_change", 
                        "Test change-curtran codepath (for debugging only)",
                        &gbl_test_curtran_change_code);
    register_int_switch("test_blkseq_replay",
                        "Test blkseq replay codepath (for debugging only)",
                        &gbl_test_blkseq_replay_code);
    register_int_switch("dump_blkseq", "Dump all blkseq inserts and replays",
                        &gbl_dump_blkseq);
    register_int_switch("skip_cget_in_db_put",
                        "Don't perform a cget when we do a cput",
                        &gbl_skip_cget_in_db_put);
    register_int_switch("direct_count",
                        "skip cursor layer for simple count stmts",
                        &gbl_direct_count);
    register_int_switch("parallel_count",
                        "When 'direct_count' is on, enable thread-per-stripe",
                        &gbl_parallel_count);
    register_int_switch("debug_sqlthd_failures",
                        "Force sqlthd failures in unusual places",
                        &gbl_debug_sqlthd_failures);
    register_int_switch("random_get_curtran_failures",
                        "Force random get_curtran failures",
                        &gbl_random_get_curtran_failures);
    register_int_switch("abort_invalid_query_info_key",
                        "Abort in thread-teardown for invalid query_info_key",
                        &gbl_abort_invalid_query_info_key);
    register_int_switch("cause_random_blkseq_replays",
                        "Cause random blkseq replays from replicant",
                        &gbl_random_blkseq_replays);
    register_int_switch("disable_cnonce_blkseq",
                        "Don't use cnonce for blkseq (for testing)",
                        &gbl_disable_cnonce_blkseq);
    register_int_switch("early_verify",
                        "Give early verify errors for updates in SQLite layer",
                        &gbl_early_verify);
<<<<<<< HEAD
    register_int_switch("poll_in_pg_free_recover",
                        "Pause a bit in pg_free_recover",
                        &gbl_poll_in_pg_free_recover);
=======
    register_int_switch("new_indexes",
                        "Let replicants send indexes values to master",
                        &gbl_new_indexes);
>>>>>>> 0bcde5a3
}

static void getmyid(void)
{
    char name[1024];

    if (gethostname(name, sizeof(name))) {
        logmsg(LOGMSG_ERROR, "%s: Failure to get local hostname!!!\n", __func__);
        gbl_myhostname = "UNKNOWN";
        gbl_mynode = "localhost";
    } else {
        name[1023] = '\0'; /* paranoia, just in case of truncation */

        gbl_myhostname = strdup(name);
        gbl_mynode = intern(gbl_myhostname);
    }

    getmyaddr();
    gbl_mypid = getpid();
}

void create_marker_file() 
{
    char *marker_file;
    int tmpfd;
    for (int ii = 0; ii < thedb->num_dbs; ii++) {
        if (thedb->dbs[ii]->dbnum) {
            marker_file =
                comdb2_location("marker", "%s.trap", thedb->dbs[ii]->dbname);
            tmpfd = creat(marker_file, 0666);
            free(marker_file);
            if (tmpfd != -1) close(tmpfd);
        }
    }
    marker_file = comdb2_location("marker", "%s.trap", thedb->envname);
    tmpfd = creat(marker_file, 0666);
    free(marker_file);
    if (tmpfd != -1) close(tmpfd);
}

static void set_timepart_and_handle_resume_sc()
{
    /* We need to do this before resuming schema chabge , if any */
    logmsg(LOGMSG_INFO, "Reloading time partitions\n");
    thedb->timepart_views = timepart_views_init(thedb);
    if (!thedb->timepart_views)
        abort();

    /* if there is an active schema changes, resume it, this is automatically
     * done every time the master changes, but on startup the low level meta
     * table wasn't open yet so we couldn't check to see if a schema change was
     * in progress */
    if (bdb_attr_get(thedb->bdb_attr, BDB_ATTR_SC_RESUME_AUTOCOMMIT) &&
        thedb->master == gbl_mynode) {
        int irc = resume_schema_change();
        if (irc)
            logmsg(LOGMSG_ERROR, 
                    "failed trying to resume schema change, "
                    "if one was in progress it will have to be restarted\n");
    }
}


#define TOOL(x) #x,

#define TOOLS           \
   TOOL(cdb2_dump)      \
   TOOL(cdb2_printlog)  \
   TOOL(cdb2_stat)      \
   TOOL(cdb2_verify)

#undef TOOL
#define TOOL(x) int tool_ ##x ##_main(int argc, char *argv[]);

TOOLS

#undef TOOL
#define TOOL(x) { #x, tool_ ##x ##_main },

struct tool {
   const char *tool;
   int (*main_func)(int argc, char *argv[]);
};

struct tool tool_callbacks[] = {
   TOOLS
   NULL
};

static void wait_for_coherent()
{
    const unsigned int cslp = 10000;                 /* 10000us == 10ms */
    const unsigned int wrn_cnt = 5 * 1000000 / cslp; /* 5s */
    unsigned int counter = 1;
    while (!bdb_am_i_coherent(thedb->bdb_env)) {
        if ((++counter % wrn_cnt) == 0) {
            logmsg(LOGMSG_ERROR, "I am still incoherent\n");
        }
        usleep(cslp);
    }
}

int main(int argc, char **argv)
{
    char *marker_file;
    int ii;
    int rc;

    char *exe = NULL;

    /* clean left over transactions every 5 minutes */
    int clean_mins = 5 * 60 * 1000;

    /* allocate initializer first */
    comdb2ma_init(0, 0);

    /* more reliable */
#ifdef _LINUX_SOURCE
    char fname[PATH_MAX];
    rc = readlink("/proc/self/exe", fname, sizeof(fname));
    if (rc > 0 && rc < sizeof(fname)) {
        fname[rc] = 0;
        exe = basename(fname);
    }
#endif
    if (exe == NULL) {
       /* more portable */
       char *arg = strdup(argv[0]);
       exe = basename(arg);
    }

    for (int i = 0; tool_callbacks[i].tool; i++) {
       if (strcmp(tool_callbacks[i].tool, exe) == 0)
          return tool_callbacks[i].main_func(argc, argv);
    }

    /* Initialize the tunables. */
    if ((init_gbl_tunables())) {
        logmsg(LOGMSG_FATAL, "Failed to initialize tunables");
        exit(1);
    }

    init_debug_switches();

    timer_init(ttrap);

    if (isatty(fileno(stdout)))
       logmsg_set_time(0);

    /* what is my local hostname */
    getmyid();

    /* ignore too large files signals */
    struct sigaction sact;
    sact.sa_handler = SIG_IGN;
    sigemptyset(&sact.sa_mask);
    sact.sa_flags = 0;
    sigaction(SIGXFSZ, &sact, NULL);

    signal(SIGTERM, clean_exit_sigwrap);

    if (debug_switch_skip_skipables_on_verify())
        gbl_berkdb_verify_skip_skipables = 1;

    init_q_vars();

    srand(time(NULL) ^ getpid() << 16);

    if (debug_switch_verbose_deadlocks())
        verbose_deadlocks = 1;

    /* line buffering in stdout */
    setvbuf(stdout, 0, _IOLBF, 0);

    crc32c_init(0);

    adjust_ulimits();
    sqlite3_tunables_init();
    thread_util_init();
    user_request_init();

    fdb_cache_init(10);
    fdb_svc_init();

    gbl_invalid_tid = pthread_self();

    logmsg(LOGMSG_INFO, "setting i/o alarm threshold to 100ms\n");

    __berkdb_write_alarm_ms = 100;
    __berkdb_read_alarm_ms = 100;
    __berkdb_fsync_alarm_ms = 100;

    berk_write_alarm_ms(__berkdb_write_alarm_ms);
    berk_read_alarm_ms(__berkdb_read_alarm_ms);
    berk_fsync_alarm_ms(__berkdb_fsync_alarm_ms);
    berk_memp_sync_alarm_ms(500);

    sighold(SIGPIPE); /*dothis before kicking off any threads*/

    thrman_init();
    javasp_once_init();

    register_all_int_switches();
    repl_list_init();

    set_portmux_bind_path(NULL);

    if (init(argc, argv) == -1) {
        logmsg(LOGMSG_FATAL, "failed to start\n");
        exit(1);
    }

    /*
      Place a freeze on tunables' registration. This is done to
      avoid multiple re-registration during the creation of temp
      table env.
    */
    gbl_tunables->freeze = 1;

    set_datetime_dir();
    set_timepart_and_handle_resume_sc();

    /* Creating a server context wipes out the db #'s dbcommon entries.
     * Recreate them. */
    fix_lrl_ixlen();
    create_marker_file();

    create_watchdog_thread(thedb);
    create_old_blkseq_thread(thedb);
    create_stat_thread(thedb);

    /* create the offloadsql repository */
    if (thedb->nsiblings > 0) {
        if (osql_open(thedb)) {
            logmsg(LOGMSG_FATAL, "Failed to init osql\n");
            exit(1);
        }
    }

    /* if not using the nowatch lrl option */
    if (!gbl_watchdog_disable_at_start)
        watchdog_enable();

    llmeta_dump_mapping(thedb);

    void init_lua_dbtypes(void);
    init_lua_dbtypes();

    timprm(clean_mins, TMEV_PURGE_OLD_LONGTRN);

    if (comdb2ma_stats_cron() != 0)
        abort();

    if (process_deferred_options(thedb, DEFERRED_SEND_COMMAND, NULL,
                                 deferred_do_commands)) {
        logmsg(LOGMSG_FATAL, "failed to process deferred options\n");
        exit(1);
    }

    // db started - disable recsize kludge so
    // new schemachanges won't allow broken size.
    gbl_broken_max_rec_sz = 0;
    wait_for_coherent();

    gbl_ready = 1;
    logmsg(LOGMSG_WARN, "I AM READY.\n");

    extern void *timer_thread(void *);
    pthread_t timer_tid;
    rc = pthread_create(&timer_tid, NULL, timer_thread, NULL);
    if (rc) {
        logmsg(LOGMSG_FATAL, "Can't create timer thread %d %s\n", rc, strerror(rc));
        return 1;
    }
    void *ret;
    rc = pthread_join(timer_tid, &ret);
    if (rc) {
        logmsg(LOGMSG_FATAL, "Can't wait for timer thread %d %s\n", rc,
                strerror(rc));
        return 1;
    }

    return 0;
}

void delete_db(char *db_name)
{
    int idx;

    pthread_rwlock_wrlock(&thedb_lock);
    if ((idx = getdbidxbyname(db_name)) < 0) {
        logmsg(LOGMSG_FATAL, "%s: failed to find tbl for deletion: %s\n", __func__,
                db_name);
        exit(1);
    }

    /* Remove the table from hash. */
    hash_del(thedb->db_hash, thedb->dbs[idx]);

    for (int i = idx; i < (thedb->num_dbs - 1); i++) {
        thedb->dbs[i] = thedb->dbs[i + 1];
        thedb->dbs[i]->dbs_idx = i;
    }

    thedb->num_dbs -= 1;
    thedb->dbs[thedb->num_dbs] = NULL;

    pthread_rwlock_unlock(&thedb_lock);
}

void replace_db_idx(struct dbtable *p_db, int idx)
{
    int move = 0;
    pthread_rwlock_wrlock(&thedb_lock);

    if (idx < 0 || idx >= thedb->num_dbs ||
        strcasecmp(thedb->dbs[idx]->dbname, p_db->dbname) != 0) {
        thedb->dbs =
            realloc(thedb->dbs, (thedb->num_dbs + 1) * sizeof(struct dbtable *));
        if (idx < 0 || idx >= thedb->num_dbs) idx = thedb->num_dbs;
        thedb->num_dbs++;
        move = 1;
    }

    for (int i = (thedb->num_dbs - 1); i > idx && move; i--) {
        thedb->dbs[i] = thedb->dbs[i - 1];
        thedb->dbs[i]->dbs_idx = i;
    }

    if (!move) p_db->dbnum = thedb->dbs[idx]->dbnum;

    p_db->dbs_idx = idx;
    thedb->dbs[idx] = p_db;

    /* Add table to the hash. */
    if (move == 1) {
        hash_add(thedb->db_hash, p_db);
    }

    pthread_rwlock_unlock(&thedb_lock);
}

void epoch2a(int epoch, char *buf, size_t buflen)
{
    struct tm tmres;
    int pos;
    localtime_r((const time_t *)&epoch, &tmres);
#if defined(_SUN_SOURCE) || defined(_IBM_SOURCE)
    asctime_r(&tmres, buf);
#else
    strncpy0(buf, "epoch2a:ARCH?", buflen);
#endif
    for (pos = strlen(buf) - 1; pos >= 0; pos--) {
        if (!isspace((int)buf[pos]))
            break;
        buf[pos] = '\0';
    }
}

/* store our schemas in meta */
static int put_all_csc2()
{
    int ii;
    for (ii = 0; ii < thedb->num_dbs; ii++) {
        if (thedb->dbs[ii]->dbtype == DBTYPE_TAGGED_TABLE) {
            int rc;
            
            if (thedb->dbs[ii]->lrlfname)
               rc = load_new_table_schema_file(thedb, thedb->dbs[ii]->dbname,
                     thedb->dbs[ii]->lrlfname);
            else
               rc = load_new_table_schema_tran(thedb, NULL, thedb->dbs[ii]->dbname, thedb->dbs[ii]->csc2_schema);
            if (rc != 0) {
                logmsg(LOGMSG_ERROR, "error storing schema for table '%s'\n",
                       thedb->dbs[ii]->dbname);
                return -1;
            }
        }
    }

    return 0; /*success*/
}

int check_current_schemas(void)
{
    if (gbl_create_mode) {
        /* store our schemas in meta */
        if (put_all_csc2()) {
            logmsg(LOGMSG_ERROR, "error storing schemas in meta table\n");
            return -1;
        }
    } else {
        int ii;
        int schema_errors = 0;
        for (ii = 0; ii < thedb->num_dbs; ii++) {
            if (thedb->dbs[ii]->dbtype == DBTYPE_TAGGED_TABLE) {
                int rc;
                rc = check_table_schema(thedb, thedb->dbs[ii]->dbname,
                                        thedb->dbs[ii]->lrlfname);
                if (rc != 0)
                    schema_errors++;
            }
        }
        if (schema_errors) {
            logmsg(LOGMSG_ERROR, "SCHEMA MISMATCHES DETECTED, SEE ABOVE\n");
            return -1;
        }
    }

    return 0;
}

void log_delete_add_state(struct dbenv *dbenv, struct log_delete_state *state)
{
    pthread_mutex_lock(&dbenv->log_delete_counter_mutex);
    listc_atl(&dbenv->log_delete_state_list, state);
    pthread_mutex_unlock(&dbenv->log_delete_counter_mutex);
}

void log_delete_rem_state(struct dbenv *dbenv, struct log_delete_state *state)
{
    pthread_mutex_lock(&dbenv->log_delete_counter_mutex);
    listc_rfl(&dbenv->log_delete_state_list, state);
    pthread_mutex_unlock(&dbenv->log_delete_counter_mutex);
}

void log_delete_counter_change(struct dbenv *dbenv, int action)
{
    struct log_delete_state *pstate;
    int filenum;
    pthread_mutex_lock(&dbenv->log_delete_counter_mutex);
    switch (action) {
    case LOG_DEL_ABS_ON:
        dbenv->log_delete = 1;
        break;
    case LOG_DEL_ABS_OFF:
        dbenv->log_delete = 0;
        break;
    }
    /* Find the lowest filenum in our log delete states */
    if (!dbenv->log_delete) {
        filenum = 0;
    } else {
        filenum = -1; /* delete any log file */
        LISTC_FOR_EACH(&dbenv->log_delete_state_list, pstate, linkv)
        {
            if (pstate->filenum < filenum || filenum == -1)
                filenum = pstate->filenum;
        }
    }
    dbenv->log_delete_filenum = filenum;
    pthread_mutex_unlock(&dbenv->log_delete_counter_mutex);
}

inline int debug_this_request(int until)
{
    int now = time_epoch();
    return now <= until;
}

int thdpool_alarm_on_queing(int len)
{
    if (bdb_attr_get(thedb->bdb_attr, BDB_ATTR_SQL_QUEUEING_DISABLE_TRACE) &&
        bdb_attr_get(thedb->bdb_attr, BDB_ATTR_SQL_QUEUEING_CRITICAL_TRACE) >=
            len)
        return 0;
    return 1;
}

int gbl_hostname_refresh_time = 60;

int comdb2_is_standalone(void *dbenv)
{
    return bdb_is_standalone(dbenv, thedb->bdb_env);
}

#define QUOTE_(x) #x
#define QUOTE(x) QUOTE_(x)

static void create_service_file(const char *lrlname)
{
#ifdef _LINUX_SOURCE
    char *comdb2_path = comdb2_location("scripts", "comdb2");

    char *service_file =
        comdb2_asprintf("%s/%s.service", thedb->basedir, thedb->envname);
    char lrl[PATH_MAX];
    if (lrlname) {
        if (realpath(lrlname, lrl) == NULL) {
            logmsg(LOGMSG_ERROR, "can't resolve path to lrl file\n");
        }
    }

    struct passwd *pw = getpwuid(getuid());
    if (pw == NULL) {
        logmsg(LOGMSG_ERROR, "can't resolve current user: %d %s\n", errno,
               strerror(errno));
        return;
    }

    FILE *f = fopen(service_file, "w");
    free(service_file);
    if (f == NULL) {
        logmsg(LOGMSG_ERROR, "can't create service file: %d %s\n", errno,
               strerror(errno));
        return;
    }

    fprintf(f, "[Unit]\n");
    fprintf(f, "Description=Comdb2 database instance for %s\n\n", thedb->envname);
    fprintf(f, "[Service]\n");
    fprintf(f, "ExecStart=%s --lrl %s %s\n", comdb2_path, lrl, thedb->envname);

    fprintf(f, "User=%s\n"
               "Restart=always\n"
               "RestartSec=1\n\n"
               "[Install]\n"
               "WantedBy=multi-user.target\n",
            pw->pw_name);

    fclose(f);
#endif
    return;
}

#undef QUOTE<|MERGE_RESOLUTION|>--- conflicted
+++ resolved
@@ -5055,15 +5055,12 @@
     register_int_switch("early_verify",
                         "Give early verify errors for updates in SQLite layer",
                         &gbl_early_verify);
-<<<<<<< HEAD
     register_int_switch("poll_in_pg_free_recover",
                         "Pause a bit in pg_free_recover",
                         &gbl_poll_in_pg_free_recover);
-=======
     register_int_switch("new_indexes",
                         "Let replicants send indexes values to master",
                         &gbl_new_indexes);
->>>>>>> 0bcde5a3
 }
 
 static void getmyid(void)
