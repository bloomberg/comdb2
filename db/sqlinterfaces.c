/*
   Copyright 2015 Bloomberg Finance L.P.

   Licensed under the Apache License, Version 2.0 (the "License");
   you may not use this file except in compliance with the License.
   You may obtain a copy of the License at

       http://www.apache.org/licenses/LICENSE-2.0

   Unless required by applicable law or agreed to in writing, software
   distributed under the License is distributed on an "AS IS" BASIS,
   WITHOUT WARRANTIES OR CONDITIONS OF ANY KIND, either express or implied.
   See the License for the specific language governing permissions and
   limitations under the License.
 */

/* code needed to support various comdb2 interfaces to the sql engine */

#include <poll.h>
#include <pthread.h>
#include <stdlib.h>
#include <stdio.h>
#include <strings.h>

#include <errno.h>
#include <string.h>
#include <stddef.h>
#include <pthread.h>
#include <sys/types.h>
#include <util.h>
#include <netinet/in.h>
#include <inttypes.h>
#include <fcntl.h>
#include <limits.h>
#include <time.h>
#include <sys/socket.h>
#include <arpa/inet.h>
#include <netinet/in.h>
#include <unistd.h>

#include <epochlib.h>

#include <plhash.h>
#include <segstr.h>

#include <list.h>

#include <sbuf2.h>
#include <bdb_api.h>

#include "comdb2.h"
#include "types.h"
#include "tag.h"
#include "thdpool.h"
#include "ssl_bend.h"

#include <dynschematypes.h>
#include <dynschemaload.h>
#include <cdb2api.h>

#include <sys/time.h>
#include <strbuf.h>
#include <math.h>

#include <sqlite3.h>
#include <sqliteInt.h>
#include <vdbeInt.h>

#include "sql.h"
#include "sqlinterfaces.h"

#include "locks.h"
#include "sqloffload.h"
#include "osqlcomm.h"
#include "osqlcheckboard.h"
#include "osqlsqlthr.h"
#include "osqlshadtbl.h"

#include <sqlresponse.pb-c.h>
#include <sqlite3expert.h>

#include <alloca.h>
#include <fsnap.h>

#include "flibc.h"

#include "sp.h"
#include "lrucache.h"

#include <ctrace.h>
#include <bb_oscompat.h>
#include <netdb.h>

#include "fdb_bend_sql.h"
#include "fdb_access.h"
#include "sqllog.h"
#include <stdbool.h>
#include <quantize.h>
#include <intern_strings.h>

#include "debug_switches.h"

#include "views.h"
#include "mem.h"
#include "comdb2_atomic.h"
#include "logmsg.h"
#include <str0.h>
#include <eventlog.h>
#include "perf.h"

#include "dohsql.h"

/* delete this after comdb2_api.h changes makes it through */
#define SQLHERR_MASTER_QUEUE_FULL -108
#define SQLHERR_MASTER_TIMEOUT -109

extern char *gbl_exec_sql_on_new_connect;
extern unsigned long long gbl_sql_deadlock_failures;
extern int gbl_allow_pragma;
extern int gbl_use_appsock_as_sqlthread;
extern int g_osql_max_trans;
extern int gbl_fdb_track;
extern int gbl_return_long_column_names;
extern int gbl_stable_rootpages_test;
extern int gbl_verbose_normalized_queries;

extern int gbl_expressions_indexes;

/* Once and for all:

   struct sqlthdstate:
      This is created per thread executing SQL.  Has per-thread resources
      like an SQLite handle, logger, etc.

   struct sqlclntstate:
      Per connection.  If a connection is handed off to another handle on the
      client side (via sockpool), client request a reset of this structure.

   struct sql_thread:
      Linked from sqlthdstate.  Has per query stats like accumulated cost, etc
      as well as the connection lock (which is really a per-session resource
      that should be in sqlclntstate).  Also has to Btree* which probably
      also belongs in sqlthdstate, or sqlclntstate, or lord only knows where
   else.

   struct Btree:
      This is per instance of sqlite, which may be shared when idle among
   multiple
      connections.
*/

/* An alternate interface. */
extern int gbl_dump_sql_dispatched; /* dump all sql strings dispatched */
int gbl_dump_fsql_response = 0;
extern int gbl_time_osql; /* dump timestamps for osql steps */
extern int gbl_time_fdb;  /* dump timestamps for remote sql */
extern int gbl_print_syntax_err;
extern int gbl_max_sqlcache;
extern int gbl_track_sqlengine_states;
extern int gbl_disable_sql_dlmalloc;

extern int active_appsock_conns;
int gbl_check_access_controls;
/* gets incremented each time a user's password is changed. */
int gbl_bpfunc_auth_gen = 1;

long long gbl_clnt_seq_no = 0;
struct thdpool *gbl_sqlengine_thdpool = NULL;

void rcache_init(size_t, size_t);
void rcache_destroy(void);
void sql_reset_sqlthread(struct sql_thread *thd);
int blockproc2sql_error(int rc, const char *func, int line);
static int test_no_btcursors(struct sqlthdstate *thd);
static void sql_thread_describe(void *obj, FILE *out);
int watcher_warning_function(void *arg, int timeout, int gap);
static char *get_query_cost_as_string(struct sql_thread *thd,
                                      struct sqlclntstate *clnt);

void handle_sql_intrans_unrecoverable_error(struct sqlclntstate *clnt);

void comdb2_set_sqlite_vdbe_tzname(Vdbe *p);
void comdb2_set_sqlite_vdbe_dtprec(Vdbe *p);
static int execute_sql_query_offload(struct sqlthdstate *,
                                     struct sqlclntstate *);
static int record_query_cost(struct sql_thread *, struct sqlclntstate *);

static int sql_debug_logf_int(struct sqlclntstate *clnt, const char *func,
                              int line, const char *fmt, va_list args)
{
    char *s;
    int cn_len;
    snap_uid_t snap = {{0}};
    char *cnonce;
    int len;
    int nchars;
    va_list args_c;

    if (clnt && get_cnonce(clnt, &snap) == 0) {
        cn_len = snap.keylen;
        cnonce = alloca(cn_len + 1);
        memcpy(cnonce, snap.key, cn_len);
        cnonce[cn_len] = '\0';
    } else {
        cnonce = "(no-cnonce)";
    }

    len = 256;
    s = malloc(len);
    if (!s) {
        logmsg(LOGMSG_ERROR, "%s:malloc(%d) failed\n", __func__, len);
        return -1;
    }

    va_copy(args_c, args);
    nchars = vsnprintf(s, len, fmt, args);

    if (nchars >= len) {
        len = nchars + 1;
        char *news = realloc(s, len);
        if (!news) {
            logmsg(LOGMSG_ERROR, "%s:realloc(%d) failed\n", __func__, len);
            va_end(args_c);
            free(s);
            return -1;
        }
        s = news;
        len = vsnprintf(s, len, fmt, args_c);
    } else {
        len = strlen(s);
    }
    va_end(args_c);

    logmsg(LOGMSG_USER, "cnonce=%s %s line %d: %s", cnonce, func, line, s);

    free(s);
    return 0;
}

int sql_debug_logf(struct sqlclntstate *clnt, const char *func, int line,
                   const char *fmt, ...)
{
    if (!gbl_extended_sql_debug_trace)
        return 0;
    else {
        va_list args;
        int rc;
        va_start(args, fmt);
        rc = sql_debug_logf_int(clnt, func, line, fmt, args);
        va_end(args);
        return rc;
    }
}

static inline void comdb2_set_sqlite_vdbe_tzname_int(Vdbe *p,
                                                     struct sqlclntstate *clnt)
{
    memcpy(p->tzname, clnt->tzname, TZNAME_MAX);
}

static inline void comdb2_set_sqlite_vdbe_dtprec_int(Vdbe *p,
                                                     struct sqlclntstate *clnt)
{
    p->dtprec = clnt->dtprec;
}

int disable_server_sql_timeouts(void)
{
    extern int gbl_sql_release_locks_on_slow_reader;
    extern int gbl_sql_no_timeouts_on_release_locks;

    return (gbl_sql_release_locks_on_slow_reader &&
            gbl_sql_no_timeouts_on_release_locks);
}

#define XRESPONSE(x) #x,
const char *WriteRespString[] = { RESPONSE_TYPES };
#undef XRESPONSE

int write_response(struct sqlclntstate *clnt, int R, void *D, int I);

int gbl_client_heartbeat_ms = 100;
int gbl_retry_dispatch_ms = 100;
int gbl_fail_client_write_lock = 0;

static inline int lock_client_write_lock_int(struct sqlclntstate *clnt, int try)
{
    struct sql_thread *thd = pthread_getspecific(query_info_key);
    int rc = 0;

    if (thd && clnt)
        clnt->emitting_flag = 1;
again:
    if (try) {
        if ((rc = pthread_mutex_trylock(&clnt->write_lock))) {
            if (thd && clnt)
                clnt->emitting_flag = 0;
            return rc;
        }
    } else {
        Pthread_mutex_lock(&clnt->write_lock);
    }
    if (clnt->heartbeat_lock && thd) {
        if (clnt->need_recover_deadlock) {
            /* Call only if there isn't a previous failure */
            if (!clnt->recover_deadlock_rcode) {
                uint32_t flags = 0;
                if (gbl_fail_client_write_lock && !(rand() %
                            gbl_fail_client_write_lock))
                    flags = RECOVER_DEADLOCK_FORCE_FAIL;
                recover_deadlock_flags(thedb->bdb_env, thd, NULL, 0, __func__,
                        __LINE__, flags);
            }
            clnt->need_recover_deadlock = 0;
            if (clnt->recover_deadlock_rcode) {
                assert(bdb_lockref() == 0);
                logmsg(LOGMSG_WARN, "%s recover_deadlock returned %d\n",
                       __func__, clnt->recover_deadlock_rcode);
            }
        }
        Pthread_cond_signal(&clnt->write_cond);
        Pthread_mutex_unlock(&clnt->write_lock);
        goto again;
    }
    return 0;
}

int lock_client_write_trylock(struct sqlclntstate *clnt)
{
    return lock_client_write_lock_int(clnt, 1);
}

int lock_client_write_lock(struct sqlclntstate *clnt)
{
    return lock_client_write_lock_int(clnt, 0);
}

void unlock_client_write_lock(struct sqlclntstate *clnt)
{
    struct sql_thread *thd = pthread_getspecific(query_info_key);
    if (thd && clnt)
        clnt->emitting_flag = 0;
    Pthread_mutex_unlock(&clnt->write_lock);
}

int write_response(struct sqlclntstate *clnt, int R, void *D, int I)
{
#ifdef DEBUG
    logmsg(LOGMSG_DEBUG, "write_response(%s,%p,%d)\n", WriteRespString[R], D,
           I);
#endif
    return clnt->plugin.write_response(clnt, R, D, I);
}

int read_response(struct sqlclntstate *clnt, int R, void *D, int I)
{
    return clnt->plugin.read_response(clnt, R, D, I);
}

int column_count(struct sqlclntstate *clnt, sqlite3_stmt *stmt)
{
    struct sql_thread *thd = NULL;

    if (!clnt) {
        thd = pthread_getspecific(query_info_key);
        if (thd)
            clnt = thd->clnt;
    }

    if (clnt && clnt->plugin.column_count)
        return clnt->plugin.column_count(clnt, stmt);

    return sqlite3_column_count(stmt);
}

#define FUNC_COLUMN_TYPE(ret, type)                                            \
    ret column_##type(struct sqlclntstate *clnt, sqlite3_stmt *stmt, int iCol) \
    {                                                                          \
        if (clnt && clnt->plugin.column_##type)                                \
            return clnt->plugin.column_##type(clnt, stmt, iCol);               \
        return sqlite3_column_##type(stmt, iCol);                              \
    }

FUNC_COLUMN_TYPE(int, type)
FUNC_COLUMN_TYPE(sqlite_int64, int64)
FUNC_COLUMN_TYPE(double, double)
FUNC_COLUMN_TYPE(const unsigned char *, text)
FUNC_COLUMN_TYPE(int, bytes)
FUNC_COLUMN_TYPE(const void *, blob)
FUNC_COLUMN_TYPE(const dttz_t *, datetime)

int sqlite_stmt_error(sqlite3_stmt *stmt, const char **errstr)
{
    sqlite3 *db = sqlite3_db_handle(stmt);
    int errcode;

    *errstr = NULL;

    errcode = sqlite3_errcode(db);
    if (errcode && errcode != SQLITE_ROW) {
        *errstr = sqlite3_errmsg(db);
    }
    return errcode;
}

int sqlite_error(struct sqlclntstate *clnt, sqlite3_stmt *stmt,
                 const char **errstr)
{
    if (clnt && clnt->plugin.sqlite_error)
        return clnt->plugin.sqlite_error(clnt, stmt, errstr);

    return sqlite_stmt_error(stmt, errstr);
}

const intv_t *column_interval(struct sqlclntstate *clnt, sqlite3_stmt *stmt,
                              int iCol, int type)
{
    if (clnt && clnt->plugin.column_interval)
        return clnt->plugin.column_interval(clnt, stmt, iCol, type);
    return sqlite3_column_interval(stmt, iCol, type);
}

int next_row(struct sqlclntstate *clnt, sqlite3_stmt *stmt)
{
    if (clnt && clnt->plugin.next_row)
        return clnt->plugin.next_row(clnt, stmt);
    return sqlite3_maybe_step(clnt, stmt);
}

int has_cnonce(struct sqlclntstate *clnt)
{
    return clnt->plugin.has_cnonce(clnt);
}

int set_cnonce(struct sqlclntstate *clnt)
{
    return clnt->plugin.set_cnonce(clnt);
}

int clr_cnonce(struct sqlclntstate *clnt)
{
    return clnt->plugin.clr_cnonce(clnt);
}

int get_cnonce(struct sqlclntstate *clnt, snap_uid_t *snap)
{
    return clnt->plugin.get_cnonce(clnt, snap);
}

static int clr_snapshot(struct sqlclntstate *clnt)
{
    return clnt->plugin.clr_snapshot(clnt);
}

static int upd_snapshot(struct sqlclntstate *clnt)
{
    return clnt->plugin.upd_snapshot(clnt);
}

int has_high_availability(struct sqlclntstate *clnt)
{
    return clnt->plugin.has_high_availability(clnt);
}

int set_high_availability(struct sqlclntstate *clnt)
{
    return clnt->plugin.set_high_availability(clnt);
}

int clr_high_availability(struct sqlclntstate *clnt)
{
    return clnt->plugin.clr_high_availability(clnt);
}

static int get_high_availability(struct sqlclntstate *clnt)
{
    return clnt->plugin.get_high_availability(clnt);
}

int has_parallel_sql(struct sqlclntstate *clnt)
{
    struct sql_thread *thd = NULL;

    if (!clnt) {
        thd = pthread_getspecific(query_info_key);
        if (thd)
            clnt = thd->clnt;
    }
    /* disable anything involving shared shadows;
       recom requires a read-only share;
       snapisol and serializable requires a read-write share
    */
    if (!clnt || clnt->dbtran.mode != TRANLEVEL_SOSQL)
        return 0;

    return clnt && clnt->plugin.has_parallel_sql &&
           clnt->plugin.has_parallel_sql(clnt);
}

static void setup_client_info(struct sqlclntstate *clnt, struct sqlthdstate *thd, char *replay)
{
    clnt->plugin.setup_client_info(clnt, thd, replay);
}

uint64_t get_client_starttime(struct sqlclntstate *clnt)
{
    return clnt->plugin.get_client_starttime(clnt);
}

int get_client_retries(struct sqlclntstate *clnt)
{
    return clnt->plugin.get_client_retries(clnt);
}

static int skip_row(struct sqlclntstate *clnt, uint64_t rowid)
{
    return clnt->plugin.skip_row(clnt, rowid);
}

static int log_context(struct sqlclntstate *clnt, struct reqlogger *logger)
{
    return clnt->plugin.log_context(clnt, logger);
}

static int send_intrans_response(struct sqlclntstate *clnt)
{
    return clnt->plugin.send_intrans_response(clnt);
}

void handle_failed_dispatch(struct sqlclntstate *clnt, char *errstr)
{
    Pthread_mutex_lock(&clnt->wait_mutex);
    write_response(clnt, RESPONSE_ERROR_REJECT, errstr, 0);
    Pthread_mutex_unlock(&clnt->wait_mutex);
}

char *tranlevel_tostr(int lvl)
{
    switch (lvl) {
    case TRANLEVEL_SOSQL:
        return "TRANLEVEL_SOSQL";
    case TRANLEVEL_RECOM:
        return "TRANLEVEL_RECOM";
    case TRANLEVEL_SERIAL:
        return "TRANLEVEL_SERIAL";
    default:
        return "???";
    };
}

int toggle_case_sensitive_like(sqlite3 *db, int enable)
{
    char sql[80];
    int rc;
    char *err;

    snprintf(sql, sizeof(sql), "PRAGMA case_sensitive_like = %d;",
             enable ? 0 : 1);
    rc = sqlite3_exec(db, sql, NULL, NULL, &err);
    if (rc)
        logmsg(LOGMSG_ERROR, "Failed to set case_insensitive_like rc %d err \"%s\"\n", rc,
                err ? err : "");
    if (err)
        sqlite3_free(err);
    return rc;
}

#ifdef DEBUG_SQLITE_MEMORY
#ifdef __GLIBC__
extern int backtrace(void **, int);
extern void backtrace_symbols_fd(void *const *, int, int);
#else
#define backtrace(A, B) 1
#define backtrace_symbols_fd(A, B, C)
#endif

#include <execinfo.h>

#define MAX_DEBUG_FRAMES 50

struct blk {
    int nframes;
    void *frames[MAX_DEBUG_FRAMES];
    int in_init;
    size_t sz;
    void *p;
};

static __thread hash_t *sql_blocks;

static int dump_block(void *obj, void *arg)
{
    struct blk *b = (struct blk *)obj;
    int i;
    int *had_blocks = (int *)arg;

    if (!b->in_init) {
        if (!*had_blocks) {
            logmsg(LOGMSG_USER, "outstanding blocks:\n");
            *had_blocks = 1;
        }
        logmsg(LOGMSG_USER, "%lld %x ", b->sz, b->p);
        for (int i = 0; i < b->nframes; i++)
            logmsg(LOGMSG_USER, "%x ", b->frames[i]);
        logmsg(LOGMSG_USER, "\n");
    }

    return 0;
}

static __thread int in_init = 0;

void sqlite_init_start(void) { in_init = 1; }

void sqlite_init_end(void) { in_init = 0; }

#endif // DEBUG_SQLITE_MEMORY

static pthread_mutex_t clnt_lk = PTHREAD_MUTEX_INITIALIZER;
extern pthread_mutex_t appsock_conn_lk;

static LISTC_T(struct sqlclntstate) clntlist;
static int64_t connid = 0;

static __thread comdb2ma sql_mspace = NULL;
int sql_mem_init(void *arg)
{
    if (unlikely(sql_mspace)) {
        return 0;
    }

    /* We used to start with 1MB - this isn't quite necessary
       as comdb2_malloc pre-allocation is much smarter now.
       We also name it "SQLITE" (uppercase) to differentiate it
       from those implicitly created per-thread allocators
       whose names are "sqlite" (lowercase). Those allocators
       are used by other types of threads, e.g., appsock threads. */
    sql_mspace = comdb2ma_create(0, 0, "SQLITE", COMDB2MA_MT_UNSAFE);
    if (sql_mspace == NULL) {
        logmsg(LOGMSG_FATAL, "%s: comdb2a_create failed\n", __func__);
        exit(1);
    }

#ifdef DEBUG_SQLITE_MEMORY
    sql_blocks = hash_init_o(offsetof(struct blk, p), sizeof(void));
#endif

    return 0;
}

void sql_mem_shutdown(void *arg)
{
    if (sql_mspace) {
        comdb2ma_destroy(sql_mspace);
        sql_mspace = NULL;
    }
}

static void *sql_mem_malloc(int size)
{
    if (unlikely(sql_mspace == NULL))
        sql_mem_init(NULL);

    void *out = comdb2_malloc(sql_mspace, size);

#ifdef DEBUG_SQLITE_MEMORY
    struct blk *b = malloc(sizeof(struct blk));
    b->p = out;
    b->sz = size;
    b->nframes = backtrace(b->frames, MAX_DEBUG_FRAMES);
    b->in_init = in_init;
    if (!in_init) {
        fprintf(stderr, "allocated %d bytes in non-init\n", size);
    }
    if (b->nframes <= 0)
        free(b);
    else {
        hash_add(sql_blocks, b);
    }
#endif

    return out;
}

static void sql_mem_free(void *mem)
{
#ifdef DEBUG_SQLITE_MEMORY
    struct blk *b;
    b = hash_find(sql_blocks, &mem);
    if (!b) {
        fprintf(stderr, "no block associated with %p\n", mem);
        abort();
    }
    hash_del(sql_blocks, b);
    free(b);
#endif
    comdb2_free(mem);
}

static void *sql_mem_realloc(void *mem, int size)
{
    if (unlikely(sql_mspace == NULL))
        sql_mem_init(NULL);

    void *out = comdb2_realloc(sql_mspace, mem, size);

#ifdef DEBUG_SQLITE_MEMORY
    struct blk *b;
    b = hash_find(sql_blocks, &mem);
    if (!b) {
        fprintf(stderr, "no block associated with %p\n", mem);
        abort();
    }
    hash_del(sql_blocks, b);
    b->nframes = backtrace(b->frames, MAX_DEBUG_FRAMES);
    b->p = out;
    b->sz = size;
    b->in_init = in_init;
    if (b->nframes <= 0)
        free(b);
    else {
        hash_add(sql_blocks, b);
    }
#endif

    return out;
}

static int sql_mem_size(void *mem) { return comdb2_malloc_usable_size(mem); }

static int sql_mem_roundup(int i) { return i; }

void sql_dlmalloc_init(void)
{
    sqlite3_mem_methods m;
    if (gbl_disable_sql_dlmalloc) {
        return;
    }
    m.xMalloc = sql_mem_malloc;
    m.xFree = sql_mem_free;
    m.xRealloc = sql_mem_realloc;
    m.xSize = sql_mem_size;
    m.xRoundup = sql_mem_roundup;
    m.xInit = sql_mem_init;
    m.xShutdown = sql_mem_shutdown;
    m.pAppData = NULL;
    sqlite3_config(SQLITE_CONFIG_MALLOC, &m);
}

static int comdb2_authorizer_for_sqlite(
  void *pArg,        /* IN: NOT USED */
  int code,          /* IN: NOT USED */
  const char *zArg1, /* IN: NOT USED */
  const char *zArg2, /* IN: NOT USED */
  const char *zArg3, /* IN: NOT USED */
  const char *zArg4  /* IN: NOT USED */
#ifdef SQLITE_USER_AUTHENTICATION
  ,const char *zArg5 /* IN: NOT USED */
#endif
){
  struct sql_authorizer_state *pAuthState = pArg;
  if (pAuthState == NULL) {
    return SQLITE_DENY;
  }
  int denyCreateTrigger = (pAuthState->flags & PREPARE_DENY_CREATE_TRIGGER);
  int denyPragma = (pAuthState->flags & PREPARE_DENY_PRAGMA);
  int denyDdl = (pAuthState->flags & PREPARE_DENY_DDL);
  switch (code) {
    case SQLITE_CREATE_INDEX:
    case SQLITE_CREATE_TABLE:
    case SQLITE_CREATE_TEMP_INDEX:
    case SQLITE_CREATE_TEMP_TABLE:
    case SQLITE_CREATE_TEMP_TRIGGER:
    case SQLITE_CREATE_TEMP_VIEW:
    case SQLITE_CREATE_VIEW:
    case SQLITE_DROP_INDEX:
    case SQLITE_DROP_TABLE:
    case SQLITE_DROP_TEMP_INDEX:
    case SQLITE_DROP_TEMP_TABLE:
    case SQLITE_DROP_TEMP_TRIGGER:
    case SQLITE_DROP_TEMP_VIEW:
    case SQLITE_DROP_TRIGGER:
    case SQLITE_DROP_VIEW:
    case SQLITE_ALTER_TABLE:
    case SQLITE_REINDEX:
    case SQLITE_ANALYZE:
    case SQLITE_CREATE_VTABLE:
    case SQLITE_DROP_VTABLE:
    case SQLITE_REBUILD_TABLE:       /* COMDB2 ONLY */
    case SQLITE_REBUILD_INDEX:       /* COMDB2 ONLY */
    case SQLITE_REBUILD_DATA:        /* COMDB2 ONLY */
    case SQLITE_REBUILD_DATABLOB:    /* COMDB2 ONLY */
    case SQLITE_TRUNCATE_TABLE:      /* COMDB2 ONLY */
    case SQLITE_CREATE_PROC:         /* COMDB2 ONLY */
    case SQLITE_DROP_PROC:           /* COMDB2 ONLY */
    case SQLITE_CREATE_PART:         /* COMDB2 ONLY */
    case SQLITE_DROP_PART:           /* COMDB2 ONLY */
    case SQLITE_GET_TUNABLE:         /* COMDB2 ONLY */
    case SQLITE_PUT_TUNABLE:         /* COMDB2 ONLY */
    case SQLITE_GRANT:               /* COMDB2 ONLY */
    case SQLITE_REVOKE:              /* COMDB2 ONLY */
    case SQLITE_CREATE_LUA_FUNCTION: /* COMDB2 ONLY */
    case SQLITE_DROP_LUA_FUNCTION:   /* COMDB2 ONLY */
    case SQLITE_CREATE_LUA_TRIGGER:  /* COMDB2 ONLY */
    case SQLITE_DROP_LUA_TRIGGER:    /* COMDB2 ONLY */
    case SQLITE_CREATE_LUA_CONSUMER: /* COMDB2 ONLY */
    case SQLITE_DROP_LUA_CONSUMER:   /* COMDB2 ONLY */
      pAuthState->numDdls++;
      return denyDdl ? SQLITE_DENY : SQLITE_OK;
    case SQLITE_PRAGMA:
      pAuthState->numDdls++;
      if (denyDdl || denyPragma) {
        return SQLITE_DENY;
      } else if (pAuthState->clnt != NULL) {
        logmsg(LOGMSG_WARN, "%s:%d %s ALLOWING PRAGMA [%s]\n", __FILE__,
               __LINE__, __func__, pAuthState->clnt->sql);
        return SQLITE_OK;
      } else {
        return SQLITE_DENY;
      }
    case SQLITE_CREATE_TRIGGER:
      pAuthState->numDdls++;
      if (denyDdl || denyCreateTrigger) {
        return SQLITE_DENY;
      } else {
        return SQLITE_OK;
      }
    default:
      return SQLITE_OK;
  }
}

static void comdb2_setup_authorizer_for_sqlite(
  sqlite3 *db,
  struct sql_authorizer_state *pAuthState,
  int bEnable
){
  if( !db ) return;
  if( bEnable ){
    sqlite3_set_authorizer(db, comdb2_authorizer_for_sqlite, pAuthState);
  }else{
    sqlite3_set_authorizer(db, NULL, NULL);
  }
}

int sqlite3_is_success(int rc){
  return (rc==SQLITE_OK) || (rc==SQLITE_ROW) || (rc==SQLITE_DONE);
}

int sqlite3_is_prepare_only(
  struct sqlclntstate *clnt
){
  if( clnt!=NULL && clnt->prepare_only ){
    return 1;
  }
  return 0;
}

int sqlite3_maybe_step(
  struct sqlclntstate *clnt,
  sqlite3_stmt *stmt
){
  assert( clnt );
  assert( stmt );
  int steps = clnt->nsteps++;
  if( unlikely(sqlite3_is_prepare_only(clnt)) ){
    if( sqlite3_column_count(stmt)>0 ){
      return steps==0 ? SQLITE_ROW : SQLITE_DONE;
    }else{
      return SQLITE_DONE;
    }
  }
  clnt->step_rc = sqlite3_step(stmt);
  return clnt->step_rc;
}

int sqlite3_can_get_column_type_and_data(
  struct sqlclntstate *clnt,
  sqlite3_stmt *stmt
){
  if( !sqlite3_is_prepare_only(clnt) ){
    /*
    ** When the client is not in 'prepare only' mode, the result set
    ** should always be available (i.e. anytime after sqlite3_step()
    ** is called).  The column type / data should be available -IF-
    ** this is not a write transaction.  An assert is used here to
    ** verify this invariant.
    */
    assert( clnt->step_rc!=SQLITE_ROW || sqlite3_hasResultSet(stmt) );
    return 1;
  }
  if( sqlite3_hasResultSet(stmt) ){
    /*
    ** If the result set is available for the prepared statement, e.g.
    ** due to sqlite3_step() having been called, it can always be used
    ** to query the column type and data.  It shouldn't be possible to
    ** reach this point in 'prepare only' mode; therefore, assert this
    ** invariant here.
    */
    assert( !sqlite3_is_prepare_only(clnt) );
    return 1;
  }
  return 0;
}

static pthread_mutex_t open_serial_lock = PTHREAD_MUTEX_INITIALIZER;
int sqlite3_open_serial(const char *filename, sqlite3 **ppDb,
                        struct sqlthdstate *thd)
{
    static int exec_warn_ms = 0;
    int serial = gbl_serialise_sqlite3_open;
    if (serial)
        Pthread_mutex_lock(&open_serial_lock);
    int rc = sqlite3_open(filename, ppDb, thd);
    if (rc == SQLITE_OK) {
        char *zSql = gbl_exec_sql_on_new_connect;
        if (zSql) {
            int rc2;
            char *zErr = 0;
            rc2 = sqlite3_exec(*ppDb, zSql, NULL, NULL, &zErr);
            if (rc2 != SQLITE_OK) {
                int current_time_ms = comdb2_time_epochms();
                if ((exec_warn_ms == 0) ||
                        (current_time_ms - exec_warn_ms) > 60000) { /* 1 min */
                    exec_warn_ms = current_time_ms;
                    logmsg(LOGMSG_WARN,
                           "%s:%d, %s: failed SQL {%s}, rc2 %d, msg {%s}\n",
                           __FILE__, __LINE__, __func__, zSql, rc2, zErr);
                }
                if (zErr) sqlite3_free(zErr);
                /*
                sqlite3_close(*ppDb); *ppDb = NULL;
                rc = rc2;
                */
            }
        }
        if (thd != NULL) {
            comdb2_setup_authorizer_for_sqlite(*ppDb, &thd->authState, 1);
        }
    }
    if (serial)
        Pthread_mutex_unlock(&open_serial_lock);
    return rc;
}

int sqlite3_close_serial(sqlite3 **ppDb)
{
    int rc = SQLITE_ERROR;
    int serial = gbl_serialise_sqlite3_open;
    if( serial ) Pthread_mutex_lock(&open_serial_lock);
    if( ppDb && *ppDb ){
        rc = sqlite3_close(*ppDb);
        if( rc==SQLITE_OK ){
            *ppDb = NULL;
        }else{
            logmsg(LOGMSG_ERROR,
                   "%s: sqlite3_close FAILED rc=%d, msg=%s\n",
                   __func__, rc, sqlite3_errmsg(*ppDb));
        }
    }
    if( serial ) Pthread_mutex_unlock(&open_serial_lock);
    return rc;
}

/* We'll probably play around with this formula quite a bit. The
   idea is that reads/writes to/from temp tables are cheap, since
   they are in memory, writes to real tables are really expensive
   since they need to replicate, finds are more expensive then
   nexts. The last assertion is less true if we are in index mode
   since a next is effectively a find, but we'll overlook that here
   since we're moving towards cursors these days. Temp table
   reads/writes should also be considered more expensive if the
   temp table spills to disk, etc.

   Previously, the following formula was (presumably) used in this
   function:

                      (   thd->nwrite  * 100.0)
                    + (    thd->nfind  *  10.0)
                    + (    thd->nmove  *   1.0)
                    + (thd->ntmpwrite  *   0.2)
                    + ( thd->ntmpread  *   0.1)

   Interestingly, the "nblobs" field was incremented (in sqlglue.c)
   but not used by this formula (nor was it used anywhere else).
*/
double query_cost(struct sql_thread *thd)
{
    return thd->cost;
}

void save_thd_cost_and_reset(
  struct sqlthdstate *thd,
  Vdbe *pVdbe
){
  pVdbe->luaSavedCost = thd->sqlthd->cost;
  thd->sqlthd->cost = 0.0;
}

void restore_thd_cost_and_reset(
  struct sqlthdstate *thd,
  Vdbe *pVdbe
){
  thd->sqlthd->cost = pVdbe->luaSavedCost;
  pVdbe->luaSavedCost = 0.0;
}

void clnt_query_cost(
  struct sqlthdstate *thd,
  double *pCost,
  int64_t *pPrepMs
){
  struct sql_thread *sqlthd = thd->sqlthd;
  if (pCost != NULL) *pCost = sqlthd->cost;
  if (pPrepMs != NULL) *pPrepMs = sqlthd->prepms;
}

void sql_dump_hist_statements(void)
{
    struct sql_hist *h;
    struct tm tm;
    char rqid[50];

    Pthread_mutex_lock(&gbl_sql_lock);
    LISTC_FOR_EACH(&thedb->sqlhist, h, lnk)
    {
        time_t t;
        if (h->txnid)
            snprintf(rqid, sizeof(rqid), "txn %016llx ",
                     (unsigned long long)h->txnid);
        else
            rqid[0] = 0;

        t = h->when;
        localtime_r((time_t *)&t, &tm);
        if (h->conn.pename[0]) {
            logmsg(LOGMSG_USER, "%02d/%02d/%02d %02d:%02d:%02d %spindex %d task %.8s pid %d "
                   "mach %d time %lldms prepTime %lldms cost %f sql: %s\n",
                   tm.tm_mon + 1, tm.tm_mday, 1900 + tm.tm_year, tm.tm_hour,
                   tm.tm_min, tm.tm_sec, rqid, h->conn.pindex,
                   (char *)h->conn.pename, h->conn.pid, h->conn.node,
                   (long long int)h->cost.time, (long long int)h->cost.prepTime,
                   h->cost.cost, h->sql);
        } else {
            logmsg(LOGMSG_USER,
                   "%02d/%02d/%02d %02d:%02d:%02d %stime %lldms prepTime %lldms cost %f sql: %s\n",
                   tm.tm_mon + 1, tm.tm_mday, 1900 + tm.tm_year, tm.tm_hour,
                   tm.tm_min, tm.tm_sec, rqid, (long long int)h->cost.time,
                   (long long int)h->cost.prepTime, h->cost.cost, h->sql);
        }
    }
    Pthread_mutex_unlock(&gbl_sql_lock);
}

static void clear_cost(struct sql_thread *thd)
{
    if (thd) {
        hash_clear(thd->query_hash);
        thd->cost = 0;
        thd->had_tablescans = 0;
        thd->had_temptables = 0;
    }
}

static void reset_sql_steps(struct sql_thread *thd)
{
    thd->nmove = thd->nfind = thd->nwrite = 0;
}

static int get_sql_steps(struct sql_thread *thd)
{
    return thd->nmove + thd->nfind + thd->nwrite;
}

static void add_steps(struct sqlclntstate *clnt, double steps)
{
    clnt->plugin.add_steps(clnt, steps);
}

static int is_stored_proc_sql(const char *sql)
{
    size_t len = sizeof("EXEC") - 1;
    if ((strncasecmp(sql, "EXEC", len) == 0) && isspace(sql[len])) {
        return 1;
    }
    len = sizeof("EXECUTE") - 1;
    if ((strncasecmp(sql, "EXECUTE", len) == 0) && isspace(sql[len])) {
        return 1;
    }
    return 0;
}

static int is_stored_proc(struct sqlclntstate *clnt)
{
    return is_stored_proc_sql(clnt->sql);
}

/* Save copy of sql statement and performance data.  If any other code
   should run after a sql statement is completed it should end up here. */
static void sql_statement_done(struct sql_thread *thd, struct reqlogger *logger,
                               struct sqlclntstate *clnt, int stmt_rc)
{
    struct rawnodestats *rawnodestats;

    if (thd == NULL || clnt == NULL) {
        return;
    }

    if (clnt->limits.maxcost_warn && (thd->cost > clnt->limits.maxcost_warn)) {
        logmsg(LOGMSG_USER,
               "[%s] warning: query exceeded cost threshold (%f >= %f): %s\n",
               clnt->origin, thd->cost, clnt->limits.maxcost_warn, clnt->sql);
    }
    if (clnt->limits.tablescans_warn && thd->had_tablescans) {
        logmsg(LOGMSG_USER, "[%s] warning: query had a table scan: %s\n",
               clnt->origin, clnt->sql);
    }
    if (clnt->limits.temptables_warn && thd->had_temptables) {
        logmsg(LOGMSG_USER,
               "[%s] warning: query created a temporary table: %s\n",
               clnt->origin, clnt->sql);
    }

    thd->crtshard = 0;

    unsigned long long rqid = clnt->osql.rqid;
    if (rqid != 0 && rqid != OSQL_RQID_USE_UUID)
        reqlog_set_rqid(logger, &rqid, sizeof(rqid));
    else if (!comdb2uuid_is_zero(clnt->osql.uuid)) {
        /* have an "id_set" instead? */
        reqlog_set_rqid(logger, clnt->osql.uuid, sizeof(uuid_t));
    }

    LISTC_T(struct sql_hist) lst;
    listc_init(&lst, offsetof(struct sql_hist, lnk));

    struct sql_hist *h = calloc(1, sizeof(struct sql_hist));
    if (clnt->sql)
        h->sql = strdup(clnt->sql);
    else
        h->sql = strdup("unknown");
    h->cost.cost = query_cost(thd);
    h->cost.time = comdb2_time_epochms() - thd->startms;
    h->cost.prepTime = thd->prepms;
    h->when = thd->stime;
    h->txnid = rqid;

    time_metric_add(thedb->service_time, h->cost.time);

    /* request logging framework takes care of logging long sql requests */
    reqlog_set_cost(logger, h->cost.cost);
    if (rqid) {
        reqlog_logf(logger, REQL_INFO, "rqid=%llx", rqid);
    }

    if (gbl_fingerprint_queries) {
        if (h->sql) {
            double cost;
            int64_t time;
            int64_t prepTime;
            int64_t rows;
            if (is_stored_proc_sql(h->sql)) {
                cost = clnt->spcost.cost;
                time = clnt->spcost.time;
                prepTime = clnt->spcost.prepTime;
                rows = clnt->spcost.rows;
            } else {
                cost = h->cost.cost;
                time = h->cost.time;
                prepTime = h->cost.prepTime;
                rows = clnt->nrows;
            }
            if (clnt->work.zOrigNormSql) { /* NOTE: Not subject to prepare. */
                add_fingerprint(h->sql, clnt->work.zOrigNormSql, cost, time,
                                prepTime, rows, logger);
            } else if (clnt->work.zNormSql && sqlite3_is_success(clnt->prep_rc)) {
                add_fingerprint(h->sql, clnt->work.zNormSql, cost, time,
                                prepTime, rows, logger);
            } else {
                reqlog_reset_fingerprint(logger, FINGERPRINTSZ);
            }
        } else {
            reqlog_reset_fingerprint(logger, FINGERPRINTSZ);
        }
    }

    if (clnt->query_stats == NULL) {
        record_query_cost(thd, clnt);
        reqlog_set_path(logger, clnt->query_stats);
    }
    reqlog_set_vreplays(logger, clnt->verify_retries);

    if (clnt->saved_rc)
        reqlog_set_error(logger, clnt->saved_errstr, clnt->saved_rc);

    reqlog_set_rows(logger, clnt->nrows);
    reqlog_end_request(logger, stmt_rc, __func__, __LINE__);

    if ((rawnodestats = clnt->rawnodestats) != NULL) {
        rawnodestats->sql_steps += get_sql_steps(thd);
        time_metric_add(rawnodestats->svc_time, h->cost.time);
    }

    reset_sql_steps(thd);

    if (clnt->conninfo.pename[0]) {
        h->conn = clnt->conninfo;
    }

    Pthread_mutex_lock(&gbl_sql_lock);
    {
        quantize(q_sql_min, h->cost.time);
        quantize(q_sql_hour, h->cost.time);
        quantize(q_sql_all, h->cost.time);
        quantize(q_sql_steps_min, h->cost.cost);
        quantize(q_sql_steps_hour, h->cost.cost);
        quantize(q_sql_steps_all, h->cost.cost);

        add_steps(clnt, h->cost.cost);

        listc_abl(&thedb->sqlhist, h);
        while (listc_size(&thedb->sqlhist) > gbl_sqlhistsz) {
            h = listc_rtl(&thedb->sqlhist);
            listc_abl(&lst, h);
        }
    }
    Pthread_mutex_unlock(&gbl_sql_lock);
    for (h = listc_rtl(&lst); h; h = listc_rtl(&lst)) {
        free(h->sql);
        free(h);
    }

    struct query_path_component *qc = listc_rtl(&thd->query_stats);
    while (qc) {
        free(qc);
        qc = listc_rtl(&thd->query_stats);
    }

    clear_cost(thd);
}

void sql_set_sqlengine_state(struct sqlclntstate *clnt, char *file, int line,
                             int newstate)
{
    if (gbl_track_sqlengine_states)
        logmsg(LOGMSG_USER, "%lu: %p %s:%d %d->%d\n", pthread_self(), clnt,
               file, line, clnt->ctrl_sqlengine, newstate);

    if (newstate == SQLENG_WRONG_STATE) {
        logmsg(LOGMSG_ERROR, "sqlengine entering wrong state from state %d file %s line %d.\n",
               clnt->ctrl_sqlengine, file, line);
    }

    clnt->ctrl_sqlengine = newstate;
}

/* skip spaces and tabs, requires at least one space */
static inline char *skipws(char *str)
{
    if (str) {
        while (*str && isspace(*str))
            str++;
    }
    return str;
}

static int retrieve_snapshot_info(char *sql, char *tzname)
{
    char *str = sql;

    if (str && *str) {
        str = skipws(str);

        if (str && *str) {
            /* skip "transaction" if any */
            if (!strncasecmp(str, "transaction", 11)) {
                str += 11;
                str = skipws(str);
            }

            if (str && *str) {
                /* handle "as of" */
                if (!strncasecmp(str, "as", 2)) {
                    str += 2;
                    str = skipws(str);
                    if (str && *str) {
                        if (!strncasecmp(str, "of", 2)) {
                            str += 2;
                            str = skipws(str);
                        }
                    } else {
                        logmsg(LOGMSG_ERROR,
                               "Incorrect syntax, use begin ... as of ...\n");
                        return -1;
                    }
                } else {
                    logmsg(LOGMSG_USER,
                           "Incorrect syntax, use begin ... as of ...\n");
                    return -1;
                }
            } else
                return 0;

            if (str && *str) {
                if (!strncasecmp(str, "datetime", 8)) {
                    str += 8;
                    str = skipws(str);

                    if (str && *str) {
                        /* convert this to a decimal and pass it along */
                        server_datetime_t sdt;
                        struct field_conv_opts_tz convopts = {0};
                        int outdtsz;
                        long long ret = 0;
                        int isnull = 0;

                        memcpy(convopts.tzname, tzname,
                               sizeof(convopts.tzname));
                        convopts.flags = FLD_CONV_TZONE;

                        if (CLIENT_CSTR_to_SERVER_DATETIME(
                                str, strlen(str) + 1, 0,
                                (struct field_conv_opts *)&convopts, NULL, &sdt,
                                sizeof(sdt), &outdtsz, NULL, NULL)) {
                            logmsg(LOGMSG_ERROR,
                                   "Failed to parse snapshot datetime value\n");
                            return -1;
                        }

                        if (SERVER_DATETIME_to_CLIENT_INT(
                                &sdt, sizeof(sdt), NULL, NULL, &ret,
                                sizeof(ret), &isnull, &outdtsz, NULL, NULL)) {
                            logmsg(LOGMSG_ERROR, "Failed to convert snapshot "
                                                 "datetime value to epoch\n");
                            return -1;
                        } else {
                            long long lcl_ret = flibc_ntohll(ret);
                            if (gbl_new_snapisol_asof &&
                                bdb_is_timestamp_recoverable(thedb->bdb_env,
                                                             lcl_ret) <= 0) {
                                logmsg(LOGMSG_ERROR,
                                       "No log file to maintain "
                                       "snapshot epoch %lld\n",
                                       lcl_ret);
                                return -1;
                            } else {
                                logmsg(LOGMSG_DEBUG,
                                       "Detected snapshot epoch %lld\n",
                                       lcl_ret);
                                return lcl_ret;
                            }
                        }
                    } else {
                        logmsg(LOGMSG_ERROR,
                               "Missing datetime info for snapshot\n");
                        return -1;
                    }
                } else {
                    logmsg(LOGMSG_ERROR,
                           "Missing snapshot information or garbage "
                           "after \"begin\"\n");
                    return -1;
                }
                /*
                   else if (!strncasecmp(str, "genid"))
                   {

                   }
                 */
            } else {
                logmsg(LOGMSG_ERROR, "Missing snapshot info after \"as of\"\n");
                return -1;
            }
        }
    }

    return 0;
}

static inline void set_asof_snapshot(struct sqlclntstate *clnt, int val,
                                     const char *func, int line)
{
    clnt->is_asof_snapshot = val;
}

static inline int get_asof_snapshot(struct sqlclntstate *clnt)
{
    return clnt->is_asof_snapshot;
}

static int snapshot_as_of(struct sqlclntstate *clnt)
{
    int epoch = 0;

    if (strlen(clnt->sql) > 6)
        epoch = retrieve_snapshot_info(&clnt->sql[6], clnt->tzname);

    if (epoch < 0) {
        /* overload this for now */
        clnt->had_errors = 1;
        sql_set_sqlengine_state(clnt, __FILE__, __LINE__, SQLENG_WRONG_STATE);
        return -1;
    } else {
        clnt->snapshot = epoch;
        set_asof_snapshot(clnt, (epoch != 0), __func__, __LINE__);
    }
    return 0;
}

void set_sent_data_to_client(struct sqlclntstate *clnt, int val,
                             const char *func, int line)
{
    clnt->sent_data_to_client = val;
}

/**
 * Cluster here all pre-sqlite parsing, detecting requests that
 * are not handled by sqlite (transaction commands, pragma, stored proc,
 * blocked sql, and so on)
 */
static void sql_update_usertran_state(struct sqlclntstate *clnt)
{
    const char *sql = clnt->sql;

    if (!clnt->in_client_trans) {
        clnt->start_gen = bdb_get_rep_gen(thedb->bdb_env);
        set_sent_data_to_client(clnt, 0, __func__, __LINE__);
        set_asof_snapshot(clnt, 0, __func__, __LINE__);
    }

    if (!sql)
        return;

    /* begin, commit, rollback should arrive over the socket only
       for socksql, recom, snapisol and serial */
    if (!strncasecmp(clnt->sql, "begin", 5)) {
        clnt->snapshot = 0;

        /*fprintf(stderr, "got begin\n");*/
        if (clnt->ctrl_sqlengine != SQLENG_NORMAL_PROCESS) {
            /* already in a transaction */
            if (clnt->ctrl_sqlengine == SQLENG_INTRANS_STATE) {
                logmsg(LOGMSG_ERROR, "%s CLNT %p I AM ALREADY IN TRANS\n", __func__,
                        clnt);
            } else {
                logmsg(LOGMSG_ERROR, "%s I AM IN TRANS-STATE %d\n", __func__,
                        clnt->ctrl_sqlengine);
            }
            sql_set_sqlengine_state(clnt, __FILE__, __LINE__,
                                    SQLENG_WRONG_STATE);
        } else {
            sql_set_sqlengine_state(clnt, __FILE__, __LINE__,
                                    SQLENG_PRE_STRT_STATE);

            upd_snapshot(clnt);
            if (snapshot_as_of(clnt))
                return;

            clnt->in_client_trans = 1;

            assert(clnt->ddl_tables == NULL && clnt->dml_tables == NULL &&
                   clnt->ddl_contexts == NULL);
            clnt->ddl_tables = hash_init_strcase(0);
            clnt->dml_tables = hash_init_strcase(0);
            clnt->ddl_contexts = hash_init_user(
                (hashfunc_t *)strhashfunc, (cmpfunc_t *)strcmpfunc,
                offsetof(struct clnt_ddl_context, name), 0);
        }
    } else if (!strncasecmp(clnt->sql, "commit", 6)) {
        clnt->snapshot = 0;

        if (clnt->ctrl_sqlengine != SQLENG_INTRANS_STATE &&
            clnt->ctrl_sqlengine != SQLENG_STRT_STATE) {
            /* this is for empty transactions */

            /* not in a transaction */
            sql_set_sqlengine_state(clnt, __FILE__, __LINE__,
                                    SQLENG_WRONG_STATE);
        } else {
            sql_set_sqlengine_state(clnt, __FILE__, __LINE__,
                                    SQLENG_FNSH_STATE);
            clnt->in_client_trans = 0;
            clnt->trans_has_sp = 0;
        }
    } else if (!strncasecmp(clnt->sql, "rollback", 8)) {
        clnt->snapshot = 0;

        if (clnt->ctrl_sqlengine != SQLENG_INTRANS_STATE &&
            clnt->ctrl_sqlengine != SQLENG_STRT_STATE)
        /* this is for empty transactions */
        {
            /* not in a transaction */
            sql_set_sqlengine_state(clnt, __FILE__, __LINE__,
                                    SQLENG_WRONG_STATE);
        } else {
            sql_set_sqlengine_state(clnt, __FILE__, __LINE__,
                                    SQLENG_FNSH_RBK_STATE);
            clnt->in_client_trans = 0;
            clnt->trans_has_sp = 0;
        }
    }
}

static void log_queue_time(struct reqlogger *logger, struct sqlclntstate *clnt)
{
    if (!gbl_track_queue_time)
        return;
    if (clnt->deque_timeus > clnt->enque_timeus)
        reqlog_logf(logger, REQL_INFO, "queuetime took %dms",
                    U2M(clnt->deque_timeus - clnt->enque_timeus));
    reqlog_set_queue_time(logger, clnt->deque_timeus - clnt->enque_timeus);
}

static void log_cost(struct reqlogger *logger, int64_t cost, int64_t rows) {
    reqlog_set_cost(logger, cost);
    reqlog_set_rows(logger, rows);
}

/* begin; send return code */
int handle_sql_begin(struct sqlthdstate *thd, struct sqlclntstate *clnt,
                     int sendresponse)
{
    Pthread_mutex_lock(&clnt->wait_mutex);
    clnt->ready_for_heartbeats = 0;

    reqlog_new_sql_request(thd->logger, clnt->sql);
    log_queue_time(thd->logger, clnt);

    /* this is a good "begin", just say "ok" */
    sql_set_sqlengine_state(clnt, __FILE__, __LINE__, SQLENG_STRT_STATE);

    /* clients don't expect column data if it's a converted request */
    reqlog_logf(thd->logger, REQL_QUERY, "\"%s\" new transaction\n",
                (clnt->sql) ? clnt->sql : "(???.)");

    if (clnt->osql.replay)
        goto done;

    if (sendresponse) {
        write_response(clnt, RESPONSE_ROW_LAST_DUMMY, NULL, 0);
    }

done:
    Pthread_mutex_unlock(&clnt->wait_mutex);

    if (srs_tran_add_query(clnt))
        logmsg(LOGMSG_ERROR, "Fail to create a transaction replay session\n");

    reqlog_end_request(thd->logger, -1, __func__, __LINE__);

    return SQLITE_OK;
}

static int handle_sql_wrongstate(struct sqlthdstate *thd,
                                 struct sqlclntstate *clnt)
{

    sql_set_sqlengine_state(clnt, __FILE__, __LINE__, SQLENG_NORMAL_PROCESS);

    reqlog_new_sql_request(thd->logger, clnt->sql);
    log_queue_time(thd->logger, clnt);

    reqlog_logf(thd->logger, REQL_QUERY,
                "\"%s\" wrong transaction command receive\n",
                (clnt->sql) ? clnt->sql : "(???.)");

    write_response(clnt, RESPONSE_ERROR_BAD_STATE,
                   "sqlinterfaces: wrong sql handle state\n", 0);

    if (srs_tran_destroy(clnt))
        logmsg(LOGMSG_ERROR, "Fail to destroy transaction replay session\n");

    clnt->intrans = 0;
    reset_clnt_flags(clnt);

    reqlog_end_request(thd->logger, -1, __func__, __LINE__);

    return SQLITE_INTERNAL;
}

void reset_query_effects(struct sqlclntstate *clnt)
{
    bzero(&clnt->effects, sizeof(clnt->effects));
    bzero(&clnt->log_effects, sizeof(clnt->effects));
}

static char *sqlenginestate_tostr(int state)
{
    switch (state) {
    case SQLENG_NORMAL_PROCESS:
        return "SQLENG_NORMAL_PROCESS";
        break;
    case SQLENG_PRE_STRT_STATE:
        return "SQLENG_PRE_STRT_STATE";
        break;
    case SQLENG_STRT_STATE:
        return "SQLENG_STRT_STATE";
        break;
    case SQLENG_INTRANS_STATE:
        return "SQLENG_INTRANS_STATE";
        break;
    case SQLENG_FNSH_STATE:
        return "SQLENG_FNSH_STATE";
        break;
    case SQLENG_FNSH_RBK_STATE:
        return "SQLENG_FNSH_RBK_STATE";
        break;
    case SQLENG_WRONG_STATE:
        return "SQLENG_WRONG_STATE";
        break;
    default:
        return "???";
    }
}

int gbl_snapshot_serial_verify_retry = 1;

inline int replicant_is_able_to_retry(struct sqlclntstate *clnt)
{
    if (clnt->verifyretry_off)
        return 0;

    if ((clnt->dbtran.mode == TRANLEVEL_SNAPISOL ||
         clnt->dbtran.mode == TRANLEVEL_SERIAL) &&
        !get_asof_snapshot(clnt) && gbl_snapshot_serial_verify_retry)
        return !clnt->sent_data_to_client;

    return clnt->dbtran.mode != TRANLEVEL_SNAPISOL &&
           clnt->dbtran.mode != TRANLEVEL_SERIAL;
}

static inline int replicant_can_retry_rc(struct sqlclntstate *clnt, int rc)
{
    if (clnt->verifyretry_off)
        return 0;

    /* Any isolation level can retry if nothing has been read */
    if ((rc == CDB2ERR_NOTSERIAL || rc == CDB2ERR_VERIFY_ERROR) &&
        !clnt->sent_data_to_client && !get_asof_snapshot(clnt) &&
        gbl_snapshot_serial_verify_retry)
        return 1;

    /* Verify error can be retried in reccom or lower */
    return (rc == CDB2ERR_VERIFY_ERROR) &&
           (clnt->dbtran.mode != TRANLEVEL_SNAPISOL) &&
           (clnt->dbtran.mode != TRANLEVEL_SERIAL);
}

static int free_clnt_ddl_context(void *obj, void *arg)
{
    struct clnt_ddl_context *ctx = obj;
    comdb2ma_destroy(ctx->mem);
    free(ctx->ctx);
    free(ctx);
    return 0;
}
static int free_it(void *obj, void *arg)
{
    free(obj);
    return 0;
}
static inline void destroy_hash(hash_t *h, int (*free_func)(void *, void *))
{
    if (!h)
        return;
    hash_for(h, free_func, NULL);
    hash_clear(h);
    hash_free(h);
}

extern int gbl_early_verify;
extern int gbl_osql_send_startgen;
extern int gbl_forbid_incoherent_writes;

void abort_dbtran(struct sqlclntstate *clnt)
{
    switch (clnt->dbtran.mode) {
    case TRANLEVEL_SOSQL:
        osql_sock_abort(clnt, OSQL_SOCK_REQ);
        if (clnt->selectv_arr) {
            currangearr_free(clnt->selectv_arr);
            clnt->selectv_arr = NULL;
        }
        break;

    case TRANLEVEL_RECOM:
        recom_abort(clnt);
        break;

    case TRANLEVEL_SNAPISOL:
    case TRANLEVEL_SERIAL:
        serial_abort(clnt);
        if (clnt->arr) {
            currangearr_free(clnt->arr);
            clnt->arr = NULL;
        }
        if (clnt->selectv_arr) {
            currangearr_free(clnt->selectv_arr);
            clnt->selectv_arr = NULL;
        }

        break;

    default:
        /* I don't expect this */
        abort();
    }

    clnt->intrans = 0;
    sql_set_sqlengine_state(clnt, __FILE__, __LINE__, SQLENG_NORMAL_PROCESS);
    reset_query_effects(clnt);
}

void handle_sql_intrans_unrecoverable_error(struct sqlclntstate *clnt)
{
    if (clnt && clnt->ctrl_sqlengine == SQLENG_INTRANS_STATE)
        abort_dbtran(clnt);
}

int handle_sql_commitrollback(struct sqlthdstate *thd,
                              struct sqlclntstate *clnt, int sendresponse)
{
    int bdberr = 0;
    int rc = 0;
    int irc = 0;
    int outrc = 0;

    reqlog_new_sql_request(thd->logger, clnt->sql);
    log_queue_time(thd->logger, clnt);

    int64_t rows = clnt->log_effects.num_updated +
               clnt->log_effects.num_deleted +
               clnt->log_effects.num_inserted;

    reqlog_set_cost(thd->logger, 0);
    reqlog_set_rows(thd->logger, rows);

    if (rows > 0 && gbl_forbid_incoherent_writes && !clnt->had_lease_at_begin) {
        abort_dbtran(clnt);
        errstat_cat_str(&clnt->osql.xerr, "failed write from incoherent node");
        clnt->osql.xerr.errval = ERR_BLOCK_FAILED + ERR_VERIFY;
        sql_set_sqlengine_state(clnt, __FILE__, __LINE__,
                                SQLENG_NORMAL_PROCESS);
        outrc = CDB2ERR_VERIFY_ERROR;
        Pthread_mutex_lock(&clnt->wait_mutex);
        clnt->ready_for_heartbeats = 0;
        Pthread_mutex_unlock(&clnt->wait_mutex);
        if (sendresponse)
            write_response(clnt, RESPONSE_ERROR, clnt->osql.xerr.errstr, outrc);
        goto done;
    }

    if (!clnt->intrans) {
        reqlog_logf(thd->logger, REQL_QUERY, "\"%s\" ignore (no transaction)\n",
                    (clnt->sql) ? clnt->sql : "(???.)");

        rc = SQLITE_OK;
    } else {
        bzero(clnt->dirty, sizeof(clnt->dirty));

        sql_debug_logf(clnt, __func__, __LINE__, "starting\n");

        switch (clnt->dbtran.mode) {
        case TRANLEVEL_RECOM: {
            /* here we handle the communication with bp */
            if (clnt->ctrl_sqlengine == SQLENG_FNSH_STATE) {
                rc = recom_commit(clnt, thd->sqlthd, clnt->tzname, 0);
                /* if a transaction exists
                   (it doesn't for empty begin/commit */
                if (clnt->dbtran.shadow_tran) {
                    if (rc == SQLITE_OK) {
                        irc = trans_commit_shadow(clnt->dbtran.shadow_tran,
                                                  &bdberr);

                        reqlog_logf(thd->logger, REQL_QUERY,
                                    "\"%s\" RECOM commit irc=%d rc=%d\n",
                                    (clnt->sql) ? clnt->sql : "(???.)", irc,
                                    rc);
                    } else {
                        if (rc == SQLITE_ABORT) {
                            /* convert this to user code */
                            rc = blockproc2sql_error(clnt->osql.xerr.errval,
                                                     __func__, __LINE__);
                        }
                        irc = trans_abort_shadow(
                            (void **)&clnt->dbtran.shadow_tran, &bdberr);

                        reqlog_logf(thd->logger, REQL_QUERY,
                                    "\"%s\" RECOM abort irc=%d rc=%d\n",
                                    (clnt->sql) ? clnt->sql : "(???.)", irc,
                                    rc);
                    }
                    if (irc) {
                        logmsg(LOGMSG_ERROR, "%s: failed %s rc=%d bdberr=%d\n",
                                __func__,
                                (rc == SQLITE_OK) ? "commit" : "abort", irc,
                                bdberr);
                    }
                }
            } else {
                reset_query_effects(clnt);
                rc = recom_abort(clnt);
                if (rc)
                    logmsg(LOGMSG_ERROR, "%s: recom abort failed %d??\n", __func__,
                            rc);
                reqlog_logf(thd->logger, REQL_QUERY,
                            "\"%s\" RECOM abort(2) irc=%d rc=%d\n",
                            (clnt->sql) ? clnt->sql : "(???.)", irc, rc);
            }

            break;
        }

        case TRANLEVEL_SNAPISOL:
        case TRANLEVEL_SERIAL: {

            /* here we handle the communication with bp */
            if (clnt->ctrl_sqlengine == SQLENG_FNSH_STATE) {
                if (clnt->dbtran.mode == TRANLEVEL_SERIAL) {
                    rc = serial_commit(clnt, thd->sqlthd, clnt->tzname);
                    sql_debug_logf(clnt, __func__, __LINE__,
                                   "serial-txn returns %d\n", rc);
                } else {
                    rc = snapisol_commit(clnt, thd->sqlthd, clnt->tzname);
                    sql_debug_logf(clnt, __func__, __LINE__,
                                   "snapshot-txn returns %d\n", rc);
                }
                /* if a transaction exists
                   (it doesn't for empty begin/commit */
                if (clnt->dbtran.shadow_tran) {
                    if (rc == SQLITE_OK) {
                        irc = trans_commit_shadow(clnt->dbtran.shadow_tran,
                                                  &bdberr);

                        reqlog_logf(thd->logger, REQL_QUERY,
                                    "\"%s\" %s commit irc=%d rc=%d\n",
                                    (clnt->sql) ? clnt->sql : "(???.)",
                                    (clnt->dbtran.mode == TRANLEVEL_SERIAL)
                                        ? "SERIAL"
                                        : "SNAPISOL",
                                    irc, rc);
                    } else {
                        if (rc == SQLITE_ABORT) {
                            /* convert this to user code */
                            rc = blockproc2sql_error(clnt->osql.xerr.errval,
                                                     __func__, __LINE__);
                            sql_debug_logf(clnt, __func__, __LINE__,
                                           "returning"
                                           " converted-rc %d\n",
                                           rc);
                        } else if (rc == SQLITE_CLIENT_CHANGENODE) {
                            rc = has_high_availability(clnt)
                                     ? CDB2ERR_CHANGENODE
                                     : SQLHERR_MASTER_TIMEOUT;
                        }
                        irc = trans_abort_shadow(
                            (void **)&clnt->dbtran.shadow_tran, &bdberr);

                        reqlog_logf(thd->logger, REQL_QUERY,
                                    "\"%s\" %s abort irc=%d rc=%d\n",
                                    (clnt->sql) ? clnt->sql : "(???.)",
                                    (clnt->dbtran.mode == TRANLEVEL_SERIAL)
                                        ? "SERIAL"
                                        : "SNAPISOL",
                                    irc, rc);
                    }
                    if (irc) {
                        logmsg(LOGMSG_ERROR, "%s: failed %s rc=%d bdberr=%d\n",
                                __func__,
                                (rc == SQLITE_OK) ? "commit" : "abort", irc,
                                bdberr);
                    }
                } else {
                    sql_debug_logf(clnt, __func__, __LINE__,
                                   "no-shadow-tran returning %d\n", rc);
                    if (rc == SQLITE_ABORT) {
                        rc = blockproc2sql_error(clnt->osql.xerr.errval,
                                                 __func__, __LINE__);
                        logmsg(
                            LOGMSG_ERROR,
                            "td=%lu no-shadow-tran %s line %d, returning %d\n",
                            pthread_self(), __func__, __LINE__, rc);
                    } else if (rc == SQLITE_CLIENT_CHANGENODE) {
                        rc = has_high_availability(clnt) ? CDB2ERR_CHANGENODE
                                                     : SQLHERR_MASTER_TIMEOUT;
                        logmsg(
                            LOGMSG_ERROR,
                            "td=%lu no-shadow-tran %s line %d, returning %d\n",
                            pthread_self(), __func__, __LINE__, rc);
                    }
                }
            } else {
                reset_query_effects(clnt);
                if (clnt->dbtran.mode == TRANLEVEL_SERIAL) {
                    rc = serial_abort(clnt);
                } else {
                    rc = snapisol_abort(clnt);
                }
                if (rc)
                    logmsg(LOGMSG_ERROR, "%s: serial abort failed %d??\n", __func__,
                            rc);

                reqlog_logf(thd->logger, REQL_QUERY,
                            "\"%s\" %s abort(2) irc=%d rc=%d\n",
                            (clnt->sql) ? clnt->sql : "(???.)",
                            (clnt->dbtran.mode == TRANLEVEL_SERIAL)
                                ? "SERIAL"
                                : "SNAPISOL",
                            irc, rc);
            }

            if (clnt->arr) {
                currangearr_free(clnt->arr);
                clnt->arr = NULL;
            }
            if (clnt->selectv_arr) {
                currangearr_free(clnt->selectv_arr);
                clnt->selectv_arr = NULL;
            }

            break;
        }

        case TRANLEVEL_SOSQL:

            if (clnt->ctrl_sqlengine == SQLENG_FNSH_RBK_STATE) {
                /* user cancelled the transaction */
                clnt->osql.xerr.errval = SQLITE_INTERNAL;
                /* this will cancel the bp tran */

                sql_debug_logf(clnt, __func__, __LINE__,
                               "setting errval to SQLITE_INTERNAL\n");

                reqlog_logf(
                    thd->logger, REQL_QUERY, "\"%s\" SOCKSL abort replay=%d\n",
                    (clnt->sql) ? clnt->sql : "(???.)", clnt->osql.replay);
            }
            if (clnt->ctrl_sqlengine == SQLENG_FNSH_STATE) {
                if (gbl_early_verify && !clnt->early_retry &&
                    gbl_osql_send_startgen && clnt->start_gen) {
                    if (clnt->start_gen != bdb_get_rep_gen(thedb->bdb_env))
                        clnt->early_retry = EARLY_ERR_GENCHANGE;
                }
                if (gbl_selectv_rangechk)
                    rc = selectv_range_commit(clnt);
                if (rc) {
                    irc = osql_sock_abort(clnt, OSQL_SOCK_REQ);
                    if (irc) {
                        logmsg(
                            LOGMSG_ERROR,
                            "%s: failed to abort sorese transaction irc=%d\n",
                            __func__, irc);
                    }
                    rc = SQLITE_ABORT;
                } else if (clnt->early_retry) {
                    irc = osql_sock_abort(clnt, OSQL_SOCK_REQ);
                    if (irc) {
                        logmsg(
                            LOGMSG_ERROR,
                            "%s: failed to abort sorese transaction irc=%d\n",
                            __func__, irc);
                    }
                    if (clnt->early_retry == EARLY_ERR_VERIFY) {
                        clnt->osql.xerr.errval = ERR_BLOCK_FAILED + ERR_VERIFY;
                        errstat_cat_str(&(clnt->osql.xerr),
                                        "unable to update record rc = 4");
                    } else if (clnt->early_retry == EARLY_ERR_SELECTV) {
                        clnt->osql.xerr.errval = ERR_CONSTR;
                        errstat_cat_str(&(clnt->osql.xerr),
                                        "constraints error, no genid");
                    } else if (clnt->early_retry == EARLY_ERR_GENCHANGE) {
                        clnt->osql.xerr.errval = ERR_BLOCK_FAILED + ERR_VERIFY;
                        errstat_cat_str(&(clnt->osql.xerr),
                                        "verify error on master swing");
                    }
                    clnt->early_retry = 0;
                    rc = SQLITE_ABORT;
                } else {
                    rc = osql_sock_commit(clnt, OSQL_SOCK_REQ);
                }
                if (rc == SQLITE_ABORT) {
                    /* convert this to user code */
                    rc = blockproc2sql_error(clnt->osql.xerr.errval, __func__,
                                             __LINE__);
                    if (clnt->osql.xerr.errval == ERR_UNCOMMITABLE_TXN) {
                        osql_set_replay(__FILE__, __LINE__, clnt,
                                        OSQL_RETRY_LAST);
                    }
                    sql_debug_logf(
                        clnt, __func__, __LINE__,
                        "'%s' socksql failed commit rc=%d replay=%d\n",
                        clnt->sql ? clnt->sql : "(?)", rc, clnt->osql.replay);
                    reqlog_logf(thd->logger, REQL_QUERY,
                                "\"%s\" SOCKSL failed commit rc=%d replay=%d\n",
                                (clnt->sql) ? clnt->sql : "(???.)", rc,
                                clnt->osql.replay);
                } else if (rc == 0) {
                    sql_debug_logf(clnt, __func__, __LINE__,
                                   "'%s' socksql commit rc=%d replay=%d\n",
                                   clnt->sql ? clnt->sql : "(?)", rc,
                                   clnt->osql.replay);
                    reqlog_logf(thd->logger, REQL_QUERY,
                                "\"%s\" SOCKSL commit rc=%d replay=%d\n",
                                (clnt->sql) ? clnt->sql : "(???.)", rc,
                                clnt->osql.replay);
                }

                if (rc) {
                    clnt->had_errors = 1;
                    clnt->saved_rc = rc;
                    if (clnt->saved_errstr)
                        free(clnt->saved_errstr);
                    clnt->saved_errstr = strdup(clnt->osql.xerr.errstr);
                }
            } else {
                reset_query_effects(clnt);
                rc = osql_sock_abort(clnt, OSQL_SOCK_REQ);
                sql_debug_logf(clnt, __func__, __LINE__,
                               "'%s' socksql abort rc=%d replay=%d\n",
                               clnt->sql ? clnt->sql : "(?)", rc,
                               clnt->osql.replay);
                reqlog_logf(thd->logger, REQL_QUERY,
                            "\"%s\" SOCKSL abort(2) rc=%d replay=%d\n",
                            (clnt->sql) ? clnt->sql : "(???.)", rc,
                            clnt->osql.replay);
            }

            if (clnt->selectv_arr) {
                currangearr_free(clnt->selectv_arr);
                clnt->selectv_arr = NULL;
            }

            break;
        case TRANLEVEL_INVALID:
            break; // TODO: should return here?
        }
    }

    clnt->ins_keys = 0ULL;
    clnt->del_keys = 0ULL;

    if (clnt->arr) {
        currangearr_free(clnt->arr);
        clnt->arr = NULL;
    }
    if (clnt->selectv_arr) {
        currangearr_free(clnt->selectv_arr);
        clnt->selectv_arr = NULL;
    }

    destroy_hash(clnt->ddl_tables, free_it);
    destroy_hash(clnt->dml_tables, free_it);
    clnt->ddl_tables = NULL;
    clnt->dml_tables = NULL;
    destroy_hash(clnt->ddl_contexts, free_clnt_ddl_context);
    clnt->ddl_contexts = NULL;

    /* reset the state after send_done; we use ctrl_sqlengine to know
       if this is a user rollback or an sqlite engine error */
    sql_set_sqlengine_state(clnt, __FILE__, __LINE__, SQLENG_NORMAL_PROCESS);

/* we are out of transaction, mark this here */
#ifdef DEBUG
    if (gbl_debug_sql_opcodes) {
        logmsg(LOGMSG_USER, "%p (U) commits transaction %d %d intran=%d\n", clnt,
                pthread_self(), clnt->dbtran.mode, clnt->intrans);
    }
#endif

    clnt->intrans = 0;
    clnt->dbtran.shadow_tran = NULL;

    if (rc == SQLITE_OK) {
        /* send return code */

        write_response(clnt, RESPONSE_EFFECTS, 0, 0);

        Pthread_mutex_lock(&clnt->wait_mutex);
        clnt->ready_for_heartbeats = 0;

        if (sendresponse) {
            /* This is a commit, so we'll have something to send here even on a
             * retry.  Don't trigger code in fsql_write_response that's there
             * to catch bugs when we send back responses on a retry. */
            write_response(clnt, RESPONSE_ROW_LAST_DUMMY, NULL, 0);
        }

        outrc = SQLITE_OK; /* the happy case */

        Pthread_mutex_unlock(&clnt->wait_mutex);

        if (clnt->osql.replay != OSQL_RETRY_NONE) {
            /* successful retry */
            osql_set_replay(__FILE__, __LINE__, clnt, OSQL_RETRY_NONE);

            reqlog_logf(thd->logger, REQL_QUERY,
                        "\"%s\" SOCKSL retried done sendresp=%d\n",
                        (clnt->sql) ? clnt->sql : "(???.)", sendresponse);
        }
    } else {
        /* If this is a verify or serializable error and the client hasn't
         * read any data then it is safe to retry */
        int can_retry = replicant_can_retry_rc(clnt, rc);
        if (can_retry && !clnt->has_recording &&
            clnt->osql.replay != OSQL_RETRY_LAST) {
            if (srs_tran_add_query(clnt))
                logmsg(LOGMSG_USER,
                        "Fail to add commit to transaction replay session\n");

            osql_set_replay(__FILE__, __LINE__, clnt, OSQL_RETRY_DO);

            reqlog_logf(thd->logger, REQL_QUERY, "\"%s\" SOCKSL retrying\n",
                        (clnt->sql) ? clnt->sql : "(???.)");

            outrc = SQLITE_OK; /* logical error */
            goto done;
        }

        /* last retry */
        if (can_retry &&
            (clnt->osql.replay == OSQL_RETRY_LAST || clnt->verifyretry_off)) {
            reqlog_logf(thd->logger, REQL_QUERY,
                        "\"%s\" SOCKSL retried done (hit last) sendresp=%d\n",
                        (clnt->sql) ? clnt->sql : "(???.)", sendresponse);
            osql_set_replay(__FILE__, __LINE__, clnt, OSQL_RETRY_NONE);
        }
        /* if this is still an error, but not verify, pass it back to client */
        else if (!can_retry) {
            reqlog_logf(thd->logger, REQL_QUERY, "\"%s\" SOCKSL retried done "
                                                 "(non verify error rc=%d) "
                                                 "sendresp=%d\n",
                        (clnt->sql) ? clnt->sql : "(???.)", rc, sendresponse);
            osql_set_replay(__FILE__, __LINE__, clnt, OSQL_RETRY_NONE);
        } else {
            assert(can_retry && clnt->has_recording &&
                   clnt->osql.replay == OSQL_RETRY_NONE);
            if (!can_retry || !clnt->has_recording ||
                clnt->osql.replay != OSQL_RETRY_NONE)
                abort();
        }

        if (rc == SQLITE_TOOBIG) {
            strncpy(clnt->osql.xerr.errstr,
                    "transaction too big, try increasing the limit using 'SET "
                    "maxtransize N'",
                    sizeof(clnt->osql.xerr.errstr));
            rc = CDB2__ERROR_CODE__TRAN_TOO_BIG;
        }

        Pthread_mutex_lock(&clnt->wait_mutex);
        clnt->ready_for_heartbeats = 0;
        Pthread_mutex_unlock(&clnt->wait_mutex);

        outrc = rc;

        if (sendresponse) {
            write_response(clnt, RESPONSE_ERROR, clnt->osql.xerr.errstr, rc);
        }
    }

    /* if this is a retry, let the upper layer free the structure */
    if (clnt->osql.replay == OSQL_RETRY_NONE) {
        if (srs_tran_destroy(clnt))
            logmsg(LOGMSG_ERROR,
                   "Fail to destroy transaction replay session\n");
    }

done:

    reset_clnt_flags(clnt);

    reqlog_end_request(thd->logger, -1, __func__, __LINE__);
    return outrc;
}

static int strcmpfunc_stmt(char *a, char *b, int len) { return strcmp(a, b); }

static u_int strhashfunc_stmt(u_char *keyp, int len)
{
    unsigned hash;
    u_char *key = keyp;
    for (hash = 0; *key; key++)
        hash = ((hash % 8388013) << 8) + ((*key));
    return hash;
}

static int finalize_stmt_hash(void *stmt_entry, void *args)
{
    stmt_hash_entry_type *entry = (stmt_hash_entry_type *)stmt_entry;
    sqlite3_finalize(entry->stmt);
    if (entry->query && gbl_debug_temptables) {
        free(entry->query);
        entry->query = NULL;
    }
    sqlite3_free(entry);
    return 0;
}

void delete_stmt_caching_table(hash_t *stmt_caching_table)
{
    assert(stmt_caching_table);
    /* parse through hash table and finalize all the statements */
    hash_for(stmt_caching_table, finalize_stmt_hash, NULL);
    hash_clear(stmt_caching_table);
    hash_free(stmt_caching_table);
}

static inline void init_stmt_caching_table(struct sqlthdstate *thd)
{
    thd->stmt_caching_table = hash_init_user(
        (hashfunc_t *)strhashfunc_stmt, (cmpfunc_t *)strcmpfunc_stmt,
        offsetof(stmt_hash_entry_type, sql), MAX_HASH_SQL_LENGTH);

    assert(thd->stmt_caching_table && "hash_init_user: can not init");
    listc_init(&thd->param_stmt_list,
               offsetof(struct stmt_hash_entry, stmtlist_linkv));
    listc_init(&thd->noparam_stmt_list,
               offsetof(struct stmt_hash_entry, stmtlist_linkv));
}

/*
 * Requeue a stmt that was previously removed from the queues
 * by calling remove_stmt_entry().
 * Called by put_prepared_stmt_int() after we are done running stmt
 * and by add_stmt_table() after it allocates the new entry
 */
int requeue_stmt_entry(struct sqlthdstate *thd, stmt_hash_entry_type *entry)
{
    if (hash_find(thd->stmt_caching_table, entry->sql) != NULL)
        return -1; // already there, dont add again

    if (hash_add(thd->stmt_caching_table, entry) != 0) {
        return -1;
    }
    sqlite3_reset(entry->stmt); // reset vdbe when adding to hash tbl
    void *list;
    if (sqlite3_bind_parameter_count(entry->stmt)) {
        list = &thd->param_stmt_list;
    } else {
        list = &thd->noparam_stmt_list;
    }
    listc_atl(list, entry);
    return 0;
}

static void cleanup_stmt_entry(stmt_hash_entry_type *entry)
{
    if (entry->query && gbl_debug_temptables) {
        free(entry->query);
        entry->query = NULL;
    }
    sqlite3_finalize(entry->stmt);
    sqlite3_free(entry);
}

static void delete_last_stmt_entry(struct sqlthdstate *thd, void *list)
{
    stmt_hash_entry_type *entry = listc_rbl(list);
    int rc = hash_del(thd->stmt_caching_table, entry);
    if (rc)
        logmsg(LOGMSG_ERROR,
               "delete_last_stmt_entry: hash_del returning rc=%d\n", rc);
    assert(rc == 0);
    cleanup_stmt_entry(entry);
}

/*
 * Remove from queue and stmt_caching_table this entry so that
 * subsequent finds of the same sql will not find it but
 * rather create a new stmt (to avoid having stmt vdbe
 * used by two sql at the same time).
 */
static void remove_stmt_entry(struct sqlthdstate *thd,
                              stmt_hash_entry_type *entry)
{
    assert(entry);

    void *list = NULL;
    if (sqlite3_bind_parameter_count(entry->stmt)) {
        list = &thd->param_stmt_list;
    } else {
        list = &thd->noparam_stmt_list;
    }
    listc_rfl(list, entry);
    int rc = hash_del(thd->stmt_caching_table, entry->sql);
    if (rc)
        logmsg(LOGMSG_ERROR, "remove_stmt_entry: hash_del returning rc=%d\n",
               rc);
    assert(rc == 0);
}

/* This will call requeue_stmt_entry() after it has allocated memory
 * for the new entry.
 * On error will return non zero and
 * caller will need to finalize_stmt() in that case
 */
static int add_stmt_table(struct sqlthdstate *thd, const char *sql,
                          const char *actual_sql, sqlite3_stmt *stmt)
{
    if (strlen(sql) >= MAX_HASH_SQL_LENGTH) {
        return -1;
    }

    assert(thd->stmt_caching_table);
    /* stored procedure can call same stmt a lua thread more than once
     * so we should not add stmt that exists already */
    if (hash_find(thd->stmt_caching_table, sql) != NULL) {
        return -1;
    }

    void *list = NULL;
    if (sqlite3_bind_parameter_count(stmt)) {
        list = &thd->param_stmt_list;
    } else {
        list = &thd->noparam_stmt_list;
    }

    /* remove older entries to make room for new ones */
    if (gbl_max_sqlcache <= listc_size(list)) {
        delete_last_stmt_entry(thd, list);
    }

    stmt_hash_entry_type *entry = sqlite3_malloc(sizeof(stmt_hash_entry_type));
    strcpy(entry->sql, sql); /* sql is at most MAX_HASH_SQL_LENGTH - 1 */
    entry->stmt = stmt;

    if (actual_sql && gbl_debug_temptables)
        entry->query = strdup(actual_sql);
    else
        entry->query = NULL;
    return requeue_stmt_entry(thd, entry);
}

static inline int find_stmt_table(struct sqlthdstate *thd, const char *sql,
                                  stmt_hash_entry_type **entry)
{
    assert(thd);
    hash_t *stmt_caching_table = thd->stmt_caching_table;
    if (stmt_caching_table == NULL)
        return -1;

    if (strlen(sql) >= MAX_HASH_SQL_LENGTH)
        return -1;

    *entry = hash_find(stmt_caching_table, sql);

    if (*entry == NULL)
        return -1;

    remove_stmt_entry(thd, *entry); // will add again when done

    return 0;
}

static const char *osqlretrystr(int i)
{
    switch (i) {
    case OSQL_RETRY_NONE:
        return "OSQL_RETRY_NONE";
    case OSQL_RETRY_DO:
        return "OSQL_RETRY_DO";
    case OSQL_RETRY_LAST:
        return "OSQL_RETRY_LAST";
    default:
        return "???";
    }
}

/** Table which stores sql strings and sql hints
  * We will hit this table if the thread running the queries from
  * certain sql control changes.
  **/

lrucache *sql_hints = NULL;

/* sql_hint/sql_str/tag all point to mem (tag can also be NULL) */
typedef struct {
    char *sql_hint;
    char *sql_str;
    lrucache_link lnk;
    char mem[0];
} sql_hint_hash_entry_type;

void delete_sql_hint_table() { lrucache_destroy(sql_hints); }

static unsigned int sqlhint_hash(const void *p, int len)
{
    unsigned char *s;
    unsigned h = 0;

    memcpy(&s, p, sizeof(char *));

    while (*s) {
        h = ((h % 8388013) << 8) + (*s);
        s++;
    }
    return h;
}

int sqlhint_cmp(const void *key1, const void *key2, int len)
{
    char *s1, *s2;
    memcpy(&s1, key1, sizeof(char *));
    memcpy(&s2, key2, sizeof(char *));
    return strcmp((char *)s1, (char *)s2);
}

void init_sql_hint_table()
{
    sql_hints = lrucache_init(sqlhint_hash, sqlhint_cmp, free,
                              offsetof(sql_hint_hash_entry_type, lnk),
                              offsetof(sql_hint_hash_entry_type, sql_hint),
                              sizeof(char *), gbl_max_sql_hint_cache);
}

void reinit_sql_hint_table()
{
    Pthread_mutex_lock(&gbl_sql_lock);
    {
        delete_sql_hint_table();
        init_sql_hint_table();
    }
    Pthread_mutex_unlock(&gbl_sql_lock);
}

static void add_sql_hint_table(char *sql_hint, char *sql_str)
{
    int sql_hint_len = strlen(sql_hint) + 1;
    int sql_len = strlen(sql_str) + 1;
    int len = sql_hint_len + sql_len;
    sql_hint_hash_entry_type *entry = malloc(sizeof(*entry) + len);

    entry->sql_hint = entry->mem;
    memcpy(entry->sql_hint, sql_hint, sql_hint_len);

    entry->sql_str = entry->sql_hint + sql_hint_len;
    memcpy(entry->sql_str, sql_str, sql_len);

    Pthread_mutex_lock(&gbl_sql_lock);
    {
        if (lrucache_hasentry(sql_hints, &sql_hint) == 0) {
            lrucache_add(sql_hints, entry);
        } else {
            free(entry);
            logmsg(LOGMSG_ERROR, "Client BUG: Two threads using same SQL tag.\n");
        }
    }
    Pthread_mutex_unlock(&gbl_sql_lock);
}

static int find_sql_hint_table(char *sql_hint, char **sql_str)
{
    sql_hint_hash_entry_type *entry;
    Pthread_mutex_lock(&gbl_sql_lock);
    {
        entry = lrucache_find(sql_hints, &sql_hint);
    }
    Pthread_mutex_unlock(&gbl_sql_lock);
    if (entry) {
        *sql_str = entry->sql_str;
        return 0;
    }
    return -1;
}

static int has_sql_hint_table(char *sql_hint)
{
    int ret;
    Pthread_mutex_lock(&gbl_sql_lock);
    {
        ret = lrucache_hasentry(sql_hints, &sql_hint);
    }
    Pthread_mutex_unlock(&gbl_sql_lock);
    return ret;
}

#define SQLCACHEHINT "/*+ RUNCOMDB2SQL"

int has_sqlcache_hint(const char *sql, const char **pstart, const char **pend)
{
    char *start, *end;
    start = strstr(sql, SQLCACHEHINT);
    if (pstart)
        *pstart = start;
    if (start) {
        end = strstr(start, " */");
        if (pend)
            *pend = end;
        if (end) {
            end += 3;
            if (pend)
                *pend = end;
            return 1;
        }
    }
    return 0;
}

int extract_sqlcache_hint(const char *sql, char *hint, int hintlen)
{
    const char *start = NULL;
    const char *end = NULL;
    int length;
    int ret;

    ret = has_sqlcache_hint(sql, &start, &end);

    if (ret) {
        length = end - start;
        if (length >= hintlen) {
            logmsg(LOGMSG_WARN, "Query has very long hint! \"%s\"\n", sql);
            length = hintlen - 1;
        }
        strncpy(hint, start, length);
        hint[length] = '\0';
    }
    return ret;
}

/* Execute the query.  Caller should flush the sbuf when this returns.
 * Returns -1 if we should abort the client connection, 0 otherwise.
 * We handle the verify comming during commit phase from the master
 */

pthread_key_t current_sql_query_key;
pthread_once_t current_sql_query_once = PTHREAD_ONCE_INIT;

void free_sql(void *p) { free(p); }

void init_current_current_sql_key(void)
{
    Pthread_key_create(&current_sql_query_key, free_sql);
}

extern int gbl_debug_temptables;

static const char *type_to_typestr(int type)
{
    switch (type) {
    case SQLITE_NULL:
        return "null";
    case SQLITE_INTEGER:
        return "integer";
    case SQLITE_FLOAT:
        return "real";
    case SQLITE_TEXT:
        return "text";
    case SQLITE_BLOB:
        return "blob";
    case SQLITE_DATETIME:
        return "datetime";
    case SQLITE_DATETIMEUS:
        return "datetimeus";
    case SQLITE_INTERVAL_YM:
        return "year";
    case SQLITE_INTERVAL_DSUS:
        return "dayus";
    case SQLITE_INTERVAL_DS:
        return "day";
    default:
        return "???";
    }
}

int typestr_to_type(const char *ctype)
{
    if (ctype == NULL)
        return SQLITE_TEXT;
    if ((strcmp("smallint", ctype) == 0) || (strcmp("int", ctype) == 0) ||
        (strcmp("largeint", ctype) == 0) || (strcmp("integer", ctype) == 0))
        return SQLITE_INTEGER;
    else if ((strcmp("smallfloat", ctype) == 0) ||
             (strcmp("float", ctype) == 0))
        return SQLITE_FLOAT;
    else if (strncmp("char", ctype, 4) == 0)
        return SQLITE_TEXT;
    else if (strncmp("blob", ctype, 4) == 0)
        return SQLITE_BLOB;
    else if (strncmp("datetimeus", ctype, 9) == 0)
        return SQLITE_DATETIMEUS;
    else if (strncmp("datetime", ctype, 8) == 0)
        return SQLITE_DATETIME;
    else if (strstr(ctype, "year") || strstr(ctype, "month"))
        return SQLITE_INTERVAL_YM;
    else if (strstr(ctype, "dayus") || strstr(ctype, "usec"))
        return SQLITE_INTERVAL_DSUS;
    else if (strstr(ctype, "day") || strstr(ctype, "sec"))
        return SQLITE_INTERVAL_DS;
    else {
        return SQLITE_TEXT;
    }
}

static int is_with_statement(char *sql)
{
    if (!sql)
        return 0;
    sql = skipws(sql);
    if (strncasecmp(sql, "with", 4) == 0)
        return 1;
    return 0;
}

static void compare_estimate_cost(sqlite3_stmt *stmt)
{
    int showScanStat =
        bdb_attr_get(thedb->bdb_attr, BDB_ATTR_PLANNER_SHOW_SCANSTATS);
#define MAX_DISC_SHOW 30
    int i, k, n, mx;
    if (showScanStat)
        logmsg(LOGMSG_USER, "-------- scanstats --------\n");
    mx = 0;
    for (k = 0; k <= mx; k++) {
        double rEstLoop = 1.0;
        struct {
            double rEst;
            double rActual;
            double delta;
            int isSignificant;
        } discrepancies[MAX_DISC_SHOW] = {{0}};
        int hasDiscrepancy = 0;

        for (i = n = 0; 1; i++) {
            sqlite3_int64 nLoop, nVisit;
            double rEst;
            int iSid;
            const char *zExplain;
            if (sqlite3_stmt_scanstatus(stmt, i, SQLITE_SCANSTAT_NLOOP,
                                        (void *)&nLoop)) {
                break;
            }
            sqlite3_stmt_scanstatus(stmt, i, SQLITE_SCANSTAT_SELECTID,
                                    (void *)&iSid);
            if (iSid > mx)
                mx = iSid;
            if (iSid != k)
                continue;
            if (n == 0) {
                rEstLoop = (double)nLoop;
                if (k > 0)
                    if (showScanStat)
                        logmsg(LOGMSG_USER, "-------- subquery %d -------\n", k);
            }
            sqlite3_stmt_scanstatus(stmt, i, SQLITE_SCANSTAT_NVISIT,
                                    (void *)&nVisit);
            sqlite3_stmt_scanstatus(stmt, i, SQLITE_SCANSTAT_EST,
                                    (void *)&rEst);
            sqlite3_stmt_scanstatus(stmt, i, SQLITE_SCANSTAT_EXPLAIN,
                                    (void *)&zExplain);

            rEstLoop *= rEst;
            double rActual = nLoop > 0 ? (double)nVisit / nLoop
                                       : 0.0; // actual rows per loop
            double delta = fabs(rActual - rEst);

            if (n < MAX_DISC_SHOW) {
                discrepancies[n].rActual = rActual;
                discrepancies[n].rEst = rEst;
                discrepancies[n].delta = delta;
            }
            if ((rActual < 5000 && delta > 10 * rActual) ||
                (rActual >= 5000 && rActual < 10000 && delta > rActual) ||
                (rActual >= 10000 && rActual < 1000000 &&
                 delta > 0.5 * rActual) ||
                (rActual >= 1000000 && delta > 0.1 * rActual)) {
                discrepancies[n].isSignificant = 1;
                hasDiscrepancy++;
            }

            n++;
            if (showScanStat) {
                logmsg(LOGMSG_USER, "Loop %2d: %s\n", n, zExplain);
                logmsg(LOGMSG_USER, "         nLoop=%-8lld nVisit=%-8lld estRowAcc=%-8lld "
                       "rEst=%-8g loopEst=%-8g rAct=%-8g D=%-8g\n",
                       nLoop, nVisit, (sqlite3_int64)(rEstLoop + 0.5), rEst,
                       rEst * nLoop, rActual, delta);
            }
        }

        if (hasDiscrepancy > 0 &&
            bdb_attr_get(thedb->bdb_attr,
                         BDB_ATTR_PLANNER_WARN_ON_DISCREPANCY)) {
            // printf("Problem on:\nLoop    nVisit <> loopEst :: delta\n");
            for (int i = 0; i < n; i++) {
                if (discrepancies[i].isSignificant)
                    logmsg(LOGMSG_USER, "Problem Loop: %-8d rActual: %-8g rEst:%-8g "
                           "Delta:%-8g\n",
                           i, discrepancies[i].rActual, discrepancies[i].rEst,
                           discrepancies[i].delta);
            }
        }
    }
    if (showScanStat)
        logmsg(LOGMSG_USER, "---------------------------\n");
}

static int reload_analyze(struct sqlthdstate *thd, struct sqlclntstate *clnt,
                          int analyze_gen)
{
    // if analyze is running, don't reload
    extern volatile int analyze_running_flag;
    if (analyze_running_flag)
        return 0;
    int rc, got_curtran;
    rc = got_curtran = 0;
    if (!clnt->dbtran.cursor_tran) {
        if ((rc = get_curtran(thedb->bdb_env, clnt)) != 0) {
            logmsg(LOGMSG_ERROR, "%s get_curtran rc:%d\n", __func__, rc);
            return SQLITE_INTERNAL;
        }
        got_curtran = 1;
    }
    sqlite3_mutex_enter(sqlite3_db_mutex(thd->sqldb));
    if ((rc = sqlite3AnalysisLoad(thd->sqldb, 0)) == SQLITE_OK) {
        thd->analyze_gen = analyze_gen;
    } else {
        logmsg(LOGMSG_ERROR, "%s sqlite3AnalysisLoad rc:%d\n", __func__, rc);
    }
    sqlite3_mutex_leave(sqlite3_db_mutex(thd->sqldb));
    if (got_curtran && put_curtran(thedb->bdb_env, clnt)) {
        logmsg(LOGMSG_ERROR, "%s failed to put_curtran\n", __func__);
    }
    return rc;
}

void delete_prepared_stmts(struct sqlthdstate *thd, struct sqlclntstate *clnt)
{
    if (thd->stmt_caching_table) {
        delete_stmt_caching_table(thd->stmt_caching_table);
        init_stmt_caching_table(thd);
    }
    if ((clnt != NULL) && (clnt->work.rec.stmt != NULL)) {
        logmsg(LOGMSG_WARN,
               "%s: FOUND WORK ITEM STATEMENT %p {%s}\n",
               __func__, clnt->work.rec.stmt,
               sqlite3_sql(clnt->work.rec.stmt));
        sqlite3_finalize(clnt->work.rec.stmt);
        clnt->work.rec.stmt = NULL;
    }
}

// Call with schema_lk held and no_transaction == 1
static int check_thd_gen(struct sqlthdstate *thd, struct sqlclntstate *clnt)
{
    /* cache analyze gen first because gbl_analyze_gen is NOT protected by
     * schema_lk */
    int cached_analyze_gen = gbl_analyze_gen;
    if (gbl_fdb_track)
        logmsg(LOGMSG_USER,
               "XXX: thd dbopen=%d vs %d thd analyze %d vs %d views %d vs %d\n",
               thd->dbopen_gen, gbl_dbopen_gen, thd->analyze_gen,
               cached_analyze_gen, thd->views_gen, gbl_views_gen);

    if (thd->dbopen_gen != gbl_dbopen_gen) {
        return SQLITE_SCHEMA;
    }
    if (thd->analyze_gen != cached_analyze_gen) {
        int ret;
        delete_prepared_stmts(thd, clnt);
        ret = reload_analyze(thd, clnt, cached_analyze_gen);
        return ret;
    }

    if (thd->views_gen != gbl_views_gen) {
        return SQLITE_SCHEMA_REMOTE;
    }

    return SQLITE_OK;
}

int release_locks_int(const char *trace, const char *func, int line)
{
    struct sql_thread *thd = pthread_getspecific(query_info_key);
    struct sqlclntstate *clnt = thd ? thd->clnt : NULL;
    int rc = -1;

    if (clnt && clnt->dbtran.cursor_tran) {
        extern int gbl_sql_release_locks_trace;
        if (gbl_sql_release_locks_trace)
            logmsg(LOGMSG_USER, "Releasing locks for lockid %d, %s\n",
                   bdb_get_lid_from_cursortran(clnt->dbtran.cursor_tran),
                   trace);
        rc = recover_deadlock_flags(thedb->bdb_env, thd, NULL, -1, func, line,
                0);
    }
    return rc;
}

/* Release-locks if rep-thread is blocked longer than this many ms */
int gbl_rep_wait_release_ms = 60000;

int release_locks_on_emit_row(struct sqlthdstate *thd,
                              struct sqlclntstate *clnt)
{
    extern int gbl_locks_check_waiters;
    extern int gbl_sql_release_locks_on_emit_row;
    extern int gbl_rep_lock_time_ms;
    extern int gbl_sql_random_release_interval;
    int rep_lock_time_ms = gbl_rep_lock_time_ms;

    /* Short circuit if check-waiters is disabled */
    if (!gbl_locks_check_waiters)
        return 0;

    if (!gbl_sql_release_locks_on_emit_row)
        return 0;

    /* Release locks randomly for testing */
    if (gbl_sql_random_release_interval &&
        !(rand() % gbl_sql_random_release_interval))
        return release_locks("random release emit-row");

    /* Short circuit if we don't have any waiters */
    if (!bdb_curtran_has_waiters(thedb->bdb_env, clnt->dbtran.cursor_tran))
        return 0;

    /* We're emitting a row & have waiters */
    if (!gbl_rep_wait_release_ms || thedb->master == gbl_mynode)
        return release_locks("release locks on emit-row");

    /* We're emitting a row and are blocking replication */
    if (rep_lock_time_ms &&
        (comdb2_time_epochms() - rep_lock_time_ms) > gbl_rep_wait_release_ms)
        return release_locks("long repwait at emit-row");

    return 0;
}

/* if userpassword does not match this function
 * will write error response and return a non 0 rc
 */
static inline int check_user_password(struct sqlclntstate *clnt)
{
    int password_rc = 0;
    int valid_user;

    if (!gbl_uses_password)
        return 0;

    if (!clnt->have_user) {
        clnt->have_user = 1;
        strcpy(clnt->user, DEFAULT_USER);
    }

    if (!clnt->have_password) {
        clnt->have_password = 1;
        strcpy(clnt->password, DEFAULT_PASSWORD);
    }

    password_rc =
        bdb_user_password_check(clnt->user, clnt->password, &valid_user);

    if (password_rc != 0) {
        write_response(clnt, RESPONSE_ERROR_ACCESS, "access denied", 0);
        return 1;
    }
    return 0;
}

/* Return current authenticated user for the session */
char *get_current_user(struct sqlclntstate *clnt)
{
    if (clnt && !clnt->is_x509_user && clnt->have_user) {
        return clnt->user;
    }
    return NULL;
}

void thr_set_current_sql(const char *sql)
{
    char *prevsql;
    pthread_once(&current_sql_query_once, init_current_current_sql_key);
    if (gbl_debug_temptables) {
        prevsql = pthread_getspecific(current_sql_query_key);
        if (prevsql) {
            free(prevsql);
            Pthread_setspecific(current_sql_query_key, NULL);
        }
        Pthread_setspecific(current_sql_query_key, strdup(sql));
    }
}

static void setup_reqlog(struct sqlthdstate *thd, struct sqlclntstate *clnt)
{
    char info_nvreplays[40];
    info_nvreplays[0] = '\0';

    if (clnt->verify_retries)
        snprintf(info_nvreplays, sizeof(info_nvreplays), "vreplays=%d",
                 clnt->verify_retries);

    setup_client_info(clnt, thd, info_nvreplays);
    reqlog_new_sql_request(thd->logger, NULL);
    log_context(clnt, thd->logger);
}

void query_stats_setup(struct sqlthdstate *thd, struct sqlclntstate *clnt)
{
    /* debug */
    thr_set_current_sql(clnt->sql);

    /* debug */
    clnt->debug_sqlclntstate = pthread_self();

    clnt->nrows = 0;

    /* berkdb stats */
    bdb_reset_thread_stats();

    if (clnt->rawnodestats)
        clnt->rawnodestats->sql_queries++;

    /* sql thread stats */
    thd->sqlthd->startms = comdb2_time_epochms();
    thd->sqlthd->stime = comdb2_time_epoch();

    /* stats added to rawnodestats->sql_steps */
    reset_sql_steps(thd->sqlthd);

    /* reqlog */
    setup_reqlog(thd, clnt);

    /* using case sensitive like? enable */
    if (clnt->using_case_insensitive_like)
        toggle_case_sensitive_like(thd->sqldb, 1);

    if (gbl_dump_sql_dispatched)
        logmsg(LOGMSG_USER, "SQL mode=%d [%s]\n", clnt->dbtran.mode, clnt->sql);

    reqlog_set_clnt(thd->logger, clnt);
}

int param_count(struct sqlclntstate *clnt)
{
    return clnt->plugin.param_count(clnt);
}

int param_index(struct sqlclntstate *clnt, const char *name, int64_t *index)
{
    return clnt->plugin.param_index(clnt, name, index);
}

int param_value(struct sqlclntstate *clnt, struct param_data *param, int n)
{
    return clnt->plugin.param_value(clnt, param, n);
}

int override_count(struct sqlclntstate *clnt)
{
    return clnt->plugin.override_count(clnt);
}

int override_type(struct sqlclntstate *clnt, int i)
{
    return clnt->plugin.override_type(clnt, i);
}

static void get_cached_stmt(struct sqlthdstate *thd, struct sqlclntstate *clnt,
                            struct sql_state *rec)
{
    rec->status = CACHE_DISABLED;
    if (gbl_enable_sql_stmt_caching == STMT_CACHE_NONE)
        return;
    if (gbl_enable_sql_stmt_caching == STMT_CACHE_PARAM &&
        param_count(clnt) == 0)
        return;
    if (extract_sqlcache_hint(rec->sql, rec->cache_hint, HINT_LEN)) {
        rec->status = CACHE_HAS_HINT;
        if (find_stmt_table(thd, rec->cache_hint, &rec->stmt_entry) == 0) {
            rec->status |= CACHE_FOUND_STMT;
            rec->stmt = rec->stmt_entry->stmt;
        } else {
            /* We are not able to find the statement in cache, and this is a
             * partial statement. Try to find sql string stored in hash table */
            if (find_sql_hint_table(rec->cache_hint, (char **)&rec->sql) == 0) {
                rec->status |= CACHE_FOUND_STR;
            }
        }
    } else {
        if (find_stmt_table(thd, rec->sql, &rec->stmt_entry) == 0) {
            rec->status = CACHE_FOUND_STMT;
            rec->stmt = rec->stmt_entry->stmt;
        }
    }
    if (rec->stmt) {
        rec->sql = sqlite3_sql(rec->stmt); // save expanded query
        int rc = sqlite3LockStmtTables(rec->stmt);
        if (rc) {
            cleanup_stmt_entry(rec->stmt_entry);
            rec->stmt = NULL;
        }
    }
}

/* This is called at the time of put_prepared_stmt_int()
 * to determine whether the given sql should be cached.
 * We should not cache ddl stmts, analyze commands,
 * rebuild commands, truncate commands, explain commands.
 * Ddl stmts and explain commands should not get to
 * put_prepared_stmt_int() so are not handled in this function.
 * However, most of these cases are now handled via the custom
 * authorizer callback.  This function only needs to handle the
 * EXPLAIN case.
 */
static inline int dont_cache_this_sql(struct sql_state *rec)
{
    return sqlite3_stmt_isexplain(rec->stmt);
}

/* return code of 1 means we encountered an error and the caller
 * needs to cleanup this rec->stmt */
static int put_prepared_stmt_int(struct sqlthdstate *thd,
                                 struct sqlclntstate *clnt,
                                 struct sql_state *rec, int outrc,
                                 int distributed)
{
    if (gbl_enable_sql_stmt_caching == STMT_CACHE_NONE) {
        return 1;
    }
    if (distributed || clnt->conns || clnt->plugin.state) {
        return 1;
    }
    if (thd && thd->authState.numDdls > 0) { /* NOTE: Never cache DDL. */
        return 1;
    }
    if (dont_cache_this_sql(rec)) {
        return 1;
    }
    sqlite3_stmt *stmt = rec->stmt;
    if (stmt == NULL) {
        return 1;
    }
    if (gbl_enable_sql_stmt_caching == STMT_CACHE_PARAM &&
        param_count(clnt) == 0) {
        return 1;
    }
    if (bdb_attr_get(thedb->bdb_attr, BDB_ATTR_DISABLE_CACHING_STMT_WITH_FDB) &&
        sqlite3_stmt_has_remotes(stmt)) {
        return 1;
    }
    if (rec->stmt_entry != NULL) { /* we found this stmt in the cache */
        if (requeue_stmt_entry(thd, rec->stmt_entry)) /* put back in queue... */
            cleanup_stmt_entry(rec->stmt_entry); /* ...and on error, cleanup */

        return 0;
    }

    /* this is a new stmt (never was in cache before) so create cache object */
    const char *sqlptr = clnt->sql;
    if (rec->sql)
        sqlptr = rec->sql;

    if (rec->status & CACHE_HAS_HINT) {
        sqlptr = rec->cache_hint;
        if (!(rec->status & CACHE_FOUND_STR)) {
            add_sql_hint_table(rec->cache_hint, clnt->sql);
        }
    }
    return add_stmt_table(thd, sqlptr, gbl_debug_temptables ? rec->sql : NULL,
                          stmt);
}

void put_prepared_stmt_distributed(struct sqlthdstate *thd,
                                   struct sqlclntstate *clnt,
                                   struct sql_state *rec, int outrc,
                                   int distributed)
{
    int rc;

    dohsql_wait_for_master((rec) ? rec->stmt : NULL, clnt);

    rc = put_prepared_stmt_int(thd, clnt, rec, outrc, distributed);
    if (rc != 0 && rec->stmt) {
        sqlite3_finalize(rec->stmt);
        rec->stmt = NULL;
    }
    if ((rec->status & CACHE_HAS_HINT) && (rec->status & CACHE_FOUND_STR)) {
        char *k = rec->cache_hint;
        Pthread_mutex_lock(&gbl_sql_lock);
        {
            lrucache_release(sql_hints, &k);
        }
        Pthread_mutex_unlock(&gbl_sql_lock);
    }
}

/**
 * Cache a stmt if needed; struct sql_state is prepared by
 * get_prepared_stmt(), and it is cleaned here as well
 *
 */
void put_prepared_stmt(struct sqlthdstate *thd, struct sqlclntstate *clnt,
                       struct sql_state *rec, int outrc)
{
    put_prepared_stmt_distributed(thd, clnt, rec, outrc, 0);
}

static void update_schema_remotes(struct sqlclntstate *clnt,
                                  struct sql_state *rec)
{
    /* reset set error since this is a retry */
    clnt->osql.error_is_remote = 0;
    clnt->osql.xerr.errval = 0;

    /* if I jump here because of sqlite3_step failure, I have local
     * cache already freed */
    sqlite3UnlockStmtTablesRemotes(clnt); /*lose all the locks boyo! */

    /* terminate the current statement; we are gonna reprepare */
    sqlite3_finalize(rec->stmt);
    rec->stmt = NULL;
}

static void _prepare_error(struct sqlthdstate *thd,
                                struct sqlclntstate *clnt,
                                struct sql_state *rec, int rc,
                                struct errstat *err)
{
    const char *errstr;

    if (rc == SQLITE_SCHEMA_DOHSQL)
        return;

    if (clnt->in_client_trans && (rec->status & CACHE_HAS_HINT ||
                                  has_sqlcache_hint(clnt->sql, NULL, NULL)) &&
        !(rec->status & CACHE_FOUND_STR) &&
        (clnt->osql.replay == OSQL_RETRY_NONE)) {

        errstr = (char *)sqlite3_errmsg(thd->sqldb);
        reqlog_logf(thd->logger, REQL_TRACE, "sqlite3_prepare failed %d: %s\n",
                    rc, errstr);
        errstat_set_rcstrf(err, ERR_PREPARE_RETRY, "%s", errstr);

        srs_tran_del_last_query(clnt);
        return;
    }

    if(rc == ERR_SQL_PREPARE && !rec->stmt)
        errstr = "no statement";
    else if (clnt->fdb_state.xerr.errval) {
        errstr = clnt->fdb_state.xerr.errstr;
    } else {
        errstr = (char *)sqlite3_errmsg(thd->sqldb);
    }
    reqlog_logf(thd->logger, REQL_TRACE, "sqlite3_prepare failed %d: %s\n", rc,
                errstr);
    errstat_set_rcstrf(err, ERR_PREPARE, "%s", errstr);
    if (clnt->saved_errstr) {
        free(clnt->saved_errstr);
    }
    clnt->saved_errstr = strdup(errstr);

    int ignoreErr = rec->prepFlags & PREPARE_IGNORE_ERR;
    if (!ignoreErr) clnt->had_errors = 1;

    if (gbl_print_syntax_err) {
        logmsg(LOGMSG_WARN, "sqlite3_prepare() failed for: %s [%s]\n", clnt->sql,
                errstr);
    }

    if (!ignoreErr && clnt->ctrl_sqlengine != SQLENG_NORMAL_PROCESS) {
        /* multiple query transaction
           keep sending back error */
        handle_sql_intrans_unrecoverable_error(clnt);
    }

    /* make sure this was not a delayed parsing error; sqlite finishes a
    statement even though there is trailing garbage, and report error
    afterwards. Clean any parallel distribution if any */
    if (!ignoreErr && unlikely(clnt->conns))
        dohsql_handle_delayed_syntax_error(clnt);
}

static int send_run_error(struct sqlclntstate *clnt, const char *err, int rc)
{
    Pthread_mutex_lock(&clnt->wait_mutex);
    clnt->ready_for_heartbeats = 0;
    Pthread_mutex_unlock(&clnt->wait_mutex);
    return write_response(clnt, RESPONSE_ERROR, (void *)err, rc);
}

static int handle_bad_engine(struct sqlclntstate *clnt)
{
    logmsg(LOGMSG_ERROR, "unable to obtain sql engine\n");
    send_run_error(clnt, "Client api should change nodes", CDB2ERR_CHANGENODE);
    clnt->query_rc = -1;
    return -1;
}

static int handle_bad_transaction_mode(struct sqlthdstate *thd,
                                       struct sqlclntstate *clnt)
{
    logmsg(LOGMSG_ERROR, "unable to set_transaction_mode\n");
    write_response(clnt, RESPONSE_ERROR_PREPARE, "Failed to set transaction mode", 0);
    reqlog_logf(thd->logger, REQL_TRACE, "Failed to set transaction mode\n");
    if (put_curtran(thedb->bdb_env, clnt)) {
        logmsg(LOGMSG_ERROR, "%s: unable to destroy a CURSOR transaction!\n",
               __func__);
    }
    clnt->query_rc = 0;
    clnt->osql.timings.query_finished = osql_log_time();
    osql_log_time_done(clnt);
    return -2;
}

static int prepare_engine(struct sqlthdstate *, struct sqlclntstate *, int);
int sqlengine_prepare_engine(struct sqlthdstate *thd,
                             struct sqlclntstate *clnt, int recreate)
{
    clnt->no_transaction = 1;
    int rc = prepare_engine(thd, clnt, recreate);
    clnt->no_transaction = 0;
    return rc;
}

static void free_normalized_sql(
  struct sqlclntstate *clnt
){
  if (clnt->work.zNormSql) {
    /* NOTE: Actual memory owned by SQLite, do not free. */
    clnt->work.zNormSql = 0;
  }
}

static void free_original_normalized_sql(
  struct sqlclntstate *clnt
){
  if (clnt->work.zOrigNormSql) {
    free(clnt->work.zOrigNormSql);
    clnt->work.zOrigNormSql = 0;
  }
}

static void normalize_stmt_and_store(
  struct sqlclntstate *clnt,
  struct sql_state *rec
){
  if (gbl_fingerprint_queries) {
    /*
    ** NOTE: Query fingerprints are enabled.  There are two cases where this
    **       function will be called:
    **
    **       1. From within the SQL query preparation pipeline (the function
    **          "get_prepared_stmt_int()" and/or its friends).  In this case,
    **          the "rec" pointer to this function will be non-NULL and have
    **          the actual SQLite prepared statement along with its SQL text.
    **
    **       2. From within the "non-SQL" request handling pipeline, which is
    **          currently limited to handling "EXEC PROCEDURE".  In this case,
    **          the "rec" pointer to this function will be NULL and the SQL
    **          text will be obtained directly from "clnt" instead.
    */
    if (rec != NULL) {
      assert(rec->stmt);
      assert(rec->sql);
      const char *zNormSql = sqlite3_normalized_sql(rec->stmt);
      if (zNormSql) {
        assert(clnt->work.zNormSql==0);
        clnt->work.zNormSql = zNormSql;
      } else if (gbl_verbose_normalized_queries) {
        logmsg(LOGMSG_USER, "FAILED sqlite3_normalized_sql({%s})\n", rec->sql);
      }
    } else {
      assert(clnt->sql);
      char *zOrigNormSql = sqlite3Normalize(0, clnt->sql);
      if (zOrigNormSql) {
        assert(clnt->work.zOrigNormSql==0);
        clnt->work.zOrigNormSql = strdup(zOrigNormSql);
        sqlite3_free(zOrigNormSql);
      } else if (gbl_verbose_normalized_queries) {
        logmsg(LOGMSG_USER, "FAILED sqlite3Normalize({%s})\n", clnt->sql);
      }
    }
  }
}

/**
 * Get a sqlite engine, either from cache or building a new one
 * Locks tables to prevent any schema changes for them
 *
 */
static int get_prepared_stmt_int(struct sqlthdstate *thd,
                                 struct sqlclntstate *clnt,
                                 struct sql_state *rec, struct errstat *err,
                                 int flags)
{
    int recreate = (flags & PREPARE_RECREATE);
    int rc = sqlengine_prepare_engine(thd, clnt, recreate);
    if (thd->sqldb == NULL) {
        return handle_bad_engine(clnt);
    } else if (rc) {
        return rc;
    }
    if (sql_set_transaction_mode(thd->sqldb, clnt, clnt->dbtran.mode) != 0) {
        return handle_bad_transaction_mode(thd, clnt);
    }
    query_stats_setup(thd, clnt);
    struct sql_state *pWorkRec = &clnt->work.rec;
    if (pWorkRec->stmt != NULL) {
        /* use prepared statement from current work item... */
        memcpy(rec, pWorkRec, sizeof(struct sql_state));
        memset(pWorkRec, 0, sizeof(struct sql_state));
    } else {
        /* no prepared statement in current work item, try cache... */
        get_cached_stmt(thd, clnt, rec);
    }
    int sqlPrepFlags = 0;

    if (gbl_fingerprint_queries)
        sqlPrepFlags |= SQLITE_PREPARE_NORMALIZE;

    if (sqlite3_is_prepare_only(clnt))
        sqlPrepFlags |= SQLITE_PREPARE_ONLY;

    if (!gbl_allow_pragma)
        flags |= PREPARE_DENY_PRAGMA;

    flags |= PREPARE_DENY_CREATE_TRIGGER; /* UNSUPPORTED: was in is_stored_proc() */

    const char *tail = NULL;

    /* if we did not get a cached stmt, need to prepare it in sql engine */
    int startPrepMs = comdb2_time_epochms(); /* start of prepare phase */
    while (rec->stmt == NULL) {
        clnt->no_transaction = 1;
        thd->authState.clnt = clnt;
        thd->authState.flags = flags;
        thd->authState.numDdls = 0;
        rec->prepFlags = flags;
        clnt->prep_rc = rc = sqlite3_prepare_v3(thd->sqldb, rec->sql, -1,
                                                sqlPrepFlags, &rec->stmt, &tail);
        thd->authState.flags = 0;
        clnt->no_transaction = 0;
        if (rc == SQLITE_OK) {
            rc = sqlite3LockStmtTables(rec->stmt);
        } else if (rc == SQLITE_ERROR && comdb2_get_verify_remote_schemas()) {
            sqlite3ResetFdbSchemas(thd->sqldb);
            return SQLITE_SCHEMA_REMOTE;
        }
        if (rc != SQLITE_SCHEMA_REMOTE) {
            break;
        }
        sql_remote_schema_changed(clnt, rec->stmt);
        update_schema_remotes(clnt, rec);
    }
    if (rec->stmt) {
        thd->sqlthd->prepms = comdb2_time_epochms() - startPrepMs;
        free_normalized_sql(clnt);
        if (!(flags & PREPARE_NO_NORMALIZE)) {
            normalize_stmt_and_store(clnt, rec);
        }
        sqlite3_resetclock(rec->stmt);
        thr_set_current_sql(rec->sql);
    } else if (rc == 0) {
        // No stmt and no error -> Empty sql string or just comment.
        rc = ERR_SQL_PREPARE;
    }
    if (rc) {
        _prepare_error(thd, clnt, rec, rc, err);
    } else {
        clnt->verify_remote_schemas = 0;
    }
    if (tail && *tail) {
        logmsg(LOGMSG_INFO,
               "TRAILING CHARACTERS AFTER QUERY TERMINATION: \"%s\"\n", tail);
    }
    return rc;
}

int get_prepared_stmt(struct sqlthdstate *thd, struct sqlclntstate *clnt,
                      struct sql_state *rec, struct errstat *err, int flags)
{
    rdlock_schema_lk();
    int rc = get_prepared_stmt_int(thd, clnt, rec, err,
                                   flags | PREPARE_RECREATE);
    unlock_schema_lk();
    if (gbl_stable_rootpages_test) {
        static int skip = 0;
        if (!skip) {
            skip = 1;
            sleep(60);
        } else
            skip = 0;
    }
    return rc;
}

/*
** Only customer is stored-procedure.
** This prevents lock inversion between tbllk and schemalk.
*/
int get_prepared_stmt_try_lock(struct sqlthdstate *thd,
                               struct sqlclntstate *clnt, struct sql_state *rec,
                               struct errstat *err, int flags)
{
    if (tryrdlock_schema_lk() != 0) {
        // only schemachange will wrlock(schema)
        sql_debug_logf(clnt, __func__, __LINE__,
                       "Returning SQLITE_SCHEMA on tryrdlock failure\n");
        return SQLITE_SCHEMA;
    }
    int rc = get_prepared_stmt_int(thd, clnt, rec, err,
                                   flags & ~PREPARE_RECREATE);
    unlock_schema_lk();
    return rc;
}

static int bind_parameters(struct reqlogger *logger, sqlite3_stmt *stmt,
                           struct sqlclntstate *clnt, char **err)
{
    int rc = 0;
    int params = param_count(clnt);
    struct cson_array *arr = get_bind_array(logger, params);
    struct param_data p = {0};
    for (int i = 0; i < params; ++i) {
        if ((rc = param_value(clnt, &p, i)) != 0) {
            rc = SQLITE_ERROR;
            goto out;
        }
        if (p.pos == 0) {
            p.pos = sqlite3_bind_parameter_index(stmt, p.name);
        }
        if (p.pos == 0) {
            rc = SQLITE_ERROR;
            goto out;
        }
        if (p.null || p.type == COMDB2_NULL_TYPE) {
            rc = sqlite3_bind_null(stmt, p.pos);
            eventlog_bind_null(arr, p.name);
            if (rc) { /* position out-of-bounds, etc? */
                goto out;
            }
            continue;
        }
        switch (p.type) {
        case CLIENT_INT:
        case CLIENT_UINT:
            rc = sqlite3_bind_int64(stmt, p.pos, p.u.i);
            eventlog_bind_int64(arr, p.name, p.u.i, p.len);
            break;
        case CLIENT_REAL:
            rc = sqlite3_bind_double(stmt, p.pos, p.u.r);
            eventlog_bind_double(arr, p.name, p.u.r, p.len);
            break;
        case CLIENT_CSTR:
        case CLIENT_PSTR:
        case CLIENT_PSTR2:
            /* Keeping with the R6 behavior, we need to 'silently' truncate
             * the string on first '\0'.
             */
            p.len = strnlen((char *)p.u.p, p.len);
            rc = sqlite3_bind_text(stmt, p.pos, p.u.p, p.len, NULL);
            eventlog_bind_text(arr, p.name, p.u.p, p.len);
            break;
        case CLIENT_VUTF8:
            rc = sqlite3_bind_text(stmt, p.pos, p.u.p, p.len, NULL);
            eventlog_bind_varchar(arr, p.name, p.u.p, p.len);
            break;
        case CLIENT_BLOB:
        case CLIENT_BYTEARRAY:
            rc = sqlite3_bind_blob(stmt, p.pos, p.u.p, p.len, NULL);
            eventlog_bind_blob(arr, p.name, p.u.p, p.len);
            break;
        case CLIENT_DATETIME:
        case CLIENT_DATETIMEUS:
            rc = sqlite3_bind_datetime(stmt, p.pos, &p.u.dt, clnt->tzname);
            eventlog_bind_datetime(arr, p.name, &p.u.dt, clnt->tzname);
            break;
        case CLIENT_INTVYM:
        case CLIENT_INTVDS:
        case CLIENT_INTVDSUS:
            rc = sqlite3_bind_interval(stmt, p.pos, &p.u.tv);
            eventlog_bind_interval(arr, p.name, &p.u.tv);
            break;
        default:
            rc = SQLITE_ERROR;
            break;
        }
        if (rc) {
            goto out;
        }
    }
out:if (rc) {
        *err = sqlite3_mprintf("Bad parameter:%s type:%d\n", p.name, p.type);
    }
    return rc;
}

static int bind_params(struct sqlthdstate *thd, struct sqlclntstate *clnt,
                       struct sql_state *rec, struct errstat *err)
{
    char *errstr = NULL;
    int rc = bind_parameters(thd->logger, rec->stmt, clnt, &errstr);
    if (rc) {
        errstat_set_rcstrf(err, ERR_PREPARE, "%s", errstr);
    }
    return rc;
}

struct param_data *clnt_find_param(struct sqlclntstate *clnt, const char *name,
                                   int index)
{
    int params = param_count(clnt);
    int rc = 0;
    struct param_data *p = calloc(1, sizeof(struct param_data));
    if (!p)
        return NULL;

    for (int i = 0; i < params; ++i) {
        if ((rc = param_value(clnt, p, i)) != 0)
            goto done;

        if (p->pos > 0 && p->pos == index)
            return p;

        if (name[0] && !strncmp(name, p->name, strlen(name) + 1))
            return p;
    }
done:
    free(p);
    return NULL;
}

/**
 * Get a sqlite engine with bound parameters set, if any
 *
 */
static int get_prepared_bound_stmt(struct sqlthdstate *thd,
                                   struct sqlclntstate *clnt,
                                   struct sql_state *rec,
                                   struct errstat *err,
                                   int flags)
{
    int rc;
    if ((rc = get_prepared_stmt(thd, clnt, rec, err, flags)) != 0) {
        return rc;
    }

    int bind_cnt = sqlite3_bind_parameter_count(rec->stmt);
    int par_cnt = param_count(clnt);
    if (bind_cnt != par_cnt) {
        errstat_set_rcstrf(err, ERR_PREPARE,
                           "parameters in stmt:%d parameters provided:%d",
                           bind_cnt, par_cnt);
        return -1;
    }
    int cols = column_count(clnt, rec->stmt);
    int overrides = override_count(clnt);
    if (overrides && overrides != cols) {
        errstat_set_rcstrf(err, ERR_PREPARE,
                           "columns in stmt:%d column types provided:%d", cols,
                           overrides);
        return -1;
    }

    reqlog_logf(thd->logger, REQL_INFO, "ncols=%d", cols);
    if (bind_cnt == 0)
        return 0;

    return bind_params(thd, clnt, rec, err);
}

static void handle_stored_proc(struct sqlthdstate *, struct sqlclntstate *);

static void handle_expert_query(struct sqlthdstate *thd,
                                struct sqlclntstate *clnt, int *outrc)
{
    int rc;
    char *zErr = 0;

    *outrc = 0;
    rdlock_schema_lk();
    rc = sqlengine_prepare_engine(thd, clnt, 1);
    unlock_schema_lk();
    if (thd->sqldb == NULL) {
        *outrc = handle_bad_engine(clnt);
        return;
    } else if (rc) {
        *outrc = rc;
        return;
    }

    rc = -1;
    sqlite3expert *p = sqlite3_expert_new(thd->sqldb, &zErr);

    if (p) {
        rc = sqlite3_expert_sql(p, clnt->sql, &zErr);
    }

    if (rc == SQLITE_OK) {
        rc = sqlite3_expert_analyze(p, &zErr);
    }

    if (rc == SQLITE_OK) {
        const char *zCand =
            sqlite3_expert_report(p, 0, EXPERT_REPORT_CANDIDATES);
        fprintf(stdout, "-- Candidates -------------------------------\n");
        fprintf(stdout, "%s\n", zCand);
        write_response(clnt, RESPONSE_TRACE, "---------- Recommended Indexes --------------\n", 0);
        write_response(clnt, RESPONSE_TRACE, (void *)zCand, 0);
        write_response(clnt, RESPONSE_TRACE, "---------------------------------------------\n", 0);
    } else {
        fprintf(stderr, "Error: %s\n", zErr ? zErr : "?");
        write_response(clnt, RESPONSE_TRACE, zErr, 0);
    }
    write_response(clnt, RESPONSE_ROW_LAST_DUMMY, NULL, 0);
    write_response(clnt, RESPONSE_FLUSH, NULL, 0);
    sqlite3_expert_destroy(p);
    sqlite3_free(zErr);
    clnt->no_transaction = 0;
    return; /* Don't process anything else */
}

/* return 0 continue, 1 return *outrc */
static int handle_non_sqlite_requests(struct sqlthdstate *thd,
                                      struct sqlclntstate *clnt, int *outrc)
{
    int rc;

    sql_update_usertran_state(clnt);

    switch (clnt->ctrl_sqlengine) {

    case SQLENG_PRE_STRT_STATE:
        *outrc = handle_sql_begin(thd, clnt, 1);
        return 1;

    case SQLENG_WRONG_STATE:
        *outrc = handle_sql_wrongstate(thd, clnt);
        return 1;

    case SQLENG_FNSH_STATE:
    case SQLENG_FNSH_RBK_STATE:
        *outrc = handle_sql_commitrollback(thd, clnt, 1);
        return 1;

    case SQLENG_NORMAL_PROCESS:
    case SQLENG_INTRANS_STATE:
    case SQLENG_STRT_STATE:
        /* FALL-THROUGH for update query execution */
        break;
    }

    if (is_stored_proc(clnt)) {
        handle_stored_proc(thd, clnt);
        *outrc = 0;
        return 1;
    } else if (clnt->is_explain) { // only via newsql--cdb2api
        rdlock_schema_lk();
        rc = sqlengine_prepare_engine(thd, clnt, 1);
        unlock_schema_lk();
        if (thd->sqldb == NULL) {
            *outrc = handle_bad_engine(clnt);
        } else if (!rc) {
            *outrc = newsql_dump_query_plan(clnt, thd->sqldb);
        } else {
            *outrc = rc;
        }
        return 1;
    } else if (clnt->is_expert) {
        handle_expert_query(thd, clnt, outrc);
        return 1;
    }

    /* 0, this is an sqlite request, use an engine */
    return 0;
}

static int skip_response_int(struct sqlclntstate *clnt, int from_error)
{
    if (clnt->osql.replay == OSQL_RETRY_DO)
        return 1;
    if (clnt->isselect || is_with_statement(clnt->sql))
        return 0;
    if (clnt->in_client_trans) {
        if (from_error && !clnt->had_errors) /* send on first error */
            return 0;
        if (send_intrans_response(clnt)) {
            return 0;
        }
        return 1;
    }
    return 0; /* single stmt by itself (read or write) */
}

static int skip_response(struct sqlclntstate *clnt)
{
    return skip_response_int(clnt, 0);
}

static int skip_response_error(struct sqlclntstate *clnt)
{
    return skip_response_int(clnt, 1);
}

static int send_columns(struct sqlclntstate *clnt, struct sqlite3_stmt *stmt)
{
    if (clnt->osql.sent_column_data || skip_response(clnt))
        return 0;
    clnt->osql.sent_column_data = 1;
    return write_response(clnt, RESPONSE_COLUMNS, stmt, 0);
}

static int send_row(struct sqlclntstate *clnt, struct sqlite3_stmt *stmt,
                    uint64_t row_id, int postpone, struct errstat *err)
{
    if (skip_row(clnt, row_id))
        return 0;
    struct response_data arg = {0};
    arg.err = err;
    arg.stmt = stmt;
    arg.row_id = row_id;
    return write_response(clnt, RESPONSE_ROW, &arg, postpone);
}

/* will do a tiny cleanup of clnt */
void run_stmt_setup(struct sqlclntstate *clnt, sqlite3_stmt *stmt)
{
    Vdbe *v = (Vdbe *)stmt;
    clnt->isselect = sqlite3_stmt_readonly(stmt);
    /* TODO: we can be more precise and retry things at a later LSN so long as
     * nothing has overwritten the original readsets */
    if (clnt->isselect || is_with_statement(clnt->sql)) {
        set_sent_data_to_client(clnt, 1, __func__, __LINE__);
    }
    clnt->has_recording |= v->recording;
    clnt->nsteps = 0;
    comdb2_set_sqlite_vdbe_tzname_int(v, clnt);
    comdb2_set_sqlite_vdbe_dtprec_int(v, clnt);

#ifdef DEBUG
    if (gbl_debug_sql_opcodes) {
        fprintf(stderr, "%s () sql: '%s'\n", __func__, v->zSql);
    }
#endif
}

static int rc_sqlite_to_client(struct sqlthdstate *thd,
                               struct sqlclntstate *clnt,
                               struct sql_state *rec, char **perrstr)
{
    sqlite3_stmt *stmt = rec->stmt;
    int irc;

    /* get the engine error code, which is what we should pass
       back to the client!
     */
    irc = sql_check_errors(clnt, thd->sqldb, stmt, (const char **)perrstr);
    if (irc) {
        irc = sqlserver2sqlclient_error(irc);
    }

    if (!irc) {
        irc = errstat_get_rc(&clnt->osql.xerr);
        if (irc) {
            /* Do not retry on ERR_UNCOMMITABLE_TXN. */
            if (clnt->osql.xerr.errval == ERR_UNCOMMITABLE_TXN) {
                osql_set_replay(__FILE__, __LINE__, clnt, OSQL_RETRY_LAST);
            }

            *perrstr = (char *)errstat_get_str(&clnt->osql.xerr);
            /* convert this to a user code */
            irc = (clnt->osql.error_is_remote)
                      ? irc
                      : blockproc2sql_error(irc, __func__, __LINE__);
            if (replicant_can_retry_rc(clnt, irc) && !clnt->has_recording &&
                clnt->osql.replay == OSQL_RETRY_NONE) {
                osql_set_replay(__FILE__, __LINE__, clnt, OSQL_RETRY_DO);
            }
        }
        /* if this is a single query, we need to send back an answer here */
        if (clnt->ctrl_sqlengine == SQLENG_NORMAL_PROCESS) {
            /* if this is still a verify error but we tried to many times,
               send error back anyway by resetting the replay field */
            if (replicant_can_retry_rc(clnt, irc) &&
                clnt->osql.replay == OSQL_RETRY_LAST) {
                osql_set_replay(__FILE__, __LINE__, clnt, OSQL_RETRY_NONE);
            }
            /* if this is still an error, but not verify, pass it back to
               client */
            else if (irc && !replicant_can_retry_rc(clnt, irc)) {
                osql_set_replay(__FILE__, __LINE__, clnt, OSQL_RETRY_NONE);
            }
            /* if this is a successful retrial of a previous verified-failed
               query, reset here replay so we can send success message back
               to client */
            else if (!irc && clnt->osql.replay != OSQL_RETRY_NONE) {
                osql_set_replay(__FILE__, __LINE__, clnt, OSQL_RETRY_NONE);
            }
        }
    } else if (clnt->osql.replay != OSQL_RETRY_NONE) {
        /* this was a retry that got an different error;
           send error to the client and stop retrying */
        osql_set_replay(__FILE__, __LINE__, clnt, OSQL_RETRY_HALT);
    }

    return irc;
}

static int post_sqlite_processing(struct sqlthdstate *thd,
                                  struct sqlclntstate *clnt,
                                  struct sql_state *rec, int postponed_write,
                                  uint64_t row_id)
{
    test_no_btcursors(thd);
    if (clnt->client_understands_query_stats) {
        record_query_cost(thd->sqlthd, clnt);
        write_response(clnt, RESPONSE_COST, 0, 0);
    } else if (clnt->get_cost) {
        if (clnt->prev_cost_string) {
            free(clnt->prev_cost_string);
            clnt->prev_cost_string = NULL;
        }
        clnt->prev_cost_string = get_query_cost_as_string(thd->sqlthd, clnt);
    }
    char *errstr = NULL;
    int rc = rc_sqlite_to_client(thd, clnt, rec, &errstr);
    if (rc != 0) {
        if (!skip_response_error(clnt)) {
            send_run_error(clnt, errstr, rc);
        }
        clnt->had_errors = 1;
    } else {
        Pthread_mutex_lock(&clnt->wait_mutex);
        clnt->ready_for_heartbeats = 0;
        Pthread_mutex_unlock(&clnt->wait_mutex);
        if (!skip_response(clnt)) {
            if (postponed_write)
                send_row(clnt, NULL, row_id, 0, NULL);
            write_response(clnt, RESPONSE_EFFECTS, 0, 1);
            write_response(clnt, RESPONSE_ROW_LAST, 0, 0);
        }
    }
    return 0;
}

/* The design choice here for communication is to send row data inside this
   function, and delegate the error sending to the caller (since we send
   multiple rows, but we send error only once and stop processing at that time)
 */
static int run_stmt(struct sqlthdstate *thd, struct sqlclntstate *clnt,
                    struct sql_state *rec, int *fast_error, struct errstat *err)
{
    int rc;
    uint64_t row_id = 0;
    int rowcount = 0;
    int postponed_write = 0;
    sqlite3_stmt *stmt = rec->stmt;

    run_stmt_setup(clnt, stmt);

    /* this is a regular sql query, add it to history */
    if (srs_tran_add_query(clnt))
        logmsg(LOGMSG_ERROR,
               "Fail to add query to transaction replay session\n");

    /* Get first row to figure out column structure */
    int steprc = next_row(clnt, stmt);
    if (steprc == SQLITE_SCHEMA_REMOTE) {
        /* remote schema changed;
           Only safe to recover here
           NOTE: not a fast error;
         */
        return steprc;
    }

    *fast_error = 1;

    if (clnt->verify_indexes && steprc == SQLITE_ROW) {
        clnt->has_sqliterow = 1;
        return verify_indexes_column_value(stmt, clnt->schema_mems);
    } else if (clnt->verify_indexes && steprc == SQLITE_DONE) {
        clnt->has_sqliterow = 0;
        return 0;
    }

    if ((rc = send_columns(clnt, stmt)) != 0) {
        return rc;
    }

    if (clnt->intrans == 0) {
        reset_query_effects(clnt);
    }

    /* no rows actually ? */
    if (steprc != SQLITE_ROW) {
        rc = steprc;
        goto postprocessing;
    }

    do {
        /* replication contention reduction */
        rc = release_locks_on_emit_row(thd, clnt);
        if (rc) {
            logmsg(LOGMSG_ERROR, "%s: release_locks_on_emit_row failed\n",
                   __func__);
            return rc;
        }

        if (clnt->isselect == 1) {
            clnt->effects.num_selected++;
            clnt->log_effects.num_selected++;
            clnt->nrows++;
        }

        /* return row, if needed */
        if ((clnt->isselect && clnt->osql.replay != OSQL_RETRY_DO) ||
            ((Vdbe *)stmt)->explain) {
            postponed_write = 0;
            ++row_id;
            rc = send_row(clnt, stmt, row_id, 0, err);
            if (rc)
                return rc;
        } else {
            postponed_write = 1;
            send_row(clnt, stmt, row_id, 1, NULL);
        }

        rowcount++;
        reqlog_set_rows(thd->logger, rowcount);
        clnt->recno++;
        if (clnt->rawnodestats)
            clnt->rawnodestats->sql_rows++;

    } while ((rc = next_row(clnt, stmt)) == SQLITE_ROW);

    /* whatever sqlite returns in sqlite3_step is only used to step out of the
     * loop, otherwise ignored; we are gonna get it from sqlite (or osql.xerr)
     */
#if 0
    logmsg(LOGMSG_ERROR, "XXX: %p Out of run_stmt rc=%d\n",
           (clnt->plugin.state)?clnt->plugin.state:"(NA)", rc);
#endif

postprocessing:
    /* closing: error codes, postponed write result and so on*/
    rc = post_sqlite_processing(thd, clnt, rec, postponed_write, row_id);

    return rc;
}

static void handle_sqlite_error(struct sqlthdstate *thd,
                                struct sqlclntstate *clnt,
                                struct sql_state *rec, int rc)
{
    reqlog_set_error(thd->logger, sqlite3_errmsg(thd->sqldb), rc);

    if (clnt->conns) {
        dohsql_signal_done(clnt);
    }

    if (thd->sqlthd)
        reset_sql_steps(thd->sqlthd);

    clnt->had_errors = 1;

    if (clnt->using_case_insensitive_like)
        toggle_case_sensitive_like(thd->sqldb, 0);
}

static void sqlite_done(struct sqlthdstate *thd, struct sqlclntstate *clnt,
                        struct sql_state *rec, int outrc)
{
    sqlite3_stmt *stmt = rec->stmt;
    int distributed = 0;

    if (clnt->conns) {
        dohsql_end_distribute(clnt, thd->logger);
        distributed = 1;
    }

    sql_statement_done(thd->sqlthd, thd->logger, clnt, outrc);

    if (stmt && !((Vdbe *)stmt)->explain && ((Vdbe *)stmt)->nScan > 1 &&
        (BDB_ATTR_GET(thedb->bdb_attr, PLANNER_WARN_ON_DISCREPANCY) == 1 ||
         BDB_ATTR_GET(thedb->bdb_attr, PLANNER_SHOW_SCANSTATS) == 1)) {
        compare_estimate_cost(stmt);
    }

    put_prepared_stmt_distributed(thd, clnt, rec, outrc, distributed);

    if (clnt->using_case_insensitive_like)
        toggle_case_sensitive_like(thd->sqldb, 0);

#ifdef DEBUG_SQLITE_MEMORY
    int had_blocks = 0;
    hash_for(sql_blocks, dump_block, &had_blocks);
    if (had_blocks)
        printf("end of blocks\n");
#endif

    /* the ethereal sqlite objects insert into clnt->...Ddl fields
       we need to clear them out after the statement is done, or else
       the next read in sqlite master will find them and try to use them
     */
    clearClientSideRow(clnt);
}

static void handle_stored_proc(struct sqlthdstate *thd,
                               struct sqlclntstate *clnt)
{
    struct sql_state rec = {0};
    char *errstr = NULL;
    query_stats_setup(thd, clnt);
    reqlog_set_event(thd->logger, "sp");
    clnt->trans_has_sp = 1;

    /*
    ** NOTE: The "EXEC PROCEDURE" command cannot be prepared
    **       because its execution bypasses the SQL engine;
    **       however, the parser now recognizes it and so it
    **       can be normalized.
    */
    free_original_normalized_sql(clnt);
    normalize_stmt_and_store(clnt, NULL);

    memset(&clnt->spcost, 0, sizeof(struct sql_hist_cost));
    int rc = exec_procedure(thd, clnt, &errstr);
    if (rc) {
        if (!errstr) {
            logmsg(LOGMSG_USER, "handle_stored_proc: error occured, rc = %d\n",
                   rc);
            errstr = strdup("Error occured");
        }
        clnt->had_errors = 1;
        if (rc == -1)
            rc = -3;
        write_response(clnt, RESPONSE_ERROR, errstr, rc);
        free(errstr);
    }
    if (!clnt->in_client_trans)
        clnt->trans_has_sp = 0;
    test_no_btcursors(thd);
    sqlite_done(thd, clnt, &rec, 0);
}

static inline void post_run_reqlog(struct sqlthdstate *thd,
                                   struct sqlclntstate *clnt,
                                   struct sql_state *rec)
{
    reqlog_set_event(thd->logger, "sql");
    log_queue_time(thd->logger, clnt);
    if (rec->sql)
        reqlog_set_sql(thd->logger, rec->sql);
}

int handle_sqlite_requests(struct sqlthdstate *thd, struct sqlclntstate *clnt)
{
    int rc;
    struct errstat err = {0};
    struct sql_state rec = {0};
    rec.sql = clnt->sql;
    char *allocd_str = NULL;

    do {
        /* clean old stats */
        clear_cost(thd->sqlthd);

        /* get an sqlite engine */
        rc = get_prepared_bound_stmt(thd, clnt, &rec, &err, PREPARE_NONE);
        if (rc == SQLITE_SCHEMA_REMOTE)
            continue;
        if (rc == SQLITE_SCHEMA_DOHSQL) {
            if (allocd_str)
                free(allocd_str);
            allocd_str = strdup(dohsql_get_sql(clnt, 0));
            rec.sql = (const char *)allocd_str;
            continue;
        }

        if (rc) {
            int irc = errstat_get_rc(&err);
            /* certain errors are saved, in that case we don't send anything */
            if (irc == ERR_PREPARE)
                write_response(clnt, RESPONSE_ERROR_PREPARE, err.errstr, 0);
            else if (irc == ERR_PREPARE_RETRY)
                write_response(clnt, RESPONSE_ERROR_PREPARE_RETRY, err.errstr, 0);

            handle_sqlite_error(thd, clnt, &rec, rc);
            break;
        }

        if (clnt->statement_query_effects)
            reset_query_effects(clnt);

        int fast_error = 0;

        /* run the engine */
        rc = run_stmt(thd, clnt, &rec, &fast_error, &err);
        if (rc) {
            int irc = errstat_get_rc(&err);
            switch(irc) {
            case ERR_ROW_HEADER:
            case ERR_CONVERSION_DT:
                send_run_error(clnt, errstat_get_str(&err), CDB2ERR_CONV_FAIL);
                break;
            }
            if (fast_error) {
                handle_sqlite_error(thd, clnt, &rec, rc);
                break;
            }
        }

        if (rc == SQLITE_SCHEMA_REMOTE) {
            update_schema_remotes(clnt, &rec);
        }

    } while (rc == SQLITE_SCHEMA_REMOTE || rc == SQLITE_SCHEMA_DOHSQL);

    /* set these after sending response so client gets results a bit sooner */
    post_run_reqlog(thd, clnt, &rec);

    sqlite_done(thd, clnt, &rec, rc);

    if (allocd_str)
        free(allocd_str);
    return rc;
}

static int check_sql_access(struct sqlthdstate *thd, struct sqlclntstate *clnt)
{
    int rc, bpfunc_auth_gen = gbl_bpfunc_auth_gen;

    if (gbl_check_access_controls) {
        check_access_controls(thedb);
        gbl_check_access_controls = 0;
    }

    /* Free pass if our authentication gen is up-to-date. */
    if (clnt->authgen == bpfunc_auth_gen)
        return 0;

#   if WITH_SSL
    /* If 1) this is an SSL connection, 2) and client sends a certificate,
       3) and client does not override the user, let it through. */
    if (sslio_has_x509(clnt->sb) && clnt->is_x509_user)
        rc = 0;
    else
#   endif
        rc = check_user_password(clnt);

    if (rc == 0) {
        if (thd->lastuser[0] != '\0' && strcmp(thd->lastuser, clnt->user) != 0)
            delete_prepared_stmts(thd, clnt);
        strcpy(thd->lastuser, clnt->user);
        clnt->authgen = bpfunc_auth_gen;
    } else {
        clnt->authgen = 0;
    }

    return rc;
}

/* SHARD
    int irc = 0;
    if(clnt->shard_slice<=1) {
        if (clnt->is_newsql) {
            if (!rc && (clnt->num_retry == clnt->sql_query->retry) &&
                    (clnt->num_retry == 0 || clnt->sql_query->has_skip_rows == 0
|| (clnt->sql_query->skip_rows < row_id))) irc = send_row_new(thd, clnt, ncols,
row_id, columns); } else { irc = send_row_old(thd, clnt, new_row_data_type);
        }
    }

    if(1) {
       if(clnt->conns && clnt->conns_idx == 1) {
         shard_flush_conns(clnt, 0);
       }
    }
    .....
        // if parallel, drain the shards
    if (clnt->conns && clnt->conns_idx == 1) {
        shard_flush_conns(clnt, 1);

    ......

#ifdef DEBUG
        int hasn;
        if (!(hasn = sqlite3_hasNColumns(stmt, ncols))) {
            printf("Does not have %d cols\n", ncols);
            abort();
        }
#endif

        // create return row
        rc = make_retrow(thd, clnt, rec, new_row_data_type, ncols, rowcount,
                         fast_error, err);
        if (rc)
            goto out;

        int sz = clnt->sql_query->cnonce.len;
        char cnonce[256];
        cnonce[0] = '\0';

        if (gbl_extended_sql_debug_trace) {
            bzero(cnonce, sizeof(cnonce));
            snprintf(cnonce, 256, "%s", clnt->sql_query->cnonce.data);
            logmsg(LOGMSG_USER, "%s: cnonce '%s': iswrite=%d replay=%d "
                    "want_query_effects is %d, isselect is %d\n",
                    __func__, cnonce, clnt->iswrite, clnt->osql.replay,
                    clnt->want_query_effects,
                    clnt->isselect);
        }

        // return row, if needed
        if (!clnt->iswrite && clnt->osql.replay != OSQL_RETRY_DO) {
            postponed_write = 0;
            row_id++;

            if (!clnt->want_query_effects || clnt->isselect) {
                if(comm->send_row_data) {
                    if (gbl_extended_sql_debug_trace) {
                        logmsg(LOGMSG_USER, "%s: cnonce '%s' sending row\n",
__func__, cnonce);
                    }
                    rc = comm->send_row_data(thd, clnt, new_row_data_type,
                                             ncols, row_id, rc, columns);
                    if (rc)
                        goto out;
                }
            }
        } else {
            if (gbl_extended_sql_debug_trace) {
                logmsg(LOGMSG_USER, "%s: cnonce '%s' setting postponed_write\n",
                        __func__, cnonce);
            }
            postponed_write = 1;
        }

        rowcount++;
        reqlog_set_rows(thd->logger, rowcount);
        clnt->recno++;
        if (clnt->rawnodestats)
            clnt->rawnodestats->sql_rows++;

        // flush
        if(comm->flush && !clnt->iswrite) {
            rc = comm->flush(clnt);
            if (rc)
                goto out;
        }
    } while ((rc = sqlite3_step(stmt)) == SQLITE_ROW);

// whatever sqlite returns in sqlite3_step is only used to step out of the loop,
 //  otherwise ignored; we are gonna
 //  get it from sqlite (or osql.xerr)

postprocessing:
    if (rc == SQLITE_DONE)
        rc = 0;

    // closing: error codes, postponed write result and so on
    rc =
        post_sqlite_processing(thd, clnt, rec, postponed_write, ncols, row_id,
                               columns, comm);

out:
    newsql_dealloc_row(columns, ncols);
    return rc;

  ....


  int handle_sqlite_requests(struct sqlthdstate *thd,
                           struct sqlclntstate *clnt,
                           struct client_comm_if *comm)
{
    struct sql_state rec;
    int rc;
    int fast_error;
    struct errstat err = {0};

    bzero(&rec, sizeof(rec));

    // loop if possible in case when cached remote schema becomes stale
    do {
        // get an sqlite engine
        rc = get_prepared_bound_stmt(thd, clnt, &rec, &err, PREPARE_NONE);
        if (rc) {
            int irc = errstat_get_rc(&err);
            // certain errors are saved, in that case we don't send anything
            if(irc == ERR_PREPARE || irc == ERR_PREPARE_RETRY)
                if(comm->send_prepare_error)
                    comm->send_prepare_error(clnt, err.errstr,
                                             (irc == ERR_PREPARE_RETRY));
            goto errors;
        }

        // run the engine
        fast_error = 0;
        rc = run_stmt(thd, clnt, &rec, &fast_error, &err, comm);
        if (rc) {
            int irc = errstat_get_rc(&err);
            switch(irc) {
                case ERR_ROW_HEADER:
                    if(comm->send_run_error)
                        comm->send_run_error(clnt, errstat_get_str(&err),
                                             CDB2ERR_CONV_FAIL);
                    break;
                case ERR_CONVERSION_DT:
                    if(comm->send_run_error)
                        comm->send_run_error(clnt, errstat_get_str(&err),
                                             DB_ERR_CONV_FAIL);
                    break;
            }
            if (fast_error)
                goto errors;
        }

        if (rc == SQLITE_SCHEMA_REMOTE) {
            update_schema_remotes(clnt, &rec);
        }

    } while (rc == SQLITE_SCHEMA_REMOTE);

done:
    sqlite_done(thd, clnt, &rec, rc);

    return rc;

errors:
    handle_sqlite_error(thd, clnt, &rec);
    goto done;
}

*/

int check_active_appsock_connections(struct sqlclntstate *clnt)
{
    int max_appsock_conns =
        bdb_attr_get(thedb->bdb_attr, BDB_ATTR_MAXAPPSOCKSLIMIT);
    if (active_appsock_conns > max_appsock_conns) {
        int num_retry = 0;
        int rc = -1;
    retry:
        Pthread_mutex_lock(&clnt_lk);
        Pthread_mutex_lock(&appsock_conn_lk);
        num_retry++;
        if (active_appsock_conns <= max_appsock_conns) {
            Pthread_mutex_unlock(&appsock_conn_lk);
            Pthread_mutex_unlock(&clnt_lk);
            return 0;
        }
        struct sqlclntstate *lru_clnt = listc_rtl(&clntlist);
        listc_abl(&clntlist, lru_clnt);
        while (lru_clnt != clnt) {
            if (lru_clnt->done && !lru_clnt->in_client_trans) {
                lru_clnt->statement_timedout = 1; /* disallow any new query */
                break;
            }
            lru_clnt = listc_rtl(&clntlist);
            listc_abl(&clntlist, lru_clnt);
        }

        if (lru_clnt == clnt || !lru_clnt->done) {
            /* All clients have transactions, wait for 1 second */
            if (num_retry <= 5) {
                Pthread_mutex_unlock(&appsock_conn_lk);
                Pthread_mutex_unlock(&clnt_lk);
                sleep(1);
                goto retry;
            }
            rc = -1;
        } else {
            int fd = sbuf2fileno(lru_clnt->sb);
            if (lru_clnt->done) {
                // lru_clnt->statement_timedout = 1; already done
                shutdown(fd, SHUT_RD);
                logmsg(
                    LOGMSG_WARN,
                    "%s: Closing least recently used connection fd %d , total "
                    "%d \n",
                    __func__, fd, active_appsock_conns - 1);
                rc = 0;
            }
        }
        Pthread_mutex_unlock(&appsock_conn_lk);
        Pthread_mutex_unlock(&clnt_lk);
        return rc;
    }
    return 0;
}

/**
 * Main driver of SQL processing, for both sqlite and non-sqlite requests
 */
static int execute_sql_query(struct sqlthdstate *thd, struct sqlclntstate *clnt)
{
    int outrc = 0;
    int rc;

#ifdef DEBUG
    logmsg(LOGMSG_DEBUG, "execute_sql_query: '%.30s'\n", clnt->sql);
#endif

    /* access control */
    rc = check_sql_access(thd, clnt);
    if (rc)
        return rc;

    /* is this a snapshot? special processing */
    rc = get_high_availability(clnt);
    if (rc) {
        logmsg(LOGMSG_DEBUG, "ha_retrieve_snapshot() returned rc=%d\n", rc);
        return 0;
    }

    /* All requests that do not require a sqlite engine are processed next,
     * rc != 0 means processing done */
    if ((rc = handle_non_sqlite_requests(thd, clnt, &outrc)) != 0) {
        return outrc;
    }

    /* This is a request that requires a sqlite engine */
    return handle_sqlite_requests(thd, clnt);
}

// call with schema_lk held + no_transaction
static int prepare_engine(struct sqlthdstate *thd, struct sqlclntstate *clnt,
                          int recreate)
{
    struct errstat xerr;
    int rc = 0;
    int got_views_lock = 0;
    int got_curtran = 0;

    /* Do this here, before setting up Btree structures!
       so we can get back at our "session" information */
    clnt->debug_sqlclntstate = pthread_self();
    struct sql_thread *sqlthd;
    if ((sqlthd = pthread_getspecific(query_info_key)) != NULL) {
        sqlthd->clnt = clnt;
    }

check_version:
    if (thd->sqldb && (rc = check_thd_gen(thd, clnt)) != SQLITE_OK) {
        if (rc != SQLITE_SCHEMA_REMOTE) {
            if (!recreate) {
                goto done;
            }
            delete_prepared_stmts(thd, clnt);
            sqlite3_close_serial(&thd->sqldb);
        }
    }
    assert(!thd->sqldb || rc == SQLITE_OK || rc == SQLITE_SCHEMA_REMOTE);

    if (gbl_enable_sql_stmt_caching && (thd->stmt_caching_table == NULL)) {
        init_stmt_caching_table(thd);
    }
    if (!thd->sqldb || (rc == SQLITE_SCHEMA_REMOTE)) {
        /* need to refresh things; we need to grab views lock */
        if (!got_views_lock) {
            unlock_schema_lk();

            if (!clnt->dbtran.cursor_tran) {
                int ctrc = get_curtran(thedb->bdb_env, clnt);
                if (ctrc) {
                    logmsg(LOGMSG_ERROR,
                           "%s td %lu: unable to get a CURSOR transaction, "
                           "rc = %d!\n",
                           __func__, pthread_self(), ctrc);
                    if (thd->sqldb) {
                        delete_prepared_stmts(thd, clnt);
                        sqlite3_close_serial(&thd->sqldb);
                    }
                    rdlock_schema_lk();
                    return ctrc;
                } else {
                    got_curtran = 1;
                }
            }

            rdlock_schema_lk();

            views_lock();
            got_views_lock = 1;
            if (thd->sqldb) {
                /* we kept engine, but the versions might have changed while
                 * we released the schema lock */
                goto check_version;
            }
        }

        if (!thd->sqldb) {
            /* cache analyze gen first because gbl_analyze_gen is NOT protected
             * by schema_lk */
            thd->analyze_gen = gbl_analyze_gen;
            int rc = sqlite3_open_serial("db", &thd->sqldb, thd);
            if (rc != 0) {
                logmsg(LOGMSG_ERROR, "%s:sqlite3_open_serial failed %d: %s\n", __func__,
                       rc, sqlite3_errmsg(thd->sqldb));
                sqlite3_close_serial(&thd->sqldb);
                /* there is no really way forward, grab core */
                abort();
            }
            thd->dbopen_gen = gbl_dbopen_gen;
        }

        get_copy_rootpages_nolock(thd->sqlthd);
        if (clnt->dbtran.cursor_tran) {
            if (thedb->timepart_views) {
                int cnonce = has_cnonce(clnt);
                clr_cnonce(clnt);
                /* how about we are gonna add the views ? */
                rc = views_sqlite_update(thedb->timepart_views, thd->sqldb,
                                         &xerr, 0);
                if (rc != VIEW_NOERR) {
                    logmsg(LOGMSG_FATAL,
                           "failed to create views rc=%d errstr=\"%s\"\n",
                           xerr.errval, xerr.errstr);
                    /* there is no really way forward */
                    abort();
                }
                if (cnonce)
                    set_cnonce(clnt);
            }

            /* save the views generation number */
            thd->views_gen = gbl_views_gen;
        }
    }
 done: /* reached via goto for error handling case. */
    if (got_views_lock) {
        views_unlock();
    }

    if (got_curtran && put_curtran(thedb->bdb_env, clnt)) {
        logmsg(LOGMSG_ERROR, "%s: unable to destroy a CURSOR transaction!\n",
               __func__);
    }

    return rc;
}

void signal_clnt_as_done(struct sqlclntstate *clnt)
{
    Pthread_mutex_lock(&clnt->wait_mutex);
    clnt->done = 1;
    Pthread_cond_signal(&clnt->wait_cond);
    Pthread_mutex_unlock(&clnt->wait_mutex);
}

void thr_set_user(const char *label, int id)
{
    char thdinfo[40];
    snprintf(thdinfo, sizeof(thdinfo), "appsock %u", id);
    thrman_setid(thrman_self(), thdinfo);
}

static void debug_close_sb(struct sqlclntstate *clnt)
{
    static int once = 0;

    if (debug_switch_sql_close_sbuf()) {
        if (!once) {
            once = 1;
            sbuf2close(clnt->sb);
        }
    } else
        once = 0;
}

static void sqlengine_work_lua_thread(void *thddata, void *work)
{
    struct sqlthdstate *thd = thddata;
    struct sqlclntstate *clnt = work;
    int rc;

    if (!clnt->exec_lua_thread)
        abort();

    thr_set_user("appsock", clnt->appsock_id);

    clnt->osql.timings.query_dispatched = osql_log_time();
    clnt->deque_timeus = comdb2_time_epochus();

    rdlock_schema_lk();
    rc = sqlengine_prepare_engine(thd, clnt, 1);
    unlock_schema_lk();

    if (thd->sqldb == NULL || rc) {
        handle_bad_engine(clnt);
        return;
    }

    reqlog_set_origin(thd->logger, "%s", clnt->origin);

    exec_thread(thd, clnt);

    sql_reset_sqlthread(thd->sqlthd);

    clnt->osql.timings.query_finished = osql_log_time();
    osql_log_time_done(clnt);

    debug_close_sb(clnt);
    signal_clnt_as_done(clnt);


    thrman_setid(thrman_self(), "[done]");
}

int gbl_debug_sqlthd_failures;

static int execute_verify_indexes(struct sqlthdstate *thd,
                                  struct sqlclntstate *clnt)
{
    int rc;
    if (thd->sqldb == NULL) {
        /* open sqlite db without copying rootpages */
        rc = sqlite3_open_serial("db", &thd->sqldb, thd);
        if (unlikely(rc != 0)) {
            logmsg(LOGMSG_ERROR, "%s:sqlite3_open_serial failed %d: %s\n", __func__,
                   rc, sqlite3_errmsg(thd->sqldb));
            sqlite3_close_serial(&thd->sqldb);
        } else {
            /* setting gen to -1 so real SQLs will reopen vm */
            thd->dbopen_gen = -1;
            thd->analyze_gen = -1;
        }
    }
    sqlite3_stmt *stmt;
    const char *tail;
    clnt->prep_rc = rc = sqlite3_prepare_v2(thd->sqldb, clnt->sql, -1, &stmt,
                                            &tail);
    if (rc != SQLITE_OK) {
        return rc;
    }
    bind_verify_indexes_query(stmt, clnt->schema_mems);
    run_stmt_setup(clnt, stmt);
    if ((clnt->step_rc = rc = sqlite3_step(stmt)) == SQLITE_ROW) {
        clnt->has_sqliterow = 1;
        rc = verify_indexes_column_value(stmt, clnt->schema_mems);
        sqlite3_finalize(stmt);
        return rc;
    }
    sqlite3_finalize(stmt);
    clnt->has_sqliterow = 0;
    if (rc == SQLITE_DONE) {
        return 0;
    }
    return rc;
}

static int prepare_and_calc_fingerprint(struct sqlclntstate *clnt)
{
    if (is_stored_proc(clnt)) {
        /*
        ** NOTE: The "EXEC PROCEDURE" command cannot be prepared
        **       because its execution bypasses the SQL engine;
        **       however, the parser now recognizes it and so it
        **       can be normalized.
        */
        free_original_normalized_sql(clnt);
        normalize_stmt_and_store(clnt, NULL);

        if (clnt->work.zOrigNormSql) {
            size_t nOrigNormSql = 0;

            calc_fingerprint(clnt->work.zOrigNormSql, &nOrigNormSql,
                             clnt->work.aFingerprint);
        }

        return 0; /* success */
    }
    int rc;
    struct errstat err = {0}; /* NOT USED */
    clnt->work.rec.sql = clnt->work.zSql;
    rc = get_prepared_bound_stmt(
        clnt->thd, clnt, &clnt->work.rec, &err, PREPARE_NONE
    );
    if ((rc == 0) && clnt->work.zNormSql) {
        size_t nNormSql = 0;

        calc_fingerprint(clnt->work.zNormSql, &nNormSql,
                         clnt->work.aFingerprint);
    }
    return rc;
}

static int can_execute_sql_query_now(
  struct sqlthdstate *thd,
  struct sqlclntstate *clnt,
  int *piRejected
){
  struct ruleset_result result = {0};
  result.priority = clnt->priority;
  size_t count = comdb2_evaluate_ruleset(
    NULL, memcmp, &thd->rules, clnt, &result
  );
  char zRuleRes[100] = {0};
  comdb2_ruleset_result_to_str(&result, zRuleRes, sizeof(zRuleRes));
  logmsg(LOGMSG_DEBUG, "%s: count=%d, %s\n", __func__, (int)count, zRuleRes);
  *piRejected = 0;
  switch (result.action) {
    case RULESET_A_REJECT: {
      *piRejected = 1;
      return 0;
    }
    case RULESET_A_LOW_PRIO:
    case RULESET_A_HIGH_PRIO: {
      clnt->priority = result.priority;
      break;
    }
  }
  /*
  ** WARNING: This code assumes that higher priority values have
  **          lower numerical values.
  */
  priority_t thdpool_priority = thdpool_get_highest_priority(
      gbl_sqlengine_thdpool
  );
  int rc;
  if (thdpool_priority == PRIORITY_T_INVALID) {
    rc = 1; /* empty pool */
  } else if (clnt->priority <= thdpool_priority) {
    rc = 1; /* query has priority */
  } else {
    rc = 0; /* query should wait */
  }
  const char *zResult = rc ? "NOW" : "DEFER";
  logmsg(LOGMSG_DEBUG, "%s: %lld (client) vs %lld (pool): %s\n",
         __func__, clnt->priority, thdpool_priority, zResult);
  return rc;
}

void sqlengine_work_appsock(void *thddata, void *work)
{
    struct sqlthdstate *thd = thddata;
    struct sqlclntstate *clnt = work;
    struct sql_thread *sqlthd = thd->sqlthd;

    /*
    ** WARNING: This code assumes that higher priority values have
    **          lower numerical values.
    */
    assert(clnt->seqNo > 0);
    assert(clnt->priority >= PRIORITY_T_HIGHEST);
    assert(clnt->priority != PRIORITY_T_INVALID);
    assert(clnt->priority != PRIORITY_T_HEAD);
    assert(clnt->priority != PRIORITY_T_TAIL);
    assert(clnt->priority != PRIORITY_T_DEFAULT);

    assert(sqlthd);
    sqlthd->clnt = clnt;
    clnt->thd = thd;

    thr_set_user("appsock", clnt->appsock_id);

    clnt->added_to_hist = clnt->isselect = 0;
    clnt_change_state(clnt, CONNECTION_PREPARING);
    clnt->osql.timings.query_dispatched = osql_log_time();
    clnt->deque_timeus = comdb2_time_epochus();

    assert(clnt->dbtran.pStmt == NULL);

    /* everything going in is cursor based */
    int rc = get_curtran(thedb->bdb_env, clnt);
    if (rc) {
        logmsg(LOGMSG_ERROR,
               "%s td %lu: unable to get a CURSOR transaction, rc=%d!\n",
               __func__, pthread_self(), rc);
        send_run_error(clnt, "Client api should change nodes",
                       CDB2ERR_CHANGENODE);
        clnt->query_rc = -1;
        clnt->osql.timings.query_finished = osql_log_time();
        osql_log_time_done(clnt);
        clnt_change_state(clnt, CONNECTION_IDLE);
        signal_clnt_as_done(clnt);
        return;
    }

    int prepRc = prepare_and_calc_fingerprint(clnt);

    if (prepRc != 0) {
        clnt->query_rc = prepRc;
        put_prepared_stmt(thd, clnt, &clnt->work.rec, clnt->query_rc);
        clnt->osql.timings.query_finished = osql_log_time();
        osql_log_time_done(clnt);
        clnt_change_state(clnt, CONNECTION_IDLE);
        signal_clnt_as_done(clnt);
        put_curtran(thedb->bdb_env, clnt);
        return;
    }

    int iRejected = 0;

    if (!can_execute_sql_query_now(thd, clnt, &iRejected)) {
        clnt->query_rc = iRejected ? ERR_QUERY_REJECTED : ERR_QUERY_DELAYED;
        put_prepared_stmt(thd, clnt, &clnt->work.rec, clnt->query_rc);
        clnt->osql.timings.query_finished = osql_log_time();
        osql_log_time_done(clnt);
        clnt_change_state(clnt, CONNECTION_IDLE);
        signal_clnt_as_done(clnt);
        put_curtran(thedb->bdb_env, clnt);
        return;
    }

    clnt_change_state(clnt, CONNECTION_RUNNING);
    reqlog_set_origin(thd->logger, "%s", clnt->origin);

    if (clnt->dbtran.mode == TRANLEVEL_SOSQL &&
        clnt->client_understands_query_stats && clnt->osql.rqid)
        osql_query_dbglog(sqlthd, clnt->queryid);

    /* it is a new query, it is time to clean the error */
    if (clnt->ctrl_sqlengine == SQLENG_NORMAL_PROCESS)
        bzero(&clnt->osql.xerr, sizeof(clnt->osql.xerr));

    /* this could be done on sql_set_transaction_mode, but it
       affects all code paths and I don't like it */
    if (clnt->dbtran.mode == TRANLEVEL_RECOM ||
        clnt->dbtran.mode == TRANLEVEL_SNAPISOL ||
        clnt->dbtran.mode == TRANLEVEL_SERIAL ||
        /* socksql has special needs because of inlining */
        (clnt->dbtran.mode == TRANLEVEL_SOSQL &&
         (clnt->ctrl_sqlengine == SQLENG_STRT_STATE ||
          clnt->ctrl_sqlengine == SQLENG_NORMAL_PROCESS))) {
        clnt->osql.host = (thedb->master == gbl_mynode) ? 0 : thedb->master;
    }

    if (clnt->ctrl_sqlengine == SQLENG_STRT_STATE ||
        clnt->ctrl_sqlengine == SQLENG_NORMAL_PROCESS) {
        clnt->had_lease_at_begin =
            (thedb->master == gbl_mynode) ? 1 : bdb_valid_lease(thedb->bdb_env);
    }

    /* assign this query a unique id */
    sql_get_query_id(sqlthd);

    /* actually execute the query */
    thrman_setfd(thd->thr_self, sbuf2fileno(clnt->sb));

    osql_shadtbl_begin_query(thedb->bdb_env, clnt);

    if (clnt->fdb_state.remote_sql_sb) {
        clnt->query_rc = execute_sql_query_offload(thd, clnt);
    } else if (clnt->verify_indexes) {
        clnt->query_rc = execute_verify_indexes(thd, clnt);
    } else {
        clnt->query_rc = execute_sql_query(thd, clnt);
    }

    osql_shadtbl_done_query(thedb->bdb_env, clnt);
    thrman_setfd(thd->thr_self, -1);
    sql_reset_sqlthread(sqlthd);
    /* this is a compromise; we release the curtran here, even though
       we might have a begin/commit transaction pending
       any query inside the begin/commit will be performed under its
       own locker id;
    */
    if (put_curtran(thedb->bdb_env, clnt)) {
        logmsg(LOGMSG_ERROR, "%s: unable to destroy a CURSOR transaction!\n",
                __func__);
    }
    clnt->osql.timings.query_finished = osql_log_time();
    osql_log_time_done(clnt);
    clnt_change_state(clnt, CONNECTION_IDLE);
    debug_close_sb(clnt);
    signal_clnt_as_done(clnt);
    thrman_setid(thrman_self(), "[done]");
}

static void sqlengine_work_appsock_pp(struct thdpool *pool, void *work,
                                      void *thddata, int op)
{
    struct sqlclntstate *clnt = work;

    switch (op) {
    case THD_RUN:
        if (clnt->exec_lua_thread)
            sqlengine_work_lua_thread(thddata, work);
        else
            sqlengine_work_appsock(thddata, work);
        break;
    case THD_FREE:
        /* we just mark the client done here, with error */
        clnt->query_rc = CDB2ERR_IO_ERROR;
        signal_clnt_as_done(clnt);
        break;
    }
    bdb_temp_table_maybe_reset_priority_thread(thedb->bdb_env, 1);
}

static int send_heartbeat(struct sqlclntstate *clnt)
{
    /* if client didnt ask for heartbeats, dont send them */
    if (!clnt->heartbeat)
        return 0;

    if (!clnt->ready_for_heartbeats) {
        return 0;
    }

    write_response(clnt, RESPONSE_HEARTBEAT, 0, 0);

    return 0;
}

/* timeradd() for struct timespec*/
#define TIMESPEC_ADD(a, b, result)                                             \
    do {                                                                       \
        (result).tv_sec = (a).tv_sec + (b).tv_sec;                             \
        (result).tv_nsec = (a).tv_nsec + (b).tv_nsec;                          \
        if ((result).tv_nsec >= 1000000000) {                                  \
            ++(result).tv_sec;                                                 \
            (result).tv_nsec -= 1000000000;                                    \
        }                                                                      \
    } while (0)

/* timersub() for struct timespec*/
#define TIMESPEC_SUB(a, b, result)                                             \
    do {                                                                       \
        (result).tv_sec = (a).tv_sec - (b).tv_sec;                             \
        (result).tv_nsec = (a).tv_nsec - (b).tv_nsec;                          \
        if ((result).tv_nsec < 0) {                                            \
            --(result).tv_sec;                                                 \
            (result).tv_nsec += 1000000000;                                    \
        }                                                                      \
    } while (0)

static priority_t combinePriorities(
  priority_t priority1, /* base, second arg to dispatch_sql_query(). */
  priority_t priority2  /* offset, calculated based on sequence number. */
){
  switch( priority1 ){
    case PRIORITY_T_HEAD:
    case PRIORITY_T_TAIL:
      return priority1;
    case PRIORITY_T_DEFAULT:
      return priority2;
    default:
      return priority1 + priority2;
  }
}

static int enqueue_sql_query(struct sqlclntstate *clnt, priority_t priority)
{
    char msg[1024];
    char *sqlcpy;
    int rc;
    int fail_dispatch = 0;
    int q_depth_tag_and_sql;

    /*
    ** WARNING: This code assumes that higher priority values have
    **          lower numerical values.
    */
    clnt->seqNo = ATOMIC_ADD(gbl_clnt_seq_no, 1);
    priority_t localPriority = PRIORITY_T_HIGHEST + clnt->seqNo;
    clnt->priority = combinePriorities(priority, localPriority);

    struct thr_handle *self = thrman_self();
    if (self) {
        if (clnt->exec_lua_thread)
            thrman_set_subtype(self, THRSUBTYPE_LUA_SQL);
        else
            thrman_set_subtype(self, THRSUBTYPE_TOPLEVEL_SQL);
    }

    bzero(&clnt->osql.timings, sizeof(osqltimings_t));
    bzero(&clnt->osql.fdbtimes, sizeof(fdbtimings_t));
    clnt->osql.timings.query_received = osql_log_time();

    Pthread_mutex_lock(&clnt->wait_mutex);
    clnt->deadlock_recovered = 0;

    Pthread_mutex_lock(&clnt_lk);
    clnt->done = 0;
    if (clnt->statement_timedout)
        fail_dispatch = 1;
    Pthread_mutex_unlock(&clnt_lk);

    clnt->total_sql++;
    clnt->sql_since_reset++;

    /* keep track so we can display it in stat thr */
    clnt->appsock_id = getarchtid();

    Pthread_mutex_unlock(&clnt->wait_mutex);

    if (fail_dispatch)
        return -1;

    snprintf(msg, sizeof(msg), "%s \"%s\"", clnt->origin, clnt->sql);
    clnt->enque_timeus = comdb2_time_epochus();

    q_depth_tag_and_sql = thd_queue_depth();
    if (thdpool_get_nthds(gbl_sqlengine_thdpool) == thdpool_get_maxthds(gbl_sqlengine_thdpool))
        q_depth_tag_and_sql += thdpool_get_queue_depth(gbl_sqlengine_thdpool) + 1;

    time_metric_add(thedb->concurrent_queries, thdpool_get_nthds(gbl_sqlengine_thdpool));
    time_metric_add(thedb->queue_depth, q_depth_tag_and_sql);

    sqlcpy = strdup(msg);
    assert(clnt->dbtran.pStmt == NULL);
    uint32_t flags = (clnt->admin ? THDPOOL_FORCE_DISPATCH : 0);
    if ((rc = thdpool_enqueue(gbl_sqlengine_thdpool, sqlengine_work_appsock_pp,
                              clnt, clnt->queue_me, sqlcpy, flags, clnt->priority)) != 0) {
        if ((clnt->in_client_trans || clnt->osql.replay == OSQL_RETRY_DO) &&
            gbl_requeue_on_tran_dispatch) {
            /* force this request to queue */
            rc = thdpool_enqueue(gbl_sqlengine_thdpool,
                                 sqlengine_work_appsock_pp, clnt, 1, sqlcpy,
                                 flags | THDPOOL_FORCE_QUEUE,
                                 clnt->priority);
        }

        if (rc) {
            logmsg(LOGMSG_ERROR, "%s: failed to enqueue: %s\n",
                   __func__, sqlcpy);

            free(sqlcpy);
            /* say something back, if the client expects it */
            if (clnt->fail_dispatch) {
                snprintf(msg, sizeof(msg), "%s: unable to dispatch sql query, rc=%d\n",
                         __func__, rc);
                handle_failed_dispatch(clnt, msg);
            }

            return rc;
        }
    }

    return rc;
}

static void mark_clnt_as_recently_used(struct sqlclntstate *clnt)
{
    if (clnt->connid) { // Only for connections which we track
        /*
        ** NOTE: Mark the current connection as "in use".  This moves it
        **       from (somewhere?) within the list to the list end.
        */
        Pthread_mutex_lock(&clnt_lk);
        listc_rfl(&clntlist, clnt);
        listc_abl(&clntlist, clnt);
        Pthread_mutex_unlock(&clnt_lk);
    }
}

int wait_for_sql_query(struct sqlclntstate *clnt)
{
    /* successful dispatch or queueing, enable heartbeats */
    Pthread_mutex_lock(&clnt->wait_mutex);
    if (clnt->exec_lua_thread)
        clnt->ready_for_heartbeats = 0;
    else
        clnt->ready_for_heartbeats = 1;
    Pthread_mutex_unlock(&clnt->wait_mutex);

    /* SQL thread will unlock mutex when it is done, allowing us to lock it
     * again.  We block until then. */
    struct thr_handle *self = thrman_self();

    if (self)
        thrman_where(self, "waiting for query");

    if (clnt->heartbeat) {
        if (clnt->osql.replay != OSQL_RETRY_NONE || clnt->in_client_trans) {
            send_heartbeat(clnt);
        }
        struct timespec mshb;
        struct timespec first, last;
        clock_gettime(CLOCK_REALTIME, &first);
        last = first;
        while (1) {
            if (db_is_stopped()) {
                logmsg(LOGMSG_WARN,
                       "%s: Stopped waiting for query (1), exiting...\n",
                       __func__);
                send_run_error(clnt, "Client api should change nodes",
                               CDB2ERR_CHANGENODE);
                clnt->query_rc = -1;
                break;
            }
            struct timespec now, st;
            clock_gettime(CLOCK_REALTIME, &now);
            mshb.tv_sec = (gbl_client_heartbeat_ms / 1000);
            mshb.tv_nsec = (gbl_client_heartbeat_ms % 1000) * 1000000;
            TIMESPEC_ADD(now, mshb, st);

            Pthread_mutex_lock(&clnt->wait_mutex);
            if (clnt->done) {
                Pthread_mutex_unlock(&clnt->wait_mutex);
                goto done;
            }
            int rc;
            rc = pthread_cond_timedwait(&clnt->wait_cond, &clnt->wait_mutex,
                                        &st);
            if (clnt->done) {
                Pthread_mutex_unlock(&clnt->wait_mutex);
                goto done;
            }
            if (rc == ETIMEDOUT) {
                struct timespec diff;
                TIMESPEC_SUB(st, last, diff);
                if (diff.tv_sec >= clnt->heartbeat) {
                    last = st;
                    send_heartbeat(clnt);
                    rc = fdb_heartbeats(clnt);
                    if (rc) {
                        logmsg(LOGMSG_ERROR, "%s: fdb_heartbeats, rc=%d\n",
                               __func__, rc);
                        return -1;
                    }
                }
                if (clnt->query_timeout > 0 && !clnt->statement_timedout) {
                    TIMESPEC_SUB(st, first, diff);
                    if (diff.tv_sec >= clnt->query_timeout) {
                        clnt->statement_timedout = 1;
                        logmsg(LOGMSG_WARN,
                                "%s:%d Query exceeds max allowed time %d.\n",
                                __FILE__, __LINE__, clnt->query_timeout);
                    }
                }
            } else if (rc) {
                logmsg(LOGMSG_FATAL,
                        "%s:%d pthread_cond_timedwait rc %d", __FILE__,
                        __LINE__, rc);
                exit(1);
            }

            if (lock_client_write_trylock(clnt) == 0) {
                sbuf2flush(clnt->sb);
                unlock_client_write_lock(clnt);
            }
            Pthread_mutex_unlock(&clnt->wait_mutex);
        }
    } else {
        Pthread_mutex_lock(&clnt->wait_mutex);
        while (!clnt->done) {
            if (db_is_stopped()) {
                logmsg(LOGMSG_WARN,
                       "%s: Stopped waiting for query (2), exiting...\n",
                       __func__);
                send_run_error(clnt, "Client api should change nodes",
                               CDB2ERR_CHANGENODE);
                clnt->query_rc = -1;
                break;
            }
            Pthread_cond_wait(&clnt->wait_cond, &clnt->wait_mutex);
        }
        Pthread_mutex_unlock(&clnt->wait_mutex);
    }

done:
    if (self)
        thrman_where(self, "query done");
    return clnt->query_rc;
}

int dispatch_sql_query(struct sqlclntstate *clnt, priority_t priority)
{
    mark_clnt_as_recently_used(clnt);

    int rc = enqueue_sql_query(clnt, priority);
    if (rc != 0) return rc;

    do {
        rc = wait_for_sql_query(clnt);
        if (rc == ERR_QUERY_DELAYED) {
            useconds_t ms = 1000 * gbl_retry_dispatch_ms;
            int rc = usleep(ms);
            if (rc) {
                logmsg(LOGMSG_ERROR, "%s: usleep(%llu), rc=%d errno=%d",
                       __func__, (unsigned long long)ms, rc, errno);
                /* ok, cannot usleep... still want to keep retrying (?) */
                sleep(1); /* however, we don't want to spin */
            }
            if (db_is_stopped()) return 1;
            rc = enqueue_sql_query(clnt, priority);
            if (rc != 0) return rc;
            continue;
        } else if (rc == ERR_QUERY_REJECTED) {
            logmsg(LOGMSG_ERROR, "%s: REJECTED rc=%d {%s}",
                   __func__, rc, clnt->work.zSql);
        }
        break;
    } while (1); /* internal break */
    return rc;
}

void sqlengine_thd_start(struct thdpool *pool, struct sqlthdstate *thd,
                         enum thrtype type)
{
    backend_thread_event(thedb, COMDB2_THR_EVENT_START_RDWR);

    sql_mem_init(NULL);

    if (!gbl_use_appsock_as_sqlthread)
        thd->thr_self = thrman_register(type);

    thd->logger = thrman_get_reqlogger(thd->thr_self);
    thd->sqldb = NULL;
    thd->stmt_caching_table = NULL;
    thd->lastuser[0] = '\0';

    start_sql_thread();

    thd->sqlthd = pthread_getspecific(query_info_key);
    rcache_init(bdb_attr_get(thedb->bdb_attr, BDB_ATTR_RCACHE_COUNT),
                bdb_attr_get(thedb->bdb_attr, BDB_ATTR_RCACHE_PGSZ));
}

int gbl_abort_invalid_query_info_key;

void sqlengine_thd_end(struct thdpool *pool, struct sqlthdstate *thd)
{
    rcache_destroy();
    struct sql_thread *sqlthd;
    if ((sqlthd = pthread_getspecific(query_info_key)) != NULL) {
        /* sqlclntstate shouldn't be set: sqlclntstate is memory on another
         * thread's stack that will not be valid at this point. */

        if (sqlthd->clnt) {
            logmsg(LOGMSG_ERROR,
                   "%s:%d sqlthd->clnt set in thd-teardown\n", __FILE__,
                   __LINE__);
            if (gbl_abort_invalid_query_info_key) {
                abort();
            }
            sqlthd->clnt = NULL;
        }
    }

    if (thd->stmt_caching_table)
        delete_stmt_caching_table(thd->stmt_caching_table);
    sqlite3_close_serial(&thd->sqldb);

    /* AZ moved after the close which uses thd for rollbackall */
    done_sql_thread();

    sql_mem_shutdown(NULL);

    backend_thread_event(thedb, COMDB2_THR_EVENT_DONE_RDWR);
}

static void thdpool_sqlengine_start(struct thdpool *pool, void *thd)
{
    sqlengine_thd_start(pool, (struct sqlthdstate *) thd, THRTYPE_SQLENGINEPOOL);
}

static void thdpool_sqlengine_end(struct thdpool *pool, void *thd)
{
    sqlengine_thd_end(pool, (struct sqlthdstate *) thd);
}

static void thdpool_sqlengine_dque(struct thdpool *pool, struct workitem *item,
                                   int timeout)
{
    time_metric_add(thedb->sql_queue_time,
                    comdb2_time_epochms() - item->queue_time_ms);
}

int tdef_to_tranlevel(int tdef)
{
    switch (tdef) {
    case SQL_TDEF_COMDB2:
    case SQL_TDEF_SOCK:
        return TRANLEVEL_SOSQL;

    case SQL_TDEF_RECOM:
        return TRANLEVEL_RECOM;

    case SQL_TDEF_SERIAL:
        return TRANLEVEL_SERIAL;

    case SQL_TDEF_SNAPISOL:
        return TRANLEVEL_SNAPISOL;

    default:
        logmsg(LOGMSG_FATAL, "%s: line %d Unknown modedef: %d", __func__, __LINE__,
                tdef);
        abort();
    }
}

void cleanup_clnt(struct sqlclntstate *clnt)
{
    if (clnt->argv0) {
        free(clnt->argv0);
        clnt->argv0 = NULL;
    }

    if (clnt->stack) {
        free(clnt->stack);
        clnt->stack = NULL;
    }

    if (clnt->saved_errstr) {
        free(clnt->saved_errstr);
        clnt->saved_errstr = NULL;
    }

    if (clnt->context) {
        for (int i = 0; i < clnt->ncontext; i++) {
            free(clnt->context[i]);
        }
        free(clnt->context);
        clnt->context = NULL;
    }

    if (clnt->selectv_arr) {
        currangearr_free(clnt->selectv_arr);
        clnt->selectv_arr = NULL;
    }

    if (clnt->arr) {
        currangearr_free(clnt->arr);
        clnt->arr = NULL;
    }

    if (clnt->spversion.version_str) {
        free(clnt->spversion.version_str);
        clnt->spversion.version_str = NULL;
    }

    if (clnt->query_stats) {
        free(clnt->query_stats);
        clnt->query_stats = NULL;
    }

    if (gbl_expressions_indexes) {
        if (clnt->idxInsert)
            free(clnt->idxInsert);
        if (clnt->idxDelete)
            free(clnt->idxDelete);
        clnt->idxInsert = clnt->idxDelete = NULL;
    }

    free_normalized_sql(clnt);
    free_original_normalized_sql(clnt);

    destroy_hash(clnt->ddl_tables, free_it);
    destroy_hash(clnt->dml_tables, free_it);
    clnt->ddl_tables = NULL;
    clnt->dml_tables = NULL;
    destroy_hash(clnt->ddl_contexts, free_clnt_ddl_context);
    clnt->ddl_contexts = NULL;

    Pthread_mutex_destroy(&clnt->wait_mutex);
    Pthread_cond_destroy(&clnt->wait_cond);
    Pthread_mutex_destroy(&clnt->write_lock);
    Pthread_cond_destroy(&clnt->write_cond);
    Pthread_mutex_destroy(&clnt->dtran_mtx);
    Pthread_mutex_destroy(&clnt->state_lk);
}

void reset_clnt(struct sqlclntstate *clnt, SBUF2 *sb, int initial)
{
    int wrtimeoutsec, notimeout = disable_server_sql_timeouts();
    if (initial) {
        bzero(clnt, sizeof(*clnt));
        Pthread_mutex_init(&clnt->wait_mutex, NULL);
        Pthread_cond_init(&clnt->wait_cond, NULL);
        Pthread_mutex_init(&clnt->write_lock, NULL);
        Pthread_cond_init(&clnt->write_cond, NULL);
        Pthread_mutex_init(&clnt->dtran_mtx, NULL);
        Pthread_mutex_init(&clnt->state_lk, NULL);
    }
    else {
       clnt->sql_since_reset = 0;
       clnt->num_resets++;
       clnt->last_reset_time = comdb2_time_epoch();
       clnt_change_state(clnt, CONNECTION_RESET);
    }

    if (clnt->rawnodestats) {
        release_node_stats(clnt->argv0, clnt->stack, clnt->origin);
        clnt->rawnodestats = NULL;
    }
    if (clnt->argv0) {
        free(clnt->argv0);
        clnt->argv0 = NULL;
    }
    clnt->sb = sb;
    clnt->must_close_sb = 1;
    clnt->recno = 1;
    clnt->done = 1;
    strcpy(clnt->tzname, "America/New_York");
    clnt->dtprec = gbl_datetime_precision;
    bzero(&clnt->conninfo, sizeof(clnt->conninfo));
    clnt->using_case_insensitive_like = 0;

    if (clnt->ctrl_sqlengine != SQLENG_INTRANS_STATE)
        clnt->intrans = 0;

    /* start off in comdb2 mode till we're told otherwise */
    clnt->dbtran.mode = tdef_to_tranlevel(gbl_sql_tranlevel_default);
    clnt->heartbeat = 0;
    clnt->limits.maxcost = gbl_querylimits_maxcost;
    clnt->limits.tablescans_ok = gbl_querylimits_tablescans_ok;
    clnt->limits.temptables_ok = gbl_querylimits_temptables_ok;
    clnt->limits.maxcost_warn = gbl_querylimits_maxcost_warn;
    clnt->limits.tablescans_warn = gbl_querylimits_tablescans_warn;
    clnt->limits.temptables_warn = gbl_querylimits_temptables_warn;


    reset_query_effects(clnt);

    /* reset the user */
    clnt->have_user = 0;
    clnt->is_x509_user = 0;
    bzero(clnt->user, sizeof(clnt->user));

    /* reset the password */
    clnt->have_password = 0;
    bzero(clnt->password, sizeof(clnt->password));

    /* reset authentication status */
    clnt->authgen = 0;

    /* reset extended_tm */
    clnt->have_extended_tm = 0;
    clnt->extended_tm = 0;

    clnt->prepare_only = 0;
    clnt->is_readonly = 0;
    clnt->ignore_coherency = 0;
    clnt->admin = 0;

    /* reset page-order. */
    clnt->pageordertablescan =
        bdb_attr_get(thedb->bdb_attr, BDB_ATTR_PAGE_ORDER_TABLESCAN);

    /* let's reset osql structure as well */
    osql_clean_sqlclntstate(clnt);
    /* clear dbtran after aborting unfinished shadow transactions. */
    bzero(&clnt->dbtran, sizeof(dbtran_type));

    if (initial)
        clnt->origin = intern(get_origin_mach_by_buf(sb));

    clnt->in_client_trans = 0;
    clnt->had_errors = 0;
    clnt->statement_timedout = 0;
    clnt->query_timeout = 0;
    if (clnt->saved_errstr) {
        free(clnt->saved_errstr);
        clnt->saved_errstr = NULL;
    }
    clnt->saved_rc = 0;
    clnt->want_stored_procedure_debug = 0;
    clnt->want_stored_procedure_trace = 0;
    clnt->verifyretry_off = 0;
    clnt->is_expert = 0;

    /* Reset the version, we have to set it for every run */
    clnt->spname[0] = 0;
    clnt->spversion.version_num = 0;
    free(clnt->spversion.version_str);
    clnt->spversion.version_str = NULL;

    clnt->is_explain = 0;
    clnt->get_cost = 0;
    clnt->snapshot = 0;
    clnt->num_retry = 0;
    clnt->early_retry = 0;
    clnt_reset_cursor_hints(clnt);

    bzero(clnt->dirty, sizeof(clnt->dirty));

    if (gbl_sqlwrtimeoutms == 0 || notimeout)
        wrtimeoutsec = 0;
    else
        wrtimeoutsec = gbl_sqlwrtimeoutms / 1000;

    if (sb && sbuf2fileno(sb) > 2) // if valid sb and sb->fd is not stdio
    {
        net_add_watch_warning(
            clnt->sb, bdb_attr_get(thedb->bdb_attr, BDB_ATTR_MAX_SQL_IDLE_TIME),
            wrtimeoutsec, clnt, watcher_warning_function);
    }
    clnt->planner_effort =
        bdb_attr_get(thedb->bdb_attr, BDB_ATTR_PLANNER_EFFORT);
    clnt->osql_max_trans = g_osql_max_trans;

    free_normalized_sql(clnt);
    free_original_normalized_sql(clnt);

    clnt->arr = NULL;
    clnt->selectv_arr = NULL;
    clnt->file = 0;
    clnt->offset = 0;
    clnt->enque_timeus = clnt->deque_timeus = 0;
    reset_clnt_flags(clnt);

    clnt->ins_keys = 0ULL;
    clnt->del_keys = 0ULL;
    clnt->has_sqliterow = 0;
    clnt->verify_indexes = 0;
    clnt->schema_mems = NULL;
    clnt->init_gen = 0;
    for (int i = 0; i < clnt->ncontext; i++) {
        free(clnt->context[i]);
    }
    free(clnt->context);
    clnt->context = NULL;
    clnt->ncontext = 0;
    clnt->statement_query_effects = 0;
    clnt->wrong_db = 0;
    set_sent_data_to_client(clnt, 0, __func__, __LINE__);
    set_asof_snapshot(clnt, 0, __func__, __LINE__);
}

void reset_clnt_flags(struct sqlclntstate *clnt)
{
    clnt->writeTransaction = 0;
    clnt->has_recording = 0;
}

int sbuf_is_local(SBUF2 *sb)
{
    struct sockaddr_in addr;

    if (net_appsock_get_addr(sb, &addr))
        return 1;

    if (addr.sin_addr.s_addr == gbl_myaddr.s_addr)
        return 1;

    if (addr.sin_addr.s_addr == INADDR_LOOPBACK)
        return 1;

    return 0;
}

static inline int sql_writer_recover_deadlock(struct sqlclntstate *clnt)
{
    struct sql_thread *thd = pthread_getspecific(query_info_key);
    int count = 0;

    /* Short circuit */
    if (!clnt) {
        assert(bdb_lockref() == 0);
        return 1;
    }

    /* Sql thread */
    if (thd) {
        if (release_locks("slow reader") != 0) {
            assert(bdb_lockref() == 0);
            logmsg(LOGMSG_ERROR, "%s release_locks failed\n", __func__);
            return 1;
        }
        assert(bdb_lockref() > 0);
        return 0;
    }

    /* Appsock/heartbeat thread emitting a row */
    if (clnt && clnt->emitting_flag) {
        assert(clnt->heartbeat_lock == 0);
        assert(clnt->need_recover_deadlock == 0);
        clnt->heartbeat_lock = 1;
        clnt->need_recover_deadlock = 1;
        do {
            struct timespec ts;
            count++;
            clock_gettime(CLOCK_REALTIME, &ts);
            ts.tv_sec++;
            if (count > 5) {
                logmsg(LOGMSG_ERROR,
                       "%s wait for sql to release locks, count=%d\n", __func__,
                       count);
            }
            pthread_cond_timedwait(&clnt->write_cond, &clnt->write_lock, &ts);
        /* Must check emitting_flag to handle trylock failures */
        } while (clnt->need_recover_deadlock == 1 && clnt->emitting_flag);
        clnt->heartbeat_lock = 0;
        return clnt->need_recover_deadlock;
    }

    /* Recover deadlock not run */
    return 1;
}

int sql_writer(SBUF2 *sb, const char *buf, int nbytes)
{
    extern int gbl_sql_release_locks_on_slow_reader;
    ssize_t nwrite, written = 0;
    struct sqlclntstate *clnt = sbuf2getclnt(sb);
    int retry = -1;
    int released_locks = 0;

retry:
    retry++;
    while (written < nbytes) {
        struct pollfd pd;
        pd.fd = sbuf2fileno(sb);
        pd.events = POLLOUT;
        errno = 0;
        int rc = poll(&pd, 1, 100);

        if (rc < 0) {
            if (errno == EINTR || errno == EAGAIN)
                goto retry;
            return -1;
        }
        if (rc == 0) {
            if ((gbl_sql_release_locks_on_slow_reader &&
                 (!released_locks ||
                  bdb_curtran_has_waiters(thedb->bdb_env,
                                          clnt->dbtran.cursor_tran))) ||
                bdb_lock_desired(thedb->bdb_env)) {
                rc = sql_writer_recover_deadlock(clnt);
                if (rc == 0)
                    released_locks = 1;
            }

#ifdef _SUN_SOURCE
            if (gbl_flush_check_active_peer) {
                /* On Solaris, we end up with sockets with
                 * no peer, on which poll cheerfully returns
                 * no events. So after several retries check if
                 * still connected. */
                if (retry % 10 == 0) {
                    /* if we retried for a second, see if
                     * the connection is still around.
                     */
                    struct sockaddr_in peeraddr;
                    socklen_t len = sizeof(peeraddr);
                    rc = getpeername(pd.fd, (struct sockaddr *)&peeraddr, &len);
                    if (rc == -1 && errno == ENOTCONN) {
                        ctrace("fd %d disconnected\n", pd.fd);
                        return -1;
                    }
                }
            }
#endif
            goto retry;
        }
        if (pd.revents & POLLOUT) {
            /* I dislike this code in this layer - it should be in net. */
            nwrite = sbuf2unbufferedwrite(sb, &buf[written], nbytes - written);
            if (nwrite < 0)
                return -1;
            written += nwrite;
        } else if (pd.revents & (POLLERR | POLLHUP | POLLNVAL)) {
            return -1;
        }
    }
    return written;
}

pthread_mutex_t gbl_sql_lock;

/* Write sql interface.  This will replace sqlnet.c */

/* don't let connections get more than this much memory */
static int alloc_lim = 1024 * 1024 * 8;

/* any state associated with a connection (including open db handles)
   needs to be stored here.  everything is cleaned up on end of thread
   in destroy_sqlconn */
struct sqlconn {
    pthread_t tid;
    SBUF2 *sb;
    hash_t *handles;
    sqlite3 *db;
    int reqsz;

    struct statement_handle *last_handle;

    /* all reads are done to this buffer */
    char *buf;
    int bufsz;

    /* for debugging/stats: current state and timestamp when it was entered */
    char *state;
    int tm;

    LINKC_T(struct sqlconn) lnk;
};

static int write_str(struct sqlconn *conn, char *err);

static void conn_set_state(struct sqlconn *conn, char *state)
{
    conn->state = state;
    conn->tm = time(NULL);
}

static void conn_alloc(struct sqlconn *conn, int sz)
{
    if (conn->bufsz >= sz)
        return;
    conn->bufsz = sz;
    conn->buf = realloc(conn->buf, conn->bufsz);
}

/* handles are always a per-connection deal, and a connection
   always has a dedicated thread, so no need to lock around
   handles */
typedef unsigned long long handle_tp;
enum req_code {
    REQ_EOF = -2,
    REQ_INVALID = -1,
    REQ_CONNECT = 0,
    REQ_PREPARE = 1,
    REQ_VERSION = 2,
    REQ_CHANGES = 3,
    REQ_FINALIZE = 4,
    REQ_STEP = 5,
    REQ_RESET = 6
};

/* request and responses go back in this format */
struct reqhdr {
    int rq;
    int followlen;
};

/* column for results coming back */

struct statement_handle {
    /* context: need to swap these when switching between handles */
    struct sqlthdstate sqlstate;
    struct sqlclntstate clnt;

    handle_tp hid;
    sqlite3_stmt *p;
    int *types;
};

static void switch_context(struct sqlconn *conn, struct statement_handle *h)
{
    return;

#if 0
    struct sql_thread *thd;
    int i;
    sqlite3 *db;
    /* don't do anything if we are working with the same statemtn as last time */
    if (conn->last_handle == h)
        return;

    conn->last_handle = h;

    thd = pthread_getspecific(query_info_key);
    h->sqlstate.sqlthd = thd;
    h->clnt.debug_sqlclntstate = pthread_self();


    db = conn->db;
    /* reset client handle - we need one per statement */
    for (i = 0; i < db->nDb; i++) {
         if (db->aDb[i].pBt) {
            db->aDb[i].pBt->clnt = &h->clnt;
         }
    }
#endif
}

#if 0
static int closehndl(void *obj, void *arg) {
    struct sqlconn *conn;
    struct statement_handle *h;

    conn = (struct sqlconn*) arg;
    h = (struct statement_handle*) obj;

    sqlite3_finalize(h->p);
    free(h);
}
#endif

/* read request from connection, write to connection's buffer. return request
 * type */
static enum req_code read_req(struct sqlconn *conn)
{
    struct reqhdr rq;
    int rc;

    conn->reqsz = 0;

    /* header */
    rc = sbuf2fread((char *)&rq, sizeof(struct reqhdr), 1, conn->sb);
    if (rc == 0)
        return REQ_EOF;

    if (rc != 1)
        return REQ_INVALID;

    rq.rq = ntohl(rq.rq);
    rq.followlen = ntohl(rq.followlen);

    /* sanity check buffer size required */
    if (rq.followlen < 0 || rq.followlen > alloc_lim)
        return REQ_INVALID;

    conn_alloc(conn, rq.followlen);

    conn->reqsz = rq.followlen;
    rc = sbuf2fread((char *)conn->buf, rq.followlen, 1, conn->sb);
    if (rc != 1)
        return REQ_INVALID;

    return rq.rq;
}

/* Called when a query is done, while all the cursors are still open.  Traverses
   the list of cursors and saves the query path and cost. */
static int record_query_cost(struct sql_thread *thd, struct sqlclntstate *clnt)
{
    struct client_query_path_component *stats;
    int i;
    struct client_query_stats *query_info;
    struct query_path_component *c;
    int max_components;
    int sz;

    if (clnt->query_stats) {
        free(clnt->query_stats);
        clnt->query_stats = NULL;
    }

    if (!thd)
        return -1;

    max_components = listc_size(&thd->query_stats);
    sz = offsetof(struct client_query_stats, path_stats) +
         sizeof(struct client_query_path_component) * max_components;
    query_info = calloc(1, sz);
    clnt->query_stats = query_info;
    stats = query_info->path_stats;

    query_info->nlocks = -1;
    query_info->n_write_ios = -1;
    query_info->n_read_ios = -1;
    query_info->cost = query_cost(thd);
    query_info->n_components = max_components;
    query_info->n_rows =
        0; /* client computes from #records read, this is only
             useful for writes where this information doesn't come
             back */
    query_info->queryid = clnt->queryid;
    memset(query_info->reserved, 0xff, sizeof(query_info->reserved));

    i = 0;
    LISTC_FOR_EACH(&thd->query_stats, c, lnk)
    {
        if (i >= max_components) {
            free(clnt->query_stats);
            clnt->query_stats = 0;
            return -1;
        }

        if (c->nfind == 0 && c->nnext == 0 && c->nwrite == 0) {
            query_info->n_components--;
            continue;
        }
        stats[i].nfind = c->nfind;
        stats[i].nnext = c->nnext;
        stats[i].nwrite = c->nwrite;
        stats[i].ix = c->ix;
        stats[i].table[0] = 0;
        if (c->rmt_db[0]) {
            snprintf0(stats[i].table, sizeof(stats[i].table), "%s.%s",
                      c->rmt_db, c->lcl_tbl_name[0] ? c->lcl_tbl_name : "NULL");
        } else if (c->lcl_tbl_name[0]) {
            strncpy0(stats[i].table, c->lcl_tbl_name, sizeof(stats[i].table));
        }
        i++;
    }
    return 0;
}

int dbglog_begin(const char *pragma)
{
    struct sql_thread *thd;
    struct sqlclntstate *clnt;

    thd = pthread_getspecific(query_info_key);
    if (thd == NULL)
        return -1;

    clnt = thd->clnt;
    if (clnt == NULL)
        return -1;

    return dbglog_process_debug_pragma(clnt, pragma);
}

struct client_query_stats *get_query_stats_from_thd()
{
    struct sql_thread *thd = pthread_getspecific(query_info_key);
    if (!thd)
        return NULL;

    struct sqlclntstate *clnt = thd->clnt;
    if (!clnt)
        return NULL;

    record_query_cost(thd, clnt);

    return clnt->query_stats;
}

char *comdb2_get_prev_query_cost()
{
    struct sql_thread *thd = pthread_getspecific(query_info_key);
    if (!thd)
        return NULL;

    struct sqlclntstate *clnt = thd->clnt;
    if (!clnt)
        return NULL;

    return clnt->prev_cost_string;
}

void comdb2_free_prev_query_cost()
{
    struct sql_thread *thd = pthread_getspecific(query_info_key);
    if (!thd)
        return;

    struct sqlclntstate *clnt = thd->clnt;
    if (!clnt)
        return;

    if (clnt->prev_cost_string) {
        free(clnt->prev_cost_string);
        clnt->prev_cost_string = NULL;
    }
}

int comdb2_get_server_port()
{
    return thedb->sibling_port[0][NET_REPLICATION];
}

/* get sql query cost and return it as char *
 * function will allocate memory for string
 * and caller should free that memory area
 */
static char *get_query_cost_as_string(struct sql_thread *thd,
                                      struct sqlclntstate *clnt)
{
    if (!clnt || !thd)
        return NULL;
    record_query_cost(thd, clnt);

    if (!clnt->query_stats)
        return NULL;

    strbuf *out = strbuf_new();
    struct client_query_stats *st = clnt->query_stats;

    strbuf_appendf(out, "Cost: %.2lf NRows: %d\n", st->cost, clnt->nrows);
    for (int ii = 0; ii < st->n_components; ii++) {
        strbuf_append(out, "    ");
        if (st->path_stats[ii].table[0] == '\0') {
            strbuf_appendf(out, "temp index finds %d ",
                           st->path_stats[ii].nfind);
            if (st->path_stats[ii].nnext)
                strbuf_appendf(out, "next/prev %d ", st->path_stats[ii].nnext);
            if (st->path_stats[ii].nwrite)
                strbuf_appendf(out, "nwrite %d ", st->path_stats[ii].nwrite);
        } else {
            if (st->path_stats[ii].ix >= 0)
                strbuf_appendf(out, "index %d on ", st->path_stats[ii].ix);
            strbuf_appendf(out, "table %s finds %d", st->path_stats[ii].table,
                           st->path_stats[ii].nfind);
            if (st->path_stats[ii].nnext > 0) {
                strbuf_appendf(out, " next/prev %d", st->path_stats[ii].nnext);
                if (st->path_stats[ii].ix < 0)
                    strbuf_appendf(out, "[TABLE SCAN]");
            }
        }
        strbuf_append(out, "\n");
    }

    char *str = strbuf_disown(out);
    strbuf_free(out);
    return str;
}

static int execute_sql_query_offload_inner_loop(struct sqlclntstate *clnt,
                                                struct sqlthdstate *poolthd,
                                                sqlite3_stmt *stmt)
{
    int ret;
    UnpackedRecord upr;
    Mem res;
    char *cid;
    int rc = 0;
    int tmp;
    int sent;

    if (!clnt->fdb_state.remote_sql_sb) {
        while ((ret = next_row(clnt, stmt)) == SQLITE_ROW)
            ;
    } else {
        bzero(&res, sizeof(res));

        if (clnt->osql.rqid == OSQL_RQID_USE_UUID)
            cid = (char *)&clnt->osql.uuid;
        else
            cid = (char *)&clnt->osql.rqid;

        sent = 0;
        while (1) {
            /* NOTE: in the recom and serial mode, the cursors look at the
            shared shadow_tran
            while the transaction updates are arriving! Mustering the parallel
            computing!
            Get the LOCK!
            */
            if (clnt->dbtran.mode == TRANLEVEL_RECOM ||
                clnt->dbtran.mode == TRANLEVEL_SERIAL) {
                Pthread_mutex_lock(&clnt->dtran_mtx);
            }

            ret = next_row(clnt, stmt);

            if (clnt->dbtran.mode == TRANLEVEL_RECOM ||
                clnt->dbtran.mode == TRANLEVEL_SERIAL) {
                Pthread_mutex_unlock(&clnt->dtran_mtx);
            }

            if (ret != SQLITE_ROW) {
                break;
            }

            if (res.z) {
                /* now we have the packed sqlite row in Mem->z */
                rc = fdb_svc_sql_row(clnt->fdb_state.remote_sql_sb, cid, res.z,
                                     res.n, IX_FNDMORE,
                                     clnt->osql.rqid == OSQL_RQID_USE_UUID);
                if (rc) {
                    /*
                    fprintf(stderr, "%s: failed to send back sql row\n",
                    __func__);
                    */
                    break;
                }
            }

            bzero(&upr, sizeof(upr));
            sqlite3VdbeMemRelease(&res);
            bzero(&res, sizeof(res));

            upr.aMem = sqlite3GetCachedResultRow(stmt, &tmp);
            if (!upr.aMem) {
                logmsg(LOGMSG_ERROR, "%s: failed to retrieve result set\n",
                        __func__);
                return -1;
            }

            upr.nField = tmp;

            /* special treatment for sqlite_master */
            if (clnt->fdb_state.flags == FDB_RUN_SQL_SCHEMA) {
                rc = fdb_svc_alter_schema(clnt, stmt, &upr);
                if (rc) {
                    /* break; Ignore for now, this will run less optimized */
                }
            }

            sqlite3VdbeRecordPack(&upr, &res);
            sent = 1;
        }

        /* send the last row, marking flag as such */
        if (!rc) {
            if (sent == 1) {
                rc = fdb_svc_sql_row(clnt->fdb_state.remote_sql_sb, cid, res.z,
                                     res.n, IX_FND,
                                     clnt->osql.rqid == OSQL_RQID_USE_UUID);
            } else {
                rc = fdb_svc_sql_row(clnt->fdb_state.remote_sql_sb, cid, res.z,
                                     res.n, IX_EMPTY,
                                     clnt->osql.rqid == OSQL_RQID_USE_UUID);
            }
            if (rc) {
                /*
                fprintf(stderr, "%s: failed to send back sql row\n", __func__);
                */
            }
        }

        /* cleanup last row */
        sqlite3VdbeMemRelease(&res);
    }

    /* blocksql doesn't look at sqlite3_step, result of transaction commit
       are submitted by lower levels; we need to fix this for remote cursors

       NOTE: when caller closes the socket early, ret == SQLITE_ROW.  This is
       not
       an error, caller decided it needs no more rows.

       */

    if (ret == SQLITE_DONE || ret == SQLITE_ROW) {
        ret = 0;
    }

    return ret;
}

static int execute_sql_query_offload(struct sqlthdstate *poolthd,
                                     struct sqlclntstate *clnt)
{
    int ret = 0;
    struct sql_thread *thd = poolthd->sqlthd;
    char *cid;
    if (!thd) {
        logmsg(LOGMSG_ERROR, "%s: no sql_thread\n", __func__);
        return SQLITE_INTERNAL;
    }
    if (clnt->osql.rqid == OSQL_RQID_USE_UUID)
        cid = (char *)&clnt->osql.uuid;
    else
        cid = (char *)&clnt->osql.rqid;

    reqlog_new_sql_request(poolthd->logger, clnt->sql);
    log_queue_time(poolthd->logger, clnt);
    bzero(&clnt->fail_reason, sizeof(clnt->fail_reason));
    bzero(&clnt->osql.xerr, sizeof(clnt->osql.xerr));
    struct sql_state rec = {0};
    rec.sql = clnt->sql;
    if (get_prepared_bound_stmt(poolthd, clnt, &rec, &clnt->osql.xerr,
                                PREPARE_NONE)) {
        goto done;
    }
    thrman_wheref(poolthd->thr_self, "%s", rec.sql);
    user_request_begin(REQUEST_TYPE_QTRAP, FLAG_REQUEST_TRACK_EVERYTHING);
    if (gbl_dump_sql_dispatched)
        logmsg(LOGMSG_USER, "BLOCKSQL mode=%d [%s]\n", clnt->dbtran.mode,
                clnt->sql);
    ret = execute_sql_query_offload_inner_loop(clnt, poolthd, rec.stmt);
done:
    if ((gbl_who > 0) || debug_this_request(gbl_debug_until)) {
        struct per_request_stats *st;
        st = user_request_get_stats();
        if (st)
            logmsg(LOGMSG_USER,
                    "nreads %d (%lld bytes) nwrites %d (%lld bytes) nmempgets %d\n",
                    st->nreads, st->readbytes, st->nwrites, st->writebytes,
                    st->mempgets);
        gbl_who--;
    }
    if (clnt->client_understands_query_stats) {
        record_query_cost(thd, thd->clnt);
    }
    /* if we turned on case sensitive like, turn it off since the sql handle we
       just used may be used by another connection with this disabled */
    if (clnt->using_case_insensitive_like)
        toggle_case_sensitive_like(poolthd->sqldb, 0);
    /* check for conversion errors;
       in the case of an error, osql.xerr.errval will be set probably to
       SQLITE_INTERNAL
     */
    char *errstr = NULL;
    int rc = sql_check_errors(clnt, poolthd->sqldb, rec.stmt, (const char **)&errstr);
    if (rc) {
        /* check for prepare errors */
        if (ret == ERR_SQL_PREP)
            rc = ERR_SQL_PREP;
        errstat_set_rc(&clnt->osql.xerr, rc);
        errstat_set_str(&clnt->osql.xerr, errstr);
    }

    if (!clnt->fdb_state.remote_sql_sb) {
        rc = osql_block_commit(thd);
        if (rc)
            logmsg(LOGMSG_ERROR,
                    "%s: sqloff_block_send_done failed to write reply\n",
                    __func__);
    } else {
        if (ret) {
            const char *tmp = errstat_get_str(&clnt->osql.xerr);
            tmp = tmp ? tmp : "error string not set";
            rc = fdb_svc_sql_row(clnt->fdb_state.remote_sql_sb, cid,
                                 (char *)tmp, strlen(tmp) + 1,
                                 errstat_get_rc(&clnt->osql.xerr),
                                 clnt->osql.rqid == OSQL_RQID_USE_UUID);
            if (rc) {
                logmsg(LOGMSG_ERROR,
                       "%s failed to send back error rc=%d errstr=%s\n",
                       __func__, errstat_get_rc(&clnt->osql.xerr), tmp);
            }
        }
    }

    sqlite_done(poolthd, clnt, &rec, ret);

    return ret;
}

static void clnt_queued_event(void *p) {
   struct sqlclntstate *clnt = (struct sqlclntstate*) p;
   clnt_change_state(clnt, CONNECTION_QUEUED);
}

int sqlpool_init(void)
{
    gbl_sqlengine_thdpool =
        thdpool_create("sqlenginepool", sizeof(struct sqlthdstate));

    if (gbl_exit_on_pthread_create_fail)
        thdpool_set_exit(gbl_sqlengine_thdpool);

    /* big fat stack to handle big queries */
    thdpool_set_stack_size(gbl_sqlengine_thdpool, 4 * 1024 * 1024);
    thdpool_set_init_fn(gbl_sqlengine_thdpool, thdpool_sqlengine_start);
    thdpool_set_delt_fn(gbl_sqlengine_thdpool, thdpool_sqlengine_end);
    thdpool_set_minthds(gbl_sqlengine_thdpool, 4);
    thdpool_set_maxthds(gbl_sqlengine_thdpool, 48);
    thdpool_set_linger(gbl_sqlengine_thdpool, 30);
    thdpool_set_maxqueueoverride(gbl_sqlengine_thdpool, 500);
    thdpool_set_maxqueueagems(gbl_sqlengine_thdpool, 5 * 60 * 1000);
    thdpool_set_dque_fn(gbl_sqlengine_thdpool, thdpool_sqlengine_dque);
    thdpool_set_dump_on_full(gbl_sqlengine_thdpool, 1);
    thdpool_set_queued_callback(gbl_sqlengine_thdpool, clnt_queued_event);

    return 0;
}

int clnt_stats_init(void) {
    listc_init(&clntlist, offsetof(struct sqlclntstate, lnk));
    return 0;
}

static const char* connstate_str(enum connection_state s) {
    switch (s) {
        case CONNECTION_NEW:
            return "CONNECTION_NEW";

        case CONNECTION_IDLE:
            return "CONNECTION_IDLE";

        case CONNECTION_RESET:
            return "CONNECTION_RESET";

        case CONNECTION_QUEUED:
            return "CONNECTION_QUEUED";

        case CONNECTION_PREPARING:
            return "CONNECTION_PREPARING";

        case CONNECTION_RUNNING:
            return "CONNECTION_RUNNING";

        default:
            return "???";
    }
}

void clnt_change_state(struct sqlclntstate *clnt, enum connection_state state) {
    clnt->state_start_time = comdb2_time_epochms();
    Pthread_mutex_lock(&clnt->state_lk);
    clnt->state = state;
    Pthread_mutex_unlock(&clnt->state_lk);
}

/* we have to clear
      - sqlclntstate (key, pointers in Bt, thd)
      - thd->tran and mode (this is actually done in Commit/Rollback)
 */
void sql_reset_sqlthread(struct sql_thread *thd)
{
    if (thd) {
        thd->clnt = NULL;
    }
}

/**
 * Resets sqlite engine to retrieve the error code
 */
int sql_check_errors(struct sqlclntstate *clnt, sqlite3 *sqldb,
                     sqlite3_stmt *stmt, const char **errstr)
{
    int rc, fdb_rc;

    rc = sqlite3_reset(stmt);

    if (clnt->fdb_state.preserve_err &&
        (fdb_rc = errstat_get_rc(&clnt->fdb_state.xerr))) {
        rc = fdb_rc;
        *errstr = errstat_get_str(&clnt->fdb_state.xerr);
        goto done;
    }
    switch (rc) {
    case 0:
        rc = sqlite3_errcode(sqldb);
        if (rc)
            *errstr = sqlite3_errmsg(sqldb);
        break;

    case SQLITE_DEADLOCK:
        gbl_sql_deadlock_failures++;
        *errstr = sqlite3_errmsg(sqldb);
        break;

    case SQLITE_TOOBIG:
        *errstr = "transaction too big, try increasing the limit using 'SET "
                  "maxtransize N'";
        rc = ERR_TRAN_TOO_BIG;
        break;

    case SQLITE_ABORT:
        /* no error in this case, regular abort or
           block processor failure to commit */
        rc = SQLITE_OK;
        break;

    case SQLITE_ERROR:
        /* check for convertion failure, stored in clnt->fail_reason */
        if (clnt->fail_reason.reason != CONVERT_OK) {
            rc = ERR_CONVERT_DTA;
        }
        *errstr = sqlite3_errmsg(sqldb);
        break;

    case SQLITE_LIMIT:
        *errstr = "Query exceeded set limits";
        break;

    case SQLITE_ACCESS:
        *errstr = errstat_get_str(&clnt->osql.xerr);
        if (!*errstr || (*errstr)[0] == 0) {
            *errstr = sqlite3_errmsg(sqldb);
            /* hate it please fix */
            if (*errstr == NULL || strcmp(*errstr, "not an error") == 0)
                *errstr = "access denied";
        }
        break;

    case SQLITE_CONV_ERROR:
        if (!*errstr)
            *errstr = "type conversion failure";
        break;

    case SQLITE_TRANTOOCOMPLEX:
        *errstr = "Transaction rollback too large";
        break;

    case SQLITE_TRAN_CANCELLED:
        *errstr = "Unable to maintain snapshot, too many resources blocked";
        break;

    case SQLITE_TRAN_NOLOG:
        *errstr = "Unable to maintain snapshot, too many log files";
        break;

    case SQLITE_TRAN_NOUNDO:
        *errstr = "Database changed due to sc or fastinit; snapshot failure";
        break;

    case SQLITE_CLIENT_CHANGENODE:
        *errstr = "Client api should run query against a different node";
        break;

    case 147: // 147 = 0 - SQLHERR_MASTER_TIMEOUT
        *errstr = "Client api should run query against a different node";
        rc = SQLITE_CLIENT_CHANGENODE;
        break;

    case SQLITE_SCHEMA_REMOTE:
        rc = SQLITE_OK; /* this is processed based on clnt->osql.xerr */
        break;

    case SQLITE_COMDB2SCHEMA:
        *errstr = sqlite3_errmsg(sqldb);
        break;

    default:
        logmsg(LOGMSG_DEBUG, "sql_check_errors got rc = %d, "
                             "returning as SQLITE_INTERNAL\n",
               rc);
        rc = SQLITE_INTERNAL;
        *errstr = sqlite3_errmsg(sqldb);
        break;
    }

done:
    if (rc == 0 && unlikely(clnt->conns)) {
        return dohsql_error(clnt, errstr);
    }

    return rc;
}

enum {
    /* LEGACY CODES */
    DB_ERR_BAD_REQUEST = 110,  /* 199 */
    DB_ERR_BAD_COMM_BUF = 111, /* 998 */
    DB_ERR_BAD_COMM = 112,     /* 999 */
    DB_ERR_NONKLESS = 114,     /* 212 */
    /* GENERAL BLOCK TRN RCODES */
    DB_ERR_TRN_BUF_INVALID = 200,   /* 105 */
    DB_ERR_TRN_BUF_OVERFLOW = 201,  /* 106 */
    DB_ERR_TRN_OPR_OVERFLOW = 202,  /* 205 */
    DB_ERR_TRN_DB_FAIL = 204,       /* 220 */
    DB_ERR_TRN_NOT_SERIAL = 230,
    DB_ERR_TRN_SC = 240, /* should be client side code as well*/
    /* INTERNAL DB ERRORS */
    DB_ERR_INTR_GENERIC = 304,
};

/*
 * convert a block processor code error
 * to an sql code error
 * this is also done for blocksql on the client side
 */
int blockproc2sql_error(int rc, const char *func, int line)
{
    switch (rc) {
    case 0:
        return CDB2_OK;
    /* error dispatched by the block processor */
    case 102:
        return CDB2ERR_NOMASTER;
    case 105:
        return DB_ERR_TRN_BUF_INVALID;
    case 106:
        return DB_ERR_TRN_BUF_OVERFLOW;
    case ERR_READONLY: //195
        return CDB2ERR_READONLY;
    case 199:
        return DB_ERR_BAD_REQUEST;
    case 208:
        return DB_ERR_TRN_OPR_OVERFLOW;
    case 212:
        return DB_ERR_NONKLESS;
    case 220:
        return CDB2ERR_DEADLOCK;
    case 222:
        return CDB2__ERROR_CODE__DUP_OLD;
    case 224:
        return CDB2ERR_VERIFY_ERROR;
    case 225:
        return DB_ERR_TRN_DB_FAIL;
    case 230:
        return DB_ERR_TRN_NOT_SERIAL;
    case 240:
        return DB_ERR_TRN_SC;
    case 301:
        return CDB2ERR_CONV_FAIL;
    case 998:
        return DB_ERR_BAD_COMM_BUF;
    case 999:
        return DB_ERR_BAD_COMM;
    case 2000:
        return DB_ERR_TRN_DB_FAIL;
    case 2001:
        return CDB2ERR_PREPARE_ERROR;

    /* hack for now; if somehow we get a 300/RC_INTERNAL_RETRY
       it means that due to schema change or similar issues
       and we report deadlock error;
       in the future, this could be retried
     */
    case 300:
        return CDB2ERR_DEADLOCK;

    /* error dispatched on the sql side */
    case ERR_NOMASTER:
        return CDB2ERR_NOMASTER;

    case ERR_CONSTR:
        return CDB2ERR_CONSTRAINTS;

    case ERR_NULL_CONSTRAINT:
        return CDB2ERR_NULL_CONSTRAINT;

    case SQLITE_ACCESS:
        return CDB2ERR_ACCESS;

    case 1229: /* ERR_BLOCK_FAILED + OP_FAILED_INTERNAL + ERR_FIND_CONSTRAINT */
        return CDB2ERR_FKEY_VIOLATION;

    case ERR_UNCOMMITABLE_TXN:
        return CDB2ERR_VERIFY_ERROR;

    case ERR_REJECTED:
        return SQLHERR_MASTER_QUEUE_FULL;

    case SQLHERR_MASTER_TIMEOUT:
        return SQLHERR_MASTER_TIMEOUT;

    case ERR_NOT_DURABLE:
        return CDB2ERR_CHANGENODE;

    case ERR_CHECK_CONSTRAINT + ERR_BLOCK_FAILED:
        return CDB2ERR_CHECK_CONSTRAINT;

    case ERR_QUERY_REJECTED:
        return CDB2ERR_QUERY_REJECTED;

    default:
        return DB_ERR_INTR_GENERIC;
    }
}

int sqlserver2sqlclient_error(int rc)
{
    switch (rc) {
    case SQLITE_DEADLOCK:
    case SQLITE_BUSY:
        return CDB2ERR_DEADLOCK;
    case SQLITE_LIMIT:
        return SQLHERR_LIMIT;
    case SQLITE_TRANTOOCOMPLEX:
        return SQLHERR_ROLLBACKTOOLARGE;
    case SQLITE_CLIENT_CHANGENODE:
        return CDB2ERR_CHANGENODE;
    case SQLITE_TRAN_CANCELLED:
        return SQLHERR_ROLLBACK_TOOOLD;
    case SQLITE_TRAN_NOLOG:
        return SQLHERR_ROLLBACK_NOLOG;
    case SQLITE_ACCESS:
        return CDB2ERR_ACCESS;
    case ERR_TRAN_TOO_BIG:
        return DB_ERR_TRN_OPR_OVERFLOW;
    case SQLITE_INTERNAL:
        return CDB2ERR_INTERNAL;
    case ERR_CONVERT_DTA:
        return CDB2ERR_CONV_FAIL;
    case SQLITE_TRAN_NOUNDO:
        return SQLHERR_ROLLBACK_NOLOG; /* this will suffice */
    case SQLITE_COMDB2SCHEMA:
        return CDB2ERR_SCHEMA;
    case CDB2ERR_PREPARE_ERROR:
        return CDB2ERR_PREPARE_ERROR;
    default:
        return CDB2ERR_UNKNOWN;
    }
}

static int test_no_btcursors(struct sqlthdstate *thd)
{

    sqlite3 *db;
    if ((db = thd->sqldb) == NULL) {
        return 0;
    }
    BtCursor *pCur = NULL;
    int leaked = 0;
    int i = 0;
    int rc = 0;

    for (i = 0; i < db->nDb; i++) {

        Btree *pBt = db->aDb[i].pBt;

        if (!pBt)
            continue;
        if (pBt->cursors.count) {
            logmsg(LOGMSG_ERROR, "%s: detected %d leaked btcursors\n", __func__,
                    pBt->cursors.count);
            leaked = 1;
            while (pBt->cursors.count) {

                pCur = listc_rtl(&pBt->cursors);
                if (pCur->bdbcur) {
                    logmsg(LOGMSG_ERROR, "%s: btcursor has bdbcursor opened\n",
                            __func__);
                }
                rc = sqlite3BtreeCloseCursor(pCur);
                if (rc) {
                    logmsg(LOGMSG_ERROR, "sqlite3BtreeClose:sqlite3BtreeCloseCursor rc %d\n",
                           rc);
                }
            }
        }
    }

    return leaked;
}

unsigned long long osql_log_time(void)
{
    if (0) {
        return 1000 * ((unsigned long long)comdb2_time_epoch()) +
               comdb2_time_epochms();
    } else {
        struct timeval tv;

        gettimeofday(&tv, NULL);

        return 1000 * ((unsigned long long)tv.tv_sec) +
               ((unsigned long long)tv.tv_usec) / 1000;
    }
}

void osql_log_time_done(struct sqlclntstate *clnt)
{
    osqlstate_t *osql = &clnt->osql;
    osqltimings_t *tms = &osql->timings;
    fdbtimings_t *fdbtms = &osql->fdbtimes;

    if (!gbl_time_osql)
        goto fdb;

    /* fix short paths */
    if (tms->commit_end == 0)
        tms->commit_end = tms->query_finished;

    if (tms->commit_start == 0)
        tms->commit_start = tms->commit_end;

    if (tms->commit_prep == 0)
        tms->commit_prep = tms->commit_start;

    logmsg(LOGMSG_USER, "rqid=%llu total=%llu (queued=%llu) sql=%llu (exec=%llu "
            "prep=%llu commit=%llu)\n",
            osql->rqid, tms->query_finished - tms->query_received, /*total*/
            tms->query_dispatched - tms->query_received,           /*queued*/
            tms->query_finished - tms->query_dispatched, /*sql processing*/
            tms->commit_prep -
                tms->query_dispatched, /*local sql execution, before commit*/
            tms->commit_start - tms->commit_prep, /*time to ship shadows*/
            tms->commit_end -
                tms->commit_start /*ship commit, replicate, received rc*/
            );
fdb:
    if (!gbl_time_fdb)
        return;

    logmsg(LOGMSG_USER, "total=%llu msec (longest=%llu msec) calls=%llu\n",
            fdbtms->total_time, fdbtms->max_call, fdbtms->total_calls);
}

static void sql_thread_describe(void *obj, FILE *out)
{
    struct sqlclntstate *clnt = (struct sqlclntstate *)obj;
    char *host;

    if (!clnt) {
        logmsg(LOGMSG_USER, "non sql thread ???\n");
        return;
    }

    if (clnt->origin[0]) {
        logmsg(LOGMSG_USER, "%s \"%s\"\n", clnt->origin, clnt->sql);
    } else {
        host = get_origin_mach_by_buf(clnt->sb);
        logmsg(LOGMSG_USER, "(old client) %s \"%s\"\n", host, clnt->sql);
    }
}

int watcher_warning_function(void *arg, int timeout, int gap)
{
    struct sqlclntstate *clnt = (struct sqlclntstate *)arg;

    logmsg(LOGMSG_WARN,
            "WARNING: appsock idle for %d seconds (%d), connected from %s\n",
            gap, timeout, (clnt->origin) ? clnt->origin : "(unknown)");

    return 1; /* cancel recurrent */
}

static void dump_sql_hint_entry(void *item, void *p)
{
    int *count = (int *)p;
    sql_hint_hash_entry_type *entry = (sql_hint_hash_entry_type *)item;

    logmsg(LOGMSG_USER, "%d hit %d ref %d   %s  => %s\n", *count, entry->lnk.hits,
           entry->lnk.ref, entry->sql_hint, entry->sql_str);
    (*count)++;
}

void sql_dump_hints(void)
{
    int count = 0;
    Pthread_mutex_lock(&gbl_sql_lock);
    {
        lrucache_foreach(sql_hints, dump_sql_hint_entry, &count);
    }
    Pthread_mutex_unlock(&gbl_sql_lock);
}

/**
 * Callback for sqlite during prepare, to retrieve default tzname
 * Required by stat4 which need datetime conversions during prepare
 *
 */
void comdb2_set_sqlite_vdbe_time_info(Vdbe *p)
{
    struct sql_thread *sqlthd = pthread_getspecific(query_info_key);
    if (!sqlthd)
        return;
    /* set the default timezone */
    comdb2_set_sqlite_vdbe_tzname_int(p, sqlthd->clnt);
    /* set the default datetime precision */
    p->dtprec = sqlthd->clnt->dtprec;
    /* set the now() value */
    clock_gettime(CLOCK_REALTIME, &p->tspec);
}

void comdb2_set_sqlite_vdbe_dtprec(Vdbe *p)
{
    struct sql_thread *sqlthd = pthread_getspecific(query_info_key);
    if (!sqlthd)
        return;
    comdb2_set_sqlite_vdbe_dtprec_int(p, sqlthd->clnt);
}

void run_internal_sql(char *sql)
{
    struct sqlclntstate clnt;
    start_internal_sql_clnt(&clnt);
    clnt.sql = skipws(sql);

    dispatch_sql_query(&clnt, PRIORITY_T_DEFAULT);
    if (clnt.query_rc || clnt.saved_errstr) {
        logmsg(LOGMSG_ERROR, "%s: Error from query: '%s' (rc = %d) \n", __func__, sql,
               clnt.query_rc);
        if (clnt.saved_errstr)
            logmsg(LOGMSG_ERROR, "%s: Error: '%s' \n", __func__, clnt.saved_errstr);
    }
    clnt_reset_cursor_hints(&clnt);
    osql_clean_sqlclntstate(&clnt);

    if (clnt.dbglog) {
        sbuf2close(clnt.dbglog);
        clnt.dbglog = NULL;
    }

    end_internal_sql_clnt(&clnt);
}

void clnt_register(struct sqlclntstate *clnt) {
    clnt->state = CONNECTION_NEW;
    clnt->connect_time = comdb2_time_epoch();
    Pthread_mutex_lock(&clnt_lk);
    clnt->connid = connid++;
    listc_abl(&clntlist, clnt);
    Pthread_mutex_unlock(&clnt_lk);
}

void clnt_unregister(struct sqlclntstate *clnt) {
    Pthread_mutex_lock(&clnt_lk);
    listc_rfl(&clntlist, clnt);
    Pthread_mutex_unlock(&clnt_lk);
}

int gather_connection_info(struct connection_info **info, int *num_connections) {
   struct connection_info *c;
   int connid = 0;

   Pthread_mutex_lock(&clnt_lk);
   *num_connections = listc_size(&clntlist);
   c = malloc(*num_connections * sizeof(struct connection_info));
   struct sqlclntstate *clnt;
   LISTC_FOR_EACH(&clntlist, clnt, lnk) {
      c[connid].connection_id = clnt->connid;
      c[connid].pid = clnt->last_pid;
      c[connid].total_sql = clnt->total_sql;
      c[connid].sql_since_reset = clnt->sql_since_reset;
      c[connid].num_resets = clnt->num_resets;
      c[connid].connect_time_int = clnt->connect_time;
      c[connid].last_reset_time_int = clnt->last_reset_time;
      c[connid].num_resets = clnt->num_resets;
      c[connid].host = clnt->origin;
      c[connid].state_int = clnt->state;
      c[connid].time_in_state_int = clnt->state_start_time;
      Pthread_mutex_lock(&clnt->state_lk);
<<<<<<< HEAD
      if (clnt->state == CONNECTION_PREPARING ||
          clnt->state == CONNECTION_RUNNING ||
          clnt->state == CONNECTION_QUEUED) {
         c[connid].sql = strdup(clnt->work.zSql);
=======
      if (clnt->state == CONNECTION_RUNNING || clnt->state == CONNECTION_QUEUED) {
         c[connid].sql = strdup(clnt->sql);
>>>>>>> a0d5eb49
      } else {
         c[connid].sql = NULL;
      }
      Pthread_mutex_unlock(&clnt->state_lk);
      connid++;
   }
   Pthread_mutex_unlock(&clnt_lk);
   *info = c;
   return 0;
}

static int internal_write_response(struct sqlclntstate *a, int b, void *c, int d)
{
    return 0;
}
static int internal_read_response(struct sqlclntstate *a, int b, void *c, int d)
{
    return -1;
}
static void *internal_save_stmt(struct sqlclntstate *clnt, void *arg)
{
    return strdup(clnt->sql);
}
static void *internal_restore_stmt(struct sqlclntstate *clnt, void *arg)
{
    clnt->sql = arg;
    return NULL;
}
static void *internal_destroy_stmt(struct sqlclntstate *clnt, void *arg)
{
    free(arg);
    return NULL;
}
static void *internal_print_stmt(struct sqlclntstate *clnt, void *arg)
{
    return arg;
}
static int internal_param_count(struct sqlclntstate *a)
{
    return 0;
}
static int internal_param_index(struct sqlclntstate *a, const char *b, int64_t *c)
{
    return -1;
}
static int internal_param_value(struct sqlclntstate *a, struct param_data *b, int c)
{
    return -1;
}
static int internal_override_count(struct sqlclntstate *a)
{
    return 0;
}
static int internal_override_type(struct sqlclntstate *a, int b)
{
    return 0;
}
static int internal_clr_cnonce(struct sqlclntstate *a)
{
    return -1;
}
static int internal_has_cnonce(struct sqlclntstate *a)
{
    return 0;
}
static int internal_set_cnonce(struct sqlclntstate *a)
{
    return -1;
}
static int internal_get_cnonce(struct sqlclntstate *a, snap_uid_t *b)
{
    return -1;
}
static int internal_get_snapshot(struct sqlclntstate *a, int *b, int *c)
{
    return -1;
}
static int internal_upd_snapshot(struct sqlclntstate *a)
{
    return -1;
}
static int internal_clr_snapshot(struct sqlclntstate *a)
{
    return -1;
}
static int internal_has_high_availability(struct sqlclntstate *a)
{
    return 0;
}
static int internal_set_high_availability(struct sqlclntstate *a)
{
    return -1;
}
static int internal_clr_high_availability(struct sqlclntstate *a)
{
    return -1;
}
static int internal_get_high_availability(struct sqlclntstate *a)
{
    return 0;
}
static int internal_has_parallel_sql(struct sqlclntstate *a)
{
    return 0;
}
static void internal_add_steps(struct sqlclntstate *a, double b)
{
}
static void internal_setup_client_info(struct sqlclntstate *a, struct sqlthdstate *b, char *c)
{
}
static int internal_skip_row(struct sqlclntstate *a, uint64_t b)
{
    return 0;
}
static int internal_log_context(struct sqlclntstate *a, struct reqlogger *b)
{
    return 0;
}
static uint64_t internal_get_client_starttime(struct sqlclntstate *a)
{
    return 0;
}
static int internal_get_client_retries(struct sqlclntstate *a)
{
    return 0;
}
static int internal_send_intrans_response(struct sqlclntstate *a)
{
    return 1;
}
void start_internal_sql_clnt(struct sqlclntstate *clnt)
{
    reset_clnt(clnt, NULL, 1);
    plugin_set_callbacks(clnt, internal);
    clnt->dbtran.mode = TRANLEVEL_SOSQL;
    clr_high_availability(clnt);
}

int run_internal_sql_clnt(struct sqlclntstate *clnt, char *sql)
{
#ifdef DEBUGQUERY
    printf("run_internal_sql_clnt() sql '%s'\n", sql);
#endif
<<<<<<< HEAD
    clnt->work.zSql = skipws(sql);
    dispatch_sql_query(clnt, PRIORITY_T_DEFAULT);
=======
    clnt->sql = skipws(sql);
    dispatch_sql_query(clnt);
>>>>>>> a0d5eb49
    int rc = 0;

    if (clnt->query_rc || clnt->saved_errstr) {
        logmsg(LOGMSG_ERROR, "%s: Error from query: '%s' (rc = %d) \n", __func__, sql,
               clnt->query_rc);
        if (clnt->saved_errstr)
            logmsg(LOGMSG_ERROR, "%s: Error: '%s' \n", __func__, clnt->saved_errstr);
        rc = 1;
    }
    return rc;
}

void end_internal_sql_clnt(struct sqlclntstate *clnt)
{
    clnt_reset_cursor_hints(clnt);
    osql_clean_sqlclntstate(clnt);

    if (clnt->dbglog) {
        sbuf2close(clnt->dbglog);
        clnt->dbglog = NULL;
    }

    clnt->dbtran.mode = TRANLEVEL_INVALID;
    cleanup_clnt(clnt);
}<|MERGE_RESOLUTION|>--- conflicted
+++ resolved
@@ -4664,7 +4664,7 @@
     }
     int rc;
     struct errstat err = {0}; /* NOT USED */
-    clnt->work.rec.sql = clnt->work.zSql;
+    clnt->work.rec.sql = clnt->sql;
     rc = get_prepared_bound_stmt(
         clnt->thd, clnt, &clnt->work.rec, &err, PREPARE_NONE
     );
@@ -5173,7 +5173,7 @@
             continue;
         } else if (rc == ERR_QUERY_REJECTED) {
             logmsg(LOGMSG_ERROR, "%s: REJECTED rc=%d {%s}",
-                   __func__, rc, clnt->work.zSql);
+                   __func__, rc, clnt->sql);
         }
         break;
     } while (1); /* internal break */
@@ -6760,15 +6760,10 @@
       c[connid].state_int = clnt->state;
       c[connid].time_in_state_int = clnt->state_start_time;
       Pthread_mutex_lock(&clnt->state_lk);
-<<<<<<< HEAD
       if (clnt->state == CONNECTION_PREPARING ||
           clnt->state == CONNECTION_RUNNING ||
           clnt->state == CONNECTION_QUEUED) {
-         c[connid].sql = strdup(clnt->work.zSql);
-=======
-      if (clnt->state == CONNECTION_RUNNING || clnt->state == CONNECTION_QUEUED) {
          c[connid].sql = strdup(clnt->sql);
->>>>>>> a0d5eb49
       } else {
          c[connid].sql = NULL;
       }
@@ -6913,13 +6908,8 @@
 #ifdef DEBUGQUERY
     printf("run_internal_sql_clnt() sql '%s'\n", sql);
 #endif
-<<<<<<< HEAD
-    clnt->work.zSql = skipws(sql);
+    clnt->sql = skipws(sql);
     dispatch_sql_query(clnt, PRIORITY_T_DEFAULT);
-=======
-    clnt->sql = skipws(sql);
-    dispatch_sql_query(clnt);
->>>>>>> a0d5eb49
     int rc = 0;
 
     if (clnt->query_rc || clnt->saved_errstr) {
