--- conflicted
+++ resolved
@@ -4030,9 +4030,6 @@
         return handle_bad_transaction_mode(thd, clnt);
     }
 
-<<<<<<< HEAD
-    /* Set to the expanded version */
-    reqlog_set_sql(thd->logger, (char *)rec->sql);
     if (clnt->is_expert) {
         char *zErr = 0;
         sqlite3expert *p = sqlite3_expert_new(thd->sqldb, &zErr);
@@ -4092,23 +4089,8 @@
         clnt->no_transaction = 0;
         return -1; /* Don't process anything else */
     }
-
-    /* if don't have a stmt */
-    do {
-
-        if (!rec->stmt) {
-            if (clnt->tag || clnt->is_newsql) {
-                rc = sqlite3_prepare_v2(thd->sqldb, rec->sql, -1, &rec->stmt,
-                                        &rest_of_sql);
-            } else {
-                rc = sqlite3_prepare(thd->sqldb, rec->sql, -1, &rec->stmt,
-                                     &rest_of_sql);
-            }
-        }
-=======
     query_stats_setup(thd, clnt);
     get_cached_stmt(thd, clnt, rec);
->>>>>>> f34c913b
 
     if (rec->sql)
         reqlog_set_sql(thd->logger, rec->sql);
