--- conflicted
+++ resolved
@@ -737,7 +737,6 @@
     sqlite3_config(SQLITE_CONFIG_MALLOC, &m);
 }
 
-<<<<<<< HEAD
 static int comdb2_authorizer_for_sqlite(
   void *pArg,        /* IN: NOT USED */
   int code,          /* IN: NOT USED */
@@ -814,7 +813,8 @@
   }else{
     sqlite3_set_authorizer(db, NULL, NULL);
   }
-=======
+}
+
 int sqlite3_is_success(int rc){
   return (rc==SQLITE_OK) || (rc==SQLITE_ROW) || (rc==SQLITE_DONE);
 }
@@ -873,7 +873,6 @@
     return 1;
   }
   return 0;
->>>>>>> 19b3a2e5
 }
 
 static pthread_mutex_t open_serial_lock = PTHREAD_MUTEX_INITIALIZER;
@@ -3104,17 +3103,13 @@
     /* if we did not get a cached stmt, need to prepare it in sql engine */
     while (rec->stmt == NULL) {
         clnt->no_transaction = 1;
-<<<<<<< HEAD
         rec->authState.denyDdl = denyDdl;
         rec->authState.numDdls = 0;
         rec->prepFlags = flags;
         comdb2_setup_authorizer_for_sqlite(thd->sqldb, &rec->authState, 1);
-        rc = sqlite3_prepare_v2(thd->sqldb, rec->sql, -1, &rec->stmt, &tail);
-        comdb2_setup_authorizer_for_sqlite(thd->sqldb, NULL, 0);
-=======
         clnt->prep_rc = rc = sqlite3_prepare_v3(thd->sqldb, rec->sql, -1,
                                                 sqlPrepFlags, &rec->stmt, &tail);
->>>>>>> 19b3a2e5
+        comdb2_setup_authorizer_for_sqlite(thd->sqldb, NULL, 0);
         clnt->no_transaction = 0;
         if (rc == SQLITE_OK) {
             rc = sqlite3LockStmtTables(rec->stmt);
