/*
   Copyright 2015 Bloomberg Finance L.P.

   Licensed under the Apache License, Version 2.0 (the "License");
   you may not use this file except in compliance with the License.
   You may obtain a copy of the License at

       http://www.apache.org/licenses/LICENSE-2.0

   Unless required by applicable law or agreed to in writing, software
   distributed under the License is distributed on an "AS IS" BASIS,
   WITHOUT WARRANTIES OR CONDITIONS OF ANY KIND, either express or implied.
   See the License for the specific language governing permissions and
   limitations under the License.
 */

/* code needed to support various comdb2 interfaces to the sql engine */

#include <pthread.h>
#include <stdlib.h>
#include <stdio.h>
#include <strings.h>
#include <poll.h>

#include <errno.h>
#include <string.h>
#include <stddef.h>
#include <pthread.h>
#include <sys/types.h>
#include <util.h>
#include <netinet/in.h>
#include <inttypes.h>
#include <fcntl.h>
#include <limits.h>
#include <time.h>
#include <sys/socket.h>
#include <arpa/inet.h>
#include <netinet/in.h>
#include <unistd.h>

#include <epochlib.h>

#include <plhash.h>
#include <segstr.h>
#include <lockmacro.h>

#include <list.h>

#include <sbuf2.h>
#include <bdb_api.h>

#include "pb_alloc.h"
#include "comdb2.h"
#include "types.h"
#include "tag.h"
#include "thdpool.h"
#include "ssl_bend.h"

#include <dynschematypes.h>
#include <dynschemaload.h>
#include <cdb2api.h>

#include <sys/time.h>
#include <plbitlib.h>
#include <strbuf.h>

#include <sqlite3.h>
#include <sqliteInt.h>
#include <vdbeInt.h>

#include "sql.h"
#include "sqlinterfaces.h"

#include "locks.h"
#include "sqloffload.h"
#include "osqlcomm.h"
#include "osqlcheckboard.h"
#include "osqlsqlthr.h"
#include "osqlshadtbl.h"

#include <sqlresponse.pb-c.h>

#include <alloca.h>
#include <fsnap.h>

#include "flibc.h"

#include "sp.h"
#include "lrucache.h"

#include <ctrace.h>
#include <bb_oscompat.h>
#include <netdb.h>

#include "fdb_bend_sql.h"
#include "fdb_access.h"
#include "sqllog.h"
#include <stdbool.h>
#include <quantize.h>
#include <intern_strings.h>

#include "debug_switches.h"

#include "views.h"
#include "mem.h"
#include "comdb2_atomic.h"
#include "logmsg.h"

/* delete this after comdb2_api.h changes makes it through */
#define SQLHERR_MASTER_QUEUE_FULL -108
#define SQLHERR_MASTER_TIMEOUT -109
#define SQLHERR_APPSOCK_LIMIT -110
#define SQLHERR_WRONG_DB -111

extern unsigned long long gbl_sql_deadlock_failures;
extern unsigned int gbl_new_row_data;
extern int gbl_use_appsock_as_sqlthread;
extern int g_osql_max_trans;
extern int gbl_fdb_track;
extern int gbl_return_long_column_names;
extern int gbl_stable_rootpages_test;

/* Once and for all:

   struct sqlthdstate:
      This is created per thread executing SQL.  Has per-thread resources
      like an SQLite handle, logger, etc.

   struct sqlclntstate:
      Per connection.  If a connection is handed off to another handle on the
      client side (via sockpool), client request a reset of this structure.

   struct sql_thread:
      Linked from sqlthdstate.  Has per query stats like accumulated cost, etc
      as well as the connection lock (which is really a per-session resource
      that should be in sqlclntstate).  Also has to Btree* which probably
      also belongs in sqlthdstate, or sqlclntstate, or lord only knows where
   else.

   struct Btree:
      This is per instance of sqlite, which may be shared when idle among
   multiple
      connections.
*/

/* An alternate interface. */
extern int gbl_notimeouts;
extern int gbl_dump_sql_dispatched; /* dump all sql strings dispatched */
int gbl_dump_fsql_response = 0;
extern int gbl_time_osql; /* dump timestamps for osql steps */
extern int gbl_time_fdb;  /* dump timestamps for remote sql */
extern int gbl_print_syntax_err;
extern int gbl_max_sqlcache;
extern int gbl_track_sqlengine_states;
extern int gbl_disable_sql_dlmalloc;

extern int active_appsock_conns;
int gbl_check_access_controls;

/* Count this- we'd eventually like to remove extended tm support. */
extern int gbl_extended_tm_from_sql;

struct thdpool *gbl_sqlengine_thdpool = NULL;

static void sql_reset_sqlthread(sqlite3 *db, struct sql_thread *thd);
int blockproc2sql_error(int rc, const char *func, int line);
static int test_no_btcursors(struct sqlthdstate *thd);
static void sql_thread_describe(void *obj, FILE *out);
static int watcher_warning_function(void *arg, int timeout, int gap);
static char *get_query_cost_as_string(struct sql_thread *thd,
                                      struct sqlclntstate *clnt);

static void handle_sql_intrans_unrecoverable_error(struct sqlclntstate *clnt);

void comdb2_set_sqlite_vdbe_tzname(Vdbe *p);
void comdb2_set_sqlite_vdbe_dtprec(Vdbe *p);
static int execute_sql_query_offload(struct sqlthdstate *,
                                     struct sqlclntstate *);
static int _push_row_new(struct sqlclntstate *clnt, int type,
                         CDB2SQLRESPONSE *sql_response,
                         CDB2SQLRESPONSE__Column **columns, int ncols,
                         void *(*alloc)(size_t size), int flush);
struct sql_state;
static int send_ret_column_info(struct sqlthdstate *thd,
                                struct sqlclntstate *clnt,
                                struct sql_state *rec, int ncols,
                                CDB2SQLRESPONSE__Column **columns);
static int send_row(struct sqlthdstate *thd, struct sqlclntstate *clnt,
                    int new_row_data_type, int ncols, int row_id, int rc,
                    CDB2SQLRESPONSE__Column **columns);
void send_prepare_error(struct sqlclntstate *clnt, const char *errstr,
                        int clnt_retry);
static int send_err_but_msg(struct sqlclntstate *clnt, const char *errstr,
                            int irc);
static int flush_row(struct sqlclntstate *clnt);
static int send_dummy(struct sqlclntstate *clnt);
static void send_last_row(struct sqlthdstate *thd, struct sqlclntstate *clnt,
                          const char *func, int line);

uint8_t *fsqlreq_put(const struct fsqlreq *p_fsqlreq, uint8_t *p_buf,
                     const uint8_t *p_buf_end)
{
    if (p_buf_end < p_buf || FSQLREQ_LEN > (p_buf_end - p_buf))
        return NULL;

    p_buf = buf_put(&(p_fsqlreq->request), sizeof(p_fsqlreq->request), p_buf,
                    p_buf_end);
    p_buf = buf_put(&(p_fsqlreq->flags), sizeof(p_fsqlreq->flags), p_buf,
                    p_buf_end);
    p_buf =
        buf_put(&(p_fsqlreq->parm), sizeof(p_fsqlreq->parm), p_buf, p_buf_end);
    p_buf = buf_put(&(p_fsqlreq->followlen), sizeof(p_fsqlreq->followlen),
                    p_buf, p_buf_end);

    return p_buf;
}

const uint8_t *fsqlreq_get(struct fsqlreq *p_fsqlreq, const uint8_t *p_buf,
                           const uint8_t *p_buf_end)
{
    if (p_buf_end < p_buf || FSQLREQ_LEN > (p_buf_end - p_buf))
        return NULL;

    p_buf = buf_get(&(p_fsqlreq->request), sizeof(p_fsqlreq->request), p_buf,
                    p_buf_end);
    p_buf = buf_get(&(p_fsqlreq->flags), sizeof(p_fsqlreq->flags), p_buf,
                    p_buf_end);
    p_buf =
        buf_get(&(p_fsqlreq->parm), sizeof(p_fsqlreq->parm), p_buf, p_buf_end);
    p_buf = buf_get(&(p_fsqlreq->followlen), sizeof(p_fsqlreq->followlen),
                    p_buf, p_buf_end);

    return p_buf;
}

static uint8_t *conninfo_put(const struct conninfo *p_conninfo, uint8_t *p_buf,
                             const uint8_t *p_buf_end)
{
    if (p_buf_end < p_buf || CONNINFO_LEN > (p_buf_end - p_buf))
        return NULL;

    p_buf = buf_put(&(p_conninfo->pindex), sizeof(p_conninfo->pindex), p_buf,
                    p_buf_end);
    p_buf = buf_put(&(p_conninfo->node), sizeof(p_conninfo->node), p_buf,
                    p_buf_end);
    p_buf =
        buf_put(&(p_conninfo->pid), sizeof(p_conninfo->pid), p_buf, p_buf_end);
    p_buf = buf_no_net_put(&(p_conninfo->pename), sizeof(p_conninfo->pename),
                           p_buf, p_buf_end);

    return p_buf;
}

static const uint8_t *conninfo_get(struct conninfo *p_conninfo,
                                   const uint8_t *p_buf,
                                   const uint8_t *p_buf_end)
{
    if (p_buf_end < p_buf || CONNINFO_LEN > (p_buf_end - p_buf))
        return NULL;

    p_buf = buf_get(&(p_conninfo->pindex), sizeof(p_conninfo->pindex), p_buf,
                    p_buf_end);
    p_buf = buf_get(&(p_conninfo->node), sizeof(p_conninfo->node), p_buf,
                    p_buf_end);
    p_buf =
        buf_get(&(p_conninfo->pid), sizeof(p_conninfo->pid), p_buf, p_buf_end);
    p_buf = buf_no_net_get(&(p_conninfo->pename), sizeof(p_conninfo->pename),
                           p_buf, p_buf_end);

    return p_buf;
}

uint8_t *fsqlresp_put(const struct fsqlresp *p_fsqlresp, uint8_t *p_buf,
                      const uint8_t *p_buf_end)
{
    if (p_buf_end < p_buf || FSQLRESP_LEN > (p_buf_end - p_buf))
        return NULL;

    p_buf = buf_put(&(p_fsqlresp->response), sizeof(p_fsqlresp->response),
                    p_buf, p_buf_end);
    p_buf = buf_put(&(p_fsqlresp->flags), sizeof(p_fsqlresp->flags), p_buf,
                    p_buf_end);
    p_buf = buf_put(&(p_fsqlresp->rcode), sizeof(p_fsqlresp->rcode), p_buf,
                    p_buf_end);
    p_buf = buf_put(&(p_fsqlresp->parm), sizeof(p_fsqlresp->parm), p_buf,
                    p_buf_end);
    p_buf = buf_put(&(p_fsqlresp->followlen), sizeof(p_fsqlresp->followlen),
                    p_buf, p_buf_end);

    return p_buf;
}

const uint8_t *fsqlresp_get(struct fsqlresp *p_fsqlresp, const uint8_t *p_buf,
                            const uint8_t *p_buf_end)
{
    if (p_buf_end < p_buf || FSQLRESP_LEN > (p_buf_end - p_buf))
        return NULL;

    p_buf = buf_get(&(p_fsqlresp->response), sizeof(p_fsqlresp->response),
                    p_buf, p_buf_end);
    p_buf = buf_get(&(p_fsqlresp->flags), sizeof(p_fsqlresp->flags), p_buf,
                    p_buf_end);
    p_buf = buf_get(&(p_fsqlresp->rcode), sizeof(p_fsqlresp->rcode), p_buf,
                    p_buf_end);
    p_buf = buf_get(&(p_fsqlresp->parm), sizeof(p_fsqlresp->parm), p_buf,
                    p_buf_end);
    p_buf = buf_get(&(p_fsqlresp->followlen), sizeof(p_fsqlresp->followlen),
                    p_buf, p_buf_end);

    return p_buf;
}

static uint8_t *column_info_put(const struct column_info *p_column_info,
                                uint8_t *p_buf, const uint8_t *p_buf_end)
{
    if (p_buf_end < p_buf || COLUMN_INFO_LEN > (p_buf_end - p_buf))
        return NULL;

    p_buf = buf_put(&(p_column_info->type), sizeof(p_column_info->type), p_buf,
                    p_buf_end);
    p_buf =
        buf_no_net_put(&(p_column_info->column_name),
                       sizeof(p_column_info->column_name), p_buf, p_buf_end);

    return p_buf;
}

static const uint8_t *column_info_get(struct column_info *p_column_info,
                                      const uint8_t *p_buf,
                                      const uint8_t *p_buf_end)
{
    if (p_buf_end < p_buf || COLUMN_INFO_LEN > (p_buf_end - p_buf))
        return NULL;

    p_buf = buf_get(&(p_column_info->type), sizeof(p_column_info->type), p_buf,
                    p_buf_end);
    p_buf =
        buf_no_net_get(&(p_column_info->column_name),
                       sizeof(p_column_info->column_name), p_buf, p_buf_end);

    return p_buf;
}

static uint8_t *sqlfield_put(const struct sqlfield *p_sqlfield, uint8_t *p_buf,
                             const uint8_t *p_buf_end)
{
    if (p_buf_end < p_buf || SQLFIELD_LEN > (p_buf_end - p_buf))
        return NULL;

    p_buf = buf_put(&(p_sqlfield->offset), sizeof(p_sqlfield->offset), p_buf,
                    p_buf_end);
    p_buf =
        buf_put(&(p_sqlfield->len), sizeof(p_sqlfield->len), p_buf, p_buf_end);

    return p_buf;
}

static const uint8_t *sqlfield_get(struct sqlfield *p_sqlfield,
                                   const uint8_t *p_buf,
                                   const uint8_t *p_buf_end)
{
    if (p_buf_end < p_buf || SQLFIELD_LEN > (p_buf_end - p_buf))
        return NULL;

    p_buf = buf_get(&(p_sqlfield->offset), sizeof(p_sqlfield->offset), p_buf,
                    p_buf_end);
    p_buf =
        buf_get(&(p_sqlfield->len), sizeof(p_sqlfield->len), p_buf, p_buf_end);

    return p_buf;
}

static inline void comdb2_set_sqlite_vdbe_tzname_int(Vdbe *p,
                                                     struct sqlclntstate *clnt)
{
    memcpy(p->tzname, clnt->tzname, TZNAME_MAX);
}

static inline void comdb2_set_sqlite_vdbe_dtprec_int(Vdbe *p,
                                                     struct sqlclntstate *clnt)
{
    p->dtprec = clnt->dtprec;
}

static inline int disable_server_sql_timeouts(void)
{
    extern int gbl_sql_release_locks_on_slow_reader;
    extern int gbl_sql_no_timeouts_on_release_locks;

    return (gbl_sql_release_locks_on_slow_reader &&
            gbl_sql_no_timeouts_on_release_locks);
}

static int send_heartbeat(struct sqlclntstate *clnt);

static void send_fsql_error(struct sqlclntstate *clnt, int rc, char *errstr)
{
    struct fsqlresp resp = {0};
    resp.response = FSQL_ERROR;
    resp.rcode = rc;
    fsql_write_response(clnt, &resp, (void *)errstr, strlen(errstr) + 1, 1,
                        __func__, __LINE__);
}

static int handle_failed_dispatch(struct sqlclntstate *clnt, char *errstr)
{
    struct fsqlresp resp;

    bzero(&resp, sizeof(resp));
    resp.response = FSQL_ERROR;
    resp.rcode = CDB2ERR_REJECTED;

    pthread_mutex_lock(&clnt->wait_mutex);
    fsql_write_response(clnt, &resp, (void *)errstr, strlen(errstr) + 1, 1,
                        __func__, __LINE__);
    pthread_mutex_unlock(&clnt->wait_mutex);

    return 0;
}

static int handle_fastsql_requests_io_read(struct sqlthdstate *thd,
                                           struct sqlclntstate *clnt,
                                           size_t bytes)
{
    int rc;
    int pre_enabled = 0;

    if (thd->maxbuflen < bytes) {
        char *p;
        if (bytes <= gbl_blob_sz_thresh_bytes) {
            /* it is a small buffer. simply realloc. */
            p = realloc(thd->buf, bytes);
        } else if (thd->maxbuflen > gbl_blob_sz_thresh_bytes) {
            /* maxbuflen > threshold, meaning the buffer is already in blobmem.
               timedrealloc so we can wake up to send the client heartbeats. */
            while (1) {
                p = comdb2_timedrealloc(blobmem, thd->buf, bytes, 1000);

                if (p != NULL || errno != ETIMEDOUT)
                    break;

                pthread_mutex_lock(&clnt->wait_mutex);
                if (clnt->heartbeat == 0)
                    clnt->heartbeat = 1;
                if (clnt->ready_for_heartbeats == 0) {
                    pre_enabled = 1;
                    clnt->ready_for_heartbeats = 1;
                }
                send_heartbeat(clnt);
                fdb_heartbeats(clnt);
                pthread_mutex_unlock(&clnt->wait_mutex);
            }

            if (pre_enabled) {
                pthread_mutex_lock(&clnt->wait_mutex);
                clnt->ready_for_heartbeats = 0;
                pthread_mutex_unlock(&clnt->wait_mutex);
            }
        } else {
            /* it was a small buffer. now it grows large enough.
               relocate it (malloc + memset and free the original chunk)
               to blobmem */
            while (1) {
                p = comdb2_timedmalloc(blobmem, bytes, 1000);

                if (p != NULL || errno != ETIMEDOUT)
                    break;

                pthread_mutex_lock(&clnt->wait_mutex);
                if (clnt->heartbeat == 0)
                    clnt->heartbeat = 1;
                if (clnt->ready_for_heartbeats == 0) {
                    pre_enabled = 1;
                    clnt->ready_for_heartbeats = 1;
                }
                send_heartbeat(clnt);
                fdb_heartbeats(clnt);
                pthread_mutex_unlock(&clnt->wait_mutex);
            }

            if (pre_enabled) {
                pthread_mutex_lock(&clnt->wait_mutex);
                clnt->ready_for_heartbeats = 0;
                pthread_mutex_unlock(&clnt->wait_mutex);
            }

            if (p != NULL) {
                memcpy(p, thd->buf, thd->maxbuflen);
                free(thd->buf);
            }
        }

        if (!p) {
            logmsg(LOGMSG_ERROR, "%s: out of memory realloc %zu\n", __func__,
                   bytes);
            return -1;
        }

        thd->maxbuflen = bytes;
        thd->buf = p;
    }
    if (bytes) {
        int reset_timeouts = 0;
        int tmwrite = 0, tmread = 0;
        int was_timeout = 0;

    back_to_waiting:

        /* if we are in a distributed transaction, we need heartbeats */
        if (reset_timeouts || clnt->dbtran.dtran) {
            if (!reset_timeouts) {
                /* only reset that first time */
                sbuf2gettimeout(clnt->sb, &tmread, &tmwrite);

                sbuf2settimeout(clnt->sb, 5000,
                                5000); /* TODO: make this settable */
            }

            rc = sbuf2fread_timeout(thd->buf, bytes, 1, clnt->sb, &was_timeout);
        } else {
            rc = sbuf2fread_timeout(thd->buf, bytes, 1, clnt->sb, &was_timeout);
            if (rc != 1) {
                if (was_timeout) {
                    handle_failed_dispatch(clnt, "Socket read timeout.");
                }
            }
            was_timeout = 0; /* we don't care now */
        }

        if (rc != 1 && was_timeout) {
            fdb_heartbeats(clnt);
            goto back_to_waiting;
        }

        if (reset_timeouts) {
            sbuf2settimeout(clnt->sb, tmread, tmwrite);
        }

        if (rc != 1) {
            return -1;
        }
    }

    return 0;
}

static char *fsql_reqcode_str(int req)
{
    switch (req) {
    case FSQL_EXECUTE_INLINE_PARAMS:
        return "FSQL_EXECUTE_INLINE_PARAMS";
    case FSQL_EXECUTE_STOP:
        return "FSQL_EXECUTE_STOP";
    case FSQL_SET_ISOLATION_LEVEL:
        return "FSQL_SET_ISOLATION_LEVEL";
    case FSQL_SET_TIMEOUT:
        return "FSQL_SET_TIMEOUT";
    case FSQL_SET_INFO:
        return "FSQL_SET_INFO";
    case FSQL_EXECUTE_INLINE_PARAMS_TZ:
        return "FSQL_EXECUTE_INLINE_PARAMS_TZ";
    case FSQL_SET_HEARTBEAT:
        return "FSQL_SET_HEARTBEAT";
    case FSQL_PRAGMA:
        return "FSQL_PRAGMA";
    case FSQL_RESET:
        return "FSQL_RESET";
    case FSQL_EXECUTE_REPLACEABLE_PARAMS:
        return "FSQL_EXECUTE_REPLACEABLE_PARAMS";
    case FSQL_SET_SQL_DEBUG:
        return "FSQL_SET_SQL_DEBUG";
    case FSQL_GRAB_DBGLOG:
        return "FSQL_GRAB_DBGLOG";
    case FSQL_SET_USER:
        return "FSQL_SET_USER";
    case FSQL_SET_PASSWORD:
        return "FSQL_SET_PASSWORD";
    case FSQL_SET_ENDIAN:
        return "FSQL_SET_ENDIAN";
    case FSQL_EXECUTE_REPLACEABLE_PARAMS_TZ:
        return "FSQL_EXECUTE_REPLACEABLE_PARAMS_TZ";
    case FSQL_SET_DATETIME_PRECISION:
        return "FSQL_SET_DATETIME_PRECISION";
    default:
        return "???";
    };
}

static char *fsql_respcode_str(int rsp)
{
    switch (rsp) {
    case FSQL_COLUMN_DATA:
        return "FSQL_COLUMN_DATA";
    case FSQL_ROW_DATA:
        return "FSQL_ROW_DATA";
    case FSQL_NO_MORE_DATA:
        return "FSQL_NO_MORE_DATA";
    case FSQL_ERROR:
        return "FSQL_ERROR";
    case FSQL_QUERY_STATS:
        return "FSQL_QUERY_STATS";
    case FSQL_HEARTBEAT:
        return "FSQL_HEARTBEAT";
    case FSQL_SOSQL_TRAN_RESPONSE:
        return "FSQL_SOSQL_TRAN_RESPONSE";
    case FSQL_DONE:
        return "FSQL_DONE";
    default: {
        return "???";
    }
    }
}

char *tranlevel_tostr(int lvl)
{
    switch (lvl) {
    case TRANLEVEL_SOSQL:
        return "TRANLEVEL_SOSQL";
    case TRANLEVEL_RECOM:
        return "TRANLEVEL_RECOM";
    case TRANLEVEL_SERIAL:
        return "TRANLEVEL_SERIAL";
    default:
        return "???";
    };
}

static inline int verify_sqlresponse_error_code(int error_code, const char *func, int line)
{
    switch(error_code) {
        case CDB2__ERROR_CODE__OK:
        case CDB2__ERROR_CODE__DUP_OLD:
        case CDB2__ERROR_CODE__CONNECT_ERROR:
        case CDB2__ERROR_CODE__NOTCONNECTED:
        case CDB2__ERROR_CODE__PREPARE_ERROR:
        case CDB2__ERROR_CODE__PREPARE_ERROR_OLD:
        case CDB2__ERROR_CODE__IO_ERROR:
        case CDB2__ERROR_CODE__INTERNAL:
        case CDB2__ERROR_CODE__NOSTATEMENT:
        case CDB2__ERROR_CODE__BADCOLUMN:
        case CDB2__ERROR_CODE__BADSTATE:
        case CDB2__ERROR_CODE__ASYNCERR:
        case CDB2__ERROR_CODE__OK_ASYNC:
        case CDB2__ERROR_CODE__INVALID_ID:
        case CDB2__ERROR_CODE__RECORD_OUT_OF_RANGE:
        case CDB2__ERROR_CODE__REJECTED:
        case CDB2__ERROR_CODE__STOPPED:
        case CDB2__ERROR_CODE__BADREQ:
        case CDB2__ERROR_CODE__DBCREATE_FAILED:
        case CDB2__ERROR_CODE__THREADPOOL_INTERNAL:
        case CDB2__ERROR_CODE__READONLY:
        case CDB2__ERROR_CODE__NOMASTER:
        case CDB2__ERROR_CODE__UNTAGGED_DATABASE:
        case CDB2__ERROR_CODE__CONSTRAINTS:
        case CDB2__ERROR_CODE__DEADLOCK:
        case CDB2__ERROR_CODE__TRAN_IO_ERROR:
        case CDB2__ERROR_CODE__ACCESS:
        case CDB2__ERROR_CODE__TRAN_MODE_UNSUPPORTED:
        case CDB2__ERROR_CODE__MASTER_TIMEOUT:
        case CDB2__ERROR_CODE__WRONG_DB:
        case CDB2__ERROR_CODE__VERIFY_ERROR:
        case CDB2__ERROR_CODE__FKEY_VIOLATION:
        case CDB2__ERROR_CODE__NULL_CONSTRAINT:
        case CDB2__ERROR_CODE__CONV_FAIL:
        case CDB2__ERROR_CODE__NONKLESS:
        case CDB2__ERROR_CODE__MALLOC:
        case CDB2__ERROR_CODE__NOTSUPPORTED:
        case CDB2__ERROR_CODE__DUPLICATE:
        case CDB2__ERROR_CODE__TZNAME_FAIL:
        case CDB2__ERROR_CODE__CHANGENODE:
        case CDB2__ERROR_CODE__UNKNOWN:
            break;

        default:
            logmsg(LOGMSG_ERROR, "%s line %d returning non-standard "
                    "sqlresponse.error_code %d\n", func, line, 
                    error_code);
            break;
    }
    return error_code;
}

extern int gbl_catch_response_on_retry;
int fsql_write_response(struct sqlclntstate *clnt, struct fsqlresp *resp,
                        void *dta, int len, int flush, const char *func,
                        uint32_t line)
{
    int rc;
    SBUF2 *sb;

    sb = clnt->sb;

    if (gbl_dump_fsql_response && resp)
        logmsg(LOGMSG_USER, "Sending response=%d dta length %d to node %s for sql "
                        "%s newsql-flag %d\n",
                resp->response, len, clnt->origin, clnt->sql, clnt->is_newsql);

    if (gbl_catch_response_on_retry && clnt->osql.replay == OSQL_RETRY_DO &&
        resp && resp->response != FSQL_HEARTBEAT) {
        logmsg(LOGMSG_ERROR, "Error: writing a response on a retry\n");
        if (resp) {
            logmsg(LOGMSG_ERROR, "<- %s (%d) rcode %d\n",
                    fsql_respcode_str(resp->response), resp->response,
                    resp->rcode);
        }
        if (flush)
            logmsg(LOGMSG_USER, "<- flush\n");
        cheap_stack_trace();
    }
    rc = pthread_mutex_lock(&clnt->write_lock);

    if (rc != 0) {
        logmsg(LOGMSG_FATAL, "couldnt get clnt->write_lock\n");
        exit(1);
    }

    if (resp) {
        if (clnt->is_newsql) {
            CDB2SQLRESPONSE sql_response = CDB2__SQLRESPONSE__INIT;
            if (gbl_dump_fsql_response) {
                logmsg(LOGMSG_USER, "td=%u %s line %d sending newsql response "
                                "sent_column_data=%d\n",
                        (uint32_t)pthread_self(), __func__, __LINE__,
                        clnt->osql.sent_column_data);
            }
            if (clnt->osql.sent_column_data) {
                sql_response.response_type = RESPONSE_TYPE__COLUMN_VALUES;
            } else {
                sql_response.response_type = RESPONSE_TYPE__COLUMN_NAMES;
            }

            sql_response.n_value = 0;
            sql_response.value = NULL;
            sql_response.error_code = verify_sqlresponse_error_code(resp->rcode, __func__, __LINE__);
            if (resp->rcode) {
                sql_response.error_string = (char *)dta;
            } else {
                sql_response.error_string = NULL;
            }
            sql_response.effects = NULL;
            int len = cdb2__sqlresponse__get_packed_size(&sql_response);
            void *buf = malloc(len + 1);
            struct newsqlheader hdr;
            hdr.type = ntohl(RESPONSE_HEADER__SQL_RESPONSE);
            hdr.compression = 0;
            hdr.dummy = 0;
            hdr.length = ntohl(len);
            rc = sbuf2write((char *)&hdr, sizeof(hdr), sb);

            if (rc != sizeof(hdr)) {

                if (gbl_dump_fsql_response) {
                    logmsg(LOGMSG_USER, 
                           "td %u response for %s error writing header, rc=%d\n",
                           (uint32_t)pthread_self(), clnt->sql, rc);
                }

                rc = pthread_mutex_unlock(&clnt->write_lock);
                if (rc != 0) {
                    logmsg(LOGMSG_FATAL, "couldnt put clnt->write_lock\n");
                    exit(1);
                }
                free(buf);
                return -1;
            }

            if (sql_response.error_code == 1) {
                logmsg(LOGMSG_ERROR, "%s line %d returning DUP from %s line %d\n",
                        __func__, __LINE__, func, line);
            }

            if (gbl_dump_fsql_response) {
                logmsg(LOGMSG_USER, 
                        "td %u Response for %s: response_type=%d error_code=%d "
                        "error_string=%s\n",
                        (uint32_t)pthread_self(), clnt->sql,
                        sql_response.response_type, sql_response.error_code,
                        sql_response.error_string ? sql_response.error_string
                                                  : "(NULL)");
            }

            if (gbl_dump_fsql_response) {
                logmsg(LOGMSG_USER, "td %u %s line %d Sql %s sending response "
                                "resp->response=%d\n",
                        (uint32_t)pthread_self(), __func__, __LINE__, clnt->sql,
                        resp->response);
            }
            cdb2__sqlresponse__pack(&sql_response, buf);

            rc = sbuf2write(buf, len, sb);
            free(buf);
            buf = NULL;

            if (rc != len) {
                if (gbl_dump_fsql_response) {
                    logmsg(LOGMSG_USER, "td %u %s line %d Sql %s: error writing, "
                                    "rc=%d len=%d\n",
                            (uint32_t)pthread_self(), __func__, __LINE__,
                            clnt->sql, rc, len);
                }
                rc = pthread_mutex_unlock(&clnt->write_lock);
                if (rc != 0) {
                    logmsg(LOGMSG_FATAL, "couldnt put clnt->write_lock\n");
                    exit(1);
                }
                return -1;
            }

            sbuf2flush(sb);
            rc = pthread_mutex_unlock(&clnt->write_lock);
            if (rc != 0) {
                logmsg(LOGMSG_FATAL, "couldnt get clnt->write_lock\n");
                exit(1);
            }
            return 0;

        } else {

            if (flush &&
                active_appsock_conns >=
                    bdb_attr_get(thedb->bdb_attr, BDB_ATTR_MAXSOCKCACHED))
                resp->flags |= FRESP_FLAG_CLOSE;

            uint8_t buf_resp[FSQLRESP_LEN];

            resp->followlen = len;

            /* pack the response */
            if (!fsqlresp_put(resp, buf_resp, buf_resp + sizeof(buf_resp))) {
                rc = pthread_mutex_unlock(&clnt->write_lock);
                if (rc != 0) {
                    logmsg(LOGMSG_FATAL, "couldnt put clnt->write_lock\n");
                    exit(1);
                }

                return -1;
            }

            rc = sbuf2write((char *)buf_resp, sizeof(buf_resp), sb);
            if (rc != sizeof(buf_resp)) {
                rc = pthread_mutex_unlock(&clnt->write_lock);
                if (rc != 0) {
                    logmsg(LOGMSG_FATAL, "couldnt get clnt->write_lock\n");
                    exit(1);
                }

                return -1;
            }
        }
    }

    if (dta) {
        rc = sbuf2write(dta, len, sb);
        if (rc != len) {
            rc = pthread_mutex_unlock(&clnt->write_lock);
            if (rc != 0) {
                logmsg(LOGMSG_FATAL, "couldnt get clnt->write_lock\n");
                exit(1);
            }

            return -1;
        }
    }

    if (flush) {
        sbuf2flush(sb);
    }

    rc = pthread_mutex_unlock(&clnt->write_lock);
    if (rc != 0) {
        logmsg(LOGMSG_FATAL, "couldnt get clnt->write_lock\n");
        exit(1);
    }

    return 0;
}

int newsql_write_response(struct sqlclntstate *clnt, int type,
                          CDB2SQLRESPONSE *sql_response, int flush,
                          void *(*alloc)(size_t size), const char *func,
                          int line)
{
    struct newsqlheader hdr;
    int rc;
    SBUF2 *sb;
    int len;
    void *dta;

    sb = clnt->sb;

    if (gbl_dump_fsql_response) {
        char cnonce[256] = {0};
        int file = -1, offset = -1, response_type = -1;
        if (sql_response && sql_response->snapshot_info) {
            file = sql_response->snapshot_info->file;
            offset = sql_response->snapshot_info->offset;
            response_type = sql_response->response_type;
        }
        if (clnt->sql_query) {
            snprintf(cnonce, 256, "%s", clnt->sql_query->cnonce.data);
        }
        logmsg(LOGMSG_USER, 
                "td=%u %s line %d cnonce='%s' Sending response=%d sqlresponse_type=%d "
                "lsn[%d][%d] dta length %d to %s for sql %s from %s line %d\n",
                (uint32_t)pthread_self(), __func__, __LINE__, cnonce, type, file,
                offset, response_type, len, clnt->origin, clnt->sql, func,
                line);
    }

    if (clnt->in_client_trans && clnt->sql_query &&
        clnt->sql_query->skip_rows == -1 && (clnt->isselect != 0)) {
        // Client doesn't expect any response at this point.
        logmsg(LOGMSG_DEBUG, "sending nothing back to client \n");
        return 0;
    }

    /* payload */
    if (sql_response) {
        len = cdb2__sqlresponse__get_packed_size(sql_response);
        dta = (*alloc)(len + 1);
        cdb2__sqlresponse__pack(sql_response, dta);
    } else {
        len = 0;
        dta = NULL;
    }

    /* header */
    hdr.type = ntohl(type);
    hdr.compression = 0;
    hdr.dummy = 0;
    hdr.length = ntohl(len);

    rc = pthread_mutex_lock(&clnt->write_lock);

    if (rc != 0) {
        logmsg(LOGMSG_FATAL, "couldnt get clnt->write_lock\n");
        exit(1);
    }

    rc = sbuf2write((char *)&hdr, sizeof(struct newsqlheader), sb);
    if (rc != sizeof(struct newsqlheader)) {
        rc = pthread_mutex_unlock(&clnt->write_lock);
        if (rc != 0) {
            logmsg(LOGMSG_FATAL, "couldnt put clnt->write_lock\n");
            exit(1);
        }
        free(dta);
        return -1;
    }

    if (dta) {
        rc = sbuf2write(dta, len, sb);
        if (rc != len) {

            if (gbl_dump_fsql_response) {
                logmsg(LOGMSG_USER, "sbuf2write error for %s rc=%d\n", clnt->sql,
                        rc);
            }

            rc = pthread_mutex_unlock(&clnt->write_lock);
            if (rc != 0) {
                logmsg(LOGMSG_FATAL, "couldnt get clnt->write_lock\n");
                exit(1);
            }

            free(dta);
            return -1;
        }
    }

    if (flush) {
        sbuf2flush(sb);
    }

    rc = pthread_mutex_unlock(&clnt->write_lock);
    if (rc != 0) {
        logmsg(LOGMSG_FATAL, "couldnt get clnt->write_lock\n");
        exit(1);
    }

    if (dta)
        free(dta);

    return 0;
}

int gbl_debug_high_availability_flag = 0;

void set_high_availability(struct sqlclntstate *clnt, int val)
{
    clnt->high_availability_flag = val;
    if (gbl_debug_high_availability_flag) {
        logmsg(LOGMSG_ERROR, "td %u setting clnt->high_availability to %d\n",
               (uint32_t)pthread_self(), val);
        cheap_stack_trace();
    }
}

int get_high_availability(struct sqlclntstate *clnt)
{
    if (gbl_debug_high_availability_flag) {
        logmsg(LOGMSG_ERROR, "td %u get_high_availability returns %d\n",
               (uint32_t)pthread_self(), clnt->high_availability_flag);
        cheap_stack_trace();
    }
    return clnt->high_availability_flag;
}

int request_durable_lsn_from_master(bdb_state_type *bdb_state, uint32_t *file,
                                    uint32_t *offset, uint32_t *durable_gen);

static int fill_snapinfo(struct sqlclntstate *clnt, int *file, int *offset)
{
    char cnonce[256];
    int rcode = 0;
    if (gbl_extended_sql_debug_trace && clnt->sql_query) {
        snprintf(cnonce, 256, "%s", clnt->sql_query->cnonce.data);
    }
    if (clnt->sql_query && clnt->sql_query->snapshot_info &&
        clnt->sql_query->snapshot_info->file > 0) {
        *file = clnt->sql_query->snapshot_info->file;
        *offset = clnt->sql_query->snapshot_info->offset;

        if (gbl_extended_sql_debug_trace) {
            logmsg(LOGMSG_USER, 
                    "%s line %d cnonce '%s' sql_query->snapinfo is [%d][%d], "
                    "clnt->snapinfo is [%d][%d]: use client snapinfo!\n",
                    __func__, __LINE__, cnonce,
                    clnt->sql_query->snapshot_info->file,
                    clnt->sql_query->snapshot_info->offset, clnt->snapshot_file,
                    clnt->snapshot_offset);
        }
        return 0;
    }

    if (*file == 0 && clnt->sql_query &&
        (clnt->in_client_trans || clnt->is_hasql_retry) &&
        clnt->snapshot_file) {
        if (gbl_extended_sql_debug_trace) {
            logmsg(LOGMSG_USER, 
                    "%s line %d cnonce '%s' sql_query->snapinfo is [%d][%d], "
                    "clnt->snapinfo is [%d][%d]\n",
                    __func__, __LINE__, cnonce,
                    (clnt->sql_query && clnt->sql_query->snapshot_info)
                        ? clnt->sql_query->snapshot_info->file
                        : -1,
                    (clnt->sql_query && clnt->sql_query->snapshot_info)
                        ? clnt->sql_query->snapshot_info->offset
                        : -1,
                    clnt->snapshot_file, clnt->snapshot_offset);
        }

        *file = clnt->snapshot_file;
        *offset = clnt->snapshot_offset;
        logmsg(LOGMSG_USER, 
                "%s line %d setting newsql snapinfo retry info is [%d][%d]\n",
                __func__, __LINE__, *file, *offset);
        return 0;
    }

    if (*file == 0 && clnt->is_newsql && clnt->sql_query &&
        clnt->ctrl_sqlengine == SQLENG_STRT_STATE) {

        if (bdb_attr_get(thedb->bdb_attr, BDB_ATTR_DURABLE_LSNS)) {
            uint32_t durable_file, durable_offset, durable_gen;

            int rc = request_durable_lsn_from_master(
                thedb->bdb_env, &durable_file, &durable_offset, &durable_gen);

            if (rc == 0) {
                *file = durable_file;
                *offset = durable_offset;

                if (gbl_extended_sql_debug_trace) {
                    logmsg(LOGMSG_USER, "%s line %d cnonce='%s' master "
                                        "returned durable-lsn "
                                        "[%d][%d], clnt->is_hasql_retry=%d\n",
                           __func__, __LINE__, cnonce, *file, *offset,
                           clnt->is_hasql_retry);
                }
            } else {
                if (gbl_extended_sql_debug_trace) {
                    logmsg(LOGMSG_USER,
                           "%s line %d cnonce='%s' durable-lsn request "
                           "returns %d "
                           "clnt->snapshot_file=%d clnt->snapshot_offset=%d "
                           "clnt->is_hasql_retry=%d\n",
                           __func__, __LINE__, cnonce, rc, clnt->snapshot_file,
                           clnt->snapshot_offset, clnt->is_hasql_retry);
                }
                rcode = -1;
            }
            return rcode;
        }
    }

    if (*file == 0) {
        bdb_tran_get_start_file_offset(thedb->bdb_env, clnt->dbtran.shadow_tran,
                                       file, offset);
        if (gbl_extended_sql_debug_trace) {
            logmsg(LOGMSG_USER, "%s line %d start_file_offset snapinfo is "
                                "[%d][%d], sqlengine-state is %d\n",
                   __func__, __LINE__, *file, *offset, clnt->ctrl_sqlengine);
        }
    }
    return rcode;
}

#define _has_effects(clnt, sql_response)                                       \
    CDB2EFFECTS effects = CDB2__EFFECTS__INIT;                                 \
                                                                               \
    clnt->effects.num_affected = clnt->effects.num_updated +                   \
                                 clnt->effects.num_deleted +                   \
                                 clnt->effects.num_inserted;                   \
    effects.num_affected = clnt->effects.num_affected;                         \
    effects.num_selected = clnt->effects.num_selected;                         \
    effects.num_updated = clnt->effects.num_updated;                           \
    effects.num_deleted = clnt->effects.num_deleted;                           \
    effects.num_inserted = clnt->effects.num_inserted;                         \
                                                                               \
    sql_response.effects = &effects;

#define _has_features(clnt, sql_response)                                      \
    CDB2ServerFeatures features[10];                                           \
    int n_features = 0;                                                        \
                                                                               \
    if (clnt->skip_feature) {                                                  \
        features[n_features] = CDB2_SERVER_FEATURES__SKIP_ROWS;                \
        n_features++;                                                          \
    }                                                                          \
                                                                               \
    if (n_features) {                                                          \
        sql_response.n_features = n_features;                                  \
        sql_response.features = features;                                      \
    }

#define _has_snapshot(clnt, sql_response)                                      \
    CDB2SQLRESPONSE__Snapshotinfo snapshotinfo =                               \
        CDB2__SQLRESPONSE__SNAPSHOTINFO__INIT;                                 \
                                                                               \
    if (get_high_availability(clnt)) {                                             \
        int file = 0, offset = 0, rc;                                          \
        if (fill_snapinfo(clnt, &file, &offset)) {                             \
            sql_response.error_code =                                          \
            verify_sqlresponse_error_code(CDB2ERR_CHANGENODE, __func__, __LINE__); \
        }                                                                      \
        if (file) {                                                            \
            snapshotinfo.file = file;                                          \
            snapshotinfo.offset = offset;                                      \
            sql_response.snapshot_info = &snapshotinfo;                        \
        }                                                                      \
    }

int newsql_send_last_row(struct sqlclntstate *clnt, int is_begin,
                         const char *func, int line)
{
    CDB2SQLRESPONSE sql_response = CDB2__SQLRESPONSE__INIT;
    int rc;

    _has_effects(clnt, sql_response);
    _has_snapshot(clnt, sql_response);
    _has_features(clnt, sql_response);

    if (gbl_extended_sql_debug_trace) {
        char cnonce[256] = {0};
        snprintf(cnonce, 256, "%s", clnt->sql_query->cnonce.data);
        logmsg(LOGMSG_USER,
<<<<<<< HEAD
               "%u: %s line %d cnonce='%s' [%d][%d] sql='%s' sending last_row, "
=======
               "%lu: %s line %d cnonce='%s' [%d][%d] sending last_row, "
>>>>>>> 88db4afd
               "selected=%u updated=%u deleted=%u inserted=%u\n",
               pthread_self(), func, line, cnonce, clnt->snapshot_file,
               clnt->snapshot_offset, clnt->sql, sql_response.effects->num_selected,
               sql_response.effects->num_updated,
               sql_response.effects->num_deleted,
               sql_response.effects->num_inserted);
    }

    return _push_row_new(clnt, RESPONSE_TYPE__LAST_ROW, &sql_response, NULL, 0,
                         malloc, 1);
}

CDB2SQLRESPONSE__Column **newsql_alloc_row(int ncols)
{
    CDB2SQLRESPONSE__Column **columns;
    int col;

    columns = (CDB2SQLRESPONSE__Column **)calloc(
        ncols, sizeof(CDB2SQLRESPONSE__Column **));
    if (columns) {
        for (int i = 0; i < ncols; i++) {
            columns[i] = malloc(sizeof(CDB2SQLRESPONSE__Column));
            if (!columns[i]) {
                for (i--; i >= 0; i--)
                    free(columns[i]);
                free(columns);
                columns = NULL;
                break;
            }
        }
    }
    return columns;
}

void newsql_dealloc_row(CDB2SQLRESPONSE__Column **columns, int ncols)
{
    for (int i = 0; i < ncols; i++) {
        free(columns[i]);
    }
    free(columns);
}

void newsql_send_strbuf_response(struct sqlclntstate *clnt, const char *str,
                                 int slen)
{
    CDB2SQLRESPONSE sql_response = CDB2__SQLRESPONSE__INIT;
    CDB2SQLRESPONSE__Column **columns = NULL;
    int ncols = 1;

    columns = newsql_alloc_row(ncols);

    for (int i = 0; i < ncols; i++) {
        cdb2__sqlresponse__column__init(columns[i]);
        columns[i]->has_type = 0;
        columns[i]->value.len = slen;
        columns[i]->value.data = (char *)str;
    }

    _push_row_new(clnt, RESPONSE_TYPE__COLUMN_VALUES, &sql_response, columns,
                  ncols, malloc, 0);

    newsql_dealloc_row(columns, ncols);
}

int newsql_send_dummy_resp(struct sqlclntstate *clnt, const char *func,
                           int line)
{
    CDB2SQLRESPONSE sql_response = CDB2__SQLRESPONSE__INIT;

    return _push_row_new(clnt, RESPONSE_TYPE__COLUMN_NAMES, &sql_response, NULL,
                         0, malloc, 1);
}

static int toggle_case_sensitive_like(sqlite3 *db, int enable)
{
    char sql[80];
    int rc;
    char *err;

    snprintf(sql, sizeof(sql), "PRAGMA case_sensitive_like = %d;",
             enable ? 0 : 1);
    rc = sqlite3_exec(db, sql, NULL, NULL, &err);
    if (rc)
        logmsg(LOGMSG_ERROR, "Failed to set case_insensitive_like rc %d err \"%s\"\n", rc,
                err ? err : "");
    if (err)
        sqlite3_free(err);
    return rc;
}

#ifdef DEBUG_SQLITE_MEMORY
#ifdef __GLIBC__
extern int backtrace(void **, int);
extern void backtrace_symbols_fd(void *const *, int, int);
#else
#define backtrace(A, B) 1
#define backtrace_symbols_fd(A, B, C)
#endif

#include <execinfo.h>

#define MAX_DEBUG_FRAMES 50

struct blk {
    int nframes;
    void *frames[MAX_DEBUG_FRAMES];
    int in_init;
    size_t sz;
    void *p;
};

static __thread hash_t *sql_blocks;

static int dump_block(void *obj, void *arg)
{
    struct blk *b = (struct blk *)obj;
    int i;
    int *had_blocks = (int *)arg;

    if (!b->in_init) {
        if (!*had_blocks) {
            logmsg(LOGMSG_USER, "outstanding blocks:\n");
            *had_blocks = 1;
        }
        logmsg(LOGMSG_USER, "%lld %x ", b->sz, b->p);
        for (int i = 0; i < b->nframes; i++)
            logmsg(LOGMSG_USER, "%x ", b->frames[i]);
        logmsg(LOGMSG_USER, "\n");
    }

    return 0;
}

static __thread int in_init = 0;

void sqlite_init_start(void) { in_init = 1; }

void sqlite_init_end(void) { in_init = 0; }

#endif // DEBUG_SQLITE_MEMORY

static __thread comdb2ma sql_mspace = NULL;
int sql_mem_init(void *arg)
{
    if (unlikely(sql_mspace)) {
        return 0;
    }

    /* We used to start with 1MB - this isn't quite necessary
       as comdb2_malloc pre-allocation is much smarter now.
       We also name it "SQLITE" (uppercase) to differentiate it
       from those implicitly created per-thread allocators
       whose names are "sqlite" (lowercase). Those allocators
       are used by other types of threads, e.g., appsock threads. */
    sql_mspace = comdb2ma_create(0, 0, "SQLITE", COMDB2MA_MT_UNSAFE);
    if (sql_mspace == NULL) {
        logmsg(LOGMSG_FATAL, "%s: comdb2a_create failed\n", __func__);
        exit(1);
    }

#ifdef DEBUG_SQLITE_MEMORY
    sql_blocks = hash_init_o(offsetof(struct blk, p), sizeof(void));
#endif

    return 0;
}

void sql_mem_shutdown(void *arg)
{
    if (sql_mspace) {
        comdb2ma_destroy(sql_mspace);
        sql_mspace = NULL;
    }
}

static void *sql_mem_malloc(int size)
{
    if (unlikely(sql_mspace == NULL))
        sql_mem_init(NULL);

    void *out = comdb2_malloc(sql_mspace, size);

#ifdef DEBUG_SQLITE_MEMORY
    struct blk *b = malloc(sizeof(struct blk));
    b->p = out;
    b->sz = size;
    b->nframes = backtrace(b->frames, MAX_DEBUG_FRAMES);
    b->in_init = in_init;
    if (!in_init) {
        fprintf(stderr, "allocated %d bytes in non-init\n", size);
    }
    if (b->nframes <= 0)
        free(b);
    else {
        hash_add(sql_blocks, b);
    }
#endif

    return out;
}

static void sql_mem_free(void *mem)
{
#ifdef DEBUG_SQLITE_MEMORY
    struct blk *b;
    b = hash_find(sql_blocks, &mem);
    if (!b) {
        fprintf(stderr, "no block associated with %p\n", mem);
        abort();
    }
    hash_del(sql_blocks, b);
    free(b);
#endif
    comdb2_free(mem);
}

static void *sql_mem_realloc(void *mem, int size)
{
    if (unlikely(sql_mspace == NULL))
        sql_mem_init(NULL);

    void *out = comdb2_realloc(sql_mspace, mem, size);

#ifdef DEBUG_SQLITE_MEMORY
    struct blk *b;
    b = hash_find(sql_blocks, &mem);
    if (!b) {
        fprintf(stderr, "no block associated with %p\n", mem);
        abort();
    }
    hash_del(sql_blocks, b);
    b->nframes = backtrace(b->frames, MAX_DEBUG_FRAMES);
    b->p = out;
    b->sz = size;
    b->in_init = in_init;
    if (b->nframes <= 0)
        free(b);
    else {
        hash_add(sql_blocks, b);
    }
#endif

    return out;
}

static int sql_mem_size(void *mem) { return comdb2_malloc_usable_size(mem); }

static int sql_mem_roundup(int i) { return i; }

void sql_dlmalloc_init(void)
{
    sqlite3_mem_methods m;
    if (gbl_disable_sql_dlmalloc) {
        return;
    }
    m.xMalloc = sql_mem_malloc;
    m.xFree = sql_mem_free;
    m.xRealloc = sql_mem_realloc;
    m.xSize = sql_mem_size;
    m.xRoundup = sql_mem_roundup;
    m.xInit = sql_mem_init;
    m.xShutdown = sql_mem_shutdown;
    m.pAppData = NULL;
    sqlite3_config(SQLITE_CONFIG_MALLOC, &m);
}

static pthread_mutex_t open_serial_lock = PTHREAD_MUTEX_INITIALIZER;
int sqlite3_open_serial(const char *filename, sqlite3 **ppDb,
                        struct sqlthdstate *thd)
{
    int serial = gbl_serialise_sqlite3_open;
    if (serial)
        pthread_mutex_lock(&open_serial_lock);
    int rc = sqlite3_open(filename, ppDb, thd);
    if (serial)
        pthread_mutex_unlock(&open_serial_lock);
    return rc;
}

/* We'll probably play around with this formula quite a bit. The
   idea is that reads/writes to/from temp tables are cheap, since
   they are in memory, writes to real tables are really expensive
   since they need to replicate, finds are more expensive then
   nexts. The last assertion is less true if we are in index mode
   since a next is effectively a find, but we'll overlook that here
   since we're moving towards cursors these days. Temp table
   reads/writes should also be considered more expensive if the
   temp table spills to disk, etc. */
double query_cost(struct sql_thread *thd)
{
#if 0
    return (double) thd->nwrite * 100 + (double) thd->nfind * 10 + 
        (double) thd->nmove * 1 + (double) thd->ntmpwrite * 0.2 + 
        (double) thd->ntmpread * 0.1;
#endif
    return thd->cost;
}

void sql_dump_hist_statements(void)
{
    struct sql_hist *h;
    struct tm tm;
    char rqid[50];

    pthread_mutex_lock(&gbl_sql_lock);
    LISTC_FOR_EACH(&thedb->sqlhist, h, lnk)
    {
        time_t t;
        if (h->txnid)
            snprintf(rqid, sizeof(rqid), "txn %016llx ",
                     (unsigned long long)h->txnid);
        else
            rqid[0] = 0;

        t = h->when;
        localtime_r((time_t *)&t, &tm);
        if (h->conn.pename[0]) {
            logmsg(LOGMSG_USER, "%02d/%02d/%02d %02d:%02d:%02d %spindex %d task %.8s pid %d "
                   "mach %d time %dms cost %f sql: %s\n",
                   tm.tm_mon + 1, tm.tm_mday, 1900 + tm.tm_year, tm.tm_hour,
                   tm.tm_min, tm.tm_sec, rqid, h->conn.pindex,
                   (char *)h->conn.pename, h->conn.pid, h->conn.node, h->time,
                   h->cost, h->sql);
        } else {
            logmsg(LOGMSG_USER, 
                   "%02d/%02d/%02d %02d:%02d:%02d %stime %dms cost %f sql: %s\n",
                   tm.tm_mon + 1, tm.tm_mday, 1900 + tm.tm_year, tm.tm_hour,
                   tm.tm_min, tm.tm_sec, rqid, h->time, h->cost, h->sql);
        }
    }
    pthread_mutex_unlock(&gbl_sql_lock);
}

/* Save copy of sql statement and performance data.  If any other code
   should run after a sql statement is completed it should end up here. */
static void sql_statement_done(struct sql_thread *thd, struct reqlogger *logger,
                               struct sqlclntstate *clnt, int stmt_rc)
{
    if (thd == NULL || clnt == NULL) {
        return;
    }

    if (clnt->limits.maxcost_warn && (thd->cost > clnt->limits.maxcost_warn)) {
        logmsg(LOGMSG_USER,
               "[%s] warning: query exceeded cost threshold (%f >= %f): %s\n",
               clnt->origin, thd->cost, clnt->limits.maxcost_warn, clnt->sql);
    }
    if (clnt->limits.tablescans_warn && thd->had_tablescans) {
        logmsg(LOGMSG_USER, "[%s] warning: query had a table scan: %s\n", 
               clnt->origin, clnt->sql);
    }
    if (clnt->limits.temptables_warn && thd->had_temptables) {
        logmsg(LOGMSG_USER,
               "[%s] warning: query created a temporary table: %s\n", 
               clnt->origin, clnt->sql);
    }

    unsigned long long rqid = clnt->osql.rqid;
    if (rqid != 0 && rqid != OSQL_RQID_USE_UUID)
        reqlog_set_rqid(logger, &rqid, sizeof(rqid));
    else {
        /* have an "id_set" instead? */
        if (!comdb2uuid_is_zero(clnt->osql.uuid))
            reqlog_set_rqid(logger, clnt->osql.uuid, sizeof(uuid_t));
    }

    LISTC_T(struct sql_hist) lst;
    listc_init(&lst, offsetof(struct sql_hist, lnk));

    struct sql_hist *h = calloc(1, sizeof(struct sql_hist));
    if (clnt->sql)
        h->sql = strdup(clnt->sql);
    else
        h->sql = strdup("unknown");
    h->cost = query_cost(thd);
    int timems = h->time = time_epochms() - thd->startms;
    h->when = thd->stime;
    h->txnid = rqid;

    /* request logging framework takes care of logging long sql requests */
    reqlog_set_cost(logger, h->cost);
    if (rqid) {
        reqlog_logf(logger, REQL_INFO, "rqid=%llx", rqid);
    }

    if (clnt->query_stats == NULL) {
        record_query_cost(thd, clnt);
        reqlog_set_path(logger, clnt->query_stats);
    }
    reqlog_set_vreplays(logger, clnt->verify_retries);

    if (clnt->saved_rc)
        reqlog_set_error(logger, clnt->saved_errstr, clnt->saved_rc);

    reqlog_set_rows(logger, clnt->nrows);
    reqlog_end_request(logger, stmt_rc, __func__, __LINE__);

    thd->nmove = thd->nfind = thd->nwrite = thd->ntmpread = thd->ntmpwrite = 0;

    if (clnt->conninfo.pename[0]) {
        h->conn = clnt->conninfo;
    }

    pthread_mutex_lock(&gbl_sql_lock);
    {
        quantize(q_sql_min, h->time);
        quantize(q_sql_hour, h->time);
        quantize(q_sql_all, h->time);
        quantize(q_sql_steps_min, h->cost);
        quantize(q_sql_steps_hour, h->cost);
        quantize(q_sql_steps_all, h->cost);

        if (clnt->is_newsql) {
            gbl_nnewsql_steps += h->cost;
        } else {
            gbl_nsql_steps += h->cost;
        }
        listc_abl(&thedb->sqlhist, h);
        while (listc_size(&thedb->sqlhist) > gbl_sqlhistsz) {
            h = listc_rtl(&thedb->sqlhist);
            listc_abl(&lst, h);
        }
    }
    pthread_mutex_unlock(&gbl_sql_lock);
    for (h = listc_rtl(&lst); h; h = listc_rtl(&lst)) {
        free(h->sql);
        free(h);
    }

    struct query_path_component *qc = listc_rtl(&thd->query_stats);
    while (qc) {
        free(qc);
        qc = listc_rtl(&thd->query_stats);
    }
    hash_clear(thd->query_hash);
    thd->cost = 0;
    thd->had_tablescans = 0;
    thd->had_temptables = 0;
}

void sql_set_sqlengine_state(struct sqlclntstate *clnt, char *file, int line,
                             int newstate)
{
    if (gbl_track_sqlengine_states)
        logmsg(LOGMSG_USER, "%lu: %p %s:%d %d->%d\n", pthread_self(), clnt,
               file, line, clnt->ctrl_sqlengine, newstate);

    if (newstate == SQLENG_WRONG_STATE) {
        logmsg(LOGMSG_ERROR, "sqlengine entering wrong state from %s line %d.\n",
                file, line);
    }

    clnt->ctrl_sqlengine = newstate;
}

/* skip spaces and tabs, requires at least one space */
static char *skipws(char *str)
{
    if (str && *str && isspace(*str)) {
        while (*str && isspace(*str))
            str++;
    }
    return str;
}

/* skip spaces and tabs if present. */
static char *cdb2_skipws(char *str)
{
    if (*str && isspace(*str)) {
        while (*str && isspace(*str))
            str++;
    }
    return str;
}

static int retrieve_snapshot_info(char *sql, char *tzname)
{
    char *str = sql;

    if (str && *str) {
        if (isspace(*str))
            str = skipws(str);

        if (str && *str) {
            /* skip "transaction" if any */
            if (!strncasecmp(str, "transaction", 11)) {
                str += 11;
                str = skipws(str);
            }

            if (str && *str) {
                /* Alex wants "as of" */
                if (!strncasecmp(str, "as", 2)) {
                    str += 2;
                    str = skipws(str);
                    if (str && *str) {
                        if (!strncasecmp(str, "of", 2)) {
                            str += 2;
                            str = skipws(str);
                        }
                    } else {
                        logmsg(LOGMSG_ERROR, 
                               "Incorrect syntax, use begin ... as of ...\n");
                        return -1;
                    }
                } else {
                    logmsg(LOGMSG_USER, 
                            "Incorrect syntax, use begin ... as of ...\n");
                    return -1;
                }
            } else
                return 0;

            if (str && *str) {
                if (!strncasecmp(str, "datetime", 8)) {
                    str += 8;
                    str = skipws(str);

                    if (str && *str) {
                        /* convert this to a decimal and pass it along */
                        server_datetime_t sdt;
                        struct field_conv_opts_tz convopts = {0};
                        int outdtsz;
                        long long ret = 0;
                        int isnull = 0;

                        memcpy(convopts.tzname, tzname,
                               sizeof(convopts.tzname));
                        convopts.flags = FLD_CONV_TZONE;

                        if (CLIENT_CSTR_to_SERVER_DATETIME(
                                str, strlen(str) + 1, 0,
                                (struct field_conv_opts *)&convopts, NULL, &sdt,
                                sizeof(sdt), &outdtsz, NULL, NULL)) {
                            logmsg(LOGMSG_ERROR, 
                                   "Failed to parse snapshot datetime value\n");
                            return -1;
                        }

                        if (SERVER_DATETIME_to_CLIENT_INT(
                                &sdt, sizeof(sdt), NULL, NULL, &ret,
                                sizeof(ret), &isnull, &outdtsz, NULL, NULL)) {
                            logmsg(LOGMSG_ERROR, "Failed to convert snapshot "
                                                 "datetime value to epoch\n");
                            return -1;
                        } else {
                            long long lcl_ret = flibc_ntohll(ret);
                            if (gbl_new_snapisol_asof &&
                                bdb_is_timestamp_recoverable(thedb->bdb_env,
                                                             lcl_ret) <= 0) {
                                logmsg(LOGMSG_ERROR, "No log file to maintain "
                                                     "snapshot epoch %lld\n",
                                        lcl_ret);
                                return -1;
                            } else {
                                logmsg(LOGMSG_DEBUG, "Detected snapshot epoch %lld\n",
                                        lcl_ret);
                                return lcl_ret;
                            }
                        }
                    } else {
                        logmsg(LOGMSG_ERROR, "Missing datetime info for snapshot\n");
                        return -1;
                    }
                } else {
                    logmsg(LOGMSG_ERROR, "Missing snapshot information or garbage "
                                    "after \"begin\"\n");
                    return -1;
                }
                /*
                   else if (!strncasecmp(str, "genid"))
                   {

                   }
                 */
            } else {
                logmsg(LOGMSG_ERROR, "Missing snapshot info after \"as of\"\n");
                return -1;
            }
        }
    }

    return 0;
}

extern int gbl_disable_skip_rows;

void clear_snapshot_info(struct sqlclntstate *clnt, const char *func, int line)
{
    if (gbl_extended_sql_debug_trace) {
        char cnonce[256] = {0};
        if (clnt->sql_query) {
            int sz = clnt->sql_query->cnonce.len + 1;
            snprintf(cnonce, sz, "%s", clnt->sql_query->cnonce.data);
        }
        logmsg(LOGMSG_USER, "%s line %d clearing snapshot info cnonce='%s' current "
                        "info is [%d][%d]\n",
                func, line, cnonce, clnt->snapshot_file, clnt->snapshot_offset);

        comdb2_linux_cheap_stack_trace();
    }
    clnt->snapshot_file = 0;
    clnt->snapshot_offset = 0;
    clnt->is_hasql_retry = 0;
}

static void update_snapshot_info(struct sqlclntstate *clnt)
{
    int epoch = 0;

    if (gbl_extended_sql_debug_trace) {
        char cnonce[256] = {0};
        if (clnt->sql_query) {
            snprintf(cnonce, 256, "%s", clnt->sql_query->cnonce.data);
        }
        logmsg(LOGMSG_USER, "%s line %d cnonce '%s'\n", __func__, __LINE__, cnonce);
    }

    /* We need to restore skip_feature, want_query_effects and
       send_one_row on clnt even if the snapshot info has been populated. */
    if (clnt->is_newsql && clnt->sql_query &&
        (clnt->sql_query->n_features > 0) && (gbl_disable_skip_rows == 0)) {
        for (int ii = 0; ii < clnt->sql_query->n_features; ii++) {
            if (CDB2_CLIENT_FEATURES__SKIP_ROWS ==
                clnt->sql_query->features[ii]) {
                clnt->skip_feature = 1;
                clnt->want_query_effects = 1;
                if ((clnt->dbtran.mode == TRANLEVEL_SNAPISOL ||
                     clnt->dbtran.mode == TRANLEVEL_SERIAL) &&
                    get_high_availability(clnt)) {
                    clnt->send_one_row = 1;
                    clnt->skip_feature = 0;
                }
            }
        }
    }

    if (clnt->is_hasql_retry) {
        char cnonce[256] = {0};
        snprintf(cnonce, 256, "%s", clnt->sql_query->cnonce.data);
        assert(clnt->sql_query->snapshot_info->file);
        if (gbl_extended_sql_debug_trace) {
            logmsg(LOGMSG_USER, 
                   "%s line %d cnonce '%s': returning because hasql_retry is 1\n",
                   __func__, __LINE__, cnonce);
        }
        return;
    }

    // If this is a retry, we should already have the snapshot file and offset

    clear_snapshot_info(clnt, __func__, __LINE__);

    if (strlen(clnt->sql) > 6)
        epoch = retrieve_snapshot_info(&clnt->sql[6], clnt->tzname);

    if (clnt->is_newsql && clnt->sql_query && clnt->sql_query->snapshot_info) {
        clnt->snapshot_file = clnt->sql_query->snapshot_info->file;
        clnt->snapshot_offset = clnt->sql_query->snapshot_info->offset;
        if (gbl_extended_sql_debug_trace) {
            int sz = clnt->sql_query->cnonce.len;
            char cnonce[256];
            snprintf(cnonce, 256, "%s", clnt->sql_query->cnonce.data);
            logmsg(LOGMSG_USER, "%s starting newsql client at [%d][%d] cnonce='%s' "
                            "retry=%d sql_query=%p\n",
                    __func__, clnt->snapshot_file, clnt->snapshot_offset,
                    cnonce, clnt->sql_query->retry, clnt->sql_query);
        }
    } else if (epoch < 0) {
        /* overload this for now */
        sql_set_sqlengine_state(clnt, __FILE__, __LINE__, SQLENG_WRONG_STATE);
    } else {
        clnt->snapshot = epoch;
    }
}

/**
 * Cluster here all pre-sqlite parsing, detecting requests that
 * are not handled by sqlite (transaction commands, pragma, stored proc,
 * blocked sql, and so on)
 */
static void sql_update_usertran_state(struct sqlclntstate *clnt)
{
    const char *sql = clnt->sql;

    if (!sql)
        return;

    while (isspace(*sql))
        ++sql;

    /* begin, commit, rollback should arrive over the socket only
       for socksql, recom, snapisol and serial */
    if (!strncasecmp(clnt->sql, "begin", 5)) {
        clnt->snapshot = 0;

        /*fprintf(stderr, "got begin\n");*/
        if (clnt->ctrl_sqlengine != SQLENG_NORMAL_PROCESS) {
            /* already in a transaction */
            if (clnt->ctrl_sqlengine == SQLENG_INTRANS_STATE) {
                logmsg(LOGMSG_ERROR, "%s CLNT %p I AM ALREADY IN TRANS\n", __func__,
                        clnt);
            } else {
                logmsg(LOGMSG_ERROR, "%s I AM IN TRANS-STATE %d\n", __func__,
                        clnt->ctrl_sqlengine);
            }
            sql_set_sqlengine_state(clnt, __FILE__, __LINE__,
                                    SQLENG_WRONG_STATE);
        } else {
            sql_set_sqlengine_state(clnt, __FILE__, __LINE__,
                                    SQLENG_PRE_STRT_STATE);
            clnt->in_client_trans = 1;
            update_snapshot_info(clnt);
        }
    } else if (!strncasecmp(clnt->sql, "commit", 6)) {
        clnt->snapshot = 0;

        if (clnt->ctrl_sqlengine != SQLENG_INTRANS_STATE &&
            clnt->ctrl_sqlengine != SQLENG_STRT_STATE) {
            /* this is for empty transactions */

            /* not in a transaction */
            sql_set_sqlengine_state(clnt, __FILE__, __LINE__,
                                    SQLENG_WRONG_STATE);
        } else {
            sql_set_sqlengine_state(clnt, __FILE__, __LINE__,
                                    SQLENG_FNSH_STATE);
            clnt->in_client_trans = 0;
        }
    } else if (!strncasecmp(clnt->sql, "rollback", 8)) {
        clnt->snapshot = 0;

        if (clnt->ctrl_sqlengine != SQLENG_INTRANS_STATE &&
            clnt->ctrl_sqlengine != SQLENG_STRT_STATE)
        /* this is for empty transactions */
        {
            /* not in a transaction */
            sql_set_sqlengine_state(clnt, __FILE__, __LINE__,
                                    SQLENG_WRONG_STATE);
        } else {
            sql_set_sqlengine_state(clnt, __FILE__, __LINE__,
                                    SQLENG_FNSH_RBK_STATE);
            clnt->in_client_trans = 0;
        }
    }
}

static void log_queue_time(struct reqlogger *logger, struct sqlclntstate *clnt)
{
    if (!gbl_track_queue_time)
        return;
    if (clnt->deque_timeus - clnt->enque_timeus > 0)
        reqlog_logf(logger, REQL_INFO, "queuetime took %dms",
                    U2M(clnt->deque_timeus - clnt->enque_timeus));
    reqlog_set_queue_time(logger, clnt->deque_timeus - clnt->enque_timeus);
}

static void log_cost(struct reqlogger *logger, int64_t cost, int64_t rows) {
    reqlog_set_cost(logger, cost);
    reqlog_set_rows(logger, rows);
}

/*
  Check and print the client context messages.
*/
static void log_client_context(struct reqlogger *logger,
                               struct sqlclntstate *clnt)
{
    if (clnt->sql_query == NULL) return;

    if (clnt->sql_query->n_context > 0) {
        int i = 0;
        while (i < clnt->sql_query->n_context) {
            reqlog_logf(logger, REQL_INFO, "(%d) %s", i,
                        clnt->sql_query->context[i]);
            ++i;
        }
    }

    /* If request context is set, the client is changing the context. */
    if (clnt->sql_query->context) {
        /* Latch the context - client only re-sends context if
           it changes.  TODO: this seems needlessly expensive. */
        for (int i = 0, len = clnt->ncontext; i != len; ++i)
            free(clnt->context[i]);
        free(clnt->context);

        clnt->ncontext = clnt->sql_query->n_context;
        clnt->context = malloc(sizeof(char *) * clnt->sql_query->n_context);
        for (int i = 0; i < clnt->sql_query->n_context; i++)
            clnt->context[i] = strdup(clnt->sql_query->context[i]);
    }
    /* Whether latched from previous run, or just set, pass this to logger. */
    reqlog_set_context(logger, clnt->ncontext, clnt->context);
}

/* begin; send return code */
int handle_sql_begin(struct sqlthdstate *thd, struct sqlclntstate *clnt,
                     int sendresponse)
{
    struct fsqlresp resp;
    struct column_info cinfo;
    uint8_t coldata[COLUMN_INFO_LEN];
    uint8_t *p_buf_colinfo = coldata;
    uint8_t *p_buf_colinfo_end = (p_buf_colinfo + COLUMN_INFO_LEN);

    pthread_mutex_lock(&clnt->wait_mutex);
    clnt->ready_for_heartbeats = 0;

    reqlog_new_sql_request(thd->logger, clnt->sql);
    log_queue_time(thd->logger, clnt);

    /* this is a good "begin", just say "ok" */
    sql_set_sqlengine_state(clnt, __FILE__, __LINE__, SQLENG_STRT_STATE);

    /* clients don't expect column data if it's a converted request */
    reqlog_logf(thd->logger, REQL_QUERY, "\"%s\" new transaction\n",
                (clnt->sql) ? clnt->sql : "(???.)");

    /* clients expect COLUMN DATA, grrr */
    bzero(&cinfo, sizeof(cinfo));
    cinfo.type = SQLITE_INTEGER;
    strcpy(cinfo.column_name, "dummy");

    if (clnt->osql.replay)
        goto done;

    bzero(&resp, sizeof(resp));
    resp.response = FSQL_COLUMN_DATA;
    resp.parm = 1;

    if (!(column_info_put(&cinfo, p_buf_colinfo, p_buf_colinfo_end))) {
        logmsg(LOGMSG_ERROR, "%s line %d: column_info_put failed??\n", __func__,
                __LINE__);
        return SQLITE_INTERNAL;
    }
    if (sendresponse && !clnt->is_newsql)
        fsql_write_response(clnt, &resp, coldata, sizeof(cinfo), 0, __func__,
                            __LINE__);

    bzero(&resp, sizeof(resp));
    resp.response = FSQL_DONE;

    if (sendresponse && !clnt->is_newsql)
        fsql_write_response(clnt, &resp, NULL, 0, 1, __func__, __LINE__);

    if (sendresponse && clnt->is_newsql) {
        clnt->num_retry = clnt->sql_query->retry;
        newsql_send_dummy_resp(clnt, __func__, __LINE__);
        newsql_send_last_row(clnt, 1, __func__, __LINE__);
    }
#if 0
   fprintf( stderr, "%p (U) begin transaction %d %d\n", clnt, pthread_self(), clnt->dbtran.mode);
#endif

/*clnt->ready_for_heartbeats = 1;*/
done:
    pthread_mutex_unlock(&clnt->wait_mutex);

    if (srs_tran_add_query(clnt))
        logmsg(LOGMSG_ERROR, "Fail to create a transaction replay session\n");

    reqlog_end_request(thd->logger, -1, __func__, __LINE__);

    return SQLITE_OK;
}

static int handle_sql_wrongstate(struct sqlthdstate *thd,
                                 struct sqlclntstate *clnt)
{

    struct fsqlresp resp;
    char *errstr = "sqlinterfaces: wrong sql handle state\n";

    sql_set_sqlengine_state(clnt, __FILE__, __LINE__, SQLENG_NORMAL_PROCESS);

    reqlog_new_sql_request(thd->logger, clnt->sql);
    log_queue_time(thd->logger, clnt);

    reqlog_logf(thd->logger, REQL_QUERY,
                "\"%s\" wrong transaction command receive\n",
                (clnt->sql) ? clnt->sql : "(???.)");

    /* send error */
    bzero(&resp, sizeof(resp));
    resp.response = FSQL_ERROR;
    resp.rcode = CDB2ERR_BADSTATE;
    fsql_write_response(clnt, &resp, (void *)errstr, strlen(errstr) + 1, 1,
                        __func__, __LINE__);

    if (srs_tran_destroy(clnt))
        logmsg(LOGMSG_ERROR, "Fail to destroy transaction replay session\n");

    clnt->intrans = 0;
    reset_clnt_flags(clnt);

    reqlog_end_request(thd->logger, -1, __func__, __LINE__);

    return SQLITE_INTERNAL;
}

void reset_query_effects(struct sqlclntstate *clnt)
{
    bzero(&clnt->effects, sizeof(clnt->effects));
    bzero(&clnt->log_effects, sizeof(clnt->effects));
}

static int send_query_effects(struct sqlclntstate *clnt)
{
    /* Send this only after commit, or when non-transactional query is complete.
     */
    struct fsqlresp effects_resp;
    effects_resp.response = FSQL_QUERY_EFFECTS;
    effects_resp.flags = 0;
    effects_resp.rcode = 0;
    effects_resp.followlen = sizeof(struct query_effects);

    struct query_effects q_effects;

    clnt->effects.num_affected = clnt->effects.num_updated +
                                 clnt->effects.num_deleted +
                                 clnt->effects.num_inserted;
    clnt->log_effects.num_affected = clnt->log_effects.num_updated +
                                     clnt->log_effects.num_deleted +
                                     clnt->log_effects.num_inserted;

    q_effects.num_affected = ntohl(clnt->effects.num_affected);
    q_effects.num_selected = ntohl(clnt->effects.num_selected);
    q_effects.num_updated = ntohl(clnt->effects.num_updated);
    q_effects.num_deleted = ntohl(clnt->effects.num_deleted);
    q_effects.num_inserted = ntohl(clnt->effects.num_inserted);

    return fsql_write_response(clnt, &effects_resp, &q_effects,
                               sizeof(q_effects), 1, __func__, __LINE__);
}

static char *sqlenginestate_tostr(int state)
{
    switch (state) {
    case SQLENG_NORMAL_PROCESS:
        return "SQLENG_NORMAL_PROCESS";
        break;
    case SQLENG_PRE_STRT_STATE:
        return "SQLENG_PRE_STRT_STATE";
        break;
    case SQLENG_STRT_STATE:
        return "SQLENG_STRT_STATE";
        break;
    case SQLENG_INTRANS_STATE:
        return "SQLENG_INTRANS_STATE";
        break;
    case SQLENG_FNSH_STATE:
        return "SQLENG_FNSH_STATE";
        break;
    case SQLENG_FNSH_RBK_STATE:
        return "SQLENG_FNSH_RBK_STATE";
        break;
    case SQLENG_WRONG_STATE:
        return "SQLENG_WRONG_STATE";
        break;
    default:
        return "???";
    }
}

inline int replicant_can_retry(struct sqlclntstate *clnt)
{
    return clnt->dbtran.mode != TRANLEVEL_SNAPISOL &&
           clnt->dbtran.mode != TRANLEVEL_SERIAL &&
           clnt->verifyretry_off == 0;
}

int handle_sql_commitrollback(struct sqlthdstate *thd,
                              struct sqlclntstate *clnt, int sendresponse)
{
    int rcline = 0;
    struct fsqlresp resp;
    struct column_info cinfo;
    int bdberr = 0;
    int rc = 0;
    rcline = __LINE__;
    int irc = 0;
    uint8_t coldata[COLUMN_INFO_LEN];
    uint8_t *p_buf_colinfo = coldata;
    uint8_t *p_buf_colinfo_end = (p_buf_colinfo + COLUMN_INFO_LEN);
    int outrc = 0;

    reqlog_new_sql_request(thd->logger, clnt->sql);
    log_queue_time(thd->logger, clnt);

    int64_t rows = clnt->log_effects.num_updated +
               clnt->log_effects.num_deleted +
               clnt->log_effects.num_inserted;

    reqlog_set_cost(thd->logger, 0);
    reqlog_set_rows(thd->logger, rows);


    if (!clnt->intrans) {
        reqlog_logf(thd->logger, REQL_QUERY, "\"%s\" ignore (no transaction)\n",
                    (clnt->sql) ? clnt->sql : "(???.)");

        rc = SQLITE_OK;
        rcline = __LINE__;
    } else {
        bzero(clnt->dirty, sizeof(clnt->dirty));

        if (gbl_extended_sql_debug_trace) {
            logmsg(LOGMSG_USER, "td=%p %s called\n", 
                    pthread_self(), __func__);
        }

        switch (clnt->dbtran.mode) {
        case TRANLEVEL_RECOM: {
            /* here we handle the communication with bp */
            if (clnt->ctrl_sqlengine == SQLENG_FNSH_STATE) {
                rc = recom_commit(clnt, thd->sqlthd, clnt->tzname, 0);
                rcline = __LINE__;
                /* if a transaction exists
                   (it doesn't for empty begin/commit */
                if (clnt->dbtran.shadow_tran) {
                    if (rc == SQLITE_OK) {
                        irc = trans_commit_shadow(clnt->dbtran.shadow_tran,
                                                  &bdberr);

                        reqlog_logf(thd->logger, REQL_QUERY,
                                    "\"%s\" RECOM commit irc=%d rc=%d\n",
                                    (clnt->sql) ? clnt->sql : "(???.)", irc,
                                    rc);
                    } else {
                        if (rc == SQLITE_TOOBIG) {
                            strncpy(clnt->osql.xerr.errstr,
                                    "transaction too big",
                                    sizeof(clnt->osql.xerr.errstr));
                            rc = 202;
                            rcline = __LINE__;
                        } else if (rc == SQLITE_ABORT) {
                            /* convert this to user code */
                            rc = blockproc2sql_error(clnt->osql.xerr.errval,
                                                     __func__, __LINE__);
                            rcline = __LINE__;
                        }
                        irc = trans_abort_shadow(
                            (void **)&clnt->dbtran.shadow_tran, &bdberr);

                        reqlog_logf(thd->logger, REQL_QUERY,
                                    "\"%s\" RECOM abort irc=%d rc=%d\n",
                                    (clnt->sql) ? clnt->sql : "(???.)", irc,
                                    rc);
                    }
                    if (irc) {
                        logmsg(LOGMSG_ERROR, "%s: failed %s rc=%d bdberr=%d\n",
                                __func__,
                                (rc == SQLITE_OK) ? "commit" : "abort", irc,
                                bdberr);
                    }
                }
            } else {
                reset_query_effects(clnt);
                rc = recom_abort(clnt);
                rcline = __LINE__;
                if (rc)
                    logmsg(LOGMSG_ERROR, "%s: recom abort failed %d??\n", __func__,
                            rc);
                reqlog_logf(thd->logger, REQL_QUERY,
                            "\"%s\" RECOM abort(2) irc=%d rc=%d\n",
                            (clnt->sql) ? clnt->sql : "(???.)", irc, rc);
            }

            break;
        }

        case TRANLEVEL_SNAPISOL:
        case TRANLEVEL_SERIAL: {

            /* here we handle the communication with bp */
            if (clnt->ctrl_sqlengine == SQLENG_FNSH_STATE) {
                if (clnt->dbtran.mode == TRANLEVEL_SERIAL) {
                    rc = serial_commit(clnt, thd->sqlthd, clnt->tzname);
                    rcline = __LINE__;
                    if (gbl_extended_sql_debug_trace) {
                        logmsg(LOGMSG_USER,
                               "td=%lu serial-txn %s line %d returns %d\n",
                               pthread_self(), __func__, __LINE__, rc);
                    }
                } else {
                    rc = snapisol_commit(clnt, thd->sqlthd, clnt->tzname);
                    rcline = __LINE__;
                    if (gbl_extended_sql_debug_trace) {
                        logmsg(LOGMSG_ERROR,
                               "td=%lu snapshot-txn %s line %d returns %d\n",
                               pthread_self(), __func__, __LINE__, rc);
                    }
                }
                /* if a transaction exists
                   (it doesn't for empty begin/commit */
                if (clnt->dbtran.shadow_tran) {
                    if (rc == SQLITE_OK) {
                        irc = trans_commit_shadow(clnt->dbtran.shadow_tran,
                                                  &bdberr);

                        reqlog_logf(thd->logger, REQL_QUERY,
                                    "\"%s\" %s commit irc=%d rc=%d\n",
                                    (clnt->sql) ? clnt->sql : "(???.)",
                                    (clnt->dbtran.mode == TRANLEVEL_SERIAL)
                                        ? "SERIAL"
                                        : "SNAPISOL",
                                    irc, rc);
                    } else {
                        if (rc == SQLITE_TOOBIG) {
                            strncpy(clnt->osql.xerr.errstr,
                                    "transaction too big",
                                    sizeof(clnt->osql.xerr.errstr));
                            rc = 202;
                            rcline = __LINE__;
                        } else if (rc == SQLITE_ABORT) {
                            /* convert this to user code */
                            rc = blockproc2sql_error(clnt->osql.xerr.errval,
                                                     __func__, __LINE__);
                            rcline = __LINE__;
                            if (gbl_extended_sql_debug_trace) {
                                logmsg(LOGMSG_USER,
                                       "td=%lu %s line %d returning "
                                       "converted-rc %d\n",
                                       pthread_self(), __func__, __LINE__, rc);
                            }
                        } else if (rc == SQLITE_CLIENT_CHANGENODE) {
                            rc = get_high_availability(clnt)
                                     ? CDB2ERR_CHANGENODE
                                     : SQLHERR_MASTER_TIMEOUT;
                        }
                        irc = trans_abort_shadow(
                            (void **)&clnt->dbtran.shadow_tran, &bdberr);

                        reqlog_logf(thd->logger, REQL_QUERY,
                                    "\"%s\" %s abort irc=%d rc=%d\n",
                                    (clnt->sql) ? clnt->sql : "(???.)",
                                    (clnt->dbtran.mode == TRANLEVEL_SERIAL)
                                        ? "SERIAL"
                                        : "SNAPISOL",
                                    irc, rc);
                    }
                    if (irc) {
                        logmsg(LOGMSG_ERROR, "%s: failed %s rc=%d bdberr=%d\n",
                                __func__,
                                (rc == SQLITE_OK) ? "commit" : "abort", irc,
                                bdberr);
                    }
                } else {
                    if (gbl_extended_sql_debug_trace) {
                        logmsg(
                            LOGMSG_USER,
                            "td=%lu no-shadow-tran %s line %d, returning %d\n",
                            pthread_self(), __func__, __LINE__, rc);
                    }
                    if (rc == SQLITE_ABORT) {
                        rc = blockproc2sql_error(clnt->osql.xerr.errval,
                                                 __func__, __LINE__);
                        logmsg(
                            LOGMSG_ERROR,
                            "td=%lu no-shadow-tran %s line %d, returning %d\n",
                            pthread_self(), __func__, __LINE__, rc);
                    } else if (rc == SQLITE_CLIENT_CHANGENODE) {
                        rc = get_high_availability(clnt) ? CDB2ERR_CHANGENODE
                                                     : SQLHERR_MASTER_TIMEOUT;
                        logmsg(
                            LOGMSG_ERROR,
                            "td=%lu no-shadow-tran %s line %d, returning %d\n",
                            pthread_self(), __func__, __LINE__, rc);
                    }
                }
            } else {
                reset_query_effects(clnt);
                if (clnt->dbtran.mode == TRANLEVEL_SERIAL) {
                    rc = serial_abort(clnt);
                    rcline = __LINE__;
                } else {
                    rc = snapisol_abort(clnt);
                    rcline = __LINE__;
                }
                if (rc)
                    logmsg(LOGMSG_ERROR, "%s: serial abort failed %d??\n", __func__,
                            rc);

                reqlog_logf(thd->logger, REQL_QUERY,
                            "\"%s\" %s abort(2) irc=%d rc=%d\n",
                            (clnt->sql) ? clnt->sql : "(???.)",
                            (clnt->dbtran.mode == TRANLEVEL_SERIAL)
                                ? "SERIAL"
                                : "SNAPISOL",
                            irc, rc);
            }

            if (clnt->arr) {
                currangearr_free(clnt->arr);
                clnt->arr = NULL;
            }
            if (clnt->selectv_arr) {
                currangearr_free(clnt->selectv_arr);
                clnt->selectv_arr = NULL;
            }

            break;
        }

        case TRANLEVEL_SOSQL:

            if (clnt->ctrl_sqlengine == SQLENG_FNSH_RBK_STATE) {
                /* user cancelled the transaction */
                clnt->osql.xerr.errval = SQLITE_INTERNAL;
                /* this will cancel the bp tran */

                reqlog_logf(
                    thd->logger, REQL_QUERY, "\"%s\" SOCKSL abort replay=%d\n",
                    (clnt->sql) ? clnt->sql : "(???.)", clnt->osql.replay);
            }
            if (clnt->ctrl_sqlengine == SQLENG_FNSH_STATE) {
                if (gbl_selectv_rangechk) {
                    rc = selectv_range_commit(clnt);
                    rcline = __LINE__;
                }
                if (rc || clnt->early_retry) {
                    int irc = 0;
                    irc = osql_sock_abort(clnt, OSQL_SOCK_REQ);
                    if (irc) {
                        logmsg(LOGMSG_ERROR, 
                                "%s: failed to abort sorese transactin irc=%d\n",
                                __func__, irc);
                    }
                    if (clnt->early_retry == EARLY_ERR_VERIFY) {
                        clnt->osql.xerr.errval = ERR_BLOCK_FAILED + ERR_VERIFY;
                        errstat_cat_str(&(clnt->osql.xerr),
                                        "unable to update record rc = 4");
                    } else if (clnt->early_retry == EARLY_ERR_SELECTV) {
                        clnt->osql.xerr.errval = ERR_CONSTR;
                        errstat_cat_str(&(clnt->osql.xerr),
                                        "constraints error, no genid");
                    }
                    if (clnt->early_retry) {
                        clnt->early_retry = 0;
                        rc = SQLITE_ABORT;
                    }
                } else {
                    rc = osql_sock_commit(clnt, OSQL_SOCK_REQ);
                    rcline = __LINE__;
                }
                if (rc == SQLITE_ABORT) {
                    /* convert this to user code */
                    rc = blockproc2sql_error(clnt->osql.xerr.errval, __func__,
                                             __LINE__);
                    rcline = __LINE__;
                    if (clnt->osql.xerr.errval == ERR_UNCOMMITABLE_TXN) {
                        osql_set_replay(__FILE__, __LINE__, clnt,
                                        OSQL_RETRY_LAST);
                    }

                    reqlog_logf(thd->logger, REQL_QUERY,
                                "\"%s\" SOCKSL failed commit rc=%d replay=%d\n",
                                (clnt->sql) ? clnt->sql : "(???.)", rc,
                                clnt->osql.replay);
                } else if (rc == 0) {
                    reqlog_logf(thd->logger, REQL_QUERY,
                                "\"%s\" SOCKSL commit rc=%d replay=%d\n",
                                (clnt->sql) ? clnt->sql : "(???.)", rc,
                                clnt->osql.replay);
                }

                if (rc) {
                    clnt->had_errors = 1;
                    clnt->saved_rc = rc;
                    if (clnt->saved_errstr)
                        free(clnt->saved_errstr);
                    clnt->saved_errstr = strdup(clnt->osql.xerr.errstr);
                }
            } else {
                reset_query_effects(clnt);
                rc = osql_sock_abort(clnt, OSQL_SOCK_REQ);
                rcline = __LINE__;

                reqlog_logf(thd->logger, REQL_QUERY,
                            "\"%s\" SOCKSL abort(2) rc=%d replay=%d\n",
                            (clnt->sql) ? clnt->sql : "(???.)", rc,
                            clnt->osql.replay);
            }

            if (clnt->selectv_arr) {
                currangearr_free(clnt->selectv_arr);
                clnt->selectv_arr = NULL;
            }

            break;
        }
    }

    /* reset the state after send_done; we use ctrl_sqlengine to know
       if this is a user rollback or an sqlite engine error */
    sql_set_sqlengine_state(clnt, __FILE__, __LINE__, SQLENG_NORMAL_PROCESS);

/* we are out of transaction, mark this here */
#ifdef DEBUG
    if (gbl_debug_sql_opcodes) {
        logmsg(LOGMSG_USER, "%p (U) commits transaction %d %d intran=%d\n", clnt,
                pthread_self(), clnt->dbtran.mode, clnt->intrans);
    }
#endif

    clnt->intrans = 0;
    clnt->dbtran.shadow_tran = NULL;

    if (rc == SQLITE_OK) {
        /* send return code */

        if (!clnt->is_newsql && clnt->want_query_effects) {
            rc = send_query_effects(clnt);
            rcline = __LINE__;
            reset_query_effects(clnt);
        }

        pthread_mutex_lock(&clnt->wait_mutex);
        clnt->ready_for_heartbeats = 0;

        bzero(&cinfo, sizeof(cinfo));
        cinfo.type = SQLITE_INTEGER;
        strcpy(cinfo.column_name, "dummy");

        bzero(&resp, sizeof(resp));
        resp.response = FSQL_COLUMN_DATA;
        resp.parm = 1;

        if (!(column_info_put(&cinfo, p_buf_colinfo, p_buf_colinfo_end))) {
            logmsg(LOGMSG_ERROR, "%s line %d: column_info_put failed???\n", __func__,
                    __LINE__);
        }

        if (sendresponse && !clnt->is_newsql) {
            int retryflags;
            /* This is a a commit, so we'll have something to send
             * here even on a retry.  Don't trigger code in
             * fsql_write_response
             * that's there to catch bugs when we send back responses
             * on a retry. */
            retryflags = clnt->osql.replay;
            clnt->osql.replay = OSQL_RETRY_NONE;
            fsql_write_response(clnt, &resp, &coldata, sizeof(cinfo), 0,
                                __func__, __LINE__);
            clnt->osql.replay = retryflags;
        } else if (sendresponse) {
            clnt->want_query_effects = 0;
            clnt->num_retry = 0;
            newsql_send_dummy_resp(clnt, __func__, __LINE__);
        }

        bzero(&resp, sizeof(resp));
        resp.response = FSQL_DONE;

        if (sendresponse && !clnt->is_newsql) {
            int retryflags;
            retryflags = clnt->osql.replay;
            clnt->osql.replay = OSQL_RETRY_NONE;
            fsql_write_response(clnt, &resp, NULL, 0, 1, __func__, __LINE__);
            clnt->osql.replay = retryflags;
        } else if (sendresponse) {
            newsql_send_last_row(clnt, 0, __func__, __LINE__);
        }

        outrc = SQLITE_OK; /* the happy case */

        pthread_mutex_unlock(&clnt->wait_mutex);

        if (clnt->osql.replay != OSQL_RETRY_NONE) {
            /* successful retry */
            osql_set_replay(__FILE__, __LINE__, clnt, OSQL_RETRY_NONE);

            reqlog_logf(thd->logger, REQL_QUERY,
                        "\"%s\" SOCKSL retried done sendresp=%d\n",
                        (clnt->sql) ? clnt->sql : "(???.)", sendresponse);
        }
    } else {
        /* error */

        /* if this is a verify error and we are not running in
           snapshot/serializable mode, repeat this request ad nauseam
           (Alex and Sam made me do it) */
        if (rc == CDB2ERR_VERIFY_ERROR && replicant_can_retry(clnt) &&
            !clnt->has_recording && clnt->osql.replay != OSQL_RETRY_LAST) {
            if (srs_tran_add_query(clnt))
                logmsg(LOGMSG_USER, 
                        "Fail to add commit to transaction replay session\n");

            osql_set_replay(__FILE__, __LINE__, clnt, OSQL_RETRY_DO);

            reqlog_logf(thd->logger, REQL_QUERY, "\"%s\" SOCKSL retrying\n",
                        (clnt->sql) ? clnt->sql : "(???.)");

            outrc = SQLITE_OK; /* logical error */
            goto done;
        }

        /* last retry */
        if (rc == CDB2ERR_VERIFY_ERROR &&
            (clnt->osql.replay == OSQL_RETRY_LAST || clnt->verifyretry_off)) {
            reqlog_logf(thd->logger, REQL_QUERY,
                        "\"%s\" SOCKSL retried done (hit last) sendresp=%d\n",
                        (clnt->sql) ? clnt->sql : "(???.)", sendresponse);
            osql_set_replay(__FILE__, __LINE__, clnt, OSQL_RETRY_NONE);
        }
        /* if this is still an error, but not verify, pass it back to client */
        else if (rc != DB_ERR_TRN_VERIFY) {
            reqlog_logf(thd->logger, REQL_QUERY, "\"%s\" SOCKSL retried done "
                                                 "(non verify error rc=%d) "
                                                 "sendresp=%d\n",
                        (clnt->sql) ? clnt->sql : "(???.)", rc, sendresponse);
            osql_set_replay(__FILE__, __LINE__, clnt, OSQL_RETRY_NONE);
        }

        bzero(&resp, sizeof(resp));

        pthread_mutex_lock(&clnt->wait_mutex);
        clnt->ready_for_heartbeats = 0;
        pthread_mutex_unlock(&clnt->wait_mutex);

        resp.response = FSQL_ERROR;
        resp.rcode = rc;

        outrc = rc;

        if (sendresponse) {
            int retryflags = clnt->osql.replay;
            clnt->osql.replay = OSQL_RETRY_NONE;
            rc = fsql_write_response(clnt, &resp, clnt->osql.xerr.errstr,
                                     sizeof(clnt->osql.xerr.errstr), 1,
                                     __func__, __LINE__);
            clnt->osql.replay = retryflags;
        }
    }

    /* if this is a retry, let the upper layer free the structure */
    if (clnt->osql.replay == OSQL_RETRY_NONE) {
        if (srs_tran_destroy(clnt))
            logmsg(LOGMSG_ERROR, "Fail to destroy transaction replay session\n");
    }

done:

    reset_clnt_flags(clnt);

    reqlog_end_request(thd->logger, -1, __func__, __LINE__);
    return outrc;
}

static int strcmpfunc_stmt(char *a, char *b, int len) { return strcmp(a, b); }

static u_int strhashfunc_stmt(u_char *keyp, int len)
{
    unsigned hash;
    int jj;
    u_char *key = keyp;
    for (hash = 0; *key; key++)
        hash = ((hash % 8388013) << 8) + ((*key));
    return hash;
}

static int finalize_stmt_hash(void *stmt_entry, void *args)
{
    stmt_hash_entry_type *entry = (stmt_hash_entry_type *)stmt_entry;
    sqlite3_finalize(entry->stmt);
    if (entry->params_to_bind) {
        free_tag_schema(entry->params_to_bind);
    }
    if (entry->query && gbl_debug_temptables) {
        free(entry->query);
        entry->query = NULL;
    }
    sqlite3_free(entry);
    return 0;
}

static void delete_stmt_table(hash_t *stmt_table)
{
    /* parse through hash table and finalize all the statements */
    hash_for(stmt_table, finalize_stmt_hash, NULL);
    hash_clear(stmt_table);
    hash_free(stmt_table);
}

static void init_stmt_table(hash_t **stmt_table)
{
    *stmt_table =
        hash_init_user((hashfunc_t *)strhashfunc_stmt,
                       (cmpfunc_t *)strcmpfunc_stmt, 0, MAX_HASH_SQL_LENGTH);
}

void touch_stmt_entry(struct sqlthdstate *thd, stmt_hash_entry_type *entry)
{
    stmt_hash_entry_type **tail = NULL;
    stmt_hash_entry_type **head = NULL;

    if (entry->params_to_bind) {
        tail = &thd->param_stmt_tail;
        head = &thd->param_stmt_head;
    } else {
        tail = &thd->noparam_stmt_tail;
        head = &thd->noparam_stmt_head;
    }

    stmt_hash_entry_type *prev_entry = entry->prev;
    stmt_hash_entry_type *next_entry = entry->next;

    if (prev_entry != NULL) {
        prev_entry->next = next_entry;
    } else {
        /* This is already the first entry. */
        return;
    }

    if (next_entry != NULL) {
        next_entry->prev = prev_entry;
    } else {
        /* This means this is the end of list.
            set the new tail. */
        (*tail) = prev_entry;
    }
    entry->next = (*head);
    entry->prev = NULL;
    (*head)->prev = entry;
    (*head) = entry;
}

static void delete_last_stmt_entry(struct sqlthdstate *thd,
                                   struct schema *params_to_bind)
{
    stmt_hash_entry_type **tail = NULL;
    if (params_to_bind) {
        tail = &thd->param_stmt_tail;
    } else {
        tail = &thd->noparam_stmt_tail;
    }
    int has_params = 0;
    hash_t *stmt_table = thd->stmt_table;
    stmt_hash_entry_type *entry = (*tail)->prev;
    if ((*tail)->query && gbl_debug_temptables) {
        free((*tail)->query);
        (*tail)->query = NULL;
    }
    sqlite3_finalize((*tail)->stmt);
    if ((*tail)->params_to_bind) {
        has_params = 1;
        free_tag_schema((*tail)->params_to_bind);
    }
    hash_del(stmt_table, (*tail)->sql);
    entry->next = NULL;
    sqlite3_free(*tail);
    *tail = entry;
    if (has_params) {
        thd->param_cache_entries--;
    } else {
        thd->noparam_cache_entries--;
    }
}

int add_stmt_table(struct sqlthdstate *thd, const char *sql, char *actual_sql,
                   sqlite3_stmt *stmt, struct schema *params_to_bind)
{
    int ret = -1;
    int len = strlen(sql);

    stmt_hash_entry_type **tail = NULL;
    stmt_hash_entry_type **head = NULL;
    if (params_to_bind) {
        if (thd->param_cache_entries > gbl_max_sqlcache)
            delete_last_stmt_entry(thd, params_to_bind);
        tail = &thd->param_stmt_tail;
        head = &thd->param_stmt_head;
    } else {
        if (thd->noparam_cache_entries > gbl_max_sqlcache)
            delete_last_stmt_entry(thd, params_to_bind);
        tail = &thd->noparam_stmt_tail;
        head = &thd->noparam_stmt_head;
    }

    if (len < MAX_HASH_SQL_LENGTH) {
        stmt_hash_entry_type *entry =
            sqlite3_malloc(sizeof(stmt_hash_entry_type));
        strcpy(entry->sql, sql);
        entry->stmt = stmt;
        entry->params_to_bind = params_to_bind;
        if (actual_sql && gbl_debug_temptables)
            entry->query = strdup(actual_sql);
        else
            entry->query = NULL;
        ret = hash_add(thd->stmt_table, entry);
        if (ret == 0) {
            if ((*head) == NULL) {
                entry->prev = NULL;
                entry->next = NULL;
                (*head) = entry;
                (*tail) = entry;
            } else {
                (*head)->prev = entry;
                entry->next = (*head);
                entry->prev = NULL;
                (*head) = entry;
            }
            if (params_to_bind) {
                thd->param_cache_entries++;
            } else {
                thd->noparam_cache_entries++;
            }
        }
    } else {
        sqlite3_finalize(stmt);
    }
    return ret;
}

int find_stmt_table(hash_t *stmt_table, const char *sql,
                    stmt_hash_entry_type **entry)
{
    if (strlen(sql) < MAX_HASH_SQL_LENGTH) {
        *entry = hash_find(stmt_table, sql);
        if (*entry)
            return 0;
    }
    return -1;
}

static const char *osqlretrystr(int i)
{
    switch (i) {
    case OSQL_RETRY_NONE:
        return "OSQL_RETRY_NONE";
    case OSQL_RETRY_DO:
        return "OSQL_RETRY_DO";
    case OSQL_RETRY_LAST:
        return "OSQL_RETRY_LAST";
    default:
        return "???";
    }
}

/** Table which stores sql strings and sql hints
  * We will hit this table if the thread running the queries from
  * certain sql control changes.
  **/

lrucache *sql_hints = NULL;

/* sql_hint/sql_str/tag all point to mem (tag can also be NULL) */
typedef struct {
    char *sql_hint;
    char *sql_str;
    char *tag;
    lrucache_link lnk;
    char mem[1];
} sql_hint_hash_entry_type;

void delete_sql_hint_table() { lrucache_destroy(sql_hints); }

static unsigned int sqlhint_hash(const void *p, int len)
{
    unsigned char *s;
    unsigned h = 0;

    memcpy(&s, p, sizeof(char *));

    while (*s) {
        h = ((h % 8388013) << 8) + (*s);
        s++;
    }
    return h;
}

int sqlhint_cmp(const void *key1, const void *key2, int len)
{
    char *s1, *s2;
    memcpy(&s1, key1, sizeof(char *));
    memcpy(&s2, key2, sizeof(char *));
    return strcmp((char *)s1, (char *)s2);
}

void init_sql_hint_table()
{
    sql_hints = lrucache_init(sqlhint_hash, sqlhint_cmp, free,
                              offsetof(sql_hint_hash_entry_type, lnk),
                              offsetof(sql_hint_hash_entry_type, sql_hint),
                              sizeof(char *), gbl_max_sql_hint_cache);
}

void reinit_sql_hint_table()
{
    pthread_mutex_lock(&gbl_sql_lock);
    {
        delete_sql_hint_table();
        init_sql_hint_table();
    }
    pthread_mutex_unlock(&gbl_sql_lock);
}

static int add_sql_hint_table(char *sql_hint, char *sql_str, char *tag)
{
    int ret = -1;
    int len;
    int sql_hint_len, sql_len, tag_len = 0;
    sql_hint_hash_entry_type *entry;

    sql_hint_len = strlen(sql_hint) + 1;
    sql_len = strlen(sql_str) + 1;
    if (tag)
        tag_len = strlen(tag) + 1;
    len = sql_hint_len + sql_len + tag_len;

    entry = malloc(offsetof(sql_hint_hash_entry_type, mem) + len);
    memcpy(entry->mem, sql_hint, sql_hint_len);
    entry->sql_hint = entry->mem;
    memcpy(entry->mem + sql_hint_len, sql_str, sql_len);
    entry->sql_str = entry->mem + sql_hint_len;
    if (tag) {
        memcpy(entry->mem + sql_hint_len + sql_len, tag, tag_len);
        entry->tag = entry->mem + sql_hint_len + sql_len;
    } else {
        entry->tag = NULL;
    }

    pthread_mutex_lock(&gbl_sql_lock);
    {
        if (lrucache_hasentry(sql_hints, &sql_hint) == 0) {
            lrucache_add(sql_hints, entry);
        } else {
            free(entry);
            logmsg(LOGMSG_ERROR, "Client BUG: Two threads using same SQL tag.\n");
        }
    }
    pthread_mutex_unlock(&gbl_sql_lock);

    return ret;
}

static int find_sql_hint_table(char *sql_hint, char **sql_str, char **tag)
{
    sql_hint_hash_entry_type *entry;
    pthread_mutex_lock(&gbl_sql_lock);
    {
        entry = lrucache_find(sql_hints, &sql_hint);
    }
    pthread_mutex_unlock(&gbl_sql_lock);
    if (entry) {
        *sql_str = entry->sql_str;
        *tag = entry->tag;
        return 0;
    }
    return -1;
}

static int has_sql_hint_table(char *sql_hint)
{
    int ret;
    pthread_mutex_lock(&gbl_sql_lock);
    {
        ret = lrucache_hasentry(sql_hints, &sql_hint);
    }
    pthread_mutex_unlock(&gbl_sql_lock);
    return ret;
}

#define SQLCACHEHINT "/*+ RUNCOMDB2SQL"

int has_sqlcache_hint(const char *sql, const char **pstart, const char **pend)
{
    char *start, *end;
    start = strstr(sql, SQLCACHEHINT);
    if (pstart)
        *pstart = start;
    if (start) {
        end = strstr(start, " */");
        if (pend)
            *pend = end;
        if (end) {
            end += 3;
            if (pend)
                *pend = end;
            return 1;
        }
    }
    return 0;
}

int extract_sqlcache_hint(const char *sql, char *hint, int *hintlen)
{
    const char *start = NULL;
    const char *end = NULL;
    int length;
    int ret;

    ret = has_sqlcache_hint(sql, &start, &end);

    if (ret) {
        length = end - start;
        if (length >= *hintlen) {
            logmsg(LOGMSG_WARN, "Query has very long hint! \"%s\"\n", sql);
            length = *hintlen - 1;
        }
        strncpy(hint, start, length);
        hint[length] = '\0';
    }
    return ret;
}

/* Execute the query.  Caller should flush the sbuf when this returns.
 * Returns -1 if we should abort the client connection, 0 otherwise.
 * We handle the verify comming during commit phase from the master
 */

pthread_key_t current_sql_query_key;
pthread_once_t current_sql_query_once = PTHREAD_ONCE_INIT;

void free_sql(void *p) { free(p); }

void init_current_current_sql_key(void)
{
    int rc;
    rc = pthread_key_create(&current_sql_query_key, free_sql);
    if (rc) {
        logmsg(LOGMSG_FATAL, "pthread_key_create current_sql_query_key rc %d\n", rc);
        exit(1);
    }
}

extern int gbl_debug_temptables;

static const char *type_to_typestr(int type)
{
    switch (type) {
    case SQLITE_NULL:
        return "null";
    case SQLITE_INTEGER:
        return "integer";
    case SQLITE_FLOAT:
        return "real";
    case SQLITE_TEXT:
        return "text";
    case SQLITE_BLOB:
        return "blob";
    case SQLITE_DATETIME:
        return "datetime";
    case SQLITE_DATETIMEUS:
        return "datetimeus";
    case SQLITE_INTERVAL_YM:
        return "year";
    case SQLITE_INTERVAL_DSUS:
    case SQLITE_INTERVAL_DS:
        return "day";
    default:
        return "???";
    }
}

static int typestr_to_type(const char *ctype)
{
    if (ctype == NULL)
        return SQLITE_TEXT;
    if ((strcmp("smallint", ctype) == 0) || (strcmp("int", ctype) == 0) ||
        (strcmp("largeint", ctype) == 0))
        return SQLITE_INTEGER;
    else if ((strcmp("smallfloat", ctype) == 0) ||
             (strcmp("float", ctype) == 0))
        return SQLITE_FLOAT;
    else if (strncmp("char", ctype, 4) == 0)
        return SQLITE_TEXT;
    else if (strncmp("blob", ctype, 4) == 0)
        return SQLITE_BLOB;
    else if (strncmp("datetimeus", ctype, 9) == 0)
        return SQLITE_DATETIMEUS;
    else if (strncmp("datetime", ctype, 8) == 0)
        return SQLITE_DATETIME;
    else if (strstr(ctype, "year") || strstr(ctype, "month"))
        return SQLITE_INTERVAL_YM;
    else if (strstr(ctype, "day") || strstr(ctype, "sec"))
        return SQLITE_INTERVAL_DS;
    else {
        return SQLITE_TEXT;
    }
}

static int is_with_statement(char *sql)
{
    if (!sql)
        return 0;
    sql = skipws(sql);
    if (strncasecmp(sql, "with", 4) == 0)
        return 1;
    return 0;
}

static void compare_estimate_cost(sqlite3_stmt *stmt)
{
    int showScanStat =
        bdb_attr_get(thedb->bdb_attr, BDB_ATTR_PLANNER_SHOW_SCANSTATS);
#define MAX_DISC_SHOW 30
    int i, k, n, mx;
    if (showScanStat)
        logmsg(LOGMSG_USER, "-------- scanstats --------\n");
    mx = 0;
    for (k = 0; k <= mx; k++) {
        double rEstLoop = 1.0;
        struct {
            double rEst;
            double rActual;
            double delta;
            int isSignificant;
        } discrepancies[MAX_DISC_SHOW] = {0};
        int hasDiscrepancy = 0;

        for (i = n = 0; 1; i++) {
            sqlite3_int64 nLoop, nVisit;
            double rEst;
            int iSid;
            const char *zExplain;
            if (sqlite3_stmt_scanstatus(stmt, i, SQLITE_SCANSTAT_NLOOP,
                                        (void *)&nLoop)) {
                break;
            }
            sqlite3_stmt_scanstatus(stmt, i, SQLITE_SCANSTAT_SELECTID,
                                    (void *)&iSid);
            if (iSid > mx)
                mx = iSid;
            if (iSid != k)
                continue;
            if (n == 0) {
                rEstLoop = (double)nLoop;
                if (k > 0)
                    if (showScanStat)
                        logmsg(LOGMSG_USER, "-------- subquery %d -------\n", k);
            }
            sqlite3_stmt_scanstatus(stmt, i, SQLITE_SCANSTAT_NVISIT,
                                    (void *)&nVisit);
            sqlite3_stmt_scanstatus(stmt, i, SQLITE_SCANSTAT_EST,
                                    (void *)&rEst);
            sqlite3_stmt_scanstatus(stmt, i, SQLITE_SCANSTAT_EXPLAIN,
                                    (void *)&zExplain);

            rEstLoop *= rEst;
            double rActual = nLoop > 0 ? (double)nVisit / nLoop
                                       : 0.0; // actual rows per loop
            double delta = abs(rActual - rEst);

            if (n < MAX_DISC_SHOW) {
                discrepancies[n].rActual = rActual;
                discrepancies[n].rEst = rEst;
                discrepancies[n].delta = delta;
            }
            if ((rActual < 5000 && delta > 10 * rActual) ||
                (rActual >= 5000 && rActual < 10000 && delta > rActual) ||
                (rActual >= 10000 && rActual < 1000000 &&
                 delta > 0.5 * rActual) ||
                (rActual >= 1000000 && delta > 0.1 * rActual)) {
                discrepancies[n].isSignificant = 1;
                hasDiscrepancy++;
            }

            n++;
            if (showScanStat) {
                logmsg(LOGMSG_USER, "Loop %2d: %s\n", n, zExplain);
                logmsg(LOGMSG_USER, "         nLoop=%-8lld nVisit=%-8lld estRowAcc=%-8lld "
                       "rEst=%-8g loopEst=%-8g rAct=%-8g D=%-8g\n",
                       nLoop, nVisit, (sqlite3_int64)(rEstLoop + 0.5), rEst,
                       rEst * nLoop, rActual, delta);
            }
        }

        if (hasDiscrepancy > 0 &&
            bdb_attr_get(thedb->bdb_attr,
                         BDB_ATTR_PLANNER_WARN_ON_DISCREPANCY)) {
            // printf("Problem on:\nLoop    nVisit <> loopEst :: delta\n");
            for (int i = 0; i < n; i++) {
                if (discrepancies[i].isSignificant)
                    logmsg(LOGMSG_USER, "Problem Loop: %-8d rActual: %-8g rEst:%-8g "
                           "Delta:%-8g\n",
                           i, discrepancies[i].rActual, discrepancies[i].rEst,
                           discrepancies[i].delta);
            }
        }
    }
    if (showScanStat)
        logmsg(LOGMSG_USER, "---------------------------\n");
}

void send_prepare_error(struct sqlclntstate *clnt, const char *errstr,
                        int clnt_retry)
{
    struct fsqlresp resp;

    resp.response = FSQL_COLUMN_DATA;
    if (clnt_retry)
        resp.flags = FRESP_FLAG_RETRY; /* Makes client resend the query. */
    else
        resp.flags = 0;
    resp.rcode = FSQL_PREPARE; /* this specific case is handled by
                                  the client, ugh */
    resp.parm = 0;
    /* no packing needed, sending a string */
    fsql_write_response(clnt, &resp, (void *)errstr, strlen(errstr) + 1,
                        1 /*flush*/, __func__, __LINE__);
}

static int reload_analyze(struct sqlthdstate *thd, struct sqlclntstate *clnt)
{
    // if analyze is running, don't reload
    extern volatile int analyze_running_flag;
    if (analyze_running_flag)
        return 0;
    int rc, got_curtran;
    rc = got_curtran = 0;
    if (!clnt->dbtran.cursor_tran) {
        if ((rc = get_curtran(thedb->bdb_env, clnt)) != 0) {
            logmsg(LOGMSG_ERROR, "%s get_curtran rc:%d\n", __func__, rc);
            return SQLITE_INTERNAL;
        }
        got_curtran = 1;
    }
    if ((rc = sqlite3AnalysisLoad(thd->sqldb, 0)) == SQLITE_OK) {
        thd->analyze_gen = gbl_analyze_gen;
    } else {
        logmsg(LOGMSG_ERROR, "%s sqlite3AnalysisLoad rc:%d\n", __func__, rc);
    }
    if (got_curtran && put_curtran(thedb->bdb_env, clnt)) {
        logmsg(LOGMSG_ERROR, "%s failed to put_curtran\n", __func__);
    }
    return rc;
}

static void delete_prepared_stmts(struct sqlthdstate *thd)
{
    if (thd->stmt_table) {
        delete_stmt_table(thd->stmt_table);
        init_stmt_table(&thd->stmt_table);
        thd->param_stmt_head = NULL;
        thd->param_stmt_tail = NULL;
        thd->noparam_stmt_head = NULL;
        thd->noparam_stmt_tail = NULL;
        thd->param_cache_entries = 0;
        thd->noparam_cache_entries = 0;
    }
}

// Call with schema_lk held and no_transaction == 1
static int check_thd_gen(struct sqlthdstate *thd, struct sqlclntstate *clnt)
{
    if (gbl_fdb_track)
        logmsg(LOGMSG_USER, "XXX: thd dbopen=%d vs %d thd analyze %d vs %d\n",
                thd->dbopen_gen, gbl_dbopen_gen, thd->analyze_gen,
                gbl_analyze_gen);

    if (thd->dbopen_gen != gbl_dbopen_gen) {
        return SQLITE_SCHEMA;
    }
    if (thd->analyze_gen != gbl_analyze_gen) {
        int ret;
        delete_prepared_stmts(thd);
        ret = reload_analyze(thd, clnt);
        return ret;
    }

    if (thd->views_gen != gbl_views_gen) {
        return SQLITE_SCHEMA_REMOTE;
    }

    return SQLITE_OK;
}

int gbl_abort_on_unset_ha_flag = 0;

static int is_snap_uid_retry(struct sqlclntstate *clnt)
{
    if (gbl_extended_sql_debug_trace) {
        char cnonce[256] = {0};
        snprintf(cnonce, clnt->sql_query->cnonce.len + 1, "%s",
                 clnt->sql_query->cnonce.data);
        logmsg(LOGMSG_USER, "Entering %s, cnonce='%s'\n", __func__, cnonce);
    }

    // Retries happen with a 'begin'.  This can't be a retry if we are already
    // in a transaction
    if (clnt->ctrl_sqlengine == SQLENG_STRT_STATE ||
        clnt->ctrl_sqlengine == SQLENG_INTRANS_STATE ||
        clnt->ctrl_sqlengine == SQLENG_PRE_STRT_STATE ||
        clnt->ctrl_sqlengine == SQLENG_FNSH_STATE ||
        clnt->ctrl_sqlengine == SQLENG_FNSH_RBK_STATE) {

        if (gbl_extended_sql_debug_trace) {
            char cnonce[256] = {0};
            snprintf(cnonce, clnt->sql_query->cnonce.len + 1, "%s",
                     clnt->sql_query->cnonce.data);
            logmsg(LOGMSG_USER, "%s line %d cnonce='%s' returning 0 because "
                            "ctrl_sqlengine is %d, "
                            "in_client_trans=%d clnt->snapshot_lsn=[%d][%d]\n",
                    __func__, __LINE__, cnonce, clnt->ctrl_sqlengine,
                    clnt->in_client_trans, clnt->snapshot_file,
                    clnt->snapshot_offset);
        }

        return 0;
    } else if (gbl_extended_sql_debug_trace) {
        char cnonce[256] = {0};
        snprintf(cnonce, clnt->sql_query->cnonce.len + 1, "%s",
                 clnt->sql_query->cnonce.data);
        logmsg(LOGMSG_USER, "%s line %d  cnonce='%s' clearing snapinfo because "
                        "ctrl_sqlengine is %d "
                        "in_client_trans=%d and snapshot_file is %d\n",
                __func__, __LINE__, cnonce, clnt->ctrl_sqlengine,
                clnt->in_client_trans, clnt->snapshot_file);
    }

    // Need to clear snapshot info here: we are not in a transaction.  This code
    // makes sure that snapshot_file is cleared.
    clear_snapshot_info(clnt, __func__, __LINE__);

    // Returning 0 because the retry flag is not lit
    if (!clnt->is_newsql || (clnt->sql_query && clnt->sql_query->retry == 0)) {
        if (gbl_extended_sql_debug_trace) {
            logmsg(LOGMSG_USER, 
                   "%s line %d returning 0, is_newsql=%d sql_query=%p retry=%d\n",
                   __func__, __LINE__, clnt->is_newsql, clnt->sql_query,
                   clnt->sql_query ? clnt->sql_query->retry : -1);
        }
        return 0;
    } else if (get_high_availability(clnt) == 0) {
        if (gbl_extended_sql_debug_trace) {
            logmsg(LOGMSG_USER,
                   "td=%u %s line %d returning -1, high_availability=0\n",
                   (uint32_t)pthread_self(), __func__, __LINE__);
        }
        if (gbl_abort_on_unset_ha_flag) {
            // We shouldn't be here - try to understand why
            fflush(stdout);
            fflush(stderr);
            abort();
        }
    }

    /**
     * If this is a retry, then:
     *
     * 1) this should be a BEGIN
     * 2) the retry flag should be set (we only set retry flag on a begin)
     * 3) we *could* have a valid snapshot_file and snapshot_offset
     *
     * 3 is the most difficult, as it looks like we don't actually know the
     * durable lsn until the first statement sent after the begin.  This is
     * okay, but to make this work we just need to be extremely careful and
     * only send back the snapshot_file and snapshot_offset at the correct
     * time
     **/

    /* Retry case has flag lit on "begin" */
    if (get_high_availability(clnt) && clnt->is_newsql && clnt->sql_query &&
        clnt->sql_query->retry && clnt->sql_query->snapshot_info &&
        (strncasecmp(clnt->sql, "begin", 5) == 0) &&
        clnt->sql_query->snapshot_info->file) {

        clnt->snapshot_file = clnt->sql_query->snapshot_info->file;
        clnt->snapshot_offset = clnt->sql_query->snapshot_info->offset;
        clnt->is_hasql_retry = 1;

        if (gbl_extended_sql_debug_trace) {
            char cnonce[256] = {0};
            snprintf(cnonce, 256, "%s", clnt->sql_query->cnonce.data);
            logmsg(LOGMSG_USER, "%s line %d retry setting lsn to [%d][%d]\n",
                    __func__, __LINE__, clnt->snapshot_file,
                    clnt->snapshot_offset);
        }
    } else {
        if (gbl_extended_sql_debug_trace) {
            char cnonce[256] = {0};
            snprintf(cnonce, 256, "%s", clnt->sql_query->cnonce.data);
            logmsg(LOGMSG_USER, 
                    "%s line %d cnonce '%s' not setting snapshot info: ha=%d, "
                    "is_newsql=%d sql_query=%p retry=%d snapshot_info=[%d][%d] "
                    "sql='%s'\n",
                    __func__, __LINE__, cnonce, get_high_availability(clnt),
                    clnt->is_newsql, clnt->sql_query,
                    (clnt->sql_query) ? clnt->sql_query->retry : -1,
                    (clnt->sql_query && clnt->sql_query->snapshot_info)
                        ? clnt->sql_query->snapshot_info->file
                        : -1,
                    (clnt->sql_query && clnt->sql_query->snapshot_info)
                        ? clnt->sql_query->snapshot_info->offset
                        : -1,
                    clnt->sql);
        }
    }
    // XXX short circuiting the last-row optimization until i have a chance
    // to verify it.
    return 0;
}

    
static int _push_row_new(struct sqlclntstate *clnt, int type,
        CDB2SQLRESPONSE *sql_response,
        CDB2SQLRESPONSE__Column **columns, int ncols,
        void *(*alloc)(size_t size), int flush)
{

    sql_response->response_type = type;
    sql_response->n_value = ncols;
    sql_response->value = columns;
    // Don't overwrite this: it could be CHANGENODE if we fail to get a 
    // durable_lsn at the beginning of a transaction
    //sql_response->error_code = 0;
    if (gbl_extended_sql_debug_trace) {
        char cnonce[256] = {0};
        snprintf(cnonce, clnt->sql_query->cnonce.len + 1, "%s", 
                clnt->sql_query->cnonce.data);
        logmsg(LOGMSG_USER, "%s line %d cnonce '%s' push-row type=%d error_code=%d\n",
                __func__, __LINE__, cnonce, type, sql_response->error_code);
    }
    
    return newsql_write_response(clnt, RESPONSE_HEADER__SQL_RESPONSE,
                                 sql_response, flush, alloc, 
                                  __func__, __LINE__);
}

/* write back column information */
int newsql_send_column_info(struct sqlclntstate *clnt,
                            struct column_info *cinfo, int ncols,
                            sqlite3_stmt *stmt,
                            CDB2SQLRESPONSE__Column **columns)
{
    CDB2SQLRESPONSE sql_response = CDB2__SQLRESPONSE__INIT;
    int rc = 0;
    const char *colname;

    for (int i = 0; i < ncols; i++) {
        cdb2__sqlresponse__column__init(columns[i]);
        columns[i]->has_type = 1;
        columns[i]->type = cinfo[i].type;
        /* DH: here we could use column_info only, but that would limit
        names to 31 chars, so we need to go through sqlite for now */
        if (stmt)
            colname = sqlite3_column_name(stmt, i);
        else
            colname = cinfo[i].column_name;
        columns[i]->value.len = strlen(colname) + 1;
        columns[i]->value.data = (char *)colname;
        if (!gbl_return_long_column_names && columns[i]->value.len > 31) {
            columns[i]->value.data[31] = '\0';
            columns[i]->value.len = 32;
        }
    }

    rc = _push_row_new(clnt, RESPONSE_TYPE__COLUMN_NAMES, 
                       &sql_response, columns, ncols, malloc, 0);

    clnt->osql.sent_column_data = 1;

    return rc;
}

int release_locks(const char *trace)
{
    struct sql_thread *thd = pthread_getspecific(query_info_key);
    struct sqlclntstate *clnt = thd ? thd->sqlclntstate : NULL;
    int rc = 0;

    if (clnt && clnt->dbtran.cursor_tran) {
        extern int gbl_sql_release_locks_trace;
        if (gbl_sql_release_locks_trace)
            logmsg(LOGMSG_USER, "Releasing locks for lockid %d, %s\n",
                   bdb_get_lid_from_cursortran(clnt->dbtran.cursor_tran),
                   trace);
        rc = recover_deadlock_silent(thedb->bdb_env, thd, NULL, -1);
    }
    return rc;
}

int release_locks_on_emit_row(struct sqlthdstate *thd,
                              struct sqlclntstate *clnt)
{
    extern int gbl_sql_release_locks_on_emit_row;
    extern int gbl_locks_check_waiters;
    if (gbl_locks_check_waiters && gbl_sql_release_locks_on_emit_row) {
        extern int gbl_sql_random_release_interval;
        if (bdb_curtran_has_waiters(thedb->bdb_env, clnt->dbtran.cursor_tran)) {
            release_locks("lockwait at emit-row");
        } else if (gbl_sql_random_release_interval &&
                   !(rand() % gbl_sql_random_release_interval)) {
            release_locks("random release emit-row");
        }
    }
    return 0;
}

static int check_sql(struct sqlclntstate *clnt, int *sp)
{
    char buf[256];
    struct fsqlresp resp;
    char *sql = clnt->sql;
    while (isspace(*sql))
        ++sql;
    size_t len = 4; // strlen "exec"
    if (strncasecmp(sql, "exec", len) == 0) {
        sql += len;
        if (isspace(*sql)) {
            *sp = 1;
            return 0;
        }
    }
    len = 6; // strlen "pragma"
    if (strncasecmp(sql, "pragma", len) == 0) {
        sql += len;
        if (!isspace(*sql)) {
            return 0;
        }
    error: /* pretend that a real prepare error occured */
        strcpy(buf, "near \"");
        strncat(buf + len, sql, len);
        strcat(buf, "\": syntax error");
        send_prepare_error(clnt, buf, 0);
        return SQLITE_ERROR;
    }
    len = 6; // strlen "create"
    if (strncasecmp(sql, "create", len) == 0) {
        char *trigger = sql;
        trigger += len;
        if (!isspace(*trigger)) {
            return 0;
        }
        while (isspace(*trigger))
            ++trigger;
        if (strncasecmp(trigger, "trigger", 7) != 0) {
            return 0;
        }
        trigger += 7;
        if (isspace(*trigger)) {
            goto error;
        }
    }
    return 0;
}

/* if userpassword does not match this function
 * will write error response and return a non 0 rc
 */
inline static int check_user_password(struct sqlclntstate *clnt,
                                      struct fsqlresp *resp)
{
    int password_rc = 0;
    char *err = "access denied";
    int valid_user;

    if (!gbl_uses_password)
        return 0;

    if (gbl_uses_password) {
        if (!clnt->have_user) {
            clnt->have_user = 1;
            strcpy(clnt->user, DEFAULT_USER);
        }
        if (!clnt->have_password) {
            clnt->have_password = 1;
            strcpy(clnt->password, DEFAULT_PASSWORD);
        }
    }
    if (clnt->have_user && clnt->have_password) {
        password_rc = bdb_user_password_check(clnt->user, clnt->password, &valid_user);
    }

    if (!clnt->have_user || !clnt->have_password || password_rc != 0) {
        bzero(resp, sizeof(*resp));
        resp->response = FSQL_ERROR;
        resp->rcode = CDB2ERR_ACCESS;
        if (valid_user)
            err = "invalid password";
        fsql_write_response(clnt, resp, err, strlen(err) + 1, 1, __func__,
                            __LINE__);
        return 1;
    }
    return 0;
}

static int need_flush(struct sqlclntstate *clnt)
{
    return (clnt->conninfo.pid == 0 && sbuf2fileno(clnt->sb) == fileno(stdout))
               ? 0
               : 1;
}

static void get_return_row_schema(struct sqlthdstate *thd,
                                  struct sqlclntstate *clnt, sqlite3_stmt *stmt)
{
    int col;
    int ncols;

    ncols = sqlite3_column_count(stmt);

    thd->cinfo = realloc(thd->cinfo, ncols * sizeof(struct column_info));

    for (col = 0; col < ncols; col++) {
        if (clnt->req.parm) {
            thd->cinfo[col].type = clnt->type_overrides[col];
            if (!comdb2_is_valid_type(thd->cinfo[col].type)) {
                thd->cinfo[col].type = sqlite3_column_type(stmt, col);
            }
        } else {
            thd->cinfo[col].type = sqlite3_column_type(stmt, col);
            if ((gbl_surprise) || thd->cinfo[col].type == SQLITE_NULL) {
                thd->cinfo[col].type =
                    typestr_to_type(sqlite3_column_decltype(stmt, col));
            }
        }
        if (thd->cinfo[col].type == SQLITE_DECIMAL)
            thd->cinfo[col].type = SQLITE_TEXT;

        strncpy(thd->cinfo[col].column_name, sqlite3_column_name(stmt, col),
                sizeof(thd->cinfo[col].column_name));
        thd->cinfo[col].column_name[sizeof(thd->cinfo[col].column_name) - 1] =
            '\0';
    }
}

void thr_set_current_sql(const char *sql)
{
    char *prevsql;
    pthread_once(&current_sql_query_once, init_current_current_sql_key);
    if (gbl_debug_temptables) {
        prevsql = pthread_getspecific(current_sql_query_key);
        if (prevsql) {
            free(prevsql);
            pthread_setspecific(current_sql_query_key, NULL);
        }
        pthread_setspecific(current_sql_query_key, strdup(sql));
    }
}

static void setup_reqlog_new_sql(struct sqlthdstate *thd,
                                 struct sqlclntstate *clnt)
{
    char info_nvreplays[40];
    info_nvreplays[0] = '\0';

    if (clnt->verify_retries)
        snprintf(info_nvreplays, sizeof(info_nvreplays), "vreplays=%d ",
                 clnt->verify_retries);

    thrman_wheref(thd->thr_self, "%ssql: %s", info_nvreplays, clnt->sql);

    reqlog_new_sql_request(thd->logger, NULL);
    log_client_context(thd->logger, clnt);
    log_queue_time(thd->logger, clnt);
}

static void query_stats_setup(struct sqlthdstate *thd,
                              struct sqlclntstate *clnt)
{
    /* debug */
    thr_set_current_sql(clnt->sql);

    /* debug */
    clnt->debug_sqlclntstate = pthread_self();

    clnt->nrows = 0;

    /* berkdb stats */
    bdb_reset_thread_stats();

    /* node stats */
    if (!clnt->rawnodestats) {
        clnt->rawnodestats = get_raw_node_stats(clnt->origin);
    }
    if (clnt->rawnodestats)
        clnt->rawnodestats->sql_queries++;

    /* global stats */
    if (clnt->is_newsql) {
        ATOMIC_ADD(gbl_nnewsql, 1);
    } else {
        ATOMIC_ADD(gbl_nsql, 1);
    }

    /* sql thread stats */
    thd->sqlthd->startms = time_epochms();
    thd->sqlthd->stime = time_epoch();
    thd->sqlthd->nmove = thd->sqlthd->nfind = thd->sqlthd->nwrite = 0;

    /* reqlog */
    setup_reqlog_new_sql(thd, clnt);

    /* fingerprint info */
    if (gbl_fingerprint_queries)
        sqlite3_fingerprint_enable(thd->sqldb);
    else
        sqlite3_fingerprint_disable(thd->sqldb);

    /* using case sensitive like? enable */
    if (clnt->using_case_insensitive_like)
        toggle_case_sensitive_like(thd->sqldb, 1);

    if (gbl_dump_sql_dispatched)
        logmsg(LOGMSG_USER, "SQL mode=%d [%s]\n", clnt->dbtran.mode, clnt->sql);

    if (clnt->sql_query)
        reqlog_set_request(thd->logger, clnt->sql_query);
}

static void get_cached_stmt(struct sqlthdstate *thd, struct sqlclntstate *clnt,
                            struct sql_state *rec)
{
    rec->status = CACHE_DISABLED;
    if (gbl_enable_sql_stmt_caching == STMT_CACHE_ALL ||
        (gbl_enable_sql_stmt_caching == STMT_CACHE_PARAM && clnt->tag)) {
        int hint_len = sizeof(rec->cache_hint);
        if (extract_sqlcache_hint(rec->sql, rec->cache_hint, &hint_len)) {
            rec->status = CACHE_HAS_HINT;
            if (find_stmt_table(thd->stmt_table, rec->cache_hint,
                                &rec->stmt_entry) == 0) {
                rec->status |= CACHE_FOUND_STMT;
                rec->stmt = rec->stmt_entry->stmt;
                rec->parameters_to_bind = rec->stmt_entry->params_to_bind;
            } else {
                /* We are not able to find the statement in cache,
                 * and this is a partial statement. */
                /* Try to find sql string stored in hash table */
                if (find_sql_hint_table(rec->cache_hint, (char **)&rec->sql,
                                        (char **)&(clnt->tag)) == 0) {
                    rec->status |= CACHE_FOUND_STR;
                }
            }
        } else {
            if (find_stmt_table(thd->stmt_table, rec->sql, &rec->stmt_entry) ==
                0) {
                rec->status = CACHE_FOUND_STMT;
                rec->stmt = rec->stmt_entry->stmt;
            }
        }
    }
    if (rec->stmt) {
        // save expanded query
        rec->sql = sqlite3_sql(rec->stmt);
    }
}

static void get_cached_params(struct sqlthdstate *thd,
                              struct sqlclntstate *clnt,
                              struct sql_state *rec)
{
    int hint_len;

    bzero(rec, sizeof(*rec));

    rec->status = CACHE_DISABLED;
    rec->sql = clnt->sql;

    if ((gbl_enable_sql_stmt_caching == STMT_CACHE_PARAM) && clnt->tag) {
        hint_len = sizeof(rec->cache_hint);
        if (extract_sqlcache_hint(clnt->sql, rec->cache_hint, &hint_len)) {
            rec->status = CACHE_HAS_HINT;
            if (find_stmt_table(thd->stmt_table, rec->cache_hint,
                                &rec->stmt_entry) == 0) {
                rec->status |= CACHE_FOUND_STMT;
                rec->parameters_to_bind = rec->stmt_entry->params_to_bind;
            } else {
                if (find_sql_hint_table(rec->cache_hint, (char **)&rec->sql,
                                        &(clnt->tag)) == 0) {
                    rec->status |= CACHE_FOUND_STR;
                }
            }
        }
    }
}


static int _dbglog_send_cost(struct sqlclntstate *clnt)
{
    dump_client_query_stats(clnt->dbglog, clnt->query_stats);
    return 0;
}

enum {
  ERR_GENERIC = -1,
  ERR_PREPARE = -2,
  ERR_PREPARE_RETRY = -3,
  ERR_ROW_HEADER = -4,
  ERR_CONVERSION_DT = -5,
};

struct client_comm_if {
    int (*send_row_format)(struct sqlthdstate *thd, struct sqlclntstate *clnt,
                           struct sql_state *rec, int ncols,
                           CDB2SQLRESPONSE__Column **columns);
    int (*send_row_data)(struct sqlthdstate *thd, struct sqlclntstate *clnt,
                         int new_row_data_type, int ncols, int row_id, int rc,
                         CDB2SQLRESPONSE__Column **columns);
    void (*send_prepare_error)(struct sqlclntstate *clnt, const char *errstr,
                              int clnt_retry);
    int (*send_run_error)(struct sqlclntstate *clnt, const char *errstr,
                          int client_rc);
    int (*flush)(struct sqlclntstate *clnt);
    int (*send_cost)(struct sqlclntstate *clnt);
    int (*send_effects)(struct sqlclntstate *clnt);
    void (*send_done)(struct sqlthdstate *thd, struct sqlclntstate *clnt, 
                     const char *func, int line);
    int (*send_dummy)(struct sqlclntstate *clnt);
};

struct client_comm_if client_sql_api = {
    &send_ret_column_info,
    &send_row,
    &send_prepare_error,
    &send_err_but_msg, 
    &flush_row,
    &_dbglog_send_cost,
    &send_query_effects,
    &send_last_row,
    &send_dummy,
};

static int get_prepared_bound_param(struct sqlthdstate *thd,
                                    struct sqlclntstate *clnt,
                                    struct sql_state *rec, 
                                    struct errstat *err)
{
    get_cached_params(thd, clnt, rec);

    /* bind values here if it was a parametrized query */
    if (clnt->tag && (rec->parameters_to_bind == NULL)) {
        if ((rec->status & CACHE_HAS_HINT) && clnt->in_client_trans &&
            strlen(clnt->tag) <= 1) {
            /* Make the client retry the query.*/
            errstat_set_rcstrf(err, ERR_PREPARE_RETRY, "%s",
                               "invalid parametrized tag (api bug?)");
            return -1;
        }

        rec->parameters_to_bind = new_dynamic_schema(
            clnt->tag, strlen(clnt->tag), gbl_dump_sql_dispatched);
        if (rec->parameters_to_bind == NULL) {
            errstat_set_rcstrf(err, ERR_PREPARE, "%s",
                               "invalid parametrized tag (api bug?)");
            return -1;
        }
    }

    return 0;
}

static void clear_stmt_record(struct sql_state *rec)
{
    if (rec->parameters_to_bind) {
        free_tag_schema(rec->parameters_to_bind);
        rec->parameters_to_bind = NULL;
    }
}

static int put_prepared_stmt_int(struct sqlthdstate *thd,
                                 struct sqlclntstate *clnt,
                                 struct sql_state *rec, int outrc)
{
    if (gbl_enable_sql_stmt_caching == STMT_CACHE_NONE) {
        return 1;
    }
    sqlite3_stmt *stmt = rec->stmt;
    if (stmt == NULL) {
        return 1;
    }
    if (gbl_enable_sql_stmt_caching == STMT_CACHE_PARAM &&
        rec->parameters_to_bind == NULL) {
        return 1;
    }
    if (bdb_attr_get(thedb->bdb_attr, BDB_ATTR_DISABLE_CACHING_STMT_WITH_FDB) &&
        sqlite3_stmt_has_remotes(stmt)) {
        return 1;
    }
    if (outrc) {
        return 1;
    }
    if (rec->stmt_entry == NULL) {
        touch_stmt_entry(thd, rec->stmt_entry);
    }
    if (rec->status & CACHE_HAS_HINT) {
        if (add_stmt_table(thd, rec->cache_hint,
                           (char *)(gbl_debug_temptables ? rec->sql : NULL),
                           stmt, rec->parameters_to_bind) == 0) {
            rec->parameters_to_bind = NULL;
        }
        if (!(rec->status & CACHE_FOUND_STR)) {
            add_sql_hint_table(rec->cache_hint, clnt->sql, clnt->tag);
        }
    } else {
        if (add_stmt_table(thd, clnt->sql,
                           (char *)(gbl_debug_temptables ? rec->sql : NULL),
                           stmt, rec->parameters_to_bind) == 0) {
            rec->parameters_to_bind = NULL;
        }
    }
    return 0;
}

/**
 * Cache a stmt if needed; struct sql_state is prepared by
 * get_prepared_stmt(), and it is cleaned here as well
 *
 */
void put_prepared_stmt(struct sqlthdstate *thd, struct sqlclntstate *clnt,
                       struct sql_state *rec, int outrc)
{
    if (put_prepared_stmt_int(thd, clnt, rec, outrc) != 0) {
        if (rec->stmt) {
            sqlite3_finalize(rec->stmt);
            rec->stmt = NULL;
        }
    }
    clear_stmt_record(rec);
    if ((rec->status & CACHE_HAS_HINT) && (rec->status & CACHE_FOUND_STR)) {
        char *k = rec->cache_hint;
        pthread_mutex_lock(&gbl_sql_lock);
        {
            lrucache_release(sql_hints, &k);
        }
        pthread_mutex_unlock(&gbl_sql_lock);
    }
}

/* return 0 if continue, 1 if done */
static int ha_retrieve_snapshot(struct sqlclntstate *clnt)
{
    int is_snap_retry;

    if (!clnt->is_newsql)
        return 0;

    /* MOHIT -- Check here that we are in high availablity, its cdb2api, and
     * is its a retry. */
    if (clnt->ctrl_sqlengine == SQLENG_NORMAL_PROCESS && clnt->sql_query) {
        if (clnt->sql_query->retry) {
            clnt->num_retry = clnt->sql_query->retry;
            if (clnt->sql_query->snapshot_info) {
                clnt->snapshot_file = clnt->sql_query->snapshot_info->file;
                clnt->snapshot_offset = clnt->sql_query->snapshot_info->offset;
                if (gbl_extended_sql_debug_trace) {
                    char cnonce[256];
                    snprintf(cnonce, 256, "%s", clnt->sql_query->cnonce.data);
                    logmsg(LOGMSG_USER, "%s: retry cnonce '%s' at [%d][%d]\n",
                            __func__, cnonce, clnt->snapshot_file,
                            clnt->snapshot_offset);
                }
            } else {
                clnt->snapshot_file = 0;
                clnt->snapshot_offset = 0;
            }
        } else {
            clnt->num_retry = 0;
            clnt->snapshot_file = 0;
            clnt->snapshot_offset = 0;
        }
    }

    is_snap_retry = is_snap_uid_retry(clnt);

    if (is_snap_retry == 1) {
        /* Give number of changes as reply. */
        if (gbl_extended_sql_debug_trace) {
            logmsg(LOGMSG_USER, "%s: this is a snap-retry - sql is '%s', "
                            "ctrlengine_state=%d: i am sending the last row\n",
                    __func__, clnt->sql, clnt->ctrl_sqlengine);
        }
        newsql_send_dummy_resp(clnt, __func__, __LINE__);
        newsql_send_last_row(clnt, 0, __func__, __LINE__);
        return 1;
    } else if (is_snap_retry == -1) {
        send_prepare_error(clnt,
                           "Comdb2 server not setup for high availability", 0);
        return 1;
    }

    return 0;
}

static void update_schema_remotes(struct sqlclntstate *clnt,
                                  struct sql_state *rec)
{
    /* reset set error since this is a retry */
    clnt->osql.error_is_remote = 0;
    clnt->osql.xerr.errval = 0;

    /* if I jump here because of sqlite3_step failure, I have local
     * cache already freed */
    sqlite3UnlockStmtTablesRemotes(clnt); /*lose all the locks boyo! */

    /* terminate the current statement; we are gonna reprepare */
    sqlite3_finalize(rec->stmt);
    rec->stmt = NULL;
}

static void _prepare_error(struct sqlthdstate *thd, 
                                struct sqlclntstate *clnt,
                                struct sql_state *rec, int rc, 
                                struct errstat *err)
{
    int flush_resp;
    const char *errstr;

    if (clnt->in_client_trans && (rec->status & CACHE_HAS_HINT ||
                                  has_sqlcache_hint(clnt->sql, NULL, NULL)) &&
        !(rec->status & CACHE_FOUND_STR) &&
        (clnt->osql.replay == OSQL_RETRY_NONE)) {

        errstr = (char *)sqlite3_errmsg(thd->sqldb);
        reqlog_logf(thd->logger, REQL_TRACE, "sqlite3_prepare failed %d: %s\n",
                    rc, errstr);
        errstat_set_rcstrf(err, ERR_PREPARE_RETRY, "%s", errstr);

        srs_tran_del_last_query(clnt);
        return;
    }

    flush_resp = need_flush(clnt);
    if(rc == FSQL_PREPARE && !rec->stmt)
        errstr = "no statement";
    else if (clnt->fdb_state.xerr.errval) {
        errstr = clnt->fdb_state.xerr.errstr;
    } else {
        errstr = (char *)sqlite3_errmsg(thd->sqldb);
    }
    reqlog_logf(thd->logger, REQL_TRACE, "sqlite3_prepare failed %d: %s\n", rc,
                errstr);
    if (flush_resp) {
        errstat_set_rcstrf(err, ERR_PREPARE, "%s", errstr);
    } else {
        if (clnt->saved_errstr)
            free(clnt->saved_errstr);
        clnt->saved_errstr = strdup(errstr);
    }
    if (clnt->want_query_effects) {
        clnt->had_errors = 1;
    }
    if (gbl_print_syntax_err) {
        logmsg(LOGMSG_WARN, "sqlite3_prepare() failed for: %s [%s]\n", clnt->sql,
                errstr);
    }

    if (clnt->ctrl_sqlengine != SQLENG_NORMAL_PROCESS) {
        /* multiple query transaction
           keep sending back error */
        handle_sql_intrans_unrecoverable_error(clnt);
    }
}

static int handle_bad_engine(struct sqlclntstate *clnt)
{
    logmsg(LOGMSG_ERROR, "unable to obtain sql engine\n");
    if (clnt->is_newsql) {
        char *errstr = "Client api should change nodes";
        client_sql_api.send_run_error(clnt, errstr, CDB2ERR_CHANGENODE);
    }
    clnt->query_rc = -1;
    pthread_mutex_lock(&clnt->wait_mutex);
    clnt->done = 1;
    pthread_cond_signal(&clnt->wait_cond);
    pthread_mutex_unlock(&clnt->wait_mutex);
    return -1;
}

static int handle_bad_transaction_mode(struct sqlthdstate *thd,
                                       struct sqlclntstate *clnt)
{
    logmsg(LOGMSG_ERROR, "unable to set_transaction_mode\n");
    send_prepare_error(clnt, "Failed to set transaction mode.", 0);
    reqlog_logf(thd->logger, REQL_TRACE, "Failed to set transaction mode.\n");
    if (put_curtran(thedb->bdb_env, clnt)) {
        logmsg(LOGMSG_ERROR, "%s: unable to destroy a CURSOR transaction!\n",
               __func__);
    }
    clnt->query_rc = 0;
    pthread_mutex_lock(&clnt->wait_mutex);
    clnt->done = 1;
    pthread_cond_signal(&clnt->wait_cond);
    pthread_mutex_unlock(&clnt->wait_mutex);
    clnt->osql.timings.query_finished = osql_log_time();
    osql_log_time_done(clnt);
    return -2;
}

static int prepare_engine(struct sqlthdstate *, struct sqlclntstate *, int);
int sqlengine_prepare_engine(struct sqlthdstate *thd,
                             struct sqlclntstate *clnt, int recreate)
{
    clnt->no_transaction = 1;
    int rc = prepare_engine(thd, clnt, recreate);
    clnt->no_transaction = 0;
    return rc;
}

/**
 * Get a sqlite engine, either from cache or building a new one
 * Locks tables to prevent any schema changes for them
 *
 */
static int get_prepared_stmt_int(struct sqlthdstate *thd,
                                 struct sqlclntstate *clnt,
                                 struct sql_state *rec, struct errstat *err,
                                 int recreate)
{
    int rc = sqlengine_prepare_engine(thd, clnt, recreate);
    if (thd->sqldb == NULL) {
        return handle_bad_engine(clnt);
    } else if (rc != 0) {
        return rc;
    }

    if (sql_set_transaction_mode(thd->sqldb, clnt, clnt->dbtran.mode) != 0) {
        return handle_bad_transaction_mode(thd, clnt);
    }

    query_stats_setup(thd, clnt);
    get_cached_stmt(thd, clnt, rec);

    if (rec->sql)
        reqlog_set_sql(thd->logger, rec->sql);
    const char *tail = NULL;
    while (rec->stmt == NULL) {
        clnt->no_transaction = 1;
        rc = sqlite3_prepare_v2(thd->sqldb, rec->sql, -1, &rec->stmt, &tail);
        clnt->no_transaction = 0;
        if (rc == SQLITE_OK) {
            rc = sqlite3LockStmtTables(rec->stmt);
        }
        if (rc != SQLITE_SCHEMA_REMOTE) {
            break;
        }
        sql_remote_schema_changed(clnt, rec->stmt);
        update_schema_remotes(clnt, rec);
    }
    if (rec->stmt) {
        sqlite3_resetclock(rec->stmt);
        thr_set_current_sql(rec->sql);
    } else if (rc == 0) {
        // No stmt and no error -> Empty sql string or just comment.
        rc = FSQL_PREPARE;
    }
    if (gbl_fingerprint_queries) {
        unsigned char fingerprint[16];
        sqlite3_fingerprint(thd->sqldb, (unsigned char *)fingerprint);
        reqlog_set_fingerprint(thd->logger, fingerprint);
    }
    if (rc) {
        _prepare_error(thd, clnt, rec, rc, err);
    }
    if (tail && *tail) {
        logmsg(LOGMSG_INFO,
               "TRAILING CHARACTERS AFTER QUERY TERMINATION: \"%s\"\n", tail);
    }
    return rc;
}

static int get_prepared_stmt(struct sqlthdstate *thd, struct sqlclntstate *clnt,
                             struct sql_state *rec, struct errstat *err)
{
    rdlock_schema_lk();
    int rc = get_prepared_stmt_int(thd, clnt, rec, err, 1);
    unlock_schema_lk();
    if (gbl_stable_rootpages_test) {
        static int skip = 0;
        if (!skip) {
            skip = 1;
            sleep(60);
        } else
            skip = 0;
    }
    return rc;
}

/*
** Only customer is stored-procedure.
** This prevents lock inversion between tbllk and schemalk.
*/
int get_prepared_stmt_try_lock(struct sqlthdstate *thd,
                               struct sqlclntstate *clnt, struct sql_state *rec,
                               struct errstat *err, int initial)
{
    if (tryrdlock_schema_lk() != 0) {
        // only schemachange will wrlock(schema)
        return SQLITE_SCHEMA;
    }
    int rc = get_prepared_stmt_int(thd, clnt, rec, err, initial);
    unlock_schema_lk();
    return rc;
}

static int check_client_specified_conversions(struct sqlthdstate *thd,
                                              struct sqlclntstate *clnt,
                                              int ncols, struct errstat *err)
{
    if ((clnt->req.parm && clnt->req.parm != ncols) ||
        (clnt->is_newsql && clnt->sql_query && clnt->sql_query->n_types &&
         clnt->sql_query->n_types != ncols)) {
        char errstr[128];
        int loc_cols = clnt->req.parm;
        if (clnt->is_newsql)
            loc_cols = clnt->sql_query->n_types;
        snprintf(errstr, sizeof(errstr),
                 "Number of overrides:%d doesn't match number of columns:%d",
                 loc_cols, ncols);
        reqlog_logf(thd->logger, REQL_TRACE, "%s\n", errstr);

        errstat_set_rcstrf(err, ERR_PREPARE, "%s", errstr);

        return -1;
    }

    return 0;
}

static int bind_params(struct sqlthdstate *thd, struct sqlclntstate *clnt,
                       struct sql_state *rec, struct errstat *err)
{
    char *errstr = NULL;
    int rc = 0;
    bool newsqlbind = clnt->is_newsql && clnt->sql_query && clnt->sql_query->n_bindvars;

    if (newsqlbind || rec->parameters_to_bind) {
        assert(!newsqlbind || rec->parameters_to_bind == NULL);
        rc = bind_parameters(thd->logger, rec->stmt, rec->parameters_to_bind,
                             clnt, &errstr);
        if (rc) errstat_set_rcstrf(err, ERR_PREPARE, "%s", errstr);
    } else if (sqlite3_bind_parameter_count(rec->stmt)) {
        reqlog_logf(thd->logger, REQL_TRACE, "parameter bind failed \n");
        errstat_set_rcstrf(err, ERR_PREPARE, "%s", 
                           "Query specified parameters, but no values"
                           " provided.");
        rc = -1;
    }

    return rc;
}

/**
 * Get a sqlite engine with bound parameters set, if any
 *
 */
static int get_prepared_bound_stmt(struct sqlthdstate *thd,
                                   struct sqlclntstate *clnt,
                                   struct sql_state *rec,
                                   struct errstat *err)
{
    int rc;
    if ((rc = get_prepared_stmt(thd, clnt, rec, err)) != 0) {
        return rc;
    }
    /* bind values here if it was a parametrized query */
    if (clnt->tag && (rec->parameters_to_bind == NULL)) {
        rec->parameters_to_bind = new_dynamic_schema(
            clnt->tag, strlen(clnt->tag), gbl_dump_sql_dispatched);
        if (rec->parameters_to_bind == NULL) {
            errstat_set_str(err, "invalid parametrized tag (api bug?)");
            errstat_set_rc(err, ERR_PREPARE_RETRY);
            return -1;
        }
    }
    int ncols = sqlite3_column_count(rec->stmt);
    reqlog_logf(thd->logger, REQL_INFO, "ncols=%d", ncols);

    rc = check_client_specified_conversions(thd, clnt, ncols, err);
    if (rc)
        return rc;

    rc = bind_params(thd, clnt, rec, err);
    if (rc)
        return rc;

    return 0;
}

static void handle_stored_proc(struct sqlthdstate *, struct sqlclntstate *);

/* return 0 continue, 1 return *outrc */
static int handle_non_sqlite_requests(struct sqlthdstate *thd,
                                      struct sqlclntstate *clnt, int *outrc)
{
    int rc;
    int stored_proc;
    int flush_resp = need_flush(clnt);

    sql_update_usertran_state(clnt);

    switch (clnt->ctrl_sqlengine) {

    case SQLENG_PRE_STRT_STATE:
        *outrc = handle_sql_begin(thd, clnt, flush_resp);
        return 1;

    case SQLENG_WRONG_STATE:
        *outrc = handle_sql_wrongstate(thd, clnt);
        return 1;

    case SQLENG_FNSH_STATE:
    case SQLENG_FNSH_RBK_STATE:
        *outrc = handle_sql_commitrollback(thd, clnt, flush_resp);
        return 1;

    case SQLENG_STRT_STATE:
        /* FALL-THROUGH for update query execution */
        break;
    }

    /* additional non-sqlite requests */
    stored_proc = 0;
    if ((rc = check_sql(clnt, &stored_proc)) != 0) {
        return rc;
    }

    if (stored_proc) {
        clnt->trans_has_sp = 1;
    }

    /* this is a regular sql query, add it to history */
    if (srs_tran_add_query(clnt))
        logmsg(LOGMSG_ERROR, "Fail to add query to transaction replay session\n");


    if (stored_proc) {
        handle_stored_proc(thd, clnt);
        *outrc = 0;
        return 1;
    } else if (clnt->is_explain) { // only via newsql--cdb2api
        rdlock_schema_lk();
        sqlengine_prepare_engine(thd, clnt, 1);
        *outrc = newsql_dump_query_plan(clnt, thd->sqldb);
        unlock_schema_lk();
        return 1;
    }

    /* 0, this is an sqlite request, use an engine */
    return 0;
}

static void set_ret_column_info(struct sqlthdstate *thd,
                                struct sqlclntstate *clnt,
                                struct sql_state *rec, int ncols)
{
    sqlite3_stmt *stmt = rec->stmt;
    int col;

    thd->cinfo = realloc(thd->cinfo, ncols * sizeof(struct column_info));

    for (col = 0; col < ncols; col++) {

        /* set the return column type */
        if (clnt->req.parm || (clnt->is_newsql && clnt->sql_query->n_types)) {
            if (clnt->is_newsql) {
                thd->cinfo[col].type = clnt->sql_query->types[col];
            } else {
                thd->cinfo[col].type = clnt->type_overrides[col];
            }
            if (!comdb2_is_valid_type(thd->cinfo[col].type)) {
                thd->cinfo[col].type = sqlite3_column_type(stmt, col);
            }
        } else {
            thd->cinfo[col].type = sqlite3_column_type(stmt, col);
            if ((!clnt->is_newsql && gbl_surprise) ||
                thd->cinfo[col].type == SQLITE_NULL) {
                thd->cinfo[col].type =
                    typestr_to_type(sqlite3_column_decltype(stmt, col));
                /*thd->cinfo[col].type = sqlite3_column_type(stmt, col);*/
            }
        }
        if (thd->cinfo[col].type == SQLITE_DECIMAL)
            thd->cinfo[col].type = SQLITE_TEXT;

        /* set return column name */
        strncpy(thd->cinfo[col].column_name, sqlite3_column_name(stmt, col),
                sizeof(thd->cinfo[col].column_name));
        thd->cinfo[col].column_name[sizeof(thd->cinfo[col].column_name) - 1] =
            '\0';
    }
}

static int send_ret_column_info_oldsql(struct sqlthdstate *thd,
                                       struct sqlclntstate *clnt, int ncols,
                                       int flush_resp)
{
    struct fsqlresp resp;
    size_t buf_cinfos_len;
    uint8_t *p_buf_cinfos_start;
    uint8_t *p_buf_cinfos;
    uint8_t *p_buf_cinfos_end;
    int did_malloc = 0;
    int rc = 0;
    int i;

    if (!flush_resp)
        return 0;

    resp.response = FSQL_COLUMN_DATA;
    resp.flags = clnt->conninfo.pid;
    resp.rcode = 0;
    resp.parm = ncols;

    /* pack column info */
    buf_cinfos_len = ncols * COLUMN_INFO_LEN;
    if (buf_cinfos_len > 4096) {
        p_buf_cinfos_start = sqlite3_malloc(buf_cinfos_len);
        did_malloc = 1;
    } else {
        p_buf_cinfos_start = alloca(buf_cinfos_len);
    }
    p_buf_cinfos = p_buf_cinfos_start;
    p_buf_cinfos_end = p_buf_cinfos_start + buf_cinfos_len;

    for (i = 0; i < ncols; ++i) {
        if (!(p_buf_cinfos = column_info_put(&thd->cinfo[i], p_buf_cinfos,
                                             p_buf_cinfos_end))) {
            rc = -1;
            if (did_malloc)
                sqlite3_free(p_buf_cinfos_start);
            p_buf_cinfos_start = NULL;
            goto error;
        }
    }

    if (clnt->osql.replay != OSQL_RETRY_DO)
        rc =
            fsql_write_response(clnt, &resp, p_buf_cinfos_start, buf_cinfos_len,
                                0 /*flush*/, __func__, __LINE__);

    if (did_malloc)
        sqlite3_free(p_buf_cinfos_start);

    p_buf_cinfos_start = NULL;
    if (rc)
        goto error;

error:
    return rc;
}

static int send_ret_column_info(struct sqlthdstate *thd,
                                struct sqlclntstate *clnt,
                                struct sql_state *rec, int ncols,
                                CDB2SQLRESPONSE__Column **columns)
{
    int flush_resp = need_flush(clnt);
    int rc = 0;
    if ((!clnt->osql.replay || (clnt->dbtran.mode == TRANLEVEL_RECOM &&
                                !clnt->osql.sent_column_data)) &&
        !((clnt->want_query_effects && !is_with_statement(clnt->sql)) &&
          clnt->in_client_trans && !clnt->isselect)) {
        if (clnt->is_newsql) {
            newsql_send_column_info(clnt, thd->cinfo, ncols, rec->stmt,
                                    columns);
            rc = 0;
        } else {
            rc = send_ret_column_info_oldsql(thd, clnt, ncols, flush_resp);
            if (rc)
                goto error;
        }

        if (flush_resp) {
            rc = fsql_write_response(clnt, NULL /*resp*/, NULL /*dta*/,
                                     0 /*len*/, 1, __func__, __LINE__);
            if (rc < 0)
                goto error;
        }

        clnt->osql.sent_column_data = 1;
    }
error:
    return rc;
}

static inline int is_new_row_data(struct sqlclntstate *clnt)
{
    return (!clnt->iswrite && (clnt->req.flags & SQLF_WANT_NEW_ROW_DATA) &&
            gbl_new_row_data);
}

static int send_err_but_msg_new(struct sqlclntstate *clnt, const char *errstr,
                                int irc)
{
    int rc = 0;

    clnt->had_errors = 1;
    if (clnt->num_retry == clnt->sql_query->retry) {
        CDB2SQLRESPONSE sql_response = CDB2__SQLRESPONSE__INIT;
        if (clnt->osql.sent_column_data) {
            sql_response.response_type = RESPONSE_TYPE__COLUMN_VALUES;
        } else {
            sql_response.response_type = RESPONSE_TYPE__COLUMN_NAMES;
        }
        sql_response.n_value = 0;
        sql_response.error_code = verify_sqlresponse_error_code(irc, __func__, __LINE__);
        sql_response.error_string = (char*)errstr;

        rc = newsql_write_response(clnt, RESPONSE_HEADER__SQL_RESPONSE,
                                   &sql_response, 1 /*flush*/, malloc, __func__,
                                   __LINE__);
    }
    return rc;
}

static int send_err_but_msg_old(struct sqlclntstate *clnt, const char *errstr,
                                int irc)
{
    int rc = 0;
    struct fsqlresp resp;
    int flush_resp = need_flush(clnt);
    if (flush_resp) {
        resp.rcode = irc;
        resp.response = FSQL_ERROR;
        rc = fsql_write_response(clnt, &resp, (void *)errstr,
                                 strlen(errstr) + 1, 0, __func__, __LINE__);
    } else {
        if (clnt->saved_errstr)
            free(clnt->saved_errstr);
        clnt->saved_errstr = strdup(errstr);
    }
    return rc;
}

static int send_err_but_msg(struct sqlclntstate *clnt, const char *errstr, int irc)
{
    int rc;
    pthread_mutex_lock(&clnt->wait_mutex);
    clnt->ready_for_heartbeats = 0;
    pthread_mutex_unlock(&clnt->wait_mutex);

    if (clnt->is_newsql) {
        rc = send_err_but_msg_new(clnt, errstr, irc);
    } else {
        rc = send_err_but_msg_old(clnt, errstr, irc);
    }

    return rc;
}

static inline int new_retrow_has_header(int is_null, int type)
{
    if (is_null)
        return 1;

    switch (type) {
    case SQLITE_INTEGER:
    case SQLITE_FLOAT:
    case SQLITE_INTERVAL_YM:
    case CLIENT_INTV_DS_LEN:
        return 0;
    }
    return 1;
}

static int new_retrow_get_column_nulls_and_count(sqlite3_stmt *stmt,
                                                 int new_row_data_type,
                                                 int ncols,
                                                 struct column_info *cinfo,
                                                 uint8_t *isNullCol)
{
    int total_col, col;

    total_col = 0;
    for (col = 0; col < ncols; col++) {
        /* need to know if *this* col content is SQLITE_NULL */
        isNullCol[col] = sqlite3_isColumnNullType(stmt, col);
#ifdef DEBUG
        if ((sqlite3_column_type(stmt, col) == SQLITE_NULL) != isNullCol[col]) {
            logmsg(LOGMSG_FATAL, "Did not evaluate to NULL col %d \n", col);
            abort();
        }
#endif
        if (new_row_data_type) {
            total_col += new_retrow_has_header(isNullCol[col], cinfo[col].type);
        }
    }
    return total_col;
}

static void *thd_adjust_space(struct sqlthdstate *thd)
{
    /* does the thread buffer fits ? */
    if (thd->buflen > thd->maxbuflen) {
        char *p;
        thd->maxbuflen = thd->buflen;
        if (thd->buf == NULL && thd->maxbuflen > gbl_blob_sz_thresh_bytes)
            p = comdb2_bmalloc(blobmem, thd->maxbuflen);
        else
            p = realloc(thd->buf, thd->maxbuflen);
        if (!p) {
            logmsg(LOGMSG_ERROR, "%s: out of memory realloc %d\n", __func__,
                    thd->maxbuflen);
            return NULL;
        }
        thd->buf = p;
    }
    return thd->buf;
}

static int update_retrow_schema(struct sqlthdstate *thd,
                                struct sqlclntstate *clnt, sqlite3_stmt *stmt,
                                int new_row_data_type, int ncols, int total_col,
                                uint8_t *isNullCol, struct errstat *err)
{
    int offset, fldlen;
    int buflen = 0;
    int col;

    /* header */
    if (new_row_data_type)
        offset = sizeof(int) + total_col * sizeof(struct sqlfield);
    else
        offset = ncols * sizeof(struct sqlfield);

    /* compute offsets and buffer size */
    for (col = 0, buflen = 0; col < ncols; col++) {
        if (isNullCol[col]) {
            thd->offsets[col].offset = -1;
            if (new_row_data_type) {
                thd->offsets[col].offset = col;
            }
            thd->offsets[col].len = -1;
            buflen = offset;
            continue;
        }

        switch (thd->cinfo[col].type) {
        case SQLITE_INTEGER:
            if (!new_row_data_type) {
                if (offset % sizeof(long long))
                    offset += sizeof(long long) - offset % sizeof(long long);
            }
            buflen = offset + sizeof(long long);
            thd->offsets[col].offset = offset;
            thd->offsets[col].len = sizeof(long long);
            offset += sizeof(long long);
            break;
        case SQLITE_FLOAT:
            if (!new_row_data_type) {
                if (offset % sizeof(double))
                    offset += sizeof(double) - offset % sizeof(double);
            }
            buflen = offset + sizeof(double);
            thd->offsets[col].len = sizeof(double);
            thd->offsets[col].offset = offset;
            offset += sizeof(double);
            break;
        case SQLITE_DATETIME:
        case SQLITE_DATETIMEUS:
            if (offset & 3) { /* align on 32 bit boundary */
                offset = (offset | 3) + 1;
            }
            if (clnt->have_extended_tm && clnt->extended_tm) {
                fldlen = CLIENT_DATETIME_EXT_LEN;
            } else {
                fldlen = CLIENT_DATETIME_LEN;
            }
            buflen = offset + fldlen;
            thd->offsets[col].offset = offset;
            thd->offsets[col].len = fldlen;
            offset += fldlen;
            break;
        case SQLITE_INTERVAL_YM:
            if (offset & 3) { /* align on 32 bit boundary */
                offset = (offset | 3) + 1;
            }
            fldlen = CLIENT_INTV_YM_LEN;
            buflen = offset + fldlen;
            thd->offsets[col].offset = offset;
            thd->offsets[col].len = fldlen;
            offset += fldlen;
            break;
        case SQLITE_INTERVAL_DS:
        case SQLITE_INTERVAL_DSUS:
            if (offset & 3) { /* align on 32 bit boundary */
                offset = (offset | 3) + 1;
            }
            fldlen = CLIENT_INTV_DS_LEN;
            buflen = offset + fldlen;
            thd->offsets[col].offset = offset;
            thd->offsets[col].len = fldlen;
            offset += fldlen;
            break;
        case SQLITE_TEXT:
        case SQLITE_BLOB:
            fldlen = sqlite3_column_bytes(stmt, col);
            /* sqlite3_column_bytes returns a 0 on error - check for
             * error or if it's really 0 */
            if (fldlen == 0 &&
                sqlite3_errcode(thd->sqldb) == SQLITE_CONV_ERROR) {
                errstat_set_rcstrf(err, ERR_ROW_HEADER, "%s", 
                                   (char*)sqlite3_errmsg(thd->sqldb));
                return -1;
            }
            if (thd->cinfo[col].type == SQLITE_TEXT)
                fldlen++;
            buflen = offset + fldlen;
            thd->offsets[col].offset = offset;
            thd->offsets[col].len = fldlen;
            offset += fldlen;
            break;
        }

        if (new_row_data_type) {
            thd->offsets[col].offset = col;
        }
    }

    thd->buflen = buflen;
    return 0;
}

/* creates the row header */
static int set_retrow_header(struct sqlthdstate *thd, int new_row_data_type,
                             int ncols, int total_col, uint8_t *isNullCol)
{
    uint8_t *p_buf;
    uint8_t *p_buf_end;
    int i;

    p_buf = (uint8_t *)thd->buf;
    p_buf_end = (uint8_t *)(thd->buf + thd->buflen);

    /* new row format has a counter as first field */
    if (new_row_data_type) {
        p_buf = buf_put(&total_col, sizeof(total_col), p_buf, p_buf_end);
    }

    /* columns that have header info are added next */
    for (i = 0; i < ncols; ++i) {
        if (!new_row_data_type ||
            new_retrow_has_header(isNullCol[i], thd->cinfo[i].type)) {
            if (!(p_buf = sqlfield_put(&thd->offsets[i], p_buf, p_buf_end)))
                return -1;
        }
    }

    return 0;
}

static int set_retrow_columns(struct sqlthdstate *thd,
                              struct sqlclntstate *clnt, sqlite3_stmt *stmt,
                              int new_row_data_type, int ncols,
                              uint8_t *isNullCol, int total_col, int rowcount,
                              struct errstat *err)
{
    uint8_t *p_buf_end = thd->buf + thd->buflen;
    int little_endian = 0;
    int fldlen;
    double dval;
    long long ival;
    char *tval;
    int offset;
    int col;

    /* flip our data if the client asked for little endian data */
    if (clnt->have_endian && clnt->endian == FSQL_ENDIAN_LITTLE_ENDIAN) {
        little_endian = 1;
    }

    if (new_row_data_type) {
        offset = sizeof(int) + total_col * sizeof(struct sqlfield);
    } else {
        offset = ncols * sizeof(struct sqlfield);
    }

    reqlog_logf(thd->logger, REQL_RESULTS, "row %d = (", rowcount + 1);

    for (col = 0; col < ncols; col++) {

        if (col > 0) {
            reqlog_logl(thd->logger, REQL_RESULTS, ", ");
        }

        if (isNullCol[col]) {
            reqlog_logl(thd->logger, REQL_RESULTS, "NULL");
            continue;
        }

        switch (thd->cinfo[col].type) {
        case SQLITE_INTEGER:
            if (!new_row_data_type) {
                if (offset % sizeof(long long))
                    offset += sizeof(long long) - offset % sizeof(long long);
            }
            ival = sqlite3_column_int64(stmt, col);
            reqlog_logf(thd->logger, REQL_RESULTS, "%lld", ival);
            if (little_endian)
                ival = flibc_llflip(ival);
            if (!buf_put(&ival, sizeof(ival), (uint8_t *)(thd->buf + offset),
                         p_buf_end))
                goto error;
            offset += sizeof(long long);
            break;
        case SQLITE_FLOAT:
            if (!new_row_data_type) {
                if (offset % sizeof(double))
                    offset += sizeof(double) - offset % sizeof(double);
            }
            dval = sqlite3_column_double(stmt, col);
            reqlog_logf(thd->logger, REQL_RESULTS, "%f", dval);
            if (little_endian)
                dval = flibc_dblflip(dval);
            if (!buf_put(&dval, sizeof(dval), (uint8_t *)(thd->buf + offset),
                         p_buf_end))
                goto error;
            offset += sizeof(double);
            break;
        case SQLITE_TEXT:
            fldlen = sqlite3_column_bytes(stmt, col) + 1;
            tval = (char *)sqlite3_column_text(stmt, col);
            reqlog_logf(thd->logger, REQL_RESULTS, "'%s'", tval);
            /* text doesn't need to be packed */
            if (tval)
                memcpy(thd->buf + offset, tval, fldlen);
            else
                thd->buf[offset] = 0; /* null string */
            offset += fldlen;
            break;
        case SQLITE_DATETIME:
        case SQLITE_DATETIMEUS:
            if (offset & 3) { /* align on 32 bit boundary */
                offset = (offset | 3) + 1;
            }
            if (clnt->have_extended_tm && clnt->extended_tm) {
                fldlen = CLIENT_DATETIME_EXT_LEN;
            } else {
                fldlen = CLIENT_DATETIME_LEN;
            }
            {
                cdb2_client_datetime_t cdt;

                tval = (char *)sqlite3_column_datetime(stmt, col);
                if (!tval ||
                    convDttz2ClientDatetime((dttz_t *)tval,
                                            ((Vdbe *)stmt)->tzname, &cdt,
                                            thd->cinfo[col].type)) {
                    bzero(thd->buf + offset, fldlen);
                    logmsg(LOGMSG_ERROR, "%s: datetime conversion "
                                    "failure\n",
                            __func__);
                    errstat_set_rcstrf(err, ERR_CONVERSION_DT, 
                                       "failed to convert sqlite to client "
                                       "datetime for field \"%s\"",
                                       sqlite3_column_name(stmt, col));
                    goto error;
                }

                if (little_endian) {
                    cdt.tm.tm_sec = flibc_intflip(cdt.tm.tm_sec);
                    cdt.tm.tm_min = flibc_intflip(cdt.tm.tm_min);
                    cdt.tm.tm_hour = flibc_intflip(cdt.tm.tm_hour);
                    cdt.tm.tm_mday = flibc_intflip(cdt.tm.tm_mday);
                    cdt.tm.tm_mon = flibc_intflip(cdt.tm.tm_mon);
                    cdt.tm.tm_year = flibc_intflip(cdt.tm.tm_year);
                    cdt.tm.tm_wday = flibc_intflip(cdt.tm.tm_wday);
                    cdt.tm.tm_yday = flibc_intflip(cdt.tm.tm_yday);
                    cdt.tm.tm_isdst = flibc_intflip(cdt.tm.tm_isdst);
                    cdt.msec = flibc_intflip(cdt.msec);
                }

                /* Old linux sql clients will have extended_tms's. */
                if (clnt->have_extended_tm && clnt->extended_tm) {
                    if (!client_extended_datetime_put(
                            &cdt, (uint8_t *)(thd->buf + offset), p_buf_end))
                        goto error;
                } else {

                    if (!client_datetime_put(
                            &cdt, (uint8_t *)(thd->buf + offset), p_buf_end))
                        goto error;
                }
            }
            offset += fldlen;
            break;
        case SQLITE_INTERVAL_YM:
            if (offset & 3) { /* align on 32 bit boundary */
                offset = (offset | 3) + 1;
            }
            fldlen = CLIENT_INTV_YM_LEN;
            {
                cdb2_client_intv_ym_t ym;
                const intv_t *tv =
                    sqlite3_column_interval(stmt, col, SQLITE_AFF_INTV_MO);

                if (little_endian) {
                    ym.sign = flibc_intflip(tv->sign);
                    ym.years = flibc_intflip(tv->u.ym.years);
                    ym.months = flibc_intflip(tv->u.ym.months);
                } else {
                    ym.sign = tv->sign;
                    ym.years = tv->u.ym.years;
                    ym.months = tv->u.ym.months;
                }

                if (!client_intv_ym_put(&ym, (uint8_t *)(thd->buf + offset),
                                        p_buf_end))
                    goto error;
                offset += fldlen;
            }
            break;
        case SQLITE_INTERVAL_DS:
        case SQLITE_INTERVAL_DSUS:
            if (offset & 3) { /* align on 32 bit boundary */
                offset = (offset | 3) + 1;
            }
            fldlen = CLIENT_INTV_DS_LEN;
            {
                cdb2_client_intv_ds_t ds;
                intv_t *tv;
                tv = (intv_t *)sqlite3_column_interval(stmt, col,
                                                       SQLITE_AFF_INTV_SE);

                /* Adjust fraction based on client precision. */
                if (thd->cinfo[col].type == SQLITE_INTERVAL_DS && tv->u.ds.prec == 6)
                    tv->u.ds.frac /= 1000;
                else if (thd->cinfo[col].type == SQLITE_INTERVAL_DSUS && tv->u.ds.prec == 3)
                    tv->u.ds.frac *= 1000;

                if (little_endian) {
                    ds.sign = flibc_intflip(tv->sign);
                    ds.days = flibc_intflip(tv->u.ds.days);
                    ds.hours = flibc_intflip(tv->u.ds.hours);
                    ds.mins = flibc_intflip(tv->u.ds.mins);
                    ds.sec = flibc_intflip(tv->u.ds.sec);
                    ds.msec = flibc_intflip(tv->u.ds.frac);
                } else {
                    ds.sign = tv->sign;
                    ds.days = tv->u.ds.days;
                    ds.hours = tv->u.ds.hours;
                    ds.mins = tv->u.ds.mins;
                    ds.sec = tv->u.ds.sec;
                    ds.msec = tv->u.ds.frac;
                }

                if (!client_intv_ds_put(&ds, (uint8_t *)(thd->buf + offset),
                                        p_buf_end))
                    goto error;
                offset += fldlen;
            }
            break;
        case SQLITE_BLOB:
            fldlen = sqlite3_column_bytes(stmt, col);
            tval = (char *)sqlite3_column_blob(stmt, col);
            memcpy(thd->buf + offset, tval, fldlen);
            reqlog_logl(thd->logger, REQL_RESULTS, "x'");
            reqlog_loghex(thd->logger, REQL_RESULTS, tval, fldlen);
            reqlog_logl(thd->logger, REQL_RESULTS, "'");
            offset += fldlen;
            break;
        }
    }
    reqlog_logl(thd->logger, REQL_RESULTS, ")\n");
    return 0;
error:
    return -1;
}

/* based on current sqlite result row, create a client formatted row */
int make_retrow(struct sqlthdstate *thd, struct sqlclntstate *clnt,
                struct sql_state *rec, int new_row_data_type, int ncols,
                int rowcount, int *fast_error, struct errstat *err)
{
    uint8_t *isNullCol = NULL;
    int total_col;
    int offset;
    int rc;

    *fast_error = 1;

    isNullCol = (uint8_t *)malloc(sizeof(uint8_t) * ncols);
    if (!isNullCol)
        return -1;

    total_col = new_retrow_get_column_nulls_and_count(
        rec->stmt, new_row_data_type, ncols, thd->cinfo, isNullCol);

    rc = update_retrow_schema(thd, clnt, rec->stmt, new_row_data_type, ncols,
                              total_col, isNullCol, err);
    if (rc) { /* done */
        assert(errstat_get_rc(err) == ERR_ROW_HEADER);
        *fast_error = 0;
        goto out;
    }

    if (!thd_adjust_space(thd)) {
        rc = -1; /* error */
        goto out;
    }

    rc = set_retrow_header(thd, new_row_data_type, ncols, total_col, isNullCol);
    if (rc) /* error */
        goto out;

    rc = set_retrow_columns(thd, clnt, rec->stmt, new_row_data_type, ncols,
                            isNullCol, total_col, rowcount, err);
out:
    free(isNullCol);
    return rc; /*error */
}

static void *blob_alloc_override(size_t len)
{
    return comdb2_bmalloc(blobmem, len + 1);
}

static int send_row_new(struct sqlthdstate *thd, struct sqlclntstate *clnt,
                        int ncols, int row_id,
                        CDB2SQLRESPONSE__Column **columns)
{
    CDB2SQLRESPONSE sql_response = CDB2__SQLRESPONSE__INIT;
    int rc = 0;
    int i;

    for (i = 0; i < ncols; i++) {
        cdb2__sqlresponse__column__init(columns[i]);
        columns[i]->has_type = 0;
        if (thd->offsets[i].len == -1) {
            columns[i]->has_isnull = 1;
            columns[i]->isnull = 1;
            columns[i]->value.len = 0;
            columns[i]->value.data = NULL;
        } else {
            columns[i]->value.len = thd->offsets[i].len;
            columns[i]->value.data = thd->buf + thd->offsets[i].offset;
        }
    }

    if (clnt->num_retry) {
        sql_response.has_row_id = 1;
        sql_response.row_id = row_id;
    }

    _has_snapshot(clnt, sql_response);

    if (gbl_extended_sql_debug_trace) {
        int sz = clnt->sql_query->cnonce.len;
        int file = -1, offset = -1;
        if (sql_response.snapshot_info) {
            file = sql_response.snapshot_info->file;
            offset = sql_response.snapshot_info->offset;
        }
        char cnonce[256];
        snprintf(cnonce, 256, "%s", clnt->sql_query->cnonce.data);
        logmsg(LOGMSG_USER, "%s: cnonce '%s' snapshot is [%d][%d]\n", __func__,
                cnonce, file, offset);
    }

    sql_response.value = columns;
    return _push_row_new(clnt, RESPONSE_TYPE__COLUMN_VALUES, &sql_response, 
                         columns, ncols, 
                         ((cdb2__sqlresponse__get_packed_size(&sql_response)+1)
                            > gbl_blob_sz_thresh_bytes) 
                            ?  blob_alloc_override: malloc,
                         0);
}

static int send_row_old(struct sqlthdstate *thd, struct sqlclntstate *clnt,
                        int new_row_data_type)
{
    struct fsqlresp resp;

    if (new_row_data_type) {
        resp.response = FSQL_NEW_ROW_DATA;
    } else {
        resp.response = FSQL_ROW_DATA;
    }
    resp.flags = 0;
    resp.rcode = FSQL_OK;
    resp.parm = 0;

    return fsql_write_response(clnt, &resp, thd->buf, thd->buflen, 0, __func__,
                               __LINE__);
}

static int send_row(struct sqlthdstate *thd, struct sqlclntstate *clnt,
                    int new_row_data_type, int ncols, int row_id, int rc,
                    CDB2SQLRESPONSE__Column **columns)
{
    int irc = 0;
    if (clnt->is_newsql) {
        if (!rc && (clnt->num_retry == clnt->sql_query->retry) &&
                (clnt->num_retry == 0 || clnt->sql_query->has_skip_rows == 0 ||
                 (clnt->sql_query->skip_rows < row_id)))
            irc = send_row_new(thd, clnt, ncols, row_id, columns);
    } else {
        irc = send_row_old(thd, clnt, new_row_data_type);
    }
    return irc;
}

static int flush_row(struct sqlclntstate *clnt)
{
    if (gbl_sqlflush_freq && clnt->recno % gbl_sqlflush_freq == 0) {
        if (fsql_write_response(clnt, NULL, NULL, 0, 1, __func__,
                                __LINE__) < 0)
            return -1;
    }
    return 0;
}

/* will do a tiny cleanup of clnt */
void run_stmt_setup(struct sqlclntstate *clnt, sqlite3_stmt *stmt)
{
    Vdbe *v = (Vdbe *)stmt;
    clnt->isselect = sqlite3_stmt_readonly(stmt);
    clnt->has_recording |= v->recording;
    comdb2_set_sqlite_vdbe_tzname_int(v, clnt);
    comdb2_set_sqlite_vdbe_dtprec_int(v, clnt);
    clnt->iswrite = 0; /* reset before step() */

#ifdef DEBUG
    if (gbl_debug_sql_opcodes) {
        fprintf(stderr, "%s () sql: '%s'\n", __func__, v->zSql);
    }
#endif
}

static int rc_sqlite_to_client(struct sqlthdstate *thd,
                               struct sqlclntstate *clnt,
                               struct sql_state *rec, char **perrstr)
{
    sqlite3_stmt *stmt = rec->stmt;
    int irc;

    /* get the engine error code, which is what we should pass
       back to the client!
     */
    irc = sql_check_errors(clnt, thd->sqldb, stmt, (const char **)perrstr);
    if (irc) {
        irc = sqlserver2sqlclient_error(irc);
    }

    if (!irc) {
        irc = errstat_get_rc(&clnt->osql.xerr);
        if (irc) {
            *perrstr = (char *)errstat_get_str(&clnt->osql.xerr);
            /* convert this to a user code */
            irc = (clnt->osql.error_is_remote)
                      ? irc
                      : blockproc2sql_error(irc, __func__, __LINE__);
            if (irc == DB_ERR_TRN_VERIFY && replicant_can_retry(clnt) &&
                !clnt->has_recording && clnt->osql.replay == OSQL_RETRY_NONE) {
                osql_set_replay(__FILE__, __LINE__, clnt, OSQL_RETRY_DO);
            }
        }
        /* if this is a single query, we need to send back an answer here */
        if (clnt->ctrl_sqlengine == SQLENG_NORMAL_PROCESS) {
            /* if this is still a verify error but we tried to many times,
               send error back anyway by resetting the replay field */
            if (irc == DB_ERR_TRN_VERIFY &&
                clnt->osql.replay == OSQL_RETRY_LAST) {
                osql_set_replay(__FILE__, __LINE__, clnt, OSQL_RETRY_NONE);
            }
            /* if this is still an error, but not verify, pass it back to
               client */
            else if (irc && irc != DB_ERR_TRN_VERIFY) {
                osql_set_replay(__FILE__, __LINE__, clnt, OSQL_RETRY_NONE);
            }
            /* if this is a successful retrial of a previous verified-failed
               query, reset here replay so we can send success message back
               to client */
            else if (!irc && clnt->osql.replay != OSQL_RETRY_NONE) {
                osql_set_replay(__FILE__, __LINE__, clnt, OSQL_RETRY_NONE);
            }
        }
    } else if (clnt->osql.replay != OSQL_RETRY_NONE) {
        /* this was a retry that got an different error;
           send error to the client and stop retrying */
        osql_set_replay(__FILE__, __LINE__, clnt, OSQL_RETRY_HALT);
    }

    return irc;
}

static void send_last_row_old(struct sqlclntstate *clnt, int now,
                              const char *func, int line)
{
    struct fsqlresp resp;
    int flush_resp = need_flush(clnt);
    int rc;

    if (!clnt->intrans && clnt->want_query_effects) {
        if (!clnt->iswrite)
            rc = send_query_effects(clnt);
        reset_query_effects(clnt);
    }
    if (flush_resp) {
        bzero(&resp, sizeof resp);
        resp.response = FSQL_ROW_DATA;
        resp.flags = 0;
        resp.rcode = FSQL_DONE;
        resp.parm = now;
        fsql_write_response(clnt, &resp, NULL, 0, 1, func, line);
    }
}

static void send_last_row(struct sqlthdstate *thd, struct sqlclntstate *clnt,
                          const char *func, int line)
{
    if (clnt->is_newsql) {
        newsql_send_last_row(clnt, 0, func, line);
    } else {
        send_last_row_old(clnt, (thd->sqlthd) ? thd->sqlthd->stime : 0, func,
                          line);
    }
}

static int post_sqlite_processing(struct sqlthdstate *thd,
                                  struct sqlclntstate *clnt,
                                  struct sql_state *rec, int postponed_write,
                                  int ncols, int row_id,
                                  CDB2SQLRESPONSE__Column **columns,
                                  struct client_comm_if *comm)
{
    char *errstr = NULL;
    int rc;
    test_no_btcursors(thd);

    if (clnt->client_understands_query_stats) {
        record_query_cost(thd->sqlthd, clnt);
        if(comm->send_cost)
            comm->send_cost(clnt);
    } else if (clnt->get_cost) {
        if (clnt->prev_cost_string) {
            free(clnt->prev_cost_string);
            clnt->prev_cost_string = NULL;
        }
        clnt->prev_cost_string = get_query_cost_as_string(thd->sqlthd, clnt);
    }

    rc = rc_sqlite_to_client(thd, clnt, rec, &errstr);

    if ((clnt->osql.replay == OSQL_RETRY_NONE ||
         clnt->osql.replay == OSQL_RETRY_HALT) &&
        !((clnt->want_query_effects && !is_with_statement(clnt->sql)) &&
          clnt->in_client_trans && !clnt->isselect &&
          !(rc && !clnt->had_errors))) {

        if (clnt->iswrite && postponed_write) {
            if (comm->send_row_data) {
                int irc;
                irc = comm->send_row_data(thd, clnt, rc, ncols, row_id, rc, columns);
                if (irc)
                    return irc;
            }
        }

        if (rc == SQLITE_OK) {

            pthread_mutex_lock(&clnt->wait_mutex);
            clnt->ready_for_heartbeats = 0;
            pthread_mutex_unlock(&clnt->wait_mutex);

            if(comm->send_done)
                comm->send_done(thd, clnt, __func__, __LINE__);
        } else {
            if(comm->send_run_error) {
                comm->send_run_error(clnt, errstr, rc);
                if (rc)
                    return rc;
            }
        }
    } else if ((clnt->osql.replay == OSQL_RETRY_NONE ||
                clnt->osql.replay == OSQL_RETRY_HALT) &&
               clnt->want_query_effects &&
               (clnt->ctrl_sqlengine == SQLENG_NORMAL_PROCESS) &&
               !clnt->isselect) {
        if(comm->send_effects) {
            rc = comm->send_effects(clnt);
            if (rc)
                return rc;
        }
    } else if (clnt->want_query_effects && !clnt->isselect &&
               clnt->send_one_row) {
        assert(clnt->is_newsql);
        if(comm->send_dummy)
            comm->send_dummy(clnt);
        clnt->send_one_row = 0;
        clnt->skip_feature = 1;
        if(comm->send_done)
            comm->send_done(thd, clnt, __func__, __LINE__);
    }

    return 0;
}

/* The design choice here for communication is to send row data inside this function,
   and delegate the error sending to the caller (since we send multiple rows, but we 
   send error only once and stop processing at that time)
 */   
static int run_stmt(struct sqlthdstate *thd, struct sqlclntstate *clnt,
                    struct sql_state *rec, int *fast_error, 
                    struct errstat *err,
                    struct client_comm_if *comm)
{
    CDB2SQLRESPONSE__Column **columns;
    sqlite3_stmt *stmt = rec->stmt;
    int new_row_data_type = 0;
    int ncols;
    int steprc;
    int rowcount = 0;
    ;
    int row_id = 0;
    int postponed_write = 0;
    int rc;

    reqlog_set_event(thd->logger, "sql");
    run_stmt_setup(clnt, rec->stmt);

    new_row_data_type = is_new_row_data(clnt);
    ncols = sqlite3_column_count(rec->stmt);

    /* Get first row to figure out column structure */
    steprc = sqlite3_step(stmt);
    if (steprc == SQLITE_SCHEMA_REMOTE) {
        /* remote schema changed;
           Only safe to recover here
           NOTE: not a fast error;
         */
        return steprc;
    }

    *fast_error = 1;

    if (clnt->verify_indexes && steprc == SQLITE_ROW) {
        clnt->has_sqliterow = 1;
        return verify_indexes_column_value(stmt, clnt->schema_mems);
    } else if (clnt->verify_indexes && steprc == SQLITE_DONE) {
        clnt->has_sqliterow = 0;
        return 0;
    }

    /* create the row format and send it to client */
    columns = newsql_alloc_row(ncols);
    if (!columns)
        return -1;

    set_ret_column_info(thd, clnt, rec, ncols);
    if(comm->send_row_format) {
        rc = comm->send_row_format(thd, clnt, rec, ncols, columns);
        if (rc)
            goto out;
    }

    if (clnt->intrans == 0) {
        bzero(&clnt->effects, sizeof(clnt->effects));
        bzero(&clnt->log_effects, sizeof(clnt->log_effects));
    }

    /* no rows actually ? */
    if (steprc != SQLITE_ROW) {
        rc = steprc;
        goto postprocessing;
    }

    thd->offsets = realloc(thd->offsets, ncols * sizeof(struct sqlfield));
    if(!thd->offsets)
        return -1;

    do {
        /* replication contention reduction */
        release_locks_on_emit_row(thd, clnt);

        if (clnt->isselect == 1) {
            clnt->effects.num_selected++;
            clnt->log_effects.num_selected++;
            clnt->nrows++;
        }

#ifdef DEBUG
        int hasn;
        if (!(hasn = sqlite3_hasNColumns(stmt, ncols))) {
            printf("Does not have %d cols\n", ncols);
            abort();
        }
#endif

        /* create return row */
        rc = make_retrow(thd, clnt, rec, new_row_data_type, ncols, rowcount,
                         fast_error, err);
        if (rc)
            goto out;

        char cnonce[256];
        cnonce[0] = '\0';

        if (gbl_extended_sql_debug_trace && clnt->sql_query) {
            bzero(cnonce, sizeof(cnonce));
            snprintf(cnonce, 256, "%s", clnt->sql_query->cnonce.data);
            logmsg(LOGMSG_USER, "%s: cnonce '%s': iswrite=%d replay=%d "
                    "want_query_effects is %d, isselect is %d\n", 
                    __func__, cnonce, clnt->iswrite, clnt->osql.replay, 
                    clnt->want_query_effects, 
                    clnt->isselect);
        }

        /* return row, if needed */
        if (!clnt->iswrite && clnt->osql.replay != OSQL_RETRY_DO) {
            postponed_write = 0;
            row_id++;

            if (!clnt->want_query_effects || clnt->isselect) {
                if(comm->send_row_data) {
                    if (gbl_extended_sql_debug_trace) {
                        logmsg(LOGMSG_USER, "%s: cnonce '%s' sending row\n", __func__, cnonce);
                    }
                    rc = comm->send_row_data(thd, clnt, new_row_data_type, 
                                             ncols, row_id, rc, columns);
                    if (rc)
                        goto out;
                }
            }
        } else {
            if (gbl_extended_sql_debug_trace) {
                logmsg(LOGMSG_USER, "%s: cnonce '%s' setting postponed_write\n", 
                        __func__, cnonce);
            }
            postponed_write = 1;
        }

        rowcount++;
        reqlog_set_rows(thd->logger, rowcount);
        clnt->recno++;
        if (clnt->rawnodestats)
            clnt->rawnodestats->sql_rows++;

        /* flush */
        if(comm->flush && !clnt->iswrite) {
            rc = comm->flush(clnt);
            if (rc)
                goto out;
        }
    } while ((rc = sqlite3_step(stmt)) == SQLITE_ROW);

/* whatever sqlite returns in sqlite3_step is only used to step out of the loop,
   otherwise ignored; we are gonna
   get it from sqlite (or osql.xerr) */

postprocessing:
    if (rc == SQLITE_DONE)
        rc = 0;

    /* closing: error codes, postponed write result and so on*/
    rc =
        post_sqlite_processing(thd, clnt, rec, postponed_write, ncols, row_id,
                               columns, comm);

out:
    newsql_dealloc_row(columns, ncols);
    return rc;
}

static void handle_sqlite_error(struct sqlthdstate *thd,
                                struct sqlclntstate *clnt,
                                struct sql_state *rec)
{
    if (thd->sqlthd)
        thd->sqlthd->nmove = thd->sqlthd->nfind = thd->sqlthd->nwrite =
            thd->sqlthd->ntmpread = thd->sqlthd->ntmpwrite = 0;

    clear_stmt_record(rec);

    if (clnt->want_query_effects) {
        clnt->had_errors = 1;
    }

    if (clnt->using_case_insensitive_like)
        toggle_case_sensitive_like(thd->sqldb, 0);

    reqlog_end_request(thd->logger, -1, __func__, __LINE__);
}

static void sqlite_done(struct sqlthdstate *thd, struct sqlclntstate *clnt,
                        struct sql_state *rec, int outrc)
{
    sqlite3_stmt *stmt = rec->stmt;

    sql_statement_done(thd->sqlthd, thd->logger, clnt, outrc);

    if (clnt->rawnodestats && thd->sqlthd) {
        clnt->rawnodestats->sql_steps +=
            thd->sqlthd->nmove + thd->sqlthd->nfind + thd->sqlthd->nwrite;
    }

    if (stmt && !((Vdbe *)stmt)->explain && ((Vdbe *)stmt)->nScan > 1 &&
        (BDB_ATTR_GET(thedb->bdb_attr, PLANNER_WARN_ON_DISCREPANCY) == 1 ||
         BDB_ATTR_GET(thedb->bdb_attr, PLANNER_SHOW_SCANSTATS) == 1)) {
        compare_estimate_cost(stmt);
    }

    put_prepared_stmt(thd, clnt, rec, outrc);

    if (clnt->using_case_insensitive_like)
        toggle_case_sensitive_like(thd->sqldb, 0);

#ifdef DEBUG_SQLITE_MEMORY
    int had_blocks = 0;
    hash_for(sql_blocks, dump_block, &had_blocks);
    if (had_blocks)
        printf("end of blocks\n");
#endif

    /* the ethereal sqlite objects insert into clnt->...Ddl fields
       we need to clear them out after the statement is done, or else
       the next read in sqlite master will find them and try to use them
     */
    clearClientSideRow(clnt);
}

static void handle_stored_proc(struct sqlthdstate *thd,
                               struct sqlclntstate *clnt)
{
    struct sql_state rec;
    struct errstat err;
    char *errstr;
    int rc;

    reqlog_set_event(thd->logger, "sp");

    rc = get_prepared_bound_param(thd, clnt, &rec, &err);
    if (rc) {
        int irc = errstat_get_rc(&err);
        assert(irc == ERR_PREPARE || irc == ERR_PREPARE_RETRY);
        send_prepare_error(clnt, err.errstr, (irc == ERR_PREPARE_RETRY));
        return;
    }

    rc = exec_procedure(clnt->sql, &errstr, thd, rec.parameters_to_bind, clnt);
    if (rc) {
        clnt->had_errors = 1;
        if (rc == -1)
            rc = -3;
        send_fsql_error(clnt, rc, (errstr) ? errstr : "");
        if (errstr) {
            free(errstr);
        }
    }

    test_no_btcursors(thd);

    sqlite_done(thd, clnt, &rec, 0);
}

static int handle_sqlite_requests(struct sqlthdstate *thd,
                                  struct sqlclntstate *clnt,
                                  struct client_comm_if *comm)
{
    int rc;
    int fast_error;
    struct errstat err = {0};
    struct sql_state rec = {0};
    rec.sql = clnt->sql;

    do {
        /* get an sqlite engine */
        rc = get_prepared_bound_stmt(thd, clnt, &rec, &err);
        if (rc) {
            int irc = errstat_get_rc(&err);
            /* certain errors are saved, in that case we don't send anything */
            if (irc == ERR_PREPARE || irc == ERR_PREPARE_RETRY) {
                if(comm->send_prepare_error)
                    comm->send_prepare_error(clnt, err.errstr, 
                                             (irc == ERR_PREPARE_RETRY));
            }
            goto errors;
        }

        /* run the engine */
        fast_error = 0;

        if (clnt->statement_query_effects)
            reset_query_effects(clnt);

        rc = run_stmt(thd, clnt, &rec, &fast_error, &err, comm);
        if (rc) {
            int irc = errstat_get_rc(&err);
            switch(irc) {
                case ERR_ROW_HEADER:
                    if(comm->send_run_error)
                        comm->send_run_error(clnt, errstat_get_str(&err), 
                                             CDB2ERR_CONV_FAIL);
                    break;
                case ERR_CONVERSION_DT:
                    if(comm->send_run_error)
                        comm->send_run_error(clnt, errstat_get_str(&err), 
                                             DB_ERR_CONV_FAIL);
                    break;
            }
            if (fast_error)
                goto errors;
        }

        if (rc == SQLITE_SCHEMA_REMOTE) {
            update_schema_remotes(clnt, &rec);
        }

    } while (rc == SQLITE_SCHEMA_REMOTE);

done:
    sqlite_done(thd, clnt, &rec, rc);

    return rc;

errors:
    reqlog_set_event(thd->logger, "sql"); /* set before error */
    reqlog_set_error(thd->logger, sqlite3_errmsg(thd->sqldb), rc);
    handle_sqlite_error(thd, clnt, &rec);
    goto done;
}

static int check_sql_access(struct sqlclntstate *clnt)
{
    struct fsqlresp resp;
    if (gbl_check_access_controls) {
        check_access_controls(thedb);
        gbl_check_access_controls = 0;
    }
    return check_user_password(clnt, &resp);
}

/**
 * Main driver of SQL processing, for both sqlite and non-sqlite requests
 */
int execute_sql_query(struct sqlthdstate *thd, struct sqlclntstate *clnt)
{
    int outrc;
    int rc;

    /* access control */
    rc = check_sql_access(clnt);
    if (rc)
        return rc;

    /* is this a snapshot? special processing */
    rc = ha_retrieve_snapshot(clnt);
    if (rc)
        return 0;

    /* All requests that do not require a sqlite engine
       are processed below.  A return != 0 means processing
       done
     */
    if ((rc = handle_non_sqlite_requests(thd, clnt, &outrc)) != 0) {
        return outrc;
    }

    /* This is a request that require a sqlite engine */
    rc = handle_sqlite_requests(thd, clnt, &client_sql_api);

    return rc;
}

// call with schema_lk held + no_transaction
static int prepare_engine(struct sqlthdstate *thd, struct sqlclntstate *clnt,
                          int recreate)
{
    struct errstat xerr;
    int rc;
    int got_views_lock = 0;

    /* Do this here, before setting up Btree structures!
       so we can get back at our "session" information */
    clnt->debug_sqlclntstate = pthread_self();
    struct sql_thread *sqlthd;
    if ((sqlthd = pthread_getspecific(query_info_key)) != NULL) {
        sqlthd->sqlclntstate = clnt;
    }

check_version:
    if (thd->sqldb && (rc = check_thd_gen(thd, clnt)) != SQLITE_OK) {
        if (rc != SQLITE_SCHEMA_REMOTE) {
            if (!recreate) {
                return rc;
            }
            delete_prepared_stmts(thd);
            sqlite3_close(thd->sqldb);
            thd->sqldb = NULL;
        }
    }
    if (gbl_enable_sql_stmt_caching && (thd->stmt_table == NULL)) {
        thd->param_cache_entries = 0;
        thd->noparam_cache_entries = 0;
        init_stmt_table(&thd->stmt_table);
    }
    if (!thd->sqldb || (rc == SQLITE_SCHEMA_REMOTE)) {
        /* need to refresh things; we need to grab views lock */
        if (!got_views_lock) {
            unlock_schema_lk();
            views_lock();
            rdlock_schema_lk();
            got_views_lock = 1;
            if (thd->sqldb) {
                /* we kept engine, but the versions might have changed while
                 * we released the schema lock */
                goto check_version;
            }
        }

        if (!thd->sqldb) {
            int rc = sqlite3_open_serial("db", &thd->sqldb, thd);
            if (rc != 0) {
                logmsg(LOGMSG_ERROR, "%s:sqlite3_open_serial failed %d\n", __func__,
                        rc);
                thd->sqldb = NULL;
            }
            thd->dbopen_gen = gbl_dbopen_gen;
            thd->analyze_gen = gbl_analyze_gen;
        }

        get_copy_rootpages_nolock(thd->sqlthd);
        int got_curtran = rc = 0;
        if (!clnt->dbtran.cursor_tran) {
            got_curtran = 1;
            rc = get_curtran(thedb->bdb_env, clnt);
        }
        if (rc) {
            logmsg(LOGMSG_ERROR, 
                    "%s: unable to get a CURSOR transaction, rc = %d!\n",
                    __func__, rc);
        } else {
            if (thedb->timepart_views) {
                /* how about we are gonna add the views ? */
                rc = views_sqlite_update(thedb->timepart_views, thd->sqldb,
                                         &xerr, 0);
                if (rc != VIEW_NOERR) {
                    logmsg(LOGMSG_ERROR, 
                            "failed to create views rc=%d errstr=\"%s\"\n",
                            xerr.errval, xerr.errstr);
                }
            }

            /* save the views generation number */
            thd->views_gen = gbl_views_gen;

            if (got_curtran && put_curtran(thedb->bdb_env, clnt)) {
                logmsg(LOGMSG_ERROR, "%s: unable to destroy a CURSOR transaction!\n",
                        __func__);
            }
        }
    }
<<<<<<< HEAD
    clnt->no_transaction = 0;
    if (got_views_lock) views_unlock();
=======
    if (got_views_lock) {
        views_unlock();
    }
    return rc;
>>>>>>> 88db4afd
}

static void clean_queries_not_cached_in_srs(struct sqlclntstate *clnt)
{
    CDB2QUERY *query = NULL;

    /* Tell appsock thread to wake up again */
    pthread_mutex_lock(&clnt->wait_mutex);
    /* Take ownership of query, and free it. */
    if (clnt->added_to_hist == 0) {
        query = clnt->query;
        /* clear sql before cond_signal(). */
        if (query && /* query could not NULL. */
            clnt->sql == query->sqlquery->sql_query)
            clnt->sql = NULL;
    }
    clnt->query = NULL;
    clnt->done = 1;
    /* Must yield before signal */
    comdb2bma_yield_all();
    pthread_cond_signal(&clnt->wait_cond);
    pthread_mutex_unlock(&clnt->wait_mutex);

    /* Free it while we are reading new query. */
    if (query) {
        cdb2__query__free_unpacked(query, &pb_alloc);
    }
}

static void thr_set_user(int id)
{
    char thdinfo[40];
    snprintf(thdinfo, sizeof(thdinfo), "appsock %u", id);
    thrman_setid(thrman_self(), thdinfo);
}

static void debug_close_sb(struct sqlclntstate *clnt)
{
    static int once = 0;

    if (debug_switch_sql_close_sbuf()) {
        if (!once) {
            once = 1;
            sbuf2close(clnt->sb);
        }
    } else
        once = 0;
}

static void sqlengine_work_lua_thread(void *thddata, void *work)
{
    struct sqlthdstate *thd = thddata;
    struct sqlclntstate *clnt = work;

    if (!clnt->exec_lua_thread)
        abort();

    thr_set_user(clnt->appsock_id);

    clnt->osql.timings.query_dispatched = osql_log_time();
    clnt->deque_timeus = time_epochus();

    rdlock_schema_lk();
    sqlengine_prepare_engine(thd, clnt, 1);
    unlock_schema_lk();

    reqlog_set_origin(thd->logger, "%s", clnt->origin);

    clnt->query_rc = exec_thread(thd, clnt);

    sql_reset_sqlthread(thd->sqldb, thd->sqlthd);

    clnt->osql.timings.query_finished = osql_log_time();
    osql_log_time_done(clnt);

    clean_queries_not_cached_in_srs(clnt);

    debug_close_sb(clnt);

    thrman_setid(thrman_self(), "[done]");
}

int gbl_debug_sqlthd_failures;

static int execute_verify_indexes(struct sqlthdstate *thd,
                                  struct sqlclntstate *clnt)
{
    int rc;
    if (thd->sqldb == NULL) {
        /* open sqlite db without copying rootpages */
        rc = sqlite3_open_serial("db", &thd->sqldb, thd);
        if (unlikely(rc != 0)) {
            logmsg(LOGMSG_ERROR, "%s:sqlite3_open_serial failed %d\n", __func__,
                   rc);
            thd->sqldb = NULL;
        } else {
            /* setting gen to -1 so real SQLs will reopen vm */
            thd->dbopen_gen = -1;
            thd->analyze_gen = -1;
        }
    }
    sqlite3_stmt *stmt;
    const char *tail;
    rc = sqlite3_prepare_v2(thd->sqldb, clnt->sql, -1, &stmt, &tail);
    if (rc != SQLITE_OK) {
        return rc;
    }
    bind_verify_indexes_query(stmt, clnt->schema_mems);
    run_stmt_setup(clnt, stmt);
    if ((rc = sqlite3_step(stmt)) == SQLITE_ROW) {
        clnt->has_sqliterow = 1;
        return verify_indexes_column_value(stmt, clnt->schema_mems);
    }
    clnt->has_sqliterow = 0;
    if (rc == SQLITE_DONE) {
        return 0;
    }
    return rc;
}

static void sqlengine_work_appsock(void *thddata, void *work)
{
    struct sqlthdstate *thd = thddata;
    struct sqlclntstate *clnt = work;
    struct sql_thread *sqlthd = thd->sqlthd;
    if (sqlthd) {
        sqlthd->sqlclntstate = clnt;
    } else {
        abort();
    }

    thr_set_user(clnt->appsock_id);

    clnt->osql.timings.query_dispatched = osql_log_time();
    clnt->deque_timeus = time_epochus();

    reqlog_set_origin(thd->logger, "%s", clnt->origin);

    if (clnt->dbtran.mode == TRANLEVEL_SOSQL &&
        clnt->client_understands_query_stats && clnt->osql.rqid)
        osql_query_dbglog(sqlthd, clnt->queryid);

    /* everything going in is cursor based */
    int rc = get_curtran(thedb->bdb_env, clnt);
    if (rc) {
        logmsg(LOGMSG_ERROR, "%s: unable to get a CURSOR transaction, rc=%d!\n",
                __func__, rc);
        /* Tell newsql client to CHANGENODE */
        if (clnt->is_newsql) {
            char *errstr = "Client api should change nodes";
            client_sql_api.send_run_error(clnt, errstr, CDB2ERR_CHANGENODE);
        }
        clnt->query_rc = -1;
        pthread_mutex_lock(&clnt->wait_mutex);
        clnt->done = 1;
        pthread_cond_signal(&clnt->wait_cond);
        pthread_mutex_unlock(&clnt->wait_mutex);
        clnt->osql.timings.query_finished = osql_log_time();
        osql_log_time_done(clnt);
        return;
    }

    /* it is a new query, it is time to clean the error */
    if (clnt->ctrl_sqlengine == SQLENG_NORMAL_PROCESS)
        bzero(&clnt->osql.xerr, sizeof(clnt->osql.xerr));

    /* this could be done on sql_set_transaction_mode, but it
       affects all code paths and I don't like it */
    if (clnt->dbtran.mode == TRANLEVEL_RECOM ||
        clnt->dbtran.mode == TRANLEVEL_SNAPISOL ||
        clnt->dbtran.mode == TRANLEVEL_SERIAL ||
        /* socksql has special needs because of inlining */
        (clnt->dbtran.mode == TRANLEVEL_SOSQL &&
         (clnt->ctrl_sqlengine == SQLENG_STRT_STATE ||
          clnt->ctrl_sqlengine == SQLENG_NORMAL_PROCESS))) {
        clnt->osql.host = (thedb->master == gbl_mynode) ? 0 : thedb->master;
    }

    /* assign this query a unique id */
    sql_get_query_id(sqlthd);

    /* actually execute the query */
    thrman_setfd(thd->thr_self, sbuf2fileno(clnt->sb));

    osql_shadtbl_begin_query(thedb->bdb_env, clnt);

    if (clnt->fdb_state.remote_sql_sb) {
        clnt->query_rc = execute_sql_query_offload(thd, clnt);
        /* execute sql query might have generated an overriding fdb error;
           reset it here before returning */
        bzero(&clnt->fdb_state.xerr, sizeof(clnt->fdb_state.xerr));
        clnt->fdb_state.preserve_err = 0;
    } else if (clnt->verify_indexes) {
        clnt->query_rc = execute_verify_indexes(thd, clnt);
    } else {
        clnt->query_rc = execute_sql_query(thd, clnt);
    }

    osql_shadtbl_done_query(thedb->bdb_env, clnt);
    thrman_setfd(thd->thr_self, -1);
    sql_reset_sqlthread(thd->sqldb, sqlthd);
    /* this is a compromise; we release the curtran here, even though
       we might have a begin/commit transaction pending
       any query inside the begin/commit will be performed under its
       own locker id;
    */
    if (put_curtran(thedb->bdb_env, clnt)) {
        logmsg(LOGMSG_ERROR, "%s: unable to destroy a CURSOR transaction!\n",
                __func__);
    }
    clnt->osql.timings.query_finished = osql_log_time();
    osql_log_time_done(clnt);
    clean_queries_not_cached_in_srs(clnt);
    debug_close_sb(clnt);
    thrman_setid(thrman_self(), "[done]");
}

static void sqlengine_work_appsock_pp(struct thdpool *pool, void *work,
                                      void *thddata, int op)
{
    struct sqlclntstate *clnt = work;
    int rc = 0;

    switch (op) {
    case THD_RUN:
        if (clnt->exec_lua_thread)
            sqlengine_work_lua_thread(thddata, work);
        else
            sqlengine_work_appsock(thddata, work);
        break;
    case THD_FREE:
        /* we just mark the client done here, with error */
        ((struct sqlclntstate *)work)->query_rc = CDB2ERR_IO_ERROR;
        ((struct sqlclntstate *)work)->done =
            1; /* that's gonna revive appsock thread */
        break;
    }
}

static int send_heartbeat(struct sqlclntstate *clnt)
{
    int rc;
    struct fsqlresp resp;

    /* if client didnt ask for heartbeats, dont send them */
    if (!clnt->heartbeat)
        return 0;

    if (!clnt->ready_for_heartbeats) {
        return 0;
    }

    if (clnt->is_newsql) {
        newsql_write_response(clnt, FSQL_HEARTBEAT, NULL, 1, malloc, __func__,
                              __LINE__);
    } else {
        bzero(&resp, sizeof(resp));
        resp.response = FSQL_HEARTBEAT;
        resp.parm = 1;

        /* send a noop packet on clnt->sb */
        fsql_write_response(clnt, &resp, NULL, 0, 1, __func__, __LINE__);
    }

    return 0;
}

static int process_debug_pragma(struct sqlclntstate *clnt)
{
    int is_debug = 0;
    char *sql = clnt->sql;
    int rc = 0;

    is_debug = (strncasecmp(sql, "set debug ", 10) == 0);
    if (!is_debug)
        return is_debug;

    if (strncasecmp(sql + 10, "bdb ", 4) == 0) {
        rc = bdb_osql_trak(sql + 14, &clnt->bdb_osql_trak);

        return (rc == 0) ? 1 : rc;
    } else if (strncasecmp(sql + 10, "dbglog ", 6) == 0) {
        unsigned long long cookie;
        int queryid;
        cookie = strtoull(sql + 17, NULL, 16);
        clnt->client_understands_query_stats = 1;
        if (clnt->dbglog) {
            sbuf2close(clnt->dbglog);
            clnt->dbglog = NULL;
        }
        queryid = strtoul(sql + 34, NULL, 10);
        clnt->dbglog = open_dbglog_file(cookie);
        clnt->queryid = queryid;
        clnt->dbglog_cookie = cookie;
        return 1;
    }

    return -1;
}

/* timeradd() for struct timespec*/
#define TIMESPEC_ADD(a, b, result)                                             \
    do {                                                                       \
        (result).tv_sec = (a).tv_sec + (b).tv_sec;                             \
        (result).tv_nsec = (a).tv_nsec + (b).tv_nsec;                          \
        if ((result).tv_nsec >= 1000000000) {                                  \
            ++(result).tv_sec;                                                 \
            (result).tv_nsec -= 1000000000;                                    \
        }                                                                      \
    } while (0)

/* timersub() for struct timespec*/
#define TIMESPEC_SUB(a, b, result)                                             \
    do {                                                                       \
        (result).tv_sec = (a).tv_sec - (b).tv_sec;                             \
        (result).tv_nsec = (a).tv_nsec - (b).tv_nsec;                          \
        if ((result).tv_nsec < 0) {                                            \
            --(result).tv_sec;                                                 \
            (result).tv_nsec += 1000000000;                                    \
        }                                                                      \
    } while (0)

int dispatch_sql_query(struct sqlclntstate *clnt)
{
    int done;
    char msg[1024];
    char *sqlcpy;
    char thdinfo[40];
    int rc;
    struct thr_handle *self = thrman_self();
    if (self) {
        if (clnt->exec_lua_thread)
            thrman_set_subtype(self, THRSUBTYPE_LUA_SQL);
        else
            thrman_set_subtype(self, THRSUBTYPE_TOPLEVEL_SQL);
    }

    bzero(&clnt->osql.timings, sizeof(osqltimings_t));
    bzero(&clnt->osql.fdbtimes, sizeof(fdbtimings_t));
    clnt->osql.timings.query_received = osql_log_time();

    pthread_mutex_lock(&clnt->wait_mutex);
    clnt->deadlock_recovered = 0;
    clnt->done = 0;
    clnt->statement_timedout = 0;

    /* keep track so we can display it in stat thr */
    clnt->appsock_id = getarchtid();

    pthread_mutex_unlock(&clnt->wait_mutex);

    snprintf(msg, sizeof(msg), "%s \"%s\"", clnt->origin, clnt->sql);
    clnt->enque_timeus = time_epochus();

    sqlcpy = strdup(msg);
    if ((rc = thdpool_enqueue(gbl_sqlengine_thdpool, sqlengine_work_appsock_pp,
                              clnt, (clnt->req.flags & SQLF_QUEUE_ME) ? 1 : 0,
                              sqlcpy)) != 0) {
        if ((clnt->in_client_trans || clnt->osql.replay == OSQL_RETRY_DO) &&
            gbl_requeue_on_tran_dispatch) {
            /* force this request to queue */
            rc = thdpool_enqueue(gbl_sqlengine_thdpool,
                                 sqlengine_work_appsock_pp, clnt, 1, sqlcpy);
        }

        if (rc) {
            free(sqlcpy);
            /* say something back, if the client expects it */
            if (clnt->req.flags & SQLF_FAILDISPATCH_ON) {
                snprintf(msg, sizeof(msg), "%s: unable to dispatch sql query\n",
                         __func__);
                handle_failed_dispatch(clnt, msg);
            }

            return -1;
        }
    }

    /* successful dispatch or queueing, enable heartbeats */
    pthread_mutex_lock(&clnt->wait_mutex);
    clnt->ready_for_heartbeats = 1;
    pthread_mutex_unlock(&clnt->wait_mutex);

    /* SQL thread will unlock mutex when it is done, allowing us to lock it
     * again.  We block until then. */
    if (self)
        thrman_where(self, "waiting for query");

    if (clnt->heartbeat) {
        if ((clnt->osql.replay != OSQL_RETRY_NONE) ||
            (clnt->is_newsql && clnt->in_client_trans)) {
            send_heartbeat(clnt);
        }
        const struct timespec ms100 = {.tv_sec = 0, .tv_nsec = 100000000};
        struct timespec first, last;
        clock_gettime(CLOCK_REALTIME, &first);
        last = first;
        while (1) {
            struct timespec now, st;
            clock_gettime(CLOCK_REALTIME, &now);
            TIMESPEC_ADD(now, ms100, st);

            pthread_mutex_lock(&clnt->wait_mutex);
            if (clnt->done) {
                pthread_mutex_unlock(&clnt->wait_mutex);
                goto done;
            }
            int rc;
            rc = pthread_cond_timedwait(&clnt->wait_cond, &clnt->wait_mutex,
                                        &st);
            if (clnt->done) {
                pthread_mutex_unlock(&clnt->wait_mutex);
                goto done;
            }
            if (rc == ETIMEDOUT) {
                struct timespec diff;
                TIMESPEC_SUB(st, last, diff);
                if (diff.tv_sec >= clnt->heartbeat) {
                    last = st;
                    send_heartbeat(clnt);
                    fdb_heartbeats(clnt);
                }
                if (clnt->query_timeout > 0 && !clnt->statement_timedout) {
                    TIMESPEC_SUB(st, first, diff);
                    if (diff.tv_sec >= clnt->query_timeout) {
                        clnt->statement_timedout = 1;
                        logmsg(LOGMSG_WARN, "%s:%d Query exceeds max allowed time %d.\n",
                                __FILE__, __LINE__, clnt->query_timeout);
                    }
                }
            } else if (rc) {
                logmsg(LOGMSG_FATAL, "%s:%d pthread_cond_timedwait rc %d", __FILE__,
                        __LINE__, rc);
                exit(1);
            }

            if (pthread_mutex_trylock(&clnt->write_lock) == 0) {
                sbuf2flush(clnt->sb);
                pthread_mutex_unlock(&clnt->write_lock);
            }
            pthread_mutex_unlock(&clnt->wait_mutex);
        }
    } else {
        pthread_mutex_lock(&clnt->wait_mutex);
        while (!clnt->done) {
            pthread_cond_wait(&clnt->wait_cond, &clnt->wait_mutex);
        }
        pthread_mutex_unlock(&clnt->wait_mutex);
    }

done:
    if (self)
        thrman_where(self, "query done");
    return clnt->query_rc;
}

void sqlengine_thd_start(struct thdpool *pool, struct sqlthdstate *thd,
                         enum thrtype type)
{
    backend_thread_event(thedb, COMDB2_THR_EVENT_START_RDWR);

    sql_mem_init(NULL);

    if (!gbl_use_appsock_as_sqlthread)
        thd->thr_self = thrman_register(type);

    thd->logger = thrman_get_reqlogger(thd->thr_self);
    thd->buf = NULL;
    thd->maxbuflen = 0;
    thd->buflen = 0;
    thd->ncols = 0;
    thd->cinfo = NULL;
    thd->offsets = NULL;
    thd->sqldb = NULL;
    thd->stmt_table = NULL;
    thd->param_stmt_head = NULL;
    thd->param_stmt_tail = NULL;
    thd->noparam_stmt_head = NULL;
    thd->noparam_stmt_tail = NULL;
    thd->param_cache_entries = 0;
    thd->noparam_cache_entries = 0;

    start_sql_thread();

    thd->sqlthd = pthread_getspecific(query_info_key);
    void rcache_init(size_t, size_t);
    rcache_init(bdb_attr_get(thedb->bdb_attr, BDB_ATTR_RCACHE_COUNT),
                bdb_attr_get(thedb->bdb_attr, BDB_ATTR_RCACHE_PGSZ));
}

int gbl_abort_invalid_query_info_key;

void sqlengine_thd_end(struct thdpool *pool, struct sqlthdstate *thd)
{
    void rcache_destroy(void);
    rcache_destroy();
    struct sql_thread *sqlthd;
    if ((sqlthd = pthread_getspecific(query_info_key)) != NULL) {
        /* sqlclntstate shouldn't be set: sqlclntstate is memory on another
         * thread's stack that will not be valid at this point. */

        if (sqlthd->sqlclntstate) {
            logmsg(LOGMSG_ERROR,
                   "%s:%d sqlthd->sqlclntstate set in thd-teardown\n", __FILE__,
                   __LINE__);
            if (gbl_abort_invalid_query_info_key) {
                abort();
            }
            sqlthd->sqlclntstate = NULL;
        }
    }

    if (thd->stmt_table)
        delete_stmt_table(thd->stmt_table);
    if (thd->sqldb)
        sqlite3_close(thd->sqldb);
    if (thd->buf)
        free(thd->buf);
    if (thd->cinfo)
        free(thd->cinfo);
    if (thd->offsets)
        free(thd->offsets);

    /* AZ moved after the close which uses thd for rollbackall */
    done_sql_thread();

    sql_mem_shutdown(NULL);

    backend_thread_event(thedb, COMDB2_THR_EVENT_DONE_RDWR);
}

static void thdpool_sqlengine_start(struct thdpool *pool, void *thd)
{
    return sqlengine_thd_start(pool, (struct sqlthdstate *) thd, THRTYPE_SQLENGINEPOOL);
}

static void thdpool_sqlengine_end(struct thdpool *pool, void *thd)
{
    return sqlengine_thd_end(pool, (struct sqlthdstate *) thd);
}


static inline int tdef_to_tranlevel(int tdef)
{
    switch (tdef) {
    case SQL_TDEF_SOCK:
        return TRANLEVEL_SOSQL;

    case SQL_TDEF_RECOM:
        return TRANLEVEL_RECOM;

    case SQL_TDEF_SERIAL:
        return TRANLEVEL_SERIAL;

    case SQL_TDEF_SNAPISOL:
        return TRANLEVEL_SNAPISOL;

    default:
        logmsg(LOGMSG_FATAL, "%s: line %d Unknown modedef: %d", __func__, __LINE__,
                tdef);
        abort();
    }
}

void reset_clnt(struct sqlclntstate *clnt, SBUF2 *sb, int initial)
{
    int wrtimeoutsec = 0;

    if (initial) {
        bzero(clnt, sizeof(*clnt));
    }
    clnt->sb = sb;
    clnt->must_close_sb = 1;
    clnt->recno = 1;
    strcpy(clnt->tzname, "America/New_York");
    clnt->dtprec = gbl_datetime_precision;
    bzero(&clnt->conninfo, sizeof(clnt->conninfo));
    clnt->rawnodestats = NULL;
    clnt->using_case_insensitive_like = 0;

    if (clnt->ctrl_sqlengine != SQLENG_INTRANS_STATE)
        clnt->intrans = 0;

    /* start off in comdb2 mode till we're told otherwise */
    clnt->dbtran.mode = tdef_to_tranlevel(gbl_sql_tranlevel_default);
    clnt->iswrite = 0;
    clnt->heartbeat = 0;
    clnt->limits.maxcost = gbl_querylimits_maxcost;
    clnt->limits.tablescans_ok = gbl_querylimits_tablescans_ok;
    clnt->limits.temptables_ok = gbl_querylimits_temptables_ok;
    clnt->limits.maxcost_warn = gbl_querylimits_maxcost_warn;
    clnt->limits.tablescans_warn = gbl_querylimits_tablescans_warn;
    clnt->limits.temptables_warn = gbl_querylimits_temptables_warn;

    bzero(&clnt->effects, sizeof(clnt->effects));
    bzero(&clnt->log_effects, sizeof(clnt->log_effects));

    /* reset the user */
    clnt->have_user = 0;
    bzero(clnt->user, sizeof(clnt->user));

    /* reset the password */
    clnt->have_password = 0;
    bzero(clnt->password, sizeof(clnt->user));

    /* reset endianess */
    clnt->have_endian = 0;
    clnt->endian = 0;

    /* reset extended_tm */
    clnt->have_extended_tm = 0;
    clnt->extended_tm = 0;

    /* reset page-order. */
    clnt->pageordertablescan =
        bdb_attr_get(thedb->bdb_attr, BDB_ATTR_PAGE_ORDER_TABLESCAN);

    /* let's reset osql structure as well */
    osql_clean_sqlclntstate(clnt);
    /* clear dbtran after aborting unfinished shadow transactions. */
    bzero(&clnt->dbtran, sizeof(dbtran_type));

    clnt->origin = intern(get_origin_mach_by_buf(sb));

    clnt->in_client_trans = 0;
    clnt->had_errors = 0;
    clnt->statement_timedout = 0;
    clnt->query_timeout = 0;
    if (clnt->saved_errstr) {
        free(clnt->saved_errstr);
        clnt->saved_errstr = NULL;
    }
    clnt->saved_rc = 0;
    clnt->want_stored_procedure_debug = 0;
    clnt->want_stored_procedure_trace = 0;
    clnt->want_query_effects = 0;
    clnt->send_one_row = 0;
    clnt->verifyretry_off = 0;

    /* Reset the version, we have to set it for every run */
    clnt->spname[0] = 0;
    clnt->spversion.version_num = 0;
    free(clnt->spversion.version_str);
    clnt->spversion.version_str = NULL;

    clnt->is_explain = 0;
    clnt->get_cost = 0;
    clnt->snapshot = 0;
    clnt->num_retry = 0;
    clnt->early_retry = 0;
    clnt->sql_query = NULL;
    clnt_reset_cursor_hints(clnt);

    clnt->skip_feature = 0;

    bzero(clnt->dirty, sizeof(clnt->dirty));

    if (gbl_sqlwrtimeoutms == 0)
        wrtimeoutsec = 0;
    else
        wrtimeoutsec = gbl_sqlwrtimeoutms / 1000;

    if (sb && sbuf2fileno(sb) > 2) // if valid sb and sb->fd is not stdio
    {
        net_add_watch_warning(
            clnt->sb, bdb_attr_get(thedb->bdb_attr, BDB_ATTR_MAX_SQL_IDLE_TIME),
            wrtimeoutsec, clnt, watcher_warning_function);
    }
    clnt->planner_effort =
        bdb_attr_get(thedb->bdb_attr, BDB_ATTR_PLANNER_EFFORT);
    clnt->osql_max_trans = g_osql_max_trans;

    clnt->arr = NULL;
    clnt->selectv_arr = NULL;
    clnt->file = 0;
    clnt->offset = 0;
    clnt->enque_timeus = clnt->deque_timeus = 0;
    reset_clnt_flags(clnt);

    clnt->ins_keys = 0ULL;
    clnt->del_keys = 0ULL;
    clnt->has_sqliterow = 0;
    clnt->verify_indexes = 0;
    clnt->schema_mems = NULL;
    clnt->init_gen = 0;
    for (int i = 0; i < clnt->ncontext; i++) {
        free(clnt->context[i]);
    }
    free(clnt->context);
    clnt->context = NULL;
    clnt->ncontext = 0;
    clnt->statement_query_effects = 0;
}

void reset_clnt_flags(struct sqlclntstate *clnt)
{
    clnt->writeTransaction = 0;
    clnt->has_recording = 0;
}

static void handle_sql_intrans_unrecoverable_error(struct sqlclntstate *clnt)
{
    int osqlrc = 0;
    int rc = 0;
    int bdberr = 0;

    if (clnt && clnt->ctrl_sqlengine == SQLENG_INTRANS_STATE) {
        switch (clnt->dbtran.mode) {
        case TRANLEVEL_SOSQL:
            osql_sock_abort(clnt, OSQL_SOCK_REQ);
            if (clnt->selectv_arr) {
                currangearr_free(clnt->selectv_arr);
                clnt->selectv_arr = NULL;
            }
            break;

        case TRANLEVEL_RECOM:
            recom_abort(clnt);
            break;

        case TRANLEVEL_SNAPISOL:
        case TRANLEVEL_SERIAL:
            serial_abort(clnt);
            if (clnt->arr) {
                currangearr_free(clnt->arr);
                clnt->arr = NULL;
            }
            if (clnt->selectv_arr) {
                currangearr_free(clnt->selectv_arr);
                clnt->selectv_arr = NULL;
            }

            break;

        default:
            /* I don't expect this */
            abort();
        }

        clnt->intrans = 0;
        sql_set_sqlengine_state(clnt, __FILE__, __LINE__,
                                SQLENG_NORMAL_PROCESS);
    }
}

static int sbuf_is_local(SBUF2 *sb)
{
    struct sockaddr_in addr;

    if (net_appsock_get_addr(sb, &addr))
        return 1;

    if (addr.sin_addr.s_addr == gbl_myaddr.s_addr)
        return 1;

    if (addr.sin_addr.s_addr == INADDR_LOOPBACK)
        return 1;

    return 0;
}

/* This function is now just the i/o loop.  Queries are executed in the function
 * above. */
static int handle_fastsql_requests_io_loop(struct sqlthdstate *thd,
                                           struct sqlclntstate *clnt)
{
    int rc;
    int i;
    int *endian;
    enum transaction_level newlvl;
    int sz, sqllen, tagsz, nullbitmapsz;
    char *p;
    uint8_t *p_buf, *p_buf_end;
    int bloblen;
    int blobno;
    struct sqlthdstate sqlthd;
    int do_master_check = 1;

#ifdef OSQL_TRACK_ALL
    bdb_osql_trak("ALL", &clnt->bdb_osql_trak);
#endif
    if (gbl_use_appsock_as_sqlthread) {
        sqlthd.thr_self = thd->thr_self;
        thdpool_sqlengine_start(NULL, &sqlthd);
    }

    if (thedb->rep_sync == REP_SYNC_NONE)
        do_master_check = 0;

    if (do_master_check && sbuf_is_local(clnt->sb))
        do_master_check = 0;

    if (do_master_check && bdb_master_should_reject(thedb->bdb_env) &&
        (clnt->ctrl_sqlengine == SQLENG_NORMAL_PROCESS)) {
        logmsg(LOGMSG_INFO, "new query on master, dropping socket\n");
        goto done;
    }

    if (active_appsock_conns >
        bdb_attr_get(thedb->bdb_attr, BDB_ATTR_MAXAPPSOCKSLIMIT)) {
        logmsg(LOGMSG_WARN, 
                "%s: Exhausted appsock connections, total %d connections \n",
                __func__, active_appsock_conns);
        char *err = "Exhausted appsock connections.";
        struct fsqlresp resp;
        bzero(&resp, sizeof(resp));
        resp.response = FSQL_ERROR;
        resp.rcode = SQLHERR_APPSOCK_LIMIT;
        rc = fsql_write_response(clnt, &resp, err, strlen(err) + 1, 1, __func__,
                                 __LINE__);
        goto done;
    }

    for (;;) {
        /* reset blosql conversion flags */
        if (clnt->ctrl_sqlengine == SQLENG_NORMAL_PROCESS) {
            clnt->had_errors = 0;
            if (clnt->saved_errstr) {
                free(clnt->saved_errstr);
                clnt->saved_errstr = NULL;
            }
            clnt->saved_rc = 0;
        }
        thrman_wheref(thd->thr_self, "blocked reading next query from %s",
                      clnt->origin);

        rc = handle_fastsql_requests_io_read(thd, clnt, FSQLREQ_LEN);
        if (rc != 0) {
            /*printf("%s: rc %d\n", __func__, rc);*/
            logmsg(LOGMSG_ERROR, "%s line %d td %u: rc %d\n", __func__, __LINE__,
                   (uint32_t)pthread_self(), rc);
            goto done;
        }

        /* avoid new accepting new queries/transaction on opened connections
           if we are incoherent (and not in a transaction). */
        if (!bdb_am_i_coherent(thedb->bdb_env) &&
            (clnt->ctrl_sqlengine == SQLENG_NORMAL_PROCESS)) {
            logmsg(LOGMSG_ERROR, "%s line %d td %u: new query on incoherent node, "
                            "dropping socket\n",
                    __func__, __LINE__, (uint32_t)pthread_self());
            goto done;
        }

        if (do_master_check && bdb_master_should_reject(thedb->bdb_env) &&
            !clnt->intrans) {
            logmsg(LOGMSG_USER, 
                    "%s line %d td %u: new query on master, dropping socket\n",
                    __func__, __LINE__, (uint32_t)pthread_self());
            goto done;
        }

        /* unpack the request */
        if (!fsqlreq_get(&clnt->req, (uint8_t *)thd->buf,
                         (const uint8_t *)(thd->buf + FSQLREQ_LEN))) {
            rc = -1;
            logmsg(LOGMSG_ERROR, "%s line %d td %u: fsqlreq_get failure\n", __func__,
                    __LINE__, (uint32_t)pthread_self());
            goto done;
        }

        /* read in the data */
        rc = handle_fastsql_requests_io_read(thd, clnt, clnt->req.followlen);
        if (rc != 0) {
            logmsg(LOGMSG_ERROR,
                "%s line %d td %u: failed to get data following request %d\n",
                __func__, __LINE__, (uint32_t)pthread_self(),
                clnt->req.request);
            goto done;
        }

        if (thedb->stopped)
            goto done;

        switch (clnt->req.request) {
        case FSQL_EXECUTE_INLINE_PARAMS_TZ:
            rc = sbuf2fread(clnt->tzname, sizeof(clnt->tzname), 1, clnt->sb);
            if (rc != 1) {
                logmsg(LOGMSG_ERROR, "%s line %d td %u: error reading tzname in request %d\n",
                       __func__, __LINE__, (uint32_t)pthread_self(),
                       clnt->req.request);
                goto done;
            }
            clnt->tzname[TZNAME_MAX - 1] = 0;
        /* there is a mismatch between client tzname (36 bytes)
           and server representation -minimum value == 33 bytes
           from now on tzname will be up to TZNAME_MAX
           */
        /* fall through */
        case FSQL_EXECUTE_INLINE_PARAMS:
            if (clnt->req.followlen - clnt->req.parm * sizeof(int) <= 0) {
                logmsg(LOGMSG_ERROR, "%s line %d td %u: incorrect data length sent\n",
                       __func__, __LINE__, (uint32_t)pthread_self());
                goto done;
            }

            if (clnt->wrong_db) {
                struct fsqlresp rsp;
                char *err = "SQL connection handshake error.";
                rsp.response = FSQL_ERROR;
                rsp.rcode = SQLHERR_WRONG_DB;
                rsp.flags = 0;
                rsp.parm = 0;
                fsql_write_response(clnt, &rsp, err, strlen(err) + 1, 1,
                                    __func__, __LINE__);
                logmsg(LOGMSG_ERROR, "%s line %d td %u: wrong db error\n", __func__, __LINE__,
                       (uint32_t)pthread_self());
                goto done;
            }

            /* Reset sent column data */
            clnt->osql.sent_column_data = 0;

            if (clnt->req.flags & SQLF_CONVERTED_BLOSQL) {
                logmsg(LOGMSG_ERROR, "Unsupported transactional mode blosql!\n");
                send_prepare_error(clnt,
                                   "Unsupported transactional mode blosql", 0);
                goto done;
            }

            if (clnt->req.flags & SQLF_WANT_QUERY_EFFECTS)
                clnt->want_query_effects = 1;

            if (clnt->req.flags & SQLREQ_FLAG_WANT_SP_TRACE)
                clnt->want_stored_procedure_trace = 1;

            if (clnt->req.flags & SQLREQ_FLAG_WANT_SP_DEBUG)
                clnt->want_stored_procedure_debug = 1;

            if (clnt->req.flags & SQLF_WANT_READONLY_ACCESS) {
                clnt->is_readonly = 1;
            } else {
                clnt->is_readonly = 0;
            }

            if (clnt->req.flags & SQLF_WANT_VERIFYRETRY_OFF) {
                clnt->verifyretry_off = 1;
            } else {
                clnt->verifyretry_off = 0;
            }

            /* We already had an error, but have no way to indicate this to the
             * client
             * until they commit/abort.  So consume all incoming statements and
             * ignore them until they do. */
            if (clnt->had_errors) {
                if (strncasecmp(clnt->sql, "commit", 6) &&
                    strncasecmp(clnt->sql, "rollback", 8))
                    continue;
            }

            clnt->sql = thd->buf + clnt->req.parm * sizeof(int);
            while (isspace(*clnt->sql))
                clnt->sql++;
            clnt->type_overrides = (int *)thd->buf;
            for (i = 0; i < clnt->req.parm; ++i)
                clnt->type_overrides[i] = ntohl(clnt->type_overrides[i]);

            clnt->tag = NULL;
            clnt->tagbuf = NULL;
            clnt->tagbufsz = 0;
            if (gbl_notimeouts)
                net_add_watch(clnt->sb, 0, 0);

            /* We're running from an appsock pool which has tiny
             * threads, so we need to pass this query to an sql engine
             * thread to execute it and take control back once it's
             * done. */
            if (gbl_use_appsock_as_sqlthread) {
                sqlengine_work_appsock(&sqlthd, clnt);
                rc = 0;
            } else {
                /* tell blobmem that I want my priority back
                   when the sql thread is done */
                comdb2bma_pass_priority_back(blobmem);
                rc = dispatch_sql_query(clnt);
            }
            if (clnt->osql.replay == OSQL_RETRY_DO) {
                rc = srs_tran_replay(clnt, thd->thr_self);
            } else {
                /* if this transaction is done (marked by
                   SQLENG_NORMAL_PROCESS),
                   clean transaction sql history
                 */
                if (clnt->osql.history &&
                    clnt->ctrl_sqlengine == SQLENG_NORMAL_PROCESS)
                    srs_tran_destroy(clnt);
            }
            if (rc) {
                clnt->had_errors = 1;
                /* we won't get here for subsequent errors under this
                 * transaction */
            }

            if (fsql_write_response(clnt, NULL, NULL, 0, 1, __func__,
                                    __LINE__) < 0)
                rc = -1;

            if (rc && !(clnt->want_query_effects && clnt->in_client_trans)) {
                //                printf("%s line %d td %u: erroring out\n",
                //                __func__, __LINE__,
                //                        (uint32_t)pthread_self());
                goto done;
            }

            break;

        case FSQL_EXECUTE_STOP: /* unused (and useless) */
            reqlog_logl(thd->logger, REQL_INFO, "FSQL_EXECUTE_STOP");
            fsql_write_response(clnt, NULL, NULL, 0, 1, __func__, __LINE__);
            break;

        case FSQL_SET_PASSWORD:
            clnt->have_password = 1;
            memcpy(clnt->password, thd->buf, 16);
            break;

        case FSQL_SET_USER:
            clnt->have_user = 1;
            memcpy(clnt->user, thd->buf, 16);
            break;

        case FSQL_SET_ENDIAN:
            endian = (int *)thd->buf;
            clnt->have_endian = 1;
            clnt->endian = ntohl(*endian);
            break;

        case FSQL_SET_HEARTBEAT:
            if (clnt->req.parm > 0)
                clnt->heartbeat = clnt->req.parm;
            break;

        /*fprintf(stderr, "setting client heartbeat to %d\n",
          clnt->req.parm);*/

        case FSQL_EXECUTE_REPLACEABLE_PARAMS_TZ:
            rc = sbuf2fread(clnt->tzname, sizeof(clnt->tzname), 1, clnt->sb);
            if (rc != 1) {
                logmsg(LOGMSG_ERROR, "%s line %d td %u: error reading tzname in request %d\n",
                       __func__, __LINE__, (uint32_t)pthread_self(),
                       clnt->req.request);
                goto done;
            }
            clnt->tzname[TZNAME_MAX - 1] = 0;
        /* there is a mismatch between client tzname (36 bytes)
           and server representation -minimum value == 33 bytes
           from now on tzname will be up to TZNAME_MAX
         */
        /* Don't break */
        case FSQL_EXECUTE_REPLACEABLE_PARAMS:
            /* TODO: a little more size checking here, endian correctness */
            /* sql length */
            p_buf = (uint8_t *)thd->buf;
            p_buf_end = (p_buf + thd->maxbuflen);

            /* overrides */
            clnt->type_overrides = (int *)thd->buf;
            for (i = 0; i < clnt->req.parm; ++i)
                clnt->type_overrides[i] = ntohl(clnt->type_overrides[i]);

            /* sql */
            p_buf = (unsigned char *)(thd->buf + clnt->req.parm * sizeof(int));
            p_buf =
                (uint8_t *)buf_get(&sqllen, sizeof(sqllen), p_buf, p_buf_end);
            clnt->sqllen = sqllen;
            clnt->sql = (char *)p_buf;
            while (isspace(*clnt->sql)) {
                clnt->sql++;
                clnt->sqllen--;
            }

            if (clnt->had_errors) {
                if (strncasecmp(clnt->sql, "commit", 6) &&
                    strncasecmp(clnt->sql, "rollback", 8))
                    continue;
            }

            p_buf += sqllen;

            /* dyntag header size */
            p_buf = (uint8_t *)buf_get(&tagsz, sizeof(tagsz), p_buf, p_buf_end);

            /* dyntag header */
            clnt->tag = (char *)p_buf;
            p_buf += tagsz;

            /* dyntag buffer size */
            p_buf = (uint8_t *)buf_get(&clnt->tagbufsz, sizeof(clnt->tagbufsz),
                                       p_buf, p_buf_end);

            /* dyntag buffer */
            clnt->tagbuf = p_buf;
            p_buf += clnt->tagbufsz;

            /* timezone */
            /* Moved to top.
            p_buf = (uint8_t *)buf_no_net_get(&clnt->tzname,
                    sizeof(clnt->tzname), p_buf, p_buf_end);
            */

            /* num null bytes */
            p_buf = (uint8_t *)buf_get(&nullbitmapsz, sizeof(nullbitmapsz),
                                       p_buf, p_buf_end);
            clnt->numnullbits = nullbitmapsz;

            /* null bytes */
            clnt->nullbits = p_buf;
            p_buf += nullbitmapsz;

            /* num blobs */
            p_buf = (uint8_t *)buf_get(&clnt->numblobs, sizeof(clnt->numblobs),
                                       p_buf, p_buf_end);

            /* number of blobs shouldn't be fixed.
             * Try to keep 16 (the old limit) inline, allocate more
             * if the client has more.
             * */
            if (clnt->numblobs) {
                if (clnt->numblobs <= MAXBLOBS) {
                    clnt->blobs = clnt->inline_blobs;
                    clnt->bloblens = clnt->inline_bloblens;
                } else {
                    if (clnt->numallocblobs < clnt->numblobs) {
                        clnt->alloc_blobs = realloc(
                            clnt->alloc_blobs, sizeof(void *) * clnt->numblobs);
                        clnt->alloc_bloblens = realloc(
                            clnt->alloc_bloblens, sizeof(int) * clnt->numblobs);
                        clnt->numallocblobs = clnt->numblobs;
                    }
                    clnt->blobs = clnt->alloc_blobs;
                    clnt->bloblens = clnt->alloc_bloblens;
                }
            }

            /* blobs */
            for (blobno = 0; blobno < clnt->numblobs; blobno++) {
                /* blob size */
                p_buf = (uint8_t *)buf_get(&(clnt->bloblens[blobno]),
                                           sizeof(int), p_buf, p_buf_end);

                /* blob data */
                clnt->blobs[blobno] = p_buf;
                p_buf += clnt->bloblens[blobno];
            }

            /* Reset sent column data */
            clnt->osql.sent_column_data = 0;

            if (gbl_use_appsock_as_sqlthread) {
                sqlengine_work_appsock(&sqlthd, clnt);
                rc = 0;
            } else {
                /* tell blobmem that I want my priority back
                   when the sql thread is done */
                comdb2bma_pass_priority_back(blobmem);
                rc = dispatch_sql_query(clnt);
            }
            if (clnt->osql.replay == OSQL_RETRY_DO) {
                rc = srs_tran_replay(clnt, thd->thr_self);
            } else {
                /* if this transaction is done (marked by
                   SQLENG_NORMAL_PROCESS),
                   clean transaction sql history
                 */
                if (clnt->osql.history &&
                    clnt->ctrl_sqlengine == SQLENG_NORMAL_PROCESS)
                    srs_tran_destroy(clnt);
            }
            if (rc) {
                clnt->had_errors = 1;
                /* we won't get here for subsequent errors under this
                 * transaction */
            }

            if (fsql_write_response(clnt, NULL, NULL, 0, 1, __func__,
                                    __LINE__) < 0)
                rc = -1;

            if (rc && !(clnt->want_query_effects && clnt->in_client_trans)) {
                goto done;
            }

            break;

        case FSQL_SET_TIMEOUT: {
            /* parm contains timeout. just set it.  no response to write. */
            int notimeout = disable_server_sql_timeouts();
            if (notimeout)
                reqlog_logf(thd->logger, REQL_INFO,
                            "IGNORING FSQL_SET_TIMEOUT");
            else
                reqlog_logf(thd->logger, REQL_INFO, "FSQL_SET_TIMEOUT %d",
                            clnt->req.parm);
            sbuf2settimeout(clnt->sb, 0, notimeout ? 0 : clnt->req.parm);

            if (clnt->req.parm == 0)
                net_add_watch(clnt->sb, 0, 0);
            else
                net_add_watch_warning(
                    clnt->sb,
                    bdb_attr_get(thedb->bdb_attr, BDB_ATTR_MAX_SQL_IDLE_TIME),
                    notimeout ? 0 : clnt->req.parm / 1000, clnt,
                    watcher_warning_function);

            break;
        }
        case FSQL_SET_PLANNER_EFFORT:
            clnt->planner_effort = clnt->req.parm;
            break;

        case FSQL_OSQL_MAX_TRANS:
            clnt->osql_max_trans = clnt->req.parm;
#ifdef DEBUG
            printf("setting clnt->osql_max_trans to %d\n",
                   clnt->osql_max_trans);
#endif
            break;

        case FSQL_SET_DATETIME_PRECISION:
            if (clnt->req.parm == DTTZ_PREC_MSEC ||
                clnt->req.parm == DTTZ_PREC_USEC)
                clnt->dtprec = clnt->req.parm;
            break;

        case FSQL_SET_REMOTE_ACCESS: {
            char *settings = thd->buf;

            rc = fdb_access_control_create(clnt, settings);
            if (rc) {
                logmsg(LOGMSG_ERROR,
                        "%s: failed to process remote access settings \"%s\"\n",
                        __func__, settings);
            }
        }

        break;

        case FSQL_SET_SQL_DEBUG:
            clnt->sql = thd->buf;
            rc = process_debug_pragma(clnt);
            if (rc != 1)
                logmsg(LOGMSG_ERROR,
                        "Error interpreting FSQL_SET_SQL_DEBUG (%d) rc=%d\n",
                        clnt->req.request, rc);
            break;

        case FSQL_SET_ISOLATION_LEVEL:
            newlvl = (enum transaction_level)clnt->req.parm;
            reqlog_logf(thd->logger, REQL_INFO, "FSQL_SET_ISOLATION_LEVEL %d",
                        newlvl);

            switch (newlvl) {
            case TRANLEVEL_SERIAL:
            case TRANLEVEL_SNAPISOL:
            case TRANLEVEL_RECOM:
            case TRANLEVEL_SOSQL:
                /* these connections shouldn't time out */
                sbuf2settimeout(
                    clnt->sb,
                    bdb_attr_get(thedb->bdb_attr, BDB_ATTR_MAX_SQL_IDLE_TIME) *
                        1000,
                    0);

                /* pragma count_changes=1 */
                clnt->osql.count_changes = 1;

                if (gbl_rowlocks && newlvl != TRANLEVEL_SERIAL) {
                    clnt->dbtran.mode = TRANLEVEL_SNAPISOL;
                } else {
                    clnt->dbtran.mode = newlvl;
                }
                if (thd->sqldb) {
                    rc = sql_set_transaction_mode(thd->sqldb, clnt,
                                                  clnt->dbtran.mode);
                    if (rc) {
                        send_prepare_error(
                            clnt, "Failed to set transaction mode.", 0);
                        goto done;
                    }
                }
                break;

            default:
                break;
            }
            break;

        case FSQL_RESET:
            if (clnt && clnt->ctrl_sqlengine == SQLENG_INTRANS_STATE) {
                ctrace("Client has malformed transactions, socket sent to "
                       "sockpool before its time\n");
                rc = -1;
                goto done;
            }
            reset_clnt(clnt, clnt->sb, 0);
            reqlog_set_origin(thd->logger, "");
            break;

        case FSQL_GET_EFFECTS: {
            rc = send_query_effects(clnt);
        } break;

        case FSQL_GRAB_DBGLOG: {
            unsigned long long cookie;
            p_buf = (uint8_t *)thd->buf;
            p_buf_end = (p_buf + thd->maxbuflen);
            buf_get(&cookie, sizeof(cookie), p_buf, p_buf_end);
            grab_dbglog_file(clnt->sb, cookie, clnt);
            break;
        }

        case FSQL_SET_INFO:
            reqlog_logl(thd->logger, REQL_INFO, "FSQL_SET_INFO");
            if (!conninfo_get(
                    &clnt->conninfo, (const uint8_t *)thd->buf,
                    (const uint8_t *)(thd->buf + sizeof(struct conninfo)))) {
                rc = -1;
                goto done;
            }

            char *from;
            if (clnt->conninfo.node == 0)
                snprintf(clnt->origin_space, sizeof(clnt->origin_space),
                         "machine %s pid %d task %.8s", clnt->origin,
                         clnt->conninfo.pid, clnt->conninfo.pename);
            else
                snprintf(clnt->origin_space, sizeof(clnt->origin_space),
                         "machine %d pid %d task %.8s", clnt->conninfo.node,
                         clnt->conninfo.pid, clnt->conninfo.pename);

            reqlog_set_origin(thd->logger, clnt->origin_space);

            if (thd->sqlthd) {
                memcpy(&thd->sqlthd->sqlclntstate->conn, &clnt->conninfo,
                       sizeof(struct conninfo));
                thd->sqlthd->sqlclntstate->origin = clnt->origin;
            }
            break;

        case FSQL_PRAGMA: {
            double cost = 0;
            int onoff = 1;
            int version = 0;
            clnt->have_query_limits = 1;
            /* TODO: endianize */
            switch (clnt->req.parm) {
#if 0
                case SQL_PRAGMA_ERROR:
                    fprintf(stderr, "Thread %d got SQL_PRAGMA_ERROR, '%s'\n",
                          pthread_self(), thd->buf);
                    break;
#endif
            case SQL_PRAGMA_MAXCOST:
                memcpy(&cost, thd->buf, sizeof(double));
                cost = flibc_ntohd(cost);
                clnt->limits.maxcost = cost;
                break;
            case SQL_PRAGMA_TABLESCAN_OK:
                memcpy(&onoff, thd->buf, sizeof(int));
                clnt->limits.tablescans_ok = htonl(onoff);
                break;
            case SQL_PRAGMA_TEMPTABLES_OK:
                memcpy(&onoff, thd->buf, sizeof(int));
                clnt->limits.temptables_ok = htonl(onoff);
                break;

            case SQL_PRAGMA_MAXCOST_WARNING:
                memcpy(&cost, thd->buf, sizeof(double));
                cost = flibc_ntohd(cost);
                clnt->limits.maxcost_warn = cost;
                break;
            case SQL_PRAGMA_TABLESCAN_WARNING:
                memcpy(&onoff, thd->buf, sizeof(int));
                clnt->limits.tablescans_warn = onoff;
                break;
            case SQL_PRAGMA_TEMPTABLES_WARNING:
                memcpy(&onoff, thd->buf, sizeof(int));
                clnt->limits.temptables_warn = onoff;
                break;
            case SQL_PRAGMA_EXTENDED_TM:
                clnt->have_extended_tm = 1;
                memcpy(&onoff, thd->buf, sizeof(int));
                clnt->extended_tm = ntohl(onoff);
                if (clnt->extended_tm)
                    gbl_extended_tm_from_sql++;
                break;
            case SQL_PRAGMA_SP_VERSION:
                if (clnt->spversion.version_str) {
                    free(clnt->spversion.version_str);
                    clnt->spversion.version_str = NULL;
                }
                memcpy(&version, thd->buf, sizeof(int));
                clnt->spversion.version_num = ntohl(version);
                strncpy(clnt->spname, thd->buf + sizeof(int), MAX_SPNAME);
                clnt->spname[MAX_SPNAME] = '\0';
                break;

            default:
                /* don't know what it is, ignore it */
                break;
            }
            break;
        }

        default:
            logmsg(LOGMSG_ERROR, "Unknown request: %d\n", clnt->req.request);
            break;
        }
        reqlog_end_request(thd->logger, 0, __func__, __LINE__);
    }

done:
    /* we end up with an open transaction here for
       - conversion errors
       - timeouts on client socket
     */
    if (gbl_use_appsock_as_sqlthread) {
        sqlengine_thd_end(NULL, &sqlthd);
    }
    if (clnt && clnt->ctrl_sqlengine == SQLENG_INTRANS_STATE) {
        handle_sql_intrans_unrecoverable_error(clnt);
    }

    reqlog_end_request(thd->logger, rc, __func__, __LINE__);
    thrman_where(thd->thr_self, NULL);
    if (thd->buf) {
        if (clnt->sql >= thd->buf &&
            clnt->sql < ((char *)thd->buf + thd->maxbuflen)) {
            // clnt->sql was using thd->buf
            clnt->sql = NULL;
        }
        free(thd->buf);
        thd->buf = NULL;
        thd->maxbuflen = 0;
    }
    if (thd->cinfo) {
        free(thd->cinfo);
        thd->cinfo = NULL;
    }
    if (thd->offsets) {
        free(thd->offsets);
        thd->offsets = NULL;
    }

    /* Release client resources if we still own them */
    if (clnt) {
        if (clnt->using_case_insensitive_like) {
            if (thd->sqldb)
                toggle_case_sensitive_like(thd->sqldb, 0);
            clnt->using_case_insensitive_like = 0;
        }

        if (clnt->sb) {
            if (clnt->must_close_sb) {
                close_appsock(clnt->sb);
            } else {
                fsql_write_response(clnt, NULL, NULL, 0, 1, __func__, __LINE__);
            }
            clnt->sb = NULL;
        }

        if (clnt->saved_errstr) {
            free(clnt->saved_errstr);
            clnt->saved_errstr = NULL;
        }
        if (clnt->numallocblobs) {
            free(clnt->alloc_blobs);
            clnt->alloc_blobs = NULL;
            free(clnt->alloc_bloblens);
            clnt->alloc_bloblens = NULL;
        }
    }

    return rc;
}

static void send_dbinforesponse(SBUF2 *sb)
{
    struct newsqlheader hdr;
    CDB2DBINFORESPONSE *dbinfo_response = malloc(sizeof(CDB2DBINFORESPONSE));
    cdb2__dbinforesponse__init(dbinfo_response);

    fill_dbinfo(dbinfo_response, thedb->bdb_env);

    int len = cdb2__dbinforesponse__get_packed_size(dbinfo_response);
    void *buf = malloc(len);

    cdb2__dbinforesponse__pack(dbinfo_response, buf);

    hdr.type = ntohl(RESPONSE_HEADER__DBINFO_RESPONSE);
    hdr.compression = 0;
    hdr.dummy = 0;
    hdr.length = ntohl(len);

    sbuf2write((char *)&hdr, sizeof(hdr), sb);

    sbuf2write(buf, len, sb);
    sbuf2flush(sb);
    free(buf);
    cdb2__dbinforesponse__free_unpacked(dbinfo_response, &pb_alloc);
}

CDB2QUERY *read_newsql_query(struct sqlclntstate *clnt, SBUF2 *sb)
{
    struct newsqlheader hdr;
    int rc;
    int pre_enabled = 0;
    int was_timeout = 0;
    char ssl_able;

retry_read:
    rc = sbuf2fread_timeout((char *)&hdr, sizeof(hdr), 1, sb, &was_timeout);
    if (rc != 1) {
        if (was_timeout) {
            handle_failed_dispatch(clnt, "Socket read timeout.");
        }
        return NULL;
    }

    hdr.type = ntohl(hdr.type);
    hdr.compression = ntohl(hdr.compression);
    hdr.length = ntohl(hdr.length);

    if (hdr.type == FSQL_SSLCONN) {
        /* If client requires SSL and we haven't done that,
           do SSL_accept() now. handle_newsql_requests()
           will close the sb if SSL_accept() fails. */

        /* Can't SSL_accept twice - probably a client API logic error.
           Let it disconnect. */
        if (sslio_has_ssl(sb)) {
            logmsg(LOGMSG_WARN, "The connection is already SSL encrypted.\n");
            return NULL;
        }

        /* Flush the SSL ability byte. We need to do this because:
           1) The `require_ssl` field in dbinfo may not reflect the
              actual status of this node;
           2) Doing SSL_accept() immediately would cause too many
              unnecessary EAGAIN/EWOULDBLOCK's for non-blocking BIO. */
        ssl_able = (gbl_client_ssl_mode >= SSL_ALLOW) ? 'Y' : 'N';
        if ((rc = sbuf2putc(sb, ssl_able)) < 0 || (rc = sbuf2flush(sb)) < 0)
            return NULL;

        if (ssl_able == 'Y' &&
            sslio_accept(sb, gbl_ssl_ctx, SSL_REQUIRE, NULL, 0) != 1)
            return NULL;

        if (sslio_verify(sb, gbl_client_ssl_mode, NULL, 0) != 0) {
            char *err = "Client certificate authentication failed.";
            struct fsqlresp resp;
            bzero(&resp, sizeof(resp));
            resp.response = FSQL_ERROR;
            resp.rcode = CDB2ERR_CONNECT_ERROR;
            rc = fsql_write_response(clnt, &resp, err, strlen(err) + 1, 1,
                                     __func__, __LINE__);
            return NULL;
        }

        goto retry_read;
    } else if (hdr.type == FSQL_RESET) { /* Reset from sockpool.*/

        if (clnt->ctrl_sqlengine == SQLENG_INTRANS_STATE) {
            /* Discard the pending transaction when receiving RESET from the
               sockpool. We reach here if
               1) the handle is in a open transaction, and
               2) the last statement is a SELECT, and
               3) the client closes the handle and donates the connection
                  to the sockpool, and then,
               4) the client creates a new handle and reuses the connection
                  from the sockpool. */
            handle_sql_intrans_unrecoverable_error(clnt);
        }

        reset_clnt(clnt, sb, 0);
        clnt->tzname[0] = '\0';
        clnt->osql.count_changes = 1;
        clnt->heartbeat = 1;
        clnt->dbtran.mode = tdef_to_tranlevel(gbl_sql_tranlevel_default);
        goto retry_read;
    }

    if (hdr.type > 2) {
        logmsg(LOGMSG_ERROR, "%s: Invalid message  %d\n", __func__, hdr.type);
        return NULL;
    }

    int bytes = hdr.length;

    if (bytes <= 0) {
        logmsg(LOGMSG_ERROR, "%s: Junk message  %d\n", __func__, bytes);
        return NULL;
    }

    CDB2QUERY *query;

    char *p;

    if (bytes <= gbl_blob_sz_thresh_bytes)
        p = malloc(bytes);
    else
        while (1) { // big buffer. most certainly it is a huge blob.
            p = comdb2_timedmalloc(blobmem, bytes, 1000);

            if (p != NULL || errno != ETIMEDOUT)
                break;

            pthread_mutex_lock(&clnt->wait_mutex);
            clnt->heartbeat = 1;
            if (clnt->ready_for_heartbeats == 0) {
                pre_enabled = 1;
                clnt->ready_for_heartbeats = 1;
            }
            send_heartbeat(clnt);
            fdb_heartbeats(clnt);
            pthread_mutex_unlock(&clnt->wait_mutex);
        }

    if (pre_enabled) {
        pthread_mutex_lock(&clnt->wait_mutex);
        clnt->ready_for_heartbeats = 0;
        pthread_mutex_unlock(&clnt->wait_mutex);
        pre_enabled = 0;
    }

    if (!p) {
        logmsg(LOGMSG_ERROR, "%s: out of memory malloc %d\n", __func__, bytes);
        return NULL;
    }

    if (bytes) {
        rc = sbuf2fread(p, bytes, 1, sb);
        if (rc != 1) {
            free(p);
            return NULL;
        }
    }

    while (1) {
        query = cdb2__query__unpack(&pb_alloc, bytes, p);

        if (query != NULL || errno != ETIMEDOUT)
            break;

        pthread_mutex_lock(&clnt->wait_mutex);
        if (clnt->heartbeat == 0)
            clnt->heartbeat = 1;
        if (clnt->ready_for_heartbeats == 0) {
            pre_enabled = 1;
            clnt->ready_for_heartbeats = 1;
        }
        send_heartbeat(clnt);
        fdb_heartbeats(clnt);
        pthread_mutex_unlock(&clnt->wait_mutex);
    }

    if (pre_enabled) {
        pthread_mutex_lock(&clnt->wait_mutex);
        clnt->ready_for_heartbeats = 0;
        pthread_mutex_unlock(&clnt->wait_mutex);
    }
    free(p);

    if (query && query->dbinfo) {
        if (query->dbinfo->has_want_effects &&
            query->dbinfo->want_effects == 1) {
            CDB2SQLRESPONSE sql_response = CDB2__SQLRESPONSE__INIT;
            CDB2EFFECTS effects = CDB2__EFFECTS__INIT;
            sql_response.response_type =
                RESPONSE_TYPE__COMDB2_INFO; /* Last Row. */
            sql_response.n_value = 0;
            if (clnt->verifyretry_off == 1 ||
                clnt->dbtran.mode == TRANLEVEL_SNAPISOL ||
                clnt->dbtran.mode == TRANLEVEL_SERIAL) {
                clnt->effects.num_affected = clnt->effects.num_updated +
                                             clnt->effects.num_deleted +
                                             clnt->effects.num_inserted;
                effects.num_affected = clnt->effects.num_affected;
                effects.num_selected = clnt->effects.num_selected;
                effects.num_updated = clnt->effects.num_updated;
                effects.num_deleted = clnt->effects.num_deleted;
                effects.num_inserted = clnt->effects.num_inserted;
                sql_response.effects = &effects;
                sql_response.error_code = verify_sqlresponse_error_code(0, __func__, __LINE__);
            } else {
                sql_response.error_code = verify_sqlresponse_error_code(-1, __func__, __LINE__);
                sql_response.error_string = "Get effects not supported in "
                                            "transaction with verifyretry on";
            }

            newsql_write_response(clnt, RESPONSE_HEADER__SQL_EFFECTS,
                                  &sql_response, 1 /*flush*/, malloc, __func__,
                                  __LINE__);
        } else {
            send_dbinforesponse(sb);
        }
        cdb2__query__free_unpacked(query, &pb_alloc);
        goto retry_read;
    }

    /* Do security check before we return. We do it only after
       the query has been unpacked so that we know whether
       it is a new client (new clients have SSL feature).
       The check must be done for every query, otherwise
       attackers could bypass it by using pooled connections
       from sockpool. The overhead of the check is negligible. */
    if (gbl_client_ssl_mode >= SSL_REQUIRE && !sslio_has_ssl(sb)) {
        /* The code block does 2 things:
           1. Return an error to outdated clients;
           2. Send dbinfo to new clients to trigger SSL.
              It may happen when require_ssl is first time
              enabled across the cluster. */
        int client_supports_ssl = 0;
        for (int ii = 0; ii < query->sqlquery->n_features; ++ii) {
            if (CDB2_CLIENT_FEATURES__SSL == query->sqlquery->features[ii]) {
                client_supports_ssl = 1;
                break;
            }
        }

        if (client_supports_ssl) {
            newsql_write_response(clnt, RESPONSE_HEADER__SQL_RESPONSE_SSL,
                                  NULL, 1 , malloc, __func__, __LINE__);
            /* Client is going to reuse the connection. Don't drop it. */
            cdb2__query__free_unpacked(query, &pb_alloc);
            goto retry_read;
        } else {
            char *err = "The database requires SSL connections.";
            struct fsqlresp resp;
            bzero(&resp, sizeof(resp));
            resp.response = FSQL_ERROR;
            resp.rcode = CDB2ERR_CONNECT_ERROR;
            rc = fsql_write_response(clnt, &resp, err, strlen(err) + 1, 1,
                                     __func__, __LINE__);
        }
        cdb2__query__free_unpacked(query, &pb_alloc);
        return NULL;
    }

    return query;
}

/* process sql query if it is a set command
 */
static int process_set_commands(struct sqlclntstate *clnt)
{
    CDB2SQLQUERY *sql_query = NULL;
    int num_commands = 0;
    sql_query = clnt->sql_query;
    char *sqlstr = NULL;
    char *endp;
    int rc = 0;
    num_commands = sql_query->n_set_flags;
    for (int ii = 0; ii < num_commands && rc == 0; ii++) {
        sqlstr = sql_query->set_flags[ii];
        sqlstr = cdb2_skipws(sqlstr);
        if (strncasecmp(sqlstr, "set", 3) == 0) {
            if (gbl_extended_sql_debug_trace) {
                logmsg(LOGMSG_ERROR,
                       "td %lu %s line %d processing set command '%s'\n",
                       pthread_self(), __func__, __LINE__, sqlstr);
            }
            sqlstr += 3;
            sqlstr = cdb2_skipws(sqlstr);
            if (strncasecmp(sqlstr, "transaction", 11) == 0) {
                sqlstr += 11;
                sqlstr = cdb2_skipws(sqlstr);
                clnt->dbtran.mode = TRANLEVEL_INVALID;
                set_high_availability(clnt, 0);
                // clnt->high_availability = 0;
                if (strncasecmp(sqlstr, "read", 4) == 0) {
                    sqlstr += 4;
                    sqlstr = cdb2_skipws(sqlstr);
                    if (strncasecmp(sqlstr, "committed", 4) == 0) {
                        clnt->dbtran.mode = TRANLEVEL_RECOM;
                    }
                } else if (strncasecmp(sqlstr, "serial", 6) == 0) {
                    clnt->dbtran.mode = TRANLEVEL_SERIAL;
                    if (clnt->hasql_on == 1) {
                        set_high_availability(clnt, 1);
                        // clnt->high_availability = 1;
                    }
                } else if (strncasecmp(sqlstr, "blocksql", 7) == 0) {
                    clnt->dbtran.mode = TRANLEVEL_SOSQL;
                } else if (strncasecmp(sqlstr, "snap", 4) == 0) {
                    sqlstr += 4;
                    clnt->dbtran.mode = TRANLEVEL_SNAPISOL;
                    clnt->verify_retries = 0;
                    if (clnt->hasql_on == 1) {
                        set_high_availability(clnt, 1);
                        // clnt->high_availability = 1;
                        logmsg(LOGMSG_ERROR, 
                                "Enabling snapshot isolation high availability\n");
                    }
                }
                if (clnt->dbtran.mode == TRANLEVEL_INVALID)
                    rc = ii + 1;
            } else if (strncasecmp(sqlstr, "timeout", 7) == 0) {
                sqlstr += 7;
                sqlstr = cdb2_skipws(sqlstr);
                int timeout = strtol(sqlstr, &endp, 10);
                int notimeout = disable_server_sql_timeouts();
                sbuf2settimeout(clnt->sb, 0, notimeout ? 0 : timeout);
                if (timeout == 0)
                    net_add_watch(clnt->sb, 0, 0);
                else
                    net_add_watch_warning(
                        clnt->sb, bdb_attr_get(thedb->bdb_attr,
                                               BDB_ATTR_MAX_SQL_IDLE_TIME),
                        notimeout ? 0 : (timeout / 1000), clnt,
                        watcher_warning_function);
            } else if (strncasecmp(sqlstr, "maxquerytime", 12) == 0) {
                sqlstr += 12;
                sqlstr = cdb2_skipws(sqlstr);
                int timeout = strtol(sqlstr, &endp, 10);
                if (timeout >= 0)
                    clnt->query_timeout = timeout;
            } else if (strncasecmp(sqlstr, "timezone", 8) == 0) {
                sqlstr += 8;
                sqlstr = cdb2_skipws(sqlstr);
                strncpy(clnt->tzname, sqlstr, sizeof(clnt->tzname));
            } else if (strncasecmp(sqlstr, "datetime", 8) == 0) {
                sqlstr += 8;
                sqlstr = cdb2_skipws(sqlstr);

                if (strncasecmp(sqlstr, "precision", 9) == 0) {
                    sqlstr += 9;
                    sqlstr = cdb2_skipws(sqlstr);
                    DTTZ_TEXT_TO_PREC(sqlstr, clnt->dtprec, 0, return -1);
                } else {
                    rc = ii + 1;
                }
            } else if (strncasecmp(sqlstr, "user", 4) == 0) {
                sqlstr += 4;
                sqlstr = cdb2_skipws(sqlstr);
                clnt->have_user = 1;
                strncpy(clnt->user, sqlstr, sizeof(clnt->user));
            } else if (strncasecmp(sqlstr, "password", 8) == 0) {
                sqlstr += 8;
                sqlstr = cdb2_skipws(sqlstr);
                clnt->have_password = 1;
                strncpy(clnt->password, sqlstr, sizeof(clnt->password));
                sqlite3Dequote(clnt->password);
            } else if (strncasecmp(sqlstr, "spversion", 9) == 0) {
                clnt->spversion.version_num = 0;
                free(clnt->spversion.version_str);
                clnt->spversion.version_str = NULL;
                sqlstr += 9;
                sqlstr = cdb2_skipws(sqlstr);
                char *spname = sqlstr;
                while (!isspace(*sqlstr)) {
                    ++sqlstr;
                }
                *sqlstr = 0;
                if ((sqlstr - spname) < MAX_SPNAME) {
                    strncpy(clnt->spname, spname, MAX_SPNAME);
                    clnt->spname[MAX_SPNAME] = '\0';
                } else {
                    rc = ii + 1;
                }
                ++sqlstr;

                sqlstr = cdb2_skipws(sqlstr);
                int ver = strtol(sqlstr, &endp, 10);
                if (*sqlstr == '\'' || *sqlstr == '"') { // looks like a str
                    if (strlen(sqlstr) < MAX_SPVERSION_LEN) {
                        clnt->spversion.version_str = strdup(sqlstr);
                        sqlite3Dequote(clnt->spversion.version_str);
                    } else {
                        rc = ii + 1;
                    }
                } else if (*endp == 0) { // parsed entire number successfully
                    clnt->spversion.version_num = ver;
                } else {
                    rc = ii + 1;
                }
            } else if (strncasecmp(sqlstr, "readonly", 8) == 0) {
                sqlstr += 8;
                sqlstr = cdb2_skipws(sqlstr);
                if (strncasecmp(sqlstr, "off", 3) == 0) {
                    clnt->is_readonly = 0;
                } else {
                    clnt->is_readonly = 1;
                }
            } else if (strncasecmp(sqlstr, "sptrace", 7) == 0) {
                sqlstr += 7;
                sqlstr = cdb2_skipws(sqlstr);
                if (strncasecmp(sqlstr, "off", 3) == 0) {
                    clnt->want_stored_procedure_trace = 0;
                } else {
                    clnt->want_stored_procedure_trace = 1;
                }
            } else if (strncasecmp(sqlstr, "cursordebug", 11) == 0) {
                sqlstr += 11;
                sqlstr = cdb2_skipws(sqlstr);
                bdb_osql_trak(sqlstr, &clnt->bdb_osql_trak);
            } else if (strncasecmp(sqlstr, "spdebug", 7) == 0) {
                sqlstr += 7;
                sqlstr = cdb2_skipws(sqlstr);
                if (strncasecmp(sqlstr, "off", 3) == 0) {
                    clnt->want_stored_procedure_debug = 0;
                } else {
                    clnt->want_stored_procedure_debug = 1;
                }
            } else if (strncasecmp(sqlstr, "HASQL", 5) == 0) {
                sqlstr += 5;
                sqlstr = cdb2_skipws(sqlstr);
                if (strncasecmp(sqlstr, "on", 2) == 0) {
                    clnt->hasql_on = 1;
                    if (clnt->dbtran.mode == TRANLEVEL_SERIAL ||
                        clnt->dbtran.mode == TRANLEVEL_SNAPISOL) {
                        set_high_availability(clnt, 1);
                        // clnt->high_availability = 1;
                        if (gbl_extended_sql_debug_trace) {
                            logmsg(
                                LOGMSG_USER,
                                "td %lu %s line %d setting high_availability\n",
                                pthread_self(), __func__, __LINE__);
                        }
                    }
                } else {
                    clnt->hasql_on = 0;
                    set_high_availability(clnt, 0);
                    // clnt->high_availability = 0;
                    if (gbl_extended_sql_debug_trace) {
                        logmsg(LOGMSG_USER,
                               "td %lu %s line %d clearing high_availability\n",
                               pthread_self(), __func__, __LINE__);
                    }
                }
            } else if (strncasecmp(sqlstr, "verifyretry", 11) == 0) {
                sqlstr += 11;
                sqlstr = cdb2_skipws(sqlstr);
                if (strncasecmp(sqlstr, "on", 2) == 0) {
                    clnt->verifyretry_off = 0;
                } else {
                    clnt->verifyretry_off = 1;
                }
            } else if (strncasecmp(sqlstr, "queryeffects", 6) == 0) {
                sqlstr += 12;
                sqlstr = cdb2_skipws(sqlstr);
                if (strncasecmp(sqlstr, "statement", 9) == 0) {
                    clnt->statement_query_effects = 1;
                }
                if (strncasecmp(sqlstr, "transaction", 9) == 0) {
                    clnt->statement_query_effects = 0;
                }
            } else if (strncasecmp(sqlstr, "remote", 6) == 0) {
                sqlstr += 6;
                sqlstr = cdb2_skipws(sqlstr);

                int rc = fdb_access_control_create(clnt, sqlstr);
                if (rc) {
                    logmsg(LOGMSG_ERROR,
                        "%s: failed to process remote access settings \"%s\"\n",
                        __func__, sqlstr);
                }
                rc = ii + 1;
            } else if (strncasecmp(sqlstr, "getcost", 7) == 0) {
                sqlstr += 7;
                sqlstr = cdb2_skipws(sqlstr);
                if (strncasecmp(sqlstr, "on", 2) == 0) {
                    clnt->get_cost = 1;
                } else {
                    clnt->get_cost = 0;
                }
            } else if (strncasecmp(sqlstr, "explain", 7) == 0) {
                sqlstr += 7;
                sqlstr = cdb2_skipws(sqlstr);
                if (strncasecmp(sqlstr, "on", 2) == 0) {
                    clnt->is_explain = 1;
                } else if (strncasecmp(sqlstr, "verbose", 7) == 0) {
                    clnt->is_explain = 2;
                } else {
                    clnt->is_explain = 0;
                }
            } else if (strncasecmp(sqlstr, "maxtransize", 11) == 0) {
                sqlstr += 11;
                int maxtransz = strtol(sqlstr, &endp, 10);
                if (endp != sqlstr && maxtransz >= 0)
                    clnt->osql_max_trans = maxtransz;
                else
                    logmsg(LOGMSG_ERROR, "Error: bad value for maxtransize %s\n", sqlstr);
#ifdef DEBUG
                printf("setting clnt->osql_max_trans to %d\n",
                       clnt->osql_max_trans);
#endif
            } else if (strncasecmp(sqlstr, "plannereffort", 13) == 0) {
                sqlstr += 13;
                int effort = strtol(sqlstr, &endp, 10);
                if (0 < effort && effort <= 10)
                    clnt->planner_effort = effort;
#ifdef DEBUG
                printf("setting clnt->planner_effort to %d\n",
                       clnt->planner_effort);
#endif
            } else if (strncasecmp(sqlstr, "ignorecoherency", 15) == 0) {
                sqlstr += 15;
                sqlstr = cdb2_skipws(sqlstr);
                if (strncasecmp(sqlstr, "on", 2) == 0) {
                    clnt->ignore_coherency=1;
                } else {
                    clnt->ignore_coherency=0;
                }
            } else {
                rc = ii + 1;
            }

            if (rc) {
                char err[256];
                snprintf(err, sizeof(err) - 1, "Invalid set command '%s'",
                         sqlstr);
                send_prepare_error(clnt, err, 0);
            }
        }
    }
    return rc;
}

static int fsql_writer(SBUF2 *sb, const char *buf, int nbytes)
{
    extern int gbl_sql_release_locks_on_slow_reader;
    ssize_t nwrite, written = 0;
    int retry = -1;
    int released_locks = 0;
retry:
    retry++;
    while (written < nbytes) {
        struct pollfd pd;
        int fd = pd.fd = sbuf2fileno(sb);
        pd.events = POLLOUT;
        errno = 0;
        int rc = poll(&pd, 1, 100);
        if (rc < 0) {
            if (errno == EINTR || errno == EAGAIN) {
                if (gbl_sql_release_locks_on_slow_reader && !released_locks) {
                    release_locks("slow reader");
                    released_locks = 1;
                }
                goto retry;
            }
            logmsg(LOGMSG_ERROR, "%s poll rc:%d errno:%d errstr:%s\n", __func__, rc,
                    errno, strerror(errno));
            return rc;
        }
        if (rc == 0) { // descriptor not ready, write will block
            if (gbl_sql_release_locks_on_slow_reader && !released_locks) {
                rc = release_locks("slow reader");
                if (rc) {
                    logmsg(LOGMSG_ERROR,
                           "%s release_locks generation changed\n", __func__);
                    return -1;
                }
                released_locks = 1;
            }

            if (bdb_lock_desired(thedb->bdb_env)) {
                struct sql_thread *thd = pthread_getspecific(query_info_key);
                if (thd) {
                    rc = recover_deadlock(thedb->bdb_env, thd, NULL, 0);
                    if (rc) {
                        logmsg(LOGMSG_ERROR,
                               "%s recover_deadlock generation changed\n",
                               __func__);
                        return -1;
                    }
                }
            }

#ifdef _SUN_SOURCE
            if (gbl_flush_check_active_peer) {
                /* On Solaris, we end up with sockets with
                 * no peer, on which poll cheerfully returns
                 * no events. So after several retries check if
                 * still connected. */
                if (retry % 10 == 0) {
                    /* if we retried for a second, see if
                     * the connection is still around.
                     */
                    struct sockaddr_in peeraddr;
                    socklen_t len = sizeof(peeraddr);
                    rc = getpeername(fd, (struct sockaddr *)&peeraddr, &len);
                    if (rc == -1 && errno == ENOTCONN) {
                        ctrace("fd %d disconnected\n", fd);
                        return -1;
                    }
                }
            }
#endif
            goto retry;
        }
        if (pd.revents & POLLOUT) {
            /* I dislike this code in this layer - it should be in net. */
            nwrite = sbuf2unbufferedwrite(sb, &buf[written], nbytes - written);
            if (nwrite < 0)
                return -1;
            written += nwrite;
        } else if (pd.revents & (POLLERR | POLLHUP | POLLNVAL)) {
            return -1;
        }
    }
    return written;
}

static int do_query_on_master_check(struct sqlclntstate *clnt,
                                    CDB2SQLQUERY *sql_query)
{
    int allow_master_exec = 0;
    int allow_master_dbinfo = 0;
    for (int ii = 0; ii < sql_query->n_features; ii++) {
        if (CDB2_CLIENT_FEATURES__ALLOW_MASTER_EXEC ==
            sql_query->features[ii]) {
            allow_master_exec = 1;
        } else if (CDB2_CLIENT_FEATURES__ALLOW_MASTER_DBINFO ==
                   sql_query->features[ii]) {
            allow_master_dbinfo = 1;
        } else if (CDB2_CLIENT_FEATURES__ALLOW_QUEUING ==
                   sql_query->features[ii]) {
            clnt->req.flags |= SQLF_QUEUE_ME;
        }
    }

    int do_master_check;
    if (thedb->rep_sync == REP_SYNC_NONE || sbuf_is_local(clnt->sb))
        do_master_check = 0;
    else
        do_master_check = 1;

    if (do_master_check && bdb_master_should_reject(thedb->bdb_env) &&
        allow_master_exec == 0) {
        logmsg(LOGMSG_ERROR,
               "%s line %d td %u new query on master, dropping socket\n",
               __func__, __LINE__, (uint32_t)pthread_self());
        if (allow_master_dbinfo)
            send_dbinforesponse(clnt->sb); /* Send sql response with dbinfo. */
        return 1;
    }
    return 0;
}

int handle_newsql_requests(struct thr_handle *thr_self, SBUF2 *sb)
{
    int rc = 0;
    struct sqlclntstate clnt;

    reset_clnt(&clnt, sb, 1);
    clnt.tzname[0] = '\0';
    clnt.is_newsql = 1;

    if (active_appsock_conns >
        bdb_attr_get(thedb->bdb_attr, BDB_ATTR_MAXAPPSOCKSLIMIT)) {
        logmsg(LOGMSG_WARN,
               "%s: Exhausted appsock connections, total %d connections \n",
               __func__, active_appsock_conns);
        char *err = "Exhausted appsock connections.";
        struct fsqlresp resp;
        bzero(&resp, sizeof(resp));
        resp.response = FSQL_ERROR;
        resp.rcode = SQLHERR_APPSOCK_LIMIT;
        rc = fsql_write_response(&clnt, &resp, err, strlen(err) + 1, 1,
                                 __func__, __LINE__);
        goto done;
    }

    extern int gbl_allow_incoherent_sql;
    if (!gbl_allow_incoherent_sql && 
            !bdb_am_i_coherent(thedb->bdb_env)) {
        logmsg(LOGMSG_ERROR,
               "%s:%d td %u new query on incoherent node, dropping socket\n",
               __func__, __LINE__, (uint32_t)pthread_self());
        goto done;
    }

    CDB2QUERY *query = read_newsql_query(&clnt, sb);
    if (query == NULL)
        goto done;
    assert(query->sqlquery);
    CDB2SQLQUERY *sql_query = query->sqlquery;
    clnt.query = query;

    if (do_query_on_master_check(&clnt, sql_query))
        goto done;

#ifdef DEBUGQUERY
    printf("\n Query '%s'\n", sql_query->sql_query);
#endif

    pthread_mutex_init(&clnt.wait_mutex, NULL);
    pthread_cond_init(&clnt.wait_cond, NULL);
    pthread_mutex_init(&clnt.write_lock, NULL);
    pthread_mutex_init(&clnt.dtran_mtx, NULL);

    clnt.osql.count_changes = 1;
    clnt.dbtran.mode = tdef_to_tranlevel(gbl_sql_tranlevel_default);
    set_high_availability(&clnt, 0);
    // clnt.high_availability = 0;

    /* these connections shouldn't time out */
    sbuf2settimeout(clnt.sb, 0, 0);

    int notimeout = disable_server_sql_timeouts();
    sbuf2settimeout(
        sb, bdb_attr_get(thedb->bdb_attr, BDB_ATTR_MAX_SQL_IDLE_TIME) * 1000,
        notimeout ? 0 : gbl_sqlwrtimeoutms);
    sbuf2flush(sb);
    net_set_writefn(sb, fsql_writer);

    int wrtimeoutsec;
    if (gbl_sqlwrtimeoutms == 0 || notimeout)
        wrtimeoutsec = 0;
    else
        wrtimeoutsec = gbl_sqlwrtimeoutms / 1000;

    net_add_watch_warning(
        sb, bdb_attr_get(thedb->bdb_attr, BDB_ATTR_MAX_SQL_IDLE_TIME),
        wrtimeoutsec, &clnt, watcher_warning_function);

    /* appsock threads aren't sql threads so for appsock pool threads
     * sqlthd will be NULL */
    struct sql_thread *sqlthd = pthread_getspecific(query_info_key);
    if (sqlthd) {
        bzero(&sqlthd->sqlclntstate->conn, sizeof(struct conninfo));
        sqlthd->sqlclntstate->origin[0] = 0;
    }

    while (query) {
        assert(query->sqlquery);
        sql_query = query->sqlquery;
        clnt.sql_query = sql_query;
        clnt.sql = sql_query->sql_query;
        clnt.query = query;
        clnt.added_to_hist = 0;

        if (!clnt.in_client_trans) {
            bzero(&clnt.effects, sizeof(clnt.effects));
            bzero(&clnt.log_effects, sizeof(clnt.log_effects));
            clnt.trans_has_sp = 0;
        }
        clnt.is_newsql = 1;
        if (clnt.dbtran.mode < TRANLEVEL_SOSQL) {
            clnt.dbtran.mode = TRANLEVEL_SOSQL;
        }
        clnt.osql.sent_column_data = 0;
        clnt.stop_this_statement = 0;

        if ((clnt.tzname[0] == '\0') && sql_query->tzname)
            strncpy(clnt.tzname, sql_query->tzname, sizeof(clnt.tzname));

        if (sql_query->dbname && thedb->envname &&
            strcasecmp(sql_query->dbname, thedb->envname)) {
            char errstr[64 + (2 * MAX_DBNAME_LENGTH)];
            snprintf(errstr, sizeof(errstr),
                     "DB name mismatch query:%s actual:%s", sql_query->dbname,
                     thedb->envname);
            logmsg(LOGMSG_ERROR, "%s\n", errstr);
            struct fsqlresp resp;

            resp.response = FSQL_COLUMN_DATA;
            resp.flags = 0;
            resp.rcode = CDB2__ERROR_CODE__WRONG_DB;
            fsql_write_response(&clnt, &resp, (void *)errstr, strlen(errstr) + 1, 1 /*flush*/, __func__, __LINE__);
            goto done;
        }

        if (sql_query->client_info) {
            if (clnt.conninfo.pid &&
                clnt.conninfo.pid != sql_query->client_info->pid) {
                /* Different pid is coming without reset. */
                logmsg(LOGMSG_WARN,
                       "Multiple processes using same socket PID 1 %d "
                       "PID 2 %d Host %.8x\n",
                       clnt.conninfo.pid, sql_query->client_info->pid,
                       sql_query->client_info->host_id);
            }
            clnt.conninfo.pid = sql_query->client_info->pid;
            clnt.conninfo.node = sql_query->client_info->host_id;
        }

        if (process_set_commands(&clnt))
            goto done;

        if (gbl_rowlocks && clnt.dbtran.mode != TRANLEVEL_SERIAL)
            clnt.dbtran.mode = TRANLEVEL_SNAPISOL;

        if (sql_query->little_endian) {
            clnt.have_endian = 1;
            clnt.endian = FSQL_ENDIAN_LITTLE_ENDIAN;
        } else {
            clnt.have_endian = 0;
        }

        /* avoid new accepting new queries/transaction on opened connections
           if we are incoherent (and not in a transaction). */
        if (clnt.ignore_coherency == 0 && !bdb_am_i_coherent(thedb->bdb_env) &&
            (clnt.ctrl_sqlengine == SQLENG_NORMAL_PROCESS)) {
            logmsg(LOGMSG_ERROR, "%s line %d td %u new query on incoherent node, "
                            "dropping socket\n",
                    __func__, __LINE__, (uint32_t)pthread_self());
            goto done;
        }

        clnt.heartbeat = 1;

        if (clnt.had_errors && strncasecmp(clnt.sql, "commit", 6) &&
            strncasecmp(clnt.sql, "rollback", 8)) {
            if (clnt.in_client_trans == 0) {
                clnt.had_errors = 0;
                /* tell blobmem that I want my priority back
                   when the sql thread is done */
                comdb2bma_pass_priority_back(blobmem);
                rc = dispatch_sql_query(&clnt);
            } else {
                /* Do Nothing */
                send_heartbeat(&clnt);
            }
        } else if (clnt.had_errors) {
            /* Do Nothing */
            if (clnt.ctrl_sqlengine == SQLENG_STRT_STATE)
                clnt.ctrl_sqlengine = SQLENG_NORMAL_PROCESS;

            clnt.had_errors = 0;
            clnt.in_client_trans = 0;
            rc = -1;
        } else {
            /* tell blobmem that I want my priority back
               when the sql thread is done */
            comdb2bma_pass_priority_back(blobmem);
            rc = dispatch_sql_query(&clnt);
        }

        if (clnt.osql.replay == OSQL_RETRY_DO) {
            if (clnt.trans_has_sp == 0) {
                srs_tran_replay(&clnt, thr_self);
            } else {
                osql_set_replay(__FILE__, __LINE__, &clnt, OSQL_RETRY_NONE);
                srs_tran_destroy(&clnt);
            }
        } else {
            /* if this transaction is done (marked by SQLENG_NORMAL_PROCESS),
               clean transaction sql history
            */
            if (clnt.osql.history &&
                clnt.ctrl_sqlengine == SQLENG_NORMAL_PROCESS)
                srs_tran_destroy(&clnt);
        }

        if (rc && !clnt.in_client_trans)
            goto done;

        pthread_mutex_lock(&clnt.wait_mutex);
        if (clnt.query) {
            if (clnt.added_to_hist == 1) {
                clnt.query = NULL;
            } else {
                cdb2__query__free_unpacked(clnt.query, &pb_alloc);
                clnt.query = NULL;
            }
        }
        pthread_mutex_unlock(&clnt.wait_mutex);

        query = read_newsql_query(&clnt, sb);
    }

done:
    if (clnt.ctrl_sqlengine == SQLENG_INTRANS_STATE) {
        handle_sql_intrans_unrecoverable_error(&clnt);
    }

    close_sp(&clnt);
    osql_clean_sqlclntstate(&clnt);

    if (clnt.dbglog) {
        sbuf2close(clnt.dbglog);
        clnt.dbglog = NULL;
    }

    if (clnt.query) {
        if (clnt.added_to_hist == 1) {
            clnt.query = NULL;
        } else {
            cdb2__query__free_unpacked(clnt.query, &pb_alloc);
            clnt.query = NULL;
        }
    }

    /* XXX free logical tran?  */
    close_appsock(sb);

    clnt.dbtran.mode = TRANLEVEL_INVALID;
    set_high_availability(&clnt, 0);
    if (clnt.query_stats)
        free(clnt.query_stats);

    for (int i = 0, len = clnt.ncontext; i != len; ++i)
        free(clnt.context[i]);
    free(clnt.context);

    pthread_mutex_destroy(&clnt.wait_mutex);
    pthread_cond_destroy(&clnt.wait_cond);
    pthread_mutex_destroy(&clnt.write_lock);
    pthread_mutex_destroy(&clnt.dtran_mtx);

    return 0;
}

int handle_fastsql_requests(struct thr_handle *thr_self, SBUF2 *sb,
                            int *keepsocket, int wrong_db)
{
    struct sqlthdstate thd;
    struct sqlclntstate clnt;
    int rc = 0;
    int wrtimeoutsec;
    int notimeout = disable_server_sql_timeouts();

    if (keepsocket)
        *keepsocket = 1;

    /*fprintf(stderr, "handle_fastsql_requests clnt %x\n", &clnt);*/

    reset_clnt(&clnt, sb, 1);

    pthread_mutex_init(&clnt.wait_mutex, NULL);
    pthread_cond_init(&clnt.wait_cond, NULL);
    pthread_mutex_init(&clnt.write_lock, NULL);
    pthread_mutex_init(&clnt.dtran_mtx, NULL);

    /* start off in comdb2 mode till we're told otherwise */
    clnt.dbtran.mode = tdef_to_tranlevel(gbl_sql_tranlevel_default);
    clnt.wrong_db = wrong_db;

    set_high_availability(&clnt, 0);
    // clnt.high_availability = 0;

    sbuf2settimeout(
        sb, bdb_attr_get(thedb->bdb_attr, BDB_ATTR_MAX_SQL_IDLE_TIME) * 1000,
        notimeout ? 0 : gbl_sqlwrtimeoutms);
    sbuf2flush(sb);
    net_set_writefn(sb, fsql_writer);

    if (gbl_sqlwrtimeoutms == 0 || notimeout)
        wrtimeoutsec = 0;
    else
        wrtimeoutsec = gbl_sqlwrtimeoutms / 1000;

    net_add_watch_warning(
        sb, bdb_attr_get(thedb->bdb_attr, BDB_ATTR_MAX_SQL_IDLE_TIME),
        wrtimeoutsec, &clnt, watcher_warning_function);

    thd.logger = thrman_get_reqlogger(thr_self);
    thd.buf = NULL;
    thd.maxbuflen = 0;
    thd.cinfo = NULL;
    thd.offsets = NULL;
    thd.thr_self = thr_self;
    thd.sqldb = NULL;
    // thd.stmt = NULL;
    thd.stmt_table = NULL;
    thd.param_stmt_head = NULL;
    thd.param_stmt_tail = NULL;
    thd.noparam_stmt_head = NULL;
    thd.noparam_stmt_tail = NULL;
    thd.param_cache_entries = 0;
    thd.noparam_cache_entries = 0;

    /* appsock threads aren't sql threads so for appsock pool threads
     * thd.sqlthd will be NULL */
    thd.sqlthd = pthread_getspecific(query_info_key);
    if (thd.sqlthd) {
        bzero(&thd.sqlthd->sqlclntstate->conn, sizeof(struct conninfo));
        thd.sqlthd->sqlclntstate->origin[0] = 0;
    }

    rc = handle_fastsql_requests_io_loop(&thd, &clnt);

    clnt_reset_cursor_hints(&clnt);
    close_sp(&clnt);
    osql_clean_sqlclntstate(&clnt);

    if (clnt.dbglog) {
        sbuf2close(clnt.dbglog);
        clnt.dbglog = NULL;
    }

    /* XXX free logical tran?  */

    clnt.dbtran.mode = TRANLEVEL_INVALID;
    if (clnt.query_stats)
        free(clnt.query_stats);

    pthread_mutex_destroy(&clnt.wait_mutex);
    pthread_cond_destroy(&clnt.wait_cond);
    pthread_mutex_destroy(&clnt.write_lock);
    pthread_mutex_destroy(&clnt.dtran_mtx);

    return rc;
}

pthread_mutex_t gbl_sql_lock;

/* Write sql interface.  This will replace sqlnet.c */

/* don't let connections get more than this much memory */
static int alloc_lim = 1024 * 1024 * 8;

/* any state associated with a connection (including open db handles)
   needs to be stored here.  everything is cleaned up on end of thread
   in destroy_sqlconn */
struct sqlconn {
    pthread_t tid;
    SBUF2 *sb;
    hash_t *handles;
    sqlite3 *db;
    int reqsz;

    struct statement_handle *last_handle;

    /* all reads are done to this buffer */
    char *buf;
    int bufsz;

    /* for debugging/stats: current state and timestamp when it was entered */
    char *state;
    int tm;

    LINKC_T(struct sqlconn) lnk;
};

static int write_str(struct sqlconn *conn, char *err);

static void conn_set_state(struct sqlconn *conn, char *state)
{
    conn->state = state;
    conn->tm = time(NULL);
}

static void conn_alloc(struct sqlconn *conn, int sz)
{
    if (conn->bufsz >= sz)
        return;
    conn->bufsz = sz;
    conn->buf = realloc(conn->buf, conn->bufsz);
}

static LISTC_T(struct sqlconn) conns;

/* handles are always a per-connection deal, and a connection
   always has a dedicated thread, so no need to lock around
   handles */
typedef unsigned long long handle_tp;
enum req_code {
    REQ_EOF = -2,
    REQ_INVALID = -1,
    REQ_CONNECT = 0,
    REQ_PREPARE = 1,
    REQ_VERSION = 2,
    REQ_CHANGES = 3,
    REQ_FINALIZE = 4,
    REQ_STEP = 5,
    REQ_RESET = 6
};

/* request and responses go back in this format */
struct reqhdr {
    int rq;
    int followlen;
};

/* column for results coming back */

struct statement_handle {
    /* context: need to swap these when switching between handles */
    struct sqlthdstate sqlstate;
    struct sqlclntstate clnt;

    handle_tp hid;
    sqlite3_stmt *p;
    int *types;
};

static void switch_context(struct sqlconn *conn, struct statement_handle *h)
{
    struct sql_thread *thd;
    sqlite3 *db;
    int i;

    return;

#if 0
    /* don't do anything if we are working with the same statemtn as last time */
    if (conn->last_handle == h)
        return;

    conn->last_handle = h;

    thd = pthread_getspecific(query_info_key);
    h->sqlstate.sqlthd = thd;
    h->clnt.debug_sqlclntstate = pthread_self();


    db = conn->db;
    /* reset client handle - we need one per statement */
    for (i = 0; i < db->nDb; i++) {
         if (db->aDb[i].pBt) {
            db->aDb[i].pBt->sqlclntstate = &h->clnt;
         }
    }
#endif
}

#if 0
static int closehndl(void *obj, void *arg) {
    struct sqlconn *conn;
    struct statement_handle *h;

    conn = (struct sqlconn*) arg;
    h = (struct statement_handle*) obj;
    
    sqlite3_finalize(h->p);
    free(h);
}
#endif

/* read request from connection, write to connection's buffer. return request
 * type */
static enum req_code read_req(struct sqlconn *conn)
{
    struct reqhdr rq;
    int rc;

    conn->reqsz = 0;

    /* header */
    rc = sbuf2fread((char *)&rq, sizeof(struct reqhdr), 1, conn->sb);
    if (rc == 0)
        return REQ_EOF;

    if (rc != 1)
        return REQ_INVALID;

    rq.rq = ntohl(rq.rq);
    rq.followlen = ntohl(rq.followlen);

    /* sanity check buffer size required */
    if (rq.followlen < 0 || rq.followlen > alloc_lim)
        return REQ_INVALID;

    conn_alloc(conn, rq.followlen);

    conn->reqsz = rq.followlen;
    rc = sbuf2fread((char *)conn->buf, rq.followlen, 1, conn->sb);
    if (rc != 1)
        return REQ_INVALID;

    return rq.rq;
}

struct client_query_stats *get_query_stats_from_thd()
{
    struct sql_thread *thd = pthread_getspecific(query_info_key);
    if (!thd)
        return NULL;

    struct sqlclntstate *clnt = thd->sqlclntstate;
    if (!clnt)
        return NULL;

    if (!clnt->query_stats)
        record_query_cost(thd, clnt);

    return clnt->query_stats;
}

char *comdb2_get_prev_query_cost()
{
    struct sql_thread *thd = pthread_getspecific(query_info_key);
    if (!thd)
        return NULL;

    struct sqlclntstate *clnt = thd->sqlclntstate;
    if (!clnt)
        return NULL;

    return clnt->prev_cost_string;
}

void comdb2_free_prev_query_cost()
{
    struct sql_thread *thd = pthread_getspecific(query_info_key);
    if (!thd)
        return;

    struct sqlclntstate *clnt = thd->sqlclntstate;
    if (!clnt)
        return;

    if (clnt->prev_cost_string) {
        free(clnt->prev_cost_string);
        clnt->prev_cost_string = NULL;
    }
}

int comdb2_get_server_port()
{
    return thedb->sibling_port[0][NET_REPLICATION];
}

/* get sql query cost and return it as char *
 * function will allocate memory for string
 * and caller should free that memory area
 */
static char *get_query_cost_as_string(struct sql_thread *thd,
                                      struct sqlclntstate *clnt)
{
    if (!clnt || !thd)
        return NULL;
    record_query_cost(thd, clnt);

    if (!clnt->query_stats)
        return NULL;

    strbuf *out = strbuf_new();
    struct client_query_stats *st = clnt->query_stats;

    strbuf_appendf(out, "Cost: %.2lf NRows: %d\n", st->cost, clnt->nrows);
    for (int ii = 0; ii < st->n_components; ii++) {
        strbuf_append(out, "    ");
        if (st->path_stats[ii].table[0] == '\0') {
            strbuf_appendf(out, "temp index finds %d ",
                           st->path_stats[ii].nfind);
            if (st->path_stats[ii].nnext)
                strbuf_appendf(out, "next/prev %d ", st->path_stats[ii].nnext);
            if (st->path_stats[ii].nwrite)
                strbuf_appendf(out, "nwrite %d ", st->path_stats[ii].nwrite);
        } else {
            if (st->path_stats[ii].ix >= 0)
                strbuf_appendf(out, "index %d on ", st->path_stats[ii].ix);
            strbuf_appendf(out, "table %s finds %d", st->path_stats[ii].table,
                           st->path_stats[ii].nfind);
            if (st->path_stats[ii].nnext > 0) {
                strbuf_appendf(out, " next/prev %d", st->path_stats[ii].nnext);
                if (st->path_stats[ii].ix < 0)
                    strbuf_appendf(out, "[TABLE SCAN]");
            }
        }
        strbuf_append(out, "\n");
    }

    char *str = strbuf_disown(out);
    strbuf_free(out);
    return str;
}

static int execute_sql_query_offload_inner_loop(struct sqlclntstate *clnt,
                                                struct sqlthdstate *poolthd,
                                                sqlite3_stmt *stmt)
{
    int ret;
    UnpackedRecord upr;
    Mem res;
    char *cid;
    int rc = 0;
    int tmp;
    int sent;

    if (!clnt->fdb_state.remote_sql_sb) {
        while ((ret = sqlite3_step(stmt)) == SQLITE_ROW)
            ;
    } else {
        bzero(&res, sizeof(res));

        if (clnt->osql.rqid == OSQL_RQID_USE_UUID)
            cid = (char *)&clnt->osql.uuid;
        else
            cid = (char *)&clnt->osql.rqid;

        sent = 0;
        while (1) {
            /* NOTE: in the recom and serial mode, the cursors look at the
            shared shadow_tran
            while the transaction updates are arriving! Mustering the parallel
            computing!
            Get the LOCK!
            */
            if (clnt->dbtran.mode == TRANLEVEL_RECOM ||
                clnt->dbtran.mode == TRANLEVEL_SERIAL) {
                pthread_mutex_lock(&clnt->dtran_mtx);
            }

            ret = sqlite3_step(stmt);

            if (clnt->dbtran.mode == TRANLEVEL_RECOM ||
                clnt->dbtran.mode == TRANLEVEL_SERIAL) {
                pthread_mutex_unlock(&clnt->dtran_mtx);
            }

            if (ret != SQLITE_ROW) {
                break;
            }

            if (res.z) {
                /* now we have the packed sqlite row in Mem->z */
                rc = fdb_svc_sql_row(clnt->fdb_state.remote_sql_sb, cid, res.z,
                                     res.n, IX_FNDMORE,
                                     clnt->osql.rqid == OSQL_RQID_USE_UUID);
                if (rc) {
                    /*
                    fprintf(stderr, "%s: failed to send back sql row\n",
                    __func__);
                    */
                    break;
                }
            }

            bzero(&upr, sizeof(upr));
            sqlite3VdbeMemRelease(&res);
            bzero(&res, sizeof(res));

            upr.aMem = sqlite3GetCachedResultRow(stmt, &tmp);
            if (!upr.aMem) {
                logmsg(LOGMSG_ERROR, "%s: failed to retrieve result set\n",
                        __func__);
                return -1;
            }

            upr.nField = tmp;

            /* special treatment for sqlite_master */
            if (clnt->fdb_state.flags == FDB_RUN_SQL_SCHEMA) {
                rc = fdb_svc_alter_schema(clnt, stmt, &upr);
                if (rc) {
                    /* break; Ignore for now, this will run less optimized */
                }
            }

            sqlite3VdbeRecordPack(&upr, &res);
            sent = 1;
        }

        /* send the last row, marking flag as such */
        if (!rc) {
            if (sent == 1) {
                rc = fdb_svc_sql_row(clnt->fdb_state.remote_sql_sb, cid, res.z,
                                     res.n, IX_FND,
                                     clnt->osql.rqid == OSQL_RQID_USE_UUID);
            } else {
                rc = fdb_svc_sql_row(clnt->fdb_state.remote_sql_sb, cid, res.z,
                                     res.n, IX_EMPTY,
                                     clnt->osql.rqid == OSQL_RQID_USE_UUID);
            }
            if (rc) {
                /*
                fprintf(stderr, "%s: failed to send back sql row\n", __func__);
                */
            }
        }

        /* cleanup last row */
        sqlite3VdbeMemRelease(&res);
    }

    /* blocksql doesn't look at sqlite3_step, result of transaction commit
       are submitted by lower levels; we need to fix this for remote cursors

       NOTE: when caller closes the socket early, ret == SQLITE_ROW.  This is
       not
       an error, caller decided it needs no more rows.

       */

    if (ret == SQLITE_DONE || ret == SQLITE_ROW) {
        ret = 0;
    }

    return ret;
}

static int execute_sql_query_offload(struct sqlthdstate *poolthd,
                                     struct sqlclntstate *clnt)
{
    int ret = 0;
    struct sql_thread *thd = poolthd->sqlthd;
    if (!thd) {
        logmsg(LOGMSG_ERROR, "%s: no sql_thread\n", __func__);
        return SQLITE_INTERNAL;
    }
    reqlog_new_sql_request(poolthd->logger, clnt->sql);
    log_queue_time(poolthd->logger, clnt);
    bzero(&clnt->fail_reason, sizeof(clnt->fail_reason));
    bzero(&clnt->osql.xerr, sizeof(clnt->osql.xerr));
    struct sql_state rec = {0};
    rec.sql = clnt->sql;
    if (get_prepared_bound_stmt(poolthd, clnt, &rec, &clnt->osql.xerr)) {
        goto done;
    }
    thrman_wheref(poolthd->thr_self, "%s", rec.sql);
    user_request_begin(REQUEST_TYPE_QTRAP, FLAG_REQUEST_TRACK_EVERYTHING);
    if (gbl_dump_sql_dispatched)
        logmsg(LOGMSG_USER, "BLOCKSQL mode=%d [%s]\n", clnt->dbtran.mode,
                clnt->sql);
    ret = execute_sql_query_offload_inner_loop(clnt, poolthd, rec.stmt);
done:
    if ((gbl_who > 0) || debug_this_request(gbl_debug_until)) {
        struct per_request_stats *st;
        st = user_request_get_stats();
        if (st)
            logmsg(LOGMSG_USER, 
                    "nreads %d (%lld bytes) nwrites %d (%lld bytes) nmempgets %d\n",
                    st->nreads, st->readbytes, st->nwrites, st->writebytes,
                    st->mempgets);
        gbl_who--;
    }
    if (clnt->client_understands_query_stats) {
        record_query_cost(thd, thd->sqlclntstate);
    }
    /* if we turned on case sensitive like, turn it off since the sql handle we
       just used may be used by another connection with this disabled */
    if (clnt->using_case_insensitive_like)
        toggle_case_sensitive_like(poolthd->sqldb, 0);
    /* check for conversion errors;
       in the case of an error, osql.xerr.errval will be set probably to
       SQLITE_INTERNAL
     */
    char *errstr = NULL;
    int rc = sql_check_errors(clnt, poolthd->sqldb, rec.stmt, (const char **)&errstr);
    if (rc) {
        /* check for prepare errors */
        if (ret == ERR_SQL_PREP)
            rc = ERR_SQL_PREP;
        errstat_set_rc(&clnt->osql.xerr, rc);
        errstat_set_str(&clnt->osql.xerr, errstr);
    }

    if (!clnt->fdb_state.remote_sql_sb) {
        rc = osql_block_commit(thd);
        if (rc)
            logmsg(LOGMSG_ERROR, 
                    "%s: sqloff_block_send_done failed to write reply\n",
                    __func__);
    }

    sqlite_done(poolthd, clnt, &rec, ret);

    return ret;
}

int sql_testrun(char *sql, int sqllen) { return 0; }

int sqlpool_init(void)
{
    gbl_sqlengine_thdpool =
        thdpool_create("sqlenginepool", sizeof(struct sqlthdstate));

    if (gbl_exit_on_pthread_create_fail)
        thdpool_set_exit(gbl_sqlengine_thdpool);

    /* big fat stack to handle big queries */
    thdpool_set_stack_size(gbl_sqlengine_thdpool, 4 * 1024 * 1024);
    thdpool_set_init_fn(gbl_sqlengine_thdpool, thdpool_sqlengine_start);
    thdpool_set_delt_fn(gbl_sqlengine_thdpool, thdpool_sqlengine_end);
    thdpool_set_minthds(gbl_sqlengine_thdpool, 4);
    thdpool_set_maxthds(gbl_sqlengine_thdpool, 48);
    thdpool_set_linger(gbl_sqlengine_thdpool, 30);
    thdpool_set_maxqueueoverride(gbl_sqlengine_thdpool, 500);
    thdpool_set_maxqueueagems(gbl_sqlengine_thdpool, 5 * 60 * 1000);
    thdpool_set_dump_on_full(gbl_sqlengine_thdpool, 1);

    return 0;
}

/* we have to clear
      - sqlclntstate (key, pointers in Bt, thd)
      - thd->tran and mode (this is actually done in Commit/Rollback)
 */
static void sql_reset_sqlthread(sqlite3 *db, struct sql_thread *thd)
{
    int i;

    if (thd) {
        thd->sqlclntstate = NULL;
    }
}

/**
 * Resets sqlite engine to retrieve the error code
 */
int sql_check_errors(struct sqlclntstate *clnt, sqlite3 *sqldb,
                     sqlite3_stmt *stmt, const char **errstr)
{

    int rc = SQLITE_OK;

    rc = sqlite3_reset(stmt);

    switch (rc) {
    case 0:
        rc = sqlite3_errcode(sqldb);
        if (rc)
            *errstr = sqlite3_errmsg(sqldb);
        break;

    case SQLITE_DEADLOCK:
        gbl_sql_deadlock_failures++;
        *errstr = sqlite3_errmsg(sqldb);
        break;

    case SQLITE_TOOBIG:
        *errstr = "transaction too big";
        rc = ERR_TRAN_TOO_BIG;
        break;

    case SQLITE_ABORT:
        /* no error in this case, regular abort or
           block processor failure to commit */
        rc = SQLITE_OK;
        break;

    case SQLITE_ERROR:
        /* check for convertion failure, stored in clnt->fail_reason */
        if (clnt->fail_reason.reason != CONVERT_OK) {
            rc = ERR_CONVERT_DTA;
        }
        *errstr = sqlite3_errmsg(sqldb);
        break;

    case SQLITE_LIMIT:
        *errstr = "Query exceeded set limits";
        break;

    case SQLITE_ACCESS:
        *errstr = errstat_get_str(&clnt->osql.xerr);
        if (!*errstr || (*errstr)[0] == 0) {
            *errstr = sqlite3_errmsg(sqldb);
            /* hate it please fix */
            if (*errstr == NULL || strcmp(*errstr, "not an error") == 0)
                *errstr = "access denied";
        }
        break;

    case SQLITE_CONV_ERROR:
        if (!*errstr)
            *errstr = "type conversion failure";
        break;

    case SQLITE_TRANTOOCOMPLEX:
        *errstr = "Transaction rollback too large";
        break;

    case SQLITE_TRAN_CANCELLED:
        *errstr = "Unable to maintain snapshot, too many resources blocked";
        break;

    case SQLITE_TRAN_NOLOG:
        *errstr = "Unable to maintain snapshot, too many log files";
        break;

    case SQLITE_TRAN_NOUNDO:
        *errstr = "Database changed due to sc or fastinit; snapshot failure";
        break;

    case SQLITE_CLIENT_CHANGENODE:
        *errstr = "Client api should run query against a different node";
        break;

    case SQLITE_SCHEMA_REMOTE:
        rc = SQLITE_OK; /* this is processed based on clnt->osql.xerr */
        break;
    default:
        rc = SQLITE_INTERNAL;
        *errstr = sqlite3_errmsg(sqldb);
        break;
    }

    return rc;
}

/*
 * convert a block processor code error
 * to an sql code error
 * this is also done for blocksql on the client side
 */
int blockproc2sql_error(int rc, const char *func, int line)
{
    switch (rc) {
    case 0:
        return CDB2_OK;
    /* error dispatched by the block processor */
    case 102:
        return CDB2ERR_NOMASTER;
    case 105:
        return DB_ERR_TRN_BUF_INVALID;
    case 106:
        return DB_ERR_TRN_BUF_OVERFLOW;
    case 195:
        return DB_ERR_INTR_READ_ONLY;
    case 199:
        return DB_ERR_BAD_REQUEST;
    case 208:
        return DB_ERR_TRN_OPR_OVERFLOW;
    case 212:
        return DB_ERR_NONKLESS;
    case 220:
        return DB_ERR_TRN_FAIL;
    case 222:
        return DB_ERR_TRN_DUP;
    case ERR_BLOCK_FAILED + ERR_VERIFY: //224
        return DB_ERR_TRN_VERIFY;
    case 225:
        return DB_ERR_TRN_DB_FAIL;
    case 230:
        return DB_ERR_TRN_NOT_SERIAL;
    case 240:
        return DB_ERR_TRN_SC;
    case 301:
        return DB_ERR_CONV_FAIL;
    case 998:
        return DB_ERR_BAD_COMM_BUF;
    case 999:
        return DB_ERR_BAD_COMM;
    case 2000:
        return DB_ERR_TRN_DB_FAIL;
    case 2001:
        return CDB2ERR_PREPARE_ERROR;

    /* hack for now; if somehow we get a 300/RC_INTERNAL_RETRY
       it means that due to schema change or similar issues
       and we report deadlock error;
       in the future, this could be retried
     */
    case 300:
        return CDB2ERR_DEADLOCK;

    /* error dispatched on the sql side */
    case ERR_NOMASTER:
        return CDB2ERR_NOMASTER;

    case ERR_CONSTR:
        return CDB2ERR_CONSTRAINTS;

    case ERR_NULL_CONSTRAINT:
        return DB_ERR_TRN_NULL_CONSTRAINT;

    case SQLITE_ACCESS:
        return CDB2ERR_ACCESS;

    case 1229: /* ERR_BLOCK_FAILED + OP_FAILED_INTERNAL + ERR_FIND_CONSTRAINT */
        return DB_ERR_TRN_FKEY;

    case ERR_UNCOMMITABLE_TXN:
        return DB_ERR_TRN_VERIFY;

    case ERR_REJECTED:
        return SQLHERR_MASTER_QUEUE_FULL;

    case SQLHERR_MASTER_TIMEOUT:
        return SQLHERR_MASTER_TIMEOUT;

    case ERR_NOT_DURABLE:
        return CDB2ERR_CHANGENODE;

    default:
        return DB_ERR_INTR_GENERIC;
    }
}

int sqlserver2sqlclient_error(int rc)
{
    switch (rc) {
    case SQLITE_DEADLOCK:
        return CDB2ERR_DEADLOCK;
    case SQLITE_BUSY:
        return CDB2ERR_DEADLOCK;
    case SQLITE_LIMIT:
        return SQLHERR_LIMIT;
    case SQLITE_TRANTOOCOMPLEX:
        return SQLHERR_ROLLBACKTOOLARGE;
    case SQLITE_CLIENT_CHANGENODE:
        return CDB2ERR_CHANGENODE;
    case SQLITE_TRAN_CANCELLED:
        return SQLHERR_ROLLBACK_TOOOLD;
    case SQLITE_TRAN_NOLOG:
        return SQLHERR_ROLLBACK_NOLOG;
    case SQLITE_ACCESS:
        return CDB2ERR_ACCESS;
    case ERR_TRAN_TOO_BIG:
        return DB_ERR_TRN_OPR_OVERFLOW;
    case SQLITE_INTERNAL:
        return CDB2ERR_INTERNAL;
    case ERR_CONVERT_DTA:
        return DB_ERR_CONV_FAIL;
    case SQLITE_TRAN_NOUNDO:
        return SQLHERR_ROLLBACK_NOLOG; /* this will suffice */
    default:
        return CDB2ERR_UNKNOWN;
    }
}

static int test_no_btcursors(struct sqlthdstate *thd)
{

    sqlite3 *db;
    if ((db = thd->sqldb) == NULL) {
        return 0;
    }
    BtCursor *pCur = NULL;
    int leaked = 0;
    int i = 0;
    int rc = 0;

    for (i = 0; i < db->nDb; i++) {

        Btree *pBt = db->aDb[i].pBt;

        if (!pBt)
            continue;
        if (pBt->cursors.count) {
            logmsg(LOGMSG_ERROR, "%s: detected %d leaked btcursors\n", __func__,
                    pBt->cursors.count);
            leaked = 1;
            while (pBt->cursors.count) {

                pCur = listc_rtl(&pBt->cursors);
                if (pCur->bdbcur) {
                    logmsg(LOGMSG_ERROR, "%s: btcursor has bdbcursor opened\n",
                            __func__);
                }
                rc = sqlite3BtreeCloseCursor(pCur);
                if (rc) {
                    logmsg(LOGMSG_ERROR, "sqlite3BtreeClose:sqlite3BtreeCloseCursor rc %d\n",
                           rc);
                }
            }
        }
    }

    return leaked;
}

unsigned long long osql_log_time(void)
{
    if (0) {
        return 1000 * ((unsigned long long)time_epoch()) + time_epochms();
    } else {
        struct timeval tv;

        gettimeofday(&tv, NULL);

        return 1000 * ((unsigned long long)tv.tv_sec) +
               ((unsigned long long)tv.tv_usec) / 1000;
    }
}

void osql_log_time_done(struct sqlclntstate *clnt)
{
    osqlstate_t *osql = &clnt->osql;
    osqltimings_t *tms = &osql->timings;
    fdbtimings_t *fdbtms = &osql->fdbtimes;

    if (!gbl_time_osql)
        goto fdb;

    /* fix short paths */
    if (tms->commit_end == 0)
        tms->commit_end = tms->query_finished;

    if (tms->commit_start == 0)
        tms->commit_start = tms->commit_end;

    if (tms->commit_prep == 0)
        tms->commit_prep = tms->commit_start;

    logmsg(LOGMSG_USER, "rqid=%llu total=%llu (queued=%llu) sql=%llu (exec=%llu "
            "prep=%llu commit=%llu)\n",
            osql->rqid, tms->query_finished - tms->query_received, /*total*/
            tms->query_dispatched - tms->query_received,           /*queued*/
            tms->query_finished - tms->query_dispatched, /*sql processing*/
            tms->commit_prep -
                tms->query_dispatched, /*local sql execution, before commit*/
            tms->commit_start - tms->commit_prep, /*time to ship shadows*/
            tms->commit_end -
                tms->commit_start /*ship commit, replicate, received rc*/
            );
fdb:
    if (!gbl_time_fdb)
        return;

    logmsg(LOGMSG_USER, "total=%llu msec (longest=%llu msec) calls=%llu\n",
            fdbtms->total_time, fdbtms->max_call, fdbtms->total_calls);
}

static void sql_thread_describe(void *obj, FILE *out)
{
    struct sqlclntstate *clnt = (struct sqlclntstate *)obj;
    char *host;

    if (!clnt) {
        logmsg(LOGMSG_USER, "non sql thread ???\n");
        return;
    }

    if (clnt->origin[0]) {
        logmsg(LOGMSG_USER, "%s \"%s\"\n", clnt->origin, clnt->sql);
    } else {
        host = get_origin_mach_by_buf(clnt->sb);
        logmsg(LOGMSG_USER, "(old client) %s \"%s\"\n", host, clnt->sql);
    }
}

const char *get_saved_errstr_from_clnt(struct sqlclntstate *clnt)
{
    return clnt ? clnt->saved_errstr : NULL;
}

static int watcher_warning_function(void *arg, int timeout, int gap)
{
    struct sqlclntstate *clnt = (struct sqlclntstate *)arg;

    logmsg(LOGMSG_WARN, 
            "WARNING: appsock idle for %d seconds (%d), connected from %s\n",
            gap, timeout, (clnt->origin) ? clnt->origin : "(unknown)");

    return 1; /* cancel recurrent */
}

static void dump_sql_hint_entry(void *item, void *p)
{
    int *count = (int *)p;
    sql_hint_hash_entry_type *entry = (sql_hint_hash_entry_type *)item;

    logmsg(LOGMSG_USER, "%d hit %d ref %d   %s  => %s\n", *count, entry->lnk.hits,
           entry->lnk.ref, entry->sql_hint, entry->sql_str);
    (*count)++;
}

void sql_dump_hints(void)
{
    int count = 0;
    pthread_mutex_lock(&gbl_sql_lock);
    {
        lrucache_foreach(sql_hints, dump_sql_hint_entry, &count);
    }
    pthread_mutex_unlock(&gbl_sql_lock);
}

/* Fetch a row from sqlite, and pack it into a buffer ready to send back to a
 * client.
 * My hope is that one day lua and sqlinterfaces will call this code. */
int emit_sql_row(struct sqlthdstate *thd, struct column_info *cols,
                 struct sqlfield *offsets, struct sqlclntstate *clnt,
                 sqlite3_stmt *stmt, int *irc, char *errstr, int maxerrstr)
{
    int offset;
    int ncols;
    int col;
    int fldlen;
    int buflen;
    int little_endian = 0;
    uint8_t *p_buf, *p_buf_end;
    int rc = 0;
    int created_cols = 0;
    int created_offsets = 0;

    *irc = 0;

    /* flip our data if the client asked for little endian data */
    if (clnt->have_endian && clnt->endian == FSQL_ENDIAN_LITTLE_ENDIAN) {
        little_endian = 1;
    }

    ncols = sqlite3_column_count(stmt);

    if (offsets == NULL) {
        offsets = malloc(ncols * sizeof(struct sqlfield));
        created_offsets = 1;
    }
    if (cols == NULL) {
        cols = malloc(ncols * sizeof(struct column_info));
        for (col = 0; col < ncols; col++) {
            const char *ctype = sqlite3_column_decltype(stmt, col);
            const size_t size = sizeof(cols[col].column_name);
            cols[col].type = typestr_to_type(ctype);
            snprintf(cols[col].column_name, size, "%s",
                     sqlite3_column_name(stmt, col));
        }
        created_cols = 1;
    }

    offset = ncols * sizeof(struct sqlfield);
    /* compute offsets and buffer size */
    for (col = 0, buflen = 0; col < ncols; col++) {
        if (sqlite3_column_type(stmt, col) == SQLITE_NULL) {
            offsets[col].offset = -1;
            offsets[col].len = -1;
            buflen = offset;
            continue;
        }

        switch (cols[col].type) {
        case SQLITE_INTEGER:
            if (offset % sizeof(long long))
                offset += sizeof(long long) - offset % sizeof(long long);
            buflen = offset + sizeof(long long);
            offsets[col].offset = offset;
            offsets[col].len = sizeof(long long);
            offset += sizeof(long long);
            break;
        case SQLITE_FLOAT:
            if (offset % sizeof(double))
                offset += sizeof(double) - offset % sizeof(double);
            buflen = offset + sizeof(double);
            offsets[col].len = sizeof(double);
            offsets[col].offset = offset;
            offset += sizeof(double);
            break;
        case SQLITE_DATETIME:
        case SQLITE_DATETIMEUS:
            if (offset & 3) { /* align on 32 bit boundary */
                offset = (offset | 3) + 1;
            }
            if (clnt->have_extended_tm && clnt->extended_tm) {
                fldlen = CLIENT_DATETIME_EXT_LEN;
            } else {
                fldlen = CLIENT_DATETIME_LEN;
            }
            buflen = offset + fldlen;
            offsets[col].offset = offset;
            offsets[col].len = fldlen;
            offset += fldlen;
            break;
        case SQLITE_INTERVAL_YM:
            if (offset & 3) { /* align on 32 bit boundary */
                offset = (offset | 3) + 1;
            }
            fldlen = CLIENT_INTV_YM_LEN;
            buflen = offset + fldlen;
            offsets[col].offset = offset;
            offsets[col].len = fldlen;
            offset += fldlen;
            break;
        case SQLITE_INTERVAL_DS:
        case SQLITE_INTERVAL_DSUS:
            if (offset & 3) { /* align on 32 bit boundary */
                offset = (offset | 3) + 1;
            }
            fldlen = CLIENT_INTV_DS_LEN;
            buflen = offset + fldlen;
            offsets[col].offset = offset;
            offsets[col].len = fldlen;
            offset += fldlen;
            break;
        case SQLITE_TEXT:
        case SQLITE_BLOB:
            fldlen = sqlite3_column_bytes(stmt, col);
            if (cols[col].type == SQLITE_TEXT)
                fldlen++;
            buflen = offset + fldlen;
            offsets[col].offset = offset;
            offsets[col].len = fldlen;
            offset += fldlen;
            break;
        default:
            logmsg(LOGMSG_ERROR, "unknown type\n");
            break;
        }
    }
    /*buflen += ncols * sizeof(struct sqlfield);*/
    if (buflen > thd->maxbuflen) {
        char *p;
        thd->maxbuflen = buflen;
        p = realloc(thd->buf, thd->maxbuflen);
        if (!p) {
            logmsg(LOGMSG_ERROR, "%s: out of memory realloc %d\n", __func__,
                    thd->maxbuflen);
            buflen = -1;
            goto done;
        }
        thd->buf = p;
    }
    p_buf = (uint8_t *)thd->buf;
    p_buf_end = (uint8_t *)(thd->buf + buflen);
    for (col = 0; col < ncols; ++col) {
        if (!(p_buf = sqlfield_put(&offsets[col], p_buf, p_buf_end))) {
            buflen = -1;
            goto done;
        }
    }
    offset = ncols * sizeof(struct sqlfield);

    /* copy record to buffer */
    for (col = 0; col < ncols; col++) {
        double dval;
        long long ival;
        char *tval;

        if (col > 0) {
            reqlog_logl(thd->logger, REQL_RESULTS, ", ");
        }

        if (sqlite3_column_type(stmt, col) != SQLITE_NULL) {
            switch (cols[col].type) {
            case SQLITE_INTEGER:
                if (offset % sizeof(long long))
                    offset += sizeof(long long) - offset % sizeof(long long);
                ival = sqlite3_column_int64(stmt, col);
                reqlog_logf(thd->logger, REQL_RESULTS, "%lld", ival);
                if (little_endian)
                    ival = flibc_llflip(ival);
                if (!buf_put(&ival, sizeof(ival),
                             (uint8_t *)(thd->buf + offset), p_buf_end)) {
                    buflen = -1;
                    goto done;
                }
                offset += sizeof(long long);
                break;
            case SQLITE_FLOAT:
                if (offset % sizeof(double))
                    offset += sizeof(double) - offset % sizeof(double);
                dval = sqlite3_column_double(stmt, col);
                reqlog_logf(thd->logger, REQL_RESULTS, "%f", dval);
                if (little_endian)
                    dval = flibc_dblflip(dval);
                if (!buf_put(&dval, sizeof(dval),
                             (uint8_t *)(thd->buf + offset), p_buf_end)) {
                    buflen = -1;
                    goto done;
                }
                offset += sizeof(double);
                break;
            case SQLITE_TEXT:
                fldlen = sqlite3_column_bytes(stmt, col) + 1;
                tval = (char *)sqlite3_column_text(stmt, col);
                reqlog_logf(thd->logger, REQL_RESULTS, "'%s'", tval);
                /* text doesn't need to be packed */
                if (tval)
                    memcpy(thd->buf + offset, tval, fldlen);
                else
                    thd->buf[offset] = 0; /* null string */
                offset += fldlen;
                break;
            case SQLITE_DATETIME:
            case SQLITE_DATETIMEUS:
                if (offset & 3) { /* align on 32 bit boundary */
                    offset = (offset | 3) + 1;
                }
                if (clnt->have_extended_tm && clnt->extended_tm) {
                    fldlen = CLIENT_DATETIME_EXT_LEN;
                } else {
                    fldlen = CLIENT_DATETIME_LEN;
                }
                {
                    cdb2_client_datetime_t cdt;

                    tval = (char *)sqlite3_column_datetime(stmt, col);
                    if (!tval ||
                        convDttz2ClientDatetime((dttz_t *)tval,
                                                ((Vdbe *)stmt)->tzname, &cdt,
                                                cols[col].type)) {
                        bzero(thd->buf + offset, fldlen);
                        logmsg(LOGMSG_ERROR, "%s: datetime conversion "
                                "failure\n",
                                __func__);
                        snprintf(errstr, maxerrstr, "failed to convert sqlite "
                                                    "to client datetime for "
                                                    "field \"%s\"",
                                 sqlite3_column_name(stmt, col));
                        rc = DB_ERR_CONV_FAIL;
                        buflen = -2;
                        goto done;
                    }

                    if (little_endian) {
                        cdt.tm.tm_sec = flibc_intflip(cdt.tm.tm_sec);
                        cdt.tm.tm_min = flibc_intflip(cdt.tm.tm_min);
                        cdt.tm.tm_hour = flibc_intflip(cdt.tm.tm_hour);
                        cdt.tm.tm_mday = flibc_intflip(cdt.tm.tm_mday);
                        cdt.tm.tm_mon = flibc_intflip(cdt.tm.tm_mon);
                        cdt.tm.tm_year = flibc_intflip(cdt.tm.tm_year);
                        cdt.tm.tm_wday = flibc_intflip(cdt.tm.tm_wday);
                        cdt.tm.tm_yday = flibc_intflip(cdt.tm.tm_yday);
                        cdt.tm.tm_isdst = flibc_intflip(cdt.tm.tm_isdst);
                        cdt.msec = flibc_intflip(cdt.msec);
                    }

                    /* Old linux sql clients will have extended_tms's. */
                    if (clnt->have_extended_tm && clnt->extended_tm) {
                        if (!client_extended_datetime_put(
                                &cdt, (uint8_t *)(thd->buf + offset),
                                p_buf_end)) {
                            buflen = -1;
                            goto done;
                        }
                    } else {

                        if (!client_datetime_put(&cdt,
                                                 (uint8_t *)(thd->buf + offset),
                                                 p_buf_end)) {
                            buflen = -1;
                            goto done;
                        }
                    }
                }
                offset += fldlen;
                break;
            case SQLITE_INTERVAL_YM:
                if (offset & 3) { /* align on 32 bit boundary */
                    offset = (offset | 3) + 1;
                }
                fldlen = CLIENT_INTV_YM_LEN;
                {
                    cdb2_client_intv_ym_t ym;
                    const intv_t *tv =
                        sqlite3_column_interval(stmt, col, SQLITE_AFF_INTV_MO);

                    if (little_endian) {
                        ym.sign = flibc_intflip(tv->sign);
                        ym.years = flibc_intflip(tv->u.ym.years);
                        ym.months = flibc_intflip(tv->u.ym.months);
                    } else {
                        ym.sign = tv->sign;
                        ym.years = tv->u.ym.years;
                        ym.months = tv->u.ym.months;
                    }

                    if (!client_intv_ym_put(&ym, (uint8_t *)(thd->buf + offset),
                                            p_buf_end)) {
                        buflen = -1;
                        goto done;
                    }
                    offset += fldlen;
                }
                break;
            case SQLITE_INTERVAL_DS:
            case SQLITE_INTERVAL_DSUS:
                if (offset & 3) { /* align on 32 bit boundary */
                    offset = (offset | 3) + 1;
                }
                fldlen = CLIENT_INTV_DS_LEN;
                {
                    cdb2_client_intv_ds_t ds;
                    intv_t *tv;
                    tv = (intv_t *)sqlite3_column_interval(stmt, col,
                                                           SQLITE_AFF_INTV_SE);

                    /* Adjust fraction based on client precision. */
                    if (cols[col].type == SQLITE_INTERVAL_DS && tv->u.ds.prec == 6)
                        tv->u.ds.frac /= 1000;
                    else if (cols[col].type == SQLITE_INTERVAL_DSUS && tv->u.ds.prec == 3)
                        tv->u.ds.frac *= 1000;

                    if (little_endian) {
                        ds.sign = flibc_intflip(tv->sign);
                        ds.days = flibc_intflip(tv->u.ds.days);
                        ds.hours = flibc_intflip(tv->u.ds.hours);
                        ds.mins = flibc_intflip(tv->u.ds.mins);
                        ds.sec = flibc_intflip(tv->u.ds.sec);
                        ds.msec = flibc_intflip(tv->u.ds.frac);
                    } else {
                        ds.sign = tv->sign;
                        ds.days = tv->u.ds.days;
                        ds.hours = tv->u.ds.hours;
                        ds.mins = tv->u.ds.mins;
                        ds.sec = tv->u.ds.sec;
                        ds.msec = tv->u.ds.frac;
                    }

                    if (!client_intv_ds_put(&ds, (uint8_t *)(thd->buf + offset),
                                            p_buf_end)) {
                        buflen = -1;
                        goto done;
                    }
                    offset += fldlen;
                }
                break;
            case SQLITE_BLOB:
                fldlen = sqlite3_column_bytes(stmt, col);
                tval = (char *)sqlite3_column_blob(stmt, col);
                memcpy(thd->buf + offset, tval, fldlen);
                reqlog_logl(thd->logger, REQL_RESULTS, "x'");
                reqlog_loghex(thd->logger, REQL_RESULTS, tval, fldlen);
                reqlog_logl(thd->logger, REQL_RESULTS, "'");
                offset += fldlen;
                break;
            }
        } else {
            reqlog_logl(thd->logger, REQL_RESULTS, "NULL");
        }
    }

done:
    if (created_cols)
        free(cols);
    if (created_offsets)
        free(offsets);
    return buflen;
}

/**
 * Callback for sqlite during prepare, to retrieve default tzname
 * Required by stat4 which need datetime conversions during prepare
 *
 */
void comdb2_set_sqlite_vdbe_tzname(Vdbe *p)
{
    struct sql_thread *sqlthd = pthread_getspecific(query_info_key);
    if (!sqlthd)
        return;
    comdb2_set_sqlite_vdbe_tzname_int(p, sqlthd->sqlclntstate);
}

void comdb2_set_sqlite_vdbe_dtprec(Vdbe *p)
{
    struct sql_thread *sqlthd = pthread_getspecific(query_info_key);
    if (!sqlthd)
        return;
    comdb2_set_sqlite_vdbe_dtprec_int(p, sqlthd->sqlclntstate);
}

void run_internal_sql(char *sql)
{
    struct sqlclntstate clnt;
    reset_clnt(&clnt, NULL, 1);

    pthread_mutex_init(&clnt.wait_mutex, NULL);
    pthread_cond_init(&clnt.wait_cond, NULL);
    pthread_mutex_init(&clnt.write_lock, NULL);
    pthread_mutex_init(&clnt.dtran_mtx, NULL);
    clnt.dbtran.mode = tdef_to_tranlevel(gbl_sql_tranlevel_default);
    // clnt.high_availability = 0;
    set_high_availability(&clnt, 0);
    clnt.sql = sql;

    dispatch_sql_query(&clnt);
    if (clnt.query_rc || clnt.saved_errstr) {
        logmsg(LOGMSG_ERROR, "%s: Error from query: '%s' (rc = %d) \n", __func__, sql,
               clnt.query_rc);
        if (clnt.saved_errstr)
            logmsg(LOGMSG_ERROR, "%s: Error: '%s' \n", __func__, clnt.saved_errstr);
    }
    clnt_reset_cursor_hints(&clnt);
    osql_clean_sqlclntstate(&clnt);

    if (clnt.dbglog) {
        sbuf2close(clnt.dbglog);
        clnt.dbglog = NULL;
    }

    /* XXX free logical tran?  */

    clnt.dbtran.mode = TRANLEVEL_INVALID;
    if (clnt.query_stats)
        free(clnt.query_stats);

    pthread_mutex_destroy(&clnt.wait_mutex);
    pthread_cond_destroy(&clnt.wait_cond);
    pthread_mutex_destroy(&clnt.write_lock);
    pthread_mutex_destroy(&clnt.dtran_mtx);
}

void start_internal_sql_clnt(struct sqlclntstate *clnt)
{
    reset_clnt(clnt, NULL, 1);

    pthread_mutex_init(&clnt->wait_mutex, NULL);
    pthread_cond_init(&clnt->wait_cond, NULL);
    pthread_mutex_init(&clnt->write_lock, NULL);
    pthread_mutex_init(&clnt->dtran_mtx, NULL);
    clnt->dbtran.mode = tdef_to_tranlevel(gbl_sql_tranlevel_default);
    // clnt->high_availability = 0;
    set_high_availability(clnt, 0);
    clnt->is_newsql = 0;
}

int run_internal_sql_clnt(struct sqlclntstate *clnt, char *sql)
{
#ifdef DEBUGQUERY
    printf("run_internal_sql_clnt() sql '%s'\n", sql);
#endif
    clnt->sql = sql;
    dispatch_sql_query(clnt);
    int rc = 0;

    if (clnt->query_rc || clnt->saved_errstr) {
        logmsg(LOGMSG_ERROR, "%s: Error from query: '%s' (rc = %d) \n", __func__, sql,
               clnt->query_rc);
        if (clnt->saved_errstr)
            logmsg(LOGMSG_ERROR, "%s: Error: '%s' \n", __func__, clnt->saved_errstr);
        rc = 1;
    }
    return rc;
}

void end_internal_sql_clnt(struct sqlclntstate *clnt)
{
    clnt_reset_cursor_hints(clnt);
    osql_clean_sqlclntstate(clnt);

    if (clnt->dbglog) {
        sbuf2close(clnt->dbglog);
        clnt->dbglog = NULL;
    }

    clnt->dbtran.mode = TRANLEVEL_INVALID;
    if (clnt->query_stats)
        free(clnt->query_stats);

    pthread_mutex_destroy(&clnt->wait_mutex);
    pthread_cond_destroy(&clnt->wait_cond);
    pthread_mutex_destroy(&clnt->write_lock);
    pthread_mutex_destroy(&clnt->dtran_mtx);
}

static int send_dummy(struct sqlclntstate *clnt)
{
    if(clnt->is_newsql)
        return newsql_send_dummy_resp(clnt, __func__, __LINE__);
    return 0;
}<|MERGE_RESOLUTION|>--- conflicted
+++ resolved
@@ -675,6 +675,7 @@
             logmsg(LOGMSG_ERROR, "%s line %d returning non-standard "
                     "sqlresponse.error_code %d\n", func, line, 
                     error_code);
+            cheap_stack_trace();
             break;
     }
     return error_code;
@@ -1165,14 +1166,11 @@
         char cnonce[256] = {0};
         snprintf(cnonce, 256, "%s", clnt->sql_query->cnonce.data);
         logmsg(LOGMSG_USER,
-<<<<<<< HEAD
-               "%u: %s line %d cnonce='%s' [%d][%d] sql='%s' sending last_row, "
-=======
-               "%lu: %s line %d cnonce='%s' [%d][%d] sending last_row, "
->>>>>>> 88db4afd
+               "%lu: %s line %d cnonce='%s' [%d][%d] sql='%s' sending last_row, "
                "selected=%u updated=%u deleted=%u inserted=%u\n",
                pthread_self(), func, line, cnonce, clnt->snapshot_file,
-               clnt->snapshot_offset, clnt->sql, sql_response.effects->num_selected,
+               clnt->snapshot_offset, clnt->sql ? clnt->sql : "", 
+               sql_response.effects->num_selected,
                sql_response.effects->num_updated,
                sql_response.effects->num_deleted,
                sql_response.effects->num_inserted);
@@ -5705,15 +5703,10 @@
             }
         }
     }
-<<<<<<< HEAD
-    clnt->no_transaction = 0;
-    if (got_views_lock) views_unlock();
-=======
     if (got_views_lock) {
         views_unlock();
     }
     return rc;
->>>>>>> 88db4afd
 }
 
 static void clean_queries_not_cached_in_srs(struct sqlclntstate *clnt)
