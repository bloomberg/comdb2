--- conflicted
+++ resolved
@@ -4416,12 +4416,9 @@
     clnt->ncontext = 0;
     clnt->statement_query_effects = 0;
     clnt->wrong_db = 0;
-<<<<<<< HEAD
     clnt->hasql_on = 0;
     set_high_availability(clnt, 0);
-=======
     clnt->send_intransresults = 0;
->>>>>>> e31a7bb4
 }
 
 void reset_clnt_flags(struct sqlclntstate *clnt)
