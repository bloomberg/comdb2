--- conflicted
+++ resolved
@@ -5792,11 +5792,7 @@
 
     /* Set whatever mode this client needs */
     rc = sql_set_transaction_mode(thd->sqldb, clnt, clnt->dbtran.mode);
-<<<<<<< HEAD
     
-=======
-
->>>>>>> 79baa457
     /* Will only happen if the database doesn't have logical logging */
     if (rc) {
         logmsg(LOGMSG_ERROR,
