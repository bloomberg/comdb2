--- conflicted
+++ resolved
@@ -1084,15 +1084,9 @@
     }
 
     if (gbl_fingerprint_queries) {
-<<<<<<< HEAD
         if (h->sql && clnt->work.zNormSql && sqlite3_is_success(clnt->prep_rc)) {
             add_fingerprint(h->sql, clnt->work.zNormSql, h->cost, h->time,
-                            clnt->nrows, logger);
-=======
-        if (h->sql && clnt->zNormSql && sqlite3_is_success(clnt->prep_rc)) {
-            add_fingerprint(h->sql, clnt->zNormSql, h->cost, h->time,
                             h->prepTime, clnt->nrows, logger);
->>>>>>> 0733a32b
         } else {
             reqlog_reset_fingerprint(logger, FINGERPRINTSZ);
         }
@@ -4664,14 +4658,10 @@
 
     Pthread_mutex_unlock(&clnt->wait_mutex);
 
-<<<<<<< HEAD
-    snprintf(msg, sizeof(msg), "%s \"%s\"", clnt->origin, clnt->work.zSql);
-=======
     if (fail_dispatch)
         return -1;
 
-    snprintf(msg, sizeof(msg), "%s \"%s\"", clnt->origin, clnt->sql);
->>>>>>> 0733a32b
+    snprintf(msg, sizeof(msg), "%s \"%s\"", clnt->origin, clnt->work.sql);
     clnt->enque_timeus = comdb2_time_epochus();
 
     q_depth_tag_and_sql = thd_queue_depth();
