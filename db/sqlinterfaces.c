--- conflicted
+++ resolved
@@ -5804,11 +5804,7 @@
         } else {
             if (thedb->timepart_views) {
                 int saved_has_cnonce;
-<<<<<<< HEAD
-                if(clnt && clnt->sql_query) {
-=======
                 if (clnt && clnt->sql_query) {
->>>>>>> d882976f
                     // if this is part of an ongoing transaction, clear this
                     saved_has_cnonce = clnt->sql_query->has_cnonce;
                     clnt->sql_query->has_cnonce = 0;
@@ -5821,11 +5817,7 @@
                             "failed to create views rc=%d errstr=\"%s\"\n",
                             xerr.errval, xerr.errstr);
                 }
-<<<<<<< HEAD
-                if(clnt && clnt->sql_query) {
-=======
                 if (clnt && clnt->sql_query) {
->>>>>>> d882976f
                     clnt->sql_query->has_cnonce = saved_has_cnonce;
                 }
             }
