/*
   Copyright 2015 Bloomberg Finance L.P.

   Licensed under the Apache License, Version 2.0 (the "License");
   you may not use this file except in compliance with the License.
   You may obtain a copy of the License at

       http://www.apache.org/licenses/LICENSE-2.0

   Unless required by applicable law or agreed to in writing, software
   distributed under the License is distributed on an "AS IS" BASIS,
   WITHOUT WARRANTIES OR CONDITIONS OF ANY KIND, either express or implied.
   See the License for the specific language governing permissions and
   limitations under the License.
 */

/* code needed to support various comdb2 interfaces to the sql engine */

#include <pthread.h>
#include <stdlib.h>
#include <stdio.h>
#include <strings.h>
#include <poll.h>

#include <errno.h>
#include <string.h>
#include <stddef.h>
#include <pthread.h>
#include <sys/types.h>
#include <util.h>
#include <netinet/in.h>
#include <inttypes.h>
#include <fcntl.h>
#include <limits.h>
#include <time.h>
#include <sys/socket.h>
#include <arpa/inet.h>
#include <netinet/in.h>
#include <unistd.h>

#include <epochlib.h>

#include <plhash.h>
#include <segstr.h>
#include <lockmacro.h>

#include <list.h>

#include <sbuf2.h>
#include <bdb_api.h>

#include "pb_alloc.h"
#include "comdb2.h"
#include "types.h"
#include "tag.h"
#include "thdpool.h"
#include "ssl_bend.h"

#include <dynschematypes.h>
#include <dynschemaload.h>
#include <cdb2api.h>

#include <sys/time.h>
#include <plbitlib.h>
#include <strbuf.h>

#include <sqlite3.h>
#include <sqliteInt.h>
#include <vdbeInt.h>

#include "sql.h"
#include "sqlinterfaces.h"

#include "locks.h"
#include "sqloffload.h"
#include "osqlcomm.h"
#include "osqlcheckboard.h"
#include "osqlsqlthr.h"
#include "osqlshadtbl.h"

#include <sqlresponse.pb-c.h>

#include <alloca.h>
#include <fsnap.h>

#include "flibc.h"

#include "sp.h"
#include "lrucache.h"

#include <ctrace.h>
#include <bb_oscompat.h>
#include <netdb.h>

#include "fdb_bend_sql.h"
#include "fdb_access.h"
#include "sqllog.h"
#include <stdbool.h>
#include <quantize.h>
#include <intern_strings.h>

#include "debug_switches.h"

#include "views.h"
#include "mem.h"
#include "comdb2_atomic.h"
#include "logmsg.h"

/* delete this after comdb2_api.h changes makes it through */
#define SQLHERR_MASTER_QUEUE_FULL -108
#define SQLHERR_MASTER_TIMEOUT -109
#define SQLHERR_APPSOCK_LIMIT -110
#define SQLHERR_WRONG_DB -111

extern unsigned long long gbl_sql_deadlock_failures;
extern unsigned int gbl_new_row_data;
extern int gbl_use_appsock_as_sqlthread;
extern int g_osql_max_trans;
extern int gbl_fdb_track;
extern int gbl_return_long_column_names;

/* Once and for all:

   struct sqlthdstate:
      This is created per thread executing SQL.  Has per-thread resources
      like an SQLite handle, logger, etc.

   struct sqlclntstate:
      Per connection.  If a connection is handed off to another handle on the
      client side (via sockpool), client request a reset of this structure.

   struct sql_thread:
      Linked from sqlthdstate.  Has per query stats like accumulated cost, etc
      as well as the connection lock (which is really a per-session resource
      that should be in sqlclntstate).  Also has to Btree* which probably
      also belongs in sqlthdstate, or sqlclntstate, or lord only knows where
   else.

   struct Btree:
      This is per instance of sqlite, which may be shared when idle among
   multiple
      connections.
*/

/* An alternate interface. */
extern pthread_mutex_t appsock_mutex;
extern pthread_attr_t appsock_attr;
extern int gbl_dtastripe;
extern int gbl_notimeouts;
extern int gbl_dump_sql_dispatched; /* dump all sql strings dispatched */
int gbl_dump_fsql_response = 0;
extern int gbl_time_osql; /* dump timestamps for osql steps */
extern int gbl_time_fdb;  /* dump timestamps for remote sql */
extern int gbl_print_syntax_err;
extern int gbl_max_sqlcache;
extern int gbl_track_sqlengine_states;
extern int gbl_disable_sql_dlmalloc;

extern int active_appsock_conns;
int gbl_check_access_controls;

/* Count this- we'd eventually like to remove extended tm support. */
extern int gbl_extended_tm_from_sql;

struct thdpool *gbl_sqlengine_thdpool = NULL;

static void sql_reset_sqlthread(sqlite3 *db, struct sql_thread *thd);
int blockproc2sql_error(int rc, const char *func, int line);
static int test_no_btcursors(struct sqlthdstate *thd);
static void sql_thread_describe(void *obj, FILE *out);
static int watcher_warning_function(void *arg, int timeout, int gap);
static char *get_query_cost_as_string(struct sql_thread *thd,
                                      struct sqlclntstate *clnt);

static void handle_sql_intrans_unrecoverable_error(struct sqlclntstate *clnt);

void comdb2_set_sqlite_vdbe_tzname(Vdbe *p);
void comdb2_set_sqlite_vdbe_dtprec(Vdbe *p);
static int execute_sql_query_offload(struct sqlclntstate *clnt,
                                     struct sqlthdstate *poolthd);
static int _push_row_new(struct sqlclntstate *clnt, int type,
                         CDB2SQLRESPONSE *sql_response,
                         CDB2SQLRESPONSE__Column **columns, int ncols,
                         void *(*alloc)(size_t size), int flush);
struct sql_state;
static int send_ret_column_info(struct sqlthdstate *thd,
                                struct sqlclntstate *clnt,
                                struct sql_state *rec, int ncols,
                                CDB2SQLRESPONSE__Column **columns);
static int send_row(struct sqlthdstate *thd, struct sqlclntstate *clnt,
                    int new_row_data_type, int ncols, int row_id, int rc,
                    CDB2SQLRESPONSE__Column **columns);
void send_prepare_error(struct sqlclntstate *clnt, const char *errstr,
                        int clnt_retry);
static int send_err_but_msg(struct sqlclntstate *clnt, const char *errstr,
                            int irc);
static int flush_row(struct sqlclntstate *clnt);
static int send_dummy(struct sqlclntstate *clnt);
static void send_last_row(struct sqlthdstate *thd, struct sqlclntstate *clnt,
                          const char *func, int line);

uint8_t *fsqlreq_put(const struct fsqlreq *p_fsqlreq, uint8_t *p_buf,
                     const uint8_t *p_buf_end)
{
    if (p_buf_end < p_buf || FSQLREQ_LEN > (p_buf_end - p_buf))
        return NULL;

    p_buf = buf_put(&(p_fsqlreq->request), sizeof(p_fsqlreq->request), p_buf,
                    p_buf_end);
    p_buf = buf_put(&(p_fsqlreq->flags), sizeof(p_fsqlreq->flags), p_buf,
                    p_buf_end);
    p_buf =
        buf_put(&(p_fsqlreq->parm), sizeof(p_fsqlreq->parm), p_buf, p_buf_end);
    p_buf = buf_put(&(p_fsqlreq->followlen), sizeof(p_fsqlreq->followlen),
                    p_buf, p_buf_end);

    return p_buf;
}

const uint8_t *fsqlreq_get(struct fsqlreq *p_fsqlreq, const uint8_t *p_buf,
                           const uint8_t *p_buf_end)
{
    if (p_buf_end < p_buf || FSQLREQ_LEN > (p_buf_end - p_buf))
        return NULL;

    p_buf = buf_get(&(p_fsqlreq->request), sizeof(p_fsqlreq->request), p_buf,
                    p_buf_end);
    p_buf = buf_get(&(p_fsqlreq->flags), sizeof(p_fsqlreq->flags), p_buf,
                    p_buf_end);
    p_buf =
        buf_get(&(p_fsqlreq->parm), sizeof(p_fsqlreq->parm), p_buf, p_buf_end);
    p_buf = buf_get(&(p_fsqlreq->followlen), sizeof(p_fsqlreq->followlen),
                    p_buf, p_buf_end);

    return p_buf;
}

static uint8_t *conninfo_put(const struct conninfo *p_conninfo, uint8_t *p_buf,
                             const uint8_t *p_buf_end)
{
    if (p_buf_end < p_buf || CONNINFO_LEN > (p_buf_end - p_buf))
        return NULL;

    p_buf = buf_put(&(p_conninfo->pindex), sizeof(p_conninfo->pindex), p_buf,
                    p_buf_end);
    p_buf = buf_put(&(p_conninfo->node), sizeof(p_conninfo->node), p_buf,
                    p_buf_end);
    p_buf =
        buf_put(&(p_conninfo->pid), sizeof(p_conninfo->pid), p_buf, p_buf_end);
    p_buf = buf_no_net_put(&(p_conninfo->pename), sizeof(p_conninfo->pename),
                           p_buf, p_buf_end);

    return p_buf;
}

static const uint8_t *conninfo_get(struct conninfo *p_conninfo,
                                   const uint8_t *p_buf,
                                   const uint8_t *p_buf_end)
{
    if (p_buf_end < p_buf || CONNINFO_LEN > (p_buf_end - p_buf))
        return NULL;

    p_buf = buf_get(&(p_conninfo->pindex), sizeof(p_conninfo->pindex), p_buf,
                    p_buf_end);
    p_buf = buf_get(&(p_conninfo->node), sizeof(p_conninfo->node), p_buf,
                    p_buf_end);
    p_buf =
        buf_get(&(p_conninfo->pid), sizeof(p_conninfo->pid), p_buf, p_buf_end);
    p_buf = buf_no_net_get(&(p_conninfo->pename), sizeof(p_conninfo->pename),
                           p_buf, p_buf_end);

    return p_buf;
}

uint8_t *fsqlresp_put(const struct fsqlresp *p_fsqlresp, uint8_t *p_buf,
                      const uint8_t *p_buf_end)
{
    if (p_buf_end < p_buf || FSQLRESP_LEN > (p_buf_end - p_buf))
        return NULL;

    p_buf = buf_put(&(p_fsqlresp->response), sizeof(p_fsqlresp->response),
                    p_buf, p_buf_end);
    p_buf = buf_put(&(p_fsqlresp->flags), sizeof(p_fsqlresp->flags), p_buf,
                    p_buf_end);
    p_buf = buf_put(&(p_fsqlresp->rcode), sizeof(p_fsqlresp->rcode), p_buf,
                    p_buf_end);
    p_buf = buf_put(&(p_fsqlresp->parm), sizeof(p_fsqlresp->parm), p_buf,
                    p_buf_end);
    p_buf = buf_put(&(p_fsqlresp->followlen), sizeof(p_fsqlresp->followlen),
                    p_buf, p_buf_end);

    return p_buf;
}

const uint8_t *fsqlresp_get(struct fsqlresp *p_fsqlresp, const uint8_t *p_buf,
                            const uint8_t *p_buf_end)
{
    if (p_buf_end < p_buf || FSQLRESP_LEN > (p_buf_end - p_buf))
        return NULL;

    p_buf = buf_get(&(p_fsqlresp->response), sizeof(p_fsqlresp->response),
                    p_buf, p_buf_end);
    p_buf = buf_get(&(p_fsqlresp->flags), sizeof(p_fsqlresp->flags), p_buf,
                    p_buf_end);
    p_buf = buf_get(&(p_fsqlresp->rcode), sizeof(p_fsqlresp->rcode), p_buf,
                    p_buf_end);
    p_buf = buf_get(&(p_fsqlresp->parm), sizeof(p_fsqlresp->parm), p_buf,
                    p_buf_end);
    p_buf = buf_get(&(p_fsqlresp->followlen), sizeof(p_fsqlresp->followlen),
                    p_buf, p_buf_end);

    return p_buf;
}

static uint8_t *column_info_put(const struct column_info *p_column_info,
                                uint8_t *p_buf, const uint8_t *p_buf_end)
{
    if (p_buf_end < p_buf || COLUMN_INFO_LEN > (p_buf_end - p_buf))
        return NULL;

    p_buf = buf_put(&(p_column_info->type), sizeof(p_column_info->type), p_buf,
                    p_buf_end);
    p_buf =
        buf_no_net_put(&(p_column_info->column_name),
                       sizeof(p_column_info->column_name), p_buf, p_buf_end);

    return p_buf;
}

static const uint8_t *column_info_get(struct column_info *p_column_info,
                                      const uint8_t *p_buf,
                                      const uint8_t *p_buf_end)
{
    if (p_buf_end < p_buf || COLUMN_INFO_LEN > (p_buf_end - p_buf))
        return NULL;

    p_buf = buf_get(&(p_column_info->type), sizeof(p_column_info->type), p_buf,
                    p_buf_end);
    p_buf =
        buf_no_net_get(&(p_column_info->column_name),
                       sizeof(p_column_info->column_name), p_buf, p_buf_end);

    return p_buf;
}

static uint8_t *sqlfield_put(const struct sqlfield *p_sqlfield, uint8_t *p_buf,
                             const uint8_t *p_buf_end)
{
    if (p_buf_end < p_buf || SQLFIELD_LEN > (p_buf_end - p_buf))
        return NULL;

    p_buf = buf_put(&(p_sqlfield->offset), sizeof(p_sqlfield->offset), p_buf,
                    p_buf_end);
    p_buf =
        buf_put(&(p_sqlfield->len), sizeof(p_sqlfield->len), p_buf, p_buf_end);

    return p_buf;
}

static const uint8_t *sqlfield_get(struct sqlfield *p_sqlfield,
                                   const uint8_t *p_buf,
                                   const uint8_t *p_buf_end)
{
    if (p_buf_end < p_buf || SQLFIELD_LEN > (p_buf_end - p_buf))
        return NULL;

    p_buf = buf_get(&(p_sqlfield->offset), sizeof(p_sqlfield->offset), p_buf,
                    p_buf_end);
    p_buf =
        buf_get(&(p_sqlfield->len), sizeof(p_sqlfield->len), p_buf, p_buf_end);

    return p_buf;
}

static inline void comdb2_set_sqlite_vdbe_tzname_int(Vdbe *p,
                                                     struct sqlclntstate *clnt)
{
    memcpy(p->tzname, clnt->tzname, TZNAME_MAX);
}

static inline void comdb2_set_sqlite_vdbe_dtprec_int(Vdbe *p,
                                                     struct sqlclntstate *clnt)
{
    p->dtprec = clnt->dtprec;
}

static inline int disable_server_sql_timeouts(void)
{
    extern int gbl_sql_release_locks_on_slow_reader;
    extern int gbl_sql_no_timeouts_on_release_locks;

    return (gbl_sql_release_locks_on_slow_reader &&
            gbl_sql_no_timeouts_on_release_locks);
}

static int send_heartbeat(struct sqlclntstate *clnt);

static void send_fsql_error(struct sqlclntstate *clnt, int rc, char *errstr)
{
    struct fsqlresp resp = {0};
    resp.response = FSQL_ERROR;
    resp.rcode = rc;
    fsql_write_response(clnt, &resp, (void *)errstr, strlen(errstr) + 1, 1,
                        __func__, __LINE__);
}

static int handle_failed_dispatch(struct sqlclntstate *clnt, char *errstr)
{
    struct fsqlresp resp;

    bzero(&resp, sizeof(resp));
    resp.response = FSQL_ERROR;
    resp.rcode = CDB2ERR_REJECTED;

    pthread_mutex_lock(&clnt->wait_mutex);
    fsql_write_response(clnt, &resp, (void *)errstr, strlen(errstr) + 1, 1,
                        __func__, __LINE__);
    pthread_mutex_unlock(&clnt->wait_mutex);

    return 0;
}

static int handle_fastsql_requests_io_read(struct sqlthdstate *thd,
                                           struct sqlclntstate *clnt,
                                           size_t bytes)
{
    int rc;
    int pre_enabled = 0;

    if (thd->maxbuflen < bytes) {
        char *p;
        if (bytes <= gbl_blob_sz_thresh_bytes) {
            /* it is a small buffer. simply realloc. */
            p = realloc(thd->buf, bytes);
        } else if (thd->maxbuflen > gbl_blob_sz_thresh_bytes) {
            /* maxbuflen > threshold, meaning the buffer is already in blobmem.
               timedrealloc so we can wake up to send the client heartbeats. */
            while (1) {
                p = comdb2_timedrealloc(blobmem, thd->buf, bytes, 1000);

                if (p != NULL || errno != ETIMEDOUT)
                    break;

                pthread_mutex_lock(&clnt->wait_mutex);
                if (clnt->heartbeat == 0)
                    clnt->heartbeat = 1;
                if (clnt->ready_for_heartbeats == 0) {
                    pre_enabled = 1;
                    clnt->ready_for_heartbeats = 1;
                }
                send_heartbeat(clnt);
                fdb_heartbeats(clnt);
                pthread_mutex_unlock(&clnt->wait_mutex);
            }

            if (pre_enabled) {
                pthread_mutex_lock(&clnt->wait_mutex);
                clnt->ready_for_heartbeats = 0;
                pthread_mutex_unlock(&clnt->wait_mutex);
            }
        } else {
            /* it was a small buffer. now it grows large enough.
               relocate it (malloc + memset and free the original chunk)
               to blobmem */
            while (1) {
                p = comdb2_timedmalloc(blobmem, bytes, 1000);

                if (p != NULL || errno != ETIMEDOUT)
                    break;

                pthread_mutex_lock(&clnt->wait_mutex);
                if (clnt->heartbeat == 0)
                    clnt->heartbeat = 1;
                if (clnt->ready_for_heartbeats == 0) {
                    pre_enabled = 1;
                    clnt->ready_for_heartbeats = 1;
                }
                send_heartbeat(clnt);
                fdb_heartbeats(clnt);
                pthread_mutex_unlock(&clnt->wait_mutex);
            }

            if (pre_enabled) {
                pthread_mutex_lock(&clnt->wait_mutex);
                clnt->ready_for_heartbeats = 0;
                pthread_mutex_unlock(&clnt->wait_mutex);
            }

            if (p != NULL) {
                memcpy(p, thd->buf, thd->maxbuflen);
                free(thd->buf);
            }
        }

        if (!p) {
            logmsg(LOGMSG_ERROR, "%s: out of memory realloc %d\n", __func__, bytes);
            return -1;
        }

        thd->maxbuflen = bytes;
        thd->buf = p;
    }
    if (bytes) {
        int reset_timeouts = 0;
        int tmwrite = 0, tmread = 0;
        int was_timeout = 0;

    back_to_waiting:

        /* if we are in a distributed transaction, we need heartbeats */
        if (reset_timeouts || clnt->dbtran.dtran) {
            if (!reset_timeouts) {
                /* only reset that first time */
                sbuf2gettimeout(clnt->sb, &tmread, &tmwrite);

                sbuf2settimeout(clnt->sb, 5000,
                                5000); /* TODO: make this settable */
            }

            rc = sbuf2fread_timeout(thd->buf, bytes, 1, clnt->sb, &was_timeout);
        } else {
            rc = sbuf2fread_timeout(thd->buf, bytes, 1, clnt->sb, &was_timeout);
            if (rc != 1) {
                if (was_timeout) {
                    handle_failed_dispatch(clnt, "Socket read timeout.");
                }
            }
            was_timeout = 0; /* we don't care now */
        }

        if (rc != 1 && was_timeout) {
            fdb_heartbeats(clnt);
            goto back_to_waiting;
        }

        if (reset_timeouts) {
            sbuf2settimeout(clnt->sb, tmread, tmwrite);
        }

        if (rc != 1) {
            return -1;
        }
    }

    return 0;
}

static char *fsql_reqcode_str(int req)
{
    switch (req) {
    case FSQL_EXECUTE_INLINE_PARAMS:
        return "FSQL_EXECUTE_INLINE_PARAMS";
    case FSQL_EXECUTE_STOP:
        return "FSQL_EXECUTE_STOP";
    case FSQL_SET_ISOLATION_LEVEL:
        return "FSQL_SET_ISOLATION_LEVEL";
    case FSQL_SET_TIMEOUT:
        return "FSQL_SET_TIMEOUT";
    case FSQL_SET_INFO:
        return "FSQL_SET_INFO";
    case FSQL_EXECUTE_INLINE_PARAMS_TZ:
        return "FSQL_EXECUTE_INLINE_PARAMS_TZ";
    case FSQL_SET_HEARTBEAT:
        return "FSQL_SET_HEARTBEAT";
    case FSQL_PRAGMA:
        return "FSQL_PRAGMA";
    case FSQL_RESET:
        return "FSQL_RESET";
    case FSQL_EXECUTE_REPLACEABLE_PARAMS:
        return "FSQL_EXECUTE_REPLACEABLE_PARAMS";
    case FSQL_SET_SQL_DEBUG:
        return "FSQL_SET_SQL_DEBUG";
    case FSQL_GRAB_DBGLOG:
        return "FSQL_GRAB_DBGLOG";
    case FSQL_SET_USER:
        return "FSQL_SET_USER";
    case FSQL_SET_PASSWORD:
        return "FSQL_SET_PASSWORD";
    case FSQL_SET_ENDIAN:
        return "FSQL_SET_ENDIAN";
    case FSQL_EXECUTE_REPLACEABLE_PARAMS_TZ:
        return "FSQL_EXECUTE_REPLACEABLE_PARAMS_TZ";
    case FSQL_SET_DATETIME_PRECISION:
        return "FSQL_SET_DATETIME_PRECISION";
    default:
        return "???";
    };
}

static char *fsql_respcode_str(int rsp)
{
    switch (rsp) {
    case FSQL_COLUMN_DATA:
        return "FSQL_COLUMN_DATA";
    case FSQL_ROW_DATA:
        return "FSQL_ROW_DATA";
    case FSQL_NO_MORE_DATA:
        return "FSQL_NO_MORE_DATA";
    case FSQL_ERROR:
        return "FSQL_ERROR";
    case FSQL_QUERY_STATS:
        return "FSQL_QUERY_STATS";
    case FSQL_HEARTBEAT:
        return "FSQL_HEARTBEAT";
    case FSQL_SOSQL_TRAN_RESPONSE:
        return "FSQL_SOSQL_TRAN_RESPONSE";
    case FSQL_DONE:
        return "FSQL_DONE";
    default: {
        return "???";
    }
    }
}

char *tranlevel_tostr(int lvl)
{
    switch (lvl) {
    case TRANLEVEL_SOSQL:
        return "TRANLEVEL_SOSQL";
    case TRANLEVEL_RECOM:
        return "TRANLEVEL_RECOM";
    case TRANLEVEL_SERIAL:
        return "TRANLEVEL_SERIAL";
    default:
        return "???";
    };
}

extern int gbl_catch_response_on_retry;
int fsql_write_response(struct sqlclntstate *clnt, struct fsqlresp *resp,
                        void *dta, int len, int flush, const char *func,
                        uint32_t line)
{
    int rc;
    SBUF2 *sb;

    sb = clnt->sb;

    if (gbl_dump_fsql_response && resp)
        logmsg(LOGMSG_USER, "Sending response=%d dta length %d to node %s for sql "
                        "%s newsql-flag %d\n",
                resp->response, len, clnt->origin, clnt->sql, clnt->is_newsql);

    if (gbl_catch_response_on_retry && clnt->osql.replay == OSQL_RETRY_DO &&
        resp && resp->response != FSQL_HEARTBEAT) {
        logmsg(LOGMSG_ERROR, "Error: writing a response on a retry\n");
        if (resp) {
            logmsg(LOGMSG_ERROR, "<- %s (%d) rcode %d\n",
                    fsql_respcode_str(resp->response), resp->response,
                    resp->rcode);
        }
        if (flush)
            logmsg(LOGMSG_USER, "<- flush\n");
        cheap_stack_trace();
    }
    rc = pthread_mutex_lock(&clnt->write_lock);

    if (rc != 0) {
        logmsg(LOGMSG_FATAL, "couldnt get clnt->write_lock\n");
        exit(1);
    }

    if (resp) {
        if (clnt->is_newsql) {
            CDB2SQLRESPONSE sql_response = CDB2__SQLRESPONSE__INIT;
            if (gbl_dump_fsql_response) {
                logmsg(LOGMSG_USER, "td=%u %s line %d sending newsql response "
                                "sent_column_data=%d\n",
                        (uint32_t)pthread_self(), __func__, __LINE__,
                        clnt->osql.sent_column_data);
            }
            if (clnt->osql.sent_column_data) {
                sql_response.response_type = RESPONSE_TYPE__COLUMN_VALUES;
            } else {
                sql_response.response_type = RESPONSE_TYPE__COLUMN_NAMES;
            }

            sql_response.n_value = 0;
            sql_response.value = NULL;
            sql_response.error_code = resp->rcode;
            if (resp->rcode) {
                sql_response.error_string = (char *)dta;
            } else {
                sql_response.error_string = NULL;
            }
            sql_response.effects = NULL;
            int len = cdb2__sqlresponse__get_packed_size(&sql_response);
            void *buf = malloc(len + 1);
            struct newsqlheader hdr;
            hdr.type = ntohl(RESPONSE_HEADER__SQL_RESPONSE);
            hdr.compression = 0;
            hdr.dummy = 0;
            hdr.length = ntohl(len);
            rc = sbuf2write((char *)&hdr, sizeof(hdr), sb);

            if (rc != sizeof(hdr)) {

                if (gbl_dump_fsql_response) {
                    logmsg(LOGMSG_USER, 
                           "td %u response for %s error writing header, rc=%d\n",
                           (uint32_t)pthread_self(), clnt->sql, rc);
                }

                rc = pthread_mutex_unlock(&clnt->write_lock);
                if (rc != 0) {
                    logmsg(LOGMSG_FATAL, "couldnt put clnt->write_lock\n");
                    exit(1);
                }
                free(buf);
                return -1;
            }

            if (sql_response.error_code == 1) {
                logmsg(LOGMSG_ERROR, "%s line %d returning DUP from %s line %d\n",
                        __func__, __LINE__, func, line);
            }

            if (gbl_dump_fsql_response) {
                logmsg(LOGMSG_USER, 
                        "td %u Response for %s: response_type=%d error_code=%d "
                        "error_string=%s\n",
                        (uint32_t)pthread_self(), clnt->sql,
                        sql_response.response_type, sql_response.error_code,
                        sql_response.error_string ? sql_response.error_string
                                                  : "(NULL)");
            }

            if (gbl_dump_fsql_response) {
                logmsg(LOGMSG_USER, "td %u %s line %d Sql %s sending response "
                                "resp->response=%d\n",
                        (uint32_t)pthread_self(), __func__, __LINE__, clnt->sql,
                        resp->response);
            }
            cdb2__sqlresponse__pack(&sql_response, buf);

            rc = sbuf2write(buf, len, sb);
            free(buf);
            buf = NULL;

            if (rc != len) {
                if (gbl_dump_fsql_response) {
                    logmsg(LOGMSG_USER, "td %u %s line %d Sql %s: error writing, "
                                    "rc=%d len=%d\n",
                            (uint32_t)pthread_self(), __func__, __LINE__,
                            clnt->sql, rc, len);
                }
                rc = pthread_mutex_unlock(&clnt->write_lock);
                if (rc != 0) {
                    logmsg(LOGMSG_FATAL, "couldnt put clnt->write_lock\n");
                    exit(1);
                }
                return -1;
            }

            sbuf2flush(sb);
            rc = pthread_mutex_unlock(&clnt->write_lock);
            if (rc != 0) {
                logmsg(LOGMSG_FATAL, "couldnt get clnt->write_lock\n");
                exit(1);
            }
            return 0;

        } else {

            if (flush &&
                active_appsock_conns >=
                    bdb_attr_get(thedb->bdb_attr, BDB_ATTR_MAXSOCKCACHED))
                resp->flags |= FRESP_FLAG_CLOSE;

            uint8_t buf_resp[FSQLRESP_LEN];

            resp->followlen = len;

            /* pack the response */
            if (!fsqlresp_put(resp, buf_resp, buf_resp + sizeof(buf_resp))) {
                rc = pthread_mutex_unlock(&clnt->write_lock);
                if (rc != 0) {
                    logmsg(LOGMSG_FATAL, "couldnt put clnt->write_lock\n");
                    exit(1);
                }

                return -1;
            }

            rc = sbuf2write((char *)buf_resp, sizeof(buf_resp), sb);
            if (rc != sizeof(buf_resp)) {
                rc = pthread_mutex_unlock(&clnt->write_lock);
                if (rc != 0) {
                    logmsg(LOGMSG_FATAL, "couldnt get clnt->write_lock\n");
                    exit(1);
                }

                return -1;
            }
        }
    }

    if (dta) {
        rc = sbuf2write(dta, len, sb);
        if (rc != len) {
            rc = pthread_mutex_unlock(&clnt->write_lock);
            if (rc != 0) {
                logmsg(LOGMSG_FATAL, "couldnt get clnt->write_lock\n");
                exit(1);
            }

            return -1;
        }
    }

    if (flush) {
        sbuf2flush(sb);
    }

    rc = pthread_mutex_unlock(&clnt->write_lock);
    if (rc != 0) {
        logmsg(LOGMSG_FATAL, "couldnt get clnt->write_lock\n");
        exit(1);
    }

    return 0;
}

int newsql_write_response(struct sqlclntstate *clnt, int type,
                          CDB2SQLRESPONSE *sql_response, int flush,
                          void *(*alloc)(size_t size), const char *func,
                          int line)
{
    struct newsqlheader hdr;
    int rc;
    SBUF2 *sb;
    int len;
    void *dta;

    sb = clnt->sb;

    if (gbl_dump_fsql_response) {
        int file = -1, offset = -1, response_type = -1;
        if (sql_response && sql_response->snapshot_info) {
            file = sql_response->snapshot_info->file;
            offset = sql_response->snapshot_info->offset;
            response_type = sql_response->response_type;
        }
        logmsg(LOGMSG_USER, 
                "td=%u %s line %d Sending response=%d sqlresponse_type=%d "
                "lsn[%d][%d] dta length %d to %s for sql %s from %s line %d\n",
                (uint32_t)pthread_self(), __func__, __LINE__, type, file,
                offset, response_type, len, clnt->origin, clnt->sql, func,
                line);
    }

    if (clnt->in_client_trans && clnt->sql_query &&
        clnt->sql_query->skip_rows == -1 && (clnt->isselect != 0)) {
        // Client doesn't expect any response at this point.
        logmsg(LOGMSG_DEBUG, "sending nothing back to client \n");
        return 0;
    }

    /* payload */
    if (sql_response) {
        len = cdb2__sqlresponse__get_packed_size(sql_response);
        dta = (*alloc)(len + 1);
        cdb2__sqlresponse__pack(sql_response, dta);
    } else {
        len = 0;
        dta = NULL;
    }

    /* header */
    hdr.type = ntohl(type);
    hdr.compression = 0;
    hdr.dummy = 0;
    hdr.length = ntohl(len);

    rc = pthread_mutex_lock(&clnt->write_lock);

    if (rc != 0) {
        logmsg(LOGMSG_FATAL, "couldnt get clnt->write_lock\n");
        exit(1);
    }

    rc = sbuf2write((char *)&hdr, sizeof(struct newsqlheader), sb);
    if (rc != sizeof(struct newsqlheader)) {
        rc = pthread_mutex_unlock(&clnt->write_lock);
        if (rc != 0) {
            logmsg(LOGMSG_FATAL, "couldnt put clnt->write_lock\n");
            exit(1);
        }
        free(dta);
        return -1;
    }

    if (dta) {
        rc = sbuf2write(dta, len, sb);
        if (rc != len) {

            if (gbl_dump_fsql_response) {
                logmsg(LOGMSG_USER, "sbuf2write error for %s rc=%d\n", clnt->sql,
                        rc);
            }

            rc = pthread_mutex_unlock(&clnt->write_lock);
            if (rc != 0) {
                logmsg(LOGMSG_FATAL, "couldnt get clnt->write_lock\n");
                exit(1);
            }

            free(dta);
            return -1;
        }
    }

    if (flush) {
        sbuf2flush(sb);
    }

    rc = pthread_mutex_unlock(&clnt->write_lock);
    if (rc != 0) {
        logmsg(LOGMSG_FATAL, "couldnt get clnt->write_lock\n");
        exit(1);
    }

    if (dta)
        free(dta);

    return 0;
}

int request_durable_lsn_from_master(bdb_state_type *bdb_state, uint32_t *file,
                                    uint32_t *offset, uint32_t *durable_gen);

static int fill_snapinfo(struct sqlclntstate *clnt, int *file, int *offset)
{
    char cnonce[256];
    int rcode = 0;
    if (gbl_extended_sql_debug_trace && clnt->sql_query) {
        snprintf(cnonce, 256, "%s", clnt->sql_query->cnonce.data);
    }
    if (clnt->sql_query && clnt->sql_query->snapshot_info &&
        clnt->sql_query->snapshot_info->file > 0) {
        *file = clnt->sql_query->snapshot_info->file;
        *offset = clnt->sql_query->snapshot_info->offset;

        if (gbl_extended_sql_debug_trace) {
            logmsg(LOGMSG_USER, 
                    "%s line %d cnonce '%s' sql_query->snapinfo is [%d][%d], "
                    "clnt->snapinfo is [%d][%d]: use client snapinfo!\n",
                    __func__, __LINE__, cnonce,
                    clnt->sql_query->snapshot_info->file,
                    clnt->sql_query->snapshot_info->offset, clnt->snapshot_file,
                    clnt->snapshot_offset);
        }
        return 0;
    }

    if (*file == 0 && clnt->sql_query &&
        (clnt->in_client_trans || clnt->is_hasql_retry) &&
        clnt->snapshot_file) {
        if (gbl_extended_sql_debug_trace) {
            logmsg(LOGMSG_USER, 
                    "%s line %d cnonce '%s' sql_query->snapinfo is [%d][%d], "
                    "clnt->snapinfo is [%d][%d]\n",
                    __func__, __LINE__, cnonce,
                    (clnt->sql_query && clnt->sql_query->snapshot_info)
                        ? clnt->sql_query->snapshot_info->file
                        : -1,
                    (clnt->sql_query && clnt->sql_query->snapshot_info)
                        ? clnt->sql_query->snapshot_info->offset
                        : -1,
                    clnt->snapshot_file, clnt->snapshot_offset);
        }

        *file = clnt->snapshot_file;
        *offset = clnt->snapshot_offset;
        logmsg(LOGMSG_USER, 
                "%s line %d setting newsql snapinfo retry info is [%d][%d]\n",
                __func__, __LINE__, *file, *offset);
        return 0;
    }

    if (*file == 0 && clnt->is_newsql && clnt->sql_query &&
        clnt->ctrl_sqlengine == SQLENG_STRT_STATE) {

        if (bdb_attr_get(thedb->bdb_attr, BDB_ATTR_DURABLE_LSNS)) {
            if (bdb_attr_get(thedb->bdb_attr,
                             BDB_ATTR_RETRIEVE_DURABLE_LSN_AT_BEGIN)) {
                uint32_t durable_file, durable_offset, durable_gen;

                int rc = request_durable_lsn_from_master(
                    thedb->bdb_env, &durable_file, &durable_offset,
                    &durable_gen);

                if (rc == 0) {
                    *file = durable_file;
                    *offset = durable_offset;

                    if (gbl_extended_sql_debug_trace) {
                        logmsg(LOGMSG_USER, "%s line %d cnonce='%s' master "
                                        "returned durable-lsn "
                                        "[%d][%d], clnt->is_hasql_retry=%d\n",
                                __func__, __LINE__, cnonce, *file, *offset,
                                clnt->is_hasql_retry);
                    }
                } else {
                    if (gbl_extended_sql_debug_trace) {
                        logmsg(LOGMSG_USER, 
                               "%s line %d cnonce='%s' durable-lsn request "
                               "returns %d "
                               "clnt->snapshot_file=%d clnt->snapshot_offset=%d "
                               "clnt->is_hasql_retry=%d\n",
                               __func__, __LINE__, cnonce, rc, clnt->snapshot_file,
                               clnt->snapshot_offset, clnt->is_hasql_retry);
                    }
                    rcode = -1;
                }
            }
            // Defer returning lsn until adding to trn_repo
            else {
                *file = *offset = 0;
                if (gbl_extended_sql_debug_trace) {
                    logmsg(LOGMSG_USER, "%s line %d cnonce='%s' durable-lsns set, "
                                    "returning 0\n",
                            __func__, __LINE__, cnonce);
                }
            }
            return rcode;
        }
    }

    if (*file == 0) {
        bdb_tran_get_start_file_offset(thedb->bdb_env, clnt->dbtran.shadow_tran,
                                       file, offset);
        if (gbl_extended_sql_debug_trace) {
            logmsg(LOGMSG_USER, "%s line %d start_file_offset snapinfo is "
                            "[%d][%d], sqlengine-state is %d\n",
                    __func__, __LINE__, file, offset, clnt->ctrl_sqlengine);
        }
    }
    return rcode;
}

#define _has_effects(clnt, sql_response)                                       \
    CDB2EFFECTS effects = CDB2__EFFECTS__INIT;                                 \
                                                                               \
    clnt->effects.num_affected = clnt->effects.num_updated +                   \
                                 clnt->effects.num_deleted +                   \
                                 clnt->effects.num_inserted;                   \
    effects.num_affected = clnt->effects.num_affected;                         \
    effects.num_selected = clnt->effects.num_selected;                         \
    effects.num_updated = clnt->effects.num_updated;                           \
    effects.num_deleted = clnt->effects.num_deleted;                           \
    effects.num_inserted = clnt->effects.num_inserted;                         \
                                                                               \
    sql_response.effects = &effects;

#define _has_features(clnt, sql_response)                                      \
    CDB2ServerFeatures features[10];                                           \
    int n_features = 0;                                                        \
                                                                               \
    if (clnt->skip_feature) {                                                  \
        features[n_features] = CDB2_SERVER_FEATURES__SKIP_ROWS;                \
        n_features++;                                                          \
    }                                                                          \
                                                                               \
    if (n_features) {                                                          \
        sql_response.n_features = n_features;                                  \
        sql_response.features = features;                                      \
    }

#define _has_snapshot(clnt, sql_response)                                      \
    CDB2SQLRESPONSE__Snapshotinfo snapshotinfo =                               \
        CDB2__SQLRESPONSE__SNAPSHOTINFO__INIT;                                 \
                                                                               \
    if (clnt->high_availability) {                                             \
        int file = 0, offset = 0, rc;                                          \
        if (fill_snapinfo(clnt, &file, &offset)) {                             \
            sql_response.error_code = CDB2ERR_CHANGENODE;                      \
        }                                                                      \
        if (file) {                                                            \
            snapshotinfo.file = file;                                          \
            snapshotinfo.offset = offset;                                      \
            sql_response.snapshot_info = &snapshotinfo;                        \
        }                                                                      \
    }

int newsql_send_last_row(struct sqlclntstate *clnt, int is_begin,
                         const char *func, int line)
{
    CDB2SQLRESPONSE sql_response = CDB2__SQLRESPONSE__INIT;
    int rc;

    _has_effects(clnt, sql_response);
    _has_snapshot(clnt, sql_response);
    _has_features(clnt, sql_response);

    if (gbl_extended_sql_debug_trace) {
        char cnonce[256] = {0};
        snprintf(cnonce, 256, "%s", clnt->sql_query->cnonce.data);
        logmsg(LOGMSG_USER,
               "%u: %s line %d cnonce='%s' [%d][%d] sending last_row, "
               "selected=%u updated=%u deleted=%u inserted=%u\n",
               pthread_self(), func, line, cnonce, clnt->snapshot_file,
               clnt->snapshot_offset, sql_response.effects->num_selected,
               sql_response.effects->num_updated,
               sql_response.effects->num_deleted,
               sql_response.effects->num_inserted);
    }

    return _push_row_new(clnt, RESPONSE_TYPE__LAST_ROW, &sql_response, NULL, 0,
                         malloc, 1);
}

CDB2SQLRESPONSE__Column **newsql_alloc_row(int ncols)
{
    CDB2SQLRESPONSE__Column **columns;
    int col;

    columns = (CDB2SQLRESPONSE__Column **)calloc(
        ncols, sizeof(CDB2SQLRESPONSE__Column **));
    if (columns) {
        for (int i = 0; i < ncols; i++) {
            columns[i] = malloc(sizeof(CDB2SQLRESPONSE__Column));
            if (!columns[i]) {
                for (i--; i >= 0; i--)
                    free(columns[i]);
                free(columns);
                columns = NULL;
                break;
            }
        }
    }
    return columns;
}

void newsql_dealloc_row(CDB2SQLRESPONSE__Column **columns, int ncols)
{
    for (int i = 0; i < ncols; i++) {
        free(columns[i]);
    }
    free(columns);
}

void newsql_send_strbuf_response(struct sqlclntstate *clnt, const char *str,
                                 int slen)
{
    CDB2SQLRESPONSE sql_response = CDB2__SQLRESPONSE__INIT;
    CDB2SQLRESPONSE__Column **columns = NULL;
    int ncols = 1;

    columns = newsql_alloc_row(ncols);

    for (int i = 0; i < ncols; i++) {
        cdb2__sqlresponse__column__init(columns[i]);
        columns[i]->has_type = 0;
        columns[i]->value.len = slen;
        columns[i]->value.data = (char *)str;
    }

    _push_row_new(clnt, RESPONSE_TYPE__COLUMN_VALUES, &sql_response, columns,
                  ncols, malloc, 0);

    newsql_dealloc_row(columns, ncols);
}

int newsql_send_dummy_resp(struct sqlclntstate *clnt, const char *func,
                           int line)
{
    CDB2SQLRESPONSE sql_response = CDB2__SQLRESPONSE__INIT;

    return _push_row_new(clnt, RESPONSE_TYPE__COLUMN_NAMES, &sql_response, NULL,
                         0, malloc, 1);
}

static int toggle_case_sensitive_like(sqlite3 *db, int enable)
{
    char sql[80];
    int rc;
    char *err;

    snprintf(sql, sizeof(sql), "PRAGMA case_sensitive_like = %d;",
             enable ? 0 : 1);
    rc = sqlite3_exec(db, sql, NULL, NULL, &err);
    if (rc)
        logmsg(LOGMSG_ERROR, "Failed to set case_insensitive_like rc %d err \"%s\"\n", rc,
                err ? err : "");
    if (err)
        sqlite3_free(err);
    return rc;
}

#ifdef DEBUG_SQLITE_MEMORY

#include <execinfo.h>

#define MAX_DEBUG_FRAMES 50

struct blk {
    int nframes;
    void *frames[MAX_DEBUG_FRAMES];
    int in_init;
    size_t sz;
    void *p;
};

static __thread hash_t *sql_blocks;

static int dump_block(void *obj, void *arg)
{
    struct blk *b = (struct blk *)obj;
    int i;
    int *had_blocks = (int *)arg;

    if (!b->in_init) {
        if (!*had_blocks) {
            logmsg(LOGMSG_USER, "outstanding blocks:\n");
            *had_blocks = 1;
        }
        logmsg(LOGMSG_USER, "%lld %x ", b->sz, b->p);
        for (int i = 0; i < b->nframes; i++)
            logmsg(LOGMSG_USER, "%x ", b->frames[i]);
        logmsg(LOGMSG_USER, "\n");
    }

    return 0;
}

static __thread int in_init = 0;

void sqlite_init_start(void) { in_init = 1; }

void sqlite_init_end(void) { in_init = 0; }

#endif // DEBUG_SQLITE_MEMORY

static __thread comdb2ma sql_mspace = NULL;
int sql_mem_init(void *arg)
{
    if (unlikely(sql_mspace)) {
        return 0;
    }

    /* We used to start with 1MB - this isn't quite necessary
       as comdb2_malloc pre-allocation is much smarter now.
       We also name it "SQLITE" (uppercase) to differentiate it
       from those implicitly created per-thread allocators
       whose names are "sqlite" (lowercase). Those allocators
       are used by other types of threads, e.g., appsock threads. */
    sql_mspace = comdb2ma_create(0, 0, "SQLITE", COMDB2MA_MT_UNSAFE);
    if (sql_mspace == NULL) {
        logmsg(LOGMSG_FATAL, "%s: comdb2a_create failed\n", __func__);
        exit(1);
    }

#ifdef DEBUG_SQLITE_MEMORY
    sql_blocks = hash_init_o(offsetof(struct blk, p), sizeof(void));
#endif

    return 0;
}

void sql_mem_shutdown(void *arg)
{
    if (sql_mspace) {
        comdb2ma_destroy(sql_mspace);
        sql_mspace = NULL;
    }
}

static void *sql_mem_malloc(int size)
{
    if (unlikely(sql_mspace == NULL))
        sql_mem_init(NULL);

    void *out = comdb2_malloc(sql_mspace, size);

#ifdef DEBUG_SQLITE_MEMORY
    struct blk *b = malloc(sizeof(struct blk));
    b->p = out;
    b->sz = size;
    b->nframes = backtrace(b->frames, MAX_DEBUG_FRAMES);
    b->in_init = in_init;
    if (!in_init) {
        fprintf(stderr, "allocated %d bytes in non-init\n", size);
    }
    if (b->nframes <= 0)
        free(b);
    else {
        hash_add(sql_blocks, b);
    }
#endif

    return out;
}

static void sql_mem_free(void *mem)
{
#ifdef DEBUG_SQLITE_MEMORY
    struct blk *b;
    b = hash_find(sql_blocks, &mem);
    if (!b) {
        fprintf(stderr, "no block associated with %p\n", mem);
        abort();
    }
    hash_del(sql_blocks, b);
    free(b);
#endif
    comdb2_free(mem);
}

static void *sql_mem_realloc(void *mem, int size)
{
    if (unlikely(sql_mspace == NULL))
        sql_mem_init(NULL);

    void *out = comdb2_realloc(sql_mspace, mem, size);

#ifdef DEBUG_SQLITE_MEMORY
    struct blk *b;
    b = hash_find(sql_blocks, &mem);
    if (!b) {
        fprintf(stderr, "no block associated with %p\n", mem);
        abort();
    }
    hash_del(sql_blocks, b);
    b->nframes = backtrace(b->frames, MAX_DEBUG_FRAMES);
    b->p = out;
    b->sz = size;
    b->in_init = in_init;
    if (b->nframes <= 0)
        free(b);
    else {
        hash_add(sql_blocks, b);
    }
#endif

    return out;
}

static int sql_mem_size(void *mem) { return comdb2_malloc_usable_size(mem); }

static int sql_mem_roundup(int i) { return i; }

void sql_dlmalloc_init(void)
{
    sqlite3_mem_methods m;
    if (gbl_disable_sql_dlmalloc) {
        return;
    }
    m.xMalloc = sql_mem_malloc;
    m.xFree = sql_mem_free;
    m.xRealloc = sql_mem_realloc;
    m.xSize = sql_mem_size;
    m.xRoundup = sql_mem_roundup;
    m.xInit = sql_mem_init;
    m.xShutdown = sql_mem_shutdown;
    m.pAppData = NULL;
    sqlite3_config(SQLITE_CONFIG_MALLOC, &m);
}

static pthread_mutex_t open_serial_lock = PTHREAD_MUTEX_INITIALIZER;
int sqlite3_open_serial(const char *filename, sqlite3 **ppDb,
                        struct sqlthdstate *thd)
{
    int serial = gbl_serialise_sqlite3_open;
    if (serial)
        pthread_mutex_lock(&open_serial_lock);
    int rc = sqlite3_open(filename, ppDb, thd);
    if (serial)
        pthread_mutex_unlock(&open_serial_lock);
    return rc;
}

/* We'll probably play around with this formula quite a bit. The
   idea is that reads/writes to/from temp tables are cheap, since
   they are in memory, writes to real tables are really expensive
   since they need to replicate, finds are more expensive then
   nexts. The last assertion is less true if we are in index mode
   since a next is effectively a find, but we'll overlook that here
   since we're moving towards cursors these days. Temp table
   reads/writes should also be considered more expensive if the
   temp table spills to disk, etc. */
double query_cost(struct sql_thread *thd)
{
#if 0
    return (double) thd->nwrite * 100 + (double) thd->nfind * 10 + 
        (double) thd->nmove * 1 + (double) thd->ntmpwrite * 0.2 + 
        (double) thd->ntmpread * 0.1;
#endif
    return thd->cost;
}

void sql_dump_hist_statements(void)
{
    struct sql_hist *h;
    struct tm tm;
    char rqid[50];

    pthread_mutex_lock(&gbl_sql_lock);
    LISTC_FOR_EACH(&thedb->sqlhist, h, lnk)
    {
        time_t t;
        if (h->txnid)
            snprintf(rqid, sizeof(rqid), "txn %016llx ",
                     (unsigned long long)h->txnid);
        else
            rqid[0] = 0;

        t = h->when;
        localtime_r((time_t *)&t, &tm);
        if (h->conn.pename[0]) {
            logmsg(LOGMSG_USER, "%02d/%02d/%02d %02d:%02d:%02d %spindex %d task %.8s pid %d "
                   "mach %d time %dms cost %f sql: %s\n",
                   tm.tm_mon + 1, tm.tm_mday, 1900 + tm.tm_year, tm.tm_hour,
                   tm.tm_min, tm.tm_sec, rqid, h->conn.pindex,
                   (char *)h->conn.pename, h->conn.pid, h->conn.node, h->time,
                   h->cost, h->sql);
        } else {
            logmsg(LOGMSG_USER, 
                   "%02d/%02d/%02d %02d:%02d:%02d %stime %dms cost %f sql: %s\n",
                   tm.tm_mon + 1, tm.tm_mday, 1900 + tm.tm_year, tm.tm_hour,
                   tm.tm_min, tm.tm_sec, rqid, h->time, h->cost, h->sql);
        }
    }
    pthread_mutex_unlock(&gbl_sql_lock);
}

/* Save copy of sql statement and performance data.  If any other code
   should run after a sql statement is completed it should end up here. */
static void sql_statement_done(struct sql_thread *thd, struct reqlogger *logger,
                               int stmt_rc)
{
    struct sql_hist *h;
    LISTC_T(struct sql_hist) lst;
    struct query_path_component *qc;
    struct sqlclntstate *clnt;
    int rc;
    int cost;
    int timems;
    unsigned long long rqid = 0;

    if (thd == NULL)
        return;

    clnt = thd->sqlclntstate;
    if (clnt) {
        int fd;
        int rc;
        struct sockaddr_in peeraddr;
        int len = sizeof(struct sockaddr_in);
        char addr[64];

        fd = sbuf2fileno(clnt->sb);
        rc = getpeername(fd, (struct sockaddr *)&peeraddr, &len);
        if (rc)
            snprintf(addr, sizeof(addr), "<unknown>");
        else {
            if (inet_ntop(peeraddr.sin_family, &peeraddr.sin_addr, addr,
                          sizeof(addr)) == NULL)
                snprintf(addr, sizeof(addr), "<unknown>");
        }

        if (clnt->limits.maxcost_warn &&
            (thd->cost > clnt->limits.maxcost_warn)) {
            logmsg(LOGMSG_USER, 
                   "[%s] warning: query exceeded cost threshold (%f >= %f): %s\n",
                   addr, thd->cost, clnt->limits.maxcost_warn, clnt->sql);
        }
        if (clnt->limits.tablescans_warn && thd->had_tablescans) {
            logmsg(LOGMSG_USER, 
                   "[%s] warning: query had a table scan: %s\n", addr,
                   clnt->sql);
        }
        if (clnt->limits.temptables_warn && thd->had_temptables) {
            logmsg(LOGMSG_USER, 
                   "[%s] warning: query created a temporary table: %s\n", addr,
                   clnt->sql);
        }
        if (clnt->osql.rqid != 0 && clnt->osql.rqid != OSQL_RQID_USE_UUID)
            reqlog_set_rqid(logger, &clnt->osql.rqid, sizeof(clnt->osql.rqid));
        else {
            /* have an "id_set" instead? */
            if (!comdb2uuid_is_zero(clnt->osql.uuid))
                reqlog_set_rqid(logger, clnt->osql.uuid, sizeof(uuid_t));
        }
        rqid = clnt->osql.rqid;
    }

    listc_init(&lst, offsetof(struct sql_hist, lnk));

    h = calloc(1, sizeof(struct sql_hist));
    if (thd->sqlclntstate && thd->sqlclntstate->sql)
        h->sql = strdup(thd->sqlclntstate->sql);
    else
        h->sql = strdup("unknown");
    cost = h->cost = query_cost(thd);
    timems = h->time = time_epochms() - thd->startms;
    h->when = thd->stime;
    h->txnid = rqid;

    /* request logging framework takes care of logging long sql requests */
    reqlog_set_cost(logger, h->cost);
    if (rqid) {
        reqlog_logf(logger, REQL_INFO, "rqid=%llx", rqid);
    }

    if (clnt->query_stats == NULL) {
        record_query_cost(thd, clnt);
        reqlog_set_path(logger, clnt->query_stats);
    }
    reqlog_set_vreplays(logger, clnt->verify_retries);

    reqlog_end_request(logger, stmt_rc, __func__, __LINE__);

    thd->nmove = thd->nfind = thd->nwrite = thd->ntmpread = thd->ntmpwrite = 0;

    if (thd->sqlclntstate->conninfo.pename[0]) {
        h->conn = thd->sqlclntstate->conninfo;
    }

    reqlog_set_cost(logger, cost);
    reqlog_set_rows(logger, clnt->nrows);

    pthread_mutex_lock(&gbl_sql_lock);
    {
        quantize(q_sql_min, h->time);
        quantize(q_sql_hour, h->time);
        quantize(q_sql_all, h->time);
        quantize(q_sql_steps_min, h->cost);
        quantize(q_sql_steps_hour, h->cost);
        quantize(q_sql_steps_all, h->cost);

        if (clnt->is_newsql) {
            gbl_nnewsql_steps += h->cost;
        } else {
            gbl_nsql_steps += h->cost;
        }
        listc_abl(&thedb->sqlhist, h);
        while (listc_size(&thedb->sqlhist) > gbl_sqlhistsz) {
            h = listc_rtl(&thedb->sqlhist);
            listc_abl(&lst, h);
        }
    }
    pthread_mutex_unlock(&gbl_sql_lock);
    for (h = listc_rtl(&lst); h; h = listc_rtl(&lst)) {
        free(h->sql);
        free(h);
    }

    qc = listc_rtl(&thd->query_stats);
    while (qc) {
        free(qc);
        qc = listc_rtl(&thd->query_stats);
    }
    hash_clear(thd->query_hash);
    thd->cost = 0;
    thd->had_tablescans = 0;
    thd->had_temptables = 0;
}

void sql_set_sqlengine_state(struct sqlclntstate *clnt, char *file, int line,
                             int newstate)
{
    if (gbl_track_sqlengine_states)
        logmsg(LOGMSG_USER, "%d: %p %s:%d %d->%d\n", pthread_self(), clnt, file, line,
               clnt->ctrl_sqlengine, newstate);

    if (newstate == SQLENG_WRONG_STATE) {
        logmsg(LOGMSG_ERROR, "sqlengine entering wrong state from %s line %d.\n",
                file, line);
    }

    clnt->ctrl_sqlengine = newstate;
}

/* skip spaces and tabs, requires at least one space */
static char *skipws(char *str)
{
    if (str && *str && isspace(*str)) {
        while (*str && isspace(*str))
            str++;
    }
    return str;
}

/* skip spaces and tabs if present. */
static char *cdb2_skipws(char *str)
{
    if (*str && isspace(*str)) {
        while (*str && isspace(*str))
            str++;
    }
    return str;
}

static int retrieve_snapshot_info(char *sql, char *tzname)
{
    char *str = sql;

    if (str && *str) {
        if (isspace(*str))
            str = skipws(str);

        if (str && *str) {
            /* skip "transaction" if any */
            if (!strncasecmp(str, "transaction", 11)) {
                str += 11;
                str = skipws(str);
            }

            if (str && *str) {
                /* Alex wants "as of" */
                if (!strncasecmp(str, "as", 2)) {
                    str += 2;
                    str = skipws(str);
                    if (str && *str) {
                        if (!strncasecmp(str, "of", 2)) {
                            str += 2;
                            str = skipws(str);
                        }
                    } else {
                        logmsg(LOGMSG_ERROR, 
                               "Incorrect syntax, use begin ... as of ...\n");
                        return -1;
                    }
                } else {
                    logmsg(LOGMSG_USER, 
                            "Incorrect syntax, use begin ... as of ...\n");
                    return -1;
                }
            } else
                return 0;

            if (str && *str) {
                if (!strncasecmp(str, "datetime", 8)) {
                    str += 8;
                    str = skipws(str);

                    if (str && *str) {
                        /* convert this to a decimal and pass it along */
                        server_datetime_t sdt;
                        struct field_conv_opts_tz convopts = {0};
                        int outdtsz;
                        long long ret = 0;
                        int isnull = 0;

                        memcpy(convopts.tzname, tzname,
                               sizeof(convopts.tzname));
                        convopts.flags = FLD_CONV_TZONE;

                        if (CLIENT_CSTR_to_SERVER_DATETIME(
                                str, strlen(str) + 1, 0,
                                (struct field_conv_opts *)&convopts, NULL, &sdt,
                                sizeof(sdt), &outdtsz, NULL, NULL)) {
                            logmsg(LOGMSG_ERROR, 
                                   "Failed to parse snapshot datetime value\n");
                            return -1;
                        }

                        if (SERVER_DATETIME_to_CLIENT_INT(
                                &sdt, sizeof(sdt), NULL, NULL, &ret,
                                sizeof(ret), &isnull, &outdtsz, NULL, NULL)) {
                            logmsg(LOGMSG_ERROR, "Failed to convert snapshot "
                                                 "datetime value to epoch\n");
                            return -1;
                        } else {
                            long long lcl_ret = flibc_ntohll(ret);
                            if (gbl_new_snapisol_asof &&
                                bdb_is_timestamp_recoverable(thedb->bdb_env,
                                                             lcl_ret) <= 0) {
                                logmsg(LOGMSG_ERROR, "No log file to maintain "
                                                     "snapshot epoch %lld\n",
                                        lcl_ret);
                                return -1;
                            } else {
                                logmsg(LOGMSG_DEBUG, "Detected snapshot epoch %lld\n",
                                        lcl_ret);
                                return lcl_ret;
                            }
                        }
                    } else {
                        logmsg(LOGMSG_ERROR, "Missing datetime info for snapshot\n");
                        return -1;
                    }
                } else {
                    logmsg(LOGMSG_ERROR, "Missing snapshot information or garbage "
                                    "after \"begin\"\n");
                    return -1;
                }
                /*
                   else if (!strncasecmp(str, "genid"))
                   {

                   }
                 */
            } else {
                logmsg(LOGMSG_ERROR, "Missing snapshot info after \"as of\"\n");
                return -1;
            }
        }
    }

    return 0;
}

extern int gbl_disable_skip_rows;

void clear_snapshot_info(struct sqlclntstate *clnt, const char *func, int line)
{
    if (gbl_extended_sql_debug_trace) {
        char cnonce[256] = {0};
        if (clnt->sql_query) {
            int sz = clnt->sql_query->cnonce.len + 1;
            snprintf(cnonce, sz, "%s", clnt->sql_query->cnonce.data);
        }
        logmsg(LOGMSG_USER, "%s line %d clearing snapshot info cnonce='%s' current "
                        "info is [%d][%d]\n",
                func, line, cnonce, clnt->snapshot_file, clnt->snapshot_offset);

        comdb2_linux_cheap_stack_trace();
    }
    clnt->snapshot_file = 0;
    clnt->snapshot_offset = 0;
    clnt->is_hasql_retry = 0;
}

static void update_snapshot_info(struct sqlclntstate *clnt)
{
    int epoch = 0;

    if (gbl_extended_sql_debug_trace) {
        char cnonce[256] = {0};
        if (clnt->sql_query) {
            snprintf(cnonce, 256, "%s", clnt->sql_query->cnonce.data);
        }
        logmsg(LOGMSG_USER, "%s line %d cnonce '%s'\n", __func__, __LINE__, cnonce);
    }

    /* We need to restore skip_feature, want_query_effects and
       send_one_row on clnt even if the snapshot info has been populated. */
    if (clnt->is_newsql && clnt->sql_query &&
        (clnt->sql_query->n_features > 0) && (gbl_disable_skip_rows == 0)) {
        for (int ii = 0; ii < clnt->sql_query->n_features; ii++) {
            if (CDB2_CLIENT_FEATURES__SKIP_ROWS ==
                clnt->sql_query->features[ii]) {
                clnt->skip_feature = 1;
                clnt->want_query_effects = 1;
                if ((clnt->dbtran.mode == TRANLEVEL_SNAPISOL ||
                     clnt->dbtran.mode == TRANLEVEL_SERIAL) &&
                    clnt->high_availability) {
                    clnt->send_one_row = 1;
                    clnt->skip_feature = 0;
                }
            }
        }
    }

    if (clnt->is_hasql_retry) {
        char cnonce[256] = {0};
        snprintf(cnonce, 256, "%s", clnt->sql_query->cnonce.data);
        assert(clnt->sql_query->snapshot_info->file);
        if (gbl_extended_sql_debug_trace) {
            logmsg(LOGMSG_USER, 
                   "%s line %d cnonce '%s': returning because hasql_retry is 1\n",
                   __func__, __LINE__, cnonce);
        }
        return;
    }

    // If this is a retry, we should already have the snapshot file and offset

    clear_snapshot_info(clnt, __func__, __LINE__);

    if (strlen(clnt->sql) > 6)
        epoch = retrieve_snapshot_info(&clnt->sql[6], clnt->tzname);

    if (clnt->is_newsql && clnt->sql_query && clnt->sql_query->snapshot_info) {
        clnt->snapshot_file = clnt->sql_query->snapshot_info->file;
        clnt->snapshot_offset = clnt->sql_query->snapshot_info->offset;
        if (gbl_extended_sql_debug_trace) {
            int sz = clnt->sql_query->cnonce.len;
            char cnonce[256];
            snprintf(cnonce, 256, "%s", clnt->sql_query->cnonce.data);
            logmsg(LOGMSG_USER, "%s starting newsql client at [%d][%d] cnonce='%s' "
                            "retry=%d sql_query=%p\n",
                    __func__, clnt->snapshot_file, clnt->snapshot_offset,
                    cnonce, clnt->sql_query->retry, clnt->sql_query);
        }
    } else if (epoch < 0) {
        /* overload this for now */
        sql_set_sqlengine_state(clnt, __FILE__, __LINE__, SQLENG_WRONG_STATE);
    } else {
        clnt->snapshot = epoch;
    }
}

/**
 * Cluster here all pre-sqlite parsing, detecting requests that
 * are not handled by sqlite (transaction commands, pragma, stored proc,
 * blocked sql, and so on)
 */
static void sql_update_usertran_state(struct sqlclntstate *clnt)
{
    const char *sql = clnt->sql;

    if (!sql)
        return;

    while (isspace(*sql))
        ++sql;

    /* begin, commit, rollback should arrive over the socket only
       for socksql, recom, snapisol and serial */
    if (!strncasecmp(clnt->sql, "begin", 5)) {
        clnt->snapshot = 0;

        /*fprintf(stderr, "got begin\n");*/
        if (clnt->ctrl_sqlengine != SQLENG_NORMAL_PROCESS) {
            /* already in a transaction */
            if (clnt->ctrl_sqlengine == SQLENG_INTRANS_STATE) {
                logmsg(LOGMSG_ERROR, "%s CLNT %p I AM ALREADY IN TRANS\n", __func__,
                        clnt);
            } else {
                logmsg(LOGMSG_ERROR, "%s I AM IN TRANS-STATE %d\n", __func__,
                        clnt->ctrl_sqlengine);
            }
            sql_set_sqlengine_state(clnt, __FILE__, __LINE__,
                                    SQLENG_WRONG_STATE);
        } else {
            sql_set_sqlengine_state(clnt, __FILE__, __LINE__,
                                    SQLENG_PRE_STRT_STATE);
            clnt->in_client_trans = 1;
            update_snapshot_info(clnt);
        }
    } else if (!strncasecmp(clnt->sql, "commit", 6)) {
        clnt->snapshot = 0;

        if (clnt->ctrl_sqlengine != SQLENG_INTRANS_STATE &&
            clnt->ctrl_sqlengine != SQLENG_STRT_STATE) {
            /* this is for empty transactions */

            /* not in a transaction */
            sql_set_sqlengine_state(clnt, __FILE__, __LINE__,
                                    SQLENG_WRONG_STATE);
        } else {
            sql_set_sqlengine_state(clnt, __FILE__, __LINE__,
                                    SQLENG_FNSH_STATE);
            clnt->in_client_trans = 0;
        }
    } else if (!strncasecmp(clnt->sql, "rollback", 8)) {
        clnt->snapshot = 0;

        if (clnt->ctrl_sqlengine != SQLENG_INTRANS_STATE &&
            clnt->ctrl_sqlengine != SQLENG_STRT_STATE)
        /* this is for empty transactions */
        {
            /* not in a transaction */
            sql_set_sqlengine_state(clnt, __FILE__, __LINE__,
                                    SQLENG_WRONG_STATE);
        } else {
            sql_set_sqlengine_state(clnt, __FILE__, __LINE__,
                                    SQLENG_FNSH_RBK_STATE);
            clnt->in_client_trans = 0;
        }
    }
}

static void log_queue_time(struct reqlogger *logger, struct sqlclntstate *clnt)
{
    if (!gbl_track_queue_time)
        return;
    if (clnt->deque_timeus - clnt->enque_timeus > 0)
        reqlog_logf(logger, REQL_INFO, "queuetime took %dms",
                    U2M(clnt->deque_timeus - clnt->enque_timeus));
    reqlog_set_queue_time(logger, clnt->deque_timeus - clnt->enque_timeus);
}

static void log_cost(struct reqlogger *logger, int64_t cost, int64_t rows) {
    reqlog_set_cost(logger, cost);
    reqlog_set_rows(logger, rows);
}

/*
  Check and print the client context messages.
*/
static void log_client_context(struct reqlogger *logger,
                               struct sqlclntstate *clnt)
{
    if (clnt->sql_query == NULL) return;

    if (clnt->sql_query->n_context > 0) {
        int i = 0;
        while (i < clnt->sql_query->n_context) {
            reqlog_logf(logger, REQL_INFO, "(%d) %s", ++i,
                        clnt->sql_query->context[i]);
        }
    }

    /* If request context is set, the client is changing the context. */
    if (clnt->sql_query->context) {
        /* Latch the context - client only re-sends context if
           it changes.  TODO: this seems needlessly expensive. */
        clnt->ncontext = clnt->sql_query->n_context;
        if (clnt->context) free(clnt->context);
        clnt->context = malloc(sizeof(char *) * clnt->sql_query->n_context);
        for (int i = 0; i < clnt->sql_query->n_context; i++)
            clnt->context[i] = strdup(clnt->sql_query->context[i]);
    }
    /* Whether latched from previous run, or just set, pass this to logger. */
    reqlog_set_context(logger, clnt->ncontext, clnt->context);
}

/* begin; send return code */
int handle_sql_begin(struct sqlthdstate *thd, struct sqlclntstate *clnt,
                     int sendresponse)
{
    struct fsqlresp resp;
    struct column_info cinfo;
    uint8_t coldata[COLUMN_INFO_LEN];
    uint8_t *p_buf_colinfo = coldata;
    uint8_t *p_buf_colinfo_end = (p_buf_colinfo + COLUMN_INFO_LEN);

    pthread_mutex_lock(&clnt->wait_mutex);
    clnt->ready_for_heartbeats = 0;

    reqlog_new_sql_request(thd->logger, clnt->sql);
    log_queue_time(thd->logger, clnt);

    /* this is a good "begin", just say "ok" */
    sql_set_sqlengine_state(clnt, __FILE__, __LINE__, SQLENG_STRT_STATE);

    /* clients don't expect column data if it's a converted request */
    reqlog_logf(thd->logger, REQL_QUERY, "\"%s\" new transaction\n",
                (clnt->sql) ? clnt->sql : "(???.)");

    /* clients expect COLUMN DATA, grrr */
    bzero(&cinfo, sizeof(cinfo));
    cinfo.type = SQLITE_INTEGER;
    strcpy(cinfo.column_name, "dummy");

    if (clnt->osql.replay)
        goto done;

    bzero(&resp, sizeof(resp));
    resp.response = FSQL_COLUMN_DATA;
    resp.parm = 1;

    if (!(column_info_put(&cinfo, p_buf_colinfo, p_buf_colinfo_end))) {
        logmsg(LOGMSG_ERROR, "%s line %d: column_info_put failed??\n", __func__,
                __LINE__);
        return SQLITE_INTERNAL;
    }
    if (sendresponse && !clnt->is_newsql)
        fsql_write_response(clnt, &resp, coldata, sizeof(cinfo), 0, __func__,
                            __LINE__);

    bzero(&resp, sizeof(resp));
    resp.response = FSQL_DONE;

    if (sendresponse && !clnt->is_newsql)
        fsql_write_response(clnt, &resp, NULL, 0, 1, __func__, __LINE__);

    if (sendresponse && clnt->is_newsql) {
        clnt->num_retry = clnt->sql_query->retry;
        newsql_send_dummy_resp(clnt, __func__, __LINE__);
        newsql_send_last_row(clnt, 1, __func__, __LINE__);
    }
#if 0
   fprintf( stderr, "%p (U) begin transaction %d %d\n", clnt, pthread_self(), clnt->dbtran.mode);
#endif

/*clnt->ready_for_heartbeats = 1;*/
done:
    pthread_mutex_unlock(&clnt->wait_mutex);

    if (srs_tran_add_query(clnt))
        logmsg(LOGMSG_ERROR, "Fail to create a transaction replay session\n");

    reqlog_end_request(thd->logger, -1, __func__, __LINE__);

    return SQLITE_OK;
}

static int handle_sql_wrongstate(struct sqlthdstate *thd,
                                 struct sqlclntstate *clnt)
{

    struct fsqlresp resp;
    char *errstr = "sqlinterfaces: wrong sql handle state\n";

    sql_set_sqlengine_state(clnt, __FILE__, __LINE__, SQLENG_NORMAL_PROCESS);

    reqlog_new_sql_request(thd->logger, clnt->sql);
    log_queue_time(thd->logger, clnt);

    reqlog_logf(thd->logger, REQL_QUERY,
                "\"%s\" wrong transaction command receive\n",
                (clnt->sql) ? clnt->sql : "(???.)");

    /* send error */
    bzero(&resp, sizeof(resp));
    resp.response = FSQL_ERROR;
    resp.rcode = CDB2ERR_BADSTATE;
    fsql_write_response(clnt, &resp, (void *)errstr, strlen(errstr) + 1, 1,
                        __func__, __LINE__);

    if (srs_tran_destroy(clnt))
        logmsg(LOGMSG_ERROR, "Fail to destroy transaction replay session\n");

    clnt->intrans = 0;
    reset_clnt_flags(clnt);

    reqlog_end_request(thd->logger, -1, __func__, __LINE__);

    return SQLITE_INTERNAL;
}

void reset_query_effects(struct sqlclntstate *clnt)
{
    bzero(&clnt->effects, sizeof(clnt->effects));
    bzero(&clnt->log_effects, sizeof(clnt->effects));
}

static int send_query_effects(struct sqlclntstate *clnt)
{
    /* Send this only after commit, or when non-transactional query is complete.
     */
    struct fsqlresp effects_resp;
    effects_resp.response = FSQL_QUERY_EFFECTS;
    effects_resp.flags = 0;
    effects_resp.rcode = 0;
    effects_resp.followlen = sizeof(struct query_effects);

    struct query_effects q_effects;

    clnt->effects.num_affected = clnt->effects.num_updated +
                                 clnt->effects.num_deleted +
                                 clnt->effects.num_inserted;
    clnt->log_effects.num_affected = clnt->log_effects.num_updated +
                                     clnt->log_effects.num_deleted +
                                     clnt->log_effects.num_inserted;

    q_effects.num_affected = ntohl(clnt->effects.num_affected);
    q_effects.num_selected = ntohl(clnt->effects.num_selected);
    q_effects.num_updated = ntohl(clnt->effects.num_updated);
    q_effects.num_deleted = ntohl(clnt->effects.num_deleted);
    q_effects.num_inserted = ntohl(clnt->effects.num_inserted);

    return fsql_write_response(clnt, &effects_resp, &q_effects,
                               sizeof(q_effects), 1, __func__, __LINE__);
}

static char *sqlenginestate_tostr(int state)
{
    switch (state) {
    case SQLENG_NORMAL_PROCESS:
        return "SQLENG_NORMAL_PROCESS";
        break;
    case SQLENG_PRE_STRT_STATE:
        return "SQLENG_PRE_STRT_STATE";
        break;
    case SQLENG_STRT_STATE:
        return "SQLENG_STRT_STATE";
        break;
    case SQLENG_INTRANS_STATE:
        return "SQLENG_INTRANS_STATE";
        break;
    case SQLENG_FNSH_STATE:
        return "SQLENG_FNSH_STATE";
        break;
    case SQLENG_FNSH_RBK_STATE:
        return "SQLENG_FNSH_RBK_STATE";
        break;
    case SQLENG_WRONG_STATE:
        return "SQLENG_WRONG_STATE";
        break;
    default:
        return "???";
    }
}

int replicant_can_retry(struct sqlclntstate *clnt)
{
    return clnt->dbtran.mode != TRANLEVEL_SNAPISOL &&
           clnt->dbtran.mode != TRANLEVEL_SERIAL &&
           clnt->verifyretry_off == 0;
}

int handle_sql_commitrollback(struct sqlthdstate *thd,
                              struct sqlclntstate *clnt, int sendresponse)
{
    int rcline = 0;
    struct fsqlresp resp;
    struct column_info cinfo;
    int bdberr = 0;
    int rc = 0;
    rcline = __LINE__;
    int irc = 0;
    uint8_t coldata[COLUMN_INFO_LEN];
    uint8_t *p_buf_colinfo = coldata;
    uint8_t *p_buf_colinfo_end = (p_buf_colinfo + COLUMN_INFO_LEN);
    int outrc = 0;

    reqlog_new_sql_request(thd->logger, clnt->sql);
    log_queue_time(thd->logger, clnt);

    int64_t rows = clnt->log_effects.num_updated +
               clnt->log_effects.num_deleted +
               clnt->log_effects.num_inserted;

    reqlog_set_cost(thd->logger, 0);
    reqlog_set_rows(thd->logger, rows);


    if (!clnt->intrans) {
        reqlog_logf(thd->logger, REQL_QUERY, "\"%s\" ignore (no transaction)\n",
                    (clnt->sql) ? clnt->sql : "(???.)");

        rc = SQLITE_OK;
        rcline = __LINE__;
    } else {
        bzero(clnt->dirty, sizeof(clnt->dirty));

        switch (clnt->dbtran.mode) {
        case TRANLEVEL_RECOM: {
            /* here we handle the communication with bp */
            if (clnt->ctrl_sqlengine == SQLENG_FNSH_STATE) {
                rc = recom_commit(clnt, thd->sqlthd, clnt->tzname, 0);
                rcline = __LINE__;
                /* if a transaction exists
                   (it doesn't for empty begin/commit */
                if (clnt->dbtran.shadow_tran) {
                    if (rc == SQLITE_OK) {
                        irc = trans_commit_shadow(clnt->dbtran.shadow_tran,
                                                  &bdberr);

                        reqlog_logf(thd->logger, REQL_QUERY,
                                    "\"%s\" RECOM commit irc=%d rc=%d\n",
                                    (clnt->sql) ? clnt->sql : "(???.)", irc,
                                    rc);
                    } else {
                        if (rc == SQLITE_TOOBIG) {
                            strncpy(clnt->osql.xerr.errstr,
                                    "transaction too big",
                                    sizeof(clnt->osql.xerr.errstr));
                            rc = 202;
                            rcline = __LINE__;
                        } else if (rc == SQLITE_ABORT) {
                            /* convert this to user code */
                            rc = blockproc2sql_error(clnt->osql.xerr.errval,
                                                     __func__, __LINE__);
                            rcline = __LINE__;
                        }
                        irc = trans_abort_shadow(
                            (void **)&clnt->dbtran.shadow_tran, &bdberr);

                        reqlog_logf(thd->logger, REQL_QUERY,
                                    "\"%s\" RECOM abort irc=%d rc=%d\n",
                                    (clnt->sql) ? clnt->sql : "(???.)", irc,
                                    rc);
                    }
                    if (irc) {
                        logmsg(LOGMSG_ERROR, "%s: failed %s rc=%d bdberr=%d\n",
                                __func__,
                                (rc == SQLITE_OK) ? "commit" : "abort", irc,
                                bdberr);
                    }
                }
            } else {
                reset_query_effects(clnt);
                rc = recom_abort(clnt);
                rcline = __LINE__;
                if (rc)
                    logmsg(LOGMSG_ERROR, "%s: recom abort failed %d??\n", __func__,
                            rc);
                reqlog_logf(thd->logger, REQL_QUERY,
                            "\"%s\" RECOM abort(2) irc=%d rc=%d\n",
                            (clnt->sql) ? clnt->sql : "(???.)", irc, rc);
            }

            break;
        }

        case TRANLEVEL_SNAPISOL:
        case TRANLEVEL_SERIAL: {

            /* here we handle the communication with bp */
            if (clnt->ctrl_sqlengine == SQLENG_FNSH_STATE) {
                if (clnt->dbtran.mode == TRANLEVEL_SERIAL) {
                    rc = serial_commit(clnt, thd->sqlthd, clnt->tzname);
                    rcline = __LINE__;
                    if (gbl_extended_sql_debug_trace) {
                        logmsg(LOGMSG_USER, 
                                "td=%u serial-txn %s line %d returns %d\n",
                                pthread_self(), __func__, __LINE__, rc);
                    }
                } else {
                    rc = snapisol_commit(clnt, thd->sqlthd, clnt->tzname);
                    rcline = __LINE__;
                    if (gbl_extended_sql_debug_trace) {
                        logmsg(LOGMSG_ERROR, 
                                "td=%u snapshot-txn %s line %d returns %d\n",
                                pthread_self(), __func__, __LINE__, rc);
                    }
                }
                /* if a transaction exists
                   (it doesn't for empty begin/commit */
                if (clnt->dbtran.shadow_tran) {
                    if (rc == SQLITE_OK) {
                        irc = trans_commit_shadow(clnt->dbtran.shadow_tran,
                                                  &bdberr);

                        reqlog_logf(thd->logger, REQL_QUERY,
                                    "\"%s\" %s commit irc=%d rc=%d\n",
                                    (clnt->sql) ? clnt->sql : "(???.)",
                                    (clnt->dbtran.mode == TRANLEVEL_SERIAL)
                                        ? "SERIAL"
                                        : "SNAPISOL",
                                    irc, rc);
                    } else {
                        if (rc == SQLITE_TOOBIG) {
                            strncpy(clnt->osql.xerr.errstr,
                                    "transaction too big",
                                    sizeof(clnt->osql.xerr.errstr));
                            rc = 202;
                            rcline = __LINE__;
                        } else if (rc == SQLITE_ABORT) {
                            /* convert this to user code */
                            rc = blockproc2sql_error(clnt->osql.xerr.errval,
                                                     __func__, __LINE__);
                            rcline = __LINE__;
                            if (gbl_extended_sql_debug_trace) {
                                logmsg(LOGMSG_USER, "td=%u %s line %d returning "
                                                "converted-rc %d\n",
                                        pthread_self(), __func__, __LINE__, rc);
                            }
                        } else if (rc == SQLITE_CLIENT_CHANGENODE) {
                            rc = clnt->high_availability
                                     ? CDB2ERR_CHANGENODE
                                     : SQLHERR_MASTER_TIMEOUT;
                        }
                        irc = trans_abort_shadow(
                            (void **)&clnt->dbtran.shadow_tran, &bdberr);

                        reqlog_logf(thd->logger, REQL_QUERY,
                                    "\"%s\" %s abort irc=%d rc=%d\n",
                                    (clnt->sql) ? clnt->sql : "(???.)",
                                    (clnt->dbtran.mode == TRANLEVEL_SERIAL)
                                        ? "SERIAL"
                                        : "SNAPISOL",
                                    irc, rc);
                    }
                    if (irc) {
                        logmsg(LOGMSG_ERROR, "%s: failed %s rc=%d bdberr=%d\n",
                                __func__,
                                (rc == SQLITE_OK) ? "commit" : "abort", irc,
                                bdberr);
                    }
                } else {
                    if (gbl_extended_sql_debug_trace) {
                        logmsg(LOGMSG_USER, 
                                "td=%u no-shadow-tran %s line %d, returning %d\n",
                                pthread_self(), __func__, __LINE__, rc);
                    }
                    if (rc == SQLITE_ABORT) {
                        rc = blockproc2sql_error(clnt->osql.xerr.errval,
                                                 __func__, __LINE__);
                        logmsg(LOGMSG_ERROR, "td=%u no-shadow-tran %s line %d, returning %d\n",
                            pthread_self(), __func__, __LINE__, rc);
                    } else if (rc == SQLITE_CLIENT_CHANGENODE) {
                        rc = clnt->high_availability ? CDB2ERR_CHANGENODE
                                                     : SQLHERR_MASTER_TIMEOUT;
                        logmsg(LOGMSG_ERROR, 
                                "td=%u no-shadow-tran %s line %d, returning %d\n",
                                pthread_self(), __func__, __LINE__, rc);
                    }
                }
            } else {
                reset_query_effects(clnt);
                if (clnt->dbtran.mode == TRANLEVEL_SERIAL) {
                    rc = serial_abort(clnt);
                    rcline = __LINE__;
                } else {
                    rc = snapisol_abort(clnt);
                    rcline = __LINE__;
                }
                if (rc)
                    logmsg(LOGMSG_ERROR, "%s: serial abort failed %d??\n", __func__,
                            rc);

                reqlog_logf(thd->logger, REQL_QUERY,
                            "\"%s\" %s abort(2) irc=%d rc=%d\n",
                            (clnt->sql) ? clnt->sql : "(???.)",
                            (clnt->dbtran.mode == TRANLEVEL_SERIAL)
                                ? "SERIAL"
                                : "SNAPISOL",
                            irc, rc);
            }

            if (clnt->arr) {
                currangearr_free(clnt->arr);
                clnt->arr = NULL;
            }
            if (clnt->selectv_arr) {
                currangearr_free(clnt->selectv_arr);
                clnt->selectv_arr = NULL;
            }

            break;
        }

        case TRANLEVEL_SOSQL:

            if (clnt->ctrl_sqlengine == SQLENG_FNSH_RBK_STATE) {
                /* user cancelled the transaction */
                clnt->osql.xerr.errval = SQLITE_INTERNAL;
                /* this will cancel the bp tran */

                reqlog_logf(
                    thd->logger, REQL_QUERY, "\"%s\" SOCKSL abort replay=%d\n",
                    (clnt->sql) ? clnt->sql : "(???.)", clnt->osql.replay);
            }
            if (clnt->ctrl_sqlengine == SQLENG_FNSH_STATE) {
                if (gbl_selectv_rangechk) {
                    rc = selectv_range_commit(clnt);
                    rcline = __LINE__;
                }
                if (rc || clnt->early_retry) {
                    int irc = 0;
                    irc = osql_sock_abort(clnt, OSQL_SOCK_REQ);
                    if (irc) {
                        logmsg(LOGMSG_ERROR, 
                                "%s: failed to abort sorese transactin irc=%d\n",
                                __func__, irc);
                    }
                    if (clnt->early_retry == EARLY_ERR_VERIFY) {
                        clnt->osql.xerr.errval = ERR_BLOCK_FAILED + ERR_VERIFY;
                        errstat_cat_str(&(clnt->osql.xerr),
                                        "unable to update record rc = 4");
                    } else if (clnt->early_retry == EARLY_ERR_SELECTV) {
                        clnt->osql.xerr.errval = ERR_CONSTR;
                        errstat_cat_str(&(clnt->osql.xerr),
                                        "constraints error, no genid");
                    }
                    if (clnt->early_retry) {
                        clnt->early_retry = 0;
                        rc = SQLITE_ABORT;
                    }
                } else {
                    rc = osql_sock_commit(clnt, OSQL_SOCK_REQ);
                    rcline = __LINE__;
                }
                if (rc == SQLITE_ABORT) {
                    /* convert this to user code */
                    rc = blockproc2sql_error(clnt->osql.xerr.errval, __func__,
                                             __LINE__);
                    rcline = __LINE__;
                    if (clnt->osql.xerr.errval == ERR_UNCOMMITABLE_TXN) {
                        osql_set_replay(__FILE__, __LINE__, clnt,
                                        OSQL_RETRY_LAST);
                    }

                    reqlog_logf(thd->logger, REQL_QUERY,
                                "\"%s\" SOCKSL failed commit rc=%d replay=%d\n",
                                (clnt->sql) ? clnt->sql : "(???.)", rc,
                                clnt->osql.replay);
                } else if (rc == 0) {
                    reqlog_logf(thd->logger, REQL_QUERY,
                                "\"%s\" SOCKSL commit rc=%d replay=%d\n",
                                (clnt->sql) ? clnt->sql : "(???.)", rc,
                                clnt->osql.replay);
                }

                if (rc) {
                    clnt->had_errors = 1;
                    clnt->saved_rc = rc;
                    if (clnt->saved_errstr)
                        free(clnt->saved_errstr);
                    clnt->saved_errstr = strdup(clnt->osql.xerr.errstr);
                }
            } else {
                reset_query_effects(clnt);
                rc = osql_sock_abort(clnt, OSQL_SOCK_REQ);
                rcline = __LINE__;

                reqlog_logf(thd->logger, REQL_QUERY,
                            "\"%s\" SOCKSL abort(2) rc=%d replay=%d\n",
                            (clnt->sql) ? clnt->sql : "(???.)", rc,
                            clnt->osql.replay);
            }

            if (clnt->selectv_arr) {
                currangearr_free(clnt->selectv_arr);
                clnt->selectv_arr = NULL;
            }

            break;
        }
    }

    /* reset the state after send_done; we use ctrl_sqlengine to know
       if this is a user rollback or an sqlite engine error */
    sql_set_sqlengine_state(clnt, __FILE__, __LINE__, SQLENG_NORMAL_PROCESS);

/* we are out of transaction, mark this here */
#ifdef DEBUG
    if (gbl_debug_sql_opcodes) {
        logmsg(LOGMSG_USER, "%p (U) commits transaction %d %d intran=%d\n", clnt,
                pthread_self(), clnt->dbtran.mode, clnt->intrans);
    }
#endif

    clnt->intrans = 0;
    clnt->dbtran.shadow_tran = NULL;

    if (rc == SQLITE_OK) {
        /* send return code */

        if (!clnt->is_newsql && clnt->want_query_effects) {
            rc = send_query_effects(clnt);
            rcline = __LINE__;
            reset_query_effects(clnt);
        }

        pthread_mutex_lock(&clnt->wait_mutex);
        clnt->ready_for_heartbeats = 0;

        bzero(&cinfo, sizeof(cinfo));
        cinfo.type = SQLITE_INTEGER;
        strcpy(cinfo.column_name, "dummy");

        bzero(&resp, sizeof(resp));
        resp.response = FSQL_COLUMN_DATA;
        resp.parm = 1;

        if (!(column_info_put(&cinfo, p_buf_colinfo, p_buf_colinfo_end))) {
            logmsg(LOGMSG_ERROR, "%s line %d: column_info_put failed???\n", __func__,
                    __LINE__);
        }

        if (sendresponse && !clnt->is_newsql) {
            int retryflags;
            /* This is a a commit, so we'll have something to send
             * here even on a retry.  Don't trigger code in
             * fsql_write_response
             * that's there to catch bugs when we send back responses
             * on a retry. */
            retryflags = clnt->osql.replay;
            clnt->osql.replay = OSQL_RETRY_NONE;
            fsql_write_response(clnt, &resp, &coldata, sizeof(cinfo), 0,
                                __func__, __LINE__);
            clnt->osql.replay = retryflags;
        } else if (sendresponse) {
            clnt->want_query_effects = 0;
            clnt->num_retry = 0;
            newsql_send_dummy_resp(clnt, __func__, __LINE__);
        }

        bzero(&resp, sizeof(resp));
        resp.response = FSQL_DONE;

        if (sendresponse && !clnt->is_newsql) {
            int retryflags;
            retryflags = clnt->osql.replay;
            clnt->osql.replay = OSQL_RETRY_NONE;
            fsql_write_response(clnt, &resp, NULL, 0, 1, __func__, __LINE__);
            clnt->osql.replay = retryflags;
        } else if (sendresponse) {
            newsql_send_last_row(clnt, 0, __func__, __LINE__);
        }

        outrc = SQLITE_OK; /* the happy case */

        pthread_mutex_unlock(&clnt->wait_mutex);

        if (clnt->osql.replay != OSQL_RETRY_NONE) {
            /* successful retry */
            osql_set_replay(__FILE__, __LINE__, clnt, OSQL_RETRY_NONE);

            reqlog_logf(thd->logger, REQL_QUERY,
                        "\"%s\" SOCKSL retried done sendresp=%d\n",
                        (clnt->sql) ? clnt->sql : "(???.)", sendresponse);
        }
    } else {
        /* error */

        /* if this is a verify error and we are not running in
           snapshot/serializable mode, repeat this request ad nauseam
           (Alex and Sam made me do it) */
        if (rc == CDB2ERR_VERIFY_ERROR && replicant_can_retry(clnt) &&
            !clnt->has_recording && clnt->osql.replay != OSQL_RETRY_LAST) {
            if (srs_tran_add_query(clnt))
                logmsg(LOGMSG_USER, 
                        "Fail to add commit to transaction replay session\n");

printf("replicant replaying 1, cnonce=%s\n", clnt->sql_query->cnonce.data);
            osql_set_replay(__FILE__, __LINE__, clnt, OSQL_RETRY_DO);

            reqlog_logf(thd->logger, REQL_QUERY, "\"%s\" SOCKSL retrying\n",
                        (clnt->sql) ? clnt->sql : "(???.)");

            outrc = SQLITE_OK; /* logical error */
            goto done;
        }

        /* last retry */
        if (rc == CDB2ERR_VERIFY_ERROR &&
            (clnt->osql.replay == OSQL_RETRY_LAST || clnt->verifyretry_off)) {
            reqlog_logf(thd->logger, REQL_QUERY,
                        "\"%s\" SOCKSL retried done (hit last) sendresp=%d\n",
                        (clnt->sql) ? clnt->sql : "(???.)", sendresponse);
            osql_set_replay(__FILE__, __LINE__, clnt, OSQL_RETRY_NONE);
        }
        /* if this is still an error, but not verify, pass it back to client */
        else if (rc != DB_ERR_TRN_VERIFY) {
            reqlog_logf(thd->logger, REQL_QUERY, "\"%s\" SOCKSL retried done "
                                                 "(non verify error rc=%d) "
                                                 "sendresp=%d\n",
                        (clnt->sql) ? clnt->sql : "(???.)", rc, sendresponse);
            osql_set_replay(__FILE__, __LINE__, clnt, OSQL_RETRY_NONE);
        }

        bzero(&resp, sizeof(resp));

        pthread_mutex_lock(&clnt->wait_mutex);
        clnt->ready_for_heartbeats = 0;
        pthread_mutex_unlock(&clnt->wait_mutex);

        resp.response = FSQL_ERROR;
        resp.rcode = rc;

        outrc = rc;

        if (sendresponse) {
            int retryflags = clnt->osql.replay;
            clnt->osql.replay = OSQL_RETRY_NONE;
            rc = fsql_write_response(clnt, &resp, clnt->osql.xerr.errstr,
                                     sizeof(clnt->osql.xerr.errstr), 1,
                                     __func__, __LINE__);
            clnt->osql.replay = retryflags;
        }
    }

    /* if this is a retry, let the upper layer free the structure */
    if (clnt->osql.replay == OSQL_RETRY_NONE) {
        if (srs_tran_destroy(clnt))
            logmsg(LOGMSG_ERROR, "Fail to destroy transaction replay session\n");
    }

done:

    reset_clnt_flags(clnt);

    reqlog_end_request(thd->logger, -1, __func__, __LINE__);
    return outrc;
}

static int strcmpfunc_stmt(char *a, char *b, int len) { return strcmp(a, b); }

static u_int strhashfunc_stmt(u_char *keyp, int len)
{
    unsigned hash;
    int jj;
    u_char *key = keyp;
    for (hash = 0; *key; key++)
        hash = ((hash % 8388013) << 8) + ((*key));
    return hash;
}

static int finalize_stmt_hash(void *stmt_entry, void *args)
{
    stmt_hash_entry_type *entry = (stmt_hash_entry_type *)stmt_entry;
    sqlite3_finalize(entry->stmt);
    if (entry->params_to_bind) {
        free_tag_schema(entry->params_to_bind);
    }
    if (entry->query && gbl_debug_temptables) {
        free(entry->query);
        entry->query = NULL;
    }
    sqlite3_free(entry);
    return 0;
}

static void delete_stmt_table(hash_t *stmt_table)
{
    /* parse through hash table and finalize all the statements */
    hash_for(stmt_table, finalize_stmt_hash, NULL);
    hash_clear(stmt_table);
    hash_free(stmt_table);
}

static void init_stmt_table(hash_t **stmt_table)
{
    *stmt_table =
        hash_init_user((hashfunc_t *)strhashfunc_stmt,
                       (cmpfunc_t *)strcmpfunc_stmt, 0, MAX_HASH_SQL_LENGTH);
}

void touch_stmt_entry(struct sqlthdstate *thd, stmt_hash_entry_type *entry)
{
    stmt_hash_entry_type **tail = NULL;
    stmt_hash_entry_type **head = NULL;

    if (entry->params_to_bind) {
        tail = &thd->param_stmt_tail;
        head = &thd->param_stmt_head;
    } else {
        tail = &thd->noparam_stmt_tail;
        head = &thd->noparam_stmt_head;
    }

    stmt_hash_entry_type *prev_entry = entry->prev;
    stmt_hash_entry_type *next_entry = entry->next;

    if (prev_entry != NULL) {
        prev_entry->next = next_entry;
    } else {
        /* This is already the first entry. */
        return;
    }

    if (next_entry != NULL) {
        next_entry->prev = prev_entry;
    } else {
        /* This means this is the end of list.
            set the new tail. */
        (*tail) = prev_entry;
    }
    entry->next = (*head);
    entry->prev = NULL;
    (*head)->prev = entry;
    (*head) = entry;
}

static void delete_last_stmt_entry(struct sqlthdstate *thd,
                                   struct schema *params_to_bind)
{
    stmt_hash_entry_type **tail = NULL;
    if (params_to_bind) {
        tail = &thd->param_stmt_tail;
    } else {
        tail = &thd->noparam_stmt_tail;
    }
    int has_params = 0;
    hash_t *stmt_table = thd->stmt_table;
    stmt_hash_entry_type *entry = (*tail)->prev;
    if ((*tail)->query && gbl_debug_temptables) {
        free((*tail)->query);
        (*tail)->query = NULL;
    }
    sqlite3_finalize((*tail)->stmt);
    if ((*tail)->params_to_bind) {
        has_params = 1;
        free_tag_schema((*tail)->params_to_bind);
    }
    hash_del(stmt_table, (*tail)->sql);
    entry->next = NULL;
    sqlite3_free(*tail);
    *tail = entry;
    if (has_params) {
        thd->param_cache_entries--;
    } else {
        thd->noparam_cache_entries--;
    }
}

int add_stmt_table(struct sqlthdstate *thd, const char *sql, char *actual_sql,
                   sqlite3_stmt *stmt, struct schema *params_to_bind)
{
    int ret = -1;
    int len = strlen(sql);

    stmt_hash_entry_type **tail = NULL;
    stmt_hash_entry_type **head = NULL;
    if (params_to_bind) {
        if (thd->param_cache_entries > gbl_max_sqlcache)
            delete_last_stmt_entry(thd, params_to_bind);
        tail = &thd->param_stmt_tail;
        head = &thd->param_stmt_head;
    } else {
        if (thd->noparam_cache_entries > gbl_max_sqlcache)
            delete_last_stmt_entry(thd, params_to_bind);
        tail = &thd->noparam_stmt_tail;
        head = &thd->noparam_stmt_head;
    }

    if (len < MAX_HASH_SQL_LENGTH) {
        stmt_hash_entry_type *entry =
            sqlite3_malloc(sizeof(stmt_hash_entry_type));
        strcpy(entry->sql, sql);
        entry->stmt = stmt;
        entry->params_to_bind = params_to_bind;
        if (actual_sql && gbl_debug_temptables)
            entry->query = strdup(actual_sql);
        else
            entry->query = NULL;
        ret = hash_add(thd->stmt_table, entry);
        if (ret == 0) {
            if ((*head) == NULL) {
                entry->prev = NULL;
                entry->next = NULL;
                (*head) = entry;
                (*tail) = entry;
            } else {
                (*head)->prev = entry;
                entry->next = (*head);
                entry->prev = NULL;
                (*head) = entry;
            }
            if (params_to_bind) {
                thd->param_cache_entries++;
            } else {
                thd->noparam_cache_entries++;
            }
        }
    } else {
        sqlite3_finalize(stmt);
    }
    return ret;
}

int find_stmt_table(hash_t *stmt_table, const char *sql,
                    stmt_hash_entry_type **entry)
{
    if (strlen(sql) < MAX_HASH_SQL_LENGTH) {
        *entry = hash_find(stmt_table, sql);
        if (*entry)
            return 0;
    }
    return -1;
}

static const char *osqlretrystr(int i)
{
    switch (i) {
    case OSQL_RETRY_NONE:
        return "OSQL_RETRY_NONE";
    case OSQL_RETRY_DO:
        return "OSQL_RETRY_DO";
    case OSQL_RETRY_LAST:
        return "OSQL_RETRY_LAST";
    default:
        return "???";
    }
}

/** Table which stores sql strings and sql hints
  * We will hit this table if the thread running the queries from
  * certain sql control changes.
  **/

lrucache *sql_hints = NULL;

/* sql_hint/sql_str/tag all point to mem (tag can also be NULL) */
typedef struct {
    char *sql_hint;
    char *sql_str;
    char *tag;
    lrucache_link lnk;
    char mem[1];
} sql_hint_hash_entry_type;

void delete_sql_hint_table() { lrucache_destroy(sql_hints); }

static unsigned int sqlhint_hash(const void *p, int len)
{
    unsigned char *s;
    unsigned h = 0;

    memcpy(&s, p, sizeof(char *));

    while (*s) {
        h = ((h % 8388013) << 8) + (*s);
        s++;
    }
    return h;
}

int sqlhint_cmp(const void *key1, const void *key2, int len)
{
    char *s1, *s2;
    memcpy(&s1, key1, sizeof(char *));
    memcpy(&s2, key2, sizeof(char *));
    return strcmp((char *)s1, (char *)s2);
}

void init_sql_hint_table()
{
    sql_hints = lrucache_init(sqlhint_hash, sqlhint_cmp, free,
                              offsetof(sql_hint_hash_entry_type, lnk),
                              offsetof(sql_hint_hash_entry_type, sql_hint),
                              sizeof(char *), gbl_max_sql_hint_cache);
}

void reinit_sql_hint_table()
{
    pthread_mutex_lock(&gbl_sql_lock);
    {
        delete_sql_hint_table();
        init_sql_hint_table();
    }
    pthread_mutex_unlock(&gbl_sql_lock);
}

static int add_sql_hint_table(char *sql_hint, char *sql_str, char *tag)
{
    int ret = -1;
    int len;
    int sql_hint_len, sql_len, tag_len = 0;
    sql_hint_hash_entry_type *entry;

    sql_hint_len = strlen(sql_hint) + 1;
    sql_len = strlen(sql_str) + 1;
    if (tag)
        tag_len = strlen(tag) + 1;
    len = sql_hint_len + sql_len + tag_len;

    entry = malloc(offsetof(sql_hint_hash_entry_type, mem) + len);
    memcpy(entry->mem, sql_hint, sql_hint_len);
    entry->sql_hint = entry->mem;
    memcpy(entry->mem + sql_hint_len, sql_str, sql_len);
    entry->sql_str = entry->mem + sql_hint_len;
    if (tag) {
        memcpy(entry->mem + sql_hint_len + sql_len, tag, tag_len);
        entry->tag = entry->mem + sql_hint_len + sql_len;
    } else {
        entry->tag = NULL;
    }

    pthread_mutex_lock(&gbl_sql_lock);
    {
        if (lrucache_hasentry(sql_hints, &sql_hint) == 0) {
            lrucache_add(sql_hints, entry);
        } else {
            free(entry);
            logmsg(LOGMSG_ERROR, "Client BUG: Two threads using same SQL tag.\n");
        }
    }
    pthread_mutex_unlock(&gbl_sql_lock);

    return ret;
}

static int find_sql_hint_table(char *sql_hint, char **sql_str, char **tag)
{
    sql_hint_hash_entry_type *entry;
    pthread_mutex_lock(&gbl_sql_lock);
    {
        entry = lrucache_find(sql_hints, &sql_hint);
    }
    pthread_mutex_unlock(&gbl_sql_lock);
    if (entry) {
        *sql_str = entry->sql_str;
        *tag = entry->tag;
        return 0;
    }
    return -1;
}

static int has_sql_hint_table(char *sql_hint)
{
    int ret;
    pthread_mutex_lock(&gbl_sql_lock);
    {
        ret = lrucache_hasentry(sql_hints, &sql_hint);
    }
    pthread_mutex_unlock(&gbl_sql_lock);
    return ret;
}

#define SQLCACHEHINT "/*+ RUNCOMDB2SQL"

int has_sqlcache_hint(const char *sql, const char **pstart, const char **pend)
{
    char *start, *end;
    start = strstr(sql, SQLCACHEHINT);
    if (pstart)
        *pstart = start;
    if (start) {
        end = strstr(start, " */");
        if (pend)
            *pend = end;
        if (end) {
            end += 3;
            if (pend)
                *pend = end;
            return 1;
        }
    }
    return 0;
}

int extract_sqlcache_hint(const char *sql, char *hint, int *hintlen)
{
    const char *start = NULL;
    const char *end = NULL;
    int length;
    int ret;

    ret = has_sqlcache_hint(sql, &start, &end);

    if (ret) {
        length = end - start;
        if (length >= *hintlen) {
            logmsg(LOGMSG_WARN, "Query has very long hint! \"%s\"\n", sql);
            length = *hintlen - 1;
        }
        strncpy(hint, start, length);
        hint[length] = '\0';
    }
    return ret;
}

/* Execute the query.  Caller should flush the sbuf when this returns.
 * Returns -1 if we should abort the client connection, 0 otherwise.
 * We handle the verify comming during commit phase from the master
 */

pthread_key_t current_sql_query_key;
pthread_once_t current_sql_query_once = PTHREAD_ONCE_INIT;

void free_sql(void *p) { free(p); }

void init_current_current_sql_key(void)
{
    int rc;
    rc = pthread_key_create(&current_sql_query_key, free_sql);
    if (rc) {
        logmsg(LOGMSG_FATAL, "pthread_key_create current_sql_query_key rc %d\n", rc);
        exit(1);
    }
}

extern int gbl_debug_temptables;

static const char *type_to_typestr(int type)
{
    switch (type) {
    case SQLITE_NULL:
        return "null";
    case SQLITE_INTEGER:
        return "integer";
    case SQLITE_FLOAT:
        return "real";
    case SQLITE_TEXT:
        return "text";
    case SQLITE_BLOB:
        return "blob";
    case SQLITE_DATETIME:
        return "datetime";
    case SQLITE_DATETIMEUS:
        return "datetimeus";
    case SQLITE_INTERVAL_YM:
        return "year";
    case SQLITE_INTERVAL_DSUS:
    case SQLITE_INTERVAL_DS:
        return "day";
    default:
        return "???";
    }
}

static int typestr_to_type(const char *ctype)
{
    if (ctype == NULL)
        return SQLITE_TEXT;
    if ((strcmp("smallint", ctype) == 0) || (strcmp("int", ctype) == 0) ||
        (strcmp("largeint", ctype) == 0))
        return SQLITE_INTEGER;
    else if ((strcmp("smallfloat", ctype) == 0) ||
             (strcmp("float", ctype) == 0))
        return SQLITE_FLOAT;
    else if (strncmp("char", ctype, 4) == 0)
        return SQLITE_TEXT;
    else if (strncmp("blob", ctype, 4) == 0)
        return SQLITE_BLOB;
    else if (strncmp("datetimeus", ctype, 9) == 0)
        return SQLITE_DATETIMEUS;
    else if (strncmp("datetime", ctype, 8) == 0)
        return SQLITE_DATETIME;
    else if (strstr(ctype, "year") || strstr(ctype, "month"))
        return SQLITE_INTERVAL_YM;
    else if (strstr(ctype, "day") || strstr(ctype, "sec"))
        return SQLITE_INTERVAL_DS;
    else {
        return SQLITE_TEXT;
    }
}

static int is_with_statement(char *sql)
{
    if (!sql)
        return 0;
    sql = skipws(sql);
    if (strncasecmp(sql, "with", 4) == 0)
        return 1;
    return 0;
}

static void compare_estimate_cost(sqlite3_stmt *stmt)
{
    int showScanStat =
        bdb_attr_get(thedb->bdb_attr, BDB_ATTR_PLANNER_SHOW_SCANSTATS);
#define MAX_DISC_SHOW 30
    int i, k, n, mx;
    if (showScanStat)
        logmsg(LOGMSG_USER, "-------- scanstats --------\n");
    mx = 0;
    for (k = 0; k <= mx; k++) {
        double rEstLoop = 1.0;
        struct {
            double rEst;
            double rActual;
            double delta;
            int isSignificant;
        } discrepancies[MAX_DISC_SHOW] = {0};
        int hasDiscrepancy = 0;

        for (i = n = 0; 1; i++) {
            sqlite3_int64 nLoop, nVisit;
            double rEst;
            int iSid;
            const char *zExplain;
            if (sqlite3_stmt_scanstatus(stmt, i, SQLITE_SCANSTAT_NLOOP,
                                        (void *)&nLoop)) {
                break;
            }
            sqlite3_stmt_scanstatus(stmt, i, SQLITE_SCANSTAT_SELECTID,
                                    (void *)&iSid);
            if (iSid > mx)
                mx = iSid;
            if (iSid != k)
                continue;
            if (n == 0) {
                rEstLoop = (double)nLoop;
                if (k > 0)
                    if (showScanStat)
                        logmsg(LOGMSG_USER, "-------- subquery %d -------\n", k);
            }
            sqlite3_stmt_scanstatus(stmt, i, SQLITE_SCANSTAT_NVISIT,
                                    (void *)&nVisit);
            sqlite3_stmt_scanstatus(stmt, i, SQLITE_SCANSTAT_EST,
                                    (void *)&rEst);
            sqlite3_stmt_scanstatus(stmt, i, SQLITE_SCANSTAT_EXPLAIN,
                                    (void *)&zExplain);

            rEstLoop *= rEst;
            double rActual = nLoop > 0 ? (double)nVisit / nLoop
                                       : 0.0; // actual rows per loop
            double delta = abs(rActual - rEst);

            if (n < MAX_DISC_SHOW) {
                discrepancies[n].rActual = rActual;
                discrepancies[n].rEst = rEst;
                discrepancies[n].delta = delta;
            }
            if ((rActual < 5000 && delta > 10 * rActual) ||
                (rActual >= 5000 && rActual < 10000 && delta > rActual) ||
                (rActual >= 10000 && rActual < 1000000 &&
                 delta > 0.5 * rActual) ||
                (rActual >= 1000000 && delta > 0.1 * rActual)) {
                discrepancies[n].isSignificant = 1;
                hasDiscrepancy++;
            }

            n++;
            if (showScanStat) {
                logmsg(LOGMSG_USER, "Loop %2d: %s\n", n, zExplain);
                logmsg(LOGMSG_USER, "         nLoop=%-8lld nVisit=%-8lld estRowAcc=%-8lld "
                       "rEst=%-8g loopEst=%-8g rAct=%-8g D=%-8g\n",
                       nLoop, nVisit, (sqlite3_int64)(rEstLoop + 0.5), rEst,
                       rEst * nLoop, rActual, delta);
            }
        }

        if (hasDiscrepancy > 0 &&
            bdb_attr_get(thedb->bdb_attr,
                         BDB_ATTR_PLANNER_WARN_ON_DISCREPANCY)) {
            // printf("Problem on:\nLoop    nVisit <> loopEst :: delta\n");
            for (int i = 0; i < n; i++) {
                if (discrepancies[i].isSignificant)
                    logmsg(LOGMSG_USER, "Problem Loop: %-8d rActual: %-8g rEst:%-8g "
                           "Delta:%-8g\n",
                           i, discrepancies[i].rActual, discrepancies[i].rEst,
                           discrepancies[i].delta);
            }
        }
    }
    if (showScanStat)
        logmsg(LOGMSG_USER, "---------------------------\n");
}

void send_prepare_error(struct sqlclntstate *clnt, const char *errstr,
                        int clnt_retry)
{
    struct fsqlresp resp;

    resp.response = FSQL_COLUMN_DATA;
    if (clnt_retry)
        resp.flags = FRESP_FLAG_RETRY; /* Makes client resend the query. */
    else
        resp.flags = 0;
    resp.rcode = FSQL_PREPARE; /* this specific case is handled by
                                  the client, ugh */
    resp.parm = 0;
    /* no packing needed, sending a string */
    fsql_write_response(clnt, &resp, (void *)errstr, strlen(errstr) + 1,
                        1 /*flush*/, __func__, __LINE__);
}

static int reload_analyze(struct sqlthdstate *thd, struct sqlclntstate *clnt)
{
    // if analyze is running, don't reload
    extern volatile int analyze_running_flag;
    if (analyze_running_flag)
        return 0;
    int rc, got_curtran;
    rc = got_curtran = 0;
    if (!clnt->dbtran.cursor_tran) {
        if ((rc = get_curtran(thedb->bdb_env, clnt)) != 0) {
            logmsg(LOGMSG_ERROR, "%s get_curtran rc:%d\n", __func__, rc);
            return SQLITE_INTERNAL;
        }
        got_curtran = 1;
    }
    if ((rc = sqlite3AnalysisLoad(thd->sqldb, 0)) == SQLITE_OK) {
        thd->analyze_gen = gbl_analyze_gen;
    } else {
        logmsg(LOGMSG_ERROR, "%s sqlite3AnalysisLoad rc:%d\n", __func__, rc);
    }
    if (got_curtran && put_curtran(thedb->bdb_env, clnt)) {
        logmsg(LOGMSG_ERROR, "%s failed to put_curtran\n", __func__);
    }
    return rc;
}

static void delete_prepared_stmts(struct sqlthdstate *thd)
{
    if (thd->stmt_table) {
        delete_stmt_table(thd->stmt_table);
        thd->stmt_table = NULL;
        thd->param_stmt_head = NULL;
        thd->param_stmt_tail = NULL;
        thd->noparam_stmt_head = NULL;
        thd->noparam_stmt_tail = NULL;
        thd->param_cache_entries = 0;
        thd->noparam_cache_entries = 0;
    }
}

// Call with schema_lk held and no_transaction == 1
int check_thd_gen(struct sqlthdstate *thd, struct sqlclntstate *clnt)
{
    if (gbl_fdb_track)
        logmsg(LOGMSG_USER, "XXX: thd dbopen=%d vs %d thd analyze %d vs %d\n",
                thd->dbopen_gen, gbl_dbopen_gen, thd->analyze_gen,
                gbl_analyze_gen);

    if (thd->dbopen_gen != gbl_dbopen_gen) {
        return SQLITE_SCHEMA;
    }
    if (thd->analyze_gen != gbl_analyze_gen) {
        int ret;
        delete_prepared_stmts(thd);
        clnt->no_transaction = 1;
        ret = reload_analyze(thd, clnt);
        clnt->no_transaction = 0;
        return ret;
    }

    if (thd->views_gen != gbl_views_gen) {
        return SQLITE_SCHEMA_REMOTE;
    }

    return SQLITE_OK;
}

static int is_snap_uid_retry(struct sqlclntstate *clnt)
{
    if (gbl_extended_sql_debug_trace) {
        char cnonce[256] = {0};
        snprintf(cnonce, clnt->sql_query->cnonce.len + 1, "%s",
                 clnt->sql_query->cnonce.data);
        logmsg(LOGMSG_USER, "Entering %s, cnonce='%s'\n", __func__, cnonce);
    }

    // Retries happen with a 'begin'.  This can't be a retry if we are already
    // in a transaction
    if (clnt->ctrl_sqlengine == SQLENG_STRT_STATE ||
        clnt->ctrl_sqlengine == SQLENG_INTRANS_STATE ||
        clnt->ctrl_sqlengine == SQLENG_PRE_STRT_STATE ||
        clnt->ctrl_sqlengine == SQLENG_FNSH_STATE ||
        clnt->ctrl_sqlengine == SQLENG_FNSH_RBK_STATE) {

        if (gbl_extended_sql_debug_trace) {
            char cnonce[256] = {0};
            snprintf(cnonce, clnt->sql_query->cnonce.len + 1, "%s",
                     clnt->sql_query->cnonce.data);
            logmsg(LOGMSG_USER, "%s line %d cnonce='%s' returning 0 because "
                            "ctrl_sqlengine is %d, "
                            "in_client_trans=%d clnt->snapshot_lsn=[%d][%d]\n",
                    __func__, __LINE__, cnonce, clnt->ctrl_sqlengine,
                    clnt->in_client_trans, clnt->snapshot_file,
                    clnt->snapshot_offset);
        }

        return 0;
    } else if (gbl_extended_sql_debug_trace) {
        char cnonce[256] = {0};
        snprintf(cnonce, clnt->sql_query->cnonce.len + 1, "%s",
                 clnt->sql_query->cnonce.data);
        logmsg(LOGMSG_USER, "%s line %d  cnonce='%s' clearing snapinfo because "
                        "ctrl_sqlengine is %d "
                        "in_client_trans=%d and snapshot_file is %d\n",
                __func__, __LINE__, cnonce, clnt->ctrl_sqlengine,
                clnt->in_client_trans, clnt->snapshot_file);
    }

    // Need to clear snapshot info here: we are not in a transaction.  This code
    // makes sure that snapshot_file is cleared.
    clear_snapshot_info(clnt, __func__, __LINE__);

    // Returning 0 because the retry flag is not lit
    if (!clnt->is_newsql || (clnt->sql_query && clnt->sql_query->retry == 0)) {
        if (gbl_extended_sql_debug_trace) {
            logmsg(LOGMSG_USER, 
                   "%s line %d returning 0, is_newsql=%d sql_query=%p retry=%d\n",
                   __func__, __LINE__, clnt->is_newsql, clnt->sql_query,
                   clnt->sql_query ? clnt->sql_query->retry : -1);
        }
        return 0;
    } else if (clnt->high_availability == 0) {
        if (gbl_extended_sql_debug_trace) {
            logmsg(LOGMSG_USER, "%s line %d returning -1, high_availability=0\n");
        }
        return -1;
    }

    /**
     * If this is a retry, then:
     *
     * 1) this should be a BEGIN
     * 2) the retry flag should be set (we only set retry flag on a begin)
     * 3) we *could* have a valid snapshot_file and snapshot_offset
     *
     * 3 is the most difficult, as it looks like we don't actually know the
     * durable lsn until the first statement sent after the begin.  This is
     * okay, but to make this work we just need to be extremely careful and
     * only send back the snapshot_file and snapshot_offset at the correct
     * time
     **/

    /* Retry case has flag lit on "begin" */
    if (clnt->high_availability && clnt->is_newsql && clnt->sql_query &&
        clnt->sql_query->retry && clnt->sql_query->snapshot_info &&
        (strncasecmp(clnt->sql, "begin", 5) == 0) &&
        clnt->sql_query->snapshot_info->file) {

        clnt->snapshot_file = clnt->sql_query->snapshot_info->file;
        clnt->snapshot_offset = clnt->sql_query->snapshot_info->offset;
        clnt->is_hasql_retry = 1;

        if (gbl_extended_sql_debug_trace) {
            char cnonce[256] = {0};
            snprintf(cnonce, 256, "%s", clnt->sql_query->cnonce.data);
            logmsg(LOGMSG_USER, "%s line %d retry setting lsn to [%d][%d]\n",
                    __func__, __LINE__, clnt->snapshot_file,
                    clnt->snapshot_offset);
        }
    } else {
        if (gbl_extended_sql_debug_trace) {
            char cnonce[256] = {0};
            snprintf(cnonce, 256, "%s", clnt->sql_query->cnonce.data);
            logmsg(LOGMSG_USER, 
                    "%s line %d cnonce '%s' not setting snapshot info: ha=%d, "
                    "is_newsql=%d sql_query=%p retry=%d snapshot_info=[%d][%d] "
                    "sql='%s'\n",
                    __func__, __LINE__, cnonce, clnt->high_availability,
                    clnt->is_newsql, clnt->sql_query,
                    (clnt->sql_query) ? clnt->sql_query->retry : -1,
                    (clnt->sql_query && clnt->sql_query->snapshot_info)
                        ? clnt->sql_query->snapshot_info->file
                        : -1,
                    (clnt->sql_query && clnt->sql_query->snapshot_info)
                        ? clnt->sql_query->snapshot_info->offset
                        : -1,
                    clnt->sql);
        }
    }
    // XXX short circuiting the last-row optimization until i have a chance
    // to verify it.
    return 0;
}

    
static int _push_row_new(struct sqlclntstate *clnt, int type,
        CDB2SQLRESPONSE *sql_response,
        CDB2SQLRESPONSE__Column **columns, int ncols,
        void *(*alloc)(size_t size), int flush)
{

    sql_response->response_type = type;
    sql_response->n_value = ncols;
    sql_response->value = columns;
    // Don't overwrite this: it could be CHANGENODE if we fail to get a 
    // durable_lsn at the beginning of a transaction
    //sql_response->error_code = 0;
    if (gbl_extended_sql_debug_trace) {
        char cnonce[256] = {0};
        snprintf(cnonce, clnt->sql_query->cnonce.len + 1, "%s", 
                clnt->sql_query->cnonce.data);
        logmsg(LOGMSG_USER, "%s line %d cnonce '%s' push-row type=%d error_code=%d\n",
                __func__, __LINE__, cnonce, type, sql_response->error_code);
    }
    
    return newsql_write_response(clnt, RESPONSE_HEADER__SQL_RESPONSE,
                                 sql_response, flush, alloc, 
                                  __func__, __LINE__);
}

/* write back column information */
int newsql_send_column_info(struct sqlclntstate *clnt,
                            struct column_info *cinfo, int ncols,
                            sqlite3_stmt *stmt,
                            CDB2SQLRESPONSE__Column **columns)
{
    CDB2SQLRESPONSE sql_response = CDB2__SQLRESPONSE__INIT;
    int rc = 0;
    const char *colname;

    for (int i = 0; i < ncols; i++) {
        cdb2__sqlresponse__column__init(columns[i]);
        columns[i]->has_type = 1;
        columns[i]->type = cinfo[i].type;
        /* DH: here we could use column_info only, but that would limit
        names to 31 chars, so we need to go through sqlite for now */
        if (stmt)
            colname = sqlite3_column_name(stmt, i);
        else
            colname = cinfo[i].column_name;
        columns[i]->value.len = strlen(colname) + 1;
        columns[i]->value.data = (char *)colname;
        if (!gbl_return_long_column_names && columns[i]->value.len > 31) {
            columns[i]->value.data[31] = '\0';
            columns[i]->value.len = 32;
        }
    }

    rc = _push_row_new(clnt, RESPONSE_TYPE__COLUMN_NAMES, 
                       &sql_response, columns, ncols, malloc, 0);

    clnt->osql.sent_column_data = 1;

    return rc;
}

int release_locks(const char *trace)
{
    struct sql_thread *thd = pthread_getspecific(query_info_key);
    struct sqlclntstate *clnt = thd ? thd->sqlclntstate : NULL;
    int rc = 0;

    if (clnt && clnt->dbtran.cursor_tran) {
        extern int gbl_sql_release_locks_trace;
        if (gbl_sql_release_locks_trace)
            logmsg(LOGMSG_USER, "Releasing locks for lockid %d, %s\n",
                   bdb_get_lid_from_cursortran(clnt->dbtran.cursor_tran),
                   trace);
        rc = recover_deadlock_silent(thedb->bdb_env, thd, NULL, -1);
    }
    return rc;
}

int release_locks_on_emit_row(struct sqlthdstate *thd,
                              struct sqlclntstate *clnt)
{
    extern int gbl_sql_release_locks_on_emit_row;
    extern int gbl_locks_check_waiters;
    if (gbl_locks_check_waiters && gbl_sql_release_locks_on_emit_row) {
        extern int gbl_sql_random_release_interval;
        if (bdb_curtran_has_waiters(thedb->bdb_env, clnt->dbtran.cursor_tran)) {
            release_locks("lockwait at emit-row");
        } else if (gbl_sql_random_release_interval &&
                   !(rand() % gbl_sql_random_release_interval)) {
            release_locks("random release emit-row");
        }
    }
    return 0;
}

static int check_sql(struct sqlclntstate *clnt, int *sp)
{
    char buf[256];
    struct fsqlresp resp;
    char *sql = clnt->sql;
    while (isspace(*sql))
        ++sql;
    size_t len = 4; // strlen "exec"
    if (strncasecmp(sql, "exec", len) == 0) {
        sql += len;
        if (isspace(*sql)) {
            *sp = 1;
            return 0;
        }
    }
    len = 6; // strlen "pragma"
    if (strncasecmp(sql, "pragma", len) == 0) {
        sql += len;
        if (!isspace(*sql)) {
            return 0;
        }
    error: /* pretend that a real prepare error occured */
        strcpy(buf, "near \"");
        strncat(buf + len, sql, len);
        strcat(buf, "\": syntax error");
        send_prepare_error(clnt, buf, 0);
        return SQLITE_ERROR;
    }
    len = 6; // strlen "create"
    if (strncasecmp(sql, "create", len) == 0) {
        char *trigger = sql;
        trigger += len;
        if (!isspace(*trigger)) {
            return 0;
        }
        while (isspace(*trigger))
            ++trigger;
        if (strncasecmp(trigger, "trigger", 7) != 0) {
            return 0;
        }
        trigger += 7;
        if (isspace(*trigger)) {
            goto error;
        }
    }
    return 0;
}

/* if userpassword does not match this function
 * will write error response and return a non 0 rc
 */
inline static int check_user_password(struct sqlclntstate *clnt,
                                      struct fsqlresp *resp)
{
    int password_rc = 0;
    char *err = "access denied";
    int valid_user;

    if (!gbl_uses_password)
        return 0;

    if (gbl_uses_password) {
        if (!clnt->have_user) {
            clnt->have_user = 1;
            strcpy(clnt->user, DEFAULT_USER);
        }
        if (!clnt->have_password) {
            clnt->have_password = 1;
            strcpy(clnt->password, DEFAULT_PASSWORD);
        }
    }
    if (clnt->have_user && clnt->have_password) {
        password_rc = bdb_user_password_check(clnt->user, clnt->password, &valid_user);
    }

    if (!clnt->have_user || !clnt->have_password || password_rc != 0) {
        bzero(resp, sizeof(*resp));
        resp->response = FSQL_ERROR;
        resp->rcode = CDB2ERR_ACCESS;
        if (valid_user)
            err = "invalid password";
        fsql_write_response(clnt, resp, err, strlen(err) + 1, 1, __func__,
                            __LINE__);
        return 1;
    }
    return 0;
}

static int need_flush(struct sqlclntstate *clnt)
{
    return (clnt->conninfo.pid == 0 && sbuf2fileno(clnt->sb) == fileno(stdout))
               ? 0
               : 1;
}

static void get_return_row_schema(struct sqlthdstate *thd,
                                  struct sqlclntstate *clnt, sqlite3_stmt *stmt)
{
    int col;
    int ncols;

    ncols = sqlite3_column_count(stmt);

    thd->cinfo = realloc(thd->cinfo, ncols * sizeof(struct column_info));

    for (col = 0; col < ncols; col++) {
        if (clnt->req.parm) {
            thd->cinfo[col].type = clnt->type_overrides[col];
            if (!comdb2_is_valid_type(thd->cinfo[col].type)) {
                thd->cinfo[col].type = sqlite3_column_type(stmt, col);
            }
        } else {
            thd->cinfo[col].type = sqlite3_column_type(stmt, col);
            if ((gbl_surprise) || thd->cinfo[col].type == SQLITE_NULL) {
                thd->cinfo[col].type =
                    typestr_to_type(sqlite3_column_decltype(stmt, col));
            }
        }
        if (thd->cinfo[col].type == SQLITE_DECIMAL)
            thd->cinfo[col].type = SQLITE_TEXT;

        strncpy(thd->cinfo[col].column_name, sqlite3_column_name(stmt, col),
                sizeof(thd->cinfo[col].column_name));
        thd->cinfo[col].column_name[sizeof(thd->cinfo[col].column_name) - 1] =
            '\0';
    }
}

void thr_set_current_sql(const char *sql)
{
    char *prevsql;
    pthread_once(&current_sql_query_once, init_current_current_sql_key);
    if (gbl_debug_temptables) {
        prevsql = pthread_getspecific(current_sql_query_key);
        if (prevsql) {
            free(prevsql);
            pthread_setspecific(current_sql_query_key, NULL);
        }
        pthread_setspecific(current_sql_query_key, strdup(sql));
    }
}

static void setup_reqlog_new_sql(struct sqlthdstate *thd,
                                 struct sqlclntstate *clnt)
{
    char info_nvreplays[40];
    info_nvreplays[0] = '\0';

    if (clnt->verify_retries)
        snprintf(info_nvreplays, sizeof(info_nvreplays), "vreplays=%d ",
                 clnt->verify_retries);

    thrman_wheref(thd->thr_self, "%ssql: %s", info_nvreplays, clnt->sql);

    reqlog_new_sql_request(thd->logger, NULL);
    log_client_context(thd->logger, clnt);
    log_queue_time(thd->logger, clnt);
}

static void query_stats_setup(struct sqlthdstate *thd,
                              struct sqlclntstate *clnt)
{
    /* debug */
    thr_set_current_sql(clnt->sql);

    /* debug */
    clnt->debug_sqlclntstate = pthread_self();

    clnt->nrows = 0;

    /* berkdb stats */
    bdb_reset_thread_stats();

    /* node stats */
    if (!clnt->rawnodestats) {
        clnt->rawnodestats = get_raw_node_stats(clnt->origin);
    }
    if (clnt->rawnodestats)
        clnt->rawnodestats->sql_queries++;

    /* global stats */
    if (clnt->is_newsql) {
        ATOMIC_ADD(gbl_nnewsql, 1);
    } else {
        ATOMIC_ADD(gbl_nsql, 1);
    }

    /* sql thread stats */
    thd->sqlthd->startms = time_epochms();
    thd->sqlthd->stime = time_epoch();
    thd->sqlthd->nmove = thd->sqlthd->nfind = thd->sqlthd->nwrite = 0;

    /* reqlog */
    setup_reqlog_new_sql(thd, clnt);

    /* fingerprint info */
    if (gbl_fingerprint_queries)
        sqlite3_fingerprint_enable(thd->sqldb);
    else
        sqlite3_fingerprint_disable(thd->sqldb);

    /* using case sensitive like? enable */
    if (clnt->using_case_insensitive_like)
        toggle_case_sensitive_like(thd->sqldb, 1);

    if (gbl_dump_sql_dispatched)
        logmsg(LOGMSG_USER, "SQL mode=%d [%s]\n", clnt->dbtran.mode, clnt->sql);

    if (clnt->sql_query)
        reqlog_set_request(thd->logger, clnt->sql_query);
}

#define HINT_LEN 127
enum cache_status {
    CACHE_DISABLED = 0,
    CACHE_HAS_HINT = 1,
    CACHE_FOUND_STMT = 2,
    CACHE_FOUND_STR = 4,
};
struct sql_state {
    enum cache_status status;          /* populated by get_prepared_stmt */
    sqlite3_stmt *stmt;                /* cached engine, if any */
    char cache_hint[HINT_LEN];         /* hint copy, if any */
    const char *sql;                   /* the actual string used */
    stmt_hash_entry_type *stmt_entry;  /* fast pointer to hashed record */
    struct schema *parameters_to_bind; /* fast pointer to parameters */
};

static void get_cached_stmt(struct sqlthdstate *thd, struct sqlclntstate *clnt,
                            struct sql_state *rec)
{
    int hint_len;

    bzero(rec, sizeof(*rec));

    rec->status = CACHE_DISABLED;
    rec->sql = clnt->sql;

    if ((gbl_enable_sql_stmt_caching == STMT_CACHE_ALL) ||
        ((gbl_enable_sql_stmt_caching == STMT_CACHE_PARAM) && clnt->tag)) {
        hint_len = sizeof(rec->cache_hint);
        if (extract_sqlcache_hint(clnt->sql, rec->cache_hint, &hint_len)) {
            rec->status = CACHE_HAS_HINT;
            if (find_stmt_table(thd->stmt_table, rec->cache_hint,
                                &rec->stmt_entry) == 0) {
                rec->status |= CACHE_FOUND_STMT;
                rec->stmt = rec->stmt_entry->stmt;
                rec->sql = (char *)sqlite3_sql(rec->stmt);
                rec->parameters_to_bind = rec->stmt_entry->params_to_bind;
            } else {
                /* We are not able to find the statement in cache,
                 * and this is a partial statement. */
                /* Try to find sql string stored in hash table */
                if (find_sql_hint_table(rec->cache_hint, (char **)&rec->sql,
                                        (char **)&(clnt->tag)) == 0) {
                    rec->status |= CACHE_FOUND_STR;
                } else {
                    /* the above call doesn set rec->sql if not found */
                }
            }
        } else {
            if (find_stmt_table(thd->stmt_table, rec->sql, &rec->stmt_entry) ==
                0) {
                rec->status = CACHE_FOUND_STMT;
                rec->stmt = rec->stmt_entry->stmt;
            }
        }
    }
}

static void get_cached_params(struct sqlthdstate *thd,
                              struct sqlclntstate *clnt,
                              struct sql_state *rec)
{
    int hint_len;

    bzero(rec, sizeof(*rec));

    rec->status = CACHE_DISABLED;
    rec->sql = clnt->sql;

    if ((gbl_enable_sql_stmt_caching == STMT_CACHE_PARAM) && clnt->tag) {
        hint_len = sizeof(rec->cache_hint);
        if (extract_sqlcache_hint(clnt->sql, rec->cache_hint, &hint_len)) {
            rec->status = CACHE_HAS_HINT;
            if (find_stmt_table(thd->stmt_table, rec->cache_hint,
                                &rec->stmt_entry) == 0) {
                rec->status |= CACHE_FOUND_STMT;
                rec->parameters_to_bind = rec->stmt_entry->params_to_bind;
            } else {
                if (find_sql_hint_table(rec->cache_hint, (char **)&rec->sql,
                                        &(clnt->tag)) == 0) {
                    rec->status |= CACHE_FOUND_STR;
                }
            }
        }
    }
}


static int _dbglog_send_cost(struct sqlclntstate *clnt)
{
    dump_client_query_stats(clnt->dbglog, clnt->query_stats);
    return 0;
}

enum {
  ERR_GENERIC = -1,
  ERR_PREPARE = -2,
  ERR_PREPARE_RETRY = -3,
  ERR_ROW_HEADER = -4,
  ERR_CONVERSION_DT = -5,
};

struct client_comm_if {
    int (*send_row_format)(struct sqlthdstate *thd, struct sqlclntstate *clnt,
                           struct sql_state *rec, int ncols,
                           CDB2SQLRESPONSE__Column **columns);
    int (*send_row_data)(struct sqlthdstate *thd, struct sqlclntstate *clnt,
                         int new_row_data_type, int ncols, int row_id, int rc,
                         CDB2SQLRESPONSE__Column **columns);
    void (*send_prepare_error)(struct sqlclntstate *clnt, const char *errstr,
                              int clnt_retry);
    int (*send_run_error)(struct sqlclntstate *clnt, const char *errstr,
                          int client_rc);
    int (*flush)(struct sqlclntstate *clnt);
    int (*send_cost)(struct sqlclntstate *clnt);
    int (*send_effects)(struct sqlclntstate *clnt);
    void (*send_done)(struct sqlthdstate *thd, struct sqlclntstate *clnt, 
                     const char *func, int line);
    int (*send_dummy)(struct sqlclntstate *clnt);
};

struct client_comm_if client_sql_api = {
    &send_ret_column_info,
    &send_row,
    &send_prepare_error,
    &send_err_but_msg, 
    &flush_row,
    &_dbglog_send_cost,
    &send_query_effects,
    &send_last_row,
    &send_dummy,
};

static int get_prepared_bound_param(struct sqlthdstate *thd,
                                    struct sqlclntstate *clnt,
                                    struct sql_state *rec, 
                                    struct errstat *err)
{
    get_cached_params(thd, clnt, rec);

    /* bind values here if it was a parametrized query */
    if (clnt->tag && (rec->parameters_to_bind == NULL)) {
        if ((rec->status & CACHE_HAS_HINT) && clnt->in_client_trans &&
            strlen(clnt->tag) <= 1) {
            /* Make the client retry the query.*/
            errstat_set_rcstrf(err, ERR_PREPARE_RETRY, "%s",
                               "invalid parametrized tag (api bug?)");
            return -1;
        }

        rec->parameters_to_bind = new_dynamic_schema(
            clnt->tag, strlen(clnt->tag), gbl_dump_sql_dispatched);
        if (rec->parameters_to_bind == NULL) {
            errstat_set_rcstrf(err, ERR_PREPARE, "%s",
                               "invalid parametrized tag (api bug?)");
            return -1;
        }
    }

    return 0;
}

static void clear_stmt_record(struct sql_state *rec)
{
    if (rec->parameters_to_bind) {
        free_tag_schema(rec->parameters_to_bind);
        rec->parameters_to_bind = NULL;
    }
}

/**
 * Cache a stmt if needed; struct sql_state is prepared by
 * get_prepared_stmt(), and it is cleaned here as well
 *
 */
static void put_prepared_stmt(struct sqlthdstate *thd,
                              struct sqlclntstate *clnt,
                              struct sql_state *rec, int outrc,
                              int stored_proc)
{
    sqlite3_stmt *stmt = rec->stmt;
    if (stmt || ((stored_proc == 1) && (rec->status & CACHE_HAS_HINT))) {
        if ((gbl_enable_sql_stmt_caching == STMT_CACHE_ALL) ||
            ((gbl_enable_sql_stmt_caching == STMT_CACHE_PARAM) && clnt->tag)) {
            if (stmt)
                sqlite3_reset(stmt);

            if (!bdb_attr_get(thedb->bdb_attr,
                              BDB_ATTR_DISABLE_CACHING_STMT_WITH_FDB) ||
                sqlite3_stmt_has_remotes(stmt) == 0) {
                if (!rec->stmt_entry) {
                    if (outrc == 0) {
                        if (rec->status & CACHE_HAS_HINT) {
                            if (add_stmt_table(
                                    thd, rec->cache_hint,
                                    (char *)(gbl_debug_temptables ? rec->sql
                                                                  : NULL),
                                    stmt, rec->parameters_to_bind) == 0) {
                                rec->parameters_to_bind = NULL;
                            }
                            if (!(rec->status & CACHE_FOUND_STR)) {
                                add_sql_hint_table(rec->cache_hint, clnt->sql,
                                                   clnt->tag);
                            }
                        } else {
                            if (add_stmt_table(
                                    thd, clnt->sql,
                                    (char *)(gbl_debug_temptables ? rec->sql
                                                                  : NULL),
                                    stmt, rec->parameters_to_bind) == 0) {
                                rec->parameters_to_bind = NULL;
                            }
                        }
                    } else if (stmt) {
                        sqlite3_finalize(stmt);
                    }
                } else {
                    if (outrc == 0)
                        touch_stmt_entry(thd, rec->stmt_entry);

                    if (rec->status & CACHE_HAS_HINT)
                        rec->parameters_to_bind = NULL;
                }
            } else {
                if (stmt)
                    sqlite3_finalize(stmt);
            }
        } else {
            if (stmt)
                sqlite3_finalize(stmt);
        }
    }

    clear_stmt_record(rec);

    if ((rec->status & CACHE_HAS_HINT) && (rec->status & CACHE_FOUND_STR)) {
        char *k = rec->cache_hint;
        pthread_mutex_lock(&gbl_sql_lock);
        {
            lrucache_release(sql_hints, &k);
        }
        pthread_mutex_unlock(&gbl_sql_lock);
    }
}

/* return 0 if continue, 1 if done */
static int ha_retrieve_snapshot(struct sqlclntstate *clnt)
{
    int is_snap_retry;

    if (!clnt->is_newsql)
        return 0;

    /* MOHIT -- Check here that we are in high availablity, its cdb2api, and
     * is its a retry. */
    if (clnt->ctrl_sqlengine == SQLENG_NORMAL_PROCESS && clnt->sql_query) {
        if (clnt->sql_query->retry) {
            clnt->num_retry = clnt->sql_query->retry;
            if (clnt->sql_query->snapshot_info) {
                clnt->snapshot_file = clnt->sql_query->snapshot_info->file;
                clnt->snapshot_offset = clnt->sql_query->snapshot_info->offset;
                if (gbl_extended_sql_debug_trace) {
                    char cnonce[256];
                    snprintf(cnonce, 256, "%s", clnt->sql_query->cnonce.data);
                    logmsg(LOGMSG_USER, "%s: retry cnonce '%s' at [%d][%d]\n",
                            __func__, cnonce, clnt->snapshot_file,
                            clnt->snapshot_offset);
                }
            } else {
                clnt->snapshot_file = 0;
                clnt->snapshot_offset = 0;
            }
        } else {
            clnt->num_retry = 0;
            clnt->snapshot_file = 0;
            clnt->snapshot_offset = 0;
        }
    }

    is_snap_retry = is_snap_uid_retry(clnt);

    if (is_snap_retry == 1) {
        /* Give number of changes as reply. */
        if (gbl_extended_sql_debug_trace) {
            logmsg(LOGMSG_USER, "%s: this is a snap-retry - sql is '%s', "
                            "ctrlengine_state=%d: i am sending the last row\n",
                    __func__, clnt->sql, clnt->ctrl_sqlengine);
        }
        newsql_send_dummy_resp(clnt, __func__, __LINE__);
        newsql_send_last_row(clnt, 0, __func__, __LINE__);
        return 1;
    } else if (is_snap_retry == -1) {
        send_prepare_error(clnt,
                           "Comdb2 server not setup for high availability", 0);
        return 1;
    }

    return 0;
}

static void update_schema_remotes(struct sqlclntstate *clnt,
                                  struct sql_state *rec)
{
    /* reset set error since this is a retry */
    clnt->osql.error_is_remote = 0;
    clnt->osql.xerr.errval = 0;

    /* if I jump here because of sqlite3_step failure, I have local
     * cache already freed */
    sqlite3UnlockStmtTablesRemotes(clnt); /*lose all the locks boyo! */

    /* terminate the current statement; we are gonna reprepare */
    sqlite3_finalize(rec->stmt);
    rec->stmt = NULL;
}

static void _prepare_error(struct sqlthdstate *thd, 
                                struct sqlclntstate *clnt,
                                struct sql_state *rec, int rc, 
                                struct errstat *err)
{
    int flush_resp;
    const char *errstr;

    if (clnt->in_client_trans && (rec->status & CACHE_HAS_HINT ||
                                  has_sqlcache_hint(clnt->sql, NULL, NULL)) &&
        !(rec->status & CACHE_FOUND_STR) &&
        (clnt->osql.replay == OSQL_RETRY_NONE)) {

        errstr = (char *)sqlite3_errmsg(thd->sqldb);
        reqlog_logf(thd->logger, REQL_TRACE, "sqlite3_prepare failed %d: %s\n",
                    rc, errstr);
        errstat_set_rcstrf(err, ERR_PREPARE_RETRY, "%s", errstr);

        srs_tran_del_last_query(clnt);
        return;
    }

    flush_resp = need_flush(clnt);
    if(rc == FSQL_PREPARE && !rec->stmt)
        errstr = "no statement";
    else if (clnt->fdb_state.xerr.errval) {
        errstr = clnt->fdb_state.xerr.errstr;
    } else {
        errstr = (char *)sqlite3_errmsg(thd->sqldb);
    }
    reqlog_logf(thd->logger, REQL_TRACE, "sqlite3_prepare failed %d: %s\n", rc,
                errstr);
    if (flush_resp) {
        errstat_set_rcstrf(err, ERR_PREPARE, "%s", errstr);
    } else {
        if (clnt->saved_errstr)
            free(clnt->saved_errstr);
        clnt->saved_errstr = strdup(errstr);
    }
    if (clnt->want_query_effects) {
        clnt->had_errors = 1;
    }
    if (gbl_print_syntax_err) {
        logmsg(LOGMSG_WARN, "sqlite3_prepare() failed for: %s [%s]\n", clnt->sql,
                errstr);
    }

    if (clnt->ctrl_sqlengine != SQLENG_NORMAL_PROCESS) {
        /* multiple query transaction
           keep sending back error */
        handle_sql_intrans_unrecoverable_error(clnt);
    }
}

/**
 * Get a sqlite engine, either from cache or building a new one
 * Locks tables to prevent any schema changes for them
 *
 */
static int get_prepared_stmt(struct sqlthdstate *thd, struct sqlclntstate *clnt,
                             struct sql_state *rec, struct errstat *err)
{
    const char *rest_of_sql = NULL;
    int rc = SQLITE_OK;

    /* checked current sql thread engine and make sure it is up to date */
    clnt->no_transaction = 1;
    rdlock_schema_lk();
    if ((rc = check_thd_gen(thd, clnt)) != SQLITE_OK) {
        clnt->no_transaction = 0;
        unlock_schema_lk();
        return rc;
    }

    /* sqlite handled request, do we have an engine already? */
    get_cached_stmt(thd, clnt, rec);
    if (rec->stmt) {
        /* we found a cached engine */
        if ((rc = sqlite3_resetclock(rec->stmt)) != SQLITE_OK)
            goto done;

        /* thr set the actual used sql */
        thr_set_current_sql(rec->sql);
    }

    /* Set to the expanded version */
    reqlog_set_sql(thd->logger, (char *)rec->sql);

    /* if don't have a stmt */
    do {
        if (!rec->stmt) {
            if (clnt->tag || clnt->is_newsql) {
                rc = sqlite3_prepare_v2(thd->sqldb, rec->sql, -1, &rec->stmt,
                                        &rest_of_sql);
            } else {
                rc = sqlite3_prepare(thd->sqldb, rec->sql, -1, &rec->stmt,
                                     &rest_of_sql);
            }
        }

        if (rc == SQLITE_OK) {
            rc = sqlite3LockStmtTables(rec->stmt);
            if (rc == SQLITE_SCHEMA_REMOTE) {
                /* need to update remote schema */
                sql_remote_schema_changed(clnt, rec->stmt);
                update_schema_remotes(clnt, rec);
                continue;
            }
        }
    } while (rc == SQLITE_SCHEMA_REMOTE);

done:
    if (gbl_fingerprint_queries) {
        unsigned char fingerprint[16];
        sqlite3_fingerprint(thd->sqldb, (unsigned char *)fingerprint);
        reqlog_set_fingerprint(thd->logger, fingerprint);
    }

    unlock_schema_lk();
    clnt->no_transaction = 0;

    if(!rc && !rec->stmt) rc = FSQL_PREPARE;
    if(rc)
        _prepare_error(thd, clnt, rec, rc, err);

    if (rest_of_sql && *rest_of_sql) {
        logmsg(LOGMSG_WARN, 
                "SQL TRAILING CHARACTERS AFTER QUERY TERMINATION: \"%s\"\n",
                rest_of_sql);
    }

    return rc;
}

static int check_client_specified_conversions(struct sqlthdstate *thd,
                                              struct sqlclntstate *clnt,
                                              int ncols, struct errstat *err)
{
    if ((clnt->req.parm && clnt->req.parm != ncols) ||
        (clnt->is_newsql && clnt->sql_query && clnt->sql_query->n_types &&
         clnt->sql_query->n_types != ncols)) {
        char errstr[128];
        int loc_cols = clnt->req.parm;
        if (clnt->is_newsql)
            loc_cols = clnt->sql_query->n_types;
        snprintf(errstr, sizeof(errstr),
                 "Number of overrides:%d doesn't match number of columns:%d",
                 loc_cols, ncols);
        reqlog_logf(thd->logger, REQL_TRACE, "%s\n", errstr);

        errstat_set_rcstrf(err, ERR_PREPARE, "%s", errstr);

        return -1;
    }

    return 0;
}

static int bind_params(struct sqlthdstate *thd, struct sqlclntstate *clnt,
                       struct sql_state *rec, struct errstat *err)
{
    char *errstr = NULL;
    int rc = 0;

    if (clnt->is_newsql && clnt->sql_query && clnt->sql_query->n_bindvars) {
        assert(rec->parameters_to_bind == NULL);
        eventlog_params(thd->logger, rec->stmt, rec->parameters_to_bind, clnt);
        rc = bind_parameters(rec->stmt, rec->parameters_to_bind, clnt, &errstr);
        if (rc) {
            errstat_set_rcstrf(err, ERR_PREPARE, "%s", errstr);
        }
    } else if (rec->parameters_to_bind) {
        eventlog_params(thd->logger, rec->stmt, rec->parameters_to_bind, clnt);
        rc = bind_parameters(rec->stmt, rec->parameters_to_bind, clnt, &errstr);
        if(rc) {
            errstat_set_rcstrf(err, ERR_PREPARE, "%s", errstr);
        }
    } else if (clnt->verify_indexes) {
        bind_verify_indexes_query(rec->stmt, clnt->schema_mems);
    } else {
        if (sqlite3_bind_parameter_count(rec->stmt)) {
            reqlog_logf(thd->logger, REQL_TRACE, "parameter bind failed \n");
            errstat_set_rcstrf(err, ERR_PREPARE, "%s", 
                               "Query specified parameters, but no values"
                               " provided.");
            rc = -1;
        }
    }

    return rc;
}

/**
 * Get a sqlite engine with bound parameters set, if any
 *
 */
static int get_prepared_bound_stmt(struct sqlthdstate *thd,
                                   struct sqlclntstate *clnt,
                                   struct sql_state *rec,
                                   struct errstat *err)
{
    int ncols;
    int rc;

    if (clnt->verify_indexes) {
        /* short circuit for partial/expression indexes */
        assert(!rec->stmt);
        bzero(rec, sizeof(*rec));

        rec->status = CACHE_DISABLED;
        rec->sql = clnt->sql;
        rc = sqlite3_prepare_v2(thd->sqldb, rec->sql, -1, &rec->stmt, NULL);
    } else
        rc = get_prepared_stmt(thd, clnt, rec, err);
    if (rc)
        return rc;

    /* bind values here if it was a parametrized query */
    if (clnt->tag && (rec->parameters_to_bind == NULL)) {
        rec->parameters_to_bind = new_dynamic_schema(
            clnt->tag, strlen(clnt->tag), gbl_dump_sql_dispatched);
        if (rec->parameters_to_bind == NULL) {
            errstat_set_str(err, "invalid parametrized tag (api bug?)");
            errstat_set_rc(err, ERR_PREPARE_RETRY);
            return -1;
        }
    }

    ncols = sqlite3_column_count(rec->stmt);
    reqlog_logf(thd->logger, REQL_INFO, "ncols=%d", ncols);

    rc = check_client_specified_conversions(thd, clnt, ncols, err);
    if (rc)
        return rc;

    rc = bind_params(thd, clnt, rec, err);
    if (rc)
        return rc;

    return 0;
}

static void handle_stored_proc(struct sqlthdstate *thd,
                               struct sqlclntstate *clnt);

/* return 0 continue, 1 return *outrc */
static int handle_non_sqlite_requests(struct sqlthdstate *thd,
                                      struct sqlclntstate *clnt, int *outrc)
{
    int rc;
    int stored_proc;
    int flush_resp = need_flush(clnt);

    sql_update_usertran_state(clnt);

    switch (clnt->ctrl_sqlengine) {

    case SQLENG_PRE_STRT_STATE:
        *outrc = handle_sql_begin(thd, clnt, flush_resp);
        return 1;

    case SQLENG_WRONG_STATE:
        *outrc = handle_sql_wrongstate(thd, clnt);
        return 1;

    case SQLENG_FNSH_STATE:
    case SQLENG_FNSH_RBK_STATE:
        *outrc = handle_sql_commitrollback(thd, clnt, flush_resp);
        return 1;

    case SQLENG_STRT_STATE:
        /* FALL-THROUGH for update query execution */
        break;
    }

    /* additional non-sqlite requests */
    stored_proc = 0;
    if ((rc = check_sql(clnt, &stored_proc)) != 0) {
        return rc;
    }

    if (stored_proc) {
        clnt->trans_has_sp = 1;
    }

    /* this is a regular sql query, add it to history */
    if (srs_tran_add_query(clnt))
        logmsg(LOGMSG_ERROR, "Fail to add query to transaction replay session\n");


    if (stored_proc) {
        handle_stored_proc(thd, clnt);
        *outrc = 0;
        return 1;
    } else if (clnt->is_explain) { // only via newsql--cdb2api
        *outrc = newsql_dump_query_plan(clnt, thd->sqldb);
        return 1;
    }

    /* 0, this is an sqlite request, use an engine */
    return 0;
}

static void set_ret_column_info(struct sqlthdstate *thd,
                                struct sqlclntstate *clnt,
                                struct sql_state *rec, int ncols)
{
    sqlite3_stmt *stmt = rec->stmt;
    int col;

    thd->cinfo = realloc(thd->cinfo, ncols * sizeof(struct column_info));

    for (col = 0; col < ncols; col++) {

        /* set the return column type */
        if (clnt->req.parm || (clnt->is_newsql && clnt->sql_query->n_types)) {
            if (clnt->is_newsql) {
                thd->cinfo[col].type = clnt->sql_query->types[col];
            } else {
                thd->cinfo[col].type = clnt->type_overrides[col];
            }
            if (!comdb2_is_valid_type(thd->cinfo[col].type)) {
                thd->cinfo[col].type = sqlite3_column_type(stmt, col);
            }
        } else {
            thd->cinfo[col].type = sqlite3_column_type(stmt, col);
            if ((!clnt->is_newsql && gbl_surprise) ||
                thd->cinfo[col].type == SQLITE_NULL) {
                thd->cinfo[col].type =
                    typestr_to_type(sqlite3_column_decltype(stmt, col));
                /*thd->cinfo[col].type = sqlite3_column_type(stmt, col);*/
            }
        }
        if (thd->cinfo[col].type == SQLITE_DECIMAL)
            thd->cinfo[col].type = SQLITE_TEXT;

        /* set return column name */
        strncpy(thd->cinfo[col].column_name, sqlite3_column_name(stmt, col),
                sizeof(thd->cinfo[col].column_name));
        thd->cinfo[col].column_name[sizeof(thd->cinfo[col].column_name) - 1] =
            '\0';
    }
}

static int send_ret_column_info_oldsql(struct sqlthdstate *thd,
                                       struct sqlclntstate *clnt, int ncols,
                                       int flush_resp)
{
    struct fsqlresp resp;
    size_t buf_cinfos_len;
    uint8_t *p_buf_cinfos_start;
    uint8_t *p_buf_cinfos;
    uint8_t *p_buf_cinfos_end;
    int did_malloc = 0;
    int rc = 0;
    int i;

    if (!flush_resp)
        return 0;

    resp.response = FSQL_COLUMN_DATA;
    resp.flags = clnt->conninfo.pid;
    resp.rcode = 0;
    resp.parm = ncols;

    /* pack column info */
    buf_cinfos_len = ncols * COLUMN_INFO_LEN;
    if (buf_cinfos_len > 4096) {
        p_buf_cinfos_start = sqlite3_malloc(buf_cinfos_len);
        did_malloc = 1;
    } else {
        p_buf_cinfos_start = alloca(buf_cinfos_len);
    }
    p_buf_cinfos = p_buf_cinfos_start;
    p_buf_cinfos_end = p_buf_cinfos_start + buf_cinfos_len;

    for (i = 0; i < ncols; ++i) {
        if (!(p_buf_cinfos = column_info_put(&thd->cinfo[i], p_buf_cinfos,
                                             p_buf_cinfos_end))) {
            rc = -1;
            if (did_malloc)
                sqlite3_free(p_buf_cinfos_start);
            p_buf_cinfos_start = NULL;
            goto error;
        }
    }

    if (clnt->osql.replay != OSQL_RETRY_DO)
        rc =
            fsql_write_response(clnt, &resp, p_buf_cinfos_start, buf_cinfos_len,
                                0 /*flush*/, __func__, __LINE__);

    if (did_malloc)
        sqlite3_free(p_buf_cinfos_start);

    p_buf_cinfos_start = NULL;
    if (rc)
        goto error;

error:
    return rc;
}

static int send_ret_column_info(struct sqlthdstate *thd,
                                struct sqlclntstate *clnt,
                                struct sql_state *rec, int ncols,
                                CDB2SQLRESPONSE__Column **columns)
{
    int flush_resp = need_flush(clnt);
    int rc = 0;
    if ((!clnt->osql.replay || (clnt->dbtran.mode == TRANLEVEL_RECOM &&
                                !clnt->osql.sent_column_data)) &&
        !((clnt->want_query_effects && !is_with_statement(clnt->sql)) &&
          clnt->in_client_trans && !clnt->isselect)) {
        if (clnt->is_newsql) {
            newsql_send_column_info(clnt, thd->cinfo, ncols, rec->stmt,
                                    columns);
            rc = 0;
        } else {
            rc = send_ret_column_info_oldsql(thd, clnt, ncols, flush_resp);
            if (rc)
                goto error;
        }

        if (flush_resp) {
            rc = fsql_write_response(clnt, NULL /*resp*/, NULL /*dta*/,
                                     0 /*len*/, 1, __func__, __LINE__);
            if (rc < 0)
                goto error;
        }

        clnt->osql.sent_column_data = 1;
    }
error:
    return rc;
}

static inline int is_new_row_data(struct sqlclntstate *clnt)
{
    return (!clnt->iswrite && (clnt->req.flags & SQLF_WANT_NEW_ROW_DATA) &&
            gbl_new_row_data);
}

static int send_err_but_msg_new(struct sqlclntstate *clnt, const char *errstr,
                                int irc)
{
    int rc = 0;

    clnt->had_errors = 1;
    if (clnt->num_retry == clnt->sql_query->retry) {
        CDB2SQLRESPONSE sql_response = CDB2__SQLRESPONSE__INIT;
        if (clnt->osql.sent_column_data) {
            sql_response.response_type = RESPONSE_TYPE__COLUMN_VALUES;
        } else {
            sql_response.response_type = RESPONSE_TYPE__COLUMN_NAMES;
        }
        sql_response.n_value = 0;
        sql_response.error_code = irc;
        sql_response.error_string = (char*)errstr;

        rc = newsql_write_response(clnt, RESPONSE_HEADER__SQL_RESPONSE,
                                   &sql_response, 1 /*flush*/, malloc, __func__,
                                   __LINE__);
    }
    return rc;
}

static int send_err_but_msg_old(struct sqlclntstate *clnt, const char *errstr,
                                int irc)
{
    int rc = 0;
    struct fsqlresp resp;
    int flush_resp = need_flush(clnt);
    if (flush_resp) {
        resp.rcode = irc;
        resp.response = FSQL_ERROR;
        rc = fsql_write_response(clnt, &resp, (void *)errstr,
                                 strlen(errstr) + 1, 0, __func__, __LINE__);
    } else {
        if (clnt->saved_errstr)
            free(clnt->saved_errstr);
        clnt->saved_errstr = strdup(errstr);
    }
    return rc;
}

static int send_err_but_msg(struct sqlclntstate *clnt, const char *errstr, int irc)
{
    int rc;
    pthread_mutex_lock(&clnt->wait_mutex);
    clnt->ready_for_heartbeats = 0;
    pthread_mutex_unlock(&clnt->wait_mutex);

    if (clnt->is_newsql) {
        rc = send_err_but_msg_new(clnt, errstr, irc);
    } else {
        rc = send_err_but_msg_old(clnt, errstr, irc);
    }

    return rc;
}

static inline int new_retrow_has_header(int is_null, int type)
{
    if (is_null)
        return 1;

    switch (type) {
    case SQLITE_INTEGER:
    case SQLITE_FLOAT:
    case SQLITE_INTERVAL_YM:
    case CLIENT_INTV_DS_LEN:
        return 0;
    }
    return 1;
}

static int new_retrow_get_column_nulls_and_count(sqlite3_stmt *stmt,
                                                 int new_row_data_type,
                                                 int ncols,
                                                 struct column_info *cinfo,
                                                 uint8_t *isNullCol)
{
    int total_col, col;

    total_col = 0;
    for (col = 0; col < ncols; col++) {
        /* need to know if *this* col content is SQLITE_NULL */
        isNullCol[col] = sqlite3_isColumnNullType(stmt, col);
#ifdef DEBUG
        if ((sqlite3_column_type(stmt, col) == SQLITE_NULL) != isNullCol[col]) {
            logmsg(LOGMSG_FATAL, "Did not evaluate to NULL col %d \n", col);
            abort();
        }
#endif
        if (new_row_data_type) {
            total_col += new_retrow_has_header(isNullCol[col], cinfo[col].type);
        }
    }
    return total_col;
}

static void *thd_adjust_space(struct sqlthdstate *thd)
{
    /* does the thread buffer fits ? */
    if (thd->buflen > thd->maxbuflen) {
        char *p;
        thd->maxbuflen = thd->buflen;
        if (thd->buf == NULL && thd->maxbuflen > gbl_blob_sz_thresh_bytes)
            p = comdb2_bmalloc(blobmem, thd->maxbuflen);
        else
            p = realloc(thd->buf, thd->maxbuflen);
        if (!p) {
            logmsg(LOGMSG_ERROR, "%s: out of memory realloc %d\n", __func__,
                    thd->maxbuflen);
            return NULL;
        }
        thd->buf = p;
    }
    return thd->buf;
}

static int update_retrow_schema(struct sqlthdstate *thd,
                                struct sqlclntstate *clnt, sqlite3_stmt *stmt,
                                int new_row_data_type, int ncols, int total_col,
                                uint8_t *isNullCol, struct errstat *err)
{
    int offset, fldlen;
    int buflen = 0;
    int col;

    /* header */
    if (new_row_data_type)
        offset = sizeof(int) + total_col * sizeof(struct sqlfield);
    else
        offset = ncols * sizeof(struct sqlfield);

    /* compute offsets and buffer size */
    for (col = 0, buflen = 0; col < ncols; col++) {
        if (isNullCol[col]) {
            thd->offsets[col].offset = -1;
            if (new_row_data_type) {
                thd->offsets[col].offset = col;
            }
            thd->offsets[col].len = -1;
            buflen = offset;
            continue;
        }

        switch (thd->cinfo[col].type) {
        case SQLITE_INTEGER:
            if (!new_row_data_type) {
                if (offset % sizeof(long long))
                    offset += sizeof(long long) - offset % sizeof(long long);
            }
            buflen = offset + sizeof(long long);
            thd->offsets[col].offset = offset;
            thd->offsets[col].len = sizeof(long long);
            offset += sizeof(long long);
            break;
        case SQLITE_FLOAT:
            if (!new_row_data_type) {
                if (offset % sizeof(double))
                    offset += sizeof(double) - offset % sizeof(double);
            }
            buflen = offset + sizeof(double);
            thd->offsets[col].len = sizeof(double);
            thd->offsets[col].offset = offset;
            offset += sizeof(double);
            break;
        case SQLITE_DATETIME:
        case SQLITE_DATETIMEUS:
            if (offset & 3) { /* align on 32 bit boundary */
                offset = (offset | 3) + 1;
            }
            if (clnt->have_extended_tm && clnt->extended_tm) {
                fldlen = CLIENT_DATETIME_EXT_LEN;
            } else {
                fldlen = CLIENT_DATETIME_LEN;
            }
            buflen = offset + fldlen;
            thd->offsets[col].offset = offset;
            thd->offsets[col].len = fldlen;
            offset += fldlen;
            break;
        case SQLITE_INTERVAL_YM:
            if (offset & 3) { /* align on 32 bit boundary */
                offset = (offset | 3) + 1;
            }
            fldlen = CLIENT_INTV_YM_LEN;
            buflen = offset + fldlen;
            thd->offsets[col].offset = offset;
            thd->offsets[col].len = fldlen;
            offset += fldlen;
            break;
        case SQLITE_INTERVAL_DS:
        case SQLITE_INTERVAL_DSUS:
            if (offset & 3) { /* align on 32 bit boundary */
                offset = (offset | 3) + 1;
            }
            fldlen = CLIENT_INTV_DS_LEN;
            buflen = offset + fldlen;
            thd->offsets[col].offset = offset;
            thd->offsets[col].len = fldlen;
            offset += fldlen;
            break;
        case SQLITE_TEXT:
        case SQLITE_BLOB:
            fldlen = sqlite3_column_bytes(stmt, col);
            /* sqlite3_column_bytes returns a 0 on error - check for
             * error or if it's really 0 */
            if (fldlen == 0 &&
                sqlite3_errcode(thd->sqldb) == SQLITE_CONV_ERROR) {
                errstat_set_rcstrf(err, ERR_ROW_HEADER, "%s", 
                                   (char*)sqlite3_errmsg(thd->sqldb));
                return -1;
            }
            if (thd->cinfo[col].type == SQLITE_TEXT)
                fldlen++;
            buflen = offset + fldlen;
            thd->offsets[col].offset = offset;
            thd->offsets[col].len = fldlen;
            offset += fldlen;
            break;
        }

        if (new_row_data_type) {
            thd->offsets[col].offset = col;
        }
    }

    thd->buflen = buflen;
    return 0;
}

/* creates the row header */
static int set_retrow_header(struct sqlthdstate *thd, int new_row_data_type,
                             int ncols, int total_col, uint8_t *isNullCol)
{
    uint8_t *p_buf;
    uint8_t *p_buf_end;
    int i;

    p_buf = (uint8_t *)thd->buf;
    p_buf_end = (uint8_t *)(thd->buf + thd->buflen);

    /* new row format has a counter as first field */
    if (new_row_data_type) {
        p_buf = buf_put(&total_col, sizeof(total_col), p_buf, p_buf_end);
    }

    /* columns that have header info are added next */
    for (i = 0; i < ncols; ++i) {
        if (!new_row_data_type ||
            new_retrow_has_header(isNullCol[i], thd->cinfo[i].type)) {
            if (!(p_buf = sqlfield_put(&thd->offsets[i], p_buf, p_buf_end)))
                return -1;
        }
    }

    return 0;
}

static int set_retrow_columns(struct sqlthdstate *thd,
                              struct sqlclntstate *clnt, sqlite3_stmt *stmt,
                              int new_row_data_type, int ncols,
                              uint8_t *isNullCol, int total_col, int rowcount,
                              struct errstat *err)
{
    uint8_t *p_buf_end = thd->buf + thd->buflen;
    int little_endian = 0;
    int fldlen;
    double dval;
    long long ival;
    char *tval;
    int offset;
    int col;

    /* flip our data if the client asked for little endian data */
    if (clnt->have_endian && clnt->endian == FSQL_ENDIAN_LITTLE_ENDIAN) {
        little_endian = 1;
    }

    if (new_row_data_type) {
        offset = sizeof(int) + total_col * sizeof(struct sqlfield);
    } else {
        offset = ncols * sizeof(struct sqlfield);
    }

    reqlog_logf(thd->logger, REQL_RESULTS, "row %d = (", rowcount + 1);

    for (col = 0; col < ncols; col++) {

        if (col > 0) {
            reqlog_logl(thd->logger, REQL_RESULTS, ", ");
        }

        if (isNullCol[col]) {
            reqlog_logl(thd->logger, REQL_RESULTS, "NULL");
            continue;
        }

        switch (thd->cinfo[col].type) {
        case SQLITE_INTEGER:
            if (!new_row_data_type) {
                if (offset % sizeof(long long))
                    offset += sizeof(long long) - offset % sizeof(long long);
            }
            ival = sqlite3_column_int64(stmt, col);
            reqlog_logf(thd->logger, REQL_RESULTS, "%lld", ival);
            if (little_endian)
                ival = flibc_llflip(ival);
            if (!buf_put(&ival, sizeof(ival), (uint8_t *)(thd->buf + offset),
                         p_buf_end))
                goto error;
            offset += sizeof(long long);
            break;
        case SQLITE_FLOAT:
            if (!new_row_data_type) {
                if (offset % sizeof(double))
                    offset += sizeof(double) - offset % sizeof(double);
            }
            dval = sqlite3_column_double(stmt, col);
            reqlog_logf(thd->logger, REQL_RESULTS, "%f", dval);
            if (little_endian)
                dval = flibc_dblflip(dval);
            if (!buf_put(&dval, sizeof(dval), (uint8_t *)(thd->buf + offset),
                         p_buf_end))
                goto error;
            offset += sizeof(double);
            break;
        case SQLITE_TEXT:
            fldlen = sqlite3_column_bytes(stmt, col) + 1;
            tval = (char *)sqlite3_column_text(stmt, col);
            reqlog_logf(thd->logger, REQL_RESULTS, "'%s'", tval);
            /* text doesn't need to be packed */
            if (tval)
                memcpy(thd->buf + offset, tval, fldlen);
            else
                thd->buf[offset] = 0; /* null string */
            offset += fldlen;
            break;
        case SQLITE_DATETIME:
        case SQLITE_DATETIMEUS:
            if (offset & 3) { /* align on 32 bit boundary */
                offset = (offset | 3) + 1;
            }
            if (clnt->have_extended_tm && clnt->extended_tm) {
                fldlen = CLIENT_DATETIME_EXT_LEN;
            } else {
                fldlen = CLIENT_DATETIME_LEN;
            }
            {
                cdb2_client_datetime_t cdt;

                tval = (char *)sqlite3_column_datetime(stmt, col);
                if (!tval ||
                    convDttz2ClientDatetime((dttz_t *)tval,
                                            ((Vdbe *)stmt)->tzname, &cdt,
                                            thd->cinfo[col].type)) {
                    bzero(thd->buf + offset, fldlen);
                    logmsg(LOGMSG_ERROR, "%s: datetime conversion "
                                    "failure\n",
                            __func__);
                    errstat_set_rcstrf(err, ERR_CONVERSION_DT, 
                                       "failed to convert sqlite to client "
                                       "datetime for field \"%s\"",
                                       sqlite3_column_name(stmt, col));
                    goto error;
                }

                if (little_endian) {
                    cdt.tm.tm_sec = flibc_intflip(cdt.tm.tm_sec);
                    cdt.tm.tm_min = flibc_intflip(cdt.tm.tm_min);
                    cdt.tm.tm_hour = flibc_intflip(cdt.tm.tm_hour);
                    cdt.tm.tm_mday = flibc_intflip(cdt.tm.tm_mday);
                    cdt.tm.tm_mon = flibc_intflip(cdt.tm.tm_mon);
                    cdt.tm.tm_year = flibc_intflip(cdt.tm.tm_year);
                    cdt.tm.tm_wday = flibc_intflip(cdt.tm.tm_wday);
                    cdt.tm.tm_yday = flibc_intflip(cdt.tm.tm_yday);
                    cdt.tm.tm_isdst = flibc_intflip(cdt.tm.tm_isdst);
                    cdt.msec = flibc_intflip(cdt.msec);
                }

                /* Old linux sql clients will have extended_tms's. */
                if (clnt->have_extended_tm && clnt->extended_tm) {
                    if (!client_extended_datetime_put(
                            &cdt, (uint8_t *)(thd->buf + offset), p_buf_end))
                        goto error;
                } else {

                    if (!client_datetime_put(
                            &cdt, (uint8_t *)(thd->buf + offset), p_buf_end))
                        goto error;
                }
            }
            offset += fldlen;
            break;
        case SQLITE_INTERVAL_YM:
            if (offset & 3) { /* align on 32 bit boundary */
                offset = (offset | 3) + 1;
            }
            fldlen = CLIENT_INTV_YM_LEN;
            {
                cdb2_client_intv_ym_t ym;
                const intv_t *tv =
                    sqlite3_column_interval(stmt, col, SQLITE_AFF_INTV_MO);

                if (little_endian) {
                    ym.sign = flibc_intflip(tv->sign);
                    ym.years = flibc_intflip(tv->u.ym.years);
                    ym.months = flibc_intflip(tv->u.ym.months);
                } else {
                    ym.sign = tv->sign;
                    ym.years = tv->u.ym.years;
                    ym.months = tv->u.ym.months;
                }

                if (!client_intv_ym_put(&ym, (uint8_t *)(thd->buf + offset),
                                        p_buf_end))
                    goto error;
                offset += fldlen;
            }
            break;
        case SQLITE_INTERVAL_DS:
        case SQLITE_INTERVAL_DSUS:
            if (offset & 3) { /* align on 32 bit boundary */
                offset = (offset | 3) + 1;
            }
            fldlen = CLIENT_INTV_DS_LEN;
            {
                cdb2_client_intv_ds_t ds;
                intv_t *tv;
                tv = (intv_t *)sqlite3_column_interval(stmt, col,
                                                       SQLITE_AFF_INTV_SE);

                /* Adjust fraction based on client precision. */
                if (thd->cinfo[col].type == SQLITE_INTERVAL_DS && tv->u.ds.prec == 6)
                    tv->u.ds.frac /= 1000;
                else if (thd->cinfo[col].type == SQLITE_INTERVAL_DSUS && tv->u.ds.prec == 3)
                    tv->u.ds.frac *= 1000;

                if (little_endian) {
                    ds.sign = flibc_intflip(tv->sign);
                    ds.days = flibc_intflip(tv->u.ds.days);
                    ds.hours = flibc_intflip(tv->u.ds.hours);
                    ds.mins = flibc_intflip(tv->u.ds.mins);
                    ds.sec = flibc_intflip(tv->u.ds.sec);
                    ds.msec = flibc_intflip(tv->u.ds.frac);
                } else {
                    ds.sign = tv->sign;
                    ds.days = tv->u.ds.days;
                    ds.hours = tv->u.ds.hours;
                    ds.mins = tv->u.ds.mins;
                    ds.sec = tv->u.ds.sec;
                    ds.msec = tv->u.ds.frac;
                }

                if (!client_intv_ds_put(&ds, (uint8_t *)(thd->buf + offset),
                                        p_buf_end))
                    goto error;
                offset += fldlen;
            }
            break;
        case SQLITE_BLOB:
            fldlen = sqlite3_column_bytes(stmt, col);
            tval = (char *)sqlite3_column_blob(stmt, col);
            memcpy(thd->buf + offset, tval, fldlen);
            reqlog_logl(thd->logger, REQL_RESULTS, "x'");
            reqlog_loghex(thd->logger, REQL_RESULTS, tval, fldlen);
            reqlog_logl(thd->logger, REQL_RESULTS, "'");
            offset += fldlen;
            break;
        }
    }
    reqlog_logl(thd->logger, REQL_RESULTS, ")\n");
    return 0;
error:
    return -1;
}

/* based on current sqlite result row, create a client formatted row */
int make_retrow(struct sqlthdstate *thd, struct sqlclntstate *clnt,
                struct sql_state *rec, int new_row_data_type, int ncols,
                int rowcount, int *fast_error, struct errstat *err)
{
    uint8_t *isNullCol = NULL;
    int total_col;
    int offset;
    int rc;

    *fast_error = 1;

    isNullCol = (uint8_t *)malloc(sizeof(uint8_t) * ncols);
    if (!isNullCol)
        return -1;

    total_col = new_retrow_get_column_nulls_and_count(
        rec->stmt, new_row_data_type, ncols, thd->cinfo, isNullCol);

    rc = update_retrow_schema(thd, clnt, rec->stmt, new_row_data_type, ncols,
                              total_col, isNullCol, err);
    if (rc) { /* done */
        assert(errstat_get_rc(err) == ERR_ROW_HEADER);
        *fast_error = 0;
        goto out;
    }

    if (!thd_adjust_space(thd)) {
        rc = -1; /* error */
        goto out;
    }

    rc = set_retrow_header(thd, new_row_data_type, ncols, total_col, isNullCol);
    if (rc) /* error */
        goto out;

    rc = set_retrow_columns(thd, clnt, rec->stmt, new_row_data_type, ncols,
                            isNullCol, total_col, rowcount, err);
out:
    free(isNullCol);
    return rc; /*error */
}

static void *blob_alloc_override(size_t len)
{
    return comdb2_bmalloc(blobmem, len + 1);
}

static int send_row_new(struct sqlthdstate *thd, struct sqlclntstate *clnt,
                        int ncols, int row_id,
                        CDB2SQLRESPONSE__Column **columns)
{
    CDB2SQLRESPONSE sql_response = CDB2__SQLRESPONSE__INIT;
    int rc = 0;
    int i;

    for (i = 0; i < ncols; i++) {
        cdb2__sqlresponse__column__init(columns[i]);
        columns[i]->has_type = 0;
        if (thd->offsets[i].len == -1) {
            columns[i]->has_isnull = 1;
            columns[i]->isnull = 1;
            columns[i]->value.len = 0;
            columns[i]->value.data = NULL;
        } else {
            columns[i]->value.len = thd->offsets[i].len;
            columns[i]->value.data = thd->buf + thd->offsets[i].offset;
        }
    }

    if (clnt->num_retry) {
        sql_response.has_row_id = 1;
        sql_response.row_id = row_id;
    }

    _has_snapshot(clnt, sql_response);

    if (gbl_extended_sql_debug_trace) {
        int sz = clnt->sql_query->cnonce.len;
        int file = -1, offset = -1;
        if (sql_response.snapshot_info) {
            file = sql_response.snapshot_info->file;
            offset = sql_response.snapshot_info->offset;
        }
        char cnonce[256];
        snprintf(cnonce, 256, "%s", clnt->sql_query->cnonce.data);
        logmsg(LOGMSG_USER, "%s: cnonce '%s' snapshot is [%d][%d]\n", __func__,
                cnonce, file, offset);
    }

    sql_response.value = columns;
    return _push_row_new(clnt, RESPONSE_TYPE__COLUMN_VALUES, &sql_response, 
                         columns, ncols, 
                         ((cdb2__sqlresponse__get_packed_size(&sql_response)+1)
                            > gbl_blob_sz_thresh_bytes) 
                            ?  blob_alloc_override: malloc,
                         0);
}

static int send_row_old(struct sqlthdstate *thd, struct sqlclntstate *clnt,
                        int new_row_data_type)
{
    struct fsqlresp resp;

    if (new_row_data_type) {
        resp.response = FSQL_NEW_ROW_DATA;
    } else {
        resp.response = FSQL_ROW_DATA;
    }
    resp.flags = 0;
    resp.rcode = FSQL_OK;
    resp.parm = 0;

    return fsql_write_response(clnt, &resp, thd->buf, thd->buflen, 0, __func__,
                               __LINE__);
}

static int send_row(struct sqlthdstate *thd, struct sqlclntstate *clnt,
                    int new_row_data_type, int ncols, int row_id, int rc,
                    CDB2SQLRESPONSE__Column **columns)
{
    int irc = 0;
    if (clnt->is_newsql) {
        if (!rc && (clnt->num_retry == clnt->sql_query->retry) &&
                (clnt->num_retry == 0 || clnt->sql_query->has_skip_rows == 0 ||
                 (clnt->sql_query->skip_rows < row_id)))
            irc = send_row_new(thd, clnt, ncols, row_id, columns);
    } else {
        irc = send_row_old(thd, clnt, new_row_data_type);
    }
    return irc;
}

static int flush_row(struct sqlclntstate *clnt)
{
    if (gbl_sqlflush_freq && clnt->recno % gbl_sqlflush_freq == 0) {
        if (fsql_write_response(clnt, NULL, NULL, 0, 1, __func__,
                                __LINE__) < 0)
            return -1;
    }
    return 0;
}

/* will do a tiny cleanup of clnt */
void run_stmt_setup(struct sqlclntstate *clnt, sqlite3_stmt *stmt)
{
    Vdbe *v = (Vdbe *)stmt;
    clnt->isselect = sqlite3_stmt_readonly(stmt);
    clnt->has_recording |= v->recording;
    comdb2_set_sqlite_vdbe_tzname_int(v, clnt);
    comdb2_set_sqlite_vdbe_dtprec_int(v, clnt);
    clnt->iswrite = 0; /* reset before step() */

#ifdef DEBUG
    if (gbl_debug_sql_opcodes) {
        fprintf(stderr, "%s () sql: '%s'\n", __func__, v->zSql);
    }
#endif
}

static int rc_sqlite_to_client(struct sqlthdstate *thd,
                               struct sqlclntstate *clnt,
                               struct sql_state *rec, char **perrstr)
{
    sqlite3_stmt *stmt = rec->stmt;
    int irc;

    /* get the engine error code, which is what we should pass
       back to the client!
     */
    irc = sql_check_errors(clnt, thd->sqldb, stmt, (const char **)perrstr);
    if (irc) {
        irc = sqlserver2sqlclient_error(irc);
    }

    if (!irc) {
        irc = errstat_get_rc(&clnt->osql.xerr);
        if (irc) {
            *perrstr = (char *)errstat_get_str(&clnt->osql.xerr);
            /* convert this to a user code */
            irc = (clnt->osql.error_is_remote)
                      ? irc
                      : blockproc2sql_error(irc, __func__, __LINE__);
            if (irc == DB_ERR_TRN_VERIFY && replicant_can_retry(clnt) &&
                !clnt->has_recording && clnt->osql.replay == OSQL_RETRY_NONE) {
printf("replicant setting status of replay 2, cnonce=%s\n", clnt->sql_query->cnonce.data);
                osql_set_replay(__FILE__, __LINE__, clnt, OSQL_RETRY_DO);
            }
        }
        /* if this is a single query, we need to send back an answer here */
        if (clnt->ctrl_sqlengine == SQLENG_NORMAL_PROCESS) {
            /* if this is still a verify error but we tried to many times,
               send error back anyway by resetting the replay field */
            if (irc == DB_ERR_TRN_VERIFY &&
                clnt->osql.replay == OSQL_RETRY_LAST) {
                osql_set_replay(__FILE__, __LINE__, clnt, OSQL_RETRY_NONE);
            }
            /* if this is still an error, but not verify, pass it back to
               client */
            else if (irc && irc != DB_ERR_TRN_VERIFY) {
                osql_set_replay(__FILE__, __LINE__, clnt, OSQL_RETRY_NONE);
            }
            /* if this is a successful retrial of a previous verified-failed
               query, reset here replay so we can send success message back
               to client */
            else if (!irc && clnt->osql.replay != OSQL_RETRY_NONE) {
                osql_set_replay(__FILE__, __LINE__, clnt, OSQL_RETRY_NONE);
            }
        }
    } else if (clnt->osql.replay != OSQL_RETRY_NONE) {
        /* this was a retry that got an different error;
           send error to the client and stop retrying */
        osql_set_replay(__FILE__, __LINE__, clnt, OSQL_RETRY_HALT);
    }

    return irc;
}

static void send_last_row_old(struct sqlclntstate *clnt, int now,
                              const char *func, int line)
{
    struct fsqlresp resp;
    int flush_resp = need_flush(clnt);
    int rc;

    if (!clnt->intrans && clnt->want_query_effects) {
        if (!clnt->iswrite)
            rc = send_query_effects(clnt);
        reset_query_effects(clnt);
    }
    if (flush_resp) {
        bzero(&resp, sizeof resp);
        resp.response = FSQL_ROW_DATA;
        resp.flags = 0;
        resp.rcode = FSQL_DONE;
        resp.parm = now;
        fsql_write_response(clnt, &resp, NULL, 0, 1, func, line);
    }
}

static void send_last_row(struct sqlthdstate *thd, struct sqlclntstate *clnt,
                          const char *func, int line)
{
    if (clnt->is_newsql) {
        newsql_send_last_row(clnt, 0, func, line);
    } else {
        send_last_row_old(clnt, (thd->sqlthd) ? thd->sqlthd->stime : 0, func,
                          line);
    }
}

static int post_sqlite_processing(struct sqlthdstate *thd,
                                  struct sqlclntstate *clnt,
                                  struct sql_state *rec, int postponed_write,
                                  int ncols, int row_id,
                                  CDB2SQLRESPONSE__Column **columns,
                                  struct client_comm_if *comm)
{
    char *errstr = NULL;
    int rc;
    test_no_btcursors(thd);

    if (clnt->client_understands_query_stats) {
        record_query_cost(thd->sqlthd, clnt);
        if(comm->send_cost)
            comm->send_cost(clnt);
    } else if (clnt->get_cost) {
        if (clnt->prev_cost_string) {
            free(clnt->prev_cost_string);
            clnt->prev_cost_string = NULL;
        }
        clnt->prev_cost_string = get_query_cost_as_string(thd->sqlthd, clnt);
    }

    rc = rc_sqlite_to_client(thd, clnt, rec, &errstr);

    if ((clnt->osql.replay == OSQL_RETRY_NONE ||
         clnt->osql.replay == OSQL_RETRY_HALT) &&
        !((clnt->want_query_effects && !is_with_statement(clnt->sql)) &&
          clnt->in_client_trans && !clnt->isselect &&
          !(rc && !clnt->had_errors))) {

        if (clnt->iswrite && postponed_write) {
            if (comm->send_row_data) {
                int irc;
                irc = comm->send_row_data(thd, clnt, rc, ncols, row_id, rc, columns);
                if (irc)
                    return irc;
            }
        }

        if (rc == SQLITE_OK) {

            pthread_mutex_lock(&clnt->wait_mutex);
            clnt->ready_for_heartbeats = 0;
            pthread_mutex_unlock(&clnt->wait_mutex);

            if(comm->send_done)
                comm->send_done(thd, clnt, __func__, __LINE__);
        } else {
            if(comm->send_run_error) {
                comm->send_run_error(clnt, errstr, rc);
                if (rc)
                    return rc;
            }
        }
    } else if ((clnt->osql.replay == OSQL_RETRY_NONE ||
                clnt->osql.replay == OSQL_RETRY_HALT) &&
               clnt->want_query_effects &&
               (clnt->ctrl_sqlengine == SQLENG_NORMAL_PROCESS) &&
               !clnt->isselect) {
        if(comm->send_effects) {
            rc = comm->send_effects(clnt);
            if (rc)
                return rc;
        }
    } else if (clnt->want_query_effects && !clnt->isselect &&
               clnt->send_one_row) {
        assert(clnt->is_newsql);
        if(comm->send_dummy)
            comm->send_dummy(clnt);
        clnt->send_one_row = 0;
        clnt->skip_feature = 1;
        if(comm->send_done)
            comm->send_done(thd, clnt, __func__, __LINE__);
    }

    return 0;
}

/* The design choice here for communication is to send row data inside this function,
   and delegate the error sending to the caller (since we send multiple rows, but we 
   send error only once and stop processing at that time)
 */   
static int run_stmt(struct sqlthdstate *thd, struct sqlclntstate *clnt,
                    struct sql_state *rec, int *fast_error, 
                    struct errstat *err,
                    struct client_comm_if *comm)
{
    CDB2SQLRESPONSE__Column **columns;
    sqlite3_stmt *stmt = rec->stmt;
    int new_row_data_type = 0;
    int ncols;
    int steprc;
    int rowcount = 0;
    ;
    int row_id = 0;
    int postponed_write = 0;
    int rc;

    reqlog_set_event(thd->logger, "sql");
    run_stmt_setup(clnt, rec->stmt);

    new_row_data_type = is_new_row_data(clnt);
    ncols = sqlite3_column_count(rec->stmt);

    /* Get first row to figure out column structure */
    steprc = sqlite3_step(stmt);
    if (steprc == SQLITE_SCHEMA_REMOTE) {
        /* remote schema changed;
           Only safe to recover here
           NOTE: not a fast error;
         */
        return steprc;
    }

    *fast_error = 1;

    if (clnt->verify_indexes && steprc == SQLITE_ROW) {
        clnt->has_sqliterow = 1;
        return verify_indexes_column_value(stmt, clnt->schema_mems);
    } else if (clnt->verify_indexes && steprc == SQLITE_DONE) {
        clnt->has_sqliterow = 0;
        return 0;
    }

    /* create the row format and send it to client */
    columns = newsql_alloc_row(ncols);
    if (!columns)
        return -1;

    set_ret_column_info(thd, clnt, rec, ncols);
    if(comm->send_row_format) {
        rc = comm->send_row_format(thd, clnt, rec, ncols, columns);
        if (rc)
            goto out;
    }

    if (clnt->intrans == 0) {
        bzero(&clnt->effects, sizeof(clnt->effects));
        bzero(&clnt->log_effects, sizeof(clnt->log_effects));
    }

    /* no rows actually ? */
    if (steprc != SQLITE_ROW) {
        rc = steprc;
        goto postprocessing;
    }

    thd->offsets = realloc(thd->offsets, ncols * sizeof(struct sqlfield));
    if(!thd->offsets)
        return -1;

    do {
        /* replication contention reduction */
        release_locks_on_emit_row(thd, clnt);

        if (clnt->isselect == 1) {
            clnt->effects.num_selected++;
            clnt->log_effects.num_selected++;
            clnt->nrows++;
        }

#ifdef DEBUG
        int hasn;
        if (!(hasn = sqlite3_hasNColumns(stmt, ncols))) {
            printf("Does not have %d cols\n", ncols);
            abort();
        }
#endif

        /* create return row */
        rc = make_retrow(thd, clnt, rec, new_row_data_type, ncols, rowcount,
                         fast_error, err);
        if (rc)
            goto out;

        char cnonce[256];
        cnonce[0] = '\0';

        if (gbl_extended_sql_debug_trace && clnt->sql_query) {
            bzero(cnonce, sizeof(cnonce));
            snprintf(cnonce, 256, "%s", clnt->sql_query->cnonce.data);
            logmsg(LOGMSG_USER, "%s: cnonce '%s': iswrite=%d replay=%d "
                    "want_query_effects is %d, isselect is %d\n", 
                    __func__, cnonce, clnt->iswrite, clnt->osql.replay, 
                    clnt->want_query_effects, 
                    clnt->isselect);
        }

        /* return row, if needed */
        if (!clnt->iswrite && clnt->osql.replay != OSQL_RETRY_DO) {
            postponed_write = 0;
            row_id++;

            if (!clnt->want_query_effects || clnt->isselect) {
                if(comm->send_row_data) {
                    if (gbl_extended_sql_debug_trace) {
                        logmsg(LOGMSG_USER, "%s: cnonce '%s' sending row\n", __func__, cnonce);
                    }
                    rc = comm->send_row_data(thd, clnt, new_row_data_type, 
                                             ncols, row_id, rc, columns);
                    if (rc)
                        goto out;
                }
            }
        } else {
            if (gbl_extended_sql_debug_trace) {
                logmsg(LOGMSG_USER, "%s: cnonce '%s' setting postponed_write\n", 
                        __func__, cnonce);
            }
            postponed_write = 1;
        }

        rowcount++;
        reqlog_set_rows(thd->logger, rowcount);
        clnt->recno++;
        if (clnt->rawnodestats)
            clnt->rawnodestats->sql_rows++;

        /* flush */
        if(comm->flush && !clnt->iswrite) {
            rc = comm->flush(clnt);
            if (rc)
                goto out;
        }
    } while ((rc = sqlite3_step(stmt)) == SQLITE_ROW);

/* whatever sqlite returns in sqlite3_step is only used to step out of the loop,
   otherwise ignored; we are gonna
   get it from sqlite (or osql.xerr) */

postprocessing:
    if (rc == SQLITE_DONE)
        rc = 0;

    /* closing: error codes, postponed write result and so on*/
    rc =
        post_sqlite_processing(thd, clnt, rec, postponed_write, ncols, row_id,
                               columns, comm);

out:
    newsql_dealloc_row(columns, ncols);
    return rc;
}

static void handle_sqlite_error(struct sqlthdstate *thd,
                                struct sqlclntstate *clnt,
                                struct sql_state *rec)
{
    if (thd->sqlthd)
        thd->sqlthd->nmove = thd->sqlthd->nfind = thd->sqlthd->nwrite =
            thd->sqlthd->ntmpread = thd->sqlthd->ntmpwrite = 0;

    clear_stmt_record(rec);

    if (clnt->want_query_effects) {
        clnt->had_errors = 1;
    }

    if (clnt->using_case_insensitive_like)
        toggle_case_sensitive_like(thd->sqldb, 0);

    reqlog_end_request(thd->logger, -1, __func__, __LINE__);
}

static void sqlite_done(struct sqlthdstate *thd, struct sqlclntstate *clnt,
                        struct sql_state *rec, int outrc)
{
    sqlite3_stmt *stmt = rec->stmt;

<<<<<<< HEAD
    sql_statement_done(thd->sqlthd, thd->logger, outrc);
=======
    /* skip stat and logging for index on expression internal queries */
    if (clnt->verify_indexes) {
        put_prepared_stmt(thd, clnt, rec, outrc, 0);
        return;
    }

    sql_statement_done(thd->sqlthd, thd->logger, clnt->osql.rqid, outrc);
>>>>>>> fe795366

    if (clnt->rawnodestats && thd->sqlthd) {
        clnt->rawnodestats->sql_steps +=
            thd->sqlthd->nmove + thd->sqlthd->nfind + thd->sqlthd->nwrite;
    }

    if (stmt && !((Vdbe *)stmt)->explain && ((Vdbe *)stmt)->nScan > 1 &&
        (BDB_ATTR_GET(thedb->bdb_attr, PLANNER_WARN_ON_DISCREPANCY) == 1 ||
         BDB_ATTR_GET(thedb->bdb_attr, PLANNER_SHOW_SCANSTATS) == 1)) {
        compare_estimate_cost(stmt);
    }

    put_prepared_stmt(thd, clnt, rec, outrc, 0);

    if (clnt->using_case_insensitive_like)
        toggle_case_sensitive_like(thd->sqldb, 0);

#ifdef DEBUG_SQLITE_MEMORY
    int had_blocks = 0;
    hash_for(sql_blocks, dump_block, &had_blocks);
    if (had_blocks)
        printf("end of blocks\n");
#endif

    /* the ethereal sqlite objects insert into clnt->...Ddl fields
       we need to clear them out after the statement is done, or else
       the next read in sqlite master will find them and try to use them
     */
    clearClientSideRow(clnt);
}

static void handle_stored_proc(struct sqlthdstate *thd,
                               struct sqlclntstate *clnt)
{
    struct sql_state rec;
    struct errstat err;
    char *errstr;
    int rc;

    reqlog_set_event(thd->logger, "sp");

    rc = get_prepared_bound_param(thd, clnt, &rec, &err);
    if (rc) {
        int irc = errstat_get_rc(&err);
        assert(irc == ERR_PREPARE || irc == ERR_PREPARE_RETRY);
        send_prepare_error(clnt, err.errstr, (irc == ERR_PREPARE_RETRY));
        return;
    }

    rc = exec_procedure(clnt->sql, &errstr, thd, rec.parameters_to_bind, clnt);
    if (rc) {
        clnt->had_errors = 1;
        if (rc == -1)
            rc = -3;
        send_fsql_error(clnt, rc, (errstr) ? errstr : "");
        if (errstr) {
            free(errstr);
        }
    }

    test_no_btcursors(thd);

    sqlite_done(thd, clnt, &rec, 0);
}

static int handle_sqlite_requests(struct sqlthdstate *thd,
                                  struct sqlclntstate *clnt,
                                  struct client_comm_if *comm)
{
    struct sql_state rec;
    int rc;
    int fast_error;
    struct errstat err = {0};

    bzero(&rec, sizeof(rec));

    /* loop if possible in case when cached remote schema becomes stale */
    do {
        /* get an sqlite engine */
        rc = get_prepared_bound_stmt(thd, clnt, &rec, &err);
        if (rc) {
            int irc = errstat_get_rc(&err);
            /* certain errors are saved, in that case we don't send anything */
            if (irc == ERR_PREPARE || irc == ERR_PREPARE_RETRY) {
                if(comm->send_prepare_error)
                    comm->send_prepare_error(clnt, err.errstr, 
                                             (irc == ERR_PREPARE_RETRY));
                reqlog_set_error(thd->logger, sqlite3_errmsg(thd->sqldb));
            }
            goto errors;
        }

        /* run the engine */
        fast_error = 0;
        rc = run_stmt(thd, clnt, &rec, &fast_error, &err, comm);
        if (rc) {
            int irc = errstat_get_rc(&err);
            switch(irc) {
                case ERR_ROW_HEADER:
                    if(comm->send_run_error)
                        comm->send_run_error(clnt, errstat_get_str(&err), 
                                             CDB2ERR_CONV_FAIL);
                    break;
                case ERR_CONVERSION_DT:
                    if(comm->send_run_error)
                        comm->send_run_error(clnt, errstat_get_str(&err), 
                                             DB_ERR_CONV_FAIL);
                    break;
            }
            if (fast_error)
                goto errors;
        }

        if (rc == SQLITE_SCHEMA_REMOTE) {
            update_schema_remotes(clnt, &rec);
        }

    } while (rc == SQLITE_SCHEMA_REMOTE);

done:
    sqlite_done(thd, clnt, &rec, rc);

    return rc;

errors:
    handle_sqlite_error(thd, clnt, &rec);
    goto done;
}

static int check_sql_access(struct sqlclntstate *clnt)
{
    struct fsqlresp resp;
    if (gbl_check_access_controls) {
        check_access_controls(thedb);
        gbl_check_access_controls = 0;
    }
    return check_user_password(clnt, &resp);
}

/**
 * Main driver of SQL processing, for both sqlite and non-sqlite requests
 */
int execute_sql_query(struct sqlthdstate *thd, struct sqlclntstate *clnt)
{
    int outrc;
    int rc;

    /* access control */
    rc = check_sql_access(clnt);
    if (rc)
        return rc;

    /* setup */
    query_stats_setup(thd, clnt);

    /* is this a snapshot? special processing */
    rc = ha_retrieve_snapshot(clnt);
    if (rc)
        return 0;

    /* All requests that do not require a sqlite engine
       are processed below.  A return != 0 means processing
       done
     */
    rc = handle_non_sqlite_requests(thd, clnt, &outrc);
    if (rc)
        return outrc;

    /* This is a request that require a sqlite engine */
    rc = handle_sqlite_requests(thd, clnt, &client_sql_api);

    return rc;
}

void sqlengine_prepare_engine(struct sqlthdstate *thd,
                              struct sqlclntstate *clnt)
{
    struct errstat xerr;
    int rc;

    /* Do this here, before setting up Btree structures!
       so we can get back at our "session" information */
    clnt->debug_sqlclntstate = pthread_self();
    clnt->no_transaction = 1;
    struct sql_thread *sqlthd;
    if ((sqlthd = pthread_getspecific(query_info_key)) != NULL) {
        sqlthd->sqlclntstate = clnt;
    }

    if (thd->sqldb && (rc = check_thd_gen(thd, clnt)) != SQLITE_OK) {
        if (rc != SQLITE_SCHEMA_REMOTE) {
            delete_prepared_stmts(thd);
            sqlite3_close(thd->sqldb);
            thd->sqldb = NULL;
        }
    }

    if (gbl_enable_sql_stmt_caching && (thd->stmt_table == NULL)) {
        thd->param_cache_entries = 0;
        thd->noparam_cache_entries = 0;
        init_stmt_table(&thd->stmt_table);
    }

    if (!thd->sqldb || (rc == SQLITE_SCHEMA_REMOTE)) {
        if (!thd->sqldb) {
            clnt->no_transaction = 1;
            int rc = sqlite3_open_serial("db", &thd->sqldb, thd);
            clnt->no_transaction = 0;
            if (rc != 0) {
                logmsg(LOGMSG_ERROR, "%s:sqlite3_open_serial failed %d\n", __func__,
                        rc);
                thd->sqldb = NULL;
            }
            thd->dbopen_gen = gbl_dbopen_gen;
            thd->analyze_gen = gbl_analyze_gen;
        }

        get_copy_rootpages_nolock(thd->sqlthd);
        int got_curtran = rc = 0;
        if (!clnt->dbtran.cursor_tran) {
            got_curtran = 1;
            rc = get_curtran(thedb->bdb_env, clnt);
        }
        if (rc) {
            logmsg(LOGMSG_ERROR, 
                    "%s: unable to get a CURSOR transaction, rc = %d!\n",
                    __func__, rc);
        } else {
            if (thedb->timepart_views) {
                /* how about we are gonna add the views ? */
                rc = views_sqlite_update(thedb->timepart_views, thd->sqldb,
                                         &xerr);
                if (rc != VIEW_NOERR) {
                    logmsg(LOGMSG_ERROR, 
                            "failed to create views rc=%d errstr=\"%s\"\n",
                            xerr.errval, xerr.errstr);
                }
            }

            /* save the views generation number */
            thd->views_gen = gbl_views_gen;

            if (got_curtran && put_curtran(thedb->bdb_env, clnt)) {
                logmsg(LOGMSG_ERROR, "%s: unable to destroy a CURSOR transaction!\n",
                        __func__);
            }
        }
    }
    clnt->no_transaction = 0;
}

static void clean_queries_not_cached_in_srs(struct sqlclntstate *clnt)
{
    CDB2QUERY *query = NULL;

    /* Tell appsock thread to wake up again */
    pthread_mutex_lock(&clnt->wait_mutex);
    /* Take ownership of query, and free it. */
    if (clnt->added_to_hist == 0) {
        query = clnt->query;
        /* clear sql before cond_signal(). */
        if (query && /* query could not NULL. */
            clnt->sql == query->sqlquery->sql_query)
            clnt->sql = NULL;
    }
    clnt->query = NULL;
    clnt->done = 1;
    /* Must yield before signal */
    comdb2bma_yield_all();
    pthread_cond_signal(&clnt->wait_cond);
    pthread_mutex_unlock(&clnt->wait_mutex);

    /* Free it while we are reading new query. */
    if (query) {
        cdb2__query__free_unpacked(query, &pb_alloc);
    }
}

static void thr_set_user(int id)
{
    char thdinfo[40];
    snprintf(thdinfo, sizeof(thdinfo), "appsock %u", id);
    thrman_setid(thrman_self(), thdinfo);
}

static void debug_close_sb(struct sqlclntstate *clnt)
{
    static int once = 0;

    if (debug_switch_sql_close_sbuf()) {
        if (!once) {
            once = 1;
            sbuf2close(clnt->sb);
        }
    } else
        once = 0;
}

static void sqlengine_work_lua_thread(struct thdpool *pool, void *work,
                                      void *thddata)
{
    struct sqlthdstate *thd = thddata;
    struct sqlclntstate *clnt = work;

    if (!clnt->exec_lua_thread)
        abort();

    thr_set_user(clnt->appsock_id);

    clnt->osql.timings.query_dispatched = osql_log_time();
    clnt->deque_timeus = time_epochus();

    rdlock_schema_lk();
    sqlengine_prepare_engine(thd, clnt);
    unlock_schema_lk();

    reqlog_set_origin(thd->logger, "%s", clnt->origin);

    clnt->query_rc = exec_thread(thd, clnt);

    sql_reset_sqlthread(thd->sqldb, thd->sqlthd);

    clnt->osql.timings.query_finished = osql_log_time();
    osql_log_time_done(clnt);

    clean_queries_not_cached_in_srs(clnt);

    debug_close_sb(clnt);

    thrman_setid(thrman_self(), "[done]");
}

int gbl_debug_sqlthd_failures;

static void sqlengine_work_appsock(struct thdpool *pool, void *work,
                                   void *thddata)
{
    struct sqlthdstate *thd = thddata;
    struct sqlclntstate *clnt = work;
    int rc;

    /* running this in a non sql thread */
    if (!thd->sqlthd)
        abort();

    thr_set_user(clnt->appsock_id);

    clnt->osql.timings.query_dispatched = osql_log_time();
    clnt->deque_timeus = time_epochus();

    /* make sure we have an sqlite engine sqldb */
    if (clnt->verify_indexes) {
        /* short circuit for partial/expression indexes */
        struct sql_thread *sqlthd;
        clnt->debug_sqlclntstate = pthread_self();
        clnt->no_transaction = 1;
        if ((sqlthd = pthread_getspecific(query_info_key)) != NULL) {
            sqlthd->sqlclntstate = clnt;
        }
        if (!thd->sqldb) {
            rc = sqlite3_open_serial("db", &thd->sqldb, thd);
            if (unlikely(rc != 0)) {
                fprintf(stderr, "%s:sqlite3_open_serial failed %d\n", __func__,
                        rc);
                thd->sqldb = NULL;
            } else {
                thd->dbopen_gen = gbl_dbopen_gen;
                thd->analyze_gen = gbl_analyze_gen;
            }
        }
    } else {
        rdlock_schema_lk();
        sqlengine_prepare_engine(thd, clnt);
        unlock_schema_lk();
    }

    int debug_appsock;
    if (unlikely(!thd->sqldb) ||
        (gbl_debug_sqlthd_failures && (debug_appsock = !(rand() % 1000)))) {
        /* unplausable, but anyway */
        logmsg(LOGMSG_ERROR, "%s line %d: exiting on null thd->sqldb\n",
               __func__, __LINE__);
        if (debug_appsock) {
            logmsg(LOGMSG_ERROR,
                   "%s line %d: testing null thd->sqldb codepath\n", __func__,
                   __LINE__);
        }
        /* Tell newsql client to CHANGENODE */
        if (clnt->is_newsql) {
            char *errstr = "Client api should change nodes";
            client_sql_api.send_run_error(clnt, errstr, CDB2ERR_CHANGENODE);
        }
        clnt->query_rc = -1;
        pthread_mutex_lock(&clnt->wait_mutex);
        clnt->done = 1;
        pthread_cond_signal(&clnt->wait_cond);
        pthread_mutex_unlock(&clnt->wait_mutex);
        return;
    }

    reqlog_set_origin(thd->logger, "%s", clnt->origin);

    if (clnt->dbtran.mode == TRANLEVEL_SOSQL &&
        clnt->client_understands_query_stats && clnt->osql.rqid)
        osql_query_dbglog(thd->sqlthd, clnt->queryid);

    /* everything going in is cursor based */
    rc = get_curtran(thedb->bdb_env, clnt);
    if (rc) {
        logmsg(LOGMSG_ERROR, "%s: unable to get a CURSOR transaction, rc=%d!\n",
                __func__, rc);
        /* Tell newsql client to CHANGENODE */
        if (clnt->is_newsql) {
            char *errstr = "Client api should change nodes";
            client_sql_api.send_run_error(clnt, errstr, CDB2ERR_CHANGENODE);
        }
        clnt->query_rc = -1;
        pthread_mutex_lock(&clnt->wait_mutex);
        clnt->done = 1;
        pthread_cond_signal(&clnt->wait_cond);
        pthread_mutex_unlock(&clnt->wait_mutex);
        clnt->osql.timings.query_finished = osql_log_time();
        osql_log_time_done(clnt);
        return;
    }

    /* it is a new query, it is time to clean the error */
    if (clnt->ctrl_sqlengine == SQLENG_NORMAL_PROCESS)
        bzero(&clnt->osql.xerr, sizeof(clnt->osql.xerr));

    /* Set whatever mode this client needs */
    rc = sql_set_transaction_mode(thd->sqldb, clnt, clnt->dbtran.mode);

    /* Will only happen if the database doesn't have logical logging */
    if (rc) {
        logmsg(LOGMSG_ERROR,
               "%s line %d: unable to set_transaction_mode rc=%d!\n", __func__,
               __LINE__, rc);
        send_prepare_error(clnt, "Failed to set transaction mode.", 0);
        reqlog_logf(thd->logger, REQL_TRACE,
                    "Failed to set transaction mode.\n");
        if (put_curtran(thedb->bdb_env, clnt)) {
            logmsg(LOGMSG_ERROR,
                   "%s: unable to destroy a CURSOR transaction!\n", __func__);
        }
        clnt->query_rc = 0;
        pthread_mutex_lock(&clnt->wait_mutex);
        clnt->done = 1;
        pthread_cond_signal(&clnt->wait_cond);
        pthread_mutex_unlock(&clnt->wait_mutex);
        clnt->osql.timings.query_finished = osql_log_time();
        osql_log_time_done(clnt);
        return;
    }

    /* this could be done on sql_set_transaction_mode, but it
       affects all code paths and I don't like it */
    if ((clnt->dbtran.mode == TRANLEVEL_RECOM ||
         clnt->dbtran.mode == TRANLEVEL_SNAPISOL ||
         clnt->dbtran.mode == TRANLEVEL_SERIAL) || /* socksql has special
                                                      needs because of
                                                      inlining */
        (clnt->dbtran.mode == TRANLEVEL_SOSQL &&
         (clnt->ctrl_sqlengine == SQLENG_STRT_STATE ||
          clnt->ctrl_sqlengine == SQLENG_NORMAL_PROCESS))) {
        clnt->osql.host = (thedb->master == gbl_mynode) ? 0 : thedb->master;
    }

    /* assign this query a unique id */
    sql_get_query_id(thd->sqlthd);

    /* actually execute the query */
    thrman_setfd(thd->thr_self, sbuf2fileno(clnt->sb));

    if (clnt->dbtran.mode == TRANLEVEL_RECOM ||
        clnt->dbtran.mode == TRANLEVEL_SNAPISOL ||
        clnt->dbtran.mode == TRANLEVEL_SERIAL ||
        clnt->dbtran.mode == TRANLEVEL_SOSQL) {
        osql_shadtbl_begin_query(thedb->bdb_env, clnt);
    }

    if (clnt->fdb_state.remote_sql_sb)
        clnt->query_rc = execute_sql_query_offload(clnt, thd);
    else
        clnt->query_rc = execute_sql_query(thd, clnt);

    /* execute sql query might have generated an overriding fdb error;
       reset it here before returning */
    bzero(&clnt->fdb_state.xerr, sizeof(clnt->fdb_state.xerr));
    clnt->fdb_state.preserve_err = 0;

    if (clnt->dbtran.mode == TRANLEVEL_RECOM ||
        clnt->dbtran.mode == TRANLEVEL_SNAPISOL ||
        clnt->dbtran.mode == TRANLEVEL_SERIAL ||
        clnt->dbtran.mode == TRANLEVEL_SOSQL) {
        osql_shadtbl_done_query(thedb->bdb_env, clnt);
    }

    thrman_setfd(thd->thr_self, -1);

    sql_reset_sqlthread(thd->sqldb, thd->sqlthd);

    /* verify indexes queries use short circuit code,
       open a new sqlite3 db for new queries.
    */
    if (clnt->verify_indexes) {
        sqlite3_close(thd->sqldb);
        thd->sqldb = NULL;
    }

    /* this is a compromise; we release the curtran here, even though
       we might have a begin/commit transaction pending
       any query inside the begin/commit will be performed under its
       own locker id;
    */
    if (put_curtran(thedb->bdb_env, clnt)) {
        logmsg(LOGMSG_ERROR, "%s: unable to destroy a CURSOR transaction!\n",
                __func__);
    }

    clnt->osql.timings.query_finished = osql_log_time();
    osql_log_time_done(clnt);

    clean_queries_not_cached_in_srs(clnt);

    debug_close_sb(clnt);

    thrman_setid(thrman_self(), "[done]");
}

static void sqlengine_work_appsock_pp(struct thdpool *pool, void *work,
                                      void *thddata, int op)
{
    struct sqlclntstate *clnt = work;
    int rc = 0;

    switch (op) {
    case THD_RUN:
        if (clnt->exec_lua_thread)
            sqlengine_work_lua_thread(pool, work, thddata);
        else
            sqlengine_work_appsock(pool, work, thddata);
        break;
    case THD_FREE:
        /* we just mark the client done here, with error */
        ((struct sqlclntstate *)work)->query_rc = CDB2ERR_IO_ERROR;
        ((struct sqlclntstate *)work)->done =
            1; /* that's gonna revive appsock thread */
        break;
    }
}

static int send_heartbeat(struct sqlclntstate *clnt)
{
    int rc;
    struct fsqlresp resp;

    /* if client didnt ask for heartbeats, dont send them */
    if (!clnt->heartbeat)
        return 0;

    if (!clnt->ready_for_heartbeats) {
        return 0;
    }

    if (clnt->is_newsql) {
        newsql_write_response(clnt, FSQL_HEARTBEAT, NULL, 1, malloc, __func__,
                              __LINE__);
    } else {
        bzero(&resp, sizeof(resp));
        resp.response = FSQL_HEARTBEAT;
        resp.parm = 1;

        /* send a noop packet on clnt->sb */
        fsql_write_response(clnt, &resp, NULL, 0, 1, __func__, __LINE__);
    }

    return 0;
}

static int process_debug_pragma(struct sqlclntstate *clnt)
{
    int is_debug = 0;
    char *sql = clnt->sql;
    int rc = 0;

    is_debug = (strncasecmp(sql, "set debug ", 10) == 0);
    if (!is_debug)
        return is_debug;

    if (strncasecmp(sql + 10, "bdb ", 4) == 0) {
        rc = bdb_osql_trak(sql + 14, &clnt->bdb_osql_trak);

        return (rc == 0) ? 1 : rc;
    } else if (strncasecmp(sql + 10, "dbglog ", 6) == 0) {
        unsigned long long cookie;
        int queryid;
        cookie = strtoull(sql + 17, NULL, 16);
        clnt->client_understands_query_stats = 1;
        if (clnt->dbglog) {
            sbuf2close(clnt->dbglog);
            clnt->dbglog = NULL;
        }
        queryid = strtoul(sql + 34, NULL, 10);
        clnt->dbglog = open_dbglog_file(cookie);
        clnt->queryid = queryid;
        clnt->dbglog_cookie = cookie;
        return 1;
    }

    return -1;
}

/* timeradd() for struct timespec*/
#define TIMESPEC_ADD(a, b, result)                                             \
    do {                                                                       \
        (result).tv_sec = (a).tv_sec + (b).tv_sec;                             \
        (result).tv_nsec = (a).tv_nsec + (b).tv_nsec;                          \
        if ((result).tv_nsec >= 1000000000) {                                  \
            ++(result).tv_sec;                                                 \
            (result).tv_nsec -= 1000000000;                                    \
        }                                                                      \
    } while (0)

/* timersub() for struct timespec*/
#define TIMESPEC_SUB(a, b, result)                                             \
    do {                                                                       \
        (result).tv_sec = (a).tv_sec - (b).tv_sec;                             \
        (result).tv_nsec = (a).tv_nsec - (b).tv_nsec;                          \
        if ((result).tv_nsec < 0) {                                            \
            --(result).tv_sec;                                                 \
            (result).tv_nsec += 1000000000;                                    \
        }                                                                      \
    } while (0)

int dispatch_sql_query(struct sqlclntstate *clnt)
{
    int done;
    char msg[1024];
    char thdinfo[40];
    int rc;
    struct thr_handle *self = thrman_self();
    if (self) {
        if (clnt->exec_lua_thread)
            thrman_set_subtype(self, THRSUBTYPE_LUA_SQL);
        else
            thrman_set_subtype(self, THRSUBTYPE_TOPLEVEL_SQL);
    }

    bzero(&clnt->osql.timings, sizeof(osqltimings_t));
    bzero(&clnt->osql.fdbtimes, sizeof(fdbtimings_t));
    clnt->osql.timings.query_received = osql_log_time();

    pthread_mutex_lock(&clnt->wait_mutex);
    clnt->deadlock_recovered = 0;
    clnt->done = 0;
    clnt->statement_timedout = 0;

    /* keep track so we can display it in stat thr */
    clnt->appsock_id = getarchtid();

    pthread_mutex_unlock(&clnt->wait_mutex);

    snprintf(msg, sizeof(msg), "%s \"%s\"", clnt->origin, clnt->sql);
    clnt->enque_timeus = time_epochus();

    char *sqlcpy;
    if ((rc = thdpool_enqueue(gbl_sqlengine_thdpool, sqlengine_work_appsock_pp,
                              clnt, (clnt->req.flags & SQLF_QUEUE_ME) ? 1 : 0,
                              sqlcpy = strdup(msg))) != 0) {
        free(sqlcpy);
        sqlcpy = NULL;
        if ((clnt->in_client_trans || clnt->osql.replay == OSQL_RETRY_DO) &&
            gbl_requeue_on_tran_dispatch) {
            /* force this request to queue */
            rc = thdpool_enqueue(gbl_sqlengine_thdpool,
                                 sqlengine_work_appsock_pp, clnt, 1,
                                 sqlcpy = strdup(msg));
        }

        if (rc) {
            if (sqlcpy)
                free(sqlcpy);
            /* say something back, if the client expects it */
            if (clnt->req.flags & SQLF_FAILDISPATCH_ON) {
                snprintf(msg, sizeof(msg), "%s: unable to dispatch sql query\n",
                         __func__);
                handle_failed_dispatch(clnt, msg);
            }

            return -1;
        }
    }

    /* successful dispatch or queueing, enable heartbeats */
    pthread_mutex_lock(&clnt->wait_mutex);
    clnt->ready_for_heartbeats = 1;
    pthread_mutex_unlock(&clnt->wait_mutex);

    /* SQL thread will unlock mutex when it is done, allowing us to lock it
     * again.  We block until then. */
    if (self)
        thrman_where(self, "waiting for query");

    if (clnt->heartbeat) {
        if ((clnt->osql.replay != OSQL_RETRY_NONE) ||
            (clnt->is_newsql && clnt->in_client_trans)) {
            send_heartbeat(clnt);
        }
        const struct timespec ms100 = {.tv_sec = 0, .tv_nsec = 100000000};
        struct timespec first, last;
        clock_gettime(CLOCK_REALTIME, &first);
        last = first;
        while (1) {
            struct timespec now, st;
            clock_gettime(CLOCK_REALTIME, &now);
            TIMESPEC_ADD(now, ms100, st);

            pthread_mutex_lock(&clnt->wait_mutex);
            if (clnt->done) {
                pthread_mutex_unlock(&clnt->wait_mutex);
                goto done;
            }
            int rc;
            rc = pthread_cond_timedwait(&clnt->wait_cond, &clnt->wait_mutex,
                                        &st);
            if (clnt->done) {
                pthread_mutex_unlock(&clnt->wait_mutex);
                goto done;
            }
            if (rc == ETIMEDOUT) {
                struct timespec diff;
                TIMESPEC_SUB(st, last, diff);
                if (diff.tv_sec >= clnt->heartbeat) {
                    last = st;
                    send_heartbeat(clnt);
                    fdb_heartbeats(clnt);
                }
                if (clnt->query_timeout > 0 && !clnt->statement_timedout) {
                    TIMESPEC_SUB(st, first, diff);
                    if (diff.tv_sec >= clnt->query_timeout) {
                        clnt->statement_timedout = 1;
                        logmsg(LOGMSG_WARN, "%s:%d Query exceeds max allowed time %d.\n",
                                __FILE__, __LINE__, clnt->query_timeout);
                    }
                }
            } else if (rc) {
                logmsg(LOGMSG_FATAL, "%s:%d pthread_cond_timedwait rc %d", __FILE__,
                        __LINE__, rc);
                exit(1);
            }

            if (pthread_mutex_trylock(&clnt->write_lock) == 0) {
                sbuf2flush(clnt->sb);
                pthread_mutex_unlock(&clnt->write_lock);
            }
            pthread_mutex_unlock(&clnt->wait_mutex);
        }
    } else {
        pthread_mutex_lock(&clnt->wait_mutex);
        while (!clnt->done) {
            pthread_cond_wait(&clnt->wait_cond, &clnt->wait_mutex);
        }
        pthread_mutex_unlock(&clnt->wait_mutex);
    }

done:
    if (self)
        thrman_where(self, "query done");
    return clnt->query_rc;
}

static void sqlengine_thd_start(struct thdpool *pool, void *thddata)
{
    struct sqlthdstate *thd = thddata;

    backend_thread_event(thedb, COMDB2_THR_EVENT_START_RDWR);

    sql_mem_init(NULL);

    if (!gbl_use_appsock_as_sqlthread)
        thd->thr_self = thrman_register(THRTYPE_SQLENGINEPOOL);

    thd->logger = thrman_get_reqlogger(thd->thr_self);
    thd->buf = NULL;
    thd->maxbuflen = 0;
    thd->buflen = 0;
    thd->ncols = 0;
    // thd->stmt = NULL;
    thd->cinfo = NULL;
    thd->offsets = NULL;
    thd->sqldb = NULL;
    thd->stmt_table = NULL;
    thd->param_stmt_head = NULL;
    thd->param_stmt_tail = NULL;
    thd->noparam_stmt_head = NULL;
    thd->noparam_stmt_tail = NULL;
    thd->param_cache_entries = 0;
    thd->noparam_cache_entries = 0;

    start_sql_thread();

    thd->sqlthd = pthread_getspecific(query_info_key);
    void rcache_init(size_t, size_t);
    rcache_init(bdb_attr_get(thedb->bdb_attr, BDB_ATTR_RCACHE_COUNT),
                bdb_attr_get(thedb->bdb_attr, BDB_ATTR_RCACHE_PGSZ));
}

int gbl_abort_invalid_query_info_key;

static void sqlengine_thd_end(struct thdpool *pool, void *thddata)
{
    void rcache_destroy(void);
    rcache_destroy();
    struct sqlthdstate *thd = thddata;
    struct sql_thread *sqlthd;

    if ((sqlthd = pthread_getspecific(query_info_key)) != NULL) {
        /* sqlclntstate shouldn't be set: sqlclntstate is memory on another
         * thread's stack that will not be valid at this point. */

        if (sqlthd->sqlclntstate) {
            logmsg(LOGMSG_ERROR,
                   "%s:%d sqlthd->sqlclntstate set in thd-teardown\n", __FILE__,
                   __LINE__);
            if (gbl_abort_invalid_query_info_key) {
                abort();
            }
            sqlthd->sqlclntstate = NULL;
        }
    }

    if (thd->stmt_table)
        delete_stmt_table(thd->stmt_table);
    if (thd->sqldb)
        sqlite3_close(thd->sqldb);
    if (thd->buf)
        free(thd->buf);
    if (thd->cinfo)
        free(thd->cinfo);
    if (thd->offsets)
        free(thd->offsets);

    /* AZ moved after the close which uses thd for rollbackall */
    done_sql_thread();

    sql_mem_shutdown(NULL);

    backend_thread_event(thedb, COMDB2_THR_EVENT_DONE_RDWR);
}

static inline int tdef_to_tranlevel(int tdef)
{
    switch (tdef) {
    case SQL_TDEF_SOCK:
        return TRANLEVEL_SOSQL;

    case SQL_TDEF_RECOM:
        return TRANLEVEL_RECOM;

    case SQL_TDEF_SERIAL:
        return TRANLEVEL_SERIAL;

    case SQL_TDEF_SNAPISOL:
        return TRANLEVEL_SNAPISOL;

    default:
        logmsg(LOGMSG_FATAL, "%s: line %d Unknown modedef: %d", __func__, __LINE__,
                tdef);
        abort();
    }
}

void reset_clnt(struct sqlclntstate *clnt, SBUF2 *sb, int initial)
{
    int wrtimeoutsec = 0;

    if (initial) {
        bzero(clnt, sizeof(*clnt));
    }
    clnt->sb = sb;
    clnt->must_close_sb = 1;
    clnt->recno = 1;
    strcpy(clnt->tzname, "America/New_York");
    clnt->dtprec = gbl_datetime_precision;
    bzero(&clnt->conninfo, sizeof(clnt->conninfo));
    clnt->rawnodestats = NULL;
    clnt->using_case_insensitive_like = 0;

    if (clnt->ctrl_sqlengine != SQLENG_INTRANS_STATE)
        clnt->intrans = 0;

    /* start off in comdb2 mode till we're told otherwise */
    clnt->dbtran.mode = tdef_to_tranlevel(gbl_sql_tranlevel_default);
    clnt->iswrite = 0;
    clnt->heartbeat = 0;
    clnt->limits.maxcost = gbl_querylimits_maxcost;
    clnt->limits.tablescans_ok = gbl_querylimits_tablescans_ok;
    clnt->limits.temptables_ok = gbl_querylimits_temptables_ok;
    clnt->limits.maxcost_warn = gbl_querylimits_maxcost_warn;
    clnt->limits.tablescans_warn = gbl_querylimits_tablescans_warn;
    clnt->limits.temptables_warn = gbl_querylimits_temptables_warn;

    bzero(&clnt->effects, sizeof(clnt->effects));
    bzero(&clnt->log_effects, sizeof(clnt->log_effects));

    /* reset the user */
    clnt->have_user = 0;
    bzero(clnt->user, sizeof(clnt->user));

    /* reset the password */
    clnt->have_password = 0;
    bzero(clnt->password, sizeof(clnt->user));

    /* reset endianess */
    clnt->have_endian = 0;
    clnt->endian = 0;

    /* reset extended_tm */
    clnt->have_extended_tm = 0;
    clnt->extended_tm = 0;

    /* reset page-order. */
    clnt->pageordertablescan =
        bdb_attr_get(thedb->bdb_attr, BDB_ATTR_PAGE_ORDER_TABLESCAN);

    /* let's reset osql structure as well */
    osql_clean_sqlclntstate(clnt);
    /* clear dbtran after aborting unfinished shadow transactions. */
    bzero(&clnt->dbtran, sizeof(dbtran_type));

    clnt->origin = intern(get_origin_mach_by_buf(sb));

    clnt->in_client_trans = 0;
    clnt->had_errors = 0;
    clnt->statement_timedout = 0;
    clnt->query_timeout = 0;
    if (clnt->saved_errstr) {
        free(clnt->saved_errstr);
        clnt->saved_errstr = NULL;
    }
    clnt->saved_rc = 0;
    clnt->want_stored_procedure_debug = 0;
    clnt->want_stored_procedure_trace = 0;
    clnt->want_query_effects = 0;
    clnt->send_one_row = 0;
    clnt->verifyretry_off = 0;

    /* Reset the version, we have to set it for every run */
    clnt->spname[0] = 0;
    clnt->spversion.version_num = 0;
    free(clnt->spversion.version_str);
    clnt->spversion.version_str = NULL;

    clnt->is_explain = 0;
    clnt->get_cost = 0;
    clnt->snapshot = 0;
    clnt->num_retry = 0;
    clnt->early_retry = 0;
    clnt->sql_query = NULL;
    clnt_reset_cursor_hints(clnt);

    clnt->skip_feature = 0;

    bzero(clnt->dirty, sizeof(clnt->dirty));

    if (gbl_sqlwrtimeoutms == 0)
        wrtimeoutsec = 0;
    else
        wrtimeoutsec = gbl_sqlwrtimeoutms / 1000;

    if (sb && sbuf2fileno(sb) > 2) // if valid sb and sb->fd is not stdio
    {
        net_add_watch_warning(
            clnt->sb, bdb_attr_get(thedb->bdb_attr, BDB_ATTR_MAX_SQL_IDLE_TIME),
            wrtimeoutsec, clnt, watcher_warning_function);
    }
    clnt->planner_effort =
        bdb_attr_get(thedb->bdb_attr, BDB_ATTR_PLANNER_EFFORT);
    clnt->osql_max_trans = g_osql_max_trans;

    clnt->arr = NULL;
    clnt->selectv_arr = NULL;
    clnt->file = 0;
    clnt->offset = 0;
    clnt->enque_timeus = clnt->deque_timeus = 0;
    reset_clnt_flags(clnt);

    clnt->ins_keys = 0ULL;
    clnt->del_keys = 0ULL;
    clnt->has_sqliterow = 0;
    clnt->verify_indexes = 0;
    clnt->schema_mems = NULL;
    clnt->init_gen = 0;
    for (int i = 0; i < clnt->ncontext; i++) {
        free(clnt->context[i]);
    }
    free(clnt->context);
    clnt->context = NULL;
    clnt->ncontext = 0;
}

void reset_clnt_flags(struct sqlclntstate *clnt)
{
    clnt->writeTransaction = 0;
    clnt->has_recording = 0;
}

static void handle_sql_intrans_unrecoverable_error(struct sqlclntstate *clnt)
{
    int osqlrc = 0;
    int rc = 0;
    int bdberr = 0;

    if (clnt && clnt->ctrl_sqlengine == SQLENG_INTRANS_STATE) {
        switch (clnt->dbtran.mode) {
        case TRANLEVEL_SOSQL:
            osql_sock_abort(clnt, OSQL_SOCK_REQ);
            if (clnt->selectv_arr) {
                currangearr_free(clnt->selectv_arr);
                clnt->selectv_arr = NULL;
            }
            break;

        case TRANLEVEL_RECOM:
            recom_abort(clnt);
            break;

        case TRANLEVEL_SNAPISOL:
        case TRANLEVEL_SERIAL:
            serial_abort(clnt);
            if (clnt->arr) {
                currangearr_free(clnt->arr);
                clnt->arr = NULL;
            }
            if (clnt->selectv_arr) {
                currangearr_free(clnt->selectv_arr);
                clnt->selectv_arr = NULL;
            }

            break;

        default:
            /* I don't expect this */
            abort();
        }

        clnt->intrans = 0;
        sql_set_sqlengine_state(clnt, __FILE__, __LINE__,
                                SQLENG_NORMAL_PROCESS);
    }
}

static int sbuf_is_local(SBUF2 *sb)
{
    struct sockaddr_in addr;

    if (net_appsock_get_addr(sb, &addr))
        return 1;

    if (addr.sin_addr.s_addr == gbl_myaddr.s_addr)
        return 1;

    if (addr.sin_addr.s_addr == INADDR_LOOPBACK)
        return 1;

    return 0;
}

/* This function is now just the i/o loop.  Queries are executed in the function
 * above. */
static int handle_fastsql_requests_io_loop(struct sqlthdstate *thd,
                                           struct sqlclntstate *clnt)
{
    int rc;
    int i;
    int *endian;
    enum transaction_level newlvl;
    int sz, sqllen, tagsz, nullbitmapsz;
    char *p;
    uint8_t *p_buf, *p_buf_end;
    int bloblen;
    int blobno;
    struct sqlthdstate sqlthd;
    int do_master_check = 1;

#ifdef OSQL_TRACK_ALL
    bdb_osql_trak("ALL", &clnt->bdb_osql_trak);
#endif
    if (gbl_use_appsock_as_sqlthread) {
        sqlthd.thr_self = thd->thr_self;
        sqlengine_thd_start(NULL, &sqlthd);
    }

    if (thedb->rep_sync == REP_SYNC_NONE)
        do_master_check = 0;

    if (do_master_check && sbuf_is_local(clnt->sb))
        do_master_check = 0;

    if (do_master_check && bdb_master_should_reject(thedb->bdb_env) &&
        (clnt->ctrl_sqlengine == SQLENG_NORMAL_PROCESS)) {
        logmsg(LOGMSG_INFO, "new query on master, dropping socket\n");
        goto done;
    }

    if (active_appsock_conns >
        bdb_attr_get(thedb->bdb_attr, BDB_ATTR_MAXAPPSOCKSLIMIT)) {
        logmsg(LOGMSG_WARN, 
                "%s: Exhausted appsock connections, total %d connections \n",
                __func__, active_appsock_conns);
        char *err = "Exhausted appsock connections.";
        struct fsqlresp resp;
        bzero(&resp, sizeof(resp));
        resp.response = FSQL_ERROR;
        resp.rcode = SQLHERR_APPSOCK_LIMIT;
        rc = fsql_write_response(clnt, &resp, err, strlen(err) + 1, 1, __func__,
                                 __LINE__);
        goto done;
    }

    for (;;) {
        /* reset blosql conversion flags */
        if (clnt->ctrl_sqlengine == SQLENG_NORMAL_PROCESS) {
            clnt->had_errors = 0;
            if (clnt->saved_errstr) {
                free(clnt->saved_errstr);
                clnt->saved_errstr = NULL;
            }
            clnt->saved_rc = 0;
        }
        thrman_wheref(thd->thr_self, "blocked reading next query from %s",
                      clnt->origin);

        rc = handle_fastsql_requests_io_read(thd, clnt, FSQLREQ_LEN);
        if (rc != 0) {
            /*printf("%s: rc %d\n", __func__, rc);*/
            logmsg(LOGMSG_ERROR, "%s line %d td %u: rc %d\n", __func__, __LINE__,
                   (uint32_t)pthread_self(), rc);
            goto done;
        }

        /* avoid new accepting new queries/transaction on opened connections
           if we are incoherent (and not in a transaction). */
        if (!bdb_am_i_coherent(thedb->bdb_env) &&
            (clnt->ctrl_sqlengine == SQLENG_NORMAL_PROCESS)) {
            logmsg(LOGMSG_ERROR, "%s line %d td %u: new query on incoherent node, "
                            "dropping socket\n",
                    __func__, __LINE__, (uint32_t)pthread_self());
            goto done;
        }

        if (do_master_check && bdb_master_should_reject(thedb->bdb_env) &&
            !clnt->intrans) {
            logmsg(LOGMSG_USER, 
                    "%s line %d td %u: new query on master, dropping socket\n",
                    __func__, __LINE__, (uint32_t)pthread_self());
            goto done;
        }

        /* unpack the request */
        if (!fsqlreq_get(&clnt->req, (uint8_t *)thd->buf,
                         (const uint8_t *)(thd->buf + FSQLREQ_LEN))) {
            rc = -1;
            logmsg(LOGMSG_ERROR, "%s line %d td %u: fsqlreq_get failure\n", __func__,
                    __LINE__, (uint32_t)pthread_self());
            goto done;
        }

        /* read in the data */
        rc = handle_fastsql_requests_io_read(thd, clnt, clnt->req.followlen);
        if (rc != 0) {
            logmsg(LOGMSG_ERROR,
                "%s line %d td %u: failed to get data following request %d\n",
                __func__, __LINE__, (uint32_t)pthread_self(),
                clnt->req.request);
            goto done;
        }

        if (thedb->stopped)
            goto done;

        switch (clnt->req.request) {
        case FSQL_EXECUTE_INLINE_PARAMS_TZ:
            rc = sbuf2fread(clnt->tzname, sizeof(clnt->tzname), 1, clnt->sb);
            if (rc != 1) {
                logmsg(LOGMSG_ERROR, "%s line %d td %u: error reading tzname in request %d\n",
                       __func__, __LINE__, (uint32_t)pthread_self(),
                       clnt->req.request);
                goto done;
            }
            clnt->tzname[TZNAME_MAX - 1] = 0;
        /* there is a mismatch between client tzname (36 bytes)
           and server representation -minimum value == 33 bytes
           from now on tzname will be up to TZNAME_MAX
           */
        /* fall through */
        case FSQL_EXECUTE_INLINE_PARAMS:
            if (clnt->req.followlen - clnt->req.parm * sizeof(int) <= 0) {
                logmsg(LOGMSG_ERROR, "%s line %d td %u: incorrect data length sent\n",
                       __func__, __LINE__, (uint32_t)pthread_self());
                goto done;
            }

            if (clnt->wrong_db) {
                struct fsqlresp rsp;
                char *err = "SQL connection handshake error.";
                rsp.response = FSQL_ERROR;
                rsp.rcode = SQLHERR_WRONG_DB;
                rsp.flags = 0;
                rsp.parm = 0;
                fsql_write_response(clnt, &rsp, err, strlen(err) + 1, 1,
                                    __func__, __LINE__);
                logmsg(LOGMSG_ERROR, "%s line %d td %u: wrong db error\n", __func__, __LINE__,
                       (uint32_t)pthread_self());
                goto done;
            }

            /* Reset sent column data */
            clnt->osql.sent_column_data = 0;

            if (clnt->req.flags & SQLF_CONVERTED_BLOSQL) {
                logmsg(LOGMSG_ERROR, "Unsupported transactional mode blosql!\n");
                send_prepare_error(clnt,
                                   "Unsupported transactional mode blosql", 0);
                goto done;
            }

            if (clnt->req.flags & SQLF_WANT_QUERY_EFFECTS)
                clnt->want_query_effects = 1;

            if (clnt->req.flags & SQLREQ_FLAG_WANT_SP_TRACE)
                clnt->want_stored_procedure_trace = 1;

            if (clnt->req.flags & SQLREQ_FLAG_WANT_SP_DEBUG)
                clnt->want_stored_procedure_debug = 1;

            if (clnt->req.flags & SQLF_WANT_READONLY_ACCESS) {
                clnt->is_readonly = 1;
            } else {
                clnt->is_readonly = 0;
            }

            if (clnt->req.flags & SQLF_WANT_VERIFYRETRY_OFF) {
                clnt->verifyretry_off = 1;
            } else {
                clnt->verifyretry_off = 0;
            }

            /* We already had an error, but have no way to indicate this to the
             * client
             * until they commit/abort.  So consume all incoming statements and
             * ignore them until they do. */
            if (clnt->had_errors) {
                if (strncasecmp(clnt->sql, "commit", 6) &&
                    strncasecmp(clnt->sql, "rollback", 8))
                    continue;
            }

            clnt->sql = thd->buf + clnt->req.parm * sizeof(int);
            while (isspace(*clnt->sql))
                clnt->sql++;
            clnt->type_overrides = (int *)thd->buf;
            for (i = 0; i < clnt->req.parm; ++i)
                clnt->type_overrides[i] = ntohl(clnt->type_overrides[i]);

            clnt->tag = NULL;
            clnt->tagbuf = NULL;
            clnt->tagbufsz = 0;
            if (gbl_notimeouts)
                net_add_watch(clnt->sb, 0, 0);

            /* We're running from an appsock pool which has tiny
             * threads, so we need to pass this query to an sql engine
             * thread to execute it and take control back once it's
             * done. */
            if (gbl_use_appsock_as_sqlthread) {
                sqlengine_work_appsock(NULL, clnt, &sqlthd);
                rc = 0;
            } else {
                /* tell blobmem that I want my priority back
                   when the sql thread is done */
                comdb2bma_pass_priority_back(blobmem);
                rc = dispatch_sql_query(clnt);
            }
            if (clnt->osql.replay == OSQL_RETRY_DO) {
printf("calling srs_tran_replay 3\n");
                rc = srs_tran_replay(clnt, thd->thr_self);
            } else {
                /* if this transaction is done (marked by
                   SQLENG_NORMAL_PROCESS),
                   clean transaction sql history
                 */
                if (clnt->osql.history &&
                    clnt->ctrl_sqlengine == SQLENG_NORMAL_PROCESS)
                    srs_tran_destroy(clnt);
            }
            if (rc) {
                clnt->had_errors = 1;
                /* we won't get here for subsequent errors under this
                 * transaction */
            }

            if (fsql_write_response(clnt, NULL, NULL, 0, 1, __func__,
                                    __LINE__) < 0)
                rc = -1;

            if (rc && !(clnt->want_query_effects && clnt->in_client_trans)) {
                //                printf("%s line %d td %u: erroring out\n",
                //                __func__, __LINE__,
                //                        (uint32_t)pthread_self());
                goto done;
            }

            break;

        case FSQL_EXECUTE_STOP: /* unused (and useless) */
            reqlog_logl(thd->logger, REQL_INFO, "FSQL_EXECUTE_STOP");
            fsql_write_response(clnt, NULL, NULL, 0, 1, __func__, __LINE__);
            break;

        case FSQL_SET_PASSWORD:
            clnt->have_password = 1;
            memcpy(clnt->password, thd->buf, 16);
            break;

        case FSQL_SET_USER:
            clnt->have_user = 1;
            memcpy(clnt->user, thd->buf, 16);
            break;

        case FSQL_SET_ENDIAN:
            endian = (int *)thd->buf;
            clnt->have_endian = 1;
            clnt->endian = ntohl(*endian);
            break;

        case FSQL_SET_HEARTBEAT:
            if (clnt->req.parm > 0)
                clnt->heartbeat = clnt->req.parm;
            break;

        /*fprintf(stderr, "setting client heartbeat to %d\n",
          clnt->req.parm);*/

        case FSQL_EXECUTE_REPLACEABLE_PARAMS_TZ:
            rc = sbuf2fread(clnt->tzname, sizeof(clnt->tzname), 1, clnt->sb);
            if (rc != 1) {
                logmsg(LOGMSG_ERROR, "%s line %d td %u: error reading tzname in request %d\n",
                       __func__, __LINE__, (uint32_t)pthread_self(),
                       clnt->req.request);
                goto done;
            }
            clnt->tzname[TZNAME_MAX - 1] = 0;
        /* there is a mismatch between client tzname (36 bytes)
           and server representation -minimum value == 33 bytes
           from now on tzname will be up to TZNAME_MAX
         */
        /* Don't break */
        case FSQL_EXECUTE_REPLACEABLE_PARAMS:
            /* TODO: a little more size checking here, endian correctness */
            /* sql length */
            p_buf = (uint8_t *)thd->buf;
            p_buf_end = (p_buf + thd->maxbuflen);

            /* overrides */
            clnt->type_overrides = (int *)thd->buf;
            for (i = 0; i < clnt->req.parm; ++i)
                clnt->type_overrides[i] = ntohl(clnt->type_overrides[i]);

            /* sql */
            p_buf = (unsigned char *)(thd->buf + clnt->req.parm * sizeof(int));
            p_buf =
                (uint8_t *)buf_get(&sqllen, sizeof(sqllen), p_buf, p_buf_end);
            clnt->sqllen = sqllen;
            clnt->sql = (char *)p_buf;
            while (isspace(*clnt->sql)) {
                clnt->sql++;
                clnt->sqllen--;
            }

            if (clnt->had_errors) {
                if (strncasecmp(clnt->sql, "commit", 6) &&
                    strncasecmp(clnt->sql, "rollback", 8))
                    continue;
            }

            p_buf += sqllen;

            /* dyntag header size */
            p_buf = (uint8_t *)buf_get(&tagsz, sizeof(tagsz), p_buf, p_buf_end);

            /* dyntag header */
            clnt->tag = (char *)p_buf;
            p_buf += tagsz;

            /* dyntag buffer size */
            p_buf = (uint8_t *)buf_get(&clnt->tagbufsz, sizeof(clnt->tagbufsz),
                                       p_buf, p_buf_end);

            /* dyntag buffer */
            clnt->tagbuf = p_buf;
            p_buf += clnt->tagbufsz;

            /* timezone */
            /* Moved to top.
            p_buf = (uint8_t *)buf_no_net_get(&clnt->tzname,
                    sizeof(clnt->tzname), p_buf, p_buf_end);
            */

            /* num null bytes */
            p_buf = (uint8_t *)buf_get(&nullbitmapsz, sizeof(nullbitmapsz),
                                       p_buf, p_buf_end);
            clnt->numnullbits = nullbitmapsz;

            /* null bytes */
            clnt->nullbits = p_buf;
            p_buf += nullbitmapsz;

            /* num blobs */
            p_buf = (uint8_t *)buf_get(&clnt->numblobs, sizeof(clnt->numblobs),
                                       p_buf, p_buf_end);

            /* number of blobs shouldn't be fixed.
             * Try to keep 16 (the old limit) inline, allocate more
             * if the client has more.
             * */
            if (clnt->numblobs) {
                if (clnt->numblobs <= MAXBLOBS) {
                    clnt->blobs = clnt->inline_blobs;
                    clnt->bloblens = clnt->inline_bloblens;
                } else {
                    if (clnt->numallocblobs < clnt->numblobs) {
                        clnt->alloc_blobs = realloc(
                            clnt->alloc_blobs, sizeof(void *) * clnt->numblobs);
                        clnt->alloc_bloblens = realloc(
                            clnt->alloc_bloblens, sizeof(int) * clnt->numblobs);
                        clnt->numallocblobs = clnt->numblobs;
                    }
                    clnt->blobs = clnt->alloc_blobs;
                    clnt->bloblens = clnt->alloc_bloblens;
                }
            }

            /* blobs */
            for (blobno = 0; blobno < clnt->numblobs; blobno++) {
                /* blob size */
                p_buf = (uint8_t *)buf_get(&(clnt->bloblens[blobno]),
                                           sizeof(int), p_buf, p_buf_end);

                /* blob data */
                clnt->blobs[blobno] = p_buf;
                p_buf += clnt->bloblens[blobno];
            }

            /* Reset sent column data */
            clnt->osql.sent_column_data = 0;

            if (gbl_use_appsock_as_sqlthread) {
                sqlengine_work_appsock(NULL, clnt, &sqlthd);
                rc = 0;
            } else {
                /* tell blobmem that I want my priority back
                   when the sql thread is done */
                comdb2bma_pass_priority_back(blobmem);
                rc = dispatch_sql_query(clnt);
            }
            if (clnt->osql.replay == OSQL_RETRY_DO) {
printf("calling srs_tran_replay 1\n");
                rc = srs_tran_replay(clnt, thd->thr_self);
            } else {
                /* if this transaction is done (marked by
                   SQLENG_NORMAL_PROCESS),
                   clean transaction sql history
                 */
                if (clnt->osql.history &&
                    clnt->ctrl_sqlengine == SQLENG_NORMAL_PROCESS)
                    srs_tran_destroy(clnt);
            }
            if (rc) {
                clnt->had_errors = 1;
                /* we won't get here for subsequent errors under this
                 * transaction */
            }

            if (fsql_write_response(clnt, NULL, NULL, 0, 1, __func__,
                                    __LINE__) < 0)
                rc = -1;

            if (rc && !(clnt->want_query_effects && clnt->in_client_trans)) {
                goto done;
            }

            break;

        case FSQL_SET_TIMEOUT: {
            /* parm contains timeout. just set it.  no response to write. */
            int notimeout = disable_server_sql_timeouts();
            if (notimeout)
                reqlog_logf(thd->logger, REQL_INFO,
                            "IGNORING FSQL_SET_TIMEOUT");
            else
                reqlog_logf(thd->logger, REQL_INFO, "FSQL_SET_TIMEOUT %d",
                            clnt->req.parm);
            sbuf2settimeout(clnt->sb, 0, notimeout ? 0 : clnt->req.parm);

            if (clnt->req.parm == 0)
                net_add_watch(clnt->sb, 0, 0);
            else
                net_add_watch_warning(
                    clnt->sb,
                    bdb_attr_get(thedb->bdb_attr, BDB_ATTR_MAX_SQL_IDLE_TIME),
                    notimeout ? 0 : clnt->req.parm / 1000, clnt,
                    watcher_warning_function);

            break;
        }
        case FSQL_SET_PLANNER_EFFORT:
            clnt->planner_effort = clnt->req.parm;
            break;

        case FSQL_OSQL_MAX_TRANS:
            clnt->osql_max_trans = clnt->req.parm;
#ifdef DEBUG
            printf("setting clnt->osql_max_trans to %d\n",
                   clnt->osql_max_trans);
#endif
            break;

        case FSQL_SET_DATETIME_PRECISION:
            if (clnt->req.parm == DTTZ_PREC_MSEC ||
                clnt->req.parm == DTTZ_PREC_USEC)
                clnt->dtprec = clnt->req.parm;
            break;

        case FSQL_SET_REMOTE_ACCESS: {
            char *settings = thd->buf;

            rc = fdb_access_control_create(clnt, settings);
            if (rc) {
                logmsg(LOGMSG_ERROR,
                        "%s: failed to process remote access settings \"%s\"\n",
                        __func__, settings);
            }
        }

        break;

        case FSQL_SET_SQL_DEBUG:
            clnt->sql = thd->buf;
            rc = process_debug_pragma(clnt);
            if (rc != 1)
                logmsg(LOGMSG_ERROR,
                        "Error interpreting FSQL_SET_SQL_DEBUG (%d) rc=%d\n",
                        clnt->req.request, rc);
            break;

        case FSQL_SET_ISOLATION_LEVEL:
            newlvl = (enum transaction_level)clnt->req.parm;
            reqlog_logf(thd->logger, REQL_INFO, "FSQL_SET_ISOLATION_LEVEL %d",
                        newlvl);

            switch (newlvl) {
            case TRANLEVEL_SERIAL:
            case TRANLEVEL_SNAPISOL:
            case TRANLEVEL_RECOM:
            case TRANLEVEL_SOSQL:
                /* these connections shouldn't time out */
                sbuf2settimeout(
                    clnt->sb,
                    bdb_attr_get(thedb->bdb_attr, BDB_ATTR_MAX_SQL_IDLE_TIME) *
                        1000,
                    0);

                /* pragma count_changes=1 */
                clnt->osql.count_changes = 1;

                if (gbl_rowlocks && newlvl != TRANLEVEL_SERIAL) {
                    clnt->dbtran.mode = TRANLEVEL_SNAPISOL;
                } else {
                    clnt->dbtran.mode = newlvl;
                }
                if (thd->sqldb) {
                    rc = sql_set_transaction_mode(thd->sqldb, clnt,
                                                  clnt->dbtran.mode);
                    if (rc) {
                        send_prepare_error(
                            clnt, "Failed to set transaction mode.", 0);
                        goto done;
                    }
                }
                break;

            default:
                break;
            }
            break;

        case FSQL_RESET:
            if (clnt && clnt->ctrl_sqlengine == SQLENG_INTRANS_STATE) {
                ctrace("Client has malformed transactions, socket sent to "
                       "sockpool before its time\n");
                rc = -1;
                goto done;
            }
            reset_clnt(clnt, clnt->sb, 0);
            reqlog_set_origin(thd->logger, "");
            break;

        case FSQL_GET_EFFECTS: {
            rc = send_query_effects(clnt);
        } break;

        case FSQL_GRAB_DBGLOG: {
            unsigned long long cookie;
            p_buf = (uint8_t *)thd->buf;
            p_buf_end = (p_buf + thd->maxbuflen);
            buf_get(&cookie, sizeof(cookie), p_buf, p_buf_end);
            grab_dbglog_file(clnt->sb, cookie, clnt);
            break;
        }

        case FSQL_SET_INFO:
            reqlog_logl(thd->logger, REQL_INFO, "FSQL_SET_INFO");
            if (!conninfo_get(
                    &clnt->conninfo, (const uint8_t *)thd->buf,
                    (const uint8_t *)(thd->buf + sizeof(struct conninfo)))) {
                rc = -1;
                goto done;
            }

            char *from;
            if (clnt->conninfo.node == 0)
                snprintf(clnt->origin_space, sizeof(clnt->origin_space),
                         "machine %s pid %d task %.8s", clnt->origin,
                         clnt->conninfo.pid, clnt->conninfo.pename);
            else
                snprintf(clnt->origin_space, sizeof(clnt->origin_space),
                         "machine %d pid %d task %.8s", clnt->conninfo.node,
                         clnt->conninfo.pid, clnt->conninfo.pename);

            reqlog_set_origin(thd->logger, clnt->origin_space);

            if (thd->sqlthd) {
                memcpy(&thd->sqlthd->sqlclntstate->conn, &clnt->conninfo,
                       sizeof(struct conninfo));
                thd->sqlthd->sqlclntstate->origin = clnt->origin;
            }
            break;

        case FSQL_PRAGMA: {
            double cost = 0;
            int onoff = 1;
            int version = 0;
            clnt->have_query_limits = 1;
            /* TODO: endianize */
            switch (clnt->req.parm) {
#if 0
                case SQL_PRAGMA_ERROR:
                    fprintf(stderr, "Thread %d got SQL_PRAGMA_ERROR, '%s'\n",
                          pthread_self(), thd->buf);
                    break;
#endif
            case SQL_PRAGMA_MAXCOST:
                memcpy(&cost, thd->buf, sizeof(double));
                cost = flibc_ntohd(cost);
                clnt->limits.maxcost = cost;
                break;
            case SQL_PRAGMA_TABLESCAN_OK:
                memcpy(&onoff, thd->buf, sizeof(int));
                clnt->limits.tablescans_ok = htonl(onoff);
                break;
            case SQL_PRAGMA_TEMPTABLES_OK:
                memcpy(&onoff, thd->buf, sizeof(int));
                clnt->limits.temptables_ok = htonl(onoff);
                break;

            case SQL_PRAGMA_MAXCOST_WARNING:
                memcpy(&cost, thd->buf, sizeof(double));
                cost = flibc_ntohd(cost);
                clnt->limits.maxcost_warn = cost;
                break;
            case SQL_PRAGMA_TABLESCAN_WARNING:
                memcpy(&onoff, thd->buf, sizeof(int));
                clnt->limits.tablescans_warn = onoff;
                break;
            case SQL_PRAGMA_TEMPTABLES_WARNING:
                memcpy(&onoff, thd->buf, sizeof(int));
                clnt->limits.temptables_warn = onoff;
                break;
            case SQL_PRAGMA_EXTENDED_TM:
                clnt->have_extended_tm = 1;
                memcpy(&onoff, thd->buf, sizeof(int));
                clnt->extended_tm = ntohl(onoff);
                if (clnt->extended_tm)
                    gbl_extended_tm_from_sql++;
                break;
            case SQL_PRAGMA_SP_VERSION:
                if (clnt->spversion.version_str) {
                    free(clnt->spversion.version_str);
                    clnt->spversion.version_str = NULL;
                }
                memcpy(&version, thd->buf, sizeof(int));
                clnt->spversion.version_num = ntohl(version);
                strncpy(clnt->spname, thd->buf + sizeof(int), MAX_SPNAME);
                clnt->spname[MAX_SPNAME] = '\0';
                break;

            default:
                /* don't know what it is, ignore it */
                break;
            }
            break;
        }

        default:
            logmsg(LOGMSG_ERROR, "Unknown request: %d\n", clnt->req.request);
            break;
        }
        reqlog_end_request(thd->logger, 0, __func__, __LINE__);
    }

done:
    /* we end up with an open transaction here for
       - conversion errors
       - timeouts on client socket
     */
    if (gbl_use_appsock_as_sqlthread) {
        sqlengine_thd_end(NULL, &sqlthd);
    }
    if (clnt && clnt->ctrl_sqlengine == SQLENG_INTRANS_STATE) {
        handle_sql_intrans_unrecoverable_error(clnt);
    }

    reqlog_end_request(thd->logger, rc, __func__, __LINE__);
    thrman_where(thd->thr_self, NULL);
    if (thd->buf) {
        if (clnt->sql >= thd->buf &&
            clnt->sql < ((char *)thd->buf + thd->maxbuflen)) {
            // clnt->sql was using thd->buf
            clnt->sql = NULL;
        }
        free(thd->buf);
        thd->buf = NULL;
        thd->maxbuflen = 0;
    }
    if (thd->cinfo) {
        free(thd->cinfo);
        thd->cinfo = NULL;
    }
    if (thd->offsets) {
        free(thd->offsets);
        thd->offsets = NULL;
    }

    /* Release client resources if we still own them */
    if (clnt) {
        if (clnt->using_case_insensitive_like) {
            if (thd->sqldb)
                toggle_case_sensitive_like(thd->sqldb, 0);
            clnt->using_case_insensitive_like = 0;
        }

        if (clnt->sb) {
            if (clnt->must_close_sb) {
                close_appsock(clnt->sb);
            } else {
                fsql_write_response(clnt, NULL, NULL, 0, 1, __func__, __LINE__);
            }
            clnt->sb = NULL;
        }

        if (clnt->saved_errstr) {
            free(clnt->saved_errstr);
            clnt->saved_errstr = NULL;
        }
        if (clnt->numallocblobs) {
            free(clnt->alloc_blobs);
            clnt->alloc_blobs = NULL;
            free(clnt->alloc_bloblens);
            clnt->alloc_bloblens = NULL;
        }
    }

    return rc;
}

static void send_dbinforesponse(SBUF2 *sb)
{
    struct newsqlheader hdr;
    CDB2DBINFORESPONSE *dbinfo_response = malloc(sizeof(CDB2DBINFORESPONSE));
    cdb2__dbinforesponse__init(dbinfo_response);

    fill_dbinfo(dbinfo_response, thedb->bdb_env);

    int len = cdb2__dbinforesponse__get_packed_size(dbinfo_response);
    void *buf = malloc(len);
    cdb2__dbinforesponse__pack(dbinfo_response, buf);

    hdr.type = ntohl(RESPONSE_HEADER__DBINFO_RESPONSE);
    hdr.compression = 0;
    hdr.dummy = 0;
    hdr.length = ntohl(len);

    sbuf2write((char *)&hdr, sizeof(hdr), sb);

    sbuf2write(buf, len, sb);
    sbuf2flush(sb);
    free(buf);
    cdb2__dbinforesponse__free_unpacked(dbinfo_response, &pb_alloc);
}

CDB2QUERY *read_newsql_query(struct sqlclntstate *clnt, SBUF2 *sb)
{
    struct newsqlheader hdr;
    int rc;
    int pre_enabled = 0;
    int was_timeout = 0;
    char ssl_able;

retry_read:
    rc = sbuf2fread_timeout((char *)&hdr, sizeof(hdr), 1, sb, &was_timeout);
    if (rc != 1) {
        if (was_timeout) {
            handle_failed_dispatch(clnt, "Socket read timeout.");
        }
        return NULL;
    }

    hdr.type = ntohl(hdr.type);
    hdr.compression = ntohl(hdr.compression);
    hdr.length = ntohl(hdr.length);

    if (hdr.type == FSQL_SSLCONN) {
        /* If client requires SSL and we haven't done that,
           do SSL_accept() now. handle_newsql_requests()
           will close the sb if SSL_accept() fails. */

        /* Can't SSL_accept twice - probably a client API logic error.
           Let it disconnect. */
        if (sslio_has_ssl(sb)) {
            logmsg(LOGMSG_WARN, "The connection is already SSL encrypted.\n");
            return NULL;
        }

        /* Flush the SSL ability byte. We need to do this because:
           1) The `require_ssl` field in dbinfo may not reflect the
              actual status of this node;
           2) Doing SSL_accept() immediately would cause too many
              unnecessary EAGAIN/EWOULDBLOCK's for non-blocking BIO. */
        ssl_able = (gbl_client_ssl_mode >= SSL_ALLOW) ? 'Y' : 'N';
        if ((rc = sbuf2putc(sb, ssl_able)) < 0 || (rc = sbuf2flush(sb)) < 0)
            return NULL;

        if (ssl_able == 'Y' &&
            sslio_accept(sb, gbl_ssl_ctx, SSL_REQUIRE, NULL, 0) != 1)
            return NULL;

        if (sslio_verify(sb, gbl_client_ssl_mode, NULL, 0) != 0) {
            char *err = "Client certificate authentication failed.";
            struct fsqlresp resp;
            bzero(&resp, sizeof(resp));
            resp.response = FSQL_ERROR;
            resp.rcode = CDB2ERR_CONNECT_ERROR;
            rc = fsql_write_response(clnt, &resp, err, strlen(err) + 1, 1,
                                     __func__, __LINE__);
            return NULL;
        }

        goto retry_read;
    } else if (hdr.type == FSQL_RESET) { /* Reset from sockpool.*/
        reset_clnt(clnt, sb, 0);
        clnt->tzname[0] = '\0';
        clnt->osql.count_changes = 1;
        clnt->heartbeat = 1;
        clnt->dbtran.mode = tdef_to_tranlevel(gbl_sql_tranlevel_default);
        goto retry_read;
    }

    if (hdr.type > 2) {
        logmsg(LOGMSG_ERROR, "%s: Invalid message  %d\n", __func__, hdr.type);
        return NULL;
    }

    int bytes = hdr.length;

    if (bytes <= 0) {
        logmsg(LOGMSG_ERROR, "%s: Junk message  %d\n", __func__, bytes);
        return NULL;
    }

    CDB2QUERY *query;

    char *p;

    if (bytes <= gbl_blob_sz_thresh_bytes)
        p = malloc(bytes);
    else
        while (1) { // big buffer. most certainly it is a huge blob.
            p = comdb2_timedmalloc(blobmem, bytes, 1000);

            if (p != NULL || errno != ETIMEDOUT)
                break;

            pthread_mutex_lock(&clnt->wait_mutex);
            clnt->heartbeat = 1;
            if (clnt->ready_for_heartbeats == 0) {
                pre_enabled = 1;
                clnt->ready_for_heartbeats = 1;
            }
            send_heartbeat(clnt);
            fdb_heartbeats(clnt);
            pthread_mutex_unlock(&clnt->wait_mutex);
        }

    if (pre_enabled) {
        pthread_mutex_lock(&clnt->wait_mutex);
        clnt->ready_for_heartbeats = 0;
        pthread_mutex_unlock(&clnt->wait_mutex);
        pre_enabled = 0;
    }

    if (!p) {
        logmsg(LOGMSG_ERROR, "%s: out of memory malloc %d\n", __func__, bytes);
        return NULL;
    }

    if (bytes) {
        rc = sbuf2fread(p, bytes, 1, sb);
        if (rc != 1) {
            free(p);
            return NULL;
        }
    }

    while (1) {
        query = cdb2__query__unpack(&pb_alloc, bytes, p);

        if (query != NULL || errno != ETIMEDOUT)
            break;

        pthread_mutex_lock(&clnt->wait_mutex);
        if (clnt->heartbeat == 0)
            clnt->heartbeat = 1;
        if (clnt->ready_for_heartbeats == 0) {
            pre_enabled = 1;
            clnt->ready_for_heartbeats = 1;
        }
        send_heartbeat(clnt);
        fdb_heartbeats(clnt);
        pthread_mutex_unlock(&clnt->wait_mutex);
    }

    if (pre_enabled) {
        pthread_mutex_lock(&clnt->wait_mutex);
        clnt->ready_for_heartbeats = 0;
        pthread_mutex_unlock(&clnt->wait_mutex);
    }
    free(p);

    if (query && query->dbinfo) {
        if (query->dbinfo->has_want_effects &&
            query->dbinfo->want_effects == 1) {
            CDB2SQLRESPONSE sql_response = CDB2__SQLRESPONSE__INIT;
            CDB2EFFECTS effects = CDB2__EFFECTS__INIT;
            sql_response.response_type =
                RESPONSE_TYPE__COMDB2_INFO; /* Last Row. */
            sql_response.n_value = 0;
            if (clnt->verifyretry_off == 1 ||
                clnt->dbtran.mode == TRANLEVEL_SNAPISOL ||
                clnt->dbtran.mode == TRANLEVEL_SERIAL) {
                clnt->effects.num_affected = clnt->effects.num_updated +
                                             clnt->effects.num_deleted +
                                             clnt->effects.num_inserted;
                effects.num_affected = clnt->effects.num_affected;
                effects.num_selected = clnt->effects.num_selected;
                effects.num_updated = clnt->effects.num_updated;
                effects.num_deleted = clnt->effects.num_deleted;
                effects.num_inserted = clnt->effects.num_inserted;
                sql_response.effects = &effects;
                sql_response.error_code = 0;
            } else {
                sql_response.error_code = -1;
                sql_response.error_string = "Get effects not supported in "
                                            "transaction with verifyretry on";
            }

            newsql_write_response(clnt, RESPONSE_HEADER__SQL_EFFECTS,
                                  &sql_response, 1 /*flush*/, malloc, __func__,
                                  __LINE__);
        } else {
            send_dbinforesponse(sb);
        }
        cdb2__query__free_unpacked(query, &pb_alloc);
        goto retry_read;
    }

    /* Do security check before we return. We do it only after
       the query has been unpacked so that we know whether
       it is a new client (new clients have SSL feature).
       The check must be done for every query, otherwise
       attackers could bypass it by using pooled connections
       from sockpool. The overhead of the check is negligible. */
    if (gbl_client_ssl_mode >= SSL_REQUIRE && !sslio_has_ssl(sb)) {
        /* The code block does 2 things:
           1. Return an error to outdated clients;
           2. Send dbinfo to new clients to trigger SSL.
              It may happen when require_ssl is first time
              enabled across the cluster. */
        int client_supports_ssl = 0;
        for (int ii = 0; ii < query->sqlquery->n_features; ++ii) {
            if (CDB2_CLIENT_FEATURES__SSL == query->sqlquery->features[ii]) {
                client_supports_ssl = 1;
                break;
            }
        }

        if (client_supports_ssl) {
            newsql_write_response(clnt, RESPONSE_HEADER__SQL_RESPONSE_SSL,
                                  NULL, 1 , malloc, __func__, __LINE__);
            /* Client is going to reuse the connection. Don't drop it. */
            cdb2__query__free_unpacked(query, &pb_alloc);
            goto retry_read;
        } else {
            char *err = "The database requires SSL connections.";
            struct fsqlresp resp;
            bzero(&resp, sizeof(resp));
            resp.response = FSQL_ERROR;
            resp.rcode = CDB2ERR_CONNECT_ERROR;
            rc = fsql_write_response(clnt, &resp, err, strlen(err) + 1, 1,
                                     __func__, __LINE__);
        }
        cdb2__query__free_unpacked(query, &pb_alloc);
        return NULL;
    }

    return query;
}

/* process sql query if it is a set command
 */
static int process_set_commands(struct sqlclntstate *clnt)
{
    CDB2SQLQUERY *sql_query = NULL;
    int num_commands = 0;
    sql_query = clnt->sql_query;
    char *sqlstr = NULL;
    char *endp;
    int rc = 0;
    num_commands = sql_query->n_set_flags;
    for (int ii = 0; ii < num_commands && rc == 0; ii++) {
        sqlstr = sql_query->set_flags[ii];
        sqlstr = cdb2_skipws(sqlstr);
        if (strncasecmp(sqlstr, "set", 3) == 0) {
            if (gbl_extended_sql_debug_trace) {
                logmsg(LOGMSG_ERROR, "td %u %s line %d processing set command '%s'\n", 
                        pthread_self(), __func__, __LINE__, sqlstr);
            }
            sqlstr += 3;
            sqlstr = cdb2_skipws(sqlstr);
            if (strncasecmp(sqlstr, "transaction", 11) == 0) {
                sqlstr += 11;
                sqlstr = cdb2_skipws(sqlstr);
                clnt->dbtran.mode = TRANLEVEL_INVALID;
                clnt->high_availability = 0;
                if (strncasecmp(sqlstr, "read", 4) == 0) {
                    sqlstr += 4;
                    sqlstr = cdb2_skipws(sqlstr);
                    if (strncasecmp(sqlstr, "committed", 4) == 0) {
                        clnt->dbtran.mode = TRANLEVEL_RECOM;
                    }
                } else if (strncasecmp(sqlstr, "serial", 6) == 0) {
                    clnt->dbtran.mode = TRANLEVEL_SERIAL;
                    if (clnt->hasql_on == 1) {
                        clnt->high_availability = 1;
                    }
                } else if (strncasecmp(sqlstr, "blocksql", 7) == 0) {
                    clnt->dbtran.mode = TRANLEVEL_SOSQL;
                } else if (strncasecmp(sqlstr, "snap", 4) == 0) {
                    sqlstr += 4;
                    clnt->dbtran.mode = TRANLEVEL_SNAPISOL;
                    clnt->verify_retries = 0;
                    if (clnt->hasql_on == 1) {
                        clnt->high_availability = 1;
                        logmsg(LOGMSG_ERROR, 
                                "Enabling snapshot isolation high availability\n");
                    }
                }
                if (clnt->dbtran.mode == TRANLEVEL_INVALID)
                    rc = ii + 1;
            } else if (strncasecmp(sqlstr, "timeout", 7) == 0) {
                sqlstr += 7;
                sqlstr = cdb2_skipws(sqlstr);
                int timeout = strtol(sqlstr, &endp, 10);
                int notimeout = disable_server_sql_timeouts();
                sbuf2settimeout(clnt->sb, 0, notimeout ? 0 : timeout);
                if (timeout == 0)
                    net_add_watch(clnt->sb, 0, 0);
                else
                    net_add_watch_warning(
                        clnt->sb, bdb_attr_get(thedb->bdb_attr,
                                               BDB_ATTR_MAX_SQL_IDLE_TIME),
                        notimeout ? 0 : (timeout / 1000), clnt,
                        watcher_warning_function);
            } else if (strncasecmp(sqlstr, "maxquerytime", 12) == 0) {
                sqlstr += 12;
                sqlstr = cdb2_skipws(sqlstr);
                int timeout = strtol(sqlstr, &endp, 10);
                if (timeout >= 0)
                    clnt->query_timeout = timeout;
            } else if (strncasecmp(sqlstr, "timezone", 8) == 0) {
                sqlstr += 8;
                sqlstr = cdb2_skipws(sqlstr);
                strncpy(clnt->tzname, sqlstr, sizeof(clnt->tzname));
            } else if (strncasecmp(sqlstr, "datetime", 8) == 0) {
                sqlstr += 8;
                sqlstr = cdb2_skipws(sqlstr);

                if (strncasecmp(sqlstr, "precision", 9) == 0) {
                    sqlstr += 9;
                    sqlstr = cdb2_skipws(sqlstr);
                    DTTZ_TEXT_TO_PREC(sqlstr, clnt->dtprec, 0, return -1);
                } else {
                    rc = ii + 1;
                }
            } else if (strncasecmp(sqlstr, "user", 4) == 0) {
                sqlstr += 4;
                sqlstr = cdb2_skipws(sqlstr);
                clnt->have_user = 1;
                strncpy(clnt->user, sqlstr, sizeof(clnt->user));
            } else if (strncasecmp(sqlstr, "password", 8) == 0) {
                sqlstr += 8;
                sqlstr = cdb2_skipws(sqlstr);
                clnt->have_password = 1;
                strncpy(clnt->password, sqlstr, sizeof(clnt->password));
                sqlite3Dequote(clnt->password);
            } else if (strncasecmp(sqlstr, "spversion", 9) == 0) {
                clnt->spversion.version_num = 0;
                free(clnt->spversion.version_str);
                clnt->spversion.version_str = NULL;
                sqlstr += 9;
                sqlstr = cdb2_skipws(sqlstr);
                char *spname = sqlstr;
                while (!isspace(*sqlstr)) {
                    ++sqlstr;
                }
                *sqlstr = 0;
                if ((sqlstr - spname) < MAX_SPNAME) {
                    strncpy(clnt->spname, spname, MAX_SPNAME);
                    clnt->spname[MAX_SPNAME] = '\0';
                } else {
                    rc = ii + 1;
                }
                ++sqlstr;

                sqlstr = cdb2_skipws(sqlstr);
                int ver = strtol(sqlstr, &endp, 10);
                if (*sqlstr == '\'' || *sqlstr == '"') { // looks like a str
                    if (strlen(sqlstr) < MAX_SPVERSION_LEN) {
                        clnt->spversion.version_str = strdup(sqlstr);
                        sqlite3Dequote(clnt->spversion.version_str);
                    } else {
                        rc = ii + 1;
                    }
                } else if (*endp == 0) { // parsed entire number successfully
                    clnt->spversion.version_num = ver;
                } else {
                    rc = ii + 1;
                }
            } else if (strncasecmp(sqlstr, "readonly", 8) == 0) {
                sqlstr += 8;
                sqlstr = cdb2_skipws(sqlstr);
                if (strncasecmp(sqlstr, "off", 3) == 0) {
                    clnt->is_readonly = 0;
                } else {
                    clnt->is_readonly = 1;
                }
            } else if (strncasecmp(sqlstr, "sptrace", 7) == 0) {
                sqlstr += 7;
                sqlstr = cdb2_skipws(sqlstr);
                if (strncasecmp(sqlstr, "off", 3) == 0) {
                    clnt->want_stored_procedure_trace = 0;
                } else {
                    clnt->want_stored_procedure_trace = 1;
                }
            } else if (strncasecmp(sqlstr, "spdebug", 7) == 0) {
                sqlstr += 7;
                sqlstr = cdb2_skipws(sqlstr);
                if (strncasecmp(sqlstr, "off", 3) == 0) {
                    clnt->want_stored_procedure_debug = 0;
                } else {
                    clnt->want_stored_procedure_debug = 1;
                }
            } else if (strncasecmp(sqlstr, "HASQL", 5) == 0) {
                sqlstr += 5;
                sqlstr = cdb2_skipws(sqlstr);
                if (strncasecmp(sqlstr, "on", 2) == 0) {
                    clnt->hasql_on = 1;
                    if (clnt->dbtran.mode == TRANLEVEL_SERIAL ||
                        clnt->dbtran.mode == TRANLEVEL_SNAPISOL) {
                        clnt->high_availability = 1;
                        if (gbl_extended_sql_debug_trace) {
                            logmsg(LOGMSG_USER, "td %u %s line %d setting high_availability\n", 
                                    pthread_self(), __func__, __LINE__);
                        }
                    }
                } else {
                    clnt->hasql_on = 0;
                    clnt->high_availability = 0;
                    if (gbl_extended_sql_debug_trace) {
                        logmsg(LOGMSG_USER, "td %u %s line %d clearing high_availability\n", 
                                pthread_self(), __func__, __LINE__);
                    }
                }
            } else if (strncasecmp(sqlstr, "verifyretry", 11) == 0) {
                sqlstr += 11;
                sqlstr = cdb2_skipws(sqlstr);
                if (strncasecmp(sqlstr, "on", 2) == 0) {
                    clnt->verifyretry_off = 0;
                } else {
                    clnt->verifyretry_off = 1;
                }
            } else if (strncasecmp(sqlstr, "remote", 6) == 0) {
                sqlstr += 6;
                sqlstr = cdb2_skipws(sqlstr);

                int rc = fdb_access_control_create(clnt, sqlstr);
                if (rc) {
                    logmsg(LOGMSG_ERROR,
                        "%s: failed to process remote access settings \"%s\"\n",
                        __func__, sqlstr);
                }
                rc = ii + 1;
            } else if (strncasecmp(sqlstr, "getcost", 7) == 0) {
                sqlstr += 7;
                sqlstr = cdb2_skipws(sqlstr);
                if (strncasecmp(sqlstr, "on", 2) == 0) {
                    clnt->get_cost = 1;
                } else {
                    clnt->get_cost = 0;
                }
            } else if (strncasecmp(sqlstr, "explain", 7) == 0) {
                sqlstr += 7;
                sqlstr = cdb2_skipws(sqlstr);
                if (strncasecmp(sqlstr, "on", 2) == 0) {
                    clnt->is_explain = 1;
                } else if (strncasecmp(sqlstr, "verbose", 7) == 0) {
                    clnt->is_explain = 2;
                } else {
                    clnt->is_explain = 0;
                }
            } else if (strncasecmp(sqlstr, "maxtransize", 11) == 0) {
                sqlstr += 11;
                int maxtransz = strtol(sqlstr, &endp, 10);
                if (endp != sqlstr && maxtransz >= 0)
                    clnt->osql_max_trans = maxtransz;
                else
                    logmsg(LOGMSG_ERROR, "Error: bad value for maxtransize %s\n", sqlstr);
#ifdef DEBUG
                printf("setting clnt->osql_max_trans to %d\n",
                       clnt->osql_max_trans);
#endif
            } else if (strncasecmp(sqlstr, "plannereffort", 13) == 0) {
                sqlstr += 13;
                int effort = strtol(sqlstr, &endp, 10);
                if (0 < effort && effort <= 10)
                    clnt->planner_effort = effort;
#ifdef DEBUG
                printf("setting clnt->planner_effort to %d\n",
                       clnt->planner_effort);
#endif
            } else {
                rc = ii + 1;
            }

            if (rc) {
                char err[256];
                snprintf(err, sizeof(err) - 1, "Invalid set command '%s'",
                         sqlstr);
                send_prepare_error(clnt, err, 0);
            }
        }
    }
    return rc;
}

static int fsql_writer(SBUF2 *sb, const char *buf, int nbytes)
{
    extern int gbl_sql_release_locks_on_slow_reader;
    ssize_t nwrite, written = 0;
    int retry = -1;
    int released_locks = 0;
retry:
    retry++;
    while (written < nbytes) {
        struct pollfd pd;
        int fd = pd.fd = sbuf2fileno(sb);
        pd.events = POLLOUT;
        errno = 0;
        int rc = poll(&pd, 1, 100);
        if (rc < 0) {
            if (errno == EINTR || errno == EAGAIN) {
                if (gbl_sql_release_locks_on_slow_reader && !released_locks) {
                    release_locks("slow reader");
                    released_locks = 1;
                }
                goto retry;
            }
            logmsg(LOGMSG_ERROR, "%s poll rc:%d errno:%d errstr:%s\n", __func__, rc,
                    errno, strerror(errno));
            return rc;
        }
        if (rc == 0) { // descriptor not ready, write will block
            if (gbl_sql_release_locks_on_slow_reader && !released_locks) {
                rc = release_locks("slow reader");
                if (rc) {
                    logmsg(LOGMSG_ERROR,
                           "%s release_locks generation changed\n", __func__);
                    return -1;
                }
                released_locks = 1;
            }

            if (bdb_lock_desired(thedb->bdb_env)) {
                struct sql_thread *thd = pthread_getspecific(query_info_key);
                if (thd) {
                    rc = recover_deadlock(thedb->bdb_env, thd, NULL, 0);
                    if (rc) {
                        logmsg(LOGMSG_ERROR,
                               "%s recover_deadlock generation changed\n",
                               __func__);
                        return -1;
                    }
                }
            }

#ifdef _SUN_SOURCE
            if (gbl_flush_check_active_peer) {
                /* On Solaris, we end up with sockets with
                 * no peer, on which poll cheerfully returns
                 * no events. So after several retries check if
                 * still connected. */
                if (retry % 10 == 0) {
                    /* if we retried for a second, see if
                     * the connection is still around.
                     */
                    struct sockaddr_in peeraddr;
                    socklen_t len = sizeof(peeraddr);
                    rc = getpeername(fd, (struct sockaddr *)&peeraddr, &len);
                    if (rc == -1 && errno == ENOTCONN) {
                        ctrace("fd %d disconnected\n", fd);
                        return -1;
                    }
                }
            }
#endif
            goto retry;
        }
        if (pd.revents & POLLOUT) {
            /* I dislike this code in this layer - it should be in net. */
            nwrite = sbuf2unbufferedwrite(sb, &buf[written], nbytes - written);
            if (nwrite < 0)
                return -1;
            written += nwrite;
        } else if (pd.revents & (POLLERR | POLLHUP | POLLNVAL)) {
            return -1;
        }
    }
    return written;
}

static int do_query_on_master_check(struct sqlclntstate *clnt,
                                    CDB2SQLQUERY *sql_query)
{
    int allow_master_exec = 0;
    int allow_master_dbinfo = 0;
    for (int ii = 0; ii < sql_query->n_features; ii++) {
        if (CDB2_CLIENT_FEATURES__ALLOW_MASTER_EXEC ==
            sql_query->features[ii]) {
            allow_master_exec = 1;
        } else if (CDB2_CLIENT_FEATURES__ALLOW_MASTER_DBINFO ==
                   sql_query->features[ii]) {
            allow_master_dbinfo = 1;
        } else if (CDB2_CLIENT_FEATURES__ALLOW_QUEUING ==
                   sql_query->features[ii]) {
            clnt->req.flags |= SQLF_QUEUE_ME;
        }
    }

    int do_master_check;
    if (thedb->rep_sync == REP_SYNC_NONE || sbuf_is_local(clnt->sb))
        do_master_check = 0;
    else
        do_master_check = 1;

    if (do_master_check && bdb_master_should_reject(thedb->bdb_env) &&
        allow_master_exec == 0) {
        logmsg(LOGMSG_ERROR,
               "%s line %d td %u new query on master, dropping socket\n",
               __func__, __LINE__, (uint32_t)pthread_self());
        if (allow_master_dbinfo)
            send_dbinforesponse(clnt->sb); /* Send sql response with dbinfo. */
        return 1;
    }
    return 0;
}

int handle_newsql_requests(struct thr_handle *thr_self, SBUF2 *sb)
{
    int rc = 0;
    struct sqlclntstate clnt;

    reset_clnt(&clnt, sb, 1);
    clnt.tzname[0] = '\0';
    clnt.is_newsql = 1;

    if (active_appsock_conns >
        bdb_attr_get(thedb->bdb_attr, BDB_ATTR_MAXAPPSOCKSLIMIT)) {
        logmsg(LOGMSG_WARN,
               "%s: Exhausted appsock connections, total %d connections \n",
               __func__, active_appsock_conns);
        char *err = "Exhausted appsock connections.";
        struct fsqlresp resp;
        bzero(&resp, sizeof(resp));
        resp.response = FSQL_ERROR;
        resp.rcode = SQLHERR_APPSOCK_LIMIT;
        rc = fsql_write_response(&clnt, &resp, err, strlen(err) + 1, 1,
                                 __func__, __LINE__);
        goto done;
    }

    if (!bdb_am_i_coherent(thedb->bdb_env)) {
        logmsg(LOGMSG_ERROR,
               "%s:%d td %u new query on incoherent node, dropping socket\n",
               __func__, __LINE__, (uint32_t)pthread_self());
        goto done;
    }

    CDB2QUERY *query = read_newsql_query(&clnt, sb);
    if (query == NULL)
        goto done;
    assert(query->sqlquery);
    CDB2SQLQUERY *sql_query = query->sqlquery;
    clnt.query = query;

    if (do_query_on_master_check(&clnt, sql_query))
        goto done;

#ifdef DEBUGQUERY
    printf("\n Query '%s'\n", sql_query->sql_query);
#endif

    pthread_mutex_init(&clnt.wait_mutex, NULL);
    pthread_cond_init(&clnt.wait_cond, NULL);
    pthread_mutex_init(&clnt.write_lock, NULL);
    pthread_mutex_init(&clnt.dtran_mtx, NULL);

    clnt.osql.count_changes = 1;
    clnt.dbtran.mode = tdef_to_tranlevel(gbl_sql_tranlevel_default);
    clnt.high_availability = 0;

    /* these connections shouldn't time out */
    sbuf2settimeout(clnt.sb, 0, 0);

    int notimeout = disable_server_sql_timeouts();
    sbuf2settimeout(
        sb, bdb_attr_get(thedb->bdb_attr, BDB_ATTR_MAX_SQL_IDLE_TIME) * 1000,
        notimeout ? 0 : gbl_sqlwrtimeoutms);
    sbuf2flush(sb);
    net_set_writefn(sb, fsql_writer);

    int wrtimeoutsec;
    if (gbl_sqlwrtimeoutms == 0 || notimeout)
        wrtimeoutsec = 0;
    else
        wrtimeoutsec = gbl_sqlwrtimeoutms / 1000;

    net_add_watch_warning(
        sb, bdb_attr_get(thedb->bdb_attr, BDB_ATTR_MAX_SQL_IDLE_TIME),
        wrtimeoutsec, &clnt, watcher_warning_function);

    /* appsock threads aren't sql threads so for appsock pool threads
     * sqlthd will be NULL */
    struct sql_thread *sqlthd = pthread_getspecific(query_info_key);
    if (sqlthd) {
        bzero(&sqlthd->sqlclntstate->conn, sizeof(struct conninfo));
        sqlthd->sqlclntstate->origin[0] = 0;
    }

    while (query) {
        assert(query->sqlquery);
        sql_query = query->sqlquery;
        clnt.sql_query = sql_query;
        clnt.sql = sql_query->sql_query;
        clnt.query = query;
        clnt.added_to_hist = 0;

        if (!clnt.in_client_trans) {
            bzero(&clnt.effects, sizeof(clnt.effects));
            bzero(&clnt.log_effects, sizeof(clnt.log_effects));
            clnt.trans_has_sp = 0;
        }
        clnt.is_newsql = 1;
        if (clnt.dbtran.mode < TRANLEVEL_SOSQL) {
            clnt.dbtran.mode = TRANLEVEL_SOSQL;
        }
        clnt.osql.sent_column_data = 0;
        clnt.stop_this_statement = 0;

        if ((clnt.tzname[0] == '\0') && sql_query->tzname)
            strncpy(clnt.tzname, sql_query->tzname, sizeof(clnt.tzname));

        if (sql_query->dbname && thedb->envname &&
            strcasecmp(sql_query->dbname, thedb->envname)) {
            char errstr[64 + (2 * MAX_DBNAME_LENGTH)];
            snprintf(errstr, sizeof(errstr),
                     "DB name mismatch query:%s actual:%s", sql_query->dbname,
                     thedb->envname);
            logmsg(LOGMSG_ERROR, "%s\n", errstr);
            struct fsqlresp resp;

            resp.response = FSQL_COLUMN_DATA;
            resp.flags = 0;
            resp.rcode = CDB2__ERROR_CODE__WRONG_DB;
            fsql_write_response(&clnt, &resp, (void *)errstr, strlen(errstr) + 1, 1 /*flush*/, __func__, __LINE__);
            goto done;
        }

        if (sql_query->client_info) {
            if (clnt.conninfo.pid &&
                clnt.conninfo.pid != sql_query->client_info->pid) {
                /* Different pid is coming without reset. */
                logmsg(LOGMSG_WARN,
                       "Multiple processes using same socket PID 1 %d "
                       "PID 2 %d Host %.8x\n",
                       clnt.conninfo.pid, sql_query->client_info->pid,
                       sql_query->client_info->host_id);
            }
            clnt.conninfo.pid = sql_query->client_info->pid;
            clnt.conninfo.node = sql_query->client_info->host_id;
        }

        if (process_set_commands(&clnt))
            goto done;

        if (gbl_rowlocks && clnt.dbtran.mode != TRANLEVEL_SERIAL)
            clnt.dbtran.mode = TRANLEVEL_SNAPISOL;

        if (sql_query->little_endian) {
            clnt.have_endian = 1;
            clnt.endian = FSQL_ENDIAN_LITTLE_ENDIAN;
        } else {
            clnt.have_endian = 0;
        }

        /* avoid new accepting new queries/transaction on opened connections
           if we are incoherent (and not in a transaction). */
        if (!bdb_am_i_coherent(thedb->bdb_env) &&
            (clnt.ctrl_sqlengine == SQLENG_NORMAL_PROCESS)) {
            logmsg(LOGMSG_ERROR, "%s line %d td %u new query on incoherent node, "
                            "dropping socket\n",
                    __func__, __LINE__, (uint32_t)pthread_self());
            goto done;
        }

        clnt.heartbeat = 1;

        if (clnt.had_errors && strncasecmp(clnt.sql, "commit", 6) &&
            strncasecmp(clnt.sql, "rollback", 8)) {
            if (clnt.in_client_trans == 0) {
                clnt.had_errors = 0;
                /* tell blobmem that I want my priority back
                   when the sql thread is done */
                comdb2bma_pass_priority_back(blobmem);
                rc = dispatch_sql_query(&clnt);
            } else {
                /* Do Nothing */
                send_heartbeat(&clnt);
            }
        } else if (clnt.had_errors) {
            /* Do Nothing */
            if (clnt.ctrl_sqlengine == SQLENG_STRT_STATE)
                clnt.ctrl_sqlengine = SQLENG_NORMAL_PROCESS;

            clnt.had_errors = 0;
            clnt.in_client_trans = 0;
            rc = -1;
        } else {
            /* tell blobmem that I want my priority back
               when the sql thread is done */
            comdb2bma_pass_priority_back(blobmem);
            rc = dispatch_sql_query(&clnt);
        }

        if (clnt.osql.replay == OSQL_RETRY_DO) {
            if (clnt.trans_has_sp == 0) {
printf("calling srs_tran_replay 2, cnonce=%s\n", clnt.sql_query->cnonce.data);
                srs_tran_replay(&clnt, thr_self);
            } else {
                osql_set_replay(__FILE__, __LINE__, &clnt, OSQL_RETRY_NONE);
                srs_tran_destroy(&clnt);
            }
        } else {
            /* if this transaction is done (marked by SQLENG_NORMAL_PROCESS),
               clean transaction sql history
            */
            if (clnt.osql.history &&
                clnt.ctrl_sqlengine == SQLENG_NORMAL_PROCESS)
                srs_tran_destroy(&clnt);
        }

        if (rc && !clnt.in_client_trans)
            goto done;

        pthread_mutex_lock(&clnt.wait_mutex);
        if (clnt.query) {
            if (clnt.added_to_hist == 1) {
                clnt.query = NULL;
            } else {
                cdb2__query__free_unpacked(clnt.query, &pb_alloc);
                clnt.query = NULL;
            }
        }
        pthread_mutex_unlock(&clnt.wait_mutex);

        query = read_newsql_query(&clnt, sb);
    }

done:
    if (clnt.ctrl_sqlengine == SQLENG_INTRANS_STATE) {
        handle_sql_intrans_unrecoverable_error(&clnt);
    }

    close_sp(&clnt);
    osql_clean_sqlclntstate(&clnt);

    if (clnt.dbglog) {
        sbuf2close(clnt.dbglog);
        clnt.dbglog = NULL;
    }

    if (clnt.query) {
        if (clnt.added_to_hist == 1) {
            clnt.query = NULL;
        } else {
            cdb2__query__free_unpacked(clnt.query, &pb_alloc);
            clnt.query = NULL;
        }
    }

    /* XXX free logical tran?  */
    close_appsock(sb);

    clnt.dbtran.mode = TRANLEVEL_INVALID;
    clnt.high_availability = 0;
    if (clnt.query_stats)
        free(clnt.query_stats);

    pthread_mutex_destroy(&clnt.wait_mutex);
    pthread_cond_destroy(&clnt.wait_cond);
    pthread_mutex_destroy(&clnt.write_lock);
    pthread_mutex_destroy(&clnt.dtran_mtx);

    return 0;
}

int handle_fastsql_requests(struct thr_handle *thr_self, SBUF2 *sb,
                            int *keepsocket, int wrong_db)
{
    struct sqlthdstate thd;
    struct sqlclntstate clnt;
    int rc = 0;
    int wrtimeoutsec;
    int notimeout = disable_server_sql_timeouts();

    if (keepsocket)
        *keepsocket = 1;

    /*fprintf(stderr, "handle_fastsql_requests clnt %x\n", &clnt);*/

    reset_clnt(&clnt, sb, 1);

    pthread_mutex_init(&clnt.wait_mutex, NULL);
    pthread_cond_init(&clnt.wait_cond, NULL);
    pthread_mutex_init(&clnt.write_lock, NULL);
    pthread_mutex_init(&clnt.dtran_mtx, NULL);

    /* start off in comdb2 mode till we're told otherwise */
    clnt.dbtran.mode = tdef_to_tranlevel(gbl_sql_tranlevel_default);
    clnt.wrong_db = wrong_db;
    clnt.high_availability = 0;

    sbuf2settimeout(
        sb, bdb_attr_get(thedb->bdb_attr, BDB_ATTR_MAX_SQL_IDLE_TIME) * 1000,
        notimeout ? 0 : gbl_sqlwrtimeoutms);
    sbuf2flush(sb);
    net_set_writefn(sb, fsql_writer);

    if (gbl_sqlwrtimeoutms == 0 || notimeout)
        wrtimeoutsec = 0;
    else
        wrtimeoutsec = gbl_sqlwrtimeoutms / 1000;

    net_add_watch_warning(
        sb, bdb_attr_get(thedb->bdb_attr, BDB_ATTR_MAX_SQL_IDLE_TIME),
        wrtimeoutsec, &clnt, watcher_warning_function);

    thd.logger = thrman_get_reqlogger(thr_self);
    thd.buf = NULL;
    thd.maxbuflen = 0;
    thd.cinfo = NULL;
    thd.offsets = NULL;
    thd.thr_self = thr_self;
    thd.sqldb = NULL;
    // thd.stmt = NULL;
    thd.stmt_table = NULL;
    thd.param_stmt_head = NULL;
    thd.param_stmt_tail = NULL;
    thd.noparam_stmt_head = NULL;
    thd.noparam_stmt_tail = NULL;
    thd.param_cache_entries = 0;
    thd.noparam_cache_entries = 0;

    /* appsock threads aren't sql threads so for appsock pool threads
     * thd.sqlthd will be NULL */
    thd.sqlthd = pthread_getspecific(query_info_key);
    if (thd.sqlthd) {
        bzero(&thd.sqlthd->sqlclntstate->conn, sizeof(struct conninfo));
        thd.sqlthd->sqlclntstate->origin[0] = 0;
    }

    rc = handle_fastsql_requests_io_loop(&thd, &clnt);

    clnt_reset_cursor_hints(&clnt);
    close_sp(&clnt);
    osql_clean_sqlclntstate(&clnt);

    if (clnt.dbglog) {
        sbuf2close(clnt.dbglog);
        clnt.dbglog = NULL;
    }

    /* XXX free logical tran?  */

    clnt.dbtran.mode = TRANLEVEL_INVALID;
    if (clnt.query_stats)
        free(clnt.query_stats);

    pthread_mutex_destroy(&clnt.wait_mutex);
    pthread_cond_destroy(&clnt.wait_cond);
    pthread_mutex_destroy(&clnt.write_lock);
    pthread_mutex_destroy(&clnt.dtran_mtx);

    return rc;
}

pthread_mutex_t gbl_sql_lock;

/* Write sql interface.  This will replace sqlnet.c */

/* don't let connections get more than this much memory */
static int alloc_lim = 1024 * 1024 * 8;

/* any state associated with a connection (including open db handles)
   needs to be stored here.  everything is cleaned up on end of thread
   in destroy_sqlconn */
struct sqlconn {
    pthread_t tid;
    SBUF2 *sb;
    hash_t *handles;
    sqlite3 *db;
    int reqsz;

    struct statement_handle *last_handle;

    /* all reads are done to this buffer */
    char *buf;
    int bufsz;

    /* for debugging/stats: current state and timestamp when it was entered */
    char *state;
    int tm;

    LINKC_T(struct sqlconn) lnk;
};

static int write_str(struct sqlconn *conn, char *err);

static void conn_set_state(struct sqlconn *conn, char *state)
{
    conn->state = state;
    conn->tm = time(NULL);
}

static void conn_alloc(struct sqlconn *conn, int sz)
{
    if (conn->bufsz >= sz)
        return;
    conn->bufsz = sz;
    conn->buf = realloc(conn->buf, conn->bufsz);
}

static LISTC_T(struct sqlconn) conns;

/* handles are always a per-connection deal, and a connection
   always has a dedicated thread, so no need to lock around
   handles */
typedef unsigned long long handle_tp;
enum req_code {
    REQ_EOF = -2,
    REQ_INVALID = -1,
    REQ_CONNECT = 0,
    REQ_PREPARE = 1,
    REQ_VERSION = 2,
    REQ_CHANGES = 3,
    REQ_FINALIZE = 4,
    REQ_STEP = 5,
    REQ_RESET = 6
};

/* request and responses go back in this format */
struct reqhdr {
    int rq;
    int followlen;
};

/* column for results coming back */

struct statement_handle {
    /* context: need to swap these when switching between handles */
    struct sqlthdstate sqlstate;
    struct sqlclntstate clnt;

    handle_tp hid;
    sqlite3_stmt *p;
    int *types;
};

static void switch_context(struct sqlconn *conn, struct statement_handle *h)
{
    struct sql_thread *thd;
    sqlite3 *db;
    int i;

    return;

#if 0
    /* don't do anything if we are working with the same statemtn as last time */
    if (conn->last_handle == h)
        return;

    conn->last_handle = h;

    thd = pthread_getspecific(query_info_key);
    h->sqlstate.sqlthd = thd;
    h->clnt.debug_sqlclntstate = pthread_self();


    db = conn->db;
    /* reset client handle - we need one per statement */
    for (i = 0; i < db->nDb; i++) {
         if (db->aDb[i].pBt) {
            db->aDb[i].pBt->sqlclntstate = &h->clnt;
         }
    }
#endif
}

#if 0
static int closehndl(void *obj, void *arg) {
    struct sqlconn *conn;
    struct statement_handle *h;

    conn = (struct sqlconn*) arg;
    h = (struct statement_handle*) obj;
    
    sqlite3_finalize(h->p);
    free(h);
}
#endif

/* read request from connection, write to connection's buffer. return request
 * type */
static enum req_code read_req(struct sqlconn *conn)
{
    struct reqhdr rq;
    int rc;

    conn->reqsz = 0;

    /* header */
    rc = sbuf2fread((char *)&rq, sizeof(struct reqhdr), 1, conn->sb);
    if (rc == 0)
        return REQ_EOF;

    if (rc != 1)
        return REQ_INVALID;

    rq.rq = ntohl(rq.rq);
    rq.followlen = ntohl(rq.followlen);

    /* sanity check buffer size required */
    if (rq.followlen < 0 || rq.followlen > alloc_lim)
        return REQ_INVALID;

    conn_alloc(conn, rq.followlen);

    conn->reqsz = rq.followlen;
    rc = sbuf2fread((char *)conn->buf, rq.followlen, 1, conn->sb);
    if (rc != 1)
        return REQ_INVALID;

    return rq.rq;
}

struct client_query_stats *get_query_stats_from_thd()
{
    struct sql_thread *thd = pthread_getspecific(query_info_key);
    if (!thd)
        return NULL;

    struct sqlclntstate *clnt = thd->sqlclntstate;
    if (!clnt)
        return NULL;

    if (!clnt->query_stats)
        record_query_cost(thd, clnt);

    return clnt->query_stats;
}

char *comdb2_get_prev_query_cost()
{
    struct sql_thread *thd = pthread_getspecific(query_info_key);
    if (!thd)
        return NULL;

    struct sqlclntstate *clnt = thd->sqlclntstate;
    if (!clnt)
        return NULL;

    return clnt->prev_cost_string;
}

void comdb2_free_prev_query_cost()
{
    struct sql_thread *thd = pthread_getspecific(query_info_key);
    if (!thd)
        return;

    struct sqlclntstate *clnt = thd->sqlclntstate;
    if (!clnt)
        return;

    if (clnt->prev_cost_string) {
        free(clnt->prev_cost_string);
        clnt->prev_cost_string = NULL;
    }
}

int comdb2_get_server_port()
{
    return thedb->sibling_port[0][NET_REPLICATION];
}

/* get sql query cost and return it as char *
 * function will allocate memory for string
 * and caller should free that memory area
 */
static char *get_query_cost_as_string(struct sql_thread *thd,
                                      struct sqlclntstate *clnt)
{
    if (!clnt || !thd)
        return NULL;
    record_query_cost(thd, clnt);

    if (!clnt->query_stats)
        return NULL;

    strbuf *out = strbuf_new();
    struct client_query_stats *st = clnt->query_stats;

    strbuf_appendf(out, "Cost: %.2lf NRows: %d\n", st->cost, clnt->nrows);
    for (int ii = 0; ii < st->n_components; ii++) {
        strbuf_append(out, "    ");
        if (st->path_stats[ii].table[0] == '\0') {
            strbuf_appendf(out, "temp index finds %d ",
                           st->path_stats[ii].nfind);
            if (st->path_stats[ii].nnext)
                strbuf_appendf(out, "next/prev %d ", st->path_stats[ii].nnext);
            if (st->path_stats[ii].nwrite)
                strbuf_appendf(out, "nwrite %d ", st->path_stats[ii].nwrite);
        } else {
            if (st->path_stats[ii].ix >= 0)
                strbuf_appendf(out, "index %d on ", st->path_stats[ii].ix);
            strbuf_appendf(out, "table %s finds %d", st->path_stats[ii].table,
                           st->path_stats[ii].nfind);
            if (st->path_stats[ii].nnext > 0) {
                strbuf_appendf(out, " next/prev %d", st->path_stats[ii].nnext);
                if (st->path_stats[ii].ix < 0)
                    strbuf_appendf(out, "[TABLE SCAN]");
            }
        }
        strbuf_append(out, "\n");
    }

    char *str = strbuf_disown(out);
    strbuf_free(out);
    return str;
}

static int execute_sql_query_offload_inner_loop(struct sqlclntstate *clnt,
                                                struct sqlthdstate *poolthd,
                                                sqlite3_stmt *stmt)
{
    int ret;
    UnpackedRecord upr;
    Mem res;
    char *cid;
    int rc = 0;
    int tmp;
    int sent;

    if (!clnt->fdb_state.remote_sql_sb) {
        while ((ret = sqlite3_step(stmt)) == SQLITE_ROW)
            ;
    } else {
        bzero(&res, sizeof(res));

        if (clnt->osql.rqid == OSQL_RQID_USE_UUID)
            cid = (char *)&clnt->osql.uuid;
        else
            cid = (char *)&clnt->osql.rqid;

        sent = 0;
        while (1) {
            /* NOTE: in the recom and serial mode, the cursors look at the
            shared shadow_tran
            while the transaction updates are arriving! Mustering the parallel
            computing!
            Get the LOCK!
            */
            if (clnt->dbtran.mode == TRANLEVEL_RECOM ||
                clnt->dbtran.mode == TRANLEVEL_SERIAL) {
                pthread_mutex_lock(&clnt->dtran_mtx);
            }

            ret = sqlite3_step(stmt);

            if (clnt->dbtran.mode == TRANLEVEL_RECOM ||
                clnt->dbtran.mode == TRANLEVEL_SERIAL) {
                pthread_mutex_unlock(&clnt->dtran_mtx);
            }

            if (ret != SQLITE_ROW) {
                break;
            }

            if (res.z) {
                /* now we have the packed sqlite row in Mem->z */
                rc = fdb_svc_sql_row(clnt->fdb_state.remote_sql_sb, cid, res.z,
                                     res.n, IX_FNDMORE,
                                     clnt->osql.rqid == OSQL_RQID_USE_UUID);
                if (rc) {
                    /*
                    fprintf(stderr, "%s: failed to send back sql row\n",
                    __func__);
                    */
                    break;
                }
            }

            bzero(&upr, sizeof(upr));
            sqlite3VdbeMemRelease(&res);
            bzero(&res, sizeof(res));

            upr.aMem = sqlite3GetCachedResultRow(stmt, &tmp);
            if (!upr.aMem) {
                logmsg(LOGMSG_ERROR, "%s: failed to retrieve result set\n",
                        __func__);
                return -1;
            }

            upr.nField = tmp;

            /* special treatment for sqlite_master */
            if (clnt->fdb_state.flags == FDB_RUN_SQL_SCHEMA) {
                rc = fdb_svc_alter_schema(clnt, stmt, &upr);
                if (rc) {
                    /* break; Ignore for now, this will run less optimized */
                }
            }

            sqlite3VdbeRecordPack(&upr, &res);
            sent = 1;
        }

        /* send the last row, marking flag as such */
        if (!rc) {
            if (sent == 1) {
                rc = fdb_svc_sql_row(clnt->fdb_state.remote_sql_sb, cid, res.z,
                                     res.n, IX_FND,
                                     clnt->osql.rqid == OSQL_RQID_USE_UUID);
            } else {
                rc = fdb_svc_sql_row(clnt->fdb_state.remote_sql_sb, cid, res.z,
                                     res.n, IX_EMPTY,
                                     clnt->osql.rqid == OSQL_RQID_USE_UUID);
            }
            if (rc) {
                /*
                fprintf(stderr, "%s: failed to send back sql row\n", __func__);
                */
            }
        }

        /* cleanup last row */
        sqlite3VdbeMemRelease(&res);
    }

    /* blocksql doesn't look at sqlite3_step, result of transaction commit
       are submitted by lower levels; we need to fix this for remote cursors

       NOTE: when caller closes the socket early, ret == SQLITE_ROW.  This is
       not
       an error, caller decided it needs no more rows.

       */

    if (ret == SQLITE_DONE || ret == SQLITE_ROW) {
        ret = 0;
    }

    return ret;
}

static int execute_sql_query_offload(struct sqlclntstate *clnt,
                                     struct sqlthdstate *poolthd)
{
    int rc = 0, ret = 0, irc = 0;
    sqlite3_stmt *stmt = NULL;
    const char *rest_of_sql = NULL;
    struct sql_thread *thd = poolthd->sqlthd;
    sqlite3 *sqldb = poolthd->sqldb;
    char *sql = clnt->sql;
    char *sql_str = NULL;
    struct sql_thread *thdcmp = pthread_getspecific(query_info_key);
    char *errstr = NULL;
    struct schema *parameters_to_bind = NULL;
    int have_our_own_error = 0;
    int sqlcache_hint = 0;
    char cache_hint[128];
    stmt_hash_entry_type *stmt_entry = NULL;
    char *err = NULL;
    int i;
    int sql_cache_hint_found = 0;
    int hint_len;

    /* asserts */
    if (thdcmp != thd) {
        logmsg(LOGMSG_ERROR, "%s:Wrong sql_thread for the wrong sql thread!\n",
                __func__);
        return SQLITE_INTERNAL;
    }
    if (!thd || !sqldb) {
        logmsg(LOGMSG_ERROR, "%s: no sql_thread or sqlite3 structure\n", __func__);
        return SQLITE_INTERNAL;
    }

    if (clnt->is_newsql) {
        ATOMIC_ADD(gbl_nnewsql, 1);
    } else {
        ATOMIC_ADD(gbl_nsql, 1);
    }
    thd->startms = time_epochms();
    thd->stime = time_epoch();
    thd->nmove = thd->nfind = thd->nwrite = 0;

    if (clnt->tag) {
        parameters_to_bind = new_dynamic_schema(clnt->tag, strlen(clnt->tag),
                                                gbl_dump_sql_dispatched);
        if (parameters_to_bind == NULL) {
            logmsg(LOGMSG_ERROR, "%s:%d invalid parametrized sql tag: %s\n", __FILE__,
                   __LINE__, clnt->tag);
            return SQLITE_INTERNAL;
        }
    }

    reqlog_new_sql_request(poolthd->logger, sql);
    log_queue_time(poolthd->logger, clnt);

    rc = sql_set_transaction_mode(sqldb, clnt, clnt->dbtran.mode);
    if (rc) {
        ret = FSQL_PREPARE;
        err = sqlite3_mprintf("Failed to set transaction mode.");
        have_our_own_error = 1;
        goto done_here;
    }

    if (clnt->using_case_insensitive_like)
        toggle_case_sensitive_like(sqldb, 1);

    /* reset error */
    bzero(&clnt->fail_reason, sizeof(clnt->fail_reason));
    bzero(&clnt->osql.xerr, sizeof(clnt->osql.xerr));

    if (clnt->rawnodestats)
        clnt->rawnodestats->sql_queries++;

    thrman_wheref(poolthd->thr_self, "%s", clnt->sql);

    user_request_begin(REQUEST_TYPE_QTRAP, FLAG_REQUEST_TRACK_EVERYTHING);

    if (gbl_dump_sql_dispatched)
        logmsg(LOGMSG_USER, "BLOCKSQL mode=%d [%s]\n", clnt->dbtran.mode,
                clnt->sql);

    clnt->no_transaction = 1;

    rdlock_schema_lk();
    if ((rc = check_thd_gen(poolthd, clnt)) != SQLITE_OK) {
        unlock_schema_lk();
        clnt->no_transaction = 0;
        return rc;
    }

    if ((gbl_enable_sql_stmt_caching == STMT_CACHE_ALL) ||
        ((gbl_enable_sql_stmt_caching == STMT_CACHE_PARAM) && clnt->tag)) {
        hint_len = sizeof(cache_hint);
        sqlcache_hint = extract_sqlcache_hint(clnt->sql, cache_hint, &hint_len);
        if (sqlcache_hint) {
            if (find_stmt_table(poolthd->stmt_table, cache_hint, &stmt_entry) ==
                0) {
                stmt = stmt_entry->stmt;
            }
        } else {
            if (find_stmt_table(poolthd->stmt_table, clnt->sql, &stmt_entry) ==
                0) {
                stmt = stmt_entry->stmt;
            }
        }
    }

    if (!stmt) {
        if (clnt->tag) {
            if (sql_str) {
                rc =
                    sqlite3_prepare_v2(sqldb, sql_str, -1, &stmt, &rest_of_sql);
            } else {
                rc = sqlite3_prepare_v2(sqldb, clnt->sql, -1, &stmt,
                                        &rest_of_sql);
            }
        } else {
            if (sql_str) {
                rc = sqlite3_prepare(sqldb, sql_str, -1, &stmt, &rest_of_sql);
            } else {
                rc = sqlite3_prepare(sqldb, sql, -1, &stmt, &rest_of_sql);
            }
        }
        stmt_entry = NULL;
    } else {
        rc = sqlite3_resetclock(stmt);
    }
    clnt->no_transaction = 0;

    if (ret || !stmt) {
        ret = ERR_SQL_PREP;
    failed_locking:
        unlock_schema_lk();
        errstr = (char *)sqlite3_errmsg(sqldb);
        goto done_here;
    }

    irc = sqlite3LockStmtTables(stmt);
    if (irc) {
        goto failed_locking;
    }
    unlock_schema_lk();

    if (rest_of_sql && *rest_of_sql) {
        logmsg(LOGMSG_WARN, 
                "SQL TRAILING CHARACTERS AFTER QUERY TERMINATION: \"%s\"\n",
                rest_of_sql);
    }

    if (parameters_to_bind) {
        eventlog_params(poolthd->logger, stmt, parameters_to_bind, clnt);
        rc = bind_parameters(stmt, parameters_to_bind, clnt, &err);
        if (rc) {
            ret = ERR_SQL_PREP;
            have_our_own_error = 1;
            goto done_here;
        }
    } else {
        int nfields = sqlite3_bind_parameter_count(stmt);
        if (nfields) {
            ret = ERR_SQL_PREP;
            err = sqlite3_mprintf(
                "Query specified parameters, but no values provided.");
            have_our_own_error = 1;
            goto done_here;
        }
    }

    if (clnt->tzname) {
        memcpy(((Vdbe *)stmt)->tzname, clnt->tzname, TZNAME_MAX);
    }
    ((Vdbe *)stmt)->dtprec = clnt->dtprec;

    ret = execute_sql_query_offload_inner_loop(clnt, poolthd, stmt);

    if ((gbl_who > 0) || debug_this_request(gbl_debug_until)) {
        struct per_request_stats *st;
        st = user_request_get_stats();
        if (st)
            logmsg(LOGMSG_USER, 
                    "nreads %d (%lld bytes) nwrites %d (%lld bytes) nmempgets %d\n",
                    st->nreads, st->readbytes, st->nwrites, st->writebytes,
                    st->mempgets);
        gbl_who--;
    }

    if (clnt->client_understands_query_stats)
        record_query_cost(thd, thd->sqlclntstate);

done_here:
    /* if we turned on case sensitive like, turn it off since the sql handle we
       just used may be used by another connection with this disabled */
    if (clnt->using_case_insensitive_like)
        toggle_case_sensitive_like(sqldb, 0);

    /* check for conversion errors;
       in the case of an error, osql.xerr.errval will be set probably to
       SQLITE_INTERNAL
     */
    rc = sql_check_errors(clnt, poolthd->sqldb, stmt, (const char **)&errstr);
    if (rc) {
        /* check for prepare errors */
        if (ret == ERR_SQL_PREP)
            rc = ERR_SQL_PREP;
        errstat_set_rc(&clnt->osql.xerr, rc);
        errstat_set_str(&clnt->osql.xerr, errstr);
    }

    /* error binding. our own in the sense that it didn't come from sqlite or
     * Berkeley. */
    if (have_our_own_error) {
        ret = ERR_SQL_PREP;
        errstat_set_rc(&clnt->osql.xerr, ret);
        errstat_set_str(&clnt->osql.xerr, err);
    }

    if (err)
        sqlite3_free(err);

    if (!clnt->fdb_state.remote_sql_sb) {
        rc = osql_block_commit(thd);
        if (rc)
            logmsg(LOGMSG_ERROR, 
                    "%s: sqloff_block_send_done failed to write reply\n",
                    __func__);
    }

    if (stmt) {
        if ((gbl_enable_sql_stmt_caching == STMT_CACHE_ALL) ||
            ((gbl_enable_sql_stmt_caching == STMT_CACHE_PARAM) && clnt->tag)) {
            sqlite3_reset(stmt);
            if (!stmt_entry) {
                {
                    if (sqlcache_hint == 1) {
                        if (add_stmt_table(poolthd, cache_hint, NULL, stmt,
                                           parameters_to_bind) == 0) {
                            /* Its now not our problem. */
                            parameters_to_bind = NULL;
                        }
                    } else {
                        if (add_stmt_table(poolthd, clnt->sql, NULL, stmt,
                                           parameters_to_bind) == 0) {
                            parameters_to_bind = NULL;
                        }
                    }
                }
            } else {
                touch_stmt_entry(poolthd, stmt_entry);
                if (sqlcache_hint == 1) {
                    parameters_to_bind = NULL;
                }
            }
        } else {
            sqlite3_finalize(stmt);
        }
    }

    if (parameters_to_bind) {
        free_tag_schema((struct schema *)parameters_to_bind);
        parameters_to_bind = NULL;
    }

    sql_statement_done(thd, poolthd->logger, rc);

    if (clnt->rawnodestats && thd) {
        clnt->rawnodestats->sql_steps += thd->nmove + thd->nfind + thd->nwrite;
    }
    sql_reset_sqlthread(sqldb, thd);

    if (sql_cache_hint_found) {
        char *k = cache_hint;
        pthread_mutex_lock(&gbl_sql_lock);
        {
            lrucache_release(sql_hints, &k);
        }
        pthread_mutex_unlock(&gbl_sql_lock);
    }

    return ret;
}

static void sqlengine_work_blocksock(struct thdpool *pool, void *work,
                                     void *thddata)
{
    struct sqlclntstate *clnt = work;
    struct sqlthdstate *thd = thddata;
    int bdberr;
    int rc;

    clnt->osql.timings.query_dispatched = osql_log_time();
    rdlock_schema_lk();
    sqlengine_prepare_engine(thd, clnt);
    unlock_schema_lk();

    rc = get_curtran(thedb->bdb_env, clnt);
    if (rc) {
        logmsg(LOGMSG_ERROR, 
                "%s: unable to get a CURSOR transaction, rc = %d!\n",
                __func__, rc);
    }

    if (thd->sqldb) {
        /* Set whatever mode this client needs */
        rc = sql_set_transaction_mode(thd->sqldb, clnt, clnt->dbtran.mode);
        if (rc) {
            logmsg(LOGMSG_ERROR, "%s: Failed to set transaction mode %d\n", __func__,
                    clnt->dbtran.mode);
        }
        /* assign this query a unique id */

        /* assign this query a unique id */
        sql_get_query_id(thd->sqlthd);

        thrman_setfd(thd->thr_self, -1);
        clnt->query_rc = execute_sql_query_offload(clnt, thd);
        thrman_setfd(thd->thr_self, -1);
    }

    thd->sqlthd->sqlclntstate = NULL; /* the thread does not need this */

    clnt_reset_cursor_hints(clnt);

    /* TODO: */
    /* record query cost business here */

    /* this thread goes back to pool, but it is on charge of sqlclntstate
        as provided by net reader or blockprocessor thread;
        cleaning it here
     */
    if (osql_unregister_sqlthr(clnt))
        logmsg(LOGMSG_ERROR, "%s: unable to unregister blocksql thread %llx\n",
                __func__, clnt->osql.rqid);

    if (put_curtran(thedb->bdb_env, clnt)) {
        logmsg(LOGMSG_ERROR, "%s: unable to destroy a CURSOR transaction!\n",
                __func__);
    }

    if (osql_clean_sqlclntstate(clnt))
        logmsg(LOGMSG_ERROR, "fail to clean osql???\n"); /* and ignore for now */
    if (clnt->sql)
        free(clnt->sql);

    rc = pthread_mutex_destroy(&clnt->write_lock);
    if (rc) {
        logmsg(LOGMSG_FATAL, "%s:%d pthread_mutex_destroy rc %d\n", __FILE__, __LINE__, rc);
        exit(1);
    }

    if (clnt->tag) {
        int blobno;
        free(clnt->tag);
        free(clnt->tagbuf);
        free(clnt->nullbits);
        for (blobno = 0; blobno < clnt->numblobs; blobno++)
            free(clnt->blobs[blobno]);
    }

    clnt->osql.timings.query_finished = osql_log_time();
    osql_log_time_done(clnt);

    clnt->dbtran.mode = TRANLEVEL_INVALID;
    free(clnt);
}

/* please follow minimal code encapsulation guidelines;
   please no more new waves of variables thrown everywhere
   in structs and function arguments, I get nauseous
 */
static void init_tag_info(struct sqlclntstate *clnt, struct tag_osql *taginfo)
{
    int blobno;

    if (taginfo) {
        clnt->tag = strdup(taginfo->tag);
        clnt->tagbuf = malloc(taginfo->tagbuflen);
        memcpy(clnt->tagbuf, taginfo->tagbuf, taginfo->tagbuflen);
        clnt->tagbufsz = taginfo->tagbuflen;
        clnt->numnullbits = taginfo->numnullbits;
        clnt->nullbits = malloc(taginfo->numnullbits);
        memcpy(clnt->nullbits, taginfo->nullbits, taginfo->numnullbits);
        clnt->numblobs = taginfo->numblobs;
        if (clnt->bloblens)
            free(clnt->bloblens);
        if (clnt->blobs)
            free(clnt->blobs);

        clnt->blobs = malloc(sizeof(void *) * taginfo->numblobs);
        clnt->bloblens = malloc(sizeof(int) * taginfo->numblobs);

        memcpy(clnt->bloblens, taginfo->bloblens,
               sizeof(int) * taginfo->numblobs);

        for (blobno = 0; blobno < taginfo->numblobs; blobno++) {
            clnt->blobs[blobno] = malloc(clnt->bloblens[blobno]);
            memcpy(clnt->blobs[blobno], taginfo->blobs[blobno],
                   clnt->bloblens[blobno]);
        }
    }
}

static void init_query_limits_info(struct sqlclntstate *clnt,
                                   struct query_limits *limits)
{
    clnt->limits.maxcost = gbl_querylimits_maxcost;
    clnt->limits.tablescans_ok = gbl_querylimits_tablescans_ok;
    clnt->limits.temptables_ok = gbl_querylimits_temptables_ok;
    clnt->limits.maxcost_warn = gbl_querylimits_maxcost_warn;
    clnt->limits.tablescans_warn = gbl_querylimits_tablescans_warn;
    clnt->limits.temptables_warn = gbl_querylimits_temptables_warn;

    if (limits) {
        clnt->have_query_limits = 1;
        clnt->limits = *limits;
    }
}

int sql_testrun(char *sql, int sqllen) { return 0; }

int sqlpool_init(void)
{
    gbl_sqlengine_thdpool =
        thdpool_create("sqlenginepool", sizeof(struct sqlthdstate));

    if (gbl_exit_on_pthread_create_fail)
        thdpool_set_exit(gbl_sqlengine_thdpool);

    /* big fat stack to handle big queries */
    thdpool_set_stack_size(gbl_sqlengine_thdpool, 4 * 1024 * 1024);
    thdpool_set_init_fn(gbl_sqlengine_thdpool, sqlengine_thd_start);
    thdpool_set_delt_fn(gbl_sqlengine_thdpool, sqlengine_thd_end);
    thdpool_set_minthds(gbl_sqlengine_thdpool, 4);
    thdpool_set_maxthds(gbl_sqlengine_thdpool, 48);
    thdpool_set_linger(gbl_sqlengine_thdpool, 30);
    thdpool_set_maxqueueoverride(gbl_sqlengine_thdpool, 500);
    thdpool_set_maxqueueagems(gbl_sqlengine_thdpool, 5 * 60 * 1000);
    thdpool_set_dump_on_full(gbl_sqlengine_thdpool, 1);

    return 0;
}

/* we have to clear
      - sqlclntstate (key, pointers in Bt, thd)
      - thd->tran and mode (this is actually done in Commit/Rollback)
 */
static void sql_reset_sqlthread(sqlite3 *db, struct sql_thread *thd)
{
    int i;

    if (thd) {
        thd->sqlclntstate = NULL;
    }
}

/**
 * Resets sqlite engine to retrieve the error code
 */
int sql_check_errors(struct sqlclntstate *clnt, sqlite3 *sqldb,
                     sqlite3_stmt *stmt, const char **errstr)
{

    int rc = SQLITE_OK;

    rc = sqlite3_reset(stmt);

    switch (rc) {
    case 0:
        rc = sqlite3_errcode(sqldb);
        if (rc)
            *errstr = sqlite3_errmsg(sqldb);
        break;

    case SQLITE_DEADLOCK:
        gbl_sql_deadlock_failures++;
        *errstr = sqlite3_errmsg(sqldb);
        break;

    case SQLITE_TOOBIG:
        *errstr = "transaction too big";
        rc = ERR_TRAN_TOO_BIG;
        break;

    case SQLITE_ABORT:
        /* no error in this case, regular abort or
           block processor failure to commit */
        rc = SQLITE_OK;
        break;

    case SQLITE_ERROR:
        /* check for convertion failure, stored in clnt->fail_reason */
        if (clnt->fail_reason.reason != CONVERT_OK) {
            rc = ERR_CONVERT_DTA;
        }
        *errstr = sqlite3_errmsg(sqldb);
        break;

    case SQLITE_LIMIT:
        *errstr = "Query exceeded set limits";
        break;

    case SQLITE_ACCESS:
        *errstr = errstat_get_str(&clnt->osql.xerr);
        if (!*errstr || (*errstr)[0] == 0) {
            *errstr = sqlite3_errmsg(sqldb);
            /* hate it please fix */
            if (*errstr == NULL || strcmp(*errstr, "not an error") == 0)
                *errstr = "access denied";
        }
        break;

    case SQLITE_CONV_ERROR:
        if (!*errstr)
            *errstr = "type conversion failure";
        break;

    case SQLITE_TRANTOOCOMPLEX:
        *errstr = "Transaction rollback too large";
        break;

    case SQLITE_TRAN_CANCELLED:
        *errstr = "Unable to maintain snapshot, too many resources blocked";
        break;

    case SQLITE_TRAN_NOLOG:
        *errstr = "Unable to maintain snapshot, too many log files";
        break;

    case SQLITE_TRAN_NOUNDO:
        *errstr = "Database changed due to sc or fastinit; snapshot failure";
        break;

    case SQLITE_CLIENT_CHANGENODE:
        *errstr = "Client api should run query against a different node";
        break;

    case SQLITE_SCHEMA_REMOTE:
        rc = SQLITE_OK; /* this is processed based on clnt->osql.xerr */
        break;
    default:
        rc = SQLITE_INTERNAL;
        *errstr = sqlite3_errmsg(sqldb);
        break;
    }

    return rc;
}

/*
 * convert a block processor code error
 * to an sql code error
 * this is also done for blocksql on the client side
 */
int blockproc2sql_error(int rc, const char *func, int line)
{
    switch (rc) {
    case 0:
        return CDB2_OK;
    /* error dispatched by the block processor */
    case 102:
        return CDB2ERR_NOMASTER;
    case 105:
        return DB_ERR_TRN_BUF_INVALID;
    case 106:
        return DB_ERR_TRN_BUF_OVERFLOW;
    case 195:
        return DB_ERR_INTR_READ_ONLY;
    case 199:
        return DB_ERR_BAD_REQUEST;
    case 208:
        return DB_ERR_TRN_OPR_OVERFLOW;
    case 212:
        return DB_ERR_NONKLESS;
    case 220:
        return DB_ERR_TRN_FAIL;
    case 222:
        return DB_ERR_TRN_DUP;
    case ERR_BLOCK_FAILED + ERR_VERIFY: //224
        return DB_ERR_TRN_VERIFY;
    case 225:
        return DB_ERR_TRN_DB_FAIL;
    case 230:
        return DB_ERR_TRN_NOT_SERIAL;
    case 301:
        return DB_ERR_CONV_FAIL;
    case 998:
        return DB_ERR_BAD_COMM_BUF;
    case 999:
        return DB_ERR_BAD_COMM;
    case 2000:
        return DB_ERR_TRN_DB_FAIL;
    case 2001:
        return CDB2ERR_PREPARE_ERROR;

    /* hack for now; if somehow we get a 300/RC_INTERNAL_RETRY
       it means that due to schema change or similar issues
       and we report deadlock error;
       in the future, this could be retried
     */
    case 300:
        return CDB2ERR_DEADLOCK;

    /* error dispatched on the sql side */
    case ERR_NOMASTER:
        return CDB2ERR_NOMASTER;

    case ERR_CONSTR:
        return CDB2ERR_CONSTRAINTS;

    case ERR_NULL_CONSTRAINT:
        return DB_ERR_TRN_NULL_CONSTRAINT;

    case SQLITE_ACCESS:
        return CDB2ERR_ACCESS;

    case 1229: /* ERR_BLOCK_FAILED + OP_FAILED_INTERNAL + ERR_FIND_CONSTRAINT */
        return DB_ERR_TRN_FKEY;

    case ERR_UNCOMMITABLE_TXN:
        return DB_ERR_TRN_VERIFY;

    case ERR_REJECTED:
        return SQLHERR_MASTER_QUEUE_FULL;

    case SQLHERR_MASTER_TIMEOUT:
        return SQLHERR_MASTER_TIMEOUT;

    case ERR_NOT_DURABLE:
        return CDB2ERR_CHANGENODE;

    default:
        return DB_ERR_INTR_GENERIC;
    }
}

int sqlserver2sqlclient_error(int rc)
{
    switch (rc) {
    case SQLITE_DEADLOCK:
        return CDB2ERR_DEADLOCK;
    case SQLITE_BUSY:
        return CDB2ERR_DEADLOCK;
    case SQLITE_LIMIT:
        return SQLHERR_LIMIT;
    case SQLITE_TRANTOOCOMPLEX:
        return SQLHERR_ROLLBACKTOOLARGE;
    case SQLITE_CLIENT_CHANGENODE:
        return CDB2ERR_CHANGENODE;
    case SQLITE_TRAN_CANCELLED:
        return SQLHERR_ROLLBACK_TOOOLD;
    case SQLITE_TRAN_NOLOG:
        return SQLHERR_ROLLBACK_NOLOG;
    case SQLITE_ACCESS:
        return CDB2ERR_ACCESS;
    case ERR_TRAN_TOO_BIG:
        return DB_ERR_TRN_OPR_OVERFLOW;
    case SQLITE_INTERNAL:
        return CDB2ERR_INTERNAL;
    case ERR_CONVERT_DTA:
        return DB_ERR_CONV_FAIL;
    case SQLITE_TRAN_NOUNDO:
        return SQLHERR_ROLLBACK_NOLOG; /* this will suffice */
    default:
        return CDB2ERR_UNKNOWN;
    }
}

static int test_no_btcursors(struct sqlthdstate *thd)
{

    sqlite3 *db;
    if ((db = thd->sqldb) == NULL) {
        return 0;
    }
    BtCursor *pCur = NULL;
    int leaked = 0;
    int i = 0;
    int rc = 0;

    for (i = 0; i < db->nDb; i++) {

        Btree *pBt = db->aDb[i].pBt;

        if (!pBt)
            continue;
        if (pBt->cursors.count) {
            logmsg(LOGMSG_ERROR, "%s: detected %d leaked btcursors\n", __func__,
                    pBt->cursors.count);
            leaked = 1;
            while (pBt->cursors.count) {

                pCur = listc_rtl(&pBt->cursors);
                if (pCur->bdbcur) {
                    logmsg(LOGMSG_ERROR, "%s: btcursor has bdbcursor opened\n",
                            __func__);
                }
                rc = sqlite3BtreeCloseCursor(pCur);
                if (rc) {
                    logmsg(LOGMSG_ERROR, "sqlite3BtreeClose:sqlite3BtreeCloseCursor rc %d\n",
                           rc);
                }
            }
        }
    }

    return leaked;
}

unsigned long long osql_log_time(void)
{
    if (0) {
        return 1000 * ((unsigned long long)time_epoch()) + time_epochms();
    } else {
        struct timeval tv;

        gettimeofday(&tv, NULL);

        return 1000 * ((unsigned long long)tv.tv_sec) +
               ((unsigned long long)tv.tv_usec) / 1000;
    }
}

void osql_log_time_done(struct sqlclntstate *clnt)
{
    osqlstate_t *osql = &clnt->osql;
    osqltimings_t *tms = &osql->timings;
    fdbtimings_t *fdbtms = &osql->fdbtimes;

    if (!gbl_time_osql)
        goto fdb;

    /* fix short paths */
    if (tms->commit_end == 0)
        tms->commit_end = tms->query_finished;

    if (tms->commit_start == 0)
        tms->commit_start = tms->commit_end;

    if (tms->commit_prep == 0)
        tms->commit_prep = tms->commit_start;

    logmsg(LOGMSG_USER, "rqid=%llu total=%llu (queued=%llu) sql=%llu (exec=%llu "
            "prep=%llu commit=%llu)\n",
            osql->rqid, tms->query_finished - tms->query_received, /*total*/
            tms->query_dispatched - tms->query_received,           /*queued*/
            tms->query_finished - tms->query_dispatched, /*sql processing*/
            tms->commit_prep -
                tms->query_dispatched, /*local sql execution, before commit*/
            tms->commit_start - tms->commit_prep, /*time to ship shadows*/
            tms->commit_end -
                tms->commit_start /*ship commit, replicate, received rc*/
            );
fdb:
    if (!gbl_time_fdb)
        return;

    logmsg(LOGMSG_USER, "total=%llu msec (longest=%llu msec) calls=%llu\n",
            fdbtms->total_time, fdbtms->max_call, fdbtms->total_calls);
}

static void sql_thread_describe(void *obj, FILE *out)
{
    struct sqlclntstate *clnt = (struct sqlclntstate *)obj;
    char *host;

    if (!clnt) {
        logmsg(LOGMSG_USER, "non sql thread ???\n");
        return;
    }

    if (clnt->origin[0]) {
        logmsg(LOGMSG_USER, "%s \"%s\"\n", clnt->origin, clnt->sql);
    } else {
        host = get_origin_mach_by_buf(clnt->sb);
        logmsg(LOGMSG_USER, "(old client) %s \"%s\"\n", host, clnt->sql);
    }
}

const char *get_saved_errstr_from_clnt(struct sqlclntstate *clnt)
{
    return clnt ? clnt->saved_errstr : NULL;
}

static int watcher_warning_function(void *arg, int timeout, int gap)
{
    struct sqlclntstate *clnt = (struct sqlclntstate *)arg;

    logmsg(LOGMSG_WARN, 
            "WARNING: appsock idle for %d seconds (%d), connected from %s\n",
            gap, timeout, (clnt->origin) ? clnt->origin : "(unknown)");

    return 1; /* cancel recurrent */
}

static void dump_sql_hint_entry(void *item, void *p)
{
    int *count = (int *)p;
    sql_hint_hash_entry_type *entry = (sql_hint_hash_entry_type *)item;

    logmsg(LOGMSG_USER, "%d hit %d ref %d   %s  => %s\n", *count, entry->lnk.hits,
           entry->lnk.ref, entry->sql_hint, entry->sql_str);
    (*count)++;
}

void sql_dump_hints(void)
{
    int count = 0;
    pthread_mutex_lock(&gbl_sql_lock);
    {
        lrucache_foreach(sql_hints, dump_sql_hint_entry, &count);
    }
    pthread_mutex_unlock(&gbl_sql_lock);
}

/* Fetch a row from sqlite, and pack it into a buffer ready to send back to a
 * client.
 * My hope is that one day lua and sqlinterfaces will call this code. */
int emit_sql_row(struct sqlthdstate *thd, struct column_info *cols,
                 struct sqlfield *offsets, struct sqlclntstate *clnt,
                 sqlite3_stmt *stmt, int *irc, char *errstr, int maxerrstr)
{
    int offset;
    int ncols;
    int col;
    int fldlen;
    int buflen;
    int little_endian = 0;
    uint8_t *p_buf, *p_buf_end;
    int rc = 0;
    int created_cols = 0;
    int created_offsets = 0;

    *irc = 0;

    /* flip our data if the client asked for little endian data */
    if (clnt->have_endian && clnt->endian == FSQL_ENDIAN_LITTLE_ENDIAN) {
        little_endian = 1;
    }

    ncols = sqlite3_column_count(stmt);

    if (offsets == NULL) {
        offsets = malloc(ncols * sizeof(struct sqlfield));
        created_offsets = 1;
    }
    if (cols == NULL) {
        cols = malloc(ncols * sizeof(struct column_info));
        for (col = 0; col < ncols; col++) {
            const char *ctype = sqlite3_column_decltype(stmt, col);
            cols[col].type = typestr_to_type(ctype);
            snprintf(cols[col].column_name, sizeof(cols[col]), "%s",
                     sqlite3_column_name(stmt, col));
            cols[col].column_name[sizeof(cols[col]) - 1] = 0;
        }
        created_cols = 1;
    }

    offset = ncols * sizeof(struct sqlfield);
    /* compute offsets and buffer size */
    for (col = 0, buflen = 0; col < ncols; col++) {
        if (sqlite3_column_type(stmt, col) == SQLITE_NULL) {
            offsets[col].offset = -1;
            offsets[col].len = -1;
            buflen = offset;
            continue;
        }

        switch (cols[col].type) {
        case SQLITE_INTEGER:
            if (offset % sizeof(long long))
                offset += sizeof(long long) - offset % sizeof(long long);
            buflen = offset + sizeof(long long);
            offsets[col].offset = offset;
            offsets[col].len = sizeof(long long);
            offset += sizeof(long long);
            break;
        case SQLITE_FLOAT:
            if (offset % sizeof(double))
                offset += sizeof(double) - offset % sizeof(double);
            buflen = offset + sizeof(double);
            offsets[col].len = sizeof(double);
            offsets[col].offset = offset;
            offset += sizeof(double);
            break;
        case SQLITE_DATETIME:
        case SQLITE_DATETIMEUS:
            if (offset & 3) { /* align on 32 bit boundary */
                offset = (offset | 3) + 1;
            }
            if (clnt->have_extended_tm && clnt->extended_tm) {
                fldlen = CLIENT_DATETIME_EXT_LEN;
            } else {
                fldlen = CLIENT_DATETIME_LEN;
            }
            buflen = offset + fldlen;
            offsets[col].offset = offset;
            offsets[col].len = fldlen;
            offset += fldlen;
            break;
        case SQLITE_INTERVAL_YM:
            if (offset & 3) { /* align on 32 bit boundary */
                offset = (offset | 3) + 1;
            }
            fldlen = CLIENT_INTV_YM_LEN;
            buflen = offset + fldlen;
            offsets[col].offset = offset;
            offsets[col].len = fldlen;
            offset += fldlen;
            break;
        case SQLITE_INTERVAL_DS:
        case SQLITE_INTERVAL_DSUS:
            if (offset & 3) { /* align on 32 bit boundary */
                offset = (offset | 3) + 1;
            }
            fldlen = CLIENT_INTV_DS_LEN;
            buflen = offset + fldlen;
            offsets[col].offset = offset;
            offsets[col].len = fldlen;
            offset += fldlen;
            break;
        case SQLITE_TEXT:
        case SQLITE_BLOB:
            fldlen = sqlite3_column_bytes(stmt, col);
            if (cols[col].type == SQLITE_TEXT)
                fldlen++;
            buflen = offset + fldlen;
            offsets[col].offset = offset;
            offsets[col].len = fldlen;
            offset += fldlen;
            break;
        default:
            logmsg(LOGMSG_ERROR, "unknown type\n");
            break;
        }
    }
    /*buflen += ncols * sizeof(struct sqlfield);*/
    if (buflen > thd->maxbuflen) {
        char *p;
        thd->maxbuflen = buflen;
        p = realloc(thd->buf, thd->maxbuflen);
        if (!p) {
            logmsg(LOGMSG_ERROR, "%s: out of memory realloc %d\n", __func__,
                    thd->maxbuflen);
            buflen = -1;
            goto done;
        }
        thd->buf = p;
    }
    p_buf = (uint8_t *)thd->buf;
    p_buf_end = (uint8_t *)(thd->buf + buflen);
    for (col = 0; col < ncols; ++col) {
        if (!(p_buf = sqlfield_put(&offsets[col], p_buf, p_buf_end))) {
            buflen = -1;
            goto done;
        }
    }
    offset = ncols * sizeof(struct sqlfield);

    /* copy record to buffer */
    for (col = 0; col < ncols; col++) {
        double dval;
        long long ival;
        char *tval;

        if (col > 0) {
            reqlog_logl(thd->logger, REQL_RESULTS, ", ");
        }

        if (sqlite3_column_type(stmt, col) != SQLITE_NULL) {
            switch (cols[col].type) {
            case SQLITE_INTEGER:
                if (offset % sizeof(long long))
                    offset += sizeof(long long) - offset % sizeof(long long);
                ival = sqlite3_column_int64(stmt, col);
                reqlog_logf(thd->logger, REQL_RESULTS, "%lld", ival);
                if (little_endian)
                    ival = flibc_llflip(ival);
                if (!buf_put(&ival, sizeof(ival),
                             (uint8_t *)(thd->buf + offset), p_buf_end)) {
                    buflen = -1;
                    goto done;
                }
                offset += sizeof(long long);
                break;
            case SQLITE_FLOAT:
                if (offset % sizeof(double))
                    offset += sizeof(double) - offset % sizeof(double);
                dval = sqlite3_column_double(stmt, col);
                reqlog_logf(thd->logger, REQL_RESULTS, "%f", dval);
                if (little_endian)
                    dval = flibc_dblflip(dval);
                if (!buf_put(&dval, sizeof(dval),
                             (uint8_t *)(thd->buf + offset), p_buf_end)) {
                    buflen = -1;
                    goto done;
                }
                offset += sizeof(double);
                break;
            case SQLITE_TEXT:
                fldlen = sqlite3_column_bytes(stmt, col) + 1;
                tval = (char *)sqlite3_column_text(stmt, col);
                reqlog_logf(thd->logger, REQL_RESULTS, "'%s'", tval);
                /* text doesn't need to be packed */
                if (tval)
                    memcpy(thd->buf + offset, tval, fldlen);
                else
                    thd->buf[offset] = 0; /* null string */
                offset += fldlen;
                break;
            case SQLITE_DATETIME:
            case SQLITE_DATETIMEUS:
                if (offset & 3) { /* align on 32 bit boundary */
                    offset = (offset | 3) + 1;
                }
                if (clnt->have_extended_tm && clnt->extended_tm) {
                    fldlen = CLIENT_DATETIME_EXT_LEN;
                } else {
                    fldlen = CLIENT_DATETIME_LEN;
                }
                {
                    cdb2_client_datetime_t cdt;

                    tval = (char *)sqlite3_column_datetime(stmt, col);
                    if (!tval ||
                        convDttz2ClientDatetime((dttz_t *)tval,
                                                ((Vdbe *)stmt)->tzname, &cdt,
                                                cols[col].type)) {
                        bzero(thd->buf + offset, fldlen);
                        logmsg(LOGMSG_ERROR, "%s: datetime conversion "
                                "failure\n",
                                __func__);
                        snprintf(errstr, maxerrstr, "failed to convert sqlite "
                                                    "to client datetime for "
                                                    "field \"%s\"",
                                 sqlite3_column_name(stmt, col));
                        rc = DB_ERR_CONV_FAIL;
                        buflen = -2;
                        goto done;
                    }

                    if (little_endian) {
                        cdt.tm.tm_sec = flibc_intflip(cdt.tm.tm_sec);
                        cdt.tm.tm_min = flibc_intflip(cdt.tm.tm_min);
                        cdt.tm.tm_hour = flibc_intflip(cdt.tm.tm_hour);
                        cdt.tm.tm_mday = flibc_intflip(cdt.tm.tm_mday);
                        cdt.tm.tm_mon = flibc_intflip(cdt.tm.tm_mon);
                        cdt.tm.tm_year = flibc_intflip(cdt.tm.tm_year);
                        cdt.tm.tm_wday = flibc_intflip(cdt.tm.tm_wday);
                        cdt.tm.tm_yday = flibc_intflip(cdt.tm.tm_yday);
                        cdt.tm.tm_isdst = flibc_intflip(cdt.tm.tm_isdst);
                        cdt.msec = flibc_intflip(cdt.msec);
                    }

                    /* Old linux sql clients will have extended_tms's. */
                    if (clnt->have_extended_tm && clnt->extended_tm) {
                        if (!client_extended_datetime_put(
                                &cdt, (uint8_t *)(thd->buf + offset),
                                p_buf_end)) {
                            buflen = -1;
                            goto done;
                        }
                    } else {

                        if (!client_datetime_put(&cdt,
                                                 (uint8_t *)(thd->buf + offset),
                                                 p_buf_end)) {
                            buflen = -1;
                            goto done;
                        }
                    }
                }
                offset += fldlen;
                break;
            case SQLITE_INTERVAL_YM:
                if (offset & 3) { /* align on 32 bit boundary */
                    offset = (offset | 3) + 1;
                }
                fldlen = CLIENT_INTV_YM_LEN;
                {
                    cdb2_client_intv_ym_t ym;
                    const intv_t *tv =
                        sqlite3_column_interval(stmt, col, SQLITE_AFF_INTV_MO);

                    if (little_endian) {
                        ym.sign = flibc_intflip(tv->sign);
                        ym.years = flibc_intflip(tv->u.ym.years);
                        ym.months = flibc_intflip(tv->u.ym.months);
                    } else {
                        ym.sign = tv->sign;
                        ym.years = tv->u.ym.years;
                        ym.months = tv->u.ym.months;
                    }

                    if (!client_intv_ym_put(&ym, (uint8_t *)(thd->buf + offset),
                                            p_buf_end)) {
                        buflen = -1;
                        goto done;
                    }
                    offset += fldlen;
                }
                break;
            case SQLITE_INTERVAL_DS:
            case SQLITE_INTERVAL_DSUS:
                if (offset & 3) { /* align on 32 bit boundary */
                    offset = (offset | 3) + 1;
                }
                fldlen = CLIENT_INTV_DS_LEN;
                {
                    cdb2_client_intv_ds_t ds;
                    intv_t *tv;
                    tv = (intv_t *)sqlite3_column_interval(stmt, col,
                                                           SQLITE_AFF_INTV_SE);

                    /* Adjust fraction based on client precision. */
                    if (cols[col].type == SQLITE_INTERVAL_DS && tv->u.ds.prec == 6)
                        tv->u.ds.frac /= 1000;
                    else if (cols[col].type == SQLITE_INTERVAL_DSUS && tv->u.ds.prec == 3)
                        tv->u.ds.frac *= 1000;

                    if (little_endian) {
                        ds.sign = flibc_intflip(tv->sign);
                        ds.days = flibc_intflip(tv->u.ds.days);
                        ds.hours = flibc_intflip(tv->u.ds.hours);
                        ds.mins = flibc_intflip(tv->u.ds.mins);
                        ds.sec = flibc_intflip(tv->u.ds.sec);
                        ds.msec = flibc_intflip(tv->u.ds.frac);
                    } else {
                        ds.sign = tv->sign;
                        ds.days = tv->u.ds.days;
                        ds.hours = tv->u.ds.hours;
                        ds.mins = tv->u.ds.mins;
                        ds.sec = tv->u.ds.sec;
                        ds.msec = tv->u.ds.frac;
                    }

                    if (!client_intv_ds_put(&ds, (uint8_t *)(thd->buf + offset),
                                            p_buf_end)) {
                        buflen = -1;
                        goto done;
                    }
                    offset += fldlen;
                }
                break;
            case SQLITE_BLOB:
                fldlen = sqlite3_column_bytes(stmt, col);
                tval = (char *)sqlite3_column_blob(stmt, col);
                memcpy(thd->buf + offset, tval, fldlen);
                reqlog_logl(thd->logger, REQL_RESULTS, "x'");
                reqlog_loghex(thd->logger, REQL_RESULTS, tval, fldlen);
                reqlog_logl(thd->logger, REQL_RESULTS, "'");
                offset += fldlen;
                break;
            }
        } else {
            reqlog_logl(thd->logger, REQL_RESULTS, "NULL");
        }
    }

done:
    if (created_cols)
        free(cols);
    if (created_offsets)
        free(offsets);
    return buflen;
}

/**
 * Callback for sqlite during prepare, to retrieve default tzname
 * Required by stat4 which need datetime conversions during prepare
 *
 */
void comdb2_set_sqlite_vdbe_tzname(Vdbe *p)
{
    struct sql_thread *sqlthd = pthread_getspecific(query_info_key);
    if (!sqlthd)
        return;
    comdb2_set_sqlite_vdbe_tzname_int(p, sqlthd->sqlclntstate);
}

void comdb2_set_sqlite_vdbe_dtprec(Vdbe *p)
{
    struct sql_thread *sqlthd = pthread_getspecific(query_info_key);
    if (!sqlthd)
        return;
    comdb2_set_sqlite_vdbe_dtprec_int(p, sqlthd->sqlclntstate);
}

void run_internal_sql(char *sql)
{
    struct sqlclntstate clnt;
    reset_clnt(&clnt, NULL, 1);

    pthread_mutex_init(&clnt.wait_mutex, NULL);
    pthread_cond_init(&clnt.wait_cond, NULL);
    pthread_mutex_init(&clnt.write_lock, NULL);
    pthread_mutex_init(&clnt.dtran_mtx, NULL);
    clnt.dbtran.mode = tdef_to_tranlevel(gbl_sql_tranlevel_default);
    clnt.high_availability = 0;
    clnt.sql = sql;

    dispatch_sql_query(&clnt);
    if (clnt.query_rc || clnt.saved_errstr) {
        logmsg(LOGMSG_ERROR, "%s: Error from query: '%s' (rc = %d) \n", __func__, sql,
               clnt.query_rc);
        if (clnt.saved_errstr)
            logmsg(LOGMSG_ERROR, "%s: Error: '%s' \n", __func__, clnt.saved_errstr);
    }
    clnt_reset_cursor_hints(&clnt);
    osql_clean_sqlclntstate(&clnt);

    if (clnt.dbglog) {
        sbuf2close(clnt.dbglog);
        clnt.dbglog = NULL;
    }

    /* XXX free logical tran?  */

    clnt.dbtran.mode = TRANLEVEL_INVALID;
    if (clnt.query_stats)
        free(clnt.query_stats);

    pthread_mutex_destroy(&clnt.wait_mutex);
    pthread_cond_destroy(&clnt.wait_cond);
    pthread_mutex_destroy(&clnt.write_lock);
    pthread_mutex_destroy(&clnt.dtran_mtx);
}

void start_internal_sql_clnt(struct sqlclntstate *clnt)
{
    reset_clnt(clnt, NULL, 1);

    pthread_mutex_init(&clnt->wait_mutex, NULL);
    pthread_cond_init(&clnt->wait_cond, NULL);
    pthread_mutex_init(&clnt->write_lock, NULL);
    pthread_mutex_init(&clnt->dtran_mtx, NULL);
    clnt->dbtran.mode = tdef_to_tranlevel(gbl_sql_tranlevel_default);
    clnt->high_availability = 0;
    clnt->is_newsql = 0;
}

int run_internal_sql_clnt(struct sqlclntstate *clnt, char *sql)
{
#ifdef DEBUGQUERY
    printf("run_internal_sql_clnt() sql '%s'\n", sql);
#endif
    clnt->sql = sql;
    dispatch_sql_query(clnt);
    int rc = 0;

    if (clnt->query_rc || clnt->saved_errstr) {
        logmsg(LOGMSG_ERROR, "%s: Error from query: '%s' (rc = %d) \n", __func__, sql,
               clnt->query_rc);
        if (clnt->saved_errstr)
            logmsg(LOGMSG_ERROR, "%s: Error: '%s' \n", __func__, clnt->saved_errstr);
        rc = 1;
    }
    return rc;
}

void end_internal_sql_clnt(struct sqlclntstate *clnt)
{
    clnt_reset_cursor_hints(clnt);
    osql_clean_sqlclntstate(clnt);

    if (clnt->dbglog) {
        sbuf2close(clnt->dbglog);
        clnt->dbglog = NULL;
    }

    clnt->dbtran.mode = TRANLEVEL_INVALID;
    if (clnt->query_stats)
        free(clnt->query_stats);

    pthread_mutex_destroy(&clnt->wait_mutex);
    pthread_cond_destroy(&clnt->wait_cond);
    pthread_mutex_destroy(&clnt->write_lock);
    pthread_mutex_destroy(&clnt->dtran_mtx);
}

static int send_dummy(struct sqlclntstate *clnt)
{
    if(clnt->is_newsql)
        return newsql_send_dummy_resp(clnt, __func__, __LINE__);
    return 0;
}<|MERGE_RESOLUTION|>--- conflicted
+++ resolved
@@ -5358,17 +5358,13 @@
 {
     sqlite3_stmt *stmt = rec->stmt;
 
-<<<<<<< HEAD
-    sql_statement_done(thd->sqlthd, thd->logger, outrc);
-=======
     /* skip stat and logging for index on expression internal queries */
     if (clnt->verify_indexes) {
         put_prepared_stmt(thd, clnt, rec, outrc, 0);
         return;
     }
 
-    sql_statement_done(thd->sqlthd, thd->logger, clnt->osql.rqid, outrc);
->>>>>>> fe795366
+    sql_statement_done(thd->sqlthd, thd->logger, outrc);
 
     if (clnt->rawnodestats && thd->sqlthd) {
         clnt->rawnodestats->sql_steps +=
