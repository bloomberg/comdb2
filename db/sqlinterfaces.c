/*
   Copyright 2015 Bloomberg Finance L.P.

   Licensed under the Apache License, Version 2.0 (the "License");
   you may not use this file except in compliance with the License.
   You may obtain a copy of the License at

       http://www.apache.org/licenses/LICENSE-2.0

   Unless required by applicable law or agreed to in writing, software
   distributed under the License is distributed on an "AS IS" BASIS,
   WITHOUT WARRANTIES OR CONDITIONS OF ANY KIND, either express or implied.
   See the License for the specific language governing permissions and
   limitations under the License.
 */

/* code needed to support various comdb2 interfaces to the sql engine */

#include <pthread.h>
#include <stdlib.h>
#include <stdio.h>
#include <strings.h>
#include <poll.h>

#include <errno.h>
#include <string.h>
#include <stddef.h>
#include <pthread.h>
#include <sys/types.h>
#include <util.h>
#include <netinet/in.h>
#include <inttypes.h>
#include <fcntl.h>
#include <limits.h>
#include <time.h>
#include <sys/socket.h>
#include <arpa/inet.h>
#include <netinet/in.h>
#include <unistd.h>

#include <epochlib.h>

#include <plhash.h>
#include <segstr.h>
#include <lockmacro.h>

#include <list.h>

#include <sbuf2.h>
#include <bdb_api.h>

#include "pb_alloc.h"
#include "comdb2.h"
#include "types.h"
#include "tag.h"
#include "thdpool.h"
#include "ssl_bend.h"

#include <dynschematypes.h>
#include <dynschemaload.h>
#include <cdb2api.h>

#include <sys/time.h>
#include <plbitlib.h>
#include <strbuf.h>

#include <sqlite3.h>
#include <sqliteInt.h>
#include <vdbeInt.h>

#include "sql.h"
#include "sqlinterfaces.h"

#include "locks.h"
#include "sqloffload.h"
#include "osqlcomm.h"
#include "osqlcheckboard.h"
#include "osqlsqlthr.h"
#include "osqlshadtbl.h"

#include <sqlresponse.pb-c.h>

#include <alloca.h>
#include <fsnap.h>

#include "flibc.h"

#include "sp.h"
#include "lrucache.h"

#include <ctrace.h>
#include <bb_oscompat.h>
#include <netdb.h>

#include "fdb_bend_sql.h"
#include "fdb_access.h"
#include "sqllog.h"
#include <stdbool.h>
#include <quantize.h>
#include <intern_strings.h>

#include "debug_switches.h"

#include "views.h"
#include "mem.h"
#include "comdb2_atomic.h"
#include "logmsg.h"

/* delete this after comdb2_api.h changes makes it through */
#define SQLHERR_MASTER_QUEUE_FULL -108
#define SQLHERR_MASTER_TIMEOUT -109
#define SQLHERR_APPSOCK_LIMIT -110
#define SQLHERR_WRONG_DB -111

extern unsigned long long gbl_sql_deadlock_failures;
extern unsigned int gbl_new_row_data;
extern int gbl_use_appsock_as_sqlthread;
extern int g_osql_max_trans;
extern int gbl_fdb_track;
extern int gbl_return_long_column_names;

/* Once and for all:

   struct sqlthdstate:
      This is created per thread executing SQL.  Has per-thread resources
      like an SQLite handle, logger, etc.

   struct sqlclntstate:
      Per connection.  If a connection is handed off to another handle on the
      client side (via sockpool), client request a reset of this structure.

   struct sql_thread:
      Linked from sqlthdstate.  Has per query stats like accumulated cost, etc
      as well as the connection lock (which is really a per-session resource
      that should be in sqlclntstate).  Also has to Btree* which probably
      also belongs in sqlthdstate, or sqlclntstate, or lord only knows where
   else.

   struct Btree:
      This is per instance of sqlite, which may be shared when idle among
   multiple
      connections.
*/

/* An alternate interface. */
extern pthread_mutex_t appsock_mutex;
extern pthread_attr_t appsock_attr;
extern int gbl_dtastripe;
extern int gbl_notimeouts;
extern int gbl_dump_sql_dispatched; /* dump all sql strings dispatched */
int gbl_dump_fsql_response = 0;
extern int gbl_time_osql; /* dump timestamps for osql steps */
extern int gbl_time_fdb;  /* dump timestamps for remote sql */
extern int gbl_print_syntax_err;
extern int gbl_max_sqlcache;
extern int gbl_track_sqlengine_states;
extern int gbl_disable_sql_dlmalloc;

extern int active_appsock_conns;
int gbl_check_access_controls;

/* Count this- we'd eventually like to remove extended tm support. */
extern int gbl_extended_tm_from_sql;

struct thdpool *gbl_sqlengine_thdpool = NULL;

static void sql_reset_sqlthread(sqlite3 *db, struct sql_thread *thd);
int blockproc2sql_error(int rc, const char *func, int line);
static int test_no_btcursors(struct sqlthdstate *thd);
static void sql_thread_describe(void *obj, FILE *out);
static int watcher_warning_function(void *arg, int timeout, int gap);
static char *get_query_cost_as_string(struct sql_thread *thd,
                                      struct sqlclntstate *clnt);

static void handle_sql_intrans_unrecoverable_error(struct sqlclntstate *clnt);

void comdb2_set_sqlite_vdbe_tzname(Vdbe *p);
void comdb2_set_sqlite_vdbe_dtprec(Vdbe *p);
static int execute_sql_query_offload(struct sqlclntstate *clnt,
                                     struct sqlthdstate *poolthd);
static int _push_row_new(struct sqlclntstate *clnt, int type,
                         CDB2SQLRESPONSE *sql_response,
                         CDB2SQLRESPONSE__Column **columns, int ncols,
                         void *(*alloc)(size_t size), int flush);
struct sql_state;
static int send_ret_column_info(struct sqlthdstate *thd,
                                struct sqlclntstate *clnt,
                                struct sql_state *rec, int ncols,
                                CDB2SQLRESPONSE__Column **columns);
static int send_row(struct sqlthdstate *thd, struct sqlclntstate *clnt,
                    int new_row_data_type, int ncols, int row_id, int rc,
                    CDB2SQLRESPONSE__Column **columns);
void send_prepare_error(struct sqlclntstate *clnt, const char *errstr,
                        int clnt_retry);
static int send_err_but_msg(struct sqlclntstate *clnt, const char *errstr,
                            int irc);
static int flush_row(struct sqlclntstate *clnt);
static int send_dummy(struct sqlclntstate *clnt);
static void send_last_row(struct sqlthdstate *thd, struct sqlclntstate *clnt,
                          const char *func, int line);

uint8_t *fsqlreq_put(const struct fsqlreq *p_fsqlreq, uint8_t *p_buf,
                     const uint8_t *p_buf_end)
{
    if (p_buf_end < p_buf || FSQLREQ_LEN > (p_buf_end - p_buf))
        return NULL;

    p_buf = buf_put(&(p_fsqlreq->request), sizeof(p_fsqlreq->request), p_buf,
                    p_buf_end);
    p_buf = buf_put(&(p_fsqlreq->flags), sizeof(p_fsqlreq->flags), p_buf,
                    p_buf_end);
    p_buf =
        buf_put(&(p_fsqlreq->parm), sizeof(p_fsqlreq->parm), p_buf, p_buf_end);
    p_buf = buf_put(&(p_fsqlreq->followlen), sizeof(p_fsqlreq->followlen),
                    p_buf, p_buf_end);

    return p_buf;
}

const uint8_t *fsqlreq_get(struct fsqlreq *p_fsqlreq, const uint8_t *p_buf,
                           const uint8_t *p_buf_end)
{
    if (p_buf_end < p_buf || FSQLREQ_LEN > (p_buf_end - p_buf))
        return NULL;

    p_buf = buf_get(&(p_fsqlreq->request), sizeof(p_fsqlreq->request), p_buf,
                    p_buf_end);
    p_buf = buf_get(&(p_fsqlreq->flags), sizeof(p_fsqlreq->flags), p_buf,
                    p_buf_end);
    p_buf =
        buf_get(&(p_fsqlreq->parm), sizeof(p_fsqlreq->parm), p_buf, p_buf_end);
    p_buf = buf_get(&(p_fsqlreq->followlen), sizeof(p_fsqlreq->followlen),
                    p_buf, p_buf_end);

    return p_buf;
}

static uint8_t *conninfo_put(const struct conninfo *p_conninfo, uint8_t *p_buf,
                             const uint8_t *p_buf_end)
{
    if (p_buf_end < p_buf || CONNINFO_LEN > (p_buf_end - p_buf))
        return NULL;

    p_buf = buf_put(&(p_conninfo->pindex), sizeof(p_conninfo->pindex), p_buf,
                    p_buf_end);
    p_buf = buf_put(&(p_conninfo->node), sizeof(p_conninfo->node), p_buf,
                    p_buf_end);
    p_buf =
        buf_put(&(p_conninfo->pid), sizeof(p_conninfo->pid), p_buf, p_buf_end);
    p_buf = buf_no_net_put(&(p_conninfo->pename), sizeof(p_conninfo->pename),
                           p_buf, p_buf_end);

    return p_buf;
}

static const uint8_t *conninfo_get(struct conninfo *p_conninfo,
                                   const uint8_t *p_buf,
                                   const uint8_t *p_buf_end)
{
    if (p_buf_end < p_buf || CONNINFO_LEN > (p_buf_end - p_buf))
        return NULL;

    p_buf = buf_get(&(p_conninfo->pindex), sizeof(p_conninfo->pindex), p_buf,
                    p_buf_end);
    p_buf = buf_get(&(p_conninfo->node), sizeof(p_conninfo->node), p_buf,
                    p_buf_end);
    p_buf =
        buf_get(&(p_conninfo->pid), sizeof(p_conninfo->pid), p_buf, p_buf_end);
    p_buf = buf_no_net_get(&(p_conninfo->pename), sizeof(p_conninfo->pename),
                           p_buf, p_buf_end);

    return p_buf;
}

uint8_t *fsqlresp_put(const struct fsqlresp *p_fsqlresp, uint8_t *p_buf,
                      const uint8_t *p_buf_end)
{
    if (p_buf_end < p_buf || FSQLRESP_LEN > (p_buf_end - p_buf))
        return NULL;

    p_buf = buf_put(&(p_fsqlresp->response), sizeof(p_fsqlresp->response),
                    p_buf, p_buf_end);
    p_buf = buf_put(&(p_fsqlresp->flags), sizeof(p_fsqlresp->flags), p_buf,
                    p_buf_end);
    p_buf = buf_put(&(p_fsqlresp->rcode), sizeof(p_fsqlresp->rcode), p_buf,
                    p_buf_end);
    p_buf = buf_put(&(p_fsqlresp->parm), sizeof(p_fsqlresp->parm), p_buf,
                    p_buf_end);
    p_buf = buf_put(&(p_fsqlresp->followlen), sizeof(p_fsqlresp->followlen),
                    p_buf, p_buf_end);

    return p_buf;
}

const uint8_t *fsqlresp_get(struct fsqlresp *p_fsqlresp, const uint8_t *p_buf,
                            const uint8_t *p_buf_end)
{
    if (p_buf_end < p_buf || FSQLRESP_LEN > (p_buf_end - p_buf))
        return NULL;

    p_buf = buf_get(&(p_fsqlresp->response), sizeof(p_fsqlresp->response),
                    p_buf, p_buf_end);
    p_buf = buf_get(&(p_fsqlresp->flags), sizeof(p_fsqlresp->flags), p_buf,
                    p_buf_end);
    p_buf = buf_get(&(p_fsqlresp->rcode), sizeof(p_fsqlresp->rcode), p_buf,
                    p_buf_end);
    p_buf = buf_get(&(p_fsqlresp->parm), sizeof(p_fsqlresp->parm), p_buf,
                    p_buf_end);
    p_buf = buf_get(&(p_fsqlresp->followlen), sizeof(p_fsqlresp->followlen),
                    p_buf, p_buf_end);

    return p_buf;
}

static uint8_t *column_info_put(const struct column_info *p_column_info,
                                uint8_t *p_buf, const uint8_t *p_buf_end)
{
    if (p_buf_end < p_buf || COLUMN_INFO_LEN > (p_buf_end - p_buf))
        return NULL;

    p_buf = buf_put(&(p_column_info->type), sizeof(p_column_info->type), p_buf,
                    p_buf_end);
    p_buf =
        buf_no_net_put(&(p_column_info->column_name),
                       sizeof(p_column_info->column_name), p_buf, p_buf_end);

    return p_buf;
}

static const uint8_t *column_info_get(struct column_info *p_column_info,
                                      const uint8_t *p_buf,
                                      const uint8_t *p_buf_end)
{
    if (p_buf_end < p_buf || COLUMN_INFO_LEN > (p_buf_end - p_buf))
        return NULL;

    p_buf = buf_get(&(p_column_info->type), sizeof(p_column_info->type), p_buf,
                    p_buf_end);
    p_buf =
        buf_no_net_get(&(p_column_info->column_name),
                       sizeof(p_column_info->column_name), p_buf, p_buf_end);

    return p_buf;
}

static uint8_t *sqlfield_put(const struct sqlfield *p_sqlfield, uint8_t *p_buf,
                             const uint8_t *p_buf_end)
{
    if (p_buf_end < p_buf || SQLFIELD_LEN > (p_buf_end - p_buf))
        return NULL;

    p_buf = buf_put(&(p_sqlfield->offset), sizeof(p_sqlfield->offset), p_buf,
                    p_buf_end);
    p_buf =
        buf_put(&(p_sqlfield->len), sizeof(p_sqlfield->len), p_buf, p_buf_end);

    return p_buf;
}

static const uint8_t *sqlfield_get(struct sqlfield *p_sqlfield,
                                   const uint8_t *p_buf,
                                   const uint8_t *p_buf_end)
{
    if (p_buf_end < p_buf || SQLFIELD_LEN > (p_buf_end - p_buf))
        return NULL;

    p_buf = buf_get(&(p_sqlfield->offset), sizeof(p_sqlfield->offset), p_buf,
                    p_buf_end);
    p_buf =
        buf_get(&(p_sqlfield->len), sizeof(p_sqlfield->len), p_buf, p_buf_end);

    return p_buf;
}

static inline int disable_server_sql_timeouts(void)
{
    extern int gbl_sql_release_locks_on_slow_reader;
    extern int gbl_sql_no_timeouts_on_release_locks;

    return (gbl_sql_release_locks_on_slow_reader &&
            gbl_sql_no_timeouts_on_release_locks);
}

static int send_heartbeat(struct sqlclntstate *clnt);

static void send_fsql_error(struct sqlclntstate *clnt, int rc, char *errstr)
{
    struct fsqlresp resp = {0};
    resp.response = FSQL_ERROR;
    resp.rcode = rc;
    fsql_write_response(clnt, &resp, (void *)errstr, strlen(errstr) + 1, 1,
                        __func__, __LINE__);
}

static int handle_failed_dispatch(struct sqlclntstate *clnt, char *errstr)
{
    struct fsqlresp resp;

    bzero(&resp, sizeof(resp));
    resp.response = FSQL_ERROR;
    resp.rcode = CDB2ERR_REJECTED;

    pthread_mutex_lock(&clnt->wait_mutex);
    fsql_write_response(clnt, &resp, (void *)errstr, strlen(errstr) + 1, 1,
                        __func__, __LINE__);
    pthread_mutex_unlock(&clnt->wait_mutex);

    return 0;
}

static int handle_fastsql_requests_io_read(struct sqlthdstate *thd,
                                           struct sqlclntstate *clnt,
                                           size_t bytes)
{
    int rc;
    int pre_enabled = 0;

    if (thd->maxbuflen < bytes) {
        char *p;
        if (bytes <= gbl_blob_sz_thresh_bytes) {
            /* it is a small buffer. simply realloc. */
            p = realloc(thd->buf, bytes);
        } else if (thd->maxbuflen > gbl_blob_sz_thresh_bytes) {
            /* maxbuflen > threshold, meaning the buffer is already in blobmem.
               timedrealloc so we can wake up to send the client heartbeats. */
            while (1) {
                p = comdb2_timedrealloc(blobmem, thd->buf, bytes, 1000);

                if (p != NULL || errno != ETIMEDOUT)
                    break;

                pthread_mutex_lock(&clnt->wait_mutex);
                if (clnt->heartbeat == 0)
                    clnt->heartbeat = 1;
                if (clnt->ready_for_heartbeats == 0) {
                    pre_enabled = 1;
                    clnt->ready_for_heartbeats = 1;
                }
                send_heartbeat(clnt);
                fdb_heartbeats(clnt);
                pthread_mutex_unlock(&clnt->wait_mutex);
            }

            if (pre_enabled) {
                pthread_mutex_lock(&clnt->wait_mutex);
                clnt->ready_for_heartbeats = 0;
                pthread_mutex_unlock(&clnt->wait_mutex);
            }
        } else {
            /* it was a small buffer. now it grows large enough.
               relocate it (malloc + memset and free the original chunk)
               to blobmem */
            while (1) {
                p = comdb2_timedmalloc(blobmem, bytes, 1000);

                if (p != NULL || errno != ETIMEDOUT)
                    break;

                pthread_mutex_lock(&clnt->wait_mutex);
                if (clnt->heartbeat == 0)
                    clnt->heartbeat = 1;
                if (clnt->ready_for_heartbeats == 0) {
                    pre_enabled = 1;
                    clnt->ready_for_heartbeats = 1;
                }
                send_heartbeat(clnt);
                fdb_heartbeats(clnt);
                pthread_mutex_unlock(&clnt->wait_mutex);
            }

            if (pre_enabled) {
                pthread_mutex_lock(&clnt->wait_mutex);
                clnt->ready_for_heartbeats = 0;
                pthread_mutex_unlock(&clnt->wait_mutex);
            }

            if (p != NULL) {
                memcpy(p, thd->buf, thd->maxbuflen);
                free(thd->buf);
            }
        }

        if (!p) {
            logmsg(LOGMSG_ERROR, "%s: out of memory realloc %d\n", __func__, bytes);
            return -1;
        }

        thd->maxbuflen = bytes;
        thd->buf = p;
    }
    if (bytes) {
        int reset_timeouts = 0;
        int tmwrite = 0, tmread = 0;
        int was_timeout = 0;

    back_to_waiting:

        /* if we are in a distributed transaction, we need heartbeats */
        if (reset_timeouts || clnt->dbtran.dtran) {
            if (!reset_timeouts) {
                /* only reset that first time */
                sbuf2gettimeout(clnt->sb, &tmread, &tmwrite);

                sbuf2settimeout(clnt->sb, 5000,
                                5000); /* TODO: make this settable */
            }

            rc = sbuf2fread_timeout(thd->buf, bytes, 1, clnt->sb, &was_timeout);
        } else {
            rc = sbuf2fread_timeout(thd->buf, bytes, 1, clnt->sb, &was_timeout);
            if (rc != 1) {
                if (was_timeout) {
                    handle_failed_dispatch(clnt, "Socket read timeout.");
                }
            }
            was_timeout = 0; /* we don't care now */
        }

        if (rc != 1 && was_timeout) {
            fdb_heartbeats(clnt);
            goto back_to_waiting;
        }

        if (reset_timeouts) {
            sbuf2settimeout(clnt->sb, tmread, tmwrite);
        }

        if (rc != 1) {
            return -1;
        }
    }

    return 0;
}

static char *fsql_reqcode_str(int req)
{
    switch (req) {
    case FSQL_EXECUTE_INLINE_PARAMS:
        return "FSQL_EXECUTE_INLINE_PARAMS";
    case FSQL_EXECUTE_STOP:
        return "FSQL_EXECUTE_STOP";
    case FSQL_SET_ISOLATION_LEVEL:
        return "FSQL_SET_ISOLATION_LEVEL";
    case FSQL_SET_TIMEOUT:
        return "FSQL_SET_TIMEOUT";
    case FSQL_SET_INFO:
        return "FSQL_SET_INFO";
    case FSQL_EXECUTE_INLINE_PARAMS_TZ:
        return "FSQL_EXECUTE_INLINE_PARAMS_TZ";
    case FSQL_SET_HEARTBEAT:
        return "FSQL_SET_HEARTBEAT";
    case FSQL_PRAGMA:
        return "FSQL_PRAGMA";
    case FSQL_RESET:
        return "FSQL_RESET";
    case FSQL_EXECUTE_REPLACEABLE_PARAMS:
        return "FSQL_EXECUTE_REPLACEABLE_PARAMS";
    case FSQL_SET_SQL_DEBUG:
        return "FSQL_SET_SQL_DEBUG";
    case FSQL_GRAB_DBGLOG:
        return "FSQL_GRAB_DBGLOG";
    case FSQL_SET_USER:
        return "FSQL_SET_USER";
    case FSQL_SET_PASSWORD:
        return "FSQL_SET_PASSWORD";
    case FSQL_SET_ENDIAN:
        return "FSQL_SET_ENDIAN";
    case FSQL_EXECUTE_REPLACEABLE_PARAMS_TZ:
        return "FSQL_EXECUTE_REPLACEABLE_PARAMS_TZ";
    case FSQL_SET_DATETIME_PRECISION:
        return "FSQL_SET_DATETIME_PRECISION";
    default:
        return "???";
    };
}

static char *fsql_respcode_str(int rsp)
{
    switch (rsp) {
    case FSQL_COLUMN_DATA:
        return "FSQL_COLUMN_DATA";
    case FSQL_ROW_DATA:
        return "FSQL_ROW_DATA";
    case FSQL_NO_MORE_DATA:
        return "FSQL_NO_MORE_DATA";
    case FSQL_ERROR:
        return "FSQL_ERROR";
    case FSQL_QUERY_STATS:
        return "FSQL_QUERY_STATS";
    case FSQL_HEARTBEAT:
        return "FSQL_HEARTBEAT";
    case FSQL_SOSQL_TRAN_RESPONSE:
        return "FSQL_SOSQL_TRAN_RESPONSE";
    case FSQL_DONE:
        return "FSQL_DONE";
    default: {
        return "???";
    }
    }
}

char *tranlevel_tostr(int lvl)
{
    switch (lvl) {
    case TRANLEVEL_OSQL:
        return "TRANLEVEL_OSQL";
    case TRANLEVEL_SOSQL:
        return "TRANLEVEL_SOSQL";
    case TRANLEVEL_RECOM:
        return "TRANLEVEL_RECOM";
    case TRANLEVEL_SERIAL:
        return "TRANLEVEL_SERIAL";
    default:
        return "???";
    };
}

extern int gbl_catch_response_on_retry;
int fsql_write_response(struct sqlclntstate *clnt, struct fsqlresp *resp,
                        void *dta, int len, int flush, const char *func,
                        uint32_t line)
{
    int rc;
    SBUF2 *sb;

    sb = clnt->sb;

    if (gbl_dump_fsql_response && resp)
        logmsg(LOGMSG_USER, "Sending response=%d dta length %d to node %s for sql "
                        "%s newsql-flag %d\n",
                resp->response, len, clnt->origin, clnt->sql, clnt->is_newsql);

    if (gbl_catch_response_on_retry && clnt->osql.replay == OSQL_RETRY_DO &&
        resp && resp->response != FSQL_HEARTBEAT) {
        logmsg(LOGMSG_ERROR, "Error: writing a response on a retry\n");
        if (resp) {
            logmsg(LOGMSG_ERROR, "<- %s (%d) rcode %d\n",
                    fsql_respcode_str(resp->response), resp->response,
                    resp->rcode);
        }
        if (flush)
            logmsg(LOGMSG_USER, "<- flush\n");
        cheap_stack_trace();
    }
    rc = pthread_mutex_lock(&clnt->write_lock);

    if (rc != 0) {
        logmsg(LOGMSG_FATAL, "couldnt get clnt->write_lock\n");
        exit(1);
    }

    if (resp) {
        if (clnt->is_newsql) {
            CDB2SQLRESPONSE sql_response = CDB2__SQLRESPONSE__INIT;
            if (gbl_dump_fsql_response) {
                logmsg(LOGMSG_USER, "td=%u %s line %d sending newsql response "
                                "sent_column_data=%d\n",
                        (uint32_t)pthread_self(), __func__, __LINE__,
                        clnt->osql.sent_column_data);
            }
            if (clnt->osql.sent_column_data) {
                sql_response.response_type = RESPONSE_TYPE__COLUMN_VALUES;
            } else {
                sql_response.response_type = RESPONSE_TYPE__COLUMN_NAMES;
            }

            sql_response.n_value = 0;
            sql_response.value = NULL;
            sql_response.error_code = resp->rcode;
            if (resp->rcode) {
                sql_response.error_string = (char *)dta;
            } else {
                sql_response.error_string = NULL;
            }
            sql_response.effects = NULL;
            int len = cdb2__sqlresponse__get_packed_size(&sql_response);
            void *buf = malloc(len + 1);
            struct newsqlheader hdr;
            hdr.type = ntohl(RESPONSE_HEADER__SQL_RESPONSE);
            hdr.compression = 0;
            hdr.dummy = 0;
            hdr.length = ntohl(len);
            rc = sbuf2write((char *)&hdr, sizeof(hdr), sb);

            if (rc != sizeof(hdr)) {

                if (gbl_dump_fsql_response) {
                    logmsg(LOGMSG_USER, 
                           "td %u response for %s error writing header, rc=%d\n",
                           (uint32_t)pthread_self(), clnt->sql, rc);
                }

                rc = pthread_mutex_unlock(&clnt->write_lock);
                if (rc != 0) {
                    logmsg(LOGMSG_FATAL, "couldnt put clnt->write_lock\n");
                    exit(1);
                }
                free(buf);
                return -1;
            }

            if (sql_response.error_code == 1) {
                logmsg(LOGMSG_ERROR, "%s line %d returning DUP from %s line %d\n",
                        __func__, __LINE__, func, line);
            }

            if (gbl_dump_fsql_response) {
                logmsg(LOGMSG_USER, 
                        "td %u Response for %s: response_type=%d error_code=%d "
                        "error_string=%s\n",
                        (uint32_t)pthread_self(), clnt->sql,
                        sql_response.response_type, sql_response.error_code,
                        sql_response.error_string ? sql_response.error_string
                                                  : "(NULL)");
            }

            if (gbl_dump_fsql_response) {
                logmsg(LOGMSG_USER, "td %u %s line %d Sql %s sending response "
                                "resp->response=%d\n",
                        (uint32_t)pthread_self(), __func__, __LINE__, clnt->sql,
                        resp->response);
            }
            cdb2__sqlresponse__pack(&sql_response, buf);

            rc = sbuf2write(buf, len, sb);
            free(buf);
            buf = NULL;

            if (rc != len) {
                if (gbl_dump_fsql_response) {
                    logmsg(LOGMSG_USER, "td %u %s line %d Sql %s: error writing, "
                                    "rc=%d len=%d\n",
                            (uint32_t)pthread_self(), __func__, __LINE__,
                            clnt->sql, rc, len);
                }
                rc = pthread_mutex_unlock(&clnt->write_lock);
                if (rc != 0) {
                    logmsg(LOGMSG_FATAL, "couldnt put clnt->write_lock\n");
                    exit(1);
                }
                return -1;
            }

            sbuf2flush(sb);
            rc = pthread_mutex_unlock(&clnt->write_lock);
            if (rc != 0) {
                logmsg(LOGMSG_FATAL, "couldnt get clnt->write_lock\n");
                exit(1);
            }
            return 0;

        } else {

            if (flush &&
                active_appsock_conns >=
                    bdb_attr_get(thedb->bdb_attr, BDB_ATTR_MAXSOCKCACHED))
                resp->flags |= FRESP_FLAG_CLOSE;

            uint8_t buf_resp[FSQLRESP_LEN];

            resp->followlen = len;

            /* pack the response */
            if (!fsqlresp_put(resp, buf_resp, buf_resp + sizeof(buf_resp))) {
                rc = pthread_mutex_unlock(&clnt->write_lock);
                if (rc != 0) {
                    logmsg(LOGMSG_FATAL, "couldnt put clnt->write_lock\n");
                    exit(1);
                }

                return -1;
            }

            rc = sbuf2write((char *)buf_resp, sizeof(buf_resp), sb);
            if (rc != sizeof(buf_resp)) {
                rc = pthread_mutex_unlock(&clnt->write_lock);
                if (rc != 0) {
                    logmsg(LOGMSG_FATAL, "couldnt get clnt->write_lock\n");
                    exit(1);
                }

                return -1;
            }
        }
    }

    if (dta) {
        rc = sbuf2write(dta, len, sb);
        if (rc != len) {
            rc = pthread_mutex_unlock(&clnt->write_lock);
            if (rc != 0) {
                logmsg(LOGMSG_FATAL, "couldnt get clnt->write_lock\n");
                exit(1);
            }

            return -1;
        }
    }

    if (flush) {
        sbuf2flush(sb);
    }

    rc = pthread_mutex_unlock(&clnt->write_lock);
    if (rc != 0) {
        logmsg(LOGMSG_FATAL, "couldnt get clnt->write_lock\n");
        exit(1);
    }

    return 0;
}

int newsql_write_response(struct sqlclntstate *clnt, int type,
                          CDB2SQLRESPONSE *sql_response, int flush,
                          void *(*alloc)(size_t size), const char *func,
                          int line)
{
    struct newsqlheader hdr;
    int rc;
    SBUF2 *sb;
    int len;
    void *dta;

    sb = clnt->sb;

    if (gbl_dump_fsql_response) {
        int file = -1, offset = -1, response_type = -1;
        if (sql_response && sql_response->snapshot_info) {
            file = sql_response->snapshot_info->file;
            offset = sql_response->snapshot_info->offset;
            response_type = sql_response->response_type;
        }
        logmsg(LOGMSG_USER, 
                "td=%u %s line %d Sending response=%d sqlresponse_type=%d "
                "lsn[%d][%d] dta length %d to %s for sql %s from %s line %d\n",
                (uint32_t)pthread_self(), __func__, __LINE__, type, file,
                offset, response_type, len, clnt->origin, clnt->sql, func,
                line);
    }

    if (clnt->in_client_trans && clnt->sql_query &&
        clnt->sql_query->skip_rows == -1 && (clnt->isselect != 0)) {
        // Client doesn't expect any response at this point.
        logmsg(LOGMSG_DEBUG, "sending nothing back to client \n");
        return 0;
    }

    /* payload */
    if (sql_response) {
        len = cdb2__sqlresponse__get_packed_size(sql_response);
        dta = (*alloc)(len + 1);
        cdb2__sqlresponse__pack(sql_response, dta);
    } else {
        len = 0;
        dta = NULL;
    }

    /* header */
    hdr.type = ntohl(type);
    hdr.compression = 0;
    hdr.dummy = 0;
    hdr.length = ntohl(len);

    rc = pthread_mutex_lock(&clnt->write_lock);

    if (rc != 0) {
        logmsg(LOGMSG_FATAL, "couldnt get clnt->write_lock\n");
        exit(1);
    }

    rc = sbuf2write((char *)&hdr, sizeof(struct newsqlheader), sb);
    if (rc != sizeof(struct newsqlheader)) {
        rc = pthread_mutex_unlock(&clnt->write_lock);
        if (rc != 0) {
            logmsg(LOGMSG_FATAL, "couldnt put clnt->write_lock\n");
            exit(1);
        }
        free(dta);
        return -1;
    }

    if (dta) {
        rc = sbuf2write(dta, len, sb);
        if (rc != len) {

            if (gbl_dump_fsql_response) {
                logmsg(LOGMSG_USER, "sbuf2write error for %s rc=%d\n", clnt->sql,
                        rc);
            }

            rc = pthread_mutex_unlock(&clnt->write_lock);
            if (rc != 0) {
                logmsg(LOGMSG_FATAL, "couldnt get clnt->write_lock\n");
                exit(1);
            }

            free(dta);
            return -1;
        }
    }

    if (flush) {
        sbuf2flush(sb);
    }

    rc = pthread_mutex_unlock(&clnt->write_lock);
    if (rc != 0) {
        logmsg(LOGMSG_FATAL, "couldnt get clnt->write_lock\n");
        exit(1);
    }

    if (dta)
        free(dta);

    return 0;
}

int request_durable_lsn_from_master(bdb_state_type *bdb_state, uint32_t *file,
                                    uint32_t *offset, uint32_t *durable_gen);

static int fill_snapinfo(struct sqlclntstate *clnt, int *file, int *offset)
{
    char cnonce[256];
    int rcode = 0;
    if (gbl_extended_sql_debug_trace && clnt->sql_query) {
        snprintf(cnonce, 256, "%s", clnt->sql_query->cnonce.data);
    }
    if (clnt->sql_query && clnt->sql_query->snapshot_info &&
        clnt->sql_query->snapshot_info->file > 0) {
        *file = clnt->sql_query->snapshot_info->file;
        *offset = clnt->sql_query->snapshot_info->offset;

        if (gbl_extended_sql_debug_trace) {
            logmsg(LOGMSG_USER, 
                    "%s line %d cnonce '%s' sql_query->snapinfo is [%d][%d], "
                    "clnt->snapinfo is [%d][%d]: use client snapinfo!\n",
                    __func__, __LINE__, cnonce,
                    clnt->sql_query->snapshot_info->file,
                    clnt->sql_query->snapshot_info->offset, clnt->snapshot_file,
                    clnt->snapshot_offset);
        }
        return 0;
    }

    if (*file == 0 && clnt->sql_query &&
        (clnt->in_client_trans || clnt->is_hasql_retry) &&
        clnt->snapshot_file) {
        if (gbl_extended_sql_debug_trace) {
            logmsg(LOGMSG_USER, 
                    "%s line %d cnonce '%s' sql_query->snapinfo is [%d][%d], "
                    "clnt->snapinfo is [%d][%d]\n",
                    __func__, __LINE__, cnonce,
                    (clnt->sql_query && clnt->sql_query->snapshot_info)
                        ? clnt->sql_query->snapshot_info->file
                        : -1,
                    (clnt->sql_query && clnt->sql_query->snapshot_info)
                        ? clnt->sql_query->snapshot_info->offset
                        : -1,
                    clnt->snapshot_file, clnt->snapshot_offset);
        }

        *file = clnt->snapshot_file;
        *offset = clnt->snapshot_offset;
        logmsg(LOGMSG_USER, 
                "%s line %d setting newsql snapinfo retry info is [%d][%d]\n",
                __func__, __LINE__, *file, *offset);
        return 0;
    }

    if (*file == 0 && clnt->is_newsql && clnt->sql_query &&
        clnt->ctrl_sqlengine == SQLENG_STRT_STATE) {

        if (bdb_attr_get(thedb->bdb_attr, BDB_ATTR_DURABLE_LSNS)) {
            if (bdb_attr_get(thedb->bdb_attr,
                             BDB_ATTR_RETRIEVE_DURABLE_LSN_AT_BEGIN)) {
                uint32_t durable_file, durable_offset, durable_gen;

                int rc = request_durable_lsn_from_master(
                    thedb->bdb_env, &durable_file, &durable_offset,
                    &durable_gen);

                if (rc == 0) {
                    *file = durable_file;
                    *offset = durable_offset;

                    if (gbl_extended_sql_debug_trace) {
                        logmsg(LOGMSG_USER, "%s line %d cnonce='%s' master "
                                        "returned durable-lsn "
                                        "[%d][%d], clnt->is_hasql_retry=%d\n",
                                __func__, __LINE__, cnonce, *file, *offset,
                                clnt->is_hasql_retry);
                    }
                } else {
                    if (gbl_extended_sql_debug_trace) {
                        logmsg(LOGMSG_USER, 
                               "%s line %d cnonce='%s' durable-lsn request "
                               "returns %d "
                               "clnt->snapshot_file=%d clnt->snapshot_offset=%d "
                               "clnt->is_hasql_retry=%d\n",
                               __func__, __LINE__, cnonce, rc, clnt->snapshot_file,
                               clnt->snapshot_offset, clnt->is_hasql_retry);
                    }
                    rcode = -1;
                }
            }
            // Defer returning lsn until adding to trn_repo
            else {
                *file = *offset = 0;
                if (gbl_extended_sql_debug_trace) {
                    logmsg(LOGMSG_USER, "%s line %d cnonce='%s' durable-lsns set, "
                                    "returning 0\n",
                            __func__, __LINE__, cnonce);
                }
            }
            return rcode;
        }
    }

    if (*file == 0) {
        bdb_tran_get_start_file_offset(thedb->bdb_env, clnt->dbtran.shadow_tran,
                                       file, offset);
        if (gbl_extended_sql_debug_trace) {
            logmsg(LOGMSG_USER, "%s line %d start_file_offset snapinfo is "
                            "[%d][%d], sqlengine-state is %d\n",
                    __func__, __LINE__, file, offset, clnt->ctrl_sqlengine);
        }
    }
    return rcode;
}

#define _has_effects(clnt, sql_response)                                       \
    CDB2EFFECTS effects = CDB2__EFFECTS__INIT;                                 \
                                                                               \
    clnt->effects.num_affected = clnt->effects.num_updated +                   \
                                 clnt->effects.num_deleted +                   \
                                 clnt->effects.num_inserted;                   \
    effects.num_affected = clnt->effects.num_affected;                         \
    effects.num_selected = clnt->effects.num_selected;                         \
    effects.num_updated = clnt->effects.num_updated;                           \
    effects.num_deleted = clnt->effects.num_deleted;                           \
    effects.num_inserted = clnt->effects.num_inserted;                         \
                                                                               \
    sql_response.effects = &effects;

#define _has_features(clnt, sql_response)                                      \
    CDB2ServerFeatures features[10];                                           \
    int n_features = 0;                                                        \
                                                                               \
    if (clnt->skip_feature) {                                                  \
        features[n_features] = CDB2_SERVER_FEATURES__SKIP_ROWS;                \
        n_features++;                                                          \
    }                                                                          \
                                                                               \
    if (n_features) {                                                          \
        sql_response.n_features = n_features;                                  \
        sql_response.features = features;                                      \
    }

#define _has_snapshot(clnt, sql_response)                                      \
    CDB2SQLRESPONSE__Snapshotinfo snapshotinfo =                               \
        CDB2__SQLRESPONSE__SNAPSHOTINFO__INIT;                                 \
                                                                               \
    if (clnt->high_availability) {                                             \
        int file = 0, offset = 0, rc;                                          \
        if (fill_snapinfo(clnt, &file, &offset)) {                             \
            sql_response.error_code = CDB2ERR_CHANGENODE;                      \
        }                                                                      \
        if (file) {                                                            \
            snapshotinfo.file = file;                                          \
            snapshotinfo.offset = offset;                                      \
            sql_response.snapshot_info = &snapshotinfo;                        \
        }                                                                      \
    }

int newsql_send_last_row(struct sqlclntstate *clnt, int is_begin,
                         const char *func, int line)
{
    CDB2SQLRESPONSE sql_response = CDB2__SQLRESPONSE__INIT;
    int rc;

    _has_effects(clnt, sql_response);
    _has_snapshot(clnt, sql_response);
    _has_features(clnt, sql_response);

    if (gbl_extended_sql_debug_trace) {
        char cnonce[256] = {0};
        snprintf(cnonce, 256, "%s", clnt->sql_query->cnonce.data);
        logmsg(LOGMSG_USER, "%s line %d cnonce='%s' [%d][%d] sending last_row, "
                        "selected=%u updated=%u deleted=%u inserted=%u\n",
                func, line, cnonce, clnt->snapshot_file, clnt->snapshot_offset,
                sql_response.effects->num_selected,
                sql_response.effects->num_updated,
                sql_response.effects->num_deleted,
                sql_response.effects->num_inserted);
    }

    return _push_row_new(clnt, RESPONSE_TYPE__LAST_ROW, &sql_response, NULL, 0,
                         malloc, 1);
}

CDB2SQLRESPONSE__Column **newsql_alloc_row(int ncols)
{
    CDB2SQLRESPONSE__Column **columns;
    int col;

    columns = (CDB2SQLRESPONSE__Column **)calloc(
        ncols, sizeof(CDB2SQLRESPONSE__Column **));
    if (columns) {
        for (int i = 0; i < ncols; i++) {
            columns[i] = malloc(sizeof(CDB2SQLRESPONSE__Column));
            if (!columns[i]) {
                for (i--; i >= 0; i--)
                    free(columns[i]);
                free(columns);
                columns = NULL;
                break;
            }
        }
    }
    return columns;
}

void newsql_dealloc_row(CDB2SQLRESPONSE__Column **columns, int ncols)
{
    for (int i = 0; i < ncols; i++) {
        free(columns[i]);
    }
    free(columns);
}

void newsql_send_strbuf_response(struct sqlclntstate *clnt, const char *str,
                                 int slen)
{
    CDB2SQLRESPONSE sql_response = CDB2__SQLRESPONSE__INIT;
    CDB2SQLRESPONSE__Column **columns = NULL;
    int ncols = 1;

    columns = newsql_alloc_row(ncols);

    for (int i = 0; i < ncols; i++) {
        cdb2__sqlresponse__column__init(columns[i]);
        columns[i]->has_type = 0;
        columns[i]->value.len = slen;
        columns[i]->value.data = (char *)str;
    }

    _push_row_new(clnt, RESPONSE_TYPE__COLUMN_VALUES, &sql_response, columns,
                  ncols, malloc, 0);

    newsql_dealloc_row(columns, ncols);
}

int newsql_send_dummy_resp(struct sqlclntstate *clnt, const char *func,
                           int line)
{
    CDB2SQLRESPONSE sql_response = CDB2__SQLRESPONSE__INIT;

    return _push_row_new(clnt, RESPONSE_TYPE__COLUMN_NAMES, &sql_response, NULL,
                         0, malloc, 1);
}

static int toggle_case_sensitive_like(sqlite3 *db, int enable)
{
    char sql[80];
    int rc;
    char *err;

    snprintf(sql, sizeof(sql), "PRAGMA case_sensitive_like = %d;",
             enable ? 0 : 1);
    rc = sqlite3_exec(db, sql, NULL, NULL, &err);
    if (rc)
        logmsg(LOGMSG_ERROR, "Failed to set case_insensitive_like rc %d err \"%s\"\n", rc,
                err ? err : "");
    if (err)
        sqlite3_free(err);
    return rc;
}

#ifdef DEBUG_SQLITE_MEMORY

#include <execinfo.h>

#define MAX_DEBUG_FRAMES 50

struct blk {
    int nframes;
    void *frames[MAX_DEBUG_FRAMES];
    int in_init;
    size_t sz;
    void *p;
};

static __thread hash_t *sql_blocks;

static int dump_block(void *obj, void *arg)
{
    struct blk *b = (struct blk *)obj;
    int i;
    int *had_blocks = (int *)arg;

    if (!b->in_init) {
        if (!*had_blocks) {
            logmsg(LOGMSG_USER, "outstanding blocks:\n");
            *had_blocks = 1;
        }
        logmsg(LOGMSG_USER, "%lld %x ", b->sz, b->p);
        for (int i = 0; i < b->nframes; i++)
            logmsg(LOGMSG_USER, "%x ", b->frames[i]);
        logmsg(LOGMSG_USER, "\n");
    }

    return 0;
}

static __thread int in_init = 0;

void sqlite_init_start(void) { in_init = 1; }

void sqlite_init_end(void) { in_init = 0; }

#endif // DEBUG_SQLITE_MEMORY

static __thread comdb2ma sql_mspace = NULL;
int sql_mem_init(void *arg)
{
    if (unlikely(sql_mspace)) {
        return 0;
    }

    /* We used to start with 1MB - this isn't quite necessary
       as comdb2_malloc pre-allocation is much smarter now.
       We also name it "SQLITE" (uppercase) to differentiate it
       from those implicitly created per-thread allocators
       whose names are "sqlite" (lowercase). Those allocators
       are used by other types of threads, e.g., appsock threads. */
    sql_mspace = comdb2ma_create(0, 0, "SQLITE", COMDB2MA_MT_UNSAFE);
    if (sql_mspace == NULL) {
        logmsg(LOGMSG_FATAL, "%s: comdb2a_create failed\n", __func__);
        exit(1);
    }

#ifdef DEBUG_SQLITE_MEMORY
    sql_blocks = hash_init_o(offsetof(struct blk, p), sizeof(void));
#endif

    return 0;
}

void sql_mem_shutdown(void *arg)
{
    if (sql_mspace) {
        comdb2ma_destroy(sql_mspace);
        sql_mspace = NULL;
    }
}

static void *sql_mem_malloc(int size)
{
    if (unlikely(sql_mspace == NULL))
        sql_mem_init(NULL);

    void *out = comdb2_malloc(sql_mspace, size);

#ifdef DEBUG_SQLITE_MEMORY
    struct blk *b = malloc(sizeof(struct blk));
    b->p = out;
    b->sz = size;
    b->nframes = backtrace(b->frames, MAX_DEBUG_FRAMES);
    b->in_init = in_init;
    if (!in_init) {
        fprintf(stderr, "allocated %d bytes in non-init\n", size);
    }
    if (b->nframes <= 0)
        free(b);
    else {
        hash_add(sql_blocks, b);
    }
#endif

    return out;
}

static void sql_mem_free(void *mem)
{
#ifdef DEBUG_SQLITE_MEMORY
    struct blk *b;
    b = hash_find(sql_blocks, &mem);
    if (!b) {
        fprintf(stderr, "no block associated with %p\n", mem);
        abort();
    }
    hash_del(sql_blocks, b);
    free(b);
#endif
    comdb2_free(mem);
}

static void *sql_mem_realloc(void *mem, int size)
{
    if (unlikely(sql_mspace == NULL))
        sql_mem_init(NULL);

    void *out = comdb2_realloc(sql_mspace, mem, size);

#ifdef DEBUG_SQLITE_MEMORY
    struct blk *b;
    b = hash_find(sql_blocks, &mem);
    if (!b) {
        fprintf(stderr, "no block associated with %p\n", mem);
        abort();
    }
    hash_del(sql_blocks, b);
    b->nframes = backtrace(b->frames, MAX_DEBUG_FRAMES);
    b->p = out;
    b->sz = size;
    b->in_init = in_init;
    if (b->nframes <= 0)
        free(b);
    else {
        hash_add(sql_blocks, b);
    }
#endif

    return out;
}

static int sql_mem_size(void *mem) { return comdb2_malloc_usable_size(mem); }

static int sql_mem_roundup(int i) { return i; }

void sql_dlmalloc_init(void)
{
    sqlite3_mem_methods m;
    if (gbl_disable_sql_dlmalloc) {
        return;
    }
    m.xMalloc = sql_mem_malloc;
    m.xFree = sql_mem_free;
    m.xRealloc = sql_mem_realloc;
    m.xSize = sql_mem_size;
    m.xRoundup = sql_mem_roundup;
    m.xInit = sql_mem_init;
    m.xShutdown = sql_mem_shutdown;
    m.pAppData = NULL;
    sqlite3_config(SQLITE_CONFIG_MALLOC, &m);
}

static pthread_mutex_t open_serial_lock = PTHREAD_MUTEX_INITIALIZER;
int sqlite3_open_serial(const char *filename, sqlite3 **ppDb,
                        struct sqlthdstate *thd)
{
    int serial = gbl_serialise_sqlite3_open;
    if (serial)
        pthread_mutex_lock(&open_serial_lock);
    int rc = sqlite3_open(filename, ppDb, thd);
    if (serial)
        pthread_mutex_unlock(&open_serial_lock);
    return rc;
}

/* We'll probably play around with this formula quite a bit. The
   idea is that reads/writes to/from temp tables are cheap, since
   they are in memory, writes to real tables are really expensive
   since they need to replicate, finds are more expensive then
   nexts. The last assertion is less true if we are in index mode
   since a next is effectively a find, but we'll overlook that here
   since we're moving towards cursors these days. Temp table
   reads/writes should also be considered more expensive if the
   temp table spills to disk, etc. */
double query_cost(struct sql_thread *thd)
{
#if 0
    return (double) thd->nwrite * 100 + (double) thd->nfind * 10 + 
        (double) thd->nmove * 1 + (double) thd->ntmpwrite * 0.2 + 
        (double) thd->ntmpread * 0.1;
#endif
    return thd->cost;
}

void sql_dump_hist_statements(void)
{
    struct sql_hist *h;
    struct tm tm;
    char rqid[50];

    pthread_mutex_lock(&gbl_sql_lock);
    LISTC_FOR_EACH(&thedb->sqlhist, h, lnk)
    {
        time_t t;
        if (h->txnid)
            snprintf(rqid, sizeof(rqid), "txn %016llx ",
                     (unsigned long long)h->txnid);
        else
            rqid[0] = 0;

        t = h->when;
        localtime_r((time_t *)&t, &tm);
        if (h->conn.pename[0]) {
            logmsg(LOGMSG_USER, "%02d/%02d/%02d %02d:%02d:%02d %spindex %d task %.8s pid %d "
                   "mach %d time %dms cost %f sql: %s\n",
                   tm.tm_mon + 1, tm.tm_mday, 1900 + tm.tm_year, tm.tm_hour,
                   tm.tm_min, tm.tm_sec, rqid, h->conn.pindex,
                   (char *)h->conn.pename, h->conn.pid, h->conn.node, h->time,
                   h->cost, h->sql);
        } else {
            logmsg(LOGMSG_USER, 
                   "%02d/%02d/%02d %02d:%02d:%02d %stime %dms cost %f sql: %s\n",
                   tm.tm_mon + 1, tm.tm_mday, 1900 + tm.tm_year, tm.tm_hour,
                   tm.tm_min, tm.tm_sec, rqid, h->time, h->cost, h->sql);
        }
    }
    pthread_mutex_unlock(&gbl_sql_lock);
}

/* Save copy of sql statement and performance data.  If any other code
   should run after a sql statement is completed it should end up here. */
static void sql_statement_done(struct sql_thread *thd, struct reqlogger *logger,
                               unsigned long long rqid, int stmt_rc)
{
    struct sql_hist *h;
    LISTC_T(struct sql_hist) lst;
    struct query_path_component *qc;
    struct sqlclntstate *clnt;
    int rc;
    int cost;
    int timems;

    if (thd == NULL)
        return;

    clnt = thd->sqlclntstate;
    if (clnt) {
        int fd;
        int rc;
        struct sockaddr_in peeraddr;
        int len = sizeof(struct sockaddr_in);
        char addr[64];

        fd = sbuf2fileno(clnt->sb);
        rc = getpeername(fd, (struct sockaddr *)&peeraddr, &len);
        if (rc)
            snprintf(addr, sizeof(addr), "<unknown>");
        else {
            if (inet_ntop(peeraddr.sin_family, &peeraddr.sin_addr, addr,
                          sizeof(addr)) == NULL)
                snprintf(addr, sizeof(addr), "<unknown>");
        }

        if (clnt->limits.maxcost_warn &&
            (thd->cost > clnt->limits.maxcost_warn)) {
            logmsg(LOGMSG_USER, 
                   "[%s] warning: query exceeded cost threshold (%f >= %f): %s\n",
                   addr, thd->cost, clnt->limits.maxcost_warn, clnt->sql);
        }
        if (clnt->limits.tablescans_warn && thd->had_tablescans) {
            logmsg(LOGMSG_USER, 
                   "[%s] warning: query had a table scan: %s\n", addr,
                   clnt->sql);
        }
        if (clnt->limits.temptables_warn && thd->had_temptables) {
            logmsg(LOGMSG_USER, 
                   "[%s] warning: query created a temporary table: %s\n", addr,
                   clnt->sql);
        }
        if (clnt->osql.rqid != 0 && clnt->osql.rqid != OSQL_RQID_USE_UUID)
            reqlog_set_rqid(logger, &clnt->osql.rqid, sizeof(clnt->osql.rqid));
        else {
            /* have an "id_set" instead? */
            if (!comdb2uuid_is_zero(clnt->osql.uuid))
                reqlog_set_rqid(logger, clnt->osql.uuid, sizeof(uuid_t));
        }
    }

    listc_init(&lst, offsetof(struct sql_hist, lnk));

    h = calloc(1, sizeof(struct sql_hist));
    if (thd->sqlclntstate && thd->sqlclntstate->sql)
        h->sql = strdup(thd->sqlclntstate->sql);
    else
        h->sql = strdup("unknown");
    cost = h->cost = query_cost(thd);
    timems = h->time = time_epochms() - thd->startms;
    h->when = thd->stime;
    h->txnid = rqid;

    /* request logging framework takes care of logging long sql requests */
    reqlog_set_cost(logger, h->cost);
    if (rqid) {
        reqlog_logf(logger, REQL_INFO, "rqid=%llx", rqid);
    }

    reqlog_set_vreplays(logger, clnt->verify_retries);
    reqlog_end_request(logger, stmt_rc, __func__, __LINE__);

    thd->nmove = thd->nfind = thd->nwrite = thd->ntmpread = thd->ntmpwrite = 0;

    if (thd->sqlclntstate->conninfo.pename[0]) {
        h->conn = thd->sqlclntstate->conninfo;
    }

    reqlog_set_cost(logger, cost);
    reqlog_set_rows(logger, clnt->nrows);

    pthread_mutex_lock(&gbl_sql_lock);
    {
        quantize(q_sql_min, h->time);
        quantize(q_sql_hour, h->time);
        quantize(q_sql_all, h->time);
        quantize(q_sql_steps_min, h->cost);
        quantize(q_sql_steps_hour, h->cost);
        quantize(q_sql_steps_all, h->cost);

        if (clnt->is_newsql) {
            gbl_nnewsql_steps += h->cost;
        } else {
            gbl_nsql_steps += h->cost;
        }
        listc_abl(&thedb->sqlhist, h);
        while (listc_size(&thedb->sqlhist) > gbl_sqlhistsz) {
            h = listc_rtl(&thedb->sqlhist);
            listc_abl(&lst, h);
        }
    }
    pthread_mutex_unlock(&gbl_sql_lock);
    for (h = listc_rtl(&lst); h; h = listc_rtl(&lst)) {
        free(h->sql);
        free(h);
    }

    qc = listc_rtl(&thd->query_stats);
    while (qc) {
        free(qc);
        qc = listc_rtl(&thd->query_stats);
    }
    hash_clear(thd->query_hash);
    thd->cost = 0;
    thd->had_tablescans = 0;
    thd->had_temptables = 0;
}

void sql_set_sqlengine_state(struct sqlclntstate *clnt, char *file, int line,
                             int newstate)
{
    if (gbl_track_sqlengine_states)
        logmsg(LOGMSG_USER, "%d: %p %s:%d %d->%d\n", pthread_self(), clnt, file, line,
               clnt->ctrl_sqlengine, newstate);

    if (newstate == SQLENG_WRONG_STATE) {
        logmsg(LOGMSG_ERROR, "sqlengine entering wrong state from %s line %d.\n",
                file, line);
    }

    clnt->ctrl_sqlengine = newstate;
}

/* skip spaces and tabs, requires at least one space */
static char *skipws(char *str)
{
    if (str && *str && isspace(*str)) {
        while (*str && isspace(*str))
            str++;
    }
    return str;
}

/* skip spaces and tabs if present. */
static char *cdb2_skipws(char *str)
{
    if (*str && isspace(*str)) {
        while (*str && isspace(*str))
            str++;
    }
    return str;
}

static int retrieve_snapshot_info(char *sql, char *tzname)
{
    char *str = sql;

    if (str && *str) {
        if (isspace(*str))
            str = skipws(str);

        if (str && *str) {
            /* skip "transaction" if any */
            if (!strncasecmp(str, "transaction", 11)) {
                str += 11;
                str = skipws(str);
            }

            if (str && *str) {
                /* Alex wants "as of" */
                if (!strncasecmp(str, "as", 2)) {
                    str += 2;
                    str = skipws(str);
                    if (str && *str) {
                        if (!strncasecmp(str, "of", 2)) {
                            str += 2;
                            str = skipws(str);
                        }
                    } else {
                        logmsg(LOGMSG_ERROR, 
                               "Incorrect syntax, use begin ... as of ...\n");
                        return -1;
                    }
                } else {
                    logmsg(LOGMSG_USER, 
                            "Incorrect syntax, use begin ... as of ...\n");
                    return -1;
                }
            } else
                return 0;

            if (str && *str) {
                if (!strncasecmp(str, "datetime", 8)) {
                    str += 8;
                    str = skipws(str);

                    if (str && *str) {
                        /* convert this to a decimal and pass it along */
                        server_datetime_t sdt;
                        struct field_conv_opts_tz convopts = {0};
                        int outdtsz;
                        long long ret = 0;
                        int isnull = 0;

                        memcpy(convopts.tzname, tzname,
                               sizeof(convopts.tzname));
                        convopts.flags = FLD_CONV_TZONE;

                        if (CLIENT_CSTR_to_SERVER_DATETIME(
                                str, strlen(str) + 1, 0,
                                (struct field_conv_opts *)&convopts, NULL, &sdt,
                                sizeof(sdt), &outdtsz, NULL, NULL)) {
                            logmsg(LOGMSG_ERROR, 
                                   "Failed to parse snapshot datetime value\n");
                            return -1;
                        }

                        if (SERVER_DATETIME_to_CLIENT_INT(
                                &sdt, sizeof(sdt), NULL, NULL, &ret,
                                sizeof(ret), &isnull, &outdtsz, NULL, NULL)) {
                            logmsg(LOGMSG_ERROR, "Failed to convert snapshot "
                                                 "datetime value to epoch\n");
                            return -1;
                        } else {
                            long long lcl_ret = flibc_ntohll(ret);
                            if (gbl_new_snapisol_asof &&
                                bdb_is_timestamp_recoverable(thedb->bdb_env,
                                                             lcl_ret) <= 0) {
                                logmsg(LOGMSG_ERROR, "No log file to maintain "
                                                     "snapshot epoch %lld\n",
                                        lcl_ret);
                                return -1;
                            } else {
                                logmsg(LOGMSG_DEBUG, "Detected snapshot epoch %lld\n",
                                        lcl_ret);
                                return lcl_ret;
                            }
                        }
                    } else {
                        logmsg(LOGMSG_ERROR, "Missing datetime info for snapshot\n");
                        return -1;
                    }
                } else {
                    logmsg(LOGMSG_ERROR, "Missing snapshot information or garbage "
                                    "after \"begin\"\n");
                    return -1;
                }
                /*
                   else if (!strncasecmp(str, "genid"))
                   {

                   }
                 */
            } else {
                logmsg(LOGMSG_ERROR, "Missing snapshot info after \"as of\"\n");
                return -1;
            }
        }
    }

    return 0;
}

extern int gbl_disable_skip_rows;

void clear_snapshot_info(struct sqlclntstate *clnt, const char *func, int line)
{
    if (gbl_extended_sql_debug_trace) {
        char cnonce[256] = {0};
        if (clnt->sql_query) {
            int sz = clnt->sql_query->cnonce.len + 1;
            snprintf(cnonce, sz, "%s", clnt->sql_query->cnonce.data);
        }
        logmsg(LOGMSG_USER, "%s line %d clearing snapshot info cnonce='%s' current "
                        "info is [%d][%d]\n",
                func, line, cnonce, clnt->snapshot_file, clnt->snapshot_offset);

        comdb2_linux_cheap_stack_trace();
    }
    clnt->snapshot_file = 0;
    clnt->snapshot_offset = 0;
    clnt->is_hasql_retry = 0;
}

static void update_snapshot_info(struct sqlclntstate *clnt)
{
    int epoch = 0;

    if (gbl_extended_sql_debug_trace) {
        char cnonce[256] = {0};
        if (clnt->sql_query) {
            snprintf(cnonce, 256, "%s", clnt->sql_query->cnonce.data);
        }
        logmsg(LOGMSG_USER, "%s line %d cnonce '%s'\n", __func__, __LINE__, cnonce);
    }

    /* We need to restore skip_feature, want_query_effects and
       send_one_row on clnt even if the snapshot info has been populated. */
    if (clnt->is_newsql && clnt->sql_query &&
        (clnt->sql_query->n_features > 0) && (gbl_disable_skip_rows == 0)) {
        for (int ii = 0; ii < clnt->sql_query->n_features; ii++) {
            if (CDB2_CLIENT_FEATURES__SKIP_ROWS ==
                clnt->sql_query->features[ii]) {
                clnt->skip_feature = 1;
                clnt->want_query_effects = 1;
                if ((clnt->dbtran.mode == TRANLEVEL_SNAPISOL ||
                     clnt->dbtran.mode == TRANLEVEL_SERIAL) &&
                    clnt->high_availability) {
                    clnt->send_one_row = 1;
                    clnt->skip_feature = 0;
                }
            }
        }
    }

    if (clnt->is_hasql_retry) {
        char cnonce[256] = {0};
        snprintf(cnonce, 256, "%s", clnt->sql_query->cnonce.data);
        assert(clnt->sql_query->snapshot_info->file);
        if (gbl_extended_sql_debug_trace) {
            logmsg(LOGMSG_USER, 
                   "%s line %d cnonce '%s': returning because hasql_retry is 1\n",
                   __func__, __LINE__, cnonce);
        }
        return;
    }

    // If this is a retry, we should already have the snapshot file and offset

    clear_snapshot_info(clnt, __func__, __LINE__);

    if (strlen(clnt->sql) > 6)
        epoch = retrieve_snapshot_info(&clnt->sql[6], clnt->tzname);

    if (clnt->is_newsql && clnt->sql_query && clnt->sql_query->snapshot_info) {
        clnt->snapshot_file = clnt->sql_query->snapshot_info->file;
        clnt->snapshot_offset = clnt->sql_query->snapshot_info->offset;
        if (gbl_extended_sql_debug_trace) {
            int sz = clnt->sql_query->cnonce.len;
            char cnonce[256];
            snprintf(cnonce, 256, "%s", clnt->sql_query->cnonce.data);
            logmsg(LOGMSG_USER, "%s starting newsql client at [%d][%d] cnonce='%s' "
                            "retry=%d sql_query=%p\n",
                    __func__, clnt->snapshot_file, clnt->snapshot_offset,
                    cnonce, clnt->sql_query->retry, clnt->sql_query);
        }
    } else if (epoch < 0) {
        /* overload this for now */
        sql_set_sqlengine_state(clnt, __FILE__, __LINE__, SQLENG_WRONG_STATE);
    } else {
        clnt->snapshot = epoch;
    }
}

/**
 * Cluster here all pre-sqlite parsing, detecting requests that
 * are not handled by sqlite (transaction commands, pragma, stored proc,
 * blocked sql, and so on)
 */
static void sql_update_usertran_state(struct sqlclntstate *clnt)
{
    const char *sql = clnt->sql;

    if (!sql)
        return;

    while (isspace(*sql))
        ++sql;

    /* begin, commit, rollback should arrive over the socket only
       for socksql, recom, snapisol and serial */
    if (!strncasecmp(clnt->sql, "begin", 5)) {
        clnt->snapshot = 0;

        /*fprintf(stderr, "got begin\n");*/
        if (clnt->ctrl_sqlengine != SQLENG_NORMAL_PROCESS) {
            /* already in a transaction */
            if (clnt->ctrl_sqlengine == SQLENG_INTRANS_STATE) {
                logmsg(LOGMSG_ERROR, "%s CLNT %p I AM ALREADY IN TRANS\n", __func__,
                        clnt);
            } else {
                logmsg(LOGMSG_ERROR, "%s I AM IN TRANS-STATE %d\n", __func__,
                        clnt->ctrl_sqlengine);
            }
            sql_set_sqlengine_state(clnt, __FILE__, __LINE__,
                                    SQLENG_WRONG_STATE);
        } else {
            sql_set_sqlengine_state(clnt, __FILE__, __LINE__,
                                    SQLENG_PRE_STRT_STATE);
            clnt->in_client_trans = 1;
            update_snapshot_info(clnt);
        }
    } else if (!strncasecmp(clnt->sql, "commit", 6)) {
        clnt->snapshot = 0;

        if (clnt->ctrl_sqlengine != SQLENG_INTRANS_STATE &&
            clnt->ctrl_sqlengine != SQLENG_STRT_STATE) {
            /* this is for empty transactions */

            /* not in a transaction */
            sql_set_sqlengine_state(clnt, __FILE__, __LINE__,
                                    SQLENG_WRONG_STATE);
        } else {
            sql_set_sqlengine_state(clnt, __FILE__, __LINE__,
                                    SQLENG_FNSH_STATE);
            clnt->in_client_trans = 0;
        }
    } else if (!strncasecmp(clnt->sql, "rollback", 8)) {
        clnt->snapshot = 0;

        if (clnt->ctrl_sqlengine != SQLENG_INTRANS_STATE &&
            clnt->ctrl_sqlengine != SQLENG_STRT_STATE)
        /* this is for empty transactions */
        {
            /* not in a transaction */
            sql_set_sqlengine_state(clnt, __FILE__, __LINE__,
                                    SQLENG_WRONG_STATE);
        } else {
            sql_set_sqlengine_state(clnt, __FILE__, __LINE__,
                                    SQLENG_FNSH_RBK_STATE);
            clnt->in_client_trans = 0;
        }
    }
}

static void log_queue_time(struct reqlogger *logger, struct sqlclntstate *clnt)
{
    if (!gbl_track_queue_time)
        return;
    if (clnt->deque_time - clnt->enque_time > 0)
        reqlog_logf(logger, REQL_INFO, "queuetime took %dms",
                    clnt->deque_time - clnt->enque_time);
    reqlog_set_queue_time(logger, clnt->deque_time - clnt->enque_time);
}

static void log_cost(struct reqlogger *logger, int64_t cost, int64_t rows) {
    reqlog_set_cost(logger, cost);
    reqlog_set_rows(logger, rows);
}

<<<<<<< HEAD
=======
/*
  Check and print the client context messages.
*/
static void log_client_context(struct reqlogger *logger,
                               struct sqlclntstate *clnt)
{
    if (clnt->sql_query == NULL)
        return;

    if (clnt->sql_query->n_context > 0) {
        int i = 0;
        while (i < clnt->sql_query->n_context) {
            reqlog_logf(logger, REQL_INFO, "(%d) %s", ++i,
                        clnt->sql_query->context[i]);
        }
    }

    /* If request context is set, the client is changing the context. */
    if (clnt->sql_query->context) {
        /* Latch the context - client only re-sends context if
           it changes.  TODO: this seems needlessly expensive. */
        clnt->ncontext = clnt->sql_query->n_context;
        clnt->context = malloc(sizeof(char*) * clnt->sql_query->n_context);
        for (int i = 0; i < clnt->sql_query->n_context; i++)
            clnt->context[i] = strdup(clnt->sql_query->context[i]);
    }
    /* Whether latched from previous run, or just set, pass this to logger. */
    reqlog_set_context(logger, clnt->ncontext, clnt->context);
}

>>>>>>> f80e3274
/* begin; send return code */
int handle_sql_begin(struct sqlthdstate *thd, struct sqlclntstate *clnt,
                     int sendresponse)
{
    struct fsqlresp resp;
    struct column_info cinfo;
    uint8_t coldata[COLUMN_INFO_LEN];
    uint8_t *p_buf_colinfo = coldata;
    uint8_t *p_buf_colinfo_end = (p_buf_colinfo + COLUMN_INFO_LEN);

    pthread_mutex_lock(&clnt->wait_mutex);
    clnt->ready_for_heartbeats = 0;

    reqlog_new_sql_request(thd->logger, clnt->sql, NULL, NULL, 0, NULL, 0);
    log_queue_time(thd->logger, clnt);

    /* this is a good "begin", just say "ok" */
    sql_set_sqlengine_state(clnt, __FILE__, __LINE__, SQLENG_STRT_STATE);

    /* clients don't expect column data if it's a converted request */
    reqlog_logf(thd->logger, REQL_QUERY, "\"%s\" new transaction\n",
                (clnt->sql) ? clnt->sql : "(???.)");

    /* clients expect COLUMN DATA, grrr */
    bzero(&cinfo, sizeof(cinfo));
    cinfo.type = SQLITE_INTEGER;
    strcpy(cinfo.column_name, "dummy");

    if (clnt->osql.replay)
        goto done;

    bzero(&resp, sizeof(resp));
    resp.response = FSQL_COLUMN_DATA;
    resp.parm = 1;

    if (!(column_info_put(&cinfo, p_buf_colinfo, p_buf_colinfo_end))) {
        logmsg(LOGMSG_ERROR, "%s line %d: column_info_put failed??\n", __func__,
                __LINE__);
        return SQLITE_INTERNAL;
    }
    if (sendresponse && !clnt->is_newsql)
        fsql_write_response(clnt, &resp, coldata, sizeof(cinfo), 0, __func__,
                            __LINE__);

    bzero(&resp, sizeof(resp));
    resp.response = FSQL_DONE;

    if (sendresponse && !clnt->is_newsql)
        fsql_write_response(clnt, &resp, NULL, 0, 1, __func__, __LINE__);

    if (sendresponse && clnt->is_newsql) {
        clnt->num_retry = clnt->sql_query->retry;
        newsql_send_dummy_resp(clnt, __func__, __LINE__);
        newsql_send_last_row(clnt, 1, __func__, __LINE__);
    }
#if 0
   fprintf( stderr, "%p (U) begin transaction %d %d\n", clnt, pthread_self(), clnt->dbtran.mode);
#endif

/*clnt->ready_for_heartbeats = 1;*/
done:
    pthread_mutex_unlock(&clnt->wait_mutex);

    if (srs_tran_add_query(clnt))
        logmsg(LOGMSG_ERROR, "Fail to create a transaction replay session\n");

    reqlog_end_request(thd->logger, -1, __func__, __LINE__);

    return SQLITE_OK;
}

static int handle_sql_wrongstate(struct sqlthdstate *thd,
                                 struct sqlclntstate *clnt)
{

    struct fsqlresp resp;
    char *errstr = "sqlinterfaces: wrong sql handle state\n";

    sql_set_sqlengine_state(clnt, __FILE__, __LINE__, SQLENG_NORMAL_PROCESS);

    reqlog_new_sql_request(thd->logger, clnt->sql, NULL, NULL, 0, NULL, 0);
    log_queue_time(thd->logger, clnt);

    reqlog_logf(thd->logger, REQL_QUERY,
                "\"%s\" wrong transaction command receive\n",
                (clnt->sql) ? clnt->sql : "(???.)");

    /* send error */
    bzero(&resp, sizeof(resp));
    resp.response = FSQL_ERROR;
    resp.rcode = CDB2ERR_BADSTATE;
    fsql_write_response(clnt, &resp, (void *)errstr, strlen(errstr) + 1, 1,
                        __func__, __LINE__);

    if (srs_tran_destroy(clnt))
        logmsg(LOGMSG_ERROR, "Fail to destroy transaction replay session\n");

    clnt->intrans = 0;
    clnt->writeTransaction = 0;

    reqlog_end_request(thd->logger, -1, __func__, __LINE__);

    return SQLITE_INTERNAL;
}

void reset_query_effects(struct sqlclntstate *clnt)
{
    bzero(&clnt->effects, sizeof(clnt->effects));
    bzero(&clnt->log_effects, sizeof(clnt->effects));
}

static int send_query_effects(struct sqlclntstate *clnt)
{
    /* Send this only after commit, or when non-transactional query is complete.
     */
    struct fsqlresp effects_resp;
    effects_resp.response = FSQL_QUERY_EFFECTS;
    effects_resp.flags = 0;
    effects_resp.rcode = 0;
    effects_resp.followlen = sizeof(struct query_effects);

    struct query_effects q_effects;

    clnt->effects.num_affected = clnt->effects.num_updated +
                                 clnt->effects.num_deleted +
                                 clnt->effects.num_inserted;
    clnt->log_effects.num_affected = clnt->log_effects.num_updated +
                                     clnt->log_effects.num_deleted +
                                     clnt->log_effects.num_inserted;

    q_effects.num_affected = ntohl(clnt->effects.num_affected);
    q_effects.num_selected = ntohl(clnt->effects.num_selected);
    q_effects.num_updated = ntohl(clnt->effects.num_updated);
    q_effects.num_deleted = ntohl(clnt->effects.num_deleted);
    q_effects.num_inserted = ntohl(clnt->effects.num_inserted);

    return fsql_write_response(clnt, &effects_resp, &q_effects,
                               sizeof(q_effects), 1, __func__, __LINE__);
}

static char *sqlenginestate_tostr(int state)
{
    switch (state) {
    case SQLENG_NORMAL_PROCESS:
        return "SQLENG_NORMAL_PROCESS";
        break;
    case SQLENG_PRE_STRT_STATE:
        return "SQLENG_PRE_STRT_STATE";
        break;
    case SQLENG_STRT_STATE:
        return "SQLENG_STRT_STATE";
        break;
    case SQLENG_INTRANS_STATE:
        return "SQLENG_INTRANS_STATE";
        break;
    case SQLENG_FNSH_STATE:
        return "SQLENG_FNSH_STATE";
        break;
    case SQLENG_FNSH_RBK_STATE:
        return "SQLENG_FNSH_RBK_STATE";
        break;
    case SQLENG_WRONG_STATE:
        return "SQLENG_WRONG_STATE";
        break;
    default:
        return "???";
    }
}

int handle_sql_commitrollback(struct sqlthdstate *thd,
                              struct sqlclntstate *clnt, int sendresponse)
{
    int rcline = 0;
    struct fsqlresp resp;
    struct column_info cinfo;
    int bdberr = 0;
    int rc = 0;
    rcline = __LINE__;
    int irc = 0;
    uint8_t coldata[COLUMN_INFO_LEN];
    uint8_t *p_buf_colinfo = coldata;
    uint8_t *p_buf_colinfo_end = (p_buf_colinfo + COLUMN_INFO_LEN);
    int outrc = 0;

    reqlog_new_sql_request(thd->logger, clnt->sql, NULL, NULL, 0, NULL, 0);
    log_queue_time(thd->logger, clnt);

    int64_t rows = clnt->log_effects.num_updated +
               clnt->log_effects.num_deleted +
               clnt->log_effects.num_inserted;

    reqlog_set_cost(thd->logger, 0);
    reqlog_set_rows(thd->logger, rows);


    if (!clnt->intrans) {
        reqlog_logf(thd->logger, REQL_QUERY, "\"%s\" ignore (no transaction)\n",
                    (clnt->sql) ? clnt->sql : "(???.)");

        rc = SQLITE_OK;
        rcline = __LINE__;
    } else {
        bzero(clnt->dirty, sizeof(clnt->dirty));

        switch (clnt->dbtran.mode) {
        case TRANLEVEL_RECOM: {
            /* here we handle the communication with bp */
            if (clnt->ctrl_sqlengine == SQLENG_FNSH_STATE) {
                rc = recom_commit(clnt, thd->sqlthd, clnt->tzname, 0);
                rcline = __LINE__;
                /* if a transaction exists
                   (it doesn't for empty begin/commit */
                if (clnt->dbtran.shadow_tran) {
                    if (rc == SQLITE_OK) {
                        irc = trans_commit_shadow(clnt->dbtran.shadow_tran,
                                                  &bdberr);

                        reqlog_logf(thd->logger, REQL_QUERY,
                                    "\"%s\" RECOM commit irc=%d rc=%d\n",
                                    (clnt->sql) ? clnt->sql : "(???.)", irc,
                                    rc);
                    } else {
                        if (rc == SQLITE_TOOBIG) {
                            strncpy(clnt->osql.xerr.errstr,
                                    "transaction too big",
                                    sizeof(clnt->osql.xerr.errstr));
                            rc = 202;
                            rcline = __LINE__;
                        } else if (rc == SQLITE_ABORT) {
                            /* convert this to user code */
                            rc = blockproc2sql_error(clnt->osql.xerr.errval,
                                                     __func__, __LINE__);
                            rcline = __LINE__;
                        }
                        irc = trans_abort_shadow(
                            (void **)&clnt->dbtran.shadow_tran, &bdberr);

                        reqlog_logf(thd->logger, REQL_QUERY,
                                    "\"%s\" RECOM abort irc=%d rc=%d\n",
                                    (clnt->sql) ? clnt->sql : "(???.)", irc,
                                    rc);
                    }
                    if (irc) {
                        logmsg(LOGMSG_ERROR, "%s: failed %s rc=%d bdberr=%d\n",
                                __func__,
                                (rc == SQLITE_OK) ? "commit" : "abort", irc,
                                bdberr);
                    }
                }
            } else {
                reset_query_effects(clnt);
                rc = recom_abort(clnt);
                rcline = __LINE__;
                if (rc)
                    logmsg(LOGMSG_ERROR, "%s: recom abort failed %d??\n", __func__,
                            rc);
                reqlog_logf(thd->logger, REQL_QUERY,
                            "\"%s\" RECOM abort(2) irc=%d rc=%d\n",
                            (clnt->sql) ? clnt->sql : "(???.)", irc, rc);
            }

            break;
        }

        case TRANLEVEL_SNAPISOL:
        case TRANLEVEL_SERIAL: {

            /* here we handle the communication with bp */
            if (clnt->ctrl_sqlengine == SQLENG_FNSH_STATE) {
                if (clnt->dbtran.mode == TRANLEVEL_SERIAL) {
                    rc = serial_commit(clnt, thd->sqlthd, clnt->tzname);
                    rcline = __LINE__;
                    if (gbl_extended_sql_debug_trace) {
                        logmsg(LOGMSG_USER, 
                                "td=%u serial-txn %s line %d returns %d\n",
                                pthread_self(), __func__, __LINE__, rc);
                    }
                } else {
                    rc = snapisol_commit(clnt, thd->sqlthd, clnt->tzname);
                    rcline = __LINE__;
                    if (gbl_extended_sql_debug_trace) {
                        logmsg(LOGMSG_ERROR, 
                                "td=%u snapshot-txn %s line %d returns %d\n",
                                pthread_self(), __func__, __LINE__, rc);
                    }
                }
                /* if a transaction exists
                   (it doesn't for empty begin/commit */
                if (clnt->dbtran.shadow_tran) {
                    if (rc == SQLITE_OK) {
                        irc = trans_commit_shadow(clnt->dbtran.shadow_tran,
                                                  &bdberr);

                        reqlog_logf(thd->logger, REQL_QUERY,
                                    "\"%s\" %s commit irc=%d rc=%d\n",
                                    (clnt->sql) ? clnt->sql : "(???.)",
                                    (clnt->dbtran.mode == TRANLEVEL_SERIAL)
                                        ? "SERIAL"
                                        : "SNAPISOL",
                                    irc, rc);
                    } else {
                        if (rc == SQLITE_TOOBIG) {
                            strncpy(clnt->osql.xerr.errstr,
                                    "transaction too big",
                                    sizeof(clnt->osql.xerr.errstr));
                            rc = 202;
                            rcline = __LINE__;
                        } else if (rc == SQLITE_ABORT) {
                            /* convert this to user code */
                            rc = blockproc2sql_error(clnt->osql.xerr.errval,
                                                     __func__, __LINE__);
                            rcline = __LINE__;
                            if (gbl_extended_sql_debug_trace) {
                                logmsg(LOGMSG_USER, "td=%u %s line %d returning "
                                                "converted-rc %d\n",
                                        pthread_self(), __func__, __LINE__, rc);
                            }
                        } else if (rc == SQLITE_CLIENT_CHANGENODE) {
                            rc = clnt->high_availability
                                     ? CDB2ERR_CHANGENODE
                                     : SQLHERR_MASTER_TIMEOUT;
                        }
                        irc = trans_abort_shadow(
                            (void **)&clnt->dbtran.shadow_tran, &bdberr);

                        reqlog_logf(thd->logger, REQL_QUERY,
                                    "\"%s\" %s abort irc=%d rc=%d\n",
                                    (clnt->sql) ? clnt->sql : "(???.)",
                                    (clnt->dbtran.mode == TRANLEVEL_SERIAL)
                                        ? "SERIAL"
                                        : "SNAPISOL",
                                    irc, rc);
                    }
                    if (irc) {
                        logmsg(LOGMSG_ERROR, "%s: failed %s rc=%d bdberr=%d\n",
                                __func__,
                                (rc == SQLITE_OK) ? "commit" : "abort", irc,
                                bdberr);
                    }
                } else {
                    if (gbl_extended_sql_debug_trace) {
                        logmsg(LOGMSG_USER, 
                                "td=%u no-shadow-tran %s line %d, returning %d\n",
                                pthread_self(), __func__, __LINE__, rc);
                    }
                    if (rc == SQLITE_ABORT) {
                        rc = blockproc2sql_error(clnt->osql.xerr.errval,
                                                 __func__, __LINE__);
                        logmsg(LOGMSG_ERROR, "td=%u no-shadow-tran %s line %d, returning %d\n",
                            pthread_self(), __func__, __LINE__, rc);
                    } else if (rc == SQLITE_CLIENT_CHANGENODE) {
                        rc = clnt->high_availability ? CDB2ERR_CHANGENODE
                                                     : SQLHERR_MASTER_TIMEOUT;
                        logmsg(LOGMSG_ERROR, 
                                "td=%u no-shadow-tran %s line %d, returning %d\n",
                                pthread_self(), __func__, __LINE__, rc);
                    }
                }
            } else {
                reset_query_effects(clnt);
                if (clnt->dbtran.mode == TRANLEVEL_SERIAL) {
                    rc = serial_abort(clnt);
                    rcline = __LINE__;
                } else {
                    rc = snapisol_abort(clnt);
                    rcline = __LINE__;
                }
                if (rc)
                    logmsg(LOGMSG_ERROR, "%s: serial abort failed %d??\n", __func__,
                            rc);

                reqlog_logf(thd->logger, REQL_QUERY,
                            "\"%s\" %s abort(2) irc=%d rc=%d\n",
                            (clnt->sql) ? clnt->sql : "(???.)",
                            (clnt->dbtran.mode == TRANLEVEL_SERIAL)
                                ? "SERIAL"
                                : "SNAPISOL",
                            irc, rc);
            }

            if (clnt->arr) {
                currangearr_free(clnt->arr);
                clnt->arr = NULL;
            }
            if (clnt->selectv_arr) {
                currangearr_free(clnt->selectv_arr);
                clnt->selectv_arr = NULL;
            }

            break;
        }

        case TRANLEVEL_SOSQL:

            if (clnt->ctrl_sqlengine == SQLENG_FNSH_RBK_STATE) {
                /* user cancelled the transaction */
                clnt->osql.xerr.errval = SQLITE_INTERNAL;
                /* this will cancel the bp tran */

                reqlog_logf(
                    thd->logger, REQL_QUERY, "\"%s\" SOCKSL abort replay=%d\n",
                    (clnt->sql) ? clnt->sql : "(???.)", clnt->osql.replay);
            }
            if (clnt->ctrl_sqlengine == SQLENG_FNSH_STATE) {
                if (gbl_selectv_rangechk) {
                    rc = selectv_range_commit(clnt);
                    rcline = __LINE__;
                }
                if (rc) {
                    int irc = 0;
                    irc = osql_sock_abort(clnt, OSQL_SOCK_REQ);
                    if (irc) {
                        logmsg(LOGMSG_ERROR, 
                                "%s: failed to abort sorese transactin irc=%d\n",
                                __func__, irc);
                    }
                } else {
                    rc = osql_sock_commit(clnt, OSQL_SOCK_REQ);
                    rcline = __LINE__;
                }
                if (rc == SQLITE_ABORT) {
                    /* convert this to user code */
                    rc = blockproc2sql_error(clnt->osql.xerr.errval, __func__,
                                             __LINE__);
                    rcline = __LINE__;
                    if (clnt->osql.xerr.errval == ERR_UNCOMMITABLE_TXN) {
                        osql_set_replay(__FILE__, __LINE__, clnt,
                                        OSQL_RETRY_LAST);
                    }

                    reqlog_logf(thd->logger, REQL_QUERY,
                                "\"%s\" SOCKSL failed commit rc=%d replay=%d\n",
                                (clnt->sql) ? clnt->sql : "(???.)", rc,
                                clnt->osql.replay);
                } else if (rc == 0) {
                    reqlog_logf(thd->logger, REQL_QUERY,
                                "\"%s\" SOCKSL commit rc=%d replay=%d\n",
                                (clnt->sql) ? clnt->sql : "(???.)", rc,
                                clnt->osql.replay);
                }

                if (rc) {
                    clnt->had_errors = 1;
                    clnt->saved_rc = rc;
                    if (clnt->saved_errstr)
                        free(clnt->saved_errstr);
                    clnt->saved_errstr = strdup(clnt->osql.xerr.errstr);
                }
            } else {
                reset_query_effects(clnt);
                rc = osql_sock_abort(clnt, OSQL_SOCK_REQ);
                rcline = __LINE__;

                reqlog_logf(thd->logger, REQL_QUERY,
                            "\"%s\" SOCKSL abort(2) rc=%d replay=%d\n",
                            (clnt->sql) ? clnt->sql : "(???.)", rc,
                            clnt->osql.replay);
            }

            if (clnt->selectv_arr) {
                currangearr_free(clnt->selectv_arr);
                clnt->selectv_arr = NULL;
            }

            break;
        }
    }

    /* reset the state after send_done; we use ctrl_sqlengine to know
       if this is a user rollback or an sqlite engine error */
    sql_set_sqlengine_state(clnt, __FILE__, __LINE__, SQLENG_NORMAL_PROCESS);

/* we are out of transaction, mark this here */
#ifdef DEBUG
    if (gbl_debug_sql_opcodes) {
        logmsg(LOGMSG_USER, "%p (U) commits transaction %d %d intran=%d\n", clnt,
                pthread_self(), clnt->dbtran.mode, clnt->intrans);
    }
#endif

    clnt->intrans = 0;
    clnt->dbtran.shadow_tran = NULL;

    if (rc == SQLITE_OK) {
        /* send return code */

        if (!clnt->is_newsql && clnt->want_query_effects) {
            rc = send_query_effects(clnt);
            rcline = __LINE__;
            reset_query_effects(clnt);
        }

        pthread_mutex_lock(&clnt->wait_mutex);
        clnt->ready_for_heartbeats = 0;

        bzero(&cinfo, sizeof(cinfo));
        cinfo.type = SQLITE_INTEGER;
        strcpy(cinfo.column_name, "dummy");

        bzero(&resp, sizeof(resp));
        resp.response = FSQL_COLUMN_DATA;
        resp.parm = 1;

        if (!(column_info_put(&cinfo, p_buf_colinfo, p_buf_colinfo_end))) {
            logmsg(LOGMSG_ERROR, "%s line %d: column_info_put failed???\n", __func__,
                    __LINE__);
        }

        if (sendresponse && !clnt->is_newsql) {
            int retryflags;
            /* This is a a commit, so we'll have something to send
             * here even on a retry.  Don't trigger code in
             * fsql_write_response
             * that's there to catch bugs when we send back responses
             * on a retry. */
            retryflags = clnt->osql.replay;
            clnt->osql.replay = OSQL_RETRY_NONE;
            fsql_write_response(clnt, &resp, &coldata, sizeof(cinfo), 0,
                                __func__, __LINE__);
            clnt->osql.replay = retryflags;
        } else if (sendresponse) {
            clnt->want_query_effects = 0;
            clnt->num_retry = 0;
            newsql_send_dummy_resp(clnt, __func__, __LINE__);
        }

        bzero(&resp, sizeof(resp));
        resp.response = FSQL_DONE;

        if (sendresponse && !clnt->is_newsql) {
            int retryflags;
            retryflags = clnt->osql.replay;
            clnt->osql.replay = OSQL_RETRY_NONE;
            fsql_write_response(clnt, &resp, NULL, 0, 1, __func__, __LINE__);
            clnt->osql.replay = retryflags;
        } else if (sendresponse) {
            newsql_send_last_row(clnt, 0, __func__, __LINE__);
        }

        outrc = SQLITE_OK; /* the happy case */

        pthread_mutex_unlock(&clnt->wait_mutex);

        if (clnt->osql.replay != OSQL_RETRY_NONE) {
            /* successful retry */
            osql_set_replay(__FILE__, __LINE__, clnt, OSQL_RETRY_NONE);

            reqlog_logf(thd->logger, REQL_QUERY,
                        "\"%s\" SOCKSL retried done sendresp=%d\n",
                        (clnt->sql) ? clnt->sql : "(???.)", sendresponse);
        }
    } else {
        /* error */

        /* if this is a verify error and we are not running in
           snapshot/serializable mode, repeat this request ad nauseam
           (Alex and Sam made me do it) */
        if (rc == CDB2ERR_VERIFY_ERROR &&
            clnt->dbtran.mode != TRANLEVEL_SNAPISOL &&
            clnt->dbtran.mode != TRANLEVEL_SERIAL &&
            clnt->osql.replay != OSQL_RETRY_LAST && !clnt->has_recording &&
            (clnt->verifyretry_off == 0)) {
            if (srs_tran_add_query(clnt))
                logmsg(LOGMSG_USER, 
                        "Fail to add commit to transaction replay session\n");

            osql_set_replay(__FILE__, __LINE__, clnt, OSQL_RETRY_DO);

            reqlog_logf(thd->logger, REQL_QUERY, "\"%s\" SOCKSL retrying\n",
                        (clnt->sql) ? clnt->sql : "(???.)");

            outrc = SQLITE_OK; /* logical error */
            goto done;
        }

        /* last retry */
        if (rc == CDB2ERR_VERIFY_ERROR &&
            (clnt->osql.replay == OSQL_RETRY_LAST || clnt->verifyretry_off)) {
            reqlog_logf(thd->logger, REQL_QUERY,
                        "\"%s\" SOCKSL retried done (hit last) sendresp=%d\n",
                        (clnt->sql) ? clnt->sql : "(???.)", sendresponse);
            osql_set_replay(__FILE__, __LINE__, clnt, OSQL_RETRY_NONE);
        }
        /* if this is still an error, but not verify, pass it back to client */
        else if (rc != DB_ERR_TRN_VERIFY) {
            reqlog_logf(thd->logger, REQL_QUERY, "\"%s\" SOCKSL retried done "
                                                 "(non verify error rc=%d) "
                                                 "sendresp=%d\n",
                        (clnt->sql) ? clnt->sql : "(???.)", rc, sendresponse);
            osql_set_replay(__FILE__, __LINE__, clnt, OSQL_RETRY_NONE);
        }

        bzero(&resp, sizeof(resp));

        pthread_mutex_lock(&clnt->wait_mutex);
        clnt->ready_for_heartbeats = 0;
        pthread_mutex_unlock(&clnt->wait_mutex);

        resp.response = FSQL_ERROR;
        resp.rcode = rc;

        outrc = rc;

        if (sendresponse) {
            int retryflags = clnt->osql.replay;
            clnt->osql.replay = OSQL_RETRY_NONE;
            rc = fsql_write_response(clnt, &resp, clnt->osql.xerr.errstr,
                                     sizeof(clnt->osql.xerr.errstr), 1,
                                     __func__, __LINE__);
            clnt->osql.replay = retryflags;
        }
    }

    /* if this is a retry, let the upper layer free the structure */
    if (clnt->osql.replay == OSQL_RETRY_NONE) {
        if (srs_tran_destroy(clnt))
            logmsg(LOGMSG_ERROR, "Fail to destroy transaction replay session\n");
    }

done:

    clnt->writeTransaction = 0;

    reqlog_end_request(thd->logger, -1, __func__, __LINE__);
    return outrc;
}

static int strcmpfunc_stmt(char *a, char *b, int len) { return strcmp(a, b); }

static u_int strhashfunc_stmt(u_char *keyp, int len)
{
    unsigned hash;
    int jj;
    u_char *key = keyp;
    for (hash = 0; *key; key++)
        hash = ((hash % 8388013) << 8) + ((*key));
    return hash;
}

static int finalize_stmt_hash(void *stmt_entry, void *args)
{
    stmt_hash_entry_type *entry = (stmt_hash_entry_type *)stmt_entry;
    sqlite3_finalize(entry->stmt);
    if (entry->params_to_bind) {
        free_tag_schema(entry->params_to_bind);
    }
    if (entry->query && gbl_debug_temptables) {
        free(entry->query);
        entry->query = NULL;
    }
    sqlite3_free(entry);
    return 0;
}

static void delete_stmt_table(hash_t *stmt_table)
{
    /* parse through hash table and finalize all the statements */
    hash_for(stmt_table, finalize_stmt_hash, NULL);
    hash_clear(stmt_table);
    hash_free(stmt_table);
}

static void init_stmt_table(hash_t **stmt_table)
{
    *stmt_table =
        hash_init_user((hashfunc_t *)strhashfunc_stmt,
                       (cmpfunc_t *)strcmpfunc_stmt, 0, MAX_HASH_SQL_LENGTH);
}

void touch_stmt_entry(struct sqlthdstate *thd, stmt_hash_entry_type *entry)
{
    stmt_hash_entry_type **tail = NULL;
    stmt_hash_entry_type **head = NULL;

    if (entry->params_to_bind) {
        tail = &thd->param_stmt_tail;
        head = &thd->param_stmt_head;
    } else {
        tail = &thd->noparam_stmt_tail;
        head = &thd->noparam_stmt_head;
    }

    stmt_hash_entry_type *prev_entry = entry->prev;
    stmt_hash_entry_type *next_entry = entry->next;

    if (prev_entry != NULL) {
        prev_entry->next = next_entry;
    } else {
        /* This is already the first entry. */
        return;
    }

    if (next_entry != NULL) {
        next_entry->prev = prev_entry;
    } else {
        /* This means this is the end of list.
            set the new tail. */
        (*tail) = prev_entry;
    }
    entry->next = (*head);
    entry->prev = NULL;
    (*head)->prev = entry;
    (*head) = entry;
}

static void delete_last_stmt_entry(struct sqlthdstate *thd,
                                   struct schema *params_to_bind)
{
    stmt_hash_entry_type **tail = NULL;
    if (params_to_bind) {
        tail = &thd->param_stmt_tail;
    } else {
        tail = &thd->noparam_stmt_tail;
    }
    int has_params = 0;
    hash_t *stmt_table = thd->stmt_table;
    stmt_hash_entry_type *entry = (*tail)->prev;
    if ((*tail)->query && gbl_debug_temptables) {
        free((*tail)->query);
        (*tail)->query = NULL;
    }
    sqlite3_finalize((*tail)->stmt);
    if ((*tail)->params_to_bind) {
        has_params = 1;
        free_tag_schema((*tail)->params_to_bind);
    }
    hash_del(stmt_table, (*tail)->sql);
    entry->next = NULL;
    sqlite3_free(*tail);
    *tail = entry;
    if (has_params) {
        thd->param_cache_entries--;
    } else {
        thd->noparam_cache_entries--;
    }
}

int add_stmt_table(struct sqlthdstate *thd, const char *sql, char *actual_sql,
                   sqlite3_stmt *stmt, struct schema *params_to_bind)
{
    int ret = -1;
    int len = strlen(sql);

    stmt_hash_entry_type **tail = NULL;
    stmt_hash_entry_type **head = NULL;
    if (params_to_bind) {
        if (thd->param_cache_entries > gbl_max_sqlcache)
            delete_last_stmt_entry(thd, params_to_bind);
        tail = &thd->param_stmt_tail;
        head = &thd->param_stmt_head;
    } else {
        if (thd->noparam_cache_entries > gbl_max_sqlcache)
            delete_last_stmt_entry(thd, params_to_bind);
        tail = &thd->noparam_stmt_tail;
        head = &thd->noparam_stmt_head;
    }

    if (len < MAX_HASH_SQL_LENGTH) {
        stmt_hash_entry_type *entry =
            sqlite3_malloc(sizeof(stmt_hash_entry_type));
        strcpy(entry->sql, sql);
        entry->stmt = stmt;
        entry->params_to_bind = params_to_bind;
        if (actual_sql && gbl_debug_temptables)
            entry->query = strdup(actual_sql);
        else
            entry->query = NULL;
        ret = hash_add(thd->stmt_table, entry);
        if (ret == 0) {
            if ((*head) == NULL) {
                entry->prev = NULL;
                entry->next = NULL;
                (*head) = entry;
                (*tail) = entry;
            } else {
                (*head)->prev = entry;
                entry->next = (*head);
                entry->prev = NULL;
                (*head) = entry;
            }
            if (params_to_bind) {
                thd->param_cache_entries++;
            } else {
                thd->noparam_cache_entries++;
            }
        }
    } else {
        sqlite3_finalize(stmt);
    }
    return ret;
}

int find_stmt_table(hash_t *stmt_table, const char *sql,
                    stmt_hash_entry_type **entry)
{
    if (strlen(sql) < MAX_HASH_SQL_LENGTH) {
        *entry = hash_find(stmt_table, sql);
        if (*entry)
            return 0;
    }
    return -1;
}

static const char *osqlretrystr(int i)
{
    switch (i) {
    case OSQL_RETRY_NONE:
        return "OSQL_RETRY_NONE";
    case OSQL_RETRY_DO:
        return "OSQL_RETRY_DO";
    case OSQL_RETRY_LAST:
        return "OSQL_RETRY_LAST";
    default:
        return "???";
    }
}

/** Table which stores sql strings and sql hints
  * We will hit this table if the thread running the queries from
  * certain sql control changes.
  **/

lrucache *sql_hints = NULL;

/* sql_hint/sql_str/tag all point to mem (tag can also be NULL) */
typedef struct {
    char *sql_hint;
    char *sql_str;
    char *tag;
    lrucache_link lnk;
    char mem[1];
} sql_hint_hash_entry_type;

void delete_sql_hint_table() { lrucache_destroy(sql_hints); }

static unsigned int sqlhint_hash(const void *p, int len)
{
    unsigned char *s;
    unsigned h = 0;

    memcpy(&s, p, sizeof(char *));

    while (*s) {
        h = ((h % 8388013) << 8) + (*s);
        s++;
    }
    return h;
}

int sqlhint_cmp(const void *key1, const void *key2, int len)
{
    char *s1, *s2;
    memcpy(&s1, key1, sizeof(char *));
    memcpy(&s2, key2, sizeof(char *));
    return strcmp((char *)s1, (char *)s2);
}

void init_sql_hint_table()
{
    sql_hints = lrucache_init(sqlhint_hash, sqlhint_cmp, free,
                              offsetof(sql_hint_hash_entry_type, lnk),
                              offsetof(sql_hint_hash_entry_type, sql_hint),
                              sizeof(char *), gbl_max_sql_hint_cache);
}

void reinit_sql_hint_table()
{
    pthread_mutex_lock(&gbl_sql_lock);
    {
        delete_sql_hint_table();
        init_sql_hint_table();
    }
    pthread_mutex_unlock(&gbl_sql_lock);
}

static int add_sql_hint_table(char *sql_hint, char *sql_str, char *tag)
{
    int ret = -1;
    int len;
    int sql_hint_len, sql_len, tag_len = 0;
    sql_hint_hash_entry_type *entry;

    sql_hint_len = strlen(sql_hint) + 1;
    sql_len = strlen(sql_str) + 1;
    if (tag)
        tag_len = strlen(tag) + 1;
    len = sql_hint_len + sql_len + tag_len;

    entry = malloc(offsetof(sql_hint_hash_entry_type, mem) + len);
    memcpy(entry->mem, sql_hint, sql_hint_len);
    entry->sql_hint = entry->mem;
    memcpy(entry->mem + sql_hint_len, sql_str, sql_len);
    entry->sql_str = entry->mem + sql_hint_len;
    if (tag) {
        memcpy(entry->mem + sql_hint_len + sql_len, tag, tag_len);
        entry->tag = entry->mem + sql_hint_len + sql_len;
    } else {
        entry->tag = NULL;
    }

    pthread_mutex_lock(&gbl_sql_lock);
    {
        if (lrucache_hasentry(sql_hints, &sql_hint) == 0) {
            lrucache_add(sql_hints, entry);
        } else {
            free(entry);
            logmsg(LOGMSG_ERROR, "Client BUG: Two threads using same SQL tag.\n");
        }
    }
    pthread_mutex_unlock(&gbl_sql_lock);

    return ret;
}

static int find_sql_hint_table(char *sql_hint, char **sql_str, char **tag)
{
    sql_hint_hash_entry_type *entry;
    pthread_mutex_lock(&gbl_sql_lock);
    {
        entry = lrucache_find(sql_hints, &sql_hint);
    }
    pthread_mutex_unlock(&gbl_sql_lock);
    if (entry) {
        *sql_str = entry->sql_str;
        *tag = entry->tag;
        return 0;
    }
    return -1;
}

static int has_sql_hint_table(char *sql_hint)
{
    int ret;
    pthread_mutex_lock(&gbl_sql_lock);
    {
        ret = lrucache_hasentry(sql_hints, &sql_hint);
    }
    pthread_mutex_unlock(&gbl_sql_lock);
    return ret;
}

#define SQLCACHEHINT "/*+ RUNCOMDB2SQL"

int has_sqlcache_hint(const char *sql, const char **pstart, const char **pend)
{
    char *start, *end;
    start = strstr(sql, SQLCACHEHINT);
    if (pstart)
        *pstart = start;
    if (start) {
        end = strstr(start, " */");
        if (pend)
            *pend = end;
        if (end) {
            end += 3;
            if (pend)
                *pend = end;
            return 1;
        }
    }
    return 0;
}

int extract_sqlcache_hint(const char *sql, char *hint, int *hintlen)
{
    const char *start = NULL;
    const char *end = NULL;
    int length;
    int ret;

    ret = has_sqlcache_hint(sql, &start, &end);

    if (ret) {
        length = end - start;
        if (length >= *hintlen) {
            logmsg(LOGMSG_WARN, "Query has very long hint! \"%s\"\n", sql);
            length = *hintlen - 1;
        }
        strncpy(hint, start, length);
        hint[length] = '\0';
    }
    return ret;
}

/* Execute the query.  Caller should flush the sbuf when this returns.
 * Returns -1 if we should abort the client connection, 0 otherwise.
 * We handle the verify comming during commit phase from the master
 */

pthread_key_t current_sql_query_key;
pthread_once_t current_sql_query_once = PTHREAD_ONCE_INIT;

void free_sql(void *p) { free(p); }

void init_current_current_sql_key(void)
{
    int rc;
    rc = pthread_key_create(&current_sql_query_key, free_sql);
    if (rc) {
        logmsg(LOGMSG_FATAL, "pthread_key_create current_sql_query_key rc %d\n", rc);
        exit(1);
    }
}

extern int gbl_debug_temptables;

static const char *type_to_typestr(int type)
{
    switch (type) {
    case SQLITE_NULL:
        return "null";
    case SQLITE_INTEGER:
        return "integer";
    case SQLITE_FLOAT:
        return "real";
    case SQLITE_TEXT:
        return "text";
    case SQLITE_BLOB:
        return "blob";
    case SQLITE_DATETIME:
        return "datetime";
    case SQLITE_DATETIMEUS:
        return "datetimeus";
    case SQLITE_INTERVAL_YM:
        return "year";
    case SQLITE_INTERVAL_DSUS:
    case SQLITE_INTERVAL_DS:
        return "day";
    default:
        return "???";
    }
}

static int typestr_to_type(const char *ctype)
{
    if (ctype == NULL)
        return SQLITE_TEXT;
    if ((strcmp("smallint", ctype) == 0) || (strcmp("int", ctype) == 0) ||
        (strcmp("largeint", ctype) == 0))
        return SQLITE_INTEGER;
    else if ((strcmp("smallfloat", ctype) == 0) ||
             (strcmp("float", ctype) == 0))
        return SQLITE_FLOAT;
    else if (strncmp("char", ctype, 4) == 0)
        return SQLITE_TEXT;
    else if (strncmp("blob", ctype, 4) == 0)
        return SQLITE_BLOB;
    else if (strncmp("datetimeus", ctype, 9) == 0)
        return SQLITE_DATETIMEUS;
    else if (strncmp("datetime", ctype, 8) == 0)
        return SQLITE_DATETIME;
    else if (strstr(ctype, "year") || strstr(ctype, "month"))
        return SQLITE_INTERVAL_YM;
    else if (strstr(ctype, "day") || strstr(ctype, "sec"))
        return SQLITE_INTERVAL_DS;
    else {
        return SQLITE_TEXT;
    }
}

static int is_with_statement(char *sql)
{
    if (!sql)
        return 0;
    sql = skipws(sql);
    if (strncasecmp(sql, "with", 4) == 0)
        return 1;
    return 0;
}

static int is_sql_read(char *sql)
{
    if (!sql)
        return 1;

    sql = skipws(sql);

    if (strncasecmp(sql, "select", 6))
        return 1;
    if (strncasecmp(sql, "with", 4))
        return 1;

    return 0;
}

static void compare_estimate_cost(sqlite3_stmt *stmt)
{
    int showScanStat =
        bdb_attr_get(thedb->bdb_attr, BDB_ATTR_PLANNER_SHOW_SCANSTATS);
#define MAX_DISC_SHOW 30
    int i, k, n, mx;
    if (showScanStat)
        logmsg(LOGMSG_USER, "-------- scanstats --------\n");
    mx = 0;
    for (k = 0; k <= mx; k++) {
        double rEstLoop = 1.0;
        struct {
            double rEst;
            double rActual;
            double delta;
            int isSignificant;
        } discrepancies[MAX_DISC_SHOW] = {0};
        int hasDiscrepancy = 0;

        for (i = n = 0; 1; i++) {
            sqlite3_int64 nLoop, nVisit;
            double rEst;
            int iSid;
            const char *zExplain;
            if (sqlite3_stmt_scanstatus(stmt, i, SQLITE_SCANSTAT_NLOOP,
                                        (void *)&nLoop)) {
                break;
            }
            sqlite3_stmt_scanstatus(stmt, i, SQLITE_SCANSTAT_SELECTID,
                                    (void *)&iSid);
            if (iSid > mx)
                mx = iSid;
            if (iSid != k)
                continue;
            if (n == 0) {
                rEstLoop = (double)nLoop;
                if (k > 0)
                    if (showScanStat)
                        logmsg(LOGMSG_USER, "-------- subquery %d -------\n", k);
            }
            sqlite3_stmt_scanstatus(stmt, i, SQLITE_SCANSTAT_NVISIT,
                                    (void *)&nVisit);
            sqlite3_stmt_scanstatus(stmt, i, SQLITE_SCANSTAT_EST,
                                    (void *)&rEst);
            sqlite3_stmt_scanstatus(stmt, i, SQLITE_SCANSTAT_EXPLAIN,
                                    (void *)&zExplain);

            rEstLoop *= rEst;
            double rActual = nLoop > 0 ? (double)nVisit / nLoop
                                       : 0.0; // actual rows per loop
            double delta = abs(rActual - rEst);

            if (n < MAX_DISC_SHOW) {
                discrepancies[n].rActual = rActual;
                discrepancies[n].rEst = rEst;
                discrepancies[n].delta = delta;
            }
            if ((rActual < 5000 && delta > 10 * rActual) ||
                (rActual >= 5000 && rActual < 10000 && delta > rActual) ||
                (rActual >= 10000 && rActual < 1000000 &&
                 delta > 0.5 * rActual) ||
                (rActual >= 1000000 && delta > 0.1 * rActual)) {
                discrepancies[n].isSignificant = 1;
                hasDiscrepancy++;
            }

            n++;
            if (showScanStat) {
                logmsg(LOGMSG_USER, "Loop %2d: %s\n", n, zExplain);
                logmsg(LOGMSG_USER, "         nLoop=%-8lld nVisit=%-8lld estRowAcc=%-8lld "
                       "rEst=%-8g loopEst=%-8g rAct=%-8g D=%-8g\n",
                       nLoop, nVisit, (sqlite3_int64)(rEstLoop + 0.5), rEst,
                       rEst * nLoop, rActual, delta);
            }
        }

        if (hasDiscrepancy > 0 &&
            bdb_attr_get(thedb->bdb_attr,
                         BDB_ATTR_PLANNER_WARN_ON_DISCREPANCY)) {
            // printf("Problem on:\nLoop    nVisit <> loopEst :: delta\n");
            for (int i = 0; i < n; i++) {
                if (discrepancies[i].isSignificant)
                    logmsg(LOGMSG_USER, "Problem Loop: %-8d rActual: %-8g rEst:%-8g "
                           "Delta:%-8g\n",
                           i, discrepancies[i].rActual, discrepancies[i].rEst,
                           discrepancies[i].delta);
            }
        }
    }
    if (showScanStat)
        logmsg(LOGMSG_USER, "---------------------------\n");
}

void send_prepare_error(struct sqlclntstate *clnt, const char *errstr,
                        int clnt_retry)
{
    struct fsqlresp resp;

    resp.response = FSQL_COLUMN_DATA;
    if (clnt_retry)
        resp.flags = FRESP_FLAG_RETRY; /* Makes client resend the query. */
    else
        resp.flags = 0;
    resp.rcode = FSQL_PREPARE; /* this specific case is handled by
                                  the client, ugh */
    resp.parm = 0;
    /* no packing needed, sending a string */
    fsql_write_response(clnt, &resp, (void *)errstr, strlen(errstr) + 1,
                        1 /*flush*/, __func__, __LINE__);
}

static int reload_analyze(struct sqlthdstate *thd, struct sqlclntstate *clnt)
{
    // if analyze is running, don't reload
    extern volatile int analyze_running_flag;
    if (analyze_running_flag)
        return 0;
    int rc;
    if ((rc = get_curtran(thedb->bdb_env, clnt)) != 0) {
        logmsg(LOGMSG_ERROR, "%s get_curtran rc:%d\n", __func__, rc);
        return SQLITE_INTERNAL;
    }
    if ((rc = sqlite3AnalysisLoad(thd->sqldb, 0)) == SQLITE_OK) {
        thd->analyze_gen = gbl_analyze_gen;
    } else {
        logmsg(LOGMSG_ERROR, "%s sqlite3AnalysisLoad rc:%d\n", __func__, rc);
    }
    put_curtran(thedb->bdb_env, clnt);
    return rc;
}

static void delete_prepared_stmts(struct sqlthdstate *thd)
{
    if (thd->stmt_table) {
        delete_stmt_table(thd->stmt_table);
        thd->stmt_table = NULL;
        thd->param_stmt_head = NULL;
        thd->param_stmt_tail = NULL;
        thd->noparam_stmt_head = NULL;
        thd->noparam_stmt_tail = NULL;
        thd->param_cache_entries = 0;
        thd->noparam_cache_entries = 0;
    }
}

// Call with tag_api_lk held and no_transaction == 1
int check_thd_gen(struct sqlthdstate *thd, struct sqlclntstate *clnt)
{
    if (gbl_fdb_track)
        logmsg(LOGMSG_USER, "XXX: thd dbopen=%d vs %d thd analyze %d vs %d\n",
                thd->dbopen_gen, gbl_dbopen_gen, thd->analyze_gen,
                gbl_analyze_gen);

    if (thd->dbopen_gen != gbl_dbopen_gen) {
        return SQLITE_SCHEMA;
    }
    if (thd->analyze_gen != gbl_analyze_gen) {
        int ret;
        delete_prepared_stmts(thd);
        clnt->no_transaction = 1;
        ret = reload_analyze(thd, clnt);
        clnt->no_transaction = 0;
        return ret;
    }

    if (thd->views_gen != gbl_views_gen) {
        return SQLITE_SCHEMA_REMOTE;
    }

    return SQLITE_OK;
}

static int is_snap_uid_retry(struct sqlclntstate *clnt)
{
    if (gbl_extended_sql_debug_trace) {
        char cnonce[256] = {0};
        snprintf(cnonce, clnt->sql_query->cnonce.len + 1, "%s",
                 clnt->sql_query->cnonce.data);
        logmsg(LOGMSG_USER, "Entering %s, cnonce='%s'\n", __func__, cnonce);
    }

    // Retries happen with a 'begin'.  This can't be a retry if we are already
    // in a transaction
    if (clnt->ctrl_sqlengine == SQLENG_STRT_STATE ||
        clnt->ctrl_sqlengine == SQLENG_INTRANS_STATE ||
        clnt->ctrl_sqlengine == SQLENG_PRE_STRT_STATE ||
        clnt->ctrl_sqlengine == SQLENG_FNSH_STATE ||
        clnt->ctrl_sqlengine == SQLENG_FNSH_RBK_STATE) {

        if (gbl_extended_sql_debug_trace) {
            char cnonce[256] = {0};
            snprintf(cnonce, clnt->sql_query->cnonce.len + 1, "%s",
                     clnt->sql_query->cnonce.data);
            logmsg(LOGMSG_USER, "%s line %d cnonce='%s' returning 0 because "
                            "ctrl_sqlengine is %d, "
                            "in_client_trans=%d clnt->snapshot_lsn=[%d][%d]\n",
                    __func__, __LINE__, cnonce, clnt->ctrl_sqlengine,
                    clnt->in_client_trans, clnt->snapshot_file,
                    clnt->snapshot_offset);
        }

        return 0;
    } else if (gbl_extended_sql_debug_trace) {
        char cnonce[256] = {0};
        snprintf(cnonce, clnt->sql_query->cnonce.len + 1, "%s",
                 clnt->sql_query->cnonce.data);
        logmsg(LOGMSG_USER, "%s line %d  cnonce='%s' clearing snapinfo because "
                        "ctrl_sqlengine is %d "
                        "in_client_trans=%d and snapshot_file is %d\n",
                __func__, __LINE__, cnonce, clnt->ctrl_sqlengine,
                clnt->in_client_trans, clnt->snapshot_file);
    }

    // Need to clear snapshot info here: we are not in a transaction.  This code
    // makes sure that snapshot_file is cleared.
    clear_snapshot_info(clnt, __func__, __LINE__);

    // Returning 0 because the retry flag is not lit
    if (!clnt->is_newsql || (clnt->sql_query && clnt->sql_query->retry == 0)) {
        if (gbl_extended_sql_debug_trace) {
            logmsg(LOGMSG_USER, 
                   "%s line %d returning 0, is_newsql=%d sql_query=%p retry=%d\n",
                   __func__, __LINE__, clnt->is_newsql, clnt->sql_query,
                   clnt->sql_query ? clnt->sql_query->retry : -1);
        }
        return 0;
    } else if (clnt->high_availability == 0) {
        if (gbl_extended_sql_debug_trace) {
            logmsg(LOGMSG_USER, "%s line %d returning -1, high_availability=0\n");
        }
        return -1;
    }

    /**
     * If this is a retry, then:
     *
     * 1) this should be a BEGIN
     * 2) the retry flag should be set (we only set retry flag on a begin)
     * 3) we *could* have a valid snapshot_file and snapshot_offset
     *
     * 3 is the most difficult, as it looks like we don't actually know the
     * durable lsn until the first statement sent after the begin.  This is
     * okay, but to make this work we just need to be extremely careful and
     * only send back the snapshot_file and snapshot_offset at the correct
     * time
     **/

    /* Retry case has flag lit on "begin" */
    if (clnt->high_availability && clnt->is_newsql && clnt->sql_query &&
        clnt->sql_query->retry && clnt->sql_query->snapshot_info &&
        (strncasecmp(clnt->sql, "begin", 5) == 0) &&
        clnt->sql_query->snapshot_info->file) {

        clnt->snapshot_file = clnt->sql_query->snapshot_info->file;
        clnt->snapshot_offset = clnt->sql_query->snapshot_info->offset;
        clnt->is_hasql_retry = 1;

        if (gbl_extended_sql_debug_trace) {
            char cnonce[256] = {0};
            snprintf(cnonce, 256, "%s", clnt->sql_query->cnonce.data);
            logmsg(LOGMSG_USER, "%s line %d retry setting lsn to [%d][%d]\n",
                    __func__, __LINE__, clnt->snapshot_file,
                    clnt->snapshot_offset);
        }
    } else {
        if (gbl_extended_sql_debug_trace) {
            char cnonce[256] = {0};
            snprintf(cnonce, 256, "%s", clnt->sql_query->cnonce.data);
            logmsg(LOGMSG_USER, 
                    "%s line %d cnonce '%s' not setting snapshot info: ha=%d, "
                    "is_newsql=%d sql_query=%p retry=%d snapshot_info=[%d][%d] "
                    "sql='%s'\n",
                    __func__, __LINE__, cnonce, clnt->high_availability,
                    clnt->is_newsql, clnt->sql_query,
                    (clnt->sql_query) ? clnt->sql_query->retry : -1,
                    (clnt->sql_query && clnt->sql_query->snapshot_info)
                        ? clnt->sql_query->snapshot_info->file
                        : -1,
                    (clnt->sql_query && clnt->sql_query->snapshot_info)
                        ? clnt->sql_query->snapshot_info->offset
                        : -1,
                    clnt->sql);
        }
    }
    // XXX short circuiting the last-row optimization until i have a chance
    // to verify it.
    return 0;
}

    
static int _push_row_new(struct sqlclntstate *clnt, int type,
        CDB2SQLRESPONSE *sql_response,
        CDB2SQLRESPONSE__Column **columns, int ncols,
        void *(*alloc)(size_t size), int flush)
{

    sql_response->response_type = type;
    sql_response->n_value = ncols;
    sql_response->value = columns;
    // Don't overwrite this: it could be CHANGENODE if we fail to get a 
    // durable_lsn at the beginning of a transaction
    //sql_response->error_code = 0;
    if (gbl_extended_sql_debug_trace) {
        char cnonce[256] = {0};
        snprintf(cnonce, clnt->sql_query->cnonce.len + 1, "%s", 
                clnt->sql_query->cnonce.data);
        logmsg(LOGMSG_USER, "%s line %d cnonce '%s' push-row type=%d error_code=%d\n",
                __func__, __LINE__, cnonce, type, sql_response->error_code);
    }
    
    return newsql_write_response(clnt, RESPONSE_HEADER__SQL_RESPONSE,
                                 sql_response, flush, alloc, 
                                  __func__, __LINE__);
}

/* write back column information */
int newsql_send_column_info(struct sqlclntstate *clnt,
                            struct column_info *cinfo, int ncols,
                            sqlite3_stmt *stmt,
                            CDB2SQLRESPONSE__Column **columns)
{
    CDB2SQLRESPONSE sql_response = CDB2__SQLRESPONSE__INIT;
    int rc = 0;
    const char *colname;

    for (int i = 0; i < ncols; i++) {
        cdb2__sqlresponse__column__init(columns[i]);
        columns[i]->has_type = 1;
        columns[i]->type = cinfo[i].type;
        /* DH: here we could use column_info only, but that would limit
        names to 31 chars, so we need to go through sqlite for now */
        if (stmt)
            colname = sqlite3_column_name(stmt, i);
        else
            colname = cinfo[i].column_name;
        columns[i]->value.len = strlen(colname) + 1;
        columns[i]->value.data = (char *)colname;
        if (!gbl_return_long_column_names && columns[i]->value.len > 31) {
            columns[i]->value.data[31] = '\0';
            columns[i]->value.len = 32;
        }
    }

    rc = _push_row_new(clnt, RESPONSE_TYPE__COLUMN_NAMES, 
                       &sql_response, columns, ncols, malloc, 0);

    clnt->osql.sent_column_data = 1;

    return rc;
}

int release_locks(const char *trace)
{
    struct sql_thread *thd = pthread_getspecific(query_info_key);
    struct sqlclntstate *clnt = thd ? thd->sqlclntstate : NULL;

    if (clnt && clnt->dbtran.cursor_tran) {
        extern int gbl_sql_release_locks_trace;
        if (gbl_sql_release_locks_trace)
            logmsg(LOGMSG_USER, "Releasing locks for lockid %d, %s\n",
                   bdb_get_lid_from_cursortran(clnt->dbtran.cursor_tran),
                   trace);
        recover_deadlock_silent(thedb->bdb_env, thd, NULL, -1);
    }
    return 0;
}

int release_locks_on_emit_row(struct sqlthdstate *thd,
                              struct sqlclntstate *clnt)
{
    extern int gbl_sql_release_locks_on_emit_row;
    extern int gbl_locks_check_waiters;
    if (gbl_locks_check_waiters && gbl_sql_release_locks_on_emit_row) {
        extern int gbl_sql_random_release_interval;
        if (bdb_curtran_has_waiters(thedb->bdb_env, clnt->dbtran.cursor_tran)) {
            release_locks("lockwait at emit-row");
        } else if (gbl_sql_random_release_interval &&
                   !(rand() % gbl_sql_random_release_interval)) {
            release_locks("random release emit-row");
        }
    }
    return 0;
}

static int check_sql(struct sqlclntstate *clnt, int *sp)
{
    char buf[256];
    struct fsqlresp resp;
    char *sql = clnt->sql;
    while (isspace(*sql))
        ++sql;
    size_t len = 4; // strlen "exec"
    if (strncasecmp(sql, "exec", len) == 0) {
        sql += len;
        if (isspace(*sql)) {
            *sp = 1;
            return 0;
        }
    }
    len = 6; // strlen "pragma"
    if (strncasecmp(sql, "pragma", len) == 0) {
        sql += len;
        if (!isspace(*sql)) {
            return 0;
        }
    error: /* pretend that a real prepare error occured */
        strcpy(buf, "near \"");
        strncat(buf + len, sql, len);
        strcat(buf, "\": syntax error");
        send_prepare_error(clnt, buf, 0);
        return SQLITE_ERROR;
    }
    len = 6; // strlen "create"
    if (strncasecmp(sql, "create", len) == 0) {
        char *trigger = sql;
        trigger += len;
        if (!isspace(*trigger)) {
            return 0;
        }
        while (isspace(*trigger))
            ++trigger;
        if (strncasecmp(trigger, "trigger", 7) != 0) {
            return 0;
        }
        trigger += 7;
        if (isspace(*trigger)) {
            goto error;
        }
    }
    return 0;
}

/* if userpassword does not match this function
 * will write error response and return a non 0 rc
 */
inline static int check_user_password(struct sqlclntstate *clnt,
                                      struct fsqlresp *resp)
{
    int password_rc = 0;
    char *err = "access denied";
    int valid_user;

    if (!gbl_uses_password)
        return 0;

    if (gbl_uses_password) {
        if (!clnt->have_user) {
            clnt->have_user = 1;
            strcpy(clnt->user, DEFAULT_USER);
        }
        if (!clnt->have_password) {
            clnt->have_password = 1;
            strcpy(clnt->password, DEFAULT_PASSWORD);
        }
    }
    if (clnt->have_user && clnt->have_password) {
        password_rc = bdb_user_password_check(clnt->user, clnt->password, &valid_user);
    }

    if (!clnt->have_user || !clnt->have_password || password_rc != 0) {
        bzero(resp, sizeof(*resp));
        resp->response = FSQL_ERROR;
        resp->rcode = CDB2ERR_ACCESS;
        if (valid_user)
            err = "invalid password";
        fsql_write_response(clnt, resp, err, strlen(err) + 1, 1, __func__,
                            __LINE__);
        return 1;
    }
    return 0;
}

static int need_flush(struct sqlclntstate *clnt)
{
    return (clnt->conninfo.pid == 0 && sbuf2fileno(clnt->sb) == fileno(stdout))
               ? 0
               : 1;
}

static void get_return_row_schema(struct sqlthdstate *thd,
                                  struct sqlclntstate *clnt, sqlite3_stmt *stmt)
{
    int col;
    int ncols;

    ncols = sqlite3_column_count(stmt);

    thd->cinfo = realloc(thd->cinfo, ncols * sizeof(struct column_info));

    for (col = 0; col < ncols; col++) {
        if (clnt->req.parm) {
            thd->cinfo[col].type = clnt->type_overrides[col];
            if (!comdb2_is_valid_type(thd->cinfo[col].type)) {
                thd->cinfo[col].type = sqlite3_column_type(stmt, col);
            }
        } else {
            thd->cinfo[col].type = sqlite3_column_type(stmt, col);
            if ((gbl_surprise) || thd->cinfo[col].type == SQLITE_NULL) {
                thd->cinfo[col].type =
                    typestr_to_type(sqlite3_column_decltype(stmt, col));
            }
        }
        if (thd->cinfo[col].type == SQLITE_DECIMAL)
            thd->cinfo[col].type = SQLITE_TEXT;

        strncpy(thd->cinfo[col].column_name, sqlite3_column_name(stmt, col),
                sizeof(thd->cinfo[col].column_name));
        thd->cinfo[col].column_name[sizeof(thd->cinfo[col].column_name) - 1] =
            '\0';
    }
}

void thr_set_current_sql(const char *sql)
{
    char *prevsql;
    pthread_once(&current_sql_query_once, init_current_current_sql_key);
    if (gbl_debug_temptables) {
        prevsql = pthread_getspecific(current_sql_query_key);
        if (prevsql) {
            free(prevsql);
            pthread_setspecific(current_sql_query_key, NULL);
        }
        pthread_setspecific(current_sql_query_key, strdup(sql));
    }
}

void setup_reqlog_new_sql(struct sqlthdstate *thd, struct sqlclntstate *clnt)
{
    char info_nvreplays[40];
    info_nvreplays[0] = '\0';

    if (clnt->verify_retries)
        snprintf(info_nvreplays, sizeof(info_nvreplays), "vreplays=%d ",
                 clnt->verify_retries);

    thrman_wheref(thd->thr_self, "%ssql: %s", info_nvreplays, clnt->sql);

    reqlog_new_sql_request(thd->logger, NULL, clnt->tag, clnt->tagbuf,
                           clnt->tagbufsz, clnt->nullbits, clnt->numnullbits);

    log_queue_time(thd->logger, clnt);
}

void query_stats_setup(struct sqlthdstate *thd, struct sqlclntstate *clnt)
{
    /* debug */
    thr_set_current_sql(clnt->sql);

    /* debug */
    clnt->debug_sqlclntstate = pthread_self();

    clnt->nrows = 0;

    /* berkdb stats */
    bdb_reset_thread_stats();

    /* node stats */
    if (!clnt->rawnodestats) {
        clnt->rawnodestats = get_raw_node_stats(clnt->origin);
    }
    if (clnt->rawnodestats)
        clnt->rawnodestats->sql_queries++;

    /* global stats */
    if (clnt->is_newsql) {
        ATOMIC_ADD(gbl_nnewsql, 1);
    } else {
        ATOMIC_ADD(gbl_nsql, 1);
    }

    /* sql thread stats */
    thd->sqlthd->startms = time_epochms();
    thd->sqlthd->stime = time_epoch();
    thd->sqlthd->nmove = thd->sqlthd->nfind = thd->sqlthd->nwrite = 0;

    /* reqlog */
    setup_reqlog_new_sql(thd, clnt);

    /* fingerprint info */
    if (gbl_fingerprint_queries)
        sqlite3_fingerprint_enable(thd->sqldb);
    else
        sqlite3_fingerprint_disable(thd->sqldb);

    /* using case sensitive like? enable */
    if (clnt->using_case_insensitive_like)
        toggle_case_sensitive_like(thd->sqldb, 1);

    if (gbl_dump_sql_dispatched)
        logmsg(LOGMSG_USER, "SQL mode=%d [%s]\n", clnt->dbtran.mode, clnt->sql);

    if (clnt->sql_query)
        reqlog_set_request(thd->logger, clnt->sql_query);
}

#define HINT_LEN 127
enum cache_status {
    CACHE_DISABLED = 0,
    CACHE_HAS_HINT = 1,
    CACHE_FOUND_STMT = 2,
    CACHE_FOUND_STR = 4,
};
struct sql_state {
    enum cache_status status;          /* populated by get_prepared_stmt */
    sqlite3_stmt *stmt;                /* cached engine, if any */
    char cache_hint[HINT_LEN];         /* hint copy, if any */
    const char *sql;                   /* the actual string used */
    stmt_hash_entry_type *stmt_entry;  /* fast pointer to hashed record */
    struct schema *parameters_to_bind; /* fast pointer to parameters */
};

static void get_cached_stmt(struct sqlthdstate *thd, struct sqlclntstate *clnt,
                            struct sql_state *rec)
{
    int hint_len;

    bzero(rec, sizeof(*rec));

    rec->status = CACHE_DISABLED;
    rec->sql = clnt->sql;

    if ((gbl_enable_sql_stmt_caching == STMT_CACHE_ALL) ||
        ((gbl_enable_sql_stmt_caching == STMT_CACHE_PARAM) && clnt->tag)) {
        hint_len = sizeof(rec->cache_hint);
        if (extract_sqlcache_hint(clnt->sql, rec->cache_hint, &hint_len)) {
            rec->status = CACHE_HAS_HINT;
            if (find_stmt_table(thd->stmt_table, rec->cache_hint,
                                &rec->stmt_entry) == 0) {
                rec->status |= CACHE_FOUND_STMT;
                rec->stmt = rec->stmt_entry->stmt;
                rec->sql = (char *)sqlite3_sql(rec->stmt);
                rec->parameters_to_bind = rec->stmt_entry->params_to_bind;
            } else {
                /* We are not able to find the statement in cache,
                 * and this is a partial statement. */
                /* Try to find sql string stored in hash table */
                if (find_sql_hint_table(rec->cache_hint, (char **)&rec->sql,
                                        (char **)&(clnt->tag)) == 0) {
                    rec->status |= CACHE_FOUND_STR;
                } else {
                    /* the above call doesn set rec->sql if not found */
                }
            }
        } else {
            if (find_stmt_table(thd->stmt_table, rec->sql, &rec->stmt_entry) ==
                0) {
                rec->status = CACHE_FOUND_STMT;
                rec->stmt = rec->stmt_entry->stmt;
            }
        }
    }
}

static void get_cached_params(struct sqlthdstate *thd,
                              struct sqlclntstate *clnt,
                              struct sql_state *rec)
{
    int hint_len;

    bzero(rec, sizeof(*rec));

    rec->status = CACHE_DISABLED;
    rec->sql = clnt->sql;

    if ((gbl_enable_sql_stmt_caching == STMT_CACHE_PARAM) && clnt->tag) {
        hint_len = sizeof(rec->cache_hint);
        if (extract_sqlcache_hint(clnt->sql, rec->cache_hint, &hint_len)) {
            rec->status = CACHE_HAS_HINT;
            if (find_stmt_table(thd->stmt_table, rec->cache_hint,
                                &rec->stmt_entry) == 0) {
                rec->status |= CACHE_FOUND_STMT;
                rec->parameters_to_bind = rec->stmt_entry->params_to_bind;
            } else {
                if (find_sql_hint_table(rec->cache_hint, (char **)&rec->sql,
                                        &(clnt->tag)) == 0) {
                    rec->status |= CACHE_FOUND_STR;
                }
            }
        }
    }
}


static int _dbglog_send_cost(struct sqlclntstate *clnt)
{
    dump_client_query_stats(clnt->dbglog, clnt->query_stats);
    return 0;
}

enum {
  ERR_GENERIC = -1,
  ERR_PREPARE = -2,
  ERR_PREPARE_RETRY = -3,
  ERR_ROW_HEADER = -4,
  ERR_CONVERSION_DT = -5,
};

struct client_comm_if {
    int (*send_row_format)(struct sqlthdstate *thd, struct sqlclntstate *clnt,
                           struct sql_state *rec, int ncols,
                           CDB2SQLRESPONSE__Column **columns);
    int (*send_row_data)(struct sqlthdstate *thd, struct sqlclntstate *clnt,
                         int new_row_data_type, int ncols, int row_id, int rc,
                         CDB2SQLRESPONSE__Column **columns);
    void (*send_prepare_error)(struct sqlclntstate *clnt, const char *errstr,
                              int clnt_retry);
    int (*send_run_error)(struct sqlclntstate *clnt, const char *errstr,
                          int client_rc);
    int (*flush)(struct sqlclntstate *clnt);
    int (*send_cost)(struct sqlclntstate *clnt);
    int (*send_effects)(struct sqlclntstate *clnt);
    void (*send_done)(struct sqlthdstate *thd, struct sqlclntstate *clnt, 
                     const char *func, int line);
    int (*send_dummy)(struct sqlclntstate *clnt);
};
struct client_comm_if client_sql_api = {
    &send_ret_column_info,
    &send_row,
    &send_prepare_error,
    &send_err_but_msg, 
    &flush_row,
    &_dbglog_send_cost,
    &send_query_effects,
    &send_last_row,
    &send_dummy,
};

static int get_prepared_bound_param(struct sqlthdstate *thd,
                                    struct sqlclntstate *clnt,
                                    struct sql_state *rec, 
                                    struct errstat *err)
{
    get_cached_params(thd, clnt, rec);

    /* bind values here if it was a parametrized query */
    if (clnt->tag && (rec->parameters_to_bind == NULL)) {
        if ((rec->status & CACHE_HAS_HINT) && clnt->in_client_trans &&
            strlen(clnt->tag) <= 1) {
            /* Make the client retry the query.*/
            errstat_set_rcstrf(err, ERR_PREPARE_RETRY, "%s",
                               "invalid parametrized tag (api bug?)");
            return -1;
        }

        rec->parameters_to_bind = new_dynamic_schema(
            NULL, clnt->tag, strlen(clnt->tag), gbl_dump_sql_dispatched);
        if (rec->parameters_to_bind == NULL) {
            errstat_set_rcstrf(err, ERR_PREPARE, "%s",
                               "invalid parametrized tag (api bug?)");
            return -1;
        }
    }

    return 0;
}

static void clear_stmt_record(struct sql_state *rec)
{
    if (rec->parameters_to_bind) {
        free_tag_schema(rec->parameters_to_bind);
        rec->parameters_to_bind = NULL;
    }
}

/**
 * Cache a stmt if needed; struct sql_state is prepared by
 * get_prepared_stmt(), and it is cleaned here as well
 *
 */
static void put_prepared_stmt(struct sqlthdstate *thd,
                              struct sqlclntstate *clnt,
                              struct sql_state *rec, int outrc,
                              int stored_proc)
{
    sqlite3_stmt *stmt = rec->stmt;
    if (stmt || ((stored_proc == 1) && (rec->status & CACHE_HAS_HINT))) {
        if ((gbl_enable_sql_stmt_caching == STMT_CACHE_ALL) ||
            ((gbl_enable_sql_stmt_caching == STMT_CACHE_PARAM) && clnt->tag)) {
            if (stmt)
                sqlite3_reset(stmt);

            if (!bdb_attr_get(thedb->bdb_attr,
                              BDB_ATTR_DISABLE_CACHING_STMT_WITH_FDB) ||
                sqlite3_stmt_has_remotes(stmt) == 0) {
                if (!rec->stmt_entry) {
                    if (outrc == 0) {
                        if (rec->status & CACHE_HAS_HINT) {
                            if (add_stmt_table(
                                    thd, rec->cache_hint,
                                    (char *)(gbl_debug_temptables ? rec->sql
                                                                  : NULL),
                                    stmt, rec->parameters_to_bind) == 0) {
                                rec->parameters_to_bind = NULL;
                            }
                            if (!(rec->status & CACHE_FOUND_STR)) {
                                add_sql_hint_table(rec->cache_hint, clnt->sql,
                                                   clnt->tag);
                            }
                        } else {
                            if (add_stmt_table(
                                    thd, clnt->sql,
                                    (char *)(gbl_debug_temptables ? rec->sql
                                                                  : NULL),
                                    stmt, rec->parameters_to_bind) == 0) {
                                rec->parameters_to_bind = NULL;
                            }
                        }
                    } else if (stmt) {
                        sqlite3_finalize(stmt);
                    }
                } else {
                    if (outrc == 0)
                        touch_stmt_entry(thd, rec->stmt_entry);

                    if (rec->status & CACHE_HAS_HINT)
                        rec->parameters_to_bind = NULL;
                }
            } else {
                if (stmt)
                    sqlite3_finalize(stmt);
            }
        } else {
            if (stmt)
                sqlite3_finalize(stmt);
        }
    }

    clear_stmt_record(rec);

    if ((rec->status & CACHE_HAS_HINT) && (rec->status & CACHE_FOUND_STR)) {
        char *k = rec->cache_hint;
        pthread_mutex_lock(&gbl_sql_lock);
        {
            lrucache_release(sql_hints, &k);
        }
        pthread_mutex_unlock(&gbl_sql_lock);
    }
}

/* return 0 if continue, 1 if done */
static int ha_retrieve_snapshot(struct sqlclntstate *clnt)
{
    int is_snap_retry;

    if (!clnt->is_newsql)
        return 0;

    /* MOHIT -- Check here that we are in high availablity, its cdb2api, and
     * is its a retry. */
    if (clnt->ctrl_sqlengine == SQLENG_NORMAL_PROCESS && clnt->sql_query) {
        if (clnt->sql_query->retry) {
            clnt->num_retry = clnt->sql_query->retry;
            if (clnt->sql_query->snapshot_info) {
                clnt->snapshot_file = clnt->sql_query->snapshot_info->file;
                clnt->snapshot_offset = clnt->sql_query->snapshot_info->offset;
                if (gbl_extended_sql_debug_trace) {
                    char cnonce[256];
                    snprintf(cnonce, 256, "%s", clnt->sql_query->cnonce.data);
                    logmsg(LOGMSG_USER, "%s: retry cnonce '%s' at [%d][%d]\n",
                            __func__, cnonce, clnt->snapshot_file,
                            clnt->snapshot_offset);
                }
            } else {
                clnt->snapshot_file = 0;
                clnt->snapshot_offset = 0;
            }
        } else {
            clnt->num_retry = 0;
            clnt->snapshot_file = 0;
            clnt->snapshot_offset = 0;
        }
    }

    is_snap_retry = is_snap_uid_retry(clnt);

    if (is_snap_retry == 1) {
        /* Give number of changes as reply. */
        if (gbl_extended_sql_debug_trace) {
            logmsg(LOGMSG_USER, "%s: this is a snap-retry - sql is '%s', "
                            "ctrlengine_state=%d: i am sending the last row\n",
                    __func__, clnt->sql, clnt->ctrl_sqlengine);
        }
        newsql_send_dummy_resp(clnt, __func__, __LINE__);
        newsql_send_last_row(clnt, 0, __func__, __LINE__);
        return 1;
    } else if (is_snap_retry == -1) {
        send_prepare_error(clnt,
                           "Comdb2 server not setup for high availability", 0);
        return 1;
    }

    return 0;
}

static void update_schema_remotes(struct sqlclntstate *clnt,
                                  struct sql_state *rec)
{
    /* reset set error since this is a retry */
    clnt->osql.error_is_remote = 0;
    clnt->osql.xerr.errval = 0;

    /* if I jump here because of sqlite3_step failure, I have local
     * cache already freed */
    sqlite3UnlockStmtTablesRemotes(clnt); /*lose all the locks boyo! */

    /* terminate the current statement; we are gonna reprepare */
    sqlite3_finalize(rec->stmt);
    rec->stmt = NULL;
}

static void _prepare_error(struct sqlthdstate *thd, 
                                struct sqlclntstate *clnt,
                                struct sql_state *rec, int rc, 
                                struct errstat *err)
{
    int flush_resp;
    const char *errstr;

    if (clnt->in_client_trans && (rec->status & CACHE_HAS_HINT ||
                                  has_sqlcache_hint(clnt->sql, NULL, NULL)) &&
        !(rec->status & CACHE_FOUND_STR) &&
        (clnt->osql.replay == OSQL_RETRY_NONE)) {

        errstr = (char *)sqlite3_errmsg(thd->sqldb);
        reqlog_logf(thd->logger, REQL_TRACE, "sqlite3_prepare failed %d: %s\n",
                    rc, errstr);
        errstat_set_rcstrf(err, ERR_PREPARE_RETRY, "%s", errstr);

        srs_tran_del_last_query(clnt);
        return;
    }

    flush_resp = need_flush(clnt);
    if(rc == FSQL_PREPARE && !rec->stmt)
        errstr = "no statement";
    else if (clnt->fdb_state.xerr.errval) {
        errstr = clnt->fdb_state.xerr.errstr;
    } else {
        errstr = (char *)sqlite3_errmsg(thd->sqldb);
    }
    reqlog_logf(thd->logger, REQL_TRACE, "sqlite3_prepare failed %d: %s\n", rc,
                errstr);
    if (flush_resp) {
        errstat_set_rcstrf(err, ERR_PREPARE, "%s", errstr);
    } else {
        if (clnt->saved_errstr)
            free(clnt->saved_errstr);
        clnt->saved_errstr = strdup(errstr);
    }
    if (clnt->want_query_effects) {
        clnt->had_errors = 1;
    }
    if (gbl_print_syntax_err) {
        logmsg(LOGMSG_WARN, "sqlite3_prepare() failed for: %s [%s]\n", clnt->sql,
                errstr);
    }

    if (clnt->ctrl_sqlengine != SQLENG_NORMAL_PROCESS) {
        /* multiple query transaction
           keep sending back error */
        handle_sql_intrans_unrecoverable_error(clnt);
    }
}

/**
 * Get a sqlite engine, either from cache or building a new one
 * Locks tables to prevent any schema changes for them
 *
 */
static int get_prepared_stmt(struct sqlthdstate *thd, struct sqlclntstate *clnt,
                             struct sql_state *rec, struct errstat *err)
{
    const char *rest_of_sql = NULL;
    int rc = SQLITE_OK;

    /* checked current sql thread engine and make sure it is up to date */
    clnt->no_transaction = 1;
    rdlock_schema_lk();
    if ((rc = check_thd_gen(thd, clnt)) != SQLITE_OK) {
        clnt->no_transaction = 0;
        unlock_schema_lk();
        return rc;
    }

    /* sqlite handled request, do we have an engine already? */
    get_cached_stmt(thd, clnt, rec);
    if (rec->stmt) {
        /* we found a cached engine */
        if ((rc = sqlite3_resetclock(rec->stmt)) != SQLITE_OK)
            goto done;

        /* thr set the actual used sql */
        thr_set_current_sql(rec->sql);
    }

    reqlog_set_sql(thd->logger, (char *)rec->sql);

    /* if don't have a stmt */
    do {
        if (!rec->stmt) {
            if (clnt->tag || clnt->is_newsql) {
                rc = sqlite3_prepare_v2(thd->sqldb, rec->sql, -1, &rec->stmt,
                                        &rest_of_sql);
            } else {
                rc = sqlite3_prepare(thd->sqldb, rec->sql, -1, &rec->stmt,
                                     &rest_of_sql);
            }
        }

        if (rc == SQLITE_OK) {
            rc = sqlite3LockStmtTables(rec->stmt);
            if (rc == SQLITE_SCHEMA_REMOTE) {
                /* need to update remote schema */
                sql_remote_schema_changed(clnt, rec->stmt);
                update_schema_remotes(clnt, rec);
                continue;
            }
        }
    } while (rc == SQLITE_SCHEMA_REMOTE);

done:
    if (gbl_fingerprint_queries) {
        unsigned char fingerprint[16];
        sqlite3_fingerprint(thd->sqldb, (unsigned char *)fingerprint);
        reqlog_set_fingerprint(thd->logger, fingerprint);
    }

    unlock_schema_lk();
    clnt->no_transaction = 0;

    if(!rc && !rec->stmt) rc = FSQL_PREPARE;
    if(rc)
        _prepare_error(thd, clnt, rec, rc, err);

    if (rest_of_sql && *rest_of_sql) {
        logmsg(LOGMSG_WARN, 
                "SQL TRAILING CHARACTERS AFTER QUERY TERMINATION: \"%s\"\n",
                rest_of_sql);
    }

    return rc;
}

static int check_client_specified_conversions(struct sqlthdstate *thd,
                                              struct sqlclntstate *clnt,
                                              int ncols, struct errstat *err)
{
    if ((clnt->req.parm && clnt->req.parm != ncols) ||
        (clnt->is_newsql && clnt->sql_query && clnt->sql_query->n_types &&
         clnt->sql_query->n_types != ncols)) {
        char errstr[128];
        int loc_cols = clnt->req.parm;
        if (clnt->is_newsql)
            loc_cols = clnt->sql_query->n_types;
        snprintf(errstr, sizeof(errstr),
                 "Number of overrides:%d doesn't match number of columns:%d",
                 loc_cols, ncols);
        reqlog_logf(thd->logger, REQL_TRACE, "%s\n", errstr);

        errstat_set_rcstrf(err, ERR_PREPARE, "%s", errstr);

        return -1;
    }

    return 0;
}

static int bind_params(struct sqlthdstate *thd, struct sqlclntstate *clnt,
                       struct sql_state *rec, struct errstat *err)
{
    char *errstr = NULL;
    int rc = 0;

    if (rec->parameters_to_bind ||
        (clnt->is_newsql && clnt->sql_query && clnt->sql_query->n_bindvars)) {
        if (clnt->is_newsql) {
            rc = bind_parameters(rec->stmt, NULL, clnt->sql_query, NULL, NULL,
                                 0, NULL, NULL, clnt->tzname,
                                 gbl_dump_sql_dispatched, &errstr);
        } else {
            rc = bind_parameters(rec->stmt, rec->parameters_to_bind, NULL,
                                 clnt->tagbuf, clnt->nullbits, clnt->numblobs,
                                 clnt->blobs, clnt->bloblens, clnt->tzname,
                                 gbl_dump_sql_dispatched, &errstr);
        }

        if(rc) {
            errstat_set_rcstrf(err, ERR_PREPARE, "%s", errstr);
        }
        
    } else if (clnt->verify_indexes) {
        bind_verify_indexes_query(rec->stmt, clnt->schema_mems);
    } else {
        if (sqlite3_bind_parameter_count(rec->stmt)) {
            reqlog_logf(thd->logger, REQL_TRACE, "parameter bind failed \n");
            errstat_set_rcstrf(err, ERR_PREPARE, "%s", 
                               "Query specified parameters, but no values"
                               " provided.");
            rc = -1;
        }
    }

    return rc;
}

/**
 * Get a sqlite engine with bound parameters set, if any
 *
 */
static int get_prepared_bound_stmt(struct sqlthdstate *thd,
                                   struct sqlclntstate *clnt,
                                   struct sql_state *rec,
                                   struct errstat *err)
{
    int ncols;
    int rc;

    if (clnt->verify_indexes) {
        /* short circuit for partial/expression indexes */
        assert(!rec->stmt);
        bzero(rec, sizeof(*rec));

        rec->status = CACHE_DISABLED;
        rec->sql = clnt->sql;
        rc = sqlite3_prepare_v2(thd->sqldb, rec->sql, -1, &rec->stmt, NULL);
    } else
        rc = get_prepared_stmt(thd, clnt, rec, err);
    if (rc)
        return rc;

    /* bind values here if it was a parametrized query */
    if (clnt->tag && (rec->parameters_to_bind == NULL)) {
        rec->parameters_to_bind = new_dynamic_schema(
            NULL, clnt->tag, strlen(clnt->tag), gbl_dump_sql_dispatched);
        if (rec->parameters_to_bind == NULL) {
            errstat_set_str(err, "invalid parametrized tag (api bug?)");
            errstat_set_rc(err, ERR_PREPARE_RETRY);
            return -1;
        }
    }

    ncols = sqlite3_column_count(rec->stmt);
    reqlog_logf(thd->logger, REQL_INFO, "ncols=%d", ncols);

    rc = check_client_specified_conversions(thd, clnt, ncols, err);
    if (rc)
        return rc;

    rc = bind_params(thd, clnt, rec, err);
    if (rc)
        return rc;

    return 0;
}

static void handle_stored_proc(struct sqlthdstate *thd,
                               struct sqlclntstate *clnt);

/* return 0 continue, 1 return *outrc */
static int handle_non_sqlite_requests(struct sqlthdstate *thd,
                                      struct sqlclntstate *clnt, int *outrc)
{
    int rc;
    int stored_proc;
    int flush_resp = need_flush(clnt);

    sql_update_usertran_state(clnt);

    switch (clnt->ctrl_sqlengine) {

    case SQLENG_PRE_STRT_STATE:
        *outrc = handle_sql_begin(thd, clnt, flush_resp);
        return 1;

    case SQLENG_WRONG_STATE:
        *outrc = handle_sql_wrongstate(thd, clnt);
        return 1;

    case SQLENG_FNSH_STATE:
    case SQLENG_FNSH_RBK_STATE:
        *outrc = handle_sql_commitrollback(thd, clnt, flush_resp);
        return 1;

    case SQLENG_STRT_STATE:
        /* FALL-THROUGH for update query execution */
        break;
    }

    /* additional non-sqlite requests */
    stored_proc = 0;
    if ((rc = check_sql(clnt, &stored_proc)) != 0) {
        return rc;
    }

    if (stored_proc) {
        clnt->trans_has_sp = 1;
    }

    /* this is a regular sql query, add it to history */
    if (srs_tran_add_query(clnt))
        logmsg(LOGMSG_ERROR, "Fail to add query to transaction replay session\n");


    if (stored_proc) {
        handle_stored_proc(thd, clnt);
        *outrc = 0;
        return 1;
    } else if (clnt->is_explain) { // only via newsql--cdb2api
        *outrc = newsql_dump_query_plan(clnt, thd->sqldb);
        return 1;
    }

    /* 0, this is an sqlite request, use an engine */
    return 0;
}

static void set_ret_column_info(struct sqlthdstate *thd,
                                struct sqlclntstate *clnt,
                                struct sql_state *rec, int ncols)
{
    sqlite3_stmt *stmt = rec->stmt;
    int col;

    thd->cinfo = realloc(thd->cinfo, ncols * sizeof(struct column_info));

    for (col = 0; col < ncols; col++) {

        /* set the return column type */
        if (clnt->req.parm || (clnt->is_newsql && clnt->sql_query->n_types)) {
            if (clnt->is_newsql) {
                thd->cinfo[col].type = clnt->sql_query->types[col];
            } else {
                thd->cinfo[col].type = clnt->type_overrides[col];
            }
            if (!comdb2_is_valid_type(thd->cinfo[col].type)) {
                thd->cinfo[col].type = sqlite3_column_type(stmt, col);
            }
        } else {
            thd->cinfo[col].type = sqlite3_column_type(stmt, col);
            if ((!clnt->is_newsql && gbl_surprise) ||
                thd->cinfo[col].type == SQLITE_NULL) {
                thd->cinfo[col].type =
                    typestr_to_type(sqlite3_column_decltype(stmt, col));
                /*thd->cinfo[col].type = sqlite3_column_type(stmt, col);*/
            }
        }
        if (thd->cinfo[col].type == SQLITE_DECIMAL)
            thd->cinfo[col].type = SQLITE_TEXT;

        /* set return column name */
        strncpy(thd->cinfo[col].column_name, sqlite3_column_name(stmt, col),
                sizeof(thd->cinfo[col].column_name));
        thd->cinfo[col].column_name[sizeof(thd->cinfo[col].column_name) - 1] =
            '\0';
    }
}

static int send_ret_column_info_oldsql(struct sqlthdstate *thd,
                                       struct sqlclntstate *clnt, int ncols,
                                       int flush_resp)
{
    struct fsqlresp resp;
    size_t buf_cinfos_len;
    uint8_t *p_buf_cinfos_start;
    uint8_t *p_buf_cinfos;
    uint8_t *p_buf_cinfos_end;
    int did_malloc = 0;
    int rc = 0;
    int i;

    if (!flush_resp)
        return 0;

    resp.response = FSQL_COLUMN_DATA;
    resp.flags = clnt->conninfo.pid;
    resp.rcode = 0;
    resp.parm = ncols;

    /* pack column info */
    buf_cinfos_len = ncols * COLUMN_INFO_LEN;
    if (buf_cinfos_len > 4096) {
        p_buf_cinfos_start = sqlite3_malloc(buf_cinfos_len);
        did_malloc = 1;
    } else {
        p_buf_cinfos_start = alloca(buf_cinfos_len);
    }
    p_buf_cinfos = p_buf_cinfos_start;
    p_buf_cinfos_end = p_buf_cinfos_start + buf_cinfos_len;

    for (i = 0; i < ncols; ++i) {
        if (!(p_buf_cinfos = column_info_put(&thd->cinfo[i], p_buf_cinfos,
                                             p_buf_cinfos_end))) {
            rc = -1;
            if (did_malloc)
                sqlite3_free(p_buf_cinfos_start);
            p_buf_cinfos_start = NULL;
            goto error;
        }
    }

    if (clnt->osql.replay != OSQL_RETRY_DO)
        rc =
            fsql_write_response(clnt, &resp, p_buf_cinfos_start, buf_cinfos_len,
                                0 /*flush*/, __func__, __LINE__);

    if (did_malloc)
        sqlite3_free(p_buf_cinfos_start);

    p_buf_cinfos_start = NULL;
    if (rc)
        goto error;

error:
    return rc;
}

static int send_ret_column_info(struct sqlthdstate *thd,
                                struct sqlclntstate *clnt,
                                struct sql_state *rec, int ncols,
                                CDB2SQLRESPONSE__Column **columns)
{
    int flush_resp = need_flush(clnt);
    int rc = 0;
    if ((!clnt->osql.replay || (clnt->dbtran.mode == TRANLEVEL_RECOM &&
                                !clnt->osql.sent_column_data)) &&
        !((clnt->want_query_effects && !is_with_statement(clnt->sql)) &&
          clnt->in_client_trans && !clnt->isselect)) {
        if (clnt->is_newsql) {
            newsql_send_column_info(clnt, thd->cinfo, ncols, rec->stmt,
                                    columns);
            rc = 0;
        } else {
            rc = send_ret_column_info_oldsql(thd, clnt, ncols, flush_resp);
            if (rc)
                goto error;
        }

        if (flush_resp) {
            rc = fsql_write_response(clnt, NULL /*resp*/, NULL /*dta*/,
                                     0 /*len*/, 1, __func__, __LINE__);
            if (rc < 0)
                goto error;
        }

        clnt->osql.sent_column_data = 1;
    }
error:
    return rc;
}

static inline int is_new_row_data(struct sqlclntstate *clnt)
{
    return (!clnt->iswrite && (clnt->req.flags & SQLF_WANT_NEW_ROW_DATA) &&
            gbl_new_row_data);
}

static int send_err_but_msg_new(struct sqlclntstate *clnt, const char *errstr,
                                int irc)
{
    int rc = 0;

    clnt->had_errors = 1;
    if (clnt->num_retry == clnt->sql_query->retry) {
        CDB2SQLRESPONSE sql_response = CDB2__SQLRESPONSE__INIT;
        if (clnt->osql.sent_column_data) {
            sql_response.response_type = RESPONSE_TYPE__COLUMN_VALUES;
        } else {
            sql_response.response_type = RESPONSE_TYPE__COLUMN_NAMES;
        }
        sql_response.n_value = 0;
        sql_response.error_code = irc;
        sql_response.error_string = (char*)errstr;

        rc = newsql_write_response(clnt, RESPONSE_HEADER__SQL_RESPONSE,
                                   &sql_response, 1 /*flush*/, malloc, __func__,
                                   __LINE__);
    }
    return rc;
}

static int send_err_but_msg_old(struct sqlclntstate *clnt, const char *errstr,
                                int irc)
{
    int rc = 0;
    struct fsqlresp resp;
    int flush_resp = need_flush(clnt);
    if (flush_resp) {
        resp.rcode = irc;
        resp.response = FSQL_ERROR;
        rc = fsql_write_response(clnt, &resp, (void *)errstr,
                                 strlen(errstr) + 1, 0, __func__, __LINE__);
    } else {
        if (clnt->saved_errstr)
            free(clnt->saved_errstr);
        clnt->saved_errstr = strdup(errstr);
    }
    return rc;
}

static int send_err_but_msg(struct sqlclntstate *clnt, const char *errstr, int irc)
{
    int rc;
    pthread_mutex_lock(&clnt->wait_mutex);
    clnt->ready_for_heartbeats = 0;
    pthread_mutex_unlock(&clnt->wait_mutex);

    if (clnt->is_newsql) {
        rc = send_err_but_msg_new(clnt, errstr, irc);
    } else {
        rc = send_err_but_msg_old(clnt, errstr, irc);
    }

    return rc;
}

static inline int new_retrow_has_header(int is_null, int type)
{
    if (is_null)
        return 1;

    switch (type) {
    case SQLITE_INTEGER:
    case SQLITE_FLOAT:
    case SQLITE_INTERVAL_YM:
    case CLIENT_INTV_DS_LEN:
        return 0;
    }
    return 1;
}

static int new_retrow_get_column_nulls_and_count(sqlite3_stmt *stmt,
                                                 int new_row_data_type,
                                                 int ncols,
                                                 struct column_info *cinfo,
                                                 uint8_t *isNullCol)
{
    int total_col, col;

    total_col = 0;
    for (col = 0; col < ncols; col++) {
        /* need to know if *this* col content is SQLITE_NULL */
        isNullCol[col] = sqlite3_isColumnNullType(stmt, col);
#ifdef DEBUG
        if ((sqlite3_column_type(stmt, col) == SQLITE_NULL) != isNullCol[col]) {
            logmsg(LOGMSG_FATAL, "Did not evaluate to NULL col %d \n", col);
            abort();
        }
#endif
        if (new_row_data_type) {
            total_col += new_retrow_has_header(isNullCol[col], cinfo[col].type);
        }
    }
    return total_col;
}

static void *thd_adjust_space(struct sqlthdstate *thd)
{
    /* does the thread buffer fits ? */
    if (thd->buflen > thd->maxbuflen) {
        char *p;
        thd->maxbuflen = thd->buflen;
        if (thd->buf == NULL && thd->maxbuflen > gbl_blob_sz_thresh_bytes)
            p = comdb2_bmalloc(blobmem, thd->maxbuflen);
        else
            p = realloc(thd->buf, thd->maxbuflen);
        if (!p) {
            logmsg(LOGMSG_ERROR, "%s: out of memory realloc %d\n", __func__,
                    thd->maxbuflen);
            return NULL;
        }
        thd->buf = p;
    }
    return thd->buf;
}

static int update_retrow_schema(struct sqlthdstate *thd,
                                struct sqlclntstate *clnt, sqlite3_stmt *stmt,
                                int new_row_data_type, int ncols, int total_col,
                                uint8_t *isNullCol, struct errstat *err)
{
    int offset, fldlen;
    int buflen = 0;
    int col;

    /* header */
    if (new_row_data_type)
        offset = sizeof(int) + total_col * sizeof(struct sqlfield);
    else
        offset = ncols * sizeof(struct sqlfield);

    /* compute offsets and buffer size */
    for (col = 0, buflen = 0; col < ncols; col++) {
        if (isNullCol[col]) {
            thd->offsets[col].offset = -1;
            if (new_row_data_type) {
                thd->offsets[col].offset = col;
            }
            thd->offsets[col].len = -1;
            buflen = offset;
            continue;
        }

        switch (thd->cinfo[col].type) {
        case SQLITE_INTEGER:
            if (!new_row_data_type) {
                if (offset % sizeof(long long))
                    offset += sizeof(long long) - offset % sizeof(long long);
            }
            buflen = offset + sizeof(long long);
            thd->offsets[col].offset = offset;
            thd->offsets[col].len = sizeof(long long);
            offset += sizeof(long long);
            break;
        case SQLITE_FLOAT:
            if (!new_row_data_type) {
                if (offset % sizeof(double))
                    offset += sizeof(double) - offset % sizeof(double);
            }
            buflen = offset + sizeof(double);
            thd->offsets[col].len = sizeof(double);
            thd->offsets[col].offset = offset;
            offset += sizeof(double);
            break;
        case SQLITE_DATETIME:
        case SQLITE_DATETIMEUS:
            if (offset & 3) { /* align on 32 bit boundary */
                offset = (offset | 3) + 1;
            }
            if (clnt->have_extended_tm && clnt->extended_tm) {
                fldlen = CLIENT_DATETIME_EXT_LEN;
            } else {
                fldlen = CLIENT_DATETIME_LEN;
            }
            buflen = offset + fldlen;
            thd->offsets[col].offset = offset;
            thd->offsets[col].len = fldlen;
            offset += fldlen;
            break;
        case SQLITE_INTERVAL_YM:
            if (offset & 3) { /* align on 32 bit boundary */
                offset = (offset | 3) + 1;
            }
            fldlen = CLIENT_INTV_YM_LEN;
            buflen = offset + fldlen;
            thd->offsets[col].offset = offset;
            thd->offsets[col].len = fldlen;
            offset += fldlen;
            break;
        case SQLITE_INTERVAL_DS:
        case SQLITE_INTERVAL_DSUS:
            if (offset & 3) { /* align on 32 bit boundary */
                offset = (offset | 3) + 1;
            }
            fldlen = CLIENT_INTV_DS_LEN;
            buflen = offset + fldlen;
            thd->offsets[col].offset = offset;
            thd->offsets[col].len = fldlen;
            offset += fldlen;
            break;
        case SQLITE_TEXT:
        case SQLITE_BLOB:
            fldlen = sqlite3_column_bytes(stmt, col);
            /* sqlite3_column_bytes returns a 0 on error - check for
             * error or if it's really 0 */
            if (fldlen == 0 &&
                sqlite3_errcode(thd->sqldb) == SQLITE_CONV_ERROR) {
                errstat_set_rcstrf(err, ERR_ROW_HEADER, "%s", 
                                   (char*)sqlite3_errmsg(thd->sqldb));
                return -1;
            }
            if (thd->cinfo[col].type == SQLITE_TEXT)
                fldlen++;
            buflen = offset + fldlen;
            thd->offsets[col].offset = offset;
            thd->offsets[col].len = fldlen;
            offset += fldlen;
            break;
        }

        if (new_row_data_type) {
            thd->offsets[col].offset = col;
        }
    }

    thd->buflen = buflen;
    return 0;
}

/* creates the row header */
static int set_retrow_header(struct sqlthdstate *thd, int new_row_data_type,
                             int ncols, int total_col, uint8_t *isNullCol)
{
    uint8_t *p_buf;
    uint8_t *p_buf_end;
    int i;

    p_buf = (uint8_t *)thd->buf;
    p_buf_end = (uint8_t *)(thd->buf + thd->buflen);

    /* new row format has a counter as first field */
    if (new_row_data_type) {
        p_buf = buf_put(&total_col, sizeof(total_col), p_buf, p_buf_end);
    }

    /* columns that have header info are added next */
    for (i = 0; i < ncols; ++i) {
        if (!new_row_data_type ||
            new_retrow_has_header(isNullCol[i], thd->cinfo[i].type)) {
            if (!(p_buf = sqlfield_put(&thd->offsets[i], p_buf, p_buf_end)))
                return -1;
        }
    }

    return 0;
}

static int set_retrow_columns(struct sqlthdstate *thd,
                              struct sqlclntstate *clnt, sqlite3_stmt *stmt,
                              int new_row_data_type, int ncols,
                              uint8_t *isNullCol, int total_col, int rowcount,
                              struct errstat *err)
{
    uint8_t *p_buf_end = thd->buf + thd->buflen;
    int little_endian = 0;
    int fldlen;
    double dval;
    long long ival;
    char *tval;
    int offset;
    int col;

    /* flip our data if the client asked for little endian data */
    if (clnt->have_endian && clnt->endian == FSQL_ENDIAN_LITTLE_ENDIAN) {
        little_endian = 1;
    }

    if (new_row_data_type) {
        offset = sizeof(int) + total_col * sizeof(struct sqlfield);
    } else {
        offset = ncols * sizeof(struct sqlfield);
    }

    reqlog_logf(thd->logger, REQL_RESULTS, "row %d = (", rowcount + 1);

    for (col = 0; col < ncols; col++) {

        if (col > 0) {
            reqlog_logl(thd->logger, REQL_RESULTS, ", ");
        }

        if (isNullCol[col]) {
            reqlog_logl(thd->logger, REQL_RESULTS, "NULL");
            continue;
        }

        switch (thd->cinfo[col].type) {
        case SQLITE_INTEGER:
            if (!new_row_data_type) {
                if (offset % sizeof(long long))
                    offset += sizeof(long long) - offset % sizeof(long long);
            }
            ival = sqlite3_column_int64(stmt, col);
            reqlog_logf(thd->logger, REQL_RESULTS, "%lld", ival);
            if (little_endian)
                ival = flibc_llflip(ival);
            if (!buf_put(&ival, sizeof(ival), (uint8_t *)(thd->buf + offset),
                         p_buf_end))
                goto error;
            offset += sizeof(long long);
            break;
        case SQLITE_FLOAT:
            if (!new_row_data_type) {
                if (offset % sizeof(double))
                    offset += sizeof(double) - offset % sizeof(double);
            }
            dval = sqlite3_column_double(stmt, col);
            reqlog_logf(thd->logger, REQL_RESULTS, "%f", dval);
            if (little_endian)
                dval = flibc_dblflip(dval);
            if (!buf_put(&dval, sizeof(dval), (uint8_t *)(thd->buf + offset),
                         p_buf_end))
                goto error;
            offset += sizeof(double);
            break;
        case SQLITE_TEXT:
            fldlen = sqlite3_column_bytes(stmt, col) + 1;
            tval = (char *)sqlite3_column_text(stmt, col);
            reqlog_logf(thd->logger, REQL_RESULTS, "'%s'", tval);
            /* text doesn't need to be packed */
            if (tval)
                memcpy(thd->buf + offset, tval, fldlen);
            else
                thd->buf[offset] = 0; /* null string */
            offset += fldlen;
            break;
        case SQLITE_DATETIME:
        case SQLITE_DATETIMEUS:
            if (offset & 3) { /* align on 32 bit boundary */
                offset = (offset | 3) + 1;
            }
            if (clnt->have_extended_tm && clnt->extended_tm) {
                fldlen = CLIENT_DATETIME_EXT_LEN;
            } else {
                fldlen = CLIENT_DATETIME_LEN;
            }
            {
                cdb2_client_datetime_t cdt;

                tval = (char *)sqlite3_column_datetime(stmt, col);
                if (!tval ||
                    convDttz2ClientDatetime((dttz_t *)tval,
                                            ((Vdbe *)stmt)->tzname, &cdt,
                                            thd->cinfo[col].type)) {
                    bzero(thd->buf + offset, fldlen);
                    logmsg(LOGMSG_ERROR, "%s: datetime conversion "
                                    "failure\n",
                            __func__);
                    errstat_set_rcstrf(err, ERR_CONVERSION_DT, 
                                       "failed to convert sqlite to client "
                                       "datetime for field \"%s\"",
                                       sqlite3_column_name(stmt, col));
                    goto error;
                }

                if (little_endian) {
                    cdt.tm.tm_sec = flibc_intflip(cdt.tm.tm_sec);
                    cdt.tm.tm_min = flibc_intflip(cdt.tm.tm_min);
                    cdt.tm.tm_hour = flibc_intflip(cdt.tm.tm_hour);
                    cdt.tm.tm_mday = flibc_intflip(cdt.tm.tm_mday);
                    cdt.tm.tm_mon = flibc_intflip(cdt.tm.tm_mon);
                    cdt.tm.tm_year = flibc_intflip(cdt.tm.tm_year);
                    cdt.tm.tm_wday = flibc_intflip(cdt.tm.tm_wday);
                    cdt.tm.tm_yday = flibc_intflip(cdt.tm.tm_yday);
                    cdt.tm.tm_isdst = flibc_intflip(cdt.tm.tm_isdst);
                    cdt.msec = flibc_intflip(cdt.msec);
                }

                /* Old linux sql clients will have extended_tms's. */
                if (clnt->have_extended_tm && clnt->extended_tm) {
                    if (!client_extended_datetime_put(
                            &cdt, (uint8_t *)(thd->buf + offset), p_buf_end))
                        goto error;
                } else {

                    if (!client_datetime_put(
                            &cdt, (uint8_t *)(thd->buf + offset), p_buf_end))
                        goto error;
                }
            }
            offset += fldlen;
            break;
        case SQLITE_INTERVAL_YM:
            if (offset & 3) { /* align on 32 bit boundary */
                offset = (offset | 3) + 1;
            }
            fldlen = CLIENT_INTV_YM_LEN;
            {
                cdb2_client_intv_ym_t ym;
                const intv_t *tv =
                    sqlite3_column_interval(stmt, col, SQLITE_AFF_INTV_MO);

                if (little_endian) {
                    ym.sign = flibc_intflip(tv->sign);
                    ym.years = flibc_intflip(tv->u.ym.years);
                    ym.months = flibc_intflip(tv->u.ym.months);
                } else {
                    ym.sign = tv->sign;
                    ym.years = tv->u.ym.years;
                    ym.months = tv->u.ym.months;
                }

                if (!client_intv_ym_put(&ym, (uint8_t *)(thd->buf + offset),
                                        p_buf_end))
                    goto error;
                offset += fldlen;
            }
            break;
        case SQLITE_INTERVAL_DS:
        case SQLITE_INTERVAL_DSUS:
            if (offset & 3) { /* align on 32 bit boundary */
                offset = (offset | 3) + 1;
            }
            fldlen = CLIENT_INTV_DS_LEN;
            {
                cdb2_client_intv_ds_t ds;
                intv_t *tv;
                tv = (intv_t *)sqlite3_column_interval(stmt, col,
                                                       SQLITE_AFF_INTV_SE);

                /* Adjust fraction based on client precision. */
                if (thd->cinfo[col].type == SQLITE_INTERVAL_DS && tv->u.ds.prec == 6)
                    tv->u.ds.frac /= 1000;
                else if (thd->cinfo[col].type == SQLITE_INTERVAL_DSUS && tv->u.ds.prec == 3)
                    tv->u.ds.frac *= 1000;

                if (little_endian) {
                    ds.sign = flibc_intflip(tv->sign);
                    ds.days = flibc_intflip(tv->u.ds.days);
                    ds.hours = flibc_intflip(tv->u.ds.hours);
                    ds.mins = flibc_intflip(tv->u.ds.mins);
                    ds.sec = flibc_intflip(tv->u.ds.sec);
                    ds.msec = flibc_intflip(tv->u.ds.frac);
                } else {
                    ds.sign = tv->sign;
                    ds.days = tv->u.ds.days;
                    ds.hours = tv->u.ds.hours;
                    ds.mins = tv->u.ds.mins;
                    ds.sec = tv->u.ds.sec;
                    ds.msec = tv->u.ds.frac;
                }

                if (!client_intv_ds_put(&ds, (uint8_t *)(thd->buf + offset),
                                        p_buf_end))
                    goto error;
                offset += fldlen;
            }
            break;
        case SQLITE_BLOB:
            fldlen = sqlite3_column_bytes(stmt, col);
            tval = (char *)sqlite3_column_blob(stmt, col);
            memcpy(thd->buf + offset, tval, fldlen);
            reqlog_logl(thd->logger, REQL_RESULTS, "x'");
            reqlog_loghex(thd->logger, REQL_RESULTS, tval, fldlen);
            reqlog_logl(thd->logger, REQL_RESULTS, "'");
            offset += fldlen;
            break;
        }
    }
    reqlog_logl(thd->logger, REQL_RESULTS, ")\n");
    return 0;
error:
    return -1;
}

/* based on current sqlite result row, create a client formatted row */
int make_retrow(struct sqlthdstate *thd, struct sqlclntstate *clnt,
                struct sql_state *rec, int new_row_data_type, int ncols,
                int rowcount, int *fast_error, struct errstat *err)
{
    uint8_t *isNullCol = NULL;
    int total_col;
    int offset;
    int rc;

    *fast_error = 1;

    isNullCol = (uint8_t *)malloc(sizeof(uint8_t) * ncols);
    if (!isNullCol)
        return -1;

    total_col = new_retrow_get_column_nulls_and_count(
        rec->stmt, new_row_data_type, ncols, thd->cinfo, isNullCol);

    rc = update_retrow_schema(thd, clnt, rec->stmt, new_row_data_type, ncols,
                              total_col, isNullCol, err);
    if (rc) { /* done */
        assert(errstat_get_rc(err) == ERR_ROW_HEADER);
        *fast_error = 0;
        goto out;
    }

    if (!thd_adjust_space(thd)) {
        rc = -1; /* error */
        goto out;
    }

    rc = set_retrow_header(thd, new_row_data_type, ncols, total_col, isNullCol);
    if (rc) /* error */
        goto out;

    rc = set_retrow_columns(thd, clnt, rec->stmt, new_row_data_type, ncols,
                            isNullCol, total_col, rowcount, err);
out:
    free(isNullCol);
    return rc; /*error */
}

static void *blob_alloc_override(size_t len)
{
    return comdb2_bmalloc(blobmem, len + 1);
}

static int send_row_new(struct sqlthdstate *thd, struct sqlclntstate *clnt,
                        int ncols, int row_id,
                        CDB2SQLRESPONSE__Column **columns)
{
    CDB2SQLRESPONSE sql_response = CDB2__SQLRESPONSE__INIT;
    int rc = 0;
    int i;

    for (i = 0; i < ncols; i++) {
        cdb2__sqlresponse__column__init(columns[i]);
        columns[i]->has_type = 0;
        if (thd->offsets[i].len == -1) {
            columns[i]->has_isnull = 1;
            columns[i]->isnull = 1;
            columns[i]->value.len = 0;
            columns[i]->value.data = NULL;
        } else {
            columns[i]->value.len = thd->offsets[i].len;
            columns[i]->value.data = thd->buf + thd->offsets[i].offset;
        }
    }

    if (clnt->num_retry) {
        sql_response.has_row_id = 1;
        sql_response.row_id = row_id;
    }

    _has_snapshot(clnt, sql_response);

    if (gbl_extended_sql_debug_trace) {
        int sz = clnt->sql_query->cnonce.len;
        int file = -1, offset = -1;
        if (sql_response.snapshot_info) {
            file = sql_response.snapshot_info->file;
            offset = sql_response.snapshot_info->offset;
        }
        char cnonce[256];
        snprintf(cnonce, 256, "%s", clnt->sql_query->cnonce.data);
        logmsg(LOGMSG_USER, "%s: cnonce '%s' snapshot is [%d][%d]\n", __func__,
                cnonce, file, offset);
    }

    sql_response.value = columns;
    return _push_row_new(clnt, RESPONSE_TYPE__COLUMN_VALUES, &sql_response, 
                         columns, ncols, 
                         ((cdb2__sqlresponse__get_packed_size(&sql_response)+1)
                            > gbl_blob_sz_thresh_bytes) 
                            ?  blob_alloc_override: malloc,
                         0);
}

static int send_row_old(struct sqlthdstate *thd, struct sqlclntstate *clnt,
                        int new_row_data_type)
{
    struct fsqlresp resp;

    if (new_row_data_type) {
        resp.response = FSQL_NEW_ROW_DATA;
    } else {
        resp.response = FSQL_ROW_DATA;
    }
    resp.flags = 0;
    resp.rcode = FSQL_OK;
    resp.parm = 0;

    return fsql_write_response(clnt, &resp, thd->buf, thd->buflen, 0, __func__,
                               __LINE__);
}

static int send_row(struct sqlthdstate *thd, struct sqlclntstate *clnt,
                    int new_row_data_type, int ncols, int row_id, int rc,
                    CDB2SQLRESPONSE__Column **columns)
{
    int irc = 0;
    if (clnt->is_newsql) {
        if (!rc && (clnt->num_retry == clnt->sql_query->retry) &&
                (clnt->num_retry == 0 || clnt->sql_query->has_skip_rows == 0 ||
                 (clnt->sql_query->skip_rows < row_id)))
            irc = send_row_new(thd, clnt, ncols, row_id, columns);
    } else {
        irc = send_row_old(thd, clnt, new_row_data_type);
    }
    return irc;
}

static int flush_row(struct sqlclntstate *clnt)
{
    if (gbl_sqlflush_freq && clnt->recno % gbl_sqlflush_freq == 0) {
        if (fsql_write_response(clnt, NULL, NULL, 0, 1, __func__,
                                __LINE__) < 0)
            return -1;
    }
    return 0;
}

static void run_stmt_setup(struct sqlclntstate *clnt, struct sql_state *rec)
{
    clnt->isselect = sqlite3_stmt_readonly(rec->stmt);
    comdb2_set_sqlite_vdbe_tzname((Vdbe *)rec->stmt);
    comdb2_set_sqlite_vdbe_dtprec((Vdbe *)rec->stmt);
    clnt->iswrite = 0; /* reset before step() */

#ifdef DEBUG
    if (gbl_debug_sql_opcodes) {
        fprintf(stderr, "%s () sql: '%s'\n", __func__, rec->sql);
    }
#endif
}

static int rc_sqlite_to_client(struct sqlthdstate *thd,
                               struct sqlclntstate *clnt,
                               struct sql_state *rec, char **perrstr)
{
    sqlite3_stmt *stmt = rec->stmt;
    int irc;

    /* get the engine error code, which is what we should pass
       back to the client!
     */
    irc = sql_check_errors(clnt, thd->sqldb, stmt, (const char **)perrstr);
    if (irc) {
        irc = sqlserver2sqlclient_error(irc);
    }

    if (!irc) {
        irc = errstat_get_rc(&clnt->osql.xerr);
        if (irc) {
            *perrstr = (char *)errstat_get_str(&clnt->osql.xerr);
            /* convert this to a user code */
            irc = (clnt->osql.error_is_remote)
                      ? irc
                      : blockproc2sql_error(irc, __func__, __LINE__);
            if (irc == DB_ERR_TRN_VERIFY &&
                clnt->dbtran.mode != TRANLEVEL_SNAPISOL &&
                clnt->dbtran.mode != TRANLEVEL_SERIAL && !clnt->has_recording &&
                clnt->osql.replay == OSQL_RETRY_NONE &&
                (clnt->verifyretry_off == 0)) {
                osql_set_replay(__FILE__, __LINE__, clnt, OSQL_RETRY_DO);
            }
        }
        /* if this is a single query, we need to send back an answer here */
        if (clnt->ctrl_sqlengine == SQLENG_NORMAL_PROCESS) {
            /* if this is still a verify error but we tried to many times,
               send error back anyway by resetting the replay field */
            if (irc == DB_ERR_TRN_VERIFY &&
                clnt->osql.replay == OSQL_RETRY_LAST) {
                osql_set_replay(__FILE__, __LINE__, clnt, OSQL_RETRY_NONE);
            }
            /* if this is still an error, but not verify, pass it back to
               client */
            else if (irc && irc != DB_ERR_TRN_VERIFY) {
                osql_set_replay(__FILE__, __LINE__, clnt, OSQL_RETRY_NONE);
            }
            /* if this is a successful retrial of a previous verified-failed
               query, reset here replay so we can send success message back
               to client */
            else if (!irc && clnt->osql.replay != OSQL_RETRY_NONE) {
                osql_set_replay(__FILE__, __LINE__, clnt, OSQL_RETRY_NONE);
            }
        }
    } else if (clnt->osql.replay != OSQL_RETRY_NONE) {
        /* this was a retry that got an different error;
           send error to the client and stop retrying */
        osql_set_replay(__FILE__, __LINE__, clnt, OSQL_RETRY_HALT);
    }

    return irc;
}

static void send_last_row_old(struct sqlclntstate *clnt, int now,
                              const char *func, int line)
{
    struct fsqlresp resp;
    int flush_resp = need_flush(clnt);
    int rc;

    if (!clnt->intrans && clnt->want_query_effects) {
        if (!clnt->iswrite)
            rc = send_query_effects(clnt);
        reset_query_effects(clnt);
    }
    if (flush_resp) {
        bzero(&resp, sizeof resp);
        resp.response = FSQL_ROW_DATA;
        resp.flags = 0;
        resp.rcode = FSQL_DONE;
        resp.parm = now;
        fsql_write_response(clnt, &resp, NULL, 0, 1, func, line);
    }
}

static void send_last_row(struct sqlthdstate *thd, struct sqlclntstate *clnt,
                          const char *func, int line)
{
    if (clnt->is_newsql) {
        newsql_send_last_row(clnt, 0, func, line);
    } else {
        send_last_row_old(clnt, (thd->sqlthd) ? thd->sqlthd->stime : 0, func,
                          line);
    }
}

static int post_sqlite_processing(struct sqlthdstate *thd,
                                  struct sqlclntstate *clnt,
                                  struct sql_state *rec, int postponed_write,
                                  int ncols, int row_id,
                                  CDB2SQLRESPONSE__Column **columns,
                                  struct client_comm_if *comm)
{
    char *errstr = NULL;
    int rc;
    test_no_btcursors(thd);

    if (clnt->client_understands_query_stats) {
        record_query_cost(thd->sqlthd, clnt);
        if(comm->send_cost)
            comm->send_cost(clnt);
    } else if (clnt->get_cost) {
        if (clnt->prev_cost_string) {
            free(clnt->prev_cost_string);
            clnt->prev_cost_string = NULL;
        }
        clnt->prev_cost_string = get_query_cost_as_string(thd->sqlthd, clnt);
    }

    rc = rc_sqlite_to_client(thd, clnt, rec, &errstr);

    if ((clnt->osql.replay == OSQL_RETRY_NONE ||
         clnt->osql.replay == OSQL_RETRY_HALT) &&
        !((clnt->want_query_effects && !is_with_statement(clnt->sql)) &&
          clnt->in_client_trans && !clnt->isselect &&
          !(rc && !clnt->had_errors))) {

        if (clnt->iswrite && postponed_write) {
            if (comm->send_row_data) {
                int irc;
                irc = comm->send_row_data(thd, clnt, rc, ncols, row_id, rc, columns);
                if (irc)
                    return irc;
            }
        }

        if (rc == SQLITE_OK) {

            pthread_mutex_lock(&clnt->wait_mutex);
            clnt->ready_for_heartbeats = 0;
            pthread_mutex_unlock(&clnt->wait_mutex);

            if(comm->send_done)
                comm->send_done(thd, clnt, __func__, __LINE__);
        } else {
            if(comm->send_run_error) {
                comm->send_run_error(clnt, errstr, rc);
                if (rc)
                    return rc;
            }
        }
    } else if ((clnt->osql.replay == OSQL_RETRY_NONE ||
                clnt->osql.replay == OSQL_RETRY_HALT) &&
               clnt->want_query_effects &&
               (clnt->ctrl_sqlengine == SQLENG_NORMAL_PROCESS) &&
               !clnt->isselect) {
        if(comm->send_effects) {
            rc = comm->send_effects(clnt);
            if (rc)
                return rc;
        }
    } else if (clnt->want_query_effects && !clnt->isselect &&
               clnt->send_one_row) {
        assert(clnt->is_newsql);
        if(comm->send_dummy)
            comm->send_dummy(clnt);
        clnt->send_one_row = 0;
        clnt->skip_feature = 1;
        if(comm->send_done)
            comm->send_done(thd, clnt, __func__, __LINE__);
    }

    return 0;
}

/* The design choice here for communication is to send row data inside this function,
   and delegate the error sending to the caller (since we send multiple rows, but we 
   send error only once and stop processing at that time)
 */   
static int run_stmt(struct sqlthdstate *thd, struct sqlclntstate *clnt,
                    struct sql_state *rec, int *fast_error, 
                    struct errstat *err,
                    struct client_comm_if *comm)
{
    CDB2SQLRESPONSE__Column **columns;
    sqlite3_stmt *stmt = rec->stmt;
    int new_row_data_type = 0;
    int ncols;
    int steprc;
    int rowcount = 0;
    ;
    int row_id = 0;
    int postponed_write = 0;
    int rc;

    reqlog_set_event(thd->logger, "sql");
    run_stmt_setup(clnt, rec);

    new_row_data_type = is_new_row_data(clnt);
    ncols = sqlite3_column_count(rec->stmt);

    /* Get first row to figure out column structure */
    steprc = sqlite3_step(stmt);
    if (steprc == SQLITE_SCHEMA_REMOTE) {
        /* remote schema changed;
           Only safe to recover here
           NOTE: not a fast error;
         */
        return steprc;
    }

    *fast_error = 1;

    if (clnt->verify_indexes && steprc == SQLITE_ROW) {
        clnt->has_sqliterow = 1;
        verify_indexes_column_value(stmt, clnt->schema_mems);
        return 0;
    } else if (clnt->verify_indexes && steprc == SQLITE_DONE) {
        clnt->has_sqliterow = 0;
        return 0;
    }

    /* create the row format and send it to client */
    columns = newsql_alloc_row(ncols);
    if (!columns)
        return -1;

    set_ret_column_info(thd, clnt, rec, ncols);
    if(comm->send_row_format) {
        rc = comm->send_row_format(thd, clnt, rec, ncols, columns);
        if (rc)
            goto out;
    }

    if (clnt->intrans == 0) {
        bzero(&clnt->effects, sizeof(clnt->effects));
        bzero(&clnt->log_effects, sizeof(clnt->log_effects));
    }

    /* no rows actually ? */
    if (steprc != SQLITE_ROW) {
        rc = steprc;
        goto postprocessing;
    }

    thd->offsets = realloc(thd->offsets, ncols * sizeof(struct sqlfield));
    if(!thd->offsets)
        return -1;

    do {
        /* replication contention reduction */
        release_locks_on_emit_row(thd, clnt);

        if (clnt->isselect == 1) {
            clnt->effects.num_selected++;
            clnt->log_effects.num_selected++;
            clnt->nrows++;
        }

#ifdef DEBUG
        int hasn;
        if (!(hasn = sqlite3_hasNColumns(stmt, ncols))) {
            printf("Does not have %d cols\n", ncols);
            abort();
        }
#endif

        /* create return row */
        rc = make_retrow(thd, clnt, rec, new_row_data_type, ncols, rowcount,
                         fast_error, err);
        if (rc)
            goto out;

        int sz = clnt->sql_query->cnonce.len;
        char cnonce[256];
        cnonce[0] = '\0';

        if (gbl_extended_sql_debug_trace) {
            bzero(cnonce, sizeof(cnonce));
            snprintf(cnonce, 256, "%s", clnt->sql_query->cnonce.data);
            logmsg(LOGMSG_USER, "%s: cnonce '%s': iswrite=%d replay=%d "
                    "want_query_effects is %d, isselect is %d\n", 
                    __func__, cnonce, clnt->iswrite, clnt->osql.replay, 
                    clnt->want_query_effects, 
                    clnt->isselect);
        }

        /* return row, if needed */
        if (!clnt->iswrite && clnt->osql.replay != OSQL_RETRY_DO) {
            postponed_write = 0;
            row_id++;

            if (!clnt->want_query_effects || clnt->isselect) {
                if(comm->send_row_data) {
                    if (gbl_extended_sql_debug_trace) {
                        logmsg(LOGMSG_USER, "%s: cnonce '%s' sending row\n", __func__, cnonce);
                    }
                    rc = comm->send_row_data(thd, clnt, new_row_data_type, 
                                             ncols, row_id, rc, columns);
                    if (rc)
                        goto out;
                }
            }
        } else {
            if (gbl_extended_sql_debug_trace) {
                logmsg(LOGMSG_USER, "%s: cnonce '%s' setting postponed_write\n", 
                        __func__, cnonce);
            }
            postponed_write = 1;
        }

        rowcount++;
        reqlog_set_rows(thd->logger, rowcount);
        clnt->recno++;
        if (clnt->rawnodestats)
            clnt->rawnodestats->sql_rows++;

        /* flush */
        if(comm->flush && !clnt->iswrite) {
            rc = comm->flush(clnt);
            if (rc)
                goto out;
        }
    } while ((rc = sqlite3_step(stmt)) == SQLITE_ROW);

/* whatever sqlite returns in sqlite3_step is only used to step out of the loop,
   otherwise ignored; we are gonna
   get it from sqlite (or osql.xerr) */

postprocessing:
    if (rc == SQLITE_DONE)
        rc = 0;

    /* closing: error codes, postponed write result and so on*/
    rc =
        post_sqlite_processing(thd, clnt, rec, postponed_write, ncols, row_id,
                               columns, comm);

out:
    newsql_dealloc_row(columns, ncols);
    return rc;
}

static void handle_sqlite_error(struct sqlthdstate *thd,
                                struct sqlclntstate *clnt,
                                struct sql_state *rec)
{
    if (thd->sqlthd)
        thd->sqlthd->nmove = thd->sqlthd->nfind = thd->sqlthd->nwrite =
            thd->sqlthd->ntmpread = thd->sqlthd->ntmpwrite = 0;

    clear_stmt_record(rec);

    if (clnt->want_query_effects) {
        clnt->had_errors = 1;
    }

    if (clnt->using_case_insensitive_like)
        toggle_case_sensitive_like(thd->sqldb, 0);

    reqlog_end_request(thd->logger, -1, __func__, __LINE__);
}

static void sqlite_done(struct sqlthdstate *thd, struct sqlclntstate *clnt,
                        struct sql_state *rec, int outrc)
{
    sqlite3_stmt *stmt = rec->stmt;

    sql_statement_done(thd->sqlthd, thd->logger, clnt->osql.rqid, outrc);

    if (clnt->rawnodestats && thd->sqlthd) {
        clnt->rawnodestats->sql_steps +=
            thd->sqlthd->nmove + thd->sqlthd->nfind + thd->sqlthd->nwrite;
    }

    if (stmt && !((Vdbe *)stmt)->explain && ((Vdbe *)stmt)->nScan > 1 &&
        (BDB_ATTR_GET(thedb->bdb_attr, PLANNER_WARN_ON_DISCREPANCY) == 1 ||
         BDB_ATTR_GET(thedb->bdb_attr, PLANNER_SHOW_SCANSTATS) == 1)) {
        compare_estimate_cost(stmt);
    }

    put_prepared_stmt(thd, clnt, rec, outrc, 0);

    if (clnt->using_case_insensitive_like)
        toggle_case_sensitive_like(thd->sqldb, 0);

#ifdef DEBUG_SQLITE_MEMORY
    int had_blocks = 0;
    hash_for(sql_blocks, dump_block, &had_blocks);
    if (had_blocks)
        printf("end of blocks\n");
#endif

    /* the ethereal sqlite objects insert into clnt->...Ddl fields
       we need to clear them out after the statement is done, or else
       the next read in sqlite master will find them and try to use them
     */
    clearClientSideRow(clnt);
}

static void handle_stored_proc(struct sqlthdstate *thd,
                               struct sqlclntstate *clnt)
{
    struct sql_state rec;
    struct errstat err;
    char *errstr;
    int rc;

    reqlog_set_event(thd->logger, "sp");

    rc = get_prepared_bound_param(thd, clnt, &rec, &err);
    if (rc) {
        int irc = errstat_get_rc(&err);
        assert(irc == ERR_PREPARE || irc == ERR_PREPARE_RETRY);
        send_prepare_error(clnt, err.errstr, (irc == ERR_PREPARE_RETRY));
        return;
    }

    rc = exec_procedure(clnt->sql, &errstr, thd, rec.parameters_to_bind, clnt);
    if (rc) {
        clnt->had_errors = 1;
        if (rc == -1)
            rc = -3;
        send_fsql_error(clnt, rc, (errstr) ? errstr : "");
        if (errstr) {
            free(errstr);
        }
    }

    test_no_btcursors(thd);

    sqlite_done(thd, clnt, &rec, 0);
}

static int handle_sqlite_requests(struct sqlthdstate *thd,
                                  struct sqlclntstate *clnt,
                                  struct client_comm_if *comm)
{
    struct sql_state rec;
    int rc;
    int fast_error;
    struct errstat err = {0};

    bzero(&rec, sizeof(rec));

    /* loop if possible in case when cached remote schema becomes stale */
    do {
        /* get an sqlite engine */
        rc = get_prepared_bound_stmt(thd, clnt, &rec, &err);
        if (rc) {
            int irc = errstat_get_rc(&err);
            /* certain errors are saved, in that case we don't send anything */
            if(irc == ERR_PREPARE || irc == ERR_PREPARE_RETRY)
                if(comm->send_prepare_error)
                    comm->send_prepare_error(clnt, err.errstr, 
                                             (irc == ERR_PREPARE_RETRY));
            goto errors;
        }

        /* run the engine */
        fast_error = 0;
        rc = run_stmt(thd, clnt, &rec, &fast_error, &err, comm);
        if (rc) {
            int irc = errstat_get_rc(&err);
            switch(irc) {
                case ERR_ROW_HEADER:
                    if(comm->send_run_error)
                        comm->send_run_error(clnt, errstat_get_str(&err), 
                                             CDB2ERR_CONV_FAIL);
                    break;
                case ERR_CONVERSION_DT:
                    if(comm->send_run_error)
                        comm->send_run_error(clnt, errstat_get_str(&err), 
                                             DB_ERR_CONV_FAIL);
                    break;
            }
            if (fast_error)
                goto errors;
        }

        if (rc == SQLITE_SCHEMA_REMOTE) {
            update_schema_remotes(clnt, &rec);
        }

    } while (rc == SQLITE_SCHEMA_REMOTE);

done:
    sqlite_done(thd, clnt, &rec, rc);

    return rc;

errors:
    handle_sqlite_error(thd, clnt, &rec);
    goto done;
}

static int check_sql_access(struct sqlclntstate *clnt)
{
    struct fsqlresp resp;
    if (gbl_check_access_controls) {
        check_access_controls(thedb);
        gbl_check_access_controls = 0;
    }
    return check_user_password(clnt, &resp);
}

/**
 * Main driver of SQL processing, for both sqlite and non-sqlite requests
 */
int execute_sql_query(struct sqlthdstate *thd, struct sqlclntstate *clnt)
{
    int outrc;
    int rc;

    /* access control */
    rc = check_sql_access(clnt);
    if (rc)
        return rc;

    /* setup */
    query_stats_setup(thd, clnt);

    /* is this a snapshot? special processing */
    rc = ha_retrieve_snapshot(clnt);
    if (rc)
        return 0;

    /* All requests that do not require a sqlite engine
       are processed below.  A return != 0 means processing
       done
     */
    rc = handle_non_sqlite_requests(thd, clnt, &outrc);
    if (rc)
        return outrc;

    /* This is a request that require a sqlite engine */
    rc = handle_sqlite_requests(thd, clnt, &client_sql_api);

    return rc;
}

void sqlengine_prepare_engine(struct sqlthdstate *thd,
                              struct sqlclntstate *clnt)
{
    struct errstat xerr;
    int rc;

    /* Do this here, before setting up Btree structures!
       so we can get back at our "session" information */
    clnt->debug_sqlclntstate = pthread_self();
    clnt->no_transaction = 1;
    struct sql_thread *sqlthd;
    if ((sqlthd = pthread_getspecific(query_info_key)) != NULL) {
        sqlthd->sqlclntstate = clnt;
    }

    if (thd->sqldb && (rc = check_thd_gen(thd, clnt)) != SQLITE_OK) {
        if (rc != SQLITE_SCHEMA_REMOTE) {
            delete_prepared_stmts(thd);
            sqlite3_close(thd->sqldb);
            thd->sqldb = NULL;
        }
    }

    if (gbl_enable_sql_stmt_caching && (thd->stmt_table == NULL)) {
        thd->param_cache_entries = 0;
        thd->noparam_cache_entries = 0;
        init_stmt_table(&thd->stmt_table);
    }

    if (!thd->sqldb || (rc == SQLITE_SCHEMA_REMOTE)) {
        if (!thd->sqldb) {
            clnt->no_transaction = 1;
            int rc = sqlite3_open_serial("db", &thd->sqldb, thd);
            clnt->no_transaction = 0;
            if (rc != 0) {
                logmsg(LOGMSG_ERROR, "%s:sqlite3_open_serial failed %d\n", __func__,
                        rc);
                thd->sqldb = NULL;
            }
            thd->dbopen_gen = gbl_dbopen_gen;
            thd->analyze_gen = gbl_analyze_gen;
        }

        get_copy_rootpages_nolock(thd->sqlthd);
        int got_curtran = rc = 0;
        if (!clnt->dbtran.cursor_tran) {
            got_curtran = 1;
            rc = get_curtran(thedb->bdb_env, clnt);
        }
        if (rc) {
            logmsg(LOGMSG_ERROR, 
                    "%s: unable to get a CURSOR transaction, rc = %d!\n",
                    __func__, rc);
        } else {
            if (thedb->timepart_views) {
                /* how about we are gonna add the views ? */
                rc = views_sqlite_update(thedb->timepart_views, thd->sqldb,
                                         &xerr);
                if (rc != VIEW_NOERR) {
                    logmsg(LOGMSG_ERROR, 
                            "failed to create views rc=%d errstr=\"%s\"\n",
                            xerr.errval, xerr.errstr);
                }
            }

            /* save the views generation number */
            thd->views_gen = gbl_views_gen;

            if (got_curtran && put_curtran(thedb->bdb_env, clnt)) {
                logmsg(LOGMSG_ERROR, "%s: unable to destroy a CURSOR transaction!\n",
                        __func__);
            }
        }
    }
    clnt->no_transaction = 0;
}

static void clean_queries_not_cached_in_srs(struct sqlclntstate *clnt)
{
    CDB2QUERY *query = NULL;

    /* Tell appsock thread to wake up again */
    pthread_mutex_lock(&clnt->wait_mutex);
    /* Take ownership of query, and free it. */
    if (clnt->added_to_hist == 0) {
        query = clnt->query;
        /* clear sql before cond_signal(). */
        if (query && /* query could not NULL. */
            clnt->sql == query->sqlquery->sql_query)
            clnt->sql = NULL;
    }
    clnt->query = NULL;
    clnt->done = 1;
    /* Must yield before signal */
    comdb2bma_yield_all();
    pthread_cond_signal(&clnt->wait_cond);
    pthread_mutex_unlock(&clnt->wait_mutex);

    /* Free it while we are reading new query. */
    if (query) {
        cdb2__query__free_unpacked(query, &pb_alloc);
    }
}

static void thr_set_user(int id)
{
    char thdinfo[40];
    snprintf(thdinfo, sizeof(thdinfo), "appsock %u", id);
    thrman_setid(thrman_self(), thdinfo);
}

static void debug_close_sb(struct sqlclntstate *clnt)
{
    static int once = 0;

    if (debug_switch_sql_close_sbuf()) {
        if (!once) {
            once = 1;
            sbuf2close(clnt->sb);
        }
    } else
        once = 0;
}

static void sqlengine_work_lua_thread(struct thdpool *pool, void *work,
                                      void *thddata)
{
    struct sqlthdstate *thd = thddata;
    struct sqlclntstate *clnt = work;

    if (!clnt->exec_lua_thread)
        abort();

    thr_set_user(clnt->appsock_id);

    clnt->osql.timings.query_dispatched = osql_log_time();
    clnt->deque_time = time_epochms();

    rdlock_schema_lk();
    sqlengine_prepare_engine(thd, clnt);
    unlock_schema_lk();

    reqlog_set_origin(thd->logger, "%s", clnt->origin);

    clnt->query_rc = exec_thread(thd, clnt);

    sql_reset_sqlthread(thd->sqldb, thd->sqlthd);

    clnt->osql.timings.query_finished = osql_log_time();
    osql_log_time_done(clnt);

    clean_queries_not_cached_in_srs(clnt);

    debug_close_sb(clnt);

    thrman_setid(thrman_self(), "[done]");
}

static void sqlengine_work_appsock(struct thdpool *pool, void *work,
                                   void *thddata)
{
    struct sqlthdstate *thd = thddata;
    struct sqlclntstate *clnt = work;
    int rc;

    /* running this in a non sql thread */
    if (!thd->sqlthd)
        abort();

    thr_set_user(clnt->appsock_id);

    clnt->osql.timings.query_dispatched = osql_log_time();
    clnt->deque_time = time_epochms();

    /* make sure we have an sqlite engine sqldb */
    if (clnt->verify_indexes) {
        /* short circuit for partial/expression indexes */
        struct sql_thread *sqlthd;
        clnt->debug_sqlclntstate = pthread_self();
        clnt->no_transaction = 1;
        if ((sqlthd = pthread_getspecific(query_info_key)) != NULL) {
            sqlthd->sqlclntstate = clnt;
        }
        if (!thd->sqldb) {
            rc = sqlite3_open_serial("db", &thd->sqldb, thd);
            if (unlikely(rc != 0)) {
                fprintf(stderr, "%s:sqlite3_open_serial failed %d\n", __func__,
                        rc);
                thd->sqldb = NULL;
            } else {
                thd->dbopen_gen = gbl_dbopen_gen;
                thd->analyze_gen = gbl_analyze_gen;
            }
        }
    } else {
        rdlock_schema_lk();
        sqlengine_prepare_engine(thd, clnt);
        unlock_schema_lk();
    }


    if (unlikely(!thd->sqldb)) {
        /* unplausable, but anyway */
        clnt->query_rc = -1;
        pthread_mutex_lock(&clnt->wait_mutex);
        clnt->done = 1;
        pthread_cond_signal(&clnt->wait_cond);
        pthread_mutex_unlock(&clnt->wait_mutex);
        return;
    }

    reqlog_set_origin(thd->logger, "%s", clnt->origin);

    if (clnt->dbtran.mode == TRANLEVEL_SOSQL &&
        clnt->client_understands_query_stats && clnt->osql.rqid)
        osql_query_dbglog(thd->sqlthd, clnt->queryid);

    /* everything going in is cursor based */
    rc = get_curtran(thedb->bdb_env, clnt);
    if (rc) {
        logmsg(LOGMSG_ERROR, "%s: unable to get a CURSOR transaction, rc=%d!\n",
                __func__, rc);
        /* Tell newsql client to CHANGENODE */
        if (clnt->is_newsql) {
            char *errstr = "Client api should change nodes";
            client_sql_api.send_run_error(clnt, errstr, CDB2ERR_CHANGENODE);
        }
        clnt->query_rc = -1;
        pthread_mutex_lock(&clnt->wait_mutex);
        clnt->done = 1;
        pthread_cond_signal(&clnt->wait_cond);
        pthread_mutex_unlock(&clnt->wait_mutex);
        clnt->osql.timings.query_finished = osql_log_time();
        osql_log_time_done(clnt);
        return;
    }

    /* it is a new query, it is time to clean the error */
    if (clnt->ctrl_sqlengine == SQLENG_NORMAL_PROCESS)
        bzero(&clnt->osql.xerr, sizeof(clnt->osql.xerr));

    /* Set whatever mode this client needs */
    rc = sql_set_transaction_mode(thd->sqldb, clnt, clnt->dbtran.mode);
    if (rc) {
        send_prepare_error(clnt, "Failed to set transaction mode.", 0);
        reqlog_logf(thd->logger, REQL_TRACE,
                    "Failed to set transaction mode.\n");
        clnt->query_rc = 0;
        pthread_mutex_lock(&clnt->wait_mutex);
        clnt->done = 1;
        pthread_cond_signal(&clnt->wait_cond);
        pthread_mutex_unlock(&clnt->wait_mutex);
        clnt->osql.timings.query_finished = osql_log_time();
        osql_log_time_done(clnt);
        return;
    }

    /* this could be done on sql_set_transaction_mode, but it
       affects all code paths and I don't like it */
    if ((clnt->dbtran.mode == TRANLEVEL_RECOM ||
         clnt->dbtran.mode == TRANLEVEL_SNAPISOL ||
         clnt->dbtran.mode == TRANLEVEL_SERIAL) || /* socksql has special
                                                      needs because of
                                                      inlining */
        (clnt->dbtran.mode == TRANLEVEL_SOSQL &&
         (clnt->ctrl_sqlengine == SQLENG_STRT_STATE ||
          clnt->ctrl_sqlengine == SQLENG_NORMAL_PROCESS))) {
        clnt->osql.host = (thedb->master == gbl_mynode) ? 0 : thedb->master;
    }

    /* assign this query a unique id */
    sql_get_query_id(thd->sqlthd);

    /* actually execute the query */
    thrman_setfd(thd->thr_self, sbuf2fileno(clnt->sb));

    if (clnt->dbtran.mode == TRANLEVEL_RECOM ||
        clnt->dbtran.mode == TRANLEVEL_SNAPISOL ||
        clnt->dbtran.mode == TRANLEVEL_SERIAL ||
        clnt->dbtran.mode == TRANLEVEL_SOSQL) {
        osql_shadtbl_begin_query(thedb->bdb_env, clnt);
    }

    if (clnt->fdb_state.remote_sql_sb)
        clnt->query_rc = execute_sql_query_offload(clnt, thd);
    else
        clnt->query_rc = execute_sql_query(thd, clnt);

    /* execute sql query might have generated an overriding fdb error;
       reset it here before returning */
    bzero(&clnt->fdb_state.xerr, sizeof(clnt->fdb_state.xerr));
    clnt->fdb_state.preserve_err = 0;

    if (clnt->dbtran.mode == TRANLEVEL_RECOM ||
        clnt->dbtran.mode == TRANLEVEL_SNAPISOL ||
        clnt->dbtran.mode == TRANLEVEL_SERIAL ||
        clnt->dbtran.mode == TRANLEVEL_SOSQL) {
        osql_shadtbl_done_query(thedb->bdb_env, clnt);
    }

    thrman_setfd(thd->thr_self, -1);

    sql_reset_sqlthread(thd->sqldb, thd->sqlthd);

    /* verify indexes queries use short circuit code,
       open a new sqlite3 db for new queries.
    */
    if (clnt->verify_indexes) {
        sqlite3_close(thd->sqldb);
        thd->sqldb = NULL;
    }

    /* this is a compromise; we release the curtran here, even though
       we might have a begin/commit transaction pending
       any query inside the begin/commit will be performed under its
       own locker id;
    */
    if (put_curtran(thedb->bdb_env, clnt)) {
        logmsg(LOGMSG_ERROR, "%s: unable to destroy a CURSOR transaction!\n",
                __func__);
    }

    clnt->osql.timings.query_finished = osql_log_time();
    osql_log_time_done(clnt);

    clean_queries_not_cached_in_srs(clnt);

    debug_close_sb(clnt);

    thrman_setid(thrman_self(), "[done]");
}

static void sqlengine_work_appsock_pp(struct thdpool *pool, void *work,
                                      void *thddata, int op)
{
    struct sqlclntstate *clnt = work;
    int rc = 0;

    switch (op) {
    case THD_RUN:
        if (clnt->exec_lua_thread)
            sqlengine_work_lua_thread(pool, work, thddata);
        else
            sqlengine_work_appsock(pool, work, thddata);
        break;
    case THD_FREE:
        /* we just mark the client done here, with error */
        ((struct sqlclntstate *)work)->query_rc = CDB2ERR_IO_ERROR;
        ((struct sqlclntstate *)work)->done =
            1; /* that's gonna revive appsock thread */
        break;
    }
}

static int send_heartbeat(struct sqlclntstate *clnt)
{
    int rc;
    struct fsqlresp resp;

    /* if client didnt ask for heartbeats, dont send them */
    if (!clnt->heartbeat)
        return 0;

    if (!clnt->ready_for_heartbeats) {
        return 0;
    }

    if (clnt->is_newsql) {
        newsql_write_response(clnt, FSQL_HEARTBEAT, NULL, 1, malloc, __func__,
                              __LINE__);
    } else {
        bzero(&resp, sizeof(resp));
        resp.response = FSQL_HEARTBEAT;
        resp.parm = 1;

        /* send a noop packet on clnt->sb */
        fsql_write_response(clnt, &resp, NULL, 0, 1, __func__, __LINE__);
    }

    return 0;
}

static int process_debug_pragma(struct sqlclntstate *clnt)
{
    int is_debug = 0;
    char *sql = clnt->sql;
    int rc = 0;

    is_debug = (strncasecmp(sql, "set debug ", 10) == 0);
    if (!is_debug)
        return is_debug;

    if (strncasecmp(sql + 10, "bdb ", 4) == 0) {
        rc = bdb_osql_trak(sql + 14, &clnt->bdb_osql_trak);

        return (rc == 0) ? 1 : rc;
    } else if (strncasecmp(sql + 10, "dbglog ", 6) == 0) {
        unsigned long long cookie;
        int queryid;
        cookie = strtoull(sql + 17, NULL, 16);
        clnt->client_understands_query_stats = 1;
        if (clnt->dbglog) {
            sbuf2close(clnt->dbglog);
            clnt->dbglog = NULL;
        }
        queryid = strtoul(sql + 34, NULL, 10);
        clnt->dbglog = open_dbglog_file(cookie);
        clnt->queryid = queryid;
        clnt->dbglog_cookie = cookie;
        return 1;
    }

    return -1;
}

/* timeradd() for struct timespec*/
#define TIMESPEC_ADD(a, b, result)                                             \
    do {                                                                       \
        (result).tv_sec = (a).tv_sec + (b).tv_sec;                             \
        (result).tv_nsec = (a).tv_nsec + (b).tv_nsec;                          \
        if ((result).tv_nsec >= 1000000000) {                                  \
            ++(result).tv_sec;                                                 \
            (result).tv_nsec -= 1000000000;                                    \
        }                                                                      \
    } while (0)

/* timersub() for struct timespec*/
#define TIMESPEC_SUB(a, b, result)                                             \
    do {                                                                       \
        (result).tv_sec = (a).tv_sec - (b).tv_sec;                             \
        (result).tv_nsec = (a).tv_nsec - (b).tv_nsec;                          \
        if ((result).tv_nsec < 0) {                                            \
            --(result).tv_sec;                                                 \
            (result).tv_nsec += 1000000000;                                    \
        }                                                                      \
    } while (0)

int dispatch_sql_query(struct sqlclntstate *clnt)
{
    int done;
    char msg[1024];
    char thdinfo[40];
    int rc;
    struct thr_handle *self = thrman_self();
    if (self) {
        if (clnt->exec_lua_thread)
            thrman_set_subtype(self, THRSUBTYPE_LUA_SQL);
        else
            thrman_set_subtype(self, THRSUBTYPE_TOPLEVEL_SQL);
    }

    bzero(&clnt->osql.timings, sizeof(osqltimings_t));
    bzero(&clnt->osql.fdbtimes, sizeof(fdbtimings_t));
    clnt->osql.timings.query_received = osql_log_time();

    pthread_mutex_lock(&clnt->wait_mutex);
    clnt->deadlock_recovered = 0;
    clnt->done = 0;
    clnt->statement_timedout = 0;

    /* keep track so we can display it in stat thr */
    clnt->appsock_id = getarchtid();

    pthread_mutex_unlock(&clnt->wait_mutex);

    snprintf(msg, sizeof(msg), "%s \"%s\"", clnt->origin, clnt->sql);
    clnt->enque_time = time_epochms();

    char *sqlcpy;
    if ((rc = thdpool_enqueue(gbl_sqlengine_thdpool, sqlengine_work_appsock_pp,
                              clnt, (clnt->req.flags & SQLF_QUEUE_ME) ? 1 : 0,
                              sqlcpy = strdup(msg))) != 0) {
        free(sqlcpy);
        sqlcpy = NULL;
        if ((clnt->in_client_trans || clnt->osql.replay == OSQL_RETRY_DO) &&
            gbl_requeue_on_tran_dispatch) {
            /* force this request to queue */
            rc = thdpool_enqueue(gbl_sqlengine_thdpool,
                                 sqlengine_work_appsock_pp, clnt, 1,
                                 sqlcpy = strdup(msg));
        }

        if (rc) {
            if (sqlcpy)
                free(sqlcpy);
            /* say something back, if the client expects it */
            if (clnt->req.flags & SQLF_FAILDISPATCH_ON) {
                snprintf(msg, sizeof(msg), "%s: unable to dispatch sql query\n",
                         __func__);
                handle_failed_dispatch(clnt, msg);
            }

            return -1;
        }
    }

    /* successful dispatch or queueing, enable heartbeats */
    pthread_mutex_lock(&clnt->wait_mutex);
    clnt->ready_for_heartbeats = 1;
    pthread_mutex_unlock(&clnt->wait_mutex);

    /* SQL thread will unlock mutex when it is done, allowing us to lock it
     * again.  We block until then. */
    if (self)
        thrman_where(self, "waiting for query");

    if (clnt->heartbeat) {
        if ((clnt->osql.replay != OSQL_RETRY_NONE) ||
            (clnt->is_newsql && clnt->in_client_trans)) {
            send_heartbeat(clnt);
        }
        const struct timespec ms100 = {.tv_sec = 0, .tv_nsec = 100000000};
        struct timespec first, last;
        clock_gettime(CLOCK_REALTIME, &first);
        last = first;
        while (1) {
            struct timespec now, st;
            clock_gettime(CLOCK_REALTIME, &now);
            TIMESPEC_ADD(now, ms100, st);

            pthread_mutex_lock(&clnt->wait_mutex);
            if (clnt->done) {
                pthread_mutex_unlock(&clnt->wait_mutex);
                goto done;
            }
            int rc;
            rc = pthread_cond_timedwait(&clnt->wait_cond, &clnt->wait_mutex,
                                        &st);
            if (clnt->done) {
                pthread_mutex_unlock(&clnt->wait_mutex);
                goto done;
            }
            if (rc == ETIMEDOUT) {
                struct timespec diff;
                TIMESPEC_SUB(st, last, diff);
                if (diff.tv_sec >= clnt->heartbeat) {
                    last = st;
                    send_heartbeat(clnt);
                    fdb_heartbeats(clnt);
                }
                if (clnt->query_timeout > 0 && !clnt->statement_timedout) {
                    TIMESPEC_SUB(st, first, diff);
                    if (diff.tv_sec >= clnt->query_timeout) {
                        clnt->statement_timedout = 1;
                        logmsg(LOGMSG_WARN, "%s:%d Query exceeds max allowed time %d.\n",
                                __FILE__, __LINE__, clnt->query_timeout);
                    }
                }
            } else if (rc) {
                logmsg(LOGMSG_FATAL, "%s:%d pthread_cond_timedwait rc %d", __FILE__,
                        __LINE__, rc);
                exit(1);
            }

            if (pthread_mutex_trylock(&clnt->write_lock) == 0) {
                sbuf2flush(clnt->sb);
                pthread_mutex_unlock(&clnt->write_lock);
            }
            pthread_mutex_unlock(&clnt->wait_mutex);
        }
    } else {
        pthread_mutex_lock(&clnt->wait_mutex);
        while (!clnt->done) {
            pthread_cond_wait(&clnt->wait_cond, &clnt->wait_mutex);
        }
        pthread_mutex_unlock(&clnt->wait_mutex);
    }

done:
    if (self)
        thrman_where(self, "query done");
    return clnt->query_rc;
}

static void sqlengine_thd_start(struct thdpool *pool, void *thddata)
{
    struct sqlthdstate *thd = thddata;

    backend_thread_event(thedb, COMDB2_THR_EVENT_START_RDWR);

    sql_mem_init(NULL);

    if (!gbl_use_appsock_as_sqlthread)
        thd->thr_self = thrman_register(THRTYPE_SQLENGINEPOOL);

    thd->logger = thrman_get_reqlogger(thd->thr_self);
    thd->buf = NULL;
    thd->maxbuflen = 0;
    thd->buflen = 0;
    thd->ncols = 0;
    // thd->stmt = NULL;
    thd->cinfo = NULL;
    thd->offsets = NULL;
    thd->sqldb = NULL;
    thd->stmt_table = NULL;
    thd->param_stmt_head = NULL;
    thd->param_stmt_tail = NULL;
    thd->noparam_stmt_head = NULL;
    thd->noparam_stmt_tail = NULL;
    thd->param_cache_entries = 0;
    thd->noparam_cache_entries = 0;

    start_sql_thread();

    thd->sqlthd = pthread_getspecific(query_info_key);
    void rcache_init(size_t, size_t);
    rcache_init(bdb_attr_get(thedb->bdb_attr, BDB_ATTR_RCACHE_COUNT),
                bdb_attr_get(thedb->bdb_attr, BDB_ATTR_RCACHE_PGSZ));
}

static void sqlengine_thd_end(struct thdpool *pool, void *thddata)
{
    void rcache_destroy(void);
    rcache_destroy();
    struct sqlthdstate *thd = thddata;

    if (thd->stmt_table)
        delete_stmt_table(thd->stmt_table);
    if (thd->sqldb)
        sqlite3_close(thd->sqldb);
    if (thd->buf)
        free(thd->buf);
    if (thd->cinfo)
        free(thd->cinfo);
    if (thd->offsets)
        free(thd->offsets);

    /* AZ moved after the close which uses thd for rollbackall */
    done_sql_thread();

    sql_mem_shutdown(NULL);

    backend_thread_event(thedb, COMDB2_THR_EVENT_DONE_RDWR);
}

static inline int tdef_to_tranlevel(int tdef)
{
    switch (tdef) {
    case SQL_TDEF_BLOCK:
        return TRANLEVEL_OSQL;

    case SQL_TDEF_SOCK:
        return TRANLEVEL_SOSQL;

    case SQL_TDEF_RECOM:
        return TRANLEVEL_RECOM;

    case SQL_TDEF_SERIAL:
        return TRANLEVEL_SERIAL;

    case SQL_TDEF_SNAPISOL:
        return TRANLEVEL_SNAPISOL;

    default:
        logmsg(LOGMSG_FATAL, "%s: line %d Unknown modedef: %d", __func__, __LINE__,
                tdef);
        abort();
    }
}

void reset_clnt(struct sqlclntstate *clnt, SBUF2 *sb, int initial)
{
    int wrtimeoutsec = 0;

    if (initial) {
        bzero(clnt, sizeof(*clnt));
    }
    clnt->sb = sb;
    clnt->must_close_sb = 1;
    clnt->recno = 1;
    strcpy(clnt->tzname, "America/New_York");
    clnt->dtprec = gbl_datetime_precision;
    bzero(&clnt->conninfo, sizeof(clnt->conninfo));
    clnt->rawnodestats = NULL;
    clnt->using_case_insensitive_like = 0;

    if (clnt->ctrl_sqlengine != SQLENG_INTRANS_STATE)
        clnt->intrans = 0;

    /* start off in comdb2 mode till we're told otherwise */
    clnt->dbtran.mode = tdef_to_tranlevel(gbl_sql_tranlevel_default);
    clnt->iswrite = 0;
    clnt->heartbeat = 0;
    clnt->limits.maxcost = gbl_querylimits_maxcost;
    clnt->limits.tablescans_ok = gbl_querylimits_tablescans_ok;
    clnt->limits.temptables_ok = gbl_querylimits_temptables_ok;
    clnt->limits.maxcost_warn = gbl_querylimits_maxcost_warn;
    clnt->limits.tablescans_warn = gbl_querylimits_tablescans_warn;
    clnt->limits.temptables_warn = gbl_querylimits_temptables_warn;

    bzero(&clnt->effects, sizeof(clnt->effects));
    bzero(&clnt->log_effects, sizeof(clnt->log_effects));

    /* reset the user */
    clnt->have_user = 0;
    bzero(clnt->user, sizeof(clnt->user));

    /* reset the password */
    clnt->have_password = 0;
    bzero(clnt->password, sizeof(clnt->user));

    /* reset endianess */
    clnt->have_endian = 0;
    clnt->endian = 0;

    /* reset extended_tm */
    clnt->have_extended_tm = 0;
    clnt->extended_tm = 0;

    /* reset page-order. */
    clnt->pageordertablescan =
        bdb_attr_get(thedb->bdb_attr, BDB_ATTR_PAGE_ORDER_TABLESCAN);

    /* let's reset osql structure as well */
    osql_clean_sqlclntstate(clnt);
    /* clear dbtran after aborting unfinished shadow transactions. */
    bzero(&clnt->dbtran, sizeof(dbtran_type));

    clnt->origin = intern(get_origin_mach_by_buf(sb));

    clnt->in_client_trans = 0;
    clnt->had_errors = 0;
    clnt->statement_timedout = 0;
    clnt->query_timeout = 0;
    if (clnt->saved_errstr) {
        free(clnt->saved_errstr);
        clnt->saved_errstr = NULL;
    }
    clnt->saved_rc = 0;
    clnt->want_stored_procedure_debug = 0;
    clnt->want_stored_procedure_trace = 0;
    clnt->want_query_effects = 0;
    clnt->send_one_row = 0;
    clnt->verifyretry_off = 0;

    /* Reset the version, we have to set it for every run */
    clnt->spname[0] = 0;
    clnt->spversion.version_num = 0;
    free(clnt->spversion.version_str);
    clnt->spversion.version_str = NULL;

    clnt->is_explain = 0;
    clnt->get_cost = 0;
    clnt->snapshot = 0;
    clnt->num_retry = 0;
    clnt->sql_query = NULL;
    clnt_reset_cursor_hints(clnt);

    clnt->skip_feature = 0;

    bzero(clnt->dirty, sizeof(clnt->dirty));

    if (gbl_sqlwrtimeoutms == 0)
        wrtimeoutsec = 0;
    else
        wrtimeoutsec = gbl_sqlwrtimeoutms / 1000;

    if (sb && sbuf2fileno(sb) > 2) // if valid sb and sb->fd is not stdio
    {
        net_add_watch_warning(
            clnt->sb, bdb_attr_get(thedb->bdb_attr, BDB_ATTR_MAX_SQL_IDLE_TIME),
            wrtimeoutsec, clnt, watcher_warning_function);
    }
    clnt->planner_effort =
        bdb_attr_get(thedb->bdb_attr, BDB_ATTR_PLANNER_EFFORT);
    clnt->osql_max_trans = g_osql_max_trans;

    clnt->arr = NULL;
    clnt->selectv_arr = NULL;
    clnt->file = 0;
    clnt->offset = 0;
    clnt->enque_time = clnt->deque_time = 0;
    clnt->writeTransaction = 0;

    clnt->ins_keys = 0ULL;
    clnt->del_keys = 0ULL;
    clnt->has_sqliterow = 0;
    clnt->verify_indexes = 0;
    clnt->schema_mems = NULL;
    clnt->init_gen = 0;
<<<<<<< HEAD
=======
    for (int i = 0; i < clnt->ncontext; i++) {
        free(clnt->context[i]);
    }
    free(clnt->context);
    clnt->context = NULL;
    clnt->ncontext = 0;
>>>>>>> f80e3274
}

static void handle_sql_intrans_unrecoverable_error(struct sqlclntstate *clnt)
{
    int osqlrc = 0;
    int rc = 0;
    int bdberr = 0;

    if (clnt && clnt->ctrl_sqlengine == SQLENG_INTRANS_STATE) {
        switch (clnt->dbtran.mode) {
        case TRANLEVEL_SOSQL:
            osql_sock_abort(clnt, OSQL_SOCK_REQ);
            if (clnt->selectv_arr) {
                currangearr_free(clnt->selectv_arr);
                clnt->selectv_arr = NULL;
            }
            break;

        case TRANLEVEL_RECOM:
            recom_abort(clnt);
            break;

        case TRANLEVEL_SNAPISOL:
        case TRANLEVEL_SERIAL:
            serial_abort(clnt);
            if (clnt->arr) {
                currangearr_free(clnt->arr);
                clnt->arr = NULL;
            }
            if (clnt->selectv_arr) {
                currangearr_free(clnt->selectv_arr);
                clnt->selectv_arr = NULL;
            }

            break;

        default:
            /* I don't expect this */
            abort();
        }

        clnt->intrans = 0;
        sql_set_sqlengine_state(clnt, __FILE__, __LINE__,
                                SQLENG_NORMAL_PROCESS);
    }
}

static int sbuf_is_local(SBUF2 *sb)
{
    struct sockaddr_in addr;

    if (net_appsock_get_addr(sb, &addr))
        return 1;

    if (addr.sin_addr.s_addr == gbl_myaddr.s_addr)
        return 1;

    if (addr.sin_addr.s_addr == INADDR_LOOPBACK)
        return 1;

    return 0;
}

/* This function is now just the i/o loop.  Queries are executed in the function
 * above. */
static int handle_fastsql_requests_io_loop(struct sqlthdstate *thd,
                                           struct sqlclntstate *clnt)
{
    int rc;
    int i;
    int *endian;
    enum transaction_level newlvl;
    int sz, sqllen, tagsz, nullbitmapsz;
    char *p;
    uint8_t *p_buf, *p_buf_end;
    int bloblen;
    int blobno;
    struct sqlthdstate sqlthd;
    int do_master_check = 1;

#ifdef OSQL_TRACK_ALL
    bdb_osql_trak("ALL", &clnt->bdb_osql_trak);
#endif
    if (gbl_use_appsock_as_sqlthread) {
        sqlthd.thr_self = thd->thr_self;
        sqlengine_thd_start(NULL, &sqlthd);
    }

    if (thedb->rep_sync == REP_SYNC_NONE)
        do_master_check = 0;

    if (do_master_check && sbuf_is_local(clnt->sb))
        do_master_check = 0;

    if (do_master_check && bdb_master_should_reject(thedb->bdb_env) &&
        (clnt->ctrl_sqlengine == SQLENG_NORMAL_PROCESS)) {
        logmsg(LOGMSG_INFO, "new query on master, dropping socket\n");
        goto done;
    }

    if (active_appsock_conns >
        bdb_attr_get(thedb->bdb_attr, BDB_ATTR_MAXAPPSOCKSLIMIT)) {
        logmsg(LOGMSG_WARN, 
                "%s: Exhausted appsock connections, total %d connections \n",
                __func__, active_appsock_conns);
        char *err = "Exhausted appsock connections.";
        struct fsqlresp resp;
        bzero(&resp, sizeof(resp));
        resp.response = FSQL_ERROR;
        resp.rcode = SQLHERR_APPSOCK_LIMIT;
        rc = fsql_write_response(clnt, &resp, err, strlen(err) + 1, 1, __func__,
                                 __LINE__);
        goto done;
    }

    for (;;) {
        /* reset blosql conversion flags */
        if (clnt->ctrl_sqlengine == SQLENG_NORMAL_PROCESS) {
            clnt->had_errors = 0;
            if (clnt->saved_errstr) {
                free(clnt->saved_errstr);
                clnt->saved_errstr = NULL;
            }
            clnt->saved_rc = 0;
        }
        thrman_wheref(thd->thr_self, "blocked reading next query from %s",
                      clnt->origin);

        rc = handle_fastsql_requests_io_read(thd, clnt, FSQLREQ_LEN);
        if (rc != 0) {
            /*printf("%s: rc %d\n", __func__, rc);*/
            logmsg(LOGMSG_ERROR, "%s line %d td %u: rc %d\n", __func__, __LINE__,
                   (uint32_t)pthread_self(), rc);
            goto done;
        }

        /* avoid new accepting new queries/transaction on opened connections
           if we are incoherent (and not in a transaction). */
        if (!bdb_am_i_coherent(thedb->bdb_env) &&
            (clnt->ctrl_sqlengine == SQLENG_NORMAL_PROCESS)) {
            logmsg(LOGMSG_ERROR, "%s line %d td %u: new query on incoherent node, "
                            "dropping socket\n",
                    __func__, __LINE__, (uint32_t)pthread_self());
            goto done;
        }

        if (do_master_check && bdb_master_should_reject(thedb->bdb_env) &&
            !clnt->intrans) {
            logmsg(LOGMSG_USER, 
                    "%s line %d td %u: new query on master, dropping socket\n",
                    __func__, __LINE__, (uint32_t)pthread_self());
            goto done;
        }

        /* unpack the request */
        if (!fsqlreq_get(&clnt->req, (uint8_t *)thd->buf,
                         (const uint8_t *)(thd->buf + FSQLREQ_LEN))) {
            rc = -1;
            logmsg(LOGMSG_ERROR, "%s line %d td %u: fsqlreq_get failure\n", __func__,
                    __LINE__, (uint32_t)pthread_self());
            goto done;
        }

        /* read in the data */
        rc = handle_fastsql_requests_io_read(thd, clnt, clnt->req.followlen);
        if (rc != 0) {
            logmsg(LOGMSG_ERROR,
                "%s line %d td %u: failed to get data following request %d\n",
                __func__, __LINE__, (uint32_t)pthread_self(),
                clnt->req.request);
            goto done;
        }

        if (thedb->stopped)
            goto done;

        /* Reset lock info, maybe required in the case of deadlock. */
        clnt->lockInfo = NULL;

        switch (clnt->req.request) {
        case FSQL_EXECUTE_INLINE_PARAMS_TZ:
            rc = sbuf2fread(clnt->tzname, sizeof(clnt->tzname), 1, clnt->sb);
            if (rc != 1) {
                logmsg(LOGMSG_ERROR, "%s line %d td %u: error reading tzname in request %d\n",
                       __func__, __LINE__, (uint32_t)pthread_self(),
                       clnt->req.request);
                goto done;
            }
            clnt->tzname[TZNAME_MAX - 1] = 0;
        /* there is a mismatch between client tzname (36 bytes)
           and server representation -minimum value == 33 bytes
           from now on tzname will be up to TZNAME_MAX
           */
        /* fall through */
        case FSQL_EXECUTE_INLINE_PARAMS:
            if (clnt->req.followlen - clnt->req.parm * sizeof(int) <= 0) {
                logmsg(LOGMSG_ERROR, "%s line %d td %u: incorrect data length sent\n",
                       __func__, __LINE__, (uint32_t)pthread_self());
                goto done;
            }

            if (clnt->wrong_db) {
                struct fsqlresp rsp;
                char *err = "SQL connection handshake error.";
                rsp.response = FSQL_ERROR;
                rsp.rcode = SQLHERR_WRONG_DB;
                rsp.flags = 0;
                rsp.parm = 0;
                fsql_write_response(clnt, &rsp, err, strlen(err) + 1, 1,
                                    __func__, __LINE__);
                logmsg(LOGMSG_ERROR, "%s line %d td %u: wrong db error\n", __func__, __LINE__,
                       (uint32_t)pthread_self());
                goto done;
            }

            /* Reset sent column data */
            clnt->osql.sent_column_data = 0;

            if (clnt->req.flags & SQLF_CONVERTED_BLOSQL) {
                logmsg(LOGMSG_ERROR, "Unsupported transactional mode blosql!\n");
                send_prepare_error(clnt,
                                   "Unsupported transactional mode blosql", 0);
                goto done;
            }

            if (clnt->req.flags & SQLF_WANT_QUERY_EFFECTS)
                clnt->want_query_effects = 1;

            if (clnt->req.flags & SQLREQ_FLAG_WANT_SP_TRACE)
                clnt->want_stored_procedure_trace = 1;

            if (clnt->req.flags & SQLREQ_FLAG_WANT_SP_DEBUG)
                clnt->want_stored_procedure_debug = 1;

            if (clnt->req.flags & SQLF_WANT_READONLY_ACCESS) {
                clnt->is_readonly = 1;
            } else {
                clnt->is_readonly = 0;
            }

            if (clnt->req.flags & SQLF_WANT_VERIFYRETRY_OFF) {
                clnt->verifyretry_off = 1;
            } else {
                clnt->verifyretry_off = 0;
            }

            /* We already had an error, but have no way to indicate this to the
             * client
             * until they commit/abort.  So consume all incoming statements and
             * ignore them until they do. */
            if (clnt->had_errors) {
                if (strncasecmp(clnt->sql, "commit", 6) &&
                    strncasecmp(clnt->sql, "rollback", 8))
                    continue;
            }

            clnt->sql = thd->buf + clnt->req.parm * sizeof(int);
            while (isspace(*clnt->sql))
                clnt->sql++;
            clnt->type_overrides = (int *)thd->buf;
            for (i = 0; i < clnt->req.parm; ++i)
                clnt->type_overrides[i] = ntohl(clnt->type_overrides[i]);

            clnt->tag = NULL;
            clnt->tagbuf = NULL;
            clnt->tagbufsz = 0;
            if (gbl_notimeouts)
                net_add_watch(clnt->sb, 0, 0);

            /* We're running from an appsock pool which has tiny
             * threads, so we need to pass this query to an sql engine
             * thread to execute it and take control back once it's
             * done. */
            if (gbl_use_appsock_as_sqlthread) {
                sqlengine_work_appsock(NULL, clnt, &sqlthd);
                rc = 0;
            } else {
                /* tell blobmem that I want my priority back
                   when the sql thread is done */
                comdb2bma_pass_priority_back(blobmem);
                rc = dispatch_sql_query(clnt);
            }
            if (clnt->osql.replay == OSQL_RETRY_DO) {
                rc = srs_tran_replay(clnt, thd->thr_self);
            } else {
                /* if this transaction is done (marked by
                   SQLENG_NORMAL_PROCESS),
                   clean transaction sql history
                 */
                if (clnt->osql.history &&
                    clnt->ctrl_sqlengine == SQLENG_NORMAL_PROCESS)
                    srs_tran_destroy(clnt);
            }
            if (rc) {
                clnt->had_errors = 1;
                /* we won't get here for subsequent errors under this
                 * transaction */
            }

            if (fsql_write_response(clnt, NULL, NULL, 0, 1, __func__,
                                    __LINE__) < 0)
                rc = -1;

            if (rc && !(clnt->want_query_effects && clnt->in_client_trans)) {
                //                printf("%s line %d td %u: erroring out\n",
                //                __func__, __LINE__,
                //                        (uint32_t)pthread_self());
                goto done;
            }

            break;

        case FSQL_EXECUTE_STOP: /* unused (and useless) */
            reqlog_logl(thd->logger, REQL_INFO, "FSQL_EXECUTE_STOP");
            fsql_write_response(clnt, NULL, NULL, 0, 1, __func__, __LINE__);
            break;

        case FSQL_SET_PASSWORD:
            clnt->have_password = 1;
            memcpy(clnt->password, thd->buf, 16);
            break;

        case FSQL_SET_USER:
            clnt->have_user = 1;
            memcpy(clnt->user, thd->buf, 16);
            break;

        case FSQL_SET_ENDIAN:
            endian = (int *)thd->buf;
            clnt->have_endian = 1;
            clnt->endian = ntohl(*endian);
            break;

        case FSQL_SET_HEARTBEAT:
            if (clnt->req.parm > 0)
                clnt->heartbeat = clnt->req.parm;
            break;

        /*fprintf(stderr, "setting client heartbeat to %d\n",
          clnt->req.parm);*/

        case FSQL_EXECUTE_REPLACEABLE_PARAMS_TZ:
            rc = sbuf2fread(clnt->tzname, sizeof(clnt->tzname), 1, clnt->sb);
            if (rc != 1) {
                logmsg(LOGMSG_ERROR, "%s line %d td %u: error reading tzname in request %d\n",
                       __func__, __LINE__, (uint32_t)pthread_self(),
                       clnt->req.request);
                goto done;
            }
            clnt->tzname[TZNAME_MAX - 1] = 0;
        /* there is a mismatch between client tzname (36 bytes)
           and server representation -minimum value == 33 bytes
           from now on tzname will be up to TZNAME_MAX
         */
        /* Don't break */
        case FSQL_EXECUTE_REPLACEABLE_PARAMS:
            /* TODO: a little more size checking here, endian correctness */
            /* sql length */
            p_buf = (uint8_t *)thd->buf;
            p_buf_end = (p_buf + thd->maxbuflen);

            /* overrides */
            clnt->type_overrides = (int *)thd->buf;
            for (i = 0; i < clnt->req.parm; ++i)
                clnt->type_overrides[i] = ntohl(clnt->type_overrides[i]);

            /* sql */
            p_buf = (unsigned char *)(thd->buf + clnt->req.parm * sizeof(int));
            p_buf =
                (uint8_t *)buf_get(&sqllen, sizeof(sqllen), p_buf, p_buf_end);
            clnt->sqllen = sqllen;
            clnt->sql = (char *)p_buf;
            while (isspace(*clnt->sql)) {
                clnt->sql++;
                clnt->sqllen--;
            }

            if (clnt->had_errors) {
                if (strncasecmp(clnt->sql, "commit", 6) &&
                    strncasecmp(clnt->sql, "rollback", 8))
                    continue;
            }

            p_buf += sqllen;

            /* dyntag header size */
            p_buf = (uint8_t *)buf_get(&tagsz, sizeof(tagsz), p_buf, p_buf_end);

            /* dyntag header */
            clnt->tag = (char *)p_buf;
            p_buf += tagsz;

            /* dyntag buffer size */
            p_buf = (uint8_t *)buf_get(&clnt->tagbufsz, sizeof(clnt->tagbufsz),
                                       p_buf, p_buf_end);

            /* dyntag buffer */
            clnt->tagbuf = p_buf;
            p_buf += clnt->tagbufsz;

            /* timezone */
            /* Moved to top.
            p_buf = (uint8_t *)buf_no_net_get(&clnt->tzname,
                    sizeof(clnt->tzname), p_buf, p_buf_end);
            */

            /* num null bytes */
            p_buf = (uint8_t *)buf_get(&nullbitmapsz, sizeof(nullbitmapsz),
                                       p_buf, p_buf_end);
            clnt->numnullbits = nullbitmapsz;

            /* null bytes */
            clnt->nullbits = p_buf;
            p_buf += nullbitmapsz;

            /* num blobs */
            p_buf = (uint8_t *)buf_get(&clnt->numblobs, sizeof(clnt->numblobs),
                                       p_buf, p_buf_end);

            /* number of blobs shouldn't be fixed.
             * Try to keep 16 (the old limit) inline, allocate more
             * if the client has more.
             * */
            if (clnt->numblobs) {
                if (clnt->numblobs <= MAXBLOBS) {
                    clnt->blobs = clnt->inline_blobs;
                    clnt->bloblens = clnt->inline_bloblens;
                } else {
                    if (clnt->numallocblobs < clnt->numblobs) {
                        clnt->alloc_blobs = realloc(
                            clnt->alloc_blobs, sizeof(void *) * clnt->numblobs);
                        clnt->alloc_bloblens = realloc(
                            clnt->alloc_bloblens, sizeof(int) * clnt->numblobs);
                        clnt->numallocblobs = clnt->numblobs;
                    }
                    clnt->blobs = clnt->alloc_blobs;
                    clnt->bloblens = clnt->alloc_bloblens;
                }
            }

            /* blobs */
            for (blobno = 0; blobno < clnt->numblobs; blobno++) {
                /* blob size */
                p_buf = (uint8_t *)buf_get(&(clnt->bloblens[blobno]),
                                           sizeof(int), p_buf, p_buf_end);

                /* blob data */
                clnt->blobs[blobno] = p_buf;
                p_buf += clnt->bloblens[blobno];
            }

            /* Reset sent column data */
            clnt->osql.sent_column_data = 0;

            if (gbl_use_appsock_as_sqlthread) {
                sqlengine_work_appsock(NULL, clnt, &sqlthd);
                rc = 0;
            } else {
                /* tell blobmem that I want my priority back
                   when the sql thread is done */
                comdb2bma_pass_priority_back(blobmem);
                rc = dispatch_sql_query(clnt);
            }
            if (clnt->osql.replay == OSQL_RETRY_DO) {
                rc = srs_tran_replay(clnt, thd->thr_self);
            } else {
                /* if this transaction is done (marked by
                   SQLENG_NORMAL_PROCESS),
                   clean transaction sql history
                 */
                if (clnt->osql.history &&
                    clnt->ctrl_sqlengine == SQLENG_NORMAL_PROCESS)
                    srs_tran_destroy(clnt);
            }
            if (rc) {
                clnt->had_errors = 1;
                /* we won't get here for subsequent errors under this
                 * transaction */
            }

            if (fsql_write_response(clnt, NULL, NULL, 0, 1, __func__,
                                    __LINE__) < 0)
                rc = -1;

            if (rc && !(clnt->want_query_effects && clnt->in_client_trans)) {
                goto done;
            }

            break;

        case FSQL_SET_TIMEOUT: {
            /* parm contains timeout. just set it.  no response to write. */
            int notimeout = disable_server_sql_timeouts();
            if (notimeout)
                reqlog_logf(thd->logger, REQL_INFO,
                            "IGNORING FSQL_SET_TIMEOUT");
            else
                reqlog_logf(thd->logger, REQL_INFO, "FSQL_SET_TIMEOUT %d",
                            clnt->req.parm);
            sbuf2settimeout(clnt->sb, 0, notimeout ? 0 : clnt->req.parm);

            if (clnt->req.parm == 0)
                net_add_watch(clnt->sb, 0, 0);
            else
                net_add_watch_warning(
                    clnt->sb,
                    bdb_attr_get(thedb->bdb_attr, BDB_ATTR_MAX_SQL_IDLE_TIME),
                    notimeout ? 0 : clnt->req.parm / 1000, clnt,
                    watcher_warning_function);

            break;
        }
        case FSQL_SET_PLANNER_EFFORT:
            clnt->planner_effort = clnt->req.parm;
            break;

        case FSQL_OSQL_MAX_TRANS:
            clnt->osql_max_trans = clnt->req.parm;
#ifdef DEBUG
            printf("setting clnt->osql_max_trans to %d\n",
                   clnt->osql_max_trans);
#endif
            break;

        case FSQL_SET_DATETIME_PRECISION:
            if (clnt->req.parm == DTTZ_PREC_MSEC ||
                clnt->req.parm == DTTZ_PREC_USEC)
                clnt->dtprec = clnt->req.parm;
            break;

        case FSQL_SET_REMOTE_ACCESS: {
            char *settings = thd->buf;

            rc = fdb_access_control_create(clnt, settings);
            if (rc) {
                logmsg(LOGMSG_ERROR,
                        "%s: failed to process remote access settings \"%s\"\n",
                        __func__, settings);
            }
        }

        break;

        case FSQL_SET_SQL_DEBUG:
            clnt->sql = thd->buf;
            rc = process_debug_pragma(clnt);
            if (rc != 1)
                logmsg(LOGMSG_ERROR,
                        "Error interpreting FSQL_SET_SQL_DEBUG (%d) rc=%d\n",
                        clnt->req.request, rc);
            break;

        case FSQL_SET_ISOLATION_LEVEL:
            newlvl = (enum transaction_level)clnt->req.parm;
            reqlog_logf(thd->logger, REQL_INFO, "FSQL_SET_ISOLATION_LEVEL %d",
                        newlvl);

            switch (newlvl) {
            case TRANLEVEL_SERIAL:
            case TRANLEVEL_SNAPISOL:
            case TRANLEVEL_RECOM:
            case TRANLEVEL_SOSQL:
                /* these connections shouldn't time out */
                sbuf2settimeout(
                    clnt->sb,
                    bdb_attr_get(thedb->bdb_attr, BDB_ATTR_MAX_SQL_IDLE_TIME) *
                        1000,
                    0);

                /* pragma count_changes=1 */
                clnt->osql.count_changes = 1;

                if (gbl_rowlocks && newlvl != TRANLEVEL_SERIAL) {
                    clnt->dbtran.mode = TRANLEVEL_SNAPISOL;
                } else {
                    clnt->dbtran.mode = newlvl;
                }
                if (thd->sqldb) {
                    rc = sql_set_transaction_mode(thd->sqldb, clnt,
                                                  clnt->dbtran.mode);
                    if (rc) {
                        send_prepare_error(
                            clnt, "Failed to set transaction mode.", 0);
                        goto done;
                    }
                }
                break;

            default:
                break;
            }
            break;

        case FSQL_RESET:
            if (clnt && clnt->ctrl_sqlengine == SQLENG_INTRANS_STATE) {
                ctrace("Client has malformed transactions, socket sent to "
                       "sockpool before its time\n");
                rc = -1;
                goto done;
            }
            reset_clnt(clnt, clnt->sb, 0);
            reqlog_set_origin(thd->logger, "");
            break;

        case FSQL_GET_EFFECTS: {
            rc = send_query_effects(clnt);
        } break;

        case FSQL_GRAB_DBGLOG: {
            unsigned long long cookie;
            p_buf = (uint8_t *)thd->buf;
            p_buf_end = (p_buf + thd->maxbuflen);
            buf_get(&cookie, sizeof(cookie), p_buf, p_buf_end);
            grab_dbglog_file(clnt->sb, cookie, clnt);
            break;
        }

        case FSQL_SET_INFO:
            reqlog_logl(thd->logger, REQL_INFO, "FSQL_SET_INFO");
            if (!conninfo_get(
                    &clnt->conninfo, (const uint8_t *)thd->buf,
                    (const uint8_t *)(thd->buf + sizeof(struct conninfo)))) {
                rc = -1;
                goto done;
            }

            char *from;
            if (clnt->conninfo.node == 0)
                snprintf(clnt->origin_space, sizeof(clnt->origin_space),
                         "machine %s pid %d task %.8s", clnt->origin,
                         clnt->conninfo.pid, clnt->conninfo.pename);
            else
                snprintf(clnt->origin_space, sizeof(clnt->origin_space),
                         "machine %d pid %d task %.8s", clnt->conninfo.node,
                         clnt->conninfo.pid, clnt->conninfo.pename);

            reqlog_set_origin(thd->logger, clnt->origin_space);

            if (thd->sqlthd) {
                memcpy(&thd->sqlthd->sqlclntstate->conn, &clnt->conninfo,
                       sizeof(struct conninfo));
                thd->sqlthd->sqlclntstate->origin = clnt->origin;
            }
            break;

        case FSQL_PRAGMA: {
            double cost = 0;
            int onoff = 1;
            int version = 0;
            clnt->have_query_limits = 1;
            /* TODO: endianize */
            switch (clnt->req.parm) {
#if 0
                case SQL_PRAGMA_ERROR:
                    fprintf(stderr, "Thread %d got SQL_PRAGMA_ERROR, '%s'\n",
                          pthread_self(), thd->buf);
                    break;
#endif
            case SQL_PRAGMA_MAXCOST:
                memcpy(&cost, thd->buf, sizeof(double));
                cost = flibc_ntohd(cost);
                clnt->limits.maxcost = cost;
                break;
            case SQL_PRAGMA_TABLESCAN_OK:
                memcpy(&onoff, thd->buf, sizeof(int));
                clnt->limits.tablescans_ok = htonl(onoff);
                break;
            case SQL_PRAGMA_TEMPTABLES_OK:
                memcpy(&onoff, thd->buf, sizeof(int));
                clnt->limits.temptables_ok = htonl(onoff);
                break;

            case SQL_PRAGMA_MAXCOST_WARNING:
                memcpy(&cost, thd->buf, sizeof(double));
                cost = flibc_ntohd(cost);
                clnt->limits.maxcost_warn = cost;
                break;
            case SQL_PRAGMA_TABLESCAN_WARNING:
                memcpy(&onoff, thd->buf, sizeof(int));
                clnt->limits.tablescans_warn = onoff;
                break;
            case SQL_PRAGMA_TEMPTABLES_WARNING:
                memcpy(&onoff, thd->buf, sizeof(int));
                clnt->limits.temptables_warn = onoff;
                break;
            case SQL_PRAGMA_EXTENDED_TM:
                clnt->have_extended_tm = 1;
                memcpy(&onoff, thd->buf, sizeof(int));
                clnt->extended_tm = ntohl(onoff);
                if (clnt->extended_tm)
                    gbl_extended_tm_from_sql++;
                break;
            case SQL_PRAGMA_SP_VERSION:
                if (clnt->spversion.version_str) {
                    free(clnt->spversion.version_str);
                    clnt->spversion.version_str = NULL;
                }
                memcpy(&version, thd->buf, sizeof(int));
                clnt->spversion.version_num = ntohl(version);
                strncpy(clnt->spname, thd->buf + sizeof(int), MAX_SPNAME);
                clnt->spname[MAX_SPNAME] = '\0';
                break;

            default:
                /* don't know what it is, ignore it */
                break;
            }
            break;
        }

        default:
            logmsg(LOGMSG_ERROR, "Unknown request: %d\n", clnt->req.request);
            break;
        }
        reqlog_end_request(thd->logger, 0, __func__, __LINE__);
    }

done:
    /* we end up with an open transaction here for
       - conversion errors
       - timeouts on client socket
     */
    if (gbl_use_appsock_as_sqlthread) {
        sqlengine_thd_end(NULL, &sqlthd);
    }
    if (clnt && clnt->ctrl_sqlengine == SQLENG_INTRANS_STATE) {
        handle_sql_intrans_unrecoverable_error(clnt);
    }

    reqlog_end_request(thd->logger, rc, __func__, __LINE__);
    thrman_where(thd->thr_self, NULL);
    if (thd->buf) {
        if (clnt->sql >= thd->buf &&
            clnt->sql < ((char *)thd->buf + thd->maxbuflen)) {
            // clnt->sql was using thd->buf
            clnt->sql = NULL;
        }
        free(thd->buf);
        thd->buf = NULL;
        thd->maxbuflen = 0;
    }
    if (thd->cinfo) {
        free(thd->cinfo);
        thd->cinfo = NULL;
    }
    if (thd->offsets) {
        free(thd->offsets);
        thd->offsets = NULL;
    }

    /* Release client resources if we still own them */
    if (clnt) {
        if (clnt->using_case_insensitive_like) {
            if (thd->sqldb)
                toggle_case_sensitive_like(thd->sqldb, 0);
            clnt->using_case_insensitive_like = 0;
        }

        if (clnt->sb) {
            if (clnt->must_close_sb) {
                close_appsock(clnt->sb);
            } else {
                fsql_write_response(clnt, NULL, NULL, 0, 1, __func__, __LINE__);
            }
            clnt->sb = NULL;
        }

        if (clnt->saved_errstr) {
            free(clnt->saved_errstr);
            clnt->saved_errstr = NULL;
        }
        if (clnt->numallocblobs) {
            free(clnt->alloc_blobs);
            clnt->alloc_blobs = NULL;
            free(clnt->alloc_bloblens);
            clnt->alloc_bloblens = NULL;
        }
    }

    return rc;
}

static void send_dbinforesponse(SBUF2 *sb)
{
    struct newsqlheader hdr;
    CDB2SQLRESPONSE sql_response = CDB2__SQLRESPONSE__INIT;
    CDB2DBINFORESPONSE *dbinfo_response;
    dbinfo_response = malloc(sizeof(CDB2DBINFORESPONSE));
    cdb2__dbinforesponse__init(dbinfo_response);

    fill_dbinfo(dbinfo_response, thedb->bdb_env);

    int len = cdb2__dbinforesponse__get_packed_size(dbinfo_response);
    void *buf = malloc(len);
    cdb2__dbinforesponse__pack(dbinfo_response, buf);

    hdr.type = ntohl(RESPONSE_HEADER__DBINFO_RESPONSE);
    hdr.compression = 0;
    hdr.dummy = 0;
    hdr.length = ntohl(len);

    sbuf2write((char *)&hdr, sizeof(hdr), sb);

    sbuf2write(buf, len, sb);
    sbuf2flush(sb);
    free(buf);
    cdb2__dbinforesponse__free_unpacked(dbinfo_response, &pb_alloc);
}

CDB2QUERY *read_newsql_query(struct sqlclntstate *clnt, SBUF2 *sb)
{
    struct newsqlheader hdr;
    int rc;
    int pre_enabled = 0;
    int was_timeout = 0;
    char ssl_able;

retry_read:
    rc = sbuf2fread_timeout((char *)&hdr, sizeof(hdr), 1, sb, &was_timeout);
    if (rc != 1) {
        if (was_timeout) {
            handle_failed_dispatch(clnt, "Socket read timeout.");
        }
        return NULL;
    }

    hdr.type = ntohl(hdr.type);
    hdr.compression = ntohl(hdr.compression);
    hdr.length = ntohl(hdr.length);

    if (hdr.type == FSQL_SSLCONN) {
        /* If client requires SSL and we haven't done that,
           do SSL_accept() now. handle_newsql_requests()
           will close the sb if SSL_accept() fails. */

        /* Can't SSL_accept twice - probably a client API logic error.
           Let it disconnect. */
        if (sslio_has_ssl(sb)) {
            logmsg(LOGMSG_WARN, "The connection is already SSL encrypted.\n");
            return NULL;
        }

        /* Flush the SSL ability byte. We need to do this because:
           1) The `require_ssl` field in dbinfo may not reflect the
              actual status of this node;
           2) Doing SSL_accept() immediately would cause too many
              unnecessary EAGAIN/EWOULDBLOCK's for non-blocking BIO. */
        ssl_able = (gbl_client_ssl_mode >= SSL_ALLOW) ? 'Y' : 'N';
        if ((rc = sbuf2putc(sb, ssl_able)) < 0 || (rc = sbuf2flush(sb)) < 0)
            return NULL;

        if (ssl_able == 'Y' &&
            sslio_accept(sb, gbl_ssl_ctx, SSL_REQUIRE, NULL, 0) != 1)
            return NULL;

        if (sslio_verify(sb, gbl_client_ssl_mode, NULL, 0) != 0) {
            char *err = "Client certificate authentication failed.";
            struct fsqlresp resp;
            bzero(&resp, sizeof(resp));
            resp.response = FSQL_ERROR;
            resp.rcode = CDB2ERR_CONNECT_ERROR;
            rc = fsql_write_response(clnt, &resp, err, strlen(err) + 1, 1,
                                     __func__, __LINE__);
            return NULL;
        }

        goto retry_read;
    } else if (hdr.type == FSQL_RESET) { /* Reset from sockpool.*/
        reset_clnt(clnt, sb, 0);
        clnt->tzname[0] = '\0';
        clnt->osql.count_changes = 1;
        clnt->heartbeat = 1;
        clnt->dbtran.mode = tdef_to_tranlevel(gbl_sql_tranlevel_default);
        goto retry_read;
    }

    if (hdr.type > 2) {
        logmsg(LOGMSG_ERROR, "%s: Invalid message  %d\n", __func__, hdr.type);
        return NULL;
    }

    int bytes = hdr.length;

    if (bytes <= 0) {
        logmsg(LOGMSG_ERROR, "%s: Junk message  %d\n", __func__, bytes);
        return NULL;
    }

    CDB2QUERY *query;

    char *p;

    if (bytes <= gbl_blob_sz_thresh_bytes)
        p = malloc(bytes);
    else
        while (1) { // big buffer. most certainly it is a huge blob.
            p = comdb2_timedmalloc(blobmem, bytes, 1000);

            if (p != NULL || errno != ETIMEDOUT)
                break;

            pthread_mutex_lock(&clnt->wait_mutex);
            clnt->heartbeat = 1;
            if (clnt->ready_for_heartbeats == 0) {
                pre_enabled = 1;
                clnt->ready_for_heartbeats = 1;
            }
            send_heartbeat(clnt);
            fdb_heartbeats(clnt);
            pthread_mutex_unlock(&clnt->wait_mutex);
        }

    if (pre_enabled) {
        pthread_mutex_lock(&clnt->wait_mutex);
        clnt->ready_for_heartbeats = 0;
        pthread_mutex_unlock(&clnt->wait_mutex);
        pre_enabled = 0;
    }

    if (!p) {
        logmsg(LOGMSG_ERROR, "%s: out of memory malloc %d\n", __func__, bytes);
        return NULL;
    }

    if (bytes) {
        rc = sbuf2fread(p, bytes, 1, sb);
        if (rc != 1) {
            free(p);
            return NULL;
        }
    }

    while (1) {
        query = cdb2__query__unpack(&pb_alloc, bytes, p);

        if (query != NULL || errno != ETIMEDOUT)
            break;

        pthread_mutex_lock(&clnt->wait_mutex);
        if (clnt->heartbeat == 0)
            clnt->heartbeat = 1;
        if (clnt->ready_for_heartbeats == 0) {
            pre_enabled = 1;
            clnt->ready_for_heartbeats = 1;
        }
        send_heartbeat(clnt);
        fdb_heartbeats(clnt);
        pthread_mutex_unlock(&clnt->wait_mutex);
    }

    if (pre_enabled) {
        pthread_mutex_lock(&clnt->wait_mutex);
        clnt->ready_for_heartbeats = 0;
        pthread_mutex_unlock(&clnt->wait_mutex);
    }

    if (query && query->dbinfo) {
        if (query->dbinfo->has_want_effects &&
            query->dbinfo->want_effects == 1) {
            CDB2SQLRESPONSE sql_response = CDB2__SQLRESPONSE__INIT;
            CDB2EFFECTS effects = CDB2__EFFECTS__INIT;
            sql_response.response_type =
                RESPONSE_TYPE__COMDB2_INFO; /* Last Row. */
            sql_response.n_value = 0;
            if (clnt->verifyretry_off == 1 ||
                clnt->dbtran.mode == TRANLEVEL_SNAPISOL ||
                clnt->dbtran.mode == TRANLEVEL_SERIAL) {
                clnt->effects.num_affected = clnt->effects.num_updated +
                                             clnt->effects.num_deleted +
                                             clnt->effects.num_inserted;
                effects.num_affected = clnt->effects.num_affected;
                effects.num_selected = clnt->effects.num_selected;
                effects.num_updated = clnt->effects.num_updated;
                effects.num_deleted = clnt->effects.num_deleted;
                effects.num_inserted = clnt->effects.num_inserted;
                sql_response.effects = &effects;
                sql_response.error_code = 0;
            } else {
                sql_response.error_code = -1;
                sql_response.error_string = "Get effects not supported in "
                                            "transaction with verifyretry on";
            }

            newsql_write_response(clnt, RESPONSE_HEADER__SQL_EFFECTS,
                                  &sql_response, 1 /*flush*/, malloc, __func__,
                                  __LINE__);

            goto retry_read;
        }
        send_dbinforesponse(sb);
        cdb2__query__free_unpacked(query, &pb_alloc);
        query = NULL;
        free(p);
        goto retry_read;
    }

    free(p);

    /* Do security check before we return. We do it only after
       the query has been unpacked so that we know whether
       it is a new client (new clients have SSL feature).
       The check must be done for every query, otherwise
       attackers could bypass it by using pooled connections
       from sockpool. The overhead of the check is negligible. */
    if (gbl_client_ssl_mode >= SSL_REQUIRE && !sslio_has_ssl(sb)) {
        /* The code block does 2 things:
           1. Return an error to outdated clients;
           2. Send dbinfo to new clients to trigger SSL.
              It may happen when require_ssl is first time
              enabled across the cluster. */
        int client_supports_ssl = 0;
        for (int ii = 0; ii < query->sqlquery->n_features; ++ii) {
            if (CDB2_CLIENT_FEATURES__SSL == query->sqlquery->features[ii]) {
                client_supports_ssl = 1;
                break;
            }
        }

        if (client_supports_ssl) {
            newsql_write_response(clnt, RESPONSE_HEADER__SQL_RESPONSE_SSL,
                                  NULL, 1 , malloc, __func__, __LINE__);
            /* Client is going to reuse the connection. Don't drop it. */
            goto retry_read;
        } else {
            char *err = "The database requires SSL connections.";
            struct fsqlresp resp;
            bzero(&resp, sizeof(resp));
            resp.response = FSQL_ERROR;
            resp.rcode = CDB2ERR_CONNECT_ERROR;
            rc = fsql_write_response(clnt, &resp, err, strlen(err) + 1, 1,
                                     __func__, __LINE__);
        }
        return NULL;
    }

    return query;
}

static int process_set_commands(struct sqlclntstate *clnt)
{
    CDB2SQLQUERY *sql_query = NULL;
    int num_commands = 0;
    sql_query = clnt->sql_query;
    char *sqlstr = NULL;
    char *endp;
    int rc = 0;
    num_commands = sql_query->n_set_flags;
    for (int ii = 0; ii < num_commands && rc == 0; ii++) {
        sqlstr = sql_query->set_flags[ii];
        sqlstr = cdb2_skipws(sqlstr);
        if (strncasecmp(sqlstr, "set", 3) == 0) {
            if (gbl_extended_sql_debug_trace) {
                logmsg(LOGMSG_ERROR, "td %u %s line %d processing set command '%s'\n", 
                        pthread_self(), __func__, __LINE__, sqlstr);
            }
            sqlstr += 3;
            sqlstr = cdb2_skipws(sqlstr);
            if (strncasecmp(sqlstr, "transaction", 11) == 0) {
                sqlstr += 11;
                sqlstr = cdb2_skipws(sqlstr);
                clnt->dbtran.mode = TRANLEVEL_INVALID;
                clnt->high_availability = 0;
                if (strncasecmp(sqlstr, "read", 4) == 0) {
                    sqlstr += 4;
                    sqlstr = cdb2_skipws(sqlstr);
                    if (strncasecmp(sqlstr, "committed", 4) == 0) {
                        clnt->dbtran.mode = TRANLEVEL_RECOM;
                    }
                } else if (strncasecmp(sqlstr, "serial", 6) == 0) {
                    clnt->dbtran.mode = TRANLEVEL_SERIAL;
                    if (clnt->hasql_on == 1) {
                        clnt->high_availability = 1;
                    }
                } else if (strncasecmp(sqlstr, "blocksql", 7) == 0) {
                    clnt->dbtran.mode = TRANLEVEL_SOSQL;
                } else if (strncasecmp(sqlstr, "snap", 4) == 0) {
                    sqlstr += 4;
                    clnt->dbtran.mode = TRANLEVEL_SNAPISOL;
                    clnt->verify_retries = 0;
                    if (clnt->hasql_on == 1) {
                        clnt->high_availability = 1;
                        logmsg(LOGMSG_ERROR, 
                                "Enabling snapshot isolation high availability\n");
                    }
                }
                if (clnt->dbtran.mode == TRANLEVEL_INVALID)
                    rc = ii + 1;
            } else if (strncasecmp(sqlstr, "timeout", 7) == 0) {
                sqlstr += 7;
                sqlstr = cdb2_skipws(sqlstr);
                int timeout = strtol(sqlstr, &endp, 10);
                int notimeout = disable_server_sql_timeouts();
                sbuf2settimeout(clnt->sb, 0, notimeout ? 0 : timeout);
                if (timeout == 0)
                    net_add_watch(clnt->sb, 0, 0);
                else
                    net_add_watch_warning(
                        clnt->sb, bdb_attr_get(thedb->bdb_attr,
                                               BDB_ATTR_MAX_SQL_IDLE_TIME),
                        notimeout ? 0 : (timeout / 1000), clnt,
                        watcher_warning_function);
            } else if (strncasecmp(sqlstr, "maxquerytime", 12) == 0) {
                sqlstr += 12;
                sqlstr = cdb2_skipws(sqlstr);
                int timeout = strtol(sqlstr, &endp, 10);
                if (timeout >= 0)
                    clnt->query_timeout = timeout;
            } else if (strncasecmp(sqlstr, "timezone", 8) == 0) {
                sqlstr += 8;
                sqlstr = cdb2_skipws(sqlstr);
                strncpy(clnt->tzname, sqlstr, sizeof(clnt->tzname));
            } else if (strncasecmp(sqlstr, "datetime", 8) == 0) {
                sqlstr += 8;
                sqlstr = cdb2_skipws(sqlstr);

                if (strncasecmp(sqlstr, "precision", 9) == 0) {
                    sqlstr += 9;
                    sqlstr = cdb2_skipws(sqlstr);
                    DTTZ_TEXT_TO_PREC(sqlstr, clnt->dtprec, 0, return -1);
                } else {
                    rc = ii + 1;
                }
            } else if (strncasecmp(sqlstr, "user", 4) == 0) {
                sqlstr += 4;
                sqlstr = cdb2_skipws(sqlstr);
                clnt->have_user = 1;
                strncpy(clnt->user, sqlstr, sizeof(clnt->user));
            } else if (strncasecmp(sqlstr, "password", 8) == 0) {
                sqlstr += 8;
                sqlstr = cdb2_skipws(sqlstr);
                clnt->have_password = 1;
                strncpy(clnt->password, sqlstr, sizeof(clnt->password));
                sqlite3Dequote(clnt->password);
            } else if (strncasecmp(sqlstr, "spversion", 9) == 0) {
                clnt->spversion.version_num = 0;
                free(clnt->spversion.version_str);
                clnt->spversion.version_str = NULL;
                sqlstr += 9;
                sqlstr = cdb2_skipws(sqlstr);
                char *spname = sqlstr;
                while (!isspace(*sqlstr)) {
                    ++sqlstr;
                }
                *sqlstr = 0;
                if ((sqlstr - spname) < MAX_SPNAME) {
                    strncpy(clnt->spname, spname, MAX_SPNAME);
                    clnt->spname[MAX_SPNAME] = '\0';
                } else {
                    rc = ii + 1;
                }
                ++sqlstr;

                sqlstr = cdb2_skipws(sqlstr);
                int ver = strtol(sqlstr, &endp, 10);
                if (*sqlstr == '\'' || *sqlstr == '"') { // looks like a str
                    if (strlen(sqlstr) < MAX_SPVERSION_LEN) {
                        clnt->spversion.version_str = strdup(sqlstr);
                        sqlite3Dequote(clnt->spversion.version_str);
                    } else {
                        rc = ii + 1;
                    }
                } else if (*endp == 0) { // parsed entire number successfully
                    clnt->spversion.version_num = ver;
                } else {
                    rc = ii + 1;
                }
            } else if (strncasecmp(sqlstr, "readonly", 8) == 0) {
                sqlstr += 8;
                sqlstr = cdb2_skipws(sqlstr);
                if (strncasecmp(sqlstr, "off", 3) == 0) {
                    clnt->is_readonly = 0;
                } else {
                    clnt->is_readonly = 1;
                }
            } else if (strncasecmp(sqlstr, "sptrace", 7) == 0) {
                sqlstr += 7;
                sqlstr = cdb2_skipws(sqlstr);
                if (strncasecmp(sqlstr, "off", 3) == 0) {
                    clnt->want_stored_procedure_trace = 0;
                } else {
                    clnt->want_stored_procedure_trace = 1;
                }
            } else if (strncasecmp(sqlstr, "spdebug", 7) == 0) {
                sqlstr += 7;
                sqlstr = cdb2_skipws(sqlstr);
                if (strncasecmp(sqlstr, "off", 3) == 0) {
                    clnt->want_stored_procedure_debug = 0;
                } else {
                    clnt->want_stored_procedure_debug = 1;
                }
            } else if (strncasecmp(sqlstr, "HASQL", 5) == 0) {
                sqlstr += 5;
                sqlstr = cdb2_skipws(sqlstr);
                if (strncasecmp(sqlstr, "on", 2) == 0) {
                    clnt->hasql_on = 1;
                    if (clnt->dbtran.mode == TRANLEVEL_SERIAL ||
                        clnt->dbtran.mode == TRANLEVEL_SNAPISOL) {
                        clnt->high_availability = 1;
                        if (gbl_extended_sql_debug_trace) {
                            logmsg(LOGMSG_USER, "td %u %s line %d setting high_availability\n", 
                                    pthread_self(), __func__, __LINE__);
                        }
                    }
                } else {
                    clnt->hasql_on = 0;
                    clnt->high_availability = 0;
                    if (gbl_extended_sql_debug_trace) {
                        logmsg(LOGMSG_USER, "td %u %s line %d clearing high_availability\n", 
                                pthread_self(), __func__, __LINE__);
                    }
                }
            } else if (strncasecmp(sqlstr, "verifyretry", 11) == 0) {
                sqlstr += 11;
                sqlstr = cdb2_skipws(sqlstr);
                if (strncasecmp(sqlstr, "on", 2) == 0) {
                    clnt->verifyretry_off = 0;
                } else {
                    clnt->verifyretry_off = 1;
                }
            } else if (strncasecmp(sqlstr, "remote", 6) == 0) {
                sqlstr += 6;
                sqlstr = cdb2_skipws(sqlstr);

                int rc = fdb_access_control_create(clnt, sqlstr);
                if (rc) {
                    logmsg(LOGMSG_ERROR,
                        "%s: failed to process remote access settings \"%s\"\n",
                        __func__, sqlstr);
                }
                rc = ii + 1;
            } else if (strncasecmp(sqlstr, "getcost", 7) == 0) {
                sqlstr += 7;
                sqlstr = cdb2_skipws(sqlstr);
                if (strncasecmp(sqlstr, "on", 2) == 0) {
                    clnt->get_cost = 1;
                } else {
                    clnt->get_cost = 0;
                }
            } else if (strncasecmp(sqlstr, "explain", 7) == 0) {
                sqlstr += 7;
                sqlstr = cdb2_skipws(sqlstr);
                if (strncasecmp(sqlstr, "on", 2) == 0) {
                    clnt->is_explain = 1;
                } else if (strncasecmp(sqlstr, "verbose", 7) == 0) {
                    clnt->is_explain = 2;
                } else {
                    clnt->is_explain = 0;
                }
            } else if (strncasecmp(sqlstr, "maxtransize", 11) == 0) {
                sqlstr += 11;
                int maxtransz = strtol(sqlstr, &endp, 10);
                if (endp != sqlstr && maxtransz >= 0)
                    clnt->osql_max_trans = maxtransz;
                else
                    logmsg(LOGMSG_ERROR, "Error: bad value for maxtransize %s\n", sqlstr);
#ifdef DEBUG
                printf("setting clnt->osql_max_trans to %d\n",
                       clnt->osql_max_trans);
#endif
            } else if (strncasecmp(sqlstr, "plannereffort", 13) == 0) {
                sqlstr += 13;
                int effort = strtol(sqlstr, &endp, 10);
                if (0 < effort && effort <= 10)
                    clnt->planner_effort = effort;
#ifdef DEBUG
                printf("setting clnt->planner_effort to %d\n",
                       clnt->planner_effort);
#endif
            } else {
                rc = ii + 1;
            }

            if (rc) {
                char err[256];
                snprintf(err, sizeof(err) - 1, "Invalid set command '%s'",
                         sqlstr);
                send_prepare_error(clnt, err, 0);
            }
        }
    }
    return rc;
}

static int fsql_writer(SBUF2 *sb, const char *buf, int nbytes)
{
    extern int gbl_sql_release_locks_on_slow_reader;
    ssize_t nwrite, written = 0;
    int retry = -1;
    int released_locks = 0;
retry:
    retry++;
    while (written < nbytes) {
        struct pollfd pd;
        int fd = pd.fd = sbuf2fileno(sb);
        pd.events = POLLOUT;
        errno = 0;
        int rc = poll(&pd, 1, 100);
        if (rc < 0) {
            if (errno == EINTR || errno == EAGAIN) {
                if (gbl_sql_release_locks_on_slow_reader && !released_locks) {
                    release_locks("slow reader");
                    released_locks = 1;
                }
                goto retry;
            }
            logmsg(LOGMSG_ERROR, "%s poll rc:%d errno:%d errstr:%s\n", __func__, rc,
                    errno, strerror(errno));
            return rc;
        }
        if (rc == 0) { // descriptor not ready, write will block
            if (gbl_sql_release_locks_on_slow_reader && !released_locks) {
                release_locks("slow reader");
                released_locks = 1;
            }

            if (bdb_lock_desired(thedb->bdb_env)) {
                struct sql_thread *thd = pthread_getspecific(query_info_key);
                if (thd) {
                    recover_deadlock(thedb->bdb_env, thd, NULL, 0);
                }
            }

#ifdef _SUN_SOURCE
            if (gbl_flush_check_active_peer) {
                /* On Solaris, we end up with sockets with
                 * no peer, on which poll cheerfully returns
                 * no events. So after several retries check if
                 * still connected. */
                if (retry % 10 == 0) {
                    /* if we retried for a second, see if
                     * the connection is still around.
                     */
                    struct sockaddr_in peeraddr;
                    socklen_t len = sizeof(peeraddr);
                    rc = getpeername(fd, (struct sockaddr *)&peeraddr, &len);
                    if (rc == -1 && errno == ENOTCONN) {
                        ctrace("fd %d disconnected\n", fd);
                        return -1;
                    }
                }
            }
#endif
            goto retry;
        }
        if (pd.revents & POLLOUT) {
            /* I dislike this code in this layer - it should be in net. */
            nwrite = sbuf2unbufferedwrite(sb, &buf[written], nbytes - written);
            if (nwrite < 0)
                return -1;
            written += nwrite;
        } else if (pd.revents & (POLLERR | POLLHUP | POLLNVAL)) {
            return -1;
        }
    }
    return written;
}

int handle_newsql_requests(struct thr_handle *thr_self, SBUF2 *sb,
                           int *keepsocket)
{
    int rc = 0;
    int do_master_check = 1;

    struct sqlclntstate clnt;
    reset_clnt(&clnt, sb, 1);
    clnt.tzname[0] = '\0';

    clnt.is_newsql = 1;

    if (keepsocket)
        *keepsocket = 1;

    if (thedb->rep_sync == REP_SYNC_NONE)
        do_master_check = 0;

    if (do_master_check && sbuf_is_local(clnt.sb))
        do_master_check = 0;

    if (active_appsock_conns >
        bdb_attr_get(thedb->bdb_attr, BDB_ATTR_MAXAPPSOCKSLIMIT)) {
        logmsg(LOGMSG_WARN,
                "%s: Exhausted appsock connections, total %d connections \n",
                __func__, active_appsock_conns);
        char *err = "Exhausted appsock connections.";
        struct fsqlresp resp;
        bzero(&resp, sizeof(resp));
        resp.response = FSQL_ERROR;
        resp.rcode = SQLHERR_APPSOCK_LIMIT;
        rc = fsql_write_response(&clnt, &resp, err, strlen(err) + 1, 1,
                                 __func__, __LINE__);
        goto done;
    }

    /* avoid new accepting new queries/transaction on opened connections
       if we are incoherent (and not in a transaction). */
    if (!bdb_am_i_coherent(thedb->bdb_env) &&
        (clnt.ctrl_sqlengine == SQLENG_NORMAL_PROCESS)) {
        logmsg(LOGMSG_ERROR, 
               "%s line %d td %u new query on incoherent node, dropping socket\n",
               __func__, __LINE__, (uint32_t)pthread_self());
        goto done;
    }

    CDB2QUERY *query = read_newsql_query(&clnt, sb);

    if (query == NULL) {
        goto done;
    }

    assert(query->sqlquery);
    CDB2SQLQUERY *sql_query = query->sqlquery;

    int allow_master_exec = 0;
    int allow_master_dbinfo = 0;
    for (int ii = 0; ii < sql_query->n_features; ii++) {
        if (CDB2_CLIENT_FEATURES__ALLOW_MASTER_EXEC ==
            sql_query->features[ii]) {
            allow_master_exec = 1;
        } else if (CDB2_CLIENT_FEATURES__ALLOW_MASTER_DBINFO ==
                   sql_query->features[ii]) {
            allow_master_dbinfo = 1;
        } else if (CDB2_CLIENT_FEATURES__ALLOW_QUEUING ==
                   sql_query->features[ii]) {
            clnt.req.flags |= SQLF_QUEUE_ME;
        }
    }

    if (do_master_check && bdb_master_should_reject(thedb->bdb_env) &&
        (clnt.ctrl_sqlengine == SQLENG_NORMAL_PROCESS)) {
        if (allow_master_exec == 0) {
            logmsg(LOGMSG_ERROR, 
                   "%s line %d td %u new query on master, dropping socket\n",
                   __func__, __LINE__, (uint32_t)pthread_self());
            if (allow_master_dbinfo) {
                send_dbinforesponse(sb);
            }
            /* Send sql response with dbinfo. */
            goto done;
        }
    }

    /*printf("\n Query %s length %d" , sql_query->sql_query.data,
     * sql_query->sql_query.len);*/

    int wrtimeoutsec;
    int notimeout = disable_server_sql_timeouts();

    /* these connections shouldn't time out */
    sbuf2settimeout(clnt.sb, 0, 0);

    pthread_mutex_init(&clnt.wait_mutex, NULL);
    pthread_cond_init(&clnt.wait_cond, NULL);
    pthread_mutex_init(&clnt.write_lock, NULL);
    pthread_mutex_init(&clnt.dtran_mtx, NULL);

    clnt.osql.count_changes = 1;
    clnt.dbtran.mode = tdef_to_tranlevel(gbl_sql_tranlevel_default);
    clnt.high_availability = 0;

    sbuf2settimeout(
        sb, bdb_attr_get(thedb->bdb_attr, BDB_ATTR_MAX_SQL_IDLE_TIME) * 1000,
        notimeout ? 0 : gbl_sqlwrtimeoutms);
    sbuf2flush(sb);
    net_set_writefn(sb, fsql_writer);

    if (gbl_sqlwrtimeoutms == 0 || notimeout)
        wrtimeoutsec = 0;
    else
        wrtimeoutsec = gbl_sqlwrtimeoutms / 1000;

    net_add_watch_warning(
        sb, bdb_attr_get(thedb->bdb_attr, BDB_ATTR_MAX_SQL_IDLE_TIME),
        wrtimeoutsec, &clnt, watcher_warning_function);

    /* appsock threads aren't sql threads so for appsock pool threads
     * sqlthd will be NULL */
    struct sql_thread *sqlthd = pthread_getspecific(query_info_key);
    if (sqlthd) {
        bzero(&sqlthd->sqlclntstate->conn, sizeof(struct conninfo));
        sqlthd->sqlclntstate->origin[0] = 0;
    }

    while (query) {
        assert(query->sqlquery);
        sql_query = query->sqlquery;

        clnt.sql = sql_query->sql_query;
        if (!clnt.in_client_trans) {
            bzero(&clnt.effects, sizeof(clnt.effects));
            bzero(&clnt.log_effects, sizeof(clnt.log_effects));
            clnt.trans_has_sp = 0;
        }
        clnt.is_newsql = 1;
        if (clnt.dbtran.mode < TRANLEVEL_SOSQL) {
            clnt.dbtran.mode = TRANLEVEL_SOSQL;
        }
        clnt.osql.sent_column_data = 0;
        clnt.sql_query = sql_query;

        if ((clnt.tzname[0] == '\0') && sql_query->tzname)
            strncpy(clnt.tzname, sql_query->tzname, sizeof(clnt.tzname));

        if (sql_query->dbname && thedb->envname &&
            strcasecmp(sql_query->dbname, thedb->envname)) {
            logmsg(LOGMSG_ERROR, "DB name mismatch query:'%s' actual:'%s' \n",
                    sql_query->dbname, thedb->envname);
            char *errstr = "DB name mismatch";
            struct fsqlresp resp;

            resp.response = FSQL_COLUMN_DATA;
            resp.flags = 0;
            resp.rcode = CDB2__ERROR_CODE__WRONG_DB;
            fsql_write_response(&clnt, &resp, (void *)errstr, strlen(errstr) + 1, 1 /*flush*/, __func__, __LINE__);
            goto done;
        }

        if (clnt.sql_query->client_info) {
            if (clnt.conninfo.pid &&
                clnt.conninfo.pid != clnt.sql_query->client_info->pid) {
                /* Different pid is coming without reset. */
                logmsg(LOGMSG_WARN, "Multiple processes using same socket PID 1 %d "
                                "PID 2 %d Host %.8x\n",
                        clnt.conninfo.pid, clnt.sql_query->client_info->pid,
                        clnt.sql_query->client_info->host_id);
            }
            clnt.conninfo.pid = clnt.sql_query->client_info->pid;
            clnt.conninfo.node = clnt.sql_query->client_info->host_id;
        }

        rc = process_set_commands(&clnt);
        if (rc) {
            /*
            fprintf(stderr, "%s line %d td %u process_set_commands error\n",
                    __func__, __LINE__, (uint32_t) pthread_self());
                    */
            goto done;
        }

        if (gbl_rowlocks && clnt.dbtran.mode != TRANLEVEL_SERIAL) {
            clnt.dbtran.mode = TRANLEVEL_SNAPISOL;
        }

        if (sql_query->little_endian) {
            clnt.have_endian = 1;
            clnt.endian = FSQL_ENDIAN_LITTLE_ENDIAN;
        } else {
            clnt.have_endian = 0;
        }

        clnt.query = query;
        clnt.added_to_hist = 0;

        /* avoid new accepting new queries/transaction on opened connections
           if we are incoherent (and not in a transaction). */
        if (!bdb_am_i_coherent(thedb->bdb_env) &&
            (clnt.ctrl_sqlengine == SQLENG_NORMAL_PROCESS)) {
            logmsg(LOGMSG_ERROR, "%s line %d td %u new query on incoherent node, "
                            "dropping socket\n",
                    __func__, __LINE__, (uint32_t)pthread_self());
            goto done;
        }

        clnt.heartbeat = 1;

        if (clnt.had_errors && strncasecmp(clnt.sql, "commit", 6) &&
            strncasecmp(clnt.sql, "rollback", 8)) {
            if (clnt.in_client_trans == 0) {
                clnt.had_errors = 0;
                /* tell blobmem that I want my priority back
                   when the sql thread is done */
                comdb2bma_pass_priority_back(blobmem);
                rc = dispatch_sql_query(&clnt);
            } else {
                /* Do Nothing */
                send_heartbeat(&clnt);
            }
        } else if (clnt.had_errors) {
            /* Do Nothing */
            if (clnt.ctrl_sqlengine == SQLENG_STRT_STATE)
                clnt.ctrl_sqlengine = SQLENG_NORMAL_PROCESS;

            clnt.had_errors = 0;
            clnt.in_client_trans = 0;
            rc = -1;
        } else {
            /* tell blobmem that I want my priority back
               when the sql thread is done */
            comdb2bma_pass_priority_back(blobmem);
            rc = dispatch_sql_query(&clnt);
        }

        if (clnt.osql.replay == OSQL_RETRY_DO) {
            if (clnt.trans_has_sp == 0) {
                srs_tran_replay(&clnt, thr_self);
            } else {
                osql_set_replay(__FILE__, __LINE__, &clnt, OSQL_RETRY_NONE);
                srs_tran_destroy(&clnt);
            }
        } else {
            /* if this transaction is done (marked by SQLENG_NORMAL_PROCESS),
               clean transaction sql history
            */
            if (clnt.osql.history &&
                clnt.ctrl_sqlengine == SQLENG_NORMAL_PROCESS)
                srs_tran_destroy(&clnt);
        }

        if (rc && !clnt.in_client_trans)
            goto done;

        pthread_mutex_lock(&clnt.wait_mutex);
        if (clnt.query) {
            if (clnt.added_to_hist == 1) {
                clnt.query = NULL;
            } else {
                cdb2__query__free_unpacked(clnt.query, &pb_alloc);
                clnt.query = NULL;
            }
        }
        pthread_mutex_unlock(&clnt.wait_mutex);

        query = read_newsql_query(&clnt, sb);
    }

done:
    if (clnt.ctrl_sqlengine == SQLENG_INTRANS_STATE) {
        handle_sql_intrans_unrecoverable_error(&clnt);
    }

    close_sp(&clnt);
    osql_clean_sqlclntstate(&clnt);

    if (clnt.dbglog) {
        sbuf2close(clnt.dbglog);
        clnt.dbglog = NULL;
    }

    if (clnt.query) {
        if (clnt.added_to_hist == 1) {
            clnt.query = NULL;
        } else {
            cdb2__query__free_unpacked(clnt.query, &pb_alloc);
            clnt.query = NULL;
        }
    }

    /* XXX free logical tran?  */
    close_appsock(sb);

    clnt.dbtran.mode = TRANLEVEL_INVALID;
    clnt.high_availability = 0;
    if (clnt.query_stats)
        free(clnt.query_stats);

    pthread_mutex_destroy(&clnt.wait_mutex);
    pthread_cond_destroy(&clnt.wait_cond);
    pthread_mutex_destroy(&clnt.write_lock);
    pthread_mutex_destroy(&clnt.dtran_mtx);

    return 0;
}

int handle_fastsql_requests(struct thr_handle *thr_self, SBUF2 *sb,
                            int *keepsocket, int wrong_db)
{
    struct sqlthdstate thd;
    struct sqlclntstate clnt;
    int rc = 0;
    int wrtimeoutsec;
    int notimeout = disable_server_sql_timeouts();

    if (keepsocket)
        *keepsocket = 1;

    /*fprintf(stderr, "handle_fastsql_requests clnt %x\n", &clnt);*/

    reset_clnt(&clnt, sb, 1);

    pthread_mutex_init(&clnt.wait_mutex, NULL);
    pthread_cond_init(&clnt.wait_cond, NULL);
    pthread_mutex_init(&clnt.write_lock, NULL);
    pthread_mutex_init(&clnt.dtran_mtx, NULL);

    /* start off in comdb2 mode till we're told otherwise */
    clnt.dbtran.mode = tdef_to_tranlevel(gbl_sql_tranlevel_default);
    clnt.wrong_db = wrong_db;
    clnt.high_availability = 0;

    sbuf2settimeout(
        sb, bdb_attr_get(thedb->bdb_attr, BDB_ATTR_MAX_SQL_IDLE_TIME) * 1000,
        notimeout ? 0 : gbl_sqlwrtimeoutms);
    sbuf2flush(sb);
    net_set_writefn(sb, fsql_writer);

    if (gbl_sqlwrtimeoutms == 0 || notimeout)
        wrtimeoutsec = 0;
    else
        wrtimeoutsec = gbl_sqlwrtimeoutms / 1000;

    net_add_watch_warning(
        sb, bdb_attr_get(thedb->bdb_attr, BDB_ATTR_MAX_SQL_IDLE_TIME),
        wrtimeoutsec, &clnt, watcher_warning_function);

    thd.logger = thrman_get_reqlogger(thr_self);
    thd.buf = NULL;
    thd.maxbuflen = 0;
    thd.cinfo = NULL;
    thd.offsets = NULL;
    thd.thr_self = thr_self;
    thd.sqldb = NULL;
    // thd.stmt = NULL;
    thd.stmt_table = NULL;
    thd.param_stmt_head = NULL;
    thd.param_stmt_tail = NULL;
    thd.noparam_stmt_head = NULL;
    thd.noparam_stmt_tail = NULL;
    thd.param_cache_entries = 0;
    thd.noparam_cache_entries = 0;

    /* appsock threads aren't sql threads so for appsock pool threads
     * thd.sqlthd will be NULL */
    thd.sqlthd = pthread_getspecific(query_info_key);
    if (thd.sqlthd) {
        bzero(&thd.sqlthd->sqlclntstate->conn, sizeof(struct conninfo));
        thd.sqlthd->sqlclntstate->origin[0] = 0;
    }

    rc = handle_fastsql_requests_io_loop(&thd, &clnt);

    clnt_reset_cursor_hints(&clnt);
    close_sp(&clnt);
    osql_clean_sqlclntstate(&clnt);

    if (clnt.dbglog) {
        sbuf2close(clnt.dbglog);
        clnt.dbglog = NULL;
    }

    /* XXX free logical tran?  */

    clnt.dbtran.mode = TRANLEVEL_INVALID;
    if (clnt.query_stats)
        free(clnt.query_stats);

    pthread_mutex_destroy(&clnt.wait_mutex);
    pthread_cond_destroy(&clnt.wait_cond);
    pthread_mutex_destroy(&clnt.write_lock);
    pthread_mutex_destroy(&clnt.dtran_mtx);

    return rc;
}

pthread_mutex_t gbl_sql_lock;

/* Write sql interface.  This will replace sqlnet.c */

/* don't let connections get more than this much memory */
static int alloc_lim = 1024 * 1024 * 8;

/* any state associated with a connection (including open db handles)
   needs to be stored here.  everything is cleaned up on end of thread
   in destroy_sqlconn */
struct sqlconn {
    pthread_t tid;
    SBUF2 *sb;
    hash_t *handles;
    sqlite3 *db;
    int reqsz;

    struct statement_handle *last_handle;

    /* all reads are done to this buffer */
    char *buf;
    int bufsz;

    /* for debugging/stats: current state and timestamp when it was entered */
    char *state;
    int tm;

    LINKC_T(struct sqlconn) lnk;
};

static int write_str(struct sqlconn *conn, char *err);

static void conn_set_state(struct sqlconn *conn, char *state)
{
    conn->state = state;
    conn->tm = time(NULL);
}

static void conn_alloc(struct sqlconn *conn, int sz)
{
    if (conn->bufsz >= sz)
        return;
    conn->bufsz = sz;
    conn->buf = realloc(conn->buf, conn->bufsz);
}

static LISTC_T(struct sqlconn) conns;

/* handles are always a per-connection deal, and a connection
   always has a dedicated thread, so no need to lock around
   handles */
typedef unsigned long long handle_tp;
enum req_code {
    REQ_EOF = -2,
    REQ_INVALID = -1,
    REQ_CONNECT = 0,
    REQ_PREPARE = 1,
    REQ_VERSION = 2,
    REQ_CHANGES = 3,
    REQ_FINALIZE = 4,
    REQ_STEP = 5,
    REQ_RESET = 6
};

/* request and responses go back in this format */
struct reqhdr {
    int rq;
    int followlen;
};

/* column for results coming back */

struct statement_handle {
    /* context: need to swap these when switching between handles */
    struct sqlthdstate sqlstate;
    struct sqlclntstate clnt;

    handle_tp hid;
    sqlite3_stmt *p;
    int *types;
};

static void switch_context(struct sqlconn *conn, struct statement_handle *h)
{
    struct sql_thread *thd;
    sqlite3 *db;
    int i;

    return;

#if 0
    /* don't do anything if we are working with the same statemtn as last time */
    if (conn->last_handle == h)
        return;

    conn->last_handle = h;

    thd = pthread_getspecific(query_info_key);
    h->sqlstate.sqlthd = thd;
    h->clnt.debug_sqlclntstate = pthread_self();


    db = conn->db;
    /* reset client handle - we need one per statement */
    for (i = 0; i < db->nDb; i++) {
         if (db->aDb[i].pBt) {
            db->aDb[i].pBt->sqlclntstate = &h->clnt;
         }
    }
#endif
}

#if 0
static int closehndl(void *obj, void *arg) {
    struct sqlconn *conn;
    struct statement_handle *h;

    conn = (struct sqlconn*) arg;
    h = (struct statement_handle*) obj;
    
    sqlite3_finalize(h->p);
    free(h);
}
#endif

/* read request from connection, write to connection's buffer. return request
 * type */
static enum req_code read_req(struct sqlconn *conn)
{
    struct reqhdr rq;
    int rc;

    conn->reqsz = 0;

    /* header */
    rc = sbuf2fread((char *)&rq, sizeof(struct reqhdr), 1, conn->sb);
    if (rc == 0)
        return REQ_EOF;

    if (rc != 1)
        return REQ_INVALID;

    rq.rq = ntohl(rq.rq);
    rq.followlen = ntohl(rq.followlen);

    /* sanity check buffer size required */
    if (rq.followlen < 0 || rq.followlen > alloc_lim)
        return REQ_INVALID;

    conn_alloc(conn, rq.followlen);

    conn->reqsz = rq.followlen;
    rc = sbuf2fread((char *)conn->buf, rq.followlen, 1, conn->sb);
    if (rc != 1)
        return REQ_INVALID;

    return rq.rq;
}

struct client_query_stats *get_query_stats_from_thd()
{
    struct sql_thread *thd = pthread_getspecific(query_info_key);
    if (!thd)
        return NULL;

    struct sqlclntstate *clnt = thd->sqlclntstate;
    if (!clnt)
        return NULL;

    if (!clnt->query_stats)
        record_query_cost(thd, clnt);

    return clnt->query_stats;
}

char *comdb2_get_prev_query_cost()
{
    struct sql_thread *thd = pthread_getspecific(query_info_key);
    if (!thd)
        return NULL;

    struct sqlclntstate *clnt = thd->sqlclntstate;
    if (!clnt)
        return NULL;

    return clnt->prev_cost_string;
}

void comdb2_free_prev_query_cost()
{
    struct sql_thread *thd = pthread_getspecific(query_info_key);
    if (!thd)
        return;

    struct sqlclntstate *clnt = thd->sqlclntstate;
    if (!clnt)
        return;

    if (clnt->prev_cost_string) {
        free(clnt->prev_cost_string);
        clnt->prev_cost_string = NULL;
    }
}

/* get sql query cost and return it as char *
 * function will allocate memory for string
 * and caller should free that memory area
 */
static char *get_query_cost_as_string(struct sql_thread *thd,
                                      struct sqlclntstate *clnt)
{
    if (!clnt || !thd)
        return NULL;
    record_query_cost(thd, clnt);

    if (!clnt->query_stats)
        return NULL;

    strbuf *out = strbuf_new();
    struct client_query_stats *st = clnt->query_stats;

    strbuf_appendf(out, "Cost: %.2lf NRows: %d\n", st->cost, clnt->nrows);
    for (int ii = 0; ii < st->n_components; ii++) {
        strbuf_append(out, "    ");
        if (st->path_stats[ii].table[0] == '\0') {
            strbuf_appendf(out, "temp index finds %d ",
                           st->path_stats[ii].nfind);
            if (st->path_stats[ii].nnext)
                strbuf_appendf(out, "next/prev %d ", st->path_stats[ii].nnext);
            if (st->path_stats[ii].nwrite)
                strbuf_appendf(out, "nwrite %d ", st->path_stats[ii].nwrite);
        } else {
            if (st->path_stats[ii].ix >= 0)
                strbuf_appendf(out, "index %d on ", st->path_stats[ii].ix);
            strbuf_appendf(out, "table %s finds %d", st->path_stats[ii].table,
                           st->path_stats[ii].nfind);
            if (st->path_stats[ii].nnext > 0) {
                strbuf_appendf(out, " next/prev %d", st->path_stats[ii].nnext);
                if (st->path_stats[ii].ix < 0)
                    strbuf_appendf(out, "[TABLE SCAN]");
            }
        }
        strbuf_append(out, "\n");
    }

    char *str = strbuf_disown(out);
    strbuf_free(out);
    return str;
}

static int execute_sql_query_offload_inner_loop(struct sqlclntstate *clnt,
                                                struct sqlthdstate *poolthd,
                                                sqlite3_stmt *stmt)
{
    int ret;
    UnpackedRecord upr;
    Mem res;
    char *cid;
    int rc = 0;
    int tmp;
    int sent;

    if (!clnt->fdb_state.remote_sql_sb) {
        while ((ret = sqlite3_step(stmt)) == SQLITE_ROW)
            ;
    } else {
        bzero(&res, sizeof(res));

        if (clnt->osql.rqid == OSQL_RQID_USE_UUID)
            cid = (char *)&clnt->osql.uuid;
        else
            cid = (char *)&clnt->osql.rqid;

        sent = 0;
        while (1) {
            /* NOTE: in the recom and serial mode, the cursors look at the
            shared shadow_tran
            while the transaction updates are arriving! Mustering the parallel
            computing!
            Get the LOCK!
            */
            if (clnt->dbtran.mode == TRANLEVEL_RECOM ||
                clnt->dbtran.mode == TRANLEVEL_SERIAL) {
                pthread_mutex_lock(&clnt->dtran_mtx);
            }

            ret = sqlite3_step(stmt);

            if (clnt->dbtran.mode == TRANLEVEL_RECOM ||
                clnt->dbtran.mode == TRANLEVEL_SERIAL) {
                pthread_mutex_unlock(&clnt->dtran_mtx);
            }

            if (ret != SQLITE_ROW) {
                break;
            }

            if (res.z) {
                /* now we have the packed sqlite row in Mem->z */
                rc = fdb_svc_sql_row(clnt->fdb_state.remote_sql_sb, cid, res.z,
                                     res.n, IX_FNDMORE,
                                     clnt->osql.rqid == OSQL_RQID_USE_UUID);
                if (rc) {
                    /*
                    fprintf(stderr, "%s: failed to send back sql row\n",
                    __func__);
                    */
                    break;
                }
            }

            bzero(&upr, sizeof(upr));
            sqlite3VdbeMemRelease(&res);
            bzero(&res, sizeof(res));

            upr.aMem = sqlite3GetCachedResultRow(stmt, &tmp);
            if (!upr.aMem) {
                logmsg(LOGMSG_ERROR, "%s: failed to retrieve result set\n",
                        __func__);
                return -1;
            }

            upr.nField = tmp;

            /* special treatment for sqlite_master */
            if (clnt->fdb_state.flags == FDB_RUN_SQL_SCHEMA) {
                rc = fdb_svc_alter_schema(clnt, stmt, &upr);
                if (rc) {
                    /* break; Ignore for now, this will run less optimized */
                }
            }

            sqlite3VdbeRecordPack(&upr, &res);
            sent = 1;
        }

        /* send the last row, marking flag as such */
        if (!rc) {
            if (sent == 1) {
                rc = fdb_svc_sql_row(clnt->fdb_state.remote_sql_sb, cid, res.z,
                                     res.n, IX_FND,
                                     clnt->osql.rqid == OSQL_RQID_USE_UUID);
            } else {
                rc = fdb_svc_sql_row(clnt->fdb_state.remote_sql_sb, cid, res.z,
                                     res.n, IX_EMPTY,
                                     clnt->osql.rqid == OSQL_RQID_USE_UUID);
            }
            if (rc) {
                /*
                fprintf(stderr, "%s: failed to send back sql row\n", __func__);
                */
            }
        }

        /* cleanup last row */
        sqlite3VdbeMemRelease(&res);
    }

    /* blocksql doesn't look at sqlite3_step, result of transaction commit
       are submitted by lower levels; we need to fix this for remote cursors

       NOTE: when caller closes the socket early, ret == SQLITE_ROW.  This is
       not
       an error, caller decided it needs no more rows.

       */

    if (ret == SQLITE_DONE || ret == SQLITE_ROW) {
        ret = 0;
    }

    return ret;
}

static int execute_sql_query_offload(struct sqlclntstate *clnt,
                                     struct sqlthdstate *poolthd)
{
    int rc = 0, ret = 0, irc = 0;
    sqlite3_stmt *stmt = NULL;
    const char *rest_of_sql = NULL;
    struct sql_thread *thd = poolthd->sqlthd;
    sqlite3 *sqldb = poolthd->sqldb;
    char *sql = clnt->sql;
    char *sql_str = NULL;
    struct sql_thread *thdcmp = pthread_getspecific(query_info_key);
    char *errstr = NULL;
    struct schema *parameters_to_bind = NULL;
    int have_our_own_error = 0;
    int sqlcache_hint = 0;
    char cache_hint[128];
    stmt_hash_entry_type *stmt_entry = NULL;
    char *err = NULL;
    int i;
    int sql_cache_hint_found = 0;
    int hint_len;

    /* asserts */
    if (thdcmp != thd) {
        logmsg(LOGMSG_ERROR, "%s:Wrong sql_thread for the wrong sql thread!\n",
                __func__);
        return SQLITE_INTERNAL;
    }
    if (!thd || !sqldb) {
        logmsg(LOGMSG_ERROR, "%s: no sql_thread or sqlite3 structure\n", __func__);
        return SQLITE_INTERNAL;
    }

    if (clnt->is_newsql) {
        ATOMIC_ADD(gbl_nnewsql, 1);
    } else {
        ATOMIC_ADD(gbl_nsql, 1);
    }
    thd->startms = time_epochms();
    thd->stime = time_epoch();
    thd->nmove = thd->nfind = thd->nwrite = 0;

    if (clnt->tag) {
        parameters_to_bind = new_dynamic_schema(
            NULL, clnt->tag, strlen(clnt->tag), gbl_dump_sql_dispatched);
        if (parameters_to_bind == NULL) {
            logmsg(LOGMSG_ERROR, "%s:%d invalid parametrized sql tag: %s\n", __FILE__,
                   __LINE__, clnt->tag);
            return SQLITE_INTERNAL;
        }
    }

    reqlog_new_sql_request(poolthd->logger, sql, NULL, NULL, 0, NULL, 0);
    log_queue_time(poolthd->logger, clnt);

    rc = sql_set_transaction_mode(sqldb, clnt, clnt->dbtran.mode);
    if (rc) {
        ret = FSQL_PREPARE;
        err = sqlite3_mprintf("Failed to set transaction mode.");
        have_our_own_error = 1;
        goto done_here;
    }

    if (clnt->using_case_insensitive_like)
        toggle_case_sensitive_like(sqldb, 1);

    /* reset error */
    bzero(&clnt->fail_reason, sizeof(clnt->fail_reason));
    bzero(&clnt->osql.xerr, sizeof(clnt->osql.xerr));

    if (clnt->rawnodestats)
        clnt->rawnodestats->sql_queries++;

    thrman_wheref(poolthd->thr_self, "%s", clnt->sql);

    user_request_begin(REQUEST_TYPE_QTRAP, FLAG_REQUEST_TRACK_EVERYTHING);

    if (gbl_dump_sql_dispatched)
        logmsg(LOGMSG_USER, "BLOCKSQL mode=%d [%s]\n", clnt->dbtran.mode,
                clnt->sql);

    clnt->no_transaction = 1;

    rdlock_schema_lk();
    if ((rc = check_thd_gen(poolthd, clnt)) != SQLITE_OK) {
        unlock_schema_lk();
        clnt->no_transaction = 0;
        return rc;
    }

    if ((gbl_enable_sql_stmt_caching == STMT_CACHE_ALL) ||
        ((gbl_enable_sql_stmt_caching == STMT_CACHE_PARAM) && clnt->tag)) {
        hint_len = sizeof(cache_hint);
        sqlcache_hint = extract_sqlcache_hint(clnt->sql, cache_hint, &hint_len);
        if (sqlcache_hint) {
            if (find_stmt_table(poolthd->stmt_table, cache_hint, &stmt_entry) ==
                0) {
                stmt = stmt_entry->stmt;
            }
        } else {
            if (find_stmt_table(poolthd->stmt_table, clnt->sql, &stmt_entry) ==
                0) {
                stmt = stmt_entry->stmt;
            }
        }
    }

    if (!stmt) {
        if (clnt->tag) {
            if (sql_str) {
                rc =
                    sqlite3_prepare_v2(sqldb, sql_str, -1, &stmt, &rest_of_sql);
            } else {
                rc = sqlite3_prepare_v2(sqldb, clnt->sql, -1, &stmt,
                                        &rest_of_sql);
            }
        } else {
            if (sql_str) {
                rc = sqlite3_prepare(sqldb, sql_str, -1, &stmt, &rest_of_sql);
            } else {
                rc = sqlite3_prepare(sqldb, sql, -1, &stmt, &rest_of_sql);
            }
        }
        stmt_entry = NULL;
    } else {
        rc = sqlite3_resetclock(stmt);
    }
    clnt->no_transaction = 0;

    if (ret || !stmt) {
        ret = ERR_SQL_PREP;
    failed_locking:
        unlock_schema_lk();
        errstr = (char *)sqlite3_errmsg(sqldb);
        goto done_here;
    }

    irc = sqlite3LockStmtTables(stmt);
    if (irc) {
        goto failed_locking;
    }
    unlock_schema_lk();

    if (rest_of_sql && *rest_of_sql) {
        logmsg(LOGMSG_WARN, 
                "SQL TRAILING CHARACTERS AFTER QUERY TERMINATION: \"%s\"\n",
                rest_of_sql);
    }

    if (parameters_to_bind) {
        rc = bind_parameters(stmt, parameters_to_bind, NULL, clnt->tagbuf,
                             clnt->nullbits, clnt->numblobs, clnt->blobs,
                             clnt->bloblens, clnt->tzname,
                             gbl_dump_sql_dispatched, &err);
        if (rc) {
            ret = ERR_SQL_PREP;
            have_our_own_error = 1;
            goto done_here;
        }
    } else {
        int nfields = sqlite3_bind_parameter_count(stmt);
        if (nfields) {
            ret = ERR_SQL_PREP;
            err = sqlite3_mprintf(
                "Query specified parameters, but no values provided.");
            have_our_own_error = 1;
            goto done_here;
        }
    }

    if (clnt->tzname) {
        memcpy(((Vdbe *)stmt)->tzname, clnt->tzname, TZNAME_MAX);
    }
    ((Vdbe *)stmt)->dtprec = clnt->dtprec;

    ret = execute_sql_query_offload_inner_loop(clnt, poolthd, stmt);

    if ((gbl_who > 0) || debug_this_request(gbl_debug_until)) {
        struct per_request_stats *st;
        st = user_request_get_stats();
        if (st)
            logmsg(LOGMSG_USER, 
                    "nreads %d (%lld bytes) nwrites %d (%lld bytes) nmempgets %d\n",
                    st->nreads, st->readbytes, st->nwrites, st->writebytes,
                    st->mempgets);
        gbl_who--;
    }

    if (clnt->client_understands_query_stats)
        record_query_cost(thd, thd->sqlclntstate);

done_here:
    /* if we turned on case sensitive like, turn it off since the sql handle we
       just used may be used by another connection with this disabled */
    if (clnt->using_case_insensitive_like)
        toggle_case_sensitive_like(sqldb, 0);

    /* check for conversion errors;
       in the case of an error, osql.xerr.errval will be set probably to
       SQLITE_INTERNAL
     */
    rc = sql_check_errors(clnt, poolthd->sqldb, stmt, (const char **)&errstr);
    if (rc) {
        /* check for prepare errors */
        if (ret == ERR_SQL_PREP)
            rc = ERR_SQL_PREP;
        errstat_set_rc(&clnt->osql.xerr, rc);
        errstat_set_str(&clnt->osql.xerr, errstr);
    }

    /* error binding. our own in the sense that it didn't come from sqlite or
     * Berkeley. */
    if (have_our_own_error) {
        ret = ERR_SQL_PREP;
        errstat_set_rc(&clnt->osql.xerr, ret);
        errstat_set_str(&clnt->osql.xerr, err);
    }

    if (err)
        sqlite3_free(err);

    if (!clnt->fdb_state.remote_sql_sb) {
        rc = osql_block_commit(thd);
        if (rc)
            logmsg(LOGMSG_ERROR, 
                    "%s: sqloff_block_send_done failed to write reply\n",
                    __func__);
    }

    if (stmt) {
        if ((gbl_enable_sql_stmt_caching == STMT_CACHE_ALL) ||
            ((gbl_enable_sql_stmt_caching == STMT_CACHE_PARAM) && clnt->tag)) {
            sqlite3_reset(stmt);
            if (!stmt_entry) {
                {
                    if (sqlcache_hint == 1) {
                        if (add_stmt_table(poolthd, cache_hint, NULL, stmt,
                                           parameters_to_bind) == 0) {
                            /* Its now not our problem. */
                            parameters_to_bind = NULL;
                        }
#if 0             
             /* Don't use sql hint in non socket mode. */
             if (!sql_str) {
               add_sql_hint_table(cache_hint, clnt->sql, clnt->tag);
             }
#endif
                    } else {
                        if (add_stmt_table(poolthd, clnt->sql, NULL, stmt,
                                           parameters_to_bind) == 0) {
                            parameters_to_bind = NULL;
                        }
                    }
                }
            } else {
                touch_stmt_entry(poolthd, stmt_entry);
                if (sqlcache_hint == 1) {
                    parameters_to_bind = NULL;
                }
            }
        } else {
            sqlite3_finalize(stmt);
        }
    }

    if (parameters_to_bind) {
        free_tag_schema((struct schema *)parameters_to_bind);
        parameters_to_bind = NULL;
    }

    sql_statement_done(thd, poolthd->logger, clnt->osql.rqid, rc);

    if (clnt->rawnodestats && thd) {
        clnt->rawnodestats->sql_steps += thd->nmove + thd->nfind + thd->nwrite;
    }
    sql_reset_sqlthread(sqldb, thd);

    if (sql_cache_hint_found) {
        char *k = cache_hint;
        pthread_mutex_lock(&gbl_sql_lock);
        {
            lrucache_release(sql_hints, &k);
        }
        pthread_mutex_unlock(&gbl_sql_lock);
    }

    return ret;
}

static void sqlengine_work_blocksock(struct thdpool *pool, void *work,
                                     void *thddata)
{
    struct sqlclntstate *clnt = work;
    struct sqlthdstate *thd = thddata;
    int bdberr;
    int rc;

    clnt->osql.timings.query_dispatched = osql_log_time();
    rdlock_schema_lk();
    sqlengine_prepare_engine(thd, clnt);
    unlock_schema_lk();

    rc = get_curtran(thedb->bdb_env, clnt);
    if (rc) {
        logmsg(LOGMSG_ERROR, 
                "%s: unable to get a CURSOR transaction, rc = %d!\n",
                __func__, rc);
    }

    if (thd->sqldb) {
        /* Set whatever mode this client needs */
        rc = sql_set_transaction_mode(thd->sqldb, clnt, clnt->dbtran.mode);
        if (rc) {
            logmsg(LOGMSG_ERROR, "%s: Failed to set transaction mode %d\n", __func__,
                    clnt->dbtran.mode);
        }
        /* assign this query a unique id */

        /* assign this query a unique id */
        sql_get_query_id(thd->sqlthd);

        thrman_setfd(thd->thr_self, -1);
        clnt->query_rc = execute_sql_query_offload(clnt, thd);
        thrman_setfd(thd->thr_self, -1);
    }

    thd->sqlthd->sqlclntstate = NULL; /* the thread does not need this */

    clnt_reset_cursor_hints(clnt);

    /* TODO: */
    /* record query cost business here */

    /* this thread goes back to pool, but it is on charge of sqlclntstate
        as provided by net reader or blockprocessor thread;
        cleaning it here
     */
    if (osql_unregister_sqlthr(clnt))
        logmsg(LOGMSG_ERROR, "%s: unable to unregister blocksql thread %llx\n",
                __func__, clnt->osql.rqid);

    if (put_curtran(thedb->bdb_env, clnt)) {
        logmsg(LOGMSG_ERROR, "%s: unable to destroy a CURSOR transaction!\n",
                __func__);
    }

    if (osql_clean_sqlclntstate(clnt))
        logmsg(LOGMSG_ERROR, "fail to clean osql???\n"); /* and ignore for now */
    if (clnt->sql)
        free(clnt->sql);

    rc = pthread_mutex_destroy(&clnt->write_lock);
    if (rc) {
        logmsg(LOGMSG_FATAL, "%s:%d pthread_mutex_destroy rc %d\n", __FILE__, __LINE__, rc);
        exit(1);
    }

    if (clnt->tag) {
        int blobno;
        free(clnt->tag);
        free(clnt->tagbuf);
        free(clnt->nullbits);
        for (blobno = 0; blobno < clnt->numblobs; blobno++)
            free(clnt->blobs[blobno]);
    }

    clnt->osql.timings.query_finished = osql_log_time();
    osql_log_time_done(clnt);

    clnt->dbtran.mode = TRANLEVEL_INVALID;
    free(clnt);
}

/* please follow minimal code encapsulation guidelines;
   please no more new waves of variables thrown everywhere
   in structs and function arguments, I get nauseous
 */
static void init_tag_info(struct sqlclntstate *clnt, struct tag_osql *taginfo)
{
    int blobno;

    if (taginfo) {
        clnt->tag = strdup(taginfo->tag);
        clnt->tagbuf = malloc(taginfo->tagbuflen);
        memcpy(clnt->tagbuf, taginfo->tagbuf, taginfo->tagbuflen);
        clnt->tagbufsz = taginfo->tagbuflen;
        clnt->numnullbits = taginfo->numnullbits;
        clnt->nullbits = malloc(taginfo->numnullbits);
        memcpy(clnt->nullbits, taginfo->nullbits, taginfo->numnullbits);
        clnt->numblobs = taginfo->numblobs;
        if (clnt->bloblens)
            free(clnt->bloblens);
        if (clnt->blobs)
            free(clnt->blobs);

        clnt->blobs = malloc(sizeof(void *) * taginfo->numblobs);
        clnt->bloblens = malloc(sizeof(int) * taginfo->numblobs);

        memcpy(clnt->bloblens, taginfo->bloblens,
               sizeof(int) * taginfo->numblobs);

        for (blobno = 0; blobno < taginfo->numblobs; blobno++) {
            clnt->blobs[blobno] = malloc(clnt->bloblens[blobno]);
            memcpy(clnt->blobs[blobno], taginfo->blobs[blobno],
                   clnt->bloblens[blobno]);
        }
    }
}

static void init_query_limits_info(struct sqlclntstate *clnt,
                                   struct query_limits *limits)
{
    clnt->limits.maxcost = gbl_querylimits_maxcost;
    clnt->limits.tablescans_ok = gbl_querylimits_tablescans_ok;
    clnt->limits.temptables_ok = gbl_querylimits_temptables_ok;
    clnt->limits.maxcost_warn = gbl_querylimits_maxcost_warn;
    clnt->limits.tablescans_warn = gbl_querylimits_tablescans_warn;
    clnt->limits.temptables_warn = gbl_querylimits_temptables_warn;

    if (limits) {
        clnt->have_query_limits = 1;
        clnt->limits = *limits;
    }
}

static void free_clnt_tag_info(struct sqlclntstate *clnt)
{
    int blobno;

    if (clnt->tag) {
        free(clnt->tag);
        free(clnt->tagbuf);
        free(clnt->nullbits);
        for (blobno = 0; blobno < clnt->numblobs; blobno++)
            free(clnt->blobs[blobno]);
        if (clnt->bloblens)
            free(clnt->bloblens);
        if (clnt->blobs)
            free(clnt->blobs);
    }
}

int sql_testrun(char *sql, int sqllen) { return 0; }

int sqlpool_init(void)
{
    gbl_sqlengine_thdpool =
        thdpool_create("SQL engine pool", sizeof(struct sqlthdstate));

    if (gbl_exit_on_pthread_create_fail)
        thdpool_set_exit(gbl_sqlengine_thdpool);

    /* big fat stack to handle big queries */
    thdpool_set_stack_size(gbl_sqlengine_thdpool, 4 * 1024 * 1024);
    thdpool_set_init_fn(gbl_sqlengine_thdpool, sqlengine_thd_start);
    thdpool_set_delt_fn(gbl_sqlengine_thdpool, sqlengine_thd_end);
    thdpool_set_minthds(gbl_sqlengine_thdpool, 4);
    thdpool_set_maxthds(gbl_sqlengine_thdpool, 48);
    thdpool_set_linger(gbl_sqlengine_thdpool, 30);
    thdpool_set_maxqueueoverride(gbl_sqlengine_thdpool, 500);
    thdpool_set_maxqueueagems(gbl_sqlengine_thdpool, 5 * 60 * 1000);
    thdpool_set_dump_on_full(gbl_sqlengine_thdpool, 1);

    return 0;
}

/* we have to clear
      - sqlclntstate (key, pointers in Bt, thd)
      - thd->tran and mode (this is actually done in Commit/Rollback)
 */
static void sql_reset_sqlthread(sqlite3 *db, struct sql_thread *thd)
{
    int i;

    if (thd) {
        thd->sqlclntstate = NULL;
    }
}

/**
 * Resets sqlite engine to retrieve the error code
 */
int sql_check_errors(struct sqlclntstate *clnt, sqlite3 *sqldb,
                     sqlite3_stmt *stmt, const char **errstr)
{

    int rc = SQLITE_OK;

    rc = sqlite3_reset(stmt);

    switch (rc) {
    case 0:
        rc = sqlite3_errcode(sqldb);
        if (rc)
            *errstr = sqlite3_errmsg(sqldb);
        break;

    case SQLITE_DEADLOCK:
        gbl_sql_deadlock_failures++;
        *errstr = sqlite3_errmsg(sqldb);
        break;

    case SQLITE_TOOBIG:
        *errstr = "transaction too big";
        rc = ERR_TRAN_TOO_BIG;
        break;

    case SQLITE_ABORT:
        /* no error in this case, regular abort or
           block processor failure to commit */
        rc = SQLITE_OK;
        break;

    case SQLITE_ERROR:
        /* check for convertion failure, stored in clnt->fail_reason */
        if (clnt->fail_reason.reason != CONVERT_OK) {
            rc = ERR_CONVERT_DTA;
        }
        *errstr = sqlite3_errmsg(sqldb);
        break;

    case SQLITE_LIMIT:
        *errstr = "Query exceeded set limits";
        break;

    case SQLITE_ACCESS:
        *errstr = errstat_get_str(&clnt->osql.xerr);
        if (!*errstr || (*errstr)[0] == 0) {
            *errstr = sqlite3_errmsg(sqldb);
            /* hate it please fix */
            if (*errstr == NULL || strcmp(*errstr, "not an error") == 0)
                *errstr = "access denied";
        }
        break;

    case SQLITE_CONV_ERROR:
        if (!*errstr)
            *errstr = "type conversion failure";
        break;

    case SQLITE_TRANTOOCOMPLEX:
        *errstr = "Transaction rollback too large";
        break;

    case SQLITE_TRAN_CANCELLED:
        *errstr = "Unable to maintain snapshot, too many resources blocked";
        break;

    case SQLITE_TRAN_NOLOG:
        *errstr = "Unable to maintain snapshot, too many log files";
        break;

    case SQLITE_TRAN_NOUNDO:
        *errstr = "Database changed due to sc or fastinit; snapshot failure";
        break;

    case SQLITE_CLIENT_CHANGENODE:
        *errstr = "Client api should run query against a different node";
        break;

    case SQLITE_SCHEMA_REMOTE:
        rc = SQLITE_OK; /* this is processed based on clnt->osql.xerr */
        break;
    default:
        rc = SQLITE_INTERNAL;
        *errstr = sqlite3_errmsg(sqldb);
        break;
    }

    return rc;
}

/*
 * convert a block processor code error
 * to an sql code error
 * this is also done for blocksql on the client side
 */
int blockproc2sql_error(int rc, const char *func, int line)
{
    switch (rc) {
    case 0:
        return CDB2_OK;
    /* error dispatched by the block processor */
    case 102:
        return CDB2ERR_NOMASTER;
    case 105:
        return DB_ERR_TRN_BUF_INVALID;
    case 106:
        return DB_ERR_TRN_BUF_OVERFLOW;
    case 195:
        return DB_ERR_INTR_READ_ONLY;
    case 199:
        return DB_ERR_BAD_REQUEST;
    case 208:
        return DB_ERR_TRN_OPR_OVERFLOW;
    case 212:
        return DB_ERR_NONKLESS;
    case 220:
        return DB_ERR_TRN_FAIL;
    case 222:
        return DB_ERR_TRN_DUP;
    case 224:
        return DB_ERR_TRN_VERIFY;
    case 225:
        return DB_ERR_TRN_DB_FAIL;
    case 230:
        return DB_ERR_TRN_NOT_SERIAL;
    case 301:
        return DB_ERR_CONV_FAIL;
    case 998:
        return DB_ERR_BAD_COMM_BUF;
    case 999:
        return DB_ERR_BAD_COMM;
    case 2000:
        return DB_ERR_TRN_DB_FAIL;
    case 2001:
        return CDB2ERR_PREPARE_ERROR;

    /* hack for now; if somehow we get a 300/RC_INTERNAL_RETRY
       it means that due to schema change or similar issues
       and we report deadlock error;
       in the future, this could be retried
     */
    case 300:
        return CDB2ERR_DEADLOCK;

    /* error dispatched on the sql side */
    case ERR_NOMASTER:
        return CDB2ERR_NOMASTER;

    case ERR_CONSTR:
        return CDB2ERR_CONSTRAINTS;

    case ERR_NULL_CONSTRAINT:
        return DB_ERR_TRN_NULL_CONSTRAINT;

    case SQLITE_ACCESS:
        return CDB2ERR_ACCESS;

    case 1229: /* ERR_BLOCK_FAILED + OP_FAILED_INTERNAL + ERR_FIND_CONSTRAINT */
        return DB_ERR_TRN_FKEY;

    case ERR_UNCOMMITABLE_TXN:
        return DB_ERR_TRN_VERIFY;

    case ERR_REJECTED:
        return SQLHERR_MASTER_QUEUE_FULL;

    case SQLHERR_MASTER_TIMEOUT:
        return SQLHERR_MASTER_TIMEOUT;

    case ERR_NOT_DURABLE:
        return CDB2ERR_CHANGENODE;

    default:
        return DB_ERR_INTR_GENERIC;
    }
}

int sqlserver2sqlclient_error(int rc)
{
    switch (rc) {
    case SQLITE_DEADLOCK:
        return CDB2ERR_DEADLOCK;
    case SQLITE_BUSY:
        return CDB2ERR_DEADLOCK;
    case SQLITE_LIMIT:
        return SQLHERR_LIMIT;
    case SQLITE_TRANTOOCOMPLEX:
        return SQLHERR_ROLLBACKTOOLARGE;
    case SQLITE_CLIENT_CHANGENODE:
        return CDB2ERR_CHANGENODE;
    case SQLITE_TRAN_CANCELLED:
        return SQLHERR_ROLLBACK_TOOOLD;
    case SQLITE_TRAN_NOLOG:
        return SQLHERR_ROLLBACK_NOLOG;
    case SQLITE_ACCESS:
        return CDB2ERR_ACCESS;
    case ERR_TRAN_TOO_BIG:
        return DB_ERR_TRN_OPR_OVERFLOW;
    case SQLITE_INTERNAL:
        return CDB2ERR_INTERNAL;
    case ERR_CONVERT_DTA:
        return DB_ERR_CONV_FAIL;
    case SQLITE_TRAN_NOUNDO:
        return SQLHERR_ROLLBACK_NOLOG; /* this will suffice */
    default:
        return CDB2ERR_UNKNOWN;
    }
}

static int test_no_btcursors(struct sqlthdstate *thd)
{

    sqlite3 *db;
    if ((db = thd->sqldb) == NULL) {
        return 0;
    }
    BtCursor *pCur = NULL;
    int leaked = 0;
    int i = 0;
    int rc = 0;

    for (i = 0; i < db->nDb; i++) {

        Btree *pBt = db->aDb[i].pBt;

        if (!pBt)
            continue;
        if (pBt->cursors.count) {
            logmsg(LOGMSG_ERROR, "%s: detected %d leaked btcursors\n", __func__,
                    pBt->cursors.count);
            leaked = 1;
            while (pBt->cursors.count) {

                pCur = listc_rtl(&pBt->cursors);
                if (pCur->bdbcur) {
                    logmsg(LOGMSG_ERROR, "%s: btcursor has bdbcursor opened\n",
                            __func__);
                }
                rc = sqlite3BtreeCloseCursor(pCur);
                if (rc) {
                    logmsg(LOGMSG_ERROR, "sqlite3BtreeClose:sqlite3BtreeCloseCursor rc %d\n",
                           rc);
                }
            }
        }
    }

    return leaked;
}

unsigned long long osql_log_time(void)
{
    if (0) {
        return 1000 * ((unsigned long long)time_epoch()) + time_epochms();
    } else {
        struct timeval tv;

        gettimeofday(&tv, NULL);

        return 1000 * ((unsigned long long)tv.tv_sec) +
               ((unsigned long long)tv.tv_usec) / 1000;
    }
}

void osql_log_time_done(struct sqlclntstate *clnt)
{
    osqlstate_t *osql = &clnt->osql;
    osqltimings_t *tms = &osql->timings;
    fdbtimings_t *fdbtms = &osql->fdbtimes;

    if (!gbl_time_osql)
        goto fdb;

    /* fix short paths */
    if (tms->commit_end == 0)
        tms->commit_end = tms->query_finished;

    if (tms->commit_start == 0)
        tms->commit_start = tms->commit_end;

    if (tms->commit_prep == 0)
        tms->commit_prep = tms->commit_start;

    logmsg(LOGMSG_USER, "rqid=%llu total=%llu (queued=%llu) sql=%llu (exec=%llu "
            "prep=%llu commit=%llu)\n",
            osql->rqid, tms->query_finished - tms->query_received, /*total*/
            tms->query_dispatched - tms->query_received,           /*queued*/
            tms->query_finished - tms->query_dispatched, /*sql processing*/
            tms->commit_prep -
                tms->query_dispatched, /*local sql execution, before commit*/
            tms->commit_start - tms->commit_prep, /*time to ship shadows*/
            tms->commit_end -
                tms->commit_start /*ship commit, replicate, received rc*/
            );
fdb:
    if (!gbl_time_fdb)
        return;

    logmsg(LOGMSG_USER, "total=%llu msec (longest=%llu msec) calls=%llu\n",
            fdbtms->total_time, fdbtms->max_call, fdbtms->total_calls);
}

static void sql_thread_describe(void *obj, FILE *out)
{
    struct sqlclntstate *clnt = (struct sqlclntstate *)obj;
    char *host;

    if (!clnt) {
        logmsg(LOGMSG_USER, "non sql thread ???\n");
        return;
    }

    if (clnt->origin[0]) {
        logmsg(LOGMSG_USER, "%s \"%s\"\n", clnt->origin, clnt->sql);
    } else {
        host = get_origin_mach_by_buf(clnt->sb);
        logmsg(LOGMSG_USER, "(old client) %s \"%s\"\n", host, clnt->sql);
    }
}

const char *get_saved_errstr_from_clnt(struct sqlclntstate *clnt)
{
    return clnt ? clnt->saved_errstr : NULL;
}

static int watcher_warning_function(void *arg, int timeout, int gap)
{
    struct sqlclntstate *clnt = (struct sqlclntstate *)arg;

    logmsg(LOGMSG_WARN, 
            "WARNING: appsock idle for %d seconds (%d), connected from %s\n",
            gap, timeout, (clnt->origin) ? clnt->origin : "(unknown)");

    return 1; /* cancel recurrent */
}

static void dump_sql_hint_entry(void *item, void *p)
{
    int *count = (int *)p;
    sql_hint_hash_entry_type *entry = (sql_hint_hash_entry_type *)item;

    logmsg(LOGMSG_USER, "%d hit %d ref %d   %s  => %s\n", *count, entry->lnk.hits,
           entry->lnk.ref, entry->sql_hint, entry->sql_str);
    (*count)++;
}

void sql_dump_hints(void)
{
    int count = 0;
    pthread_mutex_lock(&gbl_sql_lock);
    {
        lrucache_foreach(sql_hints, dump_sql_hint_entry, &count);
    }
    pthread_mutex_unlock(&gbl_sql_lock);
}

/* Fetch a row from sqlite, and pack it into a buffer ready to send back to a
 * client.
 * My hope is that one day lua and sqlinterfaces will call this code. */
int emit_sql_row(struct sqlthdstate *thd, struct column_info *cols,
                 struct sqlfield *offsets, struct sqlclntstate *clnt,
                 sqlite3_stmt *stmt, int *irc, char *errstr, int maxerrstr)
{
    int offset;
    int ncols;
    int col;
    int fldlen;
    int buflen;
    int little_endian = 0;
    uint8_t *p_buf, *p_buf_end;
    int rc = 0;
    int created_cols = 0;
    int created_offsets = 0;

    *irc = 0;

    /* flip our data if the client asked for little endian data */
    if (clnt->have_endian && clnt->endian == FSQL_ENDIAN_LITTLE_ENDIAN) {
        little_endian = 1;
    }

    ncols = sqlite3_column_count(stmt);

    if (offsets == NULL) {
        offsets = malloc(ncols * sizeof(struct sqlfield));
        created_offsets = 1;
    }
    if (cols == NULL) {
        cols = malloc(ncols * sizeof(struct column_info));
        for (col = 0; col < ncols; col++) {
            const char *ctype = sqlite3_column_decltype(stmt, col);
            cols[col].type = typestr_to_type(ctype);
            snprintf(cols[col].column_name, sizeof(cols[col]), "%s",
                     sqlite3_column_name(stmt, col));
            cols[col].column_name[sizeof(cols[col]) - 1] = 0;
        }
        created_cols = 1;
    }

    offset = ncols * sizeof(struct sqlfield);
    /* compute offsets and buffer size */
    for (col = 0, buflen = 0; col < ncols; col++) {
        if (sqlite3_column_type(stmt, col) == SQLITE_NULL) {
            offsets[col].offset = -1;
            offsets[col].len = -1;
            buflen = offset;
            continue;
        }

        switch (cols[col].type) {
        case SQLITE_INTEGER:
            if (offset % sizeof(long long))
                offset += sizeof(long long) - offset % sizeof(long long);
            buflen = offset + sizeof(long long);
            offsets[col].offset = offset;
            offsets[col].len = sizeof(long long);
            offset += sizeof(long long);
            break;
        case SQLITE_FLOAT:
            if (offset % sizeof(double))
                offset += sizeof(double) - offset % sizeof(double);
            buflen = offset + sizeof(double);
            offsets[col].len = sizeof(double);
            offsets[col].offset = offset;
            offset += sizeof(double);
            break;
        case SQLITE_DATETIME:
        case SQLITE_DATETIMEUS:
            if (offset & 3) { /* align on 32 bit boundary */
                offset = (offset | 3) + 1;
            }
            if (clnt->have_extended_tm && clnt->extended_tm) {
                fldlen = CLIENT_DATETIME_EXT_LEN;
            } else {
                fldlen = CLIENT_DATETIME_LEN;
            }
            buflen = offset + fldlen;
            offsets[col].offset = offset;
            offsets[col].len = fldlen;
            offset += fldlen;
            break;
        case SQLITE_INTERVAL_YM:
            if (offset & 3) { /* align on 32 bit boundary */
                offset = (offset | 3) + 1;
            }
            fldlen = CLIENT_INTV_YM_LEN;
            buflen = offset + fldlen;
            offsets[col].offset = offset;
            offsets[col].len = fldlen;
            offset += fldlen;
            break;
        case SQLITE_INTERVAL_DS:
        case SQLITE_INTERVAL_DSUS:
            if (offset & 3) { /* align on 32 bit boundary */
                offset = (offset | 3) + 1;
            }
            fldlen = CLIENT_INTV_DS_LEN;
            buflen = offset + fldlen;
            offsets[col].offset = offset;
            offsets[col].len = fldlen;
            offset += fldlen;
            break;
        case SQLITE_TEXT:
        case SQLITE_BLOB:
            fldlen = sqlite3_column_bytes(stmt, col);
            if (cols[col].type == SQLITE_TEXT)
                fldlen++;
            buflen = offset + fldlen;
            offsets[col].offset = offset;
            offsets[col].len = fldlen;
            offset += fldlen;
            break;
        default:
            logmsg(LOGMSG_ERROR, "unknown type\n");
            break;
        }
    }
    /*buflen += ncols * sizeof(struct sqlfield);*/
    if (buflen > thd->maxbuflen) {
        char *p;
        thd->maxbuflen = buflen;
        p = realloc(thd->buf, thd->maxbuflen);
        if (!p) {
            logmsg(LOGMSG_ERROR, "%s: out of memory realloc %d\n", __func__,
                    thd->maxbuflen);
            buflen = -1;
            goto done;
        }
        thd->buf = p;
    }
    p_buf = (uint8_t *)thd->buf;
    p_buf_end = (uint8_t *)(thd->buf + buflen);
    for (col = 0; col < ncols; ++col) {
        if (!(p_buf = sqlfield_put(&offsets[col], p_buf, p_buf_end))) {
            buflen = -1;
            goto done;
        }
    }
    offset = ncols * sizeof(struct sqlfield);

    /* copy record to buffer */
    for (col = 0; col < ncols; col++) {
        double dval;
        long long ival;
        char *tval;

        if (col > 0) {
            reqlog_logl(thd->logger, REQL_RESULTS, ", ");
        }

        if (sqlite3_column_type(stmt, col) != SQLITE_NULL) {
            switch (cols[col].type) {
            case SQLITE_INTEGER:
                if (offset % sizeof(long long))
                    offset += sizeof(long long) - offset % sizeof(long long);
                ival = sqlite3_column_int64(stmt, col);
                reqlog_logf(thd->logger, REQL_RESULTS, "%lld", ival);
                if (little_endian)
                    ival = flibc_llflip(ival);
                if (!buf_put(&ival, sizeof(ival),
                             (uint8_t *)(thd->buf + offset), p_buf_end)) {
                    buflen = -1;
                    goto done;
                }
                offset += sizeof(long long);
                break;
            case SQLITE_FLOAT:
                if (offset % sizeof(double))
                    offset += sizeof(double) - offset % sizeof(double);
                dval = sqlite3_column_double(stmt, col);
                reqlog_logf(thd->logger, REQL_RESULTS, "%f", dval);
                if (little_endian)
                    dval = flibc_dblflip(dval);
                if (!buf_put(&dval, sizeof(dval),
                             (uint8_t *)(thd->buf + offset), p_buf_end)) {
                    buflen = -1;
                    goto done;
                }
                offset += sizeof(double);
                break;
            case SQLITE_TEXT:
                fldlen = sqlite3_column_bytes(stmt, col) + 1;
                tval = (char *)sqlite3_column_text(stmt, col);
                reqlog_logf(thd->logger, REQL_RESULTS, "'%s'", tval);
                /* text doesn't need to be packed */
                if (tval)
                    memcpy(thd->buf + offset, tval, fldlen);
                else
                    thd->buf[offset] = 0; /* null string */
                offset += fldlen;
                break;
            case SQLITE_DATETIME:
            case SQLITE_DATETIMEUS:
                if (offset & 3) { /* align on 32 bit boundary */
                    offset = (offset | 3) + 1;
                }
                if (clnt->have_extended_tm && clnt->extended_tm) {
                    fldlen = CLIENT_DATETIME_EXT_LEN;
                } else {
                    fldlen = CLIENT_DATETIME_LEN;
                }
                {
                    cdb2_client_datetime_t cdt;

                    tval = (char *)sqlite3_column_datetime(stmt, col);
                    if (!tval ||
                        convDttz2ClientDatetime((dttz_t *)tval,
                                                ((Vdbe *)stmt)->tzname, &cdt,
                                                cols[col].type)) {
                        bzero(thd->buf + offset, fldlen);
                        logmsg(LOGMSG_ERROR, "%s: datetime conversion "
                                "failure\n",
                                __func__);
                        snprintf(errstr, maxerrstr, "failed to convert sqlite "
                                                    "to client datetime for "
                                                    "field \"%s\"",
                                 sqlite3_column_name(stmt, col));
                        rc = DB_ERR_CONV_FAIL;
                        buflen = -2;
                        goto done;
                    }

                    if (little_endian) {
                        cdt.tm.tm_sec = flibc_intflip(cdt.tm.tm_sec);
                        cdt.tm.tm_min = flibc_intflip(cdt.tm.tm_min);
                        cdt.tm.tm_hour = flibc_intflip(cdt.tm.tm_hour);
                        cdt.tm.tm_mday = flibc_intflip(cdt.tm.tm_mday);
                        cdt.tm.tm_mon = flibc_intflip(cdt.tm.tm_mon);
                        cdt.tm.tm_year = flibc_intflip(cdt.tm.tm_year);
                        cdt.tm.tm_wday = flibc_intflip(cdt.tm.tm_wday);
                        cdt.tm.tm_yday = flibc_intflip(cdt.tm.tm_yday);
                        cdt.tm.tm_isdst = flibc_intflip(cdt.tm.tm_isdst);
                        cdt.msec = flibc_intflip(cdt.msec);
                    }

                    /* Old linux sql clients will have extended_tms's. */
                    if (clnt->have_extended_tm && clnt->extended_tm) {
                        if (!client_extended_datetime_put(
                                &cdt, (uint8_t *)(thd->buf + offset),
                                p_buf_end)) {
                            buflen = -1;
                            goto done;
                        }
                    } else {

                        if (!client_datetime_put(&cdt,
                                                 (uint8_t *)(thd->buf + offset),
                                                 p_buf_end)) {
                            buflen = -1;
                            goto done;
                        }
                    }
                }
                offset += fldlen;
                break;
            case SQLITE_INTERVAL_YM:
                if (offset & 3) { /* align on 32 bit boundary */
                    offset = (offset | 3) + 1;
                }
                fldlen = CLIENT_INTV_YM_LEN;
                {
                    cdb2_client_intv_ym_t ym;
                    const intv_t *tv =
                        sqlite3_column_interval(stmt, col, SQLITE_AFF_INTV_MO);

                    if (little_endian) {
                        ym.sign = flibc_intflip(tv->sign);
                        ym.years = flibc_intflip(tv->u.ym.years);
                        ym.months = flibc_intflip(tv->u.ym.months);
                    } else {
                        ym.sign = tv->sign;
                        ym.years = tv->u.ym.years;
                        ym.months = tv->u.ym.months;
                    }

                    if (!client_intv_ym_put(&ym, (uint8_t *)(thd->buf + offset),
                                            p_buf_end)) {
                        buflen = -1;
                        goto done;
                    }
                    offset += fldlen;
                }
                break;
            case SQLITE_INTERVAL_DS:
            case SQLITE_INTERVAL_DSUS:
                if (offset & 3) { /* align on 32 bit boundary */
                    offset = (offset | 3) + 1;
                }
                fldlen = CLIENT_INTV_DS_LEN;
                {
                    cdb2_client_intv_ds_t ds;
                    intv_t *tv;
                    tv = (intv_t *)sqlite3_column_interval(stmt, col,
                                                           SQLITE_AFF_INTV_SE);

                    /* Adjust fraction based on client precision. */
                    if (cols[col].type == SQLITE_INTERVAL_DS && tv->u.ds.prec == 6)
                        tv->u.ds.frac /= 1000;
                    else if (cols[col].type == SQLITE_INTERVAL_DSUS && tv->u.ds.prec == 3)
                        tv->u.ds.frac *= 1000;

                    if (little_endian) {
                        ds.sign = flibc_intflip(tv->sign);
                        ds.days = flibc_intflip(tv->u.ds.days);
                        ds.hours = flibc_intflip(tv->u.ds.hours);
                        ds.mins = flibc_intflip(tv->u.ds.mins);
                        ds.sec = flibc_intflip(tv->u.ds.sec);
                        ds.msec = flibc_intflip(tv->u.ds.frac);
                    } else {
                        ds.sign = tv->sign;
                        ds.days = tv->u.ds.days;
                        ds.hours = tv->u.ds.hours;
                        ds.mins = tv->u.ds.mins;
                        ds.sec = tv->u.ds.sec;
                        ds.msec = tv->u.ds.frac;
                    }

                    if (!client_intv_ds_put(&ds, (uint8_t *)(thd->buf + offset),
                                            p_buf_end)) {
                        buflen = -1;
                        goto done;
                    }
                    offset += fldlen;
                }
                break;
            case SQLITE_BLOB:
                fldlen = sqlite3_column_bytes(stmt, col);
                tval = (char *)sqlite3_column_blob(stmt, col);
                memcpy(thd->buf + offset, tval, fldlen);
                reqlog_logl(thd->logger, REQL_RESULTS, "x'");
                reqlog_loghex(thd->logger, REQL_RESULTS, tval, fldlen);
                reqlog_logl(thd->logger, REQL_RESULTS, "'");
                offset += fldlen;
                break;
            }
        } else {
            reqlog_logl(thd->logger, REQL_RESULTS, "NULL");
        }
    }

done:
    if (created_cols)
        free(cols);
    if (created_offsets)
        free(offsets);
    return buflen;
}

/**
 * Callback for sqlite during prepare, to retrieve default tzname
 * Required by stat4 which need datetime conversions during prepare
 *
 */
void comdb2_set_sqlite_vdbe_tzname(Vdbe *p)
{
    struct sql_thread *sqlthd = pthread_getspecific(query_info_key);

    if (!sqlthd)
        return;

    /*prepare the timezone info*/
    memcpy(p->tzname, sqlthd->sqlclntstate->tzname, TZNAME_MAX);
}

void comdb2_set_sqlite_vdbe_dtprec(Vdbe *p)
{
    struct sql_thread *sqlthd = pthread_getspecific(query_info_key);

    if (!sqlthd)
        return;

    /*prepare the datetime precision*/
    p->dtprec = sqlthd->sqlclntstate->dtprec;
}

void run_internal_sql(char *sql)
{
    struct sqlclntstate clnt;
    reset_clnt(&clnt, NULL, 1);

    pthread_mutex_init(&clnt.wait_mutex, NULL);
    pthread_cond_init(&clnt.wait_cond, NULL);
    pthread_mutex_init(&clnt.write_lock, NULL);
    pthread_mutex_init(&clnt.dtran_mtx, NULL);
    clnt.dbtran.mode = tdef_to_tranlevel(gbl_sql_tranlevel_default);
    clnt.high_availability = 0;
    clnt.sql = sql;

    dispatch_sql_query(&clnt);
    if (clnt.query_rc || clnt.saved_errstr) {
        logmsg(LOGMSG_ERROR, "%s: Error from query: '%s' (rc = %d) \n", __func__, sql,
               clnt.query_rc);
        if (clnt.saved_errstr)
            logmsg(LOGMSG_ERROR, "%s: Error: '%s' \n", __func__, clnt.saved_errstr);
    }
    clnt_reset_cursor_hints(&clnt);
    osql_clean_sqlclntstate(&clnt);

    if (clnt.dbglog) {
        sbuf2close(clnt.dbglog);
        clnt.dbglog = NULL;
    }

    /* XXX free logical tran?  */

    clnt.dbtran.mode = TRANLEVEL_INVALID;
    if (clnt.query_stats)
        free(clnt.query_stats);

    pthread_mutex_destroy(&clnt.wait_mutex);
    pthread_cond_destroy(&clnt.wait_cond);
    pthread_mutex_destroy(&clnt.write_lock);
    pthread_mutex_destroy(&clnt.dtran_mtx);
}

void start_internal_sql_clnt(struct sqlclntstate *clnt)
{
    reset_clnt(clnt, NULL, 1);

    pthread_mutex_init(&clnt->wait_mutex, NULL);
    pthread_cond_init(&clnt->wait_cond, NULL);
    pthread_mutex_init(&clnt->write_lock, NULL);
    pthread_mutex_init(&clnt->dtran_mtx, NULL);
    clnt->dbtran.mode = tdef_to_tranlevel(gbl_sql_tranlevel_default);
    clnt->high_availability = 0;
    clnt->is_newsql = 0;
}

int run_internal_sql_clnt(struct sqlclntstate *clnt, char *sql)
{
#ifdef DEBUG
    printf("run_internal_sql_clnt() sql '%s'\n", sql);
#endif
    clnt->sql = sql;
    dispatch_sql_query(clnt);
    int rc = 0;

    if (clnt->query_rc || clnt->saved_errstr) {
        logmsg(LOGMSG_ERROR, "%s: Error from query: '%s' (rc = %d) \n", __func__, sql,
               clnt->query_rc);
        if (clnt->saved_errstr)
            logmsg(LOGMSG_ERROR, "%s: Error: '%s' \n", __func__, clnt->saved_errstr);
        rc = 1;
    }
    return rc;
}

void end_internal_sql_clnt(struct sqlclntstate *clnt)
{
    clnt_reset_cursor_hints(clnt);
    osql_clean_sqlclntstate(clnt);

    if (clnt->dbglog) {
        sbuf2close(clnt->dbglog);
        clnt->dbglog = NULL;
    }

    clnt->dbtran.mode = TRANLEVEL_INVALID;
    if (clnt->query_stats)
        free(clnt->query_stats);

    pthread_mutex_destroy(&clnt->wait_mutex);
    pthread_cond_destroy(&clnt->wait_cond);
    pthread_mutex_destroy(&clnt->write_lock);
    pthread_mutex_destroy(&clnt->dtran_mtx);
}

static int send_dummy(struct sqlclntstate *clnt)
{
    if(clnt->is_newsql)
        return newsql_send_dummy_resp(clnt, __func__, __LINE__);
    return 0;
}<|MERGE_RESOLUTION|>--- conflicted
+++ resolved
@@ -1861,8 +1861,6 @@
     reqlog_set_rows(logger, rows);
 }
 
-<<<<<<< HEAD
-=======
 /*
   Check and print the client context messages.
 */
@@ -1893,7 +1891,6 @@
     reqlog_set_context(logger, clnt->ncontext, clnt->context);
 }
 
->>>>>>> f80e3274
 /* begin; send return code */
 int handle_sql_begin(struct sqlthdstate *thd, struct sqlclntstate *clnt,
                      int sendresponse)
@@ -6288,15 +6285,12 @@
     clnt->verify_indexes = 0;
     clnt->schema_mems = NULL;
     clnt->init_gen = 0;
-<<<<<<< HEAD
-=======
     for (int i = 0; i < clnt->ncontext; i++) {
         free(clnt->context[i]);
     }
     free(clnt->context);
     clnt->context = NULL;
     clnt->ncontext = 0;
->>>>>>> f80e3274
 }
 
 static void handle_sql_intrans_unrecoverable_error(struct sqlclntstate *clnt)
