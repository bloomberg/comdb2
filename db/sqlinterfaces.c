/*
   Copyright 2015 Bloomberg Finance L.P.

   Licensed under the Apache License, Version 2.0 (the "License");
   you may not use this file except in compliance with the License.
   You may obtain a copy of the License at

       http://www.apache.org/licenses/LICENSE-2.0

   Unless required by applicable law or agreed to in writing, software
   distributed under the License is distributed on an "AS IS" BASIS,
   WITHOUT WARRANTIES OR CONDITIONS OF ANY KIND, either express or implied.
   See the License for the specific language governing permissions and
   limitations under the License.
 */

/* code needed to support various comdb2 interfaces to the sql engine */

#include <poll.h>
#include <pthread.h>
#include <stdlib.h>
#include <stdio.h>
#include <strings.h>

#include <errno.h>
#include <string.h>
#include <stddef.h>
#include <pthread.h>
#include <sys/types.h>
#include <util.h>
#include <netinet/in.h>
#include <inttypes.h>
#include <fcntl.h>
#include <limits.h>
#include <time.h>
#include <sys/socket.h>
#include <arpa/inet.h>
#include <netinet/in.h>
#include <unistd.h>

#include <epochlib.h>

#include <plhash.h>
#include <segstr.h>
#include <lockmacro.h>

#include <list.h>

#include <sbuf2.h>
#include <bdb_api.h>

#include "pb_alloc.h"
#include "comdb2.h"
#include "types.h"
#include "tag.h"
#include "thdpool.h"
#include "ssl_bend.h"

#include <dynschematypes.h>
#include <dynschemaload.h>
#include <cdb2api.h>

#include <sys/time.h>
#include <plbitlib.h>
#include <strbuf.h>
#include <math.h>

#include <sqlite3.h>
#include <sqliteInt.h>
#include <vdbeInt.h>

#include "sql.h"
#include "sqlinterfaces.h"

#include "locks.h"
#include "sqloffload.h"
#include "osqlcomm.h"
#include "osqlcheckboard.h"
#include "osqlsqlthr.h"
#include "osqlshadtbl.h"

#include <sqlresponse.pb-c.h>
#include <ext/expert/sqlite3expert.h>

#include <alloca.h>
#include <fsnap.h>

#include "flibc.h"

#include "sp.h"
#include "lrucache.h"

#include <ctrace.h>
#include <bb_oscompat.h>
#include <netdb.h>

#include "fdb_bend_sql.h"
#include "fdb_access.h"
#include "sqllog.h"
#include <stdbool.h>
#include <quantize.h>
#include <intern_strings.h>

#include "debug_switches.h"

#include "views.h"
#include "mem.h"
#include "comdb2_atomic.h"
#include "logmsg.h"

/* delete this after comdb2_api.h changes makes it through */
#define SQLHERR_MASTER_QUEUE_FULL -108
#define SQLHERR_MASTER_TIMEOUT -109

extern unsigned long long gbl_sql_deadlock_failures;
extern unsigned int gbl_new_row_data;
extern int gbl_use_appsock_as_sqlthread;
extern int g_osql_max_trans;
extern int gbl_fdb_track;
extern int gbl_return_long_column_names;
extern int gbl_stable_rootpages_test;

/* Once and for all:

   struct sqlthdstate:
      This is created per thread executing SQL.  Has per-thread resources
      like an SQLite handle, logger, etc.

   struct sqlclntstate:
      Per connection.  If a connection is handed off to another handle on the
      client side (via sockpool), client request a reset of this structure.

   struct sql_thread:
      Linked from sqlthdstate.  Has per query stats like accumulated cost, etc
      as well as the connection lock (which is really a per-session resource
      that should be in sqlclntstate).  Also has to Btree* which probably
      also belongs in sqlthdstate, or sqlclntstate, or lord only knows where
   else.

   struct Btree:
      This is per instance of sqlite, which may be shared when idle among
   multiple
      connections.
*/

/* An alternate interface. */
extern int gbl_dump_sql_dispatched; /* dump all sql strings dispatched */
int gbl_dump_fsql_response = 0;
extern int gbl_time_osql; /* dump timestamps for osql steps */
extern int gbl_time_fdb;  /* dump timestamps for remote sql */
extern int gbl_print_syntax_err;
extern int gbl_max_sqlcache;
extern int gbl_track_sqlengine_states;
extern int gbl_disable_sql_dlmalloc;

extern int active_appsock_conns;
int gbl_check_access_controls;

struct thdpool *gbl_sqlengine_thdpool = NULL;

static void sql_reset_sqlthread(sqlite3 *db, struct sql_thread *thd);
int blockproc2sql_error(int rc, const char *func, int line);
static int test_no_btcursors(struct sqlthdstate *thd);
static void sql_thread_describe(void *obj, FILE *out);
int watcher_warning_function(void *arg, int timeout, int gap);
static char *get_query_cost_as_string(struct sql_thread *thd,
                                      struct sqlclntstate *clnt);

void handle_sql_intrans_unrecoverable_error(struct sqlclntstate *clnt);

void comdb2_set_sqlite_vdbe_tzname(Vdbe *p);
void comdb2_set_sqlite_vdbe_dtprec(Vdbe *p);
static int execute_sql_query_offload(struct sqlthdstate *,
                                     struct sqlclntstate *);
static int _push_row_new(struct sqlclntstate *clnt, int type,
                         CDB2SQLRESPONSE *sql_response,
                         CDB2SQLRESPONSE__Column **columns, int ncols,
                         void *(*alloc)(size_t size), int flush);
struct sql_state;
static int send_ret_column_info(struct sqlthdstate *thd,
                                struct sqlclntstate *clnt,
                                struct sql_state *rec, int ncols,
                                CDB2SQLRESPONSE__Column **columns);
static int send_row(struct sqlthdstate *thd, struct sqlclntstate *clnt,
                    int new_row_data_type, int ncols, int row_id, int rc,
                    CDB2SQLRESPONSE__Column **columns);
void send_prepare_error(struct sqlclntstate *clnt, const char *errstr,
                        int clnt_retry);
static int send_err_but_msg(struct sqlclntstate *clnt, const char *errstr,
                            int irc);
static int flush_row(struct sqlclntstate *clnt);
static int send_dummy(struct sqlclntstate *clnt);
static void send_last_row(struct sqlthdstate *thd, struct sqlclntstate *clnt,
                          const char *func, int line);

uint8_t *fsqlreq_put(const struct fsqlreq *p_fsqlreq, uint8_t *p_buf,
                     const uint8_t *p_buf_end)
{
    if (p_buf_end < p_buf || FSQLREQ_LEN > (p_buf_end - p_buf))
        return NULL;

    p_buf = buf_put(&(p_fsqlreq->request), sizeof(p_fsqlreq->request), p_buf,
                    p_buf_end);
    p_buf = buf_put(&(p_fsqlreq->flags), sizeof(p_fsqlreq->flags), p_buf,
                    p_buf_end);
    p_buf =
        buf_put(&(p_fsqlreq->parm), sizeof(p_fsqlreq->parm), p_buf, p_buf_end);
    p_buf = buf_put(&(p_fsqlreq->followlen), sizeof(p_fsqlreq->followlen),
                    p_buf, p_buf_end);

    return p_buf;
}

uint8_t *fsqlresp_put(const struct fsqlresp *p_fsqlresp, uint8_t *p_buf,
                      const uint8_t *p_buf_end)
{
    if (p_buf_end < p_buf || FSQLRESP_LEN > (p_buf_end - p_buf))
        return NULL;

    p_buf = buf_put(&(p_fsqlresp->response), sizeof(p_fsqlresp->response),
                    p_buf, p_buf_end);
    p_buf = buf_put(&(p_fsqlresp->flags), sizeof(p_fsqlresp->flags), p_buf,
                    p_buf_end);
    p_buf = buf_put(&(p_fsqlresp->rcode), sizeof(p_fsqlresp->rcode), p_buf,
                    p_buf_end);
    p_buf = buf_put(&(p_fsqlresp->parm), sizeof(p_fsqlresp->parm), p_buf,
                    p_buf_end);
    p_buf = buf_put(&(p_fsqlresp->followlen), sizeof(p_fsqlresp->followlen),
                    p_buf, p_buf_end);

    return p_buf;
}

const uint8_t *fsqlresp_get(struct fsqlresp *p_fsqlresp, const uint8_t *p_buf,
                            const uint8_t *p_buf_end)
{
    if (p_buf_end < p_buf || FSQLRESP_LEN > (p_buf_end - p_buf))
        return NULL;

    p_buf = buf_get(&(p_fsqlresp->response), sizeof(p_fsqlresp->response),
                    p_buf, p_buf_end);
    p_buf = buf_get(&(p_fsqlresp->flags), sizeof(p_fsqlresp->flags), p_buf,
                    p_buf_end);
    p_buf = buf_get(&(p_fsqlresp->rcode), sizeof(p_fsqlresp->rcode), p_buf,
                    p_buf_end);
    p_buf = buf_get(&(p_fsqlresp->parm), sizeof(p_fsqlresp->parm), p_buf,
                    p_buf_end);
    p_buf = buf_get(&(p_fsqlresp->followlen), sizeof(p_fsqlresp->followlen),
                    p_buf, p_buf_end);

    return p_buf;
}

static uint8_t *column_info_put(const struct column_info *p_column_info,
                                uint8_t *p_buf, const uint8_t *p_buf_end)
{
    if (p_buf_end < p_buf || COLUMN_INFO_LEN > (p_buf_end - p_buf))
        return NULL;

    p_buf = buf_put(&(p_column_info->type), sizeof(p_column_info->type), p_buf,
                    p_buf_end);
    p_buf =
        buf_no_net_put(&(p_column_info->column_name),
                       sizeof(p_column_info->column_name), p_buf, p_buf_end);

    return p_buf;
}

static const uint8_t *column_info_get(struct column_info *p_column_info,
                                      const uint8_t *p_buf,
                                      const uint8_t *p_buf_end)
{
    if (p_buf_end < p_buf || COLUMN_INFO_LEN > (p_buf_end - p_buf))
        return NULL;

    p_buf = buf_get(&(p_column_info->type), sizeof(p_column_info->type), p_buf,
                    p_buf_end);
    p_buf =
        buf_no_net_get(&(p_column_info->column_name),
                       sizeof(p_column_info->column_name), p_buf, p_buf_end);

    return p_buf;
}

static uint8_t *sqlfield_put(const struct sqlfield *p_sqlfield, uint8_t *p_buf,
                             const uint8_t *p_buf_end)
{
    if (p_buf_end < p_buf || SQLFIELD_LEN > (p_buf_end - p_buf))
        return NULL;

    p_buf = buf_put(&(p_sqlfield->offset), sizeof(p_sqlfield->offset), p_buf,
                    p_buf_end);
    p_buf =
        buf_put(&(p_sqlfield->len), sizeof(p_sqlfield->len), p_buf, p_buf_end);

    return p_buf;
}

static const uint8_t *sqlfield_get(struct sqlfield *p_sqlfield,
                                   const uint8_t *p_buf,
                                   const uint8_t *p_buf_end)
{
    if (p_buf_end < p_buf || SQLFIELD_LEN > (p_buf_end - p_buf))
        return NULL;

    p_buf = buf_get(&(p_sqlfield->offset), sizeof(p_sqlfield->offset), p_buf,
                    p_buf_end);
    p_buf =
        buf_get(&(p_sqlfield->len), sizeof(p_sqlfield->len), p_buf, p_buf_end);

    return p_buf;
}

static inline void comdb2_set_sqlite_vdbe_tzname_int(Vdbe *p,
                                                     struct sqlclntstate *clnt)
{
    memcpy(p->tzname, clnt->tzname, TZNAME_MAX);
}

static inline void comdb2_set_sqlite_vdbe_dtprec_int(Vdbe *p,
                                                     struct sqlclntstate *clnt)
{
    p->dtprec = clnt->dtprec;
}

int disable_server_sql_timeouts(void)
{
    extern int gbl_sql_release_locks_on_slow_reader;
    extern int gbl_sql_no_timeouts_on_release_locks;

    return (gbl_sql_release_locks_on_slow_reader &&
            gbl_sql_no_timeouts_on_release_locks);
}

int send_heartbeat(struct sqlclntstate *clnt);

static void send_fsql_error(struct sqlclntstate *clnt, int rc, char *errstr)
{
    struct fsqlresp resp = {0};
    resp.response = FSQL_ERROR;
    resp.rcode = rc;
    fsql_write_response(clnt, &resp, (void *)errstr, strlen(errstr) + 1, 1,
                        __func__, __LINE__);
}

int handle_failed_dispatch(struct sqlclntstate *clnt, char *errstr)
{
    struct fsqlresp resp;

    bzero(&resp, sizeof(resp));
    resp.response = FSQL_ERROR;
    resp.rcode = CDB2ERR_REJECTED;

    pthread_mutex_lock(&clnt->wait_mutex);
    fsql_write_response(clnt, &resp, (void *)errstr, strlen(errstr) + 1, 1,
                        __func__, __LINE__);
    pthread_mutex_unlock(&clnt->wait_mutex);

    return 0;
}

static char *fsql_reqcode_str(int req)
{
    switch (req) {
    case FSQL_EXECUTE_INLINE_PARAMS:
        return "FSQL_EXECUTE_INLINE_PARAMS";
    case FSQL_EXECUTE_STOP:
        return "FSQL_EXECUTE_STOP";
    case FSQL_SET_ISOLATION_LEVEL:
        return "FSQL_SET_ISOLATION_LEVEL";
    case FSQL_SET_TIMEOUT:
        return "FSQL_SET_TIMEOUT";
    case FSQL_SET_INFO:
        return "FSQL_SET_INFO";
    case FSQL_EXECUTE_INLINE_PARAMS_TZ:
        return "FSQL_EXECUTE_INLINE_PARAMS_TZ";
    case FSQL_SET_HEARTBEAT:
        return "FSQL_SET_HEARTBEAT";
    case FSQL_PRAGMA:
        return "FSQL_PRAGMA";
    case FSQL_RESET:
        return "FSQL_RESET";
    case FSQL_EXECUTE_REPLACEABLE_PARAMS:
        return "FSQL_EXECUTE_REPLACEABLE_PARAMS";
    case FSQL_SET_SQL_DEBUG:
        return "FSQL_SET_SQL_DEBUG";
    case FSQL_GRAB_DBGLOG:
        return "FSQL_GRAB_DBGLOG";
    case FSQL_SET_USER:
        return "FSQL_SET_USER";
    case FSQL_SET_PASSWORD:
        return "FSQL_SET_PASSWORD";
    case FSQL_SET_ENDIAN:
        return "FSQL_SET_ENDIAN";
    case FSQL_EXECUTE_REPLACEABLE_PARAMS_TZ:
        return "FSQL_EXECUTE_REPLACEABLE_PARAMS_TZ";
    case FSQL_SET_DATETIME_PRECISION:
        return "FSQL_SET_DATETIME_PRECISION";
    default:
        return "???";
    };
}

static char *fsql_respcode_str(int rsp)
{
    switch (rsp) {
    case FSQL_COLUMN_DATA:
        return "FSQL_COLUMN_DATA";
    case FSQL_ROW_DATA:
        return "FSQL_ROW_DATA";
    case FSQL_NO_MORE_DATA:
        return "FSQL_NO_MORE_DATA";
    case FSQL_ERROR:
        return "FSQL_ERROR";
    case FSQL_QUERY_STATS:
        return "FSQL_QUERY_STATS";
    case FSQL_HEARTBEAT:
        return "FSQL_HEARTBEAT";
    case FSQL_SOSQL_TRAN_RESPONSE:
        return "FSQL_SOSQL_TRAN_RESPONSE";
    case FSQL_DONE:
        return "FSQL_DONE";
    default: {
        return "???";
    }
    }
}

char *tranlevel_tostr(int lvl)
{
    switch (lvl) {
    case TRANLEVEL_SOSQL:
        return "TRANLEVEL_SOSQL";
    case TRANLEVEL_RECOM:
        return "TRANLEVEL_RECOM";
    case TRANLEVEL_SERIAL:
        return "TRANLEVEL_SERIAL";
    default:
        return "???";
    };
}

static inline int verify_sqlresponse_error_code(int error_code,
                                                const char *func, int line)
{
    switch (error_code) {
    case CDB2__ERROR_CODE__OK:
    case CDB2__ERROR_CODE__DUP_OLD:
    case CDB2__ERROR_CODE__CONNECT_ERROR:
    case CDB2__ERROR_CODE__NOTCONNECTED:
    case CDB2__ERROR_CODE__PREPARE_ERROR:
    case CDB2__ERROR_CODE__PREPARE_ERROR_OLD:
    case CDB2__ERROR_CODE__IO_ERROR:
    case CDB2__ERROR_CODE__INTERNAL:
    case CDB2__ERROR_CODE__NOSTATEMENT:
    case CDB2__ERROR_CODE__BADCOLUMN:
    case CDB2__ERROR_CODE__BADSTATE:
    case CDB2__ERROR_CODE__ASYNCERR:
    case CDB2__ERROR_CODE__OK_ASYNC:
    case CDB2__ERROR_CODE__INVALID_ID:
    case CDB2__ERROR_CODE__RECORD_OUT_OF_RANGE:
    case CDB2__ERROR_CODE__REJECTED:
    case CDB2__ERROR_CODE__STOPPED:
    case CDB2__ERROR_CODE__BADREQ:
    case CDB2__ERROR_CODE__DBCREATE_FAILED:
    case CDB2__ERROR_CODE__THREADPOOL_INTERNAL:
    case CDB2__ERROR_CODE__READONLY:
    case CDB2__ERROR_CODE__NOMASTER:
    case CDB2__ERROR_CODE__UNTAGGED_DATABASE:
    case CDB2__ERROR_CODE__CONSTRAINTS:
    case CDB2__ERROR_CODE__DEADLOCK:
    case CDB2__ERROR_CODE__TRAN_IO_ERROR:
    case CDB2__ERROR_CODE__ACCESS:
    case CDB2__ERROR_CODE__TRAN_MODE_UNSUPPORTED:
    case CDB2__ERROR_CODE__MASTER_TIMEOUT:
    case CDB2__ERROR_CODE__WRONG_DB:
    case CDB2__ERROR_CODE__VERIFY_ERROR:
    case CDB2__ERROR_CODE__FKEY_VIOLATION:
    case CDB2__ERROR_CODE__NULL_CONSTRAINT:
    case CDB2__ERROR_CODE__CONV_FAIL:
    case CDB2__ERROR_CODE__NONKLESS:
    case CDB2__ERROR_CODE__MALLOC:
    case CDB2__ERROR_CODE__NOTSUPPORTED:
    case CDB2__ERROR_CODE__TRAN_TOO_BIG:
    case CDB2__ERROR_CODE__DUPLICATE:
    case CDB2__ERROR_CODE__TZNAME_FAIL:
    case CDB2__ERROR_CODE__CHANGENODE:
    case CDB2__ERROR_CODE__NOTSERIAL:
    case CDB2__ERROR_CODE__SCHEMACHANGE:
    case CDB2__ERROR_CODE__UNKNOWN:
        break;

    default:
        logmsg(LOGMSG_ERROR, "%s line %d returning non-standard "
                             "sqlresponse.error_code %d\n",
               func, line, error_code);
        cheap_stack_trace();
        break;
    }
    return error_code;
}

extern int gbl_catch_response_on_retry;
int fsql_write_response(struct sqlclntstate *clnt, struct fsqlresp *resp,
                        void *dta, int len, int flush, const char *func,
                        uint32_t line)
{
    int rc;
    SBUF2 *sb;

    sb = clnt->sb;

    if (gbl_dump_fsql_response && resp)
        logmsg(LOGMSG_USER, "Sending response=%d dta length %d to node %s for sql "
                        "%s newsql-flag %d\n",
                resp->response, len, clnt->origin, clnt->sql, clnt->is_newsql);

    if (gbl_catch_response_on_retry && clnt->osql.replay == OSQL_RETRY_DO &&
        resp && resp->response != FSQL_HEARTBEAT) {
        logmsg(LOGMSG_ERROR, "Error: writing a response on a retry\n");
        if (resp) {
            logmsg(LOGMSG_ERROR, "<- %s (%d) rcode %d\n",
                    fsql_respcode_str(resp->response), resp->response,
                    resp->rcode);
        }
        if (flush)
            logmsg(LOGMSG_USER, "<- flush\n");
        cheap_stack_trace();
    }
    rc = pthread_mutex_lock(&clnt->write_lock);

    if (rc != 0) {
        logmsg(LOGMSG_FATAL, "couldnt get clnt->write_lock\n");
        exit(1);
    }

    if (resp) {
        if (clnt->is_newsql) {
            CDB2SQLRESPONSE sql_response = CDB2__SQLRESPONSE__INIT;
            if (gbl_dump_fsql_response) {
                logmsg(LOGMSG_USER, "td=%u %s line %d sending newsql response "
                                "sent_column_data=%d\n",
                        (uint32_t)pthread_self(), __func__, __LINE__,
                        clnt->osql.sent_column_data);
            }
            if (clnt->osql.sent_column_data) {
                sql_response.response_type = RESPONSE_TYPE__COLUMN_VALUES;
            } else {
                sql_response.response_type = RESPONSE_TYPE__COLUMN_NAMES;
            }

            sql_response.n_value = 0;
            sql_response.value = NULL;
            sql_response.error_code =
                verify_sqlresponse_error_code(resp->rcode, __func__, __LINE__);
            if (resp->rcode) {
                sql_response.error_string = (char *)dta;
            } else {
                sql_response.error_string = NULL;
            }
            sql_response.effects = NULL;
            int len = cdb2__sqlresponse__get_packed_size(&sql_response);
            void *buf = malloc(len + 1);
            struct newsqlheader hdr;
            hdr.type = ntohl(RESPONSE_HEADER__SQL_RESPONSE);
            hdr.compression = 0;
            hdr.dummy = 0;
            hdr.length = ntohl(len);
            rc = sbuf2write((char *)&hdr, sizeof(hdr), sb);

            if (rc != sizeof(hdr)) {

                if (gbl_dump_fsql_response) {
                    logmsg(LOGMSG_USER, 
                           "td %u response for %s error writing header, rc=%d\n",
                           (uint32_t)pthread_self(), clnt->sql, rc);
                }

                rc = pthread_mutex_unlock(&clnt->write_lock);
                if (rc != 0) {
                    logmsg(LOGMSG_FATAL, "couldnt put clnt->write_lock\n");
                    exit(1);
                }
                free(buf);
                return -1;
            }

            if (sql_response.error_code == 1) {
                logmsg(LOGMSG_ERROR, "%s line %d returning DUP from %s line %d\n",
                        __func__, __LINE__, func, line);
            }

            if (gbl_dump_fsql_response) {
                logmsg(LOGMSG_USER, 
                        "td %u Response for %s: response_type=%d error_code=%d "
                        "error_string=%s\n",
                        (uint32_t)pthread_self(), clnt->sql,
                        sql_response.response_type, sql_response.error_code,
                        sql_response.error_string ? sql_response.error_string
                                                  : "(NULL)");
            }

            if (gbl_dump_fsql_response) {
                logmsg(LOGMSG_USER, "td %u %s line %d Sql %s sending response "
                                "resp->response=%d\n",
                        (uint32_t)pthread_self(), __func__, __LINE__, clnt->sql,
                        resp->response);
            }
            cdb2__sqlresponse__pack(&sql_response, buf);

            rc = sbuf2write(buf, len, sb);
            free(buf);
            buf = NULL;

            if (rc != len) {
                if (gbl_dump_fsql_response) {
                    logmsg(LOGMSG_USER, "td %u %s line %d Sql %s: error writing, "
                                    "rc=%d len=%d\n",
                            (uint32_t)pthread_self(), __func__, __LINE__,
                            clnt->sql, rc, len);
                }
                rc = pthread_mutex_unlock(&clnt->write_lock);
                if (rc != 0) {
                    logmsg(LOGMSG_FATAL, "couldnt put clnt->write_lock\n");
                    exit(1);
                }
                return -1;
            }

            sbuf2flush(sb);
            rc = pthread_mutex_unlock(&clnt->write_lock);
            if (rc != 0) {
                logmsg(LOGMSG_FATAL, "couldnt get clnt->write_lock\n");
                exit(1);
            }
            return 0;

        } else {

            if (flush &&
                active_appsock_conns >=
                    bdb_attr_get(thedb->bdb_attr, BDB_ATTR_MAXSOCKCACHED))
                resp->flags |= FRESP_FLAG_CLOSE;

            uint8_t buf_resp[FSQLRESP_LEN];

            resp->followlen = len;

            /* pack the response */
            if (!fsqlresp_put(resp, buf_resp, buf_resp + sizeof(buf_resp))) {
                rc = pthread_mutex_unlock(&clnt->write_lock);
                if (rc != 0) {
                    logmsg(LOGMSG_FATAL, "couldnt put clnt->write_lock\n");
                    exit(1);
                }

                return -1;
            }

            rc = sbuf2write((char *)buf_resp, sizeof(buf_resp), sb);
            if (rc != sizeof(buf_resp)) {
                rc = pthread_mutex_unlock(&clnt->write_lock);
                if (rc != 0) {
                    logmsg(LOGMSG_FATAL, "couldnt get clnt->write_lock\n");
                    exit(1);
                }

                return -1;
            }
        }
    }

    if (dta) {
        rc = sbuf2write(dta, len, sb);
        if (rc != len) {
            rc = pthread_mutex_unlock(&clnt->write_lock);
            if (rc != 0) {
                logmsg(LOGMSG_FATAL, "couldnt get clnt->write_lock\n");
                exit(1);
            }

            return -1;
        }
    }

    if (flush) {
        sbuf2flush(sb);
    }

    rc = pthread_mutex_unlock(&clnt->write_lock);
    if (rc != 0) {
        logmsg(LOGMSG_FATAL, "couldnt get clnt->write_lock\n");
        exit(1);
    }

    return 0;
}

int newsql_write_response(struct sqlclntstate *clnt, int type,
                          CDB2SQLRESPONSE *sql_response, int flush,
                          void *(*alloc)(size_t size), const char *func,
                          int line)
{
    struct newsqlheader hdr;
    int rc;
    SBUF2 *sb;
    int len;
    void *dta;

    sb = clnt->sb;

    if (gbl_dump_fsql_response) {
        char cnonce[256] = {0};
        int file = -1, offset = -1, response_type = -1;
        if (sql_response && sql_response->snapshot_info) {
            file = sql_response->snapshot_info->file;
            offset = sql_response->snapshot_info->offset;
            response_type = sql_response->response_type;
        }
        if (clnt->sql_query) {
            snprintf(cnonce, 256, "%s", clnt->sql_query->cnonce.data);
        }
        logmsg(LOGMSG_USER,
               "td=%u %s line %d cnonce='%s' Sending response=%d "
               "sqlresponse_type=%d "
               "lsn[%d][%d] dta length %d to %s for sql %s from %s line %d\n",
               (uint32_t)pthread_self(), __func__, __LINE__, cnonce, type, file,
               offset, response_type, len, clnt->origin, clnt->sql, func, line);
    }

    if (clnt->in_client_trans && clnt->sql_query &&
        clnt->sql_query->skip_rows == -1 && (clnt->isselect != 0)) {
        // Client doesn't expect any response at this point.
        logmsg(LOGMSG_DEBUG, "sending nothing back to client \n");
        return 0;
    }

    /* payload */
    if (sql_response) {
        len = cdb2__sqlresponse__get_packed_size(sql_response);
        dta = (*alloc)(len + 1);
        cdb2__sqlresponse__pack(sql_response, dta);
    } else {
        len = 0;
        dta = NULL;
    }

    /* header */
    hdr.type = ntohl(type);
    hdr.compression = 0;
    hdr.dummy = 0;
    hdr.length = ntohl(len);

    rc = pthread_mutex_lock(&clnt->write_lock);

    if (rc != 0) {
        logmsg(LOGMSG_FATAL, "couldnt get clnt->write_lock\n");
        exit(1);
    }

    rc = sbuf2write((char *)&hdr, sizeof(struct newsqlheader), sb);
    if (rc != sizeof(struct newsqlheader)) {
        rc = pthread_mutex_unlock(&clnt->write_lock);
        if (rc != 0) {
            logmsg(LOGMSG_FATAL, "couldnt put clnt->write_lock\n");
            exit(1);
        }
        free(dta);
        return -1;
    }

    if (dta) {
        rc = sbuf2write(dta, len, sb);
        if (rc != len) {

            if (gbl_dump_fsql_response) {
                logmsg(LOGMSG_USER, "sbuf2write error for %s rc=%d\n", clnt->sql,
                        rc);
            }

            rc = pthread_mutex_unlock(&clnt->write_lock);
            if (rc != 0) {
                logmsg(LOGMSG_FATAL, "couldnt get clnt->write_lock\n");
                exit(1);
            }

            free(dta);
            return -1;
        }
    }

    if (flush) {
        sbuf2flush(sb);
    }

    rc = pthread_mutex_unlock(&clnt->write_lock);
    if (rc != 0) {
        logmsg(LOGMSG_FATAL, "couldnt get clnt->write_lock\n");
        exit(1);
    }

    if (dta)
        free(dta);

    return 0;
}

int gbl_debug_high_availability_flag = 0;

void set_high_availability(struct sqlclntstate *clnt, int val)
{
    clnt->high_availability_flag = val;
    if (gbl_debug_high_availability_flag) {
        logmsg(LOGMSG_ERROR, "td %u setting clnt->high_availability to %d\n",
               (uint32_t)pthread_self(), val);
        cheap_stack_trace();
    }
}

int get_high_availability(struct sqlclntstate *clnt)
{
    if (gbl_debug_high_availability_flag) {
        logmsg(LOGMSG_ERROR, "td %u get_high_availability returns %d\n",
               (uint32_t)pthread_self(), clnt->high_availability_flag);
        cheap_stack_trace();
    }
    return clnt->high_availability_flag;
}

int request_durable_lsn_from_master(bdb_state_type *bdb_state, uint32_t *file,
                                    uint32_t *offset, uint32_t *durable_gen);

static int fill_snapinfo(struct sqlclntstate *clnt, int *file, int *offset)
{
    char cnonce[256];
    int rcode = 0;
    if (gbl_extended_sql_debug_trace && clnt->sql_query) {
        snprintf(cnonce, 256, "%s", clnt->sql_query->cnonce.data);
    }
    if (clnt->sql_query && clnt->sql_query->snapshot_info &&
        clnt->sql_query->snapshot_info->file > 0) {
        *file = clnt->sql_query->snapshot_info->file;
        *offset = clnt->sql_query->snapshot_info->offset;

        if (gbl_extended_sql_debug_trace) {
            logmsg(LOGMSG_USER, 
                    "%s line %d cnonce '%s' sql_query->snapinfo is [%d][%d], "
                    "clnt->snapinfo is [%d][%d]: use client snapinfo!\n",
                    __func__, __LINE__, cnonce,
                    clnt->sql_query->snapshot_info->file,
                    clnt->sql_query->snapshot_info->offset, clnt->snapshot_file,
                    clnt->snapshot_offset);
        }
        return 0;
    }

    if (*file == 0 && clnt->sql_query &&
        (clnt->in_client_trans || clnt->is_hasql_retry) &&
        clnt->snapshot_file) {
        if (gbl_extended_sql_debug_trace) {
            logmsg(LOGMSG_USER, 
                    "%s line %d cnonce '%s' sql_query->snapinfo is [%d][%d], "
                    "clnt->snapinfo is [%d][%d]\n",
                    __func__, __LINE__, cnonce,
                    (clnt->sql_query && clnt->sql_query->snapshot_info)
                        ? clnt->sql_query->snapshot_info->file
                        : -1,
                    (clnt->sql_query && clnt->sql_query->snapshot_info)
                        ? clnt->sql_query->snapshot_info->offset
                        : -1,
                    clnt->snapshot_file, clnt->snapshot_offset);
        }

        *file = clnt->snapshot_file;
        *offset = clnt->snapshot_offset;
        logmsg(LOGMSG_USER, 
                "%s line %d setting newsql snapinfo retry info is [%d][%d]\n",
                __func__, __LINE__, *file, *offset);
        return 0;
    }

    if (*file == 0 && clnt->is_newsql && clnt->sql_query &&
        clnt->ctrl_sqlengine == SQLENG_STRT_STATE) {

        if (bdb_attr_get(thedb->bdb_attr, BDB_ATTR_DURABLE_LSNS)) {
            uint32_t durable_file, durable_offset, durable_gen;

            int rc = request_durable_lsn_from_master(
                thedb->bdb_env, &durable_file, &durable_offset, &durable_gen);

            if (rc == 0) {
                *file = durable_file;
                *offset = durable_offset;

                if (gbl_extended_sql_debug_trace) {
                    logmsg(LOGMSG_USER, "%s line %d cnonce='%s' master "
                                        "returned durable-lsn "
                                        "[%d][%d], clnt->is_hasql_retry=%d\n",
                           __func__, __LINE__, cnonce, *file, *offset,
                           clnt->is_hasql_retry);
                }
            } else {
                if (gbl_extended_sql_debug_trace) {
                    logmsg(LOGMSG_USER,
                           "%s line %d cnonce='%s' durable-lsn request "
                           "returns %d "
                           "clnt->snapshot_file=%d clnt->snapshot_offset=%d "
                           "clnt->is_hasql_retry=%d\n",
                           __func__, __LINE__, cnonce, rc, clnt->snapshot_file,
                           clnt->snapshot_offset, clnt->is_hasql_retry);
                }
                rcode = -1;
            }
            return rcode;
        }
    }

    if (*file == 0) {
        bdb_tran_get_start_file_offset(thedb->bdb_env, clnt->dbtran.shadow_tran,
                                       file, offset);
        if (gbl_extended_sql_debug_trace) {
            logmsg(LOGMSG_USER, "%s line %d start_file_offset snapinfo is "
                                "[%d][%d], sqlengine-state is %d\n",
                   __func__, __LINE__, *file, *offset, clnt->ctrl_sqlengine);
        }
    }
    return rcode;
}

#define _has_effects(clnt, sql_response)                                       \
    CDB2EFFECTS effects = CDB2__EFFECTS__INIT;                                 \
                                                                               \
    clnt->effects.num_affected = clnt->effects.num_updated +                   \
                                 clnt->effects.num_deleted +                   \
                                 clnt->effects.num_inserted;                   \
    effects.num_affected = clnt->effects.num_affected;                         \
    effects.num_selected = clnt->effects.num_selected;                         \
    effects.num_updated = clnt->effects.num_updated;                           \
    effects.num_deleted = clnt->effects.num_deleted;                           \
    effects.num_inserted = clnt->effects.num_inserted;                         \
                                                                               \
    sql_response.effects = &effects;

#define _has_features(clnt, sql_response)                                      \
    CDB2ServerFeatures features[10];                                           \
    int n_features = 0;                                                        \
                                                                               \
    if (clnt->skip_feature) {                                                  \
        features[n_features] = CDB2_SERVER_FEATURES__SKIP_ROWS;                \
        n_features++;                                                          \
    }                                                                          \
                                                                               \
    if (n_features) {                                                          \
        sql_response.n_features = n_features;                                  \
        sql_response.features = features;                                      \
    }

#define _has_snapshot(clnt, sql_response)                                      \
    CDB2SQLRESPONSE__Snapshotinfo snapshotinfo =                               \
        CDB2__SQLRESPONSE__SNAPSHOTINFO__INIT;                                 \
                                                                               \
    if (get_high_availability(clnt)) {                                         \
        int file = 0, offset = 0, rc;                                          \
        if (fill_snapinfo(clnt, &file, &offset)) {                             \
            sql_response.error_code = verify_sqlresponse_error_code(           \
                CDB2ERR_CHANGENODE, __func__, __LINE__);                       \
        }                                                                      \
        if (file) {                                                            \
            snapshotinfo.file = file;                                          \
            snapshotinfo.offset = offset;                                      \
            sql_response.snapshot_info = &snapshotinfo;                        \
        }                                                                      \
    }

int newsql_send_last_row(struct sqlclntstate *clnt, int is_begin,
                         const char *func, int line)
{
    CDB2SQLRESPONSE sql_response = CDB2__SQLRESPONSE__INIT;
    int rc;

    _has_effects(clnt, sql_response);
    _has_snapshot(clnt, sql_response);
    _has_features(clnt, sql_response);

    if (gbl_extended_sql_debug_trace) {
        char cnonce[256] = {0};
        snprintf(cnonce, 256, "%s", clnt->sql_query->cnonce.data);
        logmsg(
            LOGMSG_USER,
            "%lu: %s line %d cnonce='%s' [%d][%d] sql='%s' sending last_row, "
            "selected=%u updated=%u deleted=%u inserted=%u\n",
            pthread_self(), func, line, cnonce, clnt->snapshot_file,
            clnt->snapshot_offset, clnt->sql ? clnt->sql : "",
            sql_response.effects->num_selected,
            sql_response.effects->num_updated,
            sql_response.effects->num_deleted,
            sql_response.effects->num_inserted);
    }

    return _push_row_new(clnt, RESPONSE_TYPE__LAST_ROW, &sql_response, NULL, 0,
                         malloc, 1);
}

static int newsql_realloc_row(int ncols, CDB2SQLRESPONSE__Column ***columns,
                              int *columns_count)
{
    if (ncols <= *columns_count)
        return 0; /* already have more columns set up; nothing to do */

    /* allocate space for the column array and the columns */
    int arrsz = ncols * sizeof(CDB2SQLRESPONSE__Column **);
    int newtotsize = arrsz + ncols * sizeof(CDB2SQLRESPONSE__Column);

    CDB2SQLRESPONSE__Column **loc_cols = *columns;
    char *ptr = realloc(loc_cols, newtotsize);
    if (!ptr) {
        return -1;
    }

    loc_cols = (CDB2SQLRESPONSE__Column **)ptr;
    for (int i = 0; i < ncols; i++) {
        loc_cols[i] =
            (CDB2SQLRESPONSE__Column *)(ptr + arrsz +
                                        i * sizeof(CDB2SQLRESPONSE__Column));
    }
    *columns = loc_cols;
    *columns_count = ncols;
    return 0;
}

CDB2SQLRESPONSE__Column **newsql_alloc_row(int ncols)
{
    CDB2SQLRESPONSE__Column **columns;
    columns = (CDB2SQLRESPONSE__Column **)calloc(
        ncols, sizeof(CDB2SQLRESPONSE__Column **));
    if (columns) {
        for (int i = 0; i < ncols; i++) {
            columns[i] = malloc(sizeof(CDB2SQLRESPONSE__Column));
            if (!columns[i]) {
                for (i--; i >= 0; i--)
                    free(columns[i]);
                free(columns);
                columns = NULL;
                break;
            }
        }
    }
    return columns;
}

void newsql_dealloc_row(CDB2SQLRESPONSE__Column **columns, int ncols)
{
    for (int i = 0; i < ncols; i++) {
        free(columns[i]);
    }
    free(columns);
}

void newsql_send_strbuf_response(struct sqlclntstate *clnt, const char *str,
                                 int slen)
{
    CDB2SQLRESPONSE sql_response = CDB2__SQLRESPONSE__INIT;
    CDB2SQLRESPONSE__Column **columns = NULL;
    int ncols = 1;

    columns = newsql_alloc_row(ncols);

    for (int i = 0; i < ncols; i++) {
        cdb2__sqlresponse__column__init(columns[i]);
        columns[i]->has_type = 0;
        columns[i]->value.len = slen;
        columns[i]->value.data = (uint8_t *)str;
    }

    _push_row_new(clnt, RESPONSE_TYPE__COLUMN_VALUES, &sql_response, columns,
                  ncols, malloc, 0);

    newsql_dealloc_row(columns, ncols);
}

int newsql_send_dummy_resp(struct sqlclntstate *clnt, const char *func,
                           int line)
{
    CDB2SQLRESPONSE sql_response = CDB2__SQLRESPONSE__INIT;

    return _push_row_new(clnt, RESPONSE_TYPE__COLUMN_NAMES, &sql_response, NULL,
                         0, malloc, 1);
}

int toggle_case_sensitive_like(sqlite3 *db, int enable)
{
    char sql[80];
    int rc;
    char *err;

    snprintf(sql, sizeof(sql), "PRAGMA case_sensitive_like = %d;",
             enable ? 0 : 1);
    rc = sqlite3_exec(db, sql, NULL, NULL, &err);
    if (rc)
        logmsg(LOGMSG_ERROR, "Failed to set case_insensitive_like rc %d err \"%s\"\n", rc,
                err ? err : "");
    if (err)
        sqlite3_free(err);
    return rc;
}

#ifdef DEBUG_SQLITE_MEMORY
#ifdef __GLIBC__
extern int backtrace(void **, int);
extern void backtrace_symbols_fd(void *const *, int, int);
#else
#define backtrace(A, B) 1
#define backtrace_symbols_fd(A, B, C)
#endif

#include <execinfo.h>

#define MAX_DEBUG_FRAMES 50

struct blk {
    int nframes;
    void *frames[MAX_DEBUG_FRAMES];
    int in_init;
    size_t sz;
    void *p;
};

static __thread hash_t *sql_blocks;

static int dump_block(void *obj, void *arg)
{
    struct blk *b = (struct blk *)obj;
    int i;
    int *had_blocks = (int *)arg;

    if (!b->in_init) {
        if (!*had_blocks) {
            logmsg(LOGMSG_USER, "outstanding blocks:\n");
            *had_blocks = 1;
        }
        logmsg(LOGMSG_USER, "%lld %x ", b->sz, b->p);
        for (int i = 0; i < b->nframes; i++)
            logmsg(LOGMSG_USER, "%x ", b->frames[i]);
        logmsg(LOGMSG_USER, "\n");
    }

    return 0;
}

static __thread int in_init = 0;

void sqlite_init_start(void) { in_init = 1; }

void sqlite_init_end(void) { in_init = 0; }

#endif // DEBUG_SQLITE_MEMORY

static __thread comdb2ma sql_mspace = NULL;
int sql_mem_init(void *arg)
{
    if (unlikely(sql_mspace)) {
        return 0;
    }

    /* We used to start with 1MB - this isn't quite necessary
       as comdb2_malloc pre-allocation is much smarter now.
       We also name it "SQLITE" (uppercase) to differentiate it
       from those implicitly created per-thread allocators
       whose names are "sqlite" (lowercase). Those allocators
       are used by other types of threads, e.g., appsock threads. */
    sql_mspace = comdb2ma_create(0, 0, "SQLITE", COMDB2MA_MT_UNSAFE);
    if (sql_mspace == NULL) {
        logmsg(LOGMSG_FATAL, "%s: comdb2a_create failed\n", __func__);
        exit(1);
    }

#ifdef DEBUG_SQLITE_MEMORY
    sql_blocks = hash_init_o(offsetof(struct blk, p), sizeof(void));
#endif

    return 0;
}

void sql_mem_shutdown(void *arg)
{
    if (sql_mspace) {
        comdb2ma_destroy(sql_mspace);
        sql_mspace = NULL;
    }
}

static void *sql_mem_malloc(int size)
{
    if (unlikely(sql_mspace == NULL))
        sql_mem_init(NULL);

    void *out = comdb2_malloc(sql_mspace, size);

#ifdef DEBUG_SQLITE_MEMORY
    struct blk *b = malloc(sizeof(struct blk));
    b->p = out;
    b->sz = size;
    b->nframes = backtrace(b->frames, MAX_DEBUG_FRAMES);
    b->in_init = in_init;
    if (!in_init) {
        fprintf(stderr, "allocated %d bytes in non-init\n", size);
    }
    if (b->nframes <= 0)
        free(b);
    else {
        hash_add(sql_blocks, b);
    }
#endif

    return out;
}

static void sql_mem_free(void *mem)
{
#ifdef DEBUG_SQLITE_MEMORY
    struct blk *b;
    b = hash_find(sql_blocks, &mem);
    if (!b) {
        fprintf(stderr, "no block associated with %p\n", mem);
        abort();
    }
    hash_del(sql_blocks, b);
    free(b);
#endif
    comdb2_free(mem);
}

static void *sql_mem_realloc(void *mem, int size)
{
    if (unlikely(sql_mspace == NULL))
        sql_mem_init(NULL);

    void *out = comdb2_realloc(sql_mspace, mem, size);

#ifdef DEBUG_SQLITE_MEMORY
    struct blk *b;
    b = hash_find(sql_blocks, &mem);
    if (!b) {
        fprintf(stderr, "no block associated with %p\n", mem);
        abort();
    }
    hash_del(sql_blocks, b);
    b->nframes = backtrace(b->frames, MAX_DEBUG_FRAMES);
    b->p = out;
    b->sz = size;
    b->in_init = in_init;
    if (b->nframes <= 0)
        free(b);
    else {
        hash_add(sql_blocks, b);
    }
#endif

    return out;
}

static int sql_mem_size(void *mem) { return comdb2_malloc_usable_size(mem); }

static int sql_mem_roundup(int i) { return i; }

void sql_dlmalloc_init(void)
{
    sqlite3_mem_methods m;
    if (gbl_disable_sql_dlmalloc) {
        return;
    }
    m.xMalloc = sql_mem_malloc;
    m.xFree = sql_mem_free;
    m.xRealloc = sql_mem_realloc;
    m.xSize = sql_mem_size;
    m.xRoundup = sql_mem_roundup;
    m.xInit = sql_mem_init;
    m.xShutdown = sql_mem_shutdown;
    m.pAppData = NULL;
    sqlite3_config(SQLITE_CONFIG_MALLOC, &m);
}

static pthread_mutex_t open_serial_lock = PTHREAD_MUTEX_INITIALIZER;
int sqlite3_open_serial(const char *filename, sqlite3 **ppDb,
                        struct sqlthdstate *thd)
{
    int serial = gbl_serialise_sqlite3_open;
    if (serial)
        pthread_mutex_lock(&open_serial_lock);
    int rc = sqlite3_open(filename, ppDb, thd);
    if (serial)
        pthread_mutex_unlock(&open_serial_lock);
    return rc;
}

/* We'll probably play around with this formula quite a bit. The
   idea is that reads/writes to/from temp tables are cheap, since
   they are in memory, writes to real tables are really expensive
   since they need to replicate, finds are more expensive then
   nexts. The last assertion is less true if we are in index mode
   since a next is effectively a find, but we'll overlook that here
   since we're moving towards cursors these days. Temp table
   reads/writes should also be considered more expensive if the
   temp table spills to disk, etc. */
double query_cost(struct sql_thread *thd)
{
#if 0
    return (double) thd->nwrite * 100 + (double) thd->nfind * 10 + 
        (double) thd->nmove * 1 + (double) thd->ntmpwrite * 0.2 + 
        (double) thd->ntmpread * 0.1;
#endif
    return thd->cost;
}

void sql_dump_hist_statements(void)
{
    struct sql_hist *h;
    struct tm tm;
    char rqid[50];

    pthread_mutex_lock(&gbl_sql_lock);
    LISTC_FOR_EACH(&thedb->sqlhist, h, lnk)
    {
        time_t t;
        if (h->txnid)
            snprintf(rqid, sizeof(rqid), "txn %016llx ",
                     (unsigned long long)h->txnid);
        else
            rqid[0] = 0;

        t = h->when;
        localtime_r((time_t *)&t, &tm);
        if (h->conn.pename[0]) {
            logmsg(LOGMSG_USER, "%02d/%02d/%02d %02d:%02d:%02d %spindex %d task %.8s pid %d "
                   "mach %d time %dms cost %f sql: %s\n",
                   tm.tm_mon + 1, tm.tm_mday, 1900 + tm.tm_year, tm.tm_hour,
                   tm.tm_min, tm.tm_sec, rqid, h->conn.pindex,
                   (char *)h->conn.pename, h->conn.pid, h->conn.node, h->time,
                   h->cost, h->sql);
        } else {
            logmsg(LOGMSG_USER, 
                   "%02d/%02d/%02d %02d:%02d:%02d %stime %dms cost %f sql: %s\n",
                   tm.tm_mon + 1, tm.tm_mday, 1900 + tm.tm_year, tm.tm_hour,
                   tm.tm_min, tm.tm_sec, rqid, h->time, h->cost, h->sql);
        }
    }
    pthread_mutex_unlock(&gbl_sql_lock);
}

static void clear_cost(struct sql_thread *thd)
{
    if (thd) {
        hash_clear(thd->query_hash);
        thd->cost = 0;
        thd->had_tablescans = 0;
        thd->had_temptables = 0;
    }
}

/* Save copy of sql statement and performance data.  If any other code
   should run after a sql statement is completed it should end up here. */
static void sql_statement_done(struct sql_thread *thd, struct reqlogger *logger,
                               struct sqlclntstate *clnt, int stmt_rc)
{
    if (thd == NULL || clnt == NULL) {
        return;
    }

    if (clnt->limits.maxcost_warn && (thd->cost > clnt->limits.maxcost_warn)) {
        logmsg(LOGMSG_USER,
               "[%s] warning: query exceeded cost threshold (%f >= %f): %s\n",
               clnt->origin, thd->cost, clnt->limits.maxcost_warn, clnt->sql);
    }
    if (clnt->limits.tablescans_warn && thd->had_tablescans) {
        logmsg(LOGMSG_USER, "[%s] warning: query had a table scan: %s\n", 
               clnt->origin, clnt->sql);
    }
    if (clnt->limits.temptables_warn && thd->had_temptables) {
        logmsg(LOGMSG_USER,
               "[%s] warning: query created a temporary table: %s\n", 
               clnt->origin, clnt->sql);
    }

    unsigned long long rqid = clnt->osql.rqid;
    if (rqid != 0 && rqid != OSQL_RQID_USE_UUID)
        reqlog_set_rqid(logger, &rqid, sizeof(rqid));
    else if (!comdb2uuid_is_zero(clnt->osql.uuid)) {
        /* have an "id_set" instead? */
        reqlog_set_rqid(logger, clnt->osql.uuid, sizeof(uuid_t));
    }

    LISTC_T(struct sql_hist) lst;
    listc_init(&lst, offsetof(struct sql_hist, lnk));

    struct sql_hist *h = calloc(1, sizeof(struct sql_hist));
    if (clnt->sql)
        h->sql = strdup(clnt->sql);
    else
        h->sql = strdup("unknown");
    h->cost = query_cost(thd);
    int timems = h->time = time_epochms() - thd->startms;
    h->when = thd->stime;
    h->txnid = rqid;

    /* request logging framework takes care of logging long sql requests */
    reqlog_set_cost(logger, h->cost);
    if (rqid) {
        reqlog_logf(logger, REQL_INFO, "rqid=%llx", rqid);
    }

    if (clnt->query_stats == NULL) {
        record_query_cost(thd, clnt);
        reqlog_set_path(logger, clnt->query_stats);
    }
    reqlog_set_vreplays(logger, clnt->verify_retries);

    if (clnt->saved_rc)
        reqlog_set_error(logger, clnt->saved_errstr, clnt->saved_rc);

    reqlog_set_rows(logger, clnt->nrows);
    reqlog_end_request(logger, stmt_rc, __func__, __LINE__);

    thd->nmove = thd->nfind = thd->nwrite = thd->ntmpread = thd->ntmpwrite = 0;

    if (clnt->conninfo.pename[0]) {
        h->conn = clnt->conninfo;
    }

    pthread_mutex_lock(&gbl_sql_lock);
    {
        quantize(q_sql_min, h->time);
        quantize(q_sql_hour, h->time);
        quantize(q_sql_all, h->time);
        quantize(q_sql_steps_min, h->cost);
        quantize(q_sql_steps_hour, h->cost);
        quantize(q_sql_steps_all, h->cost);

        if (clnt->is_newsql) {
            gbl_nnewsql_steps += h->cost;
        } else {
            gbl_nsql_steps += h->cost;
        }
        listc_abl(&thedb->sqlhist, h);
        while (listc_size(&thedb->sqlhist) > gbl_sqlhistsz) {
            h = listc_rtl(&thedb->sqlhist);
            listc_abl(&lst, h);
        }
    }
    pthread_mutex_unlock(&gbl_sql_lock);
    for (h = listc_rtl(&lst); h; h = listc_rtl(&lst)) {
        free(h->sql);
        free(h);
    }

    struct query_path_component *qc = listc_rtl(&thd->query_stats);
    while (qc) {
        free(qc);
        qc = listc_rtl(&thd->query_stats);
    }

    clear_cost(thd);
}

void sql_set_sqlengine_state(struct sqlclntstate *clnt, char *file, int line,
                             int newstate)
{
    if (gbl_track_sqlengine_states)
        logmsg(LOGMSG_USER, "%lu: %p %s:%d %d->%d\n", pthread_self(), clnt,
               file, line, clnt->ctrl_sqlengine, newstate);

    if (newstate == SQLENG_WRONG_STATE) {
        logmsg(LOGMSG_ERROR, "sqlengine entering wrong state from %s line %d.\n",
                file, line);
    }

    clnt->ctrl_sqlengine = newstate;
}

/* skip spaces and tabs, requires at least one space */
static inline char *skipws(char *str)
{
    if (str) {
        while (*str && isspace(*str))
            str++;
    }
    return str;
}

static int retrieve_snapshot_info(char *sql, char *tzname)
{
    char *str = sql;

    if (str && *str) {
        if (isspace(*str))
            str = skipws(str);

        if (str && *str) {
            /* skip "transaction" if any */
            if (!strncasecmp(str, "transaction", 11)) {
                str += 11;
                str = skipws(str);
            }

            if (str && *str) {
                /* handle "as of" */
                if (!strncasecmp(str, "as", 2)) {
                    str += 2;
                    str = skipws(str);
                    if (str && *str) {
                        if (!strncasecmp(str, "of", 2)) {
                            str += 2;
                            str = skipws(str);
                        }
                    } else {
                        logmsg(LOGMSG_ERROR, 
                               "Incorrect syntax, use begin ... as of ...\n");
                        return -1;
                    }
                } else {
                    logmsg(LOGMSG_USER, 
                            "Incorrect syntax, use begin ... as of ...\n");
                    return -1;
                }
            } else
                return 0;

            if (str && *str) {
                if (!strncasecmp(str, "datetime", 8)) {
                    str += 8;
                    str = skipws(str);

                    if (str && *str) {
                        /* convert this to a decimal and pass it along */
                        server_datetime_t sdt;
                        struct field_conv_opts_tz convopts = {0};
                        int outdtsz;
                        long long ret = 0;
                        int isnull = 0;

                        memcpy(convopts.tzname, tzname,
                               sizeof(convopts.tzname));
                        convopts.flags = FLD_CONV_TZONE;

                        if (CLIENT_CSTR_to_SERVER_DATETIME(
                                str, strlen(str) + 1, 0,
                                (struct field_conv_opts *)&convopts, NULL, &sdt,
                                sizeof(sdt), &outdtsz, NULL, NULL)) {
                            logmsg(LOGMSG_ERROR, 
                                   "Failed to parse snapshot datetime value\n");
                            return -1;
                        }

                        if (SERVER_DATETIME_to_CLIENT_INT(
                                &sdt, sizeof(sdt), NULL, NULL, &ret,
                                sizeof(ret), &isnull, &outdtsz, NULL, NULL)) {
                            logmsg(LOGMSG_ERROR, "Failed to convert snapshot "
                                                 "datetime value to epoch\n");
                            return -1;
                        } else {
                            long long lcl_ret = flibc_ntohll(ret);
                            if (gbl_new_snapisol_asof &&
                                bdb_is_timestamp_recoverable(thedb->bdb_env,
                                                             lcl_ret) <= 0) {
                                logmsg(LOGMSG_ERROR, "No log file to maintain "
                                                     "snapshot epoch %lld\n",
                                        lcl_ret);
                                return -1;
                            } else {
                                logmsg(LOGMSG_DEBUG, "Detected snapshot epoch %lld\n",
                                        lcl_ret);
                                return lcl_ret;
                            }
                        }
                    } else {
                        logmsg(LOGMSG_ERROR, "Missing datetime info for snapshot\n");
                        return -1;
                    }
                } else {
                    logmsg(LOGMSG_ERROR, "Missing snapshot information or garbage "
                                    "after \"begin\"\n");
                    return -1;
                }
                /*
                   else if (!strncasecmp(str, "genid"))
                   {

                   }
                 */
            } else {
                logmsg(LOGMSG_ERROR, "Missing snapshot info after \"as of\"\n");
                return -1;
            }
        }
    }

    return 0;
}

extern int gbl_disable_skip_rows;

void clear_snapshot_info(struct sqlclntstate *clnt, const char *func, int line)
{
    if (gbl_extended_sql_debug_trace) {
        char cnonce[256] = {0};
        if (clnt->sql_query) {
            int sz = clnt->sql_query->cnonce.len + 1;
            snprintf(cnonce, sz, "%s", clnt->sql_query->cnonce.data);
        }
        logmsg(LOGMSG_USER, "%s line %d clearing snapshot info cnonce='%s' current "
                        "info is [%d][%d]\n",
                func, line, cnonce, clnt->snapshot_file, clnt->snapshot_offset);

        comdb2_linux_cheap_stack_trace();
    }
    clnt->snapshot_file = 0;
    clnt->snapshot_offset = 0;
    clnt->is_hasql_retry = 0;
}

static void update_snapshot_info(struct sqlclntstate *clnt)
{
    int epoch = 0;

    if (gbl_extended_sql_debug_trace) {
        char cnonce[256] = {0};
        if (clnt->sql_query) {
            snprintf(cnonce, 256, "%s", clnt->sql_query->cnonce.data);
        }
        logmsg(LOGMSG_USER, "%s line %d cnonce '%s'\n", __func__, __LINE__, cnonce);
    }

    /* We need to restore skip_feature, want_query_effects and
       send_one_row on clnt even if the snapshot info has been populated. */
    if (clnt->is_newsql && clnt->sql_query &&
        (clnt->sql_query->n_features > 0) && (gbl_disable_skip_rows == 0)) {
        for (int ii = 0; ii < clnt->sql_query->n_features; ii++) {
            if (CDB2_CLIENT_FEATURES__SKIP_ROWS ==
                clnt->sql_query->features[ii]) {
                clnt->skip_feature = 1;
                clnt->want_query_effects = 1;
                if ((clnt->dbtran.mode == TRANLEVEL_SNAPISOL ||
                     clnt->dbtran.mode == TRANLEVEL_SERIAL) &&
                    get_high_availability(clnt)) {
                    clnt->send_one_row = 1;
                    clnt->skip_feature = 0;
                }
            }
        }
    }

    if (clnt->is_hasql_retry) {
        char cnonce[256] = {0};
        snprintf(cnonce, 256, "%s", clnt->sql_query->cnonce.data);
        assert(clnt->sql_query->snapshot_info->file);
        if (gbl_extended_sql_debug_trace) {
            logmsg(LOGMSG_USER, 
                   "%s line %d cnonce '%s': returning because hasql_retry is 1\n",
                   __func__, __LINE__, cnonce);
        }
        return;
    }

    // If this is a retry, we should already have the snapshot file and offset

    clear_snapshot_info(clnt, __func__, __LINE__);

    if (strlen(clnt->sql) > 6)
        epoch = retrieve_snapshot_info(&clnt->sql[6], clnt->tzname);

    if (clnt->is_newsql && clnt->sql_query && clnt->sql_query->snapshot_info) {
        clnt->snapshot_file = clnt->sql_query->snapshot_info->file;
        clnt->snapshot_offset = clnt->sql_query->snapshot_info->offset;
        if (gbl_extended_sql_debug_trace) {
            int sz = clnt->sql_query->cnonce.len;
            char cnonce[256];
            snprintf(cnonce, 256, "%s", clnt->sql_query->cnonce.data);
            logmsg(LOGMSG_USER, "%s starting newsql client at [%d][%d] cnonce='%s' "
                            "retry=%d sql_query=%p\n",
                    __func__, clnt->snapshot_file, clnt->snapshot_offset,
                    cnonce, clnt->sql_query->retry, clnt->sql_query);
        }
    } else if (epoch < 0) {
        /* overload this for now */
        sql_set_sqlengine_state(clnt, __FILE__, __LINE__, SQLENG_WRONG_STATE);
    } else {
        clnt->snapshot = epoch;
    }
}

/**
 * Cluster here all pre-sqlite parsing, detecting requests that
 * are not handled by sqlite (transaction commands, pragma, stored proc,
 * blocked sql, and so on)
 */
static void sql_update_usertran_state(struct sqlclntstate *clnt)
{
    const char *sql = clnt->sql;

    if (!sql)
        return;

    while (isspace(*sql))
        ++sql;

    /* begin, commit, rollback should arrive over the socket only
       for socksql, recom, snapisol and serial */
    if (!strncasecmp(clnt->sql, "begin", 5)) {
        clnt->snapshot = 0;

        /*fprintf(stderr, "got begin\n");*/
        if (clnt->ctrl_sqlengine != SQLENG_NORMAL_PROCESS) {
            /* already in a transaction */
            if (clnt->ctrl_sqlengine == SQLENG_INTRANS_STATE) {
                logmsg(LOGMSG_ERROR, "%s CLNT %p I AM ALREADY IN TRANS\n", __func__,
                        clnt);
            } else {
                logmsg(LOGMSG_ERROR, "%s I AM IN TRANS-STATE %d\n", __func__,
                        clnt->ctrl_sqlengine);
            }
            sql_set_sqlengine_state(clnt, __FILE__, __LINE__,
                                    SQLENG_WRONG_STATE);
        } else {
            sql_set_sqlengine_state(clnt, __FILE__, __LINE__,
                                    SQLENG_PRE_STRT_STATE);
            clnt->in_client_trans = 1;
            update_snapshot_info(clnt);
        }
    } else if (!strncasecmp(clnt->sql, "commit", 6)) {
        clnt->snapshot = 0;

        if (clnt->ctrl_sqlengine != SQLENG_INTRANS_STATE &&
            clnt->ctrl_sqlengine != SQLENG_STRT_STATE) {
            /* this is for empty transactions */

            /* not in a transaction */
            sql_set_sqlengine_state(clnt, __FILE__, __LINE__,
                                    SQLENG_WRONG_STATE);
        } else {
            sql_set_sqlengine_state(clnt, __FILE__, __LINE__,
                                    SQLENG_FNSH_STATE);
            clnt->in_client_trans = 0;
        }
    } else if (!strncasecmp(clnt->sql, "rollback", 8)) {
        clnt->snapshot = 0;

        if (clnt->ctrl_sqlengine != SQLENG_INTRANS_STATE &&
            clnt->ctrl_sqlengine != SQLENG_STRT_STATE)
        /* this is for empty transactions */
        {
            /* not in a transaction */
            sql_set_sqlengine_state(clnt, __FILE__, __LINE__,
                                    SQLENG_WRONG_STATE);
        } else {
            sql_set_sqlengine_state(clnt, __FILE__, __LINE__,
                                    SQLENG_FNSH_RBK_STATE);
            clnt->in_client_trans = 0;
        }
    }
}

static void log_queue_time(struct reqlogger *logger, struct sqlclntstate *clnt)
{
    if (!gbl_track_queue_time)
        return;
    if (clnt->deque_timeus - clnt->enque_timeus > 0)
        reqlog_logf(logger, REQL_INFO, "queuetime took %dms",
                    U2M(clnt->deque_timeus - clnt->enque_timeus));
    reqlog_set_queue_time(logger, clnt->deque_timeus - clnt->enque_timeus);
}

static void log_cost(struct reqlogger *logger, int64_t cost, int64_t rows) {
    reqlog_set_cost(logger, cost);
    reqlog_set_rows(logger, rows);
}

/*
  Check and print the client context messages.
*/
static void log_client_context(struct reqlogger *logger,
                               struct sqlclntstate *clnt)
{
    if (clnt->sql_query == NULL) return;

    if (clnt->sql_query->n_context > 0) {
        int i = 0;
        while (i < clnt->sql_query->n_context) {
            reqlog_logf(logger, REQL_INFO, "(%d) %s", i,
                        clnt->sql_query->context[i]);
            ++i;
        }
    }

    /* If request context is set, the client is changing the context. */
    if (clnt->sql_query->context) {
        /* Latch the context - client only re-sends context if
           it changes.  TODO: this seems needlessly expensive. */
        for (int i = 0, len = clnt->ncontext; i != len; ++i)
            free(clnt->context[i]);
        free(clnt->context);

        clnt->ncontext = clnt->sql_query->n_context;
        clnt->context = malloc(sizeof(char *) * clnt->sql_query->n_context);
        for (int i = 0; i < clnt->sql_query->n_context; i++)
            clnt->context[i] = strdup(clnt->sql_query->context[i]);
    }
    /* Whether latched from previous run, or just set, pass this to logger. */
    reqlog_set_context(logger, clnt->ncontext, clnt->context);
}

/* begin; send return code */
int handle_sql_begin(struct sqlthdstate *thd, struct sqlclntstate *clnt,
                     int sendresponse)
{
    struct fsqlresp resp;
    struct column_info cinfo;
    uint8_t coldata[COLUMN_INFO_LEN];
    uint8_t *p_buf_colinfo = coldata;
    uint8_t *p_buf_colinfo_end = (p_buf_colinfo + COLUMN_INFO_LEN);

    pthread_mutex_lock(&clnt->wait_mutex);
    clnt->ready_for_heartbeats = 0;

    reqlog_new_sql_request(thd->logger, clnt->sql);
    log_queue_time(thd->logger, clnt);

    /* this is a good "begin", just say "ok" */
    sql_set_sqlengine_state(clnt, __FILE__, __LINE__, SQLENG_STRT_STATE);

    /* clients don't expect column data if it's a converted request */
    reqlog_logf(thd->logger, REQL_QUERY, "\"%s\" new transaction\n",
                (clnt->sql) ? clnt->sql : "(???.)");

    /* clients expect COLUMN DATA, grrr */
    bzero(&cinfo, sizeof(cinfo));
    cinfo.type = SQLITE_INTEGER;
    strcpy(cinfo.column_name, "dummy");

    if (clnt->osql.replay)
        goto done;

    bzero(&resp, sizeof(resp));
    resp.response = FSQL_COLUMN_DATA;
    resp.parm = 1;

    if (!(column_info_put(&cinfo, p_buf_colinfo, p_buf_colinfo_end))) {
        logmsg(LOGMSG_ERROR, "%s line %d: column_info_put failed??\n", __func__,
                __LINE__);
        return SQLITE_INTERNAL;
    }
    if (sendresponse && !clnt->is_newsql)
        fsql_write_response(clnt, &resp, coldata, sizeof(cinfo), 0, __func__,
                            __LINE__);

    bzero(&resp, sizeof(resp));
    resp.response = FSQL_DONE;

    if (sendresponse && !clnt->is_newsql)
        fsql_write_response(clnt, &resp, NULL, 0, 1, __func__, __LINE__);

    if (sendresponse && clnt->is_newsql) {
        clnt->num_retry = clnt->sql_query->retry;
        newsql_send_dummy_resp(clnt, __func__, __LINE__);
        newsql_send_last_row(clnt, 1, __func__, __LINE__);
    }
#if 0
   fprintf( stderr, "%p (U) begin transaction %d %d\n", clnt, pthread_self(), clnt->dbtran.mode);
#endif

/*clnt->ready_for_heartbeats = 1;*/
done:
    pthread_mutex_unlock(&clnt->wait_mutex);

    if (srs_tran_add_query(clnt))
        logmsg(LOGMSG_ERROR, "Fail to create a transaction replay session\n");

    reqlog_end_request(thd->logger, -1, __func__, __LINE__);

    return SQLITE_OK;
}

static int handle_sql_wrongstate(struct sqlthdstate *thd,
                                 struct sqlclntstate *clnt)
{

    struct fsqlresp resp;
    char *errstr = "sqlinterfaces: wrong sql handle state\n";

    sql_set_sqlengine_state(clnt, __FILE__, __LINE__, SQLENG_NORMAL_PROCESS);

    reqlog_new_sql_request(thd->logger, clnt->sql);
    log_queue_time(thd->logger, clnt);

    reqlog_logf(thd->logger, REQL_QUERY,
                "\"%s\" wrong transaction command receive\n",
                (clnt->sql) ? clnt->sql : "(???.)");

    /* send error */
    bzero(&resp, sizeof(resp));
    resp.response = FSQL_ERROR;
    resp.rcode = CDB2ERR_BADSTATE;
    fsql_write_response(clnt, &resp, (void *)errstr, strlen(errstr) + 1, 1,
                        __func__, __LINE__);

    if (srs_tran_destroy(clnt))
        logmsg(LOGMSG_ERROR, "Fail to destroy transaction replay session\n");

    clnt->intrans = 0;
    reset_clnt_flags(clnt);

    reqlog_end_request(thd->logger, -1, __func__, __LINE__);

    return SQLITE_INTERNAL;
}

void reset_query_effects(struct sqlclntstate *clnt)
{
    bzero(&clnt->effects, sizeof(clnt->effects));
    bzero(&clnt->log_effects, sizeof(clnt->effects));
}

int send_query_effects(struct sqlclntstate *clnt)
{
    /* Send this only after commit, or when non-transactional query is complete.
     */
    struct fsqlresp effects_resp;
    effects_resp.response = FSQL_QUERY_EFFECTS;
    effects_resp.flags = 0;
    effects_resp.rcode = 0;
    effects_resp.followlen = sizeof(struct query_effects);

    struct query_effects q_effects;

    clnt->effects.num_affected = clnt->effects.num_updated +
                                 clnt->effects.num_deleted +
                                 clnt->effects.num_inserted;
    clnt->log_effects.num_affected = clnt->log_effects.num_updated +
                                     clnt->log_effects.num_deleted +
                                     clnt->log_effects.num_inserted;

    q_effects.num_affected = ntohl(clnt->effects.num_affected);
    q_effects.num_selected = ntohl(clnt->effects.num_selected);
    q_effects.num_updated = ntohl(clnt->effects.num_updated);
    q_effects.num_deleted = ntohl(clnt->effects.num_deleted);
    q_effects.num_inserted = ntohl(clnt->effects.num_inserted);

    return fsql_write_response(clnt, &effects_resp, &q_effects,
                               sizeof(q_effects), 1, __func__, __LINE__);
}

static char *sqlenginestate_tostr(int state)
{
    switch (state) {
    case SQLENG_NORMAL_PROCESS:
        return "SQLENG_NORMAL_PROCESS";
        break;
    case SQLENG_PRE_STRT_STATE:
        return "SQLENG_PRE_STRT_STATE";
        break;
    case SQLENG_STRT_STATE:
        return "SQLENG_STRT_STATE";
        break;
    case SQLENG_INTRANS_STATE:
        return "SQLENG_INTRANS_STATE";
        break;
    case SQLENG_FNSH_STATE:
        return "SQLENG_FNSH_STATE";
        break;
    case SQLENG_FNSH_RBK_STATE:
        return "SQLENG_FNSH_RBK_STATE";
        break;
    case SQLENG_WRONG_STATE:
        return "SQLENG_WRONG_STATE";
        break;
    default:
        return "???";
    }
}

inline int replicant_can_retry(struct sqlclntstate *clnt)
{
    return clnt->dbtran.mode != TRANLEVEL_SNAPISOL &&
           clnt->dbtran.mode != TRANLEVEL_SERIAL &&
           clnt->verifyretry_off == 0;
}

int handle_sql_commitrollback(struct sqlthdstate *thd,
                              struct sqlclntstate *clnt, int sendresponse)
{
    int rcline = 0;
    struct fsqlresp resp;
    struct column_info cinfo;
    int bdberr = 0;
    int rc = 0;
    rcline = __LINE__;
    int irc = 0;
    uint8_t coldata[COLUMN_INFO_LEN];
    uint8_t *p_buf_colinfo = coldata;
    uint8_t *p_buf_colinfo_end = (p_buf_colinfo + COLUMN_INFO_LEN);
    int outrc = 0;

    reqlog_new_sql_request(thd->logger, clnt->sql);
    log_queue_time(thd->logger, clnt);

    int64_t rows = clnt->log_effects.num_updated +
               clnt->log_effects.num_deleted +
               clnt->log_effects.num_inserted;

    reqlog_set_cost(thd->logger, 0);
    reqlog_set_rows(thd->logger, rows);


    if (!clnt->intrans) {
        reqlog_logf(thd->logger, REQL_QUERY, "\"%s\" ignore (no transaction)\n",
                    (clnt->sql) ? clnt->sql : "(???.)");

        rc = SQLITE_OK;
        rcline = __LINE__;
    } else {
        bzero(clnt->dirty, sizeof(clnt->dirty));

        if (gbl_extended_sql_debug_trace) {
            logmsg(LOGMSG_USER, "td=%x %s called\n", (int)pthread_self(),
                   __func__);
        }

        switch (clnt->dbtran.mode) {
        case TRANLEVEL_RECOM: {
            /* here we handle the communication with bp */
            if (clnt->ctrl_sqlengine == SQLENG_FNSH_STATE) {
                rc = recom_commit(clnt, thd->sqlthd, clnt->tzname, 0);
                rcline = __LINE__;
                /* if a transaction exists
                   (it doesn't for empty begin/commit */
                if (clnt->dbtran.shadow_tran) {
                    if (rc == SQLITE_OK) {
                        irc = trans_commit_shadow(clnt->dbtran.shadow_tran,
                                                  &bdberr);

                        reqlog_logf(thd->logger, REQL_QUERY,
                                    "\"%s\" RECOM commit irc=%d rc=%d\n",
                                    (clnt->sql) ? clnt->sql : "(???.)", irc,
                                    rc);
                    } else {
                        if (rc == SQLITE_TOOBIG) {
                            strncpy(clnt->osql.xerr.errstr,
                                    "transaction too big",
                                    sizeof(clnt->osql.xerr.errstr));
                            rc = CDB2__ERROR_CODE__TRAN_TOO_BIG;
                            rcline = __LINE__;
                        } else if (rc == SQLITE_ABORT) {
                            /* convert this to user code */
                            rc = blockproc2sql_error(clnt->osql.xerr.errval,
                                                     __func__, __LINE__);
                            rcline = __LINE__;
                        }
                        irc = trans_abort_shadow(
                            (void **)&clnt->dbtran.shadow_tran, &bdberr);

                        reqlog_logf(thd->logger, REQL_QUERY,
                                    "\"%s\" RECOM abort irc=%d rc=%d\n",
                                    (clnt->sql) ? clnt->sql : "(???.)", irc,
                                    rc);
                    }
                    if (irc) {
                        logmsg(LOGMSG_ERROR, "%s: failed %s rc=%d bdberr=%d\n",
                                __func__,
                                (rc == SQLITE_OK) ? "commit" : "abort", irc,
                                bdberr);
                    }
                }
            } else {
                reset_query_effects(clnt);
                rc = recom_abort(clnt);
                rcline = __LINE__;
                if (rc)
                    logmsg(LOGMSG_ERROR, "%s: recom abort failed %d??\n", __func__,
                            rc);
                reqlog_logf(thd->logger, REQL_QUERY,
                            "\"%s\" RECOM abort(2) irc=%d rc=%d\n",
                            (clnt->sql) ? clnt->sql : "(???.)", irc, rc);
            }

            break;
        }

        case TRANLEVEL_SNAPISOL:
        case TRANLEVEL_SERIAL: {

            /* here we handle the communication with bp */
            if (clnt->ctrl_sqlengine == SQLENG_FNSH_STATE) {
                if (clnt->dbtran.mode == TRANLEVEL_SERIAL) {
                    rc = serial_commit(clnt, thd->sqlthd, clnt->tzname);
                    rcline = __LINE__;
                    if (gbl_extended_sql_debug_trace) {
                        logmsg(LOGMSG_USER,
                               "td=%lu serial-txn %s line %d returns %d\n",
                               pthread_self(), __func__, __LINE__, rc);
                    }
                } else {
                    rc = snapisol_commit(clnt, thd->sqlthd, clnt->tzname);
                    rcline = __LINE__;
                    if (gbl_extended_sql_debug_trace) {
                        logmsg(LOGMSG_ERROR,
                               "td=%lu snapshot-txn %s line %d returns %d\n",
                               pthread_self(), __func__, __LINE__, rc);
                    }
                }
                /* if a transaction exists
                   (it doesn't for empty begin/commit */
                if (clnt->dbtran.shadow_tran) {
                    if (rc == SQLITE_OK) {
                        irc = trans_commit_shadow(clnt->dbtran.shadow_tran,
                                                  &bdberr);

                        reqlog_logf(thd->logger, REQL_QUERY,
                                    "\"%s\" %s commit irc=%d rc=%d\n",
                                    (clnt->sql) ? clnt->sql : "(???.)",
                                    (clnt->dbtran.mode == TRANLEVEL_SERIAL)
                                        ? "SERIAL"
                                        : "SNAPISOL",
                                    irc, rc);
                    } else {
                        if (rc == SQLITE_TOOBIG) {
                            strncpy(clnt->osql.xerr.errstr,
                                    "transaction too big",
                                    sizeof(clnt->osql.xerr.errstr));
                            rc = CDB2__ERROR_CODE__TRAN_TOO_BIG;
                            rcline = __LINE__;
                        } else if (rc == SQLITE_ABORT) {
                            /* convert this to user code */
                            rc = blockproc2sql_error(clnt->osql.xerr.errval,
                                                     __func__, __LINE__);
                            rcline = __LINE__;
                            if (gbl_extended_sql_debug_trace) {
                                logmsg(LOGMSG_USER,
                                       "td=%lu %s line %d returning "
                                       "converted-rc %d\n",
                                       pthread_self(), __func__, __LINE__, rc);
                            }
                        } else if (rc == SQLITE_CLIENT_CHANGENODE) {
                            rc = get_high_availability(clnt)
                                     ? CDB2ERR_CHANGENODE
                                     : SQLHERR_MASTER_TIMEOUT;
                        }
                        irc = trans_abort_shadow(
                            (void **)&clnt->dbtran.shadow_tran, &bdberr);

                        reqlog_logf(thd->logger, REQL_QUERY,
                                    "\"%s\" %s abort irc=%d rc=%d\n",
                                    (clnt->sql) ? clnt->sql : "(???.)",
                                    (clnt->dbtran.mode == TRANLEVEL_SERIAL)
                                        ? "SERIAL"
                                        : "SNAPISOL",
                                    irc, rc);
                    }
                    if (irc) {
                        logmsg(LOGMSG_ERROR, "%s: failed %s rc=%d bdberr=%d\n",
                                __func__,
                                (rc == SQLITE_OK) ? "commit" : "abort", irc,
                                bdberr);
                    }
                } else {
                    if (gbl_extended_sql_debug_trace) {
                        logmsg(
                            LOGMSG_USER,
                            "td=%lu no-shadow-tran %s line %d, returning %d\n",
                            pthread_self(), __func__, __LINE__, rc);
                    }
                    if (rc == SQLITE_ABORT) {
                        rc = blockproc2sql_error(clnt->osql.xerr.errval,
                                                 __func__, __LINE__);
                        logmsg(
                            LOGMSG_ERROR,
                            "td=%lu no-shadow-tran %s line %d, returning %d\n",
                            pthread_self(), __func__, __LINE__, rc);
                    } else if (rc == SQLITE_CLIENT_CHANGENODE) {
                        rc = get_high_availability(clnt) ? CDB2ERR_CHANGENODE
                                                     : SQLHERR_MASTER_TIMEOUT;
                        logmsg(
                            LOGMSG_ERROR,
                            "td=%lu no-shadow-tran %s line %d, returning %d\n",
                            pthread_self(), __func__, __LINE__, rc);
                    }
                }
            } else {
                reset_query_effects(clnt);
                if (clnt->dbtran.mode == TRANLEVEL_SERIAL) {
                    rc = serial_abort(clnt);
                    rcline = __LINE__;
                } else {
                    rc = snapisol_abort(clnt);
                    rcline = __LINE__;
                }
                if (rc)
                    logmsg(LOGMSG_ERROR, "%s: serial abort failed %d??\n", __func__,
                            rc);

                reqlog_logf(thd->logger, REQL_QUERY,
                            "\"%s\" %s abort(2) irc=%d rc=%d\n",
                            (clnt->sql) ? clnt->sql : "(???.)",
                            (clnt->dbtran.mode == TRANLEVEL_SERIAL)
                                ? "SERIAL"
                                : "SNAPISOL",
                            irc, rc);
            }

            if (clnt->arr) {
                currangearr_free(clnt->arr);
                clnt->arr = NULL;
            }
            if (clnt->selectv_arr) {
                currangearr_free(clnt->selectv_arr);
                clnt->selectv_arr = NULL;
            }

            break;
        }

        case TRANLEVEL_SOSQL:

            if (clnt->ctrl_sqlengine == SQLENG_FNSH_RBK_STATE) {
                /* user cancelled the transaction */
                clnt->osql.xerr.errval = SQLITE_INTERNAL;
                /* this will cancel the bp tran */

                reqlog_logf(
                    thd->logger, REQL_QUERY, "\"%s\" SOCKSL abort replay=%d\n",
                    (clnt->sql) ? clnt->sql : "(???.)", clnt->osql.replay);
            }
            if (clnt->ctrl_sqlengine == SQLENG_FNSH_STATE) {
                if (gbl_selectv_rangechk) {
                    rc = selectv_range_commit(clnt);
                    rcline = __LINE__;
                }
                if (rc || clnt->early_retry) {
                    int irc = 0;
                    irc = osql_sock_abort(clnt, OSQL_SOCK_REQ);
                    if (irc) {
                        logmsg(LOGMSG_ERROR, 
                                "%s: failed to abort sorese transactin irc=%d\n",
                                __func__, irc);
                    }
                    if (clnt->early_retry == EARLY_ERR_VERIFY) {
                        clnt->osql.xerr.errval = ERR_BLOCK_FAILED + ERR_VERIFY;
                        errstat_cat_str(&(clnt->osql.xerr),
                                        "unable to update record rc = 4");
                    } else if (clnt->early_retry == EARLY_ERR_SELECTV) {
                        clnt->osql.xerr.errval = ERR_CONSTR;
                        errstat_cat_str(&(clnt->osql.xerr),
                                        "constraints error, no genid");
                    }
                    if (clnt->early_retry) {
                        clnt->early_retry = 0;
                        rc = SQLITE_ABORT;
                    }
                } else {
                    rc = osql_sock_commit(clnt, OSQL_SOCK_REQ);
                    rcline = __LINE__;
                }
                if (rc == SQLITE_ABORT) {
                    /* convert this to user code */
                    rc = blockproc2sql_error(clnt->osql.xerr.errval, __func__,
                                             __LINE__);
                    rcline = __LINE__;
                    if (clnt->osql.xerr.errval == ERR_UNCOMMITABLE_TXN) {
                        osql_set_replay(__FILE__, __LINE__, clnt,
                                        OSQL_RETRY_LAST);
                    }

                    reqlog_logf(thd->logger, REQL_QUERY,
                                "\"%s\" SOCKSL failed commit rc=%d replay=%d\n",
                                (clnt->sql) ? clnt->sql : "(???.)", rc,
                                clnt->osql.replay);
                } else if (rc == 0) {
                    reqlog_logf(thd->logger, REQL_QUERY,
                                "\"%s\" SOCKSL commit rc=%d replay=%d\n",
                                (clnt->sql) ? clnt->sql : "(???.)", rc,
                                clnt->osql.replay);
                }

                if (rc) {
                    clnt->had_errors = 1;
                    clnt->saved_rc = rc;
                    if (clnt->saved_errstr)
                        free(clnt->saved_errstr);
                    clnt->saved_errstr = strdup(clnt->osql.xerr.errstr);
                }
            } else {
                reset_query_effects(clnt);
                rc = osql_sock_abort(clnt, OSQL_SOCK_REQ);
                rcline = __LINE__;

                reqlog_logf(thd->logger, REQL_QUERY,
                            "\"%s\" SOCKSL abort(2) rc=%d replay=%d\n",
                            (clnt->sql) ? clnt->sql : "(???.)", rc,
                            clnt->osql.replay);
            }

            if (clnt->selectv_arr) {
                currangearr_free(clnt->selectv_arr);
                clnt->selectv_arr = NULL;
            }

            break;
        case TRANLEVEL_INVALID:
            break; // TODO: should return here?
        }
    }

    /* reset the state after send_done; we use ctrl_sqlengine to know
       if this is a user rollback or an sqlite engine error */
    sql_set_sqlengine_state(clnt, __FILE__, __LINE__, SQLENG_NORMAL_PROCESS);

/* we are out of transaction, mark this here */
#ifdef DEBUG
    if (gbl_debug_sql_opcodes) {
        logmsg(LOGMSG_USER, "%p (U) commits transaction %d %d intran=%d\n", clnt,
                pthread_self(), clnt->dbtran.mode, clnt->intrans);
    }
#endif

    clnt->intrans = 0;
    clnt->dbtran.shadow_tran = NULL;

    if (rc == SQLITE_OK) {
        /* send return code */

        if (!clnt->is_newsql && clnt->want_query_effects) {
            rc = send_query_effects(clnt);
            rcline = __LINE__;
            reset_query_effects(clnt);
        }

        pthread_mutex_lock(&clnt->wait_mutex);
        clnt->ready_for_heartbeats = 0;

        bzero(&cinfo, sizeof(cinfo));
        cinfo.type = SQLITE_INTEGER;
        strcpy(cinfo.column_name, "dummy");

        bzero(&resp, sizeof(resp));
        resp.response = FSQL_COLUMN_DATA;
        resp.parm = 1;

        if (!(column_info_put(&cinfo, p_buf_colinfo, p_buf_colinfo_end))) {
            logmsg(LOGMSG_ERROR, "%s line %d: column_info_put failed???\n", __func__,
                    __LINE__);
        }

        if (sendresponse && !clnt->is_newsql) {
            int retryflags;
            /* This is a a commit, so we'll have something to send
             * here even on a retry.  Don't trigger code in
             * fsql_write_response
             * that's there to catch bugs when we send back responses
             * on a retry. */
            retryflags = clnt->osql.replay;
            clnt->osql.replay = OSQL_RETRY_NONE;
            fsql_write_response(clnt, &resp, &coldata, sizeof(cinfo), 0,
                                __func__, __LINE__);
            clnt->osql.replay = retryflags;
        } else if (sendresponse) {
            clnt->want_query_effects = 0;
            clnt->num_retry = 0;
            newsql_send_dummy_resp(clnt, __func__, __LINE__);
        }

        bzero(&resp, sizeof(resp));
        resp.response = FSQL_DONE;

        if (sendresponse && !clnt->is_newsql) {
            int retryflags;
            retryflags = clnt->osql.replay;
            clnt->osql.replay = OSQL_RETRY_NONE;
            fsql_write_response(clnt, &resp, NULL, 0, 1, __func__, __LINE__);
            clnt->osql.replay = retryflags;
        } else if (sendresponse) {
            newsql_send_last_row(clnt, 0, __func__, __LINE__);
        }

        outrc = SQLITE_OK; /* the happy case */

        pthread_mutex_unlock(&clnt->wait_mutex);

        if (clnt->osql.replay != OSQL_RETRY_NONE) {
            /* successful retry */
            osql_set_replay(__FILE__, __LINE__, clnt, OSQL_RETRY_NONE);

            reqlog_logf(thd->logger, REQL_QUERY,
                        "\"%s\" SOCKSL retried done sendresp=%d\n",
                        (clnt->sql) ? clnt->sql : "(???.)", sendresponse);
        }
    } else {
        /* error */

        /* if this is a verify error and we are not running in
           snapshot/serializable mode, repeat this request ad nauseam
           (Alex and Sam made me do it) */
        if (rc == CDB2ERR_VERIFY_ERROR && replicant_can_retry(clnt) &&
            !clnt->has_recording && clnt->osql.replay != OSQL_RETRY_LAST) {
            if (srs_tran_add_query(clnt))
                logmsg(LOGMSG_USER, 
                        "Fail to add commit to transaction replay session\n");

            osql_set_replay(__FILE__, __LINE__, clnt, OSQL_RETRY_DO);

            reqlog_logf(thd->logger, REQL_QUERY, "\"%s\" SOCKSL retrying\n",
                        (clnt->sql) ? clnt->sql : "(???.)");

            outrc = SQLITE_OK; /* logical error */
            goto done;
        }

        /* last retry */
        if (rc == CDB2ERR_VERIFY_ERROR &&
            (clnt->osql.replay == OSQL_RETRY_LAST || clnt->verifyretry_off)) {
            reqlog_logf(thd->logger, REQL_QUERY,
                        "\"%s\" SOCKSL retried done (hit last) sendresp=%d\n",
                        (clnt->sql) ? clnt->sql : "(???.)", sendresponse);
            osql_set_replay(__FILE__, __LINE__, clnt, OSQL_RETRY_NONE);
        }
        /* if this is still an error, but not verify, pass it back to client */
        else if (rc != DB_ERR_TRN_VERIFY) {
            reqlog_logf(thd->logger, REQL_QUERY, "\"%s\" SOCKSL retried done "
                                                 "(non verify error rc=%d) "
                                                 "sendresp=%d\n",
                        (clnt->sql) ? clnt->sql : "(???.)", rc, sendresponse);
            osql_set_replay(__FILE__, __LINE__, clnt, OSQL_RETRY_NONE);
        }

        bzero(&resp, sizeof(resp));

        pthread_mutex_lock(&clnt->wait_mutex);
        clnt->ready_for_heartbeats = 0;
        pthread_mutex_unlock(&clnt->wait_mutex);

        resp.response = FSQL_ERROR;
        resp.rcode = rc;

        outrc = rc;

        if (sendresponse) {
            int retryflags = clnt->osql.replay;
            clnt->osql.replay = OSQL_RETRY_NONE;
            rc = fsql_write_response(clnt, &resp, clnt->osql.xerr.errstr,
                                     sizeof(clnt->osql.xerr.errstr), 1,
                                     __func__, __LINE__);
            clnt->osql.replay = retryflags;
        }
    }

    /* if this is a retry, let the upper layer free the structure */
    if (clnt->osql.replay == OSQL_RETRY_NONE) {
        if (srs_tran_destroy(clnt))
            logmsg(LOGMSG_ERROR, "Fail to destroy transaction replay session\n");
    }

done:

    reset_clnt_flags(clnt);

    reqlog_end_request(thd->logger, -1, __func__, __LINE__);
    return outrc;
}

static int strcmpfunc_stmt(char *a, char *b, int len) { return strcmp(a, b); }

static u_int strhashfunc_stmt(u_char *keyp, int len)
{
    unsigned hash;
    int jj;
    u_char *key = keyp;
    for (hash = 0; *key; key++)
        hash = ((hash % 8388013) << 8) + ((*key));
    return hash;
}

static int finalize_stmt_hash(void *stmt_entry, void *args)
{
    stmt_hash_entry_type *entry = (stmt_hash_entry_type *)stmt_entry;
    sqlite3_finalize(entry->stmt);
    if (entry->params_to_bind) {
        free_tag_schema(entry->params_to_bind);
    }
    if (entry->query && gbl_debug_temptables) {
        free(entry->query);
        entry->query = NULL;
    }
    sqlite3_free(entry);
    return 0;
}

void delete_stmt_caching_table(hash_t *stmt_caching_table)
{
    assert(stmt_caching_table);
    /* parse through hash table and finalize all the statements */
    hash_for(stmt_caching_table, finalize_stmt_hash, NULL);
    hash_clear(stmt_caching_table);
    hash_free(stmt_caching_table);
}

static inline void init_stmt_caching_table(struct sqlthdstate *thd)
{
    thd->stmt_caching_table = hash_init_user(
        (hashfunc_t *)strhashfunc_stmt, (cmpfunc_t *)strcmpfunc_stmt,
        offsetof(stmt_hash_entry_type, sql), MAX_HASH_SQL_LENGTH);

    assert(thd->stmt_caching_table && "hash_init_user: can not init");
    listc_init(&thd->param_stmt_list,
               offsetof(struct stmt_hash_entry, stmtlist_linkv));
    listc_init(&thd->noparam_stmt_list,
               offsetof(struct stmt_hash_entry, stmtlist_linkv));
}

/*
 * Reque a stmt that was previously removed from the queues
 * by calling remove_stmt_entry().
 * Similar to add_stmt_table() but does not need to allocate.
 */
int requeue_stmt_entry(struct sqlthdstate *thd, stmt_hash_entry_type *entry)
{
    if (hash_find(thd->stmt_caching_table, entry->sql) != NULL)
        return -1; // already there, dont add again

    int ret = hash_add(thd->stmt_caching_table, entry);
    if (ret != 0)
        return ret;

    sqlite3_reset(entry->stmt); // reset vdbe when adding to hash tbl
    assert(hash_find(thd->stmt_caching_table, entry->sql) == entry);

    void *list = NULL;
    if (entry->params_to_bind) {
        list = &thd->param_stmt_list;
    } else {
        list = &thd->noparam_stmt_list;
    }

    listc_atl(list, entry);
    return ret;
}

static void cleanup_stmt_entry(stmt_hash_entry_type *entry)
{
    if (entry->query && gbl_debug_temptables) {
        free(entry->query);
        entry->query = NULL;
    }
    sqlite3_finalize(entry->stmt);
    if (entry->params_to_bind) {
        free_tag_schema(entry->params_to_bind);
    }
    sqlite3_free(entry);
}

static void delete_last_stmt_entry(struct sqlthdstate *thd,
                                   struct schema *params_to_bind)
{
    void *list = NULL;
    if (params_to_bind) {
        list = &thd->param_stmt_list;
    } else {
        list = &thd->noparam_stmt_list;
    }

    stmt_hash_entry_type *entry = listc_rbl(list);
    int rc = hash_del(thd->stmt_caching_table, entry);
    assert(rc == 0);
    cleanup_stmt_entry(entry);
}

/*
 * Remove from queue and stmt_caching_table this entry so that
 * subsequent finds of the same sql will not find it but
 * rather create a new stmt (to avoid having stmt vdbe
 * used by two sql at the same time).
 */
static void remove_stmt_entry(struct sqlthdstate *thd,
                              stmt_hash_entry_type *entry)
{
    assert(entry);

    void *list = NULL;
    if (entry->params_to_bind) {
        list = &thd->param_stmt_list;
    } else {
        list = &thd->noparam_stmt_list;
    }
    listc_rfl(list, entry);
    int rc = hash_del(thd->stmt_caching_table, entry->sql);
    assert(rc == 0);
}

/* On error will return non zero and
 * caller will need to finalize_stmt() in that case
 */
static int add_stmt_table(struct sqlthdstate *thd, const char *sql,
                          char *actual_sql, sqlite3_stmt *stmt,
                          struct schema *params_to_bind)
{
    if (strlen(sql) >= MAX_HASH_SQL_LENGTH) {
        return -1;
    }

    assert(thd->stmt_caching_table);
    /* stored procedure can call same stmt a lua thread more than once
     * so we should not add stmt that exists already */
    if (hash_find(thd->stmt_caching_table, sql) != NULL) {
        return -1;
    }

    void *list = NULL;
    if (params_to_bind) {
        list = &thd->param_stmt_list;
    } else {
        list = &thd->noparam_stmt_list;
    }

    /* remove older entries */
    if (gbl_max_sqlcache <= listc_size(list))
        delete_last_stmt_entry(thd, params_to_bind);

    stmt_hash_entry_type *entry = sqlite3_malloc(sizeof(stmt_hash_entry_type));
    strcpy(entry->sql, sql); /* sql is at most MAX_HASH_SQL_LENGTH - 1 */
    entry->stmt = stmt;
    entry->params_to_bind = params_to_bind;
    if (actual_sql && gbl_debug_temptables)
        entry->query = strdup(actual_sql);
    else
        entry->query = NULL;

    return requeue_stmt_entry(thd, entry);
}

static inline int find_stmt_table(struct sqlthdstate *thd, const char *sql,
                                  stmt_hash_entry_type **entry)
{
    assert(thd);
    hash_t *stmt_caching_table = thd->stmt_caching_table;
    if (stmt_caching_table == NULL)
        return -1;

    if (strlen(sql) >= MAX_HASH_SQL_LENGTH)
        return -1;

    *entry = hash_find(stmt_caching_table, sql);

    if (*entry == NULL)
        return -1;

    remove_stmt_entry(thd, *entry); // will add again when done

    return 0;
}

static const char *osqlretrystr(int i)
{
    switch (i) {
    case OSQL_RETRY_NONE:
        return "OSQL_RETRY_NONE";
    case OSQL_RETRY_DO:
        return "OSQL_RETRY_DO";
    case OSQL_RETRY_LAST:
        return "OSQL_RETRY_LAST";
    default:
        return "???";
    }
}

/** Table which stores sql strings and sql hints
  * We will hit this table if the thread running the queries from
  * certain sql control changes.
  **/

lrucache *sql_hints = NULL;

/* sql_hint/sql_str/tag all point to mem (tag can also be NULL) */
typedef struct {
    char *sql_hint;
    char *sql_str;
    char *tag;
    lrucache_link lnk;
    char mem[1];
} sql_hint_hash_entry_type;

void delete_sql_hint_table() { lrucache_destroy(sql_hints); }

static unsigned int sqlhint_hash(const void *p, int len)
{
    unsigned char *s;
    unsigned h = 0;

    memcpy(&s, p, sizeof(char *));

    while (*s) {
        h = ((h % 8388013) << 8) + (*s);
        s++;
    }
    return h;
}

int sqlhint_cmp(const void *key1, const void *key2, int len)
{
    char *s1, *s2;
    memcpy(&s1, key1, sizeof(char *));
    memcpy(&s2, key2, sizeof(char *));
    return strcmp((char *)s1, (char *)s2);
}

void init_sql_hint_table()
{
    sql_hints = lrucache_init(sqlhint_hash, sqlhint_cmp, free,
                              offsetof(sql_hint_hash_entry_type, lnk),
                              offsetof(sql_hint_hash_entry_type, sql_hint),
                              sizeof(char *), gbl_max_sql_hint_cache);
}

void reinit_sql_hint_table()
{
    pthread_mutex_lock(&gbl_sql_lock);
    {
        delete_sql_hint_table();
        init_sql_hint_table();
    }
    pthread_mutex_unlock(&gbl_sql_lock);
}

static int add_sql_hint_table(char *sql_hint, char *sql_str, char *tag)
{
    int ret = -1;
    int len;
    int sql_hint_len, sql_len, tag_len = 0;
    sql_hint_hash_entry_type *entry;

    sql_hint_len = strlen(sql_hint) + 1;
    sql_len = strlen(sql_str) + 1;
    if (tag)
        tag_len = strlen(tag) + 1;
    len = sql_hint_len + sql_len + tag_len;

    entry = malloc(offsetof(sql_hint_hash_entry_type, mem) + len);
    memcpy(entry->mem, sql_hint, sql_hint_len);
    entry->sql_hint = entry->mem;
    memcpy(entry->mem + sql_hint_len, sql_str, sql_len);
    entry->sql_str = entry->mem + sql_hint_len;
    if (tag) {
        memcpy(entry->mem + sql_hint_len + sql_len, tag, tag_len);
        entry->tag = entry->mem + sql_hint_len + sql_len;
    } else {
        entry->tag = NULL;
    }

    pthread_mutex_lock(&gbl_sql_lock);
    {
        if (lrucache_hasentry(sql_hints, &sql_hint) == 0) {
            lrucache_add(sql_hints, entry);
        } else {
            free(entry);
            logmsg(LOGMSG_ERROR, "Client BUG: Two threads using same SQL tag.\n");
        }
    }
    pthread_mutex_unlock(&gbl_sql_lock);

    return ret;
}

static int find_sql_hint_table(char *sql_hint, char **sql_str, char **tag)
{
    sql_hint_hash_entry_type *entry;
    pthread_mutex_lock(&gbl_sql_lock);
    {
        entry = lrucache_find(sql_hints, &sql_hint);
    }
    pthread_mutex_unlock(&gbl_sql_lock);
    if (entry) {
        *sql_str = entry->sql_str;
        *tag = entry->tag;
        return 0;
    }
    return -1;
}

static int has_sql_hint_table(char *sql_hint)
{
    int ret;
    pthread_mutex_lock(&gbl_sql_lock);
    {
        ret = lrucache_hasentry(sql_hints, &sql_hint);
    }
    pthread_mutex_unlock(&gbl_sql_lock);
    return ret;
}

#define SQLCACHEHINT "/*+ RUNCOMDB2SQL"

int has_sqlcache_hint(const char *sql, const char **pstart, const char **pend)
{
    char *start, *end;
    start = strstr(sql, SQLCACHEHINT);
    if (pstart)
        *pstart = start;
    if (start) {
        end = strstr(start, " */");
        if (pend)
            *pend = end;
        if (end) {
            end += 3;
            if (pend)
                *pend = end;
            return 1;
        }
    }
    return 0;
}

int extract_sqlcache_hint(const char *sql, char *hint, int *hintlen)
{
    const char *start = NULL;
    const char *end = NULL;
    int length;
    int ret;

    ret = has_sqlcache_hint(sql, &start, &end);

    if (ret) {
        length = end - start;
        if (length >= *hintlen) {
            logmsg(LOGMSG_WARN, "Query has very long hint! \"%s\"\n", sql);
            length = *hintlen - 1;
        }
        strncpy(hint, start, length);
        hint[length] = '\0';
    }
    return ret;
}

/* Execute the query.  Caller should flush the sbuf when this returns.
 * Returns -1 if we should abort the client connection, 0 otherwise.
 * We handle the verify comming during commit phase from the master
 */

pthread_key_t current_sql_query_key;
pthread_once_t current_sql_query_once = PTHREAD_ONCE_INIT;

void free_sql(void *p) { free(p); }

void init_current_current_sql_key(void)
{
    int rc;
    rc = pthread_key_create(&current_sql_query_key, free_sql);
    if (rc) {
        logmsg(LOGMSG_FATAL, "pthread_key_create current_sql_query_key rc %d\n", rc);
        exit(1);
    }
}

extern int gbl_debug_temptables;

static const char *type_to_typestr(int type)
{
    switch (type) {
    case SQLITE_NULL:
        return "null";
    case SQLITE_INTEGER:
        return "integer";
    case SQLITE_FLOAT:
        return "real";
    case SQLITE_TEXT:
        return "text";
    case SQLITE_BLOB:
        return "blob";
    case SQLITE_DATETIME:
        return "datetime";
    case SQLITE_DATETIMEUS:
        return "datetimeus";
    case SQLITE_INTERVAL_YM:
        return "year";
    case SQLITE_INTERVAL_DSUS:
    case SQLITE_INTERVAL_DS:
        return "day";
    default:
        return "???";
    }
}

static int typestr_to_type(const char *ctype)
{
    if (ctype == NULL)
        return SQLITE_TEXT;
    if ((strcmp("smallint", ctype) == 0) || (strcmp("int", ctype) == 0) ||
        (strcmp("largeint", ctype) == 0))
        return SQLITE_INTEGER;
    else if ((strcmp("smallfloat", ctype) == 0) ||
             (strcmp("float", ctype) == 0))
        return SQLITE_FLOAT;
    else if (strncmp("char", ctype, 4) == 0)
        return SQLITE_TEXT;
    else if (strncmp("blob", ctype, 4) == 0)
        return SQLITE_BLOB;
    else if (strncmp("datetimeus", ctype, 9) == 0)
        return SQLITE_DATETIMEUS;
    else if (strncmp("datetime", ctype, 8) == 0)
        return SQLITE_DATETIME;
    else if (strstr(ctype, "year") || strstr(ctype, "month"))
        return SQLITE_INTERVAL_YM;
    else if (strstr(ctype, "day") || strstr(ctype, "sec"))
        return SQLITE_INTERVAL_DS;
    else {
        return SQLITE_TEXT;
    }
}

static int is_with_statement(char *sql)
{
    if (!sql)
        return 0;
    sql = skipws(sql);
    if (strncasecmp(sql, "with", 4) == 0)
        return 1;
    return 0;
}

static void compare_estimate_cost(sqlite3_stmt *stmt)
{
    int showScanStat =
        bdb_attr_get(thedb->bdb_attr, BDB_ATTR_PLANNER_SHOW_SCANSTATS);
#define MAX_DISC_SHOW 30
    int i, k, n, mx;
    if (showScanStat)
        logmsg(LOGMSG_USER, "-------- scanstats --------\n");
    mx = 0;
    for (k = 0; k <= mx; k++) {
        double rEstLoop = 1.0;
        struct {
            double rEst;
            double rActual;
            double delta;
            int isSignificant;
        } discrepancies[MAX_DISC_SHOW] = {0};
        int hasDiscrepancy = 0;

        for (i = n = 0; 1; i++) {
            sqlite3_int64 nLoop, nVisit;
            double rEst;
            int iSid;
            const char *zExplain;
            if (sqlite3_stmt_scanstatus(stmt, i, SQLITE_SCANSTAT_NLOOP,
                                        (void *)&nLoop)) {
                break;
            }
            sqlite3_stmt_scanstatus(stmt, i, SQLITE_SCANSTAT_SELECTID,
                                    (void *)&iSid);
            if (iSid > mx)
                mx = iSid;
            if (iSid != k)
                continue;
            if (n == 0) {
                rEstLoop = (double)nLoop;
                if (k > 0)
                    if (showScanStat)
                        logmsg(LOGMSG_USER, "-------- subquery %d -------\n", k);
            }
            sqlite3_stmt_scanstatus(stmt, i, SQLITE_SCANSTAT_NVISIT,
                                    (void *)&nVisit);
            sqlite3_stmt_scanstatus(stmt, i, SQLITE_SCANSTAT_EST,
                                    (void *)&rEst);
            sqlite3_stmt_scanstatus(stmt, i, SQLITE_SCANSTAT_EXPLAIN,
                                    (void *)&zExplain);

            rEstLoop *= rEst;
            double rActual = nLoop > 0 ? (double)nVisit / nLoop
                                       : 0.0; // actual rows per loop
            double delta = fabs(rActual - rEst);

            if (n < MAX_DISC_SHOW) {
                discrepancies[n].rActual = rActual;
                discrepancies[n].rEst = rEst;
                discrepancies[n].delta = delta;
            }
            if ((rActual < 5000 && delta > 10 * rActual) ||
                (rActual >= 5000 && rActual < 10000 && delta > rActual) ||
                (rActual >= 10000 && rActual < 1000000 &&
                 delta > 0.5 * rActual) ||
                (rActual >= 1000000 && delta > 0.1 * rActual)) {
                discrepancies[n].isSignificant = 1;
                hasDiscrepancy++;
            }

            n++;
            if (showScanStat) {
                logmsg(LOGMSG_USER, "Loop %2d: %s\n", n, zExplain);
                logmsg(LOGMSG_USER, "         nLoop=%-8lld nVisit=%-8lld estRowAcc=%-8lld "
                       "rEst=%-8g loopEst=%-8g rAct=%-8g D=%-8g\n",
                       nLoop, nVisit, (sqlite3_int64)(rEstLoop + 0.5), rEst,
                       rEst * nLoop, rActual, delta);
            }
        }

        if (hasDiscrepancy > 0 &&
            bdb_attr_get(thedb->bdb_attr,
                         BDB_ATTR_PLANNER_WARN_ON_DISCREPANCY)) {
            // printf("Problem on:\nLoop    nVisit <> loopEst :: delta\n");
            for (int i = 0; i < n; i++) {
                if (discrepancies[i].isSignificant)
                    logmsg(LOGMSG_USER, "Problem Loop: %-8d rActual: %-8g rEst:%-8g "
                           "Delta:%-8g\n",
                           i, discrepancies[i].rActual, discrepancies[i].rEst,
                           discrepancies[i].delta);
            }
        }
    }
    if (showScanStat)
        logmsg(LOGMSG_USER, "---------------------------\n");
}

void send_prepare_error(struct sqlclntstate *clnt, const char *errstr,
                        int clnt_retry)
{
    struct fsqlresp resp;

    resp.response = FSQL_COLUMN_DATA;
    if (clnt_retry)
        resp.flags = FRESP_FLAG_RETRY; /* Makes client resend the query. */
    else
        resp.flags = 0;
    resp.rcode = FSQL_PREPARE; /* this specific case is handled by
                                  the client, ugh */
    resp.parm = 0;
    /* no packing needed, sending a string */
    fsql_write_response(clnt, &resp, (void *)errstr, strlen(errstr) + 1,
                        1 /*flush*/, __func__, __LINE__);
}

static int reload_analyze(struct sqlthdstate *thd, struct sqlclntstate *clnt,
                          int analyze_gen)
{
    // if analyze is running, don't reload
    extern volatile int analyze_running_flag;
    if (analyze_running_flag)
        return 0;
    int rc, got_curtran;
    rc = got_curtran = 0;
    if (!clnt->dbtran.cursor_tran) {
        if ((rc = get_curtran(thedb->bdb_env, clnt)) != 0) {
            logmsg(LOGMSG_ERROR, "%s get_curtran rc:%d\n", __func__, rc);
            return SQLITE_INTERNAL;
        }
        got_curtran = 1;
    }
    if ((rc = sqlite3AnalysisLoad(thd->sqldb, 0)) == SQLITE_OK) {
        thd->analyze_gen = analyze_gen;
    } else {
        logmsg(LOGMSG_ERROR, "%s sqlite3AnalysisLoad rc:%d\n", __func__, rc);
    }
    if (got_curtran && put_curtran(thedb->bdb_env, clnt)) {
        logmsg(LOGMSG_ERROR, "%s failed to put_curtran\n", __func__);
    }
    return rc;
}

static inline void delete_prepared_stmts(struct sqlthdstate *thd)
{
    if (thd->stmt_caching_table) {
        delete_stmt_caching_table(thd->stmt_caching_table);
        init_stmt_caching_table(thd);
    }
}

// Call with schema_lk held and no_transaction == 1
static int check_thd_gen(struct sqlthdstate *thd, struct sqlclntstate *clnt)
{
    /* cache analyze gen first because gbl_analyze_gen is NOT protected by
     * schema_lk */
    int cached_analyze_gen = gbl_analyze_gen;
    if (gbl_fdb_track)
        logmsg(LOGMSG_USER, "XXX: thd dbopen=%d vs %d thd analyze %d vs %d\n",
               thd->dbopen_gen, gbl_dbopen_gen, thd->analyze_gen,
               cached_analyze_gen);

    if (thd->dbopen_gen != gbl_dbopen_gen) {
        return SQLITE_SCHEMA;
    }
    if (thd->analyze_gen != cached_analyze_gen) {
        int ret;
        delete_prepared_stmts(thd);
        ret = reload_analyze(thd, clnt, cached_analyze_gen);
        return ret;
    }

    if (thd->views_gen != gbl_views_gen) {
        return SQLITE_SCHEMA_REMOTE;
    }

    return SQLITE_OK;
}

int gbl_abort_on_unset_ha_flag = 0;

static int is_snap_uid_retry(struct sqlclntstate *clnt)
{
    if (gbl_extended_sql_debug_trace) {
        char cnonce[256] = {0};
        snprintf(cnonce, clnt->sql_query->cnonce.len + 1, "%s",
                 clnt->sql_query->cnonce.data);
        logmsg(LOGMSG_USER, "Entering %s, cnonce='%s'\n", __func__, cnonce);
    }

    // Retries happen with a 'begin'.  This can't be a retry if we are already
    // in a transaction
    if (clnt->ctrl_sqlengine == SQLENG_STRT_STATE ||
        clnt->ctrl_sqlengine == SQLENG_INTRANS_STATE ||
        clnt->ctrl_sqlengine == SQLENG_PRE_STRT_STATE ||
        clnt->ctrl_sqlengine == SQLENG_FNSH_STATE ||
        clnt->ctrl_sqlengine == SQLENG_FNSH_RBK_STATE) {

        if (gbl_extended_sql_debug_trace) {
            char cnonce[256] = {0};
            snprintf(cnonce, clnt->sql_query->cnonce.len + 1, "%s",
                     clnt->sql_query->cnonce.data);
            logmsg(LOGMSG_USER, "%s line %d cnonce='%s' returning 0 because "
                            "ctrl_sqlengine is %d, "
                            "in_client_trans=%d clnt->snapshot_lsn=[%d][%d]\n",
                    __func__, __LINE__, cnonce, clnt->ctrl_sqlengine,
                    clnt->in_client_trans, clnt->snapshot_file,
                    clnt->snapshot_offset);
        }

        return 0;
    } else if (gbl_extended_sql_debug_trace) {
        char cnonce[256] = {0};
        snprintf(cnonce, clnt->sql_query->cnonce.len + 1, "%s",
                 clnt->sql_query->cnonce.data);
        logmsg(LOGMSG_USER, "%s line %d  cnonce='%s' clearing snapinfo because "
                        "ctrl_sqlengine is %d "
                        "in_client_trans=%d and snapshot_file is %d\n",
                __func__, __LINE__, cnonce, clnt->ctrl_sqlengine,
                clnt->in_client_trans, clnt->snapshot_file);
    }

    // Need to clear snapshot info here: we are not in a transaction.  This code
    // makes sure that snapshot_file is cleared.
    clear_snapshot_info(clnt, __func__, __LINE__);

    // Returning 0 because the retry flag is not lit
    if (!clnt->is_newsql || (clnt->sql_query && clnt->sql_query->retry == 0)) {
        if (gbl_extended_sql_debug_trace) {
            logmsg(LOGMSG_USER, 
                   "%s line %d returning 0, is_newsql=%d sql_query=%p retry=%d\n",
                   __func__, __LINE__, clnt->is_newsql, clnt->sql_query,
                   clnt->sql_query ? clnt->sql_query->retry : -1);
        }
        return 0;
    } else if (get_high_availability(clnt) == 0) {
        if (gbl_extended_sql_debug_trace) {
            logmsg(LOGMSG_USER,
                   "td=%u %s line %d returning -1, high_availability=0\n",
                   (uint32_t)pthread_self(), __func__, __LINE__);
        }
        if (gbl_abort_on_unset_ha_flag) {
            // We shouldn't be here - try to understand why
            fflush(stdout);
            fflush(stderr);
            abort();
        }
    }

    /**
     * If this is a retry, then:
     *
     * 1) this should be a BEGIN
     * 2) the retry flag should be set (we only set retry flag on a begin)
     * 3) we *could* have a valid snapshot_file and snapshot_offset
     *
     * 3 is the most difficult, as it looks like we don't actually know the
     * durable lsn until the first statement sent after the begin.  This is
     * okay, but to make this work we just need to be extremely careful and
     * only send back the snapshot_file and snapshot_offset at the correct
     * time
     **/

    /* Retry case has flag lit on "begin" */
    if (get_high_availability(clnt) && clnt->is_newsql && clnt->sql_query &&
        clnt->sql_query->retry && clnt->sql_query->snapshot_info &&
        (strncasecmp(clnt->sql, "begin", 5) == 0) &&
        clnt->sql_query->snapshot_info->file) {

        clnt->snapshot_file = clnt->sql_query->snapshot_info->file;
        clnt->snapshot_offset = clnt->sql_query->snapshot_info->offset;
        clnt->is_hasql_retry = 1;

        if (gbl_extended_sql_debug_trace) {
            char cnonce[256] = {0};
            snprintf(cnonce, 256, "%s", clnt->sql_query->cnonce.data);
            logmsg(LOGMSG_USER, "%s line %d retry setting lsn to [%d][%d]\n",
                    __func__, __LINE__, clnt->snapshot_file,
                    clnt->snapshot_offset);
        }
    } else {
        if (gbl_extended_sql_debug_trace) {
            char cnonce[256] = {0};
            snprintf(cnonce, 256, "%s", clnt->sql_query->cnonce.data);
            logmsg(LOGMSG_USER, 
                    "%s line %d cnonce '%s' not setting snapshot info: ha=%d, "
                    "is_newsql=%d sql_query=%p retry=%d snapshot_info=[%d][%d] "
                    "sql='%s'\n",
                    __func__, __LINE__, cnonce, get_high_availability(clnt),
                    clnt->is_newsql, clnt->sql_query,
                    (clnt->sql_query) ? clnt->sql_query->retry : -1,
                    (clnt->sql_query && clnt->sql_query->snapshot_info)
                        ? clnt->sql_query->snapshot_info->file
                        : -1,
                    (clnt->sql_query && clnt->sql_query->snapshot_info)
                        ? clnt->sql_query->snapshot_info->offset
                        : -1,
                    clnt->sql);
        }
    }
    // XXX short circuiting the last-row optimization until i have a chance
    // to verify it.
    return 0;
}

    
static int _push_row_new(struct sqlclntstate *clnt, int type,
        CDB2SQLRESPONSE *sql_response,
        CDB2SQLRESPONSE__Column **columns, int ncols,
        void *(*alloc)(size_t size), int flush)
{

    sql_response->response_type = type;
    sql_response->n_value = ncols;
    sql_response->value = columns;
    // Don't overwrite this: it could be CHANGENODE if we fail to get a 
    // durable_lsn at the beginning of a transaction
    //sql_response->error_code = 0;
    if (gbl_extended_sql_debug_trace) {
        char cnonce[256] = {0};
        snprintf(cnonce, clnt->sql_query->cnonce.len + 1, "%s", 
                clnt->sql_query->cnonce.data);
        logmsg(LOGMSG_USER, "%s line %d cnonce '%s' push-row type=%d error_code=%d\n",
                __func__, __LINE__, cnonce, type, sql_response->error_code);
    }
    
    return newsql_write_response(clnt, RESPONSE_HEADER__SQL_RESPONSE,
                                 sql_response, flush, alloc, 
                                  __func__, __LINE__);
}

/* write back column information */
int newsql_send_column_info(struct sqlclntstate *clnt,
                            struct column_info *cinfo, int ncols,
                            sqlite3_stmt *stmt,
                            CDB2SQLRESPONSE__Column **columns)
{
    CDB2SQLRESPONSE sql_response = CDB2__SQLRESPONSE__INIT;
    int rc = 0;
    const char *colname;

    for (int i = 0; i < ncols; i++) {
        cdb2__sqlresponse__column__init(columns[i]);
        columns[i]->has_type = 1;
        columns[i]->type = cinfo[i].type;
        /* DH: here we could use column_info only, but that would limit
        names to 31 chars, so we need to go through sqlite for now */
        if (stmt)
            colname = sqlite3_column_name(stmt, i);
        else
            colname = cinfo[i].column_name;
        columns[i]->value.len = strlen(colname) + 1;
        columns[i]->value.data = (uint8_t *)colname;
        if (!gbl_return_long_column_names && columns[i]->value.len > 31) {
            columns[i]->value.data[31] = '\0';
            columns[i]->value.len = 32;
        }
    }

    rc = _push_row_new(clnt, RESPONSE_TYPE__COLUMN_NAMES, 
                       &sql_response, columns, ncols, malloc, 0);

    clnt->osql.sent_column_data = 1;

    return rc;
}

int release_locks(const char *trace)
{
    struct sql_thread *thd = pthread_getspecific(query_info_key);
    struct sqlclntstate *clnt = thd ? thd->sqlclntstate : NULL;
    int rc = 0;

    if (clnt && clnt->dbtran.cursor_tran) {
        extern int gbl_sql_release_locks_trace;
        if (gbl_sql_release_locks_trace)
            logmsg(LOGMSG_USER, "Releasing locks for lockid %d, %s\n",
                   bdb_get_lid_from_cursortran(clnt->dbtran.cursor_tran),
                   trace);
        rc = recover_deadlock_silent(thedb->bdb_env, thd, NULL, -1);
    }
    return rc;
}

int release_locks_on_emit_row(struct sqlthdstate *thd,
                              struct sqlclntstate *clnt)
{
    extern int gbl_sql_release_locks_on_emit_row;
    extern int gbl_locks_check_waiters;
    if (gbl_locks_check_waiters && gbl_sql_release_locks_on_emit_row) {
        extern int gbl_sql_random_release_interval;
        if (bdb_curtran_has_waiters(thedb->bdb_env, clnt->dbtran.cursor_tran)) {
            release_locks("lockwait at emit-row");
        } else if (gbl_sql_random_release_interval &&
                   !(rand() % gbl_sql_random_release_interval)) {
            release_locks("random release emit-row");
        }
    }
    return 0;
}

static int check_sql(struct sqlclntstate *clnt, int *sp)
{
    char buf[256];
    struct fsqlresp resp;
    char *sql = clnt->sql;
    while (isspace(*sql))
        ++sql;
    size_t len = 4; // strlen "exec"
    if (strncasecmp(sql, "exec", len) == 0) {
        sql += len;
        if (isspace(*sql)) {
            *sp = 1;
            return 0;
        }
    }
    len = 6; // strlen "pragma"
    if (strncasecmp(sql, "pragma", len) == 0) {
        sql += len;
        if (!isspace(*sql)) {
            return 0;
        }
    error: /* pretend that a real prepare error occured */
        strcpy(buf, "near \"");
        strncat(buf + len, sql, len);
        strcat(buf, "\": syntax error");
        send_prepare_error(clnt, buf, 0);
        return SQLITE_ERROR;
    }
    len = 6; // strlen "create"
    if (strncasecmp(sql, "create", len) == 0) {
        char *trigger = sql;
        trigger += len;
        if (!isspace(*trigger)) {
            return 0;
        }
        while (isspace(*trigger))
            ++trigger;
        if (strncasecmp(trigger, "trigger", 7) != 0) {
            return 0;
        }
        trigger += 7;
        if (isspace(*trigger)) {
            goto error;
        }
    }
    return 0;
}

/* if userpassword does not match this function
 * will write error response and return a non 0 rc
 */
static inline int check_user_password(struct sqlclntstate *clnt,
                                      struct fsqlresp *resp)
{
    int password_rc = 0;
    char *err = "access denied";
    int valid_user;

    if (!gbl_uses_password)
        return 0;

    if (gbl_uses_password) {
        if (!clnt->have_user) {
            clnt->have_user = 1;
            strcpy(clnt->user, DEFAULT_USER);
        }
        if (!clnt->have_password) {
            clnt->have_password = 1;
            strcpy(clnt->password, DEFAULT_PASSWORD);
        }
    }
    if (clnt->have_user && clnt->have_password) {
        password_rc = bdb_user_password_check(clnt->user, clnt->password, &valid_user);
    }

    if (!clnt->have_user || !clnt->have_password || password_rc != 0) {
        bzero(resp, sizeof(*resp));
        resp->response = FSQL_ERROR;
        resp->rcode = CDB2ERR_ACCESS;
        if (valid_user)
            err = "invalid password";
        fsql_write_response(clnt, resp, err, strlen(err) + 1, 1, __func__,
                            __LINE__);
        return 1;
    }
    return 0;
}

static int need_flush(struct sqlclntstate *clnt)
{
    return (clnt->conninfo.pid == 0 && sbuf2fileno(clnt->sb) == fileno(stdout))
               ? 0
               : 1;
}

static void get_return_row_schema(struct sqlthdstate *thd,
                                  struct sqlclntstate *clnt, sqlite3_stmt *stmt)
{
    int col;
    int ncols;

    ncols = sqlite3_column_count(stmt);

    thd->cinfo = realloc(thd->cinfo, ncols * sizeof(struct column_info));

    for (col = 0; col < ncols; col++) {
        if (clnt->req.parm) {
            thd->cinfo[col].type = clnt->type_overrides[col];
            if (!comdb2_is_valid_type(thd->cinfo[col].type)) {
                thd->cinfo[col].type = sqlite3_column_type(stmt, col);
            }
        } else {
            thd->cinfo[col].type = sqlite3_column_type(stmt, col);
            if ((gbl_surprise) || thd->cinfo[col].type == SQLITE_NULL) {
                thd->cinfo[col].type =
                    typestr_to_type(sqlite3_column_decltype(stmt, col));
            }
        }
        if (thd->cinfo[col].type == SQLITE_DECIMAL)
            thd->cinfo[col].type = SQLITE_TEXT;

        strncpy(thd->cinfo[col].column_name, sqlite3_column_name(stmt, col),
                sizeof(thd->cinfo[col].column_name));
        thd->cinfo[col].column_name[sizeof(thd->cinfo[col].column_name) - 1] =
            '\0';
    }
}

void thr_set_current_sql(const char *sql)
{
    char *prevsql;
    pthread_once(&current_sql_query_once, init_current_current_sql_key);
    if (gbl_debug_temptables) {
        prevsql = pthread_getspecific(current_sql_query_key);
        if (prevsql) {
            free(prevsql);
            pthread_setspecific(current_sql_query_key, NULL);
        }
        pthread_setspecific(current_sql_query_key, strdup(sql));
    }
}

static void setup_reqlog_new_sql(struct sqlthdstate *thd,
                                 struct sqlclntstate *clnt)
{
    char info_nvreplays[40];
    info_nvreplays[0] = '\0';

    if (clnt->verify_retries)
        snprintf(info_nvreplays, sizeof(info_nvreplays), "vreplays=%d",
                 clnt->verify_retries);

    if (clnt->sql_query && clnt->sql_query->client_info) {
        char *stack = clnt->sql_query->client_info->stack;
        char *argv0 = clnt->sql_query->client_info->argv0;
        thrman_wheref(thd->thr_self, "%s pid: %d host_id: %d argv0: %s "
                                     "open-stack: %s sql: %s",
                      info_nvreplays, clnt->sql_query->client_info->pid,
                      clnt->sql_query->client_info->host_id,
                      argv0 ? argv0 : "(unset)", stack ? stack : "(no-stack)",
                      clnt->sql);
    } else {
        thrman_wheref(thd->thr_self, "%s sql: %s", info_nvreplays, clnt->sql);
    }

    reqlog_new_sql_request(thd->logger, NULL);
    log_client_context(thd->logger, clnt);
    log_queue_time(thd->logger, clnt);
}

static void query_stats_setup(struct sqlthdstate *thd,
                              struct sqlclntstate *clnt)
{
    /* debug */
    thr_set_current_sql(clnt->sql);

    /* debug */
    clnt->debug_sqlclntstate = pthread_self();

    clnt->nrows = 0;

    /* berkdb stats */
    bdb_reset_thread_stats();

    /* node stats */
    if (!clnt->rawnodestats) {
        clnt->rawnodestats = get_raw_node_stats(clnt->origin);
    }
    if (clnt->rawnodestats)
        clnt->rawnodestats->sql_queries++;

    /* global stats */
    if (clnt->is_newsql) {
        ATOMIC_ADD(gbl_nnewsql, 1);
    } else {
        ATOMIC_ADD(gbl_nsql, 1);
    }

    /* sql thread stats */
    thd->sqlthd->startms = time_epochms();
    thd->sqlthd->stime = time_epoch();
    thd->sqlthd->nmove = thd->sqlthd->nfind = thd->sqlthd->nwrite = 0;

    /* reqlog */
    setup_reqlog_new_sql(thd, clnt);

    /* fingerprint info */
    if (gbl_fingerprint_queries)
        sqlite3_fingerprint_enable(thd->sqldb);
    else
        sqlite3_fingerprint_disable(thd->sqldb);

    /* using case sensitive like? enable */
    if (clnt->using_case_insensitive_like)
        toggle_case_sensitive_like(thd->sqldb, 1);

    if (gbl_dump_sql_dispatched)
        logmsg(LOGMSG_USER, "SQL mode=%d [%s]\n", clnt->dbtran.mode, clnt->sql);

    if (clnt->sql_query)
        reqlog_set_request(thd->logger, clnt->sql_query);
}

static void get_cached_stmt(struct sqlthdstate *thd, struct sqlclntstate *clnt,
                            struct sql_state *rec)
{
    rec->status = CACHE_DISABLED;
    if (gbl_enable_sql_stmt_caching == STMT_CACHE_ALL ||
        (gbl_enable_sql_stmt_caching == STMT_CACHE_PARAM && clnt->tag)) {
        int hint_len = sizeof(rec->cache_hint);
        if (extract_sqlcache_hint(rec->sql, rec->cache_hint, &hint_len)) {
            rec->status = CACHE_HAS_HINT;
            if (find_stmt_table(thd, rec->cache_hint, &rec->stmt_entry) == 0) {
                rec->status |= CACHE_FOUND_STMT;
                rec->stmt = rec->stmt_entry->stmt;
                rec->parameters_to_bind = rec->stmt_entry->params_to_bind;
            } else {
                /* We are not able to find the statement in cache,
                 * and this is a partial statement. */
                /* Try to find sql string stored in hash table */
                if (find_sql_hint_table(rec->cache_hint, (char **)&rec->sql,
                                        (char **)&(clnt->tag)) == 0) {
                    rec->status |= CACHE_FOUND_STR;
                }
            }
        } else {
            if (find_stmt_table(thd, rec->sql, &rec->stmt_entry) == 0) {
                rec->status = CACHE_FOUND_STMT;
                rec->stmt = rec->stmt_entry->stmt;
            }
        }
    }
    if (rec->stmt) {
        rec->sql = sqlite3_sql(rec->stmt); // save expanded query
        int rc = sqlite3LockStmtTables(rec->stmt);
        if (rc) {
            cleanup_stmt_entry(rec->stmt_entry);
            rec->stmt = NULL;
        }
    }
}

static void get_cached_params(struct sqlthdstate *thd,
                              struct sqlclntstate *clnt,
                              struct sql_state *rec)
{
    int hint_len;

    bzero(rec, sizeof(*rec));

    rec->status = CACHE_DISABLED;
    rec->sql = clnt->sql;

    if (gbl_enable_sql_stmt_caching == STMT_CACHE_ALL ||
        (gbl_enable_sql_stmt_caching == STMT_CACHE_PARAM && clnt->tag)) {
        hint_len = sizeof(rec->cache_hint);
        if (extract_sqlcache_hint(clnt->sql, rec->cache_hint, &hint_len)) {
            rec->status = CACHE_HAS_HINT;
            if (find_stmt_table(thd, rec->cache_hint, &rec->stmt_entry) == 0) {
                rec->status |= CACHE_FOUND_STMT;
                rec->stmt = rec->stmt_entry->stmt;
                rec->parameters_to_bind = rec->stmt_entry->params_to_bind;
            } else {
                if (find_sql_hint_table(rec->cache_hint, (char **)&rec->sql,
                                        &(clnt->tag)) == 0) {
                    rec->status |= CACHE_FOUND_STR;
                }
            }
        } else {
            if (find_stmt_table(thd, rec->sql, &rec->stmt_entry) == 0) {
                rec->status = CACHE_FOUND_STMT;
                rec->stmt = rec->stmt_entry->stmt;
            }
        }
    }
}


static int _dbglog_send_cost(struct sqlclntstate *clnt)
{
    dump_client_query_stats(clnt->dbglog, clnt->query_stats);
    return 0;
}

enum {
  ERR_GENERIC = -1,
  ERR_PREPARE = -2,
  ERR_PREPARE_RETRY = -3,
  ERR_ROW_HEADER = -4,
  ERR_CONVERSION_DT = -5,
};

struct client_comm_if {
    int (*send_row_format)(struct sqlthdstate *thd, struct sqlclntstate *clnt,
                           struct sql_state *rec, int ncols,
                           CDB2SQLRESPONSE__Column **columns);
    int (*send_row_data)(struct sqlthdstate *thd, struct sqlclntstate *clnt,
                         int new_row_data_type, int ncols, int row_id, int rc,
                         CDB2SQLRESPONSE__Column **columns);
    void (*send_prepare_error)(struct sqlclntstate *clnt, const char *errstr,
                              int clnt_retry);
    int (*send_run_error)(struct sqlclntstate *clnt, const char *errstr,
                          int client_rc);
    int (*flush)(struct sqlclntstate *clnt);
    int (*send_cost)(struct sqlclntstate *clnt);
    int (*send_effects)(struct sqlclntstate *clnt);
    void (*send_done)(struct sqlthdstate *thd, struct sqlclntstate *clnt, 
                     const char *func, int line);
    int (*send_dummy)(struct sqlclntstate *clnt);
};

struct client_comm_if client_sql_api = {
    &send_ret_column_info,
    &send_row,
    &send_prepare_error,
    &send_err_but_msg, 
    &flush_row,
    &_dbglog_send_cost,
    &send_query_effects,
    &send_last_row,
    &send_dummy,
};

static int get_prepared_bound_param(struct sqlthdstate *thd,
                                    struct sqlclntstate *clnt,
                                    struct sql_state *rec, 
                                    struct errstat *err)
{
    get_cached_params(thd, clnt, rec);

    /* bind values here if it was a parametrized query */
    if (clnt->tag && (rec->parameters_to_bind == NULL)) {
        if ((rec->status & CACHE_HAS_HINT) && clnt->in_client_trans &&
            strlen(clnt->tag) <= 1) {
            /* Make the client retry the query.*/
            errstat_set_rcstrf(err, ERR_PREPARE_RETRY, "%s",
                               "invalid parametrized tag (api bug?)");
            return -1;
        }

        rec->parameters_to_bind = new_dynamic_schema(
            clnt->tag, strlen(clnt->tag), gbl_dump_sql_dispatched);
        if (rec->parameters_to_bind == NULL) {
            errstat_set_rcstrf(err, ERR_PREPARE, "%s",
                               "invalid parametrized tag (api bug?)");
            return -1;
        }
    }

    return 0;
}

static void clear_parameters_to_bind(struct sql_state *rec)
{
    if (rec->parameters_to_bind) {
        free_tag_schema(rec->parameters_to_bind);
        rec->parameters_to_bind = NULL;
    }
}

/* This is called at the time of put_prepared_stmt_int()
 * to determine whether the given sql should be cached.
 * We should not cache ddl stmts, analyze commands,
 * rebuild commands, truncate commands, explain commands.
 * Ddl stmts and explain commands should not get to
 * put_prepared_stmt_int() so are not handled in this function.
 */
static inline int dont_cache_sql(struct sqlclntstate *clnt, const char *sql)
{
    if (strncasecmp(sql, "analyze", 7) == 0)
        return 1;
    if (strncasecmp(sql, "rebuild", 7) == 0)
        return 1;
    if (strncasecmp(sql, "truncate", 8) == 0)
        return 1;
    if (strncasecmp(sql, "put", 3) == 0)
        return 1;
    return 0;
}

static int put_prepared_stmt_int(struct sqlthdstate *thd,
                                 struct sqlclntstate *clnt,
                                 struct sql_state *rec, int outrc)
{
    if (gbl_enable_sql_stmt_caching == STMT_CACHE_NONE) {
        return 1;
    }
    sqlite3_stmt *stmt = rec->stmt;
    if (stmt == NULL) {
        return 1;
    }
    if (gbl_enable_sql_stmt_caching == STMT_CACHE_PARAM &&
        rec->parameters_to_bind == NULL) {
        return 1;
    }
    if (bdb_attr_get(thedb->bdb_attr, BDB_ATTR_DISABLE_CACHING_STMT_WITH_FDB) &&
        sqlite3_stmt_has_remotes(stmt)) {
        return 1;
    }
    if (rec->stmt_entry != NULL) {
        if (requeue_stmt_entry(thd, rec->stmt_entry))
            cleanup_stmt_entry(rec->stmt_entry);

        return 0;
    }

    const char *sqlptr = clnt->sql;
    if (rec->sql)
        sqlptr = rec->sql;

    if (dont_cache_sql(clnt, sqlptr)) {
        return 1;
    }

    if (rec->status & CACHE_HAS_HINT) {
        sqlptr = rec->cache_hint;
        if (!(rec->status & CACHE_FOUND_STR)) {
            add_sql_hint_table(rec->cache_hint, clnt->sql, clnt->tag);
        }
    }

    int rc = add_stmt_table(thd, sqlptr,
                            (char *)(gbl_debug_temptables ? rec->sql : NULL),
                            stmt, rec->parameters_to_bind);
    if (rc == 0) {
        rec->parameters_to_bind = NULL;
    }
    return rc;
}

/**
 * Cache a stmt if needed; struct sql_state is prepared by
 * get_prepared_stmt(), and it is cleaned here as well
 *
 */
void put_prepared_stmt(struct sqlthdstate *thd, struct sqlclntstate *clnt,
                       struct sql_state *rec, int outrc)
{
    int rc = put_prepared_stmt_int(thd, clnt, rec, outrc);
    if (rc != 0 && rec->stmt) {
        sqlite3_finalize(rec->stmt);
        rec->stmt = NULL;
    }
    clear_parameters_to_bind(rec);
    if ((rec->status & CACHE_HAS_HINT) && (rec->status & CACHE_FOUND_STR)) {
        char *k = rec->cache_hint;
        pthread_mutex_lock(&gbl_sql_lock);
        {
            lrucache_release(sql_hints, &k);
        }
        pthread_mutex_unlock(&gbl_sql_lock);
    }
}

/* return 0 if continue, 1 if done */
static int ha_retrieve_snapshot(struct sqlclntstate *clnt)
{
    int is_snap_retry;

    if (!clnt->is_newsql)
        return 0;

    /* MOHIT -- Check here that we are in high availablity, its cdb2api, and
     * is its a retry. */
    if (clnt->ctrl_sqlengine == SQLENG_NORMAL_PROCESS && clnt->sql_query) {
        if (clnt->sql_query->retry) {
            clnt->num_retry = clnt->sql_query->retry;
            if (clnt->sql_query->snapshot_info) {
                clnt->snapshot_file = clnt->sql_query->snapshot_info->file;
                clnt->snapshot_offset = clnt->sql_query->snapshot_info->offset;
                if (gbl_extended_sql_debug_trace) {
                    char cnonce[256];
                    snprintf(cnonce, 256, "%s", clnt->sql_query->cnonce.data);
                    logmsg(LOGMSG_USER, "%s: retry cnonce '%s' at [%d][%d]\n",
                            __func__, cnonce, clnt->snapshot_file,
                            clnt->snapshot_offset);
                }
            } else {
                clnt->snapshot_file = 0;
                clnt->snapshot_offset = 0;
            }
        } else {
            clnt->num_retry = 0;
            clnt->snapshot_file = 0;
            clnt->snapshot_offset = 0;
        }
    }

    is_snap_retry = is_snap_uid_retry(clnt);

    if (is_snap_retry == 1) {
        /* Give number of changes as reply. */
        if (gbl_extended_sql_debug_trace) {
            logmsg(LOGMSG_USER, "%s: this is a snap-retry - sql is '%s', "
                            "ctrlengine_state=%d: i am sending the last row\n",
                    __func__, clnt->sql, clnt->ctrl_sqlengine);
        }
        newsql_send_dummy_resp(clnt, __func__, __LINE__);
        newsql_send_last_row(clnt, 0, __func__, __LINE__);
        return 1;
    } else if (is_snap_retry == -1) {
        send_prepare_error(clnt,
                           "Comdb2 server not setup for high availability", 0);
        return 1;
    }

    return 0;
}

static void update_schema_remotes(struct sqlclntstate *clnt,
                                  struct sql_state *rec)
{
    /* reset set error since this is a retry */
    clnt->osql.error_is_remote = 0;
    clnt->osql.xerr.errval = 0;

    /* if I jump here because of sqlite3_step failure, I have local
     * cache already freed */
    sqlite3UnlockStmtTablesRemotes(clnt); /*lose all the locks boyo! */

    /* terminate the current statement; we are gonna reprepare */
    sqlite3_finalize(rec->stmt);
    rec->stmt = NULL;
}

static void _prepare_error(struct sqlthdstate *thd, 
                                struct sqlclntstate *clnt,
                                struct sql_state *rec, int rc, 
                                struct errstat *err)
{
    int flush_resp;
    const char *errstr;

    if (clnt->in_client_trans && (rec->status & CACHE_HAS_HINT ||
                                  has_sqlcache_hint(clnt->sql, NULL, NULL)) &&
        !(rec->status & CACHE_FOUND_STR) &&
        (clnt->osql.replay == OSQL_RETRY_NONE)) {

        errstr = (char *)sqlite3_errmsg(thd->sqldb);
        reqlog_logf(thd->logger, REQL_TRACE, "sqlite3_prepare failed %d: %s\n",
                    rc, errstr);
        errstat_set_rcstrf(err, ERR_PREPARE_RETRY, "%s", errstr);

        srs_tran_del_last_query(clnt);
        return;
    }

    flush_resp = need_flush(clnt);
    if(rc == FSQL_PREPARE && !rec->stmt)
        errstr = "no statement";
    else if (clnt->fdb_state.xerr.errval) {
        errstr = clnt->fdb_state.xerr.errstr;
    } else {
        errstr = (char *)sqlite3_errmsg(thd->sqldb);
    }
    reqlog_logf(thd->logger, REQL_TRACE, "sqlite3_prepare failed %d: %s\n", rc,
                errstr);
    if (flush_resp) {
        errstat_set_rcstrf(err, ERR_PREPARE, "%s", errstr);
    } else {
        if (clnt->saved_errstr)
            free(clnt->saved_errstr);
        clnt->saved_errstr = strdup(errstr);
    }
    if (clnt->want_query_effects) {
        clnt->had_errors = 1;
    }
    if (gbl_print_syntax_err) {
        logmsg(LOGMSG_WARN, "sqlite3_prepare() failed for: %s [%s]\n", clnt->sql,
                errstr);
    }

    if (clnt->ctrl_sqlengine != SQLENG_NORMAL_PROCESS) {
        /* multiple query transaction
           keep sending back error */
        handle_sql_intrans_unrecoverable_error(clnt);
    }
}

static int handle_bad_engine(struct sqlclntstate *clnt)
{
    logmsg(LOGMSG_ERROR, "unable to obtain sql engine\n");
    if (clnt->is_newsql) {
        char *errstr = "Client api should change nodes";
        client_sql_api.send_run_error(clnt, errstr, CDB2ERR_CHANGENODE);
    }
    clnt->query_rc = -1;
    pthread_mutex_lock(&clnt->wait_mutex);
    clnt->done = 1;
    pthread_cond_signal(&clnt->wait_cond);
    pthread_mutex_unlock(&clnt->wait_mutex);
    return -1;
}

static int handle_bad_transaction_mode(struct sqlthdstate *thd,
                                       struct sqlclntstate *clnt)
{
    logmsg(LOGMSG_ERROR, "unable to set_transaction_mode\n");
    send_prepare_error(clnt, "Failed to set transaction mode.", 0);
    reqlog_logf(thd->logger, REQL_TRACE, "Failed to set transaction mode.\n");
    if (put_curtran(thedb->bdb_env, clnt)) {
        logmsg(LOGMSG_ERROR, "%s: unable to destroy a CURSOR transaction!\n",
               __func__);
    }
    clnt->query_rc = 0;
    pthread_mutex_lock(&clnt->wait_mutex);
    clnt->done = 1;
    pthread_cond_signal(&clnt->wait_cond);
    pthread_mutex_unlock(&clnt->wait_mutex);
    clnt->osql.timings.query_finished = osql_log_time();
    osql_log_time_done(clnt);
    return -2;
}

static int prepare_engine(struct sqlthdstate *, struct sqlclntstate *, int);
int sqlengine_prepare_engine(struct sqlthdstate *thd,
                             struct sqlclntstate *clnt, int recreate)
{
    clnt->no_transaction = 1;
    int rc = prepare_engine(thd, clnt, recreate);
    clnt->no_transaction = 0;
    return rc;
}

/**
 * Get a sqlite engine, either from cache or building a new one
 * Locks tables to prevent any schema changes for them
 *
 */
static int get_prepared_stmt_int(struct sqlthdstate *thd,
                                 struct sqlclntstate *clnt,
                                 struct sql_state *rec, struct errstat *err,
                                 int recreate)
{
    int rc = sqlengine_prepare_engine(thd, clnt, recreate);
    if (thd->sqldb == NULL) {
        return handle_bad_engine(clnt);
    } else if (rc != 0) {
        return rc;
    }

    if (sql_set_transaction_mode(thd->sqldb, clnt, clnt->dbtran.mode) != 0) {
        return handle_bad_transaction_mode(thd, clnt);
    }

    query_stats_setup(thd, clnt);
    get_cached_stmt(thd, clnt, rec);

    if (rec->sql)
        reqlog_set_sql(thd->logger, rec->sql);
    const char *tail = NULL;
    while (rec->stmt == NULL) {
        clnt->no_transaction = 1;
        rc = sqlite3_prepare_v2(thd->sqldb, rec->sql, -1, &rec->stmt, &tail);
        clnt->no_transaction = 0;
        if (rc == SQLITE_OK) {
            rc = sqlite3LockStmtTables(rec->stmt);
        } else if (rc == SQLITE_ERROR && comdb2_get_verify_remote_schemas()) {
            sqlite3ResetFdbSchemas(thd->sqldb);
            return rc = SQLITE_SCHEMA_REMOTE;
        }
        if (rc != SQLITE_SCHEMA_REMOTE) {
            break;
        }
        sql_remote_schema_changed(clnt, rec->stmt);
        update_schema_remotes(clnt, rec);
    }
    if (rec->stmt) {
        sqlite3_resetclock(rec->stmt);
        thr_set_current_sql(rec->sql);
    } else if (rc == 0) {
        // No stmt and no error -> Empty sql string or just comment.
        rc = FSQL_PREPARE;
    }
    if (gbl_fingerprint_queries) {
        reqlog_set_fingerprint(thd->logger, sqlite3_fingerprint(thd->sqldb),
                               sqlite3_fingerprint_size(thd->sqldb));
    }
    if (rc) {
        _prepare_error(thd, clnt, rec, rc, err);
    } else {
        clnt->verify_remote_schemas = 0;
    }
    if (tail && *tail) {
        logmsg(LOGMSG_INFO,
               "TRAILING CHARACTERS AFTER QUERY TERMINATION: \"%s\"\n", tail);
    }
    return rc;
}

static int get_prepared_stmt(struct sqlthdstate *thd, struct sqlclntstate *clnt,
                             struct sql_state *rec, struct errstat *err)
{
    rdlock_schema_lk();
    int rc = get_prepared_stmt_int(thd, clnt, rec, err, 1);
    unlock_schema_lk();
    if (gbl_stable_rootpages_test) {
        static int skip = 0;
        if (!skip) {
            skip = 1;
            sleep(60);
        } else
            skip = 0;
    }
    return rc;
}

/*
** Only customer is stored-procedure.
** This prevents lock inversion between tbllk and schemalk.
*/
int get_prepared_stmt_try_lock(struct sqlthdstate *thd,
                               struct sqlclntstate *clnt, struct sql_state *rec,
                               struct errstat *err, int initial)
{
    if (tryrdlock_schema_lk() != 0) {
        // only schemachange will wrlock(schema)
        return SQLITE_SCHEMA;
    }
    int rc = get_prepared_stmt_int(thd, clnt, rec, err, initial);
    unlock_schema_lk();
    return rc;
}

static int check_client_specified_conversions(struct sqlthdstate *thd,
                                              struct sqlclntstate *clnt,
                                              int ncols, struct errstat *err)
{
    if ((clnt->req.parm && clnt->req.parm != ncols) ||
        (clnt->is_newsql && clnt->sql_query && clnt->sql_query->n_types &&
         clnt->sql_query->n_types != ncols)) {
        char errstr[128];
        int loc_cols = clnt->req.parm;
        if (clnt->is_newsql)
            loc_cols = clnt->sql_query->n_types;
        snprintf(errstr, sizeof(errstr),
                 "Number of overrides:%d doesn't match number of columns:%d",
                 loc_cols, ncols);
        reqlog_logf(thd->logger, REQL_TRACE, "%s\n", errstr);

        errstat_set_rcstrf(err, ERR_PREPARE, "%s", errstr);

        return -1;
    }

    return 0;
}

static int bind_params(struct sqlthdstate *thd, struct sqlclntstate *clnt,
                       struct sql_state *rec, struct errstat *err)
{
    char *errstr = NULL;
    int rc = 0;
    bool newsqlbind = clnt->is_newsql && clnt->sql_query && clnt->sql_query->n_bindvars;

    if (newsqlbind || rec->parameters_to_bind) {
        assert(!newsqlbind || rec->parameters_to_bind == NULL);
        rc = bind_parameters(thd->logger, rec->stmt, rec->parameters_to_bind,
                             clnt, &errstr);
        if (rc) errstat_set_rcstrf(err, ERR_PREPARE, "%s", errstr);
    } else if (sqlite3_bind_parameter_count(rec->stmt)) {
        reqlog_logf(thd->logger, REQL_TRACE, "parameter bind failed \n");
        errstat_set_rcstrf(err, ERR_PREPARE, "%s", 
                           "Query specified parameters, but no values"
                           " provided.");
        rc = -1;
    }

    return rc;
}

/**
 * Get a sqlite engine with bound parameters set, if any
 *
 */
static int get_prepared_bound_stmt(struct sqlthdstate *thd,
                                   struct sqlclntstate *clnt,
                                   struct sql_state *rec,
                                   struct errstat *err)
{
    int rc;
    if ((rc = get_prepared_stmt(thd, clnt, rec, err)) != 0) {
        return rc;
    }
    /* bind values here if it was a parametrized query */
    if (clnt->tag && (rec->parameters_to_bind == NULL)) {
        rec->parameters_to_bind = new_dynamic_schema(
            clnt->tag, strlen(clnt->tag), gbl_dump_sql_dispatched);
        if (rec->parameters_to_bind == NULL) {
            errstat_set_str(err, "invalid parametrized tag (api bug?)");
            errstat_set_rc(err, ERR_PREPARE_RETRY);
            return -1;
        }
    }
    int ncols = sqlite3_column_count(rec->stmt);
    reqlog_logf(thd->logger, REQL_INFO, "ncols=%d", ncols);

    rc = check_client_specified_conversions(thd, clnt, ncols, err);
    if (rc)
        return rc;

    rc = bind_params(thd, clnt, rec, err);
    if (rc)
        return rc;

    return 0;
}

static void handle_stored_proc(struct sqlthdstate *, struct sqlclntstate *);

static void handle_expert_query(struct sqlthdstate *thd,
                                struct sqlclntstate *clnt)
{
    rdlock_schema_lk();
    sqlengine_prepare_engine(thd, clnt, 1);
    unlock_schema_lk();
    int rc = -1;
    char *zErr = 0;
    sqlite3expert *p = sqlite3_expert_new(thd->sqldb, &zErr);

    if (p) {
        rc = sqlite3_expert_sql(p, clnt->sql, &zErr);
    }

    if (rc == SQLITE_OK) {
        rc = sqlite3_expert_analyze(p, &zErr);
    }

    CDB2SQLRESPONSE sql_response = CDB2__SQLRESPONSE__INIT;
    sql_response.response_type = RESPONSE_TYPE__SP_TRACE;
    sql_response.n_value = 0;
    sql_response.value = NULL;
    sql_response.error_code = 0;

    if (rc == SQLITE_OK) {
        int nQuery = sqlite3_expert_count(p);
        const char *zCand =
            sqlite3_expert_report(p, 0, EXPERT_REPORT_CANDIDATES);
        fprintf(stdout, "-- Candidates -------------------------------\n");
        fprintf(stdout, "%s\n", zCand);
        sql_response.info_string =
            "---------- Recommended Indexes --------------\n";
        newsql_write_response(clnt, RESPONSE_HEADER__SQL_RESPONSE_TRACE,
                              &sql_response, 1 /*flush*/, malloc, __func__,
                              __LINE__);
        sql_response.info_string = (char *)zCand;
        newsql_write_response(clnt, RESPONSE_HEADER__SQL_RESPONSE_TRACE,
                              &sql_response, 1 /*flush*/, malloc, __func__,
                              __LINE__);
        sql_response.info_string =
            "---------------------------------------------\n";
        /* This will be flushed at end */

    } else {
        sql_response.info_string = zErr;
        fprintf(stderr, "Error: %s\n", zErr ? zErr : "?");
    }
    newsql_write_response(clnt, RESPONSE_HEADER__SQL_RESPONSE_TRACE,
                          &sql_response, 1 /*flush*/, malloc, __func__,
                          __LINE__);

    newsql_send_dummy_resp(clnt, __func__, __LINE__);
    newsql_send_last_row(clnt, 1, __func__, __LINE__);

    sqlite3_expert_destroy(p);
    sqlite3_free(zErr);
    clnt->no_transaction = 0;
    return; /* Don't process anything else */
}

/* return 0 continue, 1 return *outrc */
static int handle_non_sqlite_requests(struct sqlthdstate *thd,
                                      struct sqlclntstate *clnt, int *outrc)
{
    int rc;
    int flush_resp = need_flush(clnt);

    sql_update_usertran_state(clnt);

    switch (clnt->ctrl_sqlengine) {

    case SQLENG_PRE_STRT_STATE:
        *outrc = handle_sql_begin(thd, clnt, flush_resp);
        return 1;

    case SQLENG_WRONG_STATE:
        *outrc = handle_sql_wrongstate(thd, clnt);
        return 1;

    case SQLENG_FNSH_STATE:
    case SQLENG_FNSH_RBK_STATE:
        *outrc = handle_sql_commitrollback(thd, clnt, flush_resp);
        return 1;

    case SQLENG_NORMAL_PROCESS:
    case SQLENG_INTRANS_STATE:
    case SQLENG_STRT_STATE:
        /* FALL-THROUGH for update query execution */
        break;
    }

    /* additional non-sqlite requests */
    int stored_proc = 0;
    if ((rc = check_sql(clnt, &stored_proc)) != 0) {
        // TODO: set this: outrc = rc;
        return rc;
    }

    if (stored_proc) {
        clnt->trans_has_sp = 1;
    }

    /* this is a regular sql query, add it to history */
    if (srs_tran_add_query(clnt))
        logmsg(LOGMSG_ERROR, "Fail to add query to transaction replay session\n");


    if (stored_proc) {
        handle_stored_proc(thd, clnt);
        *outrc = 0;
        return 1;
    } else if (clnt->is_explain) { // only via newsql--cdb2api
        rdlock_schema_lk();
        sqlengine_prepare_engine(thd, clnt, 1);
        *outrc = newsql_dump_query_plan(clnt, thd->sqldb);
        unlock_schema_lk();
        return 1;
    } else if (clnt->is_expert) {
        handle_expert_query(thd, clnt);
        return 1;
    }

    /* 0, this is an sqlite request, use an engine */
    return 0;
}

static void set_ret_column_info(struct sqlthdstate *thd,
                                struct sqlclntstate *clnt,
                                struct sql_state *rec, int ncols)
{
    sqlite3_stmt *stmt = rec->stmt;
    int col;

    thd->cinfo = realloc(thd->cinfo, ncols * sizeof(struct column_info));

    for (col = 0; col < ncols; col++) {

        /* set the return column type */
        if (clnt->req.parm || (clnt->is_newsql && clnt->sql_query->n_types)) {
            if (clnt->is_newsql) {
                thd->cinfo[col].type = clnt->sql_query->types[col];
            } else {
                thd->cinfo[col].type = clnt->type_overrides[col];
            }
            if (!comdb2_is_valid_type(thd->cinfo[col].type)) {
                thd->cinfo[col].type = sqlite3_column_type(stmt, col);
            }
        } else {
            thd->cinfo[col].type = sqlite3_column_type(stmt, col);
            if ((!clnt->is_newsql && gbl_surprise) ||
                thd->cinfo[col].type == SQLITE_NULL) {
                thd->cinfo[col].type =
                    typestr_to_type(sqlite3_column_decltype(stmt, col));
                /*thd->cinfo[col].type = sqlite3_column_type(stmt, col);*/
            }
        }
        if (thd->cinfo[col].type == SQLITE_DECIMAL)
            thd->cinfo[col].type = SQLITE_TEXT;

        /* set return column name */
        strncpy(thd->cinfo[col].column_name, sqlite3_column_name(stmt, col),
                sizeof(thd->cinfo[col].column_name));
        thd->cinfo[col].column_name[sizeof(thd->cinfo[col].column_name) - 1] =
            '\0';
    }
}

static int send_ret_column_info_oldsql(struct sqlthdstate *thd,
                                       struct sqlclntstate *clnt, int ncols,
                                       int flush_resp)
{
    struct fsqlresp resp;
    size_t buf_cinfos_len;
    uint8_t *p_buf_cinfos_start;
    uint8_t *p_buf_cinfos;
    uint8_t *p_buf_cinfos_end;
    int did_malloc = 0;
    int rc = 0;
    int i;

    if (!flush_resp)
        return 0;

    resp.response = FSQL_COLUMN_DATA;
    resp.flags = clnt->conninfo.pid;
    resp.rcode = 0;
    resp.parm = ncols;

    /* pack column info */
    buf_cinfos_len = ncols * COLUMN_INFO_LEN;
    if (buf_cinfos_len > 4096) {
        p_buf_cinfos_start = sqlite3_malloc(buf_cinfos_len);
        did_malloc = 1;
    } else {
        p_buf_cinfos_start = alloca(buf_cinfos_len);
    }
    p_buf_cinfos = p_buf_cinfos_start;
    p_buf_cinfos_end = p_buf_cinfos_start + buf_cinfos_len;

    for (i = 0; i < ncols; ++i) {
        if (!(p_buf_cinfos = column_info_put(&thd->cinfo[i], p_buf_cinfos,
                                             p_buf_cinfos_end))) {
            rc = -1;
            if (did_malloc)
                sqlite3_free(p_buf_cinfos_start);
            p_buf_cinfos_start = NULL;
            goto error;
        }
    }

    if (clnt->osql.replay != OSQL_RETRY_DO)
        rc =
            fsql_write_response(clnt, &resp, p_buf_cinfos_start, buf_cinfos_len,
                                0 /*flush*/, __func__, __LINE__);

    if (did_malloc)
        sqlite3_free(p_buf_cinfos_start);

    p_buf_cinfos_start = NULL;
    if (rc)
        goto error;

error:
    return rc;
}

static int send_ret_column_info(struct sqlthdstate *thd,
                                struct sqlclntstate *clnt,
                                struct sql_state *rec, int ncols,
                                CDB2SQLRESPONSE__Column **columns)
{
    int flush_resp = need_flush(clnt);
    int rc = 0;
    if ((!clnt->osql.replay || (clnt->dbtran.mode == TRANLEVEL_RECOM &&
                                !clnt->osql.sent_column_data)) &&
        !((clnt->want_query_effects && !is_with_statement(clnt->sql)) &&
          clnt->in_client_trans && !clnt->isselect)) {
        if (clnt->is_newsql) {
            newsql_send_column_info(clnt, thd->cinfo, ncols, rec->stmt,
                                    columns);
            rc = 0;
        } else {
            rc = send_ret_column_info_oldsql(thd, clnt, ncols, flush_resp);
            if (rc)
                goto error;
        }

        if (flush_resp) {
            rc = fsql_write_response(clnt, NULL /*resp*/, NULL /*dta*/,
                                     0 /*len*/, 1, __func__, __LINE__);
            if (rc < 0)
                goto error;
        }

        clnt->osql.sent_column_data = 1;
    }
error:
    return rc;
}

static inline int is_new_row_data(struct sqlclntstate *clnt)
{
    return (!clnt->iswrite && (clnt->req.flags & SQLF_WANT_NEW_ROW_DATA) &&
            gbl_new_row_data);
}

static int send_err_but_msg_new(struct sqlclntstate *clnt, const char *errstr,
                                int irc)
{
    int rc = 0;

    clnt->had_errors = 1;
    if (clnt->num_retry == clnt->sql_query->retry) {
        CDB2SQLRESPONSE sql_response = CDB2__SQLRESPONSE__INIT;
        if (clnt->osql.sent_column_data) {
            sql_response.response_type = RESPONSE_TYPE__COLUMN_VALUES;
        } else {
            sql_response.response_type = RESPONSE_TYPE__COLUMN_NAMES;
        }
        sql_response.n_value = 0;
        sql_response.error_code =
            verify_sqlresponse_error_code(irc, __func__, __LINE__);
        sql_response.error_string = (char*)errstr;

        rc = newsql_write_response(clnt, RESPONSE_HEADER__SQL_RESPONSE,
                                   &sql_response, 1 /*flush*/, malloc, __func__,
                                   __LINE__);
    }
    return rc;
}

static int send_err_but_msg_old(struct sqlclntstate *clnt, const char *errstr,
                                int irc)
{
    int rc = 0;
    struct fsqlresp resp;
    int flush_resp = need_flush(clnt);
    if (flush_resp) {
        resp.rcode = irc;
        resp.response = FSQL_ERROR;
        rc = fsql_write_response(clnt, &resp, (void *)errstr,
                                 strlen(errstr) + 1, 0, __func__, __LINE__);
    } else {
        if (clnt->saved_errstr)
            free(clnt->saved_errstr);
        clnt->saved_errstr = strdup(errstr);
    }
    return rc;
}

static int send_err_but_msg(struct sqlclntstate *clnt, const char *errstr, int irc)
{
    int rc;
    pthread_mutex_lock(&clnt->wait_mutex);
    clnt->ready_for_heartbeats = 0;
    pthread_mutex_unlock(&clnt->wait_mutex);

    if (clnt->is_newsql) {
        rc = send_err_but_msg_new(clnt, errstr, irc);
    } else {
        rc = send_err_but_msg_old(clnt, errstr, irc);
    }

    return rc;
}

static inline int new_retrow_has_header(int is_null, int type)
{
    if (is_null)
        return 1;

    switch (type) {
    case SQLITE_INTEGER:
    case SQLITE_FLOAT:
    case SQLITE_INTERVAL_YM:
    case CLIENT_INTV_DS_LEN:
        return 0;
    }
    return 1;
}

static int new_retrow_get_column_nulls_and_count(sqlite3_stmt *stmt,
                                                 int new_row_data_type,
                                                 int ncols,
                                                 struct column_info *cinfo,
                                                 uint8_t *isNullCol)
{
    int total_col, col;

    total_col = 0;
    for (col = 0; col < ncols; col++) {
        /* need to know if *this* col content is SQLITE_NULL */
        isNullCol[col] = sqlite3_isColumnNullType(stmt, col);
#ifdef DEBUG
        if ((sqlite3_column_type(stmt, col) == SQLITE_NULL) != isNullCol[col]) {
            logmsg(LOGMSG_FATAL, "Did not evaluate to NULL col %d \n", col);
            abort();
        }
#endif
        if (new_row_data_type) {
            total_col += new_retrow_has_header(isNullCol[col], cinfo[col].type);
        }
    }
    return total_col;
}

static void *thd_adjust_space(struct sqlthdstate *thd)
{
    /* does the thread buffer fits ? */
    if (thd->buflen > thd->maxbuflen) {
        char *p;
        thd->maxbuflen = thd->buflen;
        if (thd->buf == NULL && thd->maxbuflen > gbl_blob_sz_thresh_bytes)
            p = comdb2_bmalloc(blobmem, thd->maxbuflen);
        else
            p = realloc(thd->buf, thd->maxbuflen);
        if (!p) {
            logmsg(LOGMSG_ERROR, "%s: out of memory realloc %d\n", __func__,
                    thd->maxbuflen);
            return NULL;
        }
        thd->buf = p;
    }
    return thd->buf;
}

static int update_retrow_schema(struct sqlthdstate *thd,
                                struct sqlclntstate *clnt, sqlite3_stmt *stmt,
                                int new_row_data_type, int ncols, int total_col,
                                uint8_t *isNullCol, struct errstat *err)
{
    int offset, fldlen;
    int buflen = 0;
    int col;

    /* header */
    if (new_row_data_type)
        offset = sizeof(int) + total_col * sizeof(struct sqlfield);
    else
        offset = ncols * sizeof(struct sqlfield);

    /* compute offsets and buffer size */
    for (col = 0, buflen = 0; col < ncols; col++) {
        if (isNullCol[col]) {
            thd->offsets[col].offset = -1;
            if (new_row_data_type) {
                thd->offsets[col].offset = col;
            }
            thd->offsets[col].len = -1;
            buflen = offset;
            continue;
        }

        switch (thd->cinfo[col].type) {
        case SQLITE_INTEGER:
            if (!new_row_data_type) {
                if (offset % sizeof(long long))
                    offset += sizeof(long long) - offset % sizeof(long long);
            }
            buflen = offset + sizeof(long long);
            thd->offsets[col].offset = offset;
            thd->offsets[col].len = sizeof(long long);
            offset += sizeof(long long);
            break;
        case SQLITE_FLOAT:
            if (!new_row_data_type) {
                if (offset % sizeof(double))
                    offset += sizeof(double) - offset % sizeof(double);
            }
            buflen = offset + sizeof(double);
            thd->offsets[col].len = sizeof(double);
            thd->offsets[col].offset = offset;
            offset += sizeof(double);
            break;
        case SQLITE_DATETIME:
        case SQLITE_DATETIMEUS:
            if (offset & 3) { /* align on 32 bit boundary */
                offset = (offset | 3) + 1;
            }
            if (clnt->have_extended_tm && clnt->extended_tm) {
                fldlen = CLIENT_DATETIME_EXT_LEN;
            } else {
                fldlen = CLIENT_DATETIME_LEN;
            }
            buflen = offset + fldlen;
            thd->offsets[col].offset = offset;
            thd->offsets[col].len = fldlen;
            offset += fldlen;
            break;
        case SQLITE_INTERVAL_YM:
            if (offset & 3) { /* align on 32 bit boundary */
                offset = (offset | 3) + 1;
            }
            fldlen = CLIENT_INTV_YM_LEN;
            buflen = offset + fldlen;
            thd->offsets[col].offset = offset;
            thd->offsets[col].len = fldlen;
            offset += fldlen;
            break;
        case SQLITE_INTERVAL_DS:
        case SQLITE_INTERVAL_DSUS:
            if (offset & 3) { /* align on 32 bit boundary */
                offset = (offset | 3) + 1;
            }
            fldlen = CLIENT_INTV_DS_LEN;
            buflen = offset + fldlen;
            thd->offsets[col].offset = offset;
            thd->offsets[col].len = fldlen;
            offset += fldlen;
            break;
        case SQLITE_TEXT:
        case SQLITE_BLOB:
            fldlen = sqlite3_column_bytes(stmt, col);
            /* sqlite3_column_bytes returns a 0 on error - check for
             * error or if it's really 0 */
            if (fldlen == 0 &&
                sqlite3_errcode(thd->sqldb) == SQLITE_CONV_ERROR) {
                errstat_set_rcstrf(err, ERR_ROW_HEADER, "%s", 
                                   (char*)sqlite3_errmsg(thd->sqldb));
                return -1;
            }
            if (thd->cinfo[col].type == SQLITE_TEXT)
                fldlen++;
            buflen = offset + fldlen;
            thd->offsets[col].offset = offset;
            thd->offsets[col].len = fldlen;
            offset += fldlen;
            break;
        }

        if (new_row_data_type) {
            thd->offsets[col].offset = col;
        }
    }

    thd->buflen = buflen;
    return 0;
}

/* creates the row header */
static int set_retrow_header(struct sqlthdstate *thd, int new_row_data_type,
                             int ncols, int total_col, uint8_t *isNullCol)
{
    uint8_t *p_buf;
    uint8_t *p_buf_end;
    int i;

    p_buf = (uint8_t *)thd->buf;
    p_buf_end = (uint8_t *)(thd->buf + thd->buflen);

    /* new row format has a counter as first field */
    if (new_row_data_type) {
        p_buf = buf_put(&total_col, sizeof(total_col), p_buf, p_buf_end);
    }

    /* columns that have header info are added next */
    for (i = 0; i < ncols; ++i) {
        if (!new_row_data_type ||
            new_retrow_has_header(isNullCol[i], thd->cinfo[i].type)) {
            if (!(p_buf = sqlfield_put(&thd->offsets[i], p_buf, p_buf_end)))
                return -1;
        }
    }

    return 0;
}

static int set_retrow_columns(struct sqlthdstate *thd,
                              struct sqlclntstate *clnt, sqlite3_stmt *stmt,
                              int new_row_data_type, int ncols,
                              uint8_t *isNullCol, int total_col, int rowcount,
                              struct errstat *err)
{
    uint8_t *p_buf_end = (uint8_t *)thd->buf + thd->buflen;
    int little_endian = 0;
    int fldlen;
    double dval;
    long long ival;
    char *tval;
    int offset;
    int col;

    /* flip our data if the client asked for little endian data */
    if (clnt->have_endian && clnt->endian == FSQL_ENDIAN_LITTLE_ENDIAN) {
        little_endian = 1;
    }

    if (new_row_data_type) {
        offset = sizeof(int) + total_col * sizeof(struct sqlfield);
    } else {
        offset = ncols * sizeof(struct sqlfield);
    }

    reqlog_logf(thd->logger, REQL_RESULTS, "row %d = (", rowcount + 1);

    for (col = 0; col < ncols; col++) {

        if (col > 0) {
            reqlog_logl(thd->logger, REQL_RESULTS, ", ");
        }

        if (isNullCol[col]) {
            reqlog_logl(thd->logger, REQL_RESULTS, "NULL");
            continue;
        }

        switch (thd->cinfo[col].type) {
        case SQLITE_INTEGER:
            if (!new_row_data_type) {
                if (offset % sizeof(long long))
                    offset += sizeof(long long) - offset % sizeof(long long);
            }
            ival = sqlite3_column_int64(stmt, col);
            reqlog_logf(thd->logger, REQL_RESULTS, "%lld", ival);
            if (little_endian)
                ival = flibc_llflip(ival);
            if (!buf_put(&ival, sizeof(ival), (uint8_t *)(thd->buf + offset),
                         p_buf_end))
                goto error;
            offset += sizeof(long long);
            break;
        case SQLITE_FLOAT:
            if (!new_row_data_type) {
                if (offset % sizeof(double))
                    offset += sizeof(double) - offset % sizeof(double);
            }
            dval = sqlite3_column_double(stmt, col);
            reqlog_logf(thd->logger, REQL_RESULTS, "%f", dval);
            if (little_endian)
                dval = flibc_dblflip(dval);
            if (!buf_put(&dval, sizeof(dval), (uint8_t *)(thd->buf + offset),
                         p_buf_end))
                goto error;
            offset += sizeof(double);
            break;
        case SQLITE_TEXT:
            fldlen = sqlite3_column_bytes(stmt, col) + 1;
            tval = (char *)sqlite3_column_text(stmt, col);
            reqlog_logf(thd->logger, REQL_RESULTS, "'%s'", tval);
            /* text doesn't need to be packed */
            if (tval)
                memcpy(thd->buf + offset, tval, fldlen);
            else
                thd->buf[offset] = 0; /* null string */
            offset += fldlen;
            break;
        case SQLITE_DATETIME:
        case SQLITE_DATETIMEUS:
            if (offset & 3) { /* align on 32 bit boundary */
                offset = (offset | 3) + 1;
            }
            if (clnt->have_extended_tm && clnt->extended_tm) {
                fldlen = CLIENT_DATETIME_EXT_LEN;
            } else {
                fldlen = CLIENT_DATETIME_LEN;
            }
            {
                cdb2_client_datetime_t cdt;

                tval = (char *)sqlite3_column_datetime(stmt, col);
                if (!tval ||
                    convDttz2ClientDatetime((dttz_t *)tval,
                                            ((Vdbe *)stmt)->tzname, &cdt,
                                            thd->cinfo[col].type)) {
                    bzero(thd->buf + offset, fldlen);
                    logmsg(LOGMSG_ERROR, "%s: datetime conversion "
                                    "failure\n",
                            __func__);
                    errstat_set_rcstrf(err, ERR_CONVERSION_DT, 
                                       "failed to convert sqlite to client "
                                       "datetime for field \"%s\"",
                                       sqlite3_column_name(stmt, col));
                    goto error;
                }

                if (little_endian) {
                    cdt.tm.tm_sec = flibc_intflip(cdt.tm.tm_sec);
                    cdt.tm.tm_min = flibc_intflip(cdt.tm.tm_min);
                    cdt.tm.tm_hour = flibc_intflip(cdt.tm.tm_hour);
                    cdt.tm.tm_mday = flibc_intflip(cdt.tm.tm_mday);
                    cdt.tm.tm_mon = flibc_intflip(cdt.tm.tm_mon);
                    cdt.tm.tm_year = flibc_intflip(cdt.tm.tm_year);
                    cdt.tm.tm_wday = flibc_intflip(cdt.tm.tm_wday);
                    cdt.tm.tm_yday = flibc_intflip(cdt.tm.tm_yday);
                    cdt.tm.tm_isdst = flibc_intflip(cdt.tm.tm_isdst);
                    cdt.msec = flibc_intflip(cdt.msec);
                }

                /* Old linux sql clients will have extended_tms's. */
                if (clnt->have_extended_tm && clnt->extended_tm) {
                    if (!client_extended_datetime_put(
                            &cdt, (uint8_t *)(thd->buf + offset), p_buf_end))
                        goto error;
                } else {

                    if (!client_datetime_put(
                            &cdt, (uint8_t *)(thd->buf + offset), p_buf_end))
                        goto error;
                }
            }
            offset += fldlen;
            break;
        case SQLITE_INTERVAL_YM:
            if (offset & 3) { /* align on 32 bit boundary */
                offset = (offset | 3) + 1;
            }
            fldlen = CLIENT_INTV_YM_LEN;
            {
                cdb2_client_intv_ym_t ym;
                const intv_t *tv =
                    sqlite3_column_interval(stmt, col, SQLITE_AFF_INTV_MO);

                if (little_endian) {
                    ym.sign = flibc_intflip(tv->sign);
                    ym.years = flibc_intflip(tv->u.ym.years);
                    ym.months = flibc_intflip(tv->u.ym.months);
                } else {
                    ym.sign = tv->sign;
                    ym.years = tv->u.ym.years;
                    ym.months = tv->u.ym.months;
                }

                if (!client_intv_ym_put(&ym, (uint8_t *)(thd->buf + offset),
                                        p_buf_end))
                    goto error;
                offset += fldlen;
            }
            break;
        case SQLITE_INTERVAL_DS:
        case SQLITE_INTERVAL_DSUS:
            if (offset & 3) { /* align on 32 bit boundary */
                offset = (offset | 3) + 1;
            }
            fldlen = CLIENT_INTV_DS_LEN;
            {
                cdb2_client_intv_ds_t ds;
                intv_t *tv;
                tv = (intv_t *)sqlite3_column_interval(stmt, col,
                                                       SQLITE_AFF_INTV_SE);

                /* Adjust fraction based on client precision. */
                if (thd->cinfo[col].type == SQLITE_INTERVAL_DS && tv->u.ds.prec == 6)
                    tv->u.ds.frac /= 1000;
                else if (thd->cinfo[col].type == SQLITE_INTERVAL_DSUS && tv->u.ds.prec == 3)
                    tv->u.ds.frac *= 1000;

                if (little_endian) {
                    ds.sign = flibc_intflip(tv->sign);
                    ds.days = flibc_intflip(tv->u.ds.days);
                    ds.hours = flibc_intflip(tv->u.ds.hours);
                    ds.mins = flibc_intflip(tv->u.ds.mins);
                    ds.sec = flibc_intflip(tv->u.ds.sec);
                    ds.msec = flibc_intflip(tv->u.ds.frac);
                } else {
                    ds.sign = tv->sign;
                    ds.days = tv->u.ds.days;
                    ds.hours = tv->u.ds.hours;
                    ds.mins = tv->u.ds.mins;
                    ds.sec = tv->u.ds.sec;
                    ds.msec = tv->u.ds.frac;
                }

                if (!client_intv_ds_put(&ds, (uint8_t *)(thd->buf + offset),
                                        p_buf_end))
                    goto error;
                offset += fldlen;
            }
            break;
        case SQLITE_BLOB:
            fldlen = sqlite3_column_bytes(stmt, col);
            tval = (char *)sqlite3_column_blob(stmt, col);
            memcpy(thd->buf + offset, tval, fldlen);
            reqlog_logl(thd->logger, REQL_RESULTS, "x'");
            reqlog_loghex(thd->logger, REQL_RESULTS, tval, fldlen);
            reqlog_logl(thd->logger, REQL_RESULTS, "'");
            offset += fldlen;
            break;
        }
    }
    reqlog_logl(thd->logger, REQL_RESULTS, ")\n");
    return 0;
error:
    return -1;
}

/* based on current sqlite result row, create a client formatted row */
int make_retrow(struct sqlthdstate *thd, struct sqlclntstate *clnt,
                struct sql_state *rec, int new_row_data_type, int ncols,
                int rowcount, int *fast_error, struct errstat *err)
{
    uint8_t *isNullCol = NULL;
    int total_col;
    int offset;
    int rc;

    *fast_error = 1;

    isNullCol = (uint8_t *)alloca(sizeof(uint8_t) * ncols);
    if (!isNullCol)
        return -1;

    total_col = new_retrow_get_column_nulls_and_count(
        rec->stmt, new_row_data_type, ncols, thd->cinfo, isNullCol);

    rc = update_retrow_schema(thd, clnt, rec->stmt, new_row_data_type, ncols,
                              total_col, isNullCol, err);
    if (rc) { /* done */
        assert(errstat_get_rc(err) == ERR_ROW_HEADER);
        *fast_error = 0;
        goto out;
    }

    if (!thd_adjust_space(thd)) {
        rc = -1; /* error */
        goto out;
    }

    rc = set_retrow_header(thd, new_row_data_type, ncols, total_col, isNullCol);
    if (rc) /* error */
        goto out;

    rc = set_retrow_columns(thd, clnt, rec->stmt, new_row_data_type, ncols,
                            isNullCol, total_col, rowcount, err);
out:
    return rc; /*error */
}

static void *blob_alloc_override(size_t len)
{
    return comdb2_bmalloc(blobmem, len + 1);
}

#define DATALEN_THRESHOLD 1024

static int send_row_new(struct sqlthdstate *thd, struct sqlclntstate *clnt,
                        int ncols, int row_id,
                        CDB2SQLRESPONSE__Column **columns)
{
    CDB2SQLRESPONSE sql_response = CDB2__SQLRESPONSE__INIT;
    int rc = 0;
    int i;
    size_t data_len = 0;

    for (i = 0; i < ncols; i++) {
        cdb2__sqlresponse__column__init(columns[i]);
        columns[i]->has_type = 0;
        if (thd->offsets[i].len == -1) {
            columns[i]->has_isnull = 1;
            columns[i]->isnull = 1;
            columns[i]->value.len = 0;
            columns[i]->value.data = NULL;
        } else {
            columns[i]->value.len = thd->offsets[i].len;
            columns[i]->value.data =
                (uint8_t *)thd->buf + thd->offsets[i].offset;
        }
        data_len += columns[i]->value.len;
    }

    if (clnt->num_retry) {
        sql_response.has_row_id = 1;
        sql_response.row_id = row_id;
    }

    _has_snapshot(clnt, sql_response);

    if (gbl_extended_sql_debug_trace) {
        int sz = clnt->sql_query->cnonce.len;
        int file = -1, offset = -1;
        if (sql_response.snapshot_info) {
            file = sql_response.snapshot_info->file;
            offset = sql_response.snapshot_info->offset;
        }
        char cnonce[256];
        snprintf(cnonce, 256, "%s", clnt->sql_query->cnonce.data);
        logmsg(LOGMSG_USER, "%s: cnonce '%s' snapshot is [%d][%d]\n", __func__,
                cnonce, file, offset);
    }

    sql_response.value = columns;

    void *(*alloc_func)(size_t size) = malloc;
    if (gbl_blob_sz_thresh_bytes > 0 && data_len > DATALEN_THRESHOLD) {
        int pksize = cdb2__sqlresponse__get_packed_size(&sql_response);
        if (pksize + 1 > gbl_blob_sz_thresh_bytes)
            alloc_func = blob_alloc_override;
    }

    return _push_row_new(clnt, RESPONSE_TYPE__COLUMN_VALUES, &sql_response,
                         columns, ncols, alloc_func, 0);
}

static int send_row_old(struct sqlthdstate *thd, struct sqlclntstate *clnt,
                        int new_row_data_type)
{
    struct fsqlresp resp;

    if (new_row_data_type) {
        resp.response = FSQL_NEW_ROW_DATA;
    } else {
        resp.response = FSQL_ROW_DATA;
    }
    resp.flags = 0;
    resp.rcode = FSQL_OK;
    resp.parm = 0;

    return fsql_write_response(clnt, &resp, thd->buf, thd->buflen, 0, __func__,
                               __LINE__);
}

static int send_row(struct sqlthdstate *thd, struct sqlclntstate *clnt,
                    int new_row_data_type, int ncols, int row_id, int rc,
                    CDB2SQLRESPONSE__Column **columns)
{
    int irc = 0;
    if (clnt->is_newsql) {
        if (!rc && (clnt->num_retry == clnt->sql_query->retry) &&
                (clnt->num_retry == 0 || clnt->sql_query->has_skip_rows == 0 ||
                 (clnt->sql_query->skip_rows < row_id)))
            irc = send_row_new(thd, clnt, ncols, row_id, columns);
    } else {
        irc = send_row_old(thd, clnt, new_row_data_type);
    }
    return irc;
}

static int flush_row(struct sqlclntstate *clnt)
{
    if (gbl_sqlflush_freq && clnt->recno % gbl_sqlflush_freq == 0) {
        if (fsql_write_response(clnt, NULL, NULL, 0, 1, __func__,
                                __LINE__) < 0)
            return -1;
    }
    return 0;
}

/* will do a tiny cleanup of clnt */
void run_stmt_setup(struct sqlclntstate *clnt, sqlite3_stmt *stmt)
{
    Vdbe *v = (Vdbe *)stmt;
    clnt->isselect = sqlite3_stmt_readonly(stmt);
    clnt->has_recording |= v->recording;
    comdb2_set_sqlite_vdbe_tzname_int(v, clnt);
    comdb2_set_sqlite_vdbe_dtprec_int(v, clnt);
    clnt->iswrite = 0; /* reset before step() */

#ifdef DEBUG
    if (gbl_debug_sql_opcodes) {
        fprintf(stderr, "%s () sql: '%s'\n", __func__, v->zSql);
    }
#endif
}

static int rc_sqlite_to_client(struct sqlthdstate *thd,
                               struct sqlclntstate *clnt,
                               struct sql_state *rec, char **perrstr)
{
    sqlite3_stmt *stmt = rec->stmt;
    int irc;

    /* get the engine error code, which is what we should pass
       back to the client!
     */
    irc = sql_check_errors(clnt, thd->sqldb, stmt, (const char **)perrstr);
    if (irc) {
        irc = sqlserver2sqlclient_error(irc);
    }

    if (!irc) {
        irc = errstat_get_rc(&clnt->osql.xerr);
        if (irc) {
            *perrstr = (char *)errstat_get_str(&clnt->osql.xerr);
            /* convert this to a user code */
            irc = (clnt->osql.error_is_remote)
                      ? irc
                      : blockproc2sql_error(irc, __func__, __LINE__);
            if (irc == DB_ERR_TRN_VERIFY && replicant_can_retry(clnt) &&
                !clnt->has_recording && clnt->osql.replay == OSQL_RETRY_NONE) {
                osql_set_replay(__FILE__, __LINE__, clnt, OSQL_RETRY_DO);
            }
        }
        /* if this is a single query, we need to send back an answer here */
        if (clnt->ctrl_sqlengine == SQLENG_NORMAL_PROCESS) {
            /* if this is still a verify error but we tried to many times,
               send error back anyway by resetting the replay field */
            if (irc == DB_ERR_TRN_VERIFY &&
                clnt->osql.replay == OSQL_RETRY_LAST) {
                osql_set_replay(__FILE__, __LINE__, clnt, OSQL_RETRY_NONE);
            }
            /* if this is still an error, but not verify, pass it back to
               client */
            else if (irc && irc != DB_ERR_TRN_VERIFY) {
                osql_set_replay(__FILE__, __LINE__, clnt, OSQL_RETRY_NONE);
            }
            /* if this is a successful retrial of a previous verified-failed
               query, reset here replay so we can send success message back
               to client */
            else if (!irc && clnt->osql.replay != OSQL_RETRY_NONE) {
                osql_set_replay(__FILE__, __LINE__, clnt, OSQL_RETRY_NONE);
            }
        }
    } else if (clnt->osql.replay != OSQL_RETRY_NONE) {
        /* this was a retry that got an different error;
           send error to the client and stop retrying */
        osql_set_replay(__FILE__, __LINE__, clnt, OSQL_RETRY_HALT);
    }

    return irc;
}

static void send_last_row_old(struct sqlclntstate *clnt, int now,
                              const char *func, int line)
{
    struct fsqlresp resp;
    int flush_resp = need_flush(clnt);
    int rc;

    if (!clnt->intrans && clnt->want_query_effects) {
        if (!clnt->iswrite)
            rc = send_query_effects(clnt);
        reset_query_effects(clnt);
    }
    if (flush_resp) {
        bzero(&resp, sizeof resp);
        resp.response = FSQL_ROW_DATA;
        resp.flags = 0;
        resp.rcode = FSQL_DONE;
        resp.parm = now;
        fsql_write_response(clnt, &resp, NULL, 0, 1, func, line);
    }
}

static void send_last_row(struct sqlthdstate *thd, struct sqlclntstate *clnt,
                          const char *func, int line)
{
    if (clnt->is_newsql) {
        newsql_send_last_row(clnt, 0, func, line);
    } else {
        send_last_row_old(clnt, (thd->sqlthd) ? thd->sqlthd->stime : 0, func,
                          line);
    }
}

static int post_sqlite_processing(struct sqlthdstate *thd,
                                  struct sqlclntstate *clnt,
                                  struct sql_state *rec, int postponed_write,
                                  int ncols, int row_id,
                                  CDB2SQLRESPONSE__Column **columns,
                                  struct client_comm_if *comm)
{
    char *errstr = NULL;
    int rc;
    test_no_btcursors(thd);

    if (clnt->client_understands_query_stats) {
        record_query_cost(thd->sqlthd, clnt);
        if(comm->send_cost)
            comm->send_cost(clnt);
    } else if (clnt->get_cost) {
        if (clnt->prev_cost_string) {
            free(clnt->prev_cost_string);
            clnt->prev_cost_string = NULL;
        }
        clnt->prev_cost_string = get_query_cost_as_string(thd->sqlthd, clnt);
    }

    rc = rc_sqlite_to_client(thd, clnt, rec, &errstr);

    if ((clnt->osql.replay == OSQL_RETRY_NONE ||
         clnt->osql.replay == OSQL_RETRY_HALT) &&
        !((clnt->want_query_effects && !is_with_statement(clnt->sql)) &&
          clnt->in_client_trans && !clnt->isselect &&
          !(rc && !clnt->had_errors))) {

        if (clnt->iswrite && postponed_write) {
            if (comm->send_row_data) {
                int irc;
                irc = comm->send_row_data(thd, clnt, rc, ncols, row_id, rc, columns);
                if (irc)
                    return irc;
            }
        }

        if (rc == SQLITE_OK) {

            pthread_mutex_lock(&clnt->wait_mutex);
            clnt->ready_for_heartbeats = 0;
            pthread_mutex_unlock(&clnt->wait_mutex);

            if(comm->send_done)
                comm->send_done(thd, clnt, __func__, __LINE__);
        } else {
            if(comm->send_run_error) {
                comm->send_run_error(clnt, errstr, rc);
                if (rc)
                    return rc;
            }
        }
    } else if ((clnt->osql.replay == OSQL_RETRY_NONE ||
                clnt->osql.replay == OSQL_RETRY_HALT) &&
               clnt->want_query_effects &&
               (clnt->ctrl_sqlengine == SQLENG_NORMAL_PROCESS) &&
               !clnt->isselect) {
        if(comm->send_effects) {
            rc = comm->send_effects(clnt);
            if (rc)
                return rc;
        }
    } else if (clnt->want_query_effects && !clnt->isselect &&
               clnt->send_one_row) {
        assert(clnt->is_newsql);
        if(comm->send_dummy)
            comm->send_dummy(clnt);
        clnt->send_one_row = 0;
        clnt->skip_feature = 1;
        if(comm->send_done)
            comm->send_done(thd, clnt, __func__, __LINE__);
    }

    return 0;
}

/* The design choice here for communication is to send row data inside this function,
   and delegate the error sending to the caller (since we send multiple rows, but we 
   send error only once and stop processing at that time)
 */   
static int run_stmt(struct sqlthdstate *thd, struct sqlclntstate *clnt,
                    struct sql_state *rec, int *fast_error, 
                    struct errstat *err,
                    struct client_comm_if *comm)
{
    sqlite3_stmt *stmt = rec->stmt;
    int new_row_data_type = 0;
    int ncols;
    int steprc;
    int rowcount = 0;
    ;
    int row_id = 0;
    int postponed_write = 0;
    int rc;

    reqlog_set_event(thd->logger, "sql");
    run_stmt_setup(clnt, rec->stmt);

    new_row_data_type = is_new_row_data(clnt);
    ncols = sqlite3_column_count(rec->stmt);

    /* Get first row to figure out column structure */
    steprc = sqlite3_step(stmt);
    if (steprc == SQLITE_SCHEMA_REMOTE) {
        /* remote schema changed;
           Only safe to recover here
           NOTE: not a fast error;
         */
        return steprc;
    }

    *fast_error = 1;

    if (clnt->verify_indexes && steprc == SQLITE_ROW) {
        clnt->has_sqliterow = 1;
        return verify_indexes_column_value(stmt, clnt->schema_mems);
    } else if (clnt->verify_indexes && steprc == SQLITE_DONE) {
        clnt->has_sqliterow = 0;
        return 0;
    }

    /* create the row format and send it to client */
    rc = newsql_realloc_row(ncols, &thd->sqlthd->columns,
                            &thd->sqlthd->columns_count);
    if (rc)
        return -1;

    set_ret_column_info(thd, clnt, rec, ncols);
    if(comm->send_row_format) {
        rc = comm->send_row_format(thd, clnt, rec, ncols, thd->sqlthd->columns);
        if (rc)
            goto out;
    }

    if (clnt->intrans == 0) {
        bzero(&clnt->effects, sizeof(clnt->effects));
        bzero(&clnt->log_effects, sizeof(clnt->log_effects));
    }

    /* no rows actually ? */
    if (steprc != SQLITE_ROW) {
        rc = steprc;
        goto postprocessing;
    }

    thd->offsets = realloc(thd->offsets, ncols * sizeof(struct sqlfield));
    if(!thd->offsets)
        return -1;

    do {
        /* replication contention reduction */
        release_locks_on_emit_row(thd, clnt);

        if (clnt->isselect == 1) {
            clnt->effects.num_selected++;
            clnt->log_effects.num_selected++;
            clnt->nrows++;
        }

#ifdef DEBUG
        int hasn;
        if (!(hasn = sqlite3_hasNColumns(stmt, ncols))) {
            printf("Does not have %d cols\n", ncols);
            abort();
        }
#endif

        /* create return row */
        rc = make_retrow(thd, clnt, rec, new_row_data_type, ncols, rowcount,
                         fast_error, err);
        if (rc)
            goto out;

        char cnonce[256];
        cnonce[0] = '\0';

        if (gbl_extended_sql_debug_trace && clnt->sql_query) {
            bzero(cnonce, sizeof(cnonce));
            snprintf(cnonce, 256, "%s", clnt->sql_query->cnonce.data);
            logmsg(LOGMSG_USER, "%s: cnonce '%s': iswrite=%d replay=%d "
                    "want_query_effects is %d, isselect is %d\n", 
                    __func__, cnonce, clnt->iswrite, clnt->osql.replay, 
                    clnt->want_query_effects, 
                    clnt->isselect);
        }

        /* return row, if needed */
        if (!clnt->iswrite && clnt->osql.replay != OSQL_RETRY_DO) {
            postponed_write = 0;
            row_id++;

            if (!clnt->want_query_effects || clnt->isselect) {
                if(comm->send_row_data) {
                    if (gbl_extended_sql_debug_trace) {
                        logmsg(LOGMSG_USER, "%s: cnonce '%s' sending row\n", __func__, cnonce);
                    }
                    rc =
                        comm->send_row_data(thd, clnt, new_row_data_type, ncols,
                                            row_id, rc, thd->sqlthd->columns);
                    if (rc)
                        goto out;
                }
            }
        } else {
            if (gbl_extended_sql_debug_trace) {
                logmsg(LOGMSG_USER, "%s: cnonce '%s' setting postponed_write\n", 
                        __func__, cnonce);
            }
            postponed_write = 1;
        }

        rowcount++;
        reqlog_set_rows(thd->logger, rowcount);
        clnt->recno++;
        if (clnt->rawnodestats)
            clnt->rawnodestats->sql_rows++;

        /* flush */
        if(comm->flush && !clnt->iswrite) {
            rc = comm->flush(clnt);
            if (rc)
                goto out;
        }
    } while ((rc = sqlite3_step(stmt)) == SQLITE_ROW);

/* whatever sqlite returns in sqlite3_step is only used to step out of the loop,
   otherwise ignored; we are gonna
   get it from sqlite (or osql.xerr) */

postprocessing:
    if (rc == SQLITE_DONE)
        rc = 0;

    /* closing: error codes, postponed write result and so on*/
    rc = post_sqlite_processing(thd, clnt, rec, postponed_write, ncols, row_id,
                                thd->sqlthd->columns, comm);

out:
    return rc;
}

static void handle_sqlite_error(struct sqlthdstate *thd,
                                struct sqlclntstate *clnt,
                                struct sql_state *rec)
{
    if (thd->sqlthd)
        thd->sqlthd->nmove = thd->sqlthd->nfind = thd->sqlthd->nwrite =
            thd->sqlthd->ntmpread = thd->sqlthd->ntmpwrite = 0;

    clear_parameters_to_bind(rec);

    if (clnt->want_query_effects) {
        clnt->had_errors = 1;
    }

    if (clnt->using_case_insensitive_like)
        toggle_case_sensitive_like(thd->sqldb, 0);

    reqlog_end_request(thd->logger, -1, __func__, __LINE__);
}

static void sqlite_done(struct sqlthdstate *thd, struct sqlclntstate *clnt,
                        struct sql_state *rec, int outrc)
{
    sqlite3_stmt *stmt = rec->stmt;

    sql_statement_done(thd->sqlthd, thd->logger, clnt, outrc);

    if (clnt->rawnodestats && thd->sqlthd) {
        clnt->rawnodestats->sql_steps +=
            thd->sqlthd->nmove + thd->sqlthd->nfind + thd->sqlthd->nwrite;
    }

    if (stmt && !((Vdbe *)stmt)->explain && ((Vdbe *)stmt)->nScan > 1 &&
        (BDB_ATTR_GET(thedb->bdb_attr, PLANNER_WARN_ON_DISCREPANCY) == 1 ||
         BDB_ATTR_GET(thedb->bdb_attr, PLANNER_SHOW_SCANSTATS) == 1)) {
        compare_estimate_cost(stmt);
    }

    put_prepared_stmt(thd, clnt, rec, outrc);

    if (clnt->using_case_insensitive_like)
        toggle_case_sensitive_like(thd->sqldb, 0);

#ifdef DEBUG_SQLITE_MEMORY
    int had_blocks = 0;
    hash_for(sql_blocks, dump_block, &had_blocks);
    if (had_blocks)
        printf("end of blocks\n");
#endif

    /* the ethereal sqlite objects insert into clnt->...Ddl fields
       we need to clear them out after the statement is done, or else
       the next read in sqlite master will find them and try to use them
     */
    clearClientSideRow(clnt);
}

static void handle_stored_proc(struct sqlthdstate *thd,
                               struct sqlclntstate *clnt)
{
    struct sql_state rec;
    struct errstat err;
    char *errstr;
    int rc;

    reqlog_set_event(thd->logger, "sp");

    rc = get_prepared_bound_param(thd, clnt, &rec, &err);
    if (rc) {
        int irc = errstat_get_rc(&err);
        assert(irc == ERR_PREPARE || irc == ERR_PREPARE_RETRY);
        send_prepare_error(clnt, err.errstr, (irc == ERR_PREPARE_RETRY));
        return;
    }

    rc = exec_procedure(clnt->sql, &errstr, thd, rec.parameters_to_bind, clnt);
    if (rc) {
        clnt->had_errors = 1;
        if (rc == -1)
            rc = -3;
        send_fsql_error(clnt, rc, (errstr) ? errstr : "");
        if (errstr) {
            free(errstr);
        }
    }

    test_no_btcursors(thd);

    sqlite_done(thd, clnt, &rec, 0);
}

static int handle_sqlite_requests(struct sqlthdstate *thd,
                                  struct sqlclntstate *clnt,
                                  struct client_comm_if *comm)
{
    int rc;
    int fast_error;
    struct errstat err = {0};
    struct sql_state rec = {0};
    rec.sql = clnt->sql;

    do {
        /* clean old stats */
        clear_cost(thd->sqlthd);

        /* get an sqlite engine */
        rc = get_prepared_bound_stmt(thd, clnt, &rec, &err);
        if (rc == SQLITE_SCHEMA_REMOTE)
            continue;
        if (rc) {
            int irc = errstat_get_rc(&err);
            /* certain errors are saved, in that case we don't send anything */
            if (irc == ERR_PREPARE || irc == ERR_PREPARE_RETRY) {
                if(comm->send_prepare_error)
                    comm->send_prepare_error(clnt, err.errstr, 
                                             (irc == ERR_PREPARE_RETRY));
            }
            goto errors;
        }

        /* run the engine */
        fast_error = 0;

        if (clnt->statement_query_effects)
            reset_query_effects(clnt);

        rc = run_stmt(thd, clnt, &rec, &fast_error, &err, comm);
        if (rc) {
            int irc = errstat_get_rc(&err);
            switch(irc) {
                case ERR_ROW_HEADER:
                    if(comm->send_run_error)
                        comm->send_run_error(clnt, errstat_get_str(&err), 
                                             CDB2ERR_CONV_FAIL);
                    break;
                case ERR_CONVERSION_DT:
                    if(comm->send_run_error)
                        comm->send_run_error(clnt, errstat_get_str(&err), 
                                             DB_ERR_CONV_FAIL);
                    break;
            }
            if (fast_error)
                goto errors;
        }

        if (rc == SQLITE_SCHEMA_REMOTE) {
            update_schema_remotes(clnt, &rec);
        }

    } while (rc == SQLITE_SCHEMA_REMOTE);

done:
    sqlite_done(thd, clnt, &rec, rc);

    return rc;

errors:
    reqlog_set_event(thd->logger, "sql"); /* set before error */
    reqlog_set_error(thd->logger, sqlite3_errmsg(thd->sqldb), rc);
    handle_sqlite_error(thd, clnt, &rec);
    goto done;
}

static int check_sql_access(struct sqlthdstate *thd, struct sqlclntstate *clnt)
{
    struct fsqlresp resp;
    if (gbl_check_access_controls) {
        check_access_controls(thedb);
        gbl_check_access_controls = 0;
    }
    int rc = check_user_password(clnt, &resp);
    if (rc == 0) {
        if (strcmp(thd->lastuser, clnt->user) != 0) {
            delete_prepared_stmts(thd);
            strcpy(thd->lastuser, clnt->user);
        }
    }
    return rc;
}

/**
 * Main driver of SQL processing, for both sqlite and non-sqlite requests
 */
int execute_sql_query(struct sqlthdstate *thd, struct sqlclntstate *clnt)
{
    int outrc;
    int rc;

    /* access control */
    rc = check_sql_access(thd, clnt);
    if (rc)
        return rc;

    /* is this a snapshot? special processing */
    rc = ha_retrieve_snapshot(clnt);
    if (rc)
        return 0;

    /* All requests that do not require a sqlite engine
       are processed below.  A return != 0 means processing
       done
     */
    if ((rc = handle_non_sqlite_requests(thd, clnt, &outrc)) != 0) {
        return outrc;
    }

    /* This is a request that require a sqlite engine */
    rc = handle_sqlite_requests(thd, clnt, &client_sql_api);

    return rc;
}

// call with schema_lk held + no_transaction
static int prepare_engine(struct sqlthdstate *thd, struct sqlclntstate *clnt,
                          int recreate)
{
    struct errstat xerr;
    int rc;
    int got_views_lock = 0;
    int got_curtran = 0;

    /* Do this here, before setting up Btree structures!
       so we can get back at our "session" information */
    clnt->debug_sqlclntstate = pthread_self();
    struct sql_thread *sqlthd;
    if ((sqlthd = pthread_getspecific(query_info_key)) != NULL) {
        sqlthd->sqlclntstate = clnt;
    }

check_version:
    if (thd->sqldb && (rc = check_thd_gen(thd, clnt)) != SQLITE_OK) {
        if (rc != SQLITE_SCHEMA_REMOTE) {
            if (!recreate) {
                return rc;
            }
            delete_prepared_stmts(thd);
            sqlite3_close(thd->sqldb);
            thd->sqldb = NULL;
        }
    }
    if (gbl_enable_sql_stmt_caching && (thd->stmt_caching_table == NULL)) {
        init_stmt_caching_table(thd);
    }
    if (!thd->sqldb || (rc == SQLITE_SCHEMA_REMOTE)) {
        /* need to refresh things; we need to grab views lock */
        if (!got_views_lock) {
            unlock_schema_lk();

            if (!clnt->dbtran.cursor_tran) {
                rc = get_curtran(thedb->bdb_env, clnt);
                if (rc) {
                    logmsg(LOGMSG_ERROR,
                           "%s: unable to get a CURSOR transaction, rc = %d!\n",
                           __func__, rc);
                } else {
                    got_curtran = 1;
                }
            }

            views_lock();
            rdlock_schema_lk();
            got_views_lock = 1;
            if (thd->sqldb) {
                /* we kept engine, but the versions might have changed while
                 * we released the schema lock */
                goto check_version;
            }
        }

        if (!thd->sqldb) {
            /* cache analyze gen first because gbl_analyze_gen is NOT protected
             * by schema_lk */
            thd->analyze_gen = gbl_analyze_gen;
            int rc = sqlite3_open_serial("db", &thd->sqldb, thd);
            if (rc != 0) {
                logmsg(LOGMSG_ERROR, "%s:sqlite3_open_serial failed %d\n", __func__,
                        rc);
                thd->sqldb = NULL;
            }
            thd->dbopen_gen = gbl_dbopen_gen;
        }

        get_copy_rootpages_nolock(thd->sqlthd);
        if (clnt->dbtran.cursor_tran) {
            if (thedb->timepart_views) {
                int saved_has_cnonce;
                if (clnt && clnt->sql_query) {
                    // if this is part of an ongoing transaction, clear this
                    saved_has_cnonce = clnt->sql_query->has_cnonce;
                    clnt->sql_query->has_cnonce = 0;
                }
                /* how about we are gonna add the views ? */
                rc = views_sqlite_update(thedb->timepart_views, thd->sqldb,
                                         &xerr, 0);
                if (rc != VIEW_NOERR) {
                    logmsg(LOGMSG_ERROR, 
                            "failed to create views rc=%d errstr=\"%s\"\n",
                            xerr.errval, xerr.errstr);
                }
                if (clnt && clnt->sql_query) {
                    clnt->sql_query->has_cnonce = saved_has_cnonce;
                }
            }

            /* save the views generation number */
            thd->views_gen = gbl_views_gen;
        }
    }
    if (got_views_lock) {
        views_unlock();
    }

    if (got_curtran && put_curtran(thedb->bdb_env, clnt)) {
        logmsg(LOGMSG_ERROR, "%s: unable to destroy a CURSOR transaction!\n",
               __func__);
    }

    return rc;
}

static void clean_queries_not_cached_in_srs(struct sqlclntstate *clnt)
{
    CDB2QUERY *query = NULL;

    /* Tell appsock thread to wake up again */
    pthread_mutex_lock(&clnt->wait_mutex);
    /* Take ownership of query, and free it. */
    if (clnt->added_to_hist == 0) {
        query = clnt->query;
        /* clear sql before cond_signal(). */
        if (query && /* query could not NULL. */
            clnt->sql == query->sqlquery->sql_query)
            clnt->sql = NULL;
    }
    clnt->query = NULL;
    clnt->done = 1;
    /* Must yield before signal */
    comdb2bma_yield_all();
    pthread_cond_signal(&clnt->wait_cond);
    pthread_mutex_unlock(&clnt->wait_mutex);

    /* Free it while we are reading new query. */
    if (query) {
        cdb2__query__free_unpacked(query, &pb_alloc);
    }
}

static void thr_set_user(int id)
{
    char thdinfo[40];
    snprintf(thdinfo, sizeof(thdinfo), "appsock %u", id);
    thrman_setid(thrman_self(), thdinfo);
}

static void debug_close_sb(struct sqlclntstate *clnt)
{
    static int once = 0;

    if (debug_switch_sql_close_sbuf()) {
        if (!once) {
            once = 1;
            sbuf2close(clnt->sb);
        }
    } else
        once = 0;
}

static void sqlengine_work_lua_thread(void *thddata, void *work)
{
    struct sqlthdstate *thd = thddata;
    struct sqlclntstate *clnt = work;

    if (!clnt->exec_lua_thread)
        abort();

    thr_set_user(clnt->appsock_id);

    clnt->osql.timings.query_dispatched = osql_log_time();
    clnt->deque_timeus = time_epochus();

    rdlock_schema_lk();
    sqlengine_prepare_engine(thd, clnt, 1);
    unlock_schema_lk();

    reqlog_set_origin(thd->logger, "%s", clnt->origin);

    clnt->query_rc = exec_thread(thd, clnt);

    sql_reset_sqlthread(thd->sqldb, thd->sqlthd);

    clnt->osql.timings.query_finished = osql_log_time();
    osql_log_time_done(clnt);

    clean_queries_not_cached_in_srs(clnt);

    debug_close_sb(clnt);

    thrman_setid(thrman_self(), "[done]");
}

int gbl_debug_sqlthd_failures;

static int execute_verify_indexes(struct sqlthdstate *thd,
                                  struct sqlclntstate *clnt)
{
    int rc;
    if (thd->sqldb == NULL) {
        /* open sqlite db without copying rootpages */
        rc = sqlite3_open_serial("db", &thd->sqldb, thd);
        if (unlikely(rc != 0)) {
            logmsg(LOGMSG_ERROR, "%s:sqlite3_open_serial failed %d\n", __func__,
                   rc);
            thd->sqldb = NULL;
        } else {
            /* setting gen to -1 so real SQLs will reopen vm */
            thd->dbopen_gen = -1;
            thd->analyze_gen = -1;
        }
    }
    sqlite3_stmt *stmt;
    const char *tail;
    rc = sqlite3_prepare_v2(thd->sqldb, clnt->sql, -1, &stmt, &tail);
    if (rc != SQLITE_OK) {
        return rc;
    }
    bind_verify_indexes_query(stmt, clnt->schema_mems);
    run_stmt_setup(clnt, stmt);
    if ((rc = sqlite3_step(stmt)) == SQLITE_ROW) {
        clnt->has_sqliterow = 1;
        return verify_indexes_column_value(stmt, clnt->schema_mems);
    }
    clnt->has_sqliterow = 0;
    if (rc == SQLITE_DONE) {
        return 0;
    }
    return rc;
}

void sqlengine_work_appsock(void *thddata, void *work)
{
    struct sqlthdstate *thd = thddata;
    struct sqlclntstate *clnt = work;
    struct sql_thread *sqlthd = thd->sqlthd;
    if (sqlthd) {
        sqlthd->sqlclntstate = clnt;
    } else {
        abort();
    }

    thr_set_user(clnt->appsock_id);

    clnt->osql.timings.query_dispatched = osql_log_time();
    clnt->deque_timeus = time_epochus();

    reqlog_set_origin(thd->logger, "%s", clnt->origin);

    if (clnt->dbtran.mode == TRANLEVEL_SOSQL &&
        clnt->client_understands_query_stats && clnt->osql.rqid)
        osql_query_dbglog(sqlthd, clnt->queryid);

    /* everything going in is cursor based */
    int rc = get_curtran(thedb->bdb_env, clnt);
    if (rc) {
        logmsg(LOGMSG_ERROR, "%s: unable to get a CURSOR transaction, rc=%d!\n",
                __func__, rc);
        /* Tell newsql client to CHANGENODE */
        if (clnt->is_newsql) {
            char *errstr = "Client api should change nodes";
            client_sql_api.send_run_error(clnt, errstr, CDB2ERR_CHANGENODE);
        }
        clnt->query_rc = -1;
        pthread_mutex_lock(&clnt->wait_mutex);
        clnt->done = 1;
        pthread_cond_signal(&clnt->wait_cond);
        pthread_mutex_unlock(&clnt->wait_mutex);
        clnt->osql.timings.query_finished = osql_log_time();
        osql_log_time_done(clnt);
        return;
    }

    /* it is a new query, it is time to clean the error */
    if (clnt->ctrl_sqlengine == SQLENG_NORMAL_PROCESS)
        bzero(&clnt->osql.xerr, sizeof(clnt->osql.xerr));

    /* this could be done on sql_set_transaction_mode, but it
       affects all code paths and I don't like it */
    if (clnt->dbtran.mode == TRANLEVEL_RECOM ||
        clnt->dbtran.mode == TRANLEVEL_SNAPISOL ||
        clnt->dbtran.mode == TRANLEVEL_SERIAL ||
        /* socksql has special needs because of inlining */
        (clnt->dbtran.mode == TRANLEVEL_SOSQL &&
         (clnt->ctrl_sqlengine == SQLENG_STRT_STATE ||
          clnt->ctrl_sqlengine == SQLENG_NORMAL_PROCESS))) {
        clnt->osql.host = (thedb->master == gbl_mynode) ? 0 : thedb->master;
    }

    /* assign this query a unique id */
    sql_get_query_id(sqlthd);

    /* actually execute the query */
    thrman_setfd(thd->thr_self, sbuf2fileno(clnt->sb));

    osql_shadtbl_begin_query(thedb->bdb_env, clnt);

    if (clnt->fdb_state.remote_sql_sb) {
        clnt->query_rc = execute_sql_query_offload(thd, clnt);
        /* execute sql query might have generated an overriding fdb error;
           reset it here before returning */
        bzero(&clnt->fdb_state.xerr, sizeof(clnt->fdb_state.xerr));
        clnt->fdb_state.preserve_err = 0;
    } else if (clnt->verify_indexes) {
        clnt->query_rc = execute_verify_indexes(thd, clnt);
    } else {
        clnt->query_rc = execute_sql_query(thd, clnt);
    }

    osql_shadtbl_done_query(thedb->bdb_env, clnt);
    thrman_setfd(thd->thr_self, -1);
    sql_reset_sqlthread(thd->sqldb, sqlthd);
    /* this is a compromise; we release the curtran here, even though
       we might have a begin/commit transaction pending
       any query inside the begin/commit will be performed under its
       own locker id;
    */
    if (put_curtran(thedb->bdb_env, clnt)) {
        logmsg(LOGMSG_ERROR, "%s: unable to destroy a CURSOR transaction!\n",
                __func__);
    }
    clnt->osql.timings.query_finished = osql_log_time();
    osql_log_time_done(clnt);
    clean_queries_not_cached_in_srs(clnt);
    debug_close_sb(clnt);
    thrman_setid(thrman_self(), "[done]");
}

static void sqlengine_work_appsock_pp(struct thdpool *pool, void *work,
                                      void *thddata, int op)
{
    struct sqlclntstate *clnt = work;
    int rc = 0;

    switch (op) {
    case THD_RUN:
        if (clnt->exec_lua_thread)
            sqlengine_work_lua_thread(thddata, work);
        else
            sqlengine_work_appsock(thddata, work);
        break;
    case THD_FREE:
        /* we just mark the client done here, with error */
        ((struct sqlclntstate *)work)->query_rc = CDB2ERR_IO_ERROR;
        ((struct sqlclntstate *)work)->done =
            1; /* that's gonna revive appsock thread */
        break;
    }
}

int send_heartbeat(struct sqlclntstate *clnt)
{
    int rc;
    struct fsqlresp resp;

    /* if client didnt ask for heartbeats, dont send them */
    if (!clnt->heartbeat)
        return 0;

    if (!clnt->ready_for_heartbeats) {
        return 0;
    }

    if (clnt->is_newsql) {
        newsql_write_response(clnt, FSQL_HEARTBEAT, NULL, 1, malloc, __func__,
                              __LINE__);
    } else {
        bzero(&resp, sizeof(resp));
        resp.response = FSQL_HEARTBEAT;
        resp.parm = 1;

        /* send a noop packet on clnt->sb */
        fsql_write_response(clnt, &resp, NULL, 0, 1, __func__, __LINE__);
    }

    return 0;
}

/* timeradd() for struct timespec*/
#define TIMESPEC_ADD(a, b, result)                                             \
    do {                                                                       \
        (result).tv_sec = (a).tv_sec + (b).tv_sec;                             \
        (result).tv_nsec = (a).tv_nsec + (b).tv_nsec;                          \
        if ((result).tv_nsec >= 1000000000) {                                  \
            ++(result).tv_sec;                                                 \
            (result).tv_nsec -= 1000000000;                                    \
        }                                                                      \
    } while (0)

/* timersub() for struct timespec*/
#define TIMESPEC_SUB(a, b, result)                                             \
    do {                                                                       \
        (result).tv_sec = (a).tv_sec - (b).tv_sec;                             \
        (result).tv_nsec = (a).tv_nsec - (b).tv_nsec;                          \
        if ((result).tv_nsec < 0) {                                            \
            --(result).tv_sec;                                                 \
            (result).tv_nsec += 1000000000;                                    \
        }                                                                      \
    } while (0)

int dispatch_sql_query(struct sqlclntstate *clnt)
{
    int done;
    char msg[1024];
    char *sqlcpy;
    char thdinfo[40];
    int rc;
    struct thr_handle *self = thrman_self();
    if (self) {
        if (clnt->exec_lua_thread)
            thrman_set_subtype(self, THRSUBTYPE_LUA_SQL);
        else
            thrman_set_subtype(self, THRSUBTYPE_TOPLEVEL_SQL);
    }

    bzero(&clnt->osql.timings, sizeof(osqltimings_t));
    bzero(&clnt->osql.fdbtimes, sizeof(fdbtimings_t));
    clnt->osql.timings.query_received = osql_log_time();

    pthread_mutex_lock(&clnt->wait_mutex);
    clnt->deadlock_recovered = 0;
    clnt->done = 0;
    clnt->statement_timedout = 0;

    /* keep track so we can display it in stat thr */
    clnt->appsock_id = getarchtid();

    pthread_mutex_unlock(&clnt->wait_mutex);

    snprintf(msg, sizeof(msg), "%s \"%s\"", clnt->origin, clnt->sql);
    clnt->enque_timeus = time_epochus();

    sqlcpy = strdup(msg);
    if ((rc = thdpool_enqueue(gbl_sqlengine_thdpool, sqlengine_work_appsock_pp,
                              clnt, (clnt->req.flags & SQLF_QUEUE_ME) ? 1 : 0,
                              sqlcpy)) != 0) {
        if ((clnt->in_client_trans || clnt->osql.replay == OSQL_RETRY_DO) &&
            gbl_requeue_on_tran_dispatch) {
            /* force this request to queue */
            rc = thdpool_enqueue(gbl_sqlengine_thdpool,
                                 sqlengine_work_appsock_pp, clnt, 1, sqlcpy);
        }

        if (rc) {
            free(sqlcpy);
            /* say something back, if the client expects it */
            if (clnt->req.flags & SQLF_FAILDISPATCH_ON) {
                snprintf(msg, sizeof(msg), "%s: unable to dispatch sql query\n",
                         __func__);
                handle_failed_dispatch(clnt, msg);
            }

            return -1;
        }
    }

    /* successful dispatch or queueing, enable heartbeats */
    pthread_mutex_lock(&clnt->wait_mutex);
    clnt->ready_for_heartbeats = 1;
    pthread_mutex_unlock(&clnt->wait_mutex);

    /* SQL thread will unlock mutex when it is done, allowing us to lock it
     * again.  We block until then. */
    if (self)
        thrman_where(self, "waiting for query");

    if (clnt->heartbeat) {
        if ((clnt->osql.replay != OSQL_RETRY_NONE) ||
            (clnt->is_newsql && clnt->in_client_trans)) {
            send_heartbeat(clnt);
        }
        const struct timespec ms100 = {.tv_sec = 0, .tv_nsec = 100000000};
        struct timespec first, last;
        clock_gettime(CLOCK_REALTIME, &first);
        last = first;
        while (1) {
            struct timespec now, st;
            clock_gettime(CLOCK_REALTIME, &now);
            TIMESPEC_ADD(now, ms100, st);

            pthread_mutex_lock(&clnt->wait_mutex);
            if (clnt->done) {
                pthread_mutex_unlock(&clnt->wait_mutex);
                goto done;
            }
            int rc;
            rc = pthread_cond_timedwait(&clnt->wait_cond, &clnt->wait_mutex,
                                        &st);
            if (clnt->done) {
                pthread_mutex_unlock(&clnt->wait_mutex);
                goto done;
            }
            if (rc == ETIMEDOUT) {
                struct timespec diff;
                TIMESPEC_SUB(st, last, diff);
                if (diff.tv_sec >= clnt->heartbeat) {
                    last = st;
                    send_heartbeat(clnt);
                    fdb_heartbeats(clnt);
                }
                if (clnt->query_timeout > 0 && !clnt->statement_timedout) {
                    TIMESPEC_SUB(st, first, diff);
                    if (diff.tv_sec >= clnt->query_timeout) {
                        clnt->statement_timedout = 1;
                        logmsg(LOGMSG_WARN, "%s:%d Query exceeds max allowed time %d.\n",
                                __FILE__, __LINE__, clnt->query_timeout);
                    }
                }
            } else if (rc) {
                logmsg(LOGMSG_FATAL, "%s:%d pthread_cond_timedwait rc %d", __FILE__,
                        __LINE__, rc);
                exit(1);
            }

            if (pthread_mutex_trylock(&clnt->write_lock) == 0) {
                sbuf2flush(clnt->sb);
                pthread_mutex_unlock(&clnt->write_lock);
            }
            pthread_mutex_unlock(&clnt->wait_mutex);
        }
    } else {
        pthread_mutex_lock(&clnt->wait_mutex);
        while (!clnt->done) {
            pthread_cond_wait(&clnt->wait_cond, &clnt->wait_mutex);
        }
        pthread_mutex_unlock(&clnt->wait_mutex);
    }

done:
    if (self)
        thrman_where(self, "query done");
    return clnt->query_rc;
}

void sqlengine_thd_start(struct thdpool *pool, struct sqlthdstate *thd,
                         enum thrtype type)
{
    backend_thread_event(thedb, COMDB2_THR_EVENT_START_RDWR);

    sql_mem_init(NULL);

    if (!gbl_use_appsock_as_sqlthread)
        thd->thr_self = thrman_register(type);

    thd->logger = thrman_get_reqlogger(thd->thr_self);
    thd->buf = NULL;
    thd->maxbuflen = 0;
    thd->buflen = 0;
    thd->ncols = 0;
    thd->cinfo = NULL;
    thd->offsets = NULL;
    thd->sqldb = NULL;
<<<<<<< HEAD
    thd->stmt_table = NULL;
    bzero(thd->lastuser, sizeof(thd->lastuser));
=======
    thd->stmt_caching_table = NULL;
>>>>>>> f94be2f6

    start_sql_thread();

    thd->sqlthd = pthread_getspecific(query_info_key);
    void rcache_init(size_t, size_t);
    rcache_init(bdb_attr_get(thedb->bdb_attr, BDB_ATTR_RCACHE_COUNT),
                bdb_attr_get(thedb->bdb_attr, BDB_ATTR_RCACHE_PGSZ));
}

int gbl_abort_invalid_query_info_key;

void sqlengine_thd_end(struct thdpool *pool, struct sqlthdstate *thd)
{
    void rcache_destroy(void);
    rcache_destroy();
    struct sql_thread *sqlthd;
    if ((sqlthd = pthread_getspecific(query_info_key)) != NULL) {
        /* sqlclntstate shouldn't be set: sqlclntstate is memory on another
         * thread's stack that will not be valid at this point. */

        if (sqlthd->sqlclntstate) {
            logmsg(LOGMSG_ERROR,
                   "%s:%d sqlthd->sqlclntstate set in thd-teardown\n", __FILE__,
                   __LINE__);
            if (gbl_abort_invalid_query_info_key) {
                abort();
            }
            sqlthd->sqlclntstate = NULL;
        }
    }

    if (thd->stmt_caching_table)
        delete_stmt_caching_table(thd->stmt_caching_table);
    if (thd->sqldb)
        sqlite3_close(thd->sqldb);
    if (thd->buf)
        free(thd->buf);
    if (thd->cinfo)
        free(thd->cinfo);
    if (thd->offsets)
        free(thd->offsets);

    /* AZ moved after the close which uses thd for rollbackall */
    done_sql_thread();

    sql_mem_shutdown(NULL);

    backend_thread_event(thedb, COMDB2_THR_EVENT_DONE_RDWR);
}

static void thdpool_sqlengine_start(struct thdpool *pool, void *thd)
{
    sqlengine_thd_start(pool, (struct sqlthdstate *) thd, THRTYPE_SQLENGINEPOOL);
}

static void thdpool_sqlengine_end(struct thdpool *pool, void *thd)
{
    sqlengine_thd_end(pool, (struct sqlthdstate *) thd);
}

int tdef_to_tranlevel(int tdef)
{
    switch (tdef) {
    case SQL_TDEF_SOCK:
        return TRANLEVEL_SOSQL;

    case SQL_TDEF_RECOM:
        return TRANLEVEL_RECOM;

    case SQL_TDEF_SERIAL:
        return TRANLEVEL_SERIAL;

    case SQL_TDEF_SNAPISOL:
        return TRANLEVEL_SNAPISOL;

    default:
        logmsg(LOGMSG_FATAL, "%s: line %d Unknown modedef: %d", __func__, __LINE__,
                tdef);
        abort();
    }
}

void cleanup_clnt(struct sqlclntstate *clnt)
{
    if (clnt->argv0) {
        free(clnt->argv0);
        clnt->argv0 = NULL;
    }

    if (clnt->stack) {
        free(clnt->stack);
        clnt->stack = NULL;
    }

    if (clnt->saved_errstr) {
        free(clnt->saved_errstr);
        clnt->saved_errstr = NULL;
    }

    if (clnt->context) {
        for (int i = 0; i < clnt->ncontext; i++) {
            free(clnt->context[i]);
        }
        free(clnt->context);
        clnt->context = NULL;
    }

    if (clnt->selectv_arr) {
        currangearr_free(clnt->selectv_arr);
        clnt->selectv_arr = NULL;
    }

    if (clnt->arr) {
        currangearr_free(clnt->arr);
        clnt->arr = NULL;
    }

    if (clnt->spversion.version_str) {
        free(clnt->spversion.version_str);
        clnt->spversion.version_str = NULL;
    }

    if (clnt->numallocblobs) {
        free(clnt->alloc_blobs);
        clnt->alloc_blobs = NULL;
        free(clnt->alloc_bloblens);
        clnt->alloc_bloblens = NULL;
    }

    if (clnt->query_stats) {
        free(clnt->query_stats);
        clnt->query_stats = NULL;
    }

    if (clnt->ddl_tables) {
        hash_clear(clnt->ddl_tables);
        hash_free(clnt->ddl_tables);
    }
    if (clnt->dml_tables) {
        hash_clear(clnt->dml_tables);
        hash_free(clnt->dml_tables);
    }
    clnt->ddl_tables = NULL;
    clnt->dml_tables = NULL;
}

void reset_clnt(struct sqlclntstate *clnt, SBUF2 *sb, int initial)
{
    int wrtimeoutsec = 0;

    if (initial) {
        bzero(clnt, sizeof(*clnt));
    }
    clnt->sb = sb;
    clnt->must_close_sb = 1;
    clnt->recno = 1;
    strcpy(clnt->tzname, "America/New_York");
    clnt->dtprec = gbl_datetime_precision;
    bzero(&clnt->conninfo, sizeof(clnt->conninfo));
    clnt->rawnodestats = NULL;
    clnt->using_case_insensitive_like = 0;

    if (clnt->ctrl_sqlengine != SQLENG_INTRANS_STATE)
        clnt->intrans = 0;

    /* start off in comdb2 mode till we're told otherwise */
    clnt->dbtran.mode = tdef_to_tranlevel(gbl_sql_tranlevel_default);
    clnt->iswrite = 0;
    clnt->heartbeat = 0;
    clnt->limits.maxcost = gbl_querylimits_maxcost;
    clnt->limits.tablescans_ok = gbl_querylimits_tablescans_ok;
    clnt->limits.temptables_ok = gbl_querylimits_temptables_ok;
    clnt->limits.maxcost_warn = gbl_querylimits_maxcost_warn;
    clnt->limits.tablescans_warn = gbl_querylimits_tablescans_warn;
    clnt->limits.temptables_warn = gbl_querylimits_temptables_warn;

    bzero(&clnt->effects, sizeof(clnt->effects));
    bzero(&clnt->log_effects, sizeof(clnt->log_effects));

    /* reset the user */
    clnt->have_user = 0;
    bzero(clnt->user, sizeof(clnt->user));

    /* reset the password */
    clnt->have_password = 0;
    bzero(clnt->password, sizeof(clnt->password));

    /* reset endianess */
    clnt->have_endian = 0;
    clnt->endian = 0;

    /* reset extended_tm */
    clnt->have_extended_tm = 0;
    clnt->extended_tm = 0;

    clnt->is_readonly = 0;
    clnt->ignore_coherency = 0;

    /* reset page-order. */
    clnt->pageordertablescan =
        bdb_attr_get(thedb->bdb_attr, BDB_ATTR_PAGE_ORDER_TABLESCAN);

    /* let's reset osql structure as well */
    osql_clean_sqlclntstate(clnt);
    /* clear dbtran after aborting unfinished shadow transactions. */
    bzero(&clnt->dbtran, sizeof(dbtran_type));
    clnt->origin = intern(get_origin_mach_by_buf(sb));

    clnt->in_client_trans = 0;
    clnt->had_errors = 0;
    clnt->statement_timedout = 0;
    clnt->query_timeout = 0;
    if (clnt->saved_errstr) {
        free(clnt->saved_errstr);
        clnt->saved_errstr = NULL;
    }
    clnt->saved_rc = 0;
    clnt->want_stored_procedure_debug = 0;
    clnt->want_stored_procedure_trace = 0;
    clnt->want_query_effects = 0;
    clnt->send_one_row = 0;
    clnt->verifyretry_off = 0;
    clnt->is_expert = 0;

    /* Reset the version, we have to set it for every run */
    clnt->spname[0] = 0;
    clnt->spversion.version_num = 0;
    free(clnt->spversion.version_str);
    clnt->spversion.version_str = NULL;

    clnt->is_explain = 0;
    clnt->get_cost = 0;
    clnt->snapshot = 0;
    clnt->num_retry = 0;
    clnt->early_retry = 0;
    clnt->sql_query = NULL;
    clnt_reset_cursor_hints(clnt);

    clnt->skip_feature = 0;

    bzero(clnt->dirty, sizeof(clnt->dirty));

    if (gbl_sqlwrtimeoutms == 0)
        wrtimeoutsec = 0;
    else
        wrtimeoutsec = gbl_sqlwrtimeoutms / 1000;

    if (sb && sbuf2fileno(sb) > 2) // if valid sb and sb->fd is not stdio
    {
        net_add_watch_warning(
            clnt->sb, bdb_attr_get(thedb->bdb_attr, BDB_ATTR_MAX_SQL_IDLE_TIME),
            wrtimeoutsec, clnt, watcher_warning_function);
    }
    clnt->planner_effort =
        bdb_attr_get(thedb->bdb_attr, BDB_ATTR_PLANNER_EFFORT);
    clnt->osql_max_trans = g_osql_max_trans;

    clnt->arr = NULL;
    clnt->selectv_arr = NULL;
    clnt->file = 0;
    clnt->offset = 0;
    clnt->enque_timeus = clnt->deque_timeus = 0;
    reset_clnt_flags(clnt);

    clnt->ins_keys = 0ULL;
    clnt->del_keys = 0ULL;
    clnt->has_sqliterow = 0;
    clnt->verify_indexes = 0;
    clnt->schema_mems = NULL;
    clnt->init_gen = 0;
    for (int i = 0; i < clnt->ncontext; i++) {
        free(clnt->context[i]);
    }
    free(clnt->context);
    clnt->context = NULL;
    clnt->ncontext = 0;
    clnt->statement_query_effects = 0;
    clnt->wrong_db = 0;
}

void reset_clnt_flags(struct sqlclntstate *clnt)
{
    clnt->writeTransaction = 0;
    clnt->has_recording = 0;
}

void handle_sql_intrans_unrecoverable_error(struct sqlclntstate *clnt)
{
    int osqlrc = 0;
    int rc = 0;
    int bdberr = 0;

    if (clnt && clnt->ctrl_sqlengine == SQLENG_INTRANS_STATE) {
        switch (clnt->dbtran.mode) {
        case TRANLEVEL_SOSQL:
            osql_sock_abort(clnt, OSQL_SOCK_REQ);
            if (clnt->selectv_arr) {
                currangearr_free(clnt->selectv_arr);
                clnt->selectv_arr = NULL;
            }
            break;

        case TRANLEVEL_RECOM:
            recom_abort(clnt);
            break;

        case TRANLEVEL_SNAPISOL:
        case TRANLEVEL_SERIAL:
            serial_abort(clnt);
            if (clnt->arr) {
                currangearr_free(clnt->arr);
                clnt->arr = NULL;
            }
            if (clnt->selectv_arr) {
                currangearr_free(clnt->selectv_arr);
                clnt->selectv_arr = NULL;
            }

            break;

        default:
            /* I don't expect this */
            abort();
        }

        clnt->intrans = 0;
        sql_set_sqlengine_state(clnt, __FILE__, __LINE__,
                                SQLENG_NORMAL_PROCESS);
    }
}

int sbuf_is_local(SBUF2 *sb)
{
    struct sockaddr_in addr;

    if (net_appsock_get_addr(sb, &addr))
        return 1;

    if (addr.sin_addr.s_addr == gbl_myaddr.s_addr)
        return 1;

    if (addr.sin_addr.s_addr == INADDR_LOOPBACK)
        return 1;

    return 0;
}

int fsql_writer(SBUF2 *sb, const char *buf, int nbytes)
{
    extern int gbl_sql_release_locks_on_slow_reader;
    ssize_t nwrite, written = 0;
    int retry = -1;
    int released_locks = 0;
retry:
    retry++;
    while (written < nbytes) {
        struct pollfd pd;
        int fd = pd.fd = sbuf2fileno(sb);
        pd.events = POLLOUT;
        errno = 0;
        int rc = poll(&pd, 1, 100);
        if (rc < 0) {
            if (errno == EINTR || errno == EAGAIN) {
                if (gbl_sql_release_locks_on_slow_reader && !released_locks) {
                    release_locks("slow reader");
                    released_locks = 1;
                }
                goto retry;
            }
            logmsg(LOGMSG_ERROR, "%s poll rc:%d errno:%d errstr:%s\n", __func__,
                   rc, errno, strerror(errno));
            return rc;
        }
        if (rc == 0) { // descriptor not ready, write will block
            if (gbl_sql_release_locks_on_slow_reader && !released_locks) {
                rc = release_locks("slow reader");
                if (rc) {
                    logmsg(LOGMSG_ERROR,
                           "%s release_locks generation changed\n", __func__);
                    return -1;
                }
                released_locks = 1;
            }

            if (bdb_lock_desired(thedb->bdb_env)) {
                struct sql_thread *thd = pthread_getspecific(query_info_key);
                if (thd) {
                    rc = recover_deadlock(thedb->bdb_env, thd, NULL, 0);
                    if (rc) {
                        logmsg(LOGMSG_ERROR,
                               "%s recover_deadlock generation changed\n",
                               __func__);
                        return -1;
                    }
                }
            }

#ifdef _SUN_SOURCE
            if (gbl_flush_check_active_peer) {
                /* On Solaris, we end up with sockets with
                 * no peer, on which poll cheerfully returns
                 * no events. So after several retries check if
                 * still connected. */
                if (retry % 10 == 0) {
                    /* if we retried for a second, see if
                     * the connection is still around.
                     */
                    struct sockaddr_in peeraddr;
                    socklen_t len = sizeof(peeraddr);
                    rc = getpeername(fd, (struct sockaddr *)&peeraddr, &len);
                    if (rc == -1 && errno == ENOTCONN) {
                        ctrace("fd %d disconnected\n", fd);
                        return -1;
                    }
                }
            }
#endif
            goto retry;
        }
        if (pd.revents & POLLOUT) {
            /* I dislike this code in this layer - it should be in net. */
            nwrite = sbuf2unbufferedwrite(sb, &buf[written], nbytes - written);
            if (nwrite < 0)
                return -1;
            written += nwrite;
        } else if (pd.revents & (POLLERR | POLLHUP | POLLNVAL)) {
            return -1;
        }
    }
    return written;
}

pthread_mutex_t gbl_sql_lock;

/* Write sql interface.  This will replace sqlnet.c */

/* don't let connections get more than this much memory */
static int alloc_lim = 1024 * 1024 * 8;

/* any state associated with a connection (including open db handles)
   needs to be stored here.  everything is cleaned up on end of thread
   in destroy_sqlconn */
struct sqlconn {
    pthread_t tid;
    SBUF2 *sb;
    hash_t *handles;
    sqlite3 *db;
    int reqsz;

    struct statement_handle *last_handle;

    /* all reads are done to this buffer */
    char *buf;
    int bufsz;

    /* for debugging/stats: current state and timestamp when it was entered */
    char *state;
    int tm;

    LINKC_T(struct sqlconn) lnk;
};

static int write_str(struct sqlconn *conn, char *err);

static void conn_set_state(struct sqlconn *conn, char *state)
{
    conn->state = state;
    conn->tm = time(NULL);
}

static void conn_alloc(struct sqlconn *conn, int sz)
{
    if (conn->bufsz >= sz)
        return;
    conn->bufsz = sz;
    conn->buf = realloc(conn->buf, conn->bufsz);
}

static LISTC_T(struct sqlconn) conns;

/* handles are always a per-connection deal, and a connection
   always has a dedicated thread, so no need to lock around
   handles */
typedef unsigned long long handle_tp;
enum req_code {
    REQ_EOF = -2,
    REQ_INVALID = -1,
    REQ_CONNECT = 0,
    REQ_PREPARE = 1,
    REQ_VERSION = 2,
    REQ_CHANGES = 3,
    REQ_FINALIZE = 4,
    REQ_STEP = 5,
    REQ_RESET = 6
};

/* request and responses go back in this format */
struct reqhdr {
    int rq;
    int followlen;
};

/* column for results coming back */

struct statement_handle {
    /* context: need to swap these when switching between handles */
    struct sqlthdstate sqlstate;
    struct sqlclntstate clnt;

    handle_tp hid;
    sqlite3_stmt *p;
    int *types;
};

static void switch_context(struct sqlconn *conn, struct statement_handle *h)
{
    struct sql_thread *thd;
    sqlite3 *db;
    int i;

    return;

#if 0
    /* don't do anything if we are working with the same statemtn as last time */
    if (conn->last_handle == h)
        return;

    conn->last_handle = h;

    thd = pthread_getspecific(query_info_key);
    h->sqlstate.sqlthd = thd;
    h->clnt.debug_sqlclntstate = pthread_self();


    db = conn->db;
    /* reset client handle - we need one per statement */
    for (i = 0; i < db->nDb; i++) {
         if (db->aDb[i].pBt) {
            db->aDb[i].pBt->sqlclntstate = &h->clnt;
         }
    }
#endif
}

#if 0
static int closehndl(void *obj, void *arg) {
    struct sqlconn *conn;
    struct statement_handle *h;

    conn = (struct sqlconn*) arg;
    h = (struct statement_handle*) obj;
    
    sqlite3_finalize(h->p);
    free(h);
}
#endif

/* read request from connection, write to connection's buffer. return request
 * type */
static enum req_code read_req(struct sqlconn *conn)
{
    struct reqhdr rq;
    int rc;

    conn->reqsz = 0;

    /* header */
    rc = sbuf2fread((char *)&rq, sizeof(struct reqhdr), 1, conn->sb);
    if (rc == 0)
        return REQ_EOF;

    if (rc != 1)
        return REQ_INVALID;

    rq.rq = ntohl(rq.rq);
    rq.followlen = ntohl(rq.followlen);

    /* sanity check buffer size required */
    if (rq.followlen < 0 || rq.followlen > alloc_lim)
        return REQ_INVALID;

    conn_alloc(conn, rq.followlen);

    conn->reqsz = rq.followlen;
    rc = sbuf2fread((char *)conn->buf, rq.followlen, 1, conn->sb);
    if (rc != 1)
        return REQ_INVALID;

    return rq.rq;
}

struct client_query_stats *get_query_stats_from_thd()
{
    struct sql_thread *thd = pthread_getspecific(query_info_key);
    if (!thd)
        return NULL;

    struct sqlclntstate *clnt = thd->sqlclntstate;
    if (!clnt)
        return NULL;

    if (!clnt->query_stats)
        record_query_cost(thd, clnt);

    return clnt->query_stats;
}

char *comdb2_get_prev_query_cost()
{
    struct sql_thread *thd = pthread_getspecific(query_info_key);
    if (!thd)
        return NULL;

    struct sqlclntstate *clnt = thd->sqlclntstate;
    if (!clnt)
        return NULL;

    return clnt->prev_cost_string;
}

void comdb2_free_prev_query_cost()
{
    struct sql_thread *thd = pthread_getspecific(query_info_key);
    if (!thd)
        return;

    struct sqlclntstate *clnt = thd->sqlclntstate;
    if (!clnt)
        return;

    if (clnt->prev_cost_string) {
        free(clnt->prev_cost_string);
        clnt->prev_cost_string = NULL;
    }
}

int comdb2_get_server_port()
{
    return thedb->sibling_port[0][NET_REPLICATION];
}

/* get sql query cost and return it as char *
 * function will allocate memory for string
 * and caller should free that memory area
 */
static char *get_query_cost_as_string(struct sql_thread *thd,
                                      struct sqlclntstate *clnt)
{
    if (!clnt || !thd)
        return NULL;
    record_query_cost(thd, clnt);

    if (!clnt->query_stats)
        return NULL;

    strbuf *out = strbuf_new();
    struct client_query_stats *st = clnt->query_stats;

    strbuf_appendf(out, "Cost: %.2lf NRows: %d\n", st->cost, clnt->nrows);
    for (int ii = 0; ii < st->n_components; ii++) {
        strbuf_append(out, "    ");
        if (st->path_stats[ii].table[0] == '\0') {
            strbuf_appendf(out, "temp index finds %d ",
                           st->path_stats[ii].nfind);
            if (st->path_stats[ii].nnext)
                strbuf_appendf(out, "next/prev %d ", st->path_stats[ii].nnext);
            if (st->path_stats[ii].nwrite)
                strbuf_appendf(out, "nwrite %d ", st->path_stats[ii].nwrite);
        } else {
            if (st->path_stats[ii].ix >= 0)
                strbuf_appendf(out, "index %d on ", st->path_stats[ii].ix);
            strbuf_appendf(out, "table %s finds %d", st->path_stats[ii].table,
                           st->path_stats[ii].nfind);
            if (st->path_stats[ii].nnext > 0) {
                strbuf_appendf(out, " next/prev %d", st->path_stats[ii].nnext);
                if (st->path_stats[ii].ix < 0)
                    strbuf_appendf(out, "[TABLE SCAN]");
            }
        }
        strbuf_append(out, "\n");
    }

    char *str = strbuf_disown(out);
    strbuf_free(out);
    return str;
}

static int execute_sql_query_offload_inner_loop(struct sqlclntstate *clnt,
                                                struct sqlthdstate *poolthd,
                                                sqlite3_stmt *stmt)
{
    int ret;
    UnpackedRecord upr;
    Mem res;
    char *cid;
    int rc = 0;
    int tmp;
    int sent;

    if (!clnt->fdb_state.remote_sql_sb) {
        while ((ret = sqlite3_step(stmt)) == SQLITE_ROW)
            ;
    } else {
        bzero(&res, sizeof(res));

        if (clnt->osql.rqid == OSQL_RQID_USE_UUID)
            cid = (char *)&clnt->osql.uuid;
        else
            cid = (char *)&clnt->osql.rqid;

        sent = 0;
        while (1) {
            /* NOTE: in the recom and serial mode, the cursors look at the
            shared shadow_tran
            while the transaction updates are arriving! Mustering the parallel
            computing!
            Get the LOCK!
            */
            if (clnt->dbtran.mode == TRANLEVEL_RECOM ||
                clnt->dbtran.mode == TRANLEVEL_SERIAL) {
                pthread_mutex_lock(&clnt->dtran_mtx);
            }

            ret = sqlite3_step(stmt);

            if (clnt->dbtran.mode == TRANLEVEL_RECOM ||
                clnt->dbtran.mode == TRANLEVEL_SERIAL) {
                pthread_mutex_unlock(&clnt->dtran_mtx);
            }

            if (ret != SQLITE_ROW) {
                break;
            }

            if (res.z) {
                /* now we have the packed sqlite row in Mem->z */
                rc = fdb_svc_sql_row(clnt->fdb_state.remote_sql_sb, cid, res.z,
                                     res.n, IX_FNDMORE,
                                     clnt->osql.rqid == OSQL_RQID_USE_UUID);
                if (rc) {
                    /*
                    fprintf(stderr, "%s: failed to send back sql row\n",
                    __func__);
                    */
                    break;
                }
            }

            bzero(&upr, sizeof(upr));
            sqlite3VdbeMemRelease(&res);
            bzero(&res, sizeof(res));

            upr.aMem = sqlite3GetCachedResultRow(stmt, &tmp);
            if (!upr.aMem) {
                logmsg(LOGMSG_ERROR, "%s: failed to retrieve result set\n",
                        __func__);
                return -1;
            }

            upr.nField = tmp;

            /* special treatment for sqlite_master */
            if (clnt->fdb_state.flags == FDB_RUN_SQL_SCHEMA) {
                rc = fdb_svc_alter_schema(clnt, stmt, &upr);
                if (rc) {
                    /* break; Ignore for now, this will run less optimized */
                }
            }

            sqlite3VdbeRecordPack(&upr, &res);
            sent = 1;
        }

        /* send the last row, marking flag as such */
        if (!rc) {
            if (sent == 1) {
                rc = fdb_svc_sql_row(clnt->fdb_state.remote_sql_sb, cid, res.z,
                                     res.n, IX_FND,
                                     clnt->osql.rqid == OSQL_RQID_USE_UUID);
            } else {
                rc = fdb_svc_sql_row(clnt->fdb_state.remote_sql_sb, cid, res.z,
                                     res.n, IX_EMPTY,
                                     clnt->osql.rqid == OSQL_RQID_USE_UUID);
            }
            if (rc) {
                /*
                fprintf(stderr, "%s: failed to send back sql row\n", __func__);
                */
            }
        }

        /* cleanup last row */
        sqlite3VdbeMemRelease(&res);
    }

    /* blocksql doesn't look at sqlite3_step, result of transaction commit
       are submitted by lower levels; we need to fix this for remote cursors

       NOTE: when caller closes the socket early, ret == SQLITE_ROW.  This is
       not
       an error, caller decided it needs no more rows.

       */

    if (ret == SQLITE_DONE || ret == SQLITE_ROW) {
        ret = 0;
    }

    return ret;
}

static int execute_sql_query_offload(struct sqlthdstate *poolthd,
                                     struct sqlclntstate *clnt)
{
    int ret = 0;
    struct sql_thread *thd = poolthd->sqlthd;
    if (!thd) {
        logmsg(LOGMSG_ERROR, "%s: no sql_thread\n", __func__);
        return SQLITE_INTERNAL;
    }
    reqlog_new_sql_request(poolthd->logger, clnt->sql);
    log_queue_time(poolthd->logger, clnt);
    bzero(&clnt->fail_reason, sizeof(clnt->fail_reason));
    bzero(&clnt->osql.xerr, sizeof(clnt->osql.xerr));
    struct sql_state rec = {0};
    rec.sql = clnt->sql;
    if (get_prepared_bound_stmt(poolthd, clnt, &rec, &clnt->osql.xerr)) {
        goto done;
    }
    thrman_wheref(poolthd->thr_self, "%s", rec.sql);
    user_request_begin(REQUEST_TYPE_QTRAP, FLAG_REQUEST_TRACK_EVERYTHING);
    if (gbl_dump_sql_dispatched)
        logmsg(LOGMSG_USER, "BLOCKSQL mode=%d [%s]\n", clnt->dbtran.mode,
                clnt->sql);
    ret = execute_sql_query_offload_inner_loop(clnt, poolthd, rec.stmt);
done:
    if ((gbl_who > 0) || debug_this_request(gbl_debug_until)) {
        struct per_request_stats *st;
        st = user_request_get_stats();
        if (st)
            logmsg(LOGMSG_USER, 
                    "nreads %d (%lld bytes) nwrites %d (%lld bytes) nmempgets %d\n",
                    st->nreads, st->readbytes, st->nwrites, st->writebytes,
                    st->mempgets);
        gbl_who--;
    }
    if (clnt->client_understands_query_stats) {
        record_query_cost(thd, thd->sqlclntstate);
    }
    /* if we turned on case sensitive like, turn it off since the sql handle we
       just used may be used by another connection with this disabled */
    if (clnt->using_case_insensitive_like)
        toggle_case_sensitive_like(poolthd->sqldb, 0);
    /* check for conversion errors;
       in the case of an error, osql.xerr.errval will be set probably to
       SQLITE_INTERNAL
     */
    char *errstr = NULL;
    int rc = sql_check_errors(clnt, poolthd->sqldb, rec.stmt, (const char **)&errstr);
    if (rc) {
        /* check for prepare errors */
        if (ret == ERR_SQL_PREP)
            rc = ERR_SQL_PREP;
        errstat_set_rc(&clnt->osql.xerr, rc);
        errstat_set_str(&clnt->osql.xerr, errstr);
    }

    if (!clnt->fdb_state.remote_sql_sb) {
        rc = osql_block_commit(thd);
        if (rc)
            logmsg(LOGMSG_ERROR, 
                    "%s: sqloff_block_send_done failed to write reply\n",
                    __func__);
    }

    sqlite_done(poolthd, clnt, &rec, ret);

    return ret;
}

int sql_testrun(char *sql, int sqllen) { return 0; }

int sqlpool_init(void)
{
    gbl_sqlengine_thdpool =
        thdpool_create("sqlenginepool", sizeof(struct sqlthdstate));

    if (gbl_exit_on_pthread_create_fail)
        thdpool_set_exit(gbl_sqlengine_thdpool);

    /* big fat stack to handle big queries */
    thdpool_set_stack_size(gbl_sqlengine_thdpool, 4 * 1024 * 1024);
    thdpool_set_init_fn(gbl_sqlengine_thdpool, thdpool_sqlengine_start);
    thdpool_set_delt_fn(gbl_sqlengine_thdpool, thdpool_sqlengine_end);
    thdpool_set_minthds(gbl_sqlengine_thdpool, 4);
    thdpool_set_maxthds(gbl_sqlengine_thdpool, 48);
    thdpool_set_linger(gbl_sqlengine_thdpool, 30);
    thdpool_set_maxqueueoverride(gbl_sqlengine_thdpool, 500);
    thdpool_set_maxqueueagems(gbl_sqlengine_thdpool, 5 * 60 * 1000);
    thdpool_set_dump_on_full(gbl_sqlengine_thdpool, 1);

    return 0;
}

/* we have to clear
      - sqlclntstate (key, pointers in Bt, thd)
      - thd->tran and mode (this is actually done in Commit/Rollback)
 */
static void sql_reset_sqlthread(sqlite3 *db, struct sql_thread *thd)
{
    int i;

    if (thd) {
        thd->sqlclntstate = NULL;
    }
}

/**
 * Resets sqlite engine to retrieve the error code
 */
int sql_check_errors(struct sqlclntstate *clnt, sqlite3 *sqldb,
                     sqlite3_stmt *stmt, const char **errstr)
{

    int rc = sqlite3_reset(stmt);

    switch (rc) {
    case 0:
        rc = sqlite3_errcode(sqldb);
        if (rc)
            *errstr = sqlite3_errmsg(sqldb);
        break;

    case SQLITE_DEADLOCK:
        gbl_sql_deadlock_failures++;
        *errstr = sqlite3_errmsg(sqldb);
        break;

    case SQLITE_TOOBIG:
        *errstr = "transaction too big";
        rc = ERR_TRAN_TOO_BIG;
        break;

    case SQLITE_ABORT:
        /* no error in this case, regular abort or
           block processor failure to commit */
        rc = SQLITE_OK;
        break;

    case SQLITE_ERROR:
        /* check for convertion failure, stored in clnt->fail_reason */
        if (clnt->fail_reason.reason != CONVERT_OK) {
            rc = ERR_CONVERT_DTA;
        }
        *errstr = sqlite3_errmsg(sqldb);
        break;

    case SQLITE_LIMIT:
        *errstr = "Query exceeded set limits";
        break;

    case SQLITE_ACCESS:
        *errstr = errstat_get_str(&clnt->osql.xerr);
        if (!*errstr || (*errstr)[0] == 0) {
            *errstr = sqlite3_errmsg(sqldb);
            /* hate it please fix */
            if (*errstr == NULL || strcmp(*errstr, "not an error") == 0)
                *errstr = "access denied";
        }
        break;

    case SQLITE_CONV_ERROR:
        if (!*errstr)
            *errstr = "type conversion failure";
        break;

    case SQLITE_TRANTOOCOMPLEX:
        *errstr = "Transaction rollback too large";
        break;

    case SQLITE_TRAN_CANCELLED:
        *errstr = "Unable to maintain snapshot, too many resources blocked";
        break;

    case SQLITE_TRAN_NOLOG:
        *errstr = "Unable to maintain snapshot, too many log files";
        break;

    case SQLITE_TRAN_NOUNDO:
        *errstr = "Database changed due to sc or fastinit; snapshot failure";
        break;

    case SQLITE_CLIENT_CHANGENODE:
        *errstr = "Client api should run query against a different node";
        break;

    case SQLITE_SCHEMA_REMOTE:
        rc = SQLITE_OK; /* this is processed based on clnt->osql.xerr */
        break;
    default:
        rc = SQLITE_INTERNAL;
        *errstr = sqlite3_errmsg(sqldb);
        break;
    }

    return rc;
}

/*
 * convert a block processor code error
 * to an sql code error
 * this is also done for blocksql on the client side
 */
int blockproc2sql_error(int rc, const char *func, int line)
{
    switch (rc) {
    case 0:
        return CDB2_OK;
    /* error dispatched by the block processor */
    case 102:
        return CDB2ERR_NOMASTER;
    case 105:
        return DB_ERR_TRN_BUF_INVALID;
    case 106:
        return DB_ERR_TRN_BUF_OVERFLOW;
    case 195:
        return DB_ERR_INTR_READ_ONLY;
    case 199:
        return DB_ERR_BAD_REQUEST;
    case 208:
        return DB_ERR_TRN_OPR_OVERFLOW;
    case 212:
        return DB_ERR_NONKLESS;
    case 220:
        return DB_ERR_TRN_FAIL;
    case 222:
        return DB_ERR_TRN_DUP;
    case ERR_BLOCK_FAILED + ERR_VERIFY: //224
        return DB_ERR_TRN_VERIFY;
    case 225:
        return DB_ERR_TRN_DB_FAIL;
    case 230:
        return DB_ERR_TRN_NOT_SERIAL;
    case 240:
        return DB_ERR_TRN_SC;
    case 301:
        return DB_ERR_CONV_FAIL;
    case 998:
        return DB_ERR_BAD_COMM_BUF;
    case 999:
        return DB_ERR_BAD_COMM;
    case 2000:
        return DB_ERR_TRN_DB_FAIL;
    case 2001:
        return CDB2ERR_PREPARE_ERROR;

    /* hack for now; if somehow we get a 300/RC_INTERNAL_RETRY
       it means that due to schema change or similar issues
       and we report deadlock error;
       in the future, this could be retried
     */
    case 300:
        return CDB2ERR_DEADLOCK;

    /* error dispatched on the sql side */
    case ERR_NOMASTER:
        return CDB2ERR_NOMASTER;

    case ERR_CONSTR:
        return CDB2ERR_CONSTRAINTS;

    case ERR_NULL_CONSTRAINT:
        return DB_ERR_TRN_NULL_CONSTRAINT;

    case SQLITE_ACCESS:
        return CDB2ERR_ACCESS;

    case 1229: /* ERR_BLOCK_FAILED + OP_FAILED_INTERNAL + ERR_FIND_CONSTRAINT */
        return DB_ERR_TRN_FKEY;

    case ERR_UNCOMMITABLE_TXN:
        return DB_ERR_TRN_VERIFY;

    case ERR_REJECTED:
        return SQLHERR_MASTER_QUEUE_FULL;

    case SQLHERR_MASTER_TIMEOUT:
        return SQLHERR_MASTER_TIMEOUT;

    case ERR_NOT_DURABLE:
        return CDB2ERR_CHANGENODE;

    default:
        return DB_ERR_INTR_GENERIC;
    }
}

int sqlserver2sqlclient_error(int rc)
{
    switch (rc) {
    case SQLITE_DEADLOCK:
        return CDB2ERR_DEADLOCK;
    case SQLITE_BUSY:
        return CDB2ERR_DEADLOCK;
    case SQLITE_LIMIT:
        return SQLHERR_LIMIT;
    case SQLITE_TRANTOOCOMPLEX:
        return SQLHERR_ROLLBACKTOOLARGE;
    case SQLITE_CLIENT_CHANGENODE:
        return CDB2ERR_CHANGENODE;
    case SQLITE_TRAN_CANCELLED:
        return SQLHERR_ROLLBACK_TOOOLD;
    case SQLITE_TRAN_NOLOG:
        return SQLHERR_ROLLBACK_NOLOG;
    case SQLITE_ACCESS:
        return CDB2ERR_ACCESS;
    case ERR_TRAN_TOO_BIG:
        return DB_ERR_TRN_OPR_OVERFLOW;
    case SQLITE_INTERNAL:
        return CDB2ERR_INTERNAL;
    case ERR_CONVERT_DTA:
        return DB_ERR_CONV_FAIL;
    case SQLITE_TRAN_NOUNDO:
        return SQLHERR_ROLLBACK_NOLOG; /* this will suffice */
    default:
        return CDB2ERR_UNKNOWN;
    }
}

static int test_no_btcursors(struct sqlthdstate *thd)
{

    sqlite3 *db;
    if ((db = thd->sqldb) == NULL) {
        return 0;
    }
    BtCursor *pCur = NULL;
    int leaked = 0;
    int i = 0;
    int rc = 0;

    for (i = 0; i < db->nDb; i++) {

        Btree *pBt = db->aDb[i].pBt;

        if (!pBt)
            continue;
        if (pBt->cursors.count) {
            logmsg(LOGMSG_ERROR, "%s: detected %d leaked btcursors\n", __func__,
                    pBt->cursors.count);
            leaked = 1;
            while (pBt->cursors.count) {

                pCur = listc_rtl(&pBt->cursors);
                if (pCur->bdbcur) {
                    logmsg(LOGMSG_ERROR, "%s: btcursor has bdbcursor opened\n",
                            __func__);
                }
                rc = sqlite3BtreeCloseCursor(pCur);
                if (rc) {
                    logmsg(LOGMSG_ERROR, "sqlite3BtreeClose:sqlite3BtreeCloseCursor rc %d\n",
                           rc);
                }
            }
        }
    }

    return leaked;
}

unsigned long long osql_log_time(void)
{
    if (0) {
        return 1000 * ((unsigned long long)time_epoch()) + time_epochms();
    } else {
        struct timeval tv;

        gettimeofday(&tv, NULL);

        return 1000 * ((unsigned long long)tv.tv_sec) +
               ((unsigned long long)tv.tv_usec) / 1000;
    }
}

void osql_log_time_done(struct sqlclntstate *clnt)
{
    osqlstate_t *osql = &clnt->osql;
    osqltimings_t *tms = &osql->timings;
    fdbtimings_t *fdbtms = &osql->fdbtimes;

    if (!gbl_time_osql)
        goto fdb;

    /* fix short paths */
    if (tms->commit_end == 0)
        tms->commit_end = tms->query_finished;

    if (tms->commit_start == 0)
        tms->commit_start = tms->commit_end;

    if (tms->commit_prep == 0)
        tms->commit_prep = tms->commit_start;

    logmsg(LOGMSG_USER, "rqid=%llu total=%llu (queued=%llu) sql=%llu (exec=%llu "
            "prep=%llu commit=%llu)\n",
            osql->rqid, tms->query_finished - tms->query_received, /*total*/
            tms->query_dispatched - tms->query_received,           /*queued*/
            tms->query_finished - tms->query_dispatched, /*sql processing*/
            tms->commit_prep -
                tms->query_dispatched, /*local sql execution, before commit*/
            tms->commit_start - tms->commit_prep, /*time to ship shadows*/
            tms->commit_end -
                tms->commit_start /*ship commit, replicate, received rc*/
            );
fdb:
    if (!gbl_time_fdb)
        return;

    logmsg(LOGMSG_USER, "total=%llu msec (longest=%llu msec) calls=%llu\n",
            fdbtms->total_time, fdbtms->max_call, fdbtms->total_calls);
}

static void sql_thread_describe(void *obj, FILE *out)
{
    struct sqlclntstate *clnt = (struct sqlclntstate *)obj;
    char *host;

    if (!clnt) {
        logmsg(LOGMSG_USER, "non sql thread ???\n");
        return;
    }

    if (clnt->origin[0]) {
        logmsg(LOGMSG_USER, "%s \"%s\"\n", clnt->origin, clnt->sql);
    } else {
        host = get_origin_mach_by_buf(clnt->sb);
        logmsg(LOGMSG_USER, "(old client) %s \"%s\"\n", host, clnt->sql);
    }
}

const char *get_saved_errstr_from_clnt(struct sqlclntstate *clnt)
{
    return clnt ? clnt->saved_errstr : NULL;
}

int watcher_warning_function(void *arg, int timeout, int gap)
{
    struct sqlclntstate *clnt = (struct sqlclntstate *)arg;

    logmsg(LOGMSG_WARN, 
            "WARNING: appsock idle for %d seconds (%d), connected from %s\n",
            gap, timeout, (clnt->origin) ? clnt->origin : "(unknown)");

    return 1; /* cancel recurrent */
}

static void dump_sql_hint_entry(void *item, void *p)
{
    int *count = (int *)p;
    sql_hint_hash_entry_type *entry = (sql_hint_hash_entry_type *)item;

    logmsg(LOGMSG_USER, "%d hit %d ref %d   %s  => %s\n", *count, entry->lnk.hits,
           entry->lnk.ref, entry->sql_hint, entry->sql_str);
    (*count)++;
}

void sql_dump_hints(void)
{
    int count = 0;
    pthread_mutex_lock(&gbl_sql_lock);
    {
        lrucache_foreach(sql_hints, dump_sql_hint_entry, &count);
    }
    pthread_mutex_unlock(&gbl_sql_lock);
}

/* Fetch a row from sqlite, and pack it into a buffer ready to send back to a
 * client.
 * My hope is that one day lua and sqlinterfaces will call this code. */
int emit_sql_row(struct sqlthdstate *thd, struct column_info *cols,
                 struct sqlfield *offsets, struct sqlclntstate *clnt,
                 sqlite3_stmt *stmt, int *irc, char *errstr, int maxerrstr)
{
    int offset;
    int ncols;
    int col;
    int fldlen;
    int buflen;
    int little_endian = 0;
    uint8_t *p_buf, *p_buf_end;
    int rc = 0;
    int created_cols = 0;
    int created_offsets = 0;

    *irc = 0;

    /* flip our data if the client asked for little endian data */
    if (clnt->have_endian && clnt->endian == FSQL_ENDIAN_LITTLE_ENDIAN) {
        little_endian = 1;
    }

    ncols = sqlite3_column_count(stmt);

    if (offsets == NULL) {
        offsets = malloc(ncols * sizeof(struct sqlfield));
        created_offsets = 1;
    }
    if (cols == NULL) {
        cols = malloc(ncols * sizeof(struct column_info));
        for (col = 0; col < ncols; col++) {
            const char *ctype = sqlite3_column_decltype(stmt, col);
            const size_t size = sizeof(cols[col].column_name);
            cols[col].type = typestr_to_type(ctype);
            snprintf(cols[col].column_name, size, "%s",
                     sqlite3_column_name(stmt, col));
        }
        created_cols = 1;
    }

    offset = ncols * sizeof(struct sqlfield);
    /* compute offsets and buffer size */
    for (col = 0, buflen = 0; col < ncols; col++) {
        if (sqlite3_column_type(stmt, col) == SQLITE_NULL) {
            offsets[col].offset = -1;
            offsets[col].len = -1;
            buflen = offset;
            continue;
        }

        switch (cols[col].type) {
        case SQLITE_INTEGER:
            if (offset % sizeof(long long))
                offset += sizeof(long long) - offset % sizeof(long long);
            buflen = offset + sizeof(long long);
            offsets[col].offset = offset;
            offsets[col].len = sizeof(long long);
            offset += sizeof(long long);
            break;
        case SQLITE_FLOAT:
            if (offset % sizeof(double))
                offset += sizeof(double) - offset % sizeof(double);
            buflen = offset + sizeof(double);
            offsets[col].len = sizeof(double);
            offsets[col].offset = offset;
            offset += sizeof(double);
            break;
        case SQLITE_DATETIME:
        case SQLITE_DATETIMEUS:
            if (offset & 3) { /* align on 32 bit boundary */
                offset = (offset | 3) + 1;
            }
            if (clnt->have_extended_tm && clnt->extended_tm) {
                fldlen = CLIENT_DATETIME_EXT_LEN;
            } else {
                fldlen = CLIENT_DATETIME_LEN;
            }
            buflen = offset + fldlen;
            offsets[col].offset = offset;
            offsets[col].len = fldlen;
            offset += fldlen;
            break;
        case SQLITE_INTERVAL_YM:
            if (offset & 3) { /* align on 32 bit boundary */
                offset = (offset | 3) + 1;
            }
            fldlen = CLIENT_INTV_YM_LEN;
            buflen = offset + fldlen;
            offsets[col].offset = offset;
            offsets[col].len = fldlen;
            offset += fldlen;
            break;
        case SQLITE_INTERVAL_DS:
        case SQLITE_INTERVAL_DSUS:
            if (offset & 3) { /* align on 32 bit boundary */
                offset = (offset | 3) + 1;
            }
            fldlen = CLIENT_INTV_DS_LEN;
            buflen = offset + fldlen;
            offsets[col].offset = offset;
            offsets[col].len = fldlen;
            offset += fldlen;
            break;
        case SQLITE_TEXT:
        case SQLITE_BLOB:
            fldlen = sqlite3_column_bytes(stmt, col);
            if (cols[col].type == SQLITE_TEXT)
                fldlen++;
            buflen = offset + fldlen;
            offsets[col].offset = offset;
            offsets[col].len = fldlen;
            offset += fldlen;
            break;
        default:
            logmsg(LOGMSG_ERROR, "unknown type\n");
            break;
        }
    }
    /*buflen += ncols * sizeof(struct sqlfield);*/
    if (buflen > thd->maxbuflen) {
        char *p;
        thd->maxbuflen = buflen;
        p = realloc(thd->buf, thd->maxbuflen);
        if (!p) {
            logmsg(LOGMSG_ERROR, "%s: out of memory realloc %d\n", __func__,
                    thd->maxbuflen);
            buflen = -1;
            goto done;
        }
        thd->buf = p;
    }
    p_buf = (uint8_t *)thd->buf;
    p_buf_end = (uint8_t *)(thd->buf + buflen);
    for (col = 0; col < ncols; ++col) {
        if (!(p_buf = sqlfield_put(&offsets[col], p_buf, p_buf_end))) {
            buflen = -1;
            goto done;
        }
    }
    offset = ncols * sizeof(struct sqlfield);

    /* copy record to buffer */
    for (col = 0; col < ncols; col++) {
        double dval;
        long long ival;
        char *tval;

        if (col > 0) {
            reqlog_logl(thd->logger, REQL_RESULTS, ", ");
        }

        if (sqlite3_column_type(stmt, col) != SQLITE_NULL) {
            switch (cols[col].type) {
            case SQLITE_INTEGER:
                if (offset % sizeof(long long))
                    offset += sizeof(long long) - offset % sizeof(long long);
                ival = sqlite3_column_int64(stmt, col);
                reqlog_logf(thd->logger, REQL_RESULTS, "%lld", ival);
                if (little_endian)
                    ival = flibc_llflip(ival);
                if (!buf_put(&ival, sizeof(ival),
                             (uint8_t *)(thd->buf + offset), p_buf_end)) {
                    buflen = -1;
                    goto done;
                }
                offset += sizeof(long long);
                break;
            case SQLITE_FLOAT:
                if (offset % sizeof(double))
                    offset += sizeof(double) - offset % sizeof(double);
                dval = sqlite3_column_double(stmt, col);
                reqlog_logf(thd->logger, REQL_RESULTS, "%f", dval);
                if (little_endian)
                    dval = flibc_dblflip(dval);
                if (!buf_put(&dval, sizeof(dval),
                             (uint8_t *)(thd->buf + offset), p_buf_end)) {
                    buflen = -1;
                    goto done;
                }
                offset += sizeof(double);
                break;
            case SQLITE_TEXT:
                fldlen = sqlite3_column_bytes(stmt, col) + 1;
                tval = (char *)sqlite3_column_text(stmt, col);
                reqlog_logf(thd->logger, REQL_RESULTS, "'%s'", tval);
                /* text doesn't need to be packed */
                if (tval)
                    memcpy(thd->buf + offset, tval, fldlen);
                else
                    thd->buf[offset] = 0; /* null string */
                offset += fldlen;
                break;
            case SQLITE_DATETIME:
            case SQLITE_DATETIMEUS:
                if (offset & 3) { /* align on 32 bit boundary */
                    offset = (offset | 3) + 1;
                }
                if (clnt->have_extended_tm && clnt->extended_tm) {
                    fldlen = CLIENT_DATETIME_EXT_LEN;
                } else {
                    fldlen = CLIENT_DATETIME_LEN;
                }
                {
                    cdb2_client_datetime_t cdt;

                    tval = (char *)sqlite3_column_datetime(stmt, col);
                    if (!tval ||
                        convDttz2ClientDatetime((dttz_t *)tval,
                                                ((Vdbe *)stmt)->tzname, &cdt,
                                                cols[col].type)) {
                        bzero(thd->buf + offset, fldlen);
                        logmsg(LOGMSG_ERROR, "%s: datetime conversion "
                                "failure\n",
                                __func__);
                        snprintf(errstr, maxerrstr, "failed to convert sqlite "
                                                    "to client datetime for "
                                                    "field \"%s\"",
                                 sqlite3_column_name(stmt, col));
                        rc = DB_ERR_CONV_FAIL;
                        buflen = -2;
                        goto done;
                    }

                    if (little_endian) {
                        cdt.tm.tm_sec = flibc_intflip(cdt.tm.tm_sec);
                        cdt.tm.tm_min = flibc_intflip(cdt.tm.tm_min);
                        cdt.tm.tm_hour = flibc_intflip(cdt.tm.tm_hour);
                        cdt.tm.tm_mday = flibc_intflip(cdt.tm.tm_mday);
                        cdt.tm.tm_mon = flibc_intflip(cdt.tm.tm_mon);
                        cdt.tm.tm_year = flibc_intflip(cdt.tm.tm_year);
                        cdt.tm.tm_wday = flibc_intflip(cdt.tm.tm_wday);
                        cdt.tm.tm_yday = flibc_intflip(cdt.tm.tm_yday);
                        cdt.tm.tm_isdst = flibc_intflip(cdt.tm.tm_isdst);
                        cdt.msec = flibc_intflip(cdt.msec);
                    }

                    /* Old linux sql clients will have extended_tms's. */
                    if (clnt->have_extended_tm && clnt->extended_tm) {
                        if (!client_extended_datetime_put(
                                &cdt, (uint8_t *)(thd->buf + offset),
                                p_buf_end)) {
                            buflen = -1;
                            goto done;
                        }
                    } else {

                        if (!client_datetime_put(&cdt,
                                                 (uint8_t *)(thd->buf + offset),
                                                 p_buf_end)) {
                            buflen = -1;
                            goto done;
                        }
                    }
                }
                offset += fldlen;
                break;
            case SQLITE_INTERVAL_YM:
                if (offset & 3) { /* align on 32 bit boundary */
                    offset = (offset | 3) + 1;
                }
                fldlen = CLIENT_INTV_YM_LEN;
                {
                    cdb2_client_intv_ym_t ym;
                    const intv_t *tv =
                        sqlite3_column_interval(stmt, col, SQLITE_AFF_INTV_MO);

                    if (little_endian) {
                        ym.sign = flibc_intflip(tv->sign);
                        ym.years = flibc_intflip(tv->u.ym.years);
                        ym.months = flibc_intflip(tv->u.ym.months);
                    } else {
                        ym.sign = tv->sign;
                        ym.years = tv->u.ym.years;
                        ym.months = tv->u.ym.months;
                    }

                    if (!client_intv_ym_put(&ym, (uint8_t *)(thd->buf + offset),
                                            p_buf_end)) {
                        buflen = -1;
                        goto done;
                    }
                    offset += fldlen;
                }
                break;
            case SQLITE_INTERVAL_DS:
            case SQLITE_INTERVAL_DSUS:
                if (offset & 3) { /* align on 32 bit boundary */
                    offset = (offset | 3) + 1;
                }
                fldlen = CLIENT_INTV_DS_LEN;
                {
                    cdb2_client_intv_ds_t ds;
                    intv_t *tv;
                    tv = (intv_t *)sqlite3_column_interval(stmt, col,
                                                           SQLITE_AFF_INTV_SE);

                    /* Adjust fraction based on client precision. */
                    if (cols[col].type == SQLITE_INTERVAL_DS && tv->u.ds.prec == 6)
                        tv->u.ds.frac /= 1000;
                    else if (cols[col].type == SQLITE_INTERVAL_DSUS && tv->u.ds.prec == 3)
                        tv->u.ds.frac *= 1000;

                    if (little_endian) {
                        ds.sign = flibc_intflip(tv->sign);
                        ds.days = flibc_intflip(tv->u.ds.days);
                        ds.hours = flibc_intflip(tv->u.ds.hours);
                        ds.mins = flibc_intflip(tv->u.ds.mins);
                        ds.sec = flibc_intflip(tv->u.ds.sec);
                        ds.msec = flibc_intflip(tv->u.ds.frac);
                    } else {
                        ds.sign = tv->sign;
                        ds.days = tv->u.ds.days;
                        ds.hours = tv->u.ds.hours;
                        ds.mins = tv->u.ds.mins;
                        ds.sec = tv->u.ds.sec;
                        ds.msec = tv->u.ds.frac;
                    }

                    if (!client_intv_ds_put(&ds, (uint8_t *)(thd->buf + offset),
                                            p_buf_end)) {
                        buflen = -1;
                        goto done;
                    }
                    offset += fldlen;
                }
                break;
            case SQLITE_BLOB:
                fldlen = sqlite3_column_bytes(stmt, col);
                tval = (char *)sqlite3_column_blob(stmt, col);
                memcpy(thd->buf + offset, tval, fldlen);
                reqlog_logl(thd->logger, REQL_RESULTS, "x'");
                reqlog_loghex(thd->logger, REQL_RESULTS, tval, fldlen);
                reqlog_logl(thd->logger, REQL_RESULTS, "'");
                offset += fldlen;
                break;
            }
        } else {
            reqlog_logl(thd->logger, REQL_RESULTS, "NULL");
        }
    }

done:
    if (created_cols)
        free(cols);
    if (created_offsets)
        free(offsets);
    return buflen;
}

/**
 * Callback for sqlite during prepare, to retrieve default tzname
 * Required by stat4 which need datetime conversions during prepare
 *
 */
void comdb2_set_sqlite_vdbe_tzname(Vdbe *p)
{
    struct sql_thread *sqlthd = pthread_getspecific(query_info_key);
    if (!sqlthd)
        return;
    comdb2_set_sqlite_vdbe_tzname_int(p, sqlthd->sqlclntstate);
}

void comdb2_set_sqlite_vdbe_dtprec(Vdbe *p)
{
    struct sql_thread *sqlthd = pthread_getspecific(query_info_key);
    if (!sqlthd)
        return;
    comdb2_set_sqlite_vdbe_dtprec_int(p, sqlthd->sqlclntstate);
}

void run_internal_sql(char *sql)
{
    struct sqlclntstate clnt;
    reset_clnt(&clnt, NULL, 1);

    pthread_mutex_init(&clnt.wait_mutex, NULL);
    pthread_cond_init(&clnt.wait_cond, NULL);
    pthread_mutex_init(&clnt.write_lock, NULL);
    pthread_mutex_init(&clnt.dtran_mtx, NULL);
    clnt.dbtran.mode = tdef_to_tranlevel(gbl_sql_tranlevel_default);
    // clnt.high_availability = 0;
    set_high_availability(&clnt, 0);
    clnt.sql = sql;

    dispatch_sql_query(&clnt);
    if (clnt.query_rc || clnt.saved_errstr) {
        logmsg(LOGMSG_ERROR, "%s: Error from query: '%s' (rc = %d) \n", __func__, sql,
               clnt.query_rc);
        if (clnt.saved_errstr)
            logmsg(LOGMSG_ERROR, "%s: Error: '%s' \n", __func__, clnt.saved_errstr);
    }
    clnt_reset_cursor_hints(&clnt);
    osql_clean_sqlclntstate(&clnt);

    if (clnt.dbglog) {
        sbuf2close(clnt.dbglog);
        clnt.dbglog = NULL;
    }

    cleanup_clnt(&clnt);

    pthread_mutex_destroy(&clnt.wait_mutex);
    pthread_cond_destroy(&clnt.wait_cond);
    pthread_mutex_destroy(&clnt.write_lock);
    pthread_mutex_destroy(&clnt.dtran_mtx);
}

void start_internal_sql_clnt(struct sqlclntstate *clnt)
{
    reset_clnt(clnt, NULL, 1);

    pthread_mutex_init(&clnt->wait_mutex, NULL);
    pthread_cond_init(&clnt->wait_cond, NULL);
    pthread_mutex_init(&clnt->write_lock, NULL);
    pthread_mutex_init(&clnt->dtran_mtx, NULL);
    clnt->dbtran.mode = tdef_to_tranlevel(gbl_sql_tranlevel_default);
    // clnt->high_availability = 0;
    set_high_availability(clnt, 0);
    clnt->is_newsql = 0;
}

int run_internal_sql_clnt(struct sqlclntstate *clnt, char *sql)
{
#ifdef DEBUGQUERY
    printf("run_internal_sql_clnt() sql '%s'\n", sql);
#endif
    clnt->sql = sql;
    dispatch_sql_query(clnt);
    int rc = 0;

    if (clnt->query_rc || clnt->saved_errstr) {
        logmsg(LOGMSG_ERROR, "%s: Error from query: '%s' (rc = %d) \n", __func__, sql,
               clnt->query_rc);
        if (clnt->saved_errstr)
            logmsg(LOGMSG_ERROR, "%s: Error: '%s' \n", __func__, clnt->saved_errstr);
        rc = 1;
    }
    return rc;
}

void end_internal_sql_clnt(struct sqlclntstate *clnt)
{
    clnt_reset_cursor_hints(clnt);
    osql_clean_sqlclntstate(clnt);

    if (clnt->dbglog) {
        sbuf2close(clnt->dbglog);
        clnt->dbglog = NULL;
    }

    clnt->dbtran.mode = TRANLEVEL_INVALID;
    cleanup_clnt(clnt);

    pthread_mutex_destroy(&clnt->wait_mutex);
    pthread_cond_destroy(&clnt->wait_cond);
    pthread_mutex_destroy(&clnt->write_lock);
    pthread_mutex_destroy(&clnt->dtran_mtx);
}

static int send_dummy(struct sqlclntstate *clnt)
{
    if(clnt->is_newsql)
        return newsql_send_dummy_resp(clnt, __func__, __LINE__);
    return 0;
}<|MERGE_RESOLUTION|>--- conflicted
+++ resolved
@@ -6152,12 +6152,8 @@
     thd->cinfo = NULL;
     thd->offsets = NULL;
     thd->sqldb = NULL;
-<<<<<<< HEAD
-    thd->stmt_table = NULL;
+    thd->stmt_caching_table = NULL;
     bzero(thd->lastuser, sizeof(thd->lastuser));
-=======
-    thd->stmt_caching_table = NULL;
->>>>>>> f94be2f6
 
     start_sql_thread();
 
