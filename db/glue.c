--- conflicted
+++ resolved
@@ -6190,7 +6190,6 @@
     return version;
 }
 
-<<<<<<< HEAD
 int rename_table_options(void *tran, struct db *db, const char *newname)
 {
     char *oldname;
@@ -6233,7 +6232,10 @@
 
 done:
     db->dbname = oldname;
-=======
+
+    return rc;
+}
+
 /**
  * Set schema for a specific table, used for pinning table to certain versions
  * upon re-creation (for example)
@@ -6261,7 +6263,6 @@
         rc = -1;
 
     db->tableversion = version;
->>>>>>> b2974caf
 
     return rc;
 }
