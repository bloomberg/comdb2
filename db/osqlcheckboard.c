--- conflicted
+++ resolved
@@ -38,26 +38,17 @@
 #include "comdb2uuid.h"
 #include "net_types.h"
 #include "logmsg.h"
-<<<<<<< HEAD
 #include "comdb2_atomic.h"
-=======
->>>>>>> 8b9f683f
 
 /* delete this after comdb2_api.h changes makes it through */
 #define SQLHERR_MASTER_QUEUE_FULL -108
 #define SQLHERR_MASTER_TIMEOUT -109
 
-<<<<<<< HEAD
-typedef struct osql_checkboard {
-    hash_t * rqs; /* sql threads processing a blocksql are registered here */
-    hash_t *rqsuuid;         /* like above, but register by uuid */
-=======
 extern int gbl_master_sends_query_effects;
 
 typedef struct osql_checkboard {
     hash_t *rqs;     /* sql threads processing a blocksql are registered here */
     hash_t *rqsuuid; /* like above, but register by uuid */
->>>>>>> 8b9f683f
     pthread_mutex_t mtx; /* protect all the requests */
 
 } osql_checkboard_t;
@@ -66,12 +57,9 @@
 
 /* will get rdlock on checkboard->mtx if parameter lock is set
  * if caller already has mtx, call this func with lock = false
-<<<<<<< HEAD
  *
  * NB: If calling with lock == false, make sure you don't dereference 
  * pointer returned because it may be freed from under you.
-=======
->>>>>>> 8b9f683f
  */
 static inline osql_sqlthr_t *osql_chkboard_fetch_entry(unsigned long long rqid,
                                                        uuid_t uuid, bool lock)
@@ -131,7 +119,6 @@
 /* insert entry into checkerboard */
 static inline int insert_into_checkerboard(osql_checkboard_t *checkboard,
                                            osql_sqlthr_t *entry)
-<<<<<<< HEAD
 {
     int rc = 0;
     Pthread_mutex_lock(&checkboard->mtx);
@@ -144,62 +131,6 @@
     Pthread_mutex_unlock(&checkboard->mtx);
     return rc;
 }
-
-/* delete entry from checkerboard */
-static inline osql_sqlthr_t * delete_from_checkerboard(osql_checkboard_t *checkboard, osqlstate_t *osql)
-{
-    Pthread_mutex_lock(&checkboard->mtx);
-
-    osql_sqlthr_t *entry = osql_chkboard_fetch_entry(osql->rqid, osql->uuid, false);
-    if (!entry) {
-        goto done;
-    }
-    if (osql->rqid == OSQL_RQID_USE_UUID) {
-        int rc = hash_del(checkboard->rqsuuid, entry);
-        if (rc)
-            logmsg(LOGMSG_ERROR, "%s: unable to delete record %llx, rc=%d\n",
-                   __func__, entry->rqid, rc);
-    } else {
-        int rc = hash_del(checkboard->rqs, entry);
-        if (rc) {
-            uuidstr_t us;
-            logmsg(LOGMSG_ERROR, "%s: unable to delete record %llx %s, rc=%d\n",
-                   __func__, entry->rqid, comdb2uuidstr(osql->uuid, us),
-                   rc);
-        }
-    }
-    /*reset rqid */
-    osql->rqid = 0;
-done:
-    Pthread_mutex_unlock(&checkboard->mtx);
-    return entry;
-}
-
-/**
- * Register an osql thread with the checkboard
- * This allows block processor to query the status
- * of its sql peer
- *
- */
-int osql_register_sqlthr(struct sqlclntstate *clnt, int type)
-{
-    osql_sqlthr_t *entry = (osql_sqlthr_t *)calloc(sizeof(osql_sqlthr_t), 1);
-    int retry = 0;
-    uuidstr_t us;
-=======
-{
-    int rc = 0;
-    Pthread_mutex_lock(&checkboard->mtx);
-
-    if (entry->rqid == OSQL_RQID_USE_UUID)
-        rc = hash_add(checkboard->rqsuuid, entry);
-    else
-        rc = hash_add(checkboard->rqs, entry);
-
-    Pthread_mutex_unlock(&checkboard->mtx);
-    return rc;
-}
->>>>>>> 8b9f683f
 
 /* delete entry from checkerboard -- called with checkerboard->mtx held */
 static inline osql_sqlthr_t *
@@ -234,6 +165,8 @@
 {
     Pthread_cond_destroy(&entry->cond);
     Pthread_mutex_destroy(&entry->mtx);
+    Pthread_mutex_destroy(&entry->cleanup_mtx);
+    Pthread_cond_destroy(&entry->cleanup_cond);
     free(entry);
 }
 
@@ -285,14 +218,10 @@
 
     Pthread_mutex_init(&entry->c_mtx, NULL);
     Pthread_cond_init(&entry->cond, NULL);
-<<<<<<< HEAD
-    Pthread_mutex_init(&entry->cleanup_mtx, NULL);
-    Pthread_cond_init(&entry->cleanup_cond, NULL);
-
-    int rc = insert_into_checkerboard(checkboard, entry);
-=======
     return entry;
 }
+
+
 
 /**
  * Register an osql thread with the checkboard
@@ -300,74 +229,21 @@
  * of its sql peer
  *
  */
-int _osql_register_sqlthr(struct sqlclntstate *clnt, int type, int is_remote)
-{
+int osql_register_sqlthr(struct sqlclntstate *clnt, int type)
+{
+    osql_sqlthr_t *entry = (osql_sqlthr_t *)calloc(sizeof(osql_sqlthr_t), 1);
     uuidstr_t us;
-    osql_sqlthr_t *entry = get_new_entry(clnt, type);
-    if (!entry) {
-        logmsg(LOGMSG_ERROR, "%s: unable to allocate %zu bytes\n", __func__,
-               sizeof(unsigned long long));
-        return -1;
-    }
->>>>>>> 8b9f683f
 
     int rc = insert_into_checkerboard(checkboard, entry);
     if (rc) {
         logmsg(LOGMSG_ERROR, "%s: error adding record %llx %s rc=%d\n",
                __func__, entry->rqid, comdb2uuidstr(entry->uuid, us), rc);
-<<<<<<< HEAD
-        free(entry);
-    }
-
-    if (gbl_enable_osql_logging && !clnt->osql.logsb) {
-        int fd = 0;
-        char filename[256];
-
-        snprintf(filename, sizeof(filename), "m_%s_%u_%llu_%s.log",
-                 clnt->osql.host, type, clnt->osql.rqid,
-                 comdb2uuidstr(clnt->osql.uuid, us));
-        fd = open(filename, O_WRONLY | O_CREAT | O_TRUNC, 0666);
-        if (!fd) {
-            logmsg(LOGMSG_ERROR, "Error opening log file %s\n", filename);
-        } else {
-            clnt->osql.logsb = sbuf2open(fd, 0);
-            if (!clnt->osql.logsb) {
-                logmsg(LOGMSG_ERROR, "Error opening sbuf2 for file %s, fd %d\n",
-                        filename, fd);
-                close(fd);
-            }
-        }
-=======
         cleanup_entry(entry);
->>>>>>> 8b9f683f
     }
 
     return rc;
 }
 
-<<<<<<< HEAD
-=======
-/**
- * Register an osql thread with the checkboard
- * This allows block processor to query the status
- * of its sql peer
- *
- */
-inline int osql_register_sqlthr(struct sqlclntstate *clnt, int type)
-{
-    return _osql_register_sqlthr(clnt, type, 0);
-}
-
-/**
- * TODO: This is unused? If so cleanup.
- * Register a remote transaction, part of a distributed transaction
- *
-int osql_register_remtran(struct sqlclntstate *clnt, int type, char *tid)
-{
-    return _osql_register_sqlthr(clnt, type, 1);
-}
- */
->>>>>>> 8b9f683f
 
 /**
  * Unregister an osql thread from the checkboard
@@ -389,7 +265,6 @@
         return 0;
     }
 
-<<<<<<< HEAD
     int cnt = 0;
     /* wait till not in use to free; TODO: Can i reuse entry->c_mtx instead? */
     Pthread_mutex_lock(&entry->cleanup_mtx);
@@ -411,13 +286,6 @@
     }
     Pthread_mutex_unlock(&entry->cleanup_mtx);
 
-    if (clnt->osql.logsb) {
-        sbuf2close(clnt->osql.logsb);
-        clnt->osql.logsb = NULL;
-    }
-
-=======
->>>>>>> 8b9f683f
 #ifdef DEBUG
     if (gbl_debug_sql_opcodes) {
         uuidstr_t us;
@@ -426,20 +294,7 @@
     }
 #endif
 
-<<<<<<< HEAD
-    /* free sql thread registration entry */
-    Pthread_cond_destroy(&entry->cond);
-    Pthread_mutex_destroy(&entry->c_mtx);
-    Pthread_mutex_destroy(&entry->cleanup_mtx);
-    Pthread_cond_destroy(&entry->cleanup_cond);
-    free(entry);
-
-=======
-    /*reset rqid */
-    clnt->osql.rqid = 0;
-
     cleanup_entry(entry);
->>>>>>> 8b9f683f
     return rc;
 }
 
@@ -491,12 +346,6 @@
     else
         bzero(&entry->err, sizeof(entry->err));
 
-<<<<<<< HEAD
-=======
-    Pthread_mutex_lock(&entry->mtx);
-    Pthread_mutex_unlock(&checkboard->mtx);
-
->>>>>>> 8b9f683f
     entry->done = 1; /* mem sync? */
     entry->nops = nops;
 
@@ -505,14 +354,10 @@
     }
 
     Pthread_cond_signal(&entry->cond);
-<<<<<<< HEAD
     Pthread_mutex_unlock(&entry->c_mtx);
     ATOMIC_ADD32(entry->in_use, -1); /* no need for mtx because atomic */
     Pthread_cond_signal(&entry->cleanup_cond);
 
-=======
-    Pthread_mutex_unlock(&entry->mtx);
->>>>>>> 8b9f683f
     return 0;
 }
 
@@ -529,17 +374,10 @@
 
 int osql_checkboard_master_changed(void *obj, void *arg)
 {
-<<<<<<< HEAD
     osql_sqlthr_t *entry = obj;
     Pthread_mutex_lock(&entry->c_mtx);
-    if (entry->master != arg && !(entry->master == 0 && gbl_mynode == arg)) {
+    if (entry->master != arg && !(entry->master == 0 && gbl_myhostname == arg)) {
         signal_master_change(entry, arg, __func__);
-=======
-    osql_sqlthr_t *rq = obj;
-    Pthread_mutex_lock(&rq->mtx);
-    if (rq->master != arg && !(rq->master == 0 && gbl_myhostname == arg)) {
-        signal_master_change(rq, arg, __func__);
->>>>>>> 8b9f683f
     }
     Pthread_mutex_unlock(&entry->c_mtx);
     return 0;
@@ -792,27 +630,18 @@
         return -1;
     }
 
-<<<<<<< HEAD
     ATOMIC_ADD32(entry->in_use, 1);  /* inc in use count so it won't be freed */
     Pthread_mutex_unlock(&checkboard->mtx);
 
     Pthread_mutex_lock(&entry->c_mtx);
-=======
-    Pthread_mutex_lock(&entry->mtx);
-    Pthread_mutex_unlock(&checkboard->mtx);
->>>>>>> 8b9f683f
 
     entry->status = status;
     entry->timestamp = timestamp;
     entry->last_updated = comdb2_time_epochms();
 
-<<<<<<< HEAD
     Pthread_mutex_unlock(&entry->c_mtx);
     ATOMIC_ADD32(entry->in_use, -1); /* no need for mtx because atomic */
     Pthread_cond_signal(&entry->cleanup_cond);
-=======
-    Pthread_mutex_unlock(&entry->mtx);
->>>>>>> 8b9f683f
 
     return 0;
 }
@@ -839,16 +668,10 @@
         return -1;
     }
 
-<<<<<<< HEAD
     ATOMIC_ADD32(entry->in_use, 1);  /* inc in use count so it won't be freed */
     Pthread_mutex_unlock(&checkboard->mtx);
 
     Pthread_mutex_lock(&entry->c_mtx);
-=======
-    Pthread_mutex_lock(&entry->mtx);
-    Pthread_mutex_unlock(&checkboard->mtx);
-
->>>>>>> 8b9f683f
     entry->last_checked = entry->last_updated =
         comdb2_time_epochms(); /* reset these time */
     entry->done = 0;
@@ -856,15 +679,10 @@
     entry->master =
         master ? master : gbl_myhostname; /* master changed, store it here */
     bzero(&entry->err, sizeof(entry->err));
-<<<<<<< HEAD
     Pthread_mutex_unlock(&entry->c_mtx);
 
     ATOMIC_ADD32(entry->in_use, -1); /* no need for mtx because atomic */
     Pthread_cond_signal(&entry->cleanup_cond);
-=======
-    Pthread_mutex_unlock(&entry->mtx);
-
->>>>>>> 8b9f683f
     return 0;
 }
 
