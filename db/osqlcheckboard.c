--- conflicted
+++ resolved
@@ -42,14 +42,8 @@
 #define SQLHERR_MASTER_TIMEOUT -109
 
 typedef struct osql_checkboard {
-<<<<<<< HEAD
-    hash_t * rqs; /* sql threads processing a blocksql are registered here */
-    hash_t *rqsuuid;                /* like above, but register by uuid */
-=======
-
     hash_t *rqs;     /* sql threads processing a blocksql are registered here */
     hash_t *rqsuuid; /* like above, but register by uuid */
->>>>>>> c7e89768
     pthread_mutex_t mtx; /* protect all the requests */
 
 } osql_checkboard_t;
@@ -130,17 +124,11 @@
 }
 
 /* delete entry from checkerboard -- called with checkerboard->mtx held */
-<<<<<<< HEAD
-static inline osql_sqlthr_t * delete_from_checkerboard(osql_checkboard_t *checkboard, osqlstate_t *osql)
-{    
-    osql_sqlthr_t *entry = osql_chkboard_fetch_entry(osql->rqid, osql->uuid, false);
-=======
-static inline osql_sqlthr_t *
-delete_from_checkerboard(osql_checkboard_t *checkboard, osqlstate_t *osql)
+static inline osql_sqlthr_t * delete_from_checkerboard(
+        osql_checkboard_t *checkboard, osqlstate_t *osql)
 {
     osql_sqlthr_t *entry =
         osql_chkboard_fetch_entry(osql->rqid, osql->uuid, false);
->>>>>>> c7e89768
     if (!entry) {
         goto done;
     }
@@ -154,12 +142,7 @@
         if (rc) {
             uuidstr_t us;
             logmsg(LOGMSG_ERROR, "%s: unable to delete record %llx %s, rc=%d\n",
-<<<<<<< HEAD
-                   __func__, entry->rqid, comdb2uuidstr(osql->uuid, us),
-                   rc);
-=======
                    __func__, entry->rqid, comdb2uuidstr(osql->uuid, us), rc);
->>>>>>> c7e89768
         }
     }
 done:
@@ -224,11 +207,7 @@
     Pthread_mutex_init(&entry->mtx, NULL);
     Pthread_cond_init(&entry->cond, NULL);
 
-<<<<<<< HEAD
     int rc = insert_into_checkerboard(checkboard, entry);
-=======
-    insert_into_checkerboard(checkboard, entry);
->>>>>>> c7e89768
 
     if (rc) {
         logmsg(LOGMSG_ERROR, "%s: error adding record %llx %s rc=%d\n",
@@ -302,14 +281,11 @@
         return 0;
     }
 
-<<<<<<< HEAD
     /*reset rqid */
     clnt->osql.rqid = 0;
 
     Pthread_mutex_unlock(&checkboard->mtx);
 
-=======
->>>>>>> c7e89768
     if (clnt->osql.logsb) {
         sbuf2close(clnt->osql.logsb);
         clnt->osql.logsb = NULL;
@@ -328,13 +304,6 @@
     Pthread_mutex_destroy(&entry->mtx);
     free(entry);
 
-<<<<<<< HEAD
-=======
-    /*reset rqid */
-    clnt->osql.rqid = 0;
-
-    Pthread_mutex_unlock(&checkboard->mtx);
->>>>>>> c7e89768
     return rc;
 }
 
@@ -400,12 +369,6 @@
 
     Pthread_cond_signal(&entry->cond);
     Pthread_mutex_unlock(&entry->mtx);
-
-<<<<<<< HEAD
-=======
-    Pthread_mutex_unlock(&checkboard->mtx);
-
->>>>>>> c7e89768
     return 0;
 }
 
