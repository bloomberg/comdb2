/*
   Copyright 2015 Bloomberg Finance L.P.

   Licensed under the Apache License, Version 2.0 (the "License");
   you may not use this file except in compliance with the License.
   You may obtain a copy of the License at

       http://www.apache.org/licenses/LICENSE-2.0

   Unless required by applicable law or agreed to in writing, software
   distributed under the License is distributed on an "AS IS" BASIS,
   WITHOUT WARRANTIES OR CONDITIONS OF ANY KIND, either express or implied.
   See the License for the specific language governing permissions and
   limitations under the License.
 */

/**
 *
 *  Interface with sqlglue.c
 *
 *  Each sqlthread executing an osql request has associated an osqlstate_t
 *  structure.  The structure is registered in a checkboard during the
 *  osql request lifetime.
 *
 *  Sqlthreads will call insrec/updrec/delrec functions.
 *   - For blocksql and socksql modes, each call results in a net transfer
 *     to the master.
 *   - For recom, snapisol and serial mode, each call will update the local
 *shadow tables (which
 *     will be transferred to the master once the transaction is committed).
 *
 */

#include <poll.h>
#include <util.h>
#include <unistd.h>
#include "sql.h"
#include "osqlsqlthr.h"
#include "osqlshadtbl.h"
#include "osqlcomm.h"
#include "osqlcheckboard.h"
#include <bdb_api.h>
#include "comdb2.h"
#include "genid.h"
#include "comdb2uuid.h"
#include "nodemap.h"
#include <bpfunc.h>

#include "debug_switches.h"
#include <net_types.h>
#include <trigger.h>
#include <logmsg.h>
#include "views.h"

/* don't retry commits, fail transactions during master swings !
   we need blockseq */

extern int gbl_partial_indexes;
extern int gbl_expressions_indexes;

int gbl_survive_n_master_swings = 600;
int gbl_master_retry_poll_ms = 100;

static int osql_send_usedb_logic(struct BtCursor *pCur, struct sql_thread *thd,
                                 int nettype);
static int osql_send_delrec_logic(struct BtCursor *pCur, struct sql_thread *thd,
                                  int nettype);
static int osql_send_delidx_logic(struct BtCursor *pCur, struct sql_thread *thd,
                                  int nettype);
static int osql_send_insrec_logic(struct BtCursor *pCur, struct sql_thread *thd,
                                  char *pData, int nData, int nettype);
static int osql_send_insidx_logic(struct BtCursor *pCur, struct sql_thread *thd,
                                  int nettype);
static int osql_send_updrec_logic(struct BtCursor *pCur, struct sql_thread *thd,
                                  char *pData, int nData, int nettype);
static int osql_qblobs(struct BtCursor *pCur, struct sql_thread *thd,
                       int *updCols, blob_buffer_t *blobs, int maxblobs,
                       int is_update);
static int osql_updcols(struct BtCursor *pCur, struct sql_thread *thd,
                        int *updCols);
static int osql_send_recordgenid_logic(struct BtCursor *pCur,
                                       struct sql_thread *thd,
                                       unsigned long long genid, int nettype);
static int osql_send_updstat_logic(struct BtCursor *pCur,
                                   struct sql_thread *thd, char *pData,
                                   int nData, int nStat, int nettype);
static int osql_send_commit_logic(struct sqlclntstate *clnt, int is_retry,
                                  int nettype);
static int osql_send_abort_logic(struct sqlclntstate *clnt, int nettype);
static int check_osql_capacity(struct sql_thread *thd);
static int access_control_check_sql_write(struct BtCursor *pCur,
                                          struct sql_thread *thd);

/*
   artificially limit the size of the transaction;
   apparently this avoids some bugs and makes the db happy
   - less deadlocks
   - no timeouts
   - no replication bugout on 4.2
*/
int g_osql_max_trans = 50000;

/**
 * Set maximum osql transaction size
 *
 */
void set_osql_maxtransfer(int limit) { g_osql_max_trans = limit; }

/**
 * Get maximum osql transaction size
 *
 */
int get_osql_maxtransfer(void) { return g_osql_max_trans; }

/**
 * Set the maximum time throttling offload-sql requests
 *
 */
void set_osql_maxthrottle_sec(int limit) { gbl_osql_max_throttle_sec = limit; }

int get_osql_maxthrottle_sec(void) { return gbl_osql_max_throttle_sec; }

/**
 * Process a sqlite index delete request
 * Index is provided by thd->sqlclntstate->idxDelete
 * Returns SQLITE_OK if successful.
 *
 */
int osql_delidx(struct BtCursor *pCur, struct sql_thread *thd, int is_update)
{
    int rc = 0;

    if (!gbl_expressions_indexes || !pCur->db->ix_expr)
        return SQLITE_OK;

    if (thd->sqlclntstate->dbtran.mode == TRANLEVEL_SOSQL) {
        rc = osql_save_index(pCur, thd, is_update, 1);
        if (rc) {
            logmsg(LOGMSG_ERROR, 
                    "%s:%d %s - failed to cache socksql row rc=%d\n",
                    __FILE__, __LINE__, __func__, rc);
        }
        return osql_send_delidx_logic(pCur, thd, NET_OSQL_SOCK_RPL);
    } else
        return osql_save_index(pCur, thd, is_update, 1);
}

/**
 * Process a sqlite delete row request
 * BtCursor points to the record to be deleted.
 * Returns SQLITE_OK if successful.
 *
 */
int osql_delrec(struct BtCursor *pCur, struct sql_thread *thd)
{
    int rc = 0;

    if ((rc = access_control_check_sql_write(pCur, thd)))
        return rc;

    rc = osql_delidx(pCur, thd, 0);
    if (rc != SQLITE_OK)
        return rc;

    if (thd->sqlclntstate->dbtran.mode == TRANLEVEL_SOSQL) {
        rc = osql_save_delrec(pCur, thd);
        if (rc) {
            logmsg(LOGMSG_ERROR, 
                    "%s:%d %s - failed to cache socksql row rc=%d\n",
                    __FILE__, __LINE__, __func__, rc);
        }

        return osql_send_delrec_logic(pCur, thd, NET_OSQL_SOCK_RPL);
    } else
        return osql_save_delrec(pCur, thd);
}

/**
 * Process an insert or update to sqlite_stat1.
 * This is handled specially to allow us to save the previous data to llmeta.
 * Returns SQLITE_OK if successul.
 *
 */

int osql_updstat(struct BtCursor *pCur, struct sql_thread *thd, char *pData,
                 int nData, int nStat)
{
    return osql_send_updstat_logic(pCur, thd, pData, nData, nStat,
                                   NET_OSQL_SOCK_RPL);
}

/**
 * Process a sqlite index insert request
 * Index is provided by thd->sqlclntstate->idxInsert
 * Returns SQLITE_OK if successful.
 *
 */
int osql_insidx(struct BtCursor *pCur, struct sql_thread *thd, int is_update)
{
    int rc = 0;

    if (!gbl_expressions_indexes || !pCur->db->ix_expr)
        return SQLITE_OK;

    if (thd->sqlclntstate->dbtran.mode == TRANLEVEL_SOSQL) {
        rc = osql_save_index(pCur, thd, is_update, 0);
        if (rc) {
            logmsg(LOGMSG_ERROR, 
                    "%s:%d %s - failed to cache socksql row rc=%d\n",
                    __FILE__, __LINE__, __func__, rc);
        }
        return osql_send_insidx_logic(pCur, thd, NET_OSQL_SOCK_RPL);
    } else
        return osql_save_index(pCur, thd, is_update, 0);
}

/**
 * Process a sqlite insert row request
 * Row is provided by (pData, nData, blobs, maxblobs)
 * Returns SQLITE_OK if successful.
 *
 */
int osql_insrec(struct BtCursor *pCur, struct sql_thread *thd, char *pData,
                int nData, blob_buffer_t *blobs, int maxblobs)
{
    int rc = 0;

    if ((rc = access_control_check_sql_write(pCur, thd)))
        return rc;

    rc = osql_insidx(pCur, thd, 0);
    if (rc != SQLITE_OK)
        return rc;

    rc = osql_qblobs(pCur, thd, NULL, blobs, maxblobs, 0);
    if (rc != SQLITE_OK)
        return rc;

    if (thd->sqlclntstate->dbtran.mode == TRANLEVEL_SOSQL) {
        rc = osql_save_insrec(pCur, thd, pData, nData);
        if (rc) {
            logmsg(LOGMSG_ERROR, 
                    "%s:%d %s - failed to cache socksql row rc=%d\n",
                    __FILE__, __LINE__, __func__, rc);
        }

        return osql_send_insrec_logic(pCur, thd, pData, nData,
                                      NET_OSQL_SOCK_RPL);
    } else
        return osql_save_insrec(pCur, thd, pData, nData);
}

/**
 * Process a sqlite update row request
 * New row is provided by (pData, nData, blobs, maxblobs)
 * BtCursor points to the old row.
 * Returns SQLITE_OK if successful.
 *
 */
int osql_updrec(struct BtCursor *pCur, struct sql_thread *thd, char *pData,
                int nData, int *updCols, blob_buffer_t *blobs, int maxblobs)
{
    int rc = 0;

    if ((rc = access_control_check_sql_write(pCur, thd)))
        return rc;

    rc = osql_delidx(pCur, thd, 1);
    if (rc != SQLITE_OK)
        return rc;

    rc = osql_insidx(pCur, thd, 1);
    if (rc != SQLITE_OK)
        return rc;

    rc = osql_qblobs(pCur, thd, updCols, blobs, maxblobs, 1);
    if (rc != SQLITE_OK)
        return rc;

    if (updCols) {
        rc = osql_updcols(pCur, thd, updCols);
        if (rc != SQLITE_OK)
            return rc;
    }

    if (thd->sqlclntstate->dbtran.mode == TRANLEVEL_SOSQL) {
        rc = osql_save_updrec(pCur, thd, pData, nData);
        if (rc) {
            logmsg(LOGMSG_ERROR, 
                    "%s:%d %s - failed to cache socksql row rc=%d\n",
                    __FILE__, __LINE__, __func__, rc);
        }

        return osql_send_updrec_logic(pCur, thd, pData, nData,
                                      NET_OSQL_SOCK_RPL);
    } else
        return osql_save_updrec(pCur, thd, pData, nData);
}

/**
 * Process a sqlite clear table request
 * Currently not implemented due to non-transactional vs slowness unresolved
 * issues.
 *
 */
int osql_cleartable(struct sql_thread *thd, char *dbname)
{

    logmsg(LOGMSG_ERROR, "cleartable not implemented!\n");
    return -1;
}

int nettypetouuidnettype(int nettype)
{
    switch (nettype) {
    case NET_OSQL_SOCK_RPL:
        return NET_OSQL_SOCK_RPL_UUID;
    case NET_OSQL_SERIAL_RPL:
        return NET_OSQL_SERIAL_RPL_UUID;
    default:
        logmsg(LOGMSG_ERROR, "Unsupported nettype %d\n", nettype);
        return nettype;
    }
}

int osql_serial_send_readset(struct sqlclntstate *clnt, int nettype)
{
    osqlstate_t *osql = &clnt->osql;
    int rc = 0;

    if (nettype == NET_OSQL_SERIAL_RPL) {
        if (clnt->arr->size == 0)
            return 0;
    } else {
        if (clnt->selectv_arr->size == 0)
            return 0;
    }

#if 0
   uuidstr_t us;
   printf("osql_serial_send_readset rqid %llx uuid %s\n", (unsigned long long) osql->rqid, comdb2uuidstr(osql->uuid, us));
#endif

    if (osql->rqid == OSQL_RQID_USE_UUID)
        nettype = nettypetouuidnettype(nettype);

    if (nettype == NET_OSQL_SERIAL_RPL || nettype == NET_OSQL_SERIAL_RPL_UUID)
        rc = osql_send_serial(osql->host, osql->rqid, osql->uuid, clnt->arr,
                              clnt->arr->file, clnt->arr->offset, nettype,
                              osql->logsb);
    else
        rc = osql_send_serial(osql->host, osql->rqid, osql->uuid,
                              clnt->selectv_arr, clnt->selectv_arr->file,
                              clnt->selectv_arr->offset, nettype, osql->logsb);
    return rc;
}

/**
 * Called when all rows are retrieved
 * Informs block process that the sql processing is over
 * and it can start processing bloplog
 *
 */
int osql_block_commit(struct sql_thread *thd)
{

    return osql_send_commit_logic(thd->sqlclntstate, 0, NET_OSQL_BLOCK_RPL);
}

/**
 * Starts a sosql session, which creates a blockprocessor peer
 * Returns ok if the packet is sent successful to the master
 * if keep_rqid, this is a retry and we want to
 * keep the same rqid
 *
 * NOTE: if we set "keep_rqid", we are retrying a transaction, so
 *       we will pass the master OSQL_FLAGS_USE_BLKSEQ to keep using
 *       a blkseq in this case
 */
int osql_sock_start(struct sqlclntstate *clnt, int type, int keep_rqid)
{
    osqlstate_t *osql = &clnt->osql;
    struct sql_thread *thd = pthread_getspecific(query_info_key);
    int rc = 0;
    int retries = 0;
    int flags;

    if (!thd) {
        logmsg(LOGMSG_ERROR, "%s:%d Bug, not sql thread !\n", __func__, __LINE__);
        cheap_stack_trace();
    }

    /* first, get an id */
    if (!keep_rqid) {
        if (gbl_noenv_messages) {
            osql->rqid = OSQL_RQID_USE_UUID;
            comdb2uuid(osql->uuid);

            uuidstr_t us;
        } else {
            osql->rqid = comdb2fastseed();
            comdb2uuid_clear(osql->uuid);
            assert(osql->rqid);
        }
    }

    /* lets reset error, this could be a retry */
    osql->xerr.errval = 0;
    osql->xerr.errstr[0] = '\0';

#ifdef DEBUG
    if (gbl_debug_sql_opcodes) {
        uuidstr_t us;
        logmsg(LOGMSG_USER, "%p gets rqid %llx %s tid=0x%x\n", clnt, osql->rqid,
                comdb2uuidstr(osql->uuid, us), pthread_self());
    }
#endif

retry:
    if (thd && bdb_lock_desired(thedb->bdb_env)) {
        int sleepms = 100 * clnt->deadlock_recovered;
        if (sleepms > 1000)
            sleepms = 1000;

        if (gbl_master_swing_osql_verbose)
            logmsg(LOGMSG_ERROR, 
                    "%s:%d bdb lock desired, recover deadlock with sleepms=%d\n",
                    __func__, __LINE__, sleepms);

        rc = recover_deadlock(thedb->bdb_env, thd, NULL, sleepms);
        if (rc != 0) {
            logmsg(LOGMSG_ERROR, "recover_deadlock returned %d\n", rc);
            return SQLITE_BUSY;
        }

        if (gbl_master_swing_osql_verbose)
            logmsg(LOGMSG_USER, "%s recovered deadlock\n", __func__);
        clnt->deadlock_recovered++;
        if (clnt->deadlock_recovered > 100) {
            return SQLITE_BUSY;
        }
    }

    /* register the session */
    osql->host = thedb->master;

    /* protect against no master */
    if (osql->host == NULL) {
        /* wait up to 50 seconds for a new master */
        if (retries < 100) {
            retries++;

            logmsg(LOGMSG_WARN, "Retrying to find the master retries=%d \n",
                    retries);
            poll(NULL, 0, 500);
        } else {
            logmsg(LOGMSG_ERROR, "%s: no master for %llu!\n", __func__, osql->rqid);
            errstat_set_rc(&osql->xerr, ERR_NOMASTER);
            errstat_set_str(&osql->xerr, "No master available");
            return SQLITE_ABORT;
        }
    }

    /* TODO: review the initialization of osqlstate_t */

    if (!keep_rqid) {
        /* register this new member */
        rc = osql_register_sqlthr(clnt, type);
        if (rc)
            return rc;
    } else {
        /* this is a replay with same rqid, already registered */
    }

    /* retrying a transaction, don't skip on blkseq */
    flags = 0;
    if (keep_rqid) bset(&flags, OSQL_FLAGS_USE_BLKSEQ);

    /* socksql: check if this is a verify retry, and if we got enough of those
       to trigger a self-deadlock check on the master */

    if ((type == OSQL_SOCK_REQ || type == OSQL_SOCK_REQ_COST) &&
        clnt->verify_retries > gbl_osql_verify_ext_chk)
        bset(&flags, OSQL_FLAGS_CHECK_SELFLOCK);
    else
        flags = 0;

    /* send request to blockprocessor */
    rc = osql_comm_send_socksqlreq(osql->host, clnt->sql, strlen(clnt->sql) + 1,
                                   osql->rqid, osql->uuid, clnt->tzname, type,
                                   flags);

    if (rc != 0 && retries < 100) {
        retries++;
        logmsg(LOGMSG_WARN, "Retrying to find the master (2) retries=%d \n",
                retries);
        goto retry;
    }

    if (rc && osql->host)
        logmsg(LOGMSG_ERROR, "Tried to talk to %s and got rc=%d\n", osql->host, rc);

    if (!keep_rqid && rc != 0) {
        osql_unregister_sqlthr(clnt);
    }

    return rc;
}

int gbl_master_swing_sock_restart_sleep = 0;
/**
 * Restart a broken socksql connection by opening
 * a new blockproc on the provided master and
 * sending the cache rows to resume the current.
 * If keep_session is set, the same rqid is used for the replay
 *
 */
int osql_sock_restart(struct sqlclntstate *clnt, int maxretries,
                      int keep_session)
{
    int rc = 0;
    int retries = 0;
    int sentops = 0;
    int bdberr = 0;
    struct sql_thread *thd = pthread_getspecific(query_info_key);

    retries = 0;

    if (!thd) {
        logmsg(LOGMSG_ERROR, "%s:%d Bug, not sql thread !\n", __func__, __LINE__);
        cheap_stack_trace();
    }

again:

    sentops = 0;

    /* we need to check if we need bdb write lock here to prevent a master
       upgrade
       blockade
     */
    if (thd && bdb_lock_desired(thedb->bdb_env)) {
        int sleepms = 100 * clnt->deadlock_recovered;
        if (sleepms > 1000)
            sleepms = 1000;

        logmsg(LOGMSG_ERROR, 
                "%s:%d bdb lock desired, recover deadlock with sleepms=%d\n",
                __func__, __LINE__, sleepms);

        rc = recover_deadlock(thedb->bdb_env, thd, NULL, sleepms);

        if (rc != 0) {
            logmsg(LOGMSG_ERROR, "recover_deadlock returned %d\n", rc);

            osql_unregister_sqlthr(clnt);

            return SQLITE_BUSY;
        }

        logmsg(LOGMSG_DEBUG, "%s recovered deadlock\n", __func__);

        clnt->deadlock_recovered++;

        if (clnt->deadlock_recovered > 100) {
            osql_unregister_sqlthr(clnt);

            return SQLITE_BUSY;
        }
    }

    if (!keep_session) {
        if (gbl_master_swing_osql_verbose)
            logmsg(LOGMSG_USER, "%lu Starting %llx\n", pthread_self(),
                   clnt->osql.rqid);
        /* unregister this osql thread from checkboard */
        rc = osql_unregister_sqlthr(clnt);
        if (rc)
            return SQLITE_INTERNAL;
    } else {
        if (gbl_master_swing_osql_verbose)
            logmsg(LOGMSG_USER, "%lu Restarting %llx\n", pthread_self(),
                   clnt->osql.rqid);
        /* we should reset this ! */
        rc = osql_reuse_sqlthr(clnt);
        if (rc)
            return SQLITE_INTERNAL;
    }

    rc = osql_sock_start(clnt, (clnt->dbtran.mode == TRANLEVEL_SOSQL)
                                   ? OSQL_SOCK_REQ
                                   : OSQL_RECOM_REQ,
                         keep_session);
    if (rc)
        goto error;

    /* process messages from cache */
    rc = osql_shadtbl_process(clnt, &sentops, &bdberr, 1);
    if (rc == SQLITE_TOOBIG) {
        logmsg(LOGMSG_ERROR, "%s: transaction too big %d\n", __func__, sentops);
        return rc;
    }
    if (rc == ERR_SC) {
        logmsg(LOGMSG_ERROR, "%s: schema change error\n", __func__);
        return rc;
    }

    if (keep_session && gbl_master_swing_sock_restart_sleep) {
        sleep(gbl_master_swing_sock_restart_sleep);
    }

    /* selectv skip optimization, not an error */
    if (unlikely(rc == -2 || rc == -3))
        rc = 0;

    if (rc)
        goto error;

    if (0) {
    error:
        retries++;
        if (retries < maxretries) {
            logmsg(LOGMSG_ERROR, 
                "Error in restablishing the sosql session, rc=%d, retries=%d\n",
                rc, retries);

            /* if we're shaking really badly, back off */
            if (retries > 1)
                sleep(retries);

            goto again;
        }

        logmsg(LOGMSG_ERROR,
               "%s:%d %s failed %d times to restart socksql session\n",
               __FILE__, __LINE__, __func__, retries);
        return -1;
    }

    return 0;
}

int gbl_random_blkseq_replays;

/**
 * Terminates a sosql session
 * Block processor is informed that all the rows are sent
 * It waits for the block processor to report back the return code
 * Returns the result of block processor commit
 *
 */
int osql_sock_commit(struct sqlclntstate *clnt, int type)
{
    osqlstate_t *osql = &clnt->osql;
    int rc = 0, rc2;
    int rcout = 0;
    int retries = 0;
    int bdberr = 0;

    /* temp hook for sql transactions */
    /* is it distributed? */
    if (clnt->dbtran.mode == TRANLEVEL_SOSQL && clnt->dbtran.dtran)
    {
        rc = fdb_trans_commit(clnt);
        if (rc) {
            logmsg(LOGMSG_ERROR, "%s distributed failure rc=%d\n", __func__, rc);

            rc2 = osql_sock_abort(clnt, type);

            if (rc2) {
                logmsg(LOGMSG_ERROR, "%s osql_sock_abort failed with rc=%d\n",
                        __func__, rc2);
            }

            return SQLITE_ABORT;
        }
    }

    osql->timings.commit_start = osql_log_time();

/* send results of sql processing to block master */
/* if (thd->sqlclntstate->query_stats)*/

retry:

    /* Release our locks.  Only table locks should be held at this point. */
    if (clnt->dbtran.cursor_tran) {
        rc = bdb_free_curtran_locks(thedb->bdb_env, clnt->dbtran.cursor_tran,
                                    &bdberr);
        if (rc) {
            rcout = rc;
            if (gbl_extended_sql_debug_trace) {
                logmsg(LOGMSG_USER,
                       "td=%lu %s line %d got %d and setting rcout to %d\n",
                       pthread_self(), __func__, __LINE__, rc, rcout);
            }
            goto err;
        }
    }

    rc = osql_send_commit_logic(clnt, retries, req2netrpl(type));
    if (rc) {
        logmsg(LOGMSG_ERROR, "%s:%d: failed to send commit to master rc was %d\n", __FILE__,
                __LINE__, rc);
        rcout = SQLITE_CLIENT_CHANGENODE;
        goto err;
    }

    /* if there was a sqlite error, don't wait for block processor */
    if (osql->xerr.errval == 0) {

        /* trap */
        if (!osql->rqid) {
            logmsg(LOGMSG_ERROR, "%s: !rqid %p %lu???\n", __func__, clnt,
                   pthread_self());
            /*cheap_stack_trace();*/
            abort();
        }

        /* waits for a sign */
        rc = osql_chkboard_wait_commitrc(osql->rqid, osql->uuid, &osql->xerr);
        if (rc) {
            rcout = SQLITE_CLIENT_CHANGENODE;
            logmsg(LOGMSG_ERROR, "%s line %d setting rcout to (%d) from %d\n", 
                    __func__, __LINE__, rcout, rc);
        }
        else {

            if (gbl_random_blkseq_replays && ((rand() % 50) == 0)) {
                logmsg(LOGMSG_ERROR, "%s line %d forcing random blkseq retry\n",
                       __func__, __LINE__);
                osql->xerr.errval = ERR_NOMASTER;
            }
            /* we got a return from block processor \
               propagate the result/error
             */
            if (osql->xerr.errval) {
                /* lets check to see if a master swing happened and we need to
                 * retry */
                if (osql->xerr.errval == ERR_NOMASTER ||
                    osql->xerr.errval == 999) {
                    if (bdb_attr_get(thedb->bdb_attr,
                                     BDB_ATTR_SC_RESUME_AUTOCOMMIT) &&
                        !clnt->in_client_trans && clnt->ddl_tables) {
                        int num_ddl = 0;
                        hash_info(clnt->ddl_tables, NULL, NULL, NULL, NULL,
                                  &num_ddl, NULL, NULL);
                        if (num_ddl == 1) {
                            clnt->osql.xerr.errval = ERR_SC;
                            errstat_cat_str(&(clnt->osql.xerr),
                                            "Master node downgrading - new "
                                            "master will resume schemachange");
                            rcout = SQLITE_ABORT;
                            goto err;
                        }
                    }
                    if (retries++ < gbl_survive_n_master_swings) {
                        if (gbl_master_swing_osql_verbose ||
                            gbl_extended_sql_debug_trace)
                            logmsg(LOGMSG_ERROR,
                                   "%s:%d lost connection to master, "
                                   "retrying %d in %d msec\n",
                                   __FILE__, __LINE__, retries,
                                   gbl_master_retry_poll_ms);

                        poll(NULL, 0, gbl_master_retry_poll_ms);

                        rc = osql_sock_restart(
                            clnt, 1,
                            1 /*no new rqid*/); /* retry at higher level */
                        if (rc != SQLITE_TOOBIG && rc != ERR_SC) {
                            if (gbl_master_swing_sock_restart_sleep) {
                                sleep(gbl_master_swing_sock_restart_sleep);
                            }
                            goto retry;
                        }
                    }
                }
                /* transaction failed on the master, abort here as well */
                if (rc != SQLITE_TOOBIG) {
                    if (osql->xerr.errval == -109 /* SQLHERR_MASTER_TIMEOUT */) {

                        if (gbl_extended_sql_debug_trace) {
                            logmsg(LOGMSG_USER, "td=%lu %s line %d got %d and "
                                                "setting rcout to "
                                                "MASTER_TIMEOUT, "
                                                " errval is %d\n",
                                   pthread_self(), __func__, __LINE__, rc,
                                   osql->xerr.errval);
                        }

                        rcout = -109;
                    } else if (osql->xerr.errval == ERR_NOT_DURABLE) {
                        /* Ask the client to change nodes */
                        if (gbl_extended_sql_debug_trace) {
                            logmsg(
                                LOGMSG_USER,
                                "td=%lu %s line %d got %d and setting rcout to "
                                "SQLITE_CLIENT_CHANGENODE,  errval is %d\n",
                                pthread_self(), __func__, __LINE__, rc,
                                osql->xerr.errval);
                        }
                        rcout = SQLITE_CLIENT_CHANGENODE;
                    } else {
                        if (gbl_extended_sql_debug_trace) {
                            logmsg(LOGMSG_USER, "td=%lu %s line %d got %d and "
                                                "setting rcout to "
                                                "SQLITE_ABORT, "
                                                " errval is %d\n",
                                   pthread_self(), __func__, __LINE__, rc,
                                   osql->xerr.errval);
                        }
                        // SQLITE_ABORT comes out as a "4" in the client,
                        // which is translated to 4 'null key constraint'.
                        rcout = SQLITE_ABORT;
                    }
                } else {
                    if (gbl_extended_sql_debug_trace) {
                        logmsg(LOGMSG_USER,
                               "td=%lu %s line %d got %d and setting "
                               "rcout to SQLITE_TOOBIG, "
                               " errval is %d\n",
                               pthread_self(), __func__, __LINE__, rc,
                               osql->xerr.errval);
                    }
                    rcout = SQLITE_TOOBIG;
                }
            } else {
                if (gbl_extended_sql_debug_trace) {
                    logmsg(LOGMSG_USER, "td=%lu %s line %d got %d from %s\n",
                           pthread_self(), __func__, __LINE__, rc, osql->host);
                }
            }
        }
        if (clnt->client_understands_query_stats && clnt->dbglog)
            append_debug_logs_from_master(clnt->dbglog,
                                          clnt->master_dbglog_cookie);
    } else {
        rcout = SQLITE_ERROR;
        logmsg(LOGMSG_ERROR, "%s line %d set rcout to %d\n", __func__, __LINE__, rcout);
    }

#if 0
      printf("Unregistering rqid=%llu tmp=%llu\n", osql->rqid, osql_log_time());
#endif

err:
    /* unregister this osql thread from checkboard */
    rc = osql_unregister_sqlthr(clnt);
    if (rc && !rcout) {
        logmsg(LOGMSG_ERROR, "%s line %d setting rout to SQLITE_INTERNAL (%d) rc is %d\n", 
                __func__, __LINE__, SQLITE_INTERNAL, rc);
        rcout = SQLITE_INTERNAL;
    }
#if 0
   printf("Unregistered rqid=%llu tmp=%llu\n", osql->rqid, osql_log_time());
#endif

    osql->timings.commit_end = osql_log_time();

#if 0
   printf( "recv=%llu disp=%llu fin=%llu commit_prep=%llu, commit_start=%llu commit_end=%llu\n",
         thd->sqlclntstate->osql.timings.query_received,
         thd->sqlclntstate->osql.timings.query_dispatched,
         thd->sqlclntstate->osql.timings.query_finished,
         thd->sqlclntstate->osql.timings.commit_prep,
         thd->sqlclntstate->osql.timings.commit_start, 
         thd->sqlclntstate->osql.timings.commit_end
         );
#endif

   /* mark socksql as non-retriable if seletv are present
      also don't retry distributed transactions
    */
   if (clnt->osql.xerr.errval == (ERR_BLOCK_FAILED + ERR_VERIFY) &&
           clnt->dbtran.mode == TRANLEVEL_SOSQL && !clnt->dbtran.dtran) {
       int bdberr = 0;
       int iirc = 0;
       iirc = osql_shadtbl_has_selectv(clnt, &bdberr);
       if (iirc != 0) /* if error or has selectv rows */
       {
           if (iirc < 0) {
               logmsg(LOGMSG_ERROR, 
                       "%s: osql_shadtbl_has_selectv failed rc=%d bdberr=%d\n",
                       __func__, rc, bdberr);
           }
           osql_set_replay(__FILE__, __LINE__, clnt, OSQL_RETRY_LAST);
       }
   }

   osql_shadtbl_close(clnt);

   if (clnt->dbtran.mode == TRANLEVEL_SOSQL) {
       /* we also need to free the tran object */
       rc = trans_abort_shadow((void **)&clnt->dbtran.shadow_tran, &bdberr);
       if (rc)
           logmsg(LOGMSG_ERROR, 
                   "%s:%d failed to abort shadow tran for socksql rc=%d\n",
                   __FILE__, __LINE__, rc);
   }

   if (clnt->ddl_tables) {
       hash_free(clnt->ddl_tables);
   }
   if (clnt->dml_tables) {
       hash_free(clnt->dml_tables);
   }
   clnt->ddl_tables = NULL;
   clnt->dml_tables = NULL;

   return rcout;
}

/**
 * Terminates a sosql session
 * It notifies the block processor to abort the request
 *
 */
int osql_sock_abort(struct sqlclntstate *clnt, int type)
{
    int rcout = 0;
    int rc = 0;
    int irc = 0;
    int bdberr = 0;

    /* am I talking already with the master? rqid != 0 */
    if (clnt->osql.rqid != 0) {
        /* send results of sql processing to block master */
        rc = osql_send_abort_logic(clnt, req2netrpl(type));
        if (rc) {
            logmsg(LOGMSG_ERROR, "%s: failed to send abort rc=%d\n", __func__, rc);
            /* we still need to unregister the clnt */
            rcout = SQLITE_INTERNAL;
        }

        /* unregister this osql thread from checkboard */
        rc = osql_unregister_sqlthr(clnt);
        if (rc) {
            logmsg(LOGMSG_ERROR, "%s: failed to unregister clnt rc=%d\n", __func__,
                    rc);
            rcout = SQLITE_INTERNAL;
        }
    }

    clnt->osql.sentops = 0;  /* reset statement size counter*/
    clnt->osql.tran_ops = 0; /* reset transaction size counter*/

    osql_shadtbl_close(clnt);

    /* we also need to free the tran object, if we fail to dispatch after a
       begin
       for example.
     */
    rc = trans_abort_shadow((void **)&clnt->dbtran.shadow_tran, &bdberr);
    if (rc) {
        logmsg(LOGMSG_ERROR, 
                "%s:%d failed to abort shadow tran for socksql rc=%d\n",
                __FILE__, __LINE__, rc);
    }

    if (clnt->osql.tablename) {
        free(clnt->osql.tablename);
        clnt->osql.tablename = NULL;
        clnt->osql.tablenamelen = 0;
    }

    if (clnt->ddl_tables) {
        hash_free(clnt->ddl_tables);
    }
    if (clnt->dml_tables) {
        hash_free(clnt->dml_tables);
    }
    clnt->ddl_tables = NULL;
    clnt->dml_tables = NULL;

    return rcout;
}

/********************** INTERNALS
 * ***********************************************/

static int should_restart(struct sqlclntstate *clnt, int rc)
{
    if (rc == OSQL_SEND_ERROR_WRONGMASTER &&
        (clnt->dbtran.mode == TRANLEVEL_SOSQL ||
         clnt->dbtran.mode == TRANLEVEL_RECOM)) {
        return 1;
    }

    return 0;
}

#define RESTART_SOCKSQL_KEEP_RQID(keep_rqid)                                   \
    if (should_restart(clnt, rc)) {                                            \
        rc = osql_sock_restart(clnt, gbl_survive_n_master_swings, keep_rqid);  \
        if (rc) {                                                              \
            logmsg(LOGMSG_ERROR,                                               \
                   "%s: failed to restart socksql session rc=%d\n", __func__,  \
                   rc);                                                        \
        }                                                                      \
    }                                                                          \
    if (rc) {                                                                  \
        logmsg(LOGMSG_ERROR,                                                   \
               "%s: error writting record to master in offload mode rc=%d!\n", \
               __func__, rc);                                                  \
        if (rc != SQLITE_TOOBIG && rc != ERR_SC)                               \
            rc = SQLITE_INTERNAL;                                              \
    } else {                                                                   \
        rc = SQLITE_OK;                                                        \
    }

#define RESTART_SOCKSQL RESTART_SOCKSQL_KEEP_RQID(0)

static int osql_send_usedb_logic_int(char *tablename, struct sqlclntstate *clnt,
                                     int nettype)
{
    osqlstate_t *osql = &clnt->osql;
    int tablenamelen = strlen(tablename) + 1; /*including trailing 0*/
    int rc = 0;

    char *tblname = strdup(tablename);
    void strupper(char *c);
    strupper(tblname);
    if (clnt->ddl_tables && hash_find_readonly(clnt->ddl_tables, tblname)) {
        free(tblname);
        return SQLITE_DDL_MISUSE;
    }
    if (clnt->dml_tables && !hash_find_readonly(clnt->dml_tables, tblname))
        hash_add(clnt->dml_tables, tblname);
    else
        free(tblname);

    if (osql->tablename) {
        if (osql->tablenamelen == (strlen(tablename) + 1) &&
            !strncmp(tablename, osql->tablename, osql->tablenamelen))
            /* we've already sent this, skip */
            return SQLITE_OK;

        /* free the cache */
        free(osql->tablename);
        osql->tablename = NULL;
        osql->tablenamelen = 0;
    }

    rc = osql_send_usedb(osql->host, osql->rqid, osql->uuid, tablename, nettype,
                         osql->logsb, comdb2_table_version(tablename));
    RESTART_SOCKSQL;

    if (rc == SQLITE_OK) {
        /* cache the sent tablename */
        osql->tablename = strdup(tablename);
        if (osql->tablename)
            osql->tablenamelen = tablenamelen;
    }

    return rc;
}

static int osql_send_usedb_logic(struct BtCursor *pCur, struct sql_thread *thd,
                                 int nettype)
{
    return osql_send_usedb_logic_int(pCur->db->tablename, thd->sqlclntstate,
                                     nettype);
}

static int osql_send_delrec_logic(struct BtCursor *pCur, struct sql_thread *thd,
                                  int nettype)
{

    struct sqlclntstate *clnt = thd->sqlclntstate;
    osqlstate_t *osql = &clnt->osql;
    char *host = thd->sqlclntstate->osql.host;
    unsigned long long rqid = thd->sqlclntstate->osql.rqid;
    int rc = 0;

    /* limit transaction*/
    if ((rc = check_osql_capacity(thd)))
        return rc;

    rc = osql_send_usedb_logic(pCur, thd, nettype);
    if (rc == SQLITE_OK) {

        rc = osql_send_delrec(osql->host, osql->rqid, osql->uuid, pCur->genid,
                              (gbl_partial_indexes && pCur->db->ix_partial)
                                  ? clnt->del_keys
                                  : -1ULL,
                              nettype, osql->logsb);
        RESTART_SOCKSQL;
    }

    return rc;
}

static int osql_send_updstat_logic(struct BtCursor *pCur,
                                   struct sql_thread *thd, char *pData,
                                   int nData, int nStat, int nettype)
{
    struct sqlclntstate *clnt = thd->sqlclntstate;
    osqlstate_t *osql = &clnt->osql;
    int rc = 0;

    rc = osql_send_updstat(osql->host, osql->rqid, osql->uuid, pCur->genid,
                           pData, nData, nStat, nettype, osql->logsb);
    RESTART_SOCKSQL;

    return rc;
}

static int osql_send_insidx_logic(struct BtCursor *pCur, struct sql_thread *thd,
                                  int nettype)
{
    struct sqlclntstate *clnt = thd->sqlclntstate;
    osqlstate_t *osql = &clnt->osql;
    int rc = 0;
    int i;

    /* limit transaction*/
    if ((rc = check_osql_capacity(thd)))
        return rc;

    for (i = 0; i < pCur->db->nix; i++) {
        /* only send add keys when told */
        if (gbl_partial_indexes && pCur->db->ix_partial &&
            !(clnt->ins_keys & (1ULL << i)))
            continue;
        rc = osql_send_index(osql->host, osql->rqid, osql->uuid, pCur->genid, 0,
                             i, (char *)thd->sqlclntstate->idxInsert[i],
                             getkeysize(pCur->db, i), nettype, osql->logsb);
        RESTART_SOCKSQL;
        if (rc)
            break;
    }
    return rc;
}

static int osql_send_delidx_logic(struct BtCursor *pCur, struct sql_thread *thd,
                                  int nettype)
{
    struct sqlclntstate *clnt = thd->sqlclntstate;
    osqlstate_t *osql = &clnt->osql;
    int rc = 0;
    int i;

    /* limit transaction*/
    if ((rc = check_osql_capacity(thd)))
        return rc;

    for (i = 0; i < pCur->db->nix; i++) {
        /* only send delete keys when told */
        if (gbl_partial_indexes && pCur->db->ix_partial &&
            !(clnt->del_keys & (1ULL << i)))
            continue;
        rc = osql_send_index(osql->host, osql->rqid, osql->uuid, pCur->genid, 1,
                             i, (char *)thd->sqlclntstate->idxDelete[i],
                             getkeysize(pCur->db, i), nettype, osql->logsb);
        RESTART_SOCKSQL;
        if (rc)
            break;
    }
    return rc;
}

static int osql_send_insrec_logic(struct BtCursor *pCur, struct sql_thread *thd,
                                  char *pData, int nData, int nettype)
{

    struct sqlclntstate *clnt = thd->sqlclntstate;
    osqlstate_t *osql = &clnt->osql;
    int rc = 0;

    /* limit transaction*/
    if ((rc = check_osql_capacity(thd)))
        return rc;

    rc = osql_send_usedb_logic(pCur, thd, nettype);
    if (rc == SQLITE_OK) {

        rc = osql_send_insrec(osql->host, osql->rqid, osql->uuid, pCur->genid,
                              (gbl_partial_indexes && pCur->db->ix_partial)
                                  ? clnt->ins_keys
                                  : -1ULL,
                              pData, nData, nettype, osql->logsb);
        RESTART_SOCKSQL;
    }

    return rc;
}

static int osql_send_updcols_logic(struct BtCursor *pCur,
                                   struct sql_thread *thd, int *updCols,
                                   int nettype)
{
    struct sqlclntstate *clnt = thd->sqlclntstate;
    osqlstate_t *osql = &clnt->osql;
    int rc = 0;

    rc = osql_send_updcols(osql->host, osql->rqid, osql->uuid, pCur->genid,
                           nettype, &updCols[1], updCols[0], osql->logsb);
    RESTART_SOCKSQL;

    return rc;
}

static int osql_send_qblobs_logic(struct BtCursor *pCur, struct sql_thread *thd,
                                  int *updCols, blob_buffer_t *blobs,
                                  int maxblobs, int nettype)
{

    struct sqlclntstate *clnt = thd->sqlclntstate;
    osqlstate_t *osql = &clnt->osql;
    int rc = 0;
    int i;
    int idx;
    int ncols;
    int actualblobs;

    /* override maxblobs to the max # blobs we'll actually need to send */
    actualblobs = pCur->db->schema->numblobs;

    for (i = 0; i < actualblobs; i++) {

        if (blobs[i].exists) {

            /* Send length of -2 if this isn't being used in this update. */
            if (updCols && gbl_osql_blob_optimization && blobs[i].length > 0) {
                idx = get_schema_blob_field_idx(pCur->db->tablename, ".ONDISK",
                                                i);
                ncols = updCols[0];
                if (idx >= 0 && idx < ncols && -1 == updCols[idx + 1]) {

                    /* Put a token on the network if this isn't going to be
                     * used. */
                    rc = osql_send_qblob(osql->host, osql->rqid, osql->uuid, i,
                                         pCur->genid, nettype, NULL, -2,
                                         osql->logsb);
                    RESTART_SOCKSQL;
                    continue;
                }
            }

            rc = osql_send_qblob(osql->host, osql->rqid, osql->uuid, i,
                                 pCur->genid, nettype, blobs[i].data,
                                 blobs[i].length, osql->logsb);
            RESTART_SOCKSQL;
            if (rc)
                break;
        }
        /* note: the blobs are NOT clustered:
           create table t1(id int not null, b1 blob, b2 blob);
           insert into t1 (id, b2) values(0, x'11')
           so we need to run through all the defined blobs.
           we only need to send the non-null blobs, and the master
           will fix up those we missed.
         */
    }

    return rc;
}

static int osql_updcols(struct BtCursor *pCur, struct sql_thread *thd,
                        int *updCols)
{
    int rc = 0;

    if (thd->sqlclntstate->dbtran.mode == TRANLEVEL_SOSQL) {
        rc = osql_save_updcols(pCur, thd, updCols);
        if (rc) {
            logmsg(LOGMSG_ERROR, 
                    "%s:%d %s - failed to cache socksql row rc=%d\n",
                    __FILE__, __LINE__, __func__, rc);
        }

        return osql_send_updcols_logic(pCur, thd, updCols, NET_OSQL_SOCK_RPL);
    } else
        return osql_save_updcols(pCur, thd, updCols);
}

static int osql_qblobs(struct BtCursor *pCur, struct sql_thread *thd,
                       int *updCols, blob_buffer_t *blobs, int maxblobs,
                       int is_update)
{
    if (thd->sqlclntstate->dbtran.mode == TRANLEVEL_SOSQL) {
        int rc = osql_save_qblobs(pCur, thd, blobs, maxblobs, is_update);
        if (rc) {
            logmsg(LOGMSG_ERROR, 
                    "%s:%d %s - failed to cache socksql row rc=%d\n",
                    __FILE__, __LINE__, __func__, rc);
        }

        return osql_send_qblobs_logic(pCur, thd, updCols, blobs, maxblobs,
                                      NET_OSQL_SOCK_RPL);
    } else
        return osql_save_qblobs(pCur, thd, blobs, maxblobs, is_update);
}

static int osql_send_updrec_logic(struct BtCursor *pCur, struct sql_thread *thd,
                                  char *pData, int nData, int nettype)
{

    struct sqlclntstate *clnt = thd->sqlclntstate;
    osqlstate_t *osql = &clnt->osql;
    int rc = 0;

    if ((rc = check_osql_capacity(thd)))
        return rc;

    rc = osql_send_usedb_logic(pCur, thd, nettype);
    if (rc == SQLITE_OK) {

        rc = osql_send_updrec(
            osql->host, osql->rqid, osql->uuid, pCur->genid,
            (gbl_partial_indexes && pCur->db->ix_partial) ? clnt->ins_keys
                                                          : -1ULL,
            (gbl_partial_indexes && pCur->db->ix_partial) ? clnt->del_keys
                                                          : -1ULL,
            pData, nData, nettype, osql->logsb);
        RESTART_SOCKSQL;
    }

    return rc;
}

static int osql_send_commit_logic(struct sqlclntstate *clnt, int is_retry,
                                  int nettype)
{
    osqlstate_t *osql = &clnt->osql;
    int rc = 0;
    int restarted = 0;
    snap_uid_t snap_info, *snap_info_p = NULL;

    /* reset the tablename */
    if (osql->tablename) {

        /* free the cache */
        free(osql->tablename);
        osql->tablename = NULL;
        osql->tablenamelen = 0;
    }
    osql->tran_ops = 0; /* reset transaction size counter*/

    if (clnt->sql_query && get_high_availability(clnt))
    {
        assert (clnt->sql_query->has_cnonce);
        assert (clnt->sql_query->cnonce.len > 0 &&
                clnt->sql_query->cnonce.len <= MAX_SNAP_KEY_LEN);
    }

    int send_cnonce = get_high_availability(clnt);
    extern int gbl_always_send_cnonce;
<<<<<<< HEAD
    if(gbl_always_send_cnonce)
        send_cnonce = true;

    if (osql->rqid == OSQL_RQID_USE_UUID &&
        clnt->sql_query && clnt->sql_query->has_cnonce && send_cnonce &&
        (clnt->sql_query->cnonce.len <= MAX_SNAP_KEY_LEN) && 
        !clnt->trans_has_sp) {

        /* pass to master the state of verify retry. 
=======
    if (gbl_always_send_cnonce)
        send_cnonce = true;

    if (osql->rqid == OSQL_RQID_USE_UUID && clnt->sql_query &&
        clnt->sql_query->has_cnonce && send_cnonce &&
        (clnt->sql_query->cnonce.len <= MAX_SNAP_KEY_LEN) &&
        !clnt->trans_has_sp) {

        /* pass to master the state of verify retry.
>>>>>>> d882976f
         * if verify retry is on and error is retryable, don't write to
         * blkseq on master because replicant will retry */
        snap_info.replicant_can_retry = replicant_can_retry(clnt);
        snap_info.keylen = clnt->sql_query->cnonce.len;
<<<<<<< HEAD
        memcpy(snap_info.key, clnt->sql_query->cnonce.data, 
=======
        memcpy(snap_info.key, clnt->sql_query->cnonce.data,
>>>>>>> d882976f
               clnt->sql_query->cnonce.len);
        snap_info.effects = clnt->effects;
        comdb2uuidcpy(snap_info.uuid, osql->uuid);
        snap_info_p = &snap_info;
    }

retry:
    if (osql->rqid == OSQL_RQID_USE_UUID) {
        rc = osql_send_commit_by_uuid(osql->host, osql->uuid, osql->sentops,
                                      &osql->xerr, nettype, osql->logsb,
                                      clnt->query_stats, snap_info_p);
    } else {
        rc = osql_send_commit(osql->host, osql->rqid, osql->uuid, osql->sentops,
                              &osql->xerr, nettype, osql->logsb,
                              clnt->query_stats, NULL);
    }

    restarted = should_restart(clnt, rc);
    RESTART_SOCKSQL_KEEP_RQID(is_retry);

    if (rc == SQLITE_OK && restarted) {
        /* we need to reset the commit here */
        goto retry;
    }

    return rc;
}

static int osql_send_abort_logic(struct sqlclntstate *clnt, int nettype)
{
    osqlstate_t *osql = &clnt->osql;
    struct errstat xerr = {0};
    int rc = 0;
    uuidstr_t us;

    if (errstat_get_rc(&osql->xerr) != SQLITE_TOOBIG)
        errstat_set_rc(&xerr, SQLITE_ABORT);
    else
        errstat_set_rc(&xerr, SQLITE_TOOBIG);
    snprintf(&xerr.errstr[0], sizeof(xerr.errstr) - 1,
             "sql session %llu %s rollback", osql->rqid,
             comdb2uuidstr(osql->uuid, us));

    if (osql->rqid == OSQL_RQID_USE_UUID)
        rc = osql_send_commit_by_uuid(osql->host, osql->uuid, 0, &xerr, nettype,
                                      osql->logsb, clnt->query_stats, NULL);
    else
        rc = osql_send_commit(osql->host, osql->rqid, osql->uuid, 0, &xerr,
                              nettype, osql->logsb, clnt->query_stats, NULL);
    /* no need to restart an abort, master drop the transaction anyway
    RESTART_SOCKSQL; */

    return rc;
}

static int check_osql_capacity(struct sql_thread *thd)
{
    struct sqlclntstate *clnt = thd->sqlclntstate;
    osqlstate_t *osql = &thd->sqlclntstate->osql;

    osql->sentops++;
    osql->tran_ops++;

    if (clnt->osql_max_trans && osql->tran_ops >= clnt->osql_max_trans) {
        /* This trace is used by ALMN 1779 to alert database owners.. please do
         * not change without reference to that almn. */
        logmsg(LOGMSG_ERROR, "check_osql_capacity: transaction size %d too big "
                        "(limit is %d) [\"%s\"]\n",
                osql->tran_ops, clnt->osql_max_trans,
                (thd->sqlclntstate && thd->sqlclntstate->sql)
                    ? thd->sqlclntstate->sql
                    : "not_set");

        errstat_set_rc(&osql->xerr, SQLITE_TOOBIG);
        errstat_set_str(&osql->xerr, "transaction too big\n");

        return SQLITE_TOOBIG;
    }

    return SQLITE_OK;
}

int osql_query_dbglog(struct sql_thread *thd, int queryid)
{

    struct sqlclntstate *clnt = thd->sqlclntstate;
    osqlstate_t *osql = &clnt->osql;
    int rc;
    unsigned long long new_cookie;

    /* Why a new cookie?  The net send could be local (if no
       cluster, or the query somehow ends up running on
       the master) and we don't want to clobber the existing dbglog. */
    if (thd->sqlclntstate->master_dbglog_cookie == 0)
        thd->sqlclntstate->master_dbglog_cookie = get_id(thedb->bdb_env);
    new_cookie = thd->sqlclntstate->master_dbglog_cookie;
    rc = osql_send_dbglog(osql->host, osql->rqid, osql->uuid, new_cookie,
                          queryid, NET_OSQL_SOCK_RPL);
    /* not sure if we want to restart this */
    RESTART_SOCKSQL;
    return rc;
}

#if 0
static int osql_send_cleartable_osqlsosql(struct sql_thread *thd, char *dbname) {

   osqlstate_t          *osql = &thd->sqlclntstate->osql;
   netinfo_type         *netinfo_ptr = (netinfo_type*)theosql->handle_sibling;
   osql_clrtbl_rpl_t    clr_rpl;
   int                  rc = 0;

   /* limit transaction*/
   if(rc = check_osql_capacity (thd)) return rc;

   rc = osql_send_usedb_int(thd, dbname, NET_OSQL_BLOCK_RPL);
   if (rc == SQLITE_OK) {

      clr_rpl.hd.type = OSQL_CLRTBL;
      clr_rpl.hd.sid = osql->rqid;

      if(osql->logsb) {
         sbuf2printf(thd->sqlclntstate->osql.logsb, "[%llu] send OSQL_CLRTBL %s\n", osql->rqid, dbname);
         sbuf2flush(thd->sqlclntstate->osql.logsb);
      }

      if(offload_net_send(netinfo_ptr, osql->host, NET_OSQL_BLOCK_RPL, &clr_rpl, sizeof(clr_rpl), 1)) {
         rc = SQLITE_INTERNAL;
         fprintf(stderr,
               "%s: error writting record to master in offload mode!\n", __func__);
      } else
         rc = SQLITE_OK;
   }

   return rc;
}

static int osql_send_cleartable_recom(struct sql_thread *thd, char *dbname) {
    fprintf(stderr, "cleartable not implemented yet\n");
    return -1;
}
int osql_cleartable(struct sql_thread *thd, char *dbname) {
    if(thd->sqlclntstate->dbtran.mode == TRANLEVEL_OSQL ||
          thd->sqlclntstate->dbtran.mode == TRANLEVEL_SOSQL)
        return osql_send_cleartable_osqlsosql(thd, dbname);
    else
        return osql_send_cleartable_recom(thd, dbname);
}

#endif

/**
 * Record a genid with the current transaction so we can
 * verify its existence upon commit
 *
 */
int osql_record_genid(struct BtCursor *pCur, struct sql_thread *thd,
                      unsigned long long genid)
{
    /* skip synthetic genids */
    if (is_genid_synthetic(genid)) {
        return 0;
    }

    if (thd->sqlclntstate->dbtran.mode == TRANLEVEL_SOSQL) {
        int rc = osql_save_recordgenid(pCur, thd, genid);
        if (rc) {
            logmsg(LOGMSG_ERROR, 
                    "%s:%d %s - failed to cache socksql row rc=%d\n",
                    __FILE__, __LINE__, __func__, rc);
        }

        return osql_send_recordgenid_logic(pCur, thd, genid, NET_OSQL_SOCK_RPL);
    } else
        return osql_save_recordgenid(pCur, thd, genid);
}

static int osql_send_recordgenid_logic(struct BtCursor *pCur,
                                       struct sql_thread *thd,
                                       unsigned long long genid, int nettype)
{
    struct sqlclntstate *clnt = thd->sqlclntstate;
    osqlstate_t *osql = &clnt->osql;
    int rc = 0;

    rc = osql_send_usedb_logic(pCur, thd, nettype);
    if (rc == SQLITE_OK) {

        if (osql->rqid == OSQL_RQID_USE_UUID)
            nettype = NET_OSQL_SOCK_RPL_UUID;

        rc = osql_send_recordgenid(osql->host, osql->rqid, osql->uuid, genid,
                                   nettype, osql->logsb);
        if (gbl_master_swing_sock_restart_sleep) {
            usleep(gbl_master_swing_sock_restart_sleep * 1000);
        }
        RESTART_SOCKSQL;
    }

    return rc;
}

int osql_dbq_consume(struct sqlclntstate *clnt, const char *spname,
                     genid_t genid)
{
    Q4SP(qname, spname);
    osqlstate_t *osql = &clnt->osql;
    int rc = osql_send_usedb_logic_int(qname, clnt, NET_OSQL_SOCK_RPL);
    if (rc != SQLITE_OK)
        return rc;
    return osql_send_dbq_consume(osql->host, osql->rqid, osql->uuid, genid,
                                 NET_OSQL_SOCK_RPL, osql->logsb);
}

int osql_dbq_consume_logic(struct sqlclntstate *clnt, const char *spname,
                           genid_t genid)
{
    int rc;
    if ((rc = osql_save_dbq_consume(clnt, spname, genid)) != 0) {
        return rc;
    }
    if (clnt->dbtran.mode == TRANLEVEL_SOSQL) {
        rc = osql_dbq_consume(clnt, spname, genid);
    }
    return rc;
}

extern int gbl_allow_user_schema;

static int access_control_check_sql_write(struct BtCursor *pCur,
                                          struct sql_thread *thd)
{
    int rc = 0;
    int bdberr = 0;

    if (gbl_uses_accesscontrol_tableXnode) {
        rc = bdb_access_tbl_write_by_mach_get(
            pCur->db->dbenv->bdb_env, NULL, pCur->db->tablename,
            nodeix(thd->sqlclntstate->origin), &bdberr);
        if (rc <= 0) {
            char msg[1024];
            snprintf(
                msg, sizeof(msg), "Write access denied to %s from %d bdberr=%d",
                pCur->db->tablename, nodeix(thd->sqlclntstate->origin), bdberr);
            logmsg(LOGMSG_WARN, "%s\n", msg);
            errstat_set_rc(&thd->sqlclntstate->osql.xerr, SQLITE_ACCESS);
            errstat_set_str(&thd->sqlclntstate->osql.xerr, msg);

            return SQLITE_ABORT;
        }
    }

    /* Check read access if its not user schema. */
    /* Check it only if engine is open already. */
    if (gbl_uses_password &&
        (thd->sqlclntstate->no_transaction == 0)) {
        rc = bdb_check_user_tbl_access(
            pCur->db->dbenv->bdb_env, thd->sqlclntstate->user,
            pCur->db->tablename, ACCESS_WRITE, &bdberr);
        if (rc != 0) {
            char msg[1024];
            snprintf(msg, sizeof(msg),
                     "Write access denied to %s for user %s bdberr=%d",
                     pCur->db->tablename, thd->sqlclntstate->user, bdberr);
            logmsg(LOGMSG_WARN, "%s\n", msg);
            errstat_set_rc(&thd->sqlclntstate->osql.xerr, SQLITE_ACCESS);
            errstat_set_str(&thd->sqlclntstate->osql.xerr, msg);

            return SQLITE_ABORT;
        }
    }

    return 0;
}

int access_control_check_sql_read(struct BtCursor *pCur, struct sql_thread *thd)
{
    int rc = 0;
    int bdberr = 0;

    if (gbl_uses_accesscontrol_tableXnode) {
        rc = bdb_access_tbl_read_by_mach_get(
            pCur->db->dbenv->bdb_env, NULL, pCur->db->tablename,
            nodeix(thd->sqlclntstate->origin), &bdberr);
        if (rc <= 0) {
            char msg[1024];
            snprintf(
                msg, sizeof(msg), "Read access denied to %s from %d bdberr=%d",
                pCur->db->tablename, nodeix(thd->sqlclntstate->origin), bdberr);
            logmsg(LOGMSG_WARN, "%s\n", msg);
            errstat_set_rc(&thd->sqlclntstate->osql.xerr, SQLITE_ACCESS);
            errstat_set_str(&thd->sqlclntstate->osql.xerr, msg);

            return SQLITE_ABORT;
        }
    }

    /* Check read access if its not user schema. */
    /* Check it only if engine is open already. */
    if (gbl_uses_password &&
        (thd->sqlclntstate->no_transaction == 0)) {
        rc = bdb_check_user_tbl_access(
            pCur->db->dbenv->bdb_env, thd->sqlclntstate->user,
            pCur->db->tablename, ACCESS_READ, &bdberr);
        if (rc != 0) {
            char msg[1024];
            snprintf(msg, sizeof(msg),
                     "Read access denied to %s for user %s bdberr=%d",
                     pCur->db->tablename, thd->sqlclntstate->user, bdberr);
            logmsg(LOGMSG_WARN, "%s\n", msg);
            errstat_set_rc(&thd->sqlclntstate->osql.xerr, SQLITE_ACCESS);
            errstat_set_str(&thd->sqlclntstate->osql.xerr, msg);

            return SQLITE_ABORT;
        }
    }

    return 0;
}

/**
*
* Process a schema change request
* Returns SQLITE_OK if successful.
*
*/
int osql_schemachange_logic(struct schema_change_type *sc,
                            struct sql_thread *thd, int usedb)
{
    struct sqlclntstate *clnt = thd->sqlclntstate;
    osqlstate_t *osql = &clnt->osql;
    char *host = thd->sqlclntstate->osql.host;
    unsigned long long rqid = thd->sqlclntstate->osql.rqid;
    char *tblname = strdup(sc->table);
    void strupper(char *c);
    strupper(tblname);
    if (clnt->dml_tables && hash_find_readonly(clnt->dml_tables, tblname)) {
        free(tblname);
        return SQLITE_DDL_MISUSE;
    }
    if (clnt->ddl_tables) {
        if (hash_find_readonly(clnt->ddl_tables, tblname)) {
            free(tblname);
            return SQLITE_DDL_MISUSE;
        } else
            hash_add(clnt->ddl_tables, tblname);
    } else {
        free(tblname);
    }
    int rc = osql_save_schemachange(thd, sc, usedb);
    if (rc) {
        logmsg(LOGMSG_ERROR,
               "%s:%d %s - failed to cache socksql schemachange rc=%d\n",
               __FILE__, __LINE__, __func__, rc);
        return rc;
    }
    if (thd->sqlclntstate->dbtran.mode == TRANLEVEL_SOSQL) {
        if (usedb) {
            unsigned long long version = 0;
            if (getdbidxbyname(sc->table) < 0) { // view
                char *viewname = timepart_newest_shard(sc->table, &version);
                if (viewname) {
                    free(viewname);
                } else
                    usedb = 0;
            } else {
                version = comdb2_table_version(sc->table);
            }

            if (usedb) {
                rc = osql_send_usedb(osql->host, osql->rqid, osql->uuid,
                                     sc->table, NET_OSQL_BLOCK_RPL_UUID,
                                     osql->logsb, version);
                RESTART_SOCKSQL;
            }
        }
        if (rc == SQLITE_OK) {
            rc = osql_send_schemachange(host, rqid,
                                        thd->sqlclntstate->osql.uuid, sc,
                                        NET_OSQL_BLOCK_RPL_UUID, osql->logsb);
            RESTART_SOCKSQL;
        }
    }
    return rc;
}

/**
 *
 * Process a bpfunc request
 * Returns SQLITE_OK if successful.
 *
 */
int osql_bpfunc_logic(struct sql_thread *thd, BpfuncArg *arg)
{
    struct sqlclntstate *clnt = thd->sqlclntstate;
    osqlstate_t *osql = &clnt->osql;
    char *host = thd->sqlclntstate->osql.host;
    unsigned long long rqid = thd->sqlclntstate->osql.rqid;
    int rc;

    rc = osql_save_bpfunc(thd, arg);
    if (rc) {
        logmsg(LOGMSG_ERROR,
               "%s:%d %s - failed to cache socksql bpfunc rc=%d\n", __FILE__,
               __LINE__, __func__, rc);
        return rc;
    }
    if (thd->sqlclntstate->dbtran.mode == TRANLEVEL_SOSQL) {
        rc = osql_send_bpfunc(host, rqid, thd->sqlclntstate->osql.uuid, arg,
                              NET_OSQL_SOCK_RPL, osql->logsb);
        RESTART_SOCKSQL;
    }
    return rc;
}<|MERGE_RESOLUTION|>--- conflicted
+++ resolved
@@ -1347,17 +1347,6 @@
 
     int send_cnonce = get_high_availability(clnt);
     extern int gbl_always_send_cnonce;
-<<<<<<< HEAD
-    if(gbl_always_send_cnonce)
-        send_cnonce = true;
-
-    if (osql->rqid == OSQL_RQID_USE_UUID &&
-        clnt->sql_query && clnt->sql_query->has_cnonce && send_cnonce &&
-        (clnt->sql_query->cnonce.len <= MAX_SNAP_KEY_LEN) && 
-        !clnt->trans_has_sp) {
-
-        /* pass to master the state of verify retry. 
-=======
     if (gbl_always_send_cnonce)
         send_cnonce = true;
 
@@ -1367,16 +1356,11 @@
         !clnt->trans_has_sp) {
 
         /* pass to master the state of verify retry.
->>>>>>> d882976f
          * if verify retry is on and error is retryable, don't write to
          * blkseq on master because replicant will retry */
         snap_info.replicant_can_retry = replicant_can_retry(clnt);
         snap_info.keylen = clnt->sql_query->cnonce.len;
-<<<<<<< HEAD
-        memcpy(snap_info.key, clnt->sql_query->cnonce.data, 
-=======
         memcpy(snap_info.key, clnt->sql_query->cnonce.data,
->>>>>>> d882976f
                clnt->sql_query->cnonce.len);
         snap_info.effects = clnt->effects;
         comdb2uuidcpy(snap_info.uuid, osql->uuid);
