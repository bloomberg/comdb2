--- conflicted
+++ resolved
@@ -1661,10 +1661,6 @@
                "%s:%d %s - failed to cache socksql schemachange rc=%d\n",
                __FILE__, __LINE__, __func__, rc);
     }
-<<<<<<< HEAD
-    return osql_send_schemachange(host, rqid, thd->sqlclntstate->osql.uuid, sc,
-                                  NET_OSQL_BLOCK_RPL_UUID, osql->logsb);
-=======
     if (usedb) {
         rc = osql_send_usedb(osql->host, osql->rqid, osql->uuid, tblname,
                              NET_OSQL_BLOCK_RPL_UUID, osql->logsb);
@@ -1674,5 +1670,4 @@
                                     sc, NET_OSQL_BLOCK_RPL_UUID, osql->logsb);
     }
     return rc;
->>>>>>> a421c370
 }