--- conflicted
+++ resolved
@@ -1301,10 +1301,9 @@
                 clnt->sql_query->cnonce.len <= MAX_SNAP_KEY_LEN);
     }
 
-<<<<<<< HEAD
     if (osql->rqid == OSQL_RQID_USE_UUID &&
         clnt->sql_query && clnt->sql_query->has_cnonce &&
-        /*AZ: enable always sending cnonce:     clnt->high_availability && */ 
+        /*AZ: enable always sending cnonce:   get_high_availability(clnt) && */ 
             /* pass to master the state of verify retry. 
              * if verify retry is on and error is retryable, don't write to 
              * blkseq on master because replicant will retry */
@@ -1317,20 +1316,6 @@
         snap_info.effects = clnt->effects;
         comdb2uuidcpy(snap_info.uuid, osql->uuid);
         snap_info_p = &snap_info;
-=======
-    if (clnt->sql_query && clnt->sql_query->has_cnonce &&
-        get_high_availability(clnt) &&
-        (clnt->sql_query->cnonce.len <= MAX_SNAP_KEY_LEN)) {
-
-        if (osql->rqid == OSQL_RQID_USE_UUID) {
-            snap_info.keylen = clnt->sql_query->cnonce.len;
-            memcpy(snap_info.key, clnt->sql_query->cnonce.data,
-                   clnt->sql_query->cnonce.len);
-            snap_info.effects = clnt->effects;
-            comdb2uuidcpy(snap_info.uuid, osql->uuid);
-            snap_info_p = &snap_info;
-        }
->>>>>>> f7f44901
     }
 
 retry:
