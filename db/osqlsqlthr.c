--- conflicted
+++ resolved
@@ -1152,15 +1152,9 @@
     return rc;
 }
 
-<<<<<<< HEAD
-inline int osql_send_updstat_logic(struct BtCursor *pCur,
-                                   struct sql_thread *thd, char *pData,
-                                   int nData, int nStat, int nettype)
-=======
 static inline int osql_send_updstat_logic(struct BtCursor *pCur,
                                           struct sql_thread *thd, char *pData,
                                           int nData, int nStat, int nettype)
->>>>>>> 1a9cec85
 {
     struct sqlclntstate *clnt = thd->clnt;
     osqlstate_t *osql = &clnt->osql;
