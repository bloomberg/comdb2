/*
   Copyright 2015 Bloomberg Finance L.P.

   Licensed under the Apache License, Version 2.0 (the "License");
   you may not use this file except in compliance with the License.
   You may obtain a copy of the License at

       http://www.apache.org/licenses/LICENSE-2.0

   Unless required by applicable law or agreed to in writing, software
   distributed under the License is distributed on an "AS IS" BASIS,
   WITHOUT WARRANTIES OR CONDITIONS OF ANY KIND, either express or implied.
   See the License for the specific language governing permissions and
   limitations under the License.
 */

#ifndef __SCHEMA_H
#define __SCHEMA_H

#include <list.h>
#include "types.h"
#include "strbuf.h"
#include <pthread.h>

struct ireq;
struct dbtable;

/* libcmacc2 populates these structures.
   Schema records are added from upon parsing a "csc" directive.
   After all files are read, create_sqlmaster_records is called at
   init time to seed SQL code with create statements for tables/indices */
struct field {
    int type;
    unsigned int offset;  /* byte offset in record */
    unsigned int len;     /* byte length in record */
    unsigned int datalen; /* for dyntags; length of client supplied buffer */
    char *name;           /* name of field */
    int isExpr;
    int idx;   /* only meaningful for indices: index of column in table */
    int flags; /* field specific flags */

    /* in/out defaults are only set for the .ONDISK tag and are stored in
     * server format. */
    int in_default_type;
    void *in_default;
    int in_default_len;
    int out_default_type;
    void *out_default;
    int out_default_len;
    struct field_conv_opts convopts;

    int blob_index; /* index of this blob, -1 for non blobs */
};

/* A schema for a tag or index.  The schema for the .ONDISK tag will have
 * an array of ondisk index schemas too. */
struct schema {
    char *tag;
    int nmembers;
    struct field *member;
    int flags;
    int nix;
    struct schema **ix;
    int ixnum;   /* for indices, number of index in struct dbtable */
    int ix_blob; /* set to 1 if blobs are involved in indexes */
    int recsize; /* for tables, gives the length of the record structure */
    int numblobs;
    char *
        csctag; /* this is valid for indices, name of the index listed in csc
                   file */
    char *sqlitetag;
    int *datacopy;
    char *where;
    LINKC_T(struct schema) lnk;
};

struct dbtag {
    char *tblname;
    hash_t *tags;
    LISTC_T(struct schema) taglist;
};

void lock_taglock(void);
void unlock_taglock(void);

/* sql_record.flags */
enum {
    SCHEMA_TABLE = 1,
    SCHEMA_INDEX = 2,
    SCHEMA_DUP = 4 /* dup flag set */
    ,
    SCHEMA_RECNUM = 8 /* recnum flag set */
    ,
    SCHEMA_DYNAMIC = 16,
    SCHEMA_DATACOPY = 32, /* datacopy flag set on index */
    SCHEMA_UNIQNULLS = 64 /* treat all NULL values as UNIQUE */
};

/* sql_record_member.flags */
enum {
    INDEX_DESCEND = 1 /* only set for index members; data is inverted to
                         reverse ondisk sort */
    ,
    NO_NULL = 2 /* do not allow nulls */
};

/* flags for schema conversion */
enum {
    /* conversion for update: skip fields missing in source buffer */
    CONVERT_UPDATE = 1,
    CONVERT_LITTLE_ENDIAN_CLIENT = 2,
    CONVERT_NULL_NO_ERROR = 4 // support instant sc for dbstore
};

typedef enum convert_errcode {
    CONVERT_OK,
    CONVERT_FAILED_INVALID_INPUT_TAG,
    CONVERT_FAILED_INVALID_OUTPUT_TAG,
    CONVERT_FAILED_INVALID_LENGTH,
    CONVERT_FAILED_NULL_CONSTRAINT_VIOLATION,
    CONVERT_FAILED_SHOULDNT_HAPPEN_1,
    CONVERT_FAILED_INCOMPATIBLE_VALUES, /* the most common condition */
    CONVERT_FAILED_SHOULDNT_HAPPEN_2,
    CONVERT_FAILED_INVALID_PARTIAL_TYPE,
    CONVERT_FAILED_BAD_BLOB_PROGRAMMER,
    CONVERT_FAILED_INPUT_TAG_HAS_INVALID_FIELD,
    CONVERT_FAILED_INDEX_EXPRESSION,
    CONVERT_FAILED_BLOB_SIZE,
} convert_errcode;

struct convert_failure {
    convert_errcode reason; /* the reason conversion failed */
    const struct schema *source_schema;
    int source_field_idx; /* index of source tag that we failed to convert stuff
                             from */
    const struct schema *target_schema;
    int target_field_idx; /* index of target tag that we failed to convert stuff
                             to */

    int source_sql_field_flags;
    union {
        long long ival;
        double rval;
        size_t slen;
        size_t blen;
    } source_sql_field_info;
};

enum {
    T2T_PLAN_NULL = -1,
    T2T_PLAN_COMDB2_SEQNO = -2,
    T2T_PLAN_IN_DEFAULT = -3,
};

struct t2t_field {
    /* Index of field in from tag to use to populate field in to tag.
     * T2T_PLAN_NULL           => store null
     * T2T_PLAN_COMDB2_SEQNO   => generate and store a sequence number
     * T2T_PLAN_IN_DEFAULT     => store the to field's dbstore value
     */
    int from_field_idx;
};

struct t2t_plan {
    const struct schema *from;
    const struct schema *to;
    int max_from_len;
    int max_to_len;
    struct convert_failure fail_reason;
    struct t2t_field fields[1];
};

enum {
    /* good rcodes */
    SC_NO_CHANGE = 0,
    SC_TAG_CHANGE,
    SC_KEY_CHANGE,
    SC_CONSTRAINT_CHANGE,
    SC_COLUMN_ADDED,
    SC_DBSTORE_CHANGE,

    /* bad rcodes */
    SC_BAD_NEW_FIELD = -3,
    SC_BAD_INDEX_CHANGE = -4,
    SC_BAD_INDEX_NAME = -5
};

extern hash_t *gbl_tag_hash;
extern char gbl_ver_temp_table[];
extern char gbl_ondisk_ver[];
extern const int gbl_ondisk_ver_len;
extern char gbl_ondisk_ver_fmt[];
extern int gbl_use_t2t;

int tag_init(void);
void add_tag_schema(const char *table, struct schema *);
int get_size_of_schema(const struct schema *sc);
int get_size_of_schema_by_name(const char *table, const char *schema);
void *ctag_to_stag(const char *table, const char *ctag, const char *inbuf,
                   int len, const unsigned char *innulls, const char *stag,
                   int flags);
struct schema *find_tag_schema(const char *table, const char *tagname);
int stag_to_ctag_buf(const char *table, const char *stag, const char *inbuf,
                     int len, const char *ctag, void *outbufp,
                     unsigned char *outnulls, int flags, uint8_t **pp_flddtsz,
                     const uint8_t *p_flddtsz_end);
int stag_to_ctag_buf_tz(const char *table, const char *stag, const char *inbuf,
                        int len, const char *ctag, void *outbufp,
                        unsigned char *outnulls, int flags,
                        uint8_t **pp_flddtsz, const uint8_t *p_flddtsz_end,
                        const char *tzname);
void *stag_to_ctag(const char *table, const char *stag, const char *inbuf,
                   const char *ctag, unsigned char *outnulls, int flags);
int stag_to_ctag_buf_blobs_tz(const char *table, const char *stag,
                              const char *inbuf, int len, const char *ctag,
                              void *outbufp, unsigned char *outnulls, int flags,
                              uint8_t **pp_flddtsz,
                              const uint8_t *p_flddtsz_end,
                              blob_buffer_t *inblobs, blob_buffer_t *outblobs,
                              int maxblobs, const char *tzname);

int stag_to_stag_buf_blobs(const char *table, const char *fromtag,
                           const char *inbuf, const char *totag, char *outbuf,
                           struct convert_failure *reason, blob_buffer_t *blobs,
                           int maxblobs, int get_new_blobs);
int ctag_to_stag_buf(const char *table, const char *ctag, const char *inbuf,
                     int len, const unsigned char *innulls, const char *stag,
                     void *outbufp, int flags, struct convert_failure *reason);

int *get_tag_mapping(struct schema *fromsch, struct schema *tosch);

int stag_to_stag_buf_cachedmap(int tagmap[], struct schema *from,
                               struct schema *to, const char *inbuf,
                               char *outbuf, int flags,
                               struct convert_failure *fail_reason,
                               blob_buffer_t *inblobs, int maxblobs);

int ctag_to_stag_buf_tz(const char *table, const char *ctag, const char *inbuf,
                        int len, const unsigned char *innulls, const char *stag,
                        void *outbufp, int flags,
                        struct convert_failure *reason, const char *tzname);
int ctag_to_stag_buf_p(const char *table, const char *ctag, const char *inbuf,
                       int len, const unsigned char *innulls, const char *stag,
                       void *outbufp, int flags, int ondisk_lim,
                       struct convert_failure *reason);
int ctag_to_stag_buf_p_tz(const char *table, const char *ctag,
                          const char *inbuf, int len,
                          const unsigned char *innulls, const char *stag,
                          void *outbufp, int flags, int ondisk_lim,
                          struct convert_failure *reason, const char *tzname);
int ctag_to_stag_blobs(const char *table, const char *ctag, const char *inbuf,
                       int len, const unsigned char *innulls, const char *stag,
                       void *outbufp, int flags,
                       struct convert_failure *fail_reason,
                       blob_buffer_t *blobs, int maxblobs);
int ctag_to_stag_blobs_tz(const char *table, const char *ctag,
                          const char *inbuf, int len,
                          const unsigned char *innulls, const char *stag,
                          void *outbufp, int flags,
                          struct convert_failure *fail_reason,
                          blob_buffer_t *blobs, int maxblobs,
                          const char *tzname);
int ctag_to_ctag_buf(const char *table, const char *ftag, void *inbufp,
                     const char *ttag, void *outbufp);
void add_tag_alias(const char *table, struct schema *s, char *name);
void del_tag_schema(const char *table, const char *tagname);
void replace_tag_schema(struct dbtable *db, struct schema *schema);
char *sqltype(struct field *f, char *buf, int len);
char *csc2type(struct field *f);
void debug_dump_schemas(void);
void debug_dump_tags(const char *tblname);
void fix_lrl_ixlen(void);
struct tran_tag;
void fix_lrl_ixlen_tran(struct tran_tag *);
int max_type_size(int type, int len);
int getidxnumbyname(const char *dbname, const char *tagname, int *ixnum);
int partial_key_length(const char *dbname, const char *keyname,
                       const char *pstring, int len);
int client_keylen_to_server_keylen(const char *table, const char *tag,
                                   int ixnum, int keylen);
void free_tag_schema(struct schema *s);
int get_schema_blob_count(const char *table, const char *ctag);
int blob_no_to_blob_no(const char *table, const char *from_tag, int from_blob,
                       const char *to_tag);
int tbl_blob_no_to_tbl_blob_no(const char *from_table, const char *from_tag,
                               int from_blob, const char *to_table,
                               const char *to_tag);
int rewrite_client_blob_field(const char *table, const char *tag, int blobno,
                              void *client_record, int blob_isnull,
                              unsigned blob_length);
int get_schema_blob_field_idx_sc(struct schema *sc, int blobno);
int get_schema_blob_field_idx(const char *table, const char *tag, int blobno);
int get_schema_field_blob_idx(const char *table, const char *tag, int fldindex);
void *get_field_ptr_in_buf(struct schema *sc, int idx, const void *buf);
int is_tag_ondisk_sc(struct schema *sc);
int is_tag_ondisk(const char *table, const char *tag);
int fixup_verified_record(const char *dbname, const char *from, char *to);
void backout_schemas(char *tblname);
int broadcast_resume_threads(void);
int have_all_schemas(void);
const char *strtype(int type);
int resolve_tag_name(struct ireq *iq, const char *tagdescr, size_t taglen,
                     struct schema **dynschema, char *tagname,
                     size_t tagnamelen);
void printrecord(char *buf, struct schema *sc, int len);

void *create_blank_record(struct dbtable *db, size_t *length);
int validate_server_record(struct ireq *iq, const void *record, size_t reclen,
<<<<<<< HEAD
                           const char *tag, const char *ondisktag, 
=======
                           const char *tag, const char *ondisktag,
>>>>>>> c564274a
                           struct schema *schema);
void init_convert_failure_reason(struct convert_failure *fail_reason);

/* I'm putting these functions in so that javasp.c code can query schema stuff
 * without needing to know the internals of how we store schemas. */
int schema_num_fields(const struct schema *sc);
int find_field_idx_in_tag(const struct schema *tag, const char *field);
const struct field *schema_get_field_n(const struct schema *sc, int index);
const char *field_get_name(const struct field *fld);
int field_get_type(const struct field *fld);
int field_get_length(const struct field *fld);
const void *field_get_buf(const struct field *fld, const void *dta);
const struct field_conv_opts *field_get_conv_opts(const struct field *fld);

/* misc conversion routine flags */
enum { FLAGS_FLIP_ENDIAN, FLAGS_DONT_INVERSE_DESCENDING };

/* Allocated allocate_db_record - used by bdblib for db conversion.
   Call free_db_record to free. */
struct dbrecord {
    char *table;
    int bufsize;
    void *recbuf;

    /* for library's use */
    char *tag;
    struct schema *schema;
};

/* if tag is NULL, assume .ONDISK_new */
struct dbrecord *allocate_db_record(const char *table, const char *tag);
int stag_to_stag_buf(const char *table, const char *fromtag, const char *inbuf,
                     const char *totag, char *tobuf,
                     struct convert_failure *reason);

int stag_to_stag_buf_tz(struct schema *fromsch, const char *table,
                        const char *fromtag, const char *inbuf,
                        const char *totag, char *tobuf,
                        struct convert_failure *reason, const char *tzname);

int stag_to_stag_buf_update(const char *table, const char *fromtag,
                            const char *inbuf, const char *totag, char *tobuf,
                            struct convert_failure *reason);

int stag_to_stag_buf_update_tz(const char *table, const char *fromtag,
                               const char *inbuf, const char *totag,
                               char *tobuf, struct convert_failure *reason,
                               const char *tzname);

int stag_to_stag_buf_flags(const char *table, const char *fromtag,
                           const char *inbuf, const char *totable,
                           const char *totag, char *outbuf, int flags,
                           struct convert_failure *reason);

/* Primary key to foreign key enums */
enum constraint_dir {
    PK2FK, /* Primary key to foreign key: for cascade operations */
    FK2PK  /* Foreign key to primary key: for insert operations */
};

int stag_to_stag_buf_ckey(const char *table, const char *fromtag,
                          const char *inbuf, const char *totable,
                          const char *totag, char *outbuf, int *nulls,
                          enum constraint_dir direction);

int server_type_to_csc2_type_len(int type, int inlen, int *csc2type,
                                 int *csc2len);
int client_type_to_csc2_type(int type, int inlen, int *csc2type);

int describe_update_columns(const char *table, const char *tag, int *updCols);
int remap_update_columns(const char *table, const char *intag,
                         const int *incols, const char *outtag, int *outcols);
void free_blob_buffers(blob_buffer_t *blobs, int nblobs);
const char *get_keynm_from_db_idx(struct dbtable *db, int idx);
int client_type_to_server_type(int);

void loadnullbmp(void *destbmp, size_t destbmpsz, const void *srcbmp,
                 size_t srcbmpsz);

void update_dbstore(struct dbtable *db);

int static_tag_blob_conversion(const char *table, const char *ctag,
                               void *record, blob_buffer_t *blobs,
                               size_t maxblobs);

int compare_indexes(const char *table, FILE *out);

struct dbenv;
void free_db_record(struct dbrecord *db);

void delete_schema(const char *dbname);
void rename_schema(const char *oldname, char *newname);

void freeschema(struct schema *schema);
void freeschema_internals(struct schema *schema);

struct schema *clone_schema(struct schema *from);

void free_db_and_replace(struct dbtable *db, struct dbtable *newdb);

void err_print_rec(strbuf *buf, void *rec, char *table, char *tag);

int create_key_from_ondisk(struct dbtable *db, int ixnum, char **tail, int *taillen,
                           char *mangled_key, const char *fromtag,
                           const char *inbuf, int inbuflen, const char *totag,
                           char *outbuf, struct convert_failure *reason,
                           const char *tzname);

int create_key_from_ondisk_blobs(struct dbtable *db, int ixnum, char **tail,
                                 int *taillen, char *mangled_key,
                                 const char *fromtag, const char *inbuf,
                                 int inbuflen, const char *totag, char *outbuf,
                                 struct convert_failure *reason,
                                 blob_buffer_t *inblobs, int maxblobs,
                                 const char *tzname);

int create_key_from_ondisk_sch(struct dbtable *db, struct schema *fromsch, int ixnum,
                               char **tail, int *taillen, char *mangled_key,
                               const char *fromtag, const char *inbuf,
                               int inbuflen, const char *totag, char *outbuf,
                               struct convert_failure *reason,
                               const char *tzname);

int create_key_from_ondisk_sch_blobs(
    struct dbtable *db, struct schema *fromsch, int ixnum, char **tail, int *taillen,
    char *mangled_key, const char *fromtag, const char *inbuf, int inbuflen,
    const char *totag, char *outbuf, struct convert_failure *reason,
    blob_buffer_t *inblobs, int maxblobs, const char *tzname);

int create_key_from_ireq(struct ireq *iq, int ixnum, int isDelete, char **tail,
                         int *taillen, char *mangled_key, const char *inbuf,
                         int inbuflen, char *outbuf);

char* typestr(int type, int len);

#endif<|MERGE_RESOLUTION|>--- conflicted
+++ resolved
@@ -306,11 +306,7 @@
 
 void *create_blank_record(struct dbtable *db, size_t *length);
 int validate_server_record(struct ireq *iq, const void *record, size_t reclen,
-<<<<<<< HEAD
-                           const char *tag, const char *ondisktag, 
-=======
                            const char *tag, const char *ondisktag,
->>>>>>> c564274a
                            struct schema *schema);
 void init_convert_failure_reason(struct convert_failure *fail_reason);
 
