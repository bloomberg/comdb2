/*
   Copyright 2015 Bloomberg Finance L.P.

   Licensed under the Apache License, Version 2.0 (the "License");
   you may not use this file except in compliance with the License.
   You may obtain a copy of the License at

       http://www.apache.org/licenses/LICENSE-2.0

   Unless required by applicable law or agreed to in writing, software
   distributed under the License is distributed on an "AS IS" BASIS,
   WITHOUT WARRANTIES OR CONDITIONS OF ANY KIND, either express or implied.
   See the License for the specific language governing permissions and
   limitations under the License.
 */

#ifndef INCLUDED_COMDB2_H
#define INCLUDED_COMDB2_H

/* MOVE THESE TO COMDB2_API.H */

#define SQLHERR_LIMIT (-107)
#define SQLHERR_ROLLBACKTOOLARGE (-108)
#define SQLHERR_ROLLBACK_TOOOLD (-109)
#define SQLHERR_ROLLBACK_NOLOG (-110)
#define MAXVER 255

#define SP_FILE_NAME "stored_procedures.sp"
#define TIMEPART_FILE_NAME "time_partitions.tp"
#define REPOP_QDB_FMT "%s/%s.%d.queuedb" /* /dir/dbname.num.ext */

#define DEFAULT_USER "default"
#define DEFAULT_PASSWORD ""

enum { IOTIMEOUTMS = 10000 };

struct dbtable;
struct consumer;
struct thr_handle;
struct reqlogger;
struct thdpool;
struct schema_change_type;
struct rootpage;

typedef long long tranid_t;

#include <sys/types.h>
#include <inttypes.h>
#include <pthread.h>
#include <stdlib.h>
#include <stdio.h>
#include <pthread.h>
#include <bb_stdint.h>
#include <sbuf2.h>
#include <netinet/in.h>

#include <flibc.h>
#include <endian_core.h>
#include <portmuxapi.h>
#include <epochlib.h>
#include <fsnapf.h>
#include <plhash.h>

#include <list.h>
#include <queue.h>
#include <compile_time_assert.h>
#include <history.h>
#include <comdb2_dbinfo.h>
#include <comdb2_trn_intrl.h>
#include <sqlthdpool.h>
#include <prefault.h>
#include <quantize.h>
#include <dlmalloc.h>
#include <stdbool.h>

#include "sqlinterfaces.h"
#include "errstat.h"
#include "comdb2_rcodes.h"
#include "repl_wait.h"
#include "types.h"
#include "thread_util.h"
#include "request_stats.h"
#include "bdb_osqltrn.h"
#include "thdpool.h"
#include "thrman.h"
#include "comdb2uuid.h"
#include "machclass.h"
#include "shard_range.h"
#include "tunables.h"
#include "comdb2_plugin.h"

#ifndef LUASP
#include <mem_uncategorized.h>
#include <mem_override.h>
#endif

#include <trigger.h>
#include <cdb2_constants.h>
#include <schema_lk.h>
#include "perf.h"

/* buffer offset, given base ptr & right ptr */
#define BUFOFF(base, right) ((int)(((char *)right) - ((char *)base)))

/* we will delete at most this many per run of purge_old_blkseq */
#define MAXBLKSEQ_PURGE (5 * 1024)

#define MAX_NUM_TABLES 1024
#define MAX_NUM_QUEUES 1024
#define MAX_NUM_VIEWS 1024

#define DEC_ROUND_NONE (-1)

enum AUXDB_TYPES {
    AUXDB_NONE = 0
    /* 1 used to be AUXDB_BLKSEQ, but it has been purged */
    ,
    AUXDB_META = 2,
    AUXDB_FSTBLK = 3
};

enum NET_NAMES { NET_REPLICATION, NET_SQL };
/* This is thenumber of bytes taken up by the null bitmap in the wire protocol,
 * which traditionally is fixed at 32 bytes (enough for 256 columns). */
enum { NULLBMPWIRELENGTH = 32 };

enum {
    DONT_FORM_KEYS = 0 /*original comdbg requests and '2'-type requests
                         supporeted.  2-requests don't form keys */

    ,
    CLIENT_FORMS_KEYS = 1 /*convert client keys in requests to ondisk format*/
    ,
    SERVER_FORMS_KEYS = 2 /*ignore any keys in client requests: always form
                            keys from data*/
};

#define MAXNULLBITS (MAXCOLUMNS / 8)

enum SYNC_FLAGS {
    REP_SYNC_FULL = 0 /* run asynchronously */
    ,
    REP_SYNC_SOURCE = 1 /* source node only is synchronized before ack */
    ,
    REP_SYNC_NONE = 2 /* all nodes are sync'd before ack */
    ,
    REP_SYNC_ROOM = 3 /* sync to nodes in my machine room */
    ,
    REP_SYNC_N = 4 /* wait for N machines */
};

enum STMT_CACHE_FLAGS {
    STMT_CACHE_NONE = 0,
    STMT_CACHE_PARAM = 1,
    STMT_CACHE_ALL = 2 /* cache all the queries */
};

enum TRAN_FLAGS {
    TRAN_NO_SYNC =
        1 /* don't wait for acks for this transaction (be careful...) */
    ,
    TRAN_VERIFY = 2 /* before commit verify all the keys */
};

enum OPCODES {
    OP_DBINFO = 0 /*rmtdb info req*/
    ,
    OP_FIND = 4 /*find*/
    ,
    OP_NEXT = 5 /*next*/
    ,
    OP_JSTNX = 11 /*jstnx*/
    ,
    OP_JSTFND = 13 /*jstfnd*/
    ,
    OP_FNDRRN = 15,
    OP_PREV = 29 /*prev*/
    ,
    OP_NUMRRN = 30 /*number rrns*/
    ,
    OP_HIGHRRN = 33 /*highest rrn*/
    ,
    OP_JSTPREV = 37 /*jstprev*/
    ,
    OP_STORED = 41 /*stored proc*/
    ,
    OP_FIND2 = 45 /*new find*/
    ,
    OP_NEXT2 = 46 /*new next*/
    ,
    OP_PREV2 = 47 /*new prev*/
    ,
    OP_JFND2 = 48 /*new just find*/
    ,
    OP_JNXT2 = 49 /*new just next*/
    ,
    OP_JPRV2 = 50 /*new just prev*/
    ,
    OP_RNGEXT2 = 51 /*new range extract (extended limits) */
    ,
    OP_RNGEXTP2 = 52 /*new range extract previous (extended limits) */
    ,
    OP_FNDKLESS = 53,
    OP_JFNDKLESS = 54,
    OP_FORMKEY = 55,
    OP_FNDNXTKLESS = 56,
    OP_FNDPRVKLESS = 57,
    OP_JFNDNXTKLESS = 58,
    OP_JFNDPRVKLESS = 59,
    OP_RNGEXTTAG = 60,
    OP_RNGEXTTAGP = 61,
    OP_FNDRRNX = 62,
    OP_RNGEXTTAGTZ = 63,
    OP_RNGEXTTAGPTZ = 64,
    OP_MSG_TRAP = 99 /*process message trap*/
    ,
    OP_BLOCK = 100,
    OP_FWD_BLOCK = 101 /*forwarded block operation*/
    ,
    OP_DBINFO2 = 102,
    OP_DESCRIBE = 103,
    OP_NEWRNGEX = 104,
    OP_SQL = 105 /* all sql calls set this */
    ,
    OP_REBUILD = 106 /* dummy code for online rebuilds */
    ,
    OP_LONGBLOCK = 107 /* long block transaction opcode */
    ,
    OP_FWD_LBLOCK = 108 /* long block transaction forward opcode */
    ,
    OP_BLOBASK = 109 /* ask for a blob fragment */
    ,
    OP_CLEARTABLE = 110,
    OP_COUNTTABLE = 111
    /* marshalled find requests */
    ,
    OP_ANALYZE = 112,
    OP_RMTFIND = 113,
    OP_RMTFINDLASTDUP = 114,
    OP_RMTFINDNEXT = 115,
    OP_RMTFINDPREV = 116,
    OP_RMTFINDRRN = 117,
    OP_DESCRIBEKEYS = 119 /* describe keys */
    ,
    OP_GETKEYNAMES = 120 /* get key names */
    ,
    OP_FASTINIT = 121,
    OP_PROX_CONFIG = 122

    ,
    OP_TRAN_COMMIT = 123,
    OP_TRAN_ABORT = 124,
    OP_TRAN_FINALIZE = 125,
    OP_CHECK_TRANS = 127,
    OP_NOTCOHERENT = 128,
    OP_NOTCOHERENT2 = 129,
    OP_MAKE_NODE_INCOHERENT = 130,
    OP_CLIENT_STATS = 131,
    OP_UPGRADE = 132 /* dummy code for online upgrade */

    ,
    MAXTYPCNT = 132

    ,
    OP_DEBUG = 200 /* for debugging (unused?) */
};

/* if you add a new blockop, please update toblock_init() and breq2a()
 * in toblock.c */
enum BLOCK_OPS {
    BLOCK_ADDSL = 110,
    BLOCK_ADDSEC = 111,
    BLOCK_SECAFPRI = 112,
    BLOCK_ADNOD = 113,
    BLOCK_DELSC = 114,
    BLOCK_DELSEC = 115,
    BLOCK_DELNOD = 116,
    BLOCK_UPVRRN = 117,
    BLOCK2_ADDDTA = 130,
    BLOCK2_ADDKEY = 131,
    BLOCK2_DELDTA = 132,
    BLOCK2_DELKEY = 133,
    BLOCK2_UPDATE = 134,
    BLOCK2_ADDKL = 135,
    BLOCK2_DELKL = 136,
    BLOCK2_UPDKL = 137,
    BLOCK2_ADDKL_POS = 138,
    BLOCK2_UPDKL_POS = 139,
    BLOCK_DEBUG = 777,
    BLOCK_SEQ = 800,
    BLOCK_USE = 801,
    BLOCK2_USE = 802,
    BLOCK2_SEQ = 803,
    BLOCK2_QBLOB = 804,
    BLOCK2_RNGDELKL = 805,
    BLOCK_SETFLAGS = 806,
    BLOCK2_CUSTOM = 807,
    BLOCK2_QADD = 808,
    BLOCK2_QCONSUME = 809,
    BLOCK2_TZ = 810,
    BLOCK2_SQL = 811,
    BLOCK2_DELOLDER = 812,
    BLOCK2_TRAN = 813,
    BLOCK2_MODNUM = 814,
    BLOCK2_SOCK_SQL = 815,
    BLOCK2_SCSMSK = 816,
    BLOCK2_RECOM = 817,
    BLOCK2_UPDBYKEY = 818,
    BLOCK2_SERIAL = 819,
    BLOCK2_SQL_PARAMS = 820,
    BLOCK2_DBGLOG_COOKIE = 821,
    BLOCK2_PRAGMA = 822,
    BLOCK2_SNAPISOL = 823,
    BLOCK2_SEQV2 = 824,
    BLOCK2_UPTBL = 825,
    BLOCK_MAXOPCODE

    /* Used for some condensed blockop stats; this should be the number of
     * opcodes that there actually really are. */
    ,
    NUM_BLOCKOP_OPCODES = 45
};

const char *osql_reqtype_str(int type); // used for printing string of type

/*
   type will identify if there is a new record and type the new record is *
   PLEASE update osql_reqtype_str() when adding to this structure
*/
enum OSQL_RPL_TYPE {
    OSQL_RPLINV = 0,
    OSQL_DONE = 1,
    OSQL_USEDB = 2,
    OSQL_DELREC = 3,
    OSQL_INSREC = 4, /* R7 uses OSQL_INSERT */
    OSQL_CLRTBL = 5,
    OSQL_QBLOB = 6,
    OSQL_UPDREC = 7,
    OSQL_XERR = 8,
    OSQL_UPDCOLS = 9,
    OSQL_DONE_STATS = 10, /* just like OSQL_DONE, but have additional stats */
    OSQL_DBGLOG = 11,
    OSQL_RECGENID = 12,
    OSQL_UPDSTAT = 13,
    OSQL_EXISTS = 14,
    OSQL_SERIAL = 15,
    OSQL_SELECTV = 16,
    OSQL_DONE_SNAP = 17,
    OSQL_SCHEMACHANGE = 18,
    OSQL_BPFUNC = 19,
    OSQL_DBQ_CONSUME = 20,
    OSQL_DELETE = 21, /* new osql type to support partial indexes */
    OSQL_INSERT = 22, /* new osql type to support partial indexes */
    OSQL_UPDATE = 23, /* new osql type to support partial indexes */
    OSQL_DELIDX = 24, /* new osql type to support indexes on expressions */
    OSQL_INSIDX = 25, /* new osql type to support indexes on expressions */
    OSQL_DBQ_CONSUME_UUID = 26,
    OSQL_STARTGEN = 27,
    MAX_OSQL_TYPES = 28
};

enum DEBUGREQ { DEBUG_METADB_PUT = 1 };

enum RCODES {
    RC_OK = 0,                 /* SUCCESS */
    ERR_VERIFY = 4,            /* failed verify on updwver */
    ERR_CORRUPT = 8,           /* CORRUPT INDEX */
    ERR_BADRRN = 9,            /* findbyrrn on bad rrn  */
    ERR_ACCESS = 10,           /* access denied  */
    ERR_DTA_FAILED = 11,       /* failed operation on data  */
    ERR_INTERNAL = 177,        /* internal logic error. */
    ERR_REJECTED = 188,        /* request rejected */
    RC_INTERNAL_FORWARD = 193, /* forwarded block request */
    ERR_FAILED_FORWARD = 194,  /* block update failed to send to remote */
    ERR_READONLY = 195,        /* database is currently read-only */
    ERR_NOMASTER = 1000,       /* database has no master, it is readonly */
    ERR_NESTED = 1001,         /* this is not master, returns actual master */
    ERR_RMTDB_NESTED = 198,    /* reserved for use by rmtdb/prox2 */
    ERR_BADREQ = 199,          /* bad request parameters */
    ERR_TRAN_TOO_BIG = 208,
    ERR_BLOCK_FAILED = 220,  /* block update failed */
    ERR_NOTSERIAL = 230,     /* transaction not serializable */
    ERR_SC = 240,            /* schemachange failed */
    RC_INTERNAL_RETRY = 300, /* need to retry comdb upper level request */
    ERR_CONVERT_DTA = 301,
    ERR_CONVERT_IX = 301,
    ERR_KEYFORM_UNIMP = 303,
    RC_TRAN_TOO_COMPLEX = 304, /* too many rrns allocated per trans */
    RC_TRAN_CLIENT_RETRY = 305,
    ERR_BLOB_TOO_LARGE = 306, /* a blob exceeded MAXBLOBLENGTH */
    ERR_BUF_TOO_SMALL = 307,  /* buffer provided too small to fit data  */
    ERR_NO_BUFFER = 308,      /* can't get fstsnd buffer  */
    ERR_JAVASP_ABORT = 309,   /* stored procedure ordered this trans aborted */
    ERR_NO_SUCH_TABLE = 310,  /* operation tried to use non-existant table */
    ERR_CALLBACK = 311,       /* operation failed due to errors in callback */
    ERR_TRAN_FAILED = 312,    /* could not start of finish transaction */
    ERR_CONSTR =
        313, /* could not complete the operation becouse of constraints in the
                table */
    ERR_SC_COMMIT =
        314, /* schema change in its final stages; proxy should retry */
    ERR_INDEX_DISABLED = 315, /* can't read from a disabled index */
    ERR_CONFIG_FAILED = 316,
    ERR_NO_RECORDS_FOUND = 317,
    ERR_NULL_CONSTRAINT = 318,
    ERR_VERIFY_PI = 319,
    ERR_CHECK_CONSTRAINT = 320,
    ERR_UNCOMMITABLE_TXN =
        404, /* txn is uncommitable, returns ERR_VERIFY rather than retry */
    ERR_QUERY_REJECTED = 451,
    ERR_INCOHERENT =
        996, /* prox2 understands it should retry another node for 996 */
    ERR_SQL_PREPARE = 1003,
    ERR_NO_AUXDB = 2000,    /* requested auxiliary database not available */
    ERR_SQL_PREP = 2001,    /* block sql error in sqlite3_prepare */
    ERR_LIMIT = 2002,       /* sql request exceeds max cost */
    ERR_NOT_DURABLE = 2003, /* commit didn't make it to a majority */
    ERR_RECOVER_DEADLOCK = 2004
};

#define IS_BAD_IX_FND_RCODE(rc)                                                \
    (((rc) < IX_OK || (rc) > IX_PASTEOF) &&                                    \
     ((rc) < IX_FNDNOCONV || (rc) > IX_PASTEOFNOCONV) && ((rc) != IX_EMPTY))
#include "ix_return_codes.h"

enum COMDB2_TAIL_REPLY_FLAGS {
    TAIL_EMPTY = 0x00000000,   /**< nothing has been returned */
    TAIL_ERRSTAT = 0x00000001, /**< db errstat */
    TAIL_EXTENDED = 0x40000000 /**< reserved to provide extension */
};

enum RMTDB_TYPE {
    RMTDB_LOCAL = 0,
    RMTDB_COMDB2_TAGGED = 1,
    RMTDB_COMDB2_UNTAGGED = 2,
    RMTDB_COMDBG = 3,
    RMTDB_COMDB2_REMCUR = 4
};

enum DB_METADATA {
    META_SCHEMA_RRN = 0, /* use this rrn in the meta table for schema info */
    META_SCHEMA_VERSION = 1, /* this key holds the current ONDISK schema version
                                as a 32 bit int */

    META_CSC2_RRN = -1,     /* for the csc2 versioning */
    META_CSC2_VERSION = -1, /* key for current version of csc2 file */

    META_CSC2DATE_RRN = -2, /* in this rrn we store the date as a unix epoch)
                               when a schema was loaded.  key is a schema
                               version number. */

    META_BLOBSTRIPE_GENID_RRN =
        -3, /* in this rrn we store the genid of the table
               when it was converted to blobstripe */

    META_STUFF_RRN = -4, /* used by pushlogs.c to do "stuff" to the database
                           until we get past a given lsn. */
    META_ONDISK_HEADER_RRN = -5, /* do we have the new ondisk header? */
    META_COMPRESS_RRN =
        -6, /* which compression algorithm to use for new records (if any) */
    META_COMPRESS_BLOBS_RRN = -7, /* and which to use for blobs. */
    META_FILEVERS = -8,           /* 64 bit id for filenames */
    META_FILE_LWM = -9,           /* int - lower deleteable log file */
    META_INSTANT_SCHEMA_CHANGE = -10,
    META_DATACOPY_ODH = -11,
    META_INPLACE_UPDATES = -12,
    META_BTHASH = -13
};

enum CONSTRAINT_FLAGS {
    CT_UPD_CASCADE = 0x00000001,
    CT_DEL_CASCADE = 0x00000002,
    CT_BLD_SKIP = 0x00000004
};

enum {
    DBTYPE_UNTAGGED_TABLE = 0,
    DBTYPE_TAGGED_TABLE = 1,
    DBTYPE_QUEUE = 2,
    DBTYPE_MORESTRIPE = 3, /* fake type used in schema change code */
    DBTYPE_QUEUEDB = 4
};

/* Copied verbatim from bdb_api.h since we don't expose that file to most
 * modules. */
enum {
    COMDB2_THR_EVENT_DONE_RDONLY = 0,
    COMDB2_THR_EVENT_START_RDONLY = 1,
    COMDB2_THR_EVENT_DONE_RDWR = 2,
    COMDB2_THR_EVENT_START_RDWR = 3
};

/* index disable flags */
enum { INDEX_READ_DISABLED = 1, INDEX_WRITE_DISABLED = 2 };

enum lclop {
    LCL_OP_ADD = 1,
    LCL_OP_DEL = 2,
    /* update goes out as del+add */
    LCL_OP_COMMIT = 3,
    LCL_OP_TOOBIG = 4, /* internal to receiver, not used in comdb2 */
    LCL_OP_CLEAR = 5,
    LCL_OP_ANALYZE = 6
};

enum { DB_COHERENT = 0, DB_INCOHERENT = 1 };

enum SQL_TRANLEVEL_DEFAULT {
    SQL_TDEF_COMDB2 = 0x00000,   /* "comdb2" */
    SQL_TDEF_BLOCK = 0x01000,    /* "block" */
    SQL_TDEF_SOCK = 0x02000,     /* "blocksock" */
    SQL_TDEF_RECOM = 0x04000,    /* "recom" */
    SQL_TDEF_SNAPISOL = 0x08000, /* "snapshot isolation" */
    SQL_TDEF_SERIAL = 0x10000    /* "serial" */
};

enum RECORD_WRITE_TYPES {
    RECORD_WRITE_INS = 0,
    RECORD_WRITE_UPD = 1,
    RECORD_WRITE_DEL = 2,
    RECORD_WRITE_MAX = 3
};

enum RECOVER_DEADLOCK_FLAGS {
    RECOVER_DEADLOCK_PTRACE = 0x00000001,
    RECOVER_DEADLOCK_FORCE_FAIL = 0x00000002
};

enum CURTRAN_FLAGS { CURTRAN_RECOVERY = 0x00000001 };

/* Raw stats, kept on a per origin machine basis.  This whole struct is
 * essentially an array of unsigneds.  Please don't add any other data
 * type above `svc_time' as this allows us to easily sum it and diff it in a
 * loop in reqlog.c.
 * All of these stats are counters. */
struct rawnodestats {
    unsigned opcode_counts[MAXTYPCNT];
    unsigned blockop_counts[NUM_BLOCKOP_OPCODES];
    unsigned sql_queries;
    unsigned sql_steps;
    unsigned sql_rows;

    struct time_metric *svc_time; /* <-- offsetof */

    pthread_mutex_t lk;
    hash_t *fingerprints;
};
#define NUM_RAW_NODESTATS                                                      \
    (offsetof(struct rawnodestats, svc_time) / sizeof(unsigned))

struct summary_nodestats {
    int node;
    char *host;
    struct in_addr addr;
    char *task;
    char *stack;
    int ref;

    unsigned finds;
    unsigned rngexts;
    unsigned writes;
    unsigned other_fstsnds;

    unsigned adds;
    unsigned upds;
    unsigned dels;
    unsigned bsql;     /* block sql */
    unsigned recom;    /* recom sql */
    unsigned snapisol; /* snapisol sql */
    unsigned serial;   /* serial sql */

    unsigned sql_queries;
    unsigned sql_steps;
    unsigned sql_rows;
    double svc_time;
};

/* records in sql master db look like this (no appended rrn info) */
struct sqlmdbrectype {
    char type[8];
    char name[20];
    char tblname[20];
    int rootpage;
    char sql[876];
};

#define MAXREF 64

typedef struct {
    short dbnum;
    short ixnum;
} fk_ref_type;

typedef struct {
    short num;
    fk_ref_type ref[MAXREF];
} fk_ref_array_type;

typedef struct {
    struct dbtable *lcltable;
    char *consname;
    char *lclkeyname;
    int nrules;
    int flags;
    char *table[MAXCONSTRAINTS];
    char *keynm[MAXCONSTRAINTS];
} constraint_t;

typedef struct {
    char *consname;
    char *expr;
} check_constraint_t;

struct managed_component {
    int dbnum;
    LINKC_T(struct managed_component) lnk;
};

/* This is the transparent seqnum type, which should match the bdb_api defined
 * type in size.  backend_open() has a sanity check to enforce this.  */
typedef int db_seqnum_type[10];

enum { COMDB2_NULL_TYPE = -1 };

/* All the data needed for a bulk import */
typedef struct bulk_import_data bulk_import_data_t;
struct bulk_import_data {
    unsigned long long data_genid;
    unsigned long long index_genids[MAXINDEX];
    unsigned long long blob_genids[MAXBLOBS];

    char table_name[MAXTABLELEN];

    /* not check for equality in bulk_import_data_validate since it doesn't need
     * to be the same on all machines */
    char data_dir[256 /*arbitrary, must be able to fit any data dir*/];

    unsigned csc2_crc32;

    int checksums;

    int odh;
    int compress;
    int compress_blobs;

    int dtastripe;
    int blobstripe;
    size_t num_index_genids;
    size_t num_blob_genids;

    int filenames_provided;
    char *data_files[MAXDTASTRIPE];
    char *index_files[MAXINDEX];
    char *blob_files[MAXBLOBS][MAXDTASTRIPE];
    int bulk_import_version;
};

struct dbstore {
    uint8_t ver;
    int len;
    void *data;
};

typedef struct timepart_views timepart_views_t;
/*
 * We now have different types of db (I overloaded this structure rather than
 * create a new structure because the ireq usedb concept is endemic anyway).
 */
typedef struct dbtable {
    struct dbenv *dbenv; /*chain back to my environment*/
    char *lrlfname;
    char *tablename;
    struct ireq *iq; /* iq used at sc time */

    int dbnum; /* zero unless setup as comdbg table */
    int lrl; /*dat len in bytes*/
    /*index*/
    unsigned short nix; /*number of indices*/

    unsigned short ix_keylen[MAXINDEX]; /*key len in bytes*/
    signed char ix_dupes[MAXINDEX];
    signed char ix_recnums[MAXINDEX];
    signed char ix_datacopy[MAXINDEX];
    signed char ix_collattr[MAXINDEX];
    signed char ix_nullsallowed[MAXINDEX];
    signed char ix_disabled[MAXINDEX];

    shard_limits_t *sharding;

    int numblobs;

    /* we do not necessarily have as many sql indexes as there are comdb2
     * indexes - only indexes free of <DESCEND> can be advertised to sqlite.
     * this for some values of n, ixsql[n] might be NULL.  nsqlix is the count
     * of indexes that are exposed to sqlite. */
    struct schema *schema;
    struct schema **ixschema;
    char *sql;
    char **ixsql;
    int nsqlix;

    /*backend db engine handle*/
    bdb_state_type *handle;

    /* meta-data.  this may be a lite db.  it may be NULL, because older
     * comdb2s didn't have meta dbs.  also it may be NULL if the dbenv
     * meta handle is non-NULL - the new approach is one meta table per
     * database a sthis scales much better as we add more tables. */
    void *meta;

    /*counters*/
    unsigned typcnt[MAXTYPCNT + 1];
    unsigned blocktypcnt[BLOCK_MAXOPCODE];
    unsigned blockosqltypcnt[MAX_OSQL_TYPES];
    unsigned nsql;
    /*prev counters for diff*/
    unsigned prev_typcnt[MAXTYPCNT + 1];
    unsigned prev_blocktypcnt[BLOCK_MAXOPCODE];
    unsigned prev_blockosqltypcnt[MAX_OSQL_TYPES];
    unsigned prev_nsql;
    /* counters for writes to this table */
    unsigned write_count[RECORD_WRITE_MAX];
    unsigned saved_write_count[RECORD_WRITE_MAX];
    unsigned aa_saved_counter; // zeroed out at autoanalyze
    time_t aa_lastepoch;
    unsigned aa_counter_upd;   // counter which includes updates
    unsigned aa_counter_noupd; // does not include updates

    /* Foreign key constraints */
    constraint_t constraints[MAXCONSTRAINTS];
    int n_constraints;
    /* Pointers to other table constraints that are directed at this table. */
    constraint_t *rev_constraints[MAXCONSTRAINTS];
    int n_rev_constraints;

    /* CHECK constraints */
    check_constraint_t check_constraints[MAXCONSTRAINTS];
    int n_check_constraints;
    char *check_constraint_query[MAXCONSTRAINTS];

    /* One of the DBTYPE_ constants. */
    int dbtype;

    struct consumer *consumers[MAXCONSUMERS];

    /* Expected average size of a queue item in bytes. */
    int avgitemsz;
    int queue_pagesize_override;

    /* some queue stats */
    unsigned int num_goose_adds;
    unsigned int num_goose_consumes;

    /* used by the queue goosing sub system */
    int goose_consume_cnt;
    int goose_add_cnt;

    /* needed for foreign table support */
    int dtastripe;

    /* when we were blobstriped */
    unsigned long long blobstripe_genid;

    /* placeholder for storing file sizes when we need them */
    uint64_t ixsizes[MAXINDEX];
    uint64_t dtasize;
    uint64_t blobsizes[MAXBLOBS];
    uint64_t totalsize;
    unsigned numextents;

    /* index stats */
    unsigned long long *ixuse;
    unsigned long long *sqlixuse;

    /* Used during schema change to describe how we will form the new table
     * from the old table.  The add/update/delete routines will only look at
     * this information if plan!=NULL.
     * To keep things sane we always create the full complement of dtafile,
     * ix files and blob files for a new table.  If a plan is in use then
     * we may not populate all of them.  Slightly wasteful, but for now this
     * seems safer and more likely not to mess up.
     * This probably doesn't work that great with constraints (yet).
     */
    struct scplan *plan;
    int dbs_idx; /* index of us in dbenv->dbs[] */

    struct dbtable *sc_from; /* point to the source db, replace global sc_from */
    struct dbtable *sc_to; /* point to the new db, replace global sc_to */

    int sc_live_logical;
    unsigned long long *sc_genids; /* schemachange stripe pointers */

    /* All writer threads have to grab the lock in read/write mode.  If a live
     * schema change is in progress then they have to do extra stuff. */
    pthread_rwlock_t sc_live_lk;

    /* count the number of updates and deletes done by schemachange
     * when behind the cursor.  This helps us know how many
     * records we've really done (since every update behind the cursor
     * effectively means we have to go back and do that record again). */
    uint32_t sc_adds;
    uint32_t sc_deletes;
    uint32_t sc_updates;

    uint64_t sc_nrecs;
    uint64_t sc_prev_nrecs;
    unsigned int sqlcur_ix;  /* count how many cursors where open in ix mode */
    unsigned int sqlcur_cur; /* count how many cursors where open in cur mode */

    char *csc2_schema;
    int csc2_schema_len;

    struct dbstore dbstore[MAXCOLUMNS];
    int odh;
    /* csc2 schema version increased on instantaneous schemachange */
    int schema_version;
    int instant_schema_change;
    int inplace_updates;
    /* tableversion is an ever increasing counter which is incremented for
     * every schema change (add, alter, drop, etc.) but not for fastinit */
    unsigned long long tableversion;

    /* map of tag fields for schema version to curr schema */
    unsigned int * versmap[MAXVER + 1];
    /* is tag version compatible with ondisk schema */
    uint8_t vers_compat_ondisk[MAXVER + 1];

    /* lock for consumer list */
    pthread_rwlock_t consumer_lk;

    bool has_datacopy_ix : 1; /* set to 1 if we have datacopy indexes */
    bool ix_partial : 1;      /* set to 1 if we have partial indexes */
    bool ix_expr : 1;         /* set to 1 if we have indexes on expressions */
    bool ix_blob : 1;         /* set to 1 if blobs are involved in indexes */

    bool sc_abort : 1;
    bool sc_downgrading : 1;

    /* boolean value set to nonzero if table rebuild is in progress */
    bool doing_conversion : 1;
    /* boolean value set to nonzero if table upgrade is in progress */
    bool doing_upgrade : 1;

    bool disableskipscan : 1;
    bool do_local_replication : 1;
} dbtable;

struct dbview {
    char *view_name;
    char *view_def;
};

struct log_delete_state {
    int filenum;
    LINKC_T(struct log_delete_state) linkv;
};

struct coordinated_component {
    LINKC_T(struct coordinated_component) lnk;
    int dbnum;
};

struct lrlfile {
    char *file;
    LINKC_T(struct lrlfile) lnk;
};

struct lrl_handler {
    int (*handle)(struct dbenv*, const char *line);
    LINKC_T(struct lrl_handler) lnk;
};

struct message_handler {
    int (*handle)(struct dbenv*, const char *line);
    LINKC_T(struct message_handler) lnk;
};

struct dbenv {
    char *basedir;
    char *envname;
    int dbnum;

    /*backend db engine handle*/
    void *bdb_attr;     /*engine attributes*/
    void *bdb_callback; /*engine callbacks */

    char *master; /*current master node, from callback*/
    int gen;      /*election generation for current master node*/

    int cacheszkb;
    int cacheszkbmin;
    int cacheszkbmax;
    int override_cacheszkb;

    /*sibling info*/
    int nsiblings;
    char *sibling_hostname[MAXSIBLINGS];
    int sibling_node[MAXSIBLINGS];  /* currently not used */
    int sibling_flags[MAXSIBLINGS]; /* currently not used */
    int sibling_port[MAXSIBLINGS][MAXNETS];
    int listen_fds[MAXNETS];
    /* banckend db engine handle for replication */
    void *handle_sibling;
    void *handle_sibling_offload;

    /*replication sync mode */
    int rep_sync;

    /*log sync mode */
    int log_sync;
    int log_sync_time;
    int log_mem_size;
    /*log deletion is now sort of reference counted to allow socket
     *applications to keep it held turned off during a backup. */
    int log_delete;
    pthread_mutex_t log_delete_counter_mutex;
    /* the log delete age is the epoch time after which log files can't
     * be deleted.  if this is <=0 then we will always delete archiveable
     * log files if log deletion is on. */
    int log_delete_age;
    /* the log delete filenum is the highest log file number that may
     * be removed.  set this to -1 if any log file may be removed. */
    int log_delete_filenum;
    /* this is a lonked list of log_delete_stat structs.  If the list is
     * empty then log fil deletion can proceed as normal.  Otherwise we
     * have one or more clients that have requested log deletion to be
     * held up, at least beyond a certain log number.  The log_delete_state
     * structs themselves reside on the stacks of appsock threads. */
    LISTC_T(struct log_delete_state) log_delete_state_list;

    /*counters*/
    int typcnt[MAXTYPCNT + 1];

    /* bdb_environment */
    bdb_state_type *bdb_env;

    /* Tables */
    int num_dbs;
    dbtable **dbs;
    dbtable static_table;
    hash_t *db_hash;

    /* Queues */
    int num_qdbs;
    struct dbtable **qdbs;
    hash_t *qdb_hash;

    /* Views */
    hash_t *view_hash;

    /* Special SPs */
    int num_lua_sfuncs;
    char **lua_sfuncs;
    int num_lua_afuncs;
    char **lua_afuncs;

    /* is sql mode enabled? */
    int sql;

    /* enable client side retrys for N seconds */
    int retry;

    int rep_always_wait;

    pthread_t purge_old_blkseq_tid;
    pthread_t purge_old_files_tid;

    /* stupid - is the purge_old_blkseq thread running? */
    int purge_old_blkseq_is_running;
    int purge_old_files_is_running;
    int stopped; /* set when exiting -- if set, drop requests */
    int no_more_sql_connections;

    LISTC_T(struct sql_thread) sql_threads;
    LISTC_T(struct sql_hist) sqlhist;

    hash_t *long_trn_table; /* h-table of long transactions--fast lookup */
    struct long_trn_stat long_trn_stats;
    pthread_mutex_t long_trn_mtx;

    /* the per database meta table */
    void *meta;

    /* Replication stats (these are updated locklessly so may display
     * gibberish).  We only count successful commits. */
    uint64_t biggest_txn;
    uint64_t total_txn_sz;
    int num_txns;
    int max_timeout_ms;
    int total_timeouts_ms;
    int max_reptime_ms;
    int total_reptime_ms;

    /* gathered at startup time and processed */
    char **allow_lines;
    int num_allow_lines;
    int max_allow_lines;
    int errstaton;

    sqlpool_t sqlthdpool;

    prefaultiopool_type prefaultiopool;
    prefault_helper_type prefault_helper;
    readaheadprefault_type readahead_prefault;

    prefault_stats_type prefault_stats;

    int lowdiskpercent; /* % full at which disk space considered dangerous */

    void *dl_cache_heap;
    mspace dl_cache_mspace;

    LISTC_T(struct managed_component) managed_participants;
    LISTC_T(struct managed_component) managed_coordinators;
    pthread_mutex_t incoherent_lk;
    int num_incoherent;
    int fallen_offline;
    int manager_dbnum;

    pthread_t watchdog_tid;
    pthread_t watchdog_watcher_tid;

    unsigned txns_committed;
    unsigned txns_aborted;
    unsigned prev_txns_committed;
    unsigned prev_txns_aborted;
    int wait_for_N_nodes;

    LISTC_T(struct lrlfile) lrl_files;

    int incoh_notcoherent;
    uint32_t incoh_file, incoh_offset;
    timepart_views_t *timepart_views;

    struct time_metric* service_time;
    struct time_metric* queue_depth;
    struct time_metric* concurrent_queries;
    struct time_metric* connections;
    struct time_metric *sql_queue_time;
    struct time_metric *handle_buf_queue_time;
    LISTC_T(struct lrl_handler) lrl_handlers;
    LISTC_T(struct message_handler) message_handlers;

    comdb2_queue_consumer_t *queue_consumer_handlers[CONSUMER_TYPE_LAST];
};

extern struct dbenv *thedb;
extern comdb2_tunables *gbl_tunables;

extern pthread_key_t unique_tag_key;
extern pthread_key_t query_info_key;

struct req_hdr {
    int ver1;
    short ver2;
    unsigned char luxref;
    unsigned char opcode;
};

enum { REQ_HDR_LEN = 4 + 2 + 1 + 1 };

BB_COMPILE_TIME_ASSERT(req_hdr_len, sizeof(struct req_hdr) == REQ_HDR_LEN);

struct thread_info {
    long long uniquetag;
    long long ct_id_key;
    void *ct_add_table;
    void *ct_del_table;
    void *ct_add_index;
};

/* Unique id for a record.  Note that an RRN is sufficiently unique
   here as long as we only look at this record pre-commit (no other
   transaction can delete the rrn). */
struct modified_record {
    int rrn;
    unsigned long long genid;
    LINKC_T(struct modified_record) lnk;
};

/* key for fstblk records - a 12 byte sequence number generated by the
 * proxy and unique for each transaction. */
typedef struct {
    int int3[3];
} fstblkseq_t;

/* this stores info about the socksql/recom requester */
typedef struct sorese_info {
    unsigned long long rqid; /* not null means active */
    uuid_t uuid;
    const char *host; /* sql machine, 0 is local */
    SBUF2 *osqllog; /* used to track sorese requests */
    int type;   /* type, socksql or recom */
    int nops;   /* if no error, how many updated rows were performed */
    int rcout;  /* store here the block proc main error */

    int verify_retries; /* how many times we verify retried this one */
    bool osql_retry;    /* if this is osql transaction, once sql part
                          finished successful, we set this to one
                          to avoid repeating it if the transaction is reexecuted
                       */

} sorese_info_t;

/* Query cost stats as they go down to the client */
struct client_query_path_component {
    int nfind;
    int nnext;
    int nwrite;
    char table[32];
#if 0
    [32+1/*.*/+31/*dbname*/];
#endif
    int ix;
};

enum { CLIENT_QUERY_PATH_COMPONENT_LEN = 4 + 4 + 4 + (1 * 32) + 4 };

BB_COMPILE_TIME_ASSERT(client_query_path_component_len,
                       sizeof(struct client_query_path_component) ==
                           CLIENT_QUERY_PATH_COMPONENT_LEN);

typedef struct {
    char *tbname;
    int idxnum;
    void *lkey;
    void *rkey;
    int lflag;
    int lkeylen;
    int rflag;
    int rkeylen;
    int islocked;
} CurRange;

typedef struct {
    int size;
    int cap;
    unsigned int file;
    unsigned int offset;
    hash_t *hash;
    CurRange **ranges;
} CurRangeArr;

struct serial_tbname_hash {
    char *tbname;
    int islocked;
    int size;
    int begin;
    int end;
    hash_t *idx_hash;
};

struct serial_index_hash {
    int idxnum;
    int size;
    int begin;
    int end;
};

struct client_query_stats {
    int queryid;
    int nlocks;
    int n_write_ios;
    int n_read_ios;
    int reserved[16];
    int n_rows;
    int n_components;
    double cost;
    struct client_query_path_component path_stats[1];
};

enum {
    CLIENT_QUERY_STATS_PATH_OFFSET = 4 + 4 + 4 + 4 + (4 * 16) + 4 + 4 + 8,
    CLIENT_QUERY_STATS_LEN =
        CLIENT_QUERY_STATS_PATH_OFFSET + CLIENT_QUERY_PATH_COMPONENT_LEN
};

BB_COMPILE_TIME_ASSERT(client_query_stats_len,
                       offsetof(struct client_query_stats, path_stats) ==
                           CLIENT_QUERY_STATS_PATH_OFFSET);

typedef struct osql_bp_timings {
    unsigned long long
        req_received; /* first osql bp encountered in block tran */
    unsigned long long req_alldone; /* all sql sessions confirmed finished */
    unsigned long long
        req_applied; /* all changes were applied with non-retriably outcome */
    unsigned long long
        req_sentrc; /* rc was sent back to sql- for non-blocksql */
    unsigned long long req_finished;      /* all processing is complete */
    unsigned long long replication_start; /* time replication */
    unsigned long long replication_end;   /* time replication */
    unsigned int retries;                 /* retried bplog transaction */
} osql_bp_timings_t;

struct query_effects {
    int num_affected;
    int num_selected;
    int num_updated;
    int num_deleted;
    int num_inserted;
};

enum {
    OSQL_NET_SNAP_FOUND_UID = 1,     /* Give old response to client. */
    OSQL_NET_SNAP_NOT_FOUND_UID = 2, /* Ask client to retry. */
    OSQL_NET_SNAP_ERROR = 3          /* Server isn't setup properly. */
};

#define MAX_SNAP_KEY_LEN 64

typedef struct snap_uid {
    uuid_t uuid; /* wait for the reply */
    int rqtype;  /* add/check */
    struct query_effects effects;
    uint16_t unused;
    uint8_t replicant_is_able_to_retry; /* verifyretry on && !snapshot_iso or
                                           higer */
    uint8_t keylen;
    char key[MAX_SNAP_KEY_LEN]; /* cnonce */
} snap_uid_t;

enum { SNAP_UID_LENGTH = 16 + 4 + (4 * 5) + 4 + 64 };

BB_COMPILE_TIME_ASSERT(snap_uid_size, sizeof(snap_uid_t) == SNAP_UID_LENGTH);

/*
   lrl tunables that control this:
   querylimit [warn] maxcost #
   querylimit [warn] tablescans yes/no
   querylimit [warn] temptables yes/no

   By default everything is allowed.  Permissions are considered in order.
   comdb2.lrl is processed first, then comdb2_local.lrl, then the db's lrl file,
   then any 'send' commands to the db, then any options set on a connection.
*/
struct query_limits {
    double maxcost;
    int tablescans_ok;
    int temptables_ok;

    double maxcost_warn;
    int tablescans_warn;
    int temptables_warn;
};
enum { QUERY_LIMITS_LEN = 8 + 4 + 4 + 8 + 4 + 4 };
BB_COMPILE_TIME_ASSERT(query_limits_size,
                       sizeof(struct query_limits) == QUERY_LIMITS_LEN);

/* We have 2 flavors of sequence numbers.  An older one is 3 integers.  A newer
 * one is
 * a uuid. */
enum { MAX_SEQ_LEN = 16 };

/* internal request tracking */
enum { IREQ_MAX_PREFIXES = 16 };

/******************** BPFUNC FORWARD DECLARATIONS *****************/
struct bpfunc;
typedef struct bpfunc bpfunc_t;

typedef struct bpfunc_lstnode {
    bpfunc_t *func;
    LINKC_T(struct bpfunc_lstnode) linkct;

} bpfunc_lstnode_t;

typedef LISTC_T(bpfunc_lstnode_t) bpfunc_list_t;
/*******************************************************************/
struct llog_scdone;
struct ireq {
    /* bzero-ing this entire struct was turning out to be very expensive.
     * So organizing this into 3 regions:
     * 1. variables that are set to non zero values
     * 2. char[] variables which just need var[0] to be set to NULL
     * 3. variables that are set to zero (bzero candidate)
     */

    /************/
    /* REGION 1 */
    /************/
    char *frommach; /* machine that the buffer came from */
    const char *where;
    char *gluewhere; /*backend code where*/
    uint64_t debug_now;
    uint64_t nowus; /*received.*/
    struct query_limits __limits;
    struct dbenv *dbenv;
    struct dbtable *origdb;
    struct dbtable *usedb;

    /* IPC stuff */
    void *p_sinfo;
    intptr_t curswap; /* 040307dh: 64bit */

    /* these usually refer to diffent points in the same fstsnd buffer, as such
     * p_buf_in and p_buf_in_end should be set to NULL once writing to p_buf_out
     * has begun */
    void *p_buf_orig;        /* save original buffer that is saved in blkstate
                                to allow fast fail with no blockprocessor */
    const uint8_t *p_buf_in; /* pointer to current pos in input buf */
    const uint8_t *p_buf_in_end;  /* pointer to just past end of input buf */
    uint8_t *p_buf_out;           /* pointer to current pos in output buf */
    uint8_t *p_buf_out_start;     /* pointer to start of output buf */
    const uint8_t *p_buf_out_end; /* pointer to just past end of output buf */
    unsigned long long rqid;
    int frompid;
    int debug;
    int opcode;
    int luxref;
    uint8_t osql_rowlocks_enable;
    uint8_t osql_genid48_enable;

    /************/
    /* REGION 2 */
    /************/
    uint8_t region2; /* used for offsetof */
    char corigin[80];
    char debug_buf[256];
    char tzname[DB_MAX_TZNAMEDB];
    char sqlhistory[1024];
    snap_uid_t snap_info;

    /************/
    /* REGION 3 */
    /************/
    uint8_t region3; /* used for offsetof */

<<<<<<< HEAD
    uint64_t startus;           /*thread handling; start time stamp */
    uint64_t startprocessingus; /* start of processing time stamp */
=======
    uint64_t startus; /* thread handling; start time stamp */
>>>>>>> 8e3a8347
    /* for waking up socket thread. */
    void *request_data;
    char *tag;
    void *use_handle; /* for fake ireqs, so I can start a transaction */

    errstat_t errstat;
    struct javasp_trans_state *jsph;
    struct block_state *blkstate;
    struct schema_change_type *sc;

    bpfunc_list_t bpfunc_lst;

    struct thread_info *thdinfo;

    struct dbtable *queues_hit[MAX_QUEUE_HITS_PER_TRANS];

    /* List of replication objects associated with the ireq/transaction
     * which other subsystems (i.e. queues) may need to wait for. */
    struct repl_object *repl_list;

    SBUF2 *sb; /*NULL, or valid for socket requests */

    /* if this is not NULL then we might want logging for this request.. */
    struct reqlogger *reqlogger;

    /* The stats for the origin node of this request (can be NULL) */
    struct rawnodestats *rawnodestats;

    /* copy of blkseq */
    uint8_t seq[MAX_SEQ_LEN];

    /* for blocksql purposely we want to have the list of sql
       queries submitted;
       the field is not null if we have any BLOCK2_SQL requests
       THIS IS USED IN BLOCKSQL, WOULD BE NICE TO UNIFY -later-
     */
    void *blocksql_tran;

    /* socksql/recom storage */
    sorese_info_t sorese;

    /* debug osql */
    osql_bp_timings_t timings;

    /* Support for //DBSTATS. */
    SBUF2 *dbglog_file;
    int *nwrites;
    char *sqlhistory_ptr;
    /* List of genids that we've written to detect uncommitable txn's */
    hash_t *vfy_genid_hash;
    pool_t *vfy_genid_pool;

    /* read-set validation */
    CurRangeArr *arr;
    CurRangeArr *selectv_arr;

    /* indexes on expressions */
    uint8_t **idxInsert;
    uint8_t **idxDelete;

    /* osql prefault step index */
    int *osql_step_ix;

    tran_type *sc_logical_tran;
    tran_type *sc_tran;
    struct schema_change_type *sc_pending;
    double cost;
    uint64_t sc_seed;
    uint32_t sc_host;

    uint64_t txnsize;
    unsigned long long last_genid;

    /* if we replicated then these get updated */
    int reptimems;
    int timeoutms;
    int transflags; /* per-transaction flags */

    /* more stats - number of retries done under this request */
    int retries;

    int ixused;    /* what index was used? */
    int ixstepcnt; /* how many steps on that index? */

    /* which queues were added to? (so we can wake up their consumer
     * threads).  num_queues_hit==MAX_QUEUE_HITS_PER_TRANS+1 means that
     * we'll have to wake up all queues on commit - oh well. */
    unsigned num_queues_hit;

    /* Number of oplog operations logged as part of this transaction */
    int oplog_numops;
    int seqlen;
    int helper_thread;
    int queryid;
    int osql_flags;
    int priority;
    int sqlhistory_len;
    int tranddl;

    /* Client endian flags. */
    uint8_t client_endian;

    bool have_client_endian : 1;
    bool is_fake : 1;
    bool is_dumpresponse : 1;
    bool is_fromsocket : 1;
    bool is_socketrequest : 1;
    bool is_block2positionmode : 1;

    bool errstrused : 1;
    bool vfy_genid_track : 1;
    bool is_sorese : 1;
    bool have_blkseq : 1;

    bool sc_locked : 1;
    bool have_snap_info : 1;
    bool sc_should_abort : 1;

    int written_row_count;
    /* REVIEW COMMENTS AT BEGINING OF STRUCT BEFORE ADDING NEW VARIABLES */
};

/* comdb array struct */
struct array {
    int rcode;
    int zero[2];
    int rrn;
    char key[64]; /*58 byte key + 6 bytes of fluff (was btree data in comdbg)*/
};

enum { COMDBG_KEY_GENID_OFFSET = 56 };

enum { ARRAY_LEN = 4 + (2 * 4) + 4 + (1 * 64) };

BB_COMPILE_TIME_ASSERT(array_len, sizeof(struct array) == ARRAY_LEN);

/* endianized array_getter for rngext */
const uint8_t *array_get(struct array *p_array, const uint8_t *p_buf,
                         const uint8_t *p_buf_end);

/* endianized array_setter for rngext */
uint8_t *array_put(const struct array *p_array, uint8_t *p_buf,
                   const uint8_t *p_buf_end);

/* rng_segment array- used for range extract calls in torngextx and torngext2 */
struct rng_segment {
    int off;
    int len;
};

enum { RNG_SEGMENT_LEN = 4 + 4 };

BB_COMPILE_TIME_ASSERT(rng_segment_len,
                       sizeof(struct rng_segment) == RNG_SEGMENT_LEN);

/* retrieve a network-ordered range-extract segment descriptor */
const uint8_t *rng_segment_get(struct rng_segment *p_segments,
                               const uint8_t *p_buf, const uint8_t *p_buf_end);

/* key for historical meta db records */
struct metahdr {
    int rrn;
    int attr;
};

enum { METAHDR_LEN = 4 + 4 };

BB_COMPILE_TIME_ASSERT(metahdr_len, sizeof(struct metahdr) == METAHDR_LEN);

struct metahdr2 {
    /* for historical "per table" records this should be "/<tablename>" */
    char keystr[120];
    struct metahdr hdr1;
}; /* 128 bytes */

enum { METAHDR2_LEN = 120 + sizeof(struct metahdr) };

BB_COMPILE_TIME_ASSERT(metahdr2_len, sizeof(struct metahdr2) == METAHDR2_LEN);

/* used in some requests to store schema blob information. */
struct client_blob_type;
typedef struct {
    int numcblobs;
    int cblob_disk_ixs[MAXBLOBS];
    int cblob_tag_ixs[MAXBLOBS];
    struct client_blob_type *blobflds[MAXBLOBS];
    size_t bloblens[MAXBLOBS];
    size_t bloboffs[MAXBLOBS];
    char *blobptrs[MAXBLOBS];
    size_t total_length;
} blob_status_t;

/* convert all records scan modes */
enum convert_scan_mode {
    SCAN_INDEX = 0,   /* default for old style schema changes */
    SCAN_STRIPES = 1, /* requires dtastripe, required for live schema change */
    SCAN_DUMP = 2,
    SCAN_OLDCODE = 3,
    SCAN_PARALLEL = 4, /* creates one thread for each stripe */
    SCAN_PAGEORDER = 5 /* 1 thread per stripe in page-order */
};

struct dbq_cursor {
    bbuint32_t cursordata[4];
};

typedef struct {
    unsigned long long rqid;
    unsigned step;
    uuid_t uuid;
} osqlpf_step;

/* global settings */
extern int gbl_sc_timeoutms;
extern int gbl_trigger_timepart;

extern const char *const gbl_db_git_version_sha;
extern const char gbl_db_version[];
extern const char gbl_db_semver[];
extern const char gbl_db_codename[];
extern const char gbl_db_buildtype[];
extern int gbl_sc_del_unused_files_threshold_ms;

extern int gbl_verbose_toblock_backouts;
extern int gbl_dispatch_rep_preprocess;
extern int gbl_dispatch_rowlocks_bench;
extern int gbl_rowlocks_bench_logical_rectype;

extern int gbl_morecolumns;
extern int gbl_maxreclen;
extern int gbl_penaltyincpercent;
extern int gbl_maxwthreadpenalty;

extern int gbl_uses_password;
extern int gbl_uses_accesscontrol_tableXnode;

extern int gbl_upd_key;
extern unsigned long long gbl_sqltick;
extern int gbl_nonames;
extern int gbl_reject_osql_mismatch;
extern int gbl_abort_on_clear_inuse_rqid;

extern int gbl_exit_on_pthread_create_fail;
extern int gbl_exit_on_internal_error;

extern int gbl_osql_blockproc_timeout_sec;
extern int gbl_osql_max_throttle_sec;
extern int gbl_throttle_sql_overload_dump_sec;
extern int gbl_toblock_net_throttle;
extern int gbl_heartbeat_check;
extern int gbl_osql_heartbeat_send;
extern int gbl_osql_heartbeat_alert;
extern int gbl_osql_bkoff_netsend_lmt;
extern int gbl_osql_bkoff_netsend;
extern int gbl_osql_max_queue;
extern int gbl_net_poll;
extern int gbl_osql_net_poll;
extern int gbl_osql_net_portmux_register_interval;
extern int gbl_net_portmux_register_interval;
extern int gbl_net_max_queue;
extern int gbl_nullfkey;
extern int gbl_prefaulthelper_blockops;
extern int gbl_prefaulthelper_sqlreadahead;
extern int gbl_maxblockops;
extern int gbl_rangextunit;
extern int gbl_honor_rangextunit_for_old_apis;
extern int gbl_sqlreadahead;
extern int gbl_sqlreadaheadthresh;
extern int gbl_iothreads;
extern int gbl_ioqueue;
extern int gbl_prefaulthelperthreads;

extern int gbl_osqlpfault_threads;
extern osqlpf_step *gbl_osqlpf_step;
extern queue_type *gbl_osqlpf_stepq;

extern int gbl_starttime;
extern int gbl_early_blkseq_check;

extern int gbl_repchecksum;
extern int gbl_pfault;
extern int gbl_pfaultrmt;
extern int gbl_dtastripe;
extern int gbl_blobstripe;
extern int gbl_debug;        /* enable operation debugging */
extern int gbl_sdebug;       /* enable sql operation debugging */
extern int gbl_debug_until;  /* enable who debugging */
extern int gbl_who;          /* enable who debugging */
extern int gbl_maxwthreads;  /* max write threads */
extern int gbl_maxthreads;   /* max number of threads allowed */
extern int gbl_maxqueue;     /* max number of requests to be queued up */
extern int gbl_thd_linger;   /* number of seconds for threads to linger */
extern char *gbl_mynode;     /* my hostname */
extern char *gbl_machine_class; /* my machine class */
struct in_addr gbl_myaddr;   /* my IPV4 address */
extern char *gbl_myhostname; /* my hostname */
extern int gbl_mynodeid;     /* node number, for backwards compatibility */
extern pid_t gbl_mypid;      /* my pid */
extern int gbl_create_mode;  /* create files if no exists */
extern int gbl_logmemsize;   /* log memory size */
extern int gbl_fullrecovery; /* full recovery mode*/
extern int gbl_local_mode;   /* local mode, no siblings */
extern int gbl_report;       /* update rate to log */
extern int gbl_report_last;
extern long gbl_report_last_n;
extern long gbl_report_last_r;
extern int gbl_exit;           /* exit requested.*/
extern int gbl_maxretries;     /* max retries on deadlocks */
extern int gbl_maxblobretries; /* max retries on deadlocks */
extern int
    gbl_maxcontextskips; /* max records we will skip in a stable cursor */
extern int gbl_elect_time_secs; /* overrides elect time if > 0 */
extern int gbl_rtcpu_debug;    /* 1 to enable rtcpu debugging */
extern int gbl_longblk_trans_purge_interval; /* long transaction purge check
                                                interval. default 30 secs */
extern pthread_mutex_t gbl_sql_lock;
extern pthread_mutex_t
    gbl_sc_lock; /* used by schema change to protect globals */
extern int gbl_blob_maxage;
extern int gbl_blob_lose_debug;
extern int gbl_sqlflush_freq;
extern unsigned gbl_max_blob_cache_bytes;
extern int gbl_blob_vb;
extern long n_qtrap;
extern long n_qtrap_notcoherent;
extern long n_mtrap;
extern long n_mtrap_inline;
extern long n_bad_parm;
extern long n_bad_swapin;
extern long n_retries;
extern long n_missed;
extern history *reqhist;
extern int gbl_sbuftimeout;
extern int sqldbgflag;
extern int gbl_conv_flush_freq;       /* this is currently ignored */
extern int gbl_meta_lite;      /* used at init time to say we prefer lite */
extern int gbl_context_in_key; /* whether to drop find context in last
                                  key found (in dtastripe mode) */
extern int gbl_ready;          /* gets set just before waitft is called
                                  and never gets unset */
extern int gbl_debug_verify_tran;
extern int gbl_queue_debug;
extern unsigned gbl_goose_add_rate;
extern unsigned gbl_goose_consume_rate;
extern int gbl_queue_sleeptime;
extern int gbl_reset_queue_cursor;
extern int gbl_readonly;
extern int gbl_readonly_sc;
extern int gbl_init_single_meta;
extern unsigned long long gbl_sc_genids[MAXDTASTRIPE];
extern int gbl_sc_usleep;
extern int gbl_sc_wrusleep;
extern int gbl_sc_last_writer_time;
extern int gbl_default_livesc;
extern int gbl_default_plannedsc;
extern int gbl_default_sc_scanmode;
extern int gbl_sc_abort;
extern int gbl_tranmode;
extern volatile int gbl_dbopen_gen;
extern volatile uint32_t gbl_analyze_gen;
extern volatile int gbl_views_gen;
extern volatile int gbl_schema_change_in_progress;
extern int gbl_sc_report_freq;
extern int gbl_thrman_trace;
extern int gbl_move_deadlk_max_attempt;
extern int gbl_lock_conflict_trace;
extern int gbl_enque_flush_interval;
extern int gbl_inflate_log;
extern pthread_attr_t gbl_pthread_attr_detached;
extern unsigned int gbl_nsql;
extern long long gbl_nsql_steps;

extern unsigned int gbl_nnewsql;
extern long long gbl_nnewsql_steps;

extern unsigned int gbl_masterrejects;

extern int gbl_selectv_rangechk;

extern int gbl_init_with_rowlocks;
extern int gbl_init_with_genid48;
extern int gbl_init_with_odh;
extern int gbl_init_with_ipu;
extern int gbl_init_with_instant_sc;
extern int gbl_init_with_compr;
extern int gbl_init_with_compr_blobs;
extern int gbl_init_with_bthash;

extern int gbl_sqlhistsz;
extern int gbl_replicate_local;
extern int gbl_replicate_local_concurrent;

extern int gbl_verify_abort;

extern int gbl_sqlwrtimeoutms;
extern int gbl_sort_nulls_correctly;

extern int gbl_master_changes;
extern int gbl_sc_commit_count;

extern int gbl_fix_validate_cstr;
extern int gbl_warn_validate_cstr;

extern int gbl_pushlogs_after_sc;
extern int gbl_prefault_verbose;
extern int gbl_ftables;
extern int gbl_check_client_tags;
extern int gbl_strict_dbl_quotes;

extern int gbl_max_tables_info;

extern int gbl_prefault_toblock_bcast;
extern int gbl_prefault_toblock_local;

extern int gbl_appsock_pooling;
extern struct thdpool *gbl_appsock_thdpool;
extern struct thdpool *gbl_sqlengine_thdpool;
extern struct thdpool *gbl_osqlpfault_thdpool;
extern struct thdpool *gbl_udppfault_thdpool;

extern int gbl_consumer_rtcpu_check;
extern int gbl_node1rtcpuable;

extern int gbl_blockop_count_xrefs[BLOCK_MAXOPCODE];
extern const char *gbl_blockop_name_xrefs[NUM_BLOCKOP_OPCODES];
extern char appsock_unknown[];
extern char appsock_supported[];
extern char appsock_unknown_old[];
extern int gbl_serialise_sqlite3_open;

extern int gbl_rrenablecountchanges;

extern int gbl_debug_log_twophase;
extern int gbl_debug_log_twophase_transactions;

extern int gbl_chkpoint_alarm_time;

extern int gbl_incoherent_msg_freq;
extern int gbl_incoherent_alarm_time;
extern int gbl_max_incoherent_nodes;

extern int n_retries_transaction_active;
extern int n_retries_transaction_done;

extern int gbl_disable_deadlock_trace;
extern int gbl_enable_pageorder_trace;
extern int gbl_disable_overflow_page_trace;
extern int gbl_simulate_rowlock_deadlock_interval;

extern int gbl_max_columns_soft_limit;

extern int gbl_use_plan;

extern int gbl_num_record_converts;
extern int gbl_num_record_upgrades;

extern int gbl_enable_sql_stmt_caching;

extern int gbl_sql_pool_emergency_queuing_max;

extern int gbl_verify_rep_log_records;
extern int gbl_enable_osql_logging;
extern int gbl_enable_osql_longreq_logging;

extern int gbl_osql_verify_ext_chk;

extern int gbl_genid_cache;

extern int gbl_master_changed_oldfiles;
extern int gbl_extended_sql_debug_trace;
extern int gbl_use_sockpool_for_debug_logs;
extern int gbl_optimize_truncate_repdb;
extern int gbl_rep_process_txn_time;
extern int gbl_deadlock_policy_override;

extern int gbl_temptable_pool_capacity;
extern int gbl_memstat_freq;

extern int gbl_forbid_datetime_truncation;
extern int gbl_forbid_datetime_promotion;
extern int gbl_forbid_datetime_ms_us_s2s;

/* tunables for page compaction */
extern double gbl_pg_compact_thresh;
extern double gbl_pg_compact_target_ff;
extern int gbl_pg_compact_latency_ms;
extern int gbl_disable_backward_scan;
extern int gbl_compress_page_compact_log;
extern unsigned int gbl_max_num_compact_pages_per_txn;
extern char *gbl_dbdir;

extern double gbl_cpupercent;

extern int gbl_dohsql_disable;
extern int gbl_dohsql_verbose;
extern int gbl_dohast_disable;
extern int gbl_dohast_verbose;
extern int gbl_dohsql_max_queued_kb_highwm;
extern int gbl_dohsql_full_queue_poll_msec;

extern int gbl_logical_live_sc;

/* init routines */
int appsock_init(void);
int thd_init(void);
void sqlinit(void);
void sqlnet_init(void);
int clnt_stats_init(void);
int sqlpool_init(void);
int schema_init(void);
int osqlpfthdpool_init(void);
int init_opcode_handlers();
void toblock_init(void);
int mach_class_init(void);

/* deinit routines */
int destroy_appsock(void);

/* comdb2 modules */
int process_command(struct dbenv *dbenv, char *line, int lline,
                    int st); /*handle message trap */
int process_sync_command(struct dbenv *dbenv, char *line, int lline,
                         int st); /*handle sync command*/
extern int comdb2_formdbkey(struct dbtable *db, int index, char *key, void *record,
                            int reclen); /* form key based on db
                                            and index.  This is
                                            only called for dbs
                                            that use SQL and
                                            schema tables */
const char *req2a(int opcode);
int a2req(const char *s);

/* request processing */
void appsock_handler_start(struct dbenv *dbenv, SBUF2 *sb, int is_admin);
void appsock_coalesce(struct dbenv *dbenv);
void close_appsock(SBUF2 *sb);
void thd_stats(void);
void thd_dbinfo2_stats(struct db_info2_stats *stats);
void thd_coalesce(struct dbenv *dbenv);
void unlock_swapin(void);
char *getorigin(struct ireq *iq);
void thd_dump(void);
int thd_queue_depth(void);

enum comdb2_queue_types {
    REQ_WAITFT = 0,
    REQ_SOCKET,
    REQ_OFFLOAD,
    REQ_SOCKREQUEST,
    REQ_PQREQUEST
};

int handle_buf(struct dbenv *dbenv, uint8_t *p_buf, const uint8_t *p_buf_end,
               int debug, char *frommach); /* 040307dh: 64bits */
int handle_buf_offload(struct dbenv *dbenv, uint8_t *p_buf,
                       const uint8_t *p_buf_end, int debug, char *frommach,
                       sorese_info_t *sorese);
int handle_buf_sorese(struct dbenv *dbenv, struct ireq *iq, int debug);
int handle_socket_long_transaction(struct dbenv *dbenv, SBUF2 *sb,
                                   uint8_t *p_buf, const uint8_t *p_buf_end,
                                   int debug, char *frommach, int frompid,
                                   char *fromtask);
int handle_buf_block_offload(struct dbenv *dbenv, uint8_t *p_buf,
                             const uint8_t *p_buf_end, int debug,
                             char *frommach, unsigned long long rqid);
void req_stats(struct dbtable *db);
void appsock_quick_stat(void);
void appsock_stat(void);
void appsock_get_dbinfo2_stats(uint32_t *n_appsock, uint32_t *n_sql);
void ixstats(struct dbenv *dbenv);
void curstats(struct dbenv *dbenv);

/* Not available - this is the initial state. */
#define REPLY_STATE_NA 0
/* Sent - set by a tag thread. */
#define REPLY_STATE_DONE 1
/* Discard - set by an appsock thread if the child tag thread has timed out. */
#define REPLY_STATE_DISCARD 2
struct buf_lock_t {
    pthread_mutex_t req_lock;
    pthread_cond_t wait_cond;
    int rc;
    int reply_state; /* See REPLY_STATE_* macros above */
    uint8_t *bigbuf;
    SBUF2 *sb;
};

#define MAX_BUFFER_SIZE 65536

int signal_buflock(struct buf_lock_t *p_slock);
int free_bigbuf(uint8_t *p_buf, struct buf_lock_t *p_slock);
int free_bigbuf_nosignal(uint8_t *p_buf);

/* request debugging */

void reqprintf(struct ireq *iq, char *format,
               ...); /* flush, and print current line */
void reqmoref(struct ireq *iq, char *format, ...); /* append to end of line */
void reqdumphex(struct ireq *iq, void *buf,
                int nb);             /* append hex dump to end of line */
void reqprintflush(struct ireq *iq); /* flush current line */
void reqpushprefixf(struct ireq *iq, const char *format, ...);
void reqpopprefixes(struct ireq *iq, int num);
const char *req2a(int opcode);
void reqerrstr(struct ireq *iq, int rc, char *format, ...);
void reqerrstrhdr(struct ireq *iq, char *format,
                  ...); /* keep an error header in a concatenated manner */
void reqerrstrclr(struct ireq *iq);
void reqerrstrhdrclr(struct ireq *iq); /* clear error header */

/* internal request forwarding */
int ireq_forward_to_master(struct ireq *iq, int len);

int getkeyrecnums(const struct dbtable *db, int ixnum);
int getkeysize(const struct dbtable *db, int ixnum); /* get key size of db */
int getdatsize(const struct dbtable *db);            /* get data size of db*/
int getdefaultdatsize(const struct dbtable *db);
int getondiskclientdatsize(const struct dbtable *db);
int getclientdatsize(const struct dbtable *db, char *sname);

/*look up managed db's by number*/
struct dbtable *getdbbynum(int num);
/*look up managed db's by name*/
struct dbtable *get_dbtable_by_name(const char *name);
/* Lookup view by name */
struct dbview *get_view_by_name(const char *view_name);
/* Load all views from llmeta */
int llmeta_load_views(struct dbenv *, void *);
/* lookup a table by name; if it exists, lock table readonly
   if there is no table, lock table in write mode
   NOTE: if there is no tran object, this behaves like get_dbtable_by_name */
struct dbtable *get_dbtable_by_name_locked(tran_type *tran, const char *name);
/*look up managed queue db's by name*/
struct dbtable *getqueuebyname(const char *name);
struct dbtable *getfdbbyrmtnameenv(struct dbenv *dbenv, const char *tblname);

int get_elect_time_microsecs(void); /* get election time in seconds */

/* glue */

/* open files and db. returns db backend handle */
int llmeta_set_tables(tran_type *tran, struct dbenv *dbenv);
int llmeta_dump_mapping_tran(void *tran, struct dbenv *dbenv);
int llmeta_dump_mapping(struct dbenv *dbenv);
int llmeta_dump_mapping_table_tran(void *tran, struct dbenv *dbenv,
                                   const char *table, int err);
int llmeta_dump_mapping_table(struct dbenv *dbenv, const char *table, int err);
int llmeta_load_lua_sfuncs();
int llmeta_load_lua_afuncs();
int backend_open(struct dbenv *dbenv);
int backend_open_tran(struct dbenv *dbenv, tran_type *tran, uint32_t flags);
int open_bdb_env(struct dbenv *dbenv);
int backend_close(struct dbenv *dbenv);
void backend_cleanup(struct dbenv *dbenv);
void backend_stat(struct dbenv *dbenv);
void backend_get_cachestats(struct dbenv *dbenv, int *cachekb, int *hits,
                            int *misses);

void backend_get_iostats(int *n_reads, int *l_reads, int *n_writes,
                         int *l_writes);

void *open_fstblk(struct dbenv *dbenv, int create_override);
int open_auxdbs(struct dbtable *db, int force_create);
void sb_printf(SBUF2 *sb, const char *fmt, ...);
void sb_errf(SBUF2 *sb, const char *fmt, ...);

void sc_status(struct dbenv *dbenv);
int close_all_dbs(void);
int open_all_dbs(void);
void apply_new_stripe_settings(int newdtastripe, int newblobstripe);

void sc_del_unused_files_check_progress(void);

/* update sync parameters*/
void logdelete_lock(const char *func, int line);
void logdelete_unlock(const char *func, int line);
void backend_update_sync(struct dbenv *dbenv);
void backend_sync_stat(struct dbenv *dbenv);

void init_fake_ireq_auxdb(struct dbenv *dbenv, struct ireq *iq, int auxdb);
void init_fake_ireq(struct dbenv *, struct ireq *);
int set_tran_lowpri(struct ireq *iq, tran_type *tran);

/* long transaction routines */

int purge_expired_long_transactions(struct dbenv *dbenv);
int add_new_transaction_entry(struct dbenv *dbenv, void *entry);
void tran_dump(struct long_trn_stat *tstats);

/* transactional stuff */
int trans_start(struct ireq *, tran_type *parent, tran_type **out);
int trans_start_sc(struct ireq *, tran_type *parent, tran_type **out);
int trans_start_set_retries(struct ireq *, tran_type *parent, tran_type **out,
                            int retries);
int trans_start_logical(struct ireq *, tran_type **out);
int trans_start_logical_sc(struct ireq *, tran_type **out);
int is_rowlocks_transaction(tran_type *);
int rowlocks_check_commit_physical(bdb_state_type *, tran_type *,
                                   int blockop_count);
tran_type *trans_start_readcommitted(struct ireq *, int trak);
tran_type *trans_start_serializable(struct ireq *, int trak, int epoch,
                                    int file, int offset, int *error,
                                    int is_ha_retry);
tran_type *trans_start_snapisol(struct ireq *, int trak, int epoch, int file,
                                int offset, int *error, int is_ha_retry);
tran_type *trans_start_socksql(struct ireq *, int trak);
int trans_commit(struct ireq *iq, void *trans, char *source_host);
int trans_commit_seqnum(struct ireq *iq, void *trans, db_seqnum_type *seqnum);
int trans_commit_adaptive(struct ireq *iq, void *trans, char *source_host);
int trans_commit_logical(struct ireq *iq, void *trans, char *source_host,
                         int timeoutms, int adaptive, void *blkseq, int blklen,
                         void *blkkey, int blkkeylen);
int trans_abort(struct ireq *iq, void *trans);
int trans_abort_priority(struct ireq *iq, void *trans, int *priority);
int trans_abort_logical(struct ireq *iq, void *trans, void *blkseq, int blklen,
                        void *blkkey, int blkkeylen);
int trans_wait_for_seqnum(struct ireq *iq, char *source_host,
                          db_seqnum_type *ss);
int trans_wait_for_last_seqnum(struct ireq *iq, char *source_host);

/* find context for pseudo-stable cursors */
int get_context(struct ireq *iq, unsigned long long *context);
int cmp_context(struct ireq *iq, unsigned long long genid,
                unsigned long long context);

/*index routines*/
int ix_isnullk(const dbtable *db_table, void *key, int ixnum);
int ix_addk(struct ireq *iq, void *trans, void *key, int ixnum,
            unsigned long long genid, int rrn, void *dta, int dtalen, int isnull);
int ix_addk_auxdb(int auxdb, struct ireq *iq, void *trans, void *key, int ixnum,
                  unsigned long long genid, int rrn, void *dta, int dtalen, int isnull);
int ix_upd_key(struct ireq *iq, void *trans, void *key, int keylen, int ixnum,
               unsigned long long genid, unsigned long long oldgenid, void *dta,
               int dtalen, int isnull);

int ix_delk(struct ireq *iq, void *trans, void *key, int ixnum, int rrn,
            unsigned long long genid, int isnull);
int ix_delk_auxdb(int auxdb, struct ireq *iq, void *trans, void *key, int ixnum,
                  int rrn, unsigned long long genid, int isnull);

enum {
    IX_FIND_IGNORE_INCOHERENT = 1
    /* 2, 4, 8, etc */
};
int ix_find_flags(struct ireq *iq, void *trans, int ixnum, void *key,
                  int keylen, void *fndkey, int *fndrrn,
                  unsigned long long *genid, void *fnddta, int *fndlen,
                  int maxlen, int flags);

int ix_find(struct ireq *iq, int ixnum, void *key, int keylen, void *fndkey,
            int *fndrrn, unsigned long long *genid, void *fnddta, int *fndlen,
            int maxlen);
int ix_find_nl_ser(struct ireq *iq, int ixnum, void *key, int keylen,
                   void *fndkey, int *fndrrn, unsigned long long *genid,
                   void *fnddta, int *fndlen, int maxlen,
                   bdb_cursor_ser_t *cur_ser);
int ix_find_nl_ser_flags(struct ireq *iq, int ixnum, void *key, int keylen,
                         void *fndkey, int *fndrrn, unsigned long long *genid,
                         void *fnddta, int *fndlen, int maxlen,
                         bdb_cursor_ser_t *cur_ser, int flags);
int ix_find_trans(struct ireq *iq, void *trans, int ixnum, void *key,
                  int keylen, void *fndkey, int *fndrrn,
                  unsigned long long *genid, void *fnddta, int *fndlen,
                  int maxlen);
int ix_find_blobs(struct ireq *iq, int ixnum, void *key, int keylen,
                  void *fndkey, int *fndrrn, unsigned long long *genid,
                  void *fnddta, int *fndlen, int maxlen, int numblobs,
                  int *blobnums, size_t *blobsizes, size_t *bloboffs,
                  void **blobptrs, int *retries);
int ix_find_auxdb(int auxdb, struct ireq *iq, int ixnum, void *key, int keylen,
                  void *fndkey, int *fndrrn, unsigned long long *genid,
                  void *fnddta, int *fndlen, int maxlen);

int ix_next(struct ireq *iq, int ixnum, void *key, int keylen, void *last,
            int lastrrn, unsigned long long lastgenid, void *fndkey,
            int *fndrrn, unsigned long long *genid, void *fnddta, int *fndlen,
            int maxlen, unsigned long long context);
int ix_next_nl_ser(struct ireq *iq, int ixnum, void *key, int keylen,
                   void *last, int lastrrn, unsigned long long lastgenid,
                   void *fndkey, int *fndrrn, unsigned long long *genid,
                   void *fnddta, int *fndlen, int maxlen,
                   unsigned long long context, bdb_cursor_ser_t *cur_ser);
int ix_next_nl_ser_flags(struct ireq *iq, int ixnum, void *key, int keylen,
                         void *last, int lastrrn, unsigned long long lastgenid,
                         void *fndkey, int *fndrrn, unsigned long long *genid,
                         void *fnddta, int *fndlen, int maxlen,
                         unsigned long long context, bdb_cursor_ser_t *cur_ser,
                         int flags);
int ix_next_nl(struct ireq *iq, int ixnum, void *key, int keylen, void *last,
               int lastrrn, unsigned long long lastgenid, void *fndkey,
               int *fndrrn, unsigned long long *genid, void *fnddta,
               int *fndlen, int maxlen, unsigned long long context);
int ix_next_auxdb(int auxdb, int lookahead, struct ireq *iq, int ixnum,
                  void *key, int keylen, void *last, int lastrrn,
                  unsigned long long lastgenid, void *fndkey, int *fndrrn,
                  unsigned long long *genid, void *fnddta, int *fndlen,
                  int maxlen, unsigned long long context);
int ix_next_blobs(struct ireq *iq, int ixnum, void *key, int keylen, void *last,
                  int lastrrn, unsigned long long lastgenid, void *fndkey,
                  int *fndrrn, unsigned long long *genid, void *fnddta,
                  int *fndlen, int maxlen, int numblobs, int *blobnums,
                  size_t *blobsizes, size_t *bloboffs, void **blobptrs,
                  int *retries, unsigned long long context);
int ix_next_blobs_auxdb(int auxdb, int lookahead, struct ireq *iq, int ixnum,
                        void *key, int keylen, void *last, int lastrrn,
                        unsigned long long lastgenid, void *fndkey, int *fndrrn,
                        unsigned long long *genid, void *fnddta, int *fndlen,
                        int maxlen, int numblobs, int *blobnums,
                        size_t *blobsizes, size_t *bloboffs, void **blobptrs,
                        int *retries, unsigned long long context);
int ix_next_trans(struct ireq *iq, void *trans, int ixnum, void *key,
                  int keylen, void *last, int lastrrn,
                  unsigned long long lastgenid, void *fndkey, int *fndrrn,
                  unsigned long long *genid, void *fnddta, int *fndlen,
                  int maxlen, unsigned long long context);

int ix_prev(struct ireq *iq, int ixnum, void *key, int keylen, void *last,
            int lastrrn, unsigned long long lastgenid, void *fndkey,
            int *fndrrn, unsigned long long *genid, void *fnddta, int *fndlen,
            int maxlen, unsigned long long context);
int ix_prev_nl_ser(struct ireq *iq, int ixnum, void *key, int keylen,
                   void *last, int lastrrn, unsigned long long lastgenid,
                   void *fndkey, int *fndrrn, unsigned long long *genid,
                   void *fnddta, int *fndlen, int maxlen,
                   unsigned long long context, bdb_cursor_ser_t *cur_ser);
int ix_prev_nl(struct ireq *iq, int ixnum, void *key, int keylen, void *last,
               int lastrrn, unsigned long long lastgenid, void *fndkey,
               int *fndrrn, unsigned long long *genid, void *fnddta,
               int *fndlen, int maxlen, unsigned long long context);
int ix_prev_auxdb(int auxdb, int lookahead, struct ireq *iq, int ixnum,
                  void *key, int keylen, void *last, int lastrrn,
                  unsigned long long lastgenid, void *fndkey, int *fndrrn,
                  unsigned long long *genid, void *fnddta, int *fndlen,
                  int maxlen, unsigned long long context);
int ix_prev_blobs(struct ireq *iq, int ixnum, void *key, int keylen, void *last,
                  int lastrrn, unsigned long long lastgenid, void *fndkey,
                  int *fndrrn, unsigned long long *genid, void *fnddta,
                  int *fndlen, int maxlen, int numblobs, int *blobnums,
                  size_t *blobsizes, size_t *bloboffs, void **blobptrs,
                  int *retries, unsigned long long context);
int ix_prev_blobs_auxdb(int auxdb, int lookahead, struct ireq *iq, int ixnum,
                        void *key, int keylen, void *last, int lastrrn,
                        unsigned long long lastgenid, void *fndkey, int *fndrrn,
                        unsigned long long *genid, void *fnddta, int *fndlen,
                        int maxlen, int numblobs, int *blobnums,
                        size_t *blobsizes, size_t *bloboffs, void **blobptrs,
                        int *retries, unsigned long long context);

int get_next_genids(struct ireq *iq, int ixnum, void *key, int keylen,
                    unsigned long long *genids, int maxgenids,
                    int *num_genids_gotten);

int ix_find_auxdb_by_rrn_and_genid(int auxdb, struct ireq *iq, int rrn,
                                   unsigned long long genid, void *fnddta,
                                   int *fndlen, int maxlen);
int ix_find_by_rrn_and_genid(struct ireq *iq, int rrn, unsigned long long genid,
                             void *fnddta, int *fndlen, int maxlen);
int ix_find_by_genid_origin(struct ireq *iq, unsigned long long genid,
                            void *fnddta, int *fndlen, int maxlen);
int ix_find_by_rrn_and_genid_prefault(struct ireq *iq, int rrn,
                                      unsigned long long genid, void *fnddta,
                                      int *fndlen, int maxlen);
int ix_find_by_rrn_and_genid_tran(struct ireq *iq, int rrn,
                                  unsigned long long genid, void *fnddta,
                                  int *fndlen, int maxlen, void *trans);
int ix_load_for_write_by_genid_tran(struct ireq *iq, int rrn,
        unsigned long long genid, void *fnddta,
        int *fndlen, int maxlen, void *trans);
int ix_find_ver_by_rrn_and_genid_tran(struct ireq *iq, int rrn,
                                      unsigned long long genid, void *fnddta,
                                      int *fndlen, int maxlen, void *trans,
                                      int *version);
int ix_find_by_rrn_and_genid_dirty(struct ireq *iq, int rrn,
                                   unsigned long long genid, void *fnddta,
                                   int *fndlen, int maxlen);
int ix_find_dirty(struct ireq *iq, int ixnum, void *key, int keylen,
                  void *fndkey, int *fndrrn, unsigned long long *genid,
                  void *fnddta, int *fndlen, int maxlen);
int ix_find_prefault(struct ireq *iq, int ixnum, void *key, int keylen,
                     void *fndkey, int *fndrrn, unsigned long long *genid,
                     void *fnddta, int *fndlen, int maxlen);
int ix_find_nodatacopy(struct ireq *iq, int ixnum, void *key, int keylen,
                       void *fndkey, int *fndrrn, unsigned long long *genid,
                       void *fnddta, int *fndlen, int maxlen);
int ix_fetch_last_key_tran(struct ireq *iq, void *tran, int write, int ixnum,
                           int keylen, void *fndkey, int *fndlen);

int ix_find_auxdb_blobs_by_rrn_and_genid(int auxdb, struct ireq *iq, int rrn,
                                         unsigned long long genid, int numblobs,
                                         int *blobnums, size_t *blobsizes,
                                         size_t *bloboffs, void **blobptrs);
int ix_find_blobs_by_rrn_and_genid(struct ireq *iq, int rrn,
                                   unsigned long long genid, int numblobs,
                                   int *blobnums, size_t *blobsizes,
                                   size_t *bloboffs, void **blobptrs);
int ix_find_auxdb_blobs_by_rrn_and_genid_tran(
    int auxdb, struct ireq *iq, void *trans, int rrn, unsigned long long genid,
    int numblobs, int *blobnums, size_t *blobsizes, size_t *bloboffs,
    void **blobptrs);
int ix_find_blobs_by_rrn_and_genid_tran(struct ireq *iq, void *trans, int rrn,
                                        unsigned long long genid, int numblobs,
                                        int *blobnums, size_t *blobsizes,
                                        size_t *bloboffs, void **blobptrs);

int ix_find_by_primkey_tran(struct ireq *iq, void *key, int keylen,
                            void *fndkey, int *fndrrn,
                            unsigned long long *genid, void *fnddta,
                            int *fndlen, int maxlen, void *trans);
int ix_find_auxdb_by_primkey_tran(int auxdb, struct ireq *iq, void *key,
                                  int keylen, void *fndkey, int *fndrrn,
                                  unsigned long long *genid, void *fnddta,
                                  int *fndlen, int maxlen, void *trans);

int ix_find_by_key_tran(struct ireq *iq, void *key, int keylen, int index,
                        void *fndkey, int *fndrrn, unsigned long long *genid,
                        void *fnddta, int *fndlen, int maxlen, void *trans);
int ix_find_auxdb_by_key_tran(int auxdb, struct ireq *iq, void *key, int keylen,
                              int index, void *fndkey, int *fndrrn,
                              unsigned long long *genid, void *fnddta,
                              int *fndlen, int maxlen, void *trans);

/* This is pretty much a straight through wrapper for the bdb range delete. */
typedef int (*comdb2_formkey_callback_t)(void *, size_t, void *, size_t, int,
                                         void *);
typedef int (*comdb2_pre_delete_callback_t)(void *, size_t, int,
                                            unsigned long long, void *);
typedef int (*comdb2_post_delete_callback_t)(void *, size_t, int,
                                             unsigned long long, void *);
int ix_rng_del(struct ireq *iq, void *trans, size_t dtalen, int index,
               const void *start_key, const void *end_key, size_t keylength,
               comdb2_formkey_callback_t formkey_callback,
               comdb2_pre_delete_callback_t pre_callback,
               comdb2_post_delete_callback_t post_callback, void *userptr,
               int *count_deleted, int *count_not_deleted, int max_records,
               int max_time_ms);
int ix_rng_del_auxdb(int auxdb, struct ireq *iq, void *trans, size_t dtalen,
                     int index, const void *start_key, const void *end_key,
                     size_t keylength,
                     comdb2_formkey_callback_t formkey_callback,
                     comdb2_pre_delete_callback_t pre_callback,
                     comdb2_post_delete_callback_t post_callback, void *userptr,
                     int *count_deleted, int *count_not_deleted,
                     int max_records, int max_time_ms);

int dat_upgrade(struct ireq *iq, void *trans, void *newdta, int newlen,
                unsigned long long vgenid);

int dat_upv(struct ireq *iq, void *trans, int vptr, void *vdta, int vlen,
            unsigned long long vgenid, void *newdta, int newlen, int rrn,
            unsigned long long *genid, int verifydta, int modnum);
int dat_upv_sc(struct ireq *iq, void *trans, int vptr, void *vdta, int vlen,
               unsigned long long vgenid, void *newdta, int newlen, int rrn,
               unsigned long long *genid, int verifydta, int modnum);
int dat_upv_auxdb(int auxdb, struct ireq *iq, void *trans, int vptr, void *vdta,
                  int vlen, unsigned long long vgenid, void *newdta, int newlen,
                  int rrn, unsigned long long *genid, int verifydta, int modnum,
                  int use_new_genid);
int dat_upv_noblobs(struct ireq *iq, void *trans, int vptr, void *vdta,
                    int vlen, unsigned long long vgenid, void *newdta,
                    int newlen, int rrn, unsigned long long *genid,
                    int verifydta);

int blob_upv_auxdb(int auxdb, struct ireq *iq, void *trans, int vptr,
                   unsigned long long oldgenid, void *newdta, int newlen,
                   int blobno, int rrn, unsigned long long newgenid,
                   int odhready);
int blob_no_upd_auxdb(int auxdb, struct ireq *iq, void *trans, int rrn,
                      unsigned long long oldgenid, unsigned long long newgenid,
                      int blobmap);
int blob_upv(struct ireq *iq, void *trans, int vptr,
             unsigned long long oldgenid, void *newdta, int newlen, int blobno,
             int rrn, unsigned long long newgenid, int odhready);
int blob_no_upd(struct ireq *iq, void *trans, int rrn,
                unsigned long long oldgenid, unsigned long long newgenid,
                int blobmap);
int dat_get_active_stripe(struct ireq *iq);
int dat_add(struct ireq *iq, void *trans, void *data, int datalen,
            unsigned long long *genid, int *out_rrn);
int dat_add_auxdb(int auxdb, struct ireq *iq, void *trans, void *data,
                  int datalen, unsigned long long *genid, int *out_rrn);
int dat_set(struct ireq *iq, void *trans, void *data, size_t length, int rrn,
            unsigned long long genid);

int dat_del(struct ireq *iq, void *trans, int rrn, unsigned long long genid);
int dat_del_auxdb(int auxdb, struct ireq *iq, void *trans, int rrn,
                  unsigned long long genid, int delblobs);

int dat_numrrns(struct ireq *iq, int *out_numrrns);
int dat_highrrn(struct ireq *iq, int *out_highrrn);

int blob_add(struct ireq *iq, void *trans, int blobno, void *data,
             size_t length, int rrn, unsigned long long genid, int odhready);

int blob_del(struct ireq *iq, void *trans, int rrn, unsigned long long genid,
             int blobno);
int blob_del_auxdb(int auxdb, struct ireq *iq, void *trans, int rrn,
                   unsigned long long genid, int blobno);

int blob_upd_genid(struct ireq *iq, void *trans, int blobno, int rrn,
                   unsigned long long oldgenid, unsigned long long newgenid);

int metadata_get(void *handle, int rrn, int attr, void *dta, int datalen,
                 int *outlen, unsigned long long *genid, int *bdberr);
int metadata_put(void *handle, int rrn, int attr, void *data, int datalen,
                 void *tran, int *bdberr);

int ix_next_rnum(struct ireq *iq, int ixnum, void *key, int keylen, void *last,
                 int lastrrn, unsigned long long lastgenid, void *fndkey,
                 int *fndrrn, unsigned long long *genid, void *fnddta,
                 int *fndlen, int *recnum, int maxlen);
int ix_prev_rnum(struct ireq *iq, int ixnum, void *key, int keylen, void *last,
                 int lastrrn, unsigned long long lastgenid, void *fndkey,
                 int *fndrrn, unsigned long long *genid, void *fnddta,
                 int *fndlen, int *recnum, int maxlen);

int dtas_next(struct ireq *iq, const unsigned long long *genid_vector,
              unsigned long long *genid, int *stripe, int stay_in_stripe,
              void *dta, void *trans, int dtalen, int *reqdtalen, int *ver);
int dtas_next_pageorder(struct ireq *iq, const unsigned long long *genid_vector,
                        unsigned long long *genid, int *stripe,
                        int stay_in_stripe, void *dta, void *trans, int dtalen,
                        int *reqdtalen, int *ver);

int check_table_schema(struct dbenv *dbenv, const char *table,
                       const char *csc2file);

struct dbtable *find_table(const char *table);
int bt_hash_table(char *table, int szkb);
int del_bt_hash_table(char *table);
int stat_bt_hash_table(char *table);
int stat_bt_hash_table_reset(char *table);
int fastinit_table(struct dbenv *dbenvin, char *table);
int add_cmacc_stmt(struct dbtable *db, int alt);
int add_cmacc_stmt_no_side_effects(struct dbtable *db, int alt);

void cleanup_newdb(struct dbtable *);
struct dbtable *newdb_from_schema(struct dbenv *env, char *tblname, char *fname,
                             int dbnum, int dbix, int is_foreign);
struct dbtable *newqdb(struct dbenv *env, const char *name, int avgsz, int pagesize,
                  int isqueuedb);
int init_check_constraints(struct dbtable *tbl);
int add_queue_to_environment(char *table, int avgitemsz, int pagesize);
void stop_threads(struct dbenv *env);
void resume_threads(struct dbenv *env);
void replace_db_idx(struct dbtable *p_db, int idx);
int reload_schema(char *table, const char *csc2, tran_type *tran);
int add_db(struct dbtable *db);
void delete_db(char *db_name);
int rename_db(struct dbtable *db, const char *newname);
int ix_find_rnum_by_recnum(struct ireq *iq, int recnum_in, int ixnum,
                           void *fndkey, int *fndrrn, unsigned long long *genid,
                           void *fnddta, int *fndlen, int *recnum, int maxlen);
int get_schema_version(const char *table);
int put_schema_version(const char *table, void *tran, int version);

int put_db_odh(struct dbtable *db, tran_type *, int odh);
int get_db_odh(struct dbtable *db, int *odh);
int get_db_odh_tran(struct dbtable *, int *odh, tran_type *);
int put_db_compress(struct dbtable *db, tran_type *, int compress);
int get_db_compress(struct dbtable *db, int *compress);
int get_db_compress_tran(struct dbtable *, int *compress, tran_type *);
int put_db_compress_blobs(struct dbtable *db, tran_type *, int compress_blobs);
int get_db_compress_blobs(struct dbtable *db, int *compress_blobs);
int get_db_compress_blobs_tran(struct dbtable *, int *compress_blobs, tran_type *);
int put_db_inplace_updates(struct dbtable *db, tran_type *, int ipupdates);
int get_db_inplace_updates(struct dbtable *db, int *ipupdates);
int get_db_inplace_updates_tran(struct dbtable *, int *ipupdates, tran_type *);
int put_db_datacopy_odh(struct dbtable *db, tran_type *, int cdc);
int get_db_datacopy_odh(struct dbtable *db, int *cdc);
int get_db_datacopy_odh_tran(struct dbtable *, int *cdc, tran_type *);
int put_db_bthash(struct dbtable *db, tran_type *, int bthashsz);
int get_db_bthash(struct dbtable *db, int *bthashsz);
int get_db_bthash_tran(struct dbtable *, int *bthashsz, tran_type *);
int put_db_instant_schema_change(struct dbtable *db, tran_type *tran, int isc);
int get_db_instant_schema_change(struct dbtable *db, int *isc);
int get_db_instant_schema_change_tran(struct dbtable *, int *isc, tran_type *tran);

int set_meta_odh_flags(struct dbtable *db, int odh, int compress, int compress_blobs,
                       int ipupates);
int set_meta_odh_flags_tran(struct dbtable *db, tran_type *tran, int odh,
                            int compress, int compress_blobs, int ipupdates);

int get_csc2_version(const char *table);
int get_csc2_version_tran(const char *table, tran_type *);
int get_csc2_file(const char *table, int version, char **text, int *len);
int get_csc2_file_tran(const char *table, int version, char **text, int *len,
                       tran_type *);
int put_csc2_file(const char *table, void *tran, int version, const char *text);
int put_csc2_stuff(struct dbtable *db, void *trans, void *stuff, size_t lenstuff);
int put_blobstripe_genid(struct dbtable *db, void *tran, unsigned long long genid);
int get_blobstripe_genid(struct dbtable *db, unsigned long long *genid);
int get_blobstripe_genid_tran(struct dbtable *db, unsigned long long *genid,
                              tran_type *tran);

int load_new_table_schema_file(struct dbenv *dbenv, const char *table,
                               const char *csc2file);
int load_new_table_schema_file_trans(void *tran, struct dbenv *dbenv,
                                     const char *table, const char *csc2file);
int load_new_table_schema_tran(struct dbenv *dbenv, tran_type *tran,
                               const char *table, const char *csc2_text);
int load_new_table_schema(struct dbenv *dbenv, const char *table,
                          const char *csc2_text);
void fix_blobstripe_genids(tran_type *tran);
int dump_all_csc2_to_disk();
int dump_table_csc2_to_disk_fname(struct dbtable *db, const char *csc2_fname);
int dump_table_csc2_to_disk(const char *table);
int get_csc2_fname(const struct dbtable *db, const char *dir, char *fname,
                   size_t fname_len);
int get_generic_csc2_fname(const struct dbtable *db, char *fname, size_t fname_len);

void flush_db(void);
void dump_cache(const char *file, int max_pages);
void load_cache(const char *file);
void load_cache_default(void);
void dump_cache_default(void);
int compare_all_tags(const char *table, FILE *out);
int restore_constraint_pointers(struct dbtable *db, struct dbtable *newdb);
int backout_constraint_pointers(struct dbtable *db, struct dbtable *newdb);
int populate_reverse_constraints(struct dbtable *db);
int has_index_changed(struct dbtable *db, char *keynm, int ct_check, int newkey,
                      FILE *out, int accept_type_change);
int resume_schema_change(void);

void debug_trap(char *line, int lline);
int count_db(struct dbtable *db);
int compact_db(struct dbtable *db, int timeout, int freefs);
int ix_find_last_dup_rnum_kl(struct ireq *iq, int ixnum, void *key, int keylen,
                             void *fndkey, int *fndrrn,
                             unsigned long long *genid, void *fnddta,
                             int *fndlen, int *recnum, int maxlen);
int ix_find_rnum_kl(struct ireq *iq, int ixnum, void *key, int keylen,
                    void *fndkey, int *fndrrn, unsigned long long *genid,
                    void *fnddta, int *fndlen, int *recnum, int maxlen);
int ix_find_rnum_by_recnum_kl(struct ireq *iq, int recnum_in, int ixnum,
                              void *fndkey, int *fndrrn,
                              unsigned long long *genid, void *fnddta,
                              int *fndlen, int *recnum, int maxlen);
int ix_next_rnum_kl(struct ireq *iq, int ixnum, void *key, int keylen,
                    void *last, int lastrrn, unsigned long long lastgenid,
                    void *fndkey, int *fndrrn, unsigned long long *genid,
                    void *fnddta, int *fndlen, int *recnum, int maxlen);
int ix_find_rnum(struct ireq *iq, int ixnum, void *key, int keylen,
                 void *fndkey, int *fndrrn, unsigned long long *genid,
                 void *fnddta, int *fndlen, int *recnum, int maxlen);
void purgerrns(struct dbtable *db);

/* broadcast messages to other nodes */
int send_to_all_nodes(void *dta, int len, int type, int waittime);
int broadcast_add_new_queue(char *table, int avgitemsz);
int broadcast_add_consumer(const char *queuename, int consumern,
                           const char *method);
int broadcast_procedure_op(int op, const char *name, const char *param);
int broadcast_quiesce_threads(void);
int broadcast_resume_threads(void);
int broadcast_close_db(char *table);
int broadcast_close_only_db(char *table);
int broadcast_close_all_dbs(void);
int broadcast_sc_end(const char *table, uint64_t seed);
int broadcast_sc_start(const char *table, uint64_t seed, uint32_t host,
                       time_t t);
int broadcast_sc_ok(void);
int broadcast_flush_all(void);

int send_forgetmenot(void);

/* glue routines for "lite" databases */
int is_auxdb_lite(int auxdb, struct ireq *iq);
int lite_add_auxdb(int auxdb, struct ireq *iq, void *trans, void *data,
                   int datalen, void *key);
int lite_find_exact_auxdb_tran(int auxdb, struct ireq *iq, tran_type *tran,
                               void *key, void *fnddta, int *fndlen,
                               int maxlen);
int lite_find_exact_auxdb(int auxdb, struct ireq *iq, void *key, void *fnddta,
                          int *fndlen, int maxlen);
int lite_find_exact_var_auxdb_tran(int auxdb, struct ireq *iq, tran_type *tran,
                                   void *key, void **fnddta, int *fndlen);
int lite_find_exact_var_auxdb(int auxdb, struct ireq *iq, void *key,
                              void **fnddta, int *fndlen);
int lite_del_auxdb(int auxdb, struct ireq *iq, void *trans, void *key);
int lite_get_keys_auxdb(int auxdb, struct ireq *iq, void *firstkey,
                        void *fndkeys, int maxfnd, int *numfnd);

/* queue databases */
int dbq_add(struct ireq *iq, void *trans, const void *dta, size_t dtalen);
int dbq_consume(struct ireq *iq, void *trans, int consumer, const void *fnd);
int dbq_consume_genid(struct ireq *, void *trans, int consumer, const genid_t);
int dbq_get(struct ireq *iq, int consumer, const struct dbq_cursor *prevcursor,
            void **fnddta, size_t *fnddtalen, size_t *fnddtaoff,
            struct dbq_cursor *fndcursor, unsigned int *epoch);
void dbq_get_item_info(const void *fnd, size_t *dtaoff, size_t *dtalen);
unsigned long long dbq_item_genid(const void *dta);
typedef int (*dbq_walk_callback_t)(int consumern, size_t item_length,
                                   unsigned int epoch, void *userptr);
int dbq_walk(struct ireq *iq, int flags, dbq_walk_callback_t callback,
             void *userptr);
int dbq_dump(struct dbtable *db, FILE *out);
int fix_consumers_with_bdblib(struct dbenv *dbenv);
int dbq_add_goose(struct ireq *iq, void *trans);
int dbq_check_goose(struct ireq *iq, void *trans);
int dbq_consume_goose(struct ireq *iq, void *trans);

/* sql stuff */
int create_sqlmaster_records(void *tran);
int create_sqlmaster_records_flags(void *tran, uint32_t flags);
void form_new_style_name(char *namebuf, int len, struct schema *schema,
                         const char *csctag, const char *dbname);

typedef struct master_entry master_entry_t;
int get_copy_rootpages_custom(struct sql_thread *thd, master_entry_t *ents,
                              int nents);
int get_copy_rootpages_nolock(struct sql_thread *thd);
int get_copy_rootpages(struct sql_thread *thd);
int get_copy_rootpages_selectfire(struct sql_thread *thd, int nnames,
                                  const char **names,
                                  struct master_entry **oldentries,
                                  int *oldnentries, int lock);
void restore_old_rootpages(struct sql_thread *thd, master_entry_t *ents,
                           int nents);
master_entry_t *create_master_entry_array(struct dbtable **dbs, int num_dbs,
                                          hash_t *view_hash, int *nents);
void cleanup_sqlite_master();
void create_sqlite_master();
int destroy_sqlite_master(master_entry_t *, int);
int sql_syntax_check(struct ireq *iq, struct dbtable *db);
void sql_dump_running_statements(void);
char *stradd(char **s1, char *s2, int freeit);
void dbgtrace(int, char *, ...);

int get_sqlite_entry_size(struct sql_thread *thd, int n);
void *get_sqlite_entry(struct sql_thread *thd, int n);
struct dbtable *get_sqlite_db(struct sql_thread *thd, int iTable, int *ixnum);

int schema_var_size(struct schema *sc);
int handle_ireq(struct ireq *iq);
int toblock(struct ireq *iq);
void count_table_in_thread(const char *table);
int findkl_enable_blob_verify(void);
void sltdbt_get_stats(int *n_reqs, int *l_reqs);
void dbghexdump(int flag, void *memp, size_t len);
void hash_set_hashfunc(hash_t *h, hashfunc_t hashfunc);
void hash_set_cmpfunc(hash_t *h, cmpfunc_t cmpfunc);

enum mach_class get_my_mach_class(void);
enum mach_class get_mach_class(const char *host);
const char *get_mach_class_str(char *host);
int allow_write_from_remote(const char *host);
int allow_cluster_from_remote(const char *host);
int allow_broadcast_to_remote(const char *host);
int process_allow_command(char *line, int lline);

/* blob caching to support find requests */
int gather_blob_data(struct ireq *iq, const char *tag, blob_status_t *b,
                     const char *to_tag);
int gather_blob_data_byname(const char *dbname, const char *tag,
                            blob_status_t *b);
int check_one_blob_consistency(struct ireq *iq, const char *table,
                               const char *tag, blob_status_t *b, void *record,
                               int blob_index, int cblob);
int check_blob_consistency(struct ireq *iq, const char *table, const char *tag,
                           blob_status_t *b, const void *record);
int check_and_repair_blob_consistency(struct ireq *iq, const char *table,
                                      const char *tag, blob_status_t *b,
                                      const void *record);
void free_blob_status_data(blob_status_t *b);
void free_blob_status_data_noreset(blob_status_t *b);
int cache_blob_data(struct ireq *iq, int rrn, unsigned long long genid,
                    const char *table, const char *tag, unsigned *extra1,
                    unsigned *extra2, int numblobs, size_t *bloblens,
                    size_t *bloboffs, void **blobptrs, size_t total_length);
int init_blob_cache(void);
void blob_print_stats(void);
void purge_old_cached_blobs(void);

void commit_schemas(const char *tblname);
struct schema *new_dynamic_schema(const char *s, int len, int trace);
void free_dynamic_schema(const char *table, struct schema *dsc);
int getdefaultkeysize(const struct dbtable *tbl, int ixnum);
int getdefaultdatsize(const struct dbtable *tbl);
int update_sqlite_stats(struct ireq *iq, void *trans, void *dta);
void *do_verify(void *);
void dump_tagged_buf(const char *table, const char *tag,
                     const unsigned char *buf);
int ix_find_by_rrn_and_genid_get_curgenid(struct ireq *iq, int rrn,
                                          unsigned long long genid,
                                          unsigned long long *outgenid,
                                          void *fnddta, int *fndlen,
                                          int maxlen);
int ix_find_last_dup_rnum(struct ireq *iq, int ixnum, void *key, int keylen,
                          void *fndkey, int *fndrrn, unsigned long long *genid,
                          void *fnddta, int *fndlen, int *recnum, int maxlen);
void dump_record_by_rrn_genid(struct dbtable *db, int rrn, unsigned long long genid);
void upgrade_record_by_genid(struct dbtable *db, unsigned long long genid);
void backend_thread_event(struct dbenv *dbenv, int event);
void backend_cmd(struct dbenv *dbenv, char *line, int lline, int st);
uint64_t calc_table_size(struct dbtable *db);
uint64_t calc_table_size_analyze(struct dbtable *db);

enum { WHOLE_BUFFER = -1 };

void diagnostics_dump_rrn(struct dbtable *tbl, int rrn);
void diagnostics_dump_dta(struct dbtable *db, int dtanum);

/* queue stuff */
void dbqueuedb_coalesce(struct dbenv *dbenv);
void dbqueuedb_admin(struct dbenv *dbenv);
int dbqueuedb_add_consumer(struct dbtable *db, int consumer, const char *method,
                         int noremove);
int consumer_change(const char *queuename, int consumern, const char *method);
int dbqueuedb_wake_all_consumers(struct dbtable *db, int force);
int dbqueuedb_wake_all_consumers_all_queues(struct dbenv *dbenv, int force);
int dbqueuedb_stop_consumers(struct dbtable *db);
int dbqueuedb_restart_consumers(struct dbtable *db);
int dbqueuedb_check_consumer(const char *method);
int dbqueuedb_get_name(struct dbtable *db, char **spname);
int dbqueuedb_get_stats(struct dbtable *db, struct consumer_stat *stats);

/* Resource manager */
void initresourceman(const char *newlrlname);
char *getdbrelpath(const char *relpath);
void addresource(const char *name, const char *filepath);
const char *getresourcepath(const char *name);
void dumpresources(void);
void cleanresources(void);

/* for the hackery that gets findnext passing "lastgenid" */
void split_genid(unsigned long long genid, unsigned int *rrn1,
                 unsigned int *rrn2);
unsigned long long merge_genid(unsigned int rrn1, unsigned int rrn2);

const char *breq2a(int req);
void epoch2a(int epoch, char *buf, size_t buflen);
int check_current_schemas(void);
void showdbenv(struct dbenv *dbenv);

void clean_exit(void);

void set_target_lsn(uint32_t logfile, uint32_t logbyte);
void push_next_log(void);

void print_verbose_convert_failure(struct ireq *iq,
                                   const struct convert_failure *fail_reason,
                                   char *fromtag, char *totag);
void convert_failure_reason_str(const struct convert_failure *reason,
                                const char *table, const char *fromtag,
                                const char *totag, char *out, size_t outlen);
int convert_sql_failure_reason_str(const struct convert_failure *reason,
                                   char *out, size_t outlen);

/* These flags are used to customise the behaviour of the high level
 * add/upd/del record functions. */
enum {
    /* don't trigger any stored procedures */
    RECFLAGS_NO_TRIGGERS = 1 << 0,
    /* don't use constraints or defer index operations */
    RECFLAGS_NO_CONSTRAINTS = 1 << 1,
    /* if the schema is not dynamic then bzero the nulls map */
    RECFLAGS_DYNSCHEMA_NULLS_ONLY = 1 << 2,
    /* called from update cascade code, affects key operations */
    UPDFLAGS_CASCADE = 1 << 3,
    /* use .NEW..ONDISK rather than .ONDISK */
    RECFLAGS_NEW_SCHEMA = 1 << 4,
    /* use input genid if in dtastripe mode */
    RECFLAGS_KEEP_GENID = 1 << 5,
    /* don't add blobs and ignore blob buffers - used in planned schema
     * changes since we don't touch blob files. */
    RECFLAGS_NO_BLOBS = 1 << 6,
    /* Used for block/sock/offsql updates to indicate that if a blob is not
     * provided then it should be NULLed out.  In this mode all blobs for
     * the record that are non-NULL will be given. */
    RECFLAGS_DONT_SKIP_BLOBS = 1 << 7,
    RECFLAGS_ADD_FROM_SC_LOGICAL = 1 << 8,
    /* used for upgrade record */
    RECFLAGS_UPGRADE_RECORD = RECFLAGS_DYNSCHEMA_NULLS_ONLY |
                              RECFLAGS_KEEP_GENID | RECFLAGS_NO_TRIGGERS |
                              RECFLAGS_NO_CONSTRAINTS | RECFLAGS_NO_BLOBS |
                              1 << 9,
    RECFLAGS_DONT_LOCK_TBL = 1 << 10,
    RECFLAGS_MAX = 1 << 11
};

/* flag codes */
enum fresp_flag_code {
    FRESP_FLAG_NONE = 0,
    FRESP_FLAG_RETRY = 1, /* client should retry sending full query.*/
    FRESP_FLAG_CLOSE =
        2 /* If set, the client should close connection, rather than donate. */
};

/* high level record manipulation */
int add_record(struct ireq *iq, void *trans, const uint8_t *p_buf_tag_name,
               const uint8_t *p_buf_tag_name_end, uint8_t *p_buf_rec,
               const uint8_t *p_buf_rec_end, const unsigned char fldnullmap[32],
               blob_buffer_t *blobs, size_t maxblobs, int *opfailcode,
               int *ixfailnum, int *rrn, unsigned long long *genid,
               unsigned long long ins_keys, int opcode, int blkpos, int flags,
               int rec_flags);

int upgrade_record(struct ireq *iq, void *trans, unsigned long long vgenid,
                   uint8_t *p_buf_rec, const uint8_t *p_buf_rec_end,
                   int *opfailcode, int *ixfailnum, int opcode, int blkpos);

int upd_record(struct ireq *iq, void *trans, void *primkey, int rrn,
               unsigned long long vgenid, const uint8_t *p_buf_tag_name,
               const uint8_t *p_buf_tag_name_end, uint8_t *p_buf_rec,
               const uint8_t *p_buf_rec_end, uint8_t *p_buf_vrec,
               const uint8_t *p_buf_vrec_end,
               const unsigned char fldnullmap[32], int *updCols,
               blob_buffer_t *blobs, size_t maxblobs, unsigned long long *genid,
               unsigned long long ins_keys, unsigned long long del_keys,
               int *opfailcode, int *ixfailnum, int opcode, int blkpos,
               int flags);

int del_record(struct ireq *iq, void *trans, void *primkey, int rrn,
               unsigned long long genid, unsigned long long del_keys,
               int *opfailcode, int *ixfailnum, int opcode, int flags);

int updbykey_record(struct ireq *iq, void *trans, const uint8_t *p_buf_tag_name,
                    const uint8_t *p_buf_tag_end, uint8_t *p_buf_rec,
                    const uint8_t *p_buf_rec_end, const char *keyname,
                    const unsigned char fldnullmap[32], blob_buffer_t *blobs,
                    size_t maxblobs, int *opfailcode, int *ixfailnum, int *rrn,
                    unsigned long long *genid, int opcode, int blkpos,
                    int flags);

/*
int add_key(struct ireq *iq, void *trans,
        int ixnum, void *key,
        int rrn, unsigned long long genid,
        void *od_dta, size_t od_len,
        const uint8_t *p_buf_req_start, const uint8_t *p_buf_req_end,
        int opcode, int blkpos,
        int *opfailcode,
        int flags);
*/

int del_new_record(struct ireq *iq, void *trans, unsigned long long genid,
                   unsigned long long del_keys, const void *old_dta,
                   blob_buffer_t *idx_blobs, int verify_retry);

int upd_new_record(struct ireq *iq, void *trans, unsigned long long oldgenid,
                   const void *old_dta, unsigned long long newgenid,
                   const void *new_dta, unsigned long long ins_keys,
                   unsigned long long del_keys, int nd_len, const int *updCols,
                   blob_buffer_t *blobs, int deferredAdd,
                   blob_buffer_t *del_idx_blobs, blob_buffer_t *add_idx_blobs,
                   int verify_retry);

int upd_new_record_add2indices(struct ireq *iq, void *trans,
                               unsigned long long newgenid, const void *new_dta,
                               int nd_len, unsigned long long ins_keys,
                               int use_new_tag, blob_buffer_t *blobs,
                               int verify);

void blob_status_to_blob_buffer(blob_status_t *bs, blob_buffer_t *bf);
int save_old_blobs(struct ireq *iq, void *trans, const char *tag, const void *record,
                   int rrn, unsigned long long genid, blob_status_t *blobs);

void start_backend_request(struct dbenv *env);
void start_exclusive_backend_request(struct dbenv *env);
void end_backend_request(struct dbenv *env);

struct query_info *new_query_info(void);
void free_query_info(struct query_info *info);

/* flags to pass down to sqlite glue layer */
enum { NO_REAL_TRANSACTIONS = 1 };

struct conninfo {
    int pindex;
    int node;
    int pid;
    char pename[8];
};
enum { CONNINFO_LEN = 4 + 4 + 4 + (1 * 8) };
BB_COMPILE_TIME_ASSERT(conninfo_size, sizeof(struct conninfo) == CONNINFO_LEN);

enum {
    RESERVED_SZ = sizeof(int) /* Size reserved inside a buffer.
                                 Used to pack things at end of buffer. */
};

struct sql_thread *start_sql_thread(void);
struct sqlclntstate;
int initialize_shadow_trans(struct sqlclntstate *, struct sql_thread *thd);
void get_current_lsn(struct sqlclntstate *clnt);
void done_sql_thread(void);
int sql_debug_logf(struct sqlclntstate *clnt, const char *func, int line,
                   const char *fmt, ...);

enum { LOG_DEL_ABS_ON, LOG_DEL_ABS_OFF, LOG_DEL_REFRESH };
void log_delete_counter_change(struct dbenv *dbenv, int action);
void log_delete_add_state(struct dbenv *dbenv, struct log_delete_state *state);
void log_delete_rem_state(struct dbenv *dbenv, struct log_delete_state *state);

void compr_print_stats();
void print_tableparams();

int is_node_up(const char *host);

/* Prototypes for our berkeley hacks.. */
void berk_write_alarm_ms(int x);
void berk_read_alarm_ms(int x);
void berk_fsync_alarm_ms(int x);
void berk_set_long_trace_func(void (*func)(const char *msg));

long long get_unique_longlong(struct dbenv *env);
void no_new_requests(struct dbenv *dbenv);

int get_next_seqno(void *tran, long long *seqno);
int add_oplog_entry(struct ireq *iq, void *trans, int type, void *logrec,
                    int logsz);
int local_replicant_write_clear(struct ireq *in_iq, void *in_trans,
                                struct dbtable *db);
long long get_record_unique_id(struct dbtable *db, void *rec);
void cancel_sql_statement(int id);
void cancel_sql_statement_with_cnonce(const char *cnonce);

struct client_query_stats *get_query_stats_from_thd();

/* reqlog.c - new logging stuff */

enum {
    REQL_INFO = 1,    /* info on the request being processed */
    REQL_TRACE = 2,   /* basic trace */
    REQL_RESULTS = 4, /* query results */
    REQL_QUERY = 8    /* display only the query */
};

enum { REQL_BAD_CSTR_FLAG = 1 };

int reqlog_init(const char *dbname);
void reqlog_process_message(char *line, int st, int lline);
void reqlog_stat(void);
void reqlog_help(void);
void reqlog_free(struct reqlogger *reqlogger);
void reqlog_reset_logger(struct reqlogger *logger);
int reqlog_pushprefixv(struct reqlogger *logger, const char *format,
                       va_list args);
int reqlog_pushprefixf(struct reqlogger *logger, const char *format, ...);
int reqlog_popallprefixes(struct reqlogger *logger);
int reqlog_popprefix(struct reqlogger *logger);
int reqlog_logv(struct reqlogger *logger, unsigned event_flag, const char *fmt,
                va_list args);
int reqlog_logf(struct reqlogger *logger, unsigned event_flag, const char *fmt,
                ...);
int reqlog_logl(struct reqlogger *logger, unsigned event_flag, const char *s);
int reqlog_loghex(struct reqlogger *logger, unsigned event_flag, const void *d,
                  size_t len);
void reqlog_set_cost(struct reqlogger *logger, double cost);
void reqlog_set_rows(struct reqlogger *logger, int rows);
void reqlog_usetable(struct reqlogger *logger, const char *tablename);
void reqlog_setflag(struct reqlogger *logger, unsigned flag);
int reqlog_logl(struct reqlogger *logger, unsigned event_flag, const char *s);
void reqlog_new_request(struct ireq *iq);
void reqlog_new_sql_request(struct reqlogger *logger, char *sqlstmt);
void reqlog_set_sql(struct reqlogger *logger, const char *sqlstmt);
void reqlog_set_startprcs(struct reqlogger *logger, uint64_t start);
uint64_t reqlog_current_us(struct reqlogger *logger);
void reqlog_end_request(struct reqlogger *logger, int rc, const char *callfunc, int line);
void reqlog_diffstat_init(struct reqlogger *logger);
/* this is meant to be called by only 1 thread, will need locking if
 * more than one threads were to be involved */
void reqlog_diffstat_dump(struct reqlogger *logger);
int reqlog_diffstat_thresh();
void reqlog_set_diffstat_thresh(int val);
int reqlog_truncate();
void reqlog_set_truncate(int val);
void reqlog_set_vreplays(struct reqlogger *logger, int replays);
void reqlog_set_queue_time(struct reqlogger *logger, uint64_t timeus);
uint64_t reqlog_get_queue_time(const struct reqlogger *logger);
void reqlog_reset_fingerprint(struct reqlogger *logger, size_t n);
void reqlog_set_fingerprint(struct reqlogger *logger, const char *fp, size_t n);
void reqlog_set_rqid(struct reqlogger *logger, void *id, int idlen);
void reqlog_set_event(struct reqlogger *logger, const char *evtype);
void reqlog_add_table(struct reqlogger *logger, const char *table);
void reqlog_set_error(struct reqlogger *logger, const char *error,
                      int error_code);
void reqlog_set_origin(struct reqlogger *logger, const char *fmt, ...);
const char *reqlog_get_origin(const struct reqlogger *logger);
int reqlog_get_retries(const struct reqlogger *logger);
int reqlog_get_error_code(const struct reqlogger *logger);
void reqlog_set_path(struct reqlogger *logger, struct client_query_stats *path);
void reqlog_set_context(struct reqlogger *logger, int ncontext, char **context);
void reqlog_set_clnt(struct reqlogger *, struct sqlclntstate *);

void process_nodestats(void);
void nodestats_report(FILE *fh, const char *prefix, int disp_rates);
void nodestats_node_report(FILE *fh, const char *prefix, int disp_rates,
                           char *host);
struct rawnodestats *get_raw_node_stats(const char *task, const char *stack,
                                        char *host, int fd);
int release_node_stats(const char *task, const char *stack, char *host);
struct summary_nodestats *get_nodestats_summary(unsigned *nodes_cnt,
                                                int disp_rates);

struct reqlogger *reqlog_alloc(void);
int peer_dropped_connection(struct sqlclntstate *clnt);

void osql_set_replay(const char *file, int line, struct sqlclntstate *clnt,
                     int replay);

int sql_set_transaction_mode(sqlite3 *db, struct sqlclntstate *clnt, int mode);
void perror_errnum(const char *s, int errnum);

void watchdog_disable(void);
void watchdog_enable(void);

void create_old_blkseq_thread(struct dbenv *dbenv);
void debug_traverse_data(char *tbl);
int add_gtid(struct ireq *iq, int source_db, tranid_t id);
int rem_gtid(struct ireq *iq, tranid_t id);

enum rsptype { RSP_COORDINATOR_PARTIAL_BLOCK = 12 };

struct crsphdr {
    enum rsptype rsptype;
};

/* Wrappers around berkeley lock code (gut says bad idea, brain insists) */
int locks_get_locker(unsigned int *lid);
int locks_lock_row(unsigned int lid, unsigned long long genid);
int locks_release_locker(unsigned int lid);

void reload_gtids(void);

int handle_coordinator_master_switch(void);

void berkdb_use_malloc_for_regions(void);
int get_slotnum_from_buf(struct dbtable *db, char *tagname, void *buf, void *nulls);

int backend_lib_readlock(struct dbenv *dbenv);
int backend_lib_rellock(struct dbenv *dbenv);

void dbuse_enter_reader(void);
void dbuse_enter_writer(void);
void dbuse_leave(void);

int wake_up_coordinated_transaction(struct ireq *iq);
int should_handle_optran_inline(struct ireq *iq);

int find_record_older_than(struct ireq *iq, void *tran, int timestamp,
                           void *rec, int *reclen, int maxlen,
                           unsigned long long *genid);

int remaining_active_gtid_count(void);

void check_old_transaction_status(void);

/* TODO: move all the twophase stuff into a separate .h file - too much
 * pollution */

struct active_tid_list_member {
    tranid_t id;
    int dbnum;
    LINKC_T(struct active_tid_list) lnk;
};

typedef LISTC_T(struct active_tid_list) active_tid_list;

void get_active_tranid_list(active_tid_list *l);
void twophase_process_message(char *line, int lline, int st);
void get_instant_record_lock(unsigned long long genid);
int genid_exists(struct ireq *iq, unsigned long long genid);
extern int gbl_exclusive_blockop_qconsume;
extern pthread_rwlock_t gbl_block_qconsume_lock;

struct genid_list {
    unsigned long long genid;
    LINKC_T(struct genid_list) lnk;
};

typedef LISTC_T(struct genid_list) genid_list_type;

extern FILE *twophaselog;

struct coherent_req {
    int coherent;
    int fromdb;
};
enum { COHERENT_REQ_LEN = 4 + 4 };
BB_COMPILE_TIME_ASSERT(coherent_req_len,
                       sizeof(struct coherent_req) == COHERENT_REQ_LEN);

struct make_node_incoherent_req {
    int node;
};
enum { MAKE_NODE_INCOHERENT_REQ_LEN = 4 };
BB_COMPILE_TIME_ASSERT(make_node_incoherent_req,
                       sizeof(struct make_node_incoherent_req) ==
                           MAKE_NODE_INCOHERENT_REQ_LEN);

#define BUFADDR(x) ((void *)&((int *)x)[-2])
#define is_good_ix_find_rc(rc)                                                 \
    ((rc) == IX_FND || (rc) == IX_NOTFND || (rc) == IX_FNDMORE ||              \
     (rc) == IX_PASTEOF)

void mtrap(char *msg);

int get_file_lwm(int lwmp[2]);
int put_file_lwm(int lwm[2]);

void logtwophase(char *fmt, ...);

void abort_participant_threads(void);

/* Transaction states */
enum {
    TRAN_STARTED = 0,
    TRAN_COMMIT = 1,
    TRAN_ABORT = 2,
    TRAN_LOGGED = 3 /* for logging transactions for later replay */
};

void update_remaining_active_gtids(void);
void dump_proxy_config(void);
void proxy_init(void);

/* TODO start move to comdb2_dbinfo.h */

struct db_proxy_config_rsp {
    int prccom[2];
    int nlines;
    int off;
};
enum { DB_PROXY_CONFIG_RSP_NO_HDR_LEN = 4 + 4 };
/* TODO end move to comdb2_dbinfo.h */

struct flddtasizes {
    int type;
    int nflds;
    int fldszs[MAXCOLUMNS];
};
enum {
    FLDDTASIZES_NO_FLDSZS_LEN = 4 + 4,
    FLDDTASIZES_FLDSZ_LEN = 4,
    FLDDTASIZES_STRUCT_LEN =
        FLDDTASIZES_NO_FLDSZS_LEN + (FLDDTASIZES_FLDSZ_LEN * MAXCOLUMNS)
};
BB_COMPILE_TIME_ASSERT(flddtasizes_size,
                       sizeof(struct flddtasizes) == FLDDTASIZES_STRUCT_LEN);

uint8_t *flddtasizes_put(const struct flddtasizes *p_flddtasizes,
                         uint8_t *p_buf, const uint8_t *p_buf_end);
const uint8_t *flddtasizes_get(struct flddtasizes *p_flddtasizes,
                               const uint8_t *p_buf, const uint8_t *p_buf_end);
uint8_t *get_prox2_config_info_put(uint8_t *p_buf, const uint8_t *p_buf_end);
int blkseq_num_in_progress(void);

extern int gbl_coordinator_parallel_transaction_threshold;
extern int gbl_num_rr_rejected;
extern int gbl_sql_time_threshold;
extern double gbl_sql_cost_error_threshold;

extern int gbl_allow_mismatched_tag_size;

uint8_t *req_hdr_put(const struct req_hdr *p_req_hdr, uint8_t *p_buf,
                     const uint8_t *p_buf_end);
const uint8_t *req_hdr_get(struct req_hdr *p_req_hdr, const uint8_t *p_buf,
                           const uint8_t *p_buf_end);

uint8_t *coherent_req_put(const struct coherent_req *p_coherent_req,
                          uint8_t *p_buf, const uint8_t *p_buf_end);
const uint8_t *coherent_req_get(struct coherent_req *p_coherent_req,
                                const uint8_t *p_buf, const uint8_t *p_buf_end);

uint8_t *make_node_incoherent_req_put(
    const struct make_node_incoherent_req *p_make_node_incoherent_req,
    uint8_t *p_buf, const uint8_t *p_buf_end);
const uint8_t *make_node_incoherent_req_get(
    struct make_node_incoherent_req *p_make_node_incoherent_req,
    const uint8_t *p_buf, const uint8_t *p_buf_end);

uint8_t *db_info2_req_no_hdr_put(const struct db_info2_req *p_db_info2_req,
                                 uint8_t *p_buf, const uint8_t *p_buf_end);
const uint8_t *db_info2_req_no_hdr_get(struct db_info2_req *p_db_info2_req,
                                       const uint8_t *p_buf,
                                       const uint8_t *p_buf_end);

/* TODO start move to comdb2_dbinfo.h */
enum {
    DBINFOPC_NO_DATA_LEN = 4 + 4,
    DBINFOPC_NO_DATA_PAD_TAIL = (1 * 3),
    DBINFOPC_STRUCT_LEN =
        DBINFOPC_NO_DATA_LEN + (1 * 1) + DBINFOPC_NO_DATA_PAD_TAIL,
};
BB_COMPILE_TIME_ASSERT(dbinfopc_size,
                       sizeof(struct dbinfopc) == DBINFOPC_STRUCT_LEN);
/* TODO end move to comdb2_dbinfo.h */
uint8_t *dbinfopc_no_data_put(const struct dbinfopc *p_dbinfopc, uint8_t *p_buf,
                              const uint8_t *p_buf_end);
const uint8_t *dbinfopc_no_data_get(struct dbinfopc *p_dbinfopc,
                                    const uint8_t *p_buf,
                                    const uint8_t *p_buf_end);

uint8_t *
db_info2_resp_no_hdr_no_data_put(const struct db_info2_resp *p_db_info2_resp,
                                 uint8_t *p_buf, const uint8_t *p_buf_end);
const uint8_t *
db_info2_resp_no_hdr_no_data_get(struct db_info2_resp *p_db_info2_resp,
                                 const uint8_t *p_buf,
                                 const uint8_t *p_buf_end);

uint8_t *db_info2_tbl_info_no_tblinfo_put(
    const struct db_info2_tbl_info *p_db_info2_tbl_info, uint8_t *p_buf,
    const uint8_t *p_buf_end);
const uint8_t *
db_info2_tbl_info_no_tblinfo_get(struct db_info2_tbl_info *p_db_info2_tbl_info,
                                 const uint8_t *p_buf,
                                 const uint8_t *p_buf_end);

uint8_t *tblinfo_no_keyinfo_put(const struct tblinfo *p_tblinfo, uint8_t *p_buf,
                                const uint8_t *p_buf_end);
const uint8_t *tblinfo_no_keyinfo_get(struct tblinfo *p_tblinfo,
                                      const uint8_t *p_buf,
                                      const uint8_t *p_buf_end);

uint8_t *keyinfo_put(const struct keyinfo *p_keyinfo, uint8_t *p_buf,
                     const uint8_t *p_buf_end);
const uint8_t *keyinfo_get(struct keyinfo *p_keyinfo, const uint8_t *p_buf,
                           const uint8_t *p_buf_end);

uint8_t *db_info2_cluster_info_no_node_info_put(
    const struct db_info2_cluster_info *p_db_info2_cluster_info, uint8_t *p_buf,
    const uint8_t *p_buf_end);
const uint8_t *db_info2_cluster_info_no_node_info_get(
    struct db_info2_cluster_info *p_db_info2_cluster_info, const uint8_t *p_buf,
    const uint8_t *p_buf_end);

uint8_t *node_info_put(const struct node_info *p_node_info, uint8_t *p_buf,
                       const uint8_t *p_buf_end);
const uint8_t *node_info_get(struct node_info *p_node_info,
                             const uint8_t *p_buf, const uint8_t *p_buf_end);

uint8_t *db_info2_stats_put(const struct db_info2_stats *p_db_info2_stats,
                            uint8_t *p_buf, const uint8_t *p_buf_end);
const uint8_t *db_info2_stats_get(struct db_info2_stats *p_db_info2_stats,
                                  const uint8_t *p_buf,
                                  const uint8_t *p_buf_end);

uint8_t *db_proxy_config_rsp_no_hdr_no_lines_put(
    const struct db_proxy_config_rsp *p_db_proxy_config_rsp, uint8_t *p_buf,
    const uint8_t *p_buf_end);
const uint8_t *db_proxy_config_rsp_no_hdr_no_lines_get(
    struct db_proxy_config_rsp *p_db_proxy_config_rsp, const uint8_t *p_buf,
    const uint8_t *p_buf_end);

uint8_t *db_info2_unknown_put(const struct db_info2_unknown *p_db_info2_unknown,
                              uint8_t *p_buf, const uint8_t *p_buf_end);
const uint8_t *db_info2_unknown_get(struct db_info2_unknown *p_db_info2_unknown,
                                    const uint8_t *p_buf,
                                    const uint8_t *p_buf_end);

/* Struct tm accessors */
uint8_t *tm_put(const cdb2_tm_t *p_tm, uint8_t *p_buf,
                const uint8_t *p_buf_end);
const uint8_t *tm_get(cdb2_tm_t *p_tm, const uint8_t *p_buf,
                      const uint8_t *p_buf_end);

/* Client datetime accessors */
uint8_t *client_datetime_put(const cdb2_client_datetime_t *p_client_datetime,
                             uint8_t *p_buf, const uint8_t *p_buf_end);
const uint8_t *client_datetime_get(cdb2_client_datetime_t *p_client_datetime,
                                   const uint8_t *p_buf,
                                   const uint8_t *p_buf_end);
uint8_t *
client_extended_datetime_put(const cdb2_client_datetime_t *p_client_datetime,
                             uint8_t *p_buf, const uint8_t *p_buf_end);
const uint8_t *
client_datetime_get_switch(cdb2_client_datetime_t *p_client_datetime,
                           const uint8_t *p_buf, const uint8_t *p_buf_end,
                           int little_endian);
uint8_t *
client_datetime_put_switch(const cdb2_client_datetime_t *p_client_datetime,
                           uint8_t *p_buf, const uint8_t *p_buf_end,
                           int little_endian);

/* Interval accessors */
uint8_t *client_intv_ym_put(const cdb2_client_intv_ym_t *p_client_intv_ym,
                            uint8_t *p_buf, const uint8_t *p_buf_end);

uint8_t *
client_intv_ym_little_put(const cdb2_client_intv_ym_t *p_client_intv_ym,
                          uint8_t *p_buf, const uint8_t *p_buf_end);

uint8_t *client_intv_ds_put(const cdb2_client_intv_ds_t *p_client_intv_ds,
                            uint8_t *p_buf, const uint8_t *p_buf_end);

uint8_t *
client_intv_ds_little_put(const cdb2_client_intv_ds_t *p_client_intv_ds,
                          uint8_t *p_buf, const uint8_t *p_buf_end);

const uint8_t *client_intv_ds_get(cdb2_client_intv_ds_t *p_client_intv_ds,
                                  const uint8_t *p_buf,
                                  const uint8_t *p_buf_end);

const uint8_t *
client_intv_ds_little_get(cdb2_client_intv_ds_t *p_client_intv_ds,
                          const uint8_t *p_buf, const uint8_t *p_buf_end);

uint8_t *client_intv_dsus_put(const cdb2_client_intv_dsus_t *p_client_intv_dsus,
                              uint8_t *p_buf, const uint8_t *p_buf_end);

uint8_t *
client_intv_dsus_little_put(const cdb2_client_intv_dsus_t *p_client_intv_dsus,
                            uint8_t *p_buf, const uint8_t *p_buf_end);

const uint8_t *client_intv_dsus_get(cdb2_client_intv_dsus_t *p_client_intv_dsus,
                                    const uint8_t *p_buf,
                                    const uint8_t *p_buf_end);

const uint8_t *
client_intv_dsus_little_get(cdb2_client_intv_dsus_t *p_client_intv_dsus,
                            const uint8_t *p_buf, const uint8_t *p_buf_end);

const uint8_t *client_intv_ym_get(cdb2_client_intv_ym_t *p_client_intv_ym,
                                  const uint8_t *p_buf,
                                  const uint8_t *p_buf_end);

const uint8_t *
client_intv_ym_little_get(cdb2_client_intv_ym_t *p_client_intv_ym,
                          const uint8_t *p_buf, const uint8_t *p_buf_end);

struct dbtable *systable_get_db(int systableid);

extern int gbl_num_contexts;
extern int gbl_buffers_per_context;

char *osql_get_tran_summary(struct ireq *iq);
char *osql_sorese_type_to_str(int stype);
extern int gbl_malloc_regions;

void berkdb_use_malloc_for_regions_with_callbacks(void *mem,
                                                  void *(*alloc)(void *, int),
                                                  void (*free)(void *, void *));

extern int gbl_rowlocks;
extern int gbl_disable_tagged_api;
extern int gbl_snapisol;
extern int gbl_new_snapisol;
extern int gbl_new_snapisol_logging;
extern int gbl_new_snapisol_asof;
extern int gbl_update_shadows_interval;
extern int gbl_lowpri_snapisol_sessions;

/* stats */
/* non-sql request service times (last minute, last hour, since start) */
struct quantize *q_min;
struct quantize *q_hour;
struct quantize *q_all;
/* sql query times */
struct quantize *q_sql_min;
struct quantize *q_sql_hour;
struct quantize *q_sql_all;
/* sql #steps */
struct quantize *q_sql_steps_min;
struct quantize *q_sql_steps_hour;
struct quantize *q_sql_steps_all;

extern int gbl_stop_thds_time;
extern int gbl_stop_thds_time_threshold;
extern pthread_mutex_t stop_thds_time_lk;

int trans_commit_logical_tran(void *trans, int *bdberr);
uint64_t bb_berkdb_fasttime(void);
extern int gbl_berk_track_cursors;

void osql_checkboard_foreach_serial_dummy(bdb_osql_trn_t *tran);

int trans_commit_shadow(void *trans, int *bdberr);
int trans_abort_shadow(void **trans, int *bdberr);

void handle_proxy_lrl_line(char *line);
int ftable_init(void);

int net_get_my_port(netinfo_type *netinfo_ptr);

extern int gbl_disallow_null_blobs;
extern int gbl_inplace_blobs;
extern int gbl_inplace_blob_optimization;
extern int gbl_osql_blob_optimization;
extern int gbl_force_notnull_static_tag_blobs;
extern int gbl_key_updates;

extern unsigned long long gbl_untouched_blob_cnt;
extern unsigned long long gbl_update_genid_blob_cnt;
extern unsigned long long gbl_inplace_blob_cnt;
extern unsigned long long gbl_delupd_blob_cnt;
extern unsigned long long gbl_addupd_blob_cnt;

void bind_verify_indexes_query(sqlite3_stmt *stmt, void *sm);
int verify_indexes_column_value(sqlite3_stmt *stmt, void *sm);

void verify_schema_change_constraint(struct ireq *iq, void *trans,
                                     unsigned long long newgenid, void *od_dta,
                                     unsigned long long ins_keys);

enum dirtype { DIR_DB = 1, DIR_TMP = 2, DIR_TRANSACTION = 3 };

extern double gbl_querylimits_maxcost;
extern int gbl_querylimits_tablescans_ok;
extern int gbl_querylimits_temptables_ok;

extern double gbl_querylimits_maxcost_warn;
extern int gbl_querylimits_tablescans_warn;
extern int gbl_querylimits_temptables_warn;

char *get_full_filename(char *path, int pathlen, enum dirtype type, char *name,
                        ...);
int query_limit_cmd(char *line, int llen, int toff);

int is_valid_tablename(char *tbl);

/* defined in toproxy.c */
void reload_proxy_lrl_lines(char *lrlfile);

/* defined in sqlglue.c */
void set_throttle(int num);

/* set default log_file to stderr */
void verify_init(void);
void osql_checkboard_check_down_nodes(char *host);

/**
 * Try to retrieve a genid in the simplest form
 * We assume no data corruption (i.e. we don't try to validate
 * the row, that would be to slow and beyond this code purpose
 * Returns 0 if not found, 1 if found, -1 if error
 *
 */
int ix_check_genid(struct ireq *iq, void *trans, unsigned long long genid,
                   int *bdberr);
int ix_check_genid_wl(struct ireq *iq, void *trans, unsigned long long genid,
                      int *bdberr);
int ix_check_update_genid(struct ireq *iq, void *trans,
                          unsigned long long genid, int *bdberr);

int vtag_to_ondisk(const dbtable *db, uint8_t *rec, int *len, uint8_t ver,
                   unsigned long long genid);
int vtag_to_ondisk_vermap(const dbtable *db, uint8_t *rec, int *len,
                          uint8_t ver);

int get_origin_mach(char *origin);
void comdb2_die(int abort);
int access_control_check_read(struct ireq *iq, tran_type *tran, int *bdberr);
int access_control_check_write(struct ireq *iq, tran_type *tran, int *bdberr);

/* tcm test case enums */
enum { TCM_PARENT_DEADLOCK = 1, TCM_MAX = 1 };

/* return non-zero if this test is enabled */
int tcm_testpoint(int tcmtestid);

/* tagged api big or little endian. */
enum { TAGGED_API_BIG_ENDIAN = 1, TAGGED_API_LITTLE_ENDIAN = 2 };

extern int gbl_check_schema_change_permissions;

extern int gbl_support_datetime_in_triggers;

extern int gbl_use_block_mode_status_code;

extern int gbl_fk_allow_prefix_keys;
extern int gbl_fk_allow_superset_keys;
extern long long gbl_converted_blocksql_requests;
extern int gbl_sql_tranlevel_default;
extern int gbl_sql_tranlevel_preserved;

void berkdb_iopool_process_message(char *line, int lline, int st);

uint8_t *db_info2_iostats_put(const struct db_info2_iostats *p_iostats,
                              uint8_t *p_buf, const uint8_t *p_buf_end);

extern int gbl_log_fstsnd_triggers;

struct ireq *create_sorese_ireq(struct dbenv *dbenv, SBUF2 *sb, uint8_t *p_buf,
                                const uint8_t *p_buf_end, int debug,
                                char *frommach, sorese_info_t *sorese);
void destroy_ireq(struct dbenv *dbenv, struct ireq *iq);

void create_watchdog_thread(struct dbenv *);

int get_max_reclen(struct dbenv *);

void testrep(int niter, int recsz);
int sc_request_disallowed(SBUF2 *sb);
int dump_spfile(char *path, const char *dblrl, char *file_name);
int read_spfile(char *file);

struct bdb_cursor_ifn;

int recover_deadlock_flags(bdb_state_type *, struct sql_thread *,
                           struct bdb_cursor_ifn *, int sleepms,
                           const char *func, int line, uint32_t flags);
#define recover_deadlock(state, thd, cur, sleepms) recover_deadlock_flags(state, thd, cur, sleepms, __func__, __LINE__, RECOVER_DEADLOCK_PTRACE)
int pause_pagelock_cursors(void *arg);
int count_pagelock_cursors(void *arg);
int compare_indexes(const char *table, FILE *out);
void freeschema(struct schema *schema);
void freedb(dbtable *db);

extern int gbl_parallel_recovery_threads;
extern int gbl_core_on_sparse_file;
extern int gbl_check_sparse_files;

extern int __slow_memp_fget_ns;
extern int __slow_read_ns;
extern int __slow_write_ns;

#include "dbglog.h"

void handle_testcompr(SBUF2 *sb, const char *table);
void handle_setcompr(SBUF2 *);
void handle_rowlocks_enable(SBUF2 *);
void handle_rowlocks_enable_master_only(SBUF2 *);
void handle_rowlocks_disable(SBUF2 *);

extern int gbl_decimal_rounding;
extern int gbl_report_sqlite_numeric_conversion_errors;

extern int dfp_conv_check_status(void *pctx, char *from, char *to);

void fix_constraint_pointers(dbtable *db, dbtable *newdb);
struct schema *create_version_schema(char *csc2, int version, struct dbenv *);
void set_odh_options(dbtable *);
void set_odh_options_tran(dbtable *db, tran_type *tran);
void transfer_db_settings(dbtable *olddb, dbtable *newdb);
int reload_after_bulkimport(dbtable *, tran_type *);
int reload_db_tran(dbtable *, tran_type *);
int debug_this_request(int until);

int gbl_disable_stable_for_ipu;

extern int gbl_debug_memp_alloc_size;

extern int gbl_max_sql_hint_cache;

/* Remote cursor support */
/* use portmux to open an SBUF2 to local db or proxied db */
SBUF2* connect_remote_db(const char *protocol, const char *dbname, const char *service, char *host, int use_cache);
int get_rootpage_numbers(int nums);

void sql_dump_hints(void);

extern int gbl_disable_exit_on_thread_error;

void sc_del_unused_files(dbtable *db);
void sc_del_unused_files_tran(dbtable *db, tran_type *tran);

extern int gbl_support_sock_lu;

extern int gbl_berkdb_iomap;

extern int gbl_requeue_on_tran_dispatch;
extern long long gbl_verify_tran_replays;

extern int gbl_repscore;

extern int gbl_max_verify_retries;

extern int gbl_surprise;

extern int gbl_check_wrong_db;

extern int gbl_debug_sql_opcodes;

void set_bdb_option_flags(struct dbtable *, int odh, int ipu, int isc, int ver,
                          int compr, int blob_compr, int datacopy_odh);

extern int gbl_debug_temptables;

extern int gbl_check_sql_source;

extern int gbl_flush_check_active_peer;

extern char *gbl_recovery_options;
extern char *gbl_config_root;

int setup_net_listen_all(struct dbenv *dbenv);

extern int gbl_no_env;

int gbl_hostname_refresh_time;

extern int gbl_noenv_messages;

extern int gbl_bbenv;

extern int gbl_maxblobretries;

extern int gbl_sqlite_sortermult;

int printlog(bdb_state_type *bdb_state, int startfile, int startoff,
             int endfile, int endoff);

void stat4dump(int more, char *table, int istrace);

int net_allow_node(struct netinfo_struct *netinfo_ptr, const char *host);

extern int gbl_ctrace_dbdir;
int gbl_private_blkseq;
int gbl_use_blkseq;

extern int gbl_sc_inco_chk;
extern int gbl_track_queue_time;
extern int gbl_broadcast_check_rmtpol;
extern int gbl_deadlock_policy_override;
extern int gbl_accept_on_child_nets;
extern int gbl_disable_etc_services_lookup;
extern int gbl_sql_random_release_interval;
extern int gbl_debug_queuedb;

/**
 * Schema change that touches a table in any way updates its version
 * Called every time a schema change is successfully done
 */
int table_version_upsert(struct dbtable *db, void *trans, int *bdberr);

/**
 * Retrieves table version or 0 if no entry
 *
 */
unsigned long long table_version_select(struct dbtable *db, tran_type *tran);

/**
 *  Set the version to a specific version, required by timepartition
 *
 */
int table_version_set(tran_type *tran, const char *tablename,
                      unsigned long long version);
/**
 * Interface between partition roller and schema change */
int sc_timepart_add_table(const char *existingTableName,
                          const char *newTableName, struct errstat *err);
int sc_timepart_drop_table(const char *tableName, struct errstat *err);

/* SCHEMACHANGE DECLARATIONS*/

// These were all over the place in schemachange, moved here hoping in some
// future refactoring

int compare_tag(const char *table, const char *tag, FILE *out);
int compare_tag_int(struct schema *old, struct schema *new, FILE *out,
                    int strict);
int cmp_index_int(struct schema *oldix, struct schema *newix, char *descr,
                  size_t descrlen);
int getdbidxbyname(const char *p_name);
int get_dbtable_idx_by_name(const char *tablename);
int open_temp_db_resume(struct dbtable *db, char *prefix, int resume, int temp,
                        tran_type *tran);
int find_constraint(struct dbtable *db, constraint_t *ct);

/* END OF SCHEMACHANGE DECLARATIONS*/

/**
 * Disconnect a socket and tries to save it in sockpool
 */
void disconnect_remote_db(const char *protocol, const char *dbname, const char *service, char *host,
                          SBUF2 **psb);

void sbuf2gettimeout(SBUF2 *sb, int *read, int *write);
int sbuf2fread_timeout(char *ptr, int size, int nitems, SBUF2 *sb,
                       int *was_timeout);
int release_locks_int(const char *trace, const char *func, int line);
#define release_locks(trace) release_locks_int(trace, __func__, __LINE__)

unsigned long long verify_indexes(struct dbtable *db, uint8_t *rec,
                                  blob_buffer_t *blobs, size_t maxblobs,
                                  int is_alter);
int verify_check_constraints(struct dbtable *table, uint8_t *rec,
                             blob_buffer_t *blobs, size_t maxblobs,
                             int is_alter);
/* Authentication types for users */
enum { AUTH_READ = 1, AUTH_WRITE = 2, AUTH_OP = 3, AUTH_USERSCHEMA = 4 };

void check_access_controls(struct dbenv *dbenv);

/* Blob mem. */
extern comdb2bma blobmem; // blobmem for db layer
extern size_t gbl_blobmem_cap;
extern unsigned gbl_blob_sz_thresh_bytes;
extern int gbl_large_str_idx_find;
extern int gbl_mifid2_datetime_range;

/* Query fingerprinting */
extern int gbl_fingerprint_queries;
extern int gbl_prioritize_queries;
extern int gbl_debug_force_thdpool_priority;
extern int gbl_verbose_prioritize_queries;

/* Global switch for perfect checkpoint. */
extern int gbl_use_perfect_ckp;
/* (For testing only) Configure how long a checkpoint
   sleeps before asking MPool to flush. */
extern int gbl_ckp_sleep_before_sync;

int set_rowlocks(void *trans, int enable);

void init_sqlclntstate(struct sqlclntstate *clnt, char *tid, int isuuid);

/* 0: Return null constraint error for not-null constraint violation on updates
   1: Return conversion error instead */
extern int gbl_upd_null_cstr_return_conv_err;

/* Update the tunable at runtime. */
comdb2_tunable_err handle_runtime_tunable(const char *name, const char *value);
/* Update the tunable read from lrl file. */
comdb2_tunable_err handle_lrl_tunable(char *name, int name_len, char *value,
                                      int value_len, int flags);

int db_is_stopped(void);

/**
 * check if a tablename is a queue
 */
int is_tablename_queue(const char *tablename, int len);

int rename_table_options(void *tran, struct dbtable *db, const char *newname);

int comdb2_get_verify_remote_schemas(void);
void comdb2_set_verify_remote_schemas(void);

const char *thrman_get_where(struct thr_handle *thr);

int repopulate_lrl(const char *p_lrl_fname_out);
void plugin_post_dbenv_hook(struct dbenv *dbenv);

extern int64_t gbl_temptable_created;
extern int64_t gbl_temptable_create_reqs;
extern int64_t gbl_temptable_spills;

extern int gbl_disable_tpsc_tblvers;

extern int gbl_osql_odh_blob;
extern int gbl_pbkdf2_iterations;
extern int gbl_bpfunc_auth_gen;

void dump_client_sql_data(struct reqlogger *logger, int do_snapshot);
#endif /* !INCLUDED_COMDB2_H */<|MERGE_RESOLUTION|>--- conflicted
+++ resolved
@@ -1326,12 +1326,7 @@
     /************/
     uint8_t region3; /* used for offsetof */
 
-<<<<<<< HEAD
-    uint64_t startus;           /*thread handling; start time stamp */
-    uint64_t startprocessingus; /* start of processing time stamp */
-=======
     uint64_t startus; /* thread handling; start time stamp */
->>>>>>> 8e3a8347
     /* for waking up socket thread. */
     void *request_data;
     char *tag;
