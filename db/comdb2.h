/*
   Copyright 2015 Bloomberg Finance L.P.

   Licensed under the Apache License, Version 2.0 (the "License");
   you may not use this file except in compliance with the License.
   You may obtain a copy of the License at

       http://www.apache.org/licenses/LICENSE-2.0

   Unless required by applicable law or agreed to in writing, software
   distributed under the License is distributed on an "AS IS" BASIS,
   WITHOUT WARRANTIES OR CONDITIONS OF ANY KIND, either express or implied.
   See the License for the specific language governing permissions and
   limitations under the License.
 */

#ifndef INCLUDED_COMDB2_H
#define INCLUDED_COMDB2_H

/* DB_RELEASE_NAME moved to gbl_db_release_name
 * Please update gbl_db_release_name when branchings a new release
 */

/* MOVE THESE TO COMDB2_API.H */

#define SQLHERR_LIMIT (-107)
#define SQLHERR_ROLLBACKTOOLARGE (-108)
#define SQLHERR_ROLLBACK_TOOOLD (-109)
#define SQLHERR_ROLLBACK_NOLOG (-110)
#define MAXVER 255

#define SP_FILE_NAME "stored_procedures.sp"
#define REPOP_QDB_FMT "%s/%s.%d.queuedb" /* /dir/dbname.num.ext */

#define DEFAULT_USER "default"
#define DEFAULT_PASSWORD ""

enum { IOTIMEOUTMS = 10000 };

enum {
    SQLF_QUEUE_ME = 1,
    SQLF_FAILDISPATCH_ON = 2,
    SQLF_CONVERTED_BLOSQL = 4,
    SQLREQ_FLAG_WANT_SP_TRACE = 8,
    SQLREQ_FLAG_WANT_SP_DEBUG = 16,
    SQLF_WANT_NEW_ROW_DATA = 32,
    SQLF_WANT_QUERY_EFFECTS = 64,
    SQLF_WANT_READONLY_ACCESS = 128,
    SQLF_WANT_VERIFYRETRY_OFF = 256
};

#define N_BBIPC 2

struct dbtable;
struct consumer;
struct thr_handle;
struct reqlogger;
struct thdpool;
struct schema_change_type;
struct rootpage;

typedef long long tranid_t;

#include <sys/types.h>
#include <inttypes.h>
#include <pthread.h>
#include <stdlib.h>
#include <stdio.h>
#include <pthread.h>
#include <bb_stdint.h>
#include <sbuf2.h>
#include <netinet/in.h>

#include <flibc.h>
#include <endian_core.h>
#include <portmuxapi.h>
#include <epochlib.h>
#include <fsnapf.h>
#include <plhash.h>

#include <list.h>
#include <queue.h>
#include <compile_time_assert.h>
#include <history.h>
#include <comdb2_info.h>
#include <comdb2_dbinfo.h>
#include <comdb2_trn_intrl.h>
#include <sqlthdpool.h>
#include <prefault.h>
#include <quantize.h>
#include <dlmalloc.h>
#include <stdbool.h>

#include "tag.h"
#include "errstat.h"
#include "comdb2_rcodes.h"
#include "sqlquery.pb-c.h"
#include "repl_wait.h"
#include "types.h"
#include "thread_util.h"
#include "request_stats.h"
#include "bdb_osqltrn.h"
#include "thdpool.h"
#include "thrman.h"
#include "comdb2uuid.h"
#include "comdb2_legacy.h"
#include "machclass.h"
#include "tunables.h"

#ifndef LUASP
#include <mem_uncategorized.h>
#include <mem_override.h>
#endif

#include <trigger.h>
#include <cdb2_constants.h>
#include <schema_lk.h>

/* buffer offset, given base ptr & right ptr */
#define BUFOFF(base, right) ((int)(((char *)right) - ((char *)base)))

/* we will delete at most this many per run of purge_old_blkseq */
#define MAXBLKSEQ_PURGE (5 * 1024)

#define MAX_NUM_TABLES 1024
#define MAX_NUM_QUEUES 1024

#define BBIPC_KLUDGE_LEN 8

#define DEC_ROUND_NONE (-1)

enum AUXDB_TYPES {
    AUXDB_NONE = 0
    /* 1 used to be AUXDB_BLKSEQ, but it has been purged */
    ,
    AUXDB_META = 2,
    AUXDB_FSTBLK = 3
};

enum NET_NAMES { NET_REPLICATION, NET_SQL, NET_SIGNAL };
/* This is thenumber of bytes taken up by the null bitmap in the wire protocol,
 * which traditionally is fixed at 32 bytes (enough for 256 columns). */
enum { NULLBMPWIRELENGTH = 32 };

enum {
    DONT_FORM_KEYS = 0 /*original comdbg requests and '2'-type requests
                         supporeted.  2-requests don't form keys */

    ,
    CLIENT_FORMS_KEYS = 1 /*convert client keys in requests to ondisk format*/
    ,
    SERVER_FORMS_KEYS = 2 /*ignore any keys in client requests: always form
                            keys from data*/
};

#define MAXNULLBITS (MAXCOLUMNS / 8)

enum SYNC_FLAGS {
    REP_SYNC_FULL = 0 /* run asynchronously */
    ,
    REP_SYNC_SOURCE = 1 /* source node only is synchronized before ack */
    ,
    REP_SYNC_NONE = 2 /* all nodes are sync'd before ack */
    ,
    REP_SYNC_ROOM = 3 /* sync to nodes in my machine room */
    ,
    REP_SYNC_N = 4 /* wait for N machines */
};

enum STMT_CACHE_FLAGS {
    STMT_CACHE_NONE = 0,
    STMT_CACHE_PARAM = 1,
    STMT_CACHE_ALL = 2 /* cache all the queries */
};

enum TRAN_FLAGS {
    TRAN_NO_SYNC =
        1 /* don't wait for acks for this transaction (be careful...) */
    ,
    TRAN_VERIFY = 2 /* before commit verify all the keys */
};

enum OPCODES {
    OP_DBINFO = 0 /*rmtdb info req*/
    ,
    OP_FIND = 4 /*find*/
    ,
    OP_NEXT = 5 /*next*/
    ,
    OP_JSTNX = 11 /*jstnx*/
    ,
    OP_JSTFND = 13 /*jstfnd*/
    ,
    OP_FNDRRN = 15,
    OP_PREV = 29 /*prev*/
    ,
    OP_NUMRRN = 30 /*number rrns*/
    ,
    OP_HIGHRRN = 33 /*highest rrn*/
    ,
    OP_JSTPREV = 37 /*jstprev*/
    ,
    OP_STORED = 41 /*stored proc*/
    ,
    OP_FIND2 = 45 /*new find*/
    ,
    OP_NEXT2 = 46 /*new next*/
    ,
    OP_PREV2 = 47 /*new prev*/
    ,
    OP_JFND2 = 48 /*new just find*/
    ,
    OP_JNXT2 = 49 /*new just next*/
    ,
    OP_JPRV2 = 50 /*new just prev*/
    ,
    OP_RNGEXT2 = 51 /*new range extract (extended limits) */
    ,
    OP_RNGEXTP2 = 52 /*new range extract previous (extended limits) */
    ,
    OP_FNDKLESS = 53,
    OP_JFNDKLESS = 54,
    OP_FORMKEY = 55,
    OP_FNDNXTKLESS = 56,
    OP_FNDPRVKLESS = 57,
    OP_JFNDNXTKLESS = 58,
    OP_JFNDPRVKLESS = 59,
    OP_RNGEXTTAG = 60,
    OP_RNGEXTTAGP = 61,
    OP_FNDRRNX = 62,
    OP_RNGEXTTAGTZ = 63,
    OP_RNGEXTTAGPTZ = 64,
    OP_MSG_TRAP = 99 /*process message trap*/
    ,
    OP_BLOCK = 100,
    OP_FWD_BLOCK = 101 /*forwarded block operation*/
    ,
    OP_DBINFO2 = 102,
    OP_DESCRIBE = 103,
    OP_NEWRNGEX = 104,
    OP_SQL = 105 /* all sql calls set this */
    ,
    OP_REBUILD = 106 /* dummy code for online rebuilds */
    ,
    OP_LONGBLOCK = 107 /* long block transaction opcode */
    ,
    OP_FWD_LBLOCK = 108 /* long block transaction forward opcode */
    ,
    OP_BLOBASK = 109 /* ask for a blob fragment */
    ,
    OP_CLEARTABLE = 110,
    OP_COUNTTABLE = 111
    /* marshalled find requests */
    ,
    OP_ANALYZE = 112,
    OP_RMTFIND = 113,
    OP_RMTFINDLASTDUP = 114,
    OP_RMTFINDNEXT = 115,
    OP_RMTFINDPREV = 116,
    OP_RMTFINDRRN = 117,
    OP_DESCRIBEKEYS = 119 /* describe keys */
    ,
    OP_GETKEYNAMES = 120 /* get key names */
    ,
    OP_FASTINIT = 121,
    OP_PROX_CONFIG = 122

    ,
    OP_TRAN_COMMIT = 123,
    OP_TRAN_ABORT = 124,
    OP_TRAN_FINALIZE = 125,
    OP_CHECK_TRANS = 127,
    OP_NOTCOHERENT = 128,
    OP_NOTCOHERENT2 = 129,
    OP_MAKE_NODE_INCOHERENT = 130,
    OP_CLIENT_STATS = 131,
    OP_UPGRADE = 132 /* dummy code for online upgrade */

    ,
    MAXTYPCNT = 132

    ,
    OP_DEBUG = 200 /* for debugging (unused?) */
};

/* if you add a new blockop, please update toblock_init() and breq2a()
 * in toblock.c */
enum BLOCK_OPS {
    BLOCK_ADDSL = 110,
    BLOCK_ADDSEC = 111,
    BLOCK_SECAFPRI = 112,
    BLOCK_ADNOD = 113,
    BLOCK_DELSC = 114,
    BLOCK_DELSEC = 115,
    BLOCK_DELNOD = 116,
    BLOCK_UPVRRN = 117,
    BLOCK2_ADDDTA = 130,
    BLOCK2_ADDKEY = 131,
    BLOCK2_DELDTA = 132,
    BLOCK2_DELKEY = 133,
    BLOCK2_UPDATE = 134,
    BLOCK2_ADDKL = 135,
    BLOCK2_DELKL = 136,
    BLOCK2_UPDKL = 137,
    BLOCK2_ADDKL_POS = 138,
    BLOCK2_UPDKL_POS = 139,
    BLOCK_DEBUG = 777,
    BLOCK_SEQ = 800,
    BLOCK_USE = 801,
    BLOCK2_USE = 802,
    BLOCK2_SEQ = 803,
    BLOCK2_QBLOB = 804,
    BLOCK2_RNGDELKL = 805,
    BLOCK_SETFLAGS = 806,
    BLOCK2_CUSTOM = 807,
    BLOCK2_QADD = 808,
    BLOCK2_QCONSUME = 809,
    BLOCK2_TZ = 810,
    BLOCK2_SQL = 811,
    BLOCK2_DELOLDER = 812,
    BLOCK2_TRAN = 813,
    BLOCK2_MODNUM = 814,
    BLOCK2_SOCK_SQL = 815,
    BLOCK2_SCSMSK = 816,
    BLOCK2_RECOM = 817,
    BLOCK2_UPDBYKEY = 818,
    BLOCK2_SERIAL = 819,
    BLOCK2_SQL_PARAMS = 820,
    BLOCK2_DBGLOG_COOKIE = 821,
    BLOCK2_PRAGMA = 822,
    BLOCK2_SNAPISOL = 823,
    BLOCK2_SEQV2 = 824,
    BLOCK2_UPTBL = 825,
    BLOCK_MAXOPCODE

    /* Used for some condensed blockop stats; this should be the number of
     * opcodes
     * that there actually really are. */
    ,
    NUM_BLOCKOP_OPCODES = 45
};

/*
   type will identify if there is a new record and type the new record is *
*/
enum OSQL_RPL_TYPE {
    OSQL_RPLINV = 0,
    OSQL_DONE = 1,
    OSQL_USEDB = 2,
    OSQL_DELREC = 3,
    OSQL_INSREC = 4,
    OSQL_CLRTBL = 5,
    OSQL_QBLOB = 6,
    OSQL_UPDREC = 7,
    OSQL_XERR = 8,
    OSQL_UPDCOLS = 9,
    OSQL_DONE_STATS = 10, /* just like OSQL_DONE, but have additional stats */
    OSQL_DBGLOG = 11,
    OSQL_RECGENID = 12,
    OSQL_UPDSTAT = 13,
    OSQL_EXISTS = 14,
    OSQL_SERIAL = 15,
    OSQL_SELECTV = 16,
    OSQL_DONE_SNAP = 17,
    OSQL_SCHEMACHANGE = 18,
    OSQL_BPFUNC = 19,
    OSQL_DBQ_CONSUME = 20,
    OSQL_DELETE = 21, /* new osql type to support partial indexes */
    OSQL_INSERT = 22, /* new osql type to support partial indexes */
    OSQL_UPDATE = 23, /* new osql type to support partial indexes */
    OSQL_DELIDX = 24, /* new osql type to support indexes on expressions */
    OSQL_INSIDX = 25, /* new osql type to support indexes on expressions */
    OSQL_DBQ_CONSUME_UUID = 26,
    MAX_OSQL_TYPES = 27
};

enum DEBUGREQ { DEBUG_METADB_PUT = 1 };

enum RCODES {
      RC_OK = 0 /*SUCCESS*/
    , ERR_VERIFY = 4 /*failed verify on updwver*/
    , ERR_CORRUPT = 8 /*CORRUPT INDEX*/
    , ERR_BADRRN = 9 /* findbyrrn on bad rrn */
    , ERR_ACCESS = 10 /* access denied */
    , ERR_DTA_FAILED = 11 /*failed operation on data */
    , ERR_INTERNAL = 177 /*internal logic error.*/
    , ERR_REJECTED = 188 /*request rejected*/
    , RC_INTERNAL_FORWARD = 193 /*forwarded block request*/
    , ERR_FAILED_FORWARD = 194 /*block update failed to send to remote*/
    , ERR_READONLY = 195 /*database is currently read-only*/
    , ERR_NOMASTER = 1000 /*database has no master, it is readonly*/
    , ERR_NESTED = 1001 /*this is not master, returns actual master*/
    , ERR_RMTDB_NESTED = 198 /*reserved for use by rmtdb/prox2*/
    , ERR_BADREQ = 199 /*bad request parameters*/
    , ERR_TRAN_TOO_BIG = 208 
    , ERR_BLOCK_FAILED = 220 /*block update failed*/
    , ERR_NOTSERIAL = 230 /*transaction not serializable*/
    , ERR_SC = 240 /*schemachange failed*/
    , RC_INTERNAL_RETRY = 300 /*need to retry comdb upper level request*/
    , ERR_CONVERT_DTA = 301
    , ERR_CONVERT_IX = 301
    , ERR_KEYFORM_UNIMP = 303
    , RC_TRAN_TOO_COMPLEX = 304 /* too many rrns allocated per trans */
    , RC_TRAN_CLIENT_RETRY = 305
    , ERR_BLOB_TOO_LARGE = 306 /* a blob exceeded MAXBLOBLENGTH */
    , ERR_BUF_TOO_SMALL = 307 /* buffer provided too small to fit data */
    , ERR_NO_BUFFER = 308 /* can't get fstsnd buffer */
    , ERR_JAVASP_ABORT = 309 /* stored procedure ordered this trans aborted */
    , ERR_NO_SUCH_TABLE = 310 /* operation tried to use non-existant table */
    , ERR_CALLBACK = 311 /* operation failed due to errors in callback */
    , ERR_TRAN_FAILED = 312 /* could not start of finish transaction */
    , ERR_CONSTR = 313 /* could not complete the operation becouse of
                        constraints in the table*/
    , ERR_SC_COMMIT = 314 /* schema change in its final stages; proxy
                           should retry */
    , ERR_INDEX_DISABLED = 315 /* can't read from a disabled index */
    , ERR_CONFIG_FAILED = 316
    , ERR_NO_RECORDS_FOUND = 317
    , ERR_NULL_CONSTRAINT = 318
    , ERR_VERIFY_PI = 319
    , ERR_UNCOMMITABLE_TXN = 404 /* txn is uncommitable, returns ERR_VERIFY rather than retry */
    , ERR_INCOHERENT = 996 /* prox2 understands it should retry another node for 996 */
    , ERR_NO_AUXDB = 2000 /* requested auxiliary database not available */
    , ERR_SQL_PREP = 2001 /* block sql error in sqlite3_prepare */
    , ERR_LIMIT = 2002 /* sql request exceeds max cost */
    , ERR_NOT_DURABLE = 2003 /* commit didn't make it to a majority */
};

enum dbt_api_return_codes {
    DB_RC_SUCCESS = 0,

    /* FIND RCODES */
    DB_RC_FND = 0,
    DB_RC_MORE = 1,
    DB_ERR_NOTFND = 2,
    DB_ERR_NOTFNDEOF = 3,
    DB_ERR_CONVFIND = 4,
    DB_ERR_CONVMORE = 5,
    DB_ERR_CONVNOTFND = 6,
    DB_ERR_CONVNOTFNDEOF = 7,
    DB_ERR_EMPTY_TABLE = 8,
    DB_ERR_NOTFNDRRN = 9,

    /* GENERAL RCODES */
    DB_ERR_ACCESS = 100,       /* 199 */
    DB_ERR_BAD_REQUEST = 110,  /* 199 */
    DB_ERR_BAD_COMM_BUF = 111, /* 998 */
    DB_ERR_BAD_COMM = 112,     /* 999 */
    DB_ERR_CONV_FAIL = 113,    /* 301 */
    DB_ERR_NONKLESS = 114,     /* 212 */
    DB_ERR_MALLOC = 115,
    DB_ERR_NOTSUPPORTED = 116,
    DB_ERR_BADCTRL = 117,
    DB_ERR_DYNTAG_LOAD_FAIL = 118,
    /* GENERAL BLOCK TRN RCODES */
    DB_RC_TRN_OK = 0,
    DB_ERR_TRN_DUP = 1,             /* dup add 2 , returned with 220 before */
    DB_ERR_TRN_VERIFY = 2,          /* verify 4, returned with 220 before */
    DB_ERR_TRN_FKEY = 3,
    DB_ERR_TRN_NULL_CONSTRAINT = 4, /* 318 */
    DB_ERR_TRN_BUF_INVALID = 200,   /* 105 */
    DB_ERR_TRN_BUF_OVERFLOW = 201,  /* 106 */
    DB_ERR_TRN_OPR_OVERFLOW = 202,  /* 205 */
    DB_ERR_TRN_FAIL = 203,          /* 220 */
    DB_ERR_TRN_DB_FAIL = 204,       /* 220 */
    DB_ERR_TRN_DB_CONN = 205,
    DB_ERR_TRN_DB_IO = 206,
    DB_ERR_TRN_NOT_SERIAL = 230,

    /* INTERNAL DB ERRORS */
    DB_ERR_INTR_NO_MASTER = 300,
    DB_ERR_INTR_FWD = 301,
    DB_ERR_INTR_NESTED_FWD = 302,
    DB_ERR_INTR_MASTER_REJECT = 303,
    DB_ERR_INTR_GENERIC = 304,
    DB_ERR_INTR_READ_ONLY = 305,
    DB_ERR_INTR_BLOB_RETR = 306,

    /* TZNAME SET FAILURE */
    DB_ERR_TZNAME_FAIL = 401,

    DB_RC_RNG_OK = 0,
    DB_RC_RNG_DONE = 1
};

#define IS_BAD_IX_FND_RCODE(rc)                                                \
    (((rc) < IX_OK || (rc) > IX_PASTEOF) &&                                    \
     ((rc) < IX_FNDNOCONV || (rc) > IX_PASTEOFNOCONV) && ((rc) != IX_EMPTY))
#include "ix_return_codes.h"

enum COMDB2_TAIL_REPLY_FLAGS {
    TAIL_EMPTY = 0x00000000,   /**< nothing has been returned */
    TAIL_ERRSTAT = 0x00000001, /**< db errstat */
    TAIL_EXTENDED = 0x40000000 /**< reserved to provide extension */
};

enum RMTDB_TYPE {
    RMTDB_LOCAL = 0,
    RMTDB_COMDB2_TAGGED = 1,
    RMTDB_COMDB2_UNTAGGED = 2,
    RMTDB_COMDBG = 3,
    RMTDB_COMDB2_REMCUR = 4
};

enum DB_METADATA {
    META_SCHEMA_RRN = 0, /* use this rrn in the meta table for schema info */
    META_SCHEMA_VERSION = 1, /* this key holds the current ONDISK schema version
                                as a 32 bit int */

    META_CSC2_RRN = -1,     /* for the csc2 versioning */
    META_CSC2_VERSION = -1, /* key for current version of csc2 file */

    META_CSC2DATE_RRN = -2, /* in this rrn we store the date as a unix epoch)
                               when a schema was loaded.  key is a schema
                               version number. */

    META_BLOBSTRIPE_GENID_RRN =
        -3, /* in this rrn we store the genid of the table
               when it was converted to blobstripe */

    META_STUFF_RRN = -4, /* used by pushlogs.c to do "stuff" to the database
                           until we get past a given lsn. */
    META_ONDISK_HEADER_RRN = -5, /* do we have the new ondisk header? */
    META_COMPRESS_RRN =
        -6, /* which compression algorithm to use for new records (if any) */
    META_COMPRESS_BLOBS_RRN = -7, /* and which to use for blobs. */
    META_FILEVERS = -8,           /* 64 bit id for filenames */
    META_FILE_LWM = -9,           /* int - lower deleteable log file */
    META_INSTANT_SCHEMA_CHANGE = -10,
    META_DATACOPY_ODH = -11,
    META_INPLACE_UPDATES = -12,
    META_BTHASH = -13
};

enum CONSTRAINT_FLAGS {
    CT_UPD_CASCADE = 0x00000001,
    CT_DEL_CASCADE = 0x00000002,
    CT_BLD_SKIP = 0x00000004
};

enum {
    DBTYPE_UNTAGGED_TABLE = 0,
    DBTYPE_TAGGED_TABLE = 1,
    DBTYPE_QUEUE = 2,
    DBTYPE_MORESTRIPE = 3, /* fake type used in schema change code */
    DBTYPE_QUEUEDB = 4
};

/* Copied verbatim from bdb_api.h since we don't expose that file to most
 * modules. */
enum {
    COMDB2_THR_EVENT_DONE_RDONLY = 0,
    COMDB2_THR_EVENT_START_RDONLY = 1,
    COMDB2_THR_EVENT_DONE_RDWR = 2,
    COMDB2_THR_EVENT_START_RDWR = 3
};

/* index disable flags */
enum { INDEX_READ_DISABLED = 1, INDEX_WRITE_DISABLED = 2 };

enum lclop {
    LCL_OP_ADD = 1,
    LCL_OP_DEL = 2,
    /* update goes out as del+add */
    LCL_OP_COMMIT = 3,
    LCL_OP_TOOBIG = 4, /* internal to receiver, not used in comdb2 */
    LCL_OP_CLEAR = 5,
    LCL_OP_ANALYZE = 6
};

enum { DB_COHERENT = 0, DB_INCOHERENT = 1 };

enum SQL_TRANLEVEL_DEFAULT {
    SQL_TDEF_COMDB2 = 0x00000,   /* "comdb2" */
    SQL_TDEF_BLOCK = 0x01000,    /* "block" */
    SQL_TDEF_SOCK = 0x02000,     /* "blocksock" */
    SQL_TDEF_RECOM = 0x04000,    /* "recom" */
    SQL_TDEF_SNAPISOL = 0x08000, /* "snapshot isolation" */
    SQL_TDEF_SERIAL = 0x10000    /* "serial" */
};

enum RECORD_WRITE_TYPES {
    RECORD_WRITE_INS = 0,
    RECORD_WRITE_UPD = 1,
    RECORD_WRITE_DEL = 2,
    RECORD_WRITE_MAX = 3
};

enum deferred_option_level {
   DEFERRED_SEND_COMMAND,
   DEFERRED_LEGACY_DEFAULTS,

   DEFERRED_OPTION_MAX
};

/* Raw stats, kept on a per origin machine basis.  This whole struct is
 * essentially an array of unsigneds.  Please don't add any other data
 * type as this allows us to easily sum it and diff it in a loop in reqlog.c.
 * All of these stats are counters. */
struct rawnodestats {
    unsigned opcode_counts[MAXTYPCNT];
    unsigned blockop_counts[NUM_BLOCKOP_OPCODES];
    unsigned sql_queries;
    unsigned sql_steps;
    unsigned sql_rows;
};
#define NUM_RAW_NODESTATS (sizeof(struct rawnodestats) / sizeof(unsigned))

/* records in sql master db look like this (no appended rrn info) */
struct sqlmdbrectype {
    char type[8];
    char name[20];
    char tblname[20];
    int rootpage;
    char sql[876];
};

#define MAXREF 64

typedef struct {
    short dbnum;
    short ixnum;
} fk_ref_type;

typedef struct {
    short num;
    fk_ref_type ref[MAXREF];
} fk_ref_array_type;

typedef struct {
    struct dbtable *lcltable;
    char *lclkeyname;
    int nrules;
    int flags;
    char *table[MAXCONSTRAINTS];
    char *keynm[MAXCONSTRAINTS];
} constraint_t;

struct managed_component {
    int dbnum;
    LINKC_T(struct managed_component) lnk;
};

/* This is the transparent seqnum type, which should match the bdb_api defined
 * type in size.  backend_open() has a sanity check to enforce this.  */
typedef int db_seqnum_type[10];

enum { COMDB2_NULL_TYPE = -1 };

/* All the data needed for a bulk import */
typedef struct bulk_import_data bulk_import_data_t;
struct bulk_import_data {
    unsigned long long data_genid;
    unsigned long long index_genids[MAXINDEX];
    unsigned long long blob_genids[MAXBLOBS];

    char table_name[MAXTABLELEN];

    /* not check for equality in bulk_import_data_validate since it doesn't need
     * to be the same on all machines */
    char data_dir[256 /*arbitrary, must be able to fit any data dir*/];

    unsigned csc2_crc32;

    int checksums;

    int odh;
    int compress;
    int compress_blobs;

    int dtastripe;
    int blobstripe;
    size_t num_index_genids;
    size_t num_blob_genids;

    int filenames_provided;
    char *data_files[MAXDTASTRIPE];
    char *index_files[MAXINDEX];
    char *blob_files[MAXBLOBS][MAXDTASTRIPE];
    int bulk_import_version;
};

struct dbstore {
    uint8_t ver;
    int len;
    void *data;
};

typedef struct timepart_views timepart_views_t;
/*
 * We now have different types of db (I overloaded this structure rather than
 * create a new structure because the ireq usedb concept is endemic anyway).
 */
struct dbtable {
    struct dbenv *dbenv; /*chain back to my environment*/
    char *lrlfname;
    char *dbname;

    int dbnum;
    int lrl; /*dat len in bytes*/
    /*index*/
    unsigned short nix; /*number of indices*/

    unsigned short ix_keylen[MAXINDEX]; /*key len in bytes*/
    signed char ix_dupes[MAXINDEX];
    signed char ix_recnums[MAXINDEX];
    signed char ix_datacopy[MAXINDEX];
    signed char ix_collattr[MAXINDEX];
    signed char ix_nullsallowed[MAXINDEX];
    signed char ix_disabled[MAXINDEX];
    struct ireq *iq; /* iq used at sc time */
    int ix_partial;  /* set to 1 if we have partial indexes */
    int ix_expr;     /* set to 1 if we have indexes on expressions */
    int ix_blob;     /* set to 1 if blobs are involved in indexes */

    int is_readonly;
    int numblobs;

    /* we do not necessarily have as many sql indexes as there are comdb2
     * indexes - only indexes free of <DESCEND> can be advertised to sqlite.
     * this for some values of n, ixsql[n] might be NULL.  nsqlix is the count
     * of indexes that are exposed to sqlite. */
    struct schema *schema;
    struct schema **ixschema;
    char *sql;
    char **ixsql;
    int nsqlix;

    /*backend db engine handle*/
    bdb_state_type *handle;

    /* meta-data.  this may be a lite db.  it may be NULL, because older
     * comdb2s didn't have meta dbs.  also it may be NULL if the dbenv
     * meta handle is non-NULL - the new approach is one meta table per
     * database a sthis scales much better as we add more tables. */
    void *meta;

    /*counters*/
    unsigned typcnt[MAXTYPCNT + 1];
    unsigned blocktypcnt[BLOCK_MAXOPCODE];
    unsigned blockosqltypcnt[MAX_OSQL_TYPES];
    unsigned nsql;
    /*prev counters for diff*/
    unsigned prev_typcnt[MAXTYPCNT + 1];
    unsigned prev_blocktypcnt[BLOCK_MAXOPCODE];
    unsigned prev_blockosqltypcnt[MAX_OSQL_TYPES];
    unsigned prev_nsql;
    /* counters for autoanalyze */
    unsigned write_count[RECORD_WRITE_MAX];
    unsigned saved_write_count[RECORD_WRITE_MAX];
    unsigned aa_saved_counter; // zeroed out at autoanalyze
    time_t aa_lastepoch;
    unsigned aa_counter_upd;   // counter which includes updates
    unsigned aa_counter_noupd; // does not include updates

    /* This tables constraints */
    constraint_t constraints[MAXCONSTRAINTS];
    int n_constraints;

    /* Pointers to other table constraints that are directed at this table. */
    constraint_t *rev_constraints[MAXCONSTRAINTS];
    int n_rev_constraints;

    /* One of the DBTYPE_ constants. */
    int dbtype;

    struct consumer *consumers[MAXCONSUMERS];

    /* Expected average size of a queue item in bytes. */
    int avgitemsz;
    int queue_pagesize_override;

    /* some queue stats */
    unsigned int num_goose_adds;
    unsigned int num_goose_consumes;

    /* used by the queue goosing sub system */
    int goose_consume_cnt;
    int goose_add_cnt;

    /* needed for foreign table support */
    int dtastripe;

    /* when we were blobstriped */
    unsigned long long blobstripe_genid;

    /* placeholder for storing file sizes when we need them */
    uint64_t ixsizes[MAXINDEX];
    uint64_t dtasize;
    uint64_t blobsizes[MAXBLOBS];
    uint64_t totalsize;
    unsigned numextents;

    /* index stats */
    unsigned long long *ixuse;
    unsigned long long *sqlixuse;

    /* Used during schema change to describe how we will form the new table
     * from the old table.  The add/update/delete routines will only look at
     * this information if plan!=NULL.
     * To keep things sane we always create the full complement of dtafile,
     * ix files and blob files for a new table.  If a plan is in use then
     * we may not populate all of them.  Slightly wasteful, but for now this
     * seems safer and more likely not to mess up.
     * This probably doesn't work that great with constraints (yet).
     */
    struct scplan *plan;
    int dbs_idx; /* index of us in dbenv->dbs[] */

    struct dbtable *sc_from; /* point to the source db, replace global sc_from */
    struct dbtable *sc_to; /* point to the new db, replace global sc_to */
    unsigned long long *sc_genids; /* schemachange stripe pointers */

    unsigned int sqlcur_ix;  /* count how many cursors where open in ix mode */
    unsigned int sqlcur_cur; /* count how many cursors where open in cur mode */

    char *csc2_schema;
    int csc2_schema_len;

    struct dbstore dbstore[MAXCOLUMNS];
    int odh;
    int version;
    int instant_schema_change;
    int inplace_updates;
    unsigned long long tableversion;

    int do_local_replication;
    int shmflags;

    /* map of tag fields for version to curr schema */
    unsigned int * versmap[MAXVER + 1];
    /* is tag version compatible with ondisk schema */
    uint8_t vers_compat_ondisk[MAXVER + 1];

    /* lock for consumer list */
    pthread_rwlock_t consumer_lk;
};

struct log_delete_state {
    int filenum;
    LINKC_T(struct log_delete_state) linkv;
};

struct coordinated_component {
    LINKC_T(struct coordinated_component) lnk;
    int dbnum;
};

struct deferred_option {
    char *option;
    int line;
    int len;
    LINKC_T(struct deferred_option) lnk;
};

struct lrlfile {
    char *file;
    LINKC_T(struct lrlfile) lnk;
};

struct dbenv {
    char *basedir;
    char *envname;
    int dbnum;

    /*backend db engine handle*/
    void *bdb_attr;     /*engine attributes*/
    void *bdb_callback; /*engine callbacks */

    char *master; /*current master node, from callback*/

    int cacheszkb;
    int cacheszkbmin;
    int cacheszkbmax;
    int override_cacheszkb;

    /*sibling info*/
    int nsiblings;
    char *sibling_hostname[MAXSIBLINGS];
    int sibling_node[MAXSIBLINGS];  /* currently not used */
    int sibling_flags[MAXSIBLINGS]; /* currently not used */
    int sibling_port[MAXSIBLINGS][MAXNETS];
    int listen_fds[MAXNETS];
    /* banckend db engine handle for replication */
    void *handle_sibling;
    void *handle_sibling_offload;
    void *handle_sibling_signal;

    /*replication sync mode */
    int rep_sync;

    /*log sync mode */
    int log_sync;
    int log_sync_time;
    int log_mem_size;
    /*log deletion is now sort of reference counted to allow socket
     *applications to keep it held turned off during a backup. */
    int log_delete;
    pthread_mutex_t log_delete_counter_mutex;
    /* the log delete age is the epoch time after which log files can't
     * be deleted.  if this is <=0 then we will always delete archiveable
     * log files if log deletion is on. */
    int log_delete_age;
    /* the log delete filenum is the highest log file number that may
     * be removed.  set this to -1 if any log file may be removed. */
    int log_delete_filenum;
    /* this is a lonked list of log_delete_stat structs.  If the list is
     * empty then log fil deletion can proceed as normal.  Otherwise we
     * have one or more clients that have requested log deletion to be
     * held up, at least beyond a certain log number.  The log_delete_state
     * structs themselves reside on the stacks of appsock threads. */
    LISTC_T(struct log_delete_state) log_delete_state_list;

    /*counters*/
    int typcnt[MAXTYPCNT + 1];

    /* bdb_environment */
    void *bdb_env;

    /* tables and queues */
    int num_dbs;
    struct dbtable **dbs;
    hash_t *db_hash;
    int num_qdbs;
    struct dbtable **qdbs;
    hash_t *qdb_hash;

    /* Special SPs */
    int num_lua_sfuncs;
    char **lua_sfuncs;
    int num_lua_afuncs;
    char **lua_afuncs;

    /* is sql mode enabled? */
    int sql;

    /* enable client side retrys for N seconds */
    int retry;

    int rep_always_wait;

    int pagesize_dta;
    int pagesize_freerec;
    int pagesize_ix;

    int enable_direct_writes;

    pthread_t purge_old_blkseq_tid;
    pthread_t purge_old_files_tid;

    /* stupid - is the purge_old_blkseq thread running? */
    int purge_old_blkseq_is_running;
    int purge_old_files_is_running;
    int exiting; /* are we exiting? */
    int stopped; /* if set, drop requests */
    int no_more_sql_connections;

    LISTC_T(struct sql_thread) sql_threads;
    LISTC_T(struct sql_hist) sqlhist;

    hash_t *long_trn_table; /* h-table of long transactions--fast lookup */
    struct long_trn_stat long_trn_stats;
    pthread_mutex_t long_trn_mtx;

    /* the per database meta table */
    void *meta;

    /* Replication stats (these are updated locklessly so may display
     * gibberish).  We only count successful commits. */
    uint64_t biggest_txn;
    uint64_t total_txn_sz;
    int num_txns;
    int max_timeout_ms;
    int total_timeouts_ms;
    int max_reptime_ms;
    int total_reptime_ms;

    /* gathered at startup time and processed */
    char **allow_lines;
    int num_allow_lines;
    int max_allow_lines;
    int errstaton;

    sqlpool_t sqlthdpool;

    prefaultiopool_type prefaultiopool;
    prefault_helper_type prefault_helper;
    readaheadprefault_type readahead_prefault;

    prefault_stats_type prefault_stats;

    int lowdiskpercent; /* % full at which disk space considered dangerous */

    void *dl_cache_heap;
    mspace dl_cache_mspace;

    LISTC_T(struct managed_component) managed_participants;
    LISTC_T(struct managed_component) managed_coordinators;
    pthread_mutex_t incoherent_lk;
    int num_incoherent;
    int fallen_offline;
    int manager_dbnum;

    pthread_t watchdog_tid;
    pthread_t watchdog_watcher_tid;

    unsigned txns_committed;
    unsigned txns_aborted;
    unsigned prev_txns_committed;
    unsigned prev_txns_aborted;
    int wait_for_N_nodes;

    LISTC_T(struct deferred_option) deferred_options[DEFERRED_OPTION_MAX];
    LISTC_T(struct lrlfile) lrl_files;
    int shmflags;

    int incoh_notcoherent;
    uint32_t incoh_file, incoh_offset;
    timepart_views_t *timepart_views;

    /* locking for the queue system */
    pthread_mutex_t dbqueue_admin_lk;
    int dbqueue_admin_running;
};

extern struct dbenv *thedb;
extern comdb2_tunables *gbl_tunables;

extern pthread_key_t unique_tag_key;
extern pthread_key_t sqlite3VDBEkey;
extern pthread_key_t query_info_key;

struct req_hdr {
    int ver1;
    short ver2;
    unsigned char luxref;
    unsigned char opcode;
};

enum { REQ_HDR_LEN = 4 + 2 + 1 + 1 };

BB_COMPILE_TIME_ASSERT(req_hdr_len, sizeof(struct req_hdr) == REQ_HDR_LEN);

struct thread_info {
    long long uniquetag;
    long long ct_id_key;
    void *ct_add_table;
    void *ct_del_table;
    void *ct_add_index;
};

/* Unique id for a record.  Note that an RRN is sufficiently unique
   here as long as we only look at this record pre-commit (no other
   transaction can delete the rrn). */
struct modified_record {
    int rrn;
    unsigned long long genid;
    LINKC_T(struct modified_record) lnk;
};

/* key for fstblk records - a 12 byte sequence number generated by the
 * proxy and unique for each transaction. */
typedef struct {
    int int3[3];
} fstblkseq_t;

/* this stores info about the socksql/recom requester */
typedef struct sorese_info {
    unsigned long long rqid; /* not null means active */
    uuid_t uuid;
    char *host; /* sql machine, 0 is local */
    SBUF2 *osqllog; /* used to track sorese requests */
    int type;   /* type, socksql or recom */
    int nops;   /* if no error, how many updated rows were performed */
    int rcout;  /* store here the block proc main error */

    int verify_retries; /* how many times we verify retried this one */
    bool use_blkseq;    /* used to force a blkseq, for locally retried txn */
    bool osql_retry;    /* if this is osql transaction, once sql part
                          finished successful, we set this to one
                          to avoid repeating it if the transaction is reexecuted
                       */

} sorese_info_t;

/* Query cost stats as they go down to the client */
struct client_query_path_component {
    int nfind;
    int nnext;
    int nwrite;
    char table[32];
#if 0
    [32+1/*.*/+31/*dbname*/];
#endif
    int ix;
};

enum { CLIENT_QUERY_PATH_COMPONENT_LEN = 4 + 4 + 4 + (1 * 32) + 4 };

BB_COMPILE_TIME_ASSERT(client_query_path_component_len,
                       sizeof(struct client_query_path_component) ==
                           CLIENT_QUERY_PATH_COMPONENT_LEN);

typedef struct {
    char *tbname;
    int idxnum;
    void *lkey;
    void *rkey;
    int lflag;
    int lkeylen;
    int rflag;
    int rkeylen;
    int islocked;
} CurRange;

typedef struct {
    int size;
    int cap;
    unsigned int file;
    unsigned int offset;
    hash_t *hash;
    CurRange **ranges;
} CurRangeArr;

struct serial_tbname_hash {
    char *tbname;
    int islocked;
    int size;
    int begin;
    int end;
    hash_t *idx_hash;
};

struct serial_index_hash {
    int idxnum;
    int size;
    int begin;
    int end;
};

struct client_query_stats {
    int queryid;
    int nlocks;
    int n_write_ios;
    int n_read_ios;
    int reserved[16];
    int n_rows;
    int n_components;
    double cost;
    struct client_query_path_component path_stats[1];
};

enum {
    CLIENT_QUERY_STATS_PATH_OFFSET = 4 + 4 + 4 + 4 + (4 * 16) + 4 + 4 + 8,
    CLIENT_QUERY_STATS_LEN =
        CLIENT_QUERY_STATS_PATH_OFFSET + CLIENT_QUERY_PATH_COMPONENT_LEN
};

BB_COMPILE_TIME_ASSERT(client_query_stats_len,
                       offsetof(struct client_query_stats, path_stats) ==
                           CLIENT_QUERY_STATS_PATH_OFFSET);

typedef struct osql_bp_timings {
    unsigned long long
        req_received; /* first osql bp encountered in block tran */
    unsigned long long req_alldone; /* all sql sessions confirmed finished */
    unsigned long long
        req_applied; /* all changes were applied with non-retriably outcome */
    unsigned long long
        req_sentrc; /* rc was sent back to sql- for non-blocksql */
    unsigned long long req_finished;      /* all processing is complete */
    unsigned long long replication_start; /* time replication */
    unsigned long long replication_end;   /* time replication */
    unsigned int retries;                 /* retried bplog transaction */
} osql_bp_timings_t;

struct query_effects {
    int num_affected;
    int num_selected;
    int num_updated;
    int num_deleted;
    int num_inserted;
};

enum {
    OSQL_NET_SNAP_FOUND_UID = 1,     /* Give old response to client. */
    OSQL_NET_SNAP_NOT_FOUND_UID = 2, /* Ask client to retry. */
    OSQL_NET_SNAP_ERROR = 3          /* Server isn't setup properly. */
};

#define MAX_SNAP_KEY_LEN 64

typedef struct snap_uid {
    uuid_t uuid; /* wait for the reply */
    int rqtype;  /* add/check */
    struct query_effects effects;
    int keylen;
    char key[MAX_SNAP_KEY_LEN];
} snap_uid_t;

enum { SNAP_UID_LENGTH = 8 + 4 + (4 * 5) + 4 + 64 };

/*
   lrl tunables that control this:
   querylimit [warn] maxcost #
   querylimit [warn] tablescans yes/no
   querylimit [warn] temptables yes/no

   By default everything is allowed.  Permissions are considered in order.
   comdb2.lrl is processed first, then comdb2_local.lrl, then the db's lrl file,
   then any 'send' commands to the db, then any options set on a connection.
*/
struct query_limits {
    double maxcost;
    int tablescans_ok;
    int temptables_ok;

    double maxcost_warn;
    int tablescans_warn;
    int temptables_warn;
};
enum { QUERY_LIMITS_LEN = 8 + 4 + 4 + 8 + 4 + 4 };
BB_COMPILE_TIME_ASSERT(query_limits_size,
                       sizeof(struct query_limits) == QUERY_LIMITS_LEN);

/* We have 2 flavors of sequence numbers.  An older one is 3 integers.  A newer
 * one is
 * a uuid. */
enum { MAX_SEQ_LEN = 16 };

/* internal request tracking */
enum { IREQ_MAX_PREFIXES = 16 };

/******************** BPFUNC FORWARD DECLARATIONS *****************/
struct bpfunc;
typedef struct bpfunc bpfunc_t;

typedef struct bpfunc_lstnode {
    bpfunc_t *func;
    LINKC_T(struct bpfunc_lstnode) linkct;

} bpfunc_lstnode_t;

typedef LISTC_T(bpfunc_lstnode_t) bpfunc_list_t;
/*******************************************************************/
struct llog_scdone;
struct ireq {
    /* bzero-ing this entire struct was turning out to be very expensive.
     * So organizing this into 3 regions:
     * 1. variables that are set to non zero values
     * 2. char[] variables which just need var[0] to be set to NULL
     * 3. variables that are set to zero (bzero candidate)
     */

    /************/
    /* REGION 1 */
    /************/
    char *frommach; /* machine that the buffer came from */
    const char *where;
    char *gluewhere; /*backend code where*/
    uint64_t debug_now;
    uint64_t nowus; /*received.*/
    struct query_limits __limits;
    struct dbenv *dbenv;
    struct dbtable *origdb;
    struct dbtable *usedb;

    /* these usually refer to diffent points in the same fstsnd buffer, as such
     * p_buf_in and p_buf_in_end should be set to NULL once writing to p_buf_out
     * has begun */
    void *p_buf_orig;        /* save original buffer that is saved in blkstate
                                to allow fast fail with no blockprocessor */
    const uint8_t *p_buf_in; /* pointer to current pos in input buf */
    const uint8_t *p_buf_in_end;  /* pointer to just past end of input buf */
    uint8_t *p_buf_out;           /* pointer to current pos in output buf */
    uint8_t *p_buf_out_start;     /* pointer to start of output buf */
    const uint8_t *p_buf_out_end; /* pointer to just past end of output buf */
    unsigned long long rqid;
    int usedbtablevers;
    int frompid;
    int debug;
    int opcode;
    int luxref;
    uint8_t osql_rowlocks_enable;
    uint8_t osql_genid48_enable;

    /************/
    /* REGION 2 */
    /************/
    uint8_t region2; /* used for offsetof */
    char corigin[80];
    char debug_buf[256];
    char tzname[DB_MAX_TZNAMEDB];
    char sqlhistory[1024];
    snap_uid_t snap_info;

    /************/
    /* REGION 3 */
    /************/
    uint8_t region3; /* used for offsetof */

    uint64_t startus; /*thread handling*/
    /* for waking up socket thread. */
    void *request_data;
    char *tag;
    void *use_handle; /* for fake ireqs, so I can start a transaction */

    errstat_t errstat;
    struct javasp_trans_state *jsph;
    struct block_state *blkstate;
    struct schema_change_type *sc;

    bpfunc_list_t bpfunc_lst;

    struct thread_info *thdinfo;

    struct dbtable *queues_hit[MAX_QUEUE_HITS_PER_TRANS];

    /* List of replication objects associated with the ireq/transaction
     * which other subsystems (i.e. queues) may need to wait for. */
    struct repl_object *repl_list;

    SBUF2 *sb; /*NULL, or valid for socket requests */

    /* if this is not NULL then we might want logging for this request.. */
    struct reqlogger *reqlogger;

    /* The stats for the origin node of this request (can be NULL) */
    struct rawnodestats *rawnodestats;

    /* copy of blkseq */
    uint8_t seq[MAX_SEQ_LEN];

    /* for blocksql purposely we want to have the list of sql
       queries submitted;
       the field is not null if we have any BLOCK2_SQL requests
       THIS IS USED IN BLOCKSQL, WOULD BE NICE TO UNIFY -later-
     */
    void *blocksql_tran;

    /* socksql/recom storage */
    sorese_info_t sorese;

    /* debug osql */
    osql_bp_timings_t timings;

    /* Support for //DBSTATS. */
    SBUF2 *dbglog_file;
    int *nwrites;
    char *sqlhistory_ptr;
    /* List of genids that we've written to detect uncommitable txn's */
    hash_t *vfy_genid_hash;
    pool_t *vfy_genid_pool;

    /* read-set validation */
    CurRangeArr *arr;
    CurRangeArr *selectv_arr;

    /* indexes on expressions */
    uint8_t **idxInsert;
    uint8_t **idxDelete;

    /* osql prefault step index */
    int *osql_step_ix;

    struct schema_change_type *sc_pending;
    double cost;
    uint64_t sc_seed;
    uint64_t txnsize;
    unsigned long long last_genid;

    /* if we replicated then these get updated */
    int reptimems;
    int timeoutms;
    int transflags; /* per-transaction flags */

    /* more stats - number of retries done under this request */
    int retries;

    /* count the number of updates and deletes done by this transaction in
     * a live schema change behind the cursor.  This helps us know how many
     * records we've really done (since every update behind the cursor
     * effectively means we have to go back and do that record again). */
    unsigned sc_adds;
    unsigned sc_deletes;
    unsigned sc_updates;

    int ixused;    /* what index was used? */
    int ixstepcnt; /* how many steps on that index? */

    /* which queues were added to? (so we can wake up their consumer
     * threads).  num_queues_hit==MAX_QUEUE_HITS_PER_TRANS+1 means that
     * we'll have to wake up all queues on commit - oh well. */
    unsigned num_queues_hit;

    /* Number of oplog operations logged as part of this transaction */
    int oplog_numops;
    int seqlen;
    int helper_thread;
    int queryid;
    int osql_flags;
    int priority;
    int sqlhistory_len;

    /* Client endian flags. */
    uint8_t client_endian;

    bool have_client_endian : 1;
    bool is_fake : 1;
    bool is_dumpresponse : 1;
    bool is_fromsocket : 1;
    bool is_socketrequest : 1;
    bool is_block2positionmode : 1;

    bool errstrused : 1;
    bool vfy_genid_track : 1;
    bool is_sorese : 1;
    bool have_blkseq : 1;

    bool sc_locked : 1;
    bool have_snap_info : 1;
    bool tranddl : 1;
    /* REVIEW COMMENTS AT BEGINING OF STRUCT BEFORE ADDING NEW VARIABLES */
};

/* comdb array struct */
struct array {
    int rcode;
    int zero[2];
    int rrn;
    char key[64]; /*58 byte key + 6 bytes of fluff (was btree data in comdbg)*/
};

enum { COMDBG_KEY_GENID_OFFSET = 56 };

enum { ARRAY_LEN = 4 + (2 * 4) + 4 + (1 * 64) };

BB_COMPILE_TIME_ASSERT(array_len, sizeof(struct array) == ARRAY_LEN);

/* endianized array_getter for rngext */
const uint8_t *array_get(struct array *p_array, const uint8_t *p_buf,
                         const uint8_t *p_buf_end);

/* endianized array_setter for rngext */
uint8_t *array_put(const struct array *p_array, uint8_t *p_buf,
                   const uint8_t *p_buf_end);

/* rng_segment array- used for range extract calls in torngextx and torngext2 */
struct rng_segment {
    int off;
    int len;
};

enum { RNG_SEGMENT_LEN = 4 + 4 };

BB_COMPILE_TIME_ASSERT(rng_segment_len,
                       sizeof(struct rng_segment) == RNG_SEGMENT_LEN);

/* retrieve a network-ordered range-extract segment descriptor */
const uint8_t *rng_segment_get(struct rng_segment *p_segments,
                               const uint8_t *p_buf, const uint8_t *p_buf_end);

/* key for historical meta db records */
struct metahdr {
    int rrn;
    int attr;
};

enum { METAHDR_LEN = 4 + 4 };

BB_COMPILE_TIME_ASSERT(metahdr_len, sizeof(struct metahdr) == METAHDR_LEN);

struct metahdr2 {
    /* for historical "per table" records this should be "/<tablename>" */
    char keystr[120];
    struct metahdr hdr1;
}; /* 128 bytes */

enum { METAHDR2_LEN = 120 + sizeof(struct metahdr) };

BB_COMPILE_TIME_ASSERT(metahdr2_len, sizeof(struct metahdr2) == METAHDR2_LEN);

/* used in some requests to store schema blob information. */
struct client_blob_type;
typedef struct {
    int numcblobs;
    int cblob_disk_ixs[MAXBLOBS];
    int cblob_tag_ixs[MAXBLOBS];
    struct client_blob_type *blobflds[MAXBLOBS];
    size_t bloblens[MAXBLOBS];
    size_t bloboffs[MAXBLOBS];
    char *blobptrs[MAXBLOBS];
    size_t total_length;
} blob_status_t;

/* convert all records scan modes */
enum convert_scan_mode {
    SCAN_INDEX = 0,   /* default for old style schema changes */
    SCAN_STRIPES = 1, /* requires dtastripe, required for live schema change */
    SCAN_DUMP = 2,
    SCAN_OLDCODE = 3,
    SCAN_PARALLEL = 4 /* creates one thread for each stripe */
};

struct dbq_cursor {
    bbuint32_t cursordata[4];
};

typedef struct {
    unsigned long long rqid;
    unsigned step;
    uuid_t uuid;
} osqlpf_step;

/* global settings */
extern int gbl_sc_timeoutms;
extern int gbl_trigger_timepart;

extern const char *const gbl_db_release_name;
extern int gbl_sc_del_unused_files_threshold_ms;

extern int gbl_verbose_toblock_backouts;
extern int gbl_dispatch_rep_preprocess;
extern int gbl_dispatch_rowlocks_bench;
extern int gbl_rowlocks_bench_logical_rectype;

extern int gbl_morecolumns;
extern int gbl_maxreclen;
extern int gbl_penaltyincpercent;
extern int gbl_maxwthreadpenalty;

extern int gbl_uses_password;
extern int gbl_uses_accesscontrol_tableXnode;

extern int gbl_upd_key;
extern unsigned long long gbl_sqltick;
extern int gbl_nonames;
extern int gbl_abort_on_missing_session;
extern int gbl_reject_osql_mismatch;
extern int gbl_abort_on_clear_inuse_rqid;

extern int gbl_exit_on_pthread_create_fail;
extern int gbl_exit_on_internal_error;

extern int gbl_osql_blockproc_timeout_sec;
extern int gbl_osql_max_throttle_sec;
extern int gbl_throttle_sql_overload_dump_sec;
extern int gbl_toblock_net_throttle;
extern int gbl_heartbeat_check;
extern int gbl_osql_heartbeat_send;
extern int gbl_osql_heartbeat_alert;
extern int gbl_osql_bkoff_netsend_lmt;
extern int gbl_osql_bkoff_netsend;
extern int gbl_osql_max_queue;
extern int gbl_net_poll;
extern int gbl_osql_net_poll;
extern int gbl_osql_net_portmux_register_interval;
extern int gbl_signal_net_portmux_register_interval;
extern int gbl_net_portmux_register_interval;
extern int gbl_net_max_queue;
extern int gbl_nullfkey;
extern int gbl_prefaulthelper_blockops;
extern int gbl_prefaulthelper_sqlreadahead;
extern int gbl_prefaulthelper_tagreadahead;
extern int gbl_maxblockops;
extern int gbl_rangextunit;
extern int gbl_honor_rangextunit_for_old_apis;
extern int gbl_readahead;
extern int gbl_sqlreadahead;
extern int gbl_readaheadthresh;
extern int gbl_sqlreadaheadthresh;
extern int gbl_iothreads;
extern int gbl_ioqueue;
extern int gbl_prefaulthelperthreads;

extern int gbl_osqlpfault_threads;
extern osqlpf_step *gbl_osqlpf_step;
extern queue_type *gbl_osqlpf_stepq;

extern int gbl_starttime;
extern int gbl_enable_bulk_import; /* allow this db to bulk import */
extern int gbl_enable_bulk_import_different_tables;
extern int gbl_early_blkseq_check;

extern int gbl_repchecksum;
extern int gbl_pfault;
extern int gbl_pfaultrmt;
extern int gbl_dtastripe;
extern int gbl_blobstripe;
extern int gbl_debug;        /* enable operation debugging */
extern int gbl_sdebug;       /* enable sql operation debugging */
extern int gbl_debug_until;  /* enable who debugging */
extern int gbl_who;          /* enable who debugging */
extern int gbl_maxwthreads;  /* max write threads */
extern int gbl_maxthreads;   /* max number of threads allowed */
extern int gbl_maxqueue;     /* max number of requests to be queued up */
extern int gbl_thd_linger;   /* number of seconds for threads to linger */
extern char *gbl_mynode;     /* my hostname */
struct in_addr gbl_myaddr;   /* my IPV4 address */
extern char *gbl_myhostname; /* my hostname */
extern int gbl_mynodeid;     /* node number, for backwards compatibility */
extern pid_t gbl_mypid;      /* my pid */
extern int gbl_create_mode;  /* create files if no exists */
extern int gbl_logmemsize;   /* log memory size */
extern int gbl_fullrecovery; /* full recovery mode*/
extern int gbl_local_mode;   /* local mode, no siblings */
extern int gbl_report;       /* update rate to log */
extern int gbl_report_last;
extern long gbl_report_last_n;
extern long gbl_report_last_r;
extern int gbl_exit;           /* exit requested.*/
extern int gbl_maxretries;     /* max retries on deadlocks */
extern int gbl_maxblobretries; /* max retries on deadlocks */
extern int
    gbl_maxcontextskips; /* max records we will skip in a stable cursor */
extern int gbl_elect_time_secs; /* overrides elect time if > 0 */
extern int gbl_use_fstblk;
extern int gbl_fstblk_vb;
extern int gbl_fstblk_dbgtrans;
extern size_t gbl_fstblk_bucket_sz; /* how many seqnums to drop in a bucket */
extern size_t gbl_fstblk_bucket_gr; /* granularity, 0 for default */
extern size_t gbl_fstblk_minq; /* min no of seqnums to queue before purge */
extern size_t gbl_fstblk_maxq; /* max no of seqnums to queue              */
extern int gbl_rtcpu_debug;    /* 1 to enable rtcpu debugging */
extern int gbl_longblk_trans_purge_interval; /* long transaction purge check
                                                interval. default 30 secs */
extern pthread_mutex_t gbl_sql_lock;
extern pthread_mutex_t
    gbl_sc_lock; /* used by schema change to protect globals */
extern int gbl_blob_maxage;
extern int gbl_blob_lose_debug;
extern int gbl_sqlflush_freq;
extern unsigned gbl_max_blob_cache_bytes;
extern int gbl_blob_vb;
extern long n_qtrap;
extern long n_qtrap_notcoherent;
extern long n_mtrap;
extern long n_mtrap_inline;
extern long n_bad_parm;
extern long n_bad_swapin;
extern long n_retries;
extern long n_missed;
extern history *reqhist;
extern int gbl_sbuftimeout;
extern int sqldbgflag;
extern int gbl_conv_flush_freq;       /* this is currently ignored */
extern int gbl_meta_lite;      /* used at init time to say we prefer lite */
extern int gbl_context_in_key; /* whether to drop find context in last
                                  key found (in dtastripe mode) */
extern int gbl_ready;          /* gets set just before waitft is called
                                  and never gets unset */
extern int gbl_debug_verify_tran;
extern int gbl_queue_debug;
extern unsigned gbl_goose_add_rate;
extern unsigned gbl_goose_consume_rate;
extern int gbl_queue_sleeptime;
extern int gbl_reset_queue_cursor;
extern int gbl_readonly;
extern int gbl_use_bbipc;
extern int gbl_init_single_meta;
extern unsigned long long gbl_sc_genids[MAXDTASTRIPE];
extern int gbl_sc_usleep;
extern int gbl_sc_wrusleep;
extern unsigned gbl_sc_adds;
extern unsigned gbl_sc_updates;
extern unsigned gbl_sc_deletes;
extern long long gbl_sc_nrecs;
extern long long gbl_sc_prev_nrecs;
extern int gbl_sc_last_writer_time;
extern int gbl_default_livesc;
extern int gbl_default_plannedsc;
extern int gbl_default_sc_scanmode;
extern int gbl_sc_abort;
extern int gbl_tranmode;
extern volatile int gbl_dbopen_gen;
extern volatile int gbl_analyze_gen;
extern volatile int gbl_views_gen;
extern volatile int gbl_schema_change_in_progress;
extern int gbl_sc_report_freq;
extern int gbl_thrman_trace;
extern int gbl_move_deadlk_max_attempt;
extern int gbl_lock_conflict_trace;
extern int gbl_enque_flush_interval;
extern int gbl_inflate_log;
extern pthread_attr_t gbl_pthread_attr_detached;
extern unsigned int gbl_nsql;
extern long long gbl_nsql_steps;

extern unsigned int gbl_nnewsql;
extern long long gbl_nnewsql_steps;

extern int gbl_sql_client_stats;

extern int gbl_selectv_rangechk;

extern int gbl_init_with_rowlocks;
extern int gbl_init_with_genid48;
extern int gbl_init_with_odh;
extern int gbl_init_with_ipu;
extern int gbl_init_with_instant_sc;
extern int gbl_init_with_compr;
extern int gbl_init_with_compr_blobs;
extern int gbl_init_with_bthash;

extern int gbl_sqlhistsz;
extern int gbl_force_bad_directory;
extern int gbl_replicate_local;
extern int gbl_replicate_local_concurrent;

extern int gbl_verify_abort;

extern int gbl_sqlrdtimeoutms;
extern int gbl_sqlwrtimeoutms;
extern int gbl_sort_nulls_correctly;

extern int gbl_master_changes;
extern int gbl_sc_commit_count;

extern int gbl_fix_validate_cstr;
extern int gbl_warn_validate_cstr;

extern int gbl_pushlogs_after_sc;
extern int gbl_prefault_verbose;
extern int gbl_ftables;
extern int gbl_check_client_tags;

extern int gbl_max_tables_info;

extern int gbl_prefault_readahead;
extern int gbl_prefault_toblock_bcast;
extern int gbl_prefault_toblock_local;

extern int gbl_appsock_pooling;
extern struct thdpool *gbl_appsock_thdpool;
extern struct thdpool *gbl_sqlengine_thdpool;
extern struct thdpool *gbl_osqlpfault_thdpool;
extern struct thdpool *gbl_udppfault_thdpool;

extern int gbl_consumer_rtcpu_check;
extern int gbl_node1rtcpuable;

extern int gbl_blockop_count_xrefs[BLOCK_MAXOPCODE];
extern const char *gbl_blockop_name_xrefs[NUM_BLOCKOP_OPCODES];
extern char appsock_unknown[];
extern char appsock_supported[];
extern char appsock_unknown_old[];
extern int gbl_serialise_sqlite3_open;

extern int gbl_rrenablecountchanges;

extern int gbl_debug_log_twophase;
extern int gbl_debug_log_twophase_transactions;

extern int gbl_chkpoint_alarm_time;
extern int gbl_dump_queues_on_exit;

extern int gbl_incoherent_msg_freq;
extern int gbl_incoherent_alarm_time;
extern int gbl_max_incoherent_nodes;

extern int n_retries_transaction_active;
extern int n_retries_transaction_done;

extern int gbl_disable_deadlock_trace;
extern int gbl_enable_pageorder_trace;
extern int gbl_disable_overflow_page_trace;
extern int gbl_simulate_rowlock_deadlock_interval;
extern int gbl_debug_rowlocks;

extern int gbl_max_columns_soft_limit;

extern int gbl_use_plan;

extern int gbl_instant_schema_change;

extern int gbl_num_record_converts;
extern int gbl_num_record_upgrades;

extern int gbl_enable_sql_stmt_caching;

extern int gbl_sql_pool_emergency_queuing_max;

extern int gbl_verify_rep_log_records;
extern int gbl_enable_osql_logging;
extern int gbl_enable_osql_longreq_logging;

extern int gbl_osql_verify_ext_chk;

extern int gbl_genid_cache;

extern int gbl_max_appsock_connections;

extern int gbl_master_changed_oldfiles;
extern int gbl_use_bbipc_global_fastseed;
extern int gbl_extended_sql_debug_trace;
extern int gbl_use_sockpool_for_debug_logs;
extern int gbl_optimize_truncate_repdb;
extern int gbl_rep_process_txn_time;
extern int gbl_deadlock_policy_override;

extern int gbl_temptable_pool_capacity;
extern int gbl_memstat_freq;

extern int gbl_forbid_datetime_truncation;
extern int gbl_forbid_datetime_promotion;
extern int gbl_forbid_datetime_ms_us_s2s;

/* tunables for page compaction */
extern double gbl_pg_compact_thresh;
extern double gbl_pg_compact_target_ff;
extern int gbl_pg_compact_latency_ms;
extern int gbl_disable_backward_scan;
extern int gbl_compress_page_compact_log;
extern unsigned int gbl_max_num_compact_pages_per_txn;
extern char *gbl_dbdir;

/* init routines */
int appsock_init(void);
int thd_init(void);
void sqlinit(void);
void sqlnet_init(void);
int sqlpool_init(void);
int schema_init(void);
int osqlpfthdpool_init(void);
void toblock_init(void);

/* comdb2 modules */

int process_command(struct dbenv *dbenv, char *line, int lline,
                    int st); /*handle message trap */
int process_sync_command(struct dbenv *dbenv, char *line, int lline,
                         int st); /*handle sync command*/
extern int comdb2_formdbkey(struct dbtable *db, int index, char *key, void *record,
                            int reclen); /* form key based on db
                                            and index.  This is
                                            only called for dbs
                                            that use SQL and
                                            schema tables */
const char *req2a(int opcode);
int a2req(const char *s);

/* request processing */
void appsock_handler_start(struct dbenv *dbenv, SBUF2 *sb);
void appsock_coalesce(struct dbenv *dbenv);
void close_appsock(SBUF2 *sb);
void thd_stats(void);
void thd_dbinfo2_stats(struct db_info2_stats *stats);
void thd_coalesce(struct dbenv *dbenv);
void unlock_swapin(void);
char *getorigin(struct ireq *iq);
void thd_dump(void);

enum comdb2_queue_types {
    REQ_WAITFT = 0,
    REQ_SOCKET,
    REQ_OFFLOAD,
    REQ_SOCKREQUEST,
    REQ_PQREQUEST
};

int convert_client_ftype(int type);

int handle_buf(struct dbenv *dbenv, uint8_t *p_buf, const uint8_t *p_buf_end,
               int debug, char *frommach); /* 040307dh: 64bits */
int handle_buf_offload(struct dbenv *dbenv, uint8_t *p_buf,
                       const uint8_t *p_buf_end, int debug, char *frommach,
                       sorese_info_t *sorese);
int handle_buf_sorese(struct dbenv *dbenv, struct ireq *iq, int debug);
int handle_socket_long_transaction(struct dbenv *dbenv, SBUF2 *sb,
                                   uint8_t *p_buf, const uint8_t *p_buf_end,
                                   int debug, char *frommach, int frompid,
                                   char *fromtask);
int handle_buf_block_offload(struct dbenv *dbenv, uint8_t *p_buf,
                             const uint8_t *p_buf_end, int debug,
                             char *frommach, unsigned long long rqid);
void req_stats(struct dbtable *db);
void appsock_quick_stat(void);
void appsock_stat(void);
void appsock_get_dbinfo2_stats(uint32_t *n_appsock, uint32_t *n_sql);
void ixstats(struct dbenv *dbenv);
void curstats(struct dbenv *dbenv);

struct buf_lock_t {
    pthread_mutex_t req_lock;
    pthread_cond_t wait_cond;
    int rc;
    int reply_done;
    SBUF2 *sb;
};

#define MAX_BUFFER_SIZE 65536

int signal_buflock(struct buf_lock_t *p_slock);
int free_bigbuf(uint8_t *p_buf, struct buf_lock_t *p_slock);
int free_bigbuf_nosignal(uint8_t *p_buf);

/* request debugging */

void reqprintf(struct ireq *iq, char *format,
               ...); /* flush, and print current line */
void reqmoref(struct ireq *iq, char *format, ...); /* append to end of line */
void reqdumphex(struct ireq *iq, void *buf,
                int nb);             /* append hex dump to end of line */
void reqprintflush(struct ireq *iq); /* flush current line */
void reqpushprefixf(struct ireq *iq, const char *format, ...);
void reqpopprefixes(struct ireq *iq, int num);
void hexdumpdta(unsigned char *p, int len);
const char *req2a(int opcode);
void reqerrstr(struct ireq *iq, int rc, char *format, ...);
void reqerrstrhdr(struct ireq *iq, char *format,
                  ...); /* keep an error header in a concatenated manner */
void reqerrstrclr(struct ireq *iq);
void reqerrstrhdrclr(struct ireq *iq); /* clear error header */

/* internal request forwarding */
int ireq_forward_to_master(struct ireq *iq, int len);

int getkeyrecnums(const struct dbtable *db, int ixnum);
int getkeysize(const struct dbtable *db, int ixnum); /* get key size of db */
int getdatsize(const struct dbtable *db);            /* get data size of db*/
int getdefaultdatsize(const struct dbtable *db);
int getondiskclientdatsize(const struct dbtable *db);
int getclientdatsize(const struct dbtable *db, char *sname);

struct dbtable *getdbbynum(int num);           /*look up managed db's by number*/
struct dbtable *get_dbtable_by_name(const char *name); /*look up managed db's by name*/
struct dbtable *
getfdbbyname(const char *name); /*look up managed foreign db's by name*/
struct dbtable *getfdbbynameenv(
    struct dbenv *dbenv,
    const char *name); /* look up foreign db by name with given env */
struct dbtable *
getqueuebyname(const char *name); /*look up managed queue db's by name*/
struct dbtable *getfdbbyrmtnameenv(struct dbenv *dbenv, const char *tblname);

int get_elect_time_microsecs(void); /* get election time in seconds */

/* glue */

/* open files and db. returns db backend handle */
int llmeta_set_tables(tran_type *tran, struct dbenv *dbenv);
int llmeta_dump_mapping_tran(void *tran, struct dbenv *dbenv);
int llmeta_dump_mapping(struct dbenv *dbenv);
int llmeta_dump_mapping_table_tran(void *tran, struct dbenv *dbenv,
                                   const char *table, int err);
int llmeta_dump_mapping_table(struct dbenv *dbenv, const char *table, int err);
int llmeta_load_lua_sfuncs();
int llmeta_load_lua_afuncs();
int backend_open(struct dbenv *dbenv);
int open_bdb_env(struct dbenv *dbenv);
int backend_close(struct dbenv *dbenv);
void backend_cleanup(struct dbenv *dbenv);
void backend_stat(struct dbenv *dbenv);
void backend_get_cachestats(struct dbenv *dbenv, int *cachekb, int *hits,
                            int *misses);

void backend_get_iostats(int *n_reads, int *l_reads, int *n_writes,
                         int *l_writes);

void *open_fstblk(struct dbenv *dbenv, int create_override);
int open_auxdbs(struct dbtable *db, int force_create);
void sb_printf(SBUF2 *sb, const char *fmt, ...);
void sb_errf(SBUF2 *sb, const char *fmt, ...);

void sc_status(struct dbenv *dbenv);
int close_all_dbs(void);
int open_all_dbs(void);
void apply_new_stripe_settings(int newdtastripe, int newblobstripe);

void sc_del_unused_files_check_progress(void);

/* update sync parameters*/
void backend_update_sync(struct dbenv *dbenv);
void backend_sync_stat(struct dbenv *dbenv);

void init_fake_ireq_auxdb(struct dbenv *dbenv, struct ireq *iq, int auxdb);
void init_fake_ireq(struct dbenv *, struct ireq *);
int set_tran_lowpri(struct ireq *iq, tran_type *tran);

/* long transaction routines */

int purge_expired_long_transactions(struct dbenv *dbenv);
int add_new_transaction_entry(struct dbenv *dbenv, void *entry);
void tran_dump(struct long_trn_stat *tstats);

/* transactional stuff */
int trans_start(struct ireq *, tran_type *parent, tran_type **out);
int trans_start_sc(struct ireq *, tran_type *parent, tran_type **out);
int trans_start_set_retries(struct ireq *, tran_type *parent, tran_type **out,
                            int retries);
int trans_start_logical(struct ireq *, tran_type **out);
int trans_start_logical_sc(struct ireq *, tran_type **out);
int is_rowlocks_transaction(tran_type *);
int rowlocks_check_commit_physical(bdb_state_type *, tran_type *,
                                   int blockop_count);
tran_type *trans_start_readcommitted(struct ireq *, int trak);
tran_type *trans_start_serializable(struct ireq *, int trak, int epoch,
                                    int file, int offset, int *error);
tran_type *trans_start_snapisol(struct ireq *, int trak, int epoch, int file,
                                int offset, int *error);
tran_type *trans_start_socksql(struct ireq *, int trak);
int trans_commit(struct ireq *iq, void *trans, char *source_host);
int trans_commit_seqnum(struct ireq *iq, void *trans, db_seqnum_type *seqnum);
int trans_commit_adaptive(struct ireq *iq, void *trans, char *source_host);
int trans_commit_logical(struct ireq *iq, void *trans, char *source_host,
                         int timeoutms, int adaptive, void *blkseq, int blklen,
                         void *blkkey, int blkkeylen);
int trans_abort(struct ireq *iq, void *trans);
int trans_abort_priority(struct ireq *iq, void *trans, int *priority);
int trans_abort_logical(struct ireq *iq, void *trans, void *blkseq, int blklen,
                        void *blkkey, int blkkeylen);
int trans_wait_for_seqnum(struct ireq *iq, char *source_host,
                          db_seqnum_type *ss);
int trans_wait_for_last_seqnum(struct ireq *iq, char *source_host);

/* find context for pseudo-stable cursors */
int get_context(struct ireq *iq, unsigned long long *context);
int cmp_context(struct ireq *iq, unsigned long long genid,
                unsigned long long context);

/* for fast load.. */
int load_record(struct dbtable *db, void *buf);
void load_data_done(struct dbtable *db);

/*index routines*/
int ix_addk(struct ireq *iq, void *trans, void *key, int ixnum,
            unsigned long long genid, int rrn, void *dta, int dtalen);
int ix_addk_auxdb(int auxdb, struct ireq *iq, void *trans, void *key, int ixnum,
                  unsigned long long genid, int rrn, void *dta, int dtalen);
int ix_upd_key(struct ireq *iq, void *trans, void *key, int keylen, int ixnum,
               unsigned long long genid, unsigned long long oldgenid, void *dta,
               int dtalen);

int ix_delk(struct ireq *iq, void *trans, void *key, int ixnum, int rrn,
            unsigned long long genid);
int ix_delk_auxdb(int auxdb, struct ireq *iq, void *trans, void *key, int ixnum,
                  int rrn, unsigned long long genid);

enum {
    IX_FIND_IGNORE_INCOHERENT = 1
    /* 2, 4, 8, etc */
};
int ix_find_flags(struct ireq *iq, void *trans, int ixnum, void *key,
                  int keylen, void *fndkey, int *fndrrn,
                  unsigned long long *genid, void *fnddta, int *fndlen,
                  int maxlen, int flags);

int ix_find(struct ireq *iq, int ixnum, void *key, int keylen, void *fndkey,
            int *fndrrn, unsigned long long *genid, void *fnddta, int *fndlen,
            int maxlen);
int ix_find_nl_ser(struct ireq *iq, int ixnum, void *key, int keylen,
                   void *fndkey, int *fndrrn, unsigned long long *genid,
                   void *fnddta, int *fndlen, int maxlen,
                   bdb_cursor_ser_t *cur_ser);
int ix_find_nl_ser_flags(struct ireq *iq, int ixnum, void *key, int keylen,
                         void *fndkey, int *fndrrn, unsigned long long *genid,
                         void *fnddta, int *fndlen, int maxlen,
                         bdb_cursor_ser_t *cur_ser, int flags);
int ix_find_trans(struct ireq *iq, void *trans, int ixnum, void *key,
                  int keylen, void *fndkey, int *fndrrn,
                  unsigned long long *genid, void *fnddta, int *fndlen,
                  int maxlen);
int ix_find_blobs(struct ireq *iq, int ixnum, void *key, int keylen,
                  void *fndkey, int *fndrrn, unsigned long long *genid,
                  void *fnddta, int *fndlen, int maxlen, int numblobs,
                  int *blobnums, size_t *blobsizes, size_t *bloboffs,
                  void **blobptrs, int *retries);
int ix_find_auxdb(int auxdb, struct ireq *iq, int ixnum, void *key, int keylen,
                  void *fndkey, int *fndrrn, unsigned long long *genid,
                  void *fnddta, int *fndlen, int maxlen);

int ix_next(struct ireq *iq, int ixnum, void *key, int keylen, void *last,
            int lastrrn, unsigned long long lastgenid, void *fndkey,
            int *fndrrn, unsigned long long *genid, void *fnddta, int *fndlen,
            int maxlen, unsigned long long context);
int ix_next_nl_ser(struct ireq *iq, int ixnum, void *key, int keylen,
                   void *last, int lastrrn, unsigned long long lastgenid,
                   void *fndkey, int *fndrrn, unsigned long long *genid,
                   void *fnddta, int *fndlen, int maxlen,
                   unsigned long long context, bdb_cursor_ser_t *cur_ser);
int ix_next_nl_ser_flags(struct ireq *iq, int ixnum, void *key, int keylen,
                         void *last, int lastrrn, unsigned long long lastgenid,
                         void *fndkey, int *fndrrn, unsigned long long *genid,
                         void *fnddta, int *fndlen, int maxlen,
                         unsigned long long context, bdb_cursor_ser_t *cur_ser,
                         int flags);
int ix_next_nl(struct ireq *iq, int ixnum, void *key, int keylen, void *last,
               int lastrrn, unsigned long long lastgenid, void *fndkey,
               int *fndrrn, unsigned long long *genid, void *fnddta,
               int *fndlen, int maxlen, unsigned long long context);
int ix_next_auxdb(int auxdb, int lookahead, struct ireq *iq, int ixnum,
                  void *key, int keylen, void *last, int lastrrn,
                  unsigned long long lastgenid, void *fndkey, int *fndrrn,
                  unsigned long long *genid, void *fnddta, int *fndlen,
                  int maxlen, unsigned long long context);
int ix_next_blobs(struct ireq *iq, int ixnum, void *key, int keylen, void *last,
                  int lastrrn, unsigned long long lastgenid, void *fndkey,
                  int *fndrrn, unsigned long long *genid, void *fnddta,
                  int *fndlen, int maxlen, int numblobs, int *blobnums,
                  size_t *blobsizes, size_t *bloboffs, void **blobptrs,
                  int *retries, unsigned long long context);
int ix_next_blobs_auxdb(int auxdb, int lookahead, struct ireq *iq, int ixnum,
                        void *key, int keylen, void *last, int lastrrn,
                        unsigned long long lastgenid, void *fndkey, int *fndrrn,
                        unsigned long long *genid, void *fnddta, int *fndlen,
                        int maxlen, int numblobs, int *blobnums,
                        size_t *blobsizes, size_t *bloboffs, void **blobptrs,
                        int *retries, unsigned long long context);
int ix_next_trans(struct ireq *iq, void *trans, int ixnum, void *key,
                  int keylen, void *last, int lastrrn,
                  unsigned long long lastgenid, void *fndkey, int *fndrrn,
                  unsigned long long *genid, void *fnddta, int *fndlen,
                  int maxlen, unsigned long long context);

int ix_prev(struct ireq *iq, int ixnum, void *key, int keylen, void *last,
            int lastrrn, unsigned long long lastgenid, void *fndkey,
            int *fndrrn, unsigned long long *genid, void *fnddta, int *fndlen,
            int maxlen, unsigned long long context);
int ix_prev_nl_ser(struct ireq *iq, int ixnum, void *key, int keylen,
                   void *last, int lastrrn, unsigned long long lastgenid,
                   void *fndkey, int *fndrrn, unsigned long long *genid,
                   void *fnddta, int *fndlen, int maxlen,
                   unsigned long long context, bdb_cursor_ser_t *cur_ser);
int ix_prev_nl(struct ireq *iq, int ixnum, void *key, int keylen, void *last,
               int lastrrn, unsigned long long lastgenid, void *fndkey,
               int *fndrrn, unsigned long long *genid, void *fnddta,
               int *fndlen, int maxlen, unsigned long long context);
int ix_prev_auxdb(int auxdb, int lookahead, struct ireq *iq, int ixnum,
                  void *key, int keylen, void *last, int lastrrn,
                  unsigned long long lastgenid, void *fndkey, int *fndrrn,
                  unsigned long long *genid, void *fnddta, int *fndlen,
                  int maxlen, unsigned long long context);
int ix_prev_blobs(struct ireq *iq, int ixnum, void *key, int keylen, void *last,
                  int lastrrn, unsigned long long lastgenid, void *fndkey,
                  int *fndrrn, unsigned long long *genid, void *fnddta,
                  int *fndlen, int maxlen, int numblobs, int *blobnums,
                  size_t *blobsizes, size_t *bloboffs, void **blobptrs,
                  int *retries, unsigned long long context);
int ix_prev_blobs_auxdb(int auxdb, int lookahead, struct ireq *iq, int ixnum,
                        void *key, int keylen, void *last, int lastrrn,
                        unsigned long long lastgenid, void *fndkey, int *fndrrn,
                        unsigned long long *genid, void *fnddta, int *fndlen,
                        int maxlen, int numblobs, int *blobnums,
                        size_t *blobsizes, size_t *bloboffs, void **blobptrs,
                        int *retries, unsigned long long context);

int get_next_genids(struct ireq *iq, int ixnum, void *key, int keylen,
                    unsigned long long *genids, int maxgenids,
                    int *num_genids_gotten);

int ix_find_auxdb_by_rrn_and_genid(int auxdb, struct ireq *iq, int rrn,
                                   unsigned long long genid, void *fnddta,
                                   int *fndlen, int maxlen);
int ix_find_by_rrn_and_genid(struct ireq *iq, int rrn, unsigned long long genid,
                             void *fnddta, int *fndlen, int maxlen);
int ix_find_by_genid_origin(struct ireq *iq, unsigned long long genid,
                            void *fnddta, int *fndlen, int maxlen);
int ix_find_by_rrn_and_genid_prefault(struct ireq *iq, int rrn,
                                      unsigned long long genid, void *fnddta,
                                      int *fndlen, int maxlen);
int ix_find_by_rrn_and_genid_tran(struct ireq *iq, int rrn,
                                  unsigned long long genid, void *fnddta,
                                  int *fndlen, int maxlen, void *trans);
int ix_find_ver_by_rrn_and_genid_tran(struct ireq *iq, int rrn,
                                      unsigned long long genid, void *fnddta,
                                      int *fndlen, int maxlen, void *trans,
                                      int *version);
int ix_find_by_rrn_and_genid_dirty(struct ireq *iq, int rrn,
                                   unsigned long long genid, void *fnddta,
                                   int *fndlen, int maxlen);
int ix_find_dirty(struct ireq *iq, int ixnum, void *key, int keylen,
                  void *fndkey, int *fndrrn, unsigned long long *genid,
                  void *fnddta, int *fndlen, int maxlen);
int ix_find_prefault(struct ireq *iq, int ixnum, void *key, int keylen,
                     void *fndkey, int *fndrrn, unsigned long long *genid,
                     void *fnddta, int *fndlen, int maxlen);
int ix_find_nodatacopy(struct ireq *iq, int ixnum, void *key, int keylen,
                       void *fndkey, int *fndrrn, unsigned long long *genid,
                       void *fnddta, int *fndlen, int maxlen);
int ix_fetch_last_key_tran(struct ireq *iq, void *tran, int write, int ixnum,
                           int keylen, void *fndkey, int *fndlen);

int ix_find_auxdb_blobs_by_rrn_and_genid(int auxdb, struct ireq *iq, int rrn,
                                         unsigned long long genid, int numblobs,
                                         int *blobnums, size_t *blobsizes,
                                         size_t *bloboffs, void **blobptrs);
int ix_find_blobs_by_rrn_and_genid(struct ireq *iq, int rrn,
                                   unsigned long long genid, int numblobs,
                                   int *blobnums, size_t *blobsizes,
                                   size_t *bloboffs, void **blobptrs);
int ix_find_auxdb_blobs_by_rrn_and_genid_tran(
    int auxdb, struct ireq *iq, void *trans, int rrn, unsigned long long genid,
    int numblobs, int *blobnums, size_t *blobsizes, size_t *bloboffs,
    void **blobptrs);
int ix_find_blobs_by_rrn_and_genid_tran(struct ireq *iq, void *trans, int rrn,
                                        unsigned long long genid, int numblobs,
                                        int *blobnums, size_t *blobsizes,
                                        size_t *bloboffs, void **blobptrs);

int ix_find_by_primkey_tran(struct ireq *iq, void *key, int keylen,
                            void *fndkey, int *fndrrn,
                            unsigned long long *genid, void *fnddta,
                            int *fndlen, int maxlen, void *trans);
int ix_find_auxdb_by_primkey_tran(int auxdb, struct ireq *iq, void *key,
                                  int keylen, void *fndkey, int *fndrrn,
                                  unsigned long long *genid, void *fnddta,
                                  int *fndlen, int maxlen, void *trans);

int ix_find_by_key_tran(struct ireq *iq, void *key, int keylen, int index,
                        void *fndkey, int *fndrrn, unsigned long long *genid,
                        void *fnddta, int *fndlen, int maxlen, void *trans);
int ix_find_auxdb_by_key_tran(int auxdb, struct ireq *iq, void *key, int keylen,
                              int index, void *fndkey, int *fndrrn,
                              unsigned long long *genid, void *fnddta,
                              int *fndlen, int maxlen, void *trans);

/* This is pretty much a straight through wrapper for the bdb range delete. */
typedef int (*comdb2_formkey_callback_t)(void *, size_t, void *, size_t, int,
                                         void *);
typedef int (*comdb2_pre_delete_callback_t)(void *, size_t, int,
                                            unsigned long long, void *);
typedef int (*comdb2_post_delete_callback_t)(void *, size_t, int,
                                             unsigned long long, void *);
int ix_rng_del(struct ireq *iq, void *trans, size_t dtalen, int index,
               const void *start_key, const void *end_key, size_t keylength,
               comdb2_formkey_callback_t formkey_callback,
               comdb2_pre_delete_callback_t pre_callback,
               comdb2_post_delete_callback_t post_callback, void *userptr,
               int *count_deleted, int *count_not_deleted, int max_records,
               int max_time_ms);
int ix_rng_del_auxdb(int auxdb, struct ireq *iq, void *trans, size_t dtalen,
                     int index, const void *start_key, const void *end_key,
                     size_t keylength,
                     comdb2_formkey_callback_t formkey_callback,
                     comdb2_pre_delete_callback_t pre_callback,
                     comdb2_post_delete_callback_t post_callback, void *userptr,
                     int *count_deleted, int *count_not_deleted,
                     int max_records, int max_time_ms);

int dat_upgrade(struct ireq *iq, void *trans, void *newdta, int newlen,
                unsigned long long vgenid);

int dat_upv(struct ireq *iq, void *trans, int vptr, void *vdta, int vlen,
            unsigned long long vgenid, void *newdta, int newlen, int rrn,
            unsigned long long *genid, int verifydta, int modnum);
int dat_upv_sc(struct ireq *iq, void *trans, int vptr, void *vdta, int vlen,
               unsigned long long vgenid, void *newdta, int newlen, int rrn,
               unsigned long long *genid, int verifydta, int modnum);
int dat_upv_auxdb(int auxdb, struct ireq *iq, void *trans, int vptr, void *vdta,
                  int vlen, unsigned long long vgenid, void *newdta, int newlen,
                  int rrn, unsigned long long *genid, int verifydta, int modnum,
                  int use_new_genid);
int dat_upv_noblobs(struct ireq *iq, void *trans, int vptr, void *vdta,
                    int vlen, unsigned long long vgenid, void *newdta,
                    int newlen, int rrn, unsigned long long *genid,
                    int verifydta);

int blob_upv_auxdb(int auxdb, struct ireq *iq, void *trans, int vptr,
                   unsigned long long oldgenid, void *newdta, int newlen,
                   int blobno, int rrn, unsigned long long newgenid);
int blob_no_upd_auxdb(int auxdb, struct ireq *iq, void *trans, int rrn,
                      unsigned long long oldgenid, unsigned long long newgenid,
                      int blobmap);
int blob_upv(struct ireq *iq, void *trans, int vptr,
             unsigned long long oldgenid, void *newdta, int newlen, int blobno,
             int rrn, unsigned long long newgenid);
int blob_no_upd(struct ireq *iq, void *trans, int rrn,
                unsigned long long oldgenid, unsigned long long newgenid,
                int blobmap);
int dat_get_active_stripe(struct ireq *iq);
int dat_add(struct ireq *iq, void *trans, void *data, int datalen,
            unsigned long long *genid, int *out_rrn);
int dat_add_auxdb(int auxdb, struct ireq *iq, void *trans, void *data,
                  int datalen, unsigned long long *genid, int *out_rrn);
int dat_set(struct ireq *iq, void *trans, void *data, size_t length, int rrn,
            unsigned long long genid);

int dat_del(struct ireq *iq, void *trans, int rrn, unsigned long long genid);
int dat_del_auxdb(int auxdb, struct ireq *iq, void *trans, int rrn,
                  unsigned long long genid, int delblobs);

int dat_numrrns(struct ireq *iq, int *out_numrrns);
int dat_highrrn(struct ireq *iq, int *out_highrrn);

int blob_add(struct ireq *iq, void *trans, int blobno, void *data,
             size_t length, int rrn, unsigned long long genid);
int blob_add_auxdb(int auxdb, struct ireq *iq, void *trans, int blobno,
                   void *data, size_t length, int rrn,
                   unsigned long long genid);

int blob_del(struct ireq *iq, void *trans, int rrn, unsigned long long genid,
             int blobno);
int blob_del_auxdb(int auxdb, struct ireq *iq, void *trans, int rrn,
                   unsigned long long genid, int blobno);

int blob_upd_genid(struct ireq *iq, void *trans, int blobno, int rrn,
                   unsigned long long oldgenid, unsigned long long newgenid);

int metadata_get(void *handle, int rrn, int attr, void *dta, int datalen,
                 int *outlen, unsigned long long *genid, int *bdberr);
int metadata_put(void *handle, int rrn, int attr, void *data, int datalen,
                 void *tran, int *bdberr);

int ix_next_rnum(struct ireq *iq, int ixnum, void *key, int keylen, void *last,
                 int lastrrn, unsigned long long lastgenid, void *fndkey,
                 int *fndrrn, unsigned long long *genid, void *fnddta,
                 int *fndlen, int *recnum, int maxlen);
int ix_prev_rnum(struct ireq *iq, int ixnum, void *key, int keylen, void *last,
                 int lastrrn, unsigned long long lastgenid, void *fndkey,
                 int *fndrrn, unsigned long long *genid, void *fnddta,
                 int *fndlen, int *recnum, int maxlen);

int dtas_next(struct ireq *iq, const unsigned long long *genid_vector,
              unsigned long long *genid, int *stripe, int stay_in_stripe,
              void *dta, void *trans, int dtalen, int *reqdtalen, int *ver);

int check_table_schema(struct dbenv *dbenv, const char *table,
                       const char *csc2file);

struct dbtable *find_table(const char *table);
int bt_hash_table(char *table, int szkb);
int del_bt_hash_table(char *table);
int stat_bt_hash_table(char *table);
int stat_bt_hash_table_reset(char *table);
int fastinit_table(struct dbenv *dbenvin, char *table);
int add_cmacc_stmt(struct dbtable *db, int alt);
int add_cmacc_stmt_no_side_effects(struct dbtable *db, int alt);

void cleanup_newdb(struct dbtable *);
struct dbtable *newdb_from_schema(struct dbenv *env, char *tblname, char *fname,
                             int dbnum, int dbix, int is_foreign);
struct dbtable *newqdb(struct dbenv *env, const char *name, int avgsz, int pagesize,
                  int isqueuedb);
int add_queue_to_environment(char *table, int avgitemsz, int pagesize);
void stop_threads(struct dbenv *env);
void resume_threads(struct dbenv *env);
void replace_db_idx(struct dbtable *p_db, int idx);
int reload_schema(char *table, const char *csc2, tran_type *tran);
void delete_db(char *db_name);
int ix_find_rnum_by_recnum(struct ireq *iq, int recnum_in, int ixnum,
                           void *fndkey, int *fndrrn, unsigned long long *genid,
                           void *fnddta, int *fndlen, int *recnum, int maxlen);
int get_schema_version(const char *table);
int put_schema_version(const char *table, void *tran, int version);

int put_db_odh(struct dbtable *db, tran_type *, int odh);
int get_db_odh(struct dbtable *db, int *odh);
int get_db_odh_tran(struct dbtable *, int *odh, tran_type *);
int put_db_compress(struct dbtable *db, tran_type *, int compress);
int get_db_compress(struct dbtable *db, int *compress);
int get_db_compress_tran(struct dbtable *, int *compress, tran_type *);
int put_db_compress_blobs(struct dbtable *db, tran_type *, int compress_blobs);
int get_db_compress_blobs(struct dbtable *db, int *compress_blobs);
int get_db_compress_blobs_tran(struct dbtable *, int *compress_blobs, tran_type *);
int put_db_inplace_updates(struct dbtable *db, tran_type *, int ipupdates);
int get_db_inplace_updates(struct dbtable *db, int *ipupdates);
int get_db_inplace_updates_tran(struct dbtable *, int *ipupdates, tran_type *);
int put_db_datacopy_odh(struct dbtable *db, tran_type *, int cdc);
int get_db_datacopy_odh(struct dbtable *db, int *cdc);
int get_db_datacopy_odh_tran(struct dbtable *, int *cdc, tran_type *);
int put_db_bthash(struct dbtable *db, tran_type *, int bthashsz);
int get_db_bthash(struct dbtable *db, int *bthashsz);
int get_db_bthash_tran(struct dbtable *, int *bthashsz, tran_type *);
int put_db_instant_schema_change(struct dbtable *db, tran_type *tran, int isc);
int get_db_instant_schema_change(struct dbtable *db, int *isc);
int get_db_instant_schema_change_tran(struct dbtable *, int *isc, tran_type *tran);

int set_meta_odh_flags(struct dbtable *db, int odh, int compress, int compress_blobs,
                       int ipupates);
int set_meta_odh_flags_tran(struct dbtable *db, tran_type *tran, int odh,
                            int compress, int compress_blobs, int ipupdates);

int get_csc2_version(const char *table);
int get_csc2_version_tran(const char *table, tran_type *);
int get_csc2_file(const char *table, int version, char **text, int *len);
int get_csc2_file_tran(const char *table, int version, char **text, int *len,
                       tran_type *);
int put_csc2_file(const char *table, void *tran, int version, const char *text);
int put_csc2_stuff(struct dbtable *db, void *trans, void *stuff, size_t lenstuff);
int put_blobstripe_genid(struct dbtable *db, void *tran, unsigned long long genid);
int get_blobstripe_genid(struct dbtable *db, unsigned long long *genid);

int load_new_table_schema_file(struct dbenv *dbenv, const char *table,
                               const char *csc2file);
int load_new_table_schema_file_trans(void *tran, struct dbenv *dbenv,
                                     const char *table, const char *csc2file);
int load_new_table_schema_tran(struct dbenv *dbenv, tran_type *tran,
                               const char *table, const char *csc2_text);
int load_new_table_schema(struct dbenv *dbenv, const char *table,
                          const char *csc2_text);
int load_new_table_schema_trans(void *tran, struct dbenv *dbenv,
                                const char *table, const char *csc2_text);
int dump_all_csc2_to_disk();
int dump_table_csc2_to_disk_fname(struct dbtable *db, const char *csc2_fname);
int dump_table_csc2_to_disk(const char *table);
int get_csc2_fname(const struct dbtable *db, const char *dir, char *fname,
                   size_t fname_len);
int get_generic_csc2_fname(const struct dbtable *db, char *fname, size_t fname_len);

void flush_db(void);
int compare_all_tags(const char *table, FILE *out);
int restore_constraint_pointers(struct dbtable *db, struct dbtable *newdb);
int backout_constraint_pointers(struct dbtable *db, struct dbtable *newdb);
int populate_reverse_constraints(struct dbtable *db);
int has_index_changed(struct dbtable *db, char *keynm, int ct_check, int newkey,
                      FILE *out, int accept_type_change);
int appsock_schema_change(SBUF2 *sb, int *keepsocket);
int appsock_repopnewlrl(SBUF2 *sb, int *keepsocket);
int appsock_bulk_import(SBUF2 *sb, int *keepsocket);
int appsock_bulk_import_foreign(SBUF2 *sb, int *keepsocket, int version);
int resume_schema_change(void);
int bulk_import(const char *tablename, const bulk_import_data_t *p_foreign_data,
                const char *p_foreign_dbmach, SBUF2 *foreign_sb);

void debug_trap(char *line, int lline);
int reinit_db(struct dbtable *db);
int truncate_db(struct dbtable *db);
int count_db(struct dbtable *db);
int compact_db(struct dbtable *db, int timeout, int freefs);
int ix_find_last_dup_rnum_kl(struct ireq *iq, int ixnum, void *key, int keylen,
                             void *fndkey, int *fndrrn,
                             unsigned long long *genid, void *fnddta,
                             int *fndlen, int *recnum, int maxlen);
int ix_find_rnum_kl(struct ireq *iq, int ixnum, void *key, int keylen,
                    void *fndkey, int *fndrrn, unsigned long long *genid,
                    void *fnddta, int *fndlen, int *recnum, int maxlen);
int ix_find_rnum_by_recnum_kl(struct ireq *iq, int recnum_in, int ixnum,
                              void *fndkey, int *fndrrn,
                              unsigned long long *genid, void *fnddta,
                              int *fndlen, int *recnum, int maxlen);
int ix_next_rnum_kl(struct ireq *iq, int ixnum, void *key, int keylen,
                    void *last, int lastrrn, unsigned long long lastgenid,
                    void *fndkey, int *fndrrn, unsigned long long *genid,
                    void *fnddta, int *fndlen, int *recnum, int maxlen);
int ix_find_rnum(struct ireq *iq, int ixnum, void *key, int keylen,
                 void *fndkey, int *fndrrn, unsigned long long *genid,
                 void *fnddta, int *fndlen, int *recnum, int maxlen);
void purgerrns(struct dbtable *db);

/* broadcast messages to other nodes */
int send_to_all_nodes(void *dta, int len, int type, int waittime);
int broadcast_add_new_queue(char *table, int avgitemsz);
int broadcast_add_consumer(const char *queuename, int consumern,
                           const char *method);
int broadcast_procedure_op(int op, const char *name, const char *param);
int broadcast_quiesce_threads(void);
int broadcast_resume_threads(void);
int broadcast_close_db(char *table);
int broadcast_close_only_db(char *table);
int broadcast_morestripe_and_open_all_dbs(int newdtastripe, int newblobstripe);
int broadcast_close_all_dbs(void);
int broadcast_sc_end(uint64_t seed);
int broadcast_sc_start(uint64_t seed, uint32_t host, time_t t);
int broadcast_sc_ok(void);
int broadcast_flush_all(void);

int send_forgetmenot(void);

/* glue routines for "lite" databases */
int is_auxdb_lite(int auxdb, struct ireq *iq);
int lite_add_auxdb(int auxdb, struct ireq *iq, void *trans, void *data,
                   int datalen, void *key);
int lite_find_exact_auxdb_tran(int auxdb, struct ireq *iq, tran_type *tran,
                               void *key, void *fnddta, int *fndlen,
                               int maxlen);
int lite_find_exact_auxdb(int auxdb, struct ireq *iq, void *key, void *fnddta,
                          int *fndlen, int maxlen);
int lite_find_exact_var_auxdb_tran(int auxdb, struct ireq *iq, tran_type *tran,
                                   void *key, void **fnddta, int *fndlen);
int lite_find_exact_var_auxdb(int auxdb, struct ireq *iq, void *key,
                              void **fnddta, int *fndlen);
int lite_del_auxdb(int auxdb, struct ireq *iq, void *trans, void *key);
int lite_get_keys_auxdb(int auxdb, struct ireq *iq, void *firstkey,
                        void *fndkeys, int maxfnd, int *numfnd);

/* queue databases */
int dbq_add(struct ireq *iq, void *trans, const void *dta, size_t dtalen);
int dbq_consume(struct ireq *iq, void *trans, int consumer, const void *fnd);
int dbq_consume_genid(struct ireq *, void *trans, int consumer, const genid_t);
int dbq_get(struct ireq *iq, int consumer, const struct dbq_cursor *prevcursor,
            void **fnddta, size_t *fnddtalen, size_t *fnddtaoff,
            struct dbq_cursor *fndcursor, unsigned int *epoch);
void dbq_get_item_info(const void *fnd, size_t *dtaoff, size_t *dtalen);
unsigned long long dbq_item_genid(const void *dta);
typedef int (*dbq_walk_callback_t)(int consumern, size_t item_length,
                                   unsigned int epoch, void *userptr);
int dbq_walk(struct ireq *iq, int flags, dbq_walk_callback_t callback,
             void *userptr);
int dbq_dump(struct dbtable *db, FILE *out);
int fix_consumers_with_bdblib(struct dbenv *dbenv);
int dbq_add_goose(struct ireq *iq, void *trans);
int dbq_check_goose(struct ireq *iq, void *trans);
int dbq_consume_goose(struct ireq *iq, void *trans);

/* sql stuff */
int create_sqlmaster_records(void *tran);
void form_new_style_name(char *namebuf, int len, struct schema *schema,
                         const char *csctag, const char *dbname);

void get_copy_rootpages_nolock(struct sql_thread *thd);
void get_copy_rootpages(struct sql_thread *thd);
void free_copy_rootpages(struct sql_thread *thd);
void create_master_tables(void);
int new_indexes_syntax_check(struct ireq *iq);
void handle_isql(struct dbtable *db, SBUF2 *sb);
void handle_timesql(SBUF2 *sb, struct dbtable *db);
int handle_fastsql(struct thr_handle *thr_self, SBUF2 *sb, struct dbtable *db,
                   int usepool, int *keepsock);
int handle_sql(SBUF2 *sb);
int handle_llops(SBUF2 *sb, struct dbenv *dbenv);
void sql_dump_running_statements(void);
char *stradd(char **s1, char *s2, int freeit);
void dbgtrace(int, char *, ...);

int get_sqlite_entry_size(int n);
void *get_sqlite_entry(int n);
void get_sqlite_tblnum_and_ixnum(struct sql_thread *thd, int iTable,
                                 int *tblnum, int *ixnum);

int schema_var_size(struct schema *sc);

/* request handlers */
int handle_ireq(struct ireq *iq);
int toblock(struct ireq *iq);
int todbinfo(struct ireq *iq);
int todbinfo2(struct ireq *iq);
int todescribe(struct ireq *iq);
int tofind(struct ireq *iq);
int tofind2(struct ireq *iq);
int tofind2kl(struct ireq *iq);
int toformkey(struct ireq *iq);
int tolongblock(struct ireq *iq);
int tonext(struct ireq *iq);
int tonext2(struct ireq *iq);
int tonext2kl(struct ireq *iq);
int torngext2(struct ireq *iq);
int torngextp2(struct ireq *iq);
int torngexttag(struct ireq *iq);
int torngexttagp(struct ireq *iq);
int torngexttagtz(struct ireq *iq);
int torngexttagptz(struct ireq *iq);
int tooldfindrrn(struct ireq *iq);
int tofindrrn(struct ireq *iq);
int tonumrrn(struct ireq *iq);
int tohighrrn(struct ireq *iq);
int tocount(struct ireq *iq);
int tostored(struct ireq *iq);
int tomsgtrap(struct ireq *iq);
int todescribekeys(struct ireq *iq);
int togetkeynames(struct ireq *iq);
int toclear(struct ireq *iq);
int tofastinit(struct ireq *iq);
int torngextx(struct ireq *iq);
void count_table_in_thread(const char *table);
void handle_explain(SBUF2 *sb, int trace, int all);
void handle_rrsql(SBUF2 *sb);
void handle_reinit(SBUF2 *sb, struct dbenv *dbenv);
int totran(struct ireq *iq, int op);
int tolockget(struct ireq *iq);
int toproxconfig(struct ireq *iq);
int tocoherentchange(struct ireq *iq);
int tomakeincoherent(struct ireq *iq);
int findkl_enable_blob_verify(void);

void sltdbt_get_stats(int *n_reqs, int *l_reqs);

void dbghexdump(int flag, void *memp, size_t len);
void hash_set_hashfunc(hash_t *h, hashfunc_t hashfunc);
void hash_set_cmpfunc(hash_t *h, cmpfunc_t cmpfunc);

enum mach_class get_my_mach_class(void);
enum mach_class get_mach_class(const char *host);
const char *get_mach_class_str(char *host);
const char *get_class_str(enum mach_class cls);
int allow_write_from_remote(const char *host);
int allow_cluster_from_remote(const char *host);
int allow_broadcast_to_remote(const char *host);
int process_allow_command(char *line, int lline);

/* blob caching to support find requests */
int gather_blob_data(struct ireq *iq, const char *tag, blob_status_t *b,
                     const char *to_tag);
int gather_blob_data_byname(const char *dbname, const char *tag,
                            blob_status_t *b);
int check_one_blob_consistency(struct ireq *iq, const char *table,
                               const char *tag, blob_status_t *b, void *record,
                               int blob_index, int cblob);
int check_blob_consistency(struct ireq *iq, const char *table, const char *tag,
                           blob_status_t *b, const void *record);
int check_and_repair_blob_consistency(struct ireq *iq, const char *table,
                                      const char *tag, blob_status_t *b,
                                      const void *record);
void free_blob_status_data(blob_status_t *b);
void free_blob_status_data_noreset(blob_status_t *b);
int cache_blob_data(struct ireq *iq, int rrn, unsigned long long genid,
                    const char *table, const char *tag, unsigned *extra1,
                    unsigned *extra2, int numblobs, size_t *bloblens,
                    size_t *bloboffs, void **blobptrs, size_t total_length);
int init_blob_cache(void);
int toblobask(struct ireq *iq);
void blob_print_stats(void);
void purge_old_cached_blobs(void);

void commit_schemas(const char *tblname);
struct schema *new_dynamic_schema(const char *s, int len, int trace);
void free_dynamic_schema(const char *table, struct schema *dsc);
int getdefaultkeysize(const struct dbtable *db, int ixnum);
int getdefaultdatsize(const struct dbtable *db);
int update_sqlite_stats(struct ireq *iq, void *trans, void *dta);
void *do_verify(void *);
void dump_tagged_buf(const char *table, const char *tag,
                     const unsigned char *buf);
int ix_find_by_rrn_and_genid_get_curgenid(struct ireq *iq, int rrn,
                                          unsigned long long genid,
                                          unsigned long long *outgenid,
                                          void *fnddta, int *fndlen,
                                          int maxlen);
int ix_find_last_dup_rnum(struct ireq *iq, int ixnum, void *key, int keylen,
                          void *fndkey, int *fndrrn, unsigned long long *genid,
                          void *fnddta, int *fndlen, int *recnum, int maxlen);
void dump_record_by_rrn_genid(struct dbtable *db, int rrn, unsigned long long genid);
void upgrade_record_by_genid(struct dbtable *db, unsigned long long genid);
void backend_thread_event(struct dbenv *dbenv, int event);
void backend_cmd(struct dbenv *dbenv, char *line, int lline, int st);
uint64_t calc_table_size(struct dbtable *db);
uint64_t calc_table_size_analyze(struct dbtable *db);

enum { WHOLE_BUFFER = -1 };

void diagnostics_dump_rrn(struct dbtable *tbl, int rrn);
void diagnostics_dump_dta(struct dbtable *db, int dtanum);

/* queue stuff */
void dbqueue_coalesce(struct dbenv *dbenv);
void dbqueue_admin(struct dbenv *dbenv);
int dbqueue_add_consumer(struct dbtable *db, int consumer, const char *method,
                         int noremove);
int dbqueue_set_consumern_options(struct dbtable *db, int consumer,
                                  const char *opts);
int dbqueue_set_consumer_options(struct consumer *consumer, const char *opts);
void dbqueue_stat(struct dbtable *db, int fullstat, int walk_queue, int blocking);
void dbqueue_flush_in_thread(struct dbtable *db, int consumern);
void dbqueue_flush_abort(void);
int consumer_change(const char *queuename, int consumern, const char *method);
void dbqueue_wake_all_consumers(struct dbtable *db, int force);
void dbqueue_wake_all_consumers_all_queues(struct dbenv *dbenv, int force);
void dbqueue_goose(struct dbtable *db, int force);
void dbqueue_stop_consumers(struct dbtable *db);
void dbqueue_restart_consumers(struct dbtable *db);
int dbqueue_check_consumer(const char *method);

/* Resource manager */
void initresourceman(const char *newlrlname);
char *getdbrelpath(const char *relpath);
void addresource(const char *name, const char *filepath);
const char *getresourcepath(const char *name);
void dumpresources(void);

/* for the hackery that gets findnext passing "lastgenid" */
void split_genid(unsigned long long genid, unsigned int *rrn1,
                 unsigned int *rrn2);
unsigned long long merge_genid(unsigned int rrn1, unsigned int rrn2);

const char *breq2a(int req);
void epoch2a(int epoch, char *buf, size_t buflen);
int check_current_schemas(void);
void showdbenv(struct dbenv *dbenv);

void clean_exit(void);

void set_target_lsn(uint32_t logfile, uint32_t logbyte);
void push_next_log(void);

void print_verbose_convert_failure(struct ireq *iq,
                                   const struct convert_failure *fail_reason,
                                   char *fromtag, char *totag);
void convert_failure_reason_str(const struct convert_failure *reason,
                                const char *table, const char *fromtag,
                                const char *totag, char *out, size_t outlen);
int convert_sql_failure_reason_str(const struct convert_failure *reason,
                                   char *out, size_t outlen);

/* These flags are used to customise the behaviour of the high level
 * add/upd/del record functions. */
enum {
    /* don't trigger any stored procedures */
    RECFLAGS_NO_TRIGGERS = 1,
    /* don't use constraints or defer index operations */
    RECFLAGS_NO_CONSTRAINTS = 2,
    /* if the schema is not dynamic then bzero the nulls map */
    RECFLAGS_DYNSCHEMA_NULLS_ONLY = 4,
    /* called from update cascade code, affects key operations */
    UPDFLAGS_CASCADE = 8,
    /* use .NEW..ONDISK rather than .ONDISK */
    RECFLAGS_NEW_SCHEMA = 16,
    /* use input genid if in dtastripe mode */
    RECFLAGS_KEEP_GENID = 32,
    /* don't add blobs and ignore blob buffers - used in planned schema
     * changes since we don't touch blob files. */
    RECFLAGS_NO_BLOBS = 64,
    /* Used for block/sock/offsql updates to indicate that if a blob is not
     * provided then it should be NULLed out.  In this mode all blobs for
     * the record that are non-NULL will be given. */
    RECFLAGS_DONT_SKIP_BLOBS = 128,
    RECFLAGS_ADD_FROM_SC = 256,
    /* used for upgrade record */
    RECFLAGS_UPGRADE_RECORD = RECFLAGS_DYNSCHEMA_NULLS_ONLY |
                              RECFLAGS_KEEP_GENID | RECFLAGS_NO_TRIGGERS |
                              RECFLAGS_NO_CONSTRAINTS | RECFLAGS_NO_BLOBS | 512
};

/* flag codes */
enum fresp_flag_code {
    FRESP_FLAG_NONE = 0,
    FRESP_FLAG_RETRY = 1, /* client should retry sending full query.*/
    FRESP_FLAG_CLOSE =
        2 /* If set, the client should close connection, rather than donate. */
};

/* high level record manipulation */
int add_record(struct ireq *iq, void *trans, const uint8_t *p_buf_tag_name,
               const uint8_t *p_buf_tag_name_end, uint8_t *p_buf_rec,
               const uint8_t *p_buf_rec_end, const unsigned char fldnullmap[32],
               blob_buffer_t *blobs, size_t maxblobs, int *opfailcode,
               int *ixfailnum, int *rrn, unsigned long long *genid,
               unsigned long long ins_keys, int opcode, int blkpos, int flags);

int upgrade_record(struct ireq *iq, void *trans, unsigned long long vgenid,
                   uint8_t *p_buf_rec, const uint8_t *p_buf_rec_end,
                   int *opfailcode, int *ixfailnum, int opcode, int blkpos);

int upd_record(struct ireq *iq, void *trans, void *primkey, int rrn,
               unsigned long long vgenid, const uint8_t *p_buf_tag_name,
               const uint8_t *p_buf_tag_name_end, uint8_t *p_buf_rec,
               const uint8_t *p_buf_rec_end, uint8_t *p_buf_vrec,
               const uint8_t *p_buf_vrec_end,
               const unsigned char fldnullmap[32], int *updCols,
               blob_buffer_t *blobs, size_t maxblobs, unsigned long long *genid,
               unsigned long long ins_keys, unsigned long long del_keys,
               int *opfailcode, int *ixfailnum, int opcode, int blkpos,
               int flags);

int del_record(struct ireq *iq, void *trans, void *primkey, int rrn,
               unsigned long long genid, unsigned long long del_keys,
               int *opfailcode, int *ixfailnum, int opcode, int flags);

int updbykey_record(struct ireq *iq, void *trans, const uint8_t *p_buf_tag_name,
                    const uint8_t *p_buf_tag_end, uint8_t *p_buf_rec,
                    const uint8_t *p_buf_rec_end, const char *keyname,
                    const unsigned char fldnullmap[32], blob_buffer_t *blobs,
                    size_t maxblobs, int *opfailcode, int *ixfailnum, int *rrn,
                    unsigned long long *genid, int opcode, int blkpos,
                    int flags);

/*
int add_key(struct ireq *iq, void *trans,
        int ixnum, void *key,
        int rrn, unsigned long long genid,
        void *od_dta, size_t od_len,
        const uint8_t *p_buf_req_start, const uint8_t *p_buf_req_end,
        int opcode, int blkpos,
        int *opfailcode,
        int flags);
*/

int del_new_record(struct ireq *iq, void *trans, unsigned long long genid,
                   unsigned long long del_keys, const void *old_dta,
                   blob_buffer_t *idx_blobs);

int upd_new_record(struct ireq *iq, void *trans, unsigned long long oldgenid,
                   const void *old_dta, unsigned long long newgenid,
                   const void *new_dta, unsigned long long ins_keys,
                   unsigned long long del_keys, int nd_len, const int *updCols,
                   blob_buffer_t *blobs, int deferredAdd,
                   blob_buffer_t *del_idx_blobs, blob_buffer_t *add_idx_blobs);

int upd_new_record_add2indices(struct ireq *iq, void *trans,
                               unsigned long long newgenid, const void *new_dta,
                               int nd_len, unsigned long long ins_keys,
                               int use_new_tag, blob_buffer_t *blobs);

void blob_status_to_blob_buffer(blob_status_t *bs, blob_buffer_t *bf);
int save_old_blobs(struct ireq *iq, void *trans, const char *tag, const void *record,
                   int rrn, unsigned long long genid, blob_status_t *blobs);

void start_backend_request(struct dbenv *env);
void start_exclusive_backend_request(struct dbenv *env);
void end_backend_request(struct dbenv *env);

struct query_info *new_query_info(void);
void free_query_info(struct query_info *info);

/* flags to pass down to sqlite glue layer */
enum { NO_REAL_TRANSACTIONS = 1 };

struct conninfo {
    int pindex;
    int node;
    int pid;
    char pename[8];
};
enum { CONNINFO_LEN = 4 + 4 + 4 + (1 * 8) };
BB_COMPILE_TIME_ASSERT(conninfo_size, sizeof(struct conninfo) == CONNINFO_LEN);

enum {
    RESERVED_SZ = sizeof(int) /* Size reserved inside a buffer.
                                 Used to pack things at end of buffer. */
};

struct sql_thread *start_sql_thread(void);
struct sqlclntstate;
int initialize_shadow_trans(struct sqlclntstate *, struct sql_thread *thd);
void get_current_lsn(struct sqlclntstate *clnt);
void done_sql_thread(void);

enum { LOG_DEL_ABS_ON, LOG_DEL_ABS_OFF, LOG_DEL_REFRESH };
void log_delete_counter_change(struct dbenv *dbenv, int action);
void log_delete_add_state(struct dbenv *dbenv, struct log_delete_state *state);
void log_delete_rem_state(struct dbenv *dbenv, struct log_delete_state *state);

void compr_print_stats();
void print_tableparams();

int is_node_up(const char *host);

/* Prototypes for our berkeley hacks.. */
void berk_write_alarm_ms(int x);
void berk_read_alarm_ms(int x);
void berk_fsync_alarm_ms(int x);
void berk_set_long_trace_func(void (*func)(const char *msg));

long long get_unique_longlong(struct dbenv *env);
void no_new_requests(struct dbenv *dbenv);

int get_next_seqno(void *tran, long long *seqno);
int add_oplog_entry(struct ireq *iq, void *trans, int type, void *logrec,
                    int logsz);
int local_replicant_write_clear(struct dbtable *db);
long long get_record_unique_id(struct dbtable *db, void *rec);
void cancel_sql_statement(int id);
void cancel_sql_statement_with_cnonce(const char *cnonce);

struct client_query_stats *get_query_stats_from_thd();

/* reqlog.c - new logging stuff */

enum {
    REQL_INFO = 1,    /* info on the request being processed */
    REQL_TRACE = 2,   /* basic trace */
    REQL_RESULTS = 4, /* query results */
    REQL_QUERY = 8    /* display only the query */
};

enum { REQL_BAD_CSTR_FLAG = 1 };

int reqlog_init(const char *dbname);
void reqlog_process_message(char *line, int st, int lline);
void reqlog_stat(void);
void reqlog_help(void);
void reqlog_free(struct reqlogger *reqlogger);
void reqlog_reset_logger(struct reqlogger *logger);
int reqlog_pushprefixv(struct reqlogger *logger, const char *format,
                       va_list args);
int reqlog_pushprefixf(struct reqlogger *logger, const char *format, ...);
int reqlog_popallprefixes(struct reqlogger *logger);
int reqlog_popprefix(struct reqlogger *logger);
int reqlog_logv(struct reqlogger *logger, unsigned event_flag, const char *fmt,
                va_list args);
int reqlog_logf(struct reqlogger *logger, unsigned event_flag, const char *fmt,
                ...);
int reqlog_logl(struct reqlogger *logger, unsigned event_flag, const char *s);
int reqlog_loghex(struct reqlogger *logger, unsigned event_flag, const void *d,
                  size_t len);
void reqlog_set_cost(struct reqlogger *logger, double cost);
void reqlog_set_rows(struct reqlogger *logger, int rows);
void reqlog_usetable(struct reqlogger *logger, const char *tablename);
void reqlog_setflag(struct reqlogger *logger, unsigned flag);
int reqlog_logl(struct reqlogger *logger, unsigned event_flag, const char *s);
void reqlog_new_request(struct ireq *iq);
void reqlog_new_sql_request(struct reqlogger *logger, char *sqlstmt);
void reqlog_set_sql(struct reqlogger *logger, char *sqlstmt);
uint64_t reqlog_current_us(struct reqlogger *logger);
void reqlog_end_request(struct reqlogger *logger, int rc, const char *callfunc, int line);
void reqlog_diffstat_init(struct reqlogger *logger);
/* this is meant to be called by only 1 thread, will need locking if
 * more than one threads were to be involved */
void reqlog_diffstat_dump(struct reqlogger *logger);
int reqlog_diffstat_thresh();
void reqlog_set_diffstat_thresh(int val);
int reqlog_truncate();
void reqlog_set_truncate(int val);
void reqlog_set_vreplays(struct reqlogger *logger, int replays);
void reqlog_set_queue_time(struct reqlogger *logger, uint64_t timeus);
void reqlog_set_fingerprint(struct reqlogger *logger, char fingerprint[16]);
void reqlog_set_rqid(struct reqlogger *logger, void *id, int idlen);
void reqlog_set_request(struct reqlogger *logger, CDB2SQLQUERY *q);
void reqlog_set_event(struct reqlogger *logger, const char *evtype);
void reqlog_add_table(struct reqlogger *logger, const char *table);
void reqlog_set_error(struct reqlogger *logger, const char *error);
void reqlog_set_path(struct reqlogger *logger, struct client_query_stats *path);
void reqlog_set_context(struct reqlogger *logger, int ncontext, char **context);

void eventlog_params(struct reqlogger *logger, sqlite3_stmt *stmt,
                     struct schema *params, struct sqlclntstate *clnt);

void process_nodestats(void);
void nodestats_report(FILE *fh, const char *prefix, int disp_rates);
void nodestats_node_report(FILE *fh, const char *prefix, int disp_rates,
                           char *host);
struct rawnodestats *get_raw_node_stats(char *host);

struct reqlogger *reqlog_alloc(void);
int peer_dropped_connection(struct sqlclntstate *clnt);

void osql_set_replay(const char *file, int line, struct sqlclntstate *clnt,
                     int replay);

int sql_set_transaction_mode(sqlite3 *db, struct sqlclntstate *clnt, int mode);
void perror_errnum(const char *s, int errnum);

void watchdog_disable(void);
void watchdog_enable(void);

void create_old_blkseq_thread(struct dbenv *dbenv);
void debug_traverse_data(char *tbl);
int add_gtid(struct ireq *iq, int source_db, tranid_t id);
int rem_gtid(struct ireq *iq, tranid_t id);

enum rsptype { RSP_COORDINATOR_PARTIAL_BLOCK = 12 };

struct crsphdr {
    enum rsptype rsptype;
};

/* Wrappers around berkeley lock code (gut says bad idea, brain insists) */
int locks_get_locker(unsigned int *lid);
int locks_lock_row(unsigned int lid, unsigned long long genid);
int locks_release_locker(unsigned int lid);

void reload_gtids(void);

int handle_coordinator_master_switch(void);

void berkdb_use_malloc_for_regions(void);
int get_slotnum_from_buf(struct dbtable *db, char *tagname, void *buf, void *nulls);

int backend_lib_readlock(struct dbenv *dbenv);
int backend_lib_rellock(struct dbenv *dbenv);

void dbuse_enter_reader(void);
void dbuse_enter_writer(void);
void dbuse_leave(void);

int wake_up_coordinated_transaction(struct ireq *iq);
int should_handle_optran_inline(struct ireq *iq);

int find_record_older_than(struct ireq *iq, void *tran, int timestamp,
                           void *rec, int *reclen, int maxlen,
                           unsigned long long *genid);

int remaining_active_gtid_count(void);

void check_old_transaction_status(void);

/* TODO: move all the twophase stuff into a separate .h file - too much
 * pollution */

struct active_tid_list_member {
    tranid_t id;
    int dbnum;
    LINKC_T(struct active_tid_list) lnk;
};

typedef LISTC_T(struct active_tid_list) active_tid_list;

void get_active_tranid_list(active_tid_list *l);
void twophase_process_message(char *line, int lline, int st);
void get_instant_record_lock(unsigned long long genid);
int genid_exists(struct ireq *iq, unsigned long long genid);
extern int gbl_exclusive_blockop_qconsume;
extern pthread_rwlock_t gbl_block_qconsume_lock;

struct genid_list {
    unsigned long long genid;
    LINKC_T(struct genid_list) lnk;
};

typedef LISTC_T(struct genid_list) genid_list_type;

struct ptrans {
    tranid_t tid;
    int dbnum;
    int start_time;
    void *parent_trans;
    genid_list_type modified_genids;
    int done;
    int waiting_for_commit;
    struct ireq *iq; /* request/thread handling this transaction */
};

extern FILE *twophaselog;

struct coherent_req {
    int coherent;
    int fromdb;
};
enum { COHERENT_REQ_LEN = 4 + 4 };
BB_COMPILE_TIME_ASSERT(coherent_req_len,
                       sizeof(struct coherent_req) == COHERENT_REQ_LEN);

struct make_node_incoherent_req {
    int node;
};
enum { MAKE_NODE_INCOHERENT_REQ_LEN = 4 };
BB_COMPILE_TIME_ASSERT(make_node_incoherent_req,
                       sizeof(struct make_node_incoherent_req) ==
                           MAKE_NODE_INCOHERENT_REQ_LEN);

#define BUFADDR(x) ((void *)&((int *)x)[-2])
#define is_good_ix_find_rc(rc)                                                 \
    ((rc) == IX_FND || (rc) == IX_NOTFND || (rc) == IX_FNDMORE ||              \
     (rc) == IX_PASTEOF)

void mtrap_init(void);
void mtrap(char *msg);

int get_file_lwm(int lwmp[2]);
int put_file_lwm(int lwm[2]);

void logtwophase(char *fmt, ...);

void abort_participant_threads(void);

/* Transaction states */
enum {
    TRAN_STARTED = 0,
    TRAN_COMMIT = 1,
    TRAN_ABORT = 2,
    TRAN_LOGGED = 3 /* for logging transactions for later replay */
};

void update_remaining_active_gtids(void);
void dump_proxy_config(void);
void proxy_init(void);

/* TODO start move to comdb2_dbinfo.h */

struct db_proxy_config_rsp {
    int prccom[2];
    int nlines;
    int off;
};
enum { DB_PROXY_CONFIG_RSP_NO_HDR_LEN = 4 + 4 };
/* TODO end move to comdb2_dbinfo.h */

struct flddtasizes {
    int type;
    int nflds;
    int fldszs[MAXCOLUMNS];
};
enum {
    FLDDTASIZES_NO_FLDSZS_LEN = 4 + 4,
    FLDDTASIZES_FLDSZ_LEN = 4,
    FLDDTASIZES_STRUCT_LEN =
        FLDDTASIZES_NO_FLDSZS_LEN + (FLDDTASIZES_FLDSZ_LEN * MAXCOLUMNS)
};
BB_COMPILE_TIME_ASSERT(flddtasizes_size,
                       sizeof(struct flddtasizes) == FLDDTASIZES_STRUCT_LEN);

uint8_t *flddtasizes_put(const struct flddtasizes *p_flddtasizes,
                         uint8_t *p_buf, const uint8_t *p_buf_end);
const uint8_t *flddtasizes_get(struct flddtasizes *p_flddtasizes,
                               const uint8_t *p_buf, const uint8_t *p_buf_end);
uint8_t *get_prox2_config_info_put(uint8_t *p_buf, const uint8_t *p_buf_end);
int blkseq_num_in_progress(void);

extern int gbl_coordinator_parallel_transaction_threshold;
extern int gbl_num_rr_rejected;
extern int gbl_sql_time_threshold;
extern double gbl_sql_cost_error_threshold;

extern int gbl_allow_mismatched_tag_size;

uint8_t *req_hdr_put(const struct req_hdr *p_req_hdr, uint8_t *p_buf,
                     const uint8_t *p_buf_end);
const uint8_t *req_hdr_get(struct req_hdr *p_req_hdr, const uint8_t *p_buf,
                           const uint8_t *p_buf_end);

uint8_t *coherent_req_put(const struct coherent_req *p_coherent_req,
                          uint8_t *p_buf, const uint8_t *p_buf_end);
const uint8_t *coherent_req_get(struct coherent_req *p_coherent_req,
                                const uint8_t *p_buf, const uint8_t *p_buf_end);

uint8_t *make_node_incoherent_req_put(
    const struct make_node_incoherent_req *p_make_node_incoherent_req,
    uint8_t *p_buf, const uint8_t *p_buf_end);
const uint8_t *make_node_incoherent_req_get(
    struct make_node_incoherent_req *p_make_node_incoherent_req,
    const uint8_t *p_buf, const uint8_t *p_buf_end);

uint8_t *db_info2_req_no_hdr_put(const struct db_info2_req *p_db_info2_req,
                                 uint8_t *p_buf, const uint8_t *p_buf_end);
const uint8_t *db_info2_req_no_hdr_get(struct db_info2_req *p_db_info2_req,
                                       const uint8_t *p_buf,
                                       const uint8_t *p_buf_end);

/* TODO start move to comdb2_dbinfo.h */
enum {
    DBINFOPC_NO_DATA_LEN = 4 + 4,
    DBINFOPC_NO_DATA_PAD_TAIL = (1 * 3),
    DBINFOPC_STRUCT_LEN =
        DBINFOPC_NO_DATA_LEN + (1 * 1) + DBINFOPC_NO_DATA_PAD_TAIL,
};
BB_COMPILE_TIME_ASSERT(dbinfopc_size,
                       sizeof(struct dbinfopc) == DBINFOPC_STRUCT_LEN);
/* TODO end move to comdb2_dbinfo.h */
uint8_t *dbinfopc_no_data_put(const struct dbinfopc *p_dbinfopc, uint8_t *p_buf,
                              const uint8_t *p_buf_end);
const uint8_t *dbinfopc_no_data_get(struct dbinfopc *p_dbinfopc,
                                    const uint8_t *p_buf,
                                    const uint8_t *p_buf_end);

uint8_t *
db_info2_resp_no_hdr_no_data_put(const struct db_info2_resp *p_db_info2_resp,
                                 uint8_t *p_buf, const uint8_t *p_buf_end);
const uint8_t *
db_info2_resp_no_hdr_no_data_get(struct db_info2_resp *p_db_info2_resp,
                                 const uint8_t *p_buf,
                                 const uint8_t *p_buf_end);

uint8_t *db_info2_tbl_info_no_tblinfo_put(
    const struct db_info2_tbl_info *p_db_info2_tbl_info, uint8_t *p_buf,
    const uint8_t *p_buf_end);
const uint8_t *
db_info2_tbl_info_no_tblinfo_get(struct db_info2_tbl_info *p_db_info2_tbl_info,
                                 const uint8_t *p_buf,
                                 const uint8_t *p_buf_end);

uint8_t *tblinfo_no_keyinfo_put(const struct tblinfo *p_tblinfo, uint8_t *p_buf,
                                const uint8_t *p_buf_end);
const uint8_t *tblinfo_no_keyinfo_get(struct tblinfo *p_tblinfo,
                                      const uint8_t *p_buf,
                                      const uint8_t *p_buf_end);

uint8_t *keyinfo_put(const struct keyinfo *p_keyinfo, uint8_t *p_buf,
                     const uint8_t *p_buf_end);
const uint8_t *keyinfo_get(struct keyinfo *p_keyinfo, const uint8_t *p_buf,
                           const uint8_t *p_buf_end);

uint8_t *db_info2_cluster_info_no_node_info_put(
    const struct db_info2_cluster_info *p_db_info2_cluster_info, uint8_t *p_buf,
    const uint8_t *p_buf_end);
const uint8_t *db_info2_cluster_info_no_node_info_get(
    struct db_info2_cluster_info *p_db_info2_cluster_info, const uint8_t *p_buf,
    const uint8_t *p_buf_end);

uint8_t *node_info_put(const struct node_info *p_node_info, uint8_t *p_buf,
                       const uint8_t *p_buf_end);
const uint8_t *node_info_get(struct node_info *p_node_info,
                             const uint8_t *p_buf, const uint8_t *p_buf_end);

uint8_t *db_info2_stats_put(const struct db_info2_stats *p_db_info2_stats,
                            uint8_t *p_buf, const uint8_t *p_buf_end);
const uint8_t *db_info2_stats_get(struct db_info2_stats *p_db_info2_stats,
                                  const uint8_t *p_buf,
                                  const uint8_t *p_buf_end);

uint8_t *db_proxy_config_rsp_no_hdr_no_lines_put(
    const struct db_proxy_config_rsp *p_db_proxy_config_rsp, uint8_t *p_buf,
    const uint8_t *p_buf_end);
const uint8_t *db_proxy_config_rsp_no_hdr_no_lines_get(
    struct db_proxy_config_rsp *p_db_proxy_config_rsp, const uint8_t *p_buf,
    const uint8_t *p_buf_end);

uint8_t *db_info2_unknown_put(const struct db_info2_unknown *p_db_info2_unknown,
                              uint8_t *p_buf, const uint8_t *p_buf_end);
const uint8_t *db_info2_unknown_get(struct db_info2_unknown *p_db_info2_unknown,
                                    const uint8_t *p_buf,
                                    const uint8_t *p_buf_end);

/* Struct tm accessors */
uint8_t *tm_put(const cdb2_tm_t *p_tm, uint8_t *p_buf,
                const uint8_t *p_buf_end);
const uint8_t *tm_get(cdb2_tm_t *p_tm, const uint8_t *p_buf,
                      const uint8_t *p_buf_end);

/* Client datetime accessors */
uint8_t *client_datetime_put(const cdb2_client_datetime_t *p_client_datetime,
                             uint8_t *p_buf, const uint8_t *p_buf_end);
const uint8_t *client_datetime_get(cdb2_client_datetime_t *p_client_datetime,
                                   const uint8_t *p_buf,
                                   const uint8_t *p_buf_end);
uint8_t *
client_extended_datetime_put(const cdb2_client_datetime_t *p_client_datetime,
                             uint8_t *p_buf, const uint8_t *p_buf_end);
const uint8_t *
client_datetime_get_switch(cdb2_client_datetime_t *p_client_datetime,
                           const uint8_t *p_buf, const uint8_t *p_buf_end,
                           int little_endian);
uint8_t *
client_datetime_put_switch(const cdb2_client_datetime_t *p_client_datetime,
                           uint8_t *p_buf, const uint8_t *p_buf_end,
                           int little_endian);

/* Interval accessors */
uint8_t *client_intv_ym_put(const cdb2_client_intv_ym_t *p_client_intv_ym,
                            uint8_t *p_buf, const uint8_t *p_buf_end);

uint8_t *
client_intv_ym_little_put(const cdb2_client_intv_ym_t *p_client_intv_ym,
                          uint8_t *p_buf, const uint8_t *p_buf_end);

uint8_t *client_intv_ds_put(const cdb2_client_intv_ds_t *p_client_intv_ds,
                            uint8_t *p_buf, const uint8_t *p_buf_end);

uint8_t *
client_intv_ds_little_put(const cdb2_client_intv_ds_t *p_client_intv_ds,
                          uint8_t *p_buf, const uint8_t *p_buf_end);

const uint8_t *client_intv_ds_get(cdb2_client_intv_ds_t *p_client_intv_ds,
                                  const uint8_t *p_buf,
                                  const uint8_t *p_buf_end);

const uint8_t *
client_intv_ds_little_get(cdb2_client_intv_ds_t *p_client_intv_ds,
                          const uint8_t *p_buf, const uint8_t *p_buf_end);

uint8_t *client_intv_dsus_put(const cdb2_client_intv_dsus_t *p_client_intv_dsus,
                              uint8_t *p_buf, const uint8_t *p_buf_end);

uint8_t *
client_intv_dsus_little_put(const cdb2_client_intv_dsus_t *p_client_intv_dsus,
                            uint8_t *p_buf, const uint8_t *p_buf_end);

const uint8_t *client_intv_dsus_get(cdb2_client_intv_dsus_t *p_client_intv_dsus,
                                    const uint8_t *p_buf,
                                    const uint8_t *p_buf_end);

const uint8_t *
client_intv_dsus_little_get(cdb2_client_intv_dsus_t *p_client_intv_dsus,
                            const uint8_t *p_buf, const uint8_t *p_buf_end);

const uint8_t *client_intv_ym_get(cdb2_client_intv_ym_t *p_client_intv_ym,
                                  const uint8_t *p_buf,
                                  const uint8_t *p_buf_end);

const uint8_t *
client_intv_ym_little_get(cdb2_client_intv_ym_t *p_client_intv_ym,
                          const uint8_t *p_buf, const uint8_t *p_buf_end);

struct dbtable *systable_get_db(int systableid);

extern int gbl_num_contexts;
extern int gbl_buffers_per_context;

char *osql_get_tran_summary(struct ireq *iq);
char *osql_sorese_type_to_str(int stype);
extern int gbl_malloc_regions;

void berkdb_use_malloc_for_regions_with_callbacks(void *mem,
                                                  void *(*alloc)(void *, int),
                                                  void (*free)(void *, void *));

extern int gbl_rowlocks;
extern int gbl_disable_tagged_api;
extern int gbl_snapisol;
extern int gbl_new_snapisol;
extern int gbl_new_snapisol_logging;
extern int gbl_new_snapisol_asof;
extern int gbl_update_shadows_interval;
extern int gbl_lowpri_snapisol_sessions;

/* stats */
/* non-sql request service times (last minute, last hour, since start) */
struct quantize *q_min;
struct quantize *q_hour;
struct quantize *q_all;
/* sql query times */
struct quantize *q_sql_min;
struct quantize *q_sql_hour;
struct quantize *q_sql_all;
/* sql #steps */
struct quantize *q_sql_steps_min;
struct quantize *q_sql_steps_hour;
struct quantize *q_sql_steps_all;

extern int gbl_stop_thds_time;
extern int gbl_stop_thds_time_threshold;
extern pthread_mutex_t stop_thds_time_lk;

int trans_commit_logical_tran(void *trans, int *bdberr);
uint64_t bb_berkdb_fasttime(void);
extern int gbl_berk_track_cursors;

void osql_checkboard_foreach_serial_dummy(bdb_osql_trn_t *tran);

int trans_commit_shadow(void *trans, int *bdberr);
int trans_abort_shadow(void **trans, int *bdberr);

void handle_proxy_lrl_line(char *line);
int ftable_init(void);

int net_get_my_port(netinfo_type *netinfo_ptr);

extern int gbl_disallow_null_blobs;
extern int gbl_inplace_blobs;
extern int gbl_inplace_blob_optimization;
extern int gbl_osql_blob_optimization;
extern int gbl_force_notnull_static_tag_blobs;
extern int gbl_key_updates;

extern unsigned long long gbl_untouched_blob_cnt;
extern unsigned long long gbl_update_genid_blob_cnt;
extern unsigned long long gbl_inplace_blob_cnt;
extern unsigned long long gbl_delupd_blob_cnt;
extern unsigned long long gbl_addupd_blob_cnt;

struct field *convert_client_field(CDB2SQLQUERY__Bindvalue *bindvalue,
                                   struct field *c_fld);
int bind_parameters(sqlite3_stmt *stmt, struct schema *params,
                    struct sqlclntstate *clnt, char **err);
void bind_verify_indexes_query(sqlite3_stmt *stmt, void *sm);
int verify_indexes_column_value(sqlite3_stmt *stmt, void *sm);

void verify_schema_change_constraint(struct ireq *iq, struct dbtable *, void *trans,
                                     void *od_dta, unsigned long long ins_keys);

enum dirtype { DIR_DB = 1, DIR_TMP = 2, DIR_TRANSACTION = 3 };

extern double gbl_querylimits_maxcost;
extern int gbl_querylimits_tablescans_ok;
extern int gbl_querylimits_temptables_ok;

extern double gbl_querylimits_maxcost_warn;
extern int gbl_querylimits_tablescans_warn;
extern int gbl_querylimits_temptables_warn;

char *get_full_filename(char *path, int pathlen, enum dirtype type, char *name,
                        ...);
int query_limit_cmd(char *line, int llen, int toff);

int is_valid_tablename(char *tbl);

/* defined in toproxy.c */
void reload_proxy_lrl_lines(char *lrlfile);

/* defined in sqlglue.c */
void set_throttle(int num);

/* set default log_file to stderr */
void verify_init(void);
void osql_checkboard_check_down_nodes(char *host);

/**
 * Try to retrieve a genid in the simplest form
 * We assume no data corruption (i.e. we don't try to validate
 * the row, that would be to slow and beyond this code purpose
 * Returns 0 if not found, 1 if found, -1 if error
 *
 */
int ix_check_genid(struct ireq *iq, void *trans, unsigned long long genid,
                   int *bdberr);

int vtag_to_ondisk(struct dbtable *db, uint8_t *rec, int *len, uint8_t ver,
                   unsigned long long genid);
int vtag_to_ondisk_vermap(struct dbtable *db, uint8_t *rec, int *len, uint8_t ver);

int get_origin_mach(char *origin);
void comdb2_die(int abort);
int access_control_check_read(struct ireq *iq, tran_type *tran, int *bdberr);
int access_control_check_write(struct ireq *iq, tran_type *tran, int *bdberr);

/* tcm test case enums */
enum { TCM_PARENT_DEADLOCK = 1, TCM_MAX = 1 };

/* return non-zero if this test is enabled */
int tcm_testpoint(int tcmtestid);

/* tagged api big or little endian. */
enum { TAGGED_API_BIG_ENDIAN = 1, TAGGED_API_LITTLE_ENDIAN = 2 };

extern int gbl_check_schema_change_permissions;

extern int gbl_support_datetime_in_triggers;

extern int gbl_use_block_mode_status_code;

extern int gbl_fk_allow_prefix_keys;
extern int gbl_fk_allow_superset_keys;
extern long long gbl_converted_blocksql_requests;
extern int gbl_sql_tranlevel_default;
extern int gbl_sql_tranlevel_preserved;

int io_override_set_std(FILE *f);
FILE *io_override_get_std(void);

void reqlog_set_origin(struct reqlogger *logger, const char *fmt, ...);
const char *reqlog_get_origin(struct reqlogger *logger);
void berkdb_iopool_process_message(char *line, int lline, int st);

uint8_t *comdb2_field_type_put(const comdb2_field_type *field, uint8_t *p_buf,
                               const uint8_t *p_buf_end);

uint8_t *db_info2_iostats_put(const struct db_info2_iostats *p_iostats,
                              uint8_t *p_buf, const uint8_t *p_buf_end);

extern int gbl_log_fstsnd_triggers;

void clear_bulk_import_data(bulk_import_data_t *p_data);

int init_ireq(struct dbenv *dbenv, struct ireq *iq, SBUF2 *sb, uint8_t *p_buf,
              const uint8_t *p_buf_end, int debug, char *frommach, int frompid,
              char *fromtask, int qtype, void *data_hndl, int do_inline,
              int luxref, unsigned long long rqid);
struct ireq *create_sorese_ireq(struct dbenv *dbenv, SBUF2 *sb, uint8_t *p_buf,
                                const uint8_t *p_buf_end, int debug,
                                char *frommach, sorese_info_t *sorese);
void destroy_ireq(struct dbenv *dbenv, struct ireq *iq);

int toclientstats(struct ireq *);

void create_watchdog_thread(struct dbenv *);

int get_max_reclen(struct dbenv *);

void testrep(int niter, int recsz);
int sc_request_disallowed(SBUF2 *sb);
int dump_spfile(char *path, const char *dblrl, char *file_name);
int read_spfile(char *file);

struct bdb_cursor_ifn;
int recover_deadlock(bdb_state_type *, struct sql_thread *,
                     struct bdb_cursor_ifn *, int sleepms);
int recover_deadlock_silent(bdb_state_type *, struct sql_thread *,
                            struct bdb_cursor_ifn *, int sleepms);
int pause_pagelock_cursors(void *arg);
int count_pagelock_cursors(void *arg);
int compare_indexes(const char *table, FILE *out);
void freeschema(struct schema *schema);
void freedb(struct dbtable *db);

extern int gbl_upgrade_blocksql_to_socksql;

extern int gbl_parallel_recovery_threads;

extern int gbl_core_on_sparse_file;
extern int gbl_check_sparse_files;

extern int __slow_memp_fget_ns;
extern int __slow_read_ns;
extern int __slow_write_ns;

#include "dbglog.h"

void handle_testcompr(SBUF2 *sb, const char *table);
void handle_setcompr(SBUF2 *);
void handle_partition(SBUF2 *);
void handle_rowlocks_enable(SBUF2 *);
void handle_rowlocks_enable_master_only(SBUF2 *);
void handle_rowlocks_disable(SBUF2 *);
void handle_genid48_enable(SBUF2 *);
void handle_genid48_disable(SBUF2 *);

extern int gbl_bbipc_slotidx;

extern int gbl_decimal_rounding;
extern int gbl_report_sqlite_numeric_conversion_errors;

extern int dfp_conv_check_status(void *pctx, char *from, char *to);

void fix_constraint_pointers(struct dbtable *db, struct dbtable *newdb);
struct schema *create_version_schema(char *csc2, int version, struct dbenv *);
void set_odh_options(struct dbtable *);
void set_odh_options_tran(struct dbtable *db, tran_type *tran);
void transfer_db_settings(struct dbtable *olddb, struct dbtable *newdb);
int reload_after_bulkimport(struct dbtable *, tran_type *);
int reload_db_tran(struct dbtable *, tran_type *);
int debug_this_request(int until);

int gbl_disable_stable_for_ipu;

extern int gbl_debug_memp_alloc_size;

extern int gbl_max_sql_hint_cache;

/* Remote cursor support */
/* use portmux to open an SBUF2 to local db or proxied db */
SBUF2 *connect_remote_db(const char *dbname, const char *service, char *host);
int get_rootpage_numbers(int nums);

void sql_dump_hints(void);

extern int gbl_disable_exit_on_thread_error;

void sc_del_unused_files(struct dbtable *db);
void sc_del_unused_files_tran(struct dbtable *db, tran_type *tran);

extern int gbl_support_sock_lu;

extern int gbl_berkdb_iomap;

extern int gbl_requeue_on_tran_dispatch;
extern long long gbl_verify_tran_replays;

extern int gbl_repscore;

extern int gbl_max_verify_retries;

extern int gbl_surprise;

extern int gbl_check_wrong_db;

extern int gbl_debug_sql_opcodes;

void set_bdb_option_flags(struct dbtable *, int odh, int ipu, int isc, int ver,
                          int compr, int blob_compr, int datacopy_odh);

extern int gbl_debug_temptables;

extern int gbl_check_sql_source;

extern int gbl_flush_check_active_peer;

extern char *gbl_recovery_options;
extern char *gbl_config_root;

int setup_net_listen_all(struct dbenv *dbenv);

extern int gbl_no_env;

int gbl_hostname_refresh_time;

extern int gbl_noenv_messages;

extern int gbl_bbenv;

extern int gbl_maxblobretries;

extern int gbl_sqlite_sortermult;

int printlog(bdb_state_type *bdb_state, int startfile, int startoff,
             int endfile, int endoff);

void stat4dump(int more, char *table, int istrace);

int net_allow_node(struct netinfo_struct *netinfo_ptr, const char *host);

extern int gbl_ctrace_dbdir;
int gbl_private_blkseq;
int gbl_use_blkseq;

extern int gbl_sc_inco_chk;
extern int gbl_track_queue_time;
extern int gbl_broadcast_check_rmtpol;
extern int gbl_deadlock_policy_override;
extern int gbl_accept_on_child_nets;
extern int gbl_disable_etc_services_lookup;
extern int gbl_sql_random_release_interval;
extern int gbl_debug_queuedb;

/**
 * Schema change that touches a table in any way updates its version
 * Called every time a schema change is successfully done
 */
int table_version_upsert(struct dbtable *db, void *trans, int *bdberr);

/**
 * Retrieves table version or 0 if no entry
 *
 */
unsigned long long table_version_select(struct dbtable *db, tran_type *tran);

/**
 * Interface between partition roller and schema change */
int sc_timepart_add_table(const char *existingTableName,
                          const char *newTableName, struct errstat *err);
int sc_timepart_drop_table(const char *tableName, struct errstat *err);

/* SCHEMACHANGE DECLARATIONS*/

// These were all over the place in schemachange, moved here hoping in some
// future refactoring

int compare_tag(const char *table, const char *tag, FILE *out);
int compare_tag_int(struct schema *old, struct schema *new, FILE *out,
                    int strict);
int cmp_index_int(struct schema *oldix, struct schema *newix, char *descr,
                  size_t descrlen);
int getdbidxbyname(const char *p_name);
int open_temp_db_resume(struct dbtable *db, char *prefix, int resume, int temp,
                        tran_type *tran);
int find_constraint(struct dbtable *db, constraint_t *ct);

/* END OF SCHEMACHANGE DECLARATIONS*/

/**
 * Disconnect a socket and tries to save it in sockpool
 */
void disconnect_remote_db(const char *dbname, const char *service, char *host,
                          SBUF2 **psb);

void sbuf2gettimeout(SBUF2 *sb, int *read, int *write);
int sbuf2fread_timeout(char *ptr, int size, int nitems, SBUF2 *sb,
                       int *was_timeout);
int release_locks(const char *trace);

unsigned long long verify_indexes(struct dbtable *db, uint8_t *rec,
                                  blob_buffer_t *blobs, size_t maxblobs,
                                  int is_alter);

/* Authentication types for users */
enum { AUTH_READ = 1, AUTH_WRITE = 2, AUTH_OP = 3, AUTH_USERSCHEMA = 4 };

void check_access_controls(struct dbenv *dbenv);

/* Blob mem. */
extern comdb2bma blobmem; // blobmem for db layer
extern size_t gbl_blobmem_cap;
extern unsigned gbl_blob_sz_thresh_bytes;
extern int gbl_large_str_idx_find;

/* Query fingerprinting */
extern int gbl_fingerprint_queries;

/* Global switch for perfect checkpoint. */
extern int gbl_use_perfect_ckp;
/* (For testing only) Configure how long a checkpoint
   sleeps before asking MPool to flush. */
extern int gbl_ckp_sleep_before_sync;

int set_rowlocks(void *trans, int enable);

/* 0: Return null constraint error for not-null constraint violation on updates
   1: Return conversion error instead */
extern int gbl_upd_null_cstr_return_conv_err;

/* Update the tunable at runtime. */
<<<<<<< HEAD
int handle_runtime_tunable(const char *name, const char *value);
/* Update the tunable read from lrl file. */
int handle_lrl_tunable(char *name, int name_len, char *value, int value_len);
=======
comdb2_tunable_err handle_runtime_tunable(const char *name, const char *value);
/* Update the tunable read from lrl file. */
comdb2_tunable_err handle_lrl_tunable(char *name, int name_len, char *value,
                                      int value_len, int flags);

int db_is_stopped(void);
>>>>>>> a421c370

#endif /* !INCLUDED_COMDB2_H */<|MERGE_RESOLUTION|>--- conflicted
+++ resolved
@@ -3635,17 +3635,11 @@
 extern int gbl_upd_null_cstr_return_conv_err;
 
 /* Update the tunable at runtime. */
-<<<<<<< HEAD
-int handle_runtime_tunable(const char *name, const char *value);
-/* Update the tunable read from lrl file. */
-int handle_lrl_tunable(char *name, int name_len, char *value, int value_len);
-=======
 comdb2_tunable_err handle_runtime_tunable(const char *name, const char *value);
 /* Update the tunable read from lrl file. */
 comdb2_tunable_err handle_lrl_tunable(char *name, int name_len, char *value,
                                       int value_len, int flags);
 
 int db_is_stopped(void);
->>>>>>> a421c370
 
 #endif /* !INCLUDED_COMDB2_H */