/*
   Copyright 2015 Bloomberg Finance L.P.

   Licensed under the Apache License, Version 2.0 (the "License");
   you may not use this file except in compliance with the License.
   You may obtain a copy of the License at

       http://www.apache.org/licenses/LICENSE-2.0

   Unless required by applicable law or agreed to in writing, software
   distributed under the License is distributed on an "AS IS" BASIS,
   WITHOUT WARRANTIES OR CONDITIONS OF ANY KIND, either express or implied.
   See the License for the specific language governing permissions and
   limitations under the License.
 */

#include <alloca.h>
#include <epochlib.h>
#include "sql.h"
#include "osqlshadtbl.h"
#include "osqlcomm.h"
#include "sqloffload.h"
#include "bdb_osqlcur.h"
#include <assert.h>
#include <list.h>
#include <plhash.h>
#include <bpfunc.h>

#include <genid.h>
#include <net_types.h>
#include "comdb2uuid.h"
#include "logmsg.h"

extern int g_osql_max_trans;
extern int gbl_partial_indexes;
extern int gbl_expressions_indexes;

typedef struct blob_key {
    unsigned long long seq; /* tbl->seq identifying the owning row */
    unsigned long long id;  /* blob index in the row */
} blob_key_t;

typedef struct updCols_key {
    unsigned long long seq; /* thd->seq identifying the owning row */
    unsigned long long id;  /* -1 to differentiate from blobs */
} updCols_key_t;

struct rec_dirty_keys {
    unsigned long long seq;
    unsigned long long dirty_keys;
};

typedef struct index_key {
    unsigned long long seq;   /* tbl->seq identifying the owning row */
    unsigned long long ixnum; /* index num in the row */
} index_key_t;

typedef struct rec_flags {
    unsigned long long seq;
    int flags;
} rec_flags_t;

static shad_tbl_t *get_shadtbl(struct BtCursor *pCur);
static shad_tbl_t *open_shadtbl(struct BtCursor *pCur);
static shad_tbl_t *create_shadtbl(struct BtCursor *pCur,
                                  struct sqlclntstate *clnt);
static int create_tablecursor(bdb_state_type *bdb_env, struct tmp_table **ptbl,
                              struct temp_cursor **pcur, int *bdberr,
                              int skipcursor);
static int destroy_tablecursor(bdb_state_type *bdb_env, struct temp_cursor *cur,
                               struct tmp_table *tbl, int *bdberr);
static int truncate_tablecursor(bdb_state_type *bdb_env,
                                struct temp_cursor **cur,
                                struct temp_table *tbl, int *bdberr);

static int process_local_shadtbl_usedb(struct sqlclntstate *clnt,
                                       char *tablename, int tableversion);
static int process_local_shadtbl_skp(struct sqlclntstate *clnt, shad_tbl_t *tbl,
                                     int *bdberr, int crt_nops);
static int process_local_shadtbl_qblob(struct sqlclntstate *clnt,
                                       shad_tbl_t *tbl, int *updCols,
                                       int *bdberr, unsigned long long seq,
                                       char *record);
static int process_local_shadtbl_index(struct sqlclntstate *clnt,
                                       shad_tbl_t *tbl, int *bdberr,
                                       unsigned long long seq, int is_delete);
static int process_local_shadtbl_add(struct sqlclntstate *clnt, shad_tbl_t *tbl,
                                     int *bdberr, int crt_nops);
static int process_local_shadtbl_upd(struct sqlclntstate *clnt, shad_tbl_t *tbl,
                                     int *bdberr, int crt_nops);
static int process_local_shadtbl_recgenids(struct sqlclntstate *clnt,
                                           int *bdberr);
static int process_local_shadtbl_sc(struct sqlclntstate *clnt, int *bdberr);
static int process_local_shadtbl_bpfunc(struct sqlclntstate *clnt, int *bdberr);
static int process_local_shadtbl_dbq(struct sqlclntstate *, int *bdberr,
                                     int *crt_nops);

static int insert_record_indexes(BtCursor *pCur, struct sql_thread *thd,
                                 int64_t nKey, int *bdberr);
static int delete_record_indexes(BtCursor *pCur, char *dta, int dtasize,
                                 struct sql_thread *thd, int *bdberr);
static int delete_synthetic_row(struct BtCursor *pCur, struct sql_thread *thd,
                                shad_tbl_t *tbl);
static int blb_tbl_cmp(void *, int, const void *, int, const void *);
static int idx_tbl_cmp(void *, int, const void *, int, const void *);

static int osql_create_verify_temptbl(bdb_state_type *bdb_state,
                                      struct sqlclntstate *clnt, int *bdberr);
static int osql_destroy_verify_temptbl(bdb_state_type *bdb_state,
                                       struct sqlclntstate *clnt);

static int osql_create_schemachange_temptbl(bdb_state_type *bdb_state,
                                            struct sqlclntstate *clnt,
                                            int *bdberr);
static int osql_destroy_schemachange_temptbl(bdb_state_type *bdb_state,
                                             struct sqlclntstate *clnt);

static int osql_create_bpfunc_temptbl(bdb_state_type *bdb_state,
                                      struct sqlclntstate *clnt, int *bdberr);
static int osql_destroy_bpfunc_temptbl(bdb_state_type *bdb_state,
                                       struct sqlclntstate *clnt);

static int free_it(void *obj, void *arg)
{
    free(obj);
    return 0;
}
static void destroy_idx_hash(hash_t *h)
{
    hash_for(h, free_it, NULL);
    hash_clear(h);
    hash_free(h);
}

static int destroy_shadtbl(shad_tbl_t *tbl)
{

    int bdberr = 0;

    if (tbl->blb_tbl)
        destroy_tablecursor(tbl->env->bdb_env, tbl->blb_cur, tbl->blb_tbl,
                            &bdberr);
    if (tbl->add_tbl)
        destroy_tablecursor(tbl->env->bdb_env, tbl->add_cur, tbl->add_tbl,
                            &bdberr);
    if (tbl->upd_tbl)
        destroy_tablecursor(tbl->env->bdb_env, tbl->upd_cur, tbl->upd_tbl,
                            &bdberr);
    if (tbl->addidx_hash)
        destroy_idx_hash(tbl->addidx_hash);
    if (tbl->delidx_hash)
        destroy_idx_hash(tbl->delidx_hash);

    if (tbl->ins_rec_hash)
        destroy_idx_hash(tbl->ins_rec_hash);
    if (tbl->upd_rec_hash)
        destroy_idx_hash(tbl->upd_rec_hash);

    if (tbl->delidx_tbl)
        destroy_tablecursor(tbl->env->bdb_env, tbl->delidx_cur, tbl->delidx_tbl,
                            &bdberr);
    if (tbl->insidx_tbl)
        destroy_tablecursor(tbl->env->bdb_env, tbl->insidx_cur, tbl->insidx_tbl,
                            &bdberr);

    /*
       This is now down when we close the session (or should it be when I
       commit?)
       free(tbl);
     */
    /*fprintf(stdout, "++++ Destroyed shattbl for %d\n", pthread_self());*/

    return 0;
}

static int reset_for_selectv_shadtbl(shad_tbl_t *tbl)
{

    int bdberr = 0;
    int rc = 0;

    tbl->updcols = 0;
    tbl->nops = 0;

    if (tbl->blb_tbl) {
        destroy_tablecursor(tbl->env->bdb_env, tbl->blb_cur, tbl->blb_tbl,
                            &bdberr);
        rc = create_tablecursor(tbl->env->bdb_env, &tbl->blb_tbl, &tbl->blb_cur,
                                &bdberr, 1);
        if (rc)
            return rc;
        bdb_temp_table_set_cmp_func(tbl->blb_tbl->table, blb_tbl_cmp);
    }

    if (tbl->add_tbl) {
        destroy_tablecursor(tbl->env->bdb_env, tbl->add_cur, tbl->add_tbl,
                            &bdberr);
        rc = create_tablecursor(tbl->env->bdb_env, &tbl->add_tbl, &tbl->add_cur,
                                &bdberr, 1);
        if (rc) {
            destroy_tablecursor(tbl->env->bdb_env, tbl->blb_cur, tbl->blb_tbl,
                                &bdberr);
            return rc;
        }
    }

    if (tbl->upd_tbl) {
        destroy_tablecursor(tbl->env->bdb_env, tbl->upd_cur, tbl->upd_tbl,
                            &bdberr);
        rc = create_tablecursor(tbl->env->bdb_env, &tbl->upd_tbl, &tbl->upd_cur,
                                &bdberr, 1);
        if (rc) {
            destroy_tablecursor(tbl->env->bdb_env, tbl->blb_cur, tbl->blb_tbl,
                                &bdberr);
            destroy_tablecursor(tbl->env->bdb_env, tbl->add_cur, tbl->add_tbl,
                                &bdberr);
            return rc;
        }
    }

    if (tbl->delidx_tbl) {
        destroy_tablecursor(tbl->env->bdb_env, tbl->delidx_cur, tbl->delidx_tbl,
                            &bdberr);
        rc = create_tablecursor(tbl->env->bdb_env, &tbl->delidx_tbl,
                                &tbl->delidx_cur, &bdberr, 1);
        if (rc) {
            destroy_tablecursor(tbl->env->bdb_env, tbl->blb_cur, tbl->blb_tbl,
                                &bdberr);
            destroy_tablecursor(tbl->env->bdb_env, tbl->add_cur, tbl->add_tbl,
                                &bdberr);
            destroy_tablecursor(tbl->env->bdb_env, tbl->upd_cur, tbl->upd_tbl,
                                &bdberr);
            return rc;
        }
        bdb_temp_table_set_cmp_func(tbl->delidx_tbl->table, idx_tbl_cmp);
    }

    if (tbl->insidx_tbl) {
        destroy_tablecursor(tbl->env->bdb_env, tbl->insidx_cur, tbl->insidx_tbl,
                            &bdberr);
        rc = create_tablecursor(tbl->env->bdb_env, &tbl->insidx_tbl,
                                &tbl->insidx_cur, &bdberr, 1);
        if (rc) {
            destroy_tablecursor(tbl->env->bdb_env, tbl->blb_cur, tbl->blb_tbl,
                                &bdberr);
            destroy_tablecursor(tbl->env->bdb_env, tbl->add_cur, tbl->add_tbl,
                                &bdberr);
            destroy_tablecursor(tbl->env->bdb_env, tbl->upd_cur, tbl->upd_tbl,
                                &bdberr);
            destroy_tablecursor(tbl->env->bdb_env, tbl->delidx_cur,
                                tbl->delidx_tbl, &bdberr);
            return rc;
        }
        bdb_temp_table_set_cmp_func(tbl->insidx_tbl->table, idx_tbl_cmp);
    }

    /*
       This is now down when we close the session (or should it be when I
       commit?)
       fprintf(stdout, "++++ Reset selectv shattbl for %d\n", pthread_self());
     */
    return 0;
}

static shad_tbl_t *open_shadtbl(struct BtCursor *pCur)
{

    shad_tbl_t *tbl = NULL;
    struct sql_thread *thd = pthread_getspecific(query_info_key);

    tbl = get_shadtbl(pCur);
    if (!tbl) {
        struct sqlclntstate *clnt = thd->clnt;
        if (!clnt) {
            /* this is a bug */
            static int once = 0;
            if (!once) {
                once = 1;
                logmsg(LOGMSG_ERROR, "%s: sql_thread has no sqlclntstate!\n",
                        __func__);
            }
            return NULL;
        }

        tbl = create_shadtbl(pCur, clnt);
        if (!tbl) {
            logmsg(LOGMSG_ERROR, "%s: unable to allocated %zu bytes!\n",
                   __func__, sizeof(shad_tbl_t));
            return NULL;
        }
    }

    return tbl;
}

/* Open shadow tables.  Return the add-table cursor. */
void *osql_open_shadtbl_addtbl(struct BtCursor *pCur)
{
    shad_tbl_t *tbl = open_shadtbl(pCur);

    if (tbl)
        return tbl->add_cur;

    return NULL;
}

/**
 * Truncate all the shadow tables but for selectv records
 *
 */
int osql_shadtbl_reset_for_selectv(struct sqlclntstate *clnt)
{
    osqlstate_t *osql = &clnt->osql;
    shad_tbl_t *tbl = NULL, *tmp = NULL;
    int rc = 0;
    int bdberr = 0;

    /* close selectv cursor but keep table */
    if (osql->verify_cur) {
        rc = bdb_temp_table_close_cursor(thedb->bdb_env, osql->verify_cur,
                                         &bdberr);
        if (rc) {
            logmsg(LOGMSG_ERROR, 
                    "%s: bdb_temp_table_close failed, rc=%d bdberr=%d\n",
                    __func__, rc, bdberr);
            return -1;
        }

        /* new code doesn't open the cursor unless I am saving in it */
        osql->verify_cur = bdb_temp_table_cursor(
            thedb->bdb_env, osql->verify_tbl, NULL, &bdberr);
        if (!osql->verify_cur) {
            logmsg(LOGMSG_ERROR, "%s: bdb_temp_table_cursor failed, bdberr=%d\n",
                    __func__, bdberr);
            bdb_temp_table_close(thedb->bdb_env, osql->verify_tbl, &bdberr);
            return -1;
        }
    }
    osql_destroy_schemachange_temptbl(thedb->bdb_env, clnt);
    osql_destroy_bpfunc_temptbl(thedb->bdb_env, clnt);

    LISTC_FOR_EACH_SAFE(&osql->shadtbls, tbl, tmp, linkv)
    {
        rc = reset_for_selectv_shadtbl(tbl);
        if (rc) {
            return rc;
        }
    }
    return 0;
}

/**
 * Blob table comparison function
 */
static int blb_tbl_cmp(void *usermem, int key1len, const void *key1,
                       int key2len, const void *key2)
{
    const updCols_key_t *k1 = (updCols_key_t *)key1;
    const updCols_key_t *k2 = (updCols_key_t *)key2;

    assert(sizeof(updCols_key_t) == key1len);
    assert(sizeof(updCols_key_t) == key2len);

    if (k1->seq < k2->seq) {
        return -1;
    }

    if (k1->seq > k2->seq) {
        return 1;
    }

    if (k1->id < k2->id) {
        return -1;
    }

    if (k1->id > k2->id) {
        return 1;
    }

    return 0;
}

/**
 * Index table comparison function
 */
static int idx_tbl_cmp(void *usermem, int key1len, const void *key1,
                       int key2len, const void *key2)
{
    const index_key_t *k1 = (index_key_t *)key1;
    const index_key_t *k2 = (index_key_t *)key2;

    assert(sizeof(index_key_t) == key1len);
    assert(sizeof(index_key_t) == key2len);

    if (k1->seq < k2->seq) {
        return -1;
    }

    if (k1->seq > k2->seq) {
        return 1;
    }

    if (k1->ixnum < k2->ixnum) {
        return -1;
    }

    if (k1->ixnum > k2->ixnum) {
        return 1;
    }

    return 0;
}

static shad_tbl_t *create_shadtbl(struct BtCursor *pCur,
                                  struct sqlclntstate *clnt)
{
    shad_tbl_t *tbl;
    struct dbtable *db = pCur->db;
    struct dbenv *env = pCur->db->dbenv;
    int numblobs = pCur->numblobs;
    int rc = 0;
    int bdberr = 0;

    /*pBt->vdbe = pthread_getspecific(sqlite3VDBEkey);*/

    tbl = calloc(1, sizeof(shad_tbl_t));
    if (!tbl)
        return NULL;

    tbl->seq = 0;
    tbl->env = env;
    strncpy(tbl->tablename, db->tablename, sizeof(tbl->tablename));
    tbl->tableversion = db->tableversion;
    tbl->nix = db->nix;
    tbl->ix_expr = db->ix_expr;
    tbl->ix_partial = db->ix_partial;

    /* create table add and its cursor */
    rc = create_tablecursor(env->bdb_env, &tbl->add_tbl, &tbl->add_cur, &bdberr,
                            0);
    if (rc)
        return NULL;

    /* create update and its cursor */
    rc = create_tablecursor(env->bdb_env, &tbl->upd_tbl, &tbl->upd_cur, &bdberr,
                            0);
    if (rc) {
        destroy_tablecursor(env->bdb_env, tbl->add_cur, tbl->add_tbl, &bdberr);
        return NULL;
    }

    tbl->nblobs = numblobs;
    tbl->updcols = 0;
    tbl->nops = 0;
    if (pCur->bdbcur) {
        tbl->dbnum = pCur->bdbcur->dbnum(pCur->bdbcur);
    } else {
        tbl->dbnum = get_dbnum_by_handle(db->handle);
    }

    /* We store updCols in the blob-table so always create this- it's generally
     * useful */
    rc = create_tablecursor(env->bdb_env, &tbl->blb_tbl, &tbl->blb_cur, &bdberr,
                            0);
    if (rc) {
        destroy_tablecursor(env->bdb_env, tbl->upd_cur, tbl->upd_tbl, &bdberr);
        destroy_tablecursor(env->bdb_env, tbl->add_cur, tbl->add_tbl, &bdberr);
        return NULL;
    }
    rc = create_tablecursor(env->bdb_env, &tbl->delidx_tbl, &tbl->delidx_cur,
                            &bdberr, 0);
    if (rc) {
        destroy_tablecursor(env->bdb_env, tbl->upd_cur, tbl->upd_tbl, &bdberr);
        destroy_tablecursor(env->bdb_env, tbl->add_cur, tbl->add_tbl, &bdberr);
        destroy_tablecursor(env->bdb_env, tbl->blb_cur, tbl->blb_tbl, &bdberr);
        return NULL;
    }
    rc = create_tablecursor(env->bdb_env, &tbl->insidx_tbl, &tbl->insidx_cur,
                            &bdberr, 0);
    if (rc) {
        destroy_tablecursor(env->bdb_env, tbl->upd_cur, tbl->upd_tbl, &bdberr);
        destroy_tablecursor(env->bdb_env, tbl->add_cur, tbl->add_tbl, &bdberr);
        destroy_tablecursor(env->bdb_env, tbl->blb_cur, tbl->blb_tbl, &bdberr);
        destroy_tablecursor(env->bdb_env, tbl->delidx_cur, tbl->delidx_tbl,
                            &bdberr);
        return NULL;
    }
    assert(tbl->blb_cur);
    bdb_temp_table_set_cmp_func(tbl->blb_tbl->table, blb_tbl_cmp);
    bdb_temp_table_set_cmp_func(tbl->delidx_tbl->table, idx_tbl_cmp);
    bdb_temp_table_set_cmp_func(tbl->insidx_tbl->table, idx_tbl_cmp);

    tbl->addidx_hash = hash_init_o(offsetof(struct rec_dirty_keys, seq),
                                   sizeof(unsigned long long));
    tbl->delidx_hash = hash_init_o(offsetof(struct rec_dirty_keys, seq),
                                   sizeof(unsigned long long));

    tbl->ins_rec_hash =
        hash_init_o(offsetof(rec_flags_t, seq), sizeof(unsigned long long));
    tbl->upd_rec_hash =
        hash_init_o(offsetof(rec_flags_t, seq), sizeof(unsigned long long));

    listc_abl(&clnt->osql.shadtbls, tbl);
    pCur->shadtbl = tbl;

    assert(tbl->blb_cur);
    assert(tbl->delidx_cur);
    assert(tbl->insidx_cur);

    /*fprintf(stdout, "++++ Created shattbl for %d\n", pthread_self());*/

    return tbl;
}

static int destroy_tablecursor(bdb_state_type *bdb_env, struct temp_cursor *cur,
                               struct tmp_table *tbl, int *bdberr)
{

    int rc = 0;

    if (cur) {
        rc = bdb_temp_table_close_cursor(bdb_env, cur, bdberr);
        if (rc)
            logmsg(LOGMSG_ERROR, "%s: fail to close cursor bdberr=%d\n", __func__,
                    *bdberr);
    }

    if (tbl) {
        rc = bdb_temp_table_close(bdb_env, tbl->table, bdberr);
        if (rc)
            logmsg(LOGMSG_ERROR, "%s: fail to bdberr=%d\n", __func__, *bdberr);

        free(tbl);
    }

    return rc;
}

static int truncate_tablecursor(bdb_state_type *bdb_env,
                                struct temp_cursor **cur,
                                struct temp_table *tbl, int *bdberr)
{

    int rc = 0;

    /* we need to close the cursor before we truncate, will reopen */
    if (*cur) {
        rc = bdb_temp_table_close_cursor(bdb_env, *cur, bdberr);
        if (rc)
            logmsg(LOGMSG_ERROR, "%s: fail to close cursor bdberr=%d\n", __func__,
                    *bdberr);
    }

    if (tbl) {
        rc = bdb_temp_table_truncate(bdb_env, tbl, bdberr);
        if (rc)
            logmsg(LOGMSG_ERROR, "%s: error truncating add temp_table rc=%d bdberr=%d\n",
                    __func__, rc, *bdberr);
    }

    *cur = bdb_temp_table_cursor(bdb_env, tbl, NULL, bdberr);
    if (!*cur) {
        logmsg(LOGMSG_ERROR, "%s: bdb_temp_table_cursor failed, bdberr=%d\n",
                __func__, *bdberr);
        return -1;
    }

    return rc;
}

/* this fetches just one blob, indexed by blobnum */
int osql_fetch_shadblobs_by_genid(BtCursor *pCur, int *blobnum,
                                  blob_status_t *blobs, int *bdberr)
{

    int rc = 0;
    /*int   i = 0;*/
    shad_tbl_t *tbl = NULL;
    /* key gets set into cur->key, and is freed when a new key is
       submitted or when the cursor is closed */
    blob_key_t *key = (blob_key_t *)malloc(sizeof(blob_key_t));

    if (!(tbl = open_shadtbl(pCur)) || !tbl->blb_cur) {
        logmsg(LOGMSG_ERROR, "%s: error getting shadtbl for \'%s\'\n", __func__,
               pCur->db->tablename);
        if (key)
            free(key);
        return -1;
    }

    key->seq = pCur->genid;
    key->id = *blobnum - 1;

    rc = bdb_temp_table_find_exact(tbl->env->bdb_env, tbl->blb_cur, key,
                                   sizeof(*key), bdberr);
    if (rc != IX_FND)
        free(key);

    if (rc == IX_EMPTY || rc == IX_NOTFND) {
        blobs->bloblens[0] = 0;
        blobs->bloboffs[0] = 0;
        blobs->blobptrs[0] = NULL;
        rc = 0;
    } else if (!rc) {
        blobs->bloblens[0] = bdb_temp_table_datasize(tbl->blb_cur);
        blobs->bloboffs[0] = 0;
        blobs->blobptrs[0] = bdb_temp_table_data(tbl->blb_cur);

        /* reset data pointer in cursor; blob will be freed when blobs is freed
         */
        bdb_temp_table_reset_datapointers(tbl->blb_cur);
    }
    return rc;
}

int osql_get_shadowdata(BtCursor *pCur, unsigned long long genid, void **buf,
                        int *buflen, int *bdberr)
{

    int rc = 0;
    shad_tbl_t *tbl = NULL;

    if (pCur->ixnum != -1)
        /* this is for data only, for now*/
        return -1;

    if (!(tbl = open_shadtbl(pCur)) || !tbl->add_cur) {
        logmsg(LOGMSG_ERROR, "%s: error getting shadtbl for \'%s\'\n", __func__,
               pCur->db->tablename);
        return -1;
    }

    if (!is_genid_synthetic(genid)) {
        return -1;
    }

    unsigned long long *key =
        (unsigned long long *)malloc(sizeof(unsigned long long));
    *key = genid;

    rc = bdb_temp_table_find_exact(tbl->env->bdb_env, tbl->add_cur, key,
                                   sizeof(*key), bdberr);
    if (rc != IX_FND) {
        free(key);
        return -1;
    }

    *buflen = bdb_temp_table_datasize(tbl->add_cur);
    *buf = bdb_temp_table_data(tbl->add_cur);

    return 0;
}

static shad_tbl_t *get_shadtbl(struct BtCursor *pCur)
{
    struct sql_thread *thd;
    struct sqlclntstate *clnt;

    /* we keep the shadow with the pCur, if any */
    if (pCur && pCur->shadtbl) {
        return (shad_tbl_t *)pCur->shadtbl;
    }

    /* pCur has not cached this; maybe it was opened in the
       meantime? case in mind, index and data both recording
       genids */
    thd = pthread_getspecific(query_info_key);
    clnt = thd->clnt;

    return osql_get_shadow_bydb(clnt, pCur->db);
}

static int create_tablecursor(bdb_state_type *bdb_env, struct tmp_table **ptbl,
                              struct temp_cursor **pcur, int *bdberr,
                              int skip_cursor)
{

    struct tmp_table *tbl =
        (struct tmp_table *)calloc(1, sizeof(struct tmp_table));

    if (!tbl) {
        logmsg(LOGMSG_ERROR, "%s: unable to allocate %zu bytes\n", __func__,
               sizeof(struct tmp_table));
        return -1;
    }

    tbl->table = bdb_temp_table_create(bdb_env, bdberr);

    if (!tbl->table) {
        logmsg(LOGMSG_ERROR, "%s: bdb_temp_table_create failed, bderr=%d\n",
                __func__, *bdberr);
        free(tbl);
        return -1;
    }
    if (skip_cursor) {
        *pcur = NULL;
    } else {
        *pcur = bdb_temp_table_cursor(bdb_env, tbl->table, NULL, bdberr);
        if (!*pcur) {
            logmsg(LOGMSG_ERROR, "%s: bdb_temp_table_cursor failed, bdberr=%d\n",
                    __func__, *bdberr);
            bdb_temp_table_close(bdb_env, tbl->table, bdberr);
            free(tbl);
            return -1;
        }
    }

    *ptbl = tbl;

    return 0;
}

void *osql_get_shadtbl_addtbl_newcursor(struct BtCursor *pCur)
{
    int bdberr = 0;
    struct temp_cursor *cur;
    shad_tbl_t *tbl = get_shadtbl(pCur);
    bdb_state_type *bdbenv = NULL;
    /* If we've found the table, create a new cursor against it. */
    if (tbl) {
        bdbenv = tbl->env->bdb_env;
        cur = bdb_temp_table_cursor(bdbenv, tbl->add_tbl->table, NULL, &bdberr);
        if (!cur) {
            logmsg(LOGMSG_ERROR, "%s: bdb_temp_table_cursor failed, bdberr=%d\n",
                    __func__, bdberr);
        }
        return cur;
    }
    return NULL;
}

void *osql_get_shadtbl_addtbl(struct BtCursor *pCur)
{

    shad_tbl_t *tbl = get_shadtbl(pCur);

    if (tbl)
        return tbl->add_cur;

    return NULL;
}

void *osql_get_shadtbl_updtbl(struct BtCursor *pCur)
{

    shad_tbl_t *tbl = get_shadtbl(pCur);

    if (tbl)
        return tbl->upd_cur;

    return NULL;
}

static int save_dirty_keys(struct sqlclntstate *clnt, shad_tbl_t *tbl,
                           unsigned long long seq,
                           int ins /* 1 for add, 0 for del */)
{
    struct rec_dirty_keys *prdk;
    hash_t *h;
    h = ins ? tbl->addidx_hash : tbl->delidx_hash;

    assert(h);
#ifndef NDEBUG
    struct rec_dirty_keys rdk;
    rdk.seq = seq;
    assert(hash_find(h, &rdk) == NULL);
#endif

    prdk = calloc(1, sizeof(struct rec_dirty_keys));
    if (!prdk) {
        logmsg(LOGMSG_ERROR, "%s: unable to allocate %zu bytes\n", __func__,
               sizeof(struct rec_dirty_keys));
        return -1;
    }

    prdk->seq = seq;
    prdk->dirty_keys = ins ? clnt->ins_keys : clnt->del_keys;
    hash_add(h, prdk);

    return 0;
}

static int save_ins_keys(struct sqlclntstate *clnt, shad_tbl_t *tbl,
                         unsigned long long seq)
{
    return save_dirty_keys(clnt, tbl, seq, 1);
}

static int save_del_keys(struct sqlclntstate *clnt, shad_tbl_t *tbl,
                         unsigned long long seq)
{
    return save_dirty_keys(clnt, tbl, seq, 0);
}

static unsigned long long get_dirty_keys(struct sqlclntstate *clnt,
                                         shad_tbl_t *tbl,
                                         unsigned long long seq,
                                         int ins /* 1 for add, 0 for del */)
{
    struct rec_dirty_keys rdk;
    struct rec_dirty_keys *prdk;
    hash_t *h;
    rdk.seq = seq;
    h = ins ? tbl->addidx_hash : tbl->delidx_hash;

    prdk = hash_find(h, &rdk);
    if (prdk)
        return prdk->dirty_keys;

    return 0ULL;
}

static unsigned long long get_ins_keys(struct sqlclntstate *clnt,
                                       shad_tbl_t *tbl, unsigned long long seq)
{
    return get_dirty_keys(clnt, tbl, seq, 1);
}

static unsigned long long get_del_keys(struct sqlclntstate *clnt,
                                       shad_tbl_t *tbl, unsigned long long seq)
{
    return get_dirty_keys(clnt, tbl, seq, 0);
}

static int save_rec_flags(struct sqlclntstate *clnt, shad_tbl_t *tbl,
                          unsigned long long seq, int flags,
                          int ins /* 1 for add, 0 for del */)
{
    hash_t *h;
    rec_flags_t *rec_flags;

    h = ins ? tbl->ins_rec_hash : tbl->upd_rec_hash;

    assert(h);
#ifndef NDEBUG
    rec_flags_t tmp;
    tmp.seq = seq;
    assert(hash_find(h, &tmp) == NULL);
#endif

    rec_flags = calloc(1, sizeof(rec_flags_t));
    if (!rec_flags) {
        logmsg(LOGMSG_ERROR, "%s: unable to allocate %zu bytes\n", __func__,
               sizeof(rec_flags_t));
        return -1;
    }

    rec_flags->seq = seq;
    rec_flags->flags = flags;
    hash_add(h, rec_flags);

    return 0;
}

static int get_rec_flags(struct sqlclntstate *clnt, shad_tbl_t *tbl,
                         unsigned long long seq,
                         int ins /* 1 for add, 0 for del */)
{
    hash_t *h;
    rec_flags_t tmp;
    rec_flags_t *rec_flags;

    tmp.seq = seq;
    h = ins ? tbl->ins_rec_hash : tbl->upd_rec_hash;

    rec_flags = hash_find(h, &tmp);
    if (rec_flags)
        return rec_flags->flags;

    return 0;
}

/*
 * NOTE:
 * Handle upd table for multiple updates of synthetic rows
 * Need to retrieve the original value and have it percolated
 * to the new row (case when we update a real row multiple times)
 * Need to delete existing row as well; a new entry will be added
 * by the caller
 *
 */
int osql_save_updrec(struct BtCursor *pCur, struct sql_thread *thd, char *pData,
                     int nData, int flags)
{

    osqlstate_t *osql = &thd->clnt->osql;
    int rc = 0;
    int bdberr = 0;
    shad_tbl_t *tbl = NULL;
    bdb_state_type *bdbenv = NULL;
    unsigned long long tmp = 0;
    unsigned long long genid = 0;

    if (!(tbl = open_shadtbl(pCur)) || !tbl->upd_cur) {
        logmsg(LOGMSG_ERROR, "%s: error getting shadtbl for \'%s\'\n", __func__,
               pCur->db->tablename);
        return -1;
    }

    if (tbl->tableversion != pCur->db->tableversion) {
        osql->xerr.errval = ERR_BADREQ;
        errstat_cat_str(&(osql->xerr), "stale table version in shadow table");
        return SQLITE_ABORT;
    }

    /* generate a new synthetic genid */
    tmp = tbl->seq;
    bdbenv = tbl->env->bdb_env;

    set_genid_upd(&tmp);

    if (is_genid_synthetic(pCur->genid)) {
        if (thd->clnt->dbtran.shadow_tran)
            bdb_set_check_shadows(thd->clnt->dbtran.shadow_tran);

        /* Need to know if the synthetic genid is generated as a result of a
           insert or update
           The following contraction rules apply:
           INSERT + UPDATE = INSERT
           UPDATE + UPDATE = UPDATE

           upd table tells us the origin of synthetic genid
         */
        unsigned long long *pgenid =
            (unsigned long long *)malloc(sizeof(*pgenid));
        if (!pgenid) {
            logmsg(LOGMSG_ERROR, "malloc %zu\n", sizeof(*pgenid));
            return -1;
        }
        *pgenid = pCur->genid;

        rc = bdb_temp_table_find_exact(bdbenv, tbl->upd_cur, pgenid,
                                       sizeof(*pgenid), &bdberr);
        if (bdberr) {
            logmsg(LOGMSG_ERROR, "%s: fail to update genid %llx (%lld) rc=%d bdberr=%d (1)\n",
                __func__, tmp, *pgenid, rc, bdberr);
            free(pgenid);
            return -1;
        }

        if (rc == IX_FND) {
            /* this was an update of a real row, preserve the original genid */

            genid = *(unsigned long long *)bdb_temp_table_data(tbl->upd_cur);

            /* we delete the original upd entry */
            rc = bdb_temp_table_delete(bdbenv, tbl->upd_cur, &bdberr);
            if (rc) {
                logmsg(LOGMSG_ERROR, "%s: fail to update genid %llx (%lld) rc=%d "
                                "bdberr=%d (2)\n",
                        __func__, tmp, *pgenid, rc, bdberr);
                return -1;
            }

            /* add the new entry in upd table */
            rc = bdb_temp_table_put(bdbenv, tbl->upd_tbl->table, &tmp,
                                    sizeof(tmp), &genid, sizeof(genid), NULL,
                                    &bdberr);
            if (rc) {
                logmsg(LOGMSG_ERROR, "%s: fail to update genid %llx (%lld) rc=%d "
                                "bdberr=%d (3)\n",
                        __func__, tmp, genid, rc, bdberr);
                return -1;
            }
        } else {
            /* this was an insert; no need to touch anything in upd table */
            free(pgenid);
        }

        /* delete the original index from add and its indexes */
        rc = delete_synthetic_row(pCur, thd, tbl);
        if (rc) {
            logmsg(LOGMSG_ERROR, "%s: fail to update genid %llx (%lld) rc=%d bdberr=%d (4)\n",
                __func__, tmp, pCur->genid, rc, bdberr);
            return -1;
        }
    } else {
        genid = pCur->genid;

        /* we have to mark the row as an update (which also give us the original
         * genid) */
        rc = bdb_temp_table_put(bdbenv, tbl->upd_tbl->table, &tmp, sizeof(tmp),
                                &genid, sizeof(genid), NULL, &bdberr);
        if (rc) {
            logmsg(LOGMSG_ERROR, "%s: fail to update genid %llx (%lld) rc=%d bdberr=%d (5)\n",
                __func__, tmp, genid, rc, bdberr);
            return -1;
        }

        /* mark the real row as deleted */
        rc = bdb_tran_deltbl_setdeleted(pCur->bdbcur, pCur->genid, &tmp,
                                        sizeof(tmp), &bdberr);
        if (rc) {
            logmsg(LOGMSG_ERROR, "%s: fail to update genid %llx (%lld) rc=%d bdberr=%d (6)\n",
                __func__, tmp, pCur->genid, rc, bdberr);
            return -1;
        }
    }

    /* update add table */
    rc = bdb_temp_table_put(bdbenv, tbl->add_tbl->table, &tmp, sizeof(tmp),
                            (char *)pData, nData, NULL, &bdberr);
    if (rc) {
        logmsg(LOGMSG_ERROR, 
                "%s: fail to update genid %llx (%lld) rc=%d bdberr=%d (7)\n",
                __func__, tmp, tmp, rc, bdberr);
        return -1;
    }

    /* add  the new indexes */
    rc = insert_record_indexes(pCur, thd, tmp, &bdberr);
    if (rc) {
        logmsg(LOGMSG_ERROR, 
                "%s: fail to update genid %llx (%lld) rc=%d bdberr=%d (8)\n",
                __func__, tmp, pCur->genid, rc, bdberr);
        return -1;
    }

    if (gbl_partial_indexes && pCur->db->ix_partial &&
        (save_ins_keys(thd->clnt, tbl, tmp) ||
         save_del_keys(thd->clnt, tbl, pCur->genid))) {
        logmsg(LOGMSG_ERROR, "%s: error saving the shadow dirty keys\n", __func__);
        return -1;
    }

    if (save_rec_flags(thd->clnt, tbl, tmp, flags, 0 /* updrec */)) {
        return -1;
    }

#ifdef TEST_OSQL
    uuidstr_t us;
    fprintf(stdout,
            "[%llu %s] Updated genid=%llu (%u) rc=%d pCur->genid=%llu\n",
            osql->rqid, comdb2uuidstr(osql->uuid, us), pCur->genid,
            pthread_self(), rc, pCur->genid);
#endif

    tbl->seq = increment_seq(tbl->seq);

    return 0;
}

int osql_save_insrec(struct BtCursor *pCur, struct sql_thread *thd, char *pData,
                     int nData, int flags)
{
    osqlstate_t *osql = &thd->clnt->osql;
    int rc = 0;
    int bdberr = 0;
    shad_tbl_t *tbl = NULL;
    unsigned long long tmp = 0;

    if (!(tbl = open_shadtbl(pCur)) || !tbl->add_cur) {
        logmsg(LOGMSG_ERROR, "%s: error getting shadtbl for \'%s\'\n", __func__,
               pCur->db->tablename);
        return -1;
    }

    if (tbl->tableversion != pCur->db->tableversion) {
        osql->xerr.errval = ERR_BADREQ;
        errstat_cat_str(&(osql->xerr), "stale table version in shadow table");
        return SQLITE_ABORT;
    }

    tmp = tbl->seq;

    /* mark this as synthetic genid */
    set_genid_add(&tmp);

    rc = bdb_temp_table_put(tbl->env->bdb_env, tbl->add_tbl->table, &tmp,
                            sizeof(tmp), (char *)pData, nData, NULL, &bdberr);

#ifdef TEST_OSQL
    uuidstr_t us;
    fprintf(stdout, "[%llu %s] Inserted seq=%llu (%u) rc=%d pCur->genid=%llu\n",
            thd->clnt->osql.rqid,
            comdb2uuidstr(thd->clnt->osql.uuid, us), tmp,
            pthread_self(), rc, pCur->genid);
#endif

    if (rc) {
        logmsg(LOGMSG_ERROR, "%s: fail to insert genid %llx (%lld) rc=%d bdberr=%d\n",
                __func__, tmp, pCur->genid, rc, bdberr);
        return -1;
    }

    if (thd->clnt->dbtran.shadow_tran)
        bdb_set_check_shadows(thd->clnt->dbtran.shadow_tran);

    /* if this is recom, snapisol or serial, we need to update the index shadows
     */
    if (insert_record_indexes(pCur, thd, tmp, &bdberr)) {
        logmsg(LOGMSG_ERROR, "%s: error updating the shadow indexes bdberr = %d\n",
                __func__, bdberr);
        return -1;
    }

    if (gbl_partial_indexes && pCur->db->ix_partial &&
        save_ins_keys(thd->clnt, tbl, tmp)) {
        logmsg(LOGMSG_ERROR, "%s: error saving the shadow dirty keys\n", __func__);
        return -1;
    }

    if (save_rec_flags(thd->clnt, tbl, tmp, flags, 1 /* insrec */)) {
        return -1;
    }

    tbl->seq = increment_seq(tbl->seq);
    /*++tbl->seq;*/

    thd->clnt->osql.dirty = 1;

    return 0;
}

int osql_save_delrec(struct BtCursor *pCur, struct sql_thread *thd)
{
    osqlstate_t *osql = &thd->clnt->osql;
    shad_tbl_t *tbl = NULL;
    int rc = 0;
    int bdberr = 0;

    /* this is stupid, but until I better integrate bdb_osql and
       osqlshadtbl, this will do */
    if (!(tbl = open_shadtbl(pCur)) || !tbl->blb_cur) {
        logmsg(LOGMSG_ERROR, "%s: error getting shadtbl\n", __func__);
        return -1;
    }

    if (tbl->tableversion != pCur->db->tableversion) {
        osql->xerr.errval = ERR_BADREQ;
        errstat_cat_str(&(osql->xerr), "stale table version in shadow table");
        return SQLITE_ABORT;
    }

    if (is_genid_synthetic(pCur->genid)) {
        rc = delete_synthetic_row(pCur, thd, tbl);
    } else {
        rc = bdb_tran_deltbl_setdeleted(pCur->bdbcur, pCur->genid, NULL, 0,
                                        &bdberr);
    }
    if (rc) {
        logmsg(LOGMSG_ERROR, "%s: fail to delete genid %llx (%lld) rc=%d bdberr=%d (5)\n",
                __func__, tbl->seq, pCur->genid, rc, bdberr);
        return -1;
    }

    if (gbl_partial_indexes && pCur->db->ix_partial &&
        save_del_keys(thd->clnt, tbl, pCur->genid)) {
        logmsg(LOGMSG_ERROR, "%s: error saving the shadow dirty keys\n", __func__);
        return -1;
    }

    thd->clnt->osql.dirty = 1;

    return 0;
}

int osql_save_index(struct BtCursor *pCur, struct sql_thread *thd,
                    int is_update, int is_delete)
{
    struct sqlclntstate *clnt = thd->clnt;
    osqlstate_t *osql = &clnt->osql;
    shad_tbl_t *tbl = NULL;
    int rc = 0;
    int bdberr = 0;
    int i;
    unsigned long long tmp = 0;
    unsigned long long dirty_key = -1ULL;
    struct tmp_table *tmp_tbl = NULL;
    struct temp_cursor *tmp_cur = NULL;
    unsigned char **index = NULL;

    if (!gbl_expressions_indexes || !pCur->db->ix_expr)
        return SQLITE_OK;

    if (!(tbl = open_shadtbl(pCur))) {
        logmsg(LOGMSG_ERROR, "%s: error getting shadtbl\n", __func__);
        return -1;
    }

    if (tbl->tableversion != pCur->db->tableversion) {
        osql->xerr.errval = ERR_BADREQ;
        errstat_cat_str(&(osql->xerr), "stale table version in shadow table");
        return SQLITE_ABORT;
    }

    if (is_delete) {
        tmp_tbl = tbl->delidx_tbl;
        tmp_cur = tbl->delidx_cur;
        index = clnt->idxDelete;
        tmp = pCur->genid;
        dirty_key = clnt->del_keys;
    } else {
        tmp_tbl = tbl->insidx_tbl;
        tmp_cur = tbl->insidx_cur;
        index = clnt->idxInsert;
        tmp = tbl->seq;
        dirty_key = clnt->ins_keys;
    }

    if (!tmp_cur) {
        logmsg(LOGMSG_ERROR, "%s: error getting shadtbl cursor\n", __func__);
        return -1;
    }

    if (!is_delete) {
        if (is_update)
            set_genid_upd(&tmp);
        else
            set_genid_add(&tmp);
    }

    for (i = 0; i < pCur->db->nix && rc == SQLITE_OK; i++) {
        index_key_t key;
        key.seq = tmp;
        key.ixnum = i;
        /* only save keys when told */
        if (gbl_partial_indexes && pCur->db->ix_partial &&
            !(dirty_key & (1ULL << i)))
            continue;
        rc = bdb_temp_table_put(tbl->env->bdb_env, tmp_tbl->table, &key,
                                sizeof(key), index[i], getkeysize(pCur->db, i),
                                NULL, &bdberr);
        if (rc) {
            logmsg(LOGMSG_ERROR, "%s: fail to insert seq %llu rc=%d bdberr=%d\n",
                    __func__, key.seq, rc, bdberr);
            return -1;
        }
    }

    return 0;
}

int osql_save_dbq_consume(struct sqlclntstate *clnt, const char *spname,
                          genid_t genid)
{
    shadbq_t *shad = &clnt->osql.shadbq;
    shad->spname = spname;
    shad->genid = genid;
    return 0;
}

int osql_save_updcols(struct BtCursor *pCur, struct sql_thread *thd,
                      int *updCols)
{
    osqlstate_t *osql = &thd->clnt->osql;
    int bdberr = 0;
    shad_tbl_t *tbl = NULL;
    unsigned long long tmp = 0;
    updCols_key_t key;
    int len = 0;
    int rc;

    /* verify that there's something to update */
    if (NULL == updCols || updCols[0] <= 0) {
        return 0;
    }

    if (!(tbl = open_shadtbl(pCur)) || !tbl->blb_cur) {
        logmsg(LOGMSG_ERROR, "osql_save_updcols: error getting shadtbl\n");
        return -1;
    }

    if (tbl->tableversion != pCur->db->tableversion) {
        osql->xerr.errval = ERR_BADREQ;
        errstat_cat_str(&(osql->xerr), "stale table version in shadow table");
        return SQLITE_ABORT;
    }

    tmp = tbl->seq;
    set_genid_upd(&tmp);

    /* find the old map, if it exists */
    if (is_genid_synthetic(pCur->genid)) {
        /* union of updCols here, if updCols exists */
        updCols_key_t *pkey = (updCols_key_t *)malloc(sizeof(*pkey));
        if (!pkey) {
            logmsg(LOGMSG_ERROR, "malloc %zu\n", sizeof(*pkey));
            return -1;
        }

        pkey->seq = pCur->genid;
        pkey->id = -1ULL;

        rc = bdb_temp_table_find_exact(tbl->env->bdb_env, tbl->blb_cur, pkey,
                                       sizeof(*pkey), &bdberr);
        if (bdberr) {
            logmsg(LOGMSG_ERROR, 
                    "%s: fail to update genid %llx (%lld) rc=%d bdberr=%d (1)\n",
                    __func__, tmp, pkey->seq, rc, bdberr);
            free(pkey);
            return -1;
        }

        if (rc == IX_FND) {
            int *oldUpdCols = (int *)bdb_temp_table_data(tbl->blb_cur);
            int i;

#ifndef NDEBUG
            int oldUpdCols_len = bdb_temp_table_datasize(tbl->blb_cur);
            assert((oldUpdCols[0] + 1) * sizeof(int) == oldUpdCols_len);
#endif
            assert(updCols[0] == oldUpdCols[0]);

            for (i = 0; i < updCols[0]; i++) {
                if (oldUpdCols[i + 1] ==
                    -1) /* use the new setting if this was not updated */
                    oldUpdCols[i + 1] = updCols[i + 1];
            }

            rc =
                bdb_temp_table_delete(tbl->env->bdb_env, tbl->blb_cur, &bdberr);
            if (rc) {
                logmsg(LOGMSG_ERROR, "%s: failed to delete old updcols rc=%d bdberr=%d\n",
                        __func__, rc, bdberr);
            }
            updCols = oldUpdCols;
        } else
            free(pkey);
    }

    /* insert into the blobs table with a blobid of -1 */
    key.id = -1ULL;
    key.seq = tmp;

    len = (updCols[0] + 1) * sizeof(int);

    rc = bdb_temp_table_put(tbl->env->bdb_env, tbl->blb_tbl->table, &key,
                            sizeof(key), updCols, len, NULL, &bdberr);

#ifdef TEST_OSQL
    uuidstr_t us;
    fprintf(stdout, "[%llu %s] Inserted updcol seq=%llu id=%d len=%d (%u) "
                    "rc=%d pCur->genid=%llu\n",
            osql->rqid, comdb2uuidstr(osql->uuid, us), key.seq, key.id, len,
            pthread_self(), rc, pCur->genid);
#endif

    if (rc) {
        logmsg(LOGMSG_ERROR, "%s: fail to insert seq %llu rc=%d bdberr=%d\n",
                __func__, key.seq, rc, bdberr);
        return -1;
    }

    tbl->updcols = 1;

    thd->clnt->osql.dirty = 1;

    return 0;
}

int osql_save_qblobs(struct BtCursor *pCur, struct sql_thread *thd,
                     blob_buffer_t *blobs, int maxblobs, int is_update)
{

    osqlstate_t *osql = &thd->clnt->osql;
    int rc = 0;
    int bdberr = 0;
    shad_tbl_t *tbl = NULL;
    int i;
    unsigned long long tmp = 0;

    if (pCur->numblobs == 0) {
        /* no blobs */
        return 0;
    }
    if (!(tbl = open_shadtbl(pCur))) {
        logmsg(LOGMSG_ERROR, "%s: error getting shadtbl\n", __func__);
        return -1;
    }
    if (!tbl->blb_cur) {
        logmsg(LOGMSG_ERROR, "%s: error getting shadtbl cursor\n", __func__);
        return -1;
    }

    if (tbl->tableversion != pCur->db->tableversion) {
        osql->xerr.errval = ERR_BADREQ;
        errstat_cat_str(&(osql->xerr), "stale table version in shadow table");
        return SQLITE_ABORT;
    }

    tmp = tbl->seq;
    if (is_update)
        set_genid_upd(&tmp);
    else
        set_genid_add(&tmp);

    for (i = 0; i < maxblobs && rc == SQLITE_OK; i++) {

        if (blobs[i].exists == 1) {

            blob_key_t key;

            key.id = i;
            /* if it is an update, we index blobs using original genid
               if it is an insert, we index blobs using temptable seq number
             */
            key.seq = tmp;

            rc = bdb_temp_table_put(tbl->env->bdb_env, tbl->blb_tbl->table,
                                    &key, sizeof(key), blobs[i].data,
                                    blobs[i].length, NULL, &bdberr);

#ifdef TEST_OSQL
            fprintf(stdout, "[%llu] Inserted blob seq=%llu id=%d len=%d (%u) "
                            "rc=%d pCur->genid=%llu\n",
                    osql->rqid, key.seq, key.id, blobs[i].length,
                    pthread_self(), rc, pCur->genid);
#endif

            if (rc) {
                logmsg(LOGMSG_ERROR, "%s: fail to insert seq %llu rc=%d bdberr=%d\n",
                        __func__, key.seq, rc, bdberr);
                return -1;
            }
        }
    }

    return 0;
}

void *osql_get_shadow_bydb(struct sqlclntstate *clnt, struct dbtable *db)
{
    void *ret = NULL;
    shad_tbl_t *tbl = NULL;

    LISTC_FOR_EACH(&clnt->osql.shadtbls, tbl, linkv)
    {
        if (strcasecmp(tbl->tablename, db->tablename) == 0) {
            ret = tbl;
            break;
        }
    }

    return ret;
}

/**
 * Scan the shadow tables for the current transaction
 * and send to the master the ops
 */
int osql_shadtbl_process(struct sqlclntstate *clnt, int *nops, int *bdberr,
                         int restarting)
{
    osqlstate_t *osql = &clnt->osql;
    int rc = 0;
    shad_tbl_t *tbl = NULL;

    *nops = 0;

    /* OPTIMIZATION: if there are only SELECTV, configurably,
       we have the option to skip master transaction! This is fixing
       consumer-producer pullers that run selectv!
     */
    if (!restarting && !osql->dirty &&
        !bdb_attr_get(thedb->bdb_attr, BDB_ATTR_DISABLE_SELECTVONLY_TRAN_NOP) &&
        !osql->sc_tbl && !osql->bpfunc_tbl) {
        return -3;
    }

    if (osql_shadtbl_empty(clnt)) {
        return -2;
    }

    rc = process_local_shadtbl_recgenids(clnt, bdberr);
    if (rc)
        return -1;

    rc = process_local_shadtbl_sc(clnt, bdberr);
    if (rc == ERR_SC)
        return ERR_SC;
    if (rc)
        return -1;

    rc = process_local_shadtbl_bpfunc(clnt, bdberr);
    if (rc)
        return -1;

    LISTC_FOR_EACH(&osql->shadtbls, tbl, linkv)
    {
        /* we need to reset any cached nops in tbl */
        tbl->nops = 0;

        /* set the table we operate on */
        rc = process_local_shadtbl_usedb(clnt, tbl->tablename,
                                         tbl->tableversion);
        if (rc)
            return -1;

        rc = process_local_shadtbl_skp(clnt, tbl, bdberr, *nops);
        if (rc == SQLITE_TOOBIG) {
            *nops += tbl->nops;
            return rc;
        }
        if (rc)
            return -1;

        rc = process_local_shadtbl_add(clnt, tbl, bdberr, *nops);
        if (rc == SQLITE_TOOBIG) {
            *nops += tbl->nops;
            return rc;
        }
        if (rc)
            return -1;

        rc = process_local_shadtbl_upd(clnt, tbl, bdberr, *nops);
        if (rc == SQLITE_TOOBIG) {
            *nops += tbl->nops;
            return rc;
        }
        if (rc)
            return -1;

        *nops += tbl->nops;
    }

    rc = process_local_shadtbl_dbq(clnt, bdberr, nops);
    if (rc == SQLITE_TOOBIG) {
        return rc;
    }
    if (rc)
        return -1;

    return rc;
}

/**
 * Clear the rows from the shadow tables at the end of a transaction
 *
 */
int osql_shadtbl_cleartbls(struct sqlclntstate *clnt)
{
    osqlstate_t *osql = &clnt->osql;
    shad_tbl_t *tbl = NULL;
    int bdberr = 0;
    int rc = 0;

    /* reset the verify */
    if (osql->verify_tbl) {
        truncate_tablecursor(thedb->bdb_env, &osql->verify_cur,
                             osql->verify_tbl, &bdberr);
    }
    /* reset the sc */
    if (osql->sc_tbl) {
        truncate_tablecursor(thedb->bdb_env, &osql->sc_cur, osql->sc_tbl,
                             &bdberr);
    }
    /* reset the bpfunc */
    if (osql->bpfunc_tbl) {
        truncate_tablecursor(thedb->bdb_env, &osql->bpfunc_cur,
                             osql->bpfunc_tbl, &bdberr);
        osql->bpfunc_seq = 0;
    }

    /* close the temporary bdb structures first */
    LISTC_FOR_EACH(&osql->shadtbls, tbl, linkv)
    {
        if (tbl->add_tbl) {
            truncate_tablecursor(thedb->bdb_env, &tbl->add_cur,
                                 tbl->add_tbl->table, &bdberr);
        }

        if (tbl->upd_tbl) {
            truncate_tablecursor(thedb->bdb_env, &tbl->upd_cur,
                                 tbl->upd_tbl->table, &bdberr);
        }

        if (tbl->blb_tbl) {
            truncate_tablecursor(thedb->bdb_env, &tbl->blb_cur,
                                 tbl->blb_tbl->table, &bdberr);
        }

        if (tbl->delidx_tbl) {
            truncate_tablecursor(thedb->bdb_env, &tbl->delidx_cur,
                                 tbl->delidx_tbl->table, &bdberr);
        }

        if (tbl->insidx_tbl) {
            truncate_tablecursor(thedb->bdb_env, &tbl->insidx_cur,
                                 tbl->insidx_tbl->table, &bdberr);
        }
    }

    return rc;
}

/****************************************** INTERNALS
 * **************************************/

static int process_local_shadtbl_usedb(struct sqlclntstate *clnt,
                                       char *tablename, int tableversion)
{

    osqlstate_t *osql = &clnt->osql;
    int rc = 0;
    int osql_nettype = tran2netrpl(clnt->dbtran.mode);

    rc = osql_send_usedb(osql->host, osql->rqid, osql->uuid, tablename,
                         osql_nettype, osql->logsb, tableversion);
    if (rc) {
        logmsg(LOGMSG_ERROR, "%s: osql_send_usedb rc=%d\n", __func__, rc);
    }

    return rc;
}

static int process_local_shadtbl_skp(struct sqlclntstate *clnt, shad_tbl_t *tbl,
                                     int *bdberr, int crt_nops)
{
    osqlstate_t *osql = &clnt->osql;
    struct temp_cursor *cur = NULL;
    int rc = 0;
    int osql_nettype = tran2netrpl(clnt->dbtran.mode);
    unsigned long long genid = 0;
    char *data = NULL;
    int datalen = 0;

    cur = bdb_tran_deltbl_first(tbl->env->bdb_env, clnt->dbtran.shadow_tran,
                                tbl->dbnum, &genid, &data, &datalen, bdberr);
    if (!cur) {
        if (*bdberr == 0)
            return 0;

        logmsg(LOGMSG_ERROR, "%s: bdb_tran_deltbl_first failed rc=%d bdberr=%d\n",
                __func__, rc, *bdberr);
        return SQLITE_INTERNAL;
    }

    while (rc == 0) {

        if (datalen == 0) { /* this a delete, not an update */

            tbl->nops++;

            if (clnt->osql_max_trans &&
                ((tbl->nops + crt_nops) > clnt->osql_max_trans)) {
                return SQLITE_TOOBIG;
            }
            
            if (osql->is_reorder_on) {
                rc = osql_send_delrec(osql->host, osql->rqid, osql->uuid, genid,
                                      (gbl_partial_indexes && tbl->ix_partial)
                                          ? get_del_keys(clnt, tbl, genid)
                                          : -1ULL,
                                      osql_nettype, osql->logsb);
                if (rc) {
                    logmsg(LOGMSG_ERROR, "%s: error writting record to master in offload mode %d!\n",
                        __func__, rc);
                    return SQLITE_INTERNAL;
                }
            }    

            rc = process_local_shadtbl_index(clnt, tbl, bdberr, genid, 1);
            if (rc) {
                logmsg(LOGMSG_ERROR,
                       "%s: error writing index record to master in "
                       "offload mode %d!\n",
                       __func__, rc);
                return SQLITE_INTERNAL;
            }

            if (!osql->is_reorder_on) {
                rc = osql_send_delrec(osql->host, osql->rqid, osql->uuid, genid,
                                      (gbl_partial_indexes && tbl->ix_partial)
                                          ? get_del_keys(clnt, tbl, genid)
                                          : -1ULL,
                                      osql_nettype, osql->logsb);
                if (rc) {
                    logmsg(LOGMSG_ERROR, "%s: error writting record to master in offload mode %d!\n",
                        __func__, rc);
                    return SQLITE_INTERNAL;
                }
            }
        }

        rc = bdb_tran_deltbl_next(tbl->env->bdb_env, clnt->dbtran.shadow_tran,
                                  cur, &genid, &data, &datalen, bdberr);
    }
    if (rc == IX_PASTEOF || rc == IX_EMPTY) {
        rc = 0;
    } else {
        logmsg(LOGMSG_ERROR, "%s:%d bdb_temp_table_next failed rc=%d bdberr=%d\n",
                __func__, __LINE__, rc, *bdberr);
        /* fall-through */
    }

    return rc;
}

static int process_local_shadtbl_updcols(struct sqlclntstate *clnt,
                                         shad_tbl_t *tbl, int **updcolsout,
                                         int *bdberr, unsigned long long seq)
{

    osqlstate_t *osql = &clnt->osql;
    long long savkey;
    int *cdata = NULL;
    int ldata = 0;
    int cksz;
    int rc;
    int osql_nettype = tran2netrpl(clnt->dbtran.mode);

    if (!tbl->updcols)
        return 0;

    updCols_key_t *key = (updCols_key_t *)malloc(sizeof(updCols_key_t));
    savkey = key->seq = seq;
    key->id = -1;

    rc = bdb_temp_table_find_exact(tbl->env->bdb_env, tbl->blb_cur, key,
                                   sizeof(*key), bdberr);
    if (IX_FND != rc)
        free(key);

    if (rc < 0) {
        return rc;
    } else if (IX_EMPTY == rc || IX_NOTFND == rc) {
        return 0;
    }

    cdata = bdb_temp_table_data(tbl->blb_cur);
    ldata = bdb_temp_table_datasize(tbl->blb_cur);

    if (ldata < 4) {
        logmsg(LOGMSG_ERROR, "%s: invalid size for updcol object: %d!\n", __func__,
                ldata);
        return SQLITE_INTERNAL;
    }

    cksz = (cdata[0] + 1) * sizeof(int);
    if (ldata != cksz) {
        logmsg(LOGMSG_USER, 
                "%s: mismatched size for updcol object: got %d should be %d!\n",
                __func__, ldata, cksz);
        return SQLITE_INTERNAL;
    }

    if (updcolsout) {
        *updcolsout = (int *)malloc(cksz);
        memcpy(*updcolsout, cdata, cksz);
    }

    rc = osql_send_updcols(osql->host, osql->rqid, osql->uuid, savkey,
                           osql_nettype, &cdata[1], cdata[0], osql->logsb);

    if (rc) {
        logmsg(LOGMSG_ERROR, 
                "%s: error writting record to master in offload mode %d!\n",
                __func__, rc);
        return SQLITE_INTERNAL;
    }

    return rc;
}

static int process_local_shadtbl_qblob(struct sqlclntstate *clnt,
                                       shad_tbl_t *tbl, int *updCols,
                                       int *bdberr, unsigned long long seq,
                                       char *record)
{

    osqlstate_t *osql = &clnt->osql;
    int i = 0;
    int ldata = 0;
    char *data = NULL;
    int rc = 0;
    int idx;
    int ncols;
    int osql_nettype = tran2netrpl(clnt->dbtran.mode);

    /* identify the number of blobs */
    for (i = 0; i < tbl->nblobs; i++) {
        blob_key_t *key;

        if (updCols && gbl_osql_blob_optimization) {
            idx = get_schema_blob_field_idx(tbl->tablename, ".ONDISK", i);
            ncols = updCols[0];
            if (idx >= 0 && idx < ncols && -1 == updCols[idx + 1]) {
                rc = osql_send_qblob(osql->host, osql->rqid, osql->uuid, i, seq,
                                     osql_nettype, NULL, -2, osql->logsb);
                continue;
            }
        }

        /* key gets set into cur->key, and is freed when a new key is
           submitted or when the cursor is closed */
        key = (blob_key_t *)malloc(sizeof(blob_key_t));

        key->seq = seq;
        key->id = i;

        rc = bdb_temp_table_find_exact(tbl->env->bdb_env, tbl->blb_cur, key,
                                       sizeof(*key), bdberr);
        if (rc != IX_FND)
            free(key);

        if (rc == IX_EMPTY || rc == IX_NOTFND) {
            /* null blob */
            data = NULL;
            ldata = -1;
        } else if (rc == IX_FND) {
            data = bdb_temp_table_data(tbl->blb_cur);
            ldata = bdb_temp_table_datasize(tbl->blb_cur);
        } else {
            return SQLITE_INTERNAL;
        }

        rc = osql_send_qblob(osql->host, osql->rqid, osql->uuid, i, seq,
                             osql_nettype, data, ldata, osql->logsb);

        if (rc) {
            logmsg(LOGMSG_ERROR, 
                    "%s: error writting record to master in offload mode %d!\n",
                    __func__, rc);
            return SQLITE_INTERNAL;
        }

    } /* for */

    return rc;
}

static int process_local_shadtbl_index(struct sqlclntstate *clnt,
                                       shad_tbl_t *tbl, int *bdberr,
                                       unsigned long long seq, int is_delete)
{
    osqlstate_t *osql = &clnt->osql;
    int i = 0;
    int lindex = 0;
    char *index = NULL;
    int rc = 0;
    int osql_nettype = tran2netrpl(clnt->dbtran.mode);
    struct temp_cursor *tmp_cur = NULL;
    unsigned long long dk = -1ULL;

    if (!gbl_expressions_indexes || !tbl->ix_expr)
        return 0;

    if (is_delete) {
        tmp_cur = tbl->delidx_cur;
        if (gbl_partial_indexes && tbl->ix_partial)
            dk = get_del_keys(clnt, tbl, seq);
    } else {
        tmp_cur = tbl->insidx_cur;
        if (gbl_partial_indexes && tbl->ix_partial)
            dk = get_ins_keys(clnt, tbl, seq);
    }

    for (i = 0; i < tbl->nix; i++) {
        index_key_t *key;
        /* key gets set into cur->key, and is freed when a new key is
           submitted or when the cursor is closed */
        if (gbl_partial_indexes && tbl->ix_partial && !(dk & (1ULL << i)))
            continue;
        key = (index_key_t *)malloc(sizeof(index_key_t));
        key->seq = seq;
        key->ixnum = i;

        rc = bdb_temp_table_find_exact(tbl->env->bdb_env, tmp_cur, key,
                                       sizeof(*key), bdberr);
        if (rc != IX_FND) {
            logmsg(LOGMSG_ERROR, "%s: error missing index record!\n", __func__);
            free(key);
            return SQLITE_INTERNAL;
        }

        index = bdb_temp_table_data(tmp_cur);
        lindex = bdb_temp_table_datasize(tmp_cur);
        rc = osql_send_index(osql->host, osql->rqid, osql->uuid, seq, is_delete,
                             i, index, lindex, osql_nettype, osql->logsb);

        if (rc) {
            logmsg(LOGMSG_ERROR, "%s: error writting record to master in offload mode %d!\n",
                    __func__, rc);
            return SQLITE_INTERNAL;
        }
    }
    return 0;
}

static int process_local_shadtbl_add(struct sqlclntstate *clnt, shad_tbl_t *tbl,
                                     int *bdberr, int crt_nops)
{

    osqlstate_t *osql = &clnt->osql;
    int rc = 0;
    int osql_nettype = tran2netrpl(clnt->dbtran.mode);

    rc = bdb_temp_table_first(tbl->env->bdb_env, tbl->add_cur, bdberr);
    if (rc == IX_EMPTY)
        return 0;
    if (rc) {
        logmsg(LOGMSG_ERROR, "%s: bdb_temp_table_first failed rc=%d bdberr=%d\n",
                __func__, rc, *bdberr);
        return SQLITE_INTERNAL;
    }

    while (rc == 0) {
        char *data = bdb_temp_table_data(tbl->add_cur);
        int ldata = bdb_temp_table_datasize(tbl->add_cur);

        unsigned long long key;
        key = *(unsigned long long *)bdb_temp_table_key(tbl->add_cur);

        /* If this isn't a synthetic genid, then it's a logfile update to a
         * page-order cursor- ignore that here. */
        if (!is_genid_synthetic(key))
            goto next;

        unsigned long long *seq;
        seq = (unsigned long long *)malloc(sizeof(unsigned long long));
        *seq = key;
        /* lookup the upd_cur: if this is an actual update then skip it
         * TODO: we could package and ship it rite here, rite now (later) */
        rc = bdb_temp_table_find_exact(tbl->env->bdb_env, tbl->upd_cur, seq,
                                       sizeof(*seq), bdberr);
        if (rc != IX_FND)
            free(seq);

        if (rc < 0)
            return rc;
        else if (rc == IX_FND)
            goto next;
        
        if (osql->is_reorder_on) {
            rc = osql_send_insrec(osql->host, osql->rqid, osql->uuid, key,
                                  (gbl_partial_indexes && tbl->ix_partial)
                                      ? get_ins_keys(clnt, tbl, key)
                                      : -1ULL,
                                  data, ldata, osql_nettype, osql->logsb,
                                  get_rec_flags(clnt, tbl, key, 1));

<<<<<<< HEAD
            if (rc) {
                logmsg(LOGMSG_USER,
                       "%s: error writting record to master in offload mode!\n",
                       __func__);
                return SQLITE_INTERNAL;
            }
        }
        rc = process_local_shadtbl_index(clnt, tbl, bdberr, key, 0);
        if (rc) {
            logmsg(LOGMSG_ERROR, "%s: error writting index record to master in "
                   "offload mode!\n", __func__);
=======
        rc = process_local_shadtbl_index(clnt, tbl, bdberr, key, 0);
        if (rc) {
            logmsg(LOGMSG_ERROR,
                   "%s: error writting index record to master in "
                   "offload mode!\n",
                   __func__);
>>>>>>> 77ba373f
            break;
        }

        rc = process_local_shadtbl_qblob(clnt, tbl, NULL, bdberr, key, data);
        if (rc) {
            break;
        }

        tbl->nops++;

        if (clnt->osql_max_trans &&
            ((tbl->nops + crt_nops) > clnt->osql_max_trans)) {
            return SQLITE_TOOBIG;
        }

<<<<<<< HEAD
        if (!osql->is_reorder_on) {
            rc = osql_send_insrec(osql->host, osql->rqid, osql->uuid, key,
                                  (gbl_partial_indexes && tbl->ix_partial)
                                      ? get_ins_keys(clnt, tbl, key)
                                      : -1ULL,
                                  data, ldata, osql_nettype, osql->logsb,
                                  get_rec_flags(clnt, tbl, key, 1));

            if (rc) {
                logmsg(LOGMSG_USER,
                       "%s: error writting record to master in offload mode!\n",
                       __func__);
                return SQLITE_INTERNAL;
            }
=======
        rc = osql_send_insrec(osql->host, osql->rqid, osql->uuid, key,
                              (gbl_partial_indexes && tbl->ix_partial)
                                  ? get_ins_keys(clnt, tbl, key)
                                  : -1ULL,
                              data, ldata, osql_nettype, osql->logsb,
                              get_rec_flags(clnt, tbl, key, 1));

        if (rc) {
            logmsg(LOGMSG_USER,
                   "%s: error writting record to master in offload mode!\n",
                   __func__);
            return SQLITE_INTERNAL;
>>>>>>> 77ba373f
        }
next:
        rc = bdb_temp_table_next(tbl->env->bdb_env, tbl->add_cur, bdberr);
    }

    if (rc == IX_PASTEOF || rc == IX_EMPTY) {
        rc = 0;
    } else {
<<<<<<< HEAD
        logmsg(LOGMSG_ERROR, 
               "%s:%d bdb_temp_table_next failed rc=%d bdberr=%d\n",
               __func__, __LINE__, rc, *bdberr);
=======
        logmsg(LOGMSG_ERROR,
               "%s:%d bdb_temp_table_next failed rc=%d bdberr=%d\n", __func__,
               __LINE__, rc, *bdberr);
>>>>>>> 77ba373f
        /* fall-through */
    }

    return rc;
}

static int process_local_shadtbl_upd(struct sqlclntstate *clnt, shad_tbl_t *tbl,
                                     int *bdberr, int crt_nops)
{

    osqlstate_t *osql = &clnt->osql;
    unsigned long long *seq = NULL;
    int rc = 0;
    unsigned long long genid = 0;
    int osql_nettype = tran2netrpl(clnt->dbtran.mode);

    rc = bdb_temp_table_first(tbl->env->bdb_env, tbl->upd_cur, bdberr);
    if (rc == IX_EMPTY)
        return 0;
    if (rc) {
        logmsg(LOGMSG_ERROR, "%s: bdb_temp_table_first failed rc=%d bdberr=%d\n",
                __func__, rc, *bdberr);
        return SQLITE_INTERNAL;
    }

    while (rc == 0) {
        char *data = NULL;
        int ldata = 0;

        seq = (unsigned long long *)malloc(sizeof(unsigned long long));

        *seq = *(unsigned long long *)bdb_temp_table_key(tbl->upd_cur);
        genid = *(unsigned long long *)bdb_temp_table_data(tbl->upd_cur);

        /* locate the row in the add_cur */
        rc = bdb_temp_table_find_exact(tbl->env->bdb_env, tbl->add_cur, seq,
                                       sizeof(*seq), bdberr);
        if (rc != IX_FND) {
<<<<<<< HEAD
            logmsg(LOGMSG_ERROR, "%s: this genid %llu must exist! bug rc = %d\n",
                   __func__, *seq, rc);
=======
            logmsg(LOGMSG_ERROR,
                   "%s: this genid %llu must exist! bug rc = %d\n", __func__,
                   *seq, rc);
>>>>>>> 77ba373f
            free(seq);
            return SQLITE_INTERNAL;
        }

        data = bdb_temp_table_data(tbl->add_cur);
        ldata = bdb_temp_table_datasize(tbl->add_cur);

        /* counting operations */
        tbl->nops++;

        if (clnt->osql_max_trans &&
            ((tbl->nops + crt_nops) > clnt->osql_max_trans)) {
            return SQLITE_TOOBIG;
        }
        if (osql->is_reorder_on) {
            rc = osql_send_updrec(osql->host, osql->rqid, osql->uuid, genid,
                    (gbl_partial_indexes && tbl->ix_partial)
                    ? get_ins_keys(clnt, tbl, *seq)
                    : -1ULL,
                    (gbl_partial_indexes && tbl->ix_partial)
                    ? get_del_keys(clnt, tbl, genid)
                    : -1ULL,
                    data, ldata, osql_nettype, osql->logsb);

            if (rc) {
                rc = SQLITE_INTERNAL;
                logmsg(LOGMSG_ERROR, "%s: error writting record to master in offload mode!\n",
                        __func__);
                break;
            }
        }

        int *updCols = NULL;
        rc = process_local_shadtbl_updcols(clnt, tbl, &updCols, bdberr, *seq);
        if (rc)
            return SQLITE_INTERNAL;

        /* indexes to delete */
        rc = process_local_shadtbl_index(clnt, tbl, bdberr, genid, 1);
        if (rc)
            return SQLITE_INTERNAL;
        /* indexes to add */
        rc = process_local_shadtbl_index(clnt, tbl, bdberr, *seq, 0);
        if (rc)
            return SQLITE_INTERNAL;

        rc =
            process_local_shadtbl_qblob(clnt, tbl, updCols, bdberr, *seq, data);
        if (rc)
            return SQLITE_INTERNAL;

        if (updCols) {
            free(updCols);
        }

        if (!osql->is_reorder_on) {
            rc = osql_send_updrec(osql->host, osql->rqid, osql->uuid, genid,
                    (gbl_partial_indexes && tbl->ix_partial)
                    ? get_ins_keys(clnt, tbl, *seq)
                    : -1ULL,
                    (gbl_partial_indexes && tbl->ix_partial)
                    ? get_del_keys(clnt, tbl, genid)
                    : -1ULL,
                    data, ldata, osql_nettype, osql->logsb);

            if (rc) {
                rc = SQLITE_INTERNAL;
                logmsg(LOGMSG_ERROR, "%s: error writting record to master in offload mode!\n",
                        __func__);
                break;
            }
        }

        rc = bdb_temp_table_next(tbl->env->bdb_env, tbl->upd_cur, bdberr);
    }
    if (rc == IX_PASTEOF || rc == IX_EMPTY) {
        rc = 0;
    } else {
        logmsg(LOGMSG_ERROR,
               "%s:%d bdb_temp_table_next failed rc=%d bdberr=%d\n", __func__,
               __LINE__, rc, *bdberr);
        /* fall-through */
    }

    return rc;
}

/*
** We can consume only one item at a time (the item at the head of the DBQ).
** Setting up a shadow tmptbl to store dbq name and one genid, seems a bit
** overkill. I will just save this info in sqlclntstate.
*/
static int process_local_shadtbl_dbq(struct sqlclntstate *clnt, int *bdberr,
                                     int *crt_nops)
{

    if (clnt->osql_max_trans && (*crt_nops) > clnt->osql_max_trans) {
        return SQLITE_TOOBIG;
    }
    shadbq_t *shadbq = &clnt->osql.shadbq;
    if (shadbq->spname && shadbq->genid) {
        osql_dbq_consume(clnt, shadbq->spname, shadbq->genid);
        ++(*crt_nops);
    }
    return SQLITE_OK;
}

static int insert_record_indexes(BtCursor *pCur, struct sql_thread *thd,
                                 int64_t nKey, int *bdberr)
{
    bdb_cursor_ifn_t *tmpcur;
    int ix;
    int rc = SQLITE_OK;
    char key[MAXKEYLEN];
    char namebuf[MAXTAGLEN];
    char *datacopy;
    int datacopylen;

    if (thd->clnt && thd->clnt->dbtran.mode == TRANLEVEL_SOSQL)
        return 0;

    /* Add all the keys to the shadow indices */
    for (ix = 0; ix < pCur->db->nix; ix++) {
        /* only add keys when told */
        if (gbl_partial_indexes && pCur->db->ix_partial &&
            !(thd->clnt->ins_keys & (1ULL << ix)))
            continue;

        snprintf(namebuf, sizeof(namebuf), ".ONDISK_IX_%d", ix);
        if (gbl_expressions_indexes && pCur->db->ix_expr) {
            memcpy(key, thd->clnt->idxInsert[ix],
                   pCur->db->ix_keylen[ix]);
        } else {
            rc = stag_to_stag_buf(pCur->db->tablename, ".ONDISK",
                                  pCur->ondisk_buf, namebuf, key, NULL);
            if (rc == -1) {
                logmsg(LOGMSG_ERROR, "insert_record:stag_to_stag_buf ix %d\n", ix);
                return SQLITE_INTERNAL;
            }
        }

        tmpcur = bdb_cursor_open(
            pCur->db->handle, thd->clnt->dbtran.cursor_tran,
            thd->clnt->dbtran.shadow_tran, ix, BDB_OPEN_SHAD,
            osql_get_shadtbl_addtbl_newcursor(pCur), 0, 0, NULL, NULL, NULL,
            NULL, NULL, thd->clnt->bdb_osql_trak, bdberr);
        if (tmpcur == NULL) {
            logmsg(LOGMSG_ERROR, "%s: bdb_cursor_open ix %d rc %d\n", __func__, ix, *bdberr);
            return SQLITE_INTERNAL;
        }

        if (pCur->db->ix_datacopy[ix]) {
            datacopy = pCur->ondisk_buf;
            datacopylen = getdatsize(pCur->db);
        } else if (pCur->db->ix_collattr[ix]) {
            datacopy = alloca(4 * pCur->db->ix_collattr[ix]);

            rc = extract_decimal_quantum(pCur->db, ix, pCur->ondisk_buf, datacopy,
                                       4 * pCur->db->ix_collattr[ix], 
                                       &datacopylen);
            if (rc) {
                logmsg(LOGMSG_ERROR, "%s: failed to construct decimal index rc=%d\n",
                        __func__, rc);
                tmpcur->close(tmpcur, bdberr);
                return SQLITE_INTERNAL;
            }
        } else {
            datacopy = NULL;
            datacopylen = 0;
        }

        rc = tmpcur->insert(tmpcur, nKey, key, pCur->db->ix_keylen[ix],
                            datacopy, datacopylen, bdberr);
        if (rc) {
           logmsg(LOGMSG_ERROR, "%s: bdb_cursor_insert ix %d rc %d\n", __func__, ix,
                   *bdberr);
            tmpcur->close(tmpcur, bdberr);
            return SQLITE_INTERNAL;
        }

        rc = tmpcur->close(tmpcur, bdberr);
        if (rc) {
           logmsg(LOGMSG_ERROR, "%s: bdb_cursor_close ix %d rc %d\n", __func__, ix, *bdberr);
            return SQLITE_INTERNAL;
        }
    }

    return SQLITE_OK;
}

static int delete_record_indexes(BtCursor *pCur, char *pdta, int dtasize,
                                 struct sql_thread *thd, int *bdberr)
{

    int ix = 0;
    char namebuf[MAXTAGLEN];
    struct dbtable *db = pCur->db;
    char *key;
    bdb_cursor_ifn_t *tmpcur = NULL;
    int rc = 0;
    unsigned long long genid = pCur->genid;
    void *dta = pCur->dtabuf;
    key = alloca(MAXKEYLEN + sizeof(genid));

    if (thd->clnt && thd->clnt->dbtran.mode == TRANLEVEL_SOSQL)
        return 0;

    /* none synthetic genids are added to the skip list
       are not deleted perse, therefore their indexes
       do not need to be updated either */
    if (!is_genid_synthetic(pCur->genid))
        return 0;

    if (pCur->ixnum >= 0) {
        /* index cursor, we saved dta row on the side */
        dta = pdta;
    }

    /* delete the keys */
    for (ix = 0; ix < db->nix; ix++) {
        /* only delete keys when told */
        if (gbl_partial_indexes && db->ix_partial &&
            !(thd->clnt->del_keys & (1ULL << ix)))
            continue;

        snprintf(namebuf, sizeof(namebuf), ".ONDISK_IX_%d", ix);
        if (gbl_expressions_indexes && db->ix_expr) {
            memcpy(key, thd->clnt->idxDelete[ix], db->ix_keylen[ix]);
        } else {
            rc = stag_to_stag_buf(db->tablename, ".ONDISK", dta, namebuf, key,
                                  NULL);
            if (rc == -1) {
                logmsg(LOGMSG_ERROR, "%s:stag_to_stag_buf ix %d\n", __func__, ix);
                return -1;
            }
        }
        memcpy(&key[db->ix_keylen[ix]], &genid, sizeof(genid));

        tmpcur = bdb_cursor_open(
            db->handle, thd->clnt->dbtran.cursor_tran,
            thd->clnt->dbtran.shadow_tran, ix, BDB_OPEN_SHAD,
            osql_get_shadtbl_addtbl_newcursor(pCur), 0, 0, NULL, NULL, NULL,
            NULL, NULL, thd->clnt->bdb_osql_trak, bdberr);
        if (tmpcur == NULL) {
            logmsg(LOGMSG_ERROR, "%s:bdb_cursor_open ix %d rc %d\n", __func__, ix, *bdberr);
            return -1;
        }

        rc = tmpcur->find(tmpcur, key, db->ix_keylen[ix] + sizeof(genid), 0,
                          bdberr);
        if (rc) {
            int newbdberr;
            logmsg(LOGMSG_ERROR, "%s:bdb_cursor_find ix %d rc %d bdberr %d\n", __func__, ix,
                   rc, *bdberr);

            rc = tmpcur->close(tmpcur, &newbdberr);
            if (rc)
               logmsg(LOGMSG_ERROR, "%s:bdb_cursor_close ix %d rc %d bdberr %d\n", __func__,
                       ix, rc, newbdberr);

            return -1;
        }
        if (memcmp(key, tmpcur->data(tmpcur),
                   db->ix_keylen[ix] + sizeof(genid)) != 0) {
            logmsg(LOGMSG_ERROR, "%s:bdb_cursor_find did not find shadow index !\n",
                   __func__);
            return -1;
        }

        assert(pCur->genid == tmpcur->genid(tmpcur));

        rc = tmpcur->delete (tmpcur, bdberr);
        if (rc) {
            logmsg(LOGMSG_ERROR, "%s:bdb_cursor_delete ix %d bdberr %d\n", __func__, ix,
                   *bdberr);

            rc = tmpcur->close(tmpcur, bdberr);
            if (rc)
                logmsg(LOGMSG_ERROR, "%s:bdb_cursor_close ix %d rc %d bdberr %d\n", __func__,
                       ix, rc, *bdberr);

            return -1;
        }

        rc = tmpcur->close(tmpcur, bdberr);
        if (rc) {
            logmsg(LOGMSG_ERROR, "%s:bdb_cursor_close ix %d bdberr %d\n", __func__, ix,
                   *bdberr);
            rc = -1;
        }
    }
    return 0;
}

static inline void osql_destroy_dbq(osqlstate_t *osql)
{
    osql->shadbq.spname = NULL;
    osql->shadbq.genid = 0;
}

/**
 * Frees shadow tables used by this sql client
 *
 */
void osql_shadtbl_close(struct sqlclntstate *clnt)
{
    osqlstate_t *osql = &clnt->osql;
    shad_tbl_t *tbl = NULL, *tmp = NULL;

    osql_destroy_verify_temptbl(thedb->bdb_env, clnt);
    osql_destroy_dbq(osql);
    osql_destroy_schemachange_temptbl(thedb->bdb_env, clnt);
    osql_destroy_bpfunc_temptbl(thedb->bdb_env, clnt);

    LISTC_FOR_EACH_SAFE(&osql->shadtbls, tbl, tmp, linkv)
    {
        listc_rfl(&osql->shadtbls, tbl);
        destroy_shadtbl(tbl);
        free(tbl);
    }
}

static int reopen_shadtbl_cursors(bdb_state_type *bdb_env, osqlstate_t *osql,
                                  struct temp_table *shad_tbl,
                                  struct temp_cursor **shad_cur)
{

    int bdberr = 0;

    if (shad_tbl) {

        if (*shad_cur) {
            logmsg(LOGMSG_ERROR, "%s: bug, bug, bug, cursor not closed\n", __func__);
            /* This should be fixed now */
            abort();
        } else {
            *shad_cur = bdb_temp_table_cursor(bdb_env, shad_tbl, NULL, &bdberr);
            if (!*shad_cur) {
                logmsg(LOGMSG_ERROR, "%s: bdb_temp_table_cursor failed, bdberr=%d\n",
                        __func__, bdberr);
                return -1;
            }
        }
    }
    return 0;
}

/**
 * Open cursors for shadow tables, if any are present
 *
 */
int osql_shadtbl_begin_query(bdb_state_type *bdb_env, struct sqlclntstate *clnt)
{
    osqlstate_t *osql = &clnt->osql;
    shad_tbl_t *tbl = NULL;

    /*printf( "Opening %d locals\n", osql->shadtbls.count); */
    if (reopen_shadtbl_cursors(bdb_env, osql, osql->verify_tbl,
                               &osql->verify_cur))
        return -1;
    if (reopen_shadtbl_cursors(bdb_env, osql, osql->sc_tbl, &osql->sc_cur))
        return -1;
    if (reopen_shadtbl_cursors(bdb_env, osql, osql->bpfunc_tbl,
                               &osql->bpfunc_cur))
        return -1;

    /* close the temporary bdb structures first */
    LISTC_FOR_EACH(&osql->shadtbls, tbl, linkv)
    {
        if (tbl->add_tbl &&
            reopen_shadtbl_cursors(bdb_env, osql, tbl->add_tbl->table,
                                   &tbl->add_cur))
            return -1;
        if (tbl->upd_tbl &&
            reopen_shadtbl_cursors(bdb_env, osql, tbl->upd_tbl->table,
                                   &tbl->upd_cur))
            return -1;
        if (tbl->blb_tbl &&
            reopen_shadtbl_cursors(bdb_env, osql, tbl->blb_tbl->table,
                                   &tbl->blb_cur))
            return -1;
        if (tbl->delidx_tbl &&
            reopen_shadtbl_cursors(bdb_env, osql, tbl->delidx_tbl->table,
                                   &tbl->delidx_cur))
            return -1;
        if (tbl->insidx_tbl &&
            reopen_shadtbl_cursors(bdb_env, osql, tbl->insidx_tbl->table,
                                   &tbl->insidx_cur))
            return -1;
    }

    return 0;
}

static int close_shadtbl_cursors(bdb_state_type *bdb_env, osqlstate_t *osql,
                                 struct temp_table *shad_tbl,
                                 struct temp_cursor **shad_cur)
{

    int bdberr = 0;
    int rc = 0;

    if (shad_tbl && *shad_cur) {

        rc = bdb_temp_table_close_cursor(bdb_env, *shad_cur, &bdberr);
        if (rc) {
            logmsg(LOGMSG_ERROR, 
                    "%s: bdb_temp_table_close failed, rc=%d bdberr=%d\n",
                    __func__, rc, bdberr);
            return -1;
        }
        *shad_cur = NULL;
    }
    return 0;
}

/**
 * Close cursors for shadow tables, if any are present
 *
 */
int osql_shadtbl_done_query(bdb_state_type *bdb_env, struct sqlclntstate *clnt)
{
    osqlstate_t *osql = &clnt->osql;
    shad_tbl_t *tbl = NULL;

    /*printf( "Cleaning %d locals\n", osql->shadtbls.count); */
    close_shadtbl_cursors(bdb_env, osql, osql->verify_tbl, &osql->verify_cur);
    close_shadtbl_cursors(bdb_env, osql, osql->sc_tbl, &osql->sc_cur);
    close_shadtbl_cursors(bdb_env, osql, osql->bpfunc_tbl, &osql->bpfunc_cur);

    /* close the temporary bdb structures first */
    LISTC_FOR_EACH(&osql->shadtbls, tbl, linkv)
    {
        if (tbl->add_tbl)
            close_shadtbl_cursors(bdb_env, osql, tbl->add_tbl->table,
                                  &tbl->add_cur);
        if (tbl->upd_tbl)
            close_shadtbl_cursors(bdb_env, osql, tbl->upd_tbl->table,
                                  &tbl->upd_cur);
        if (tbl->blb_tbl)
            close_shadtbl_cursors(bdb_env, osql, tbl->blb_tbl->table,
                                  &tbl->blb_cur);
        if (tbl->delidx_tbl)
            close_shadtbl_cursors(bdb_env, osql, tbl->delidx_tbl->table,
                                  &tbl->delidx_cur);
        if (tbl->insidx_tbl)
            close_shadtbl_cursors(bdb_env, osql, tbl->insidx_tbl->table,
                                  &tbl->insidx_cur);
    }
    return 0;
}

static int _saved_dta_row(struct temp_cursor *cur, char **row, int *rowlen)
{
    char *saved_dta_row = NULL;
    char *saved_dta_row_orig = NULL;
    int saved_dta_row_len = 0;

    saved_dta_row_len = bdb_temp_table_datasize(cur);
    if (saved_dta_row_len <= 0) {
        logmsg(LOGMSG_ERROR, "%s:%d: fail to retrieve datasize (3.1)\n", __FILE__,
                __LINE__);
        return -1;
    }
    saved_dta_row_orig = bdb_temp_table_data(cur);
    if (!saved_dta_row_orig) {
        logmsg(LOGMSG_ERROR, "%s:%d: fail to retrieve data (3.2)\n", __FILE__,
                __LINE__);
        return -1;
    }

    saved_dta_row = (char *)calloc(1, saved_dta_row_len);
    if (!saved_dta_row) {
        logmsg(LOGMSG_ERROR, "%s:%d: OOM (3.2)\n", __FILE__, __LINE__);
        return -1;
    }
    memcpy(saved_dta_row, saved_dta_row_orig, saved_dta_row_len);

    *row = saved_dta_row;
    *rowlen = saved_dta_row_len;

    return 0;
}

static int delete_synthetic_row(struct BtCursor *pCur, struct sql_thread *thd,
                                shad_tbl_t *tbl)
{
    unsigned long long *genid =
        (unsigned long long *)malloc(sizeof(unsigned long long));
    unsigned long long *genid2 =
        (unsigned long long *)malloc(sizeof(unsigned long long));
    bdb_state_type *bdbenv = tbl->env->bdb_env;
    int rc = 0;
    int bdberr = 0;
    char *saved_dta_row = NULL;
    int saved_dta_row_len = 0;

    *genid = pCur->genid;
    *genid2 = pCur->genid;

    /* if this is an update, please delete also update record */
    if (tbl->upd_cur) {
        rc = bdb_temp_table_find_exact(bdbenv, tbl->upd_cur, genid2,
                                       sizeof(*genid2), &bdberr);
        if (rc == IX_FND) {
            rc = bdb_temp_table_delete(bdbenv, tbl->upd_cur, &bdberr);
            if (rc) {
                logmsg(LOGMSG_ERROR, "%s:%d: fail to delete genid %llx (%lld) rc=%d "
                                "bdberr=%d (3)\n",
                        __FILE__, __LINE__, *genid2, pCur->genid, rc, bdberr);

                free(genid);
                return rc;
            }
            /* we might as well leak the blobs here, as the table will get
             * truncated anyway */

            /* check the original genid; if this was a pre-existing row that was
               updated,
               replace the update with an actual delete */
            genid2 = (unsigned long long *)bdb_temp_table_data(tbl->upd_cur);
            if (!is_genid_synthetic(*genid2)) {
                rc = bdb_tran_deltbl_setdeleted(pCur->bdbcur, *genid2, NULL, 0,
                                                &bdberr);
                if (rc) {
                    logmsg(LOGMSG_ERROR, "%s: fail to delete genid %llx (%lld) "
                                    "rc=%d bdberr=%d (5)\n",
                            __func__, *genid2, pCur->genid, rc, bdberr);
                }
            }
        } else {
            free(genid2);

            if (rc != IX_NOTFND && rc != IX_PASTEOF && rc != IX_EMPTY) {
                logmsg(LOGMSG_ERROR, 
                        "%s: fail to find genid %llx (%lld) rc=%d bdberr=%d\n",
                        __func__, *genid, pCur->genid, rc, bdberr);
                free(genid);
                return rc;
            }
        }
    }

    /* find the add table entry */
    rc = bdb_temp_table_find_exact(bdbenv, tbl->add_cur, genid, sizeof(*genid),
                                   &bdberr);
    if (rc != IX_FND) {
        logmsg(LOGMSG_ERROR, "%s: fail to find genid %llx (%lld) rc=%d bdberr=%d\n",
                __func__, *genid, pCur->genid, rc, bdberr);
        free(genid);
        return rc;
    }

    if (pCur->ixnum >= 0) {
        rc = _saved_dta_row(tbl->add_cur, &saved_dta_row, &saved_dta_row_len);
        if (rc)
            return rc;
    }

    /* delete entry from add table */
    rc = bdb_temp_table_delete(bdbenv, tbl->add_cur, &bdberr);
    if (rc) {
        logmsg(LOGMSG_ERROR, 
                "%s: fail to delete genid %llx (%lld) rc=%d bdberr=%d (3)\n",
                __func__, *genid, pCur->genid, rc, bdberr);
        return rc;
    }

    /* delete the indexes */
    rc = delete_record_indexes(pCur, saved_dta_row, saved_dta_row_len, thd,
                               &bdberr);
    if (rc) {
        logmsg(LOGMSG_ERROR, 
                "%s: fail to update genid %llx (%lld) rc=%d bdberr=%d (4)\n",
                __func__, *genid, pCur->genid, rc, bdberr);
    }

    return rc;
}

#ifdef _AIX
#pragma options align = packed
#else
#pragma pack(1)
#endif

typedef struct recgenid_key {
    int tablename_len;
    char tablename[MAXTABLELEN];
    int tableversion;
    unsigned long long genid;
} recgenid_key_t;

#define RECGENID_KEY_PACKED_LEN(k)                                             \
    (sizeof((k).tablename_len) + (k).tablename_len +                           \
     sizeof((k).tableversion) + sizeof((k).genid))

#ifdef _AIX
#pragma options align = full
#else
#pragma pack() /* return to normal alignment */
#endif

static void *pack_recgenid_key(recgenid_key_t *key, uint8_t *buf, size_t len)
{
    uint8_t *buf_end;
    uint8_t *ret = NULL;

    ret = buf;
    buf_end = buf + len;

    buf = buf_no_net_put(&key->tablename_len, sizeof(key->tablename_len), buf,
                         buf_end);
    buf = buf_no_net_put(key->tablename, key->tablename_len, buf, buf_end);
    buf = buf_no_net_put(&key->tableversion, sizeof(key->tableversion), buf,
                         buf_end);
    buf = buf_no_net_put(&key->genid, sizeof(key->genid), buf, buf_end);

    if (buf != buf_end) {
        logmsg(LOGMSG_ERROR,
               "%s: size of date written did not match precomputed size\n",
               __func__);
        return NULL;
    }
    return ret;
}

static int unpack_recgenid_key(recgenid_key_t *key, const uint8_t *buf, int len)
{
    const uint8_t *buf_end = buf + len;

    bzero(key, sizeof(recgenid_key_t));

    buf = buf_no_net_get(&key->tablename_len, sizeof(key->tablename_len), buf,
                         buf_end);
    if (key->tablename_len != strlen((const char *)buf) + 1 ||
        key->tablename_len > sizeof(key->tablename)) {
        key->tablename_len = -1;
        return -1;
    }
    buf = buf_no_net_get(key->tablename, key->tablename_len, buf, buf_end);
    buf = buf_no_net_get(&key->tableversion, sizeof(key->tableversion), buf,
                         buf_end);
    buf = buf_no_net_get(&key->genid, sizeof(key->genid), buf, buf_end);

    return 0;
}

int osql_save_recordgenid(struct BtCursor *pCur, struct sql_thread *thd,
                          unsigned long long genid)
{
    osqlstate_t *osql = &thd->clnt->osql;
    int rc = 0;
    int bdberr = 0;
    recgenid_key_t key;
    uint8_t *packed_key = NULL;

    /*create a common verify */
    if (!osql->verify_tbl) {
        rc = osql_create_verify_temptbl(thedb->bdb_env, thd->clnt,
                                        &bdberr);
        if (rc) {
            logmsg(LOGMSG_ERROR, "%s: failed to create verify rc=%d bdberr=%d\n",
                    __func__, rc, bdberr);
            return -1;
        }
    }

    if (!osql->verify_tbl || !osql->verify_cur) {
        logmsg(LOGMSG_ERROR, "%s: error getting verify table for \'%s\'\n",
               __func__, pCur->db->tablename);
        return -1;
    }

    key.tablename_len = strlen(pCur->db->tablename) + 1;
    strncpy(key.tablename, pCur->db->tablename, sizeof(key.tablename));
    key.tableversion = pCur->db->tableversion;
    key.genid = genid;

    packed_key = alloca(RECGENID_KEY_PACKED_LEN(key));
    packed_key =
        pack_recgenid_key(&key, packed_key, RECGENID_KEY_PACKED_LEN(key));
    if (packed_key == NULL) {
        logmsg(LOGMSG_ERROR,
               "%s: error packing record genid key for table \'%s\'\n",
               __func__, pCur->db->tablename);
        return -1;
    }

    /*printf("RECGENID SAVING %d : %llx\n", pCur->tblnum, genid);*/

    rc = bdb_temp_table_put(thedb->bdb_env, osql->verify_tbl, packed_key,
                            RECGENID_KEY_PACKED_LEN(key), NULL, 0, NULL,
                            &bdberr);
    if (rc) {
        logmsg(LOGMSG_ERROR, "%s: fail to save genid %llx\n", __func__, genid);
        return -1;
    }

    return 0;
}

int is_genid_recorded(struct sql_thread *thd, struct BtCursor *pCur,
                      unsigned long long genid)
{
    osqlstate_t *osql = &thd->clnt->osql;
    int rc = 0;
    int bdberr = 0;
    recgenid_key_t key;
    uint8_t *packed_key = NULL;

    if (!osql->verify_tbl) return 0;

    if (!osql->verify_cur) {
        logmsg(LOGMSG_ERROR, "%s: error getting verify cursor\n", __func__);
        return -1;
    }

    key.tablename_len = strlen(pCur->db->tablename) + 1;
    strncpy(key.tablename, pCur->db->tablename, sizeof(key.tablename));
    key.tableversion = pCur->db->tableversion;
    key.genid = genid;

    packed_key = alloca(RECGENID_KEY_PACKED_LEN(key));
    packed_key =
        pack_recgenid_key(&key, packed_key, RECGENID_KEY_PACKED_LEN(key));
    if (packed_key == NULL) {
        logmsg(LOGMSG_ERROR,
               "%s: error packing record genid key for table \'%s\'\n",
               __func__, pCur->db->tablename);
        return -1;
    }

    rc = bdb_temp_table_find(thedb->bdb_env, osql->verify_cur, packed_key,
                             RECGENID_KEY_PACKED_LEN(key), NULL, &bdberr);

    if (rc < 0) {
        logmsg(LOGMSG_ERROR, "%s: temp table find failed\n", __func__);
        return -1;
    }

    if (rc == IX_FND)
        return 1;
    else
        return 0;
}

static int process_local_shadtbl_recgenids(struct sqlclntstate *clnt,
                                           int *bdberr)
{
    osqlstate_t *osql = &clnt->osql;
    int rc = 0;
    int osql_nettype = tran2netrpl(clnt->dbtran.mode);
    bdb_state_type *bdb_state = thedb->bdb_env;
    struct temp_cursor *cur = osql->verify_cur;
    char old_tablename[MAXTABLELEN];
    recgenid_key_t key;
    void *packed_key = NULL;
    int packed_len = 0;

    if (!cur) {
        return 0;
    }

    rc = bdb_temp_table_first(bdb_state, cur, bdberr);
    if (rc == IX_EMPTY)
        return 0;
    if (rc) {
        logmsg(LOGMSG_ERROR, "%s: bdb_temp_table_first failed rc=%d bdberr=%d\n",
                __func__, rc, *bdberr);
        return SQLITE_INTERNAL;
    }

    while (rc == 0) {
        packed_key = bdb_temp_table_key(cur);
        packed_len = bdb_temp_table_keysize(cur);
        rc = unpack_recgenid_key(&key, packed_key, packed_len);
        if (rc) {
            logmsg(LOGMSG_ERROR, "%s: failed to unpack recgenid key\n",
                   __func__);
            return SQLITE_INTERNAL;
        }

        /* do we need to send a new usedb? */
        if (strncasecmp(old_tablename, key.tablename, MAXTABLELEN)) {
            /*printf("RECGENID SENDING USEDB= %s:%d\n", tblnum,
             * key.tablename, key.tableversion);*/
            rc = process_local_shadtbl_usedb(clnt, key.tablename,
                                             key.tableversion);
            if (rc) {
                logmsg(LOGMSG_ERROR, 
                        "%s:%d: error writting record to master in offload mode!\n",
                        __func__, __LINE__);
                return SQLITE_INTERNAL;
            }
            strncpy(old_tablename, key.tablename, MAXTABLELEN);
        }

#if 0
      uuidstr_t us;
      comdb2uuidstr(osql->uuid, us);
      printf("RECGENID SENDING %s[%d] : %llx %s\n", key.tablename, key.tableversion, key.genid, us);
#endif
        rc = osql_send_recordgenid(osql->host, osql->rqid, osql->uuid,
                                   key.genid, osql_nettype, osql->logsb);
        if (rc) {
            logmsg(LOGMSG_ERROR, 
                    "%s: error writting record to master in offload mode!\n",
                    __func__);
            return SQLITE_INTERNAL;
        }

        rc = bdb_temp_table_next(bdb_state, cur, bdberr);
    }

    if (rc == IX_PASTEOF || rc == IX_EMPTY) {
        rc = 0;
    } else {
        logmsg(LOGMSG_ERROR, "%s:%d bdb_temp_table_next failed rc=%d bdberr=%d\n",
                __func__, __LINE__, rc, *bdberr);
        /* fall-through */
    }

    return rc;
}

int osql_save_schemachange(struct sql_thread *thd,
                           struct schema_change_type *sc, int usedb)
{
    struct sqlclntstate *clnt = thd->clnt;
    osqlstate_t *osql = &thd->clnt->osql;
    int rc = 0;
    int bdberr = 0;
    void *packed_sc_data = NULL;
    size_t packed_sc_data_len;
    /* packed_sc_key[0]: sc seqnum; packed_sc_key[1]: db version */
    int packed_sc_key[2] = {0, -1};

    if (!osql->sc_tbl) {
        rc = osql_create_schemachange_temptbl(thedb->bdb_env, thd->clnt,
                                              &bdberr);
        if (rc) {
            logmsg(LOGMSG_ERROR, "%s: failed to create sc rc=%d bdberr=%d\n",
                   __func__, rc, bdberr);
            return -1;
        }
    }

    if (!osql->sc_tbl || !osql->sc_cur) {
        logmsg(LOGMSG_ERROR, "%s: error getting sc table for \'%s\'\n",
               __func__, sc->tablename);
        return -1;
    }

    if (pack_schema_change_type(sc, &packed_sc_data, &packed_sc_data_len)) {
        logmsg(LOGMSG_ERROR, "%s: error packing sc table for \'%s\'\n",
               __func__, sc->tablename);
        return -1;
    }
    if (clnt->ddl_tables) {
        hash_info(clnt->ddl_tables, NULL, NULL, NULL, NULL, &(packed_sc_key[0]),
                  NULL, NULL);
    }
    if (usedb) {
        packed_sc_key[1] = comdb2_table_version(sc->tablename);
    }
    rc = bdb_temp_table_put(thedb->bdb_env, osql->sc_tbl, &packed_sc_key,
                            sizeof(packed_sc_key), packed_sc_data,
                            packed_sc_data_len, NULL, &bdberr);
    if (rc) {
        logmsg(LOGMSG_ERROR, "%s: error saving sc table for \'%s\'\n", __func__,
               sc->tablename);
        return -1;
    }

    free(packed_sc_data);
    return 0;
}

static int process_local_shadtbl_sc(struct sqlclntstate *clnt, int *bdberr)
{
    osqlstate_t *osql = &clnt->osql;
    int rc = 0;
    bdb_state_type *bdb_state = thedb->bdb_env;
    struct temp_cursor *cur = osql->sc_cur;
    void *packed_sc_data = NULL;
    size_t packed_sc_data_len;
    int *packed_sc_key;

    if (!cur) {
        return 0;
    }

    rc = bdb_temp_table_first(bdb_state, cur, bdberr);
    if (rc == IX_EMPTY) return 0;
    if (rc) {
        logmsg(LOGMSG_ERROR,
               "%s: bdb_temp_table_first failed rc=%d bdberr=%d\n", __func__,
               rc, *bdberr);
        return SQLITE_INTERNAL;
    }

    while (rc == 0) {
        struct schema_change_type *sc = NULL;
        packed_sc_key = bdb_temp_table_key(cur);
        packed_sc_data = bdb_temp_table_data(cur);
        packed_sc_data_len = bdb_temp_table_datasize(cur);

#ifndef NDEBUG
        size_t packed_sc_key_len;
        packed_sc_key_len = bdb_temp_table_keysize(cur);
        assert(packed_sc_key_len == (sizeof(int) * 2));
#endif

        sc = new_schemachange_type();
        if (!sc) {
            logmsg(LOGMSG_ERROR, "%s: ran out of memory\n", __func__);
            return -1;
        }
        if (unpack_schema_change_type(sc, packed_sc_data, packed_sc_data_len)) {
            logmsg(LOGMSG_ERROR, "%s: failed to unpack sc\n", __func__);
            return -1;
        }

        if (packed_sc_key[1] >= 0 &&
            packed_sc_key[1] != comdb2_table_version(sc->tablename)) {
            free_schema_change_type(sc);
            osql->xerr.errval = ERR_SC;
            errstat_set_strf(
                &(osql->xerr),
                "stale version for table:%s master:%d replicant:%d",
                sc->tablename, comdb2_table_version(sc->tablename),
                packed_sc_key[1]);
            return ERR_SC;
        } else if (packed_sc_key[1] >= 0) {
            rc = osql_send_usedb(osql->host, osql->rqid, osql->uuid,
                                 sc->tablename, NET_OSQL_SOCK_RPL, osql->logsb,
                                 packed_sc_key[1]);
            if (rc) {
                logmsg(LOGMSG_ERROR,
                       "%s: error writting record to master in offload mode!\n",
                       __func__);
                return SQLITE_INTERNAL;
            }
        }

        rc = osql_send_schemachange(osql->host, osql->rqid, osql->uuid, sc,
                                    NET_OSQL_SOCK_RPL, osql->logsb);
        if (rc) {
            logmsg(LOGMSG_ERROR,
                   "%s: error writting record to master in offload mode!\n",
                   __func__);
            return SQLITE_INTERNAL;
        }
        free_schema_change_type(sc);

        rc = bdb_temp_table_next(bdb_state, cur, bdberr);
    }

    if (rc == IX_PASTEOF || rc == IX_EMPTY) {
        rc = 0;
    } else {
        logmsg(LOGMSG_ERROR,
               "%s:%d bdb_temp_table_next failed rc=%d bdberr=%d\n", __func__,
               __LINE__, rc, *bdberr);
        /* fall-through */
    }

    return rc;
}

int osql_save_bpfunc(struct sql_thread *thd, BpfuncArg *arg)
{
    osqlstate_t *osql = &thd->clnt->osql;
    int rc = 0;
    int bdberr = 0;
    void *bpfunc_data = NULL;
    size_t bpfunc_data_len = bpfunc_arg__get_packed_size(arg);

    if (!osql->bpfunc_tbl) {
        rc = osql_create_bpfunc_temptbl(thedb->bdb_env, thd->clnt,
                                        &bdberr);
        if (rc) {
            logmsg(LOGMSG_ERROR,
                   "%s: failed to create bpfunc table rc=%d bdberr=%d\n",
                   __func__, rc, bdberr);
            return -1;
        }
    }

    if (!osql->bpfunc_tbl || !osql->bpfunc_cur) {
        logmsg(LOGMSG_ERROR, "%s: error getting bpfunc shadow table\n",
               __func__);
        return -1;
    }

    bpfunc_data = malloc(bpfunc_data_len);
    if (!bpfunc_data) {
        logmsg(LOGMSG_ERROR, "%s: failed to malloc %ld\n", __func__,
               bpfunc_data_len);
        return -1;
    }
    bpfunc_arg__pack(arg, bpfunc_data);

    rc = bdb_temp_table_put(thedb->bdb_env, osql->bpfunc_tbl, &osql->bpfunc_seq,
                            sizeof(int), bpfunc_data, bpfunc_data_len, NULL,
                            &bdberr);
    if (rc) {
        logmsg(LOGMSG_ERROR, "%s: error saving to bpfunc shadow table\n",
               __func__);
    }
    osql->bpfunc_seq++;

    free(bpfunc_data);
    return 0;
}

static int process_local_shadtbl_bpfunc(struct sqlclntstate *clnt, int *bdberr)
{
    osqlstate_t *osql = &clnt->osql;
    int rc = 0;
    bdb_state_type *bdb_state = thedb->bdb_env;
    struct temp_cursor *cur = osql->bpfunc_cur;
    void *bpfunc_data = NULL;
    size_t bpfunc_data_len;

    if (!cur) {
        return 0;
    }

    rc = bdb_temp_table_first(bdb_state, cur, bdberr);
    if (rc == IX_EMPTY)
        return 0;
    if (rc) {
        logmsg(LOGMSG_ERROR,
               "%s: bdb_temp_table_first failed rc=%d bdberr=%d\n", __func__,
               rc, *bdberr);
        return SQLITE_INTERNAL;
    }

    while (rc == 0) {
        bpfunc_t *func = NULL;
        bpfunc_info info;
        bpfunc_data = bdb_temp_table_data(cur);
        bpfunc_data_len = bdb_temp_table_datasize(cur);

        rc = bpfunc_prepare(&func, bpfunc_data_len, bpfunc_data, &info);
        if (rc) {
            free_bpfunc(func);
            logmsg(LOGMSG_ERROR, "%s: failed to prepare bpfunc\n", __func__);
            return -1;
        }

        rc = osql_send_bpfunc(osql->host, osql->rqid, osql->uuid, func->arg,
                              NET_OSQL_SOCK_RPL, osql->logsb);
        free_bpfunc(func);

        if (rc) {
            logmsg(LOGMSG_ERROR,
                   "%s: error writting record to master in offload mode!\n",
                   __func__);
            return SQLITE_INTERNAL;
        }

        rc = bdb_temp_table_next(bdb_state, cur, bdberr);
    }

    if (rc == IX_PASTEOF || rc == IX_EMPTY) {
        rc = 0;
    } else {
        logmsg(LOGMSG_ERROR,
               "%s:%d bdb_temp_table_next failed rc=%d bdberr=%d\n", __func__,
               __LINE__, rc, *bdberr);
        /* fall-through */
    }

    return rc;
}
/**
 *  Check of a shadow table transaction has cached selectv records
 *
 */
int osql_shadtbl_has_selectv(struct sqlclntstate *clnt, int *bdberr)
{
    osqlstate_t *osql = &clnt->osql;
    int rc = 0;

    if (osql->verify_tbl && osql->verify_cur) {
        rc = bdb_temp_table_first(thedb->bdb_env, osql->verify_cur, bdberr);
        if (rc < 0) {
            return rc;
        }
        if (rc == IX_FND) {
            /* found */
            return 1;
        }
    }
    /* here we get with rc<0 or 0(IX_FND) if break, or IX_EMTPY */
    if (rc == IX_EMPTY) {
        rc = 0;
    }
    return rc;
}

static int osql_create_temptbl(bdb_state_type *bdb_state,
                               struct temp_table **out_table,
                               struct temp_cursor **out_cursor, int *bdberr)
{
    struct temp_table *table;
    struct temp_cursor *cursor;

    table = bdb_temp_table_create(bdb_state, bdberr);
    if (!table) {
        logmsg(LOGMSG_ERROR, "%s: bdb_temp_table_create failed, bderr=%d\n",
                __func__, *bdberr);
        return -1;
    }

    cursor = bdb_temp_table_cursor(bdb_state, table, NULL, bdberr);
    if (!cursor) {
        logmsg(LOGMSG_ERROR, "%s: bdb_temp_table_cursor failed, bdberr=%d\n",
                __func__, *bdberr);
        bdb_temp_table_close(bdb_state, table, bdberr);
        return -1;
    }

    *out_table = table;
    *out_cursor = cursor;

    return 0;
}

static int osql_destroy_temptbl(bdb_state_type *bdb_state,
                                struct temp_table **table,
                                struct temp_cursor **cursor)
{
    int rc = 0;
    int bdberr = 0;

    if (*cursor) {
        rc = bdb_temp_table_close_cursor(bdb_state, *cursor, &bdberr);
        if (rc)
            logmsg(LOGMSG_ERROR, "%s: fail to close cursor bdberr=%d\n", __func__,
                    bdberr);
    }

    if (*table) {
        rc = bdb_temp_table_close(bdb_state, *table, &bdberr);
        if (rc)
            logmsg(LOGMSG_ERROR, "%s: fail to bdberr=%d\n", __func__, bdberr);
    }

    *cursor = NULL;
    *table = NULL;

    return 0; /* not sure what value is returning rc at this point */
}

static int osql_create_verify_temptbl(bdb_state_type *bdb_state,
                                      struct sqlclntstate *clnt, int *bdberr)
{
    osqlstate_t *osql = &clnt->osql;
    return osql_create_temptbl(bdb_state, &osql->verify_tbl, &osql->verify_cur,
                               bdberr);
}

static int osql_destroy_verify_temptbl(bdb_state_type *bdb_state,
                                       struct sqlclntstate *clnt)
{
    osqlstate_t *osql = &clnt->osql;
    return osql_destroy_temptbl(bdb_state, &osql->verify_tbl,
                                &osql->verify_cur);
}

static int osql_create_schemachange_temptbl(bdb_state_type *bdb_state,
                                            struct sqlclntstate *clnt,
                                            int *bdberr)
{
    osqlstate_t *osql = &clnt->osql;
    osql->running_ddl = 1;
    return osql_create_temptbl(bdb_state, &osql->sc_tbl, &osql->sc_cur, bdberr);
}

static int osql_destroy_schemachange_temptbl(bdb_state_type *bdb_state,
                                             struct sqlclntstate *clnt)
{
    osqlstate_t *osql = &clnt->osql;
    osql->running_ddl = 0;
    return osql_destroy_temptbl(bdb_state, &osql->sc_tbl, &osql->sc_cur);
}

static int osql_create_bpfunc_temptbl(bdb_state_type *bdb_state,
                                      struct sqlclntstate *clnt, int *bdberr)
{
    osqlstate_t *osql = &clnt->osql;
    osql->bpfunc_seq = 0;
    return osql_create_temptbl(bdb_state, &osql->bpfunc_tbl, &osql->bpfunc_cur,
                               bdberr);
}

static int osql_destroy_bpfunc_temptbl(bdb_state_type *bdb_state,
                                       struct sqlclntstate *clnt)
{
    osqlstate_t *osql = &clnt->osql;
    osql->bpfunc_seq = 0;
    return osql_destroy_temptbl(bdb_state, &osql->bpfunc_tbl,
                                &osql->bpfunc_cur);
}

int osql_shadtbl_empty(struct sqlclntstate *clnt)
{
    return LIST_EMPTY(&clnt->osql.shadtbls) && !clnt->osql.verify_tbl &&
           !clnt->osql.sc_tbl && !clnt->osql.bpfunc_tbl;
}

int osql_shadtbl_usedb_only(struct sqlclntstate *clnt)
{
    int rc = 0;
    int bdberr = 0;
    struct temp_cursor *cur = NULL;
    shad_tbl_t *tbl = NULL;
    osqlstate_t *osql = &clnt->osql;
    unsigned long long genid = 0;
    char *data = NULL;
    int datalen = 0;
    if (LIST_EMPTY(&clnt->osql.shadtbls) && !clnt->osql.verify_tbl &&
        !clnt->osql.sc_tbl && !clnt->osql.bpfunc_tbl)
        return 1;
    LISTC_FOR_EACH(&osql->shadtbls, tbl, linkv)
    {
        cur =
            bdb_tran_deltbl_first(tbl->env->bdb_env, clnt->dbtran.shadow_tran,
                                  tbl->dbnum, &genid, &data, &datalen, &bdberr);
        if (cur)
            return 0;
        rc = bdb_temp_table_first(tbl->env->bdb_env, tbl->add_cur, &bdberr);
        if (rc != IX_EMPTY)
            return 0;
        rc = bdb_temp_table_first(tbl->env->bdb_env, tbl->upd_cur, &bdberr);
        if (rc != IX_EMPTY)
            return 0;
    }
    return 1;
}<|MERGE_RESOLUTION|>--- conflicted
+++ resolved
@@ -1930,7 +1930,6 @@
                                   data, ldata, osql_nettype, osql->logsb,
                                   get_rec_flags(clnt, tbl, key, 1));
 
-<<<<<<< HEAD
             if (rc) {
                 logmsg(LOGMSG_USER,
                        "%s: error writting record to master in offload mode!\n",
@@ -1940,16 +1939,10 @@
         }
         rc = process_local_shadtbl_index(clnt, tbl, bdberr, key, 0);
         if (rc) {
-            logmsg(LOGMSG_ERROR, "%s: error writting index record to master in "
-                   "offload mode!\n", __func__);
-=======
-        rc = process_local_shadtbl_index(clnt, tbl, bdberr, key, 0);
-        if (rc) {
             logmsg(LOGMSG_ERROR,
                    "%s: error writting index record to master in "
                    "offload mode!\n",
                    __func__);
->>>>>>> 77ba373f
             break;
         }
 
@@ -1965,7 +1958,6 @@
             return SQLITE_TOOBIG;
         }
 
-<<<<<<< HEAD
         if (!osql->is_reorder_on) {
             rc = osql_send_insrec(osql->host, osql->rqid, osql->uuid, key,
                                   (gbl_partial_indexes && tbl->ix_partial)
@@ -1979,21 +1971,6 @@
                        "%s: error writting record to master in offload mode!\n",
                        __func__);
                 return SQLITE_INTERNAL;
-            }
-=======
-        rc = osql_send_insrec(osql->host, osql->rqid, osql->uuid, key,
-                              (gbl_partial_indexes && tbl->ix_partial)
-                                  ? get_ins_keys(clnt, tbl, key)
-                                  : -1ULL,
-                              data, ldata, osql_nettype, osql->logsb,
-                              get_rec_flags(clnt, tbl, key, 1));
-
-        if (rc) {
-            logmsg(LOGMSG_USER,
-                   "%s: error writting record to master in offload mode!\n",
-                   __func__);
-            return SQLITE_INTERNAL;
->>>>>>> 77ba373f
         }
 next:
         rc = bdb_temp_table_next(tbl->env->bdb_env, tbl->add_cur, bdberr);
@@ -2002,15 +1979,9 @@
     if (rc == IX_PASTEOF || rc == IX_EMPTY) {
         rc = 0;
     } else {
-<<<<<<< HEAD
-        logmsg(LOGMSG_ERROR, 
-               "%s:%d bdb_temp_table_next failed rc=%d bdberr=%d\n",
-               __func__, __LINE__, rc, *bdberr);
-=======
         logmsg(LOGMSG_ERROR,
                "%s:%d bdb_temp_table_next failed rc=%d bdberr=%d\n", __func__,
                __LINE__, rc, *bdberr);
->>>>>>> 77ba373f
         /* fall-through */
     }
 
@@ -2049,14 +2020,9 @@
         rc = bdb_temp_table_find_exact(tbl->env->bdb_env, tbl->add_cur, seq,
                                        sizeof(*seq), bdberr);
         if (rc != IX_FND) {
-<<<<<<< HEAD
-            logmsg(LOGMSG_ERROR, "%s: this genid %llu must exist! bug rc = %d\n",
-                   __func__, *seq, rc);
-=======
             logmsg(LOGMSG_ERROR,
                    "%s: this genid %llu must exist! bug rc = %d\n", __func__,
                    *seq, rc);
->>>>>>> 77ba373f
             free(seq);
             return SQLITE_INTERNAL;
         }
