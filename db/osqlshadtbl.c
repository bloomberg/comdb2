--- conflicted
+++ resolved
@@ -1617,16 +1617,10 @@
         
             rc = process_local_shadtbl_index(clnt, tbl, bdberr, genid, 1);
             if (rc) {
-<<<<<<< HEAD
-                logmsg(LOGMSG_ERROR, "%s: error writting index record to master in "
-                        "offload mode %d!\n",
-                        __func__, rc);
-=======
                 logmsg(LOGMSG_ERROR,
                        "%s: error writing index record to master in "
                        "offload mode %d!\n",
                        __func__, rc);
->>>>>>> 85bdbda6
                 return SQLITE_INTERNAL;
             }
 
