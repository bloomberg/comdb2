/*
   Copyright 2015 Bloomberg Finance L.P.

   Licensed under the Apache License, Version 2.0 (the "License");
   you may not use this file except in compliance with the License.
   You may obtain a copy of the License at

       http://www.apache.org/licenses/LICENSE-2.0

   Unless required by applicable law or agreed to in writing, software
   distributed under the License is distributed on an "AS IS" BASIS,
   WITHOUT WARRANTIES OR CONDITIONS OF ANY KIND, either express or implied.
   See the License for the specific language governing permissions and
   limitations under the License.
 */

#include <alloca.h>
#include <epochlib.h>
#include "sql.h"
#include "osqlshadtbl.h"
#include "osqlcomm.h"
#include "sqloffload.h"
#include "bdb_osqlcur.h"
#include <assert.h>
#include <list.h>
#include <plhash.h>
#include <bpfunc.h>

#include <genid.h>
#include <net_types.h>
#include "comdb2uuid.h"
#include "logmsg.h"

extern int g_osql_max_trans;
extern int gbl_partial_indexes;
extern int gbl_expressions_indexes;

typedef struct blob_key {
    unsigned long long seq; /* tbl->seq identifying the owning row */
    unsigned long long id;  /* blob index in the row */
} blob_key_t;

typedef struct updCols_key {
    unsigned long long seq; /* thd->seq identifying the owning row */
    unsigned long long id;  /* -1 to differentiate from blobs */
} updCols_key_t;

struct rec_dirty_keys {
    unsigned long long seq;
    unsigned long long dirty_keys;
};

typedef struct index_key {
    unsigned long long seq;   /* tbl->seq identifying the owning row */
    unsigned long long ixnum; /* index num in the row */
} index_key_t;

typedef struct rec_flags {
    unsigned long long seq;
    int flags;
} rec_flags_t;

static shad_tbl_t *get_shadtbl(struct BtCursor *pCur);
static shad_tbl_t *open_shadtbl(struct BtCursor *pCur);
static shad_tbl_t *create_shadtbl(struct BtCursor *pCur,
                                  struct sqlclntstate *clnt);
static int create_tablecursor(bdb_state_type *bdb_env, struct tmp_table **ptbl,
                              struct temp_cursor **pcur, int *bdberr,
                              int skipcursor);
static int destroy_tablecursor(bdb_state_type *bdb_env, struct temp_cursor *cur,
                               struct tmp_table *tbl, int *bdberr);
static int truncate_tablecursor(bdb_state_type *bdb_env,
                                struct temp_cursor **cur,
                                struct temp_table *tbl, int *bdberr);

static int process_local_shadtbl_usedb(struct sqlclntstate *clnt,
                                       char *tablename, int tableversion);
static int process_local_shadtbl_skp(struct sqlclntstate *clnt, shad_tbl_t *tbl,
                                     int *bdberr, int crt_nops);
static int process_local_shadtbl_qblob(struct sqlclntstate *clnt,
                                       shad_tbl_t *tbl, int *updCols,
                                       int *bdberr, unsigned long long seq,
                                       char *record);
static int process_local_shadtbl_index(struct sqlclntstate *clnt,
                                       shad_tbl_t *tbl, int *bdberr,
                                       unsigned long long seq, int is_delete);
static int process_local_shadtbl_add(struct sqlclntstate *clnt, shad_tbl_t *tbl,
                                     int *bdberr, int crt_nops);
static int process_local_shadtbl_upd(struct sqlclntstate *clnt, shad_tbl_t *tbl,
                                     int *bdberr, int crt_nops);
static int process_local_shadtbl_recgenids(struct sqlclntstate *clnt,
                                           int *bdberr);
static int process_local_shadtbl_sc(struct sqlclntstate *clnt, int *bdberr);
static int process_local_shadtbl_bpfunc(struct sqlclntstate *clnt, int *bdberr);
static int process_local_shadtbl_dbq(struct sqlclntstate *, int *bdberr,
                                     int *crt_nops);

static int insert_record_indexes(BtCursor *pCur, struct sql_thread *thd,
                                 int64_t nKey, int *bdberr);
static int delete_record_indexes(BtCursor *pCur, char *dta, int dtasize,
                                 struct sql_thread *thd, int *bdberr);
static int delete_synthetic_row(struct BtCursor *pCur, struct sql_thread *thd,
                                shad_tbl_t *tbl);
static int blb_tbl_cmp(void *, int, const void *, int, const void *);
static int idx_tbl_cmp(void *, int, const void *, int, const void *);

static int osql_create_verify_temptbl(bdb_state_type *bdb_state,
                                      struct sqlclntstate *clnt, int *bdberr);
static int osql_destroy_verify_temptbl(bdb_state_type *bdb_state,
                                       struct sqlclntstate *clnt);

static int osql_create_schemachange_temptbl(bdb_state_type *bdb_state,
                                            struct sqlclntstate *clnt,
                                            int *bdberr);
static int osql_destroy_schemachange_temptbl(bdb_state_type *bdb_state,
                                             struct sqlclntstate *clnt);

static int osql_create_bpfunc_temptbl(bdb_state_type *bdb_state,
                                      struct sqlclntstate *clnt, int *bdberr);
static int osql_destroy_bpfunc_temptbl(bdb_state_type *bdb_state,
                                       struct sqlclntstate *clnt);

static int free_it(void *obj, void *arg)
{
    free(obj);
    return 0;
}
static void destroy_idx_hash(hash_t *h)
{
    hash_for(h, free_it, NULL);
    hash_clear(h);
    hash_free(h);
}

static int destroy_shadtbl(shad_tbl_t *tbl)
{

    int bdberr = 0;

    if (tbl->blb_tbl)
        destroy_tablecursor(tbl->env->bdb_env, tbl->blb_cur, tbl->blb_tbl,
                            &bdberr);
    if (tbl->add_tbl)
        destroy_tablecursor(tbl->env->bdb_env, tbl->add_cur, tbl->add_tbl,
                            &bdberr);
    if (tbl->upd_tbl)
        destroy_tablecursor(tbl->env->bdb_env, tbl->upd_cur, tbl->upd_tbl,
                            &bdberr);
    if (tbl->addidx_hash)
        destroy_idx_hash(tbl->addidx_hash);
    if (tbl->delidx_hash)
        destroy_idx_hash(tbl->delidx_hash);

    if (tbl->ins_rec_hash)
        destroy_idx_hash(tbl->ins_rec_hash);
    if (tbl->upd_rec_hash)
        destroy_idx_hash(tbl->upd_rec_hash);

    if (tbl->delidx_tbl)
        destroy_tablecursor(tbl->env->bdb_env, tbl->delidx_cur, tbl->delidx_tbl,
                            &bdberr);
    if (tbl->insidx_tbl)
        destroy_tablecursor(tbl->env->bdb_env, tbl->insidx_cur, tbl->insidx_tbl,
                            &bdberr);

    /*
       This is now down when we close the session (or should it be when I
       commit?)
       free(tbl);
     */
    /*fprintf(stdout, "++++ Destroyed shattbl for %d\n", pthread_self());*/

    return 0;
}

static int reset_for_selectv_shadtbl(shad_tbl_t *tbl)
{

    int bdberr = 0;
    int rc = 0;

    tbl->updcols = 0;
    tbl->nops = 0;

    if (tbl->blb_tbl) {
        destroy_tablecursor(tbl->env->bdb_env, tbl->blb_cur, tbl->blb_tbl,
                            &bdberr);
        rc = create_tablecursor(tbl->env->bdb_env, &tbl->blb_tbl, &tbl->blb_cur,
                                &bdberr, 1);
        if (rc)
            return rc;
        bdb_temp_table_set_cmp_func(tbl->blb_tbl->table, blb_tbl_cmp);
    }

    if (tbl->add_tbl) {
        destroy_tablecursor(tbl->env->bdb_env, tbl->add_cur, tbl->add_tbl,
                            &bdberr);
        rc = create_tablecursor(tbl->env->bdb_env, &tbl->add_tbl, &tbl->add_cur,
                                &bdberr, 1);
        if (rc) {
            destroy_tablecursor(tbl->env->bdb_env, tbl->blb_cur, tbl->blb_tbl,
                                &bdberr);
            return rc;
        }
    }

    if (tbl->upd_tbl) {
        destroy_tablecursor(tbl->env->bdb_env, tbl->upd_cur, tbl->upd_tbl,
                            &bdberr);
        rc = create_tablecursor(tbl->env->bdb_env, &tbl->upd_tbl, &tbl->upd_cur,
                                &bdberr, 1);
        if (rc) {
            destroy_tablecursor(tbl->env->bdb_env, tbl->blb_cur, tbl->blb_tbl,
                                &bdberr);
            destroy_tablecursor(tbl->env->bdb_env, tbl->add_cur, tbl->add_tbl,
                                &bdberr);
            return rc;
        }
    }

    if (tbl->delidx_tbl) {
        destroy_tablecursor(tbl->env->bdb_env, tbl->delidx_cur, tbl->delidx_tbl,
                            &bdberr);
        rc = create_tablecursor(tbl->env->bdb_env, &tbl->delidx_tbl,
                                &tbl->delidx_cur, &bdberr, 1);
        if (rc) {
            destroy_tablecursor(tbl->env->bdb_env, tbl->blb_cur, tbl->blb_tbl,
                                &bdberr);
            destroy_tablecursor(tbl->env->bdb_env, tbl->add_cur, tbl->add_tbl,
                                &bdberr);
            destroy_tablecursor(tbl->env->bdb_env, tbl->upd_cur, tbl->upd_tbl,
                                &bdberr);
            return rc;
        }
        bdb_temp_table_set_cmp_func(tbl->delidx_tbl->table, idx_tbl_cmp);
    }

    if (tbl->insidx_tbl) {
        destroy_tablecursor(tbl->env->bdb_env, tbl->insidx_cur, tbl->insidx_tbl,
                            &bdberr);
        rc = create_tablecursor(tbl->env->bdb_env, &tbl->insidx_tbl,
                                &tbl->insidx_cur, &bdberr, 1);
        if (rc) {
            destroy_tablecursor(tbl->env->bdb_env, tbl->blb_cur, tbl->blb_tbl,
                                &bdberr);
            destroy_tablecursor(tbl->env->bdb_env, tbl->add_cur, tbl->add_tbl,
                                &bdberr);
            destroy_tablecursor(tbl->env->bdb_env, tbl->upd_cur, tbl->upd_tbl,
                                &bdberr);
            destroy_tablecursor(tbl->env->bdb_env, tbl->delidx_cur,
                                tbl->delidx_tbl, &bdberr);
            return rc;
        }
        bdb_temp_table_set_cmp_func(tbl->insidx_tbl->table, idx_tbl_cmp);
    }

    /*
       This is now down when we close the session (or should it be when I
       commit?)
       fprintf(stdout, "++++ Reset selectv shattbl for %d\n", pthread_self());
     */
    return 0;
}

static shad_tbl_t *open_shadtbl(struct BtCursor *pCur)
{

    shad_tbl_t *tbl = NULL;
    struct sql_thread *thd = pthread_getspecific(query_info_key);

    tbl = get_shadtbl(pCur);
    if (!tbl) {
        struct sqlclntstate *clnt = thd->clnt;
        if (!clnt) {
            /* this is a bug */
            static int once = 0;
            if (!once) {
                once = 1;
                logmsg(LOGMSG_ERROR, "%s: sql_thread has no sqlclntstate!\n",
                        __func__);
            }
            return NULL;
        }

        tbl = create_shadtbl(pCur, clnt);
        if (!tbl) {
            logmsg(LOGMSG_ERROR, "%s: unable to allocated %zu bytes!\n",
                   __func__, sizeof(shad_tbl_t));
            return NULL;
        }
    }

    return tbl;
}

/* Open shadow tables.  Return the add-table cursor. */
void *osql_open_shadtbl_addtbl(struct BtCursor *pCur)
{
    shad_tbl_t *tbl = open_shadtbl(pCur);

    if (tbl)
        return tbl->add_cur;

    return NULL;
}

/**
 * Truncate all the shadow tables but for selectv records
 *
 */
int osql_shadtbl_reset_for_selectv(struct sqlclntstate *clnt)
{
    osqlstate_t *osql = &clnt->osql;
    shad_tbl_t *tbl = NULL, *tmp = NULL;
    int rc = 0;
    int bdberr = 0;

    /* close selectv cursor but keep table */
    if (osql->verify_cur) {
        rc = bdb_temp_table_close_cursor(thedb->bdb_env, osql->verify_cur,
                                         &bdberr);
        if (rc) {
            logmsg(LOGMSG_ERROR, 
                    "%s: bdb_temp_table_close failed, rc=%d bdberr=%d\n",
                    __func__, rc, bdberr);
            return -1;
        }

        /* new code doesn't open the cursor unless I am saving in it */
        osql->verify_cur = bdb_temp_table_cursor(
            thedb->bdb_env, osql->verify_tbl, NULL, &bdberr);
        if (!osql->verify_cur) {
            logmsg(LOGMSG_ERROR, "%s: bdb_temp_table_cursor failed, bdberr=%d\n",
                    __func__, bdberr);
            bdb_temp_table_close(thedb->bdb_env, osql->verify_tbl, &bdberr);
            return -1;
        }
    }
    osql_destroy_schemachange_temptbl(thedb->bdb_env, clnt);
    osql_destroy_bpfunc_temptbl(thedb->bdb_env, clnt);

    LISTC_FOR_EACH_SAFE(&osql->shadtbls, tbl, tmp, linkv)
    {
        rc = reset_for_selectv_shadtbl(tbl);
        if (rc) {
            return rc;
        }
    }
    return 0;
}

/**
 * Blob table comparison function
 */
static int blb_tbl_cmp(void *usermem, int key1len, const void *key1,
                       int key2len, const void *key2)
{
    const updCols_key_t *k1 = (updCols_key_t *)key1;
    const updCols_key_t *k2 = (updCols_key_t *)key2;

    assert(sizeof(updCols_key_t) == key1len);
    assert(sizeof(updCols_key_t) == key2len);

    if (k1->seq < k2->seq) {
        return -1;
    }

    if (k1->seq > k2->seq) {
        return 1;
    }

    if (k1->id < k2->id) {
        return -1;
    }

    if (k1->id > k2->id) {
        return 1;
    }

    return 0;
}

/**
 * Index table comparison function
 */
static int idx_tbl_cmp(void *usermem, int key1len, const void *key1,
                       int key2len, const void *key2)
{
    const index_key_t *k1 = (index_key_t *)key1;
    const index_key_t *k2 = (index_key_t *)key2;

    assert(sizeof(index_key_t) == key1len);
    assert(sizeof(index_key_t) == key2len);

    if (k1->seq < k2->seq) {
        return -1;
    }

    if (k1->seq > k2->seq) {
        return 1;
    }

    if (k1->ixnum < k2->ixnum) {
        return -1;
    }

    if (k1->ixnum > k2->ixnum) {
        return 1;
    }

    return 0;
}

static shad_tbl_t *create_shadtbl(struct BtCursor *pCur,
                                  struct sqlclntstate *clnt)
{
    shad_tbl_t *tbl;
    struct dbtable *db = pCur->db;
    struct dbenv *env = pCur->db->dbenv;
    int numblobs = pCur->numblobs;
    int rc = 0;
    int bdberr = 0;

    /*pBt->vdbe = pthread_getspecific(sqlite3VDBEkey);*/

    tbl = calloc(1, sizeof(shad_tbl_t));
    if (!tbl)
        return NULL;

    tbl->seq = 0;
    tbl->env = env;
    strncpy(tbl->tablename, db->tablename, sizeof(tbl->tablename));
    tbl->tableversion = db->tableversion;
    tbl->nix = db->nix;
    tbl->ix_expr = db->ix_expr;
    tbl->ix_partial = db->ix_partial;

    /* create table add and its cursor */
    rc = create_tablecursor(env->bdb_env, &tbl->add_tbl, &tbl->add_cur, &bdberr,
                            0);
    if (rc)
        return NULL;

    /* create update and its cursor */
    rc = create_tablecursor(env->bdb_env, &tbl->upd_tbl, &tbl->upd_cur, &bdberr,
                            0);
    if (rc) {
        destroy_tablecursor(env->bdb_env, tbl->add_cur, tbl->add_tbl, &bdberr);
        return NULL;
    }

    tbl->nblobs = numblobs;
    tbl->updcols = 0;
    tbl->nops = 0;
    if (pCur->bdbcur) {
        tbl->dbnum = pCur->bdbcur->dbnum(pCur->bdbcur);
    } else {
        tbl->dbnum = get_dbnum_by_handle(db->handle);
    }

    /* We store updCols in the blob-table so always create this- it's generally
     * useful */
    rc = create_tablecursor(env->bdb_env, &tbl->blb_tbl, &tbl->blb_cur, &bdberr,
                            0);
    if (rc) {
        destroy_tablecursor(env->bdb_env, tbl->upd_cur, tbl->upd_tbl, &bdberr);
        destroy_tablecursor(env->bdb_env, tbl->add_cur, tbl->add_tbl, &bdberr);
        return NULL;
    }
    rc = create_tablecursor(env->bdb_env, &tbl->delidx_tbl, &tbl->delidx_cur,
                            &bdberr, 0);
    if (rc) {
        destroy_tablecursor(env->bdb_env, tbl->upd_cur, tbl->upd_tbl, &bdberr);
        destroy_tablecursor(env->bdb_env, tbl->add_cur, tbl->add_tbl, &bdberr);
        destroy_tablecursor(env->bdb_env, tbl->blb_cur, tbl->blb_tbl, &bdberr);
        return NULL;
    }
    rc = create_tablecursor(env->bdb_env, &tbl->insidx_tbl, &tbl->insidx_cur,
                            &bdberr, 0);
    if (rc) {
        destroy_tablecursor(env->bdb_env, tbl->upd_cur, tbl->upd_tbl, &bdberr);
        destroy_tablecursor(env->bdb_env, tbl->add_cur, tbl->add_tbl, &bdberr);
        destroy_tablecursor(env->bdb_env, tbl->blb_cur, tbl->blb_tbl, &bdberr);
        destroy_tablecursor(env->bdb_env, tbl->delidx_cur, tbl->delidx_tbl,
                            &bdberr);
        return NULL;
    }
    assert(tbl->blb_cur);
    bdb_temp_table_set_cmp_func(tbl->blb_tbl->table, blb_tbl_cmp);
    bdb_temp_table_set_cmp_func(tbl->delidx_tbl->table, idx_tbl_cmp);
    bdb_temp_table_set_cmp_func(tbl->insidx_tbl->table, idx_tbl_cmp);

    tbl->addidx_hash = hash_init_o(offsetof(struct rec_dirty_keys, seq),
                                   sizeof(unsigned long long));
    tbl->delidx_hash = hash_init_o(offsetof(struct rec_dirty_keys, seq),
                                   sizeof(unsigned long long));

    tbl->ins_rec_hash =
        hash_init_o(offsetof(rec_flags_t, seq), sizeof(unsigned long long));
    tbl->upd_rec_hash =
        hash_init_o(offsetof(rec_flags_t, seq), sizeof(unsigned long long));

    listc_abl(&clnt->osql.shadtbls, tbl);
    pCur->shadtbl = tbl;

    assert(tbl->blb_cur);
    assert(tbl->delidx_cur);
    assert(tbl->insidx_cur);

    /*fprintf(stdout, "++++ Created shattbl for %d\n", pthread_self());*/

    return tbl;
}

static int destroy_tablecursor(bdb_state_type *bdb_env, struct temp_cursor *cur,
                               struct tmp_table *tbl, int *bdberr)
{

    int rc = 0;

    if (cur) {
        rc = bdb_temp_table_close_cursor(bdb_env, cur, bdberr);
        if (rc)
            logmsg(LOGMSG_ERROR, "%s: fail to close cursor bdberr=%d\n", __func__,
                    *bdberr);
    }

    if (tbl) {
        rc = bdb_temp_table_close(bdb_env, tbl->table, bdberr);
        if (rc)
            logmsg(LOGMSG_ERROR, "%s: fail to bdberr=%d\n", __func__, *bdberr);

        free(tbl);
    }

    return rc;
}

static int truncate_tablecursor(bdb_state_type *bdb_env,
                                struct temp_cursor **cur,
                                struct temp_table *tbl, int *bdberr)
{

    int rc = 0;

    /* we need to close the cursor before we truncate, will reopen */
    if (*cur) {
        rc = bdb_temp_table_close_cursor(bdb_env, *cur, bdberr);
        if (rc)
            logmsg(LOGMSG_ERROR, "%s: fail to close cursor bdberr=%d\n", __func__,
                    *bdberr);
    }

    if (tbl) {
        rc = bdb_temp_table_truncate(bdb_env, tbl, bdberr);
        if (rc)
            logmsg(LOGMSG_ERROR, "%s: error truncating add temp_table rc=%d bdberr=%d\n",
                    __func__, rc, *bdberr);
    }

    *cur = bdb_temp_table_cursor(bdb_env, tbl, NULL, bdberr);
    if (!*cur) {
        logmsg(LOGMSG_ERROR, "%s: bdb_temp_table_cursor failed, bdberr=%d\n",
                __func__, *bdberr);
        return -1;
    }

    return rc;
}

/* this fetches just one blob, indexed by blobnum */
int osql_fetch_shadblobs_by_genid(BtCursor *pCur, int *blobnum,
                                  blob_status_t *blobs, int *bdberr)
{

    int rc = 0;
    /*int   i = 0;*/
    shad_tbl_t *tbl = NULL;
    /* key gets set into cur->key, and is freed when a new key is
       submitted or when the cursor is closed */
    blob_key_t *key = (blob_key_t *)malloc(sizeof(blob_key_t));

    if (!(tbl = open_shadtbl(pCur)) || !tbl->blb_cur) {
        logmsg(LOGMSG_ERROR, "%s: error getting shadtbl for \'%s\'\n", __func__,
               pCur->db->tablename);
        if (key)
            free(key);
        return -1;
    }

    key->seq = pCur->genid;
    key->id = *blobnum - 1;

    rc = bdb_temp_table_find_exact(tbl->env->bdb_env, tbl->blb_cur, key,
                                   sizeof(*key), bdberr);
    if (rc != IX_FND)
        free(key);

    if (rc == IX_EMPTY || rc == IX_NOTFND) {
        blobs->bloblens[0] = 0;
        blobs->bloboffs[0] = 0;
        blobs->blobptrs[0] = NULL;
        rc = 0;
    } else if (!rc) {
        blobs->bloblens[0] = bdb_temp_table_datasize(tbl->blb_cur);
        blobs->bloboffs[0] = 0;
        blobs->blobptrs[0] = bdb_temp_table_data(tbl->blb_cur);

        /* reset data pointer in cursor; blob will be freed when blobs is freed
         */
        bdb_temp_table_reset_datapointers(tbl->blb_cur);
    }
    return rc;
}

int osql_get_shadowdata(BtCursor *pCur, unsigned long long genid, void **buf,
                        int *buflen, int *bdberr)
{

    int rc = 0;
    shad_tbl_t *tbl = NULL;

    if (pCur->ixnum != -1)
        /* this is for data only, for now*/
        return -1;

    if (!(tbl = open_shadtbl(pCur)) || !tbl->add_cur) {
        logmsg(LOGMSG_ERROR, "%s: error getting shadtbl for \'%s\'\n", __func__,
               pCur->db->tablename);
        return -1;
    }

    if (!is_genid_synthetic(genid)) {
        return -1;
    }

    unsigned long long *key =
        (unsigned long long *)malloc(sizeof(unsigned long long));
    *key = genid;

    rc = bdb_temp_table_find_exact(tbl->env->bdb_env, tbl->add_cur, key,
                                   sizeof(*key), bdberr);
    if (rc != IX_FND) {
        free(key);
        return -1;
    }

    *buflen = bdb_temp_table_datasize(tbl->add_cur);
    *buf = bdb_temp_table_data(tbl->add_cur);

    return 0;
}

static shad_tbl_t *get_shadtbl(struct BtCursor *pCur)
{
    struct sql_thread *thd;
    struct sqlclntstate *clnt;

    /* we keep the shadow with the pCur, if any */
    if (pCur && pCur->shadtbl) {
        return (shad_tbl_t *)pCur->shadtbl;
    }

    /* pCur has not cached this; maybe it was opened in the
       meantime? case in mind, index and data both recording
       genids */
    thd = pthread_getspecific(query_info_key);
    clnt = thd->clnt;

    return osql_get_shadow_bydb(clnt, pCur->db);
}

static int create_tablecursor(bdb_state_type *bdb_env, struct tmp_table **ptbl,
                              struct temp_cursor **pcur, int *bdberr,
                              int skip_cursor)
{

    struct tmp_table *tbl =
        (struct tmp_table *)calloc(1, sizeof(struct tmp_table));

    if (!tbl) {
        logmsg(LOGMSG_ERROR, "%s: unable to allocate %zu bytes\n", __func__,
               sizeof(struct tmp_table));
        return -1;
    }

    tbl->table = bdb_temp_table_create(bdb_env, bdberr);

    if (!tbl->table) {
        logmsg(LOGMSG_ERROR, "%s: bdb_temp_table_create failed, bderr=%d\n",
                __func__, *bdberr);
        free(tbl);
        return -1;
    }
    if (skip_cursor) {
        *pcur = NULL;
    } else {
        *pcur = bdb_temp_table_cursor(bdb_env, tbl->table, NULL, bdberr);
        if (!*pcur) {
            logmsg(LOGMSG_ERROR, "%s: bdb_temp_table_cursor failed, bdberr=%d\n",
                    __func__, *bdberr);
            bdb_temp_table_close(bdb_env, tbl->table, bdberr);
            free(tbl);
            return -1;
        }
    }

    *ptbl = tbl;

    return 0;
}

void *osql_get_shadtbl_addtbl_newcursor(struct BtCursor *pCur)
{
    int bdberr = 0;
    struct temp_cursor *cur;
    shad_tbl_t *tbl = get_shadtbl(pCur);
    bdb_state_type *bdbenv = NULL;
    /* If we've found the table, create a new cursor against it. */
    if (tbl) {
        bdbenv = tbl->env->bdb_env;
        cur = bdb_temp_table_cursor(bdbenv, tbl->add_tbl->table, NULL, &bdberr);
        if (!cur) {
            logmsg(LOGMSG_ERROR, "%s: bdb_temp_table_cursor failed, bdberr=%d\n",
                    __func__, bdberr);
        }
        return cur;
    }
    return NULL;
}

void *osql_get_shadtbl_addtbl(struct BtCursor *pCur)
{

    shad_tbl_t *tbl = get_shadtbl(pCur);

    if (tbl)
        return tbl->add_cur;

    return NULL;
}

void *osql_get_shadtbl_updtbl(struct BtCursor *pCur)
{

    shad_tbl_t *tbl = get_shadtbl(pCur);

    if (tbl)
        return tbl->upd_cur;

    return NULL;
}

static int save_dirty_keys(struct sqlclntstate *clnt, shad_tbl_t *tbl,
                           unsigned long long seq,
                           int ins /* 1 for add, 0 for del */)
{
    struct rec_dirty_keys *prdk;
    hash_t *h;
    h = ins ? tbl->addidx_hash : tbl->delidx_hash;

    assert(h);
#ifndef NDEBUG
    struct rec_dirty_keys rdk;
    rdk.seq = seq;
    assert(hash_find(h, &rdk) == NULL);
#endif

    prdk = calloc(1, sizeof(struct rec_dirty_keys));
    if (!prdk) {
        logmsg(LOGMSG_ERROR, "%s: unable to allocate %zu bytes\n", __func__,
               sizeof(struct rec_dirty_keys));
        return -1;
    }

    prdk->seq = seq;
    prdk->dirty_keys = ins ? clnt->ins_keys : clnt->del_keys;
    hash_add(h, prdk);

    return 0;
}

static int save_ins_keys(struct sqlclntstate *clnt, shad_tbl_t *tbl,
                         unsigned long long seq)
{
    return save_dirty_keys(clnt, tbl, seq, 1);
}

static int save_del_keys(struct sqlclntstate *clnt, shad_tbl_t *tbl,
                         unsigned long long seq)
{
    return save_dirty_keys(clnt, tbl, seq, 0);
}

static unsigned long long get_dirty_keys(struct sqlclntstate *clnt,
                                         shad_tbl_t *tbl,
                                         unsigned long long seq,
                                         int ins /* 1 for add, 0 for del */)
{
    struct rec_dirty_keys rdk;
    struct rec_dirty_keys *prdk;
    hash_t *h;
    rdk.seq = seq;
    h = ins ? tbl->addidx_hash : tbl->delidx_hash;

    prdk = hash_find(h, &rdk);
    if (prdk)
        return prdk->dirty_keys;

    return 0ULL;
}

static unsigned long long get_ins_keys(struct sqlclntstate *clnt,
                                       shad_tbl_t *tbl, unsigned long long seq)
{
    return get_dirty_keys(clnt, tbl, seq, 1);
}

static unsigned long long get_del_keys(struct sqlclntstate *clnt,
                                       shad_tbl_t *tbl, unsigned long long seq)
{
    return get_dirty_keys(clnt, tbl, seq, 0);
}

static int save_rec_flags(struct sqlclntstate *clnt, shad_tbl_t *tbl,
                          unsigned long long seq, int flags,
                          int ins /* 1 for add, 0 for del */)
{
    hash_t *h;
    rec_flags_t *rec_flags;

    h = ins ? tbl->ins_rec_hash : tbl->upd_rec_hash;

    assert(h);
#ifndef NDEBUG
    rec_flags_t tmp;
    tmp.seq = seq;
    assert(hash_find(h, &tmp) == NULL);
#endif

    rec_flags = calloc(1, sizeof(rec_flags_t));
    if (!rec_flags) {
        logmsg(LOGMSG_ERROR, "%s: unable to allocate %zu bytes\n", __func__,
               sizeof(rec_flags_t));
        return -1;
    }

    rec_flags->seq = seq;
    rec_flags->flags = flags;
    hash_add(h, rec_flags);

    return 0;
}

static int get_rec_flags(struct sqlclntstate *clnt, shad_tbl_t *tbl,
                         unsigned long long seq,
                         int ins /* 1 for add, 0 for del */)
{
    hash_t *h;
    rec_flags_t tmp;
    rec_flags_t *rec_flags;

    tmp.seq = seq;
    h = ins ? tbl->ins_rec_hash : tbl->upd_rec_hash;

    rec_flags = hash_find(h, &tmp);
    if (rec_flags)
        return rec_flags->flags;

    return 0;
}

/*
 * NOTE:
 * Handle upd table for multiple updates of synthetic rows
 * Need to retrieve the original value and have it percolated
 * to the new row (case when we update a real row multiple times)
 * Need to delete existing row as well; a new entry will be added
 * by the caller
 *
 */
int osql_save_updrec(struct BtCursor *pCur, struct sql_thread *thd, char *pData,
                     int nData, int flags)
{

    osqlstate_t *osql = &thd->clnt->osql;
    int rc = 0;
    int bdberr = 0;
    shad_tbl_t *tbl = NULL;
    bdb_state_type *bdbenv = NULL;
    unsigned long long tmp = 0;
    unsigned long long genid = 0;

    if (!(tbl = open_shadtbl(pCur)) || !tbl->upd_cur) {
        logmsg(LOGMSG_ERROR, "%s: error getting shadtbl for \'%s\'\n", __func__,
               pCur->db->tablename);
        return -1;
    }

    if (tbl->tableversion != pCur->db->tableversion) {
        osql->xerr.errval = ERR_BADREQ;
        errstat_cat_str(&(osql->xerr), "stale table version in shadow table");
        return SQLITE_ABORT;
    }

    /* generate a new synthetic genid */
    tmp = tbl->seq;
    bdbenv = tbl->env->bdb_env;

    set_genid_upd(&tmp);

    if (is_genid_synthetic(pCur->genid)) {
        if (thd->clnt->dbtran.shadow_tran)
            bdb_set_check_shadows(thd->clnt->dbtran.shadow_tran);

        /* Need to know if the synthetic genid is generated as a result of a
           insert or update
           The following contraction rules apply:
           INSERT + UPDATE = INSERT
           UPDATE + UPDATE = UPDATE

           upd table tells us the origin of synthetic genid
         */
        unsigned long long *pgenid =
            (unsigned long long *)malloc(sizeof(*pgenid));
        if (!pgenid) {
            logmsg(LOGMSG_ERROR, "malloc %zu\n", sizeof(*pgenid));
            return -1;
        }
        *pgenid = pCur->genid;

        rc = bdb_temp_table_find_exact(bdbenv, tbl->upd_cur, pgenid,
                                       sizeof(*pgenid), &bdberr);
        if (bdberr) {
            logmsg(LOGMSG_ERROR, "%s: fail to update genid %llx (%lld) rc=%d bdberr=%d (1)\n",
                __func__, tmp, *pgenid, rc, bdberr);
            free(pgenid);
            return -1;
        }

        if (rc == IX_FND) {
            /* this was an update of a real row, preserve the original genid */

            genid = *(unsigned long long *)bdb_temp_table_data(tbl->upd_cur);

            /* we delete the original upd entry */
            rc = bdb_temp_table_delete(bdbenv, tbl->upd_cur, &bdberr);
            if (rc) {
                logmsg(LOGMSG_ERROR, "%s: fail to update genid %llx (%lld) rc=%d "
                                "bdberr=%d (2)\n",
                        __func__, tmp, *pgenid, rc, bdberr);
                return -1;
            }

            /* add the new entry in upd table */
            rc = bdb_temp_table_put(bdbenv, tbl->upd_tbl->table, &tmp,
                                    sizeof(tmp), &genid, sizeof(genid), NULL,
                                    &bdberr);
            if (rc) {
                logmsg(LOGMSG_ERROR, "%s: fail to update genid %llx (%lld) rc=%d "
                                "bdberr=%d (3)\n",
                        __func__, tmp, genid, rc, bdberr);
                return -1;
            }
        } else {
            /* this was an insert; no need to touch anything in upd table */
            free(pgenid);
        }

        /* delete the original index from add and its indexes */
        rc = delete_synthetic_row(pCur, thd, tbl);
        if (rc) {
            logmsg(LOGMSG_ERROR, "%s: fail to update genid %llx (%lld) rc=%d bdberr=%d (4)\n",
                __func__, tmp, pCur->genid, rc, bdberr);
            return -1;
        }
    } else {
        genid = pCur->genid;

        /* we have to mark the row as an update (which also give us the original
         * genid) */
        rc = bdb_temp_table_put(bdbenv, tbl->upd_tbl->table, &tmp, sizeof(tmp),
                                &genid, sizeof(genid), NULL, &bdberr);
        if (rc) {
            logmsg(LOGMSG_ERROR, "%s: fail to update genid %llx (%lld) rc=%d bdberr=%d (5)\n",
                __func__, tmp, genid, rc, bdberr);
            return -1;
        }

        /* mark the real row as deleted */
        rc = bdb_tran_deltbl_setdeleted(pCur->bdbcur, pCur->genid, &tmp,
                                        sizeof(tmp), &bdberr);
        if (rc) {
            logmsg(LOGMSG_ERROR, "%s: fail to update genid %llx (%lld) rc=%d bdberr=%d (6)\n",
                __func__, tmp, pCur->genid, rc, bdberr);
            return -1;
        }
    }

    /* update add table */
    rc = bdb_temp_table_put(bdbenv, tbl->add_tbl->table, &tmp, sizeof(tmp),
                            (char *)pData, nData, NULL, &bdberr);
    if (rc) {
        logmsg(LOGMSG_ERROR, 
                "%s: fail to update genid %llx (%lld) rc=%d bdberr=%d (7)\n",
                __func__, tmp, tmp, rc, bdberr);
        return -1;
    }

    /* add  the new indexes */
    rc = insert_record_indexes(pCur, thd, tmp, &bdberr);
    if (rc) {
        logmsg(LOGMSG_ERROR, 
                "%s: fail to update genid %llx (%lld) rc=%d bdberr=%d (8)\n",
                __func__, tmp, pCur->genid, rc, bdberr);
        return -1;
    }

    if (gbl_partial_indexes && pCur->db->ix_partial &&
        (save_ins_keys(thd->clnt, tbl, tmp) ||
         save_del_keys(thd->clnt, tbl, pCur->genid))) {
        logmsg(LOGMSG_ERROR, "%s: error saving the shadow dirty keys\n", __func__);
        return -1;
    }

    if (save_rec_flags(thd->clnt, tbl, tmp, flags, 0 /* updrec */)) {
        return -1;
    }

#ifdef TEST_OSQL
    uuidstr_t us;
    fprintf(stdout,
            "[%llu %s] Updated genid=%llu (%u) rc=%d pCur->genid=%llu\n",
            osql->rqid, comdb2uuidstr(osql->uuid, us), pCur->genid,
            pthread_self(), rc, pCur->genid);
#endif

    tbl->seq = increment_seq(tbl->seq);

    return 0;
}

int osql_save_insrec(struct BtCursor *pCur, struct sql_thread *thd, char *pData,
                     int nData, int flags)
{
    osqlstate_t *osql = &thd->clnt->osql;
    int rc = 0;
    int bdberr = 0;
    shad_tbl_t *tbl = NULL;
    unsigned long long tmp = 0;

    if (!(tbl = open_shadtbl(pCur)) || !tbl->add_cur) {
        logmsg(LOGMSG_ERROR, "%s: error getting shadtbl for \'%s\'\n", __func__,
               pCur->db->tablename);
        return -1;
    }

    if (tbl->tableversion != pCur->db->tableversion) {
        osql->xerr.errval = ERR_BADREQ;
        errstat_cat_str(&(osql->xerr), "stale table version in shadow table");
        return SQLITE_ABORT;
    }

    tmp = tbl->seq;

    /* mark this as synthetic genid */
    set_genid_add(&tmp);

    rc = bdb_temp_table_put(tbl->env->bdb_env, tbl->add_tbl->table, &tmp,
                            sizeof(tmp), (char *)pData, nData, NULL, &bdberr);

#ifdef TEST_OSQL
    uuidstr_t us;
    fprintf(stdout, "[%llu %s] Inserted seq=%llu (%u) rc=%d pCur->genid=%llu\n",
            thd->clnt->osql.rqid,
            comdb2uuidstr(thd->clnt->osql.uuid, us), tmp,
            pthread_self(), rc, pCur->genid);
#endif

    if (rc) {
        logmsg(LOGMSG_ERROR, "%s: fail to insert genid %llx (%lld) rc=%d bdberr=%d\n",
                __func__, tmp, pCur->genid, rc, bdberr);
        return -1;
    }

    if (thd->clnt->dbtran.shadow_tran)
        bdb_set_check_shadows(thd->clnt->dbtran.shadow_tran);

    /* if this is recom, snapisol or serial, we need to update the index shadows
     */
    if (insert_record_indexes(pCur, thd, tmp, &bdberr)) {
        logmsg(LOGMSG_ERROR, "%s: error updating the shadow indexes bdberr = %d\n",
                __func__, bdberr);
        return -1;
    }

    if (gbl_partial_indexes && pCur->db->ix_partial &&
        save_ins_keys(thd->clnt, tbl, tmp)) {
        logmsg(LOGMSG_ERROR, "%s: error saving the shadow dirty keys\n", __func__);
        return -1;
    }

    if (save_rec_flags(thd->clnt, tbl, tmp, flags, 1 /* insrec */)) {
        return -1;
    }

    tbl->seq = increment_seq(tbl->seq);
    /*++tbl->seq;*/

    thd->clnt->osql.dirty = 1;

    return 0;
}

int osql_save_delrec(struct BtCursor *pCur, struct sql_thread *thd)
{
    osqlstate_t *osql = &thd->clnt->osql;
    shad_tbl_t *tbl = NULL;
    int rc = 0;
    int bdberr = 0;

    /* this is stupid, but until I better integrate bdb_osql and
       osqlshadtbl, this will do */
    if (!(tbl = open_shadtbl(pCur)) || !tbl->blb_cur) {
        logmsg(LOGMSG_ERROR, "%s: error getting shadtbl\n", __func__);
        return -1;
    }

    if (tbl->tableversion != pCur->db->tableversion) {
        osql->xerr.errval = ERR_BADREQ;
        errstat_cat_str(&(osql->xerr), "stale table version in shadow table");
        return SQLITE_ABORT;
    }

    if (is_genid_synthetic(pCur->genid)) {
        rc = delete_synthetic_row(pCur, thd, tbl);
    } else {
        rc = bdb_tran_deltbl_setdeleted(pCur->bdbcur, pCur->genid, NULL, 0,
                                        &bdberr);
    }
    if (rc) {
        logmsg(LOGMSG_ERROR, "%s: fail to delete genid %llx (%lld) rc=%d bdberr=%d (5)\n",
                __func__, tbl->seq, pCur->genid, rc, bdberr);
        return -1;
    }

    if (gbl_partial_indexes && pCur->db->ix_partial &&
        save_del_keys(thd->clnt, tbl, pCur->genid)) {
        logmsg(LOGMSG_ERROR, "%s: error saving the shadow dirty keys\n", __func__);
        return -1;
    }

    thd->clnt->osql.dirty = 1;

    return 0;
}

int osql_save_index(struct BtCursor *pCur, struct sql_thread *thd,
                    int is_update, int is_delete)
{
    struct sqlclntstate *clnt = thd->clnt;
    osqlstate_t *osql = &clnt->osql;
    shad_tbl_t *tbl = NULL;
    int rc = 0;
    int bdberr = 0;
    int i;
    unsigned long long tmp = 0;
    unsigned long long dirty_key = -1ULL;
    struct tmp_table *tmp_tbl = NULL;
    struct temp_cursor *tmp_cur = NULL;
    unsigned char **index = NULL;

    if (!gbl_expressions_indexes || !pCur->db->ix_expr)
        return SQLITE_OK;

    if (!(tbl = open_shadtbl(pCur))) {
        logmsg(LOGMSG_ERROR, "%s: error getting shadtbl\n", __func__);
        return -1;
    }

    if (tbl->tableversion != pCur->db->tableversion) {
        osql->xerr.errval = ERR_BADREQ;
        errstat_cat_str(&(osql->xerr), "stale table version in shadow table");
        return SQLITE_ABORT;
    }

    if (is_delete) {
        tmp_tbl = tbl->delidx_tbl;
        tmp_cur = tbl->delidx_cur;
        index = clnt->idxDelete;
        tmp = pCur->genid;
        dirty_key = clnt->del_keys;
    } else {
        tmp_tbl = tbl->insidx_tbl;
        tmp_cur = tbl->insidx_cur;
        index = clnt->idxInsert;
        tmp = tbl->seq;
        dirty_key = clnt->ins_keys;
    }

    if (!tmp_cur) {
        logmsg(LOGMSG_ERROR, "%s: error getting shadtbl cursor\n", __func__);
        return -1;
    }

    if (!is_delete) {
        if (is_update)
            set_genid_upd(&tmp);
        else
            set_genid_add(&tmp);
    }

    for (i = 0; i < pCur->db->nix && rc == SQLITE_OK; i++) {
        index_key_t key;
        key.seq = tmp;
        key.ixnum = i;
        /* only save keys when told */
        if (gbl_partial_indexes && pCur->db->ix_partial &&
            !(dirty_key & (1ULL << i)))
            continue;
        rc = bdb_temp_table_put(tbl->env->bdb_env, tmp_tbl->table, &key,
                                sizeof(key), index[i], getkeysize(pCur->db, i),
                                NULL, &bdberr);
        if (rc) {
            logmsg(LOGMSG_ERROR, "%s: fail to insert seq %llu rc=%d bdberr=%d\n",
                    __func__, key.seq, rc, bdberr);
            return -1;
        }
    }

    return 0;
}

int osql_save_dbq_consume(struct sqlclntstate *clnt, const char *spname,
                          genid_t genid)
{
    shadbq_t *shad = &clnt->osql.shadbq;
    shad->spname = spname;
    shad->genid = genid;
    return 0;
}

int osql_save_updcols(struct BtCursor *pCur, struct sql_thread *thd,
                      int *updCols)
{
    osqlstate_t *osql = &thd->clnt->osql;
    int bdberr = 0;
    shad_tbl_t *tbl = NULL;
    unsigned long long tmp = 0;
    updCols_key_t key;
    int len = 0;
    int rc;

    /* verify that there's something to update */
    if (NULL == updCols || updCols[0] <= 0) {
        return 0;
    }

    if (!(tbl = open_shadtbl(pCur)) || !tbl->blb_cur) {
        logmsg(LOGMSG_ERROR, "osql_save_updcols: error getting shadtbl\n");
        return -1;
    }

    if (tbl->tableversion != pCur->db->tableversion) {
        osql->xerr.errval = ERR_BADREQ;
        errstat_cat_str(&(osql->xerr), "stale table version in shadow table");
        return SQLITE_ABORT;
    }

    tmp = tbl->seq;
    set_genid_upd(&tmp);

    /* find the old map, if it exists */
    if (is_genid_synthetic(pCur->genid)) {
        /* union of updCols here, if updCols exists */
        updCols_key_t *pkey = (updCols_key_t *)malloc(sizeof(*pkey));
        if (!pkey) {
            logmsg(LOGMSG_ERROR, "malloc %zu\n", sizeof(*pkey));
            return -1;
        }

        pkey->seq = pCur->genid;
        pkey->id = -1ULL;

        rc = bdb_temp_table_find_exact(tbl->env->bdb_env, tbl->blb_cur, pkey,
                                       sizeof(*pkey), &bdberr);
        if (bdberr) {
            logmsg(LOGMSG_ERROR, 
                    "%s: fail to update genid %llx (%lld) rc=%d bdberr=%d (1)\n",
                    __func__, tmp, pkey->seq, rc, bdberr);
            free(pkey);
            return -1;
        }

        if (rc == IX_FND) {
            int *oldUpdCols = (int *)bdb_temp_table_data(tbl->blb_cur);
            int i;

#ifndef NDEBUG
            int oldUpdCols_len = bdb_temp_table_datasize(tbl->blb_cur);
            assert((oldUpdCols[0] + 1) * sizeof(int) == oldUpdCols_len);
#endif
            assert(updCols[0] == oldUpdCols[0]);

            for (i = 0; i < updCols[0]; i++) {
                if (oldUpdCols[i + 1] ==
                    -1) /* use the new setting if this was not updated */
                    oldUpdCols[i + 1] = updCols[i + 1];
            }

            rc =
                bdb_temp_table_delete(tbl->env->bdb_env, tbl->blb_cur, &bdberr);
            if (rc) {
                logmsg(LOGMSG_ERROR, "%s: failed to delete old updcols rc=%d bdberr=%d\n",
                        __func__, rc, bdberr);
            }
            updCols = oldUpdCols;
        } else
            free(pkey);
    }

    /* insert into the blobs table with a blobid of -1 */
    key.id = -1ULL;
    key.seq = tmp;

    len = (updCols[0] + 1) * sizeof(int);

    rc = bdb_temp_table_put(tbl->env->bdb_env, tbl->blb_tbl->table, &key,
                            sizeof(key), updCols, len, NULL, &bdberr);

#ifdef TEST_OSQL
    uuidstr_t us;
    fprintf(stdout, "[%llu %s] Inserted updcol seq=%llu id=%d len=%d (%u) "
                    "rc=%d pCur->genid=%llu\n",
            osql->rqid, comdb2uuidstr(osql->uuid, us), key.seq, key.id, len,
            pthread_self(), rc, pCur->genid);
#endif

    if (rc) {
        logmsg(LOGMSG_ERROR, "%s: fail to insert seq %llu rc=%d bdberr=%d\n",
                __func__, key.seq, rc, bdberr);
        return -1;
    }

    tbl->updcols = 1;

    thd->clnt->osql.dirty = 1;

    return 0;
}

int osql_save_qblobs(struct BtCursor *pCur, struct sql_thread *thd,
                     blob_buffer_t *blobs, int maxblobs, int is_update)
{

    osqlstate_t *osql = &thd->clnt->osql;
    int rc = 0;
    int bdberr = 0;
    shad_tbl_t *tbl = NULL;
    int i;
    unsigned long long tmp = 0;

    if (pCur->numblobs == 0) {
        /* no blobs */
        return 0;
    }
    if (!(tbl = open_shadtbl(pCur))) {
        logmsg(LOGMSG_ERROR, "%s: error getting shadtbl\n", __func__);
        return -1;
    }
    if (!tbl->blb_cur) {
        logmsg(LOGMSG_ERROR, "%s: error getting shadtbl cursor\n", __func__);
        return -1;
    }

    if (tbl->tableversion != pCur->db->tableversion) {
        osql->xerr.errval = ERR_BADREQ;
        errstat_cat_str(&(osql->xerr), "stale table version in shadow table");
        return SQLITE_ABORT;
    }

    tmp = tbl->seq;
    if (is_update)
        set_genid_upd(&tmp);
    else
        set_genid_add(&tmp);

    for (i = 0; i < maxblobs && rc == SQLITE_OK; i++) {

        if (blobs[i].exists == 1) {

            blob_key_t key;

            key.id = i;
            /* if it is an update, we index blobs using original genid
               if it is an insert, we index blobs using temptable seq number
             */
            key.seq = tmp;

            rc = bdb_temp_table_put(tbl->env->bdb_env, tbl->blb_tbl->table,
                                    &key, sizeof(key), blobs[i].data,
                                    blobs[i].length, NULL, &bdberr);

#ifdef TEST_OSQL
            fprintf(stdout, "[%llu] Inserted blob seq=%llu id=%d len=%d (%u) "
                            "rc=%d pCur->genid=%llu\n",
                    osql->rqid, key.seq, key.id, blobs[i].length,
                    pthread_self(), rc, pCur->genid);
#endif

            if (rc) {
                logmsg(LOGMSG_ERROR, "%s: fail to insert seq %llu rc=%d bdberr=%d\n",
                        __func__, key.seq, rc, bdberr);
                return -1;
            }
        }
    }

    return 0;
}

void *osql_get_shadow_bydb(struct sqlclntstate *clnt, struct dbtable *db)
{
    void *ret = NULL;
    shad_tbl_t *tbl = NULL;

    LISTC_FOR_EACH(&clnt->osql.shadtbls, tbl, linkv)
    {
        if (strcasecmp(tbl->tablename, db->tablename) == 0) {
            ret = tbl;
            break;
        }
    }

    return ret;
}

/**
 * Scan the shadow tables for the current transaction
 * and send to the master the ops
 */
int osql_shadtbl_process(struct sqlclntstate *clnt, int *nops, int *bdberr,
                         int restarting)
{
    osqlstate_t *osql = &clnt->osql;
    int rc = 0;
    shad_tbl_t *tbl = NULL;

    *nops = 0;

    /* OPTIMIZATION: if there are only SELECTV, configurably,
       we have the option to skip master transaction! This is fixing
       consumer-producer pullers that run selectv!
     */
    if (!restarting && !osql->dirty &&
        !bdb_attr_get(thedb->bdb_attr, BDB_ATTR_DISABLE_SELECTVONLY_TRAN_NOP) &&
        !osql->sc_tbl && !osql->bpfunc_tbl) {
        return -3;
    }

    if (osql_shadtbl_empty(clnt)) {
        return -2;
    }

    rc = process_local_shadtbl_recgenids(clnt, bdberr);
    if (rc)
        return -1;

    rc = process_local_shadtbl_sc(clnt, bdberr);
    if (rc == ERR_SC)
        return ERR_SC;
    if (rc)
        return -1;

    rc = process_local_shadtbl_bpfunc(clnt, bdberr);
    if (rc)
        return -1;

    LISTC_FOR_EACH(&osql->shadtbls, tbl, linkv)
    {
        /* we need to reset any cached nops in tbl */
        tbl->nops = 0;

        /* set the table we operate on */
        rc = process_local_shadtbl_usedb(clnt, tbl->tablename,
                                         tbl->tableversion);
        if (rc)
            return -1;

        rc = process_local_shadtbl_skp(clnt, tbl, bdberr, *nops);
        if (rc == SQLITE_TOOBIG) {
            *nops += tbl->nops;
            return rc;
        }
        if (rc)
            return -1;

        rc = process_local_shadtbl_add(clnt, tbl, bdberr, *nops);
        if (rc == SQLITE_TOOBIG) {
            *nops += tbl->nops;
            return rc;
        }
        if (rc)
            return -1;

        rc = process_local_shadtbl_upd(clnt, tbl, bdberr, *nops);
        if (rc == SQLITE_TOOBIG) {
            *nops += tbl->nops;
            return rc;
        }
        if (rc)
            return -1;

        *nops += tbl->nops;
    }

    rc = process_local_shadtbl_dbq(clnt, bdberr, nops);
    if (rc == SQLITE_TOOBIG) {
        return rc;
    }
    if (rc)
        return -1;

    return rc;
}

/**
 * Clear the rows from the shadow tables at the end of a transaction
 *
 */
int osql_shadtbl_cleartbls(struct sqlclntstate *clnt)
{
    osqlstate_t *osql = &clnt->osql;
    shad_tbl_t *tbl = NULL;
    int bdberr = 0;
    int rc = 0;

    /* reset the verify */
    if (osql->verify_tbl) {
        truncate_tablecursor(thedb->bdb_env, &osql->verify_cur,
                             osql->verify_tbl, &bdberr);
    }
    /* reset the sc */
    if (osql->sc_tbl) {
        truncate_tablecursor(thedb->bdb_env, &osql->sc_cur, osql->sc_tbl,
                             &bdberr);
    }
    /* reset the bpfunc */
    if (osql->bpfunc_tbl) {
        truncate_tablecursor(thedb->bdb_env, &osql->bpfunc_cur,
                             osql->bpfunc_tbl, &bdberr);
        osql->bpfunc_seq = 0;
    }

    /* close the temporary bdb structures first */
    LISTC_FOR_EACH(&osql->shadtbls, tbl, linkv)
    {
        if (tbl->add_tbl) {
            truncate_tablecursor(thedb->bdb_env, &tbl->add_cur,
                                 tbl->add_tbl->table, &bdberr);
        }

        if (tbl->upd_tbl) {
            truncate_tablecursor(thedb->bdb_env, &tbl->upd_cur,
                                 tbl->upd_tbl->table, &bdberr);
        }

        if (tbl->blb_tbl) {
            truncate_tablecursor(thedb->bdb_env, &tbl->blb_cur,
                                 tbl->blb_tbl->table, &bdberr);
        }

        if (tbl->delidx_tbl) {
            truncate_tablecursor(thedb->bdb_env, &tbl->delidx_cur,
                                 tbl->delidx_tbl->table, &bdberr);
        }

        if (tbl->insidx_tbl) {
            truncate_tablecursor(thedb->bdb_env, &tbl->insidx_cur,
                                 tbl->insidx_tbl->table, &bdberr);
        }
    }

    return rc;
}

/****************************************** INTERNALS
 * **************************************/

static int process_local_shadtbl_usedb(struct sqlclntstate *clnt,
                                       char *tablename, int tableversion)
{

    osqlstate_t *osql = &clnt->osql;
    int rc = 0;
    int osql_nettype = tran2netrpl(clnt->dbtran.mode);

    rc = osql_send_usedb(osql->host, osql->rqid, osql->uuid, tablename,
                         osql_nettype, osql->logsb, tableversion);
    if (rc) {
        logmsg(LOGMSG_ERROR, "%s: osql_send_usedb rc=%d\n", __func__, rc);
    }

    return rc;
}

static int process_local_shadtbl_skp(struct sqlclntstate *clnt, shad_tbl_t *tbl,
                                     int *bdberr, int crt_nops)
{
    osqlstate_t *osql = &clnt->osql;
    struct temp_cursor *cur = NULL;
    int rc = 0;
    int osql_nettype = tran2netrpl(clnt->dbtran.mode);
    unsigned long long genid = 0;
    char *data = NULL;
    int datalen = 0;

    cur = bdb_tran_deltbl_first(tbl->env->bdb_env, clnt->dbtran.shadow_tran,
                                tbl->dbnum, &genid, &data, &datalen, bdberr);
    if (!cur) {
        if (*bdberr == 0)
            return 0;

        logmsg(LOGMSG_ERROR, "%s: bdb_tran_deltbl_first failed rc=%d bdberr=%d\n",
                __func__, rc, *bdberr);
        return SQLITE_INTERNAL;
    }

    while (rc == 0) {

        if (datalen == 0) { /* this a delete, not an update */

            tbl->nops++;

            if (clnt->osql_max_trans &&
                ((tbl->nops + crt_nops) > clnt->osql_max_trans)) {
                return SQLITE_TOOBIG;
            }
            
            if (osql->is_reorder_on) {
                rc = osql_send_delrec(osql->host, osql->rqid, osql->uuid, genid,
                                      (gbl_partial_indexes && tbl->ix_partial)
                                          ? get_del_keys(clnt, tbl, genid)
                                          : -1ULL,
                                      osql_nettype, osql->logsb);
                if (rc) {
                    logmsg(LOGMSG_ERROR, "%s: error writting record to master in offload mode %d!\n",
                        __func__, rc);
                    return SQLITE_INTERNAL;
                }
            }    

            rc = process_local_shadtbl_index(clnt, tbl, bdberr, genid, 1);
            if (rc) {
                logmsg(LOGMSG_ERROR,
                       "%s: error writing index record to master in "
                       "offload mode %d!\n",
                       __func__, rc);
                return SQLITE_INTERNAL;
            }

            if (!osql->is_reorder_on) {
                rc = osql_send_delrec(osql->host, osql->rqid, osql->uuid, genid,
                                      (gbl_partial_indexes && tbl->ix_partial)
                                          ? get_del_keys(clnt, tbl, genid)
                                          : -1ULL,
                                      osql_nettype, osql->logsb);
                if (rc) {
                    logmsg(LOGMSG_ERROR, "%s: error writting record to master in offload mode %d!\n",
                        __func__, rc);
                    return SQLITE_INTERNAL;
                }
            }
        }

        rc = bdb_tran_deltbl_next(tbl->env->bdb_env, clnt->dbtran.shadow_tran,
                                  cur, &genid, &data, &datalen, bdberr);
    }
    if (rc == IX_PASTEOF || rc == IX_EMPTY) {
        rc = 0;
    } else {
        logmsg(LOGMSG_ERROR, "%s:%d bdb_temp_table_next failed rc=%d bdberr=%d\n",
                __func__, __LINE__, rc, *bdberr);
        /* fall-through */
    }

    return rc;
}

static int process_local_shadtbl_updcols(struct sqlclntstate *clnt,
                                         shad_tbl_t *tbl, int **updcolsout,
                                         int *bdberr, unsigned long long seq)
{

    osqlstate_t *osql = &clnt->osql;
    long long savkey;
    int *cdata = NULL;
    int ldata = 0;
    int cksz;
    int rc;
    int osql_nettype = tran2netrpl(clnt->dbtran.mode);

    if (!tbl->updcols)
        return 0;

    updCols_key_t *key = (updCols_key_t *)malloc(sizeof(updCols_key_t));
    savkey = key->seq = seq;
    key->id = -1;

    rc = bdb_temp_table_find_exact(tbl->env->bdb_env, tbl->blb_cur, key,
                                   sizeof(*key), bdberr);
    if (IX_FND != rc)
        free(key);

    if (rc < 0) {
        return rc;
    } else if (IX_EMPTY == rc || IX_NOTFND == rc) {
        return 0;
    }

    cdata = bdb_temp_table_data(tbl->blb_cur);
    ldata = bdb_temp_table_datasize(tbl->blb_cur);

    if (ldata < 4) {
        logmsg(LOGMSG_ERROR, "%s: invalid size for updcol object: %d!\n", __func__,
                ldata);
        return SQLITE_INTERNAL;
    }

    cksz = (cdata[0] + 1) * sizeof(int);
    if (ldata != cksz) {
        logmsg(LOGMSG_USER, 
                "%s: mismatched size for updcol object: got %d should be %d!\n",
                __func__, ldata, cksz);
        return SQLITE_INTERNAL;
    }

    if (updcolsout) {
        *updcolsout = (int *)malloc(cksz);
        memcpy(*updcolsout, cdata, cksz);
    }

    rc = osql_send_updcols(osql->host, osql->rqid, osql->uuid, savkey,
                           osql_nettype, &cdata[1], cdata[0], osql->logsb);

    if (rc) {
        logmsg(LOGMSG_ERROR, 
                "%s: error writting record to master in offload mode %d!\n",
                __func__, rc);
        return SQLITE_INTERNAL;
    }

    return rc;
}

static int process_local_shadtbl_qblob(struct sqlclntstate *clnt,
                                       shad_tbl_t *tbl, int *updCols,
                                       int *bdberr, unsigned long long seq,
                                       char *record)
{

    osqlstate_t *osql = &clnt->osql;
    int i = 0;
    int ldata = 0;
    char *data = NULL;
    int rc = 0;
    int idx;
    int ncols;
    int osql_nettype = tran2netrpl(clnt->dbtran.mode);

    /* identify the number of blobs */
    for (i = 0; i < tbl->nblobs; i++) {
        blob_key_t *key;

        if (updCols && gbl_osql_blob_optimization) {
            idx = get_schema_blob_field_idx(tbl->tablename, ".ONDISK", i);
            ncols = updCols[0];
            if (idx >= 0 && idx < ncols && -1 == updCols[idx + 1]) {
                rc = osql_send_qblob(osql->host, osql->rqid, osql->uuid, i, seq,
                                     osql_nettype, NULL, -2, osql->logsb);
                continue;
            }
        }

        /* key gets set into cur->key, and is freed when a new key is
           submitted or when the cursor is closed */
        key = (blob_key_t *)malloc(sizeof(blob_key_t));

        key->seq = seq;
        key->id = i;

        rc = bdb_temp_table_find_exact(tbl->env->bdb_env, tbl->blb_cur, key,
                                       sizeof(*key), bdberr);
        if (rc != IX_FND)
            free(key);

        if (rc == IX_EMPTY || rc == IX_NOTFND) {
            /* null blob */
            data = NULL;
            ldata = -1;
        } else if (rc == IX_FND) {
            data = bdb_temp_table_data(tbl->blb_cur);
            ldata = bdb_temp_table_datasize(tbl->blb_cur);
        } else {
            return SQLITE_INTERNAL;
        }

        rc = osql_send_qblob(osql->host, osql->rqid, osql->uuid, i, seq,
                             osql_nettype, data, ldata, osql->logsb);

        if (rc) {
            logmsg(LOGMSG_ERROR, 
                    "%s: error writting record to master in offload mode %d!\n",
                    __func__, rc);
            return SQLITE_INTERNAL;
        }

    } /* for */

    return rc;
}

static int process_local_shadtbl_index(struct sqlclntstate *clnt,
                                       shad_tbl_t *tbl, int *bdberr,
                                       unsigned long long seq, int is_delete)
{
    osqlstate_t *osql = &clnt->osql;
    int i = 0;
    int lindex = 0;
    char *index = NULL;
    int rc = 0;
    int osql_nettype = tran2netrpl(clnt->dbtran.mode);
    struct temp_cursor *tmp_cur = NULL;
    unsigned long long dk = -1ULL;

    if (!gbl_expressions_indexes || !tbl->ix_expr)
        return 0;

    if (is_delete) {
        tmp_cur = tbl->delidx_cur;
        if (gbl_partial_indexes && tbl->ix_partial)
            dk = get_del_keys(clnt, tbl, seq);
    } else {
        tmp_cur = tbl->insidx_cur;
        if (gbl_partial_indexes && tbl->ix_partial)
            dk = get_ins_keys(clnt, tbl, seq);
    }

    for (i = 0; i < tbl->nix; i++) {
        index_key_t *key;
        /* key gets set into cur->key, and is freed when a new key is
           submitted or when the cursor is closed */
        if (gbl_partial_indexes && tbl->ix_partial && !(dk & (1ULL << i)))
            continue;
        key = (index_key_t *)malloc(sizeof(index_key_t));
        key->seq = seq;
        key->ixnum = i;

        rc = bdb_temp_table_find_exact(tbl->env->bdb_env, tmp_cur, key,
                                       sizeof(*key), bdberr);
        if (rc != IX_FND) {
            logmsg(LOGMSG_ERROR, "%s: error missing index record!\n", __func__);
            free(key);
            return SQLITE_INTERNAL;
        }

        index = bdb_temp_table_data(tmp_cur);
        lindex = bdb_temp_table_datasize(tmp_cur);
        rc = osql_send_index(osql->host, osql->rqid, osql->uuid, seq, is_delete,
                             i, index, lindex, osql_nettype, osql->logsb);

        if (rc) {
            logmsg(LOGMSG_ERROR, "%s: error writting record to master in offload mode %d!\n",
                    __func__, rc);
            return SQLITE_INTERNAL;
        }
    }
    return 0;
}

static int process_local_shadtbl_add(struct sqlclntstate *clnt, shad_tbl_t *tbl,
                                     int *bdberr, int crt_nops)
{

    osqlstate_t *osql = &clnt->osql;
    int rc = 0;
    int osql_nettype = tran2netrpl(clnt->dbtran.mode);

    rc = bdb_temp_table_first(tbl->env->bdb_env, tbl->add_cur, bdberr);
    if (rc == IX_EMPTY)
        return 0;
    if (rc) {
        logmsg(LOGMSG_ERROR, "%s: bdb_temp_table_first failed rc=%d bdberr=%d\n",
                __func__, rc, *bdberr);
        return SQLITE_INTERNAL;
    }

    while (rc == 0) {
        char *data = bdb_temp_table_data(tbl->add_cur);
        int ldata = bdb_temp_table_datasize(tbl->add_cur);

<<<<<<< HEAD
        unsigned long long key = *(unsigned long long *)bdb_temp_table_key(tbl->add_cur);
=======
        unsigned long long key;
        key = *(unsigned long long *)bdb_temp_table_key(tbl->add_cur);
>>>>>>> 16054000

        /* If this isn't a synthetic genid, then it's a logfile update to a
         * page-order cursor- ignore that here. */
        if (!is_genid_synthetic(key))
            goto next;

<<<<<<< HEAD
        seq = (unsigned long long *)malloc(sizeof(unsigned long long));
        *seq = key;
        /* lookup the upd_cur to see if this is an actual update, skip it if so
=======
        unsigned long long *seq;
        seq = (unsigned long long *)malloc(sizeof(unsigned long long));
        *seq = key;
        /* lookup the upd_cur: if this is an actual update then skip it
>>>>>>> 16054000
         * TODO: we could package and ship it rite here, rite now (later) */
        rc = bdb_temp_table_find_exact(tbl->env->bdb_env, tbl->upd_cur, seq,
                                       sizeof(*seq), bdberr);
        if (rc != IX_FND)
            free(seq);

<<<<<<< HEAD
        if (rc < 0) {
=======
        if (rc < 0)
>>>>>>> 16054000
            return rc;
        else if (rc == IX_FND)
            goto next;
        
        if (osql->is_reorder_on) {
            rc = osql_send_insrec(osql->host, osql->rqid, osql->uuid, key,
                                  (gbl_partial_indexes && tbl->ix_partial)
                                      ? get_ins_keys(clnt, tbl, key)
                                      : -1ULL,
                                  data, ldata, osql_nettype, osql->logsb,
                                  get_rec_flags(clnt, tbl, *seq, 1));

<<<<<<< HEAD
            if (rc) {
                logmsg(LOGMSG_USER,
                       "%s: error writting record to master in offload mode!\n",
                       __func__);
                return SQLITE_INTERNAL;
            }
        }
        rc = process_local_shadtbl_index(clnt, tbl, bdberr, key, 0);
        if (rc) {
            logmsg(LOGMSG_ERROR,
                   "%s: error writting index record to master in "
                   "offload mode!\n",
                   __func__);
=======
        rc = process_local_shadtbl_index(clnt, tbl, bdberr, key, 0);
        if (rc) {
            logmsg(LOGMSG_ERROR, "%s: error writting index record to master in "
                   "offload mode!\n", __func__);
>>>>>>> 16054000
            break;
        }

        rc = process_local_shadtbl_qblob(clnt, tbl, NULL, bdberr, key, data);
        if (rc) {
            break;
        }

        tbl->nops++;

        if (clnt->osql_max_trans &&
            ((tbl->nops + crt_nops) > clnt->osql_max_trans)) {
            return SQLITE_TOOBIG;
        }

<<<<<<< HEAD
        if (!osql->is_reorder_on) {
            rc = osql_send_insrec(osql->host, osql->rqid, osql->uuid, key,
                                  (gbl_partial_indexes && tbl->ix_partial)
                                      ? get_ins_keys(clnt, tbl, key)
                                      : -1ULL,
                                  data, ldata, osql_nettype, osql->logsb,
                                  get_rec_flags(clnt, tbl, *seq, 1));

            if (rc) {
                logmsg(LOGMSG_USER,
                       "%s: error writting record to master in offload mode!\n",
                       __func__);
                return SQLITE_INTERNAL;
            }
=======
        rc = osql_send_insrec(osql->host, osql->rqid, osql->uuid, key,
                              (gbl_partial_indexes && tbl->ix_partial)
                                  ? get_ins_keys(clnt, tbl, key)
                                  : -1ULL,
                              data, ldata, osql_nettype, osql->logsb,
                              get_rec_flags(clnt, tbl, key, 1));

        if (rc) {
            logmsg(LOGMSG_USER,
                   "%s: error writting record to master in offload mode!\n",
                   __func__);
            return SQLITE_INTERNAL;
>>>>>>> 16054000
        }
next:
        rc = bdb_temp_table_next(tbl->env->bdb_env, tbl->add_cur, bdberr);
    }

    if (rc == IX_PASTEOF || rc == IX_EMPTY) {
        rc = 0;
    } else {
        logmsg(LOGMSG_ERROR, 
               "%s:%d bdb_temp_table_next failed rc=%d bdberr=%d\n",
               __func__, __LINE__, rc, *bdberr);
        /* fall-through */
    }

    return rc;
}

static int process_local_shadtbl_upd(struct sqlclntstate *clnt, shad_tbl_t *tbl,
                                     int *bdberr, int crt_nops)
{

    osqlstate_t *osql = &clnt->osql;
    unsigned long long *seq = NULL;
    int rc = 0;
    unsigned long long genid = 0;
    int osql_nettype = tran2netrpl(clnt->dbtran.mode);

    rc = bdb_temp_table_first(tbl->env->bdb_env, tbl->upd_cur, bdberr);
    if (rc == IX_EMPTY)
        return 0;
    if (rc) {
        logmsg(LOGMSG_ERROR, "%s: bdb_temp_table_first failed rc=%d bdberr=%d\n",
                __func__, rc, *bdberr);
        return SQLITE_INTERNAL;
    }

    while (rc == 0) {
        char *data = NULL;
        int ldata = 0;

        seq = (unsigned long long *)malloc(sizeof(unsigned long long));

        *seq = *(unsigned long long *)bdb_temp_table_key(tbl->upd_cur);
        genid = *(unsigned long long *)bdb_temp_table_data(tbl->upd_cur);

        /* locate the row in the add_cur */
        rc = bdb_temp_table_find_exact(tbl->env->bdb_env, tbl->add_cur, seq,
                                       sizeof(*seq), bdberr);
        if (rc != IX_FND) {
            logmsg(LOGMSG_ERROR, "%s: this genid %llu must exist! bug rc = %d\n",
                   __func__, *seq, rc);
            free(seq);
            return SQLITE_INTERNAL;
        }

        data = bdb_temp_table_data(tbl->add_cur);
        ldata = bdb_temp_table_datasize(tbl->add_cur);

        /* counting operations */
        tbl->nops++;

        if (clnt->osql_max_trans &&
            ((tbl->nops + crt_nops) > clnt->osql_max_trans)) {
            return SQLITE_TOOBIG;
        }
        if (osql->is_reorder_on) {
            rc = osql_send_updrec(osql->host, osql->rqid, osql->uuid, genid,
                    (gbl_partial_indexes && tbl->ix_partial)
                    ? get_ins_keys(clnt, tbl, *seq)
                    : -1ULL,
                    (gbl_partial_indexes && tbl->ix_partial)
                    ? get_del_keys(clnt, tbl, genid)
                    : -1ULL,
                    data, ldata, osql_nettype, osql->logsb);

            if (rc) {
                rc = SQLITE_INTERNAL;
                logmsg(LOGMSG_ERROR, "%s: error writting record to master in offload mode!\n",
                        __func__);
                break;
            }
        }

        int *updCols = NULL;
        rc = process_local_shadtbl_updcols(clnt, tbl, &updCols, bdberr, *seq);
        if (rc)
            return SQLITE_INTERNAL;

        /* indexes to delete */
        rc = process_local_shadtbl_index(clnt, tbl, bdberr, genid, 1);
        if (rc)
            return SQLITE_INTERNAL;
        /* indexes to add */
        rc = process_local_shadtbl_index(clnt, tbl, bdberr, *seq, 0);
        if (rc)
            return SQLITE_INTERNAL;

        rc =
            process_local_shadtbl_qblob(clnt, tbl, updCols, bdberr, *seq, data);
        if (rc)
            return SQLITE_INTERNAL;

        if (updCols) {
            free(updCols);
        }

        if (!osql->is_reorder_on) {
            rc = osql_send_updrec(osql->host, osql->rqid, osql->uuid, genid,
                    (gbl_partial_indexes && tbl->ix_partial)
                    ? get_ins_keys(clnt, tbl, *seq)
                    : -1ULL,
                    (gbl_partial_indexes && tbl->ix_partial)
                    ? get_del_keys(clnt, tbl, genid)
                    : -1ULL,
                    data, ldata, osql_nettype, osql->logsb);

            if (rc) {
                rc = SQLITE_INTERNAL;
                logmsg(LOGMSG_ERROR, "%s: error writting record to master in offload mode!\n",
                        __func__);
                break;
            }
        }

        rc = bdb_temp_table_next(tbl->env->bdb_env, tbl->upd_cur, bdberr);
    }
    if (rc == IX_PASTEOF || rc == IX_EMPTY) {
        rc = 0;
    } else {
        logmsg(LOGMSG_ERROR,
               "%s:%d bdb_temp_table_next failed rc=%d bdberr=%d\n", __func__,
               __LINE__, rc, *bdberr);
        /* fall-through */
    }

    return rc;
}

/*
** We can consume only one item at a time (the item at the head of the DBQ).
** Setting up a shadow tmptbl to store dbq name and one genid, seems a bit
** overkill. I will just save this info in sqlclntstate.
*/
static int process_local_shadtbl_dbq(struct sqlclntstate *clnt, int *bdberr,
                                     int *crt_nops)
{

    if (clnt->osql_max_trans && (*crt_nops) > clnt->osql_max_trans) {
        return SQLITE_TOOBIG;
    }
    shadbq_t *shadbq = &clnt->osql.shadbq;
    if (shadbq->spname && shadbq->genid) {
        osql_dbq_consume(clnt, shadbq->spname, shadbq->genid);
        ++(*crt_nops);
    }
    return SQLITE_OK;
}

static int insert_record_indexes(BtCursor *pCur, struct sql_thread *thd,
                                 int64_t nKey, int *bdberr)
{
    bdb_cursor_ifn_t *tmpcur;
    int ix;
    int rc = SQLITE_OK;
    char key[MAXKEYLEN];
    char namebuf[MAXTAGLEN];
    char *datacopy;
    int datacopylen;

    if (thd->clnt && thd->clnt->dbtran.mode == TRANLEVEL_SOSQL)
        return 0;

    /* Add all the keys to the shadow indices */
    for (ix = 0; ix < pCur->db->nix; ix++) {
        /* only add keys when told */
        if (gbl_partial_indexes && pCur->db->ix_partial &&
            !(thd->clnt->ins_keys & (1ULL << ix)))
            continue;

        snprintf(namebuf, sizeof(namebuf), ".ONDISK_IX_%d", ix);
        if (gbl_expressions_indexes && pCur->db->ix_expr) {
            memcpy(key, thd->clnt->idxInsert[ix],
                   pCur->db->ix_keylen[ix]);
        } else {
            rc = stag_to_stag_buf(pCur->db->tablename, ".ONDISK",
                                  pCur->ondisk_buf, namebuf, key, NULL);
            if (rc == -1) {
                logmsg(LOGMSG_ERROR, "insert_record:stag_to_stag_buf ix %d\n", ix);
                return SQLITE_INTERNAL;
            }
        }

        tmpcur = bdb_cursor_open(
            pCur->db->handle, thd->clnt->dbtran.cursor_tran,
            thd->clnt->dbtran.shadow_tran, ix, BDB_OPEN_SHAD,
            osql_get_shadtbl_addtbl_newcursor(pCur), 0, 0, NULL, NULL, NULL,
            NULL, NULL, thd->clnt->bdb_osql_trak, bdberr);
        if (tmpcur == NULL) {
            logmsg(LOGMSG_ERROR, "%s: bdb_cursor_open ix %d rc %d\n", __func__, ix, *bdberr);
            return SQLITE_INTERNAL;
        }

        if (pCur->db->ix_datacopy[ix]) {
            datacopy = pCur->ondisk_buf;
            datacopylen = getdatsize(pCur->db);
        } else if (pCur->db->ix_collattr[ix]) {
            datacopy = alloca(4 * pCur->db->ix_collattr[ix]);

            rc = extract_decimal_quantum(pCur->db, ix, pCur->ondisk_buf, datacopy,
                                       4 * pCur->db->ix_collattr[ix], 
                                       &datacopylen);
            if (rc) {
                logmsg(LOGMSG_ERROR, "%s: failed to construct decimal index rc=%d\n",
                        __func__, rc);
                tmpcur->close(tmpcur, bdberr);
                return SQLITE_INTERNAL;
            }
        } else {
            datacopy = NULL;
            datacopylen = 0;
        }

        rc = tmpcur->insert(tmpcur, nKey, key, pCur->db->ix_keylen[ix],
                            datacopy, datacopylen, bdberr);
        if (rc) {
           logmsg(LOGMSG_ERROR, "%s: bdb_cursor_insert ix %d rc %d\n", __func__, ix,
                   *bdberr);
            tmpcur->close(tmpcur, bdberr);
            return SQLITE_INTERNAL;
        }

        rc = tmpcur->close(tmpcur, bdberr);
        if (rc) {
           logmsg(LOGMSG_ERROR, "%s: bdb_cursor_close ix %d rc %d\n", __func__, ix, *bdberr);
            return SQLITE_INTERNAL;
        }
    }

    return SQLITE_OK;
}

static int delete_record_indexes(BtCursor *pCur, char *pdta, int dtasize,
                                 struct sql_thread *thd, int *bdberr)
{

    int ix = 0;
    char namebuf[MAXTAGLEN];
    struct dbtable *db = pCur->db;
    char *key;
    bdb_cursor_ifn_t *tmpcur = NULL;
    int rc = 0;
    unsigned long long genid = pCur->genid;
    void *dta = pCur->dtabuf;
    key = alloca(MAXKEYLEN + sizeof(genid));

    if (thd->clnt && thd->clnt->dbtran.mode == TRANLEVEL_SOSQL)
        return 0;

    /* none synthetic genids are added to the skip list
       are not deleted perse, therefore their indexes
       do not need to be updated either */
    if (!is_genid_synthetic(pCur->genid))
        return 0;

    if (pCur->ixnum >= 0) {
        /* index cursor, we saved dta row on the side */
        dta = pdta;
    }

    /* delete the keys */
    for (ix = 0; ix < db->nix; ix++) {
        /* only delete keys when told */
        if (gbl_partial_indexes && db->ix_partial &&
            !(thd->clnt->del_keys & (1ULL << ix)))
            continue;

        snprintf(namebuf, sizeof(namebuf), ".ONDISK_IX_%d", ix);
        if (gbl_expressions_indexes && db->ix_expr) {
            memcpy(key, thd->clnt->idxDelete[ix], db->ix_keylen[ix]);
        } else {
            rc = stag_to_stag_buf(db->tablename, ".ONDISK", dta, namebuf, key,
                                  NULL);
            if (rc == -1) {
                logmsg(LOGMSG_ERROR, "%s:stag_to_stag_buf ix %d\n", __func__, ix);
                return -1;
            }
        }
        memcpy(&key[db->ix_keylen[ix]], &genid, sizeof(genid));

        tmpcur = bdb_cursor_open(
            db->handle, thd->clnt->dbtran.cursor_tran,
            thd->clnt->dbtran.shadow_tran, ix, BDB_OPEN_SHAD,
            osql_get_shadtbl_addtbl_newcursor(pCur), 0, 0, NULL, NULL, NULL,
            NULL, NULL, thd->clnt->bdb_osql_trak, bdberr);
        if (tmpcur == NULL) {
            logmsg(LOGMSG_ERROR, "%s:bdb_cursor_open ix %d rc %d\n", __func__, ix, *bdberr);
            return -1;
        }

        rc = tmpcur->find(tmpcur, key, db->ix_keylen[ix] + sizeof(genid), 0,
                          bdberr);
        if (rc) {
            int newbdberr;
            logmsg(LOGMSG_ERROR, "%s:bdb_cursor_find ix %d rc %d bdberr %d\n", __func__, ix,
                   rc, *bdberr);

            rc = tmpcur->close(tmpcur, &newbdberr);
            if (rc)
               logmsg(LOGMSG_ERROR, "%s:bdb_cursor_close ix %d rc %d bdberr %d\n", __func__,
                       ix, rc, newbdberr);

            return -1;
        }
        if (memcmp(key, tmpcur->data(tmpcur),
                   db->ix_keylen[ix] + sizeof(genid)) != 0) {
            logmsg(LOGMSG_ERROR, "%s:bdb_cursor_find did not find shadow index !\n",
                   __func__);
            return -1;
        }

        assert(pCur->genid == tmpcur->genid(tmpcur));

        rc = tmpcur->delete (tmpcur, bdberr);
        if (rc) {
            logmsg(LOGMSG_ERROR, "%s:bdb_cursor_delete ix %d bdberr %d\n", __func__, ix,
                   *bdberr);

            rc = tmpcur->close(tmpcur, bdberr);
            if (rc)
                logmsg(LOGMSG_ERROR, "%s:bdb_cursor_close ix %d rc %d bdberr %d\n", __func__,
                       ix, rc, *bdberr);

            return -1;
        }

        rc = tmpcur->close(tmpcur, bdberr);
        if (rc) {
            logmsg(LOGMSG_ERROR, "%s:bdb_cursor_close ix %d bdberr %d\n", __func__, ix,
                   *bdberr);
            rc = -1;
        }
    }
    return 0;
}

static inline void osql_destroy_dbq(osqlstate_t *osql)
{
    osql->shadbq.spname = NULL;
    osql->shadbq.genid = 0;
}

/**
 * Frees shadow tables used by this sql client
 *
 */
void osql_shadtbl_close(struct sqlclntstate *clnt)
{
    osqlstate_t *osql = &clnt->osql;
    shad_tbl_t *tbl = NULL, *tmp = NULL;

    osql_destroy_verify_temptbl(thedb->bdb_env, clnt);
    osql_destroy_dbq(osql);
    osql_destroy_schemachange_temptbl(thedb->bdb_env, clnt);
    osql_destroy_bpfunc_temptbl(thedb->bdb_env, clnt);

    LISTC_FOR_EACH_SAFE(&osql->shadtbls, tbl, tmp, linkv)
    {
        listc_rfl(&osql->shadtbls, tbl);
        destroy_shadtbl(tbl);
        free(tbl);
    }
}

static int reopen_shadtbl_cursors(bdb_state_type *bdb_env, osqlstate_t *osql,
                                  struct temp_table *shad_tbl,
                                  struct temp_cursor **shad_cur)
{

    int bdberr = 0;

    if (shad_tbl) {

        if (*shad_cur) {
            logmsg(LOGMSG_ERROR, "%s: bug, bug, bug, cursor not closed\n", __func__);
            /* This should be fixed now */
            abort();
        } else {
            *shad_cur = bdb_temp_table_cursor(bdb_env, shad_tbl, NULL, &bdberr);
            if (!*shad_cur) {
                logmsg(LOGMSG_ERROR, "%s: bdb_temp_table_cursor failed, bdberr=%d\n",
                        __func__, bdberr);
                return -1;
            }
        }
    }
    return 0;
}

/**
 * Open cursors for shadow tables, if any are present
 *
 */
int osql_shadtbl_begin_query(bdb_state_type *bdb_env, struct sqlclntstate *clnt)
{
    osqlstate_t *osql = &clnt->osql;
    shad_tbl_t *tbl = NULL;

    /*printf( "Opening %d locals\n", osql->shadtbls.count); */
    if (reopen_shadtbl_cursors(bdb_env, osql, osql->verify_tbl,
                               &osql->verify_cur))
        return -1;
    if (reopen_shadtbl_cursors(bdb_env, osql, osql->sc_tbl, &osql->sc_cur))
        return -1;
    if (reopen_shadtbl_cursors(bdb_env, osql, osql->bpfunc_tbl,
                               &osql->bpfunc_cur))
        return -1;

    /* close the temporary bdb structures first */
    LISTC_FOR_EACH(&osql->shadtbls, tbl, linkv)
    {
        if (tbl->add_tbl &&
            reopen_shadtbl_cursors(bdb_env, osql, tbl->add_tbl->table,
                                   &tbl->add_cur))
            return -1;
        if (tbl->upd_tbl &&
            reopen_shadtbl_cursors(bdb_env, osql, tbl->upd_tbl->table,
                                   &tbl->upd_cur))
            return -1;
        if (tbl->blb_tbl &&
            reopen_shadtbl_cursors(bdb_env, osql, tbl->blb_tbl->table,
                                   &tbl->blb_cur))
            return -1;
        if (tbl->delidx_tbl &&
            reopen_shadtbl_cursors(bdb_env, osql, tbl->delidx_tbl->table,
                                   &tbl->delidx_cur))
            return -1;
        if (tbl->insidx_tbl &&
            reopen_shadtbl_cursors(bdb_env, osql, tbl->insidx_tbl->table,
                                   &tbl->insidx_cur))
            return -1;
    }

    return 0;
}

static int close_shadtbl_cursors(bdb_state_type *bdb_env, osqlstate_t *osql,
                                 struct temp_table *shad_tbl,
                                 struct temp_cursor **shad_cur)
{

    int bdberr = 0;
    int rc = 0;

    if (shad_tbl && *shad_cur) {

        rc = bdb_temp_table_close_cursor(bdb_env, *shad_cur, &bdberr);
        if (rc) {
            logmsg(LOGMSG_ERROR, 
                    "%s: bdb_temp_table_close failed, rc=%d bdberr=%d\n",
                    __func__, rc, bdberr);
            return -1;
        }
        *shad_cur = NULL;
    }
    return 0;
}

/**
 * Close cursors for shadow tables, if any are present
 *
 */
int osql_shadtbl_done_query(bdb_state_type *bdb_env, struct sqlclntstate *clnt)
{
    osqlstate_t *osql = &clnt->osql;
    shad_tbl_t *tbl = NULL;

    /*printf( "Cleaning %d locals\n", osql->shadtbls.count); */
    close_shadtbl_cursors(bdb_env, osql, osql->verify_tbl, &osql->verify_cur);
    close_shadtbl_cursors(bdb_env, osql, osql->sc_tbl, &osql->sc_cur);
    close_shadtbl_cursors(bdb_env, osql, osql->bpfunc_tbl, &osql->bpfunc_cur);

    /* close the temporary bdb structures first */
    LISTC_FOR_EACH(&osql->shadtbls, tbl, linkv)
    {
        if (tbl->add_tbl)
            close_shadtbl_cursors(bdb_env, osql, tbl->add_tbl->table,
                                  &tbl->add_cur);
        if (tbl->upd_tbl)
            close_shadtbl_cursors(bdb_env, osql, tbl->upd_tbl->table,
                                  &tbl->upd_cur);
        if (tbl->blb_tbl)
            close_shadtbl_cursors(bdb_env, osql, tbl->blb_tbl->table,
                                  &tbl->blb_cur);
        if (tbl->delidx_tbl)
            close_shadtbl_cursors(bdb_env, osql, tbl->delidx_tbl->table,
                                  &tbl->delidx_cur);
        if (tbl->insidx_tbl)
            close_shadtbl_cursors(bdb_env, osql, tbl->insidx_tbl->table,
                                  &tbl->insidx_cur);
    }
    return 0;
}

static int _saved_dta_row(struct temp_cursor *cur, char **row, int *rowlen)
{
    char *saved_dta_row = NULL;
    char *saved_dta_row_orig = NULL;
    int saved_dta_row_len = 0;

    saved_dta_row_len = bdb_temp_table_datasize(cur);
    if (saved_dta_row_len <= 0) {
        logmsg(LOGMSG_ERROR, "%s:%d: fail to retrieve datasize (3.1)\n", __FILE__,
                __LINE__);
        return -1;
    }
    saved_dta_row_orig = bdb_temp_table_data(cur);
    if (!saved_dta_row_orig) {
        logmsg(LOGMSG_ERROR, "%s:%d: fail to retrieve data (3.2)\n", __FILE__,
                __LINE__);
        return -1;
    }

    saved_dta_row = (char *)calloc(1, saved_dta_row_len);
    if (!saved_dta_row) {
        logmsg(LOGMSG_ERROR, "%s:%d: OOM (3.2)\n", __FILE__, __LINE__);
        return -1;
    }
    memcpy(saved_dta_row, saved_dta_row_orig, saved_dta_row_len);

    *row = saved_dta_row;
    *rowlen = saved_dta_row_len;

    return 0;
}

static int delete_synthetic_row(struct BtCursor *pCur, struct sql_thread *thd,
                                shad_tbl_t *tbl)
{
    unsigned long long *genid =
        (unsigned long long *)malloc(sizeof(unsigned long long));
    unsigned long long *genid2 =
        (unsigned long long *)malloc(sizeof(unsigned long long));
    bdb_state_type *bdbenv = tbl->env->bdb_env;
    int rc = 0;
    int bdberr = 0;
    char *saved_dta_row = NULL;
    int saved_dta_row_len = 0;

    *genid = pCur->genid;
    *genid2 = pCur->genid;

    /* if this is an update, please delete also update record */
    if (tbl->upd_cur) {
        rc = bdb_temp_table_find_exact(bdbenv, tbl->upd_cur, genid2,
                                       sizeof(*genid2), &bdberr);
        if (rc == IX_FND) {
            rc = bdb_temp_table_delete(bdbenv, tbl->upd_cur, &bdberr);
            if (rc) {
                logmsg(LOGMSG_ERROR, "%s:%d: fail to delete genid %llx (%lld) rc=%d "
                                "bdberr=%d (3)\n",
                        __FILE__, __LINE__, *genid2, pCur->genid, rc, bdberr);

                free(genid);
                return rc;
            }
            /* we might as well leak the blobs here, as the table will get
             * truncated anyway */

            /* check the original genid; if this was a pre-existing row that was
               updated,
               replace the update with an actual delete */
            genid2 = (unsigned long long *)bdb_temp_table_data(tbl->upd_cur);
            if (!is_genid_synthetic(*genid2)) {
                rc = bdb_tran_deltbl_setdeleted(pCur->bdbcur, *genid2, NULL, 0,
                                                &bdberr);
                if (rc) {
                    logmsg(LOGMSG_ERROR, "%s: fail to delete genid %llx (%lld) "
                                    "rc=%d bdberr=%d (5)\n",
                            __func__, *genid2, pCur->genid, rc, bdberr);
                }
            }
        } else {
            free(genid2);

            if (rc != IX_NOTFND && rc != IX_PASTEOF && rc != IX_EMPTY) {
                logmsg(LOGMSG_ERROR, 
                        "%s: fail to find genid %llx (%lld) rc=%d bdberr=%d\n",
                        __func__, *genid, pCur->genid, rc, bdberr);
                free(genid);
                return rc;
            }
        }
    }

    /* find the add table entry */
    rc = bdb_temp_table_find_exact(bdbenv, tbl->add_cur, genid, sizeof(*genid),
                                   &bdberr);
    if (rc != IX_FND) {
        logmsg(LOGMSG_ERROR, "%s: fail to find genid %llx (%lld) rc=%d bdberr=%d\n",
                __func__, *genid, pCur->genid, rc, bdberr);
        free(genid);
        return rc;
    }

    if (pCur->ixnum >= 0) {
        rc = _saved_dta_row(tbl->add_cur, &saved_dta_row, &saved_dta_row_len);
        if (rc)
            return rc;
    }

    /* delete entry from add table */
    rc = bdb_temp_table_delete(bdbenv, tbl->add_cur, &bdberr);
    if (rc) {
        logmsg(LOGMSG_ERROR, 
                "%s: fail to delete genid %llx (%lld) rc=%d bdberr=%d (3)\n",
                __func__, *genid, pCur->genid, rc, bdberr);
        return rc;
    }

    /* delete the indexes */
    rc = delete_record_indexes(pCur, saved_dta_row, saved_dta_row_len, thd,
                               &bdberr);
    if (rc) {
        logmsg(LOGMSG_ERROR, 
                "%s: fail to update genid %llx (%lld) rc=%d bdberr=%d (4)\n",
                __func__, *genid, pCur->genid, rc, bdberr);
    }

    return rc;
}

#ifdef _AIX
#pragma options align = packed
#else
#pragma pack(1)
#endif

typedef struct recgenid_key {
    int tablename_len;
    char tablename[MAXTABLELEN];
    int tableversion;
    unsigned long long genid;
} recgenid_key_t;

#define RECGENID_KEY_PACKED_LEN(k)                                             \
    (sizeof((k).tablename_len) + (k).tablename_len +                           \
     sizeof((k).tableversion) + sizeof((k).genid))

#ifdef _AIX
#pragma options align = full
#else
#pragma pack() /* return to normal alignment */
#endif

static void *pack_recgenid_key(recgenid_key_t *key, uint8_t *buf, size_t len)
{
    uint8_t *buf_end;
    uint8_t *ret = NULL;

    ret = buf;
    buf_end = buf + len;

    buf = buf_no_net_put(&key->tablename_len, sizeof(key->tablename_len), buf,
                         buf_end);
    buf = buf_no_net_put(key->tablename, key->tablename_len, buf, buf_end);
    buf = buf_no_net_put(&key->tableversion, sizeof(key->tableversion), buf,
                         buf_end);
    buf = buf_no_net_put(&key->genid, sizeof(key->genid), buf, buf_end);

    if (buf != buf_end) {
        logmsg(LOGMSG_ERROR,
               "%s: size of date written did not match precomputed size\n",
               __func__);
        return NULL;
    }
    return ret;
}

static int unpack_recgenid_key(recgenid_key_t *key, const uint8_t *buf, int len)
{
    const uint8_t *buf_end = buf + len;

    bzero(key, sizeof(recgenid_key_t));

    buf = buf_no_net_get(&key->tablename_len, sizeof(key->tablename_len), buf,
                         buf_end);
    if (key->tablename_len != strlen((const char *)buf) + 1 ||
        key->tablename_len > sizeof(key->tablename)) {
        key->tablename_len = -1;
        return -1;
    }
    buf = buf_no_net_get(key->tablename, key->tablename_len, buf, buf_end);
    buf = buf_no_net_get(&key->tableversion, sizeof(key->tableversion), buf,
                         buf_end);
    buf = buf_no_net_get(&key->genid, sizeof(key->genid), buf, buf_end);

    return 0;
}

int osql_save_recordgenid(struct BtCursor *pCur, struct sql_thread *thd,
                          unsigned long long genid)
{
    osqlstate_t *osql = &thd->clnt->osql;
    int rc = 0;
    int bdberr = 0;
    recgenid_key_t key;
    uint8_t *packed_key = NULL;

    /*create a common verify */
    if (!osql->verify_tbl) {
        rc = osql_create_verify_temptbl(thedb->bdb_env, thd->clnt,
                                        &bdberr);
        if (rc) {
            logmsg(LOGMSG_ERROR, "%s: failed to create verify rc=%d bdberr=%d\n",
                    __func__, rc, bdberr);
            return -1;
        }
    }

    if (!osql->verify_tbl || !osql->verify_cur) {
        logmsg(LOGMSG_ERROR, "%s: error getting verify table for \'%s\'\n",
               __func__, pCur->db->tablename);
        return -1;
    }

    key.tablename_len = strlen(pCur->db->tablename) + 1;
    strncpy(key.tablename, pCur->db->tablename, sizeof(key.tablename));
    key.tableversion = pCur->db->tableversion;
    key.genid = genid;

    packed_key = alloca(RECGENID_KEY_PACKED_LEN(key));
    packed_key =
        pack_recgenid_key(&key, packed_key, RECGENID_KEY_PACKED_LEN(key));
    if (packed_key == NULL) {
        logmsg(LOGMSG_ERROR,
               "%s: error packing record genid key for table \'%s\'\n",
               __func__, pCur->db->tablename);
        return -1;
    }

    /*printf("RECGENID SAVING %d : %llx\n", pCur->tblnum, genid);*/

    rc = bdb_temp_table_put(thedb->bdb_env, osql->verify_tbl, packed_key,
                            RECGENID_KEY_PACKED_LEN(key), NULL, 0, NULL,
                            &bdberr);
    if (rc) {
        logmsg(LOGMSG_ERROR, "%s: fail to save genid %llx\n", __func__, genid);
        return -1;
    }

    return 0;
}

int is_genid_recorded(struct sql_thread *thd, struct BtCursor *pCur,
                      unsigned long long genid)
{
    osqlstate_t *osql = &thd->clnt->osql;
    int rc = 0;
    int bdberr = 0;
    recgenid_key_t key;
    uint8_t *packed_key = NULL;

    if (!osql->verify_tbl) return 0;

    if (!osql->verify_cur) {
        logmsg(LOGMSG_ERROR, "%s: error getting verify cursor\n", __func__);
        return -1;
    }

    key.tablename_len = strlen(pCur->db->tablename) + 1;
    strncpy(key.tablename, pCur->db->tablename, sizeof(key.tablename));
    key.tableversion = pCur->db->tableversion;
    key.genid = genid;

    packed_key = alloca(RECGENID_KEY_PACKED_LEN(key));
    packed_key =
        pack_recgenid_key(&key, packed_key, RECGENID_KEY_PACKED_LEN(key));
    if (packed_key == NULL) {
        logmsg(LOGMSG_ERROR,
               "%s: error packing record genid key for table \'%s\'\n",
               __func__, pCur->db->tablename);
        return -1;
    }

    rc = bdb_temp_table_find(thedb->bdb_env, osql->verify_cur, packed_key,
                             RECGENID_KEY_PACKED_LEN(key), NULL, &bdberr);

    if (rc < 0) {
        logmsg(LOGMSG_ERROR, "%s: temp table find failed\n", __func__);
        return -1;
    }

    if (rc == IX_FND)
        return 1;
    else
        return 0;
}

static int process_local_shadtbl_recgenids(struct sqlclntstate *clnt,
                                           int *bdberr)
{
    osqlstate_t *osql = &clnt->osql;
    int rc = 0;
    int osql_nettype = tran2netrpl(clnt->dbtran.mode);
    bdb_state_type *bdb_state = thedb->bdb_env;
    struct temp_cursor *cur = osql->verify_cur;
    char old_tablename[MAXTABLELEN];
    recgenid_key_t key;
    void *packed_key = NULL;
    int packed_len = 0;

    if (!cur) {
        return 0;
    }

    rc = bdb_temp_table_first(bdb_state, cur, bdberr);
    if (rc == IX_EMPTY)
        return 0;
    if (rc) {
        logmsg(LOGMSG_ERROR, "%s: bdb_temp_table_first failed rc=%d bdberr=%d\n",
                __func__, rc, *bdberr);
        return SQLITE_INTERNAL;
    }

    while (rc == 0) {
        packed_key = bdb_temp_table_key(cur);
        packed_len = bdb_temp_table_keysize(cur);
        rc = unpack_recgenid_key(&key, packed_key, packed_len);
        if (rc) {
            logmsg(LOGMSG_ERROR, "%s: failed to unpack recgenid key\n",
                   __func__);
            return SQLITE_INTERNAL;
        }

        /* do we need to send a new usedb? */
        if (strncasecmp(old_tablename, key.tablename, MAXTABLELEN)) {
            /*printf("RECGENID SENDING USEDB= %s:%d\n", tblnum,
             * key.tablename, key.tableversion);*/
            rc = process_local_shadtbl_usedb(clnt, key.tablename,
                                             key.tableversion);
            if (rc) {
                logmsg(LOGMSG_ERROR, 
                        "%s:%d: error writting record to master in offload mode!\n",
                        __func__, __LINE__);
                return SQLITE_INTERNAL;
            }
            strncpy(old_tablename, key.tablename, MAXTABLELEN);
        }

#if 0
      uuidstr_t us;
      comdb2uuidstr(osql->uuid, us);
      printf("RECGENID SENDING %s[%d] : %llx %s\n", key.tablename, key.tableversion, key.genid, us);
#endif
        rc = osql_send_recordgenid(osql->host, osql->rqid, osql->uuid,
                                   key.genid, osql_nettype, osql->logsb);
        if (rc) {
            logmsg(LOGMSG_ERROR, 
                    "%s: error writting record to master in offload mode!\n",
                    __func__);
            return SQLITE_INTERNAL;
        }

        rc = bdb_temp_table_next(bdb_state, cur, bdberr);
    }

    if (rc == IX_PASTEOF || rc == IX_EMPTY) {
        rc = 0;
    } else {
        logmsg(LOGMSG_ERROR, "%s:%d bdb_temp_table_next failed rc=%d bdberr=%d\n",
                __func__, __LINE__, rc, *bdberr);
        /* fall-through */
    }

    return rc;
}

int osql_save_schemachange(struct sql_thread *thd,
                           struct schema_change_type *sc, int usedb)
{
    struct sqlclntstate *clnt = thd->clnt;
    osqlstate_t *osql = &thd->clnt->osql;
    int rc = 0;
    int bdberr = 0;
    void *packed_sc_data = NULL;
    size_t packed_sc_data_len;
    /* packed_sc_key[0]: sc seqnum; packed_sc_key[1]: db version */
    int packed_sc_key[2] = {0, -1};

    if (!osql->sc_tbl) {
        rc = osql_create_schemachange_temptbl(thedb->bdb_env, thd->clnt,
                                              &bdberr);
        if (rc) {
            logmsg(LOGMSG_ERROR, "%s: failed to create sc rc=%d bdberr=%d\n",
                   __func__, rc, bdberr);
            return -1;
        }
    }

    if (!osql->sc_tbl || !osql->sc_cur) {
        logmsg(LOGMSG_ERROR, "%s: error getting sc table for \'%s\'\n",
               __func__, sc->tablename);
        return -1;
    }

    if (pack_schema_change_type(sc, &packed_sc_data, &packed_sc_data_len)) {
        logmsg(LOGMSG_ERROR, "%s: error packing sc table for \'%s\'\n",
               __func__, sc->tablename);
        return -1;
    }
    if (clnt->ddl_tables) {
        hash_info(clnt->ddl_tables, NULL, NULL, NULL, NULL, &(packed_sc_key[0]),
                  NULL, NULL);
    }
    if (usedb) {
        packed_sc_key[1] = comdb2_table_version(sc->tablename);
    }
    rc = bdb_temp_table_put(thedb->bdb_env, osql->sc_tbl, &packed_sc_key,
                            sizeof(packed_sc_key), packed_sc_data,
                            packed_sc_data_len, NULL, &bdberr);
    if (rc) {
        logmsg(LOGMSG_ERROR, "%s: error saving sc table for \'%s\'\n", __func__,
               sc->tablename);
        return -1;
    }

    free(packed_sc_data);
    return 0;
}

static int process_local_shadtbl_sc(struct sqlclntstate *clnt, int *bdberr)
{
    osqlstate_t *osql = &clnt->osql;
    int rc = 0;
    bdb_state_type *bdb_state = thedb->bdb_env;
    struct temp_cursor *cur = osql->sc_cur;
    void *packed_sc_data = NULL;
    size_t packed_sc_data_len;
    int *packed_sc_key;

    if (!cur) {
        return 0;
    }

    rc = bdb_temp_table_first(bdb_state, cur, bdberr);
    if (rc == IX_EMPTY) return 0;
    if (rc) {
        logmsg(LOGMSG_ERROR,
               "%s: bdb_temp_table_first failed rc=%d bdberr=%d\n", __func__,
               rc, *bdberr);
        return SQLITE_INTERNAL;
    }

    while (rc == 0) {
        struct schema_change_type *sc = NULL;
        packed_sc_key = bdb_temp_table_key(cur);
        packed_sc_data = bdb_temp_table_data(cur);
        packed_sc_data_len = bdb_temp_table_datasize(cur);

#ifndef NDEBUG
        size_t packed_sc_key_len;
        packed_sc_key_len = bdb_temp_table_keysize(cur);
        assert(packed_sc_key_len == (sizeof(int) * 2));
#endif

        sc = new_schemachange_type();
        if (!sc) {
            logmsg(LOGMSG_ERROR, "%s: ran out of memory\n", __func__);
            return -1;
        }
        if (unpack_schema_change_type(sc, packed_sc_data, packed_sc_data_len)) {
            logmsg(LOGMSG_ERROR, "%s: failed to unpack sc\n", __func__);
            return -1;
        }

        if (packed_sc_key[1] >= 0 &&
            packed_sc_key[1] != comdb2_table_version(sc->tablename)) {
            free_schema_change_type(sc);
            osql->xerr.errval = ERR_SC;
            errstat_set_strf(
                &(osql->xerr),
                "stale version for table:%s master:%d replicant:%d",
                sc->tablename, comdb2_table_version(sc->tablename),
                packed_sc_key[1]);
            return ERR_SC;
        } else if (packed_sc_key[1] >= 0) {
            rc = osql_send_usedb(osql->host, osql->rqid, osql->uuid,
                                 sc->tablename, NET_OSQL_SOCK_RPL, osql->logsb,
                                 packed_sc_key[1]);
            if (rc) {
                logmsg(LOGMSG_ERROR,
                       "%s: error writting record to master in offload mode!\n",
                       __func__);
                return SQLITE_INTERNAL;
            }
        }

        rc = osql_send_schemachange(osql->host, osql->rqid, osql->uuid, sc,
                                    NET_OSQL_SOCK_RPL, osql->logsb);
        if (rc) {
            logmsg(LOGMSG_ERROR,
                   "%s: error writting record to master in offload mode!\n",
                   __func__);
            return SQLITE_INTERNAL;
        }
        free_schema_change_type(sc);

        rc = bdb_temp_table_next(bdb_state, cur, bdberr);
    }

    if (rc == IX_PASTEOF || rc == IX_EMPTY) {
        rc = 0;
    } else {
        logmsg(LOGMSG_ERROR,
               "%s:%d bdb_temp_table_next failed rc=%d bdberr=%d\n", __func__,
               __LINE__, rc, *bdberr);
        /* fall-through */
    }

    return rc;
}

int osql_save_bpfunc(struct sql_thread *thd, BpfuncArg *arg)
{
    osqlstate_t *osql = &thd->clnt->osql;
    int rc = 0;
    int bdberr = 0;
    void *bpfunc_data = NULL;
    size_t bpfunc_data_len = bpfunc_arg__get_packed_size(arg);

    if (!osql->bpfunc_tbl) {
        rc = osql_create_bpfunc_temptbl(thedb->bdb_env, thd->clnt,
                                        &bdberr);
        if (rc) {
            logmsg(LOGMSG_ERROR,
                   "%s: failed to create bpfunc table rc=%d bdberr=%d\n",
                   __func__, rc, bdberr);
            return -1;
        }
    }

    if (!osql->bpfunc_tbl || !osql->bpfunc_cur) {
        logmsg(LOGMSG_ERROR, "%s: error getting bpfunc shadow table\n",
               __func__);
        return -1;
    }

    bpfunc_data = malloc(bpfunc_data_len);
    if (!bpfunc_data) {
        logmsg(LOGMSG_ERROR, "%s: failed to malloc %ld\n", __func__,
               bpfunc_data_len);
        return -1;
    }
    bpfunc_arg__pack(arg, bpfunc_data);

    rc = bdb_temp_table_put(thedb->bdb_env, osql->bpfunc_tbl, &osql->bpfunc_seq,
                            sizeof(int), bpfunc_data, bpfunc_data_len, NULL,
                            &bdberr);
    if (rc) {
        logmsg(LOGMSG_ERROR, "%s: error saving to bpfunc shadow table\n",
               __func__);
    }
    osql->bpfunc_seq++;

    free(bpfunc_data);
    return 0;
}

static int process_local_shadtbl_bpfunc(struct sqlclntstate *clnt, int *bdberr)
{
    osqlstate_t *osql = &clnt->osql;
    int rc = 0;
    bdb_state_type *bdb_state = thedb->bdb_env;
    struct temp_cursor *cur = osql->bpfunc_cur;
    void *bpfunc_data = NULL;
    size_t bpfunc_data_len;

    if (!cur) {
        return 0;
    }

    rc = bdb_temp_table_first(bdb_state, cur, bdberr);
    if (rc == IX_EMPTY)
        return 0;
    if (rc) {
        logmsg(LOGMSG_ERROR,
               "%s: bdb_temp_table_first failed rc=%d bdberr=%d\n", __func__,
               rc, *bdberr);
        return SQLITE_INTERNAL;
    }

    while (rc == 0) {
        bpfunc_t *func = NULL;
        bpfunc_info info;
        bpfunc_data = bdb_temp_table_data(cur);
        bpfunc_data_len = bdb_temp_table_datasize(cur);

        rc = bpfunc_prepare(&func, bpfunc_data_len, bpfunc_data, &info);
        if (rc) {
            free_bpfunc(func);
            logmsg(LOGMSG_ERROR, "%s: failed to prepare bpfunc\n", __func__);
            return -1;
        }

        rc = osql_send_bpfunc(osql->host, osql->rqid, osql->uuid, func->arg,
                              NET_OSQL_SOCK_RPL, osql->logsb);
        free_bpfunc(func);

        if (rc) {
            logmsg(LOGMSG_ERROR,
                   "%s: error writting record to master in offload mode!\n",
                   __func__);
            return SQLITE_INTERNAL;
        }

        rc = bdb_temp_table_next(bdb_state, cur, bdberr);
    }

    if (rc == IX_PASTEOF || rc == IX_EMPTY) {
        rc = 0;
    } else {
        logmsg(LOGMSG_ERROR,
               "%s:%d bdb_temp_table_next failed rc=%d bdberr=%d\n", __func__,
               __LINE__, rc, *bdberr);
        /* fall-through */
    }

    return rc;
}
/**
 *  Check of a shadow table transaction has cached selectv records
 *
 */
int osql_shadtbl_has_selectv(struct sqlclntstate *clnt, int *bdberr)
{
    osqlstate_t *osql = &clnt->osql;
    int rc = 0;

    if (osql->verify_tbl && osql->verify_cur) {
        rc = bdb_temp_table_first(thedb->bdb_env, osql->verify_cur, bdberr);
        if (rc < 0) {
            return rc;
        }
        if (rc == IX_FND) {
            /* found */
            return 1;
        }
    }
    /* here we get with rc<0 or 0(IX_FND) if break, or IX_EMTPY */
    if (rc == IX_EMPTY) {
        rc = 0;
    }
    return rc;
}

static int osql_create_temptbl(bdb_state_type *bdb_state,
                               struct temp_table **out_table,
                               struct temp_cursor **out_cursor, int *bdberr)
{
    struct temp_table *table;
    struct temp_cursor *cursor;

    table = bdb_temp_table_create(bdb_state, bdberr);
    if (!table) {
        logmsg(LOGMSG_ERROR, "%s: bdb_temp_table_create failed, bderr=%d\n",
                __func__, *bdberr);
        return -1;
    }

    cursor = bdb_temp_table_cursor(bdb_state, table, NULL, bdberr);
    if (!cursor) {
        logmsg(LOGMSG_ERROR, "%s: bdb_temp_table_cursor failed, bdberr=%d\n",
                __func__, *bdberr);
        bdb_temp_table_close(bdb_state, table, bdberr);
        return -1;
    }

    *out_table = table;
    *out_cursor = cursor;

    return 0;
}

static int osql_destroy_temptbl(bdb_state_type *bdb_state,
                                struct temp_table **table,
                                struct temp_cursor **cursor)
{
    int rc = 0;
    int bdberr = 0;

    if (*cursor) {
        rc = bdb_temp_table_close_cursor(bdb_state, *cursor, &bdberr);
        if (rc)
            logmsg(LOGMSG_ERROR, "%s: fail to close cursor bdberr=%d\n", __func__,
                    bdberr);
    }

    if (*table) {
        rc = bdb_temp_table_close(bdb_state, *table, &bdberr);
        if (rc)
            logmsg(LOGMSG_ERROR, "%s: fail to bdberr=%d\n", __func__, bdberr);
    }

    *cursor = NULL;
    *table = NULL;

    return 0; /* not sure what value is returning rc at this point */
}

static int osql_create_verify_temptbl(bdb_state_type *bdb_state,
                                      struct sqlclntstate *clnt, int *bdberr)
{
    osqlstate_t *osql = &clnt->osql;
    return osql_create_temptbl(bdb_state, &osql->verify_tbl, &osql->verify_cur,
                               bdberr);
}

static int osql_destroy_verify_temptbl(bdb_state_type *bdb_state,
                                       struct sqlclntstate *clnt)
{
    osqlstate_t *osql = &clnt->osql;
    return osql_destroy_temptbl(bdb_state, &osql->verify_tbl,
                                &osql->verify_cur);
}

static int osql_create_schemachange_temptbl(bdb_state_type *bdb_state,
                                            struct sqlclntstate *clnt,
                                            int *bdberr)
{
    osqlstate_t *osql = &clnt->osql;
    osql->running_ddl = 1;
    return osql_create_temptbl(bdb_state, &osql->sc_tbl, &osql->sc_cur, bdberr);
}

static int osql_destroy_schemachange_temptbl(bdb_state_type *bdb_state,
                                             struct sqlclntstate *clnt)
{
    osqlstate_t *osql = &clnt->osql;
    osql->running_ddl = 0;
    return osql_destroy_temptbl(bdb_state, &osql->sc_tbl, &osql->sc_cur);
}

static int osql_create_bpfunc_temptbl(bdb_state_type *bdb_state,
                                      struct sqlclntstate *clnt, int *bdberr)
{
    osqlstate_t *osql = &clnt->osql;
    osql->bpfunc_seq = 0;
    return osql_create_temptbl(bdb_state, &osql->bpfunc_tbl, &osql->bpfunc_cur,
                               bdberr);
}

static int osql_destroy_bpfunc_temptbl(bdb_state_type *bdb_state,
                                       struct sqlclntstate *clnt)
{
    osqlstate_t *osql = &clnt->osql;
    osql->bpfunc_seq = 0;
    return osql_destroy_temptbl(bdb_state, &osql->bpfunc_tbl,
                                &osql->bpfunc_cur);
}

int osql_shadtbl_empty(struct sqlclntstate *clnt)
{
    return LIST_EMPTY(&clnt->osql.shadtbls) && !clnt->osql.verify_tbl &&
           !clnt->osql.sc_tbl && !clnt->osql.bpfunc_tbl;
}

int osql_shadtbl_usedb_only(struct sqlclntstate *clnt)
{
    int rc = 0;
    int bdberr = 0;
    struct temp_cursor *cur = NULL;
    shad_tbl_t *tbl = NULL;
    osqlstate_t *osql = &clnt->osql;
    unsigned long long genid = 0;
    char *data = NULL;
    int datalen = 0;
    if (LIST_EMPTY(&clnt->osql.shadtbls) && !clnt->osql.verify_tbl &&
        !clnt->osql.sc_tbl && !clnt->osql.bpfunc_tbl)
        return 1;
    LISTC_FOR_EACH(&osql->shadtbls, tbl, linkv)
    {
        cur =
            bdb_tran_deltbl_first(tbl->env->bdb_env, clnt->dbtran.shadow_tran,
                                  tbl->dbnum, &genid, &data, &datalen, &bdberr);
        if (cur)
            return 0;
        rc = bdb_temp_table_first(tbl->env->bdb_env, tbl->add_cur, &bdberr);
        if (rc != IX_EMPTY)
            return 0;
        rc = bdb_temp_table_first(tbl->env->bdb_env, tbl->upd_cur, &bdberr);
        if (rc != IX_EMPTY)
            return 0;
    }
    return 1;
}<|MERGE_RESOLUTION|>--- conflicted
+++ resolved
@@ -1899,39 +1899,25 @@
         char *data = bdb_temp_table_data(tbl->add_cur);
         int ldata = bdb_temp_table_datasize(tbl->add_cur);
 
-<<<<<<< HEAD
-        unsigned long long key = *(unsigned long long *)bdb_temp_table_key(tbl->add_cur);
-=======
         unsigned long long key;
         key = *(unsigned long long *)bdb_temp_table_key(tbl->add_cur);
->>>>>>> 16054000
 
         /* If this isn't a synthetic genid, then it's a logfile update to a
          * page-order cursor- ignore that here. */
         if (!is_genid_synthetic(key))
             goto next;
 
-<<<<<<< HEAD
-        seq = (unsigned long long *)malloc(sizeof(unsigned long long));
-        *seq = key;
-        /* lookup the upd_cur to see if this is an actual update, skip it if so
-=======
         unsigned long long *seq;
         seq = (unsigned long long *)malloc(sizeof(unsigned long long));
         *seq = key;
         /* lookup the upd_cur: if this is an actual update then skip it
->>>>>>> 16054000
          * TODO: we could package and ship it rite here, rite now (later) */
         rc = bdb_temp_table_find_exact(tbl->env->bdb_env, tbl->upd_cur, seq,
                                        sizeof(*seq), bdberr);
         if (rc != IX_FND)
             free(seq);
 
-<<<<<<< HEAD
-        if (rc < 0) {
-=======
         if (rc < 0)
->>>>>>> 16054000
             return rc;
         else if (rc == IX_FND)
             goto next;
@@ -1942,9 +1928,8 @@
                                       ? get_ins_keys(clnt, tbl, key)
                                       : -1ULL,
                                   data, ldata, osql_nettype, osql->logsb,
-                                  get_rec_flags(clnt, tbl, *seq, 1));
-
-<<<<<<< HEAD
+                                  get_rec_flags(clnt, tbl, key, 1));
+
             if (rc) {
                 logmsg(LOGMSG_USER,
                        "%s: error writting record to master in offload mode!\n",
@@ -1954,16 +1939,8 @@
         }
         rc = process_local_shadtbl_index(clnt, tbl, bdberr, key, 0);
         if (rc) {
-            logmsg(LOGMSG_ERROR,
-                   "%s: error writting index record to master in "
-                   "offload mode!\n",
-                   __func__);
-=======
-        rc = process_local_shadtbl_index(clnt, tbl, bdberr, key, 0);
-        if (rc) {
             logmsg(LOGMSG_ERROR, "%s: error writting index record to master in "
                    "offload mode!\n", __func__);
->>>>>>> 16054000
             break;
         }
 
@@ -1979,14 +1956,13 @@
             return SQLITE_TOOBIG;
         }
 
-<<<<<<< HEAD
         if (!osql->is_reorder_on) {
             rc = osql_send_insrec(osql->host, osql->rqid, osql->uuid, key,
                                   (gbl_partial_indexes && tbl->ix_partial)
                                       ? get_ins_keys(clnt, tbl, key)
                                       : -1ULL,
                                   data, ldata, osql_nettype, osql->logsb,
-                                  get_rec_flags(clnt, tbl, *seq, 1));
+                                  get_rec_flags(clnt, tbl, key, 1));
 
             if (rc) {
                 logmsg(LOGMSG_USER,
@@ -1994,20 +1970,6 @@
                        __func__);
                 return SQLITE_INTERNAL;
             }
-=======
-        rc = osql_send_insrec(osql->host, osql->rqid, osql->uuid, key,
-                              (gbl_partial_indexes && tbl->ix_partial)
-                                  ? get_ins_keys(clnt, tbl, key)
-                                  : -1ULL,
-                              data, ldata, osql_nettype, osql->logsb,
-                              get_rec_flags(clnt, tbl, key, 1));
-
-        if (rc) {
-            logmsg(LOGMSG_USER,
-                   "%s: error writting record to master in offload mode!\n",
-                   __func__);
-            return SQLITE_INTERNAL;
->>>>>>> 16054000
         }
 next:
         rc = bdb_temp_table_next(tbl->env->bdb_env, tbl->add_cur, bdberr);
