/*
   Copyright 2015, 2017, Bloomberg Finance L.P.

   Licensed under the Apache License, Version 2.0 (the "License");
   you may not use this file except in compliance with the License.
   You may obtain a copy of the License at

       http://www.apache.org/licenses/LICENSE-2.0

   Unless required by applicable law or agreed to in writing, software
   distributed under the License is distributed on an "AS IS" BASIS,
   WITHOUT WARRANTIES OR CONDITIONS OF ANY KIND, either express or implied.
   See the License for the specific language governing permissions and
   limitations under the License.
 */

#include "limit_fortify.h"
#include "sqloffload.h"
#include "analyze.h"

#ifndef DEBUG_TYPES
#include "types.c"
#endif

/*
  low level code needed to support sql
 */

#include <stdlib.h>
#include <stdio.h>
#include <assert.h>
#include <stdarg.h>
#include <stddef.h>
#include <limits.h>
#include <ctype.h>
#include <alloca.h>
#include <strings.h>
#include <stdarg.h>

#include <sys/types.h>
#include <sys/socket.h>
#include <netinet/in.h>
#include <netinet/tcp.h>
#include <poll.h>
#include <unistd.h>

#include <zlib.h>

#include <plbitlib.h>
#include <tcputil.h>
#include <socket_pool.h>

#include <cdb2api.h>

#include <plhash.h>
#include <list.h>
#include <ctrace.h>
#include <epochlib.h>

#include <sbuf2.h>

#include <bdb_api.h>
#include <bdb_cursor.h>
#include <bdb_fetch.h>
#include <time.h>

#include "comdb2.h"
#include "crc32c.h"
#include "types.h"
#include "util.h"
#include <fsnap.h>

#include "flibc.h"

#include "sql.h"
#include <sqliteInt.h>
#include <vdbeInt.h>
#include <sqlite_btree.h>
#include <os.h>
#include <sqlite3.h>

#include "debug.h"
#include "sqlconstraints.h"
#include "sqlinterfaces.h"

#include "osqlsqlthr.h"
#include "osqlshadtbl.h"
#include "bdb_sqlstat1.h"
#include "bdb/bdb_schemachange.h"

#include <genid.h>
#include <strbuf.h>
#include <thread_malloc.h>
#include "fdb_fend.h"
#include "fdb_access.h"
#include "bdb_osqlcur.h"

#include "debug_switches.h"
#include "logmsg.h"
#include "locks.h"
#include "eventlog.h"

#include <bbinc/str0.h>

unsigned long long get_id(bdb_state_type *);

struct temp_cursor;
struct temp_table;
struct temptable {
    struct temp_cursor *cursor;
    struct temp_table *tbl;
    int flags;
    char *name;
    Btree *owner;
    pthread_mutex_t *lk;
};

extern int gbl_partial_indexes;
#define SQLITE3BTREE_KEY_SET_INS(IX) (clnt->ins_keys |= (1ULL << (IX)))
#define SQLITE3BTREE_KEY_SET_DEL(IX) (clnt->del_keys |= (1ULL << (IX)))
extern int gbl_expressions_indexes;
void free_cached_idx(uint8_t **cached_idx)
{
    int i;
    if (!cached_idx)
        return;
    for (i = 0; i < MAXINDEX; i++) {
        if (cached_idx[i]) {
            free(cached_idx[i]);
            cached_idx[i] = NULL;
        }
    }
}

extern int sqldbgflag;
extern int gbl_notimeouts;
extern int gbl_move_deadlk_max_attempt;
extern int gbl_fdb_track;
extern int gbl_selectv_rangechk;
extern volatile int gbl_schema_change_in_progress;

unsigned long long gbl_sql_deadlock_reconstructions = 0;
unsigned long long gbl_sql_deadlock_failures = 0;

extern int sqldbgflag;
extern int gbl_dump_sql_dispatched; /* dump all sql strings dispatched */

static int ddguard_bdb_cursor_find(struct sql_thread *thd, BtCursor *pCur,
                                   bdb_cursor_ifn_t *cur, void *key, int keylen,
                                   int is_temp_bdbcur, int bias, int *bdberr);
static int ddguard_bdb_cursor_find_last_dup(struct sql_thread *, BtCursor *,
                                            bdb_cursor_ifn_t *, void *key,
                                            int keylen, int keymax, bias_info *,
                                            int *bdberr);
static int ddguard_bdb_cursor_move(struct sql_thread *thd, BtCursor *pCur,
                                   int flags, int *bdberr, int how,
                                   struct ireq *iq_do_prefault,
                                   int freshcursor);
static int is_sql_update_mode(int mode);
static int queryOverlapsCursors(struct sqlclntstate *clnt, BtCursor *pCur);

enum { AUTHENTICATE_READ = 1, AUTHENTICATE_WRITE = 2 };

CurRange *currange_new()
{
    CurRange *rc = (CurRange *)malloc(sizeof(CurRange));
    rc->tbname = NULL;
    rc->idxnum = -2;
    rc->lkey = NULL;
    rc->rkey = NULL;
    rc->lflag = 0;
    rc->rflag = 0;
    rc->lkeylen = 0;
    rc->rkeylen = 0;
    rc->islocked = 0;
    return rc;
}
void currangearr_init(CurRangeArr *arr)
{
    arr->size = 0;
    arr->cap = CURRANGEARR_INIT_CAP;
    arr->file = 0;
    arr->offset = 0;
    arr->hash = NULL;
    arr->ranges = malloc(sizeof(CurRange *) * arr->cap);
}
void currangearr_append(CurRangeArr *arr, CurRange *r)
{
    currangearr_double_if_full(arr);
    assert(r);
    arr->ranges[arr->size++] = r;
}
CurRange *currangearr_get(CurRangeArr *arr, int n)
{
    if (n >= arr->size || n < 0) {
        return NULL; // out of range
    }
    return arr->ranges[n];
}
void currangearr_double_if_full(CurRangeArr *arr)
{
    if (arr->size >= arr->cap) {
        arr->cap *= 2;
        arr->ranges = realloc(arr->ranges, sizeof(CurRange *) * arr->cap);
    }
}
int currange_cmp(const void *p, const void *q)
{
    CurRange *l = *(CurRange **)p;
    CurRange *r = *(CurRange **)q;
    int rc;
    assert(l);
    assert(r);
    if (!l->tbname)
        return 1;
    if (!r->tbname)
        return -1;
    rc = strcmp(l->tbname, r->tbname);
    if (rc)
        return rc;
    if (l->islocked || r->islocked)
        return r->islocked - l->islocked;
    if (l->idxnum != r->idxnum)
        return l->idxnum - r->idxnum;
    if (l->lflag)
        return -1;
    if (r->lflag)
        return 1;
    if (l->lkey && r->lkey) {
        rc = memcmp(l->lkey, r->lkey,
                    (l->lkeylen < r->lkeylen ? l->lkeylen : r->lkeylen));
        if (rc)
            return rc;
        else
            return l->lkeylen - r->lkeylen;
    }
    return 0;
}
void currangearr_sort(CurRangeArr *arr)
{
    qsort((void *)arr->ranges, arr->size, sizeof(CurRange *), currange_cmp);
}
void currangearr_merge_neighbor(CurRangeArr *arr)
{
    int i, j;
    j = 0;
    i = 1;
    int n = arr->size;
    CurRange *p, *q;
    void *tmp;
    if (!n)
        return;
    while (i < n) {
        p = arr->ranges[j];
        q = arr->ranges[i];
        if (strcmp(p->tbname, q->tbname) == 0) {
            if (p->idxnum == q->idxnum) {
                assert(p->rflag || p->rkey);
                if ((q->lflag) ||
                    (p->rflag ||
                     memcmp(q->lkey, p->rkey,
                            (q->lkeylen < p->rkeylen ? q->lkeylen
                                                     : p->rkeylen)) <= 0)) {
                    // coalesce
                    if (p->rflag || q->rflag) {
                        p->rflag = 1;
                        if (p->rkey) {
                            free(p->rkey);
                            p->rkey = NULL;
                        }
                        p->rkeylen = 0;
                    } else if (memcmp(p->rkey, q->rkey,
                                      (p->rkeylen < q->rkeylen ? p->rkeylen
                                                               : q->rkeylen)) <
                               0) {
                        tmp = q->rkey;
                        q->rkey = p->rkey;
                        p->rkey = tmp;
                    }
                    currange_free(q);
                    arr->ranges[i] = NULL;
                    if (p->lflag && p->rflag)
                        p->islocked = 1;
                    i++;
                    continue;
                }
            } else {
                if (p->islocked) {
                    // merge
                    currange_free(q);
                    arr->ranges[i] = NULL;
                    i++;
                    continue;
                }
            }
        }
        j++;
        if (j != i) {
            // move record
            arr->ranges[j] = arr->ranges[i];
        }
        i++;
    }
    arr->size = j + 1;
}
void currangearr_coalesce(CurRangeArr *arr)
{
    currangearr_sort(arr);
    currangearr_merge_neighbor(arr);
    currangearr_sort(arr);
    currangearr_merge_neighbor(arr);
}
void currangearr_build_hash(CurRangeArr *arr)
{
    if (arr->size == 0)
        return;
    hash_t *range_hash =
        hash_init_strptr(offsetof(struct serial_tbname_hash, tbname));
    for (int i = 0; i < arr->size; i++) {
        struct serial_tbname_hash *th;
        struct serial_index_hash *ih;
        CurRange *r = arr->ranges[i];
        if ((th = hash_find(range_hash, &(r->tbname))) == NULL) {
            th = malloc(sizeof(struct serial_tbname_hash));
            th->tbname = strdup(r->tbname);
            th->islocked = r->islocked;
            th->begin = i;
            th->end = i;
            th->idx_hash = hash_init_o(
                offsetof(struct serial_index_hash, idxnum), sizeof(int));
            ih = malloc(sizeof(struct serial_index_hash));
            ih->idxnum = r->idxnum;
            ih->begin = i;
            ih->end = i;
            hash_add(th->idx_hash, ih);
            hash_add(range_hash, th);
        } else {
            th->end = i;
            if ((ih = hash_find(th->idx_hash, &(r->idxnum))) == NULL) {
                ih = malloc(sizeof(struct serial_index_hash));
                ih->begin = i;
                ih->end = i;
                ih->idxnum = r->idxnum;
                hash_add(th->idx_hash, ih);
            } else {
                ih->end = i;
                ;
            }
        }
    }
    arr->hash = range_hash;
}
static int free_idxhash(void *obj, void *arg)
{
    struct serial_index_hash *ih = (struct serial_index_hash *)obj;
    free(ih);
    return 0;
}
static int free_rangehash(void *obj, void *arg)
{
    struct serial_tbname_hash *th = (struct serial_tbname_hash *)obj;
    free(th->tbname);
    hash_for(th->idx_hash, free_idxhash, NULL);
    hash_clear(th->idx_hash);
    hash_free(th->idx_hash);
    free(th);
    return 0;
}
void currangearr_free(CurRangeArr *arr)
{
    if (!arr)
        return;
    int i;
    for (i = 0; i < arr->size; i++) {
        currange_free(arr->ranges[i]);
        arr->ranges[i] = NULL;
    }
    free(arr->ranges);
    if (arr->hash) {
        hash_for(arr->hash, free_rangehash, NULL);
        hash_clear(arr->hash);
        hash_free(arr->hash);
    }
    free(arr);
}
void currange_free(CurRange *cr)
{
    if (cr->tbname) {
        free(cr->tbname);
        cr->tbname = NULL;
    }
    if (cr->lkey) {
        free(cr->lkey);
        cr->lkey = NULL;
    }
    if (cr->rkey) {
        free(cr->rkey);
        cr->rkey = NULL;
    }
    free(cr);
}
void currangearr_print(CurRangeArr *arr)
{
    if (arr == NULL)
        return;
    CurRange *cr;
    int i;
    if (arr) {
        logmsg(LOGMSG_USER, "!!! SIZE: %d !!!\n", arr->size);
        logmsg(LOGMSG_USER, "!!! LSN: [%d][%d] !!!\n", arr->file, arr->offset);
        for (i = 0; i < arr->size; i++) {
            cr = arr->ranges[i];
            logmsg(LOGMSG_USER, "------------------------\n");
            if (cr->tbname) {
                logmsg(LOGMSG_USER, "!!! tbname: %s !!!\n", cr->tbname);
            }
            logmsg(LOGMSG_USER, "!!! islocked: %d !!!\n", cr->islocked);
            logmsg(LOGMSG_USER, "!!! idxnum: %d !!!\n", cr->idxnum);
            logmsg(LOGMSG_USER, "!!! lflag: %d !!!\n", cr->lflag);
            if (cr->lkey) {
               logmsg(LOGMSG_USER, "!!! lkeylen: %d !!!\n", cr->lkeylen);
                fsnapf(stdout, cr->lkey, cr->lkeylen);
            }
           logmsg(LOGMSG_USER, "!!! rflag: %d !!!\n", cr->rflag);
            if (cr->rkey) {
                logmsg(LOGMSG_USER, "!!! rkeylen: %d !!!\n", cr->rkeylen);
                fsnapf(stdout, cr->rkey, cr->rkeylen);
            }
        }
    }
}
/* return 0 if authenticated, else -1 */
int authenticate_cursor(BtCursor *pCur, int how)
{
    struct sql_thread *thd = pCur->thd;
    int bdberr;
    int rc;

    /* check if the cursor is doing a remote accesss, and if so
       check for explicit whitelisting */
    if (pCur->bt && pCur->bt->is_remote && pCur->fdbc) {

        rc = pCur->fdbc->access(pCur, (how == AUTHENTICATE_READ)
                                          ? ACCESS_REMOTE_READ
                                          : ACCESS_REMOTE_WRITE);
        if (rc) {
            logmsg(LOGMSG_WARN, "%s: remote access denied mode=%d\n", __func__,
                    how);
            return -1;
        }
    }

    if (!gbl_uses_password)
        return 0;

    /* always allow read access to sqlite_master */
    if (pCur->rootpage == RTPAGE_SQLITE_MASTER) {
        if (how == AUTHENTICATE_READ)
            return 0;
        logmsg(LOGMSG_ERROR, "%s: query requires write access to ftable???\n",
                __func__);
        return -1;
    }

    return 0;
}

int peer_dropped_connection(struct sqlclntstate *clnt)
{
    if (clnt == NULL || clnt->sb == NULL || clnt->conninfo.pid == 0 ||
        clnt->skip_peer_chk) {
        return 0;
    }
    int rc;
    struct pollfd fd = {0};
    fd.fd = sbuf2fileno(clnt->sb);
    fd.events = POLLIN;
    if ((rc = poll(&fd, 1, 0)) == 0)
        return 0;
    if (rc < 0) {
        if (errno == EINTR || errno == EAGAIN)
            return 0;
        logmsg(LOGMSG_ERROR, "%s poll rc:%d errno:%d errstr:%s\n", __func__, rc,
                errno, strerror(errno));
        return 1;
    }
    if ((fd.revents & POLLIN) && clnt->want_query_effects)
        return 0;
    // shouldn't have any events
    return 1;
}

int throttle_num = 0;
int calls_per_second;

void set_throttle(int num) { throttle_num = num; }

int throttle_sleep_time = 1;

int get_throttle(void) { return throttle_num; }

void throttle(void)
{
    calls_per_second++;
    if (throttle_num > 0) {
        throttle_num--;
        poll(NULL, 0, throttle_sleep_time);
    }
}

int get_calls_per_sec(void) { return calls_per_second; }

void reset_calls_per_sec(void) { calls_per_second = 0; }

/*
   This is called every time the db does something (find/next/etc. on a cursor).
   The query is aborted if this returns non-zero.
 */
static int sql_tick(struct sql_thread *thd, int uses_bdb_locking)
{
    struct sqlclntstate *clnt;
    int rc;
    extern int gbl_epoch_time;

    gbl_sqltick++;

    clnt = thd->sqlclntstate;

    if (clnt == NULL)
        return 0;

    /* statement cancelled? done */
    if (clnt->stop_this_statement)
        return SQLITE_BUSY;

    if (clnt->statement_timedout)
        return SQLITE_LIMIT;

    if (uses_bdb_locking && bdb_lock_desired(thedb->bdb_env)) {
        int sleepms;

        logmsg(LOGMSG_WARN, "bdb_lock_desired so calling recover_deadlock\n");

        /* scale by number of times we try, cap at 10 seconds */
        sleepms = 100 * clnt->deadlock_recovered;
        if (sleepms > 10000)
            sleepms = 10000;

        rc = recover_deadlock(thedb->bdb_env, thd, NULL, sleepms);

        if (rc != 0) {
            logmsg(LOGMSG_ERROR, "recover_deadlock returned %d\n", rc);
            return (rc == SQLITE_CLIENT_CHANGENODE) ? rc : SQLITE_BUSY;
        }

        logmsg(LOGMSG_DEBUG, "%s recovered deadlock\n", __func__);

        clnt->deadlock_recovered++;
    }

    if (gbl_epoch_time && (gbl_epoch_time - clnt->last_check_time > 5)) {
        clnt->last_check_time = gbl_epoch_time;
        if (!gbl_notimeouts && peer_dropped_connection(clnt)) {
            logmsg(LOGMSG_INFO, "Peer dropped connection \n");
            return SQLITE_BUSY;
        }
    }

    if (clnt->limits.maxcost && (thd->cost > clnt->limits.maxcost))
        /* TODO: we need a nice way to set sqlite3_errmsg() */
        return SQLITE_LIMIT;

    return 0;
}

pthread_key_t query_info_key;
static int query_id = 1;

int comdb2_sql_tick()
{
    struct sql_thread *thd = pthread_getspecific(query_info_key);
    return sql_tick(thd, 0);
}

void sql_get_query_id(struct sql_thread *thd)
{
    if (thd) {
        pthread_mutex_lock(&gbl_sql_lock);
        thd->id = query_id++;
        pthread_mutex_unlock(&gbl_sql_lock);
    }
}

static unsigned int query_path_component_hash(const void *key, int len)
{
    const struct query_path_component *q = key;
    const char *name;

    name = q->lcl_tbl_name;

    struct myx {
        int ix;
        char name[1];
    } * x;
    int sz = offsetof(struct myx, name) + strlen(name) + 1;
    x = alloca(sz);
    x->ix = q->ix;
    strcpy(x->name, name);
    return hash_default_fixedwidth((void *)x, sz);
}

static int query_path_component_cmp(const void *key1, const void *key2, int len)
{
    const struct query_path_component *q1 = key1, *q2 = key2;
    if (q1->ix != q2->ix) {
        return q1->ix - q2->ix;
    }
    if (!q1->rmt_db[0] && !q2->rmt_db[0]) {
        // both local
        return strncmp(q1->lcl_tbl_name, q2->lcl_tbl_name,
                       sizeof(q1->lcl_tbl_name));
    } else if (!q1->rmt_db[0]) {
        // mismatch
        return -1;
    } else if (!q2->rmt_db[0]) {
        // mismatch
        return 1;
    } else {
        int rc = strncmp(q1->rmt_db, q2->rmt_db, sizeof(q1->rmt_db));
        if (rc) return rc;

        return strncmp(q1->lcl_tbl_name, q2->lcl_tbl_name,
                       sizeof(q1->lcl_tbl_name));
    }
}

struct sql_thread *start_sql_thread(void)
{
    struct sql_thread *thd = calloc(1, sizeof(struct sql_thread));
    if (!thd) {
        logmsg(LOGMSG_ERROR, "%s: calloc failed\n", __func__);
        return NULL;
    }
    listc_init(&thd->query_stats, offsetof(struct query_path_component, lnk));
    thd->query_hash = hash_init_user(query_path_component_hash,
                                     query_path_component_cmp, 0, 0);
    pthread_mutex_init(&thd->lk, NULL);
    int rc = pthread_setspecific(query_info_key, thd);
    if (rc != 0)
        perror_errnum("start_sql_thread: pthread_setspecific", rc);
    pthread_mutex_lock(&gbl_sql_lock);
    listc_abl(&thedb->sql_threads, thd);
    pthread_mutex_unlock(&gbl_sql_lock);

    return thd;
}

static int free_queryhash(void *obj, void *arg)
{
    struct query_path_component *qh = (struct query_path_component *)obj;
    free(qh);
    return 0;
}

/* sql thread pool relies on this being safe to call even if we didn't
 * register with start_sql_thread */
void done_sql_thread(void)
{
    struct sql_thread *thd = pthread_getspecific(query_info_key);
    if (thd) {
        pthread_mutex_lock(&gbl_sql_lock);
        listc_rfl(&thedb->sql_threads, thd);
        pthread_mutex_unlock(&gbl_sql_lock);
        pthread_mutex_destroy(&thd->lk);
        pthread_setspecific(query_info_key, NULL);
        if (thd->buf) {
            free(thd->buf);
            thd->buf = NULL;
        }
        if (thd->query_hash) {
            hash_for(thd->query_hash, free_queryhash, NULL);
            hash_clear(thd->query_hash);
            hash_free(thd->query_hash);
            thd->query_hash = 0;
        }
        destroy_sqlite_master(thd->rootpages, thd->rootpage_nentries);
        free(thd);
    }
}

static int get_data_int(BtCursor *, struct schema *, uint8_t *in, int fnum,
                        Mem *, uint8_t flip_orig, const char *tzname);

static int ondisk_to_sqlite_tz(struct dbtable *db, struct schema *s, void *inp,
                               int rrn, unsigned long long genid, void *outp,
                               int maxout, int nblobs, void **blob,
                               size_t *blobsz, size_t *bloboffs, int *reqsize,
                               const char *tzname, BtCursor *pCur)
{
    unsigned char *out = (unsigned char *)outp, *in = (unsigned char *)inp;
    struct field *f;
    int fnum;
    int i;
    int rc = 0;
    int null;
    Mem *m = NULL;
    u32 *type = NULL;
    int datasz = 0;
    int hdrsz = 0;
    int remainingsz = 0;
    int sz;
    unsigned char *hdrbuf, *dtabuf;
    i64 ival;
    int nummalloc = 0;
    int ncols = 0;
    int blobnum = 0;
    int nField;
    int rec_srt_off = gbl_sort_nulls_correctly ? 0 : 1;
    u32 len;

    /* Raw index optimization */
    if (pCur && pCur->nCookFields >= 0)
        nField = pCur->nCookFields;
    else
        nField = s->nmembers;

    m = (Mem *)alloca(sizeof(Mem) * (nField + 1)); // Extra 1 for genid

    type = (u32 *)alloca(sizeof(u32) * (nField + 1));

#ifdef debug_raw
    printf("convert => %s %s %d / %d\n", db->tablename, s->tag, nField,
           s->nmembers);
#endif

    *reqsize = 0;

    for (fnum = 0; fnum < nField; fnum++) {
        memset(&m[fnum], 0, sizeof(Mem));
        rc = get_data_int(pCur, s, in, fnum, &m[fnum], 1, tzname);
        if (rc)
            goto done;
        type[fnum] =
            sqlite3VdbeSerialType(&m[fnum], SQLITE_DEFAULT_FILE_FORMAT, &sz);
        datasz += sz;
        hdrsz += sqlite3VarintLen(type[fnum]);
    }
    ncols = fnum;

    if (!db->dtastripe)
        genid = rrn;

    if (genid) {
        m[fnum].u.i = genid;
        m[fnum].flags = MEM_Int;

        type[fnum] =
            sqlite3VdbeSerialType(&m[fnum], SQLITE_DEFAULT_FILE_FORMAT, &sz);
        datasz += sz;
        hdrsz += sqlite3VarintLen(type[fnum]);
        ncols++;
        /*fprintf( stderr, "%s:%d type=%d size=%d datasz=%d hdrsz=%d
          ncols->%d\n",
          __FILE__, __LINE__, type, sz, datasz, hdrsz, ncols);*/
    }

    /* to account for size of header in header */
    hdrsz += sqlite3VarintLen(hdrsz);

    /*
       fprintf( stderr, "%s:%d hdrsz=%d ncols=%d maxout=%d\n",
       __FILE__, __LINE__, hdrsz, ncols, maxout);*/

    hdrbuf = out;
    dtabuf = out + hdrsz;

    /* enough room? */
    if (maxout > 0 && (datasz + hdrsz) > maxout) {
        logmsg(LOGMSG_ERROR, "AAAAA!?!?\n");
        rc = -2;
        *reqsize = datasz + hdrsz;
        goto done;
    }

    /* put header size in header */

    sz = sqlite3PutVarint(hdrbuf, hdrsz);
    hdrbuf += sz;

    for (fnum = 0; fnum < ncols; fnum++) {
        // TODO: verify that this works as before
        sz = sqlite3VdbeSerialPut(dtabuf, &m[fnum], type[fnum]);
        dtabuf += sz;
        sz = sqlite3PutVarint(hdrbuf, type[fnum]);
        hdrbuf += sz;
        assert(hdrbuf <= (out + hdrsz));
    }
    /* return real length */
    *reqsize = datasz + hdrsz;
    rc = 0;

done:
    /* revert back the flipped fields */
    for (i = 0; i < nField; i++) {
        f = &s->member[i];
        if (f->flags & INDEX_DESCEND) {
            xorbuf(in + f->offset + rec_srt_off, f->len - rec_srt_off);
        }
    }
    return rc;
}

/* Convert comdb2 record to sqlite format. Return 0 on success, -1 on error,
   -2 if buffer not big enough (reqsize contains required size in this case) */
static int ondisk_to_sqlite(struct dbtable *db, struct schema *s, void *inp, int rrn,
                            unsigned long long genid, void *outp, int maxout,
                            int nblobs, void **blob, size_t *blobsz,
                            size_t *bloboffs, int *reqsize)
{
    return ondisk_to_sqlite_tz(db, s, inp, rrn, genid, outp, maxout, nblobs,
                               blob, blobsz, bloboffs, reqsize, NULL, NULL);
}

/* Called by convert_failure_reason_str() to decode the sql specific part. */
int convert_sql_failure_reason_str(const struct convert_failure *reason,
                                   char *out, size_t outlen)
{
    if (reason->source_sql_field_flags & MEM_Null) {
        return snprintf(out, outlen, " from SQL NULL");
    } else if (reason->source_sql_field_flags & MEM_Int) {
        return snprintf(out, outlen, " from SQL integer '%lld'",
                        reason->source_sql_field_info.ival);
    } else if (reason->source_sql_field_flags & MEM_Real) {
        return snprintf(out, outlen, " from SQL real '%f'",
                        reason->source_sql_field_info.rval);
    } else if (reason->source_sql_field_flags & MEM_Str) {
        return snprintf(out, outlen, " from SQL string of length %d",
                        (int)reason->source_sql_field_info.slen);
    } else if (reason->source_sql_field_flags & MEM_Blob) {
        return snprintf(out, outlen, " from SQL blob of length %d",
                        (int)reason->source_sql_field_info.blen);
    } else if (reason->source_sql_field_flags & MEM_Datetime) {
        return snprintf(out, outlen, " from SQL datetime");
    } else if (reason->source_sql_field_flags & MEM_Interval) {
        return snprintf(
            out, outlen,
            " from SQL interval (day-second, year-month or decimal)");
    }
    return 0;
}

struct mem_info {
    struct schema *s;
    Mem *m;
    int null;
    int *nblobs;
    struct field_conv_opts_tz *convopts;
    const char *tzname;
    blob_buffer_t *outblob;
    int maxblobs;
    struct convert_failure *fail_reason;
    int fldidx;
};

static int mem_to_ondisk(void *outbuf, struct field *f, struct mem_info *info,
                         bias_info *bias_info)
{
    Mem *m = info->m;
    struct schema *s = info->s;
    int null = info->null;
    int *nblobs = info->nblobs;
    struct field_conv_opts_tz *convopts = info->convopts;
    const char *tzname = info->tzname;
    blob_buffer_t *outblob = info->outblob;
    int maxblobs = info->maxblobs;
    struct convert_failure *fail_reason = info->fail_reason;
    int rec_srt_off = gbl_sort_nulls_correctly ? 0 : 1;
    int outdtsz;
    int rc = 0;
    uint8_t *out = (uint8_t *)outbuf;

    if (m->flags & MEM_Null) {
        int rc;

        /* for local replicants, we need to supply a value here. */
        if (gbl_replicate_local && strcasecmp(f->name, "comdb2_seqno") == 0) {
            long long val;
            int outsz;
            const struct field_conv_opts outopts = {0};

            val = get_unique_longlong(thedb);
            rc = CLIENT_to_SERVER(&val, sizeof(unsigned long long), CLIENT_INT,
                                  0, NULL, NULL, out + f->offset, f->len,
                                  f->type, 0, &outsz, &outopts, NULL);
        } else
            set_null(out + f->offset, f->len);

        goto done;
    }

    /* if target field is DATETIME or DATETIMEUS, prepare timezone name for
     * conversion */
    if (f->type == SERVER_DATETIME || f->type == SERVER_DATETIMEUS) {
        if (convopts && tzname && tzname[0]) {
            strncpy(convopts->tzname, tzname, sizeof(convopts->tzname));
            convopts->flags |= FLD_CONV_TZONE;
        }
    }

    if ((f->type == SERVER_BLOB || f->type == SERVER_BLOB2 ||
         f->type == SERVER_VUTF8) &&
        m->n > MAXBLOBLENGTH) {
        rc = -1;
        if (fail_reason) {
            fail_reason->reason = CONVERT_FAILED_BLOB_SIZE;
        }
        return rc;
    }

    if (m->flags & MEM_Int) {
        i64 i = flibc_htonll(m->u.i);
        rc = CLIENT_to_SERVER(
            &i, sizeof(i), CLIENT_INT, null, (struct field_conv_opts *)convopts,
            NULL /*blob */, out + f->offset, f->len, f->type, 0, &outdtsz,
            &f->convopts, NULL /*&outblob[nblobs] blob */);
    } else if (m->flags & MEM_Real) {
        double r = flibc_htond(m->u.r);
        rc =
            CLIENT_to_SERVER(&r, sizeof(r), CLIENT_REAL, null,
                             (struct field_conv_opts *)convopts, NULL /*blob */,
                             out + f->offset, f->len, f->type, 0, &outdtsz,
                             &f->convopts, NULL /*&outblob[nblobs] blob */);
    } else if (m->flags & MEM_Str) {
        blob_buffer_t *vutf8_outblob = NULL;

        /* if we are converting to a blob (vutf8), make sure it's in
         * range */
        if (f->type == SERVER_VUTF8) {
            int blobix = f->blob_index;
            if (blobix == -1 || blobix >= maxblobs) {
                rc = -1;
                if (fail_reason) {
                    fail_reason->reason = CONVERT_FAILED_BAD_BLOB_PROGRAMMER;
                }
                return rc;
            }
            vutf8_outblob = &outblob[blobix];
        }

        if (m->n >= f->len && f->type == SERVER_BCSTR &&
            (convopts->flags & FLD_CONV_TRUNCATE)) {
            // if string is longer than field
            // and find-by-truncate is enabled
            convopts->step = (f->flags & INDEX_DESCEND) ? 0 : 1;
            bias_info->truncated = 1;
        }
        rc = CLIENT_to_SERVER(m->z, m->n, CLIENT_PSTR2, null,
                              (struct field_conv_opts *)convopts,
                              NULL /*blob */, out + f->offset, f->len, f->type,
                              0, &outdtsz, &f->convopts, vutf8_outblob);

        if (gbl_report_sqlite_numeric_conversion_errors &&
                f->type == SERVER_BINT ||
            f->type == SERVER_UINT || f->type == SERVER_BREAL) {
            double rValue;
            char *s;
            struct sql_thread *thd = pthread_getspecific(query_info_key);
            struct sqlclntstate *clnt;
            if (thd) {
                clnt = thd->sqlclntstate;
                if (m->n > 0 && m->z[m->n - 1] != 0) {
                    s = alloca(m->n + 1);
                    memcpy(s, m->z, m->n);
                    s[m->n] = 0;
                } else
                    s = m->z;

                if (sqlite3AtoF(s, &rValue, sqlite3Strlen30(s), SQLITE_UTF8) ==
                        0 &&
                    rc != -1) {
                    static int once = 1;
                    if (once) {
                        logmsg(LOGMSG_ERROR, "debug: sqlite<->comdb2 numeric "
                                        "conversion mismatch\n");
                        once = 0;
                    }
                    ctrace("!sqlite3IsNumber \"%.*s\" %s\n", m->n, m->z,
                           clnt->sql);
                }
            }
        }

        if (f->type == SERVER_VUTF8)
            (*nblobs)++;
    } else if (m->flags & MEM_Datetime) {
        /* datetime blob */
        if (!tzname || !tzname[0])
            rc = -1;
        else
            switch (m->du.dt.dttz_prec) {
            case DTTZ_PREC_MSEC: {
                if (f->type != SERVER_DATETIMEUS ||
                    !gbl_forbid_datetime_promotion || m->du.dt.dttz_conv) {
                    if (f->type == SERVER_DATETIMEUS &&
                        gbl_forbid_datetime_ms_us_s2s) {
                        // Since s2s would reject the conversion, we cheat a bit
                        // here.
                        server_datetimeus_t sdt;
                        bzero(&sdt, sizeof(sdt));
                        sdt.flag = 8; /*data_bit */
                        sdt.sec = flibc_htonll(m->du.dt.dttz_sec);
                        *((char *)&sdt.sec) ^= 0x80;
                        sdt.usec = htonl(m->du.dt.dttz_frac * 1000);

                        rc = SERVER_to_SERVER(
                            &sdt, sizeof(sdt), SERVER_DATETIMEUS, NULL, NULL, 0,
                            out + f->offset, f->len, f->type, 0, &outdtsz,
                            &f->convopts, NULL /*&outblob[nblobs]*/);
                    } else {
                        server_datetime_t sdt;
                        bzero(&sdt, sizeof(sdt));
                        sdt.flag = 8; /*data_bit */
                        sdt.sec = flibc_htonll(m->du.dt.dttz_sec);
                        *((char *)&sdt.sec) ^= 0x80;
                        sdt.msec = htons(m->du.dt.dttz_frac);

                        rc = SERVER_to_SERVER(
                            &sdt, sizeof(sdt), SERVER_DATETIME, NULL, NULL, 0,
                            out + f->offset, f->len, f->type, 0, &outdtsz,
                            &f->convopts, NULL /*&outblob[nblobs]*/);
                    }
                } else {
                    rc = -1;
                }
                break;
            }
            case DTTZ_PREC_USEC: {
                if (f->type != SERVER_DATETIME ||
                    !gbl_forbid_datetime_truncation || m->du.dt.dttz_conv) {
                    if (f->type == SERVER_DATETIME &&
                        gbl_forbid_datetime_ms_us_s2s) {
                        server_datetime_t sdt;
                        bzero(&sdt, sizeof(sdt));
                        sdt.flag = 8; /*data_bit */
                        sdt.sec = flibc_htonll(m->du.dt.dttz_sec);
                        *((char *)&sdt.sec) ^= 0x80;
                        sdt.msec = htons(m->du.dt.dttz_frac / 1000);

                        rc = SERVER_to_SERVER(
                            &sdt, sizeof(sdt), SERVER_DATETIME, NULL, NULL, 0,
                            out + f->offset, f->len, f->type, 0, &outdtsz,
                            &f->convopts, NULL /*&outblob[nblobs]*/);
                    } else {
                        server_datetimeus_t sdt;
                        bzero(&sdt, sizeof(sdt));
                        sdt.flag = 8; /*data_bit */
                        sdt.sec = flibc_htonll(m->du.dt.dttz_sec);
                        *((char *)&sdt.sec) ^= 0x80;
                        sdt.usec = htonl(m->du.dt.dttz_frac);

                        rc = SERVER_to_SERVER(
                            &sdt, sizeof(sdt), SERVER_DATETIMEUS, NULL, NULL, 0,
                            out + f->offset, f->len, f->type, 0, &outdtsz,
                            &f->convopts, NULL /*&outblob[nblobs]*/);
                    }
                } else {
                    rc = -1;
                }
                break;
            }
            default:
                rc = -1;
                break;
            }
    } else if (m->flags & MEM_Interval) {
        switch (m->du.tv.type) {
        case INTV_YM_TYPE: {
            cdb2_client_intv_ym_t ym;
            ym.sign = htonl(m->du.tv.sign);
            ym.years = htonl(m->du.tv.u.ym.years);
            ym.months = htonl(m->du.tv.u.ym.months);
            rc = CLIENT_to_SERVER(&ym, sizeof(ym), CLIENT_INTVYM, null, NULL,
                                  NULL, out + f->offset, f->len, f->type, 0,
                                  &outdtsz, &f->convopts,
                                  NULL /*&outblob[nblobs]*/);
            break;
        }
        case INTV_DS_TYPE: {
            if (f->type != SERVER_INTVDSUS || !gbl_forbid_datetime_promotion ||
                m->du.tv.u.ds.conv) {
                cdb2_client_intv_ds_t ds;
                ds.sign = htonl(m->du.tv.sign);
                ds.days = htonl(m->du.tv.u.ds.days);
                ds.hours = htonl(m->du.tv.u.ds.hours);
                ds.mins = htonl(m->du.tv.u.ds.mins);
                ds.sec = htonl(m->du.tv.u.ds.sec);

                if (f->type == SERVER_INTVDSUS &&
                    gbl_forbid_datetime_promotion) {
                    // Since c2s would reject the conversion, we cheat a bit
                    // here.
                    ds.msec = htonl(m->du.tv.u.ds.frac * 1000);
                    rc = CLIENT_to_SERVER(
                        &ds, sizeof(ds), CLIENT_INTVDSUS, null, NULL, NULL,
                        out + f->offset, f->len, f->type, 0, &outdtsz,
                        &f->convopts, NULL /*&outblob[nblobs]*/);
                } else {
                    ds.msec = htonl(m->du.tv.u.ds.frac);
                    rc = CLIENT_to_SERVER(&ds, sizeof(ds), CLIENT_INTVDS, null,
                                          NULL, NULL, out + f->offset, f->len,
                                          f->type, 0, &outdtsz, &f->convopts,
                                          NULL /*&outblob[nblobs]*/);
                }
            } else {
                rc = -1;
            }
            break;
        }
        case INTV_DSUS_TYPE: {
            if (f->type != SERVER_INTVDS || !gbl_forbid_datetime_truncation ||
                m->du.tv.u.ds.conv) {
                cdb2_client_intv_dsus_t ds;
                ds.sign = htonl(m->du.tv.sign);
                ds.days = htonl(m->du.tv.u.ds.days);
                ds.hours = htonl(m->du.tv.u.ds.hours);
                ds.mins = htonl(m->du.tv.u.ds.mins);
                ds.sec = htonl(m->du.tv.u.ds.sec);
                if (f->type == SERVER_INTVDS &&
                    gbl_forbid_datetime_truncation) {
                    // Since c2s would reject the conversion, we cheat a bit
                    // here.
                    ds.usec = htonl(m->du.tv.u.ds.frac / 1000);
                    rc = CLIENT_to_SERVER(&ds, sizeof(ds), CLIENT_INTVDS, null,
                                          NULL, NULL, out + f->offset, f->len,
                                          f->type, 0, &outdtsz, &f->convopts,
                                          NULL /*&outblob[nblobs]*/);
                } else {
                    ds.usec = htonl(m->du.tv.u.ds.frac);
                    rc = CLIENT_to_SERVER(
                        &ds, sizeof(ds), CLIENT_INTVDSUS, null, NULL, NULL,
                        out + f->offset, f->len, f->type, 0, &outdtsz,
                        &f->convopts, NULL /*&outblob[nblobs]*/);
                }
            } else {
                rc = -1;
            }
            break;
        }
        case INTV_DECIMAL_TYPE: {
            if (f->type == SERVER_DECIMAL) {
                rc = sqlite_to_decimal_ondisk(&m->du.tv.u.dec, out + f->offset,
                                              f->len);
                outdtsz = f->len;
            } else {
                server_decimal128_t tmp;
                if ((rc = sqlite_to_decimal_ondisk(&m->du.tv.u.dec, &tmp,
                                                   sizeof(tmp))) == 0) {
                    rc = SERVER_to_SERVER(&tmp, sizeof(tmp), SERVER_DECIMAL,
                                          NULL, NULL, 0, out + f->offset,
                                          f->len, f->type, 0, &outdtsz,
                                          &f->convopts, NULL);
                }
            }
            break;
        }
        default:
            rc = -1;
            break;
        }
    } else if (m->flags & MEM_Blob) {
        int blobix = f->blob_index;
        /* if we are converting to a blob, make sure it's in range */
        if (f->type == SERVER_BLOB2 || f->type == SERVER_BLOB ||
            f->type == SERVER_VUTF8) {
            if (blobix == -1 || blobix >= maxblobs) {
                rc = -1;
                if (fail_reason) {
                    fail_reason->reason = CONVERT_FAILED_BAD_BLOB_PROGRAMMER;
                }
                return rc;
            }
        }
        rc =
            CLIENT_to_SERVER(m->z, m->n, CLIENT_BYTEARRAY, null,
                             (struct field_conv_opts *)convopts, NULL /*blob */,
                             out + f->offset, f->len, f->type, 0, &outdtsz,
                             &f->convopts, &outblob[blobix] /*blob */);
        if (f->type == SERVER_BLOB2 || f->type == SERVER_BLOB ||
            f->type == SERVER_VUTF8)
            (*nblobs)++;
    }

done:
    if (f->flags & INDEX_DESCEND) {
        xorbuf(((char *)out + f->offset) + rec_srt_off, f->len - rec_srt_off);
    }

    if (rc && fail_reason) {
        fail_reason->reason = CONVERT_FAILED_INCOMPATIBLE_VALUES;
        fail_reason->source_sql_field_flags = m->flags;
        fail_reason->target_schema = s;
        fail_reason->target_field_idx = info->fldidx;
        if (m->flags & MEM_Int) {
            fail_reason->source_sql_field_info.ival = m->u.i;
        } else if (m->flags & MEM_Real) {
            fail_reason->source_sql_field_info.rval = m->u.r;
        } else if (m->flags & MEM_Str) {
            fail_reason->source_sql_field_info.slen = m->n;
        } else if (m->flags & MEM_Blob) {
            fail_reason->source_sql_field_info.blen = m->n;
        }
    }

    return rc ? -1 : 0;
}

int sqlite_to_ondisk(struct schema *s, const void *inp, int len, void *outp,
                     const char *tzname, blob_buffer_t *outblob, int maxblobs,
                     struct convert_failure *fail_reason, BtCursor *pCur)
{
    Mem m;
    unsigned int hdrsz, type;
    int hdroffset = 0, dataoffset = 0;
    unsigned char *in = (unsigned char *)inp;
    unsigned char *out = (unsigned char *)outp;

    struct field *f;
    int fld = 0;
    int rc;

    int clen = 0; /* converted sofar */
    int nblobs = 0;

    struct mem_info info;
    struct field_conv_opts_tz convopts = {.flags = 0};

    info.s = s;
    info.fail_reason = fail_reason;
    info.tzname = tzname;
    info.m = &m;
    info.nblobs = &nblobs;
    info.convopts = &convopts;
    info.outblob = outblob;
    info.maxblobs = maxblobs;
    info.fail_reason = fail_reason;

    if (fail_reason)
        init_convert_failure_reason(fail_reason);

    hdroffset = sqlite3GetVarint32(in, &hdrsz);
    dataoffset = hdrsz;
    while (hdroffset < hdrsz) {
        hdroffset += sqlite3GetVarint32(in + hdroffset, &type);
        info.null = (type == 0);
        f = &s->member[fld];
        dataoffset += sqlite3VdbeSerialGet(in + dataoffset, type, &m);

        info.fldidx = fld;

        if ((rc = mem_to_ondisk(out, f, &info, NULL)) != 0)
            return rc;

        clen += f->len;
        fld++;

        /* sqlite3BtreeMoveto is sometimes called with len that
         * doesn't account for the record number at the end
         * of the record. Don't error out under that condition. */
        if (fld >= s->nmembers)
            break;
    }
    return clen;
}

static int stat1_find(char *namebuf, struct schema *schema, struct dbtable *db,
                      int ixnum, void *trans)
{
    if (gbl_create_mode)
        return 0;

    struct ireq iq;
    int rc;
    int rrn;
    int stat_ixnum;
    char key[MAXKEYLEN];
    int keylen;
    char fndkey[MAXKEYLEN];
    unsigned long long genid;
    struct schema *statschema;
    struct field *f;

    init_fake_ireq(thedb, &iq);
    iq.usedb = get_dbtable_by_name("sqlite_stat1");
    if (!iq.usedb)
        return -1;

    /* From comdb2_stats1.csc2:
     ** keys {
     **     "0" = tbl + idx
     ** }
     */
    bzero(key, sizeof(key));
    keylen = 0;
    stat_ixnum = 0;
    statschema = iq.usedb->ixschema[stat_ixnum];

    f = &statschema->member[0]; /* tbl */
    set_data(key + f->offset, db->tablename, strlen(db->tablename) + 1);
    keylen += f->len;

    f = &statschema->member[1]; /* idx */
    set_data(key + f->offset, namebuf, strlen(namebuf) + 1);
    keylen += f->len;

    rc = ix_find_flags(&iq, trans, stat_ixnum, key, keylen, fndkey, &rrn,
                       &genid, NULL, 0, 0, IX_FIND_IGNORE_INCOHERENT);

    if (rc == IX_FND || rc == IX_FNDMORE) {
        /* found old style names; continue using them */
        return 1;
    }

    return 0;
}

static int using_old_style_name(char *namebuf, int len, struct schema *schema,
                                struct dbtable *db, int ixnum, void *trans)
{
    snprintf(namebuf, len, "%s_ix_%d", db->tablename, ixnum);
    return stat1_find(namebuf, schema, db, ixnum, trans);
}

void form_new_style_name(char *namebuf, int len, struct schema *schema,
                         const char *csctag, const char *dbname)
{
    char buf[16 * 1024];
    int fieldctr;
    int current = 0;
    unsigned int crc;
    current += snprintf(buf + current, sizeof buf - current, "%s", dbname);
    if (schema->flags & SCHEMA_DATACOPY) {
        current += snprintf(buf + current, sizeof buf - current, "DATACOPY");
    }
    if (schema->flags & SCHEMA_DUP) {
        current += snprintf(buf + current, sizeof buf - current, "DUP");
    }
    if (schema->flags & SCHEMA_RECNUM) {
        current += snprintf(buf + current, sizeof buf - current, "RECNUM");
    }
    for (fieldctr = 0; fieldctr < schema->nmembers; ++fieldctr) {
        current += snprintf(buf + current, sizeof buf - current, "%s",
                            schema->member[fieldctr].name);
        if (schema->member[fieldctr].flags & INDEX_DESCEND) {
            current += snprintf(buf + current, sizeof buf - current, "DESC");
        }
    }
    crc = crc32(0, buf, current);
    snprintf(namebuf, len, "$%s_%X", csctag, crc);
}

/*
** Given a comdb2 index, this routine will decide whether to
** advertise its name as tablename_ix_ixnum or the new style
** $csctag_hash to SQLite (new style has preceeding $).
**
** To start using the new style names, simply
** (1) fastinit sqlite_stat1
** (2) bounce the db and
** (3) run analyze
**
** The index name to be adv. to sqlite is returned in namebuf.
** A valid name is always returned.
**
** Return value:
** <0: Error (stat1 not found?)
**  0: No stats for this index.
**  1: Found stat with old style names.
**  2: Found stat with new style names.
*/
int sql_index_name_trans(char *namebuf, int len, struct schema *schema,
                         struct dbtable *db, int ixnum, void *trans)
{
    int rc;
    rc = using_old_style_name(namebuf, len, schema, db, ixnum, trans);
    if (rc > 0) {
        /* found old style entry; keep using it */
        return rc;
    }

    form_new_style_name(namebuf, len, schema, schema->csctag, db->tablename);
    rc = stat1_find(namebuf, schema, db, ixnum, trans);
    if (rc > 0)
        return 2;
    return rc;
}

/*
** Given a comdb2 field, this routine will print the human readable
** version of the name to dstr. It will also take care of allocating
** memory, so callers are required to free() dstr after they are done
** using it. This routine can also switch on in_default or out_default
** depending on what you want.
*/
char *sql_field_default_trans(struct field *f, int is_out)
{
    int default_type;
    void *this_default;
    unsigned int this_default_len;
    struct field_conv_opts_tz outopts = {0};
    unsigned long long uival;
    long long ival;
    double dval;
    char *cval = NULL;
    unsigned char *bval = NULL;
    int rc = 0;
    int null;
    int outsz;
    char *dstr = NULL;
    int i;

    default_type = is_out ? f->out_default_type : f->in_default_type;
    this_default = is_out ? f->out_default : f->in_default;
    this_default_len = is_out ? f->out_default_len : f->in_default_len;

    switch (default_type) {
    case SERVER_UINT:
        rc = SERVER_UINT_to_CLIENT_UINT(
            this_default, this_default_len, NULL, NULL, &uival,
            sizeof(unsigned long long), &null, &outsz, NULL, NULL);
        uival = flibc_htonll(uival);
        if (rc == 0)
            dstr = sqlite3_mprintf("%llu", uival);
        break;

    case SERVER_BINT:
        rc = SERVER_BINT_to_CLIENT_INT(this_default, this_default_len, NULL,
                                       NULL, &ival, sizeof(long long), &null,
                                       &outsz, NULL, NULL);
        ival = flibc_htonll(ival);
        if (rc == 0)
            dstr = sqlite3_mprintf("%lld", ival);
        break;

    case SERVER_BREAL:
        rc = SERVER_BREAL_to_CLIENT_REAL(this_default, this_default_len, NULL,
                                         NULL, &dval, sizeof(double), &null,
                                         &outsz, NULL, NULL);
        dval = flibc_htond(dval);
        if (rc == 0)
            dstr = sqlite3_mprintf("%f", dval);
        break;

    case SERVER_BCSTR:
        cval = sqlite3_malloc(this_default_len + 1);
        rc = SERVER_BCSTR_to_CLIENT_CSTR(this_default, this_default_len, NULL,
                                         NULL, cval, this_default_len + 1,
                                         &null, &outsz, NULL, NULL);
        if (rc == 0)
            dstr = sqlite3_mprintf("'%q'", cval);
        break;

    case SERVER_BYTEARRAY:
        /* ... */
        bval = sqlite3_malloc(this_default_len - 1);
        rc = SERVER_BYTEARRAY_to_CLIENT_BYTEARRAY(
            this_default, this_default_len, NULL, NULL, bval,
            this_default_len - 1, &null, &outsz, NULL, NULL);

        dstr = sqlite3_malloc((this_default_len * 2) + 3);
        dstr[0] = 'x';
        dstr[1] = '\'';

        for (i = 0; i < this_default_len - 1; i++)
            snprintf(&dstr[i * 2 + 2], 3, "%02x", bval[i]);
        dstr[i * 2 + 2] = '\'';
        dstr[i * 2 + 3] = 0;

        break;

    case SERVER_DATETIME:
        cval = sqlite3_malloc(CLIENT_DATETIME_EXT_LEN);
        strcpy(outopts.tzname, "UTC");
        outopts.flags |= FLD_CONV_TZONE;
        rc = SERVER_DATETIME_to_CLIENT_CSTR(this_default, this_default_len,
                                            NULL, NULL, cval, 1024, &null,
                                            &outsz, (struct field_conv_opts*) &outopts, NULL);
        if (rc == 0) {
            if (null) {
                dstr = sqlite3_mprintf("%q", "CURRENT_TIMESTAMP");
            } else {
                dstr = sqlite3_mprintf("'%q'", cval);
            }
        }
        break;

    case SERVER_DATETIMEUS:
        cval = sqlite3_malloc(CLIENT_DATETIME_EXT_LEN);
        strcpy(outopts.tzname, "UTC");
        outopts.flags |= FLD_CONV_TZONE;
        rc = SERVER_DATETIMEUS_to_CLIENT_CSTR(this_default, this_default_len,
                                              NULL, NULL, cval, 1024, &null,
                                              &outsz, (struct field_conv_opts*) &outopts, NULL);
        if (rc == 0) {
            if (null) {
                dstr = sqlite3_mprintf("%q", "CURRENT_TIMESTAMP");
            } else {
                dstr = sqlite3_mprintf("'%q'", cval);
            }
        }
        break;

    /* no defaults for blobs or vutf8 */

    default:
        logmsg(LOGMSG_ERROR, "Unknown type in schema: column '%s' "
                        "type %d\n",
                f->name, f->type);
        return NULL;
    }

    if (rc) {
        return NULL;
    }

    if (cval)
        sqlite3_free(cval);
    if (bval)
        sqlite3_free(bval);
    return dstr;
}

/* This creates SQL statements that correspond to a table's schema. These
   statements are used to bootstrap sqlite. */
static int create_sqlmaster_record(struct dbtable *db, void *tran)
{
    struct schema *schema;
    strbuf *sql;
    int field;
    char namebuf[128];
    char *type;
    int ixnum;
    char *dstr = NULL;

    sql = strbuf_new();

    /* do the table */
    strbuf_clear(sql);
    schema = db->schema;

    if (schema == NULL) {
        logmsg(LOGMSG_ERROR, "No .ONDISK tag for table %s.\n", db->tablename);
        strbuf_free(sql);
        return -1;
    }

    if (is_sqlite_stat(db->tablename)) {
        if (db->sql)
            free(db->sql);
        for (int i = 0; i < db->nsqlix; i++) {
            free(db->ixsql[i]);
            db->ixsql[i] = NULL;
        }
        switch (db->tablename[11]) {
        case '1':
            db->sql = strdup("create table sqlite_stat1(tbl,idx,stat);");
            break;
        case '2':
            db->sql =
                strdup("create table sqlite_stat2(tbl,idx,sampleno,sample);");
            break;
        case '4':
            db->sql = strdup(
                "create table sqlite_stat4(tbl,idx,neq,nlt,ndlt,sample);");
            break;
        default:
            abort();
        }
        if (db->ixsql) {
            free(db->ixsql);
            db->ixsql = NULL;
        }
        db->ixsql = calloc(sizeof(char *), db->nix);
        db->nsqlix = 0;
        strbuf_free(sql);
        db->ix_expr = 0;
        db->ix_partial = 0;
        db->ix_blob = 0;
        return 0;
    }

    strbuf_append(sql, "create table ");
    strbuf_append(sql, "\"");
    strbuf_append(sql, db->tablename);
    strbuf_append(sql, "\"");
    strbuf_append(sql, "(");
    for (field = 0; field < schema->nmembers; field++) {
        strbuf_append(sql, "\"");
        strbuf_append(sql, schema->member[field].name);
        strbuf_append(sql, "\"");
        strbuf_append(sql, " ");
        type = sqltype(&schema->member[field], namebuf, sizeof(namebuf));
        if (type == NULL) {
            logmsg(LOGMSG_ERROR, "Unsupported type in schema: column '%s' [%d] "
                                 "table %s\n",
                   schema->member[field].name, field, db->tablename);
            return -1;
        }
        strbuf_append(sql, type);
        /* add defaults for write sql */
        if (schema->member[field].in_default) {
            dstr = sql_field_default_trans(&schema->member[field], 0);
            strbuf_append(sql, " DEFAULT");

            if (dstr) {
                strbuf_append(sql, " ");
                strbuf_append(sql, dstr);
                sqlite3_free(dstr);
            } else {
                logmsg(LOGMSG_ERROR,
                       "Failed to convert default value column '%s' table "
                       "%s type %d\n",
                       schema->member[field].name, db->tablename,
                       schema->member[field].type);
                strbuf_free(sql);
                return -1;
            }
        }

        if (field != schema->nmembers - 1)
            strbuf_append(sql, ", ");
    }
    strbuf_append(sql, ");");
    if (db->sql)
        free(db->sql);
    db->sql = strdup(strbuf_buf(sql));
    if (db->nix > 0) {
        for (int i = 0; i < db->nsqlix; i++) {
            free(db->ixsql[i]);
            db->ixsql[i] = NULL;
        }
        if (db->ixsql) {
            free(db->ixsql);
            db->ixsql = NULL;
        }
        db->ixsql = calloc(sizeof(char *), db->nix);
    }
    ctrace("%s\n", strbuf_buf(sql));
    db->nsqlix = 0;

    /* do the indices */
    for (ixnum = 0; ixnum < db->nix; ixnum++) {
        /* SQLite 3.7.2: index on sqlite_stat is an error */
        if (is_sqlite_stat(db->tablename))
            break;

        strbuf_clear(sql);

        snprintf(namebuf, sizeof(namebuf), ".ONDISK_ix_%d", ixnum);
        schema = find_tag_schema(db->tablename, namebuf);
        if (schema == NULL) {
            logmsg(LOGMSG_ERROR, "No %s tag for table %s\n", namebuf,
                   db->tablename);
            strbuf_free(sql);
            return -1;
        }

        sql_index_name_trans(namebuf, sizeof(namebuf), schema, db, ixnum, tran);
        if (schema->sqlitetag)
            free(schema->sqlitetag);
        schema->sqlitetag = strdup(namebuf);
        if (schema->sqlitetag == NULL) {
            logmsg(LOGMSG_ERROR,
                   "%s malloc (strdup) failed - wanted %zu bytes\n", __func__,
                   strlen(namebuf));
            abort();
        }

#if 0
      if (schema->flags & SCHEMA_DUP) {
         strbuf_append(sql, "create index \"");
      } else {
         strbuf_append(sql, "create unique index \"");
      }
#else
        strbuf_append(sql, "create index \"");
#endif

        strbuf_append(sql, namebuf);
        strbuf_append(sql, "\" on ");
        strbuf_append(sql, "\"");
        strbuf_append(sql, db->tablename);
        strbuf_append(sql, "\"");
        strbuf_append(sql, " (");
        for (field = 0; field < schema->nmembers; field++) {
            if (field > 0)
                strbuf_append(sql, ", ");
            if (schema->member[field].isExpr) {
                if (!gbl_expressions_indexes) {
                    logmsg(LOGMSG_ERROR, "EXPRESSIONS INDEXES FOUND IN SCHEMA! PLEASE FIRST "
                            "ENABLE THE EXPRESSIONS INDEXES FEATURE.\n");
                    if (db->iq)
                        reqerrstr(db->iq, ERR_SC,
                                  "Please enable indexes on expressions.");
                    strbuf_free(sql);
                    return -1;
                }
                strbuf_append(sql, "(");
            }
            strbuf_append(sql, schema->member[field].name);
            if (schema->member[field].isExpr)
                strbuf_append(sql, ")");
            if (schema->member[field].flags & INDEX_DESCEND)
                strbuf_append(sql, " DESC");
        }

        if (schema->flags & SCHEMA_DATACOPY) {
            struct schema *ondisk = db->schema;
            int datacopy_pos = 0;
            size_t need;
            /* Add all fields from ONDISK to index */
            for (int ondisk_i = 0; ondisk_i < ondisk->nmembers; ++ondisk_i) {
                int skip = 0;
                struct field *ondisk_field = &ondisk->member[ondisk_i];

                /* skip fields already in index */
                for (int schema_i = 0; schema_i < schema->nmembers;
                     ++schema_i) {
                    if (strcmp(ondisk_field->name,
                               schema->member[schema_i].name) == 0) {
                        skip = 1;
                        break;
                    }
                }
                if (skip)
                    continue;

                strbuf_append(sql, ", \"");
                strbuf_append(sql, ondisk_field->name);
                strbuf_append(sql, "\"");
                /* stop optimizer by adding dummy collation */
                if (datacopy_pos == 0) {
                    strbuf_append(sql, " collate DATACOPY");
                    need = ondisk->nmembers * sizeof(schema->datacopy[0]);
                    schema->datacopy = (int *)malloc(need);
                    if (schema->datacopy == NULL) {
                        logmsg(LOGMSG_ERROR, 
                                "Could not malloc for datacopy lookup array\n");
                        strbuf_free(sql);
                        return -1;
                    }
                }
                /* datacopy_pos is i-th ondisk */
                schema->datacopy[datacopy_pos] = ondisk_i;
                ++datacopy_pos;
            }
        }

        strbuf_append(sql, ")");
        if (schema->where) {
            if (!gbl_partial_indexes) {
                logmsg(LOGMSG_ERROR, "PARTIAL INDEXES FOUND IN SCHEMA! PLEASE FIRST "
                                "ENABLE THE PARTIAL INDEXES FEATURE.\n");
                if (db->iq)
                    reqerrstr(db->iq, ERR_SC, "Please enable partial indexes.");
                strbuf_free(sql);
                return -1;
            }
            strbuf_append(sql, " where (");
            strbuf_append(sql, schema->where + 6);
            strbuf_append(sql, ")");
        }
        strbuf_append(sql, ";");
        if (db->ixsql[ixnum])
            free(db->ixsql[ixnum]);
        if (field > 0) {
            db->ixsql[ixnum] = strdup(strbuf_buf(sql));
            ctrace("  %s\n", strbuf_buf(sql));
            db->nsqlix++;
        } else {
            db->ixsql[ixnum] = NULL;
        }
    }

    strbuf_free(sql);

    return 0;
}

/* create and write SQL statements. uses ondisk schema. writes the sql
 * statements to stdout as per Alex's request. */
int create_sqlmaster_records(void *tran)
{
    int table;
    int rc = 0;
    sql_mem_init(NULL);
    for (table = 0; table < thedb->num_dbs; table++) {
        rc = create_sqlmaster_record(thedb->dbs[table], tran);
        if (rc)
            goto done;
    }
done:
    sql_mem_shutdown(NULL);
    return rc;
}

char *sqltype(struct field *f, char *buf, int len)
{
    int dlen;

    dlen = f->len;

    switch (f->type) {
    case SERVER_UINT:
    case SERVER_BINT:
        dlen--;
    case CLIENT_UINT:
    case CLIENT_INT:
        switch (dlen) {
        case 2:
            snprintf(buf, len, "smallint");
            break;
        case 4:
            snprintf(buf, len, "int");
            break;
        case 8:
            snprintf(buf, len, "largeint");
            break;
        default:
            return NULL;
        }
        return buf;

    case SERVER_BREAL:
        dlen--;
    case CLIENT_REAL:
        switch (dlen) {
        case 4:
            snprintf(buf, len, "smallfloat");
            break;
        case 8:
            snprintf(buf, len, "float");
            break;
        default:
            return NULL;
        }
        return buf;

    case SERVER_BCSTR:
        dlen--;
    case CLIENT_CSTR:
    case CLIENT_PSTR2:
    case CLIENT_PSTR:
        snprintf(buf, len, "char(%d)", dlen);
        return buf;

    case SERVER_BYTEARRAY:
        dlen--;
    case CLIENT_BYTEARRAY:
        snprintf(buf, len, "blob(%d)", dlen);
        return buf;

    case CLIENT_BLOB:
    case SERVER_BLOB:
    case CLIENT_BLOB2:
    case SERVER_BLOB2:
        snprintf(buf, len, "blob");
        return buf;

    case CLIENT_VUTF8:
    case SERVER_VUTF8:
        snprintf(buf, len, "varchar");
        return buf;

    case CLIENT_DATETIME:
        logmsg(LOGMSG_FATAL, "THIS SHOULD NOT RUN! !");
        exit(1);

    case CLIENT_DATETIMEUS:
        logmsg(LOGMSG_FATAL, "THIS SHOULD NOT RUN! !");
        exit(1);

    case SERVER_DATETIME:
        snprintf(buf, len, "datetime");
        return buf;

    case SERVER_DATETIMEUS:
        snprintf(buf, len, "datetimeus");
        return buf;

    case CLIENT_INTVYM:
    case SERVER_INTVYM:
        snprintf(buf, len, "interval month");
        return buf;

    case CLIENT_INTVDS:
    case SERVER_INTVDS:
        snprintf(buf, len, "interval sec");
        return buf;

    case CLIENT_INTVDSUS:
    case SERVER_INTVDSUS:
        snprintf(buf, len, "interval usec");
        return buf;

    case SERVER_DECIMAL:
        snprintf(buf, len, "decimal");
        return buf;
    }

    return NULL;
}

char comdb2_maxkey[MAXKEYLEN];

/* Called once from comdb2. Do all static intialization here */
void sqlinit(void)
{
    memset(comdb2_maxkey, 0xff, sizeof(comdb2_maxkey));
    pthread_mutex_init(&gbl_sql_lock, NULL);
    sql_dlmalloc_init();
}

/* Calculate space needed to store a sqlite version of a record for
   a given schema */
int schema_var_size(struct schema *sc)
{
    int i;
    Mem m;
    u64 len;
    int sz;

    sz = 0;
    m.xDel = NULL;
    for (i = 0; i < sc->nmembers; i++) {
        switch (sc->member[i].type) {
        case SERVER_DATETIME:
        case SERVER_DATETIMEUS:
            sz += sizeof(dttz_t) + 7;
            break;
        case SERVER_INTVYM:
        case SERVER_INTVDS:
        case SERVER_INTVDSUS:
        case SERVER_DECIMAL:
            sz += sizeof(intv_t) + 7;
            break;
        default:
            sz += sc->member[i].len + 7;
            /* 6: 1 for the ondisk indicator byte, 5 for max size
             * of (weird sqlite) integer to represent type in header,
             * 1 for good luck */
            break;
        }
    }
    sz += sqlite3VarintLen(sz); /* for the length of header */
    sz += 12; /* max bytes needed by rrn/genid (comdb2 8 byte rrns/genid +
               * header byte + sqlite type byte) */
    return sz;
}

static int indexes_thread_memory = 1048576;
/* force an update on sqlite_master to test partial indexes syntax*/
int new_indexes_syntax_check(struct ireq *iq)
{
    int rc = 0;
    sqlite3 *hndl = NULL;
    struct sqlclntstate client;
    const char *temp = "select 1 from sqlite_master limit 1";
    char *err = NULL;
    int got_curtran = 0;

    if (!gbl_partial_indexes)
        return -1;

    sql_mem_init(NULL);
    thread_memcreate(indexes_thread_memory);

    reset_clnt(&client, NULL, 1);
    client.sb = NULL;
    client.sql = (char *)temp;
    sql_set_sqlengine_state(&client, __FILE__, __LINE__, SQLENG_NORMAL_PROCESS);
    client.dbtran.mode = TRANLEVEL_SOSQL;

    struct sql_thread *sqlthd = start_sql_thread();
    sql_get_query_id(sqlthd);
    client.debug_sqlclntstate = pthread_self();
    sqlthd->sqlclntstate = &client;

    get_copy_rootpages_nolock(sqlthd);

    rc = sqlite3_open_serial("db", &hndl, NULL);
    if (rc) {
        logmsg(LOGMSG_ERROR, "%s: sqlite3_open failed\n", __func__);
        goto done;
    }

    rc = get_curtran(thedb->bdb_env, &client);
    if (rc) {
        logmsg(LOGMSG_ERROR, "%s: unable to get a CURSOR transaction, rc = %d!\n",
                __func__, rc);
        goto done;
    }
    got_curtran = 1;

    rc = sqlite3_exec(hndl, client.sql, NULL, NULL, &err);
done:
    if (err) {
        logmsg(LOGMSG_ERROR, "New indexes syntax error: \"%s\"\n", err);
        if (iq)
            reqerrstr(iq, ERR_SC, "%s", err);
        sqlite3_free(err);
    }
    if (got_curtran && put_curtran(thedb->bdb_env, &client))
        logmsg(LOGMSG_ERROR, "%s: failed to close curtran\n", __func__);
    if (hndl)
        sqlite3_close(hndl);
    done_sql_thread();
    sql_mem_shutdown(NULL);
    return rc;
}

/* return true if we are in a transaction mode
 * different from TRANLEVEL_SERIAL, TRANLEVEL_SNAPISOL,
 * and TRANLEVEL_RECOM
 * If we are in one of the above modes, return true
 * only if there is no dirty pages written to that table
 *
 */
static int has_no_read_dirty_data(int tblnum)
{
    struct sql_thread *thd = pthread_getspecific(query_info_key);
    struct sqlclntstate *clnt = thd->sqlclntstate;

    if (clnt->dbtran.mode != TRANLEVEL_SERIAL &&
        clnt->dbtran.mode != TRANLEVEL_SNAPISOL &&
        clnt->dbtran.mode != TRANLEVEL_RECOM) {
        /* Other modes don't do transactional reads */
        return 1;
    }

    /* if table number is in the bitmap */
    /* and Table has not been written into */
    if (tblnum < sizeof(clnt->dirty) * 8 && btst(clnt->dirty, tblnum) == 0) {
        return 1;
    }

    return 0;
}

static int move_is_nop(BtCursor *pCur, int *pRes)
{
    if (*pRes == 1 && pCur->cursor_class == CURSORCLASS_INDEX) {
        struct schema *s = pCur->db->ixschema[pCur->sc->ixnum];
        if ((s->flags & SCHEMA_DUP) == 0) { /* unique index? */
            return has_no_read_dirty_data(pCur->tblnum);
        }
    }
    return 0;
}

/*
   GLUE BETWEEN SQLITE AND COMDB2.

   This is the sqlite btree layer and other pieces of the sqlite backend
   re-implemented and/or stubbed out.  sqlite3Btree* calls are provided here.
   The sqlite library "thinks" it is running un-modified.

   Please only expose interfaces in this file that are ACTUAL sqlite interfaces
   needed to host the library.  All other code belongs in sqlsupport.c
 */

#define UNIMPLEMENTED 99999

typedef int (*xCmpPacked)(KeyInfo *, int l1, const void *k1, int l2,
                          const void *k2);

static inline int i64cmp(const i64 *key1, const i64 *key2)
{
    if (*key1 > *key2)
        return 1;
    if (*key1 < *key2)
        return -1;
    return 0;
}

#include "vdbecompare.c"

/**
 * Detects if a cursor is stalling and optimize certain moves
 * Mark done if the move is done
 *
 * This is a helper to the other cursor_move functions, which
 * are part of a cursor's method function block.
 */
static int cursor_move_preprop(BtCursor *pCur, int *pRes, int how, int *done,
                               int uses_bdb_locking)
{
    struct sql_thread *thd = pCur->thd;
    int rc = SQLITE_OK;

    /* skip cost if this is not doing anything! */
    if ((pCur->next_is_eof && how == CNEXT) ||
        (pCur->prev_is_eof && how == CPREV)) {
        *pRes = 1;
        pCur->eof = 1;
        *done = 1;
        return SQLITE_OK;
    }

    /* add to cost */
    switch (how) {
    case CFIRST:
    case CLAST:
        /*printf("tbl %s first/last cost %f\n", pCur->db ? pCur->db->tablename :
         * "<temp>", pCur->find_cost); */
        thd->cost += pCur->find_cost;
        pCur->nfind++;
        break;

    case CPREV:
    case CNEXT:
        /*printf("tbl %s next/prev cost %f\n", pCur->db ? pCur->db->tablename :
         * "<temp>", pCur->move_cost); */
        thd->cost += pCur->move_cost;
        pCur->nmove++;
        break;
    }

    rc = sql_tick(thd, uses_bdb_locking);
    if (rc) {
        *done = 1;
        return rc;
    }

    if (thd->sqlclntstate->is_analyze &&
        (gbl_schema_change_in_progress || get_analyze_abort_requested())) {
        if (gbl_schema_change_in_progress)
            logmsg(LOGMSG_ERROR, 
                    "%s: Aborting Analyze because schema_change_in_progress\n",
                    __func__);
        if (get_analyze_abort_requested())
            logmsg(LOGMSG_ERROR, 
                    "%s: Aborting Analyze because of send analyze abort\n",
                    __func__);
        *done = 1;
        rc = -1;
        return SQLITE_BUSY;
    }

    pCur->next_is_eof = 0;
    pCur->prev_is_eof = 0;

    /* reset blobs if we read any */
    if (pCur->blobs.numcblobs > 0)
        free_blob_status_data(&pCur->blobs);

    *done = 0;

    return SQLITE_OK;
}

/**
 * Helper function for class dependent function cursor_move_table()
 */
static void extract_stat_record(struct dbtable *db, uint8_t *in, uint8_t *out,
                                int *outlen)
{
    struct schema *s = db->schema;
    int n = is_stat2(db->tablename) ? 3 : 2;
    // for stat4 we have n (samplelen) = 2

    /* extract len */
    struct field *f = &s->member[n];
#ifdef _SUN_SOURCE
    int t;
    memcpy(&t, (int *)(in + f->offset + 1), sizeof(int));
    *outlen = ntohl(t);
#else
    *outlen = ntohl(*(int *)(in + f->offset + 1));
#endif

    /* overwrite the data with packed record */
    f = &s->member[n + 1];
    in = in + f->offset + 1;
    memmove(out, in, *outlen);
}

static void genid_hash_add(BtCursor *cur, int rrn, unsigned long long genid)
{
    /* remove old (latest one is the one to use) */
    int rc;
    struct key {
        int rrn;
        struct dbtable *db;
    } key = {0};

    if (cur->db->dtastripe) {
        logmsg(LOGMSG_ERROR, "genid_hash_add called w/ dtastripe\n");
        return;
    }
    key.rrn = rrn;
    key.db = cur->db;

    /* printf("genid_hash_add(cur %d rrn %d genid %08llx rc %d)\n",
     * cur->cursorid, rrn, genid, rc); */
    rc = bdb_temp_hash_insert(cur->bt->genid_hash, &key, sizeof(struct key),
                              &genid, sizeof(genid));
}

static int get_matching_genid(BtCursor *cur, int rrn, unsigned long long *genid)
{
    int rc;
    int len;
    struct key {
        int rrn;
        struct dbtable *db;
    } key = {0};

    if (cur->db->dtastripe) {
        logmsg(LOGMSG_ERROR, "get_matching_genid called w/ dtastripe\n");
        return -1;
    }
    key.rrn = rrn;
    key.db = cur->db;

    rc = bdb_temp_hash_lookup(cur->bt->genid_hash, &key, sizeof(key), genid,
                              &len, sizeof(unsigned long long));
    if (rc)
        return -1;
    return 0;
}

static int cursor_move_table(BtCursor *pCur, int *pRes, int how)
{
    struct sql_thread *thd = pCur->thd;
    struct ireq iq; /* = { 0 }; */
    void *fndkeybuf;
    int fndlen;
    int bdberr = 0;
    int rrn;
    int done = 0;
    int rc = SQLITE_OK;
    int outrc = SQLITE_OK;
    uint8_t ver;
    struct sqlclntstate *clnt = thd->sqlclntstate;

    if (access_control_check_sql_read(pCur, thd)) {
        return SQLITE_ACCESS;
    }

    rc = cursor_move_preprop(pCur, pRes, how, &done, 1);
    if (done) {
        return rc;
    }

    /* If no tablescans are allowed, return an error */
    if (!thd->sqlclntstate->limits.tablescans_ok) {
        return SQLITE_LIMIT;
    }

    if (thd)
        thd->had_tablescans = 1;

    iq.dbenv = thedb;
    iq.is_fake = 1;
    iq.usedb = pCur->db;
    iq.opcode = OP_FIND;

    outrc = SQLITE_OK;
    *pRes = 0;
    if (thd)
        thd->nmove++;

    bdberr = 0;
    rc = ddguard_bdb_cursor_move(thd, pCur, 0, &bdberr, how, NULL, 0);
    if (bdberr == BDBERR_NOT_DURABLE) {
        return SQLITE_CLIENT_CHANGENODE;
    }
    if (bdberr == BDBERR_TRANTOOCOMPLEX) {
        return SQLITE_TRANTOOCOMPLEX;
    }
    if (bdberr == BDBERR_TRAN_CANCELLED) {
        return SQLITE_TRAN_CANCELLED;
    }
    if (bdberr == BDBERR_NO_LOG) {
        return SQLITE_TRAN_NOLOG;
    }
    if (bdberr == BDBERR_DEADLOCK) {
        logmsg(LOGMSG_ERROR, "%s: too much contention, retried %d times [%llx]\n",
                __func__, gbl_move_deadlk_max_attempt,
                (thd->sqlclntstate && thd->sqlclntstate->osql.rqid)
                    ? thd->sqlclntstate->osql.rqid
                    : 0);
        ctrace("%s: too much contention, retried %d times [%llx]\n", __func__,
               gbl_move_deadlk_max_attempt,
               (thd->sqlclntstate && thd->sqlclntstate->osql.rqid)
                   ? thd->sqlclntstate->osql.rqid
                   : 0);
        return SQLITE_DEADLOCK;
    }
    if (rc == IX_FND || rc == IX_NOTFND) {
        void *buf;
        int sz;

        if (unlikely(pCur->is_btree_count)) {
            if (pCur->is_recording)
                pCur->genid = pCur->bdbcur->genid(pCur->bdbcur);
        } else {
            /*
               pCur->rrn = pCur->bdbcur->rrn(pCur->bdbcur);
               pCur->genid = pCur->bdbcur->genid(pCur->bdbcur);
               sz = pCur->bdbcur->datalen(pCur->bdbcur);
               buf = pCur->bdbcur->data(pCur->bdbcur);
               ver = pCur->bdbcur->ver(pCur->bdbcur);
             */
            pCur->bdbcur->get_found_data(pCur->bdbcur, &pCur->rrn, &pCur->genid,
                                         &sz, &buf, &ver);
            vtag_to_ondisk_vermap(pCur->db, buf, &sz, ver);
            if (sz > getdatsize(pCur->db)) {
                /* This shouldn't happen, but check anyway */
               logmsg(LOGMSG_ERROR, "%s: incorrect datsize %d\n", __func__, sz);
                return SQLITE_INTERNAL;
            }
            if (pCur->writeTransaction) {
                memcpy(pCur->dtabuf, buf, sz);
            } else {
                pCur->dtabuf = buf;
            }
        }
    }

    if (rc == IX_EMPTY) {
        pCur->empty = 1;
        *pRes = 1;
    } else if (rc == IX_PASTEOF) {
        pCur->eof = 1;
        *pRes = 1;
    } else if (is_good_ix_find_rc(rc)) {
        *pRes = 0;

        pCur->empty = 0;

        if (unlikely(pCur->cursor_class == CURSORCLASS_STAT24) &&
            !pCur->is_btree_count)
            extract_stat_record(pCur->db, pCur->dtabuf, pCur->dtabuf,
                                &pCur->dtabuflen);

        if (!pCur->db->dtastripe)
            genid_hash_add(pCur, pCur->rrn, pCur->genid);

        if (!gbl_selectv_rangechk) {
            if ((rc == IX_FND || rc == IX_FNDMORE) && pCur->is_recording &&
                thd->sqlclntstate->ctrl_sqlengine == SQLENG_INTRANS_STATE) {
                rc = osql_record_genid(pCur, thd, pCur->genid);
                if (rc) {
                    logmsg(LOGMSG_ERROR, "%s: failed to record genid %llx (%llu)\n",
                            __func__, pCur->genid, pCur->genid);
                }
            }
        }

        rc = 0;
    } else if (rc == IX_ACCESS) {
        return SQLITE_ACCESS;
    } else if (rc) {
        logmsg(LOGMSG_ERROR, "%s dir %d rc %d bdberr %d\n", __func__, how, rc, bdberr);
        outrc = SQLITE_INTERNAL;
    }

#ifdef DEBUG_TRAN
    if (gbl_debug_sql_opcodes) {
        fprintf(stdout, "MOVE [%s] : genid=%llx pRes=%d how=%d rc=%d\n",
                pCur->db->tablename, pCur->genid, *pRes, how, outrc);
        fflush(stdout);
    }
#endif

    return outrc;
}

static int cursor_move_index(BtCursor *pCur, int *pRes, int how)
{
    struct sql_thread *thd = pCur->thd;
    struct ireq iq;
    void *fndkeybuf;
    int fndlen;
    int rrn;
    int bdberr = 0;
    int done = 0;
    int rc = SQLITE_OK;
    int outrc = SQLITE_OK;
    struct sqlclntstate *clnt = thd->sqlclntstate;

    if (access_control_check_sql_read(pCur, thd)) {
        return SQLITE_ACCESS;
    }

    rc = cursor_move_preprop(pCur, pRes, how, &done, 1);
    if (done) {
        return rc;
    }

    iq.dbenv = thedb;
    iq.is_fake = 1;
    iq.usedb = pCur->db;
    iq.opcode = OP_FIND;

    outrc = SQLITE_OK;
    *pRes = 0;
    if (thd)
        thd->nmove++;

    bdberr = 0;
    if (how == CNEXT) {
        pCur->num_nexts++;

        if (gbl_prefaulthelper_sqlreadahead)
            if (pCur->num_nexts == gbl_sqlreadaheadthresh) {
                pCur->num_nexts = 0;
                readaheadpf(&iq, pCur->db, pCur->ixnum, pCur->fndkey,
                            getkeysize(pCur->db, pCur->ixnum),
                            gbl_sqlreadahead);
            }
    }

    rc = ddguard_bdb_cursor_move(thd, pCur, 0, &bdberr, how, &iq, 0);
    if (bdberr == BDBERR_NOT_DURABLE) {
        return SQLITE_CLIENT_CHANGENODE;
    }
    if (bdberr == BDBERR_TRANTOOCOMPLEX) {
        return SQLITE_TRANTOOCOMPLEX;
    }
    if (bdberr == BDBERR_TRAN_CANCELLED) {
        return SQLITE_TRAN_CANCELLED;
    }
    if (bdberr == BDBERR_NO_LOG) {
        return SQLITE_TRAN_NOLOG;
    }
    if (bdberr == BDBERR_DEADLOCK) {
        logmsg(LOGMSG_ERROR, "%s too much contention, retried %d times.\n", __func__,
                gbl_move_deadlk_max_attempt);
        ctrace("%s: too much contention, retried %d times [%llx]\n", __func__,
               gbl_move_deadlk_max_attempt,
               (thd->sqlclntstate && thd->sqlclntstate->osql.rqid)
                   ? thd->sqlclntstate->osql.rqid
                   : 0);
        return SQLITE_DEADLOCK;
    } else if (rc == IX_FND || rc == IX_NOTFND) {
        void *buf;
        int sz;
        uint8_t _;

        if (unlikely(pCur->is_btree_count)) {
            if (pCur->is_recording)
                pCur->genid = pCur->bdbcur->genid(pCur->bdbcur);
        } else {

            /*
               pCur->rrn = pCur->bdbcur->rrn(pCur->bdbcur);
               pCur->genid = pCur->bdbcur->genid(pCur->bdbcur);
               sz = pCur->bdbcur->datalen(pCur->bdbcur);
               buf = pCur->bdbcur->data(pCur->bdbcur);
             */
            pCur->bdbcur->get_found_data(pCur->bdbcur, &pCur->rrn, &pCur->genid,
                                         &sz, &buf, &_);

            if (sz > getkeysize(pCur->db, pCur->ixnum)) {
                logmsg(LOGMSG_ERROR, "%s: incorrect size %d\n", __func__, sz);
                return SQLITE_INTERNAL;
            }

            if (pCur->writeTransaction) {
                memcpy(pCur->ondisk_key, buf, sz);
                pCur->lastkey = pCur->ondisk_key;
            } else {
                /*
                 ** I don't think we need to copy to ondisk_key
                 ** memcpy(pCur->ondisk_key, buf, sz);
                 */
                pCur->lastkey = buf;
            }
        }
    }

    if (rc == IX_EMPTY) {
        pCur->empty = 1;
        *pRes = 1;
    } else if (rc == IX_ACCESS) {
        return SQLITE_ACCESS;
    } else if (rc == IX_PASTEOF) {
        pCur->eof = 1;
        *pRes = 1;
    } else if (is_good_ix_find_rc(rc)) {
        *pRes = 0;

        /* convert key (append rrn) */
        if (!pCur->db->dtastripe)
            genid_hash_add(pCur, pCur->rrn, pCur->genid);

        pCur->empty = 0;

        if (!gbl_selectv_rangechk) {
            if ((rc == IX_FND || rc == IX_FNDMORE) && pCur->is_recording &&
                thd->sqlclntstate->ctrl_sqlengine == SQLENG_INTRANS_STATE) {

                rc = osql_record_genid(pCur, thd, pCur->genid);
                if (rc) {
                    logmsg(LOGMSG_ERROR, "%s: failed to record genid %llx (%llu)\n",
                            __func__, pCur->genid, pCur->genid);
                }
            }
        }

        if (unlikely(pCur->is_btree_count))
            return outrc;

        /* if this cursor is on a key, convert key */
        rc = ondisk_to_sqlite_tz(pCur->db, pCur->sc, pCur->lastkey /* in */,
                                 pCur->rrn, pCur->genid, pCur->keybuf /* out */,
                                 pCur->keybuf_alloc, 0, NULL, NULL, NULL,
                                 &pCur->keybuflen, clnt->tzname, pCur);

        if (rc) {
            /* keys are always fixed length, so -2 should be impossible */
           logmsg(LOGMSG_ERROR, "%s: ondisk_to_sqlite_tz error rc = %d\n", __func__, rc);
            outrc = SQLITE_INTERNAL;
        }
    } else if (rc) {
        logmsg(LOGMSG_ERROR, "%s dir %d rc %d bdberr %d\n", __func__, how, rc, bdberr);
        outrc = SQLITE_INTERNAL;
    }

    return outrc;
}

static int tmptbl_cursor_move(BtCursor *pCur, int *pRes, int how)
{
    int bdberr = 0;
    int done = 0;
    int rc = SQLITE_OK;

    rc = cursor_move_preprop(pCur, pRes, how, &done, 0);
    if (done)
        return rc;

    switch (how) {
    case CFIRST:
        rc = bdb_temp_table_first(thedb->bdb_env, pCur->tmptable->cursor,
                                  &bdberr);
        break;

    case CLAST:
        rc = bdb_temp_table_last(thedb->bdb_env, pCur->tmptable->cursor,
                                 &bdberr);
        break;

    case CPREV:
        rc = bdb_temp_table_prev_norewind(thedb->bdb_env,
                                          pCur->tmptable->cursor, &bdberr);
        break;

    case CNEXT:
        rc = bdb_temp_table_next_norewind(thedb->bdb_env,
                                          pCur->tmptable->cursor, &bdberr);
        break;
    }

    if (rc == IX_PASTEOF || rc == IX_EMPTY) {
        rc = SQLITE_OK;
        *pRes = 1;
    } else if (rc) {
        logmsg(LOGMSG_ERROR, "%s:bdb_temp_table_MOVE error rc = %d\n", __func__, rc);
        rc = SQLITE_INTERNAL;
    } else {
        rc = SQLITE_OK;
        *pRes = 0;
        pCur->empty = 0;
    }
    return rc;
}

static int cursor_move_compressed(BtCursor *pCur, int *pRes, int how)
{
    int bdberr = 0;
    int done = 0;
    int rc = SQLITE_OK;

    rc = cursor_move_preprop(pCur, pRes, how, &done, 0);
    if (done)
        return rc;

    switch (how) {
    case CFIRST:
        rc = bdb_temp_table_first(thedb->bdb_env, pCur->sampled_idx->cursor,
                                  &bdberr);
        break;

    case CLAST:
        rc = bdb_temp_table_last(thedb->bdb_env, pCur->sampled_idx->cursor,
                                 &bdberr);
        break;

    case CPREV:
        rc = bdb_temp_table_prev(thedb->bdb_env, pCur->sampled_idx->cursor,
                                 &bdberr);
        break;

    case CNEXT:
        rc = bdb_temp_table_next(thedb->bdb_env, pCur->sampled_idx->cursor,
                                 &bdberr);
        break;
    }

    if (rc == IX_PASTEOF || rc == IX_EMPTY) {
        rc = SQLITE_OK;
        *pRes = 1;
    }

    else if (rc) {
        logmsg(LOGMSG_ERROR, "%s:bdb_temp_table_MOVE error rc = %d\n", __func__, rc);
        rc = SQLITE_INTERNAL;
    }

    else {
        void *tmp = bdb_temp_table_key(pCur->sampled_idx->cursor);

        rc = ondisk_to_sqlite_tz(pCur->db, pCur->sc, tmp, 2, 0, pCur->keybuf,
                                 pCur->keybuf_alloc, 0, NULL, NULL, NULL,
                                 &pCur->keybuflen, pCur->clnt->tzname, pCur);

        if (rc) {
            logmsg(LOGMSG_ERROR, "%s: ondisk_to_sqlite_tz error rc = %d\n", __func__, rc);
            rc = SQLITE_INTERNAL;
        } else {
            rc = SQLITE_OK;
            *pRes = 0;
            pCur->empty = 0;
        }
    }
    return rc;
}

static int cursor_move_master(BtCursor *pCur, int *pRes, int how)
{
    int done = 0;
    int rc = SQLITE_OK;

    /* skip preprop. if we're called from sqlite3_open_serial
     * and if peer_dropped_connection is true, we'll get NO SQL ENGINE and
     * a wasted thread apparently.
     rc = cursor_move_preprop(pCur, pRes, how, &done, 0);
     if (done)
     return rc;
     */

    pCur->eof = 0; /* reset. set again if we really are past eof */
    struct sql_thread *thd = pCur->thd;

    /* local table */
    switch (how) {
    case CNEXT:
        if (((pCur->tblpos + 1 >= thd->rootpage_nentries) && !pCur->keyDdl) ||
            (pCur->tblpos + 1 > thd->rootpage_nentries)) {
            *pRes = 1;
            pCur->eof = 1;
            return SQLITE_OK;
        }
        /*NOTE: if there is siderow, tblpos = 0 and returns *pRes == nretries */
        *pRes = 0;
        pCur->tblpos++;
        break;

    case CPREV:
        if (pCur->tblpos < 0) {
            *pRes = 1;
            pCur->eof = 1;
            return SQLITE_OK;
        }
        *pRes = 0;
        pCur->tblpos--;
        break;

    case CFIRST:
        pCur->tblpos = 0;
        if (thd->rootpage_nentries <= 0 && !pCur->keyDdl) {
            pCur->eof = 1;
            *pRes = 1;
        } else
            *pRes = 0;
        /*NOTE: if there is siderow, tblpos = 0 and returns *pRes == 0 */
        break;

    case CLAST:
        if (pCur->keyDdl) {
            /* position on side row */
            pCur->tblpos = thd->rootpage_nentries;
        } else {
            pCur->tblpos = thd->rootpage_nentries - 1;
        }
        if (pCur->tblpos >= 0) {
            *pRes = 0;
            pCur->eof = 1;
        } else
            *pRes = 0;
        break;

    default:
        logmsg(LOGMSG_ERROR, "%s: unknown \"how\" operation %d\n", __func__, how);
        return SQLITE_INTERNAL;
    }
    return SQLITE_OK;
}

/* TODO review index base! */
static int cursor_move_remote(BtCursor *pCur, int *pRes, int how)
{
    struct sql_thread *thd = pCur->thd;
    struct sqlclntstate *clnt = thd->sqlclntstate;
    int done = 0;
    int rc = 0;

    /* check authentication */
    if (authenticate_cursor(pCur, AUTHENTICATE_READ) != 0)
        return SQLITE_ACCESS;

    assert(pCur->fdbc != NULL);

    rc = cursor_move_preprop(pCur, pRes, how, &done, 1);
    if (done) {
        return rc;
    }

    *pRes = 0;
    if (thd)
        thd->nmove++;

    rc = pCur->fdbc->move(pCur, how);

    if (rc == IX_FND || rc == IX_FNDMORE) {
        char *data;
        int datalen;

        *pRes = 0;
        pCur->empty = 0;
        /* copy data into the cursor */

        pCur->fdbc->get_found_data(pCur, &pCur->genid, &datalen, &data);
        pCur->rrn = 2;
        if (pCur->ixnum == -1) {
            if (pCur->writeTransaction) {
                if (pCur->dtabuf_alloc < datalen) {
                    pCur->dtabuf = realloc(pCur->dtabuf, datalen);
                    if (!pCur->dtabuf) {
                        logmsg(LOGMSG_ERROR, "%s: failed malloc %d bytes\n",
                                __func__, datalen);
                        return -1;
                    }
                    pCur->dtabuf_alloc = datalen;
                }
                memcpy(pCur->dtabuf, data, datalen);
            } else {
                pCur->dtabuf = data;
            }
        } else {
            if (pCur->keybuf_alloc < datalen) {
                pCur->keybuf = realloc(pCur->keybuf, datalen);
                if (!pCur->keybuf) {
                    logmsg(LOGMSG_ERROR, "%s: failed malloc %d bytes\n", __func__,
                            datalen);
                    return -1;
                }
                pCur->keybuf_alloc = datalen;
            }
            pCur->keybuflen = datalen;
            memcpy(pCur->keybuf, data, datalen);
        }

        /* mark end of stream */
        /* NOTE: local cache doesn't provide advanced eof termination,
         *  so don't stop on IX_FND
         */
        if (rc == IX_FND && !is_sqlite_stat(pCur->fdbc->name(pCur))) {
            if (how == CNEXT || how == CFIRST) {
                pCur->next_is_eof = 1;
            } else if (how == CPREV || how == CLAST) {
                pCur->prev_is_eof = 1;
            }
        }
    } else if (rc == IX_PASTEOF || rc == IX_NOTFND || rc == IX_EMPTY) {
        pCur->empty = 1;
        *pRes = 1;
    } else if (rc == IX_ACCESS) {
        return SQLITE_ACCESS;
    } else if (rc == SQLITE_SCHEMA_REMOTE) {
        clnt->osql.error_is_remote = 1;
        clnt->osql.xerr.errval = CDB2ERR_ASYNCERR;

        errstat_set_strf(&clnt->osql.xerr,
                         "schema change table \"%s\" from db \"%s\"",
                         pCur->fdbc->dbname(pCur), pCur->fdbc->tblname(pCur));

        fdb_clear_sqlite_cache(pCur->sqlite, pCur->fdbc->dbname(pCur),
                               pCur->fdbc->tblname(pCur));

        return SQLITE_SCHEMA_REMOTE;
    } else if (rc == FDB_ERR_FDB_VERSION) {
        /* corner case, the db was backout to a lower protocol */
        /* TODO: */
        abort();
    } else {
        assert(rc != 0);
        logmsg(LOGMSG_ERROR, "%s dir %d rc %d\n", __func__, how, rc);
        return SQLITE_INTERNAL;
    }

    return SQLITE_OK;
}

static inline int sqlite3VdbeCompareRecordPacked(KeyInfo *pKeyInfo, int k1len,
                                                 const void *key1, int k2len,
                                                 const void *key2)
{
    if (!pKeyInfo) {
        return i64cmp(key1, key2);
    }

    char *pFree = 0;
    UnpackedRecord *rec;

    rec = sqlite3VdbeAllocUnpackedRecord(pKeyInfo, NULL, 0, &pFree);
    if (rec == 0) {
        logmsg(LOGMSG_ERROR, "Error rec is zero, returned from "
                        "sqlite3VdbeAllocUnpackedRecord()\n");
        return 0;
    }
    sqlite3VdbeRecordUnpack(pKeyInfo, k2len, key2, rec);

    int cmp = sqlite3VdbeRecordCompare(k1len, key1, rec);
    if (pFree) {
        sqlite3DbFree(pKeyInfo->db, pFree);
    }
    return cmp;
}

/* Release pagelocks if the replicant is waiting on this sql thread */
static int cursor_move_postop(BtCursor *pCur)
{
    struct sql_thread *thd = pCur->thd;
    struct sqlclntstate *clnt = thd->sqlclntstate;
    extern int gbl_sql_release_locks_on_si_lockwait;
    extern int gbl_locks_check_waiters;
    int rc = 0;

    if (gbl_locks_check_waiters && gbl_sql_release_locks_on_si_lockwait &&
        (clnt->dbtran.mode == TRANLEVEL_SNAPISOL ||
         clnt->dbtran.mode == TRANLEVEL_SERIAL)) {
        extern int gbl_sql_random_release_interval;
        if (bdb_curtran_has_waiters(thedb->bdb_env, clnt->dbtran.cursor_tran)) {
            rc = release_locks("replication is waiting on si-session");
        } else if (gbl_sql_random_release_interval &&
                   !(rand() % gbl_sql_random_release_interval)) {
            rc = release_locks("random release cursor_move_postop");
        }
    }

    return rc;
}

int temp_table_cmp(KeyInfo *pKeyInfo, int k1len, const void *key1, int k2len,
                   const void *key2)
{
    if (k2len >= 0)
        return sqlite3VdbeCompareRecordPacked(pKeyInfo, k1len, key1, k2len,
                                              key2);
    else
        return sqlite3VdbeRecordCompare(k1len, key1, (UnpackedRecord *)key2);
}

/* This is OP_MakeRecord from vdbe.c. */
void sqlite3VdbeRecordPack(UnpackedRecord *unpacked, Mem *pOut)
{
    u8 *zNewRecord;  /* A buffer to hold the data for the new record */
    Mem *pRec;       /* The new record */
    u64 nData;       /* Number of bytes of data space */
    int nHdr;        /* Number of bytes of header space */
    i64 nByte;       /* Data space required for this record */
    int nZero;       /* Number of zero bytes at the end of the record */
    int nVarint;     /* Number of bytes in a varint */
    u32 serial_type; /* Type field */
    Mem *pData0;     /* First field to be combined into the record */
    Mem *pLast;      /* Last field of the record */
    int nField;      /* Number of fields in the record */
    int file_format; /* File format to use for encoding */
    int i;           /* Space used in zNewRecord[] */
    u32 len;         /* Length of a field */

    nData = 0; /* Number of bytes of data space */
    nHdr = 0;  /* Number of bytes of header space */
    nByte = 0; /* Data space required for this record */
    nZero = 0; /* Number of zero bytes at the end of the record */
    pData0 = unpacked->aMem;
    nField = unpacked->nField;
    pLast = &pData0[nField - 1];
    file_format = SQLITE_DEFAULT_FILE_FORMAT;

    /* Loop through the elements that will make up the record to figure
     ** out how much space is required for the new record.
     */
    for (pRec = pData0; pRec <= pLast; pRec++) {
        serial_type = sqlite3VdbeSerialType(pRec, file_format, &len);
        nData += len;
        nHdr += sqlite3VarintLen(serial_type);
        if (pRec->flags & MEM_Zero) {
            /* Only pure zero-filled BLOBs can be input to this Opcode.
             ** We do not allow blobs with a prefix and a zero-filled tail. */
            nZero += pRec->u.nZero;
        } else if (len) {
            nZero = 0;
        }
    }

    /* Add the initial header varint and total the size */
    nHdr += nVarint = sqlite3VarintLen(nHdr);
    if (nVarint < sqlite3VarintLen(nHdr)) {
        nHdr++;
    }
    nByte = nHdr + nData - nZero;

    /* Make sure the output register has a buffer large enough to store
     ** the new record. The output register (pOp->p3) is not allowed to
     ** be one of the input registers (because the following call to
     ** sqlite3VdbeMemGrow() could clobber the value before it is used).
     */
    if (sqlite3VdbeMemGrow(pOut, (int)nByte, 0)) {
        /* goto no_mem; */
    }
    zNewRecord = (u8 *)pOut->z;

    /* Write the record */
    i = putVarint32(zNewRecord, nHdr);
    for (pRec = pData0; pRec <= pLast; pRec++) {
        serial_type = sqlite3VdbeSerialType(pRec, file_format, &len);
        i += putVarint32(&zNewRecord[i], serial_type); /* serial type */
    }
    for (pRec = pData0; pRec <= pLast; pRec++) { /* serial data */
        serial_type = sqlite3VdbeSerialType(pRec, file_format, &len);
        i += sqlite3VdbeSerialPut(&zNewRecord[i], pRec, serial_type);
    }
    assert(i == nByte);

    pOut->n = (int)nByte;
    pOut->flags = MEM_Blob;
    pOut->xDel = 0;
    if (nZero) {
        pOut->u.nZero = nZero;
        pOut->flags |= MEM_Zero;
    }
    pOut->enc = SQLITE_UTF8; /* In case the blob is ever converted to text */
}

static int sqlite_unpacked_to_ondisk(BtCursor *pCur, UnpackedRecord *rec,
                                     struct convert_failure *fail_reason,
                                     bias_info *bias_info)
{
    int rc;
    int clen = 0;
    struct field *f;
    int fields;
    int sign;

    struct field_conv_opts_tz convopts = {0};
    convopts.flags = gbl_large_str_idx_find ? FLD_CONV_TRUNCATE : 0;

    struct mem_info info = {0};
    info.s = pCur->db->ixschema[pCur->ixnum];
    info.tzname = pCur->clnt->tzname;
    info.fail_reason = fail_reason;
    info.convopts = &convopts;

    /* assumption: this is called only for index btrees */
    if (pCur->ixnum == -1) {
        logmsg(LOGMSG_ERROR, "%s: bug,bug,bug\n", __func__);
        abort();
    }

    fields = rec->nField < info.s->nmembers ? rec->nField : info.s->nmembers;
    for (int i = 0; i < fields; ++i) {
        f = &info.s->member[i];
        info.m = &rec->aMem[i];
        info.fldidx = i;
        rc = mem_to_ondisk(pCur->ondisk_key, f, &info, bias_info);
        if (f->type == SERVER_DECIMAL) {
            /* this is an index, we need to remove quantums before trying to
             * match */
            decimal_quantum_get((char *)pCur->ondisk_key + f->offset, f->len, &sign);
        }
        if (rc)
            break;
        clen += f->len;
    }
    if (rc)
        return rc;

    return clen;
}

extern char comdb2_maxkey[MAXKEYLEN];

void xdump(void *b, int len)
{
    unsigned char *c;
    int i;

    c = (unsigned char *)b;
    for (i = 0; i < len; i++)
        logmsg(LOGMSG_USER, "%02x", c[i]);
}

const char *sqlite3ErrStr(int);

static int blob_indices[MAXBLOBS] = {1, 2,  3,  4,  5,  6,  7, 8,
                                     9, 10, 11, 12, 13, 14, 15};

/*
 ** Return the currently defined page size
 */
int sqlite3BtreeGetPageSize(Btree *pBt)
{
    /* only used to get data in chunks. default to 4K */
    reqlog_logf(pBt->reqlogger, REQL_TRACE, "GetPageSize(pBt %d)       = %d\n",
                pBt->btreeid, 4096);
    return 4096;
}

int sqlite3BtreeIsReadonly(Btree *p) { return 0; }

/*
 ** Delete all information from the single table that pCur is open on.
 ** This routine only work for pCur on an ephemeral table.
 */
int sqlite3BtreeClearTableOfCursor(BtCursor *pCur)
{
    return sqlite3BtreeClearTable(pCur->bt, pCur->rootpage, 0);
}

/* no-op calls about altering tables */
void sqlite3AlterFinishAddColumn(Parse *pParse, Token *pColDef)
{
    logmsg(LOGMSG_FATAL, "STUB sqlite3AlterFinishAddColumn called!\n");
    exit(1);
}

void sqlite3AlterBeginAddColumn(Parse *pParse, SrcList *pSrc)
{
    logmsg(LOGMSG_FATAL, "STUB sqlite3AlterBeginAddColumn called\n");
    exit(1);
}

void sqlite3AlterFunctions(void)
{
    logmsg(LOGMSG_FATAL, "STUB sqlite3AlterFunctions called\n");
    exit(1);
}

void sqlite3AlterRenameTable(Parse *pParse, SrcList *pSrc, Token *pName)
{
    logmsg(LOGMSG_FATAL, "STUB sqlite3AlterRenameTable called\n");
    exit(1);
}

/*
 ** This call is a no-op if no write-transaction is currently active on pBt.
 **
 ** Otherwise, sync the database file for the btree pBt. zMaster points to
 ** the name of a master journal file that should be written into the
 ** individual journal file, or is NULL, indicating no master journal file
 ** (single database transaction).
 **
 ** When this is called, the master journal should already have been
 ** created, populated with this journal pointer and synced to disk.
 **
 ** Once this is routine has returned, the only thing required to commit
 ** the write-transaction for this database file is to delete the journal.
 */
int sqlite3BtreeSync(Btree *pBt, const char *zMaster)
{
    /* backend does this, just return that all went well */
    int rc = SQLITE_OK;
    reqlog_logf(pBt->reqlogger, REQL_TRACE,
                "Sync(pBt %d, journal %s)      = %s\n", pBt->btreeid,
                zMaster ? zMaster : "NULL", sqlite3ErrStr(rc));
    return rc;
}

/*
 ** Commit the statment subtransaction currently in progress.  If no
 ** subtransaction is active, this is a no-op.
 */
int sqlite3BtreeCommitStmt(Btree *pBt)
{
    /* no subtransactions */
    int rc = SQLITE_OK;
    reqlog_logf(pBt->reqlogger, REQL_TRACE, "CommitStmt(bt=%d)      = %s\n",
                pBt->btreeid, sqlite3ErrStr(rc));
    return rc;
}

static int free_hash_ent(void *obj, void *dum)
{
    free(obj);
    return 0;
}

/*
 ** Close an open database and invalidate all cursors.
 */
int sqlite3BtreeClose(Btree *pBt)
{
    int i;
    int rc = SQLITE_OK;
    int bdberr;
    BtCursor *pCur;
    struct sql_thread *thd = pthread_getspecific(query_info_key);

    /* go through cursor list for db.  close any still open (abort? commit?),
     * deallocate pBt */

    if (pBt->genid_hash) {
        bdb_temp_hash_destroy(pBt->genid_hash);
        pBt->genid_hash = NULL;
    }

    BtCursor *tmp;
    LISTC_FOR_EACH_SAFE(&pBt->cursors, pCur, tmp, lnk)
    {
        rc = sqlite3BtreeCloseCursor(pCur);
        if (rc) {
            /* shouldn't happen */
            printf("sqlite3BtreeClose:sqlite3BtreeCloseCursor rc %d\n", rc);
            /* Don't stop, or will leak cursors that will
             * lock pages forever... 20081002dh
             goto done;
             */
        }
    }

    if (pBt->is_temporary) {
        /* close all tables */
        for (i = 1; i < pBt->num_temp_tables; i++) {
            /* internally this will close cursors open on the table */
            if (pBt->temp_tables[i].owner == pBt) {
                rc = bdb_temp_table_close(thedb->bdb_env,
                                          pBt->temp_tables[i].tbl, &bdberr);
                free(pBt->temp_tables[i].name);
            } else {
                rc = 0;
            }
            if (rc) {
                logmsg(LOGMSG_ERROR, "sqlite3BtreeClose:bdb_temp_table_close bdberr %d\n",
                       bdberr);
                rc = SQLITE_INTERNAL;
                goto done;
            }
        }
        pBt->num_temp_tables = 0;
        free(pBt->temp_tables);
        if (thd)
            thd->bttmp = NULL;
    } else {
        if (thd)
            thd->bt = NULL;
    }
    if (pBt->free_schema && pBt->schema) {
        pBt->free_schema(pBt->schema);
        free(pBt->schema);
    }
#if 0
 is not part of Btree anymore */
   if (pBt->tran) {
      sqlite3BtreeRollback(pBt);
      pBt->tran = NULL;
   }
#endif
done:

    /*
     * if (thd->sqlclntstate->freemewithbt)
     * free(thd->sqlclntstate);
     */

    reqlog_logf(pBt->reqlogger, REQL_TRACE, "Close(pBt %d)      = %s\n",
                pBt->btreeid, sqlite3ErrStr(rc));
    if (pBt->zFilename) {
        free(pBt->zFilename);
        pBt->zFilename = NULL;
    }
    if (rc == 0)
        free(pBt);
    return rc;
}

/*
 ** Rollback the active statement subtransaction.  If no subtransaction
 ** is active this routine is a no-op.
 **
 ** All cursors will be invalidated by this operation.  Any attempt
 ** to use a cursor that was open at the beginning of this operation
 ** will result in an error.
 */
int sqlite3BtreeRollbackStmt(Btree *pBt)
{
    /* no subtransactions */
    int rc = SQLITE_OK;
    reqlog_logf(pBt->reqlogger, REQL_TRACE, "Rollback(pBt %d)      = %s\n",
                pBt->btreeid, sqlite3ErrStr(rc));
    return rc;
}

/*
 ** Change the default pages size and the number of reserved bytes per page.
 **
 ** The page size must be a power of 2 between 512 and 65536.  If the page
 ** size supplied does not meet this constraint then the page size is not
 ** changed.
 **
 ** Page sizes are constrained to be a power of two so that the region
 ** of the database file used for locking (beginning at PENDING_BYTE,
 ** the first byte past the 1GB boundary, 0x40000000) needs to occur
 ** at the beginning of a page.
 **
 ** If parameter nReserve is less than zero, then the number of reserved
 ** bytes per page is left unchanged.
 */
int sqlite3BtreeSetPageSize(Btree *pBt, int pageSize, int nReserve, int eFix)
{
    /* NOT NEEDED */
    /* backend takes care of this */
    int rc = SQLITE_OK;
    reqlog_logf(pBt->reqlogger, REQL_TRACE,
                "GetPageSize(pBt %d pagesize %d reserve %d)       = %s\n",
                pBt->btreeid, pageSize, nReserve, sqlite3ErrStr(rc));
    return rc;
}

/*
 ** Change the way data is synced to disk in order to increase or decrease
 ** how well the database resists damage due to OS crashes and power
 ** failures.  Level 1 is the same as asynchronous (no syncs() occur and
 ** there is a high probability of damage)  Level 2 is the default.  There
 ** is a very low but non-zero probability of damage.  Level 3 reduces the
 ** probability of damage to near zero but with a write performance reduction.
 */
int sqlite3BtreeSetSafetyLevel(Btree *pBt, int level, int fullsync)
{
    /* backend takes care of this */
    reqlog_logf(pBt->reqlogger, REQL_TRACE,
                "SetSafetyLevel(pBt %d, level %d, int fullsync)     = %s\n",
                pBt->btreeid, level, fullsync, sqlite3ErrStr(SQLITE_OK));
    return SQLITE_OK;
}

/*
 ** Open a database file.
 **
 ** zFilename is the name of the database file.  If zFilename is NULL
 ** a new database with a random name is created.  This randomly named
 ** database file will be deleted when sqlite3BtreeClose() is called.
 */
int sqlite3BtreeOpen(
    sqlite3_vfs *pVfs,     /* dummy */
    const char *zFilename, /* name of the file containing the btree database */
    sqlite3 *pSqlite,      /* Associated database handle */
    Btree **ppBtree,       /* pointer to new btree object written here */
    int flags,             /* options */
    int vfsFlags)          /* Flags passed through to VFS open */
{
    int rc = SQLITE_OK;
    static int id = 0;
    int eidx = 0;
    Btree *bt;
    char *tmpname;
    int i;
    struct sql_thread *thd;
    struct reqlogger *logger;

    if (gbl_fdb_track)
        logmsg(LOGMSG_USER, "XXXXXXXXXXXXX Opening \"%s\"\n",
               (zFilename) ? zFilename : "NULL");

    thd = pthread_getspecific(query_info_key);
    logger = thrman_get_reqlogger(thrman_self());

    bt = calloc(1, sizeof(Btree));
    if (!bt) {
        logmsg(LOGMSG_ERROR, "sqlite3BtreeOpen(\"%s\"): out of memory\n", zFilename);
        rc = SQLITE_INTERNAL;
        goto done;
    }

    if (zFilename) {
        bt->zFilename = strdup(zFilename);
    }

    if (zFilename && strcmp(zFilename, "db") == 0) {
        /* local database */

        bt->reqlogger = logger;
        bt->btreeid = id++;

        bt->is_temporary = 0;
        *ppBtree = bt;

        listc_init(&bt->cursors, offsetof(BtCursor, lnk));
    } else if (!zFilename || strcmp(zFilename, ":memory:") == 0) {
        /* temporary connection (for temp tables and such) */
        if (flags & BTREE_UNORDERED) {
            bt->is_hashtable = 1;
        }
        bt->reqlogger = thrman_get_reqlogger(thrman_self());
        bt->btreeid = id++;
        bt->is_temporary = 1;
        bt->num_temp_tables = 1; /* see above */
        *ppBtree = bt;
        thd->bttmp = bt;
        listc_init(&bt->cursors, offsetof(BtCursor, lnk));
    } else if (zFilename) {
        /* TODO: maybe we should enforce unicity ? when attaching same dbs from
         * multiple sql threads */

        /* remote database */

        bt->reqlogger = logger;
        bt->btreeid = id++;
        listc_init(&bt->cursors, offsetof(BtCursor, lnk));
        bt->is_remote = 1;
        /* NOTE: this is a lockless pointer; at the time of setting this, we got
        a lock
        in sqlite3AddAndLockTable, so it should be good. The sqlite engine will
        keep
        this structure around after fdb tables are changed. While fdb will NOT
        go away,
        its tables can dissapear or change schema.  Cached schema in Table
        object needs
        to be matched against fdb->tbl and make sure they are consistent before
        doing anything
        on the attached fdb
        */
        bt->fdb = get_fdb(zFilename);
        if (!bt->fdb) {
            logmsg(LOGMSG_ERROR, "%s: fdb not available for %s ?\n", __func__,
                    zFilename);
            free(bt);
            bt = NULL;
        }

        *ppBtree = bt;
    } else {
        logmsg(LOGMSG_FATAL, "%s no database name\n", __func__);
        abort();
    }

done:
    reqlog_logf(logger, REQL_TRACE,
                "Open(file %s, tree %d flags %d)     = %s\n",
                zFilename ? zFilename : "NULL",
                *ppBtree ? (*ppBtree)->btreeid : -1, flags, sqlite3ErrStr(rc));
    return rc;
}

/* This really belongs in sqlsupport.c, but in needs access to
   internals of Btree, and I don't want to expose that plague-infested
   pile of excrement outside this module. */
int sql_set_transaction_mode(sqlite3 *db, struct sqlclntstate *clnt, int mode)
{
    int i;

    /* snapshot/serializable protection */
    if ((mode == TRANLEVEL_SERIAL || mode == TRANLEVEL_SNAPISOL) &&
        !(gbl_rowlocks || gbl_snapisol)) {
        logmsg(LOGMSG_ERROR, "%s REQUIRES MODIFICATIONS TO THE LRL FILE\n",
                (mode == TRANLEVEL_SNAPISOL) ? "SNAPSHOT ISOLATION"
                                             : "SERIALIZABLE");
        return -1;
    }

    for (i = 0; i < db->nDb; i++)
        if (db->aDb[i].pBt) {
            if (clnt->osql.count_changes) {
                db->flags |= SQLITE_CountRows;
            } else {
                db->flags &= ~SQLITE_CountRows;
            }
        }

    return 0;
}

/*
 ** Change the limit on the number of pages allowed in the cache.
 **
 ** The maximum number of cache pages is set to the absolute
 ** value of mxPage.  If mxPage is negative, the pager will
 ** operate asynchronously - it will not stop to do fsync()s
 ** to insure data is written to the disk surface before
 ** continuing.  Transactions still work if synchronous is off,
 ** and the database cannot be corrupted if this program
 ** crashes.  But if the operating system crashes or there is
 ** an abrupt power failure when synchronous is off, the database
 ** could be left in an inconsistent and unrecoverable state.
 ** Synchronous is on by default so database corruption is not
 ** normally a worry.
 */
int sqlite3BtreeSetCacheSize(Btree *pBt, int mxPage)
{
    /* backend handles this */
    reqlog_logf(pBt->reqlogger, REQL_TRACE,
                "SetCacheSize(pBt %d, maxpage %d)      = %s\n", pBt->btreeid,
                mxPage, sqlite3ErrStr(SQLITE_OK));
    return SQLITE_OK;
}

/*
 ** Return the full pathname of the underlying database file.
 */
const char *sqlite3BtreeGetFilename(Btree *pBt)
{
    /* nothing should use this: fake out lib by returning value
     * indicating that we are dealing with an in-memory database */
    char *filename = "";

    reqlog_logf(pBt->reqlogger, REQL_TRACE, "GetFilename(%d)     = \"%s\"\n",
                pBt->btreeid, filename);
    return filename;
}

/*
 ** Return the pathname of the directory that contains the database file.
 */
const char *sqlite3BtreeGetDirname(Btree *pBt)
{
    /* again, should be unused: treat all dbs as in-memory */
    char *dirname = "";

    reqlog_logf(pBt->reqlogger, REQL_TRACE, "GetDirname(%d)     = %s\n",
                pBt->btreeid, dirname);
    return dirname;
}

/* Move the cursor to the last entry in the table.  Return SQLITE_OK
 ** on success.  Set *pRes to 0 if the cursor actually points to something
 ** or set *pRes to 1 if the table is empty.
 */
int sqlite3BtreeLast(BtCursor *pCur, int *pRes)
{
    int rc;
    int fndlen;
    void *buf;

    struct sql_thread *thd = pCur->thd;
    struct sqlclntstate *clnt = thd->sqlclntstate;
    CurRangeArr **append_to;
    if (pCur->range) {
        if (pCur->range->idxnum == -1 && pCur->range->islocked == 0) {
            currange_free(pCur->range);
            pCur->range = currange_new();
        } else if (pCur->range->islocked || pCur->range->lkey ||
                   pCur->range->rkey || pCur->range->lflag ||
                   pCur->range->rflag) {
            if (!pCur->is_recording ||
                (clnt->ctrl_sqlengine == SQLENG_INTRANS_STATE &&
                 gbl_selectv_rangechk)) {
                append_to =
                    (pCur->is_recording) ? &(clnt->selectv_arr) : &(clnt->arr);
                if (!*append_to) {
                    *append_to = malloc(sizeof(CurRangeArr));
                    currangearr_init(*append_to);
                }
                currangearr_append(*append_to, pCur->range);
            } else {
                currange_free(pCur->range);
            }
            pCur->range = currange_new();
        }
    }

    rc = pCur->cursor_move(pCur, pRes, CLAST);

    if (pCur->range && pCur->db) {
        if (!pCur->range->tbname) {
            pCur->range->tbname = strdup(pCur->db->tablename);
        }
        pCur->range->idxnum = pCur->ixnum;
        pCur->range->rflag = 1;
        if (pCur->range->rkey) {
            free(pCur->range->rkey);
            pCur->range->rkey = NULL;
        }
        pCur->range->rkeylen = 0;
        if (pCur->ixnum == -1 || *pRes == 1) {
            pCur->range->islocked = 1;
            pCur->range->lflag = 1;
            if (pCur->range->lkey) {
                free(pCur->range->lkey);
                pCur->range->lkey = NULL;
            }
            pCur->range->lkeylen = 0;
        }
    }

    reqlog_logf(pCur->bt->reqlogger, REQL_TRACE,
                "Last(pCur %d, exists %s)        = %s\n", pCur->cursorid,
                rc ? "dunno" : *pRes ? "no" : "yes", sqlite3ErrStr(rc));
    return rc;
}

/*forward*/

/*
 ** Delete the entry that the cursor is pointing to.  The cursor
 ** is left pointing at a random location.
 */
int sqlite3BtreeDelete(BtCursor *pCur, int usage)
{
    int rc = SQLITE_OK;
    int bdberr = 0;
    struct sql_thread *thd = pCur->thd;
    struct sqlclntstate *clnt = thd->sqlclntstate;

    /* only record for temp tables - writes for real tables are recorded in
     * block code */
    if (thd && pCur->db == NULL) {
        thd->nwrite++;
        thd->cost += pCur->write_cost;
        pCur->nwrite++;
    }

    if (clnt->is_readonly &&
        /* exclude writes in a temp table for a select */
        (pCur->cursor_class != CURSORCLASS_TEMPTABLE || clnt->iswrite)){
        errstat_set_strf(&clnt->osql.xerr, "SET READONLY ON for the client");
        rc = SQLITE_ACCESS;
        goto done;
    }

    /* if this is part of an analyze skip the delete - we'll do
     * the entire update part in one shot later when the analyze is done */
    if (clnt->is_analyze && is_sqlite_stat(pCur->db->tablename)) {
        rc = SQLITE_OK;
        goto done;
    }

    assert(0 == pCur->is_sampled_idx);

    if (pCur->bt->is_temporary) {
        rc = pCur->cursor_del(thedb->bdb_env, pCur->tmptable->cursor, &bdberr,
                              pCur);
        if (rc) {
            logmsg(LOGMSG_ERROR, "sqlite3BtreeDelete:bdb_temp_table_delete error rc = %d\n",
                   rc);
            rc = SQLITE_INTERNAL;
        }
    } else {
        /* check authentication */
        if (authenticate_cursor(pCur, AUTHENTICATE_WRITE) != 0) {
            rc = SQLITE_ACCESS;
            goto done;
        }

        /* sanity check, this should never happen */
        if (!is_sql_update_mode(clnt->dbtran.mode)) {
            logmsg(LOGMSG_ERROR, "%s: calling delete in the wrong sql mode %d\n",
                    __func__, clnt->dbtran.mode);
            rc = UNIMPLEMENTED;
            goto done;
        }

        if (gbl_partial_indexes && pCur->ixnum != -1)
            SQLITE3BTREE_KEY_SET_DEL(pCur->ixnum);

        /*
           Sqlite hack does not generate index delete plan unless this is index
        driven
        ignore deletes on keys, the delete is a table scan
        if (pCur->ixnum != -1 && !(pCur->open_flags & OPFLAG_FORDELETE)) {
           rc = SQLITE_OK;
           goto done;
        }*/
        /* skip the deletes on data btree, if the delete is a index scan */
        if ((pCur->ixnum == -1 && (pCur->open_flags & OPFLAG_FORDELETE)) ||
            (usage & OPFLAG_AUXDELETE)) {
            rc = SQLITE_OK;
            goto done;
        }

        if (queryOverlapsCursors(clnt, pCur) == 1) {
            rc = bdb_tran_deltbl_isdeleted_dedup(pCur->bdbcur, pCur->genid, 0,
                                                 &bdberr);
            if (rc == 1) {
#if 0
            fprintf(stderr, "%s: genid is already deleted, skipping %llx\n", 
                  __func__, pCur->genid);
#endif
                rc = SQLITE_OK;
                goto done;
            } else if (rc < 0) {
                logmsg(LOGMSG_ERROR, "%s:bdb_tran_deltbl_isdeleted error rc = %d bdberr=%d\n",
                       __func__, rc, bdberr);
                rc = SQLITE_INTERNAL;
                goto done;
            }
#if 0
         fprintf(stderr, "%s: deleting genid %llx\n", __func__, pCur->genid);
#endif
        }
        if (pCur->bt == NULL || pCur->bt->is_remote == 0) {
            if (is_sqlite_stat(pCur->db->tablename)) {
                clnt->ins_keys = -1ULL;
                clnt->del_keys = -1ULL;
            }

            if (gbl_expressions_indexes && pCur->ixnum != -1 &&
                pCur->db->ix_expr) {
                int keysize = getkeysize(pCur->db, pCur->ixnum);
                assert(clnt->idxDelete[pCur->ixnum] == NULL);
                clnt->idxDelete[pCur->ixnum] = malloc(keysize);
                if (clnt->idxDelete[pCur->ixnum] == NULL) {
                    logmsg(LOGMSG_ERROR, "%s:%d malloc %d failed\n", __func__,
                            __LINE__, keysize);
                    rc = SQLITE_NOMEM;
                    goto done;
                }
                if (keysize != pCur->bdbcur->datalen(pCur->bdbcur)) {
                    logmsg(LOGMSG_ERROR, "%s:%d malformed index %d\n", __func__,
                            __LINE__, pCur->ixnum);
                    rc = SQLITE_ERROR;
                    goto done;
                }
                memcpy(clnt->idxDelete[pCur->ixnum],
                       pCur->bdbcur->data(pCur->bdbcur), keysize);
            }

            /* this is part of a offload request;
             * we ship the offsql_del_rpl_t back
             * to the master
             */
            rc = osql_delrec(pCur, thd);
            clnt->effects.num_deleted++;
            clnt->log_effects.num_deleted++;
        } else {
            /* make sure we have a distributed transaction and use that to
             * update remote */
            uuid_t tid;
            fdb_tran_t *trans =
                fdb_trans_begin_or_join(clnt, pCur->bt->fdb, tid);

            if (!trans) {
                logmsg(LOGMSG_ERROR, 
                        "%s:%d failed to create or join distributed transaction!\n",
                       __func__, __LINE__);
                return SQLITE_INTERNAL;
            }
            if (gbl_expressions_indexes && pCur->ixnum != -1 &&
                pCur->fdbc->tbl_has_expridx(pCur)) {
                assert(clnt->idxDelete[pCur->ixnum] == NULL);
                clnt->idxDelete[pCur->ixnum] =
                    malloc(sizeof(int) + pCur->keybuflen);
                if (clnt->idxDelete[pCur->ixnum] == NULL) {
                    logmsg(LOGMSG_ERROR, "%s:%d malloc %lu failed\n", __func__,
                           __LINE__, sizeof(int) + pCur->keybuflen);
                    rc = SQLITE_NOMEM;
                    goto done;
                }
                *((int *)clnt->idxDelete[pCur->ixnum]) = pCur->keybuflen;
                memcpy((unsigned char *)clnt->idxDelete[pCur->ixnum] +
                           sizeof(int),
                       pCur->keybuf, pCur->keybuflen);
            }

            if (is_sqlite_stat(pCur->fdbc->name(pCur))) {
                clnt->ins_keys = -1ULL;
                clnt->del_keys = -1ULL;
            }
            rc = pCur->fdbc->delete (pCur, clnt, trans, pCur->genid);
            clnt->effects.num_deleted++;
        }
        clnt->ins_keys = 0ULL;
        clnt->del_keys = 0ULL;
        if (gbl_expressions_indexes) {
            free_cached_idx(clnt->idxInsert);
            free_cached_idx(clnt->idxDelete);
        }
        if (rc == SQLITE_DDL_MISUSE)
            sqlite3VdbeError(pCur->vdbe,
                             "Transactional DDL Error: Overlapping Tables");
    }

done:
    reqlog_logf(pCur->bt->reqlogger, REQL_TRACE, "Delete(pCur %d)     "
                                                 "   = %s\n",
                pCur->cursorid, sqlite3ErrStr(rc));
    return rc;
}

/* Move the cursor to the first entry in the table.  Return SQLITE_OK
 ** on success.  Set *pRes to 0 if the cursor actually points to something
 ** or set *pRes to 1 if the table is empty.
 */
int sqlite3BtreeFirst(BtCursor *pCur, int *pRes)
{
    int rc;
    int fndlen;
    void *buf;

    struct sql_thread *thd = pCur->thd;
    struct sqlclntstate *clnt = thd->sqlclntstate;
    CurRangeArr **append_to;
    if (pCur->range) {
        if (pCur->range->idxnum == -1 && pCur->range->islocked == 0) {
            currange_free(pCur->range);
            pCur->range = currange_new();
        } else if (pCur->range->islocked || pCur->range->lkey ||
                   pCur->range->rkey || pCur->range->lflag ||
                   pCur->range->rflag) {
            if (!pCur->is_recording ||
                (clnt->ctrl_sqlengine == SQLENG_INTRANS_STATE &&
                 gbl_selectv_rangechk)) {
                append_to =
                    (pCur->is_recording) ? &(clnt->selectv_arr) : &(clnt->arr);
                if (!*append_to) {
                    *append_to = malloc(sizeof(CurRangeArr));
                    currangearr_init(*append_to);
                }
                currangearr_append(*append_to, pCur->range);
            } else {
                currange_free(pCur->range);
            }
            pCur->range = currange_new();
        }
    }

    rc = pCur->cursor_move(pCur, pRes, CFIRST);

    if (pCur->range && pCur->db) {
        if (!pCur->range->tbname) {
            pCur->range->tbname = strdup(pCur->db->tablename);
        }
        pCur->range->idxnum = pCur->ixnum;
        pCur->range->lflag = 1;
        if (pCur->range->lkey) {
            free(pCur->range->lkey);
            pCur->range->lkey = NULL;
        }
        pCur->range->lkeylen = 0;
        if (pCur->ixnum == -1 || *pRes == 1) {
            pCur->range->islocked = 1;
            pCur->range->rflag = 1;
            if (pCur->range->rkey) {
                free(pCur->range->rkey);
                pCur->range->rkey = NULL;
            }
            pCur->range->rkeylen = 0;
        }
    }

    reqlog_logf(pCur->bt->reqlogger, REQL_TRACE,
                "First(pCur %d, exists %s)        = %s\n", pCur->cursorid,
                rc ? "dunno" : *pRes ? "no" : "yes", sqlite3ErrStr(rc));
    return rc;
}

/*
 ** Copy the complete content of pBtFrom into pBtTo.  A transaction
 ** must be active for both files.
 **
 ** The size of file pBtFrom may be reduced by this operation.
 ** If anything goes wrong, the transaction on pBtFrom is rolled back.
 */
int sqlite3BtreeCopyFile(Btree *pBtTo, Btree *pBtFrom)
{
    /* should never see this */
    int rc = SQLITE_OK;
    reqlog_logf(pBtTo->reqlogger, REQL_TRACE,
                "CopyFile(pBtTo %d, pBtFrom %d)      = %s\n", pBtTo->btreeid,
                pBtFrom->btreeid, sqlite3ErrStr(rc));
    return rc;
}

/*
 ** Change the 'auto-vacuum' property of the database. If the 'autoVacuum'
 ** parameter is non-zero, then auto-vacuum mode is enabled. If zero, it
 ** is disabled. The default value for the auto-vacuum property is
 ** determined by the SQLITE_DEFAULT_AUTOVACUUM macro.
 */
int sqlite3BtreeSetAutoVacuum(Btree *pBt, int autoVacuum)
{
    int rc = SQLITE_OK;
    /* don't care about this, return ok */
    reqlog_logf(pBt->reqlogger, REQL_TRACE,
                "SetAutoVacuum(pBt %d, auto %s)      = %s\n", pBt->btreeid,
                autoVacuum ? "on" : "off", sqlite3ErrStr(rc));
    return rc;
}

/*
 ** Erase all information in a table and add the root of the table to
 ** the freelist.  Except, the root of the principle table (the one on
 ** page 1) is never added to the freelist.
 **
 ** This routine will fail with SQLITE_LOCKED if there are any open
 ** cursors on the table.
 **
 ** If AUTOVACUUM is enabled and the page at iTable is not the last
 ** root page in the database file, then the last root page
 ** in the database file is moved into the slot formerly occupied by
 ** iTable and that last slot formerly occupied by the last root page
 ** is added to the freelist instead of iTable.  In this say, all
 ** root pages are kept at the beginning of the database file, which
 ** is necessary for AUTOVACUUM to work right.  *piMoved is set to the
 ** page number that used to be the last root page in the file before
 ** the move.  If no page gets moved, *piMoved is set to 0.
 ** The last root page is recorded in meta[3] and the value of
 ** meta[3] is updated by this procedure.
 */
int sqlite3BtreeDropTable(Btree *pBt, int iTable, int *piMoved)
{
    int rc = UNIMPLEMENTED;
    *piMoved = 0;
    int bdberr;
    reqlog_logf(pBt->reqlogger, REQL_TRACE,
                " sqlite3BtreeDropTable(pBt %d, root %d)       = %s\n",
                pBt->btreeid, iTable, sqlite3ErrStr(rc));

    struct temptable *tbl = &pBt->temp_tables[iTable];
    if (pBt->is_temporary) {
        if (tbl->owner == pBt) {
            // NEED TO LOCK HERE??
            rc = bdb_temp_table_close(thedb->bdb_env, tbl->tbl, &bdberr);
        } else {
            rc = SQLITE_OK;
        }
        bzero(tbl, sizeof(struct temptable));
    }
    return rc;
}

/*
 ** Step the cursor to the back to the previous entry in the database.  If
 ** successful then set *pRes=0.  If the cursor
 ** was already pointing to the first entry in the database before
 ** this routine was called, then set *pRes=1.
 */
int sqlite3BtreePrevious(BtCursor *pCur, int *pRes)
{
    int rc = SQLITE_OK;
    int fndlen;
    void *buf;
    struct sql_thread *thd = pCur->thd;
    struct sqlclntstate *clnt = pCur->clnt;

    if (pCur->empty) {
        *pRes = 1;
        return rc;
    }

    if (move_is_nop(pCur, pRes)) {
        return SQLITE_OK;
    }

    rc = pCur->cursor_move(pCur, pRes, CPREV);

    if (pCur->range && pCur->db && !pCur->range->islocked) {
        if (pCur->ixnum == -1) {
            pCur->range->islocked = 1;
            pCur->range->lflag = 1;
            pCur->range->rflag = 1;
            if (pCur->range->rkey) {
                free(pCur->range->rkey);
                pCur->range->rkey = NULL;
            }
            if (pCur->range->lkey) {
                free(pCur->range->lkey);
                pCur->range->lkey = NULL;
            }
            pCur->range->lkeylen = 0;
            pCur->range->rkeylen = 0;
        } else if (*pRes == 1 || rc != IX_OK) {
            pCur->range->lflag = 1;
            if (pCur->range->lkey) {
                free(pCur->range->lkey);
                pCur->range->lkey = NULL;
            }
            pCur->range->lkeylen = 0;
        } else if (pCur->bdbcur && pCur->range->lflag == 0) {
            fndlen = pCur->bdbcur->datalen(pCur->bdbcur);
            buf = pCur->bdbcur->data(pCur->bdbcur);
            if (pCur->range->lkey) {
                free(pCur->range->lkey);
                pCur->range->lkey = NULL;
            }
            pCur->range->lkey = malloc(fndlen);
            pCur->range->lkeylen = fndlen;
            memcpy(pCur->range->lkey, buf, fndlen);
        }
        if (pCur->range->lflag && pCur->range->rflag)
            pCur->range->islocked = 1;
    }

    reqlog_logf(pCur->bt->reqlogger, REQL_TRACE,
                "Previous(pCur %d, valid %s)      = %s\n", pCur->cursorid,
                *pRes ? "yes" : "no", sqlite3ErrStr(rc));
    return rc;
}

/*
 ** Return non-zero if a statement transaction is active.
 */
int sqlite3BtreeIsInStmt(Btree *pBt)
{
    /* don't care for now. if one was started, return that one is in progress */
    struct sql_thread *thd = pthread_getspecific(query_info_key);
    int rc = (thd && thd->sqlclntstate) ? thd->sqlclntstate->intrans : 0;

    reqlog_logf(pBt->reqlogger, REQL_TRACE, "IsInTrans(pBt %d)      = %s\n",
                pBt->btreeid, rc ? "yes" : "no");
    return rc;
}

/*
 ** Return the currently defined page size
 */
int sqlite3BtreeGetReserve(Btree *pBt)
{
    /* space wasted in a page: don't care. how about a byte? */
    reqlog_logf(pBt->reqlogger, REQL_TRACE, "GetReserve(pBt %d)       = %d\n",
                pBt->btreeid, 1);
    return 1;
}

/*
From: D. Richard Hipp <DRH@HWACI.COM>
To: ALEX SCOTTI, BLOOMBERG/ 731 LEXIN
Subject: Re: sqlite3Btree questions
Date: 04/24, 2009  15:27:16

On Apr 24, 2009, at 3:08 PM, ALEX SCOTTI, BLOOMBERG/ 731 LEXIN wrote:

> i think i found a bug in our sqlite3btree implementation.
> my table has 1 integer column, "a" with an index on it.
> i store the values 1,2,3,4,5,6,7,8,9 in the table.
> "select * from alex1 where a <= 4 order by a desc" works as i would
> expect.
> "select * from alex1 where a <= 9999 order by a desc" is broken,
> giving me no results.
>
> i tracked down the issue to what seems to be a misunderstanding in
> our implementation of sqlite3BtreeEof().  what seems to happen is
> sqlite3BtreeMoveto() is called first, and looks up 9999, positioning
> the cursor at the last entry in the index.  then sqlite3BtreeEof()
> gets called and we erroneously(?) return true, terminating the query.
>
> are there semantics here that i didnt get right?

sqlite3BtreeEof() should only return TRUE if....

(1) the previous sqlite3BtreeNext() moved off the end of the table.
(2) the previous sqlite3BtreePrev() moved off the beginning of the
table.
(3) the table is empty (contains no rows)

It should always return FALSE after an sqlite3BtreeMoveto() unless the
table is empty.

The name sqlite3BtreeEof() is inappropriate, I think.  We should have
called it something closer to sqlite3BtreeInvalidRow().  It should
return true if the cursor is not currently pointing at a valid row in
the table.

D. Richard Hipp
drh@hwaci.com

 */

/*
 ** Return TRUE if the cursor is not pointing at an entry of the table.
 **
 ** TRUE will be returned after a call to sqlite3BtreeNext() moves
 ** past the last entry in the table or sqlite3BtreePrev() moves past
 ** the first entry.  TRUE is also returned if the table is empty.
 */
int sqlite3BtreeEof(BtCursor *pCur)
{
    int rc = /*pCur->eof || */ pCur->empty;
    reqlog_logf(pCur->bt->reqlogger, REQL_TRACE,
                " sqlite3BtreeEof(pCur %d)       = %d\n", pCur->cursorid, rc);
    return rc;
}

/*
 ** Return the flag byte at the beginning of the page that the cursor
 ** is currently pointing to.
 */
int sqlite3BtreeFlags(BtCursor *pCur)
{
    int rc;

    if (pCur->rootpage == RTPAGE_SQLITE_MASTER ||
        pCur->ixnum == -1) /* special table or data */
        rc = BTREE_INTKEY;
    else
        rc = BTREE_BLOBKEY;

    reqlog_logf(pCur->bt->reqlogger, REQL_TRACE, "Flags(pCur %d)        = %d\n",
                pCur->cursorid,
                rc + 8); /* TODO: what's 8? (sqlite seems to add this
                          * can't find corresponding flag) */
    return rc + 8;
}

/*
 ** Read part of the key associated with cursor pCur.  Exactly
 ** "amt" bytes will be transfered into pBuf[].  The transfer
 ** begins at "offset".
 **
 ** Return SQLITE_OK on success or an error code if anything goes
 ** wrong.  An error is returned if "offset+amt" is larger than
 ** the available payload.
 */
int sqlite3BtreeKey(BtCursor *pCur, u32 offset, u32 amt, void *pBuf)
{
    int rc = SQLITE_OK;
    int reqsz;
    unsigned char *buf;
    void *blob;

    /* Pretty sure this never gets called !*/
    if (pCur->bt && !pCur->bt->is_temporary &&
        pCur->rootpage == RTPAGE_SQLITE_MASTER)
        abort();

    // rc = SQLITE_ERROR;
    // the following code is slated for removal
    if (pCur->is_sampled_idx) {
        /* this is in ondisk format- i want to convert */
        buf = bdb_temp_table_key(pCur->sampled_idx->cursor);
        rc = ondisk_to_sqlite_tz(pCur->db, pCur->sc, pCur->ondisk_key, 2, 0,
                                 pCur->keybuf, pCur->keybuflen, 0, NULL, NULL,
                                 NULL, &reqsz, NULL, pCur);
        if (rc) {
           logmsg(LOGMSG_ERROR, "%s: ondisk_to_sqlite returns %d\n", __func__, rc);
        } else {
            memcpy(pBuf, (char *)pCur->keybuf + offset, amt);
        }
    } else if (pCur->bt->is_temporary) {
        buf = bdb_temp_table_key(pCur->tmptable->cursor);
        memcpy(pBuf, buf + offset, amt);
    } else if (pCur->ixnum == -1) {
        /* this is genid */
        assert(amt == sizeof(pCur->genid));
        memcpy(pBuf, &pCur->genid, sizeof(pCur->genid));
    } else {
        memcpy(pBuf, ((char *)pCur->keybuf) + offset, amt);
    }

    reqlog_logf(pCur->bt->reqlogger, REQL_TRACE,
                "Key(pCur %d, offset %d)      = %s\n", pCur->cursorid, offset,
                sqlite3ErrStr(rc));
    reqlog_loghex(pCur->bt->reqlogger, REQL_TRACE, pBuf, amt);
    reqlog_logl(pCur->bt->reqlogger, REQL_TRACE, "\n");
    return rc;
}

/*
 ** For the entry that cursor pCur is point to, return as
 ** many bytes of the key or data as are available on the local
 ** b-tree page.  Write the number of available bytes into *pAmt.
 **
 ** The pointer returned is ephemeral.  The key/data may move
 ** or be destroyed on the next call to any Btree routine.
 **
 ** These routines is used to get quick access to key and data
 ** in the common case where no overflow pages are used.
 */
const void *sqlite3BtreeDataFetch(BtCursor *pCur, u32 *pAmt)
{
    void *out = NULL;
    *pAmt = 0;

    assert(0 == pCur->is_sampled_idx);

    if (pCur->bt->is_temporary) {
        *pAmt = bdb_temp_table_datasize(pCur->tmptable->cursor);
        return bdb_temp_table_data(pCur->tmptable->cursor);
    } else if (pCur->rootpage == RTPAGE_SQLITE_MASTER) {
        struct sql_thread *thd = pCur->thd;
        if (pCur->bt && pCur->bt->is_remote) {
            if (fdb_master_is_local(pCur)) {
                *pAmt = fdb_get_sqlite_master_entry_size(
                    pCur->bt->fdb, pCur->crt_sqlite_master_row);
                out = fdb_get_sqlite_master_entry(pCur->bt->fdb,
                                                  pCur->crt_sqlite_master_row);
            } else {
                *pAmt = pCur->fdbc->datalen(pCur);
                out = pCur->fdbc->data(pCur);
            }
        } else if (pCur->tblpos == thd->rootpage_nentries) {
            assert(pCur->keyDdl);
            *pAmt = pCur->nDataDdl;
            out = pCur->dataDdl;
        } else {
            *pAmt = get_sqlite_entry_size(thd, pCur->tblpos);
            out = get_sqlite_entry(thd, pCur->tblpos);
        }
    } else if (pCur->bt->is_remote) {

        assert(pCur->fdbc);

        *pAmt = pCur->fdbc->datalen(pCur);
        out = pCur->fdbc->data(pCur);

    } else {
        if (pCur->ixnum == -1) {
            out = pCur->dtabuf;
        } else {
            out = pCur->sqlrrn;
        }
    }

    reqlog_logf(pCur->bt->reqlogger, REQL_TRACE,
                "DataFetch(pCur %d pAmt %d)      = %p\n", pCur->cursorid, *pAmt,
                out);
    if (out) {
        reqlog_loghex(pCur->bt->reqlogger, REQL_TRACE, out, *pAmt);
        reqlog_logl(pCur->bt->reqlogger, REQL_TRACE, "\n");
    }
    return (const void *)out;
}

/*
 ** Change the busy handler callback function.
 */
int sqlite3BtreeSetBusyHandler(Btree *pBt, BusyHandler *pHandler)
{
    /* we always block, no need for this */
    reqlog_logf(pBt->reqlogger, REQL_TRACE,
                "SetBusyHandler(pBt %d, handler %p)      = %s\n", pBt->btreeid,
                pHandler, sqlite3ErrStr(SQLITE_OK));
    return SQLITE_OK;
}

/*
 ** Set size to the size of the buffer needed to hold the value of
 ** the key for the current entry.  If the cursor is not pointing
 ** to a valid entry, size is set to 0.
 **
 ** For a table with the INTKEY flag set, this routine returns the key
 ** itself, not the number of bytes in the key.
 */
i64 sqlite3BtreeIntegerKey(BtCursor *pCur)
{
    int rc = SQLITE_OK;
    i64 size = 0;

    /* keys and data widths are always fixed. if pointing to a
     * valid key, return lrl or ixlen, otherwise (at eof) return 0 */
    if (pCur->empty) {
        size = 0;
        /* sampled (previously misnamed compressed) index is a temptable
           of ondisk-format records */
    } else if (pCur->is_sampled_idx) {
        size = pCur->keybuflen;
    } else if (pCur->bt->is_temporary) {
        if (pCur->ixnum == -1) {
            void *buf;
            int sz;
            buf = bdb_temp_table_key(pCur->tmptable->cursor);
            sz = bdb_temp_table_keysize(pCur->tmptable->cursor);
            switch (sz) {
            case sizeof(int): /* rrn */
                size = (i64) * (int *)buf;
                break;
            case sizeof(unsigned long long): /* genid */
                size = (i64) * (unsigned long long *)buf;
                break;
            default:
                logmsg(LOGMSG_ERROR, "sqlite3BtreeIntegerKey: incorrect sz %d\n", sz);
                rc = SQLITE_INTERNAL;
                break;
            }
        } else {
            size = bdb_temp_table_keysize(pCur->tmptable->cursor);
        }
    } else if (pCur->rootpage == RTPAGE_SQLITE_MASTER) {
        if (pCur->bt->is_remote) {
            if (!fdb_master_is_local(pCur)) {
                logmsg(LOGMSG_ERROR, "%s: wrong assumption, master is not "
                                "local\n",
                        __func__);
                rc = SQLITE_INTERNAL;
            }
            size = fdb_get_sqlite_master_entry_size(
                pCur->bt->fdb, pCur->crt_sqlite_master_row);
        } else {
            struct sql_thread *thd = pCur->thd;
            if (pCur->tblpos == thd->rootpage_nentries) {
                assert(pCur->keyDdl);
                size = pCur->nDataDdl;
            }
            size = get_sqlite_entry_size(thd, pCur->tblpos);
        }
    } else if (pCur->ixnum == -1) {
        if (pCur->bt->is_remote || pCur->db->dtastripe)
            memcpy(&size, &pCur->genid, sizeof(unsigned long long));
        else
            size = pCur->rrn;
    } else {
        size = pCur->keybuflen;
    }

done:
    reqlog_logf(pCur->bt->reqlogger, REQL_TRACE,
                "KeySize(pCur %d, size %lld)      = %s\n", pCur->cursorid,
                (long long)size, sqlite3ErrStr(rc));
    return size;
}

/*
 ** Set size to the number of bytes of data in the entry the
 ** cursor currently points to.  Always return SQLITE_OK.
 ** Failure is not possible.  If the cursor is not currently
 ** pointing to an entry (which can happen, for example, if
 ** the database is empty) then size is set to 0.
 */
u32 sqlite3BtreePayloadSize(BtCursor *pCur)
{
    int rc = SQLITE_OK;
    u32 size = 0;

    assert(0 == pCur->is_sampled_idx);

    if (pCur->empty) {
        /* no data in btree */
        size = 0;
    } else if (pCur->bt->is_temporary) {
        size = bdb_temp_table_datasize(pCur->tmptable->cursor);
    } else if (pCur->rootpage == RTPAGE_SQLITE_MASTER) {
        if (pCur->bt && pCur->bt->is_remote) {
            if (fdb_master_is_local(pCur))
                size = fdb_get_sqlite_master_entry_size(
                    pCur->bt->fdb, pCur->crt_sqlite_master_row);
            else
                size = pCur->fdbc->datalen(pCur);
        } else {
            struct sql_thread *thd = pCur->thd;
            if (pCur->tblpos == thd->rootpage_nentries) {
                assert(pCur->keyDdl);
                size = pCur->nDataDdl;
            } else {
                size = get_sqlite_entry_size(thd, pCur->tblpos);
            }
        }
    } else if (pCur->bt->is_remote) {
        assert(pCur->fdbc);
        size = pCur->fdbc->datalen(pCur);
    } else {
        if (pCur->ixnum == -1) { /* data file.  data is actual data */
            size = pCur->dtabuflen;
        } else { /* key file. data is record number */
            size = pCur->sqlrrnlen;
        }
    }
/* UNIMPLEMENTED */

done:
    reqlog_logf(pCur->bt->reqlogger, REQL_TRACE,
                "DataSize(pCur %d, size %d)      = %s\n", pCur->cursorid, size,
                sqlite3ErrStr(SQLITE_OK));
    return size;
}

/*
 ** Return the pathname of the journal file for this database. The return
 ** value of this routine is the same regardless of whether the journal file
 ** has been created or not.
 */
const char *sqlite3BtreeGetJournalname(Btree *pBt)
{
    char *jname = "";
    /* UNIMPLEMENTED */
    reqlog_logf(pBt->reqlogger, REQL_TRACE, "GetJournalname(%d)     = \"%s\"\n",
                pBt->btreeid, jname);
    return NULL;
}

void get_current_lsn(struct sqlclntstate *clnt)
{
    struct dbtable *db = thedb->dbs[0]; /* this is not used but required */
    if (db) {
        bdb_get_current_lsn(db->handle, &(clnt->file), &(clnt->offset));
    } else {
        logmsg(LOGMSG_ERROR, "get_current_lsn: ireq has no bdb handle\n");
        abort();
    }
    if (clnt->arr) {
        clnt->arr->file = clnt->file;
        clnt->arr->offset = clnt->offset;
    }
    if (clnt->selectv_arr) {
        clnt->selectv_arr->file = clnt->file;
        clnt->selectv_arr->offset = clnt->offset;
    }
}

int initialize_shadow_trans(struct sqlclntstate *clnt, struct sql_thread *thd)
{
    int rc = SQLITE_OK;
    struct ireq iq;
    int bdberr;
    int error = 0;
    int snapshot_file = 0;
    int snapshot_offset = 0;

    if (!clnt->snapshot && clnt->sql_query && clnt->sql_query->snapshot_info) {
        snapshot_file = clnt->sql_query->snapshot_info->file;
        snapshot_offset = clnt->sql_query->snapshot_info->offset;
    }

    init_fake_ireq(thedb, &iq);
    iq.usedb = thedb->dbs[0]; /* this is not used but required */

    switch (clnt->dbtran.mode) {
    default:
        logmsg(LOGMSG_ERROR, "%s: unknown mode %d\n", __func__, clnt->dbtran.mode);
        rc = SQLITE_INTERNAL;
        goto done;

    case TRANLEVEL_SNAPISOL:
        clnt->dbtran.shadow_tran =
            trans_start_snapisol(&iq, clnt->bdb_osql_trak, clnt->snapshot,
                                 snapshot_file, snapshot_offset, &error);

        if (!clnt->dbtran.shadow_tran) {
            logmsg(LOGMSG_ERROR, "%s:trans_start_snapisol error %d\n", __func__,
                    error);
            if (!error) {
                rc = SQLITE_INTERNAL;
            } else if (error == BDBERR_NOT_DURABLE) {
                rc = SQLITE_CLIENT_CHANGENODE;
            } else if (error == BDBERR_TRANTOOCOMPLEX) {
                rc = SQLITE_TRANTOOCOMPLEX;
            } else if (error == BDBERR_NO_LOG) {
                rc = SQLITE_TRAN_NOLOG;
            } else {
                rc = error;
            }
            goto done;
        }

        break;
    /* we handle communication with a blockprocess when all is over */

    case TRANLEVEL_SERIAL:
        /*
         * Serial needs to create a transaction, so that two
         * subsequent selects part of the same transaction see
         * the same data (inserts are easily skipped, but deletes
         * and updates will have visible effects otherwise
         */
        clnt->dbtran.shadow_tran =
            trans_start_serializable(&iq, clnt->bdb_osql_trak, clnt->snapshot,
                                     snapshot_file, snapshot_offset, &error);

        if (!clnt->dbtran.shadow_tran) {
            logmsg(LOGMSG_ERROR, "%s:trans_start_serializable error\n", __func__);
            if (!error) {
                rc = SQLITE_INTERNAL;
            } else if (error == BDBERR_NOT_DURABLE) {
                rc = SQLITE_CLIENT_CHANGENODE;
            } else if (error == BDBERR_NO_LOG) {
                rc = SQLITE_TRAN_NOLOG;
            } else {
                rc = error;
            }
            goto done;
        }

        break;
    /* we handle communication with a blockprocess when all is over */

    case TRANLEVEL_RECOM:
        /* create our special bdb transaction
         * (i.e. w/out berkdb transaction */
        clnt->dbtran.shadow_tran =
            trans_start_readcommitted(&iq, clnt->bdb_osql_trak);

        if (!clnt->dbtran.shadow_tran) {
           logmsg(LOGMSG_ERROR, "%s:trans_start_readcommitted error\n", __func__);
            rc = SQLITE_INTERNAL;
            goto done;
        }

        break;
    /* we handle communication with a blockprocess when all is over */

    case TRANLEVEL_SOSQL:
        /* this is the first update of the transaction, open a
         * block processor on the master */
        clnt->dbtran.shadow_tran =
            trans_start_socksql(&iq, clnt->bdb_osql_trak);

        if (!clnt->dbtran.shadow_tran) {
           logmsg(LOGMSG_ERROR, "%s:trans_start_socksql error\n", __func__);
            rc = SQLITE_INTERNAL;
            goto done;
        }

        rc = osql_sock_start(clnt, OSQL_SOCK_REQ, 0);
        if (clnt->client_understands_query_stats)
            osql_query_dbglog(thd, clnt->queryid);
        break;

    }

done:
    return rc;
}

/*
 ** Attempt to start a new transaction. A write-transaction
 ** is started if the second argument is nonzero, otherwise a read-
 ** transaction.  If the second argument is 2 or more and exclusive
 ** transaction is started, meaning that no other process is allowed
 ** to access the database.  A preexisting transaction may not be
 ** upgrade to exclusive by calling this routine a second time - the
 ** exclusivity flag only works for a new transaction.
 **
 ** A write-transaction must be started before attempting any
 ** changes to the database.  None of the following routines
 ** will work unless a transaction is started first:
 **
 **      sqlite3BtreeCreateTable()
 **      sqlite3BtreeCreateIndex()
 **      sqlite3BtreeClearTable()
 **      sqlite3BtreeDropTable()
 **      sqlite3BtreeInsert()
 **      sqlite3BtreeDelete()
 **      sqlite3BtreeUpdateMeta()
 **
 ** If wrflag is true, then nMaster specifies the maximum length of
 ** a master journal file name supplied later via sqlite3BtreeSync().
 ** This is so that appropriate space can be allocated in the journal file
 ** when it is created..
 */

int sqlite3BtreeBeginTrans(Vdbe *vdbe, Btree *pBt, int wrflag)
{
    int rc = SQLITE_OK;
    struct sql_thread *thd = pthread_getspecific(query_info_key);
    struct sqlclntstate *clnt = thd->sqlclntstate;

#ifdef DEBUG_TRAN
    if (gbl_debug_sql_opcodes) {
        logmsg(LOGMSG_ERROR, "%s %d %d\n", __func__, clnt->intrans,
               clnt->ctrl_sqlengine);
    }
#endif

    /* already have a transaction, keep using it until it commits/aborts */
    if (clnt->intrans || clnt->no_transaction ||
        (clnt->ctrl_sqlengine != SQLENG_STRT_STATE &&
         clnt->ctrl_sqlengine != SQLENG_NORMAL_PROCESS)) {
        rc = SQLITE_OK;
        goto done;
    }

    if (wrflag && clnt->origin) {
        if (gbl_check_sql_source && !allow_write_from_remote(clnt->origin)) {
            sqlite3VdbeError(vdbe, "write from node %d not allowed",
                             clnt->conninfo.node);
            rc = SQLITE_ACCESS;
            goto done;
        }
    }

    /* we get here:
     * - we are not in an sql transaction (old style, intrans) AND
     * - the sql state is EITHER:
     * - SQLENG_STRT_STATE (saw a begin)
     * - SQLENG_NORMAL_PROCESS (singular requests)
     *
     * once out of it, sql state is:
     * - unchanged, if read-only stmt
     * - SQLENG_INTRANS_STATE otherwise
     * (this will block any more access here until after a commit/rollback)
     */

    clnt->ins_keys = 0ULL;
    clnt->del_keys = 0ULL;

    if (gbl_expressions_indexes) {
        clnt->idxInsert = calloc(MAXINDEX, sizeof(uint8_t *));
        clnt->idxDelete = calloc(MAXINDEX, sizeof(uint8_t *));
        if (!clnt->idxInsert || !clnt->idxDelete) {
            logmsg(LOGMSG_ERROR, "%s:%d malloc failed\n", __func__, __LINE__);
            rc = SQLITE_NOMEM;
            goto done;
        }
    }

    if (clnt->arr) {
        currangearr_free(clnt->arr);
        clnt->arr = NULL;
    }
    if (clnt->selectv_arr) {
        currangearr_free(clnt->selectv_arr);
        clnt->selectv_arr = NULL;
    }

    if (clnt->dbtran.mode == TRANLEVEL_SERIAL) {
        clnt->arr = malloc(sizeof(CurRangeArr));
        currangearr_init(clnt->arr);
    }
    if (gbl_selectv_rangechk) {
        clnt->selectv_arr = malloc(sizeof(CurRangeArr));
        currangearr_init(clnt->selectv_arr);
    }
    get_current_lsn(clnt);

    clnt->ddl_tables = hash_init_str(0);
    clnt->dml_tables = hash_init_str(0);

    if (pBt->is_temporary) {
        goto done;
    }

    if (clnt->dbtran.mode <= TRANLEVEL_RECOM && wrflag == 0) { // read-only
        if (clnt->has_recording == 0 ||                        // not selectv
            clnt->ctrl_sqlengine == SQLENG_NORMAL_PROCESS) { // singular selectv
            rc = SQLITE_OK;
            goto done;
        }
    }
    if (wrflag) {
        // cache here the nature of the query; only works because each sql
        // is a standalone sqlite transaction
        clnt->iswrite = wrflag;
    }
    if (clnt->ctrl_sqlengine == SQLENG_STRT_STATE)
        sql_set_sqlengine_state(clnt, __FILE__, __LINE__, SQLENG_INTRANS_STATE);

    clnt->intrans = 1;
    bzero(clnt->dirty, sizeof(clnt->dirty));

#ifdef DEBUG_TRAN
    if (gbl_debug_sql_opcodes) {
        logmsg(LOGMSG_ERROR, "%p starts transaction tid=%d mode=%d intrans=%d\n",
                clnt, pthread_self(), clnt->dbtran.mode, clnt->intrans);
    }
#endif
    if (rc = initialize_shadow_trans(clnt, thd))
        goto done;

    uuidstr_t us;
    char rqidinfo[40];
    snprintf(rqidinfo, sizeof(rqidinfo), "rqid=%016llx %s appsock %u",
             clnt->osql.rqid, comdb2uuidstr(clnt->osql.uuid, us),
             clnt->appsock_id);
    thrman_setid(thrman_self(), rqidinfo);

done:
    reqlog_logf(pBt->reqlogger, REQL_TRACE,
                "BeginTrans(pBt %d, wrflag %d)      = %s (rc=%d)\n",
                pBt->btreeid, wrflag, sqlite3ErrStr(rc), rc);
    return rc;
}

/*
 ** Commit the transaction currently in progress.
 **
 ** This will release the write lock on the database file.  If there
 ** are no active cursors, it also releases the read lock.
 */
int sqlite3BtreeCommit(Btree *pBt)
{
    struct sql_thread *thd = pthread_getspecific(query_info_key);
    struct sqlclntstate *clnt = thd->sqlclntstate;
    int rc = SQLITE_OK;
    int irc = 0;
    int bdberr = 0;

#ifdef DEBUG_TRAN
    if (gbl_debug_sql_opcodes) {
        uuidstr_t us;
        fprintf(
            stderr,
            "sqlite3BtreeCommit intrans=%d sqleng=%d openeng=%d rqid=%llx %s\n",
            clnt->intrans, clnt->ctrl_sqlengine, clnt->no_transaction,
            clnt->osql.rqid, comdb2uuidstr(clnt->osql.uuid, us));
    }
#endif

    if (clnt->arr)
        currangearr_coalesce(clnt->arr);
    if (clnt->selectv_arr)
        currangearr_coalesce(clnt->selectv_arr);

    if (!clnt->intrans || clnt->no_transaction ||
        (!clnt->no_transaction && clnt->ctrl_sqlengine != SQLENG_FNSH_STATE &&
         clnt->ctrl_sqlengine != SQLENG_NORMAL_PROCESS)) {
        rc = SQLITE_OK;
        goto done;
    }

    clnt->recno = 0;

    /* reset the state of the sqlengine */
    if (clnt->ctrl_sqlengine == SQLENG_FNSH_STATE)
        sql_set_sqlengine_state(clnt, __FILE__, __LINE__,
                                SQLENG_NORMAL_PROCESS);

    clnt->intrans = 0;

#ifdef DEBUG_TRAN
    if (gbl_debug_sql_opcodes) {
        uuidstr_t us;
        fprintf(stderr, "%p commits transaction %d %d rqid=%llx %s\n", clnt,
                pthread_self(), clnt->dbtran.mode, clnt->osql.rqid,
                comdb2uuidstr(clnt->osql.uuid, us));
    }
#endif

    switch (clnt->dbtran.mode) {
    default:

        logmsg(LOGMSG_ERROR, "%s: unknown mode %d\n", __func__, clnt->dbtran.mode);
        rc = SQLITE_INTERNAL;
        goto done;

    case TRANLEVEL_RECOM:

        /*
         * Because we don't see begin/commit here, this is processed only
         * for the standalone updates!
         * for recom, we take care of the idx shadows first
         * -we wipe em out
         */
        if (clnt->dbtran.shadow_tran) {
            rc = recom_commit(clnt, thd, clnt->tzname, 0);

            if (!rc) {
                irc = trans_commit_shadow(clnt->dbtran.shadow_tran, &bdberr);
                clnt->dbtran.shadow_tran = NULL;
            } else {
                irc = trans_abort_shadow((void **)&clnt->dbtran.shadow_tran,
                                         &bdberr);
            }
            if (irc) {
                logmsg(LOGMSG_ERROR, "%s: commit failed rc=%d bdberr=%d\n", __func__,
                        irc, bdberr);
            }
        }
        break;

    case TRANLEVEL_SNAPISOL:
        if (clnt->dbtran.shadow_tran) {
            rc = snapisol_commit(clnt, thd, clnt->tzname);

            rc = trans_commit_shadow(clnt->dbtran.shadow_tran, &bdberr);
            clnt->dbtran.shadow_tran = NULL;
        }
        break;

    case TRANLEVEL_SERIAL:

        /*
         * Because we don't see begin/commit here, this is processed only
         * for the standalone updates!
         * for snapisol, serial, we take care of the idx shadows first
         * -we wipe em out
         */
        if (clnt->dbtran.shadow_tran) {
            rc = serial_commit(clnt, thd, clnt->tzname);

            rc = trans_commit_shadow(clnt->dbtran.shadow_tran, &bdberr);
            clnt->dbtran.shadow_tran = NULL;
        }
        break;

    case TRANLEVEL_SOSQL:
        if (gbl_selectv_rangechk)
            rc = selectv_range_commit(clnt);
        if (rc || clnt->early_retry) {
            int irc = 0;
            irc = osql_sock_abort(clnt, OSQL_SOCK_REQ);
            if (irc) {
                logmsg(LOGMSG_ERROR, 
                        "%s: failed to abort sorese transactin irc=%d\n",
                       __func__, irc);
            }
            if (clnt->early_retry == EARLY_ERR_VERIFY) {
                clnt->osql.xerr.errval = ERR_BLOCK_FAILED + ERR_VERIFY;
                errstat_cat_str(&(clnt->osql.xerr),
                                "unable to update record rc = 4");
            } else if (clnt->early_retry == EARLY_ERR_SELECTV) {
                clnt->osql.xerr.errval = ERR_CONSTR;
                errstat_cat_str(&(clnt->osql.xerr),
                                "constraints error, no genid");
            }
            if (clnt->early_retry) {
                clnt->early_retry = 0;
                rc = SQLITE_ABORT;
            }
        } else {
            rc = osql_sock_commit(clnt, OSQL_SOCK_REQ);
            osqlstate_t *osql = &thd->sqlclntstate->osql;
            if (osql->xerr.errval == COMDB2_SCHEMACHANGE_OK) {
                osql->xerr.errval = 0;
            }
        }
        break;

    }

    clnt->ins_keys = 0ULL;
    clnt->del_keys = 0ULL;

    if (gbl_expressions_indexes) {
        free(clnt->idxInsert);
        free(clnt->idxDelete);
        clnt->idxInsert = clnt->idxDelete = NULL;
    }

    if (clnt->arr) {
        currangearr_free(clnt->arr);
        clnt->arr = NULL;
    }
    if (clnt->selectv_arr) {
        currangearr_free(clnt->selectv_arr);
        clnt->selectv_arr = NULL;
    }

    reset_clnt_flags(clnt);

    if (clnt->ddl_tables) {
        hash_free(clnt->ddl_tables);
    }
    if (clnt->dml_tables) {
        hash_free(clnt->dml_tables);
    }
    clnt->ddl_tables = NULL;
    clnt->dml_tables = NULL;

done:
    reqlog_logf(pBt->reqlogger, REQL_TRACE, "Commit(pBt %d)      = %s\n",
                pBt->btreeid, sqlite3ErrStr(rc));
    return rc;
}

/*
 ** Rollback the transaction in progress.  All cursors will be
 ** invalided by this operation.  Any attempt to use a cursor
 ** that was open at the beginning of this operation will result
 ** in an error.
 **
 ** This will release the write lock on the database file.  If there
 ** are no active cursors, it also releases the read lock.
 */
int sqlite3BtreeRollback(Btree *pBt, int dummy, int writeOnlyDummy)
{
    struct sql_thread *thd = pthread_getspecific(query_info_key);
    struct sqlclntstate *clnt = thd->sqlclntstate;
    int rc = SQLITE_OK;
    int irc = 0;
    int bdberr = 0;

    /*
     * fprintf(stderr, "sqlite3BtreeRollback %d %d\n", clnt->intrans,
     * clnt->ctrl_sqlengine );
     */

    if (!clnt || !clnt->intrans || clnt->no_transaction ||
        (clnt->ctrl_sqlengine != SQLENG_FNSH_RBK_STATE &&
         clnt->ctrl_sqlengine != SQLENG_NORMAL_PROCESS)) {
        rc = SQLITE_OK;
        goto done;
    }

    /* this is happening if the sql errored and the
     * sql engine is rollbacking the transaction */
    if (clnt->ctrl_sqlengine == SQLENG_FNSH_RBK_STATE ||
        clnt->ctrl_sqlengine == SQLENG_INTRANS_STATE)
        sql_set_sqlengine_state(clnt, __FILE__, __LINE__,
                                SQLENG_NORMAL_PROCESS);

    clnt->intrans = 0;
    bzero(clnt->dirty, sizeof(clnt->dirty));
#if 0
   fprintf(stderr, "%p rollbacks transaction %d %d\n", clnt, pthread_self(),
         clnt->dbtran.mode);
#endif

    switch (clnt->dbtran.mode) {
    default:
        logmsg(LOGMSG_ERROR, "%s: unknown mode %d\n", __func__, clnt->dbtran.mode);
        rc = SQLITE_INTERNAL;
        goto done;

    case TRANLEVEL_RECOM:
        if (clnt->dbtran.shadow_tran) {
            rc = recom_abort(clnt);
            if (rc)
                logmsg(LOGMSG_ERROR, "%s: recom abort rc=%d??\n", __func__, rc);
        }
        break;

    case TRANLEVEL_SNAPISOL:
        if (clnt->dbtran.shadow_tran) {
            rc = snapisol_abort(clnt);
            if (rc)
                logmsg(LOGMSG_ERROR, "%s: recom abort rc=%d??\n", __func__, rc);
        }
        break;

    case TRANLEVEL_SERIAL:
        if (clnt->dbtran.shadow_tran) {
            rc = serial_abort(clnt);
            if (rc)
                logmsg(LOGMSG_ERROR, "%s: recom abort rc=%d??\n", __func__, rc);
        }
        break;

    case TRANLEVEL_SOSQL:
        rc = osql_sock_abort(clnt, OSQL_SOCK_REQ);
        break;

    }

    clnt->ins_keys = 0ULL;
    clnt->del_keys = 0ULL;

    if (gbl_expressions_indexes) {
        free(clnt->idxInsert);
        free(clnt->idxDelete);
        clnt->idxInsert = clnt->idxDelete = NULL;
    }

    if (clnt->arr) {
        currangearr_free(clnt->arr);
        clnt->arr = NULL;
    }
    if (clnt->selectv_arr) {
        currangearr_free(clnt->selectv_arr);
        clnt->selectv_arr = NULL;
    }

    reset_clnt_flags(clnt);

    if (clnt->ddl_tables) {
        hash_free(clnt->ddl_tables);
    }
    if (clnt->dml_tables) {
        hash_free(clnt->dml_tables);
    }
    clnt->ddl_tables = NULL;
    clnt->dml_tables = NULL;

done:
    reqlog_logf(pBt->reqlogger, REQL_TRACE, "Rollback(pBt %d)      = %s\n",
                pBt->btreeid, sqlite3ErrStr(rc));
    return rc;
}

/*
 ** Return non-zero if a transaction is active.
 */
int sqlite3BtreeIsInTrans(Btree *pBt)
{
    struct sql_thread *thd = pthread_getspecific(query_info_key);
    int rc = (thd && thd->sqlclntstate) ? thd->sqlclntstate->intrans : 0;

/* UNIMPLEMENTED */
/* FIXME TODO XXX #if 0'ed out the foll */
#if 0
   reqlog_logf(pBt->reqlogger, REQL_TRACE, "IsInTrans(pBt %d)      = %s\n",
         pBt->btreeid, rc ? "yes" : "no");
#endif
    return rc;
}

/*
 ** Return the value of the 'auto-vacuum' property. If auto-vacuum is
 ** enabled 1 is returned. Otherwise 0.
 */
int sqlite3BtreeGetAutoVacuum(Btree *pBt)
{
    /* no autovacuum */
    int rc = 0;
    reqlog_logf(pBt->reqlogger, REQL_TRACE,
                "GetAutoVacuum(pBt %d)        = %s\n", pBt->btreeid,
                rc ? "yes" : "no");
    return rc;
}

static char *get_temp_dbname(Btree *pBt)
{
    char *s;
    unsigned long long genid;
    size_t s_sz = strlen(thedb->basedir) + 80;
    genid = get_id(thedb->bdb_env);
    s = malloc(s_sz);
    if (!s) {
        logmsg(LOGMSG_ERROR, "get_temp_dbname: out of memory\n");
        return NULL;
    }
    snprintf(s, s_sz, "%s/%s.tmpdbs/_temp_%lld.db", thedb->basedir,
             thedb->envname, genid);
    return s;
}

/*
** Lua threads share temp tables.
** Don't create new btree, use this one.
*/
static __thread struct temptable *tmptbl_clone = NULL;

/*
** Temp tables were not designed to be shareable.
** Use this lock for synchoronizing access to shared
** temp table between Lua threads.
*/
static __thread pthread_mutex_t *tmptbl_lk = NULL;
void comdb2_set_tmptbl_lk(pthread_mutex_t *lk) { tmptbl_lk = lk; }

/*
 ** Create a new BTree table.  Write into *piTable the page
 ** number for the root page of the new table.
 **
 ** The type of type is determined by the flags parameter.  Only the
 ** following values of flags are currently in use.  Other values for
 ** flags might not work:
 **
 **     BTREE_INTKEY                    Used for SQL tables with rowid keys
 **     BTREE_BLOBKEY                   Used for SQL indices
 */
int sqlite3BtreeCreateTable(Btree *pBt, int *piTable, int flags)
{
    int rc = SQLITE_OK;
    int bdberr;
    void *newp;
    struct sql_thread *thd;

    if ((thd = pthread_getspecific(query_info_key)) == NULL) {
        return SQLITE_INTERNAL;
    }
    thd->had_temptables = 1;
    if (!pBt->is_temporary) { /* must go through comdb2 to do this */
        rc = UNIMPLEMENTED;
        logmsg(LOGMSG_ERROR, "%s rc: %d\n", __func__, rc);
        goto done;
    }

    if (!thd->sqlclntstate->limits.temptables_ok)
        return SQLITE_LIMIT;

    /* creating a temporary table */
    int num_temp_tables = pBt->num_temp_tables;
    newp = realloc(pBt->temp_tables,
                   (num_temp_tables + 1) * sizeof(struct temptable));
    if (unlikely(newp == NULL)) {
        logmsg(LOGMSG_ERROR, "%s: realloc(%lu) failed\n", __func__,
               (num_temp_tables + 1) * sizeof(struct temptable));
        rc = SQLITE_INTERNAL;
        goto done;
    }
    pBt->temp_tables = newp;
    if (num_temp_tables == 1) { // first one
        bzero(&pBt->temp_tables[0], sizeof(struct temptable));
    }
    bzero(&pBt->temp_tables[num_temp_tables], sizeof(struct temptable));
    if (pBt->is_hashtable) {
        pBt->temp_tables[num_temp_tables].tbl =
            bdb_temp_hashtable_create(thedb->bdb_env, &bdberr);
        pBt->temp_tables[num_temp_tables].owner = pBt;
        pBt->temp_tables[num_temp_tables].name = get_temp_dbname(pBt);
        pBt->temp_tables[num_temp_tables].lk = NULL;
    } else if (tmptbl_clone) {
        pBt->temp_tables[num_temp_tables].tbl = tmptbl_clone->tbl;
        pBt->temp_tables[num_temp_tables].owner = NULL;
        pBt->temp_tables[num_temp_tables].name = tmptbl_clone->name;
        pBt->temp_tables[num_temp_tables].lk = tmptbl_clone->lk;
    } else {
        pBt->temp_tables[num_temp_tables].tbl =
            bdb_temp_table_create(thedb->bdb_env, &bdberr);
        pBt->temp_tables[num_temp_tables].owner = pBt;
        pBt->temp_tables[num_temp_tables].name = get_temp_dbname(pBt);
        pBt->temp_tables[num_temp_tables].lk = tmptbl_lk;
    }
    if (pBt->temp_tables[num_temp_tables].tbl == NULL) {
        rc = SQLITE_INTERNAL;
        goto done;
    }
    pBt->temp_tables[num_temp_tables].flags = flags;
    *piTable = num_temp_tables;
    ++pBt->num_temp_tables;
done:
    reqlog_logf(pBt->reqlogger, REQL_TRACE,
                "CreateTable(pBt %d, root %d, flags %d)      = %s\n",
                pBt->btreeid, *piTable, flags, sqlite3ErrStr(rc));
    return rc;
}

/*
 ** Read the meta-information out of a database file.  Meta[0]
 ** is the number of free pages currently in the database.  Meta[1]
 ** through meta[15] are available for use by higher layers.  Meta[0]
 ** is read-only, the others are read/write.
 **
 ** The schema layer numbers meta values differently.  At the schema
 ** layer (and the SetCookie and ReadCookie opcodes) the number of
 ** free pages is not visible.  So Cookie[0] is the same as Meta[1].
 */
#if 0
static u32 metadata[16] = {
   0, 0, 0, 0, 0, 0, 0, 0, 0, 0, 0, 0, 0, 0, 0
};
#endif
void sqlite3BtreeGetMeta(Btree *pBt, int idx, u32 *pMeta)
{
    int rc = SQLITE_OK;

    if (idx < 0 || idx > 15) {
        logmsg(LOGMSG_ERROR, "sqlite3BtreeGetMeta: unknown index idx = %d\n", idx);
        rc = SQLITE_INTERNAL;
        goto done;
    }

    /* Value of BTREE_SCHEMA_VERSION is 1.*/
    idx = idx - 1;

#if 0
   from main.c
      **
      Meta values are as follows:**meta[0] Schema cookie.
      Changes with each schema change. **
      meta[1] File format of schema layer. **
      meta[2] Size of the page cache. **
      meta[3] Use freelist if 0. Autovacuum if greater than zero. ** meta[4]
      Db text encoding.1:UTF - 8 3:UTF - 16 LE 4:UTF -
      16 BE ** meta[5] The user cookie.Used by the application.
#endif
    switch (idx) {
    case 0:
        /* This is my cookie.  There are many like it, but this one is mine */
        *pMeta = 0;
        break;
    case 1:
        *pMeta = 4;
        break;
    case 2:
        *pMeta = 4;
        break;
    case 3:
        *pMeta = 4;
        break;
    case 4:
        *pMeta = SQLITE_UTF8;
        break;
    default:
        *pMeta = 0;
        break;
    }

done:
    reqlog_logf(pBt->reqlogger, REQL_TRACE,
                "GetMeta(pBt %d, idx %d, data %d)      = SQLITE_OK\n",
                pBt->btreeid, idx, *pMeta);
}

static int
cursor_find_remote(BtCursor *pCur,            /* The cursor to be moved */
                   struct sqlclntstate *clnt, /* clnt state, mostly for error */
                   UnpackedRecord *pIdxKey,   /* Unpacked index key */
                   i64 intKey,                /* The table key */
                   int bias,                  /* OP_Seek* ops and frieds */
                   int *pRes)                 /* Write search results here */
{
    Mem *key;
    Mem genidkey;
    int nfields;
    int rc = SQLITE_OK;

    /* check authentication */
    if (authenticate_cursor(pCur, AUTHENTICATE_READ) != 0)
        return SQLITE_ACCESS;

    assert(pCur->fdbc != NULL);
    if (pCur->ixnum == -1) {
        bzero(&genidkey, sizeof(genidkey));
        genidkey.u.i = intKey;
        genidkey.flags = MEM_Int;
        key = &genidkey;
        nfields = 1;
    } else {
        assert(pIdxKey != NULL);
        key = &pIdxKey->aMem[0];
        nfields = pIdxKey->nField;
    }

    if (pCur->ixnum == -1) {
        rc = pCur->fdbc->find(pCur, key, nfields, bias);
    } else {
        /* index, we have dups, are we looking for last ?*/
        if (pIdxKey->default_rc < 0) {
            rc = pCur->fdbc->find_last(pCur, key, nfields, bias);
        } else {
            rc = pCur->fdbc->find(pCur, key, nfields, bias);
        }
    }

    if (rc == IX_FND ||
        rc == IX_FNDMORE /*|| (pCur->ixnum >=0 && rc == IX_NOTFND)*/) {
        char *data;
        int datalen;

        pCur->fdbc->get_found_data(pCur, &pCur->genid, &datalen, &data);
        pCur->rrn = 2;

        if (pCur->ixnum == -1) {
            *pRes = 0; /* this is IX_FND */

            if (pCur->writeTransaction) {
                if (pCur->ondisk_buf) /* not allocated for deletes */
                {
                    memcpy(pCur->ondisk_buf, data, datalen);
                }
            } else {
                pCur->ondisk_buf = data;
            }
        } else {
            /*
               if (pCur->writeTransaction) {
               memcpy(pCur->keybuf, data, datalen);
               } else {
               pCur->fndkey = data;
               }
             */
            if (pCur->keybuf_alloc < datalen) {
                pCur->keybuf = realloc(pCur->keybuf, datalen);
                if (!pCur->keybuf) {
                    logmsg(LOGMSG_ERROR, "%s: failed malloc %d bytes\n", __func__,
                            datalen);
                    return -1;
                }
                pCur->keybuf_alloc = datalen;
            }
            memcpy(pCur->keybuf, data, datalen);
            pCur->keybuflen = datalen;

/* NEED TO REDO THIS; the data sent by remote will be sqlite format */
#if 0
         abort();
         /* indexes are also converted to sqlite */
         pCur->lastkey = pCur->fndkey;
         rc = ondisk_to_sqlite_tz;
#endif
            *pRes = sqlite3VdbeRecordCompare(pCur->keybuflen, pCur->keybuf,
                                             pIdxKey);
        }

        if (rc == IX_FND /*last record */) {
            switch (bias) {
            case OP_Found:
            case OP_NotFound:
                pCur->next_is_eof = 1;
                break;
            case OP_SeekGT:
            case OP_SeekGE:
            case OP_Seek:
            case OP_NotExists:
                pCur->next_is_eof = 1;
                break;
            case OP_SeekLT:
            case OP_SeekLE:
                pCur->prev_is_eof = 1;
                break;
            default:
                logmsg(LOGMSG_ERROR, "%s: unsupported find rc=%d\n", __func__, bias);
                abort();
                break;
            }
        }
    } else if (rc == IX_EMPTY) {
        pCur->empty = 1;
        *pRes = -1;
        return SQLITE_OK;
    } else if (rc == IX_PASTEOF) {
        pCur->eof = 1;
        *pRes = -1;
        return SQLITE_OK;
    } else if (rc == SQLITE_SCHEMA_REMOTE) {
        clnt->osql.error_is_remote = 1;
        clnt->osql.xerr.errval = CDB2ERR_ASYNCERR;

        errstat_set_strf(&clnt->osql.xerr,
                         "schema change table \"%s\" from db \"%s\"",
                         pCur->fdbc->dbname(pCur), pCur->fdbc->tblname(pCur));

        fdb_clear_sqlite_cache(pCur->sqlite, pCur->fdbc->dbname(pCur),
                               pCur->fdbc->tblname(pCur));

        return SQLITE_SCHEMA_REMOTE;
    } else if (rc == FDB_ERR_FDB_VERSION) {
        /* corner case, the db was backout to a lower protocol */
        /* TODO: */
        abort();
    } else {
        *pRes = -1;
        assert(rc != 0);
        logmsg(LOGMSG_ERROR, "%s find bias=%d rc %d\n", __func__, bias, rc);
        return SQLITE_INTERNAL;
    }
    return SQLITE_OK;
}

static int bias_cmp(bias_info *info, void *found)
{
    BtCursor *cur = info->cur;
    ondisk_to_sqlite_tz(cur->db, cur->sc, found, cur->rrn, cur->genid,
                        cur->keybuf, cur->keybuf_alloc, 0, NULL, NULL, NULL,
                        &cur->keybuflen, cur->clnt->tzname, cur);
    return sqlite3VdbeRecordCompare(cur->keybuflen, cur->keybuf,
                                    info->unpacked);
}

/* Move the cursor so that it points to an entry near the key
** specified by pIdxKey or intKey.   Return a success code.
**
** For INTKEY tables, the intKey parameter is used.  pIdxKey
** must be NULL.  For index tables, pIdxKey is used and intKey
** is ignored.
**
** If an exact match is not found, then the cursor is always
** left pointing at a leaf page which would hold the entry if it
** were present.  The cursor might point to an entry that comes
** before or after the key.
**
** An integer is written into *pRes which is the result of
** comparing the key with the entry to which the cursor is
** pointing.  The meaning of the integer written into
** *pRes is as follows:
**
**     *pRes<0      The cursor is left pointing at an entry that
**                  is smaller than intKey/pIdxKey or if the table is empty
**                  and the cursor is therefore left point to nothing.
**
**     *pRes==0     The cursor is left pointing at an entry that
**                  exactly matches intKey/pIdxKey.
**
**     *pRes>0      The cursor is left pointing at an entry that
**                  is larger than intKey/pIdxKey.
**
*/
int sqlite3BtreeMovetoUnpacked(BtCursor *pCur, /* The cursor to be moved */
                               UnpackedRecord *pIdxKey, /* Unpacked index key */
                               i64 intKey,              /* The table key */
                               int bias, /* used to detect the vdbe operation */
                               int *pRes) /* Write search results here */
{
    int rc = SQLITE_OK;
    void *buf = NULL;
    int flags;
    struct ireq iq;
    int fndlen;
    int bdberr;
    struct sql_thread *thd = pCur->thd;
    struct sqlclntstate *clnt = pCur->clnt;
    unsigned long long genid;
    int verify = 0;

    if (debug_switch_pause_moveto()) {
        logmsg(LOGMSG_USER, "Waiting 15 sec\n");
        poll(NULL, 0, 15000);
    }

    /* verification error if not found */
    extern int gbl_early_verify;
    if (gbl_early_verify && (bias == OP_NotExists || bias == OP_NotFound) &&
        *pRes != 0) {
        verify = 1;
        *pRes = 0;
    }

    /* check authentication */
    if (authenticate_cursor(pCur, AUTHENTICATE_READ) != 0) {
        rc = SQLITE_ACCESS;
        goto done;
    }

    /* we may move the cursor in a way that would invalidate any serialized
     * cursor we may have */
    bdb_cursor_ser_invalidate(&pCur->cur_ser);

    if (access_control_check_sql_read(pCur, thd)) {
        rc = SQLITE_ACCESS;
        goto done;
    }

    /* skip the moveto on databtree is marked for delete,
       this is a nop */
    /* for partial indexes,
       I need to move to check if I need to delete a partial index */
    if (likely(bdb_attr_get(thedb->bdb_attr, BDB_ATTR_ONE_PASS_DELETE)) &&
        (pCur->ixnum == -1) && (pCur->open_flags & OPFLAG_FORDELETE) &&
        !gbl_partial_indexes) {
        rc = SQLITE_OK;
        goto done;
    }

    if (thd)
        thd->nfind++;

    thd->cost += pCur->find_cost;

    /* assert that this isn't called for sampled (previously misnamed
     * compressed) */
    assert(0 == pCur->is_sampled_idx);

    rc = sql_tick(thd, pCur->bt->is_temporary == 0);

    if (rc)
        return rc;

    pCur->nfind++;

    if (pCur->blobs.numcblobs > 0)
        free_blob_status_data(&pCur->blobs);

    pCur->eof = 0;
    pCur->empty = 0;
    pCur->next_is_eof = 0;
    pCur->prev_is_eof = 0;

    if (pCur->bt->is_temporary) {
        if (pIdxKey) {
            if (bdb_is_hashtable(pCur->tmptable->tbl)) {
                Mem mem = {0};
                sqlite3VdbeRecordPack(pIdxKey, &mem);
                rc = bdb_temp_table_find(thedb->bdb_env, pCur->tmptable->cursor,
                                         mem.z, mem.n, NULL, &bdberr);
                sqlite3VdbeMemRelease(&mem);
            } else {
                rc = pCur->cursor_find(thedb->bdb_env, pCur->tmptable->cursor,
                                       NULL, 0, pIdxKey, &bdberr, pCur);
            }
        } else {
            void *k = malloc(sizeof(intKey));
            if (k == NULL) {
                return SQLITE_NOMEM;
            }
            *(i64 *)k = intKey;
            rc = pCur->cursor_find(thedb->bdb_env, pCur->tmptable->cursor, k,
                                   sizeof(intKey), NULL, &bdberr, pCur);
            if (rc != IX_FND) {
                free(k);
            }
        }
        if (!is_good_ix_find_rc(rc)) {
            if (rc == IX_EMPTY) {
                rc = SQLITE_OK;
                pCur->empty = 1;
                *pRes = -1;
                return rc;
            } else if (rc == IX_PASTEOF) {
                rc = SQLITE_OK;
                pCur->eof = 1;
                *pRes = -1;
                return rc;
            }
            logmsg(LOGMSG_ERROR, "sqlite3BtreeMoveto:bdb_temp_table_find error rc=%d\n", rc);
            rc = SQLITE_INTERNAL;
            goto done;
        }
        if (pIdxKey)
            *pRes = sqlite3VdbeRecordCompare(
                bdb_temp_table_keysize(pCur->tmptable->cursor),
                bdb_temp_table_key(pCur->tmptable->cursor), pIdxKey);
        else
            *pRes = i64cmp(bdb_temp_table_key(pCur->tmptable->cursor), &intKey);

    } else if (pCur->rootpage == RTPAGE_SQLITE_MASTER) {

        /* this is a find in a sqlite_master, ignore for now
        */
        if (pCur->keyDdl != intKey) {
            logmsg(LOGMSG_ERROR, 
                "%s: cached ddl row different than lookup row %llx %llx???\n",
                __func__, pCur->genid, intKey);
        }
        pCur->tblpos =
            thd->rootpage_nentries; /* position ourselves on the side row */
        *pRes = 0;
        goto done;

    } else if (pCur->cursor_class == CURSORCLASS_REMOTE) { /* remote cursor */

        /* filter the supported operations */
        if (bias != OP_SeekLT && bias != OP_SeekLE && bias != OP_SeekGE &&
            bias != OP_SeekGT && bias != OP_NotExists && bias != OP_Found &&
            bias != OP_NotFound && bias != OP_IdxDelete) {
            logmsg(LOGMSG_ERROR, "%s: unsupported remote cursor operation op=%d\n",
                    __func__, bias);
            rc = SQLITE_INTERNAL;
        }
        /* hack for partial indexes */
        else if (bias == OP_IdxDelete && pCur->ixnum != -1) {
            /* hack for partial indexes and indexes on expressions */
            if (gbl_expressions_indexes && pCur->fdbc->tbl_has_expridx(pCur)) {
                Mem mem = {0};
                sqlite3VdbeRecordPack(pIdxKey, &mem);
                assert(clnt->idxDelete[pCur->ixnum] == NULL);
                clnt->idxDelete[pCur->ixnum] = malloc(sizeof(int) + mem.n);
                if (clnt->idxDelete[pCur->ixnum] == NULL) {
                    logmsg(LOGMSG_ERROR, "%s:%d malloc %ld failed\n", __func__,
                           __LINE__, sizeof(int) + mem.n);
                    rc = SQLITE_NOMEM;
                    goto done;
                }
                *((int *)clnt->idxDelete[pCur->ixnum]) = mem.n;
                memcpy((unsigned char *)clnt->idxDelete[pCur->ixnum] +
                           sizeof(int),
                       mem.z, mem.n);
                sqlite3VdbeMemRelease(&mem);
            }
            *pRes = 0;
            rc = SQLITE_OK;
        } else {
            rc = cursor_find_remote(pCur, clnt, pIdxKey, intKey, bias, pRes);
        }

    } else if (pCur->ixnum == -1) {
        /* Data. nKey has rrn */
        i64 nKey;
        uint8_t ver;

        /* helper simulate verify sql error -> deadlock */
        {
            static int deadlock_race = 0;
            if (debug_switch_simulate_verify_error()) {
                if (!deadlock_race) {
                    deadlock_race++;
                    while (debug_switch_simulate_verify_error()) {
                        poll(NULL, 0, 10);
                    }
                } else {
                    deadlock_race++;
                }
            }
            if (debug_switch_reset_deadlock_race()) {
                deadlock_race = 0;
            }
        }

        /* TODO: we already found the data record.  find some way to map between
         * index/data cursors and don't do extra data fetches unless we
         * move the cursor */
        pCur->eof = 0;
        pCur->empty = 0;
        reqlog_logf(pCur->bt->reqlogger, REQL_TRACE,
                    "looking for record %lld\n", intKey);

        if (pCur->db->dtastripe) {
            genid = intKey;
            nKey = 2;
        } else {
            nKey = intKey;
            rc = get_matching_genid(pCur, (int)nKey, &genid);
            if (rc) {
                rc = SQLITE_OK;
                *pRes = -1;
                goto done;
            }
        }

#if 0
        if (sqldbgflag & 3)
            printf("# find %s rrn %lld ", pCur->db->tablename, nKey);
#endif

        if (is_genid_synthetic(genid)) {
            rc = osql_get_shadowdata(pCur, genid, &buf, &fndlen, &bdberr);
            if (rc) {
                logmsg(LOGMSG_ERROR, 
                        "%s: error fetching shadow data for genid %llu\n",
                        __func__, genid);
            }
            pCur->rrn = 2;
            pCur->genid = genid;
        } else {
            rc = ddguard_bdb_cursor_find(thd, pCur, pCur->bdbcur, &genid,
                                         sizeof(genid), 0, bias, &bdberr);

            if ((pCur->ixnum == -1 && rc == IX_FND) ||
                (pCur->ixnum >= 0 && rc != IX_EMPTY && rc >= 0)) {
                /*
                   pCur->rrn = pCur->bdbcur->rrn(pCur->bdbcur);
                   pCur->genid = pCur->bdbcur->genid(pCur->bdbcur);
                   fndlen = pCur->bdbcur->datalen(pCur->bdbcur);
                   buf = pCur->bdbcur->data(pCur->bdbcur);
                   ver = pCur->bdbcur->ver(pCur->bdbcur);
                 */
                pCur->bdbcur->get_found_data(pCur->bdbcur, &pCur->rrn,
                                             &pCur->genid, &fndlen, &buf, &ver);
                vtag_to_ondisk(pCur->db, buf, &fndlen, ver, pCur->genid);
            }
        }

        if (!rc) {
            /* we need this??? */
            if (fndlen != getdatsize(pCur->db)) {
                logmsg(LOGMSG_ERROR, "sqlite3BtreeMoveto: incorrect fndlen %d\n", fndlen);
                rc = SQLITE_INTERNAL; /* YO, this is IX_NOTFND !!!! */
                goto done;
            }
            if (pCur->writeTransaction) {
                memcpy(pCur->ondisk_buf, buf, fndlen);
            } else {
                pCur->ondisk_buf = buf;
            }
        }

        if ((rc == IX_NOTFND) || (rc == IX_PASTEOF)) {
            rc = SQLITE_OK;
            *pRes = -1;
            pCur->eof = 1;
        } else if (rc == IX_EMPTY) {
            rc = SQLITE_OK;
            *pRes = -1; /* return next rrn? i don't think this matters */
            pCur->empty = 1;
        } else if (is_good_ix_find_rc(rc)) {
            *pRes = 0;
            if (unlikely(pCur->cursor_class == CURSORCLASS_STAT24)) {
                extract_stat_record(pCur->db, buf, pCur->dtabuf,
                                    &pCur->dtabuflen);
            } else {
                /* DTA FILE - DONT CONVERT */
                if (pCur->writeTransaction) {
                    memcpy(pCur->dtabuf, pCur->ondisk_buf,
                           getdatsize(pCur->db));
                } else {
                    pCur->dtabuf = pCur->ondisk_buf;
                }
            }
            pCur->sqlrrnlen =
                sqlite3PutVarint((unsigned char *)pCur->sqlrrn, pCur->rrn);

            if (!gbl_selectv_rangechk) {
                if ((rc == IX_FND || rc == IX_FNDMORE) && pCur->is_recording &&
                    thd->sqlclntstate->ctrl_sqlengine == SQLENG_INTRANS_STATE) {
                    rc = osql_record_genid(pCur, thd, pCur->genid);
                    if (rc) {
                        logmsg(LOGMSG_ERROR, 
                                "%s: failed to record genid %llx (%llu)\n",
                                __func__, pCur->genid, pCur->genid);
                    }
                }
            }
            rc = 0;

#if 0
         if (sqldbgflag & 3) {
            printf(" record=");
            printrecord(pCur->ondisk_buf, pCur->db->schema, 0);
         }
         if (sqldbgflag & 3)
            printf("\n");
#endif

        } else { /* ix_find_by_rrn_and_genid || bdb_cursor_find */

            /* HERE WE ACTUALLY CAN GET A DEADLOCK!!!!! 03142008dh */
            if (rc == BDBERR_DEADLOCK /*ix_find? */
                || bdberr == BDBERR_DEADLOCK /*cursor */) {

                logmsg(LOGMSG_INFO, "sqlite3BtreeMoveto: deadlock bdberr = %d\n", bdberr);
                rc = SQLITE_DEADLOCK;

            } else {
                if (bdberr == BDBERR_TRANTOOCOMPLEX) {
                    rc = SQLITE_TRANTOOCOMPLEX;
                } else if (bdberr == BDBERR_TRAN_CANCELLED) {
                    rc = SQLITE_TRAN_CANCELLED;
                } else if (bdberr == BDBERR_NO_LOG) {
                    rc = SQLITE_TRAN_NOLOG;
                } else if (bdberr == BDBERR_NOT_DURABLE) {
                    rc = SQLITE_CLIENT_CHANGENODE;
                } else {
                   logmsg(LOGMSG_ERROR, "sqlite3BtreeMoveto: error rc=%d bdberr = %d\n", rc,
                           bdberr);
                    rc = SQLITE_INTERNAL;
                }
            }

#if 0
         if (sqldbgflag & 3)
            printf(" no match\n");
#endif
        }
    } else { /* find by key */
        int ondisk_len;
        struct convert_failure *fail_reason = &thd->sqlclntstate->fail_reason;

        struct bias_info info = {.bias = bias,
                                 .truncated = 0,
                                 .cmp = bias_cmp,
                                 .cur = pCur,
                                 .unpacked = pIdxKey};
        ondisk_len = rc =
            sqlite_unpacked_to_ondisk(pCur, pIdxKey, fail_reason, &info);
        if (rc < 0) {
            char errs[128];
            convert_failure_reason_str(&thd->sqlclntstate->fail_reason,
                                       pCur->db->tablename, "SQLite format",
                                       ".ONDISK", errs, sizeof(errs));
            reqlog_logf(pCur->bt->reqlogger, REQL_TRACE,
                        "Moveto: sqlite_unpacked_to_ondisk failed [%s]\n",
                        errs);
            sqlite3VdbeError(pCur->vdbe, errs, (char *)0);
            rc = SQLITE_ERROR;
            goto done;
        }

        /* hack for partial indexes and indexes on expressions */
        if (bias == OP_IdxDelete && pCur->ixnum != -1) {
            if (gbl_expressions_indexes && pCur->db->ix_expr) {
                assert(clnt->idxDelete[pCur->ixnum] == NULL);
                clnt->idxDelete[pCur->ixnum] = malloc(ondisk_len);
                if (clnt->idxDelete[pCur->ixnum] == NULL) {
                    logmsg(LOGMSG_ERROR, "%s:%d malloc %d failed\n", __func__,
                            __LINE__, ondisk_len);
                    rc = SQLITE_NOMEM;
                    goto done;
                }
                memcpy(clnt->idxDelete[pCur->ixnum], pCur->ondisk_key,
                       ondisk_len);
            }
            *pRes = 0;
            rc = SQLITE_OK;
            goto done;
        }

        assert(ondisk_len >= 0);

        /* find last dup? */
        if (pIdxKey->default_rc < 0) {
            rc = ddguard_bdb_cursor_find_last_dup(
                thd, pCur, pCur->bdbcur, pCur->ondisk_key, ondisk_len,
                pCur->db->ix_keylen[pCur->ixnum], &info, &bdberr);
            if (is_good_ix_find_rc(rc)) {
                uint8_t _;
                pCur->bdbcur->get_found_data(pCur->bdbcur, &pCur->rrn,
                                             &pCur->genid, &fndlen, &buf, &_);
                if (fndlen != getkeysize(pCur->db, pCur->ixnum)) {
                    logmsg(LOGMSG_ERROR, "sqlite3BtreeMoveto: getkeysize return "
                           "incorrect length\n");
                    rc = SQLITE_INTERNAL;
                    goto done;
                }
                if (pCur->writeTransaction) {
                    memcpy(pCur->fndkey, buf, fndlen);
                } else {
                    pCur->fndkey = buf;
                }
            }
        } else {
            rc = ddguard_bdb_cursor_find(thd, pCur, pCur->bdbcur,
                                         pCur->ondisk_key, ondisk_len, 0, bias,
                                         &bdberr);
            if (is_good_ix_find_rc(rc)) {
                uint8_t _;
                pCur->bdbcur->get_found_data(pCur->bdbcur, &pCur->rrn,
                                             &pCur->genid, &fndlen, &buf, &_);
                if (fndlen != getkeysize(pCur->db, pCur->ixnum)) {
                    logmsg(LOGMSG_ERROR, "sqlite3BtreeMoveto: getkeysize return "
                           "incorrect length\n");
                    rc = SQLITE_INTERNAL;
                    goto done;
                }
                if (pCur->writeTransaction) {
                    memcpy(pCur->fndkey, buf, fndlen);
                } else {
                    pCur->fndkey = buf;
                }
            }
        }

        if (rc == IX_EMPTY) {
#if 0
            if (sqldbgflag & 3)
                printf(" no data\n");
#endif
            *pRes = -1;
            rc = SQLITE_OK;
            pCur->empty = 1;
            goto done;
        }

        /* Note: this code is to close a hole where we look for a value that's
         * larger than anything in the db, find something smaller, then larger
         * values
         * get added before we try to find the next matching record. There's a
         * corresponding problem in the 'go left' case if we try to find records
         * smaller than the smallest value in the db, but there's no cheap way
         * to
         * figure out of the record is the first record in the db. Serializable
         * papers over this with correct skip logic, but for now the left case
         * isn't
         * handled.
         */
        /* NOTE: last dup is returning EOF here :
         * table contains 1, 2, 3; select * from table where id>0 !
         */
        if (rc == IX_PASTEOF && !(pIdxKey->default_rc < 0)) {
            pCur->next_is_eof = 1;
        }

        if (is_good_ix_find_rc(rc)) {
            int goodrc = (rc == IX_FND || rc == IX_FNDMORE);
#if 0
         if (sqldbgflag & 3) {
            printf("found rrn %d key ", pCur->rrn);
            printrecord(pCur->fndkey, pCur->db->ixschema[pCur->ixnum], 0);
            printf(" data ");
            printrecord(pCur->ondisk_buf, pCur->db->schema, 0);
         }
#endif
            pCur->eof = 0;
            pCur->lastkey = pCur->fndkey;
            rc = ondisk_to_sqlite_tz(pCur->db, pCur->sc, pCur->fndkey,
                                     pCur->rrn, pCur->genid, pCur->keybuf,
                                     pCur->keybuf_alloc, 0, NULL, NULL, NULL,
                                     &pCur->keybuflen, clnt->tzname, pCur);
            if (rc) {
                reqlog_logf(pCur->bt->reqlogger, REQL_TRACE,
                            "Moveto: ondisk_to_sqlite failed\n");
                logmsg(LOGMSG_ERROR, "Moveto: ondisk_to_sqlite failed\n");
                rc = SQLITE_INTERNAL;
                goto done;
            }

            if (!pCur->db->dtastripe) {
                genid_hash_add(pCur, pCur->rrn, pCur->genid);
            }

            if (!gbl_selectv_rangechk) {
                if (goodrc && pCur->is_recording &&
                    thd->sqlclntstate->ctrl_sqlengine == SQLENG_INTRANS_STATE) {
                    rc = osql_record_genid(pCur, thd, pCur->genid);
                    if (rc) {
                        logmsg(LOGMSG_ERROR, 
                                "%s: failed to record genid %llx (%llu)\n",
                                __func__, pCur->genid, pCur->genid);
                    }
                }
            }

            if (likely(info.truncated == 0)) {
                /* Comdb2 keys are memcmp'able. Lets put that to use.. */
                int cmplen = ondisk_len < fndlen ? ondisk_len : fndlen;
                *pRes = memcmp(pCur->fndkey, pCur->ondisk_key, cmplen);
            } else {
                /*
                ** Strings were truncated for find
                ** Compare found key with complete original search key
                */
                *pRes = sqlite3VdbeRecordCompare(pCur->keybuflen, pCur->keybuf,
                                                 pIdxKey);
            }
            if (*pRes == 0 && bias != OP_SeekGT) {
                *pRes = pIdxKey->default_rc;
            }
            rc = SQLITE_OK;
            goto done;
        } else { /* ix_find_xxx || bdb_cursor_find */

            /* HERE WE ACTUALLY CAN GET A DEADLOCK!!!!! 03142008dh */
            if (rc == BDBERR_DEADLOCK /*ix_find? */
                || bdberr == BDBERR_DEADLOCK /*cursor */) {

                if (bdberr == BDBERR_DEADLOCK) {
                    uuidstr_t us;
                    ctrace(
                        "%s: too much contention, retried %d times [%llx %s]\n",
                        __func__, gbl_move_deadlk_max_attempt,
                        (thd->sqlclntstate && thd->sqlclntstate->osql.rqid)
                            ? thd->sqlclntstate->osql.rqid
                            : 0,
                        (thd->sqlclntstate && thd->sqlclntstate->osql.rqid)
                            ? comdb2uuidstr(thd->sqlclntstate->osql.uuid, us)
                            : "invalid-uuid");
                }
                /*
                 * printf("sqlite3BtreeMoveto: deadlock bdberr = %d\n", bdberr);
                 */
                rc = SQLITE_DEADLOCK;
            } else {
                if (bdberr == BDBERR_TRANTOOCOMPLEX) {
                    rc = SQLITE_TRANTOOCOMPLEX;
                } else if (bdberr == BDBERR_TRAN_CANCELLED) {
                    rc = SQLITE_TRAN_CANCELLED;
                } else if (bdberr == BDBERR_NO_LOG) {
                    rc = SQLITE_TRAN_NOLOG;
                } else {
                    logmsg(LOGMSG_ERROR, "sqlite3BtreeMoveto: error rc=%d bdberr = %d\n", rc,
                           bdberr);
                    rc = SQLITE_INTERNAL;
                }
            }

            goto done;
        }
    }

done:
    /* early verification error */
    if (verify && !pCur->bt->is_temporary &&
        pCur->rootpage != RTPAGE_SQLITE_MASTER && *pRes != 0 &&
        pCur->vdbe->readOnly == 0 && pCur->ixnum == -1) {
        int irc = is_genid_recorded(thd, pCur->tblnum, genid);
        if (irc < 0)
            logmsg(LOGMSG_ERROR, "%s: failed to check early verify genid\n",
                   __func__);
        else if (irc == 1)
            clnt->early_retry = EARLY_ERR_SELECTV;
        else
            clnt->early_retry = EARLY_ERR_VERIFY;
    }

    reqlog_logf(pCur->bt->reqlogger, REQL_TRACE,
                "Moveto(pCur %d, found %s)     = %s\n", pCur->cursorid,
                *pRes == 0 ? "yes" : *pRes < 0 ? "less" : "more",
                sqlite3ErrStr(rc));
    return rc;
}

/*
 ** For the entry that cursor pCur is point to, return as
 ** many bytes of the key or data as are available on the local
 ** b-tree page.  Write the number of available bytes into *pAmt.
 **
 ** The pointer returned is ephemeral.  The key/data may move
 ** or be destroyed on the next call to any Btree routine.
 **
 ** These routines is used to get quick access to key and data
 ** in the common case where no overflow pages are used.
 */
const void *sqlite3BtreeKeyFetch(BtCursor *pCur, u32 *pAmt)
{
    int rc;
    int reqsize;
    void *out = NULL;
    void *tmp;
    if (pCur->is_sampled_idx) {
        out = pCur->keybuf;
        *pAmt = pCur->keybuflen;
        goto done;
    }
    if (pCur->bt->is_temporary) {
        out = bdb_temp_table_key(pCur->tmptable->cursor);
        *pAmt = bdb_temp_table_keysize(pCur->tmptable->cursor);
        goto done;
    }
    out = pCur->keybuf;
    *pAmt = pCur->keybuflen;
done:
    reqlog_logf(pCur->bt->reqlogger, REQL_TRACE,
                "KeyFetch(pCur %d pAmt %d)      = %p\n", pCur->cursorid, *pAmt,
                out);
    reqlog_loghex(pCur->bt->reqlogger, REQL_TRACE, out, *pAmt);
    reqlog_logl(pCur->bt->reqlogger, REQL_TRACE, "\n");
    return out;
}

/* add the costs of the sorter to the thd costs */
void addVdbeToThdCost(int type)
{
    struct sql_thread *thd = pthread_getspecific(query_info_key);
    if (thd == NULL)
        return;

    double cost = 0;
    if (type == VDBESORTER_WRITE)
        thd->cost += 0.2;
    else if (type == VDBESORTER_MOVE || type == VDBESORTER_FIND)
        thd->cost += 0.1;
}

/* append the costs of the sorter to the thd query stats */
void addVdbeSorterCost(const VdbeSorter *pSorter)
{
    struct sql_thread *thd = pthread_getspecific(query_info_key);
    if (thd == NULL)
        return;

    struct query_path_component fnd = {0}, *qc;

    if (NULL == (qc = hash_find(thd->query_hash, &fnd))) {
        qc = calloc(sizeof(struct query_path_component), 1);
        hash_add(thd->query_hash, qc);
        listc_abl(&thd->query_stats, qc);
    }

    qc->nfind += pSorter->nfind;
    qc->nnext += pSorter->nmove;
    /* note: we record writes in record routines on the master */
    qc->nwrite += pSorter->nwrite;
}

/*
 ** Close a cursor.  The read lock on the database file is released
 ** when the last cursor is closed.
 */
int sqlite3BtreeCloseCursor(BtCursor *pCur)
{
    int rc = SQLITE_OK;
    int cursorid;
    int bdberr;
    /* Not sure about this. Can pCur->thd be different from thread-specific */
    struct sql_thread *thd = pthread_getspecific(query_info_key);
    /* If we are using sqldb of other thread, then the other thread will close
     * the db. */
    if (thd == NULL)
        return 0;
    struct sqlclntstate *clnt = thd->sqlclntstate;
    CurRangeArr **append_to;

#if 0
   FOR NOW, THIS IS CLEARED AT SQLCLNTSTATE LEVEL 
   pCur->keyDdl = 0ULL;
   if (pCur->dataDdl)
   {
      free(pCur->dataDdl);
      pCur->dataDdl = NULL;
      pCur->nDataDdl = 0;
   }
#endif

    if (pCur->range) {
        if (pCur->range->idxnum == -1 && pCur->range->islocked == 0) {
            currange_free(pCur->range);
            pCur->range = NULL;
        } else if (pCur->range->islocked || pCur->range->lkey ||
                   pCur->range->rkey || pCur->range->lflag ||
                   pCur->range->rflag) {
            if (!pCur->is_recording ||
                (clnt->ctrl_sqlengine == SQLENG_INTRANS_STATE &&
                 gbl_selectv_rangechk)) {
                append_to =
                    (pCur->is_recording) ? &(clnt->selectv_arr) : &(clnt->arr);
                if (!*append_to) {
                    *append_to = malloc(sizeof(CurRangeArr));
                    currangearr_init(*append_to);
                }
                currangearr_append(*append_to, pCur->range);
            } else {
                currange_free(pCur->range);
            }
            pCur->range = NULL;
        } else {
            currange_free(pCur->range);
            pCur->range = NULL;
        }
    }

    if (pCur->blobs.numcblobs > 0)
        free_blob_status_data(&pCur->blobs);

    /* update cursor use counts.  don't lock for now.
     * analyze shouldnt' affect cursor stats */
    if (pCur->db && !clnt->is_analyze) {
        if (pCur->ixnum != -1)
            pCur->db->sqlixuse[pCur->ixnum] += (pCur->nfind + pCur->nmove);
    }

    if (thd && thd->query_hash) {
        if (pCur->cursor_class == CURSORCLASS_SQLITEMASTER ||
            (pCur->db && is_sqlite_stat(pCur->db->tablename))) {
            goto skip;
        }
        struct query_path_component fnd = {0}, *qc = NULL;
        if (pCur->bt && pCur->bt->is_remote) {
            if (!pCur->fdbc)
                goto skip; /* failed during cursor creation */
            strncpy0(fnd.rmt_db, pCur->fdbc->dbname(pCur), sizeof(fnd.rmt_db));
        }
        if (pCur->db)
            strncpy0(fnd.lcl_tbl_name, pCur->db->tablename,
                     sizeof(fnd.lcl_tbl_name));
        fnd.ix = pCur->ixnum;

        if ((qc = hash_find(thd->query_hash, &fnd)) == NULL) {
            qc = calloc(sizeof(struct query_path_component), 1);
            if (pCur->bt && pCur->bt->is_remote) {
                strncpy0(fnd.rmt_db, pCur->fdbc->dbname(pCur),
                         sizeof(fnd.rmt_db));
            }
            if (pCur->db) {
                strncpy0(qc->lcl_tbl_name, pCur->db->tablename,
                         sizeof(qc->lcl_tbl_name));
            }
            qc->ix = pCur->ixnum;
            hash_add(thd->query_hash, qc);
            listc_abl(&thd->query_stats, qc);
        }

        if (qc) {
            qc->nfind += pCur->nfind;
            qc->nnext += pCur->nmove;
            /* note: we record writes in record routines on the master */
            qc->nwrite += pCur->nwrite;
            qc->nblobs += pCur->nblobs;
        }
    }

skip:
    cursorid = pCur->cursorid;
    if (pCur->bt && pCur->bt->is_remote &&
        pCur->rootpage != RTPAGE_SQLITE_MASTER) /* sqlite_master is local */
    {
        /* release the fdb cursor */
        if (pCur->fdbc) {
            rc = pCur->fdbc->close(pCur);
            if (rc) {
                logmsg(LOGMSG_ERROR, "%s: failed fdb_cursor_close rc=%d\n", __func__,
                        rc);
                rc = SQLITE_INTERNAL;
            }
        }
    } else {
        if (pCur->rootpage >= RTPAGE_START) {
            if (pCur->writeTransaction) {
                if (pCur->ondisk_buf)
                    free(pCur->ondisk_buf);
            }
            if (pCur->ondisk_key)
                free(pCur->ondisk_key);
            if (pCur->writeTransaction) {
                if (pCur->fndkey)
                    free(pCur->fndkey);
            }
        }
        if (pCur->writeTransaction) {
            if (pCur->dtabuf)
                free(pCur->dtabuf);
        }
        if (pCur->keybuf)
            free(pCur->keybuf);

        if (pCur->is_sampled_idx) {
            rc = bdb_temp_table_close_cursor(
                thedb->bdb_env, pCur->sampled_idx->cursor, &bdberr);
            if (rc) {
                logmsg(LOGMSG_ERROR, "bdb_temp_table_close_cursor rc %d\n", bdberr);
                rc = SQLITE_INTERNAL;
                goto done;
            }
            free(pCur->sampled_idx->name);
            free(pCur->sampled_idx);
        } else if (pCur->bt && pCur->bt->is_temporary) {
            rc = pCur->cursor_close(thedb->bdb_env, pCur, &bdberr);
            if (rc) {
                logmsg(LOGMSG_ERROR, "bdb_temp_table_close_cursor rc %d\n", bdberr);
                rc = SQLITE_INTERNAL;
                goto done;
            }
            free(pCur->tmptable->name);
            free(pCur->tmptable);
        }

        if (pCur->bdbcur) {
            /* opened a real cursor? close it */
            bdberr = 0;
            rc = pCur->bdbcur->close(pCur->bdbcur, &bdberr);
            if (bdberr == BDBERR_DEADLOCK) {
                /* For now, We do not recover from deadlocks during cursor close
                 */
                rc = SQLITE_DEADLOCK;
            }
        }
        if (rc) {
            logmsg(LOGMSG_ERROR, "bdb_cursor_close: rc %d\n", bdberr);
            rc = SQLITE_INTERNAL;
            /*
             * Keep going, we do want to leak BtCursors when
             * we close a Btree!!!
             * goto done;
             */
        }
    }

    if (thd) {
        pthread_mutex_lock(&thd->lk);
        if (pCur->on_list)
            listc_rfl(&pCur->bt->cursors, pCur);
        pthread_mutex_unlock(&thd->lk);
    }

/* We don't allocate BtCursor anymore */
/* free(pCur); */
done:
    reqlog_logf(pCur->reqlogger, REQL_TRACE, "CloseCursor(pCur %d)      = %s\n",
                cursorid, sqlite3ErrStr(rc));

    return rc;
}

/*
 ** Delete all information from a single table in the database.  iTable is
 ** the page number of the root of the table.  After this routine returns,
 ** the root page is empty, but still exists.
 **
 ** This routine will fail with SQLITE_LOCKED if there are any open
 ** read cursors on the table.  Open write cursors are moved to the
 ** root of the table.
 */
int sqlite3BtreeClearTable(Btree *pBt, int iTable, int *pnChange)
{
    /* So here's Uncle Mike's lesson learned #6943925: if you have
     * a routine that "should never be called", make darn sure it's
     * never called... */
    int rc = SQLITE_OK;
    int bdberr;
    int ixnum;
    struct sql_thread *thd = pthread_getspecific(query_info_key);
    struct sqlclntstate *clnt = thd->sqlclntstate;

    if (pnChange)
        *pnChange = 0;

    if (pBt->is_temporary) {
        rc = bdb_temp_table_truncate(thedb->bdb_env,
                                     pBt->temp_tables[iTable].tbl, &bdberr);
        if (rc) {
            logmsg(LOGMSG_ERROR, 
                    "sqlite3BtreeClearTable: bdb_temp_table_clear error rc = %d\n",
                    rc);
            rc = SQLITE_INTERNAL;
            goto done;
        }
    } else {
        struct dbtable *db;

        db = get_sqlite_db(thd, iTable, &ixnum);
        if (ixnum != -1) {
            rc = SQLITE_OK;
            goto done;
        }

        /* If we are in analyze, lie.  Otherwise we end up with an empty, and
         * then worse,
         * half-filled stat table during the analyze. */
        if (clnt->is_analyze && is_sqlite_stat(db->tablename)) {
            rc = SQLITE_OK;
            goto done;
        }

        if (clnt->dbtran.mode == TRANLEVEL_SOSQL ||
            clnt->dbtran.mode == TRANLEVEL_RECOM ||
            clnt->dbtran.mode == TRANLEVEL_SNAPISOL ||
            clnt->dbtran.mode == TRANLEVEL_SERIAL) {
            if (db->n_constraints == 0)
                rc = osql_cleartable(thd, db->tablename);
            else
                rc = -1;
        } else {
            rc = reinit_db(db);
        }
        if (rc) {
            logmsg(LOGMSG_ERROR, "sqlite3BtreeClearTable: error rc = %d\n", rc);
            rc = SQLITE_INTERNAL;
            goto done;
        }
    }
done:
    reqlog_logf(pBt->reqlogger, REQL_TRACE,
                "ClearTable(pBt %d iTable %d)      = %s\n", pBt->btreeid,
                iTable, sqlite3ErrStr(rc));
    return rc;
}

/*
 ** Write meta-information back into the database.  Meta[0] is
 ** read-only and may not be written.
 */
int sqlite3BtreeUpdateMeta(Btree *pBt, int idx, u32 iMeta)
{
    int rc = SQLITE_OK;
    reqlog_logf(pBt->reqlogger, REQL_TRACE,
                "UpdateMeta(pBt %d, idx %d, data %d)      = %s\n", pBt->btreeid,
                idx, iMeta, sqlite3ErrStr(rc));
    return rc;
}

unsigned long long get_rowid(BtCursor *pCur)
{
    if (pCur->genid == 0) {
        logmsg(LOGMSG_FATAL, "get_rowid will return 0\n");
        exit(1);
    }

    return pCur->genid;
}

/*
 ** ADDON:
 ** this function is also called for recom/snapisol/serial
 ** in this case, if the genid is synthetic, it needs to pull the blobs from
 ** the SHADOW BLOB; we do this here
 */
int fetch_blob_into_sqlite_mem(BtCursor *pCur, struct schema *sc, int fnum,
                               Mem *m)
{
    struct ireq iq;
    blob_status_t blobs;
    int blobnum;
    struct field *f;
    void *dta;
    int rc;
    int bdberr;
    int nretries = 0;
    struct sql_thread *thd = pCur->thd;

    if (!pCur->have_blob_descriptor) {
        gather_blob_data_byname(pCur->db->tablename, ".ONDISK",
                                &pCur->blob_descriptor);
        pCur->have_blob_descriptor = 1;
    }

    f = &sc->member[fnum];
    blobnum = f->blob_index + 1;

    pCur->nblobs++;
    if (thd) {
        thd->nblobs++;
        thd->cost += pCur->blob_cost;
    }

again:
    memcpy(&blobs, &pCur->blob_descriptor, sizeof(blobs));

    if (is_genid_synthetic(pCur->genid)) {
        rc = osql_fetch_shadblobs_by_genid(pCur, &blobnum, &blobs, &bdberr);
    } else {
        bdb_fetch_args_t args = {0};
        rc = bdb_fetch_blobs_by_rrn_and_genid_cursor(
            pCur->db->handle, pCur->rrn, pCur->genid, 1, &blobnum,
            blobs.bloblens, blobs.bloboffs, (void **)blobs.blobptrs,
            pCur->bdbcur, &args, &bdberr);
    }

    if (rc) {
        if (bdberr == BDBERR_DEADLOCK) {
            nretries++;
            if (rc = recover_deadlock(thedb->bdb_env, thd, NULL, 0)) {
                if (!gbl_rowlocks)
                    logmsg(LOGMSG_ERROR, "%s: %zu failed dd recovery\n",
                           __func__, pthread_self());

                return (rc == SQLITE_CLIENT_CHANGENODE) ? rc : SQLITE_DEADLOCK;
            }
            if (nretries >= gbl_maxretries) {
                logmsg(LOGMSG_ERROR, "too much contention fetching "
                                     "tbl %s blob %s tried %d times\n",
                       pCur->db->tablename, f->name, nretries);
                return SQLITE_DEADLOCK;
            }
            goto again;
        }
        return SQLITE_DEADLOCK;
    }

    /* Happens more frequently in index mode, but can happen in cursor mode
     * after a deadlock (because we close all our cursors) */
    init_fake_ireq(thedb, &iq);
    iq.usedb = pCur->db;

    if (pCur->dtabuf) {
        dta = pCur->dtabuf;
    } else {
        dta = pCur->bdbcur->datacopy(pCur->bdbcur);
    }

    assert(dta);

    if (check_one_blob_consistency(&iq, iq.usedb->tablename, ".ONDISK", &blobs,
                                   dta, f->blob_index, 0)) {
        free_blob_status_data(&blobs);
        nretries++;
        if (nretries >= gbl_maxblobretries) {
            logmsg(LOGMSG_ERROR, "inconsistent blob genid %llx, blob index %d\n",
                    pCur->genid, f->blob_index);
            return SQLITE_CORRUPT;
        }
        goto again;
    }

#if 0 
   int patch = 0;
   if (is_genid_synthetic(pCur->genid)) 
   {
      patch = blobnum-1;
   }
#endif

    if (blobs.blobptrs[0] == NULL) {
        m->z = NULL;
        m->flags = MEM_Null;
    } else {
        m->z = blobs.blobptrs[0];
        m->n = blobs.bloblens[0];
        m->flags = MEM_Dyn;
        m->xDel = free;

        if (f->type == SERVER_VUTF8) {
            m->flags |= MEM_Str;
            if (m->n > 0)
                --m->n; /* sqlite string lengths do not include NULL */
        } else
            m->flags |= MEM_Blob;
    }

    return 0;
}

int is_datacopy(BtCursor *pCur, int *fnum)
{
    int nmembers = pCur->sc->nmembers;
    /*if (nmembers == 0) return 0;*/
    if (pCur->ixnum >= 0 && pCur->db->ix_datacopy[pCur->ixnum] &&
        *fnum >= nmembers) {
        /* Make fnum point to correct column as if rec is .ONDISK */
        *fnum = pCur->sc->datacopy[*fnum - nmembers];
        return 1;
    }
    return 0;
}

int is_remote(BtCursor *pCur)
{
    return pCur->cursor_class == CURSORCLASS_REMOTE;
}

int is_raw(BtCursor *pCur)
{
    if (pCur) {
        if (pCur->cursor_class == CURSORCLASS_TABLE) {
            return 1;
        } else if (pCur->cursor_class == CURSORCLASS_INDEX) {
            return 1;
        } else if (pCur->cursor_class == CURSORCLASS_REMOTE) {
            return 1;
        } else if (pCur->is_sampled_idx) {
            return 1;
        }
    }
    return 0;
}

static int get_data_int(BtCursor *pCur, struct schema *sc, uint8_t *in,
                        int fnum, Mem *m, uint8_t flip_orig, const char *tzname)
{
    int null;
    i64 ival;
    double dval;
    int outdtsz = 0;
    int rc = 0;
    struct field *f = &(sc->member[fnum]);
    uint8_t *in_orig = in = in + f->offset;

    if (f->flags & INDEX_DESCEND) {
        if (gbl_sort_nulls_correctly) {
            in_orig[0] = ~in_orig[0];
        }
        if (flip_orig) {
            xorbufcpy(&in[1], &in[1], f->len - 1);
        } else {
            switch (f->type) {
            case SERVER_BINT:
            case SERVER_UINT:
            case SERVER_BREAL:
            case SERVER_DATETIME:
            case SERVER_DATETIMEUS:
            case SERVER_INTVYM:
            case SERVER_INTVDS:
            case SERVER_INTVDSUS:
            case SERVER_DECIMAL: {
                /* This way we don't have to flip them back. */
                uint8_t *p = alloca(f->len);
                p[0] = in[0];
                xorbufcpy(&p[1], &in[1], f->len - 1);
                in = p;
                break;
            }
            default:
                /* For byte and cstring, set the MEM_Xor flag and
                 * sqlite will flip the field */
                break;
            }
        }
    }

    null = stype_is_null(in);
    if (null) { /* this field is null, we dont need to fetch */
        m->z = NULL;
        m->n = 0;
        m->flags = MEM_Null;
        goto done;
    }

#ifdef _LINUX_SOURCE
    struct field_conv_opts convopts = {.flags = FLD_CONV_LENDIAN};
#else
    struct field_conv_opts convopts = {.flags = 0};
#endif

    switch (f->type) {
    case SERVER_UINT:
        rc = SERVER_UINT_to_CLIENT_INT(
            in, f->len, NULL /*convopts */, NULL /*blob */, &ival, sizeof(ival),
            &null, &outdtsz, &convopts, NULL /*blob */);
        m->u.i = ival;
        if (rc == -1)
            goto done;
        if (null)
            m->flags = MEM_Null;
        else
            m->flags = MEM_Int;
        break;

    case SERVER_BINT:
        rc = SERVER_BINT_to_CLIENT_INT(
            in, f->len, NULL /*convopts */, NULL /*blob */, &ival, sizeof(ival),
            &null, &outdtsz, &convopts, NULL /*blob */);
        m->u.i = ival;
        if (rc == -1)
            goto done;
        if (null) {
            m->flags = MEM_Null;
        } else {
            m->flags = MEM_Int;
        }
        break;

    case SERVER_BREAL:
        rc = SERVER_BREAL_to_CLIENT_REAL(
            in, f->len, NULL /*convopts */, NULL /*blob */, &dval, sizeof(dval),
            &null, &outdtsz, &convopts, NULL /*blob */);
        m->u.r = dval;
        if (rc == -1)
            goto done;
        if (null)
            m->flags = MEM_Null;
        else
            m->flags = MEM_Real;
        break;

    case SERVER_BCSTR:
        /* point directly at the ondisk string */
        m->z = &in[1]; /* skip header byte in front */
        if (flip_orig || !(f->flags & INDEX_DESCEND)) {
            m->n = cstrlenlim(&in[1], f->len - 1);
        } else {
            m->n = cstrlenlimflipped(&in[1], f->len - 1);
        }
        m->flags = MEM_Str | MEM_Ephem;
        break;

    case SERVER_BYTEARRAY:
        /* just point to bytearray directly */
        m->z = &in[1];
        m->n = f->len - 1;
        m->flags = MEM_Blob | MEM_Ephem;
        break;

    case SERVER_DATETIME:
        if (debug_switch_support_datetimes()) {
            assert(sizeof(server_datetime_t) == f->len);

            db_time_t sec = 0;
            unsigned short msec = 0;

            bzero(&m->du.dt, sizeof(dttz_t));

            /* TMP BROKEN DATETIME */
            if (in[0] == 0) {
                memcpy(&sec, &in[1], sizeof(sec));
                memcpy(&msec, &in[1] + sizeof(db_time_t), sizeof(msec));
                sec = flibc_ntohll(sec);
                msec = ntohs(msec);
                m->du.dt.dttz_sec = sec;
                m->du.dt.dttz_frac = msec;
                m->du.dt.dttz_prec = DTTZ_PREC_MSEC;
                m->flags = MEM_Datetime;
                m->tz = (char *)tzname;
            } else {
                rc = SERVER_BINT_to_CLIENT_INT(
                    in, sizeof(db_time_t) + 1, NULL /*convopts */,
                    NULL /*blob */, &(m->du.dt.dttz_sec),
                    sizeof(m->du.dt.dttz_sec), &null, &outdtsz, &convopts,
                    NULL /*blob */);
                if (rc == -1)
                    goto done;

                memcpy(&msec, &in[1] + sizeof(db_time_t), sizeof(msec));
                msec = ntohs(msec);
                m->du.dt.dttz_frac = msec;
                m->du.dt.dttz_prec = DTTZ_PREC_MSEC;
                m->flags = MEM_Datetime;
                m->tz = (char *)tzname;
            }

        } else {
            /* previous broken case, treat as bytearay */
            m->z = &in[1];
            m->n = f->len - 1;
            if (stype_is_null(in))
                m->flags = MEM_Null;
            else
                m->flags = MEM_Blob;
        }
        break;

    case SERVER_DATETIMEUS:
        if (debug_switch_support_datetimes()) {
            assert(sizeof(server_datetimeus_t) == f->len);
            if (stype_is_null(in)) {
                m->flags = MEM_Null;
            } else {

                db_time_t sec = 0;
                unsigned int usec = 0;

                bzero(&m->du.dt, sizeof(dttz_t));

                /* TMP BROKEN DATETIME */
                if (in[0] == 0) {

                    /* HERE COMES A BROKEN RECORD */
                    memcpy(&sec, &in[1], sizeof(sec));
                    memcpy(&usec, &in[1] + sizeof(db_time_t), sizeof(usec));
                    sec = flibc_ntohll(sec);
                    usec = ntohl(usec);
                    m->du.dt.dttz_sec = sec;
                    m->du.dt.dttz_frac = usec;
                    m->du.dt.dttz_prec = DTTZ_PREC_USEC;
                    m->flags = MEM_Datetime;
                    m->tz = (char *)tzname;
                } else {
                    rc = SERVER_BINT_to_CLIENT_INT(
                        in, sizeof(db_time_t) + 1, NULL /*convopts */,
                        NULL /*blob */, &(m->du.dt.dttz_sec),
                        sizeof(m->du.dt.dttz_sec), &null, &outdtsz, &convopts,
                        NULL /*blob */);
                    if (rc == -1)
                        goto done;

                    memcpy(&usec, &in[1] + sizeof(db_time_t), sizeof(usec));
                    usec = ntohl(usec);
                    m->du.dt.dttz_frac = usec;
                    m->du.dt.dttz_prec = DTTZ_PREC_USEC;
                    m->flags = MEM_Datetime;
                    m->tz = (char *)tzname;
                }
            }
        } else {
            /* previous broken case, treat as bytearay */
            m->z = &in[1];
            m->n = f->len - 1;
            m->flags = MEM_Blob;
        }
        break;

    case SERVER_INTVYM: {
        cdb2_client_intv_ym_t ym;
        rc = SERVER_INTVYM_to_CLIENT_INTVYM(in, f->len, NULL, NULL, &ym,
                                            sizeof(ym), &null, &outdtsz, NULL,
                                            NULL);
        if (rc)
            goto done;

        if (null) {
            m->flags = MEM_Null;
        } else {
            m->flags = MEM_Interval;
            m->du.tv.type = INTV_YM_TYPE;
            m->du.tv.sign = ntohl(ym.sign);
            m->du.tv.u.ym.years = ntohl(ym.years);
            m->du.tv.u.ym.months = ntohl(ym.months);
        }
        break;
    }

    case SERVER_INTVDS: {
        cdb2_client_intv_ds_t ds;

        rc = SERVER_INTVDS_to_CLIENT_INTVDS(in, f->len, NULL, NULL, &ds,
                                            sizeof(ds), &null, &outdtsz, NULL,
                                            NULL);
        if (rc)
            goto done;

        if (null)
            m->flags = MEM_Null;
        else {

            m->flags = MEM_Interval;
            m->du.tv.type = INTV_DS_TYPE;
            m->du.tv.sign = ntohl(ds.sign);
            m->du.tv.u.ds.days = ntohl(ds.days);
            m->du.tv.u.ds.hours = ntohl(ds.hours);
            m->du.tv.u.ds.mins = ntohl(ds.mins);
            m->du.tv.u.ds.sec = ntohl(ds.sec);
            m->du.tv.u.ds.frac = ntohl(ds.msec);
            m->du.tv.u.ds.prec = DTTZ_PREC_MSEC;
        }
        break;
    }

    case SERVER_INTVDSUS: {
        cdb2_client_intv_dsus_t ds;

        rc = SERVER_INTVDSUS_to_CLIENT_INTVDSUS(in, f->len, NULL, NULL, &ds,
                                                sizeof(ds), &null, &outdtsz,
                                                NULL, NULL);
        if (rc)
            goto done;

        if (null)
            m->flags = MEM_Null;
        else {
            m->flags = MEM_Interval;
            m->du.tv.type = INTV_DSUS_TYPE;
            m->du.tv.sign = ntohl(ds.sign);
            m->du.tv.u.ds.days = ntohl(ds.days);
            m->du.tv.u.ds.hours = ntohl(ds.hours);
            m->du.tv.u.ds.mins = ntohl(ds.mins);
            m->du.tv.u.ds.sec = ntohl(ds.sec);
            m->du.tv.u.ds.frac = ntohl(ds.usec);
            m->du.tv.u.ds.prec = DTTZ_PREC_USEC;
        }
        break;
    }

    case SERVER_BLOB2: {
        int len;
        /* get the length of the vutf8 string */
        memcpy(&len, &in[1], 4);
        len = ntohl(len);

        /* TODO use types.c's enum for header length */
        /* if the string is small enough to be stored in the record */
        if (len <= f->len - 5) {
            /* point directly at the ondisk string */
            /* TODO use types.c's enum for header length */
            m->z = &in[5];

            /* m->n is the blob length */
            m->n = (len > 0) ? len : 0;

            /*fprintf(stderr, "m->n = %d\n", m->n); */
            m->flags = MEM_Blob;
        } else
            rc = fetch_blob_into_sqlite_mem(pCur, sc, fnum, m);

        break;
    }

    case SERVER_VUTF8: {
        int len;
        /* get the length of the vutf8 string */
        memcpy(&len, &in[1], 4);
        len = ntohl(len);

        /* TODO use types.c's enum for header length */
        /* if the string is small enough to be stored in the record */
        if (len <= f->len - 5) {
            /* point directly at the ondisk string */
            /* TODO use types.c's enum for header length */
            m->z = &in[5];

            /* sqlite string lengths do not include NULL */
            m->n = (len > 0) ? len - 1 : 0;

            /*fprintf(stderr, "m->n = %d\n", m->n); */
            m->flags = MEM_Str | MEM_Ephem;
        } else
            rc = fetch_blob_into_sqlite_mem(pCur, sc, fnum, m);
        break;
    }

    case SERVER_BLOB: {
        int len;

        memcpy(&len, &in[1], 4);
        len = ntohl(len);
        if (len == 0) { /* this blob is zerolen, we should'nt need to fetch*/
            m->z = NULL;
            m->flags = MEM_Blob;
            m->n = 0;
        } else
            rc = fetch_blob_into_sqlite_mem(pCur, sc, fnum, m);
        break;
    }
    case SERVER_DECIMAL:
        m->flags = MEM_Interval;
        m->du.tv.type = INTV_DECIMAL_TYPE;
        m->du.tv.sign = 0;

        /* if this is an index, try to extract the quantum */
        if (pCur->ixnum >= 0 && pCur->db->ix_collattr[pCur->ixnum] > 0) {
            char quantum;
            char *payload;
            int payloadsz;
            short ch;
            int sign;
            char *new_in; /* we need to preserve the original key from
                             quantums, if any */

            new_in = alloca(f->len);
            memcpy(new_in, in, f->len);

            sign = -1;

            if (bdb_attr_get(thedb->bdb_attr,
                             BDB_ATTR_REPORT_DECIMAL_CONVERSION)) {
                logmsg(LOGMSG_USER, "Dec set quantum IN:\n");
                hexdump(new_in, f->len);
                logmsg(LOGMSG_USER, "\n");
            }

            if (pCur->bdbcur) {
                payload = pCur->bdbcur->collattr(pCur->bdbcur);
                payloadsz = pCur->bdbcur->collattrlen(pCur->bdbcur);

                if (payload && payloadsz > 0) {
                    ch = field_decimal_quantum(
                        pCur->db, pCur->db->ixschema[pCur->ixnum], fnum,
                        payload, payloadsz,
                        ((4 * pCur->db->ix_collattr[pCur->ixnum]) == payloadsz)
                            ? &sign
                            : NULL);

                    decimal_quantum_set(new_in, f->len, &ch,
                                        (sign == -1) ? NULL : &sign);
                } else {
                    decimal_quantum_set(new_in, f->len, NULL, NULL);
                }

            } else {
                /* This code path is only hit for analyze (or I suppose if
                 * anyone tries
                 * the no cursor setting again).  Choose an arbitrary scale. */
                decimal_quantum_set(new_in, f->len, NULL, NULL);
            }

            if (bdb_attr_get(thedb->bdb_attr,
                             BDB_ATTR_REPORT_DECIMAL_CONVERSION)) {
                logmsg(LOGMSG_USER, "Dec set quantum OUT:\n");
                hexdump(new_in, f->len);
                logmsg(LOGMSG_USER, "\n");
            }

            in = new_in;
        } else if (pCur->ixnum >= 0 && pCur->db->ix_datacopy[pCur->ixnum]) {
            struct field *fidx = &(pCur->db->schema->member[f->idx]);
            assert(f->len == fidx->len);
            in = pCur->bdbcur->datacopy(pCur->bdbcur) + fidx->offset;
        }

        decimal_ondisk_to_sqlite(in, f->len, (decQuad *)&m->du.tv.u.dec, &null);

        break;
    default:
        logmsg(LOGMSG_ERROR, "unhandled type %d\n", f->type);
        break;
    }

done:
    if (flip_orig)
        return rc;

    if (f->flags & INDEX_DESCEND) {
        if (gbl_sort_nulls_correctly) {
            in_orig[0] = ~in_orig[0];
        }
        switch (f->type) {
        case SERVER_BCSTR:
        case SERVER_BYTEARRAY:
            m->flags |= MEM_Xor;
            break;
        }
    }

    return rc;
}

int get_data(BtCursor *pCur, void *invoid, int fnum, Mem *m)
{
    if (unlikely(pCur->cursor_class == CURSORCLASS_REMOTE)) {
        /* convert the remote buffer to M array */
        abort(); /* this is suppsed to be a cooked access */
    } else {
        return get_data_int(pCur, pCur->sc, invoid, fnum, m, 0,
                            pCur->clnt->tzname);
    }
}

int get_datacopy(BtCursor *pCur, int fnum, Mem *m)
{
    uint8_t *in;

    in = pCur->bdbcur->datacopy(pCur->bdbcur);
    if (!is_genid_synthetic(pCur->genid)) {
        uint8_t ver = pCur->bdbcur->ver(pCur->bdbcur);
        vtag_to_ondisk_vermap(pCur->db, in, NULL, ver);
    }

    return get_data_int(pCur, pCur->db->schema, in, fnum, m, 0,
                        pCur->clnt->tzname);
}

static int
sqlite3BtreeCursor_analyze(Btree *pBt,      /* The btree */
                           int iTable,      /* Root page of table to open */
                           int wrFlag,      /* 1 to write. 0 read-only */
                           xCmpPacked xCmp, /* Key Comparison func */
                           void *pArg,      /* First arg to xCompare() */
                           BtCursor *cur,   /* Write new cursor here */
                           struct sql_thread *thd)
{
    int bdberr = 0;
    int key_size;
    int sz;
    struct sqlclntstate *clnt = thd->sqlclntstate;
    struct dbtable *db;

    assert(iTable >= RTPAGE_START);
    /* INVALID: assert(iTable < (thd->rootpage_nentries + RTPAGE_START)); */

    db = get_sqlite_db(thd, iTable, &cur->ixnum);

    cur->cursor_class = CURSORCLASS_TEMPTABLE;
    cur->cursor_move = cursor_move_compressed;

    cur->sampled_idx = calloc(1, sizeof(struct temptable));
    if (!cur->sampled_idx) {
        logmsg(LOGMSG_ERROR, "%s: calloc sizeof(struct temp_table) failed\n",
                __func__);
        return SQLITE_INTERNAL;
    }

    cur->sampled_idx->tbl =
        analyze_get_sampled_temptable(clnt, db->tablename, cur->ixnum);
    assert(cur->sampled_idx->tbl != NULL);

    cur->sampled_idx->cursor = bdb_temp_table_cursor(
        thedb->bdb_env, cur->sampled_idx->tbl, pArg, &bdberr);
    if (cur->sampled_idx->cursor == NULL) {
        logmsg(LOGMSG_ERROR, "%s:bdb_temp_table_cursor failed\n", __func__);
        return SQLITE_INTERNAL;
    }

    bdb_temp_table_set_cmp_func(cur->sampled_idx->tbl, (tmptbl_cmp)xCmp);

    cur->db = db;
    cur->sc = cur->db->ixschema[cur->ixnum];
    cur->rootpage = iTable;
    cur->bt = pBt;
    cur->is_sampled_idx = 1;
    cur->nCookFields = -1;

    key_size = getkeysize(cur->db, cur->ixnum);
    cur->ondisk_key = malloc(key_size + sizeof(int));
    if (!cur->ondisk_key) {
        logmsg(LOGMSG_ERROR, "%s:malloc ondisk_key sz %lu failed\n", __func__,
               key_size + sizeof(int));
        free(cur->sampled_idx);
        return SQLITE_INTERNAL;
    }
    cur->ondisk_keybuf_alloc = key_size;
    sz = schema_var_size(cur->sc);
    cur->keybuf = malloc(sz);
    if (!cur->keybuf) {
        logmsg(LOGMSG_ERROR, "%s: keybuf malloc %d failed\n", __func__, sz);
        free(cur->sampled_idx);
        free(cur->ondisk_key);
        return SQLITE_INTERNAL;
    }
    cur->lastkey = NULL;
    cur->keybuflen = sz;
    cur->keybuf_alloc = sz;

    return SQLITE_OK;
}

static int tmptbl_cursor_del(bdb_state_type *bdb_state, struct temp_cursor *cur,
                             int *bdberr, BtCursor *_)
{
    return bdb_temp_table_delete(bdb_state, cur, bdberr);
}

static int tmptbl_cursor_put(bdb_state_type *bdb_state, struct temp_table *tbl,
                             void *key, int keylen, void *data, int dtalen,
                             void *unpacked, int *bdberr, BtCursor *_)
{
    return bdb_temp_table_put(bdb_state, tbl, key, keylen, data, dtalen,
                              unpacked, bdberr);
}

static int tmptbl_cursor_close(bdb_state_type *bdb_state, BtCursor *btcursor,
                               int *bdberr)
{
    return bdb_temp_table_close_cursor(bdb_state, btcursor->tmptable->cursor,
                                       bdberr);
}

static int tmptbl_cursor_find(bdb_state_type *bdb_state,
                              struct temp_cursor *cur, const void *key,
                              int keylen, void *unpacked, int *bdberr,
                              BtCursor *_)
{
    return bdb_temp_table_find(bdb_state, cur, key, keylen, unpacked, bdberr);
}

static unsigned long long tmptbl_cursor_rowid(struct temp_table *tbl,
                                              BtCursor *_)
{
    return bdb_temp_table_new_rowid(tbl);
}

static int tmptbl_cursor_count(BtCursor *btcursor, i64 *count)
{
    int bdberr;
    int rc = bdb_temp_table_first(thedb->bdb_env, btcursor->tmptable->cursor,
                                  &bdberr);
    if (rc == IX_PASTEOF || rc == IX_EMPTY) {
        *count = 0;
        return SQLITE_OK;
    }

    i64 cnt = 1;
    while ((rc = bdb_temp_table_next_norewind(thedb->bdb_env,
                                              btcursor->tmptable->cursor,
                                              &bdberr)) == IX_FND) {
        ++cnt;
    }

    if (rc == IX_PASTEOF) {
        *count = cnt;
        return SQLITE_OK;
    }

    return SQLITE_INTERNAL;
}

static int lk_tmptbl_cursor_move(BtCursor *btcursor, int *pRes, int how)
{
    pthread_mutex_lock(btcursor->tmptable->lk);
    int rc = tmptbl_cursor_move(btcursor, pRes, how);
    pthread_mutex_unlock(btcursor->tmptable->lk);
    return rc;
}

static int lk_tmptbl_cursor_del(bdb_state_type *bdb_state,
                                struct temp_cursor *cur, int *bdberr,
                                BtCursor *btcursor)
{
    pthread_mutex_lock(btcursor->tmptable->lk);
    int rc = tmptbl_cursor_del(bdb_state, cur, bdberr, btcursor);
    pthread_mutex_unlock(btcursor->tmptable->lk);
    return rc;
}

static int lk_tmptbl_cursor_put(bdb_state_type *bdb_state,
                                struct temp_table *tbl, void *key, int keylen,
                                void *data, int dtalen, void *unpacked,
                                int *bdberr, BtCursor *btcursor)
{
    pthread_mutex_lock(btcursor->tmptable->lk);
    int rc = tmptbl_cursor_put(bdb_state, tbl, key, keylen, data, dtalen,
                               unpacked, bdberr, btcursor);
    pthread_mutex_unlock(btcursor->tmptable->lk);
    return rc;
}

static int lk_tmptbl_cursor_close(bdb_state_type *bdb_state, BtCursor *btcursor,
                                  int *bdberr)
{
    pthread_mutex_lock(btcursor->tmptable->lk);
    int rc = tmptbl_cursor_close(bdb_state, btcursor, bdberr);
    pthread_mutex_unlock(btcursor->tmptable->lk);
    return rc;
}

static int lk_tmptbl_cursor_find(bdb_state_type *bdb_state,
                                 struct temp_cursor *cur, const void *key,
                                 int keylen, void *unpacked, int *bdberr,
                                 BtCursor *btcursor)
{
    pthread_mutex_lock(btcursor->tmptable->lk);
    int rc = tmptbl_cursor_find(bdb_state, cur, key, keylen, unpacked, bdberr,
                                btcursor);
    pthread_mutex_unlock(btcursor->tmptable->lk);
    return rc;
}

static unsigned long long lk_tmptbl_cursor_rowid(struct temp_table *tbl,
                                                 BtCursor *btcursor)
{
    pthread_mutex_lock(btcursor->tmptable->lk);
    unsigned long long rowid = tmptbl_cursor_rowid(tbl, btcursor);
    pthread_mutex_unlock(btcursor->tmptable->lk);
    return rowid;
}

static int lk_tmptbl_cursor_count(BtCursor *btcursor, i64 *count)
{
    pthread_mutex_lock(btcursor->tmptable->lk);
    int rc = tmptbl_cursor_count(btcursor, count);
    pthread_mutex_unlock(btcursor->tmptable->lk);
    return rc;
}

static int
sqlite3BtreeCursor_temptable(Btree *pBt,      /* The btree */
                             int iTable,      /* Root page of table to open */
                             int wrFlag,      /* 1 to write. 0 read-only */
                             xCmpPacked xCmp, /* Key Comparison func */
                             void *pArg,      /* First arg to xCompare() */
                             BtCursor *cur,   /* Write new cursor here */
                             struct sql_thread *thd)
{
    int bdberr = 0;
    cur->cursor_class = CURSORCLASS_TEMPTABLE;

    if (iTable < 0 || iTable > pBt->num_temp_tables) {
       logmsg(LOGMSG_ERROR, "sqlite3BtreeCursor: unknown iTable %d\n", iTable);
        return SQLITE_INTERNAL;
    }

    cur->tmptable = calloc(1, sizeof(struct temptable));
    if (!cur->tmptable) {
        logmsg(LOGMSG_ERROR, "%s: calloc sizeof(struct temp_table) failed\n",
                __func__);
        return SQLITE_INTERNAL;
    }
 
    int num_tables = 0;
    sqlite3BtreeCreateTable(pBt, &num_tables, BTREE_INTKEY);

    struct temptable *src = &pBt->temp_tables[iTable];
    cur->tmptable->tbl = src->tbl;
    if (src->lk) {
        cur->tmptable->lk = src->lk;
        cur->cursor_move = lk_tmptbl_cursor_move;
        cur->cursor_del = lk_tmptbl_cursor_del;
        cur->cursor_put = lk_tmptbl_cursor_put;
        cur->cursor_close = lk_tmptbl_cursor_close;
        cur->cursor_find = lk_tmptbl_cursor_find;
        cur->cursor_rowid = lk_tmptbl_cursor_rowid;
        cur->cursor_count = lk_tmptbl_cursor_count;
    } else {
        cur->cursor_move = tmptbl_cursor_move;
        cur->cursor_del = tmptbl_cursor_del;
        cur->cursor_put = tmptbl_cursor_put;
        cur->cursor_close = tmptbl_cursor_close;
        cur->cursor_find = tmptbl_cursor_find;
        cur->cursor_rowid = tmptbl_cursor_rowid;
        cur->cursor_count = tmptbl_cursor_count;
    }

    if (cur->tmptable->lk)
        pthread_mutex_lock(cur->tmptable->lk);
    cur->tmptable->cursor = bdb_temp_table_cursor(
        thedb->bdb_env, cur->tmptable->tbl, pArg, &bdberr);
    bdb_temp_table_set_cmp_func(cur->tmptable->tbl, (tmptbl_cmp)xCmp);
    if (cur->tmptable->lk)
        pthread_mutex_unlock(cur->tmptable->lk);

    if (cur->tmptable->cursor == NULL) {
        logmsg(LOGMSG_ERROR, "bdb_temp_table_cursor failed\n");
        free(cur->tmptable);
        return SQLITE_INTERNAL;
    }

    /* if comments above are to be believed
     * this will be set the same on each cursor
     * that is opened for a table */
    cur->rootpage = iTable;
    cur->bt = pBt;
    if (pBt->temp_tables[iTable].flags & BTREE_INTKEY)
        cur->ixnum = -1;
    else
        /* mark as index (-1 means not index, others are ignored) */
        /* this also covers the flags == 0 case for OP_AggReset */
        cur->ixnum = 0;

    return SQLITE_OK;
}

static int sqlite3BtreeCursor_master(
    Btree *pBt,                /* The btree */
    int iTable,                /* Root page of table to open */
    int wrFlag,                /* 1 to write. 0 read-only */
    xCmpPacked xCmp,           /* Key Comparison func */
    void *pArg,                /* First arg to xCompare() */
    BtCursor *cur,             /* Write new cursor here */
    struct sql_thread *thd,    /* need some sideinfo from sqlite3 */
    unsigned long long keyDdl, /* passed cached side row to the new cursor; this
                                  will be clean once the CREATE VIEW plan
                                  will be fixed by Dr. Hipp */
    char *dataDdl, int nDataDdl)
{
    Mem m;
    u32 type;
    int sz = 0;
    u32 len;

    cur->cursor_class = CURSORCLASS_SQLITEMASTER;
    if (pBt->is_remote) {
        cur->cursor_move = fdb_cursor_move_master;
    } else {
        cur->cursor_move = cursor_move_master;
    }

    cur->tblpos = 0;
    cur->db = NULL;

    /* buffer just contains rrn */
    m.flags = MEM_Int;
    m.u.i = (i64)INT_MAX;
    type = sqlite3VdbeSerialType(&m, SQLITE_DEFAULT_FILE_FORMAT, &len);
    sz += len;                   /* need this much for the data */
    sz += sqlite3VarintLen(len); /* need this much for the header */

    cur->keybuflen = sz;
    cur->keybuf = malloc(sz);
    if (!cur->keybuf) {
        logmsg(LOGMSG_ERROR, "%s: malloc %d for keybuf\n", __func__, sz);
        return SQLITE_INTERNAL;
    }
    cur->bt = pBt;
    cur->move_cost = cur->find_cost = cur->write_cost = 0;

    cur->keyDdl = keyDdl;
    cur->dataDdl = dataDdl;
    cur->nDataDdl = nDataDdl;

    return SQLITE_OK;
}

/* analyze that should run against a compressed index */
static inline int has_compressed_index(int iTable, BtCursor *cur,
                                       struct sql_thread *thd)
{
    int ixnum;
    int rc;
    struct sqlclntstate *clnt = thd->sqlclntstate;
    struct dbtable *db;

    if (!clnt->is_analyze) {
        return 0;
    }

    assert(iTable >= RTPAGE_START);
    /* INVALID: assert(iTable < (thd->rootpage_nentries + RTPAGE_START)); */

    db = get_sqlite_db(thd, iTable, &ixnum);
    if (!db) return -1;

    rc = analyze_is_sampled(clnt, db->tablename, ixnum);
    return rc;
}

static int rootpcompare(const void *p1, const void *p2)
{
#if 0
    int i = *(int *)p1;
    int j = *(int *)p2;

    if (i>j)
        return 1;
    if (i<j)
        return -1;
    return 0;
#endif
    Table *tp1 = *(Table **)p1;
    Table *tp2 = *(Table **)p2;

    return strcmp(tp1->zName, tp2->zName);
}

int sqlite3LockStmtTables_int(sqlite3_stmt *pStmt, int after_recovery)
{
    if (pStmt == NULL)
        return 0;

    Vdbe *p = (Vdbe *)pStmt;
    int rc = 0;
    int bdberr = 0;
    int prev = -1;
    Table **tbls = p->tbls;
    int nTables = p->numTables;
    int iTable;
    int nRemoteTables = 0;
    int remote_schema_changed = 0;
    int dups = 0;
    struct dbtable *db;

    if (nTables == 0)
        return 0;

    struct sql_thread *thd = pthread_getspecific(query_info_key);
    struct sqlclntstate *clnt = thd->sqlclntstate;

    if (NULL == clnt->dbtran.cursor_tran) {
        return 0;
    }

    /* sort and dedup */
    qsort(tbls, nTables, sizeof(Table *), rootpcompare);

    prev = -1;
    nRemoteTables = 0;

    for (int i = 0; i < nTables; i++) {
        Table *tab = tbls[i];
        iTable = tab->tnum;

        /* INVALID: assert(iTable < thd->rootpage_nentries + RTPAGE_START); */

        if (iTable < RTPAGE_START)
            continue;

        if (prev >= 0 && prev == iTable) {
            /* don't lock same table twice */
            dups++;
            if (dups >= 3) {
                /* we need at least 3 cursors targetting the same
                table; one table, for delete, and two independent index lookups
                */
                clnt->is_overlapping = 1;
            }
            continue;
        }
        dups = 1;
        prev = iTable;

        db = get_sqlite_db(thd, iTable, NULL);

        if (!db) {
            nRemoteTables++;
            continue;
        }

        /* here we are locking a table and make sure no schema change happens
           during the run
           Perfect place for a checking requests comming from remote databases

           NOTE: initial code FDB_VER_LEGACY did not do schema change version
           tracking
         */
        if (clnt->fdb_state.remote_sql_sb &&
            clnt->fdb_state.code_release >= FDB_VER_CODE_VERSION) {
            /*assert(nTables == 1);   WRONG: currently our sql includes one
             * table and only one table */

            unsigned long long version;
            int short_version;

            version = table_version_select(db, NULL);
            short_version = fdb_table_version(version);
            if (gbl_fdb_track) {
                logmsg(LOGMSG_ERROR, "%s: table \"%s\" has version %llu (%u), "
                                     "checking against %u\n",
                       __func__, db->tablename, version, short_version,
                       clnt->fdb_state.version);
            }

            if (short_version != clnt->fdb_state.version) {
                clnt->fdb_state.err.errval = SQLITE_SCHEMA;
                /* NOTE: first word of the error string is the actual version,
                   expected on the other side; please do not change */
                errstat_set_strf(&clnt->fdb_state.err,
                                 "%llu Stale version local %u != received %u",
                                 version, short_version,
                                 clnt->fdb_state.version);

                /* local table was schema changed in the middle, we need to pass
                 * back an error */
                return SQLITE_SCHEMA;
            }
        }

        bdb_lock_table_read_fromlid(
            db->handle, bdb_get_lid_from_cursortran(clnt->dbtran.cursor_tran));

        if (clnt->dbtran.shadow_tran &&
            (clnt->dbtran.mode == TRANLEVEL_SNAPISOL ||
             clnt->dbtran.mode == TRANLEVEL_SERIAL)) {
            /* make sure btrees have not changed since the transaction started
             */
            rc = bdb_osql_check_table_version(
                db->handle, clnt->dbtran.shadow_tran, 0, &bdberr);
            if (rc != 0) {
                /* fprintf(stderr, "bdb_osql_check_table_version failed rc=%d
                   bdberr=%d\n",
                   rc, bdberr);*/
                sqlite3VdbeError(p, "table \"%s\" was schema changed",
                                 db->tablename);
                sqlite3VdbeTransferError(p);

                return SQLITE_ABORT;
            }
        }

        if (after_recovery) {
            unsigned long long table_version =
                comdb2_table_version(db->tablename);

            /* NOTE: returning here error is very low level, branching many code
               paths.
               Leave version checking for phase 2, for now we make sure that
               longer term sql
               processing is still protected after the recovery */
            if (0) {
                sqlite3VdbeError(
                    p, "table \"%s\" was schema changed during recovery",
                    db->tablename);
                sqlite3VdbeTransferError(p);

                return SQLITE_SCHEMA;
            }
        } else {
            /* we increment only on the initial table locking */
            db->nsql++; /* per table nsql stats */
        }

        reqlog_add_table(thrman_get_reqlogger(thrman_self()), db->tablename);
    }

    if (!after_recovery)
        clnt->dbtran.pStmt = pStmt;

    /* we don't release remote table locks during sql recovery */
    if (!after_recovery && nRemoteTables > 0) {
        clnt->dbtran.lockedRemTables =
            (fdb_tbl_ent_t **)calloc(sizeof(fdb_tbl_ent_t *), nRemoteTables);
        if (!clnt->dbtran.lockedRemTables) {
            logmsg(LOGMSG_ERROR, "%s: malloc!\n", __func__);
            return SQLITE_ABORT;
        }
        clnt->dbtran.nLockedRemTables = nRemoteTables;

        nRemoteTables = 0;
        prev = -1;
        for (int i = 0; i < nTables; i++) {
            Table *tab = tbls[i];
            iTable = tab->tnum;

            if (iTable < 2)
                continue;

            if (prev >= 0 && prev == iTable) {
                /* don't lock same table twice */
                continue;
            }
            prev = iTable;

            db = get_sqlite_db(thd, iTable, NULL);

            if (db) {
                /* local table */
                continue;
            }

            /* this is a remote table; we need to acquire remote locks */
            rc = fdb_lock_table(pStmt, clnt, tab,
                                &clnt->dbtran.lockedRemTables[nRemoteTables]);
            if (rc == SQLITE_SCHEMA_REMOTE) {
                assert(clnt->dbtran.lockedRemTables[nRemoteTables] == NULL);
                remote_schema_changed = 1;
            } else if (rc) {
                clnt->dbtran.nLockedRemTables =
                    nRemoteTables; /* we only grabbed that many locks so far */

                logmsg(LOGMSG_ERROR, 
                       "Failed to lock remote table cache for \"%s\" rootp %d\n",
                       tab->zName, iTable);

                sqlite3VdbeError(
                    p,
                    "Failed to lock remote table cache for \"%s\" rootp %d\n",
                    tab->zName, iTable);
                sqlite3VdbeTransferError(p);

                return SQLITE_ABORT;
            }

            nRemoteTables++;
        }

        /* do we have stall/missing remote tables ? */
        if (remote_schema_changed)
            return SQLITE_SCHEMA_REMOTE;
    }

    return 0;
}

int sqlite3LockStmtTables(sqlite3_stmt *pStmt)
{
    return sqlite3LockStmtTables_int(pStmt, 0);
}

int sqlite3LockStmtTablesRecover(sqlite3_stmt *pStmt)
{
    return sqlite3LockStmtTables_int(pStmt, 1);
}

void sql_remote_schema_changed(struct sqlclntstate *clnt, sqlite3_stmt *pStmt)
{
    Vdbe *p = (Vdbe *)pStmt;
    Table **tbls = p->tbls;
    int nTables = p->numTables;
    int iTable;
    int nRemoteTables = 0;
    int prev;
    struct dbtable *pdb;

    nRemoteTables = 0;
    prev = -1;
    struct sql_thread *thd = pthread_getspecific(query_info_key);

    for (int i = 0; i < nTables; i++) {
        Table *tab = tbls[i];

        iTable = tab->tnum;

        /* INVALID: assert(iTable < thd->rootpage_nentries + RTPAGE_START); */

        if (iTable < RTPAGE_START)
            continue;

        if (prev >= 0 && prev == iTable) {
            /* don't lock same table twice */
            continue;
        }
        prev = iTable;

        pdb = get_sqlite_db(thd, iTable, NULL);

        if (!pdb) {
            Db *db = &p->db->aDb[tab->iDb];

            /* if the descriptive entry is missing, it means the lock was not
             * acquired due to stale table */
            if (clnt->dbtran.lockedRemTables[nRemoteTables] == NULL) {
                /* this table had stale information, free its sqlite schema
                 * cache */
                fdb_clear_sqlite_cache(p->db, db->zDbSName, tab->zName);
            }

            nRemoteTables++;
            continue;
        }
    }
}

/**
 * Remotes don't use a berkdb lock to block access to a resource
 * In order to avoid losing the lock every time berkdb desides to
 * take a break, I am using a counter.
 *
 * This special routine takes care of decrementing the counter
 * when session is over (i.e. when curtran is released at the end)
 *
 */
int sqlite3UnlockStmtTablesRemotes(struct sqlclntstate *clnt)
{
    int rc = 0;

    for (int i = 0; i < clnt->dbtran.nLockedRemTables; i++) {
        /* missing lock */
        if (clnt->dbtran.lockedRemTables[i] == NULL)
            continue;

        /* this is a remote table; we need to release remote locks */
        rc = fdb_unlock_table(clnt->dbtran.lockedRemTables[i]);
        if (rc) {
            logmsg(LOGMSG_ERROR, "Failed to unlock remote table cache for \"%s\"\n",
                    fdb_table_entry_tblname(clnt->dbtran.lockedRemTables[i]));
        }
    }

    /* This is required to recover from deadlocks.*/
    if (clnt->dbtran.lockedRemTables)
        free(clnt->dbtran.lockedRemTables);

    clnt->dbtran.lockedRemTables = NULL;
    clnt->dbtran.nLockedRemTables = 0;
    return 0;
}

static int
sqlite3BtreeCursor_remote(Btree *pBt,      /* The btree */
                          int iTable,      /* Root page of table to open */
                          int wrFlag,      /* 1 to write. 0 read-only */
                          xCmpPacked xCmp, /* Key Comparison func */
                          void *pArg,      /* First arg to xCompare() */
                          BtCursor *cur,   /* Write new cursor here */
                          struct sql_thread *thd)
{
    struct sqlclntstate *clnt = thd->sqlclntstate;
    fdb_tran_t *trans;
    fdb_t *fdb;
    uuid_t tid;

    assert(pBt != 0);

    /* this doesn't get a lock, by this time we have acquired a table lock here
     */
    fdb = get_fdb(pBt->zFilename);
    if (!pBt->fdb) {
        logmsg(LOGMSG_ERROR, "%s: failed to retrieve db \"%s\"\n", __func__,
                pBt->zFilename);
        return SQLITE_INTERNAL;
    }
    assert(fdb == pBt->fdb);

    cur->cursor_class = CURSORCLASS_REMOTE;
    cur->cursor_move = cursor_move_remote;

    /* set a transaction id if none is set yet */
    if ((iTable >= RTPAGE_START) && !fdb_is_sqlite_stat(fdb, cur->rootpage)) {
        /* I would like to open here a transaction if this is
           an actual update */
        if (clnt->iswrite /* TODO: maybe only create one if we write to remote && fdb_write_is_remote()*/) {
            trans = fdb_trans_begin_or_join(clnt, fdb, tid);
        } else {
            trans = fdb_trans_join(clnt, fdb, tid);
        }
    } else {
        *(unsigned long long *)tid = 0ULL;
        trans = NULL;
    }

    if (trans)
        pthread_mutex_lock(&clnt->dtran_mtx);

    cur->fdbc = fdb_cursor_open(clnt, cur, cur->rootpage, trans, &cur->ixnum);
    if (!cur->fdbc) {
        if (trans)
            pthread_mutex_unlock(&clnt->dtran_mtx);
        return SQLITE_ERROR;
    }

    if (gbl_fdb_track) {
        if (cur->fdbc->isuuid(cur)) {
            uuidstr_t cus, tus;
            logmsg(LOGMSG_USER, "%s Created cursor cid=%s with tid=%s rootp=%d "
                            "db:tbl=\"%s:%s\"\n",
                    __func__, comdb2uuidstr(cur->fdbc->id(cur), cus),
                    comdb2uuidstr(tid, tus), iTable, pBt->zFilename,
                    cur->fdbc->name(cur));
        } else {
            uuidstr_t tus;
            logmsg(LOGMSG_USER,
                   "%s Created cursor cid=%llx with tid=%s rootp=%d "
                   "db:tbl=\"%s:%s\"\n",
                   __func__, *(unsigned long long *)cur->fdbc->id(cur),
                   comdb2uuidstr(tid, tus), iTable, pBt->zFilename,
                   cur->fdbc->name(cur));
        }
    }

    if (trans)
        pthread_mutex_unlock(&clnt->dtran_mtx);

    return 0;
}

static inline int use_rowlocks(struct sqlclntstate *clnt)
{
    return 0;
}

static int
sqlite3BtreeCursor_cursor(Btree *pBt,      /* The btree */
                          int iTable,      /* Root page of table to open */
                          int wrFlag,      /* 1 to write. 0 read-only */
                          xCmpPacked xCmp, /* Key Comparison func */
                          void *pArg,      /* First arg to xCompare() */
                          BtCursor *cur,   /* Write new cursor here */
                          struct sql_thread *thd)
{
    struct sqlclntstate *clnt = thd->sqlclntstate;
    size_t key_size;
    int rowlocks = use_rowlocks(clnt);
    int rc = SQLITE_OK;
    int bdberr = 0;
    u32 type;
    u32 len;
    int sz = 0;
    void *addcur = NULL;
    struct schema *sc;
    void *shadow_tran = NULL;

    assert(iTable >= RTPAGE_START);
    /* INVALID: assert(iTable < thd->rootpage_nentries + RTPAGE_START); */

    cur->db = get_sqlite_db(thd, iTable, &cur->ixnum);

    assert(cur->db);

    /* initialize the shadow, if any  */
    cur->shadtbl = osql_get_shadow_bydb(thd->sqlclntstate, cur->db);

    if (cur->ixnum == -1) {
        if (is_stat2(cur->db->tablename) || is_stat4(cur->db->tablename)) {
            cur->cursor_class = CURSORCLASS_STAT24;
        } else
            cur->cursor_class = CURSORCLASS_TABLE;
        cur->cursor_move = cursor_move_table;
        cur->sc = cur->db->schema;
    } else {
        cur->cursor_class = CURSORCLASS_INDEX;
        cur->cursor_move = cursor_move_index;
        cur->sc = cur->db->ixschema[cur->ixnum];
        cur->nCookFields = -1;
    }

    reqlog_usetable(pBt->reqlogger, cur->db->tablename);

    /* check one time if we have blobs when we open the cursor,
     * so we dont need to run this code for every row if we dont even
     * have them */
    rc = gather_blob_data_byname(cur->db->tablename, ".ONDISK", &cur->blobs);
    if (rc) {
       logmsg(LOGMSG_ERROR, "sqlite3BtreeCursor: gather_blob_data error rc=%d\n", rc);
        return SQLITE_INTERNAL;
    }
    cur->numblobs = cur->blobs.numcblobs;
    if (cur->blobs.numcblobs)
        free_blob_status_data(&cur->blobs);

    cur->tblnum = cur->db->dbs_idx;
    if (cur->db == NULL) {
        /* this shouldn't happen */
       logmsg(LOGMSG_ERROR, "sqlite3BtreeCursor: no cur->db\n");
        return SQLITE_INTERNAL;
    }

    cur->ondisk_dtabuf_alloc = getdatsize(cur->db);
    if (cur->writeTransaction) {
        cur->ondisk_buf = calloc(1, getdatsize(cur->db));
        if (!cur->ondisk_buf) {
            logmsg(LOGMSG_ERROR, "%s: malloc (getdatsize(cur->db)=%d) failed\n",
                    __func__, getdatsize(cur->db));
            return SQLITE_INTERNAL;
        }
    } else {
        cur->ondisk_buf = NULL;
    }

    /* for tablescans, key is a genid make sure we have room for either a
     * genid or the first key so that we can look up either way */
    if (cur->ixnum == -1) {
        key_size = getkeysize(cur->db, 0);
        if (sizeof(unsigned long long) > key_size || key_size == (size_t)-1)
            key_size = sizeof(unsigned long long);
    } else
        key_size = getkeysize(cur->db, cur->ixnum);
    cur->ondisk_key = malloc(key_size + sizeof(int));
    if (!cur->ondisk_key) {
        logmsg(LOGMSG_ERROR, "%s:malloc ondisk_key sz %lu failed\n", __func__,
               key_size + sizeof(int));
        free(cur->ondisk_buf);
        return SQLITE_INTERNAL;
    }
    cur->ondisk_keybuf_alloc = key_size;
    if (cur->writeTransaction) {
        cur->fndkey = malloc(key_size + sizeof(int));
        if (!cur->fndkey) {
            logmsg(LOGMSG_ERROR, "%s:malloc fndkey sz %lu failed\n", __func__,
                   key_size + sizeof(int));
            free(cur->ondisk_buf);
            free(cur->ondisk_key);
            return SQLITE_INTERNAL;
        }
    } else {
        cur->fndkey = NULL;
    }

    /* find sqlite-format buffer sizes we'll need */

    /* data buffer */
    sz = schema_var_size(cur->db->schema);
    if (cur->writeTransaction) {
        cur->dtabuf = malloc(sz);
        if (!cur->dtabuf) {
            logmsg(LOGMSG_ERROR, "%s:malloc dtabuf sz %d failed\n", __func__, sz);
            free(cur->fndkey);
            free(cur->ondisk_buf);
            free(cur->ondisk_key);
            return SQLITE_INTERNAL;
        }
    } else {
        cur->dtabuf = NULL;
    }
    cur->dtabuflen = sz;
    cur->dtabuf_alloc = sz;

    memset(&cur->blobs, 0, sizeof(blob_status_t));

    /* key */
    if (cur->ixnum == -1) {
        Mem m;
        /* buffer just contains rrn */
        m.flags = MEM_Int;
        m.u.i = (i64)INT_MAX;
        type = sqlite3VdbeSerialType(&m, SQLITE_DEFAULT_FILE_FORMAT, &len);
        sz += len;                   /* need this much for the data */
        sz += sqlite3VarintLen(len); /* need this much for the header */
    } else {
        sc = cur->db->ixschema[cur->ixnum];
        sz = schema_var_size(sc);
    }
    cur->keybuf = malloc(sz);
    if (!cur->keybuf) {
        logmsg(LOGMSG_ERROR, "%s: keybuf malloc %d failed\n", __func__, sz);
        free(cur->dtabuf);
        free(cur->fndkey);
        free(cur->ondisk_buf);
        free(cur->ondisk_key);
        return SQLITE_INTERNAL;
    }
    cur->keybuflen = sz;
    cur->keybuf_alloc = sz;

    if (clnt->dbtran.mode == TRANLEVEL_SOSQL ||
        clnt->dbtran.mode == TRANLEVEL_RECOM ||
        clnt->dbtran.mode == TRANLEVEL_SNAPISOL ||
        clnt->dbtran.mode == TRANLEVEL_SERIAL) {
        shadow_tran = clnt->dbtran.shadow_tran;
    }

    cur->bdbcur = bdb_cursor_open(
        cur->db->handle, clnt->dbtran.cursor_tran, shadow_tran, cur->ixnum,
        (shadow_tran && (clnt->dbtran.mode != TRANLEVEL_SOSQL)) ? BDB_OPEN_BOTH
                                                                : BDB_OPEN_REAL,
        (clnt->dbtran.mode == TRANLEVEL_SOSQL)
            ? NULL
            : osql_get_shadtbl_addtbl_newcursor(cur),
        clnt->pageordertablescan, rowlocks,
        rowlocks ? &clnt->holding_pagelocks_flag : NULL,
        rowlocks ? pause_pagelock_cursors : NULL, rowlocks ? (void *)thd : NULL,
        rowlocks ? count_pagelock_cursors : NULL, rowlocks ? (void *)thd : NULL,
        clnt->bdb_osql_trak, &bdberr);
#ifdef OFFLOAD_TEST
    fprintf(stderr, "OPEN %p\n", cur->bdbcur);
#endif
    if (cur->bdbcur == NULL) {
        logmsg(LOGMSG_ERROR, "%s: bdb_cursor_open rc %d\n", __func__, bdberr);
        if (bdberr == BDBERR_DEADLOCK)
            rc = SQLITE_DEADLOCK;
        else
            rc = SQLITE_INTERNAL;
        return rc;
    }

    return rc;
}

/*
 ** Create a new cursor for the BTree whose root is on the page
 ** iTable.  The act of acquiring a cursor gets a read lock on
 ** the database file.
 **
 ** If wrFlag==0, then the cursor can only be used for reading.
 ** If wrFlag==1, then the cursor can be used for reading or for
 ** writing if other conditions for writing are also met.  These
 ** are the conditions that must be met in order for writing to
 ** be allowed:
 **
 ** 1:  The cursor must have been opened with wrFlag==1
 **
 ** 2:  No other cursors may be open with wrFlag==0 on the same table
 **
 ** 3:  The database must be writable (not on read-only media)
 **
 ** 4:  There must be an active transaction.
 **
 ** Condition 2 warrants further discussion.  If any cursor is opened
 ** on a table with wrFlag==0, that prevents all other cursors from
 ** writing to that table.  This is a kind of "read-lock".  When a cursor
 ** is opened with wrFlag==0 it is guaranteed that the table will not
 ** change as long as the cursor is open.  This allows the cursor to
 ** do a sequential scan of the table without having to worry about
 ** entries being inserted or deleted during the scan.  Cursors should
 ** be opened with wrFlag==0 only if this read-lock property is needed.
 ** That is to say, cursors should be opened with wrFlag==0 only if they
 ** intend to use the sqlite3BtreeNext() system call.  All other cursors
 ** should be opened with wrFlag==1 even if they never really intend
 ** to write.
 **
 ** No checking is done to make sure that page iTable really is the
 ** root page of a b-tree.  If it is not, then the cursor acquired
 ** will not work correctly.
 **
 ** The comparison function must be logically the same for every cursor
 ** on a particular table.  Changing the comparison function will result
 ** in incorrect operations.  If the comparison function is NULL, a
 ** default comparison function is used.  The comparison function is
 ** always ignored for INTKEY tables.
 */

void init_cursor(BtCursor *cur, Vdbe *vdbe, Btree *bt)
{
    cur->thd = pthread_getspecific(query_info_key);
    cur->clnt = cur->thd->sqlclntstate;
    cur->vdbe = vdbe;
    cur->sqlite = vdbe ? vdbe->db : NULL;
    cur->bt = bt;
    assert(cur->thd);
    assert(cur->clnt);
}

int sqlite3BtreeCursor(
    Vdbe *vdbe,               /* Vdbe running the show */
    Btree *pBt,               /* BTree containing table to open */
    int iTable,               /* Index of root page */
    struct KeyInfo *pKeyInfo, /* First argument to compare function */
    BtCursor *cur,            /* Space to write cursor structure */
    int flags)
{
    int rc = SQLITE_OK;
    static int cursorid = 0;

    bzero(cur, sizeof(*cur));
    init_cursor(cur, vdbe, pBt);

    struct sqlclntstate *clnt = cur->clnt;
    struct sql_thread *thd = cur->thd;

    if (thd->bt == NULL)
        thd->bt = pBt;
    cur->writeTransaction = clnt->writeTransaction;

    /* iTable: rootpage is not a rootpage anymore: it's the index of the entry
     * (index or table) in pBt  (-2 bias to allow for special tables)
     */

    cur->cursorid = cursorid++; /* for debug trace */
    cur->open_flags = flags;
    /*printf("Open Cursor rootpage=%d flags=%x\n", iTable, flags);*/

    cur->rootpage = iTable;
    cur->pKeyInfo = pKeyInfo;

    if (pBt->is_temporary) { /* temp table */
        rc = sqlite3BtreeCursor_temptable(pBt, iTable, flags & BTREE_CUR_WR,
                                          temp_table_cmp, pKeyInfo, cur, thd);

        cur->find_cost = cur->move_cost = 0.1;
        cur->write_cost = 0.2;
    }
    /* sqlite_master table */
    else if (iTable == RTPAGE_SQLITE_MASTER && fdb_master_is_local(cur)) {
        rc = sqlite3BtreeCursor_master(
            pBt, iTable, flags & BTREE_CUR_WR, sqlite3VdbeCompareRecordPacked,
            pKeyInfo, cur, thd, clnt->keyDdl, clnt->dataDdl, clnt->nDataDdl);
        cur->find_cost = cur->move_cost = cur->write_cost = 0.0;
    }
    /* remote cursor? */
    else if (pBt->is_remote) {
        rc = sqlite3BtreeCursor_remote(pBt, iTable, flags & BTREE_CUR_WR,
                                       sqlite3VdbeCompareRecordPacked, pKeyInfo,
                                       cur, thd);
    }
    /* if this is analyze opening an index */
    else if (has_compressed_index(iTable, cur, thd)) {
        rc = sqlite3BtreeCursor_analyze(pBt, iTable, flags & BTREE_CUR_WR,
                                        sqlite3VdbeCompareRecordPacked,
                                        pKeyInfo, cur, thd);
        cur->find_cost = cur->move_cost = 0.1;
        cur->write_cost = 0.2;
    }
    /* real table */
    else {
        rc = sqlite3BtreeCursor_cursor(pBt, iTable, flags & BTREE_CUR_WR,
                                       sqlite3VdbeCompareRecordPacked, pKeyInfo,
                                       cur, thd);
        /* treat sqlite_stat1 as free */
        if (is_sqlite_stat(cur->db->tablename)) {
            cur->find_cost = 0.0;
            cur->move_cost = 0.0;
            cur->write_cost = 0.0;
        } else {
            cur->blob_cost = 10.0;
            cur->find_cost = 10.0;
            cur->move_cost = 1.0;
            cur->write_cost = 100;
        }
    }

    cur->on_list = 0;

    if (rc != SQLITE_OK && rc != SQLITE_EMPTY && rc != SQLITE_DEADLOCK) {
        /* we were leaking cursors and locks here during incoherent;
         * now there is no more bdbcur at this point if this happens */
        /*free(cur);*/
        cur = NULL;
    }

    if (cur && cur->db) {
        cur->db->sqlcur_cur++;
    }

    if (thd && cur) {
        pthread_mutex_lock(&thd->lk);
        listc_abl(&pBt->cursors, cur);
        cur->on_list = 1;
        pthread_mutex_unlock(&thd->lk);
    }

    reqlog_logf(pBt->reqlogger, REQL_TRACE,
                "Cursor(pBt %d, iTable %d, wrFlag %d, cursor %d)      = %s\n",
                pBt->btreeid, iTable, flags & BTREE_CUR_WR,
                cur ? cur->cursorid : -1, sqlite3ErrStr(rc));

    if (cur && (clnt->dbtran.mode == TRANLEVEL_SERIAL ||
                (cur->is_recording && gbl_selectv_rangechk))) {
        cur->range = currange_new();
        if (cur->db) {
            cur->range->tbname = strdup(cur->db->tablename);
            cur->range->idxnum = cur->ixnum;
        }
    }

    if (debug_switch_cursor_deadlock())
        return SQLITE_DEADLOCK;

    return rc;
}

static int make_stat_record(struct sql_thread *thd, BtCursor *pCur,
                            const void *pData, int nData,
                            blob_buffer_t blobs[MAXBLOBS])
{
    int n = is_stat2(pCur->db->tablename) ? 3 : 2;
    struct schema *sc = find_tag_schema(pCur->db->tablename, ".ONDISK_IX_0");

    /* extract first n fields from packed record */
    if (sqlite_to_ondisk(sc, pData, nData, pCur->ondisk_buf, pCur->clnt->tzname,
                         blobs, MAXBLOBS, &thd->sqlclntstate->fail_reason,
                         pCur) < 0) {
        logmsg(LOGMSG_ERROR, "%s failed\n", __func__);
        return SQLITE_INTERNAL;
    }

    /* save length of packed record, as the n'th field */
    struct field *f = &pCur->db->schema->member[n];
    uint8_t *out = (uint8_t *)pCur->ondisk_buf + f->offset;
    int len = htonl(nData);
    set_data(out, &len, sizeof(len) + 1);

    /* save entire packed record, as the n+1 field */
    f = &pCur->db->schema->member[n + 1];
    out = (uint8_t *)pCur->ondisk_buf + f->offset;
    if (nData > f->len) {
        logmsg(LOGMSG_ERROR, "nData: %d, f->len:%d f->name:%s => BF Grp 592\n", nData, f->len,
               f->name);
        return SQLITE_INTERNAL;
    }
    set_data(out, pData, nData + 1);
    return 0;
}

/*
 ** Start a statement subtransaction.  The subtransaction can
 ** can be rolled back independently of the main transaction.
 ** You must start a transaction before starting a subtransaction.
 ** The subtransaction is ended automatically if the main transaction
 ** commits or rolls back.
 **
 ** Only one subtransaction may be active at a time.  It is an error to try
 ** to start a new subtransaction if another subtransaction is already active.
 **
 ** Statement subtransactions are used around individual SQL statements
 ** that are contained within a BEGIN...COMMIT block.  If a constraint
 ** error occurs within the statement, the effect of that one statement
 ** can be rolled back without having to rollback the entire transaction.
 */
int sqlite3BtreeBeginStmt(Btree *pBt, int iStatement)
{
    /* We defer contstraint checks til commit time, so statement-level
     * transactions are no-ops */
    int rc = 0;
    reqlog_logf(pBt->reqlogger, REQL_TRACE, "BeginStmt(bt=%d)      = %s\n",
                pBt->btreeid, sqlite3ErrStr(rc));
    return rc;
}

/*
 ** Insert a new record into the BTree.  The key is given by (pKey,nKey)
 ** and the data is given by (pData,nData).  The cursor is used only to
 ** define what table the record should be inserted into.  The cursor
 ** is left pointing at a random location.
 **
 ** For an INTKEY table, only the nKey value of the key is used.  pKey is
 ** ignored.  For a ZERODATA table, the pData and nData are both ignored.
 **
 **
 ** NOTE: sqlite's backend semantics are: insert either creates a new record,
 ** or replaces an existing one (with the same record id!).   We don't know
 ** until we try whether we are called for an update or an insert.  According
 ** to Hipp, sqlite won't use record id's again without first re-reading the
 ** record.
 */
int sqlite3BtreeInsert(
    BtCursor *pCur, /* Insert data into the table of this cursor */
    const BtreePayload *pPayload, /* The key and data of the new record */
    int bias, int seekResult)
{
    const void *pKey = pPayload->pKey;
    sqlite3_int64 nKey = pPayload->nKey;
    const void *pData = pPayload->pData;
    int nData = pPayload->nData;
    int nZero = pPayload->nZero;
    int rc = UNIMPLEMENTED;
    int bdberr;
    int rrn;
    unsigned long long genid;
    blob_buffer_t blobs[MAXBLOBS];
    struct sql_thread *thd = pCur->thd;
    struct sqlclntstate *clnt = pCur->clnt;

    if (thd && pCur->db == NULL) {
        thd->nwrite++;
        thd->cost += pCur->write_cost;
        pCur->nwrite++;
    }

    bzero(blobs, sizeof(blobs));

    assert(0 == pCur->is_sampled_idx);

    if (clnt->is_readonly &&
        /* exclude writes in a temp table for a select */
        (pCur->cursor_class != CURSORCLASS_TEMPTABLE || clnt->iswrite)){
        errstat_set_strf(&clnt->osql.xerr, "SET READONLY ON for the client");
        rc = SQLITE_ACCESS;
        goto done;
    }

    if (unlikely(pCur->cursor_class == CURSORCLASS_STAT24)) {
        rc = make_stat_record(thd, pCur, pData, nData, blobs);
        if (rc) {
            char errs[128];
            convert_failure_reason_str(&thd->sqlclntstate->fail_reason,
                                       pCur->db->tablename, "SQLite format",
                                       ".ONDISK_IX_0", errs, sizeof(errs));
            fprintf(stderr, "%s: sqlite -> ondisk conversion failed!\n   %s\n",
                    __func__, errs);
            goto done;
        }
    }

    /* send opcode to reload stats at commit */
<<<<<<< HEAD
    if (clnt->is_analyze && pCur->db && is_stat1(pCur->db->dbname))
=======
    if (clnt->is_analyze && is_stat1(pCur->db->tablename))
>>>>>>> b1c0a137
        rc = osql_updstat(pCur, thd, pCur->ondisk_buf, getdatsize(pCur->db), 0);

    if (pCur->bt->is_temporary) {
        /* data: nKey is 'rrn', pData is record, nData is size of record
         * index: pKey is key, nKey is size of key (no data) */
        char *pFree = 0;
        UnpackedRecord *rec = NULL;
        if (pKey) {
            rec =
                sqlite3VdbeAllocUnpackedRecord(pCur->pKeyInfo, NULL, 0, &pFree);
            if (rec == 0) {
                logmsg(LOGMSG_ERROR, "Error rec is zero, returned from "
                                "sqlite3VdbeAllocUnpackedRecord()\n");
                return 0;
            }
            sqlite3VdbeRecordUnpack(pCur->pKeyInfo, nKey, pKey, rec);
        }

        if (pCur->ixnum == -1) {
            /* data */
            rc = pCur->cursor_put(thedb->bdb_env, pCur->tmptable->tbl,
                                  (void *)&nKey, sizeof(unsigned long long),
                                  (void *)pData, nData, rec, &bdberr, pCur);
        } else {
            /* key */
            rc = pCur->cursor_put(thedb->bdb_env, pCur->tmptable->tbl,
                                  (void *)pKey, nKey, (void *)pData, nData, rec,
                                  &bdberr, pCur);
        }
        if (pFree) {
            sqlite3DbFree(pCur->pKeyInfo->db, pFree);
        }

        if (rc) {
            logmsg(LOGMSG_ERROR, 
                   "sqlite3BtreeInsert:  table insert error rc = %d bdberr %d\n",
                   rc, bdberr);
            rc = SQLITE_INTERNAL;
            /* return rc; */
            goto done;
        }
        rc = SQLITE_OK;

    } else if (unlikely(pCur->rootpage == RTPAGE_SQLITE_MASTER)) {

        /* sqlite driven ddl, the only thing we support now are views */

        /* is this an update? no KeY! */
        if (pCur->tblpos == thd->rootpage_nentries) {
            /* we have positioned ourselves on the side row, this is an update!
            assert(nKey == 0 && pKey == NULL);
             */
        } else {
            /* an actual insert */
            clnt->keyDdl = pCur->keyDdl = nKey;
        }

        if (nData != pCur->nDataDdl) {
            clnt->dataDdl = pCur->dataDdl =
                (char *)realloc(pCur->dataDdl, nData);
            if (nData > 0 && !pCur->dataDdl) {
                logmsg(LOGMSG_ERROR, "%s malloc %d\n", __func__, nData);
                rc = SQLITE_ERROR;
                goto done;
            }
        }
        clnt->nDataDdl = pCur->nDataDdl = nData;
        if (pCur->nDataDdl) {
            memcpy(pCur->dataDdl, pData, pCur->nDataDdl);
        } else {
            /* really sqlite weirdness... we are passed a NULL one field row,
               we need to actually build a 6 NULL field  serialized structure
               to be retrieved later on ! This is not a problem for sqlite, but
               comdb2, which adds one additional field,csc2
               I have changed sqlite to explicitely set csc2 to NULL, so this
               step
               is not needed here, but left comment just in case
               */
        }

        rc = SQLITE_OK;

        goto done;

    } else { /* real insert */

        int is_update = 0;

        /* check authentication */
        if (authenticate_cursor(pCur, AUTHENTICATE_WRITE) != 0) {
            rc = SQLITE_ACCESS;
            goto done;
        }

        /* sanity check, this should never happen */
        if (!is_sql_update_mode(clnt->dbtran.mode)) {
            logmsg(LOGMSG_ERROR, 
                    "%s: calling insert/update in the wrong sql mode %d\n",
                    __func__, clnt->dbtran.mode);
            rc = UNIMPLEMENTED;
            goto done;
        }

        /* We ignore keys on insert but save dirty keys.
         * Keys are added if keys were set dirty when a record
         * (data portion) is inserted. */
        if (pCur->ixnum != -1) {
            if (gbl_partial_indexes)
                SQLITE3BTREE_KEY_SET_INS(pCur->ixnum);
            rc = SQLITE_OK;
            if (likely(pCur->cursor_class != CURSORCLASS_STAT24) &&
                likely(pCur->bt == NULL || pCur->bt->is_remote == 0) &&
                gbl_expressions_indexes && pCur->db->ix_expr) {
                rc = sqlite_to_ondisk(pCur->db->ixschema[pCur->ixnum], pKey,
                                      nKey, pCur->ondisk_key, clnt->tzname,
                                      blobs, MAXBLOBS,
                                      &thd->sqlclntstate->fail_reason, pCur);
                if (rc != getkeysize(pCur->db, pCur->ixnum)) {
                    char errs[128];
                    convert_failure_reason_str(
                        &thd->sqlclntstate->fail_reason, pCur->db->tablename,
                        "SQLite format", ".ONDISK_ix", errs, sizeof(errs));
                    reqlog_logf(pCur->bt->reqlogger, REQL_TRACE,
                                "Moveto: sqlite_to_ondisk failed [%s]\n", errs);
                    sqlite3VdbeError(pCur->vdbe, errs, (char *)0);

                    rc = SQLITE_ERROR;
                    goto done;
                }
                assert(clnt->idxInsert[pCur->ixnum] == NULL);
                clnt->idxInsert[pCur->ixnum] = malloc(rc);
                if (clnt->idxInsert[pCur->ixnum] == NULL) {
                    logmsg(LOGMSG_ERROR, "%s:%d malloc %d failed\n", __func__,
                            __LINE__, rc);
                    rc = SQLITE_NOMEM;
                    goto done;
                }
                memcpy(clnt->idxInsert[pCur->ixnum], pCur->ondisk_key, rc);
                rc = 0;
            } else if (pCur->bt != NULL && pCur->bt->is_remote != 0 &&
                       pCur->fdbc->tbl_has_expridx(pCur)) {
                assert(clnt->idxInsert[pCur->ixnum] == NULL);
                clnt->idxInsert[pCur->ixnum] = malloc(sizeof(int) + nKey);
                if (clnt->idxInsert[pCur->ixnum] == NULL) {
                    logmsg(LOGMSG_ERROR, "%s:%d malloc %llu failed\n", __func__,
                           __LINE__, sizeof(int) + nKey);
                    rc = SQLITE_NOMEM;
                    goto done;
                }
                *((int *)clnt->idxInsert[pCur->ixnum]) = (int)nKey;
                memcpy((unsigned char *)clnt->idxInsert[pCur->ixnum] +
                           sizeof(int),
                       pKey, nKey);
            }
            goto done;
        }

        if (pCur->tblnum < sizeof(clnt->dirty) * 8) { /* tbl num < total bits */
            bset(clnt->dirty, pCur->tblnum);
        }

        if (likely(pCur->cursor_class != CURSORCLASS_STAT24) &&
            likely(pCur->bt == NULL || pCur->bt->is_remote == 0)) {
            rc = sqlite_to_ondisk(
                pCur->db->schema, pData, nData, pCur->ondisk_buf, clnt->tzname,
                blobs, MAXBLOBS, &thd->sqlclntstate->fail_reason, pCur);
            if (rc < 0) {
                char errs[128];
                convert_failure_reason_str(&thd->sqlclntstate->fail_reason,
                                           pCur->db->tablename, "SQLite format",
                                           ".ONDISK", errs, sizeof(errs));
                reqlog_logf(pCur->bt->reqlogger, REQL_TRACE,
                            "Moveto: sqlite_to_ondisk failed [%s]\n", errs);
                sqlite3VdbeError(pCur->vdbe, errs, (char *)0);

                rc = SQLITE_ERROR;
                goto done;
            }
        }

        /* If it's a known invalid genid (see sqlite3BtreeNewRowid() for
         * rationale), don't bother actually looking for it. */
        if (!is_genid_synthetic(nKey) &&
            bdb_genid_is_recno(thedb->bdb_env, nKey))
            is_update = 0;
        else if (0 == pCur->genid)
            is_update = 0;
        else
            is_update = 1;

        if (pCur->bt == NULL || pCur->bt->is_remote == 0) {
            if (is_sqlite_stat(pCur->db->tablename)) {
                clnt->ins_keys = -1ULL;
                clnt->del_keys = -1ULL;
            }
            if (is_update) { /* Updating an existing record. */
                rc = osql_updrec(pCur, thd, pCur->ondisk_buf,
                                 getdatsize(pCur->db), pCur->vdbe->updCols,
                                 blobs, MAXBLOBS);
                clnt->effects.num_updated++;
                clnt->log_effects.num_updated++;
            } else {
                rc = osql_insrec(pCur, thd, pCur->ondisk_buf,
                                 getdatsize(pCur->db), blobs, MAXBLOBS);
                clnt->effects.num_inserted++;
                clnt->log_effects.num_inserted++;
            }
        } else {
            /* make sure we have a distributed transaction and use that to
             * update remote */
            uuid_t tid;
            fdb_tran_t *trans =
                fdb_trans_begin_or_join(clnt, pCur->bt->fdb, tid);

            if (!trans) {
                logmsg(LOGMSG_ERROR, 
                       "%s:%d failed to create or join distributed transaction!\n",
                       __func__, __LINE__);
                return SQLITE_INTERNAL;
            }

            if (is_sqlite_stat(pCur->fdbc->name(pCur))) {
                clnt->ins_keys = -1ULL;
                clnt->del_keys = -1ULL;
            }
            if (is_update) {
                rc = pCur->fdbc->update(pCur, clnt, trans, pCur->genid, nKey,
                                        nData, (char *)pData);
                clnt->effects.num_updated++;
            } else {
                rc = pCur->fdbc->insert(pCur, clnt, trans, nKey, nData,
                                        (char *)pData);
                clnt->effects.num_inserted++;
            }
        }
        clnt->ins_keys = 0ULL;
        clnt->del_keys = 0ULL;
        if (gbl_expressions_indexes) {
            free_cached_idx(clnt->idxInsert);
            free_cached_idx(clnt->idxDelete);
        }
        if (rc == SQLITE_DDL_MISUSE)
            sqlite3VdbeError(pCur->vdbe,
                             "Transactional DDL Error: Overlapping Tables");
    }

done:
    free_blob_buffers(blobs, MAXBLOBS);
    reqlog_logf(pCur->bt->reqlogger, REQL_TRACE, "Insert(pCur %d)      = %s\n",
                pCur->cursorid, sqlite3ErrStr(rc));
    return rc;
}

/*
** Advance the cursor to the next entry in the database.  If
** successful then set *pRes=0.  If the cursor
** was already pointing to the last entry in the database before
** this routine was called, then set *pRes=1.
**
** The main entry point is sqlite3BtreeNext().  That routine is optimized
** for the common case of merely incrementing the cell counter BtCursor.aiIdx
** to the next cell on the current page.  The (slower) btreeNext() helper
** routine is called when it is necessary to move to a different page or
** to restore the cursor.
**
** The calling function will set *pRes to 0 or 1.  The initial *pRes value
** will be 1 if the cursor being stepped corresponds to an SQL index and
** if this routine could have been skipped if that SQL index had been
** a unique index.  Otherwise the caller will have set *pRes to zero.
** Zero is the common case. The btree implementation is free to use the
** initial *pRes value as a hint to improve performance, but the current
** SQLite btree implementation does not. (Note that the comdb2 btree
** implementation does use this hint, however.)
*/
int sqlite3BtreeNext(BtCursor *pCur, int *pRes)
{
    int rc = SQLITE_OK;
    int fndlen;
    void *buf;

    struct sql_thread *thd = pCur->thd;
    struct sqlclntstate *clnt = pCur->clnt;

    if (pCur->empty) {
        *pRes = 1;
        return rc;
    }

    if (move_is_nop(pCur, pRes)) {
        return SQLITE_OK;
    }

    rc = pCur->cursor_move(pCur, pRes, CNEXT);

    if (pCur->range && pCur->db && !pCur->range->islocked) {
        if (pCur->ixnum == -1) {
            pCur->range->islocked = 1;
            pCur->range->lflag = 1;
            pCur->range->rflag = 1;
            if (pCur->range->rkey) {
                free(pCur->range->rkey);
                pCur->range->rkey = NULL;
            }
            if (pCur->range->lkey) {
                free(pCur->range->lkey);
                pCur->range->lkey = NULL;
            }
            pCur->range->lkeylen = 0;
            pCur->range->rkeylen = 0;
        } else if (*pRes == 1 || rc != IX_OK) {
            pCur->range->rflag = 1;
            if (pCur->range->rkey) {
                free(pCur->range->rkey);
                pCur->range->rkey = NULL;
            }
            pCur->range->rkeylen = 0;
        } else if (pCur->bdbcur && pCur->range->rflag == 0) {
            fndlen = pCur->bdbcur->datalen(pCur->bdbcur);
            buf = pCur->bdbcur->data(pCur->bdbcur);
            if (pCur->range->rkey) {
                free(pCur->range->rkey);
                pCur->range->rkey = NULL;
            }
            pCur->range->rkey = malloc(fndlen);
            pCur->range->rkeylen = fndlen;
            memcpy(pCur->range->rkey, buf, fndlen);
        }
        if (pCur->range->lflag && pCur->range->rflag)
            pCur->range->islocked = 1;
    }

    reqlog_logf(pCur->bt->reqlogger, REQL_TRACE,
                "Next(pCur %d, valid %s)      = %s\n", pCur->cursorid,
                !*pRes ? "yes" : "no", sqlite3ErrStr(rc));
    return rc;
}

/*
 ** Read part of the data associated with cursor pCur.  Exactly
 ** "amt" bytes will be transfered into pBuf[].  The transfer
 ** begins at "offset".
 **
 ** Return SQLITE_OK on success or an error code if anything goes
 ** wrong.  An error is returned if "offset+amt" is larger than
 ** the available payload.
 */
int sqlite3BtreeData(BtCursor *pCur, u32 offset, u32 amt, void *pBuf)
{
    int rc = SQLITE_OK;
    char *dta;

    reqlog_logf(pCur->bt->reqlogger, REQL_TRACE,
                "Data(pCur %d, offset %d, amount %d)      = %s\n",
                pCur->cursorid, offset, amt, sqlite3ErrStr(rc));
    /* note: this assumes higher-level code has done necessary
     * range checks (ie: won't ask for bytes past end of key */
    assert(0 == pCur->is_sampled_idx);
    if (pCur->bt->is_temporary) {
        dta = bdb_temp_table_data(pCur->tmptable->cursor);
        if (dta == NULL) {
            logmsg(LOGMSG_ERROR, "sqlite3BtreeData: AAAAAAAAAAAAAAA\n");
            return SQLITE_INTERNAL;
        }
        memcpy(pBuf, dta + offset, amt);
    } else if (pCur->ixnum == -1) {
        memcpy(pBuf, ((char *)pCur->dtabuf) + offset, amt);
    } else if (pCur->bt->is_remote) {

        assert(pCur->fdbc);

        dta = pCur->fdbc->data(pCur);
        memcpy(pBuf, dta, amt);
    } else {
        memcpy(pBuf, pCur->sqlrrn + offset, amt);
    }
    reqlog_loghex(pCur->bt->reqlogger, REQL_TRACE, pBuf, amt);
    reqlog_logl(pCur->bt->reqlogger, REQL_TRACE, "\n");
    return rc;
}

/*
 ** This routine does a complete check of the given BTree file.  aRoot[] is
 ** an array of pages numbers were each page number is the root page of
 ** a table.  nRoot is the number of entries in aRoot.
 **
 ** If everything checks out, this routine returns NULL.  If something is
 ** amiss, an error message is written into memory obtained from malloc()
 ** and a pointer to that error message is returned.  The calling function
 ** is responsible for freeing the error message when it is done.
 */
char *sqlite3BtreeIntegrityCheck(Btree *pBt, int *aRoot, int nRoot, int mxErr,
                                 int *pnErr)
{
    int rc = SQLITE_OK;
    int i;

    *pnErr = 0;

    reqlog_logf(pBt->reqlogger, REQL_TRACE, "IntegrityCheck(pBt %d pages",
                pBt->btreeid);
    for (i = 0; i < nRoot; i++) {
        reqlog_logf(pBt->reqlogger, REQL_TRACE, "%d ", aRoot[i]);
    }
    reqlog_logf(pBt->reqlogger, REQL_TRACE, ")    = %s\n", sqlite3ErrStr(rc));
    return NULL;
}

int sqlite3BtreeRecordID(BtCursor *pCur, void *memp)
{
    char *mem = (char *)memp;
    memcpy(mem, &pCur->rrn, sizeof(int));
    memcpy(mem + sizeof(int), &pCur->genid, sizeof(unsigned long long));
    return SQLITE_OK;
}

int sqlite3BtreeRecordIDString(BtCursor *pCur, unsigned long long rowid,
                               char **memp, size_t maxsz)
{
    unsigned long long
        prgenid; /* it's always printed & returned in big-endian */
    int rc;

    if (maxsz == 0) {
        maxsz = 64;
        *memp = sqlite3Malloc(maxsz);
    }

    /* assert that all my assumptions are true */
    assert(sizeof(pCur->rrn) <= sizeof(int));
    assert(sizeof(pCur->genid <= sizeof(unsigned long long)));

    if (!pCur->bt->is_temporary && pCur->cursor_class == CURSORCLASS_TABLE) {
        rc = enque_pfault_olddata_oldkeys(pCur->db, rowid, 0, -1, 0, 1, 1, 1);
    }
    prgenid = flibc_htonll(rowid);
    snprintf(*memp, maxsz, "2:%llu", prgenid);
    return SQLITE_OK;
}

/*
 ** Reset the btree and underlying pager after a malloc() failure. Any
 ** transaction that was active when malloc() failed is rolled back.
 */
int sqlite3BtreeReset(Btree *pBt) { return SQLITE_OK; }

/*
 ** Return TRUE if the given btree is set to safety level 1.  In other
 ** words, return TRUE if no sync() occurs on the disk files.
 */
int sqlite3BtreeSyncDisabled(Btree *pBt) { return 0; }

/*
 ** This function returns a pointer to a blob of memory associated with
 ** a single shared-btree. The memory is used by client code for it's own
 ** purposes (for example, to store a high-level schema associated with
 ** the shared-btree). The btree layer manages reference counting issues.
 **
 ** The first time this is called on a shared-btree, nBytes bytes of memory
 ** are allocated, zeroed, and returned to the caller. For each subsequent
 ** call the nBytes parameter is ignored and a pointer to the same blob
 ** of memory returned.
 **
 ** Just before the shared-btree is closed, the function passed as the
 ** xFree argument when the memory allocation was made is invoked on the
 ** blob of allocated memory. This function should not call sqliteFree()
 ** on the memory, the btree layer does that.
 */
void *sqlite3BtreeSchema(Btree *pBt, int nBytes, void (*xFree)(void *))
{
    if (!pBt->is_remote) {
        pBt->schema = calloc(1, nBytes);
        pBt->free_schema = xFree;
    } else {
        /* I will cache the schema-s for foreign dbs.
           Let this be the first step to share the schema
           for all database connections */
        pBt->schema = fdb_sqlite_get_schema(pBt, nBytes);
        /* we ignore Xfree since this is shared and not part of a sqlite engine
           space */
    }
    return pBt->schema;
}

/*
 ** Return true if another user of the same shared btree as the argument
 ** handle holds an exclusive lock on the sqlite_master table.
 */
int sqlite3BtreeSchemaLocked(Btree *pBt)
{
    /* This is managed in higher layers */
    return 0;
}

/*
 ** This is not an sqlite routine. Added this so I can fetch real
 ** comdb2 genids from sqlite without further kludgery. Called from
 ** sqlit3VdbeExec to get a unique id for a new record (OP_NewRowid).
 ** The alternative was keeping a mapping table between sqlite and
 ** comdb2 record ids - too expensive.
 */
i64 sqlite3BtreeNewRowid(BtCursor *pCur)
{
    if (!pCur) {
        return 0;
    }
    struct sql_thread *thd = pCur->thd;
    if (!thd) {
        abort();
    }
    if (pCur->bt->is_temporary && pCur->tmptable) {
        return pCur->cursor_rowid(pCur->tmptable->tbl, pCur);
    }
    return bdb_recno_to_genid(++thd->sqlclntstate->recno);
}

char *sqlite3BtreeGetTblName(BtCursor *pCur)
{
    return pCur->db->tablename;
}

void cancel_sql_statement(int id)
{
    int found = 0;
    struct sql_thread *thd;

    pthread_mutex_lock(&gbl_sql_lock);
    LISTC_FOR_EACH(&thedb->sql_threads, thd, lnk)
    {
        if (thd->id == id && thd->sqlclntstate) {
            found = 1;
            thd->sqlclntstate->stop_this_statement = 1;
        }
    }
    pthread_mutex_unlock(&gbl_sql_lock);
    if (found)
        logmsg(LOGMSG_USER, "Query %d was told to stop\n", id);
    else
        logmsg(LOGMSG_USER, "Query %d not found (finished?)\n", id);
}

/* cancel sql statement with the given hex representation of cnonce */
void cancel_sql_statement_with_cnonce(const char *cnonce)
{
    if(!cnonce) return;

    struct sql_thread *thd;
    int found;

    pthread_mutex_lock(&gbl_sql_lock);
    LISTC_FOR_EACH(&thedb->sql_threads, thd, lnk)
    {
        found = 1;
        if (thd->sqlclntstate && thd->sqlclntstate->sql_query && 
            thd->sqlclntstate->sql_query->has_cnonce) {
            const char *sptr = cnonce;
            int cnt = 0;
            void luabb_fromhex(uint8_t *out, const uint8_t *in, size_t len);
            while(*sptr) {
                uint8_t num;
                luabb_fromhex(&num, sptr, 2);
                sptr+=2;

                if (cnt > thd->sqlclntstate->sql_query->cnonce.len || 
                        thd->sqlclntstate->sql_query->cnonce.data[cnt] != num) {
                    found = 0;
                    break;
                }
                cnt++;
            }
            if (found && cnt != thd->sqlclntstate->sql_query->cnonce.len)
                found = 0;

            if (found) {
                thd->sqlclntstate->stop_this_statement = 1;
                break;
            }
        }
    }
    pthread_mutex_unlock(&gbl_sql_lock);
    if (found)
        logmsg(LOGMSG_USER, "Query with cnonce %s was told to stop\n", cnonce);
    else
        logmsg(LOGMSG_USER, "Query with cnonce %s not found (finished?)\n", cnonce);
}

/* log binary cnonce in hex format 
 * ex. 1234 will become x'31323334' 
 */
static void log_cnonce(const char * cnonce, int len)
{
    logmsg(LOGMSG_USER, " [");
    for(int i = 0; i < len; i++) 
        logmsg(LOGMSG_USER, "%2x", cnonce[i]);
    logmsg(LOGMSG_USER, "] ");
}

void sql_dump_running_statements(void)
{
    struct sql_thread *thd;
    BtCursor *cur;
    struct tm tm;
    char rqid[50];

    pthread_mutex_lock(&gbl_sql_lock);
    LISTC_FOR_EACH(&thedb->sql_threads, thd, lnk)
    {
        time_t t = thd->stime;
        localtime_r((time_t *)&t, &tm);
        pthread_mutex_lock(&thd->lk);

        if (thd->sqlclntstate && thd->sqlclntstate->sql) {
            if (thd->sqlclntstate->osql.rqid) {
                uuidstr_t us;
                snprintf(rqid, sizeof(rqid), "txn %016llx %s",
                         thd->sqlclntstate->osql.rqid,
                         comdb2uuidstr(thd->sqlclntstate->osql.uuid, us));
            } else
                rqid[0] = 0;

            logmsg(LOGMSG_USER, "id %d %02d/%02d/%02d %02d:%02d:%02d %s%s\n", thd->id,
                   tm.tm_mon + 1, tm.tm_mday, 1900 + tm.tm_year, tm.tm_hour,
                   tm.tm_min, tm.tm_sec, rqid, thd->sqlclntstate->origin);
            log_cnonce(thd->sqlclntstate->sql_query->cnonce.data,
                thd->sqlclntstate->sql_query->cnonce.len);
            logmsg(LOGMSG_USER, "%s\n", thd->sqlclntstate->sql);

            if (thd->bt) {
                LISTC_FOR_EACH(&thd->bt->cursors, cur, lnk)
                {
                    logmsg(LOGMSG_USER, "  cursor on");
                    if (cur->db == NULL)
                        logmsg(LOGMSG_USER, " schema table");
                    else if (cur->ixnum == -1)
                        logmsg(LOGMSG_USER, " table %s", cur->db->tablename);
                    else
                        logmsg(LOGMSG_USER, " table %s index %d",
                               cur->db->tablename, cur->ixnum);
                    logmsg(LOGMSG_USER, " nmove %d nfind %d nwrite %d\n", cur->nmove,
                           cur->nfind, cur->nwrite);
                }
            }
            if (thd->bttmp) {
                LISTC_FOR_EACH(&thd->bttmp->cursors, cur, lnk)
                {
                    logmsg(LOGMSG_USER, "  cursor on temp nmove %d nfind %d nwrite %d\n",
                           cur->nmove, cur->nfind, cur->nwrite);
                }
            }
        }
        pthread_mutex_unlock(&thd->lk);
    }
    pthread_mutex_unlock(&gbl_sql_lock);
}

/*
 ** Obtain a lock on the table whose root page is iTab.  The
 ** lock is a write lock if isWritelock is true or a read lock
 ** if it is false.
 */
int sqlite3BtreeLockTable(Btree *p, int iTab, u8 isWriteLock) { return 0; }

int osql_check_shadtbls(bdb_state_type *bdb_env, struct sqlclntstate *clnt,
                        char *file, int line);

int gbl_random_get_curtran_failures;

int get_curtran(bdb_state_type *bdb_state, struct sqlclntstate *clnt)
{
    cursor_tran_t *curtran_out = NULL;
    int rcode = 0;
    int retries = 0;
    uint32_t curgen;
    int bdberr = 0;
    int max_retries =
        gbl_move_deadlk_max_attempt >= 0 ? gbl_move_deadlk_max_attempt : 500;
    int lowpri = gbl_lowpri_snapisol_sessions &&
                 (clnt->dbtran.mode == TRANLEVEL_SNAPISOL ||
                  clnt->dbtran.mode == TRANLEVEL_SERIAL);
    int rc = 0;

    /*fprintf(stderr, "get_curtran\n"); */

    if (clnt->dbtran.cursor_tran) {
        logmsg(LOGMSG_ERROR, "%s called when we have a curtran\n", __func__);
        return -1;
    }

    if (gbl_random_get_curtran_failures && !(rand() % 1000)) {
        logmsg(LOGMSG_ERROR, "%s forcing a random curtran failure\n", __func__);
        return -1;
    }

    if (clnt->gen_changed) {
        logmsg(LOGMSG_ERROR,
               "td %lu %s line %d calling get_curtran on gen_changed\n",
               pthread_self(), __func__, __LINE__);
        cheap_stack_trace();
    }

retry:
    bdberr = 0;
    curtran_out = bdb_get_cursortran(bdb_state, lowpri, &bdberr);
    if (bdberr == BDBERR_DEADLOCK) {
        retries++;
        if (!max_retries || retries < max_retries)
            goto retry;
        logmsg(LOGMSG_ERROR, "%s: too much contention\n", __func__);
    }
    if (!curtran_out)
        return -1;

    /* If this is an hasql serialiable or snapshot session and durable-lsns are
     * enabled, then fail this call with a 'CHANGENODE' if the generation number
     * has changed: we don't verify that transactions are 'DURABLE' before
     * applying them to the shadow tables.  If it's not-durable, the records
     * that we are compensating for in our shadows can be rolled back by a new
     * master (which means that our shadow-tables will be incorrect).  */

    extern int gbl_test_curtran_change_code;
    curgen = bdb_get_rep_gen(bdb_state);
    if ((clnt->dbtran.mode == TRANLEVEL_SNAPISOL ||
         clnt->dbtran.mode == TRANLEVEL_SERIAL) &&
        bdb_attr_get(thedb->bdb_attr, BDB_ATTR_DURABLE_LSNS) &&
        clnt->init_gen &&
        ((clnt->init_gen != curgen) ||
         (gbl_test_curtran_change_code && (0 == (rand() % 1000))))) {
        bdb_put_cursortran(bdb_state, curtran_out, &bdberr);
        curtran_out = NULL;
        clnt->gen_changed = 1;
        logmsg(LOGMSG_ERROR, "td %u %s: failing because generation has changed: "
                        "orig-gen=%u, cur-gen=%u\n",
                (uint32_t)pthread_self(), __func__, clnt->init_gen, curgen);
        cheap_stack_trace();
        return -1;
    }

    if (!clnt->init_gen)
        clnt->init_gen = curgen;

    clnt->dbtran.cursor_tran = curtran_out;

    assert(curtran_out != NULL);

    /* check if we have table locks that were dropped during recovery */
    if (clnt->dbtran.pStmt) {
        rc = sqlite3LockStmtTablesRecover(clnt->dbtran.pStmt);
        if (!rc) {
            /* NOTE: we need to make sure the versions are the same */

        } else {
            if (rc == SQLITE_SCHEMA) {
                /* btrees have changed under my feet */
                return rc;
            }

            logmsg(LOGMSG_ERROR, "%s: failed to lock back tables!\n", __func__);
            /* KEEP GOING, THIS MIGHT NOT BE THAT BAD */
        }
    }

    return rcode;
}

int put_curtran_int(bdb_state_type *bdb_state, struct sqlclntstate *clnt,
                    int is_recovery)
{
    int rc = 0;
    int bdberr = 0;

#ifdef DEBUG_TRAN
    fprintf(stderr, "%llx, %s\n", pthread_self(), __func__);
#endif

    if (!clnt->dbtran.cursor_tran) {
        logmsg(LOGMSG_ERROR, "%s called without curtran\n", __func__);
        cheap_stack_trace();
        return -1;
    }

    rc = bdb_put_cursortran(bdb_state, clnt->dbtran.cursor_tran, &bdberr);
    if (rc) {
        logmsg(LOGMSG_ERROR, "%s: %lu rc %d bdberror %d\n", __func__,
               pthread_self(), rc, bdberr);
        ctrace("%s: rc %d bdberror %d\n", __func__, rc, bdberr);
        if (bdberr == BDBERR_BUG_KILLME) {
            /* should I panic? */
            logmsg(LOGMSG_FATAL, "This db is leaking locks, it will deadlock!!! \n");
            bdb_dump_active_locks(bdb_state, stdout);
            exit(1);
        }
    }

    if (!is_recovery) {
        if (clnt->dbtran.nLockedRemTables > 0) {
            int irc = sqlite3UnlockStmtTablesRemotes(clnt);
            if (irc) {
                logmsg(LOGMSG_ERROR, "%s: error releasing remote tables rc=%d\n",
                        __func__, irc);
            }
        }

        clnt->dbtran.pStmt =
            NULL; /* this is pointing to freed memory at this point */
    }

    clnt->dbtran.cursor_tran = NULL;
    clnt->is_overlapping = 0;

    return rc;
}

int put_curtran_recovery(bdb_state_type *bdb_state, struct sqlclntstate *clnt)
{
    return put_curtran_int(bdb_state, clnt, 1);
}

int put_curtran(bdb_state_type *bdb_state, struct sqlclntstate *clnt)
{
    return put_curtran_int(bdb_state, clnt, 0);
}

/* Return a count of all cursors to the lower layer for debugging */
int count_pagelock_cursors(void *arg)
{
    struct sql_thread *thd = (struct sql_thread *)arg;
    struct sqlclntstate *clnt = thd->sqlclntstate;
    int rc, count = 0;

    pthread_mutex_lock(&thd->lk);
    count = listc_size(&thd->bt->cursors);
    pthread_mutex_unlock(&thd->lk);

    return count;
}

/* Pause all pagelock cursors before grabbing a rowlock */
int pause_pagelock_cursors(void *arg)
{
    BtCursor *cur = NULL;
    struct sql_thread *thd = (struct sql_thread *)arg;
    struct sqlclntstate *clnt = thd->sqlclntstate;
    int bdberr, rc;

    /* Return immediately if nothing is holding a pagelock */
    if (!clnt->holding_pagelocks_flag)
        return 0;

    pthread_mutex_lock(&thd->lk);

    LISTC_FOR_EACH(&thd->bt->cursors, cur, lnk)
    {
        if (cur->bdbcur) {
            rc = cur->bdbcur->pause(cur->bdbcur, &bdberr);
            assert(0 == rc);
        }
    }

    pthread_mutex_unlock(&thd->lk);

    clnt->holding_pagelocks_flag = 0;
    return 0;
}

/**
 * This open a new curtran and walk the list of BtCursors,
 * repositioning any cursor that has a bdbcursor (by closing, reopening
 * the underlying berkdb cursors while preserving the stage)
 *

 sleepms is used as both a sleep time and a boolean.  if we pass non 0,
 that means we want to relinquish ALL resources including our logical
 transaction. (and sleep).  during normal deadlock processing neither
 of these operations make sense.  it makes sense to call it this way
 when the intent is getting us out of bdblib so someone who wants the
 bdb writelock can get a chance to get in.

 */
/* BIG NOTE:
   carefull about double calling this function
 */
static int recover_deadlock_int(bdb_state_type *bdb_state,
                                struct sql_thread *thd,
                                bdb_cursor_ifn_t *bdbcur, int sleepms,
                                int ptrace)
{
    struct sqlclntstate *clnt = thd->sqlclntstate;
    BtCursor *cur = NULL;
    int error = 0;
    int rc = 0;
    int bdberr;
#if 0
   char buf[160];
#endif
    int new_mode = debug_switch_recover_deadlock_newmode();

    if (bdb_lock_desired(thedb->bdb_env)) {
        if (!sleepms)
            sleepms = 2000;

        logmsg(LOGMSG_ERROR, "THD %lu:recover_deadlock, and lock desired\n",
               pthread_self());
    } else if (ptrace)
        logmsg(LOGMSG_ERROR, "THD %lu:recover_deadlock\n", pthread_self());

    /* increment global counter */
    gbl_sql_deadlock_reconstructions++;

    /* unlock cursors */
    pthread_mutex_lock(&thd->lk);

    if (thd->bt) {
        LISTC_FOR_EACH(&thd->bt->cursors, cur, lnk)
        {
            if (cur->bdbcur) {
                if (cur->bdbcur->unlock(cur->bdbcur, &bdberr))
                    ctrace("%s: cur ixnum=%d bdberr = %d [1]\n", __func__,
                           cur->ixnum, bdberr);
#ifdef OFFLOAD_TEST
                fprintf(stderr, "UNLOCK %p\n", cur->bdbcur);
#endif
            }
        }
    }

    if (bdbcur) {
        if (bdbcur->unlock(bdbcur, &bdberr))
            ctrace("%s: cur ixnum=%d bdberr = %d [2]\n", __func__, cur->ixnum,
                   bdberr);
#ifdef OFFLOAD_TEST
        fprintf(stderr, "UNLOCK %p\n", bdbcur);
#endif
    }

    pthread_mutex_unlock(&thd->lk);

#if 0
   sprintf(buf, "recover_deadlock about to put curtran tid %d\n",
         pthread_self());
   bdb_bdblock_print(thedb->bdb_env, buf);
#endif

    /* free curtran */
    rc = put_curtran_recovery(thedb->bdb_env, clnt);
    if (rc) {
        if (bdb_attr_get(thedb->bdb_attr, BDB_ATTR_DURABLE_LSNS)) {
            logmsg(LOGMSG_ERROR, 
                    "%s: fail to put curtran, rc=%d, return changenode\n",
                    __func__, rc);
            return SQLITE_CLIENT_CHANGENODE;
        } else {
            logmsg(LOGMSG_ERROR, "%s: fail to close curtran, rc=%d\n", __func__, rc);
            return -300;
        }
    }
#if 0
   sprintf(buf, "recover_deadlock put curtran tid %d\n", pthread_self());
   bdb_bdblock_print(thedb->bdb_env, buf);
#endif

    /*
     * fprintf(stderr, "sleeping\n");
     * sleep(5);
     * fprintf(stderr, "done sleeping\n");
     */

    /* NOTE: as empirically proven, bdb lock starvation does occur in the wild
       one of the issues is that sleeping tasks are jumping back into the fray
       before bdb write lock is acquired, slowing down upgrade long enough that
       cluster needs another master.  If all replicants are sql busy, we end up
       running master on the downgraded node (since noone will be able to
       upgrade
       fast enough;
       We can fix that by sleeping here until write lock is acquired at least
       one
       We will see how this fair with bdb_verify, the other bdb write lock
       gobbler
       */

    if (debug_switch_poll_on_lock_desired()) {
        if (bdb_lock_desired(thedb->bdb_env)) {
            while (bdb_lock_desired(thedb->bdb_env)) {
                poll(NULL, 0, 10);
            }

        } else {
            /* if bdb lock is NOT desired but caller wanted to wait, respect
             * that */
            if (sleepms > 0) {
                poll(NULL, 0, sleepms);
            }
        }
    } else {
        /* we have released all of our bdb level locks at this point (in this
         * thread, there may be others.  */
        if (sleepms > 0)
            poll(NULL, 0, sleepms);
    }

    /* get a new curtran */
    rc = get_curtran(thedb->bdb_env, clnt);
    if (rc) {
        if (rc == SQLITE_SCHEMA)
            return SQLITE_SCHEMA;

        if (bdb_attr_get(thedb->bdb_attr, BDB_ATTR_DURABLE_LSNS)) {
            logmsg(LOGMSG_ERROR, 
                    "%s: fail to open a new curtran, rc=%d, return changenode\n",
                    __func__, rc);
            return SQLITE_CLIENT_CHANGENODE;
        } else {
            logmsg(LOGMSG_ERROR, "%s: fail to open a new curtran, rc=%d\n", __func__,
                    rc);
            return -500;
        }
    }

    /* no need to mess with our shadow tran, right? */

    /* now that we have a new curtran, try to reposition them */
    pthread_mutex_lock(&thd->lk);
    if (thd->bt) {
        LISTC_FOR_EACH(&thd->bt->cursors, cur, lnk)
        {
            if (cur->bdbcur) {
                if (new_mode)
                    rc = cur->bdbcur->set_curtran(cur->bdbcur,
                                                  clnt->dbtran.cursor_tran);
                else
                    rc =
                        cur->bdbcur->lock(cur->bdbcur, clnt->dbtran.cursor_tran,
                                          BDB_SET, &bdberr);
                if (rc != 0) {
                    /* it is possible that the row is already gone
                     * when we try to reposition, since the lock is lost
                     * in this case we simply return -1; which forces
                     * the caller to report SQLITE_DEADLOCK back to sql engine
                     */
                    pthread_mutex_unlock(&thd->lk);
                    logmsg(LOGMSG_ERROR, "bdb_cursor_lock returned %d %d\n", rc,
                            bdberr);
                    return -700;
                }
            }
        }
    }

    if (bdbcur) {
        if (new_mode) {
            assert(bdbcur != NULL);
            rc = bdbcur->set_curtran(bdbcur, clnt->dbtran.cursor_tran);
        } else
            rc = bdbcur->lock(bdbcur, clnt->dbtran.cursor_tran, BDB_SET,
                              &bdberr);
        if (rc) {
            logmsg(LOGMSG_ERROR, "%s returned %d %d\n", __func__, rc, bdberr);
            pthread_mutex_unlock(&thd->lk);
            return -800;
        }
    }

    pthread_mutex_unlock(&thd->lk);

    return 0;
}

int recover_deadlock(bdb_state_type *bdb_state, struct sql_thread *thd,
                     bdb_cursor_ifn_t *bdbcur, int sleepms)
{
    return recover_deadlock_int(bdb_state, thd, bdbcur, sleepms, 1);
}

int recover_deadlock_silent(bdb_state_type *bdb_state, struct sql_thread *thd,
                            bdb_cursor_ifn_t *bdbcur, int sleepms)
{
    return recover_deadlock_int(bdb_state, thd, bdbcur, sleepms, 0);
}

static int ddguard_bdb_cursor_find(struct sql_thread *thd, BtCursor *pCur,
                                   bdb_cursor_ifn_t *cur, void *key, int keylen,
                                   int is_temp_bdbcur, int bias, int *bdberr)
{
    int nretries = 0;
    int max_retries =
        gbl_move_deadlk_max_attempt >= 0 ? gbl_move_deadlk_max_attempt : 500;
    int rc = 0;

    static int simulatedeadlock = 0;

    int fndlen;
    void *buf;
    int cmp;

    struct sqlclntstate *clnt;
    clnt = thd->sqlclntstate;
    CurRangeArr **append_to;
    if (pCur->range) {
        if (pCur->range->idxnum == -1 && pCur->range->islocked == 0) {
            currange_free(pCur->range);
            pCur->range = currange_new();
        } else if (pCur->range->islocked || pCur->range->lkey ||
                   pCur->range->rkey || pCur->range->lflag ||
                   pCur->range->rflag) {
            if (!pCur->is_recording ||
                (clnt->ctrl_sqlengine == SQLENG_INTRANS_STATE &&
                 gbl_selectv_rangechk)) {
                append_to =
                    (pCur->is_recording) ? &(clnt->selectv_arr) : &(clnt->arr);
                if (!*append_to) {
                    *append_to = malloc(sizeof(CurRangeArr));
                    currangearr_init(*append_to);
                }
                currangearr_append(*append_to, pCur->range);
            } else {
                currange_free(pCur->range);
            }
            pCur->range = currange_new();
        }
    }

    if (debug_switch_simulate_find_deadlock() && !simulatedeadlock)
        simulatedeadlock = 1;
    if (debug_switch_simulate_find_deadlock_retry() && simulatedeadlock == 2)
        simulatedeadlock = 1;

    /* check authentication */
    if (authenticate_cursor(pCur, AUTHENTICATE_READ) != 0)
        return SQLITE_ACCESS;

    if (pCur->range && pCur->db) {
        if (!pCur->range->tbname) {
            pCur->range->tbname = strdup(pCur->db->tablename);
        }
        pCur->range->idxnum = pCur->ixnum;
        pCur->range->lkey = malloc(keylen);
        pCur->range->lkeylen = keylen;
        memcpy(pCur->range->lkey, key, keylen);
    }
    do {
        rc = cur->find(cur, key, keylen, (bias == OP_SeekLT), bdberr);
        if (simulatedeadlock == 1) {
            *bdberr = BDBERR_DEADLOCK;
            simulatedeadlock = 2;
        }

        if (*bdberr == BDBERR_DEADLOCK) {
            if (rc = recover_deadlock(thedb->bdb_env, thd,
                                      (is_temp_bdbcur) ? cur : NULL, 0)) {
                if (rc == SQLITE_CLIENT_CHANGENODE)
                    *bdberr = BDBERR_NOT_DURABLE;
                else if (!gbl_rowlocks)
                    logmsg(LOGMSG_ERROR, "%s: %lu failed dd recovery\n",
                           __func__, pthread_self());
                return -1;
            }
        }

        nretries++;
    } while ((!max_retries || nretries < max_retries) &&
             *bdberr == BDBERR_DEADLOCK);

    if (pCur->range && pCur->db) {
        if (rc == IX_FND) {
            pCur->range->rkey = malloc(keylen);
            pCur->range->rkeylen = keylen;
            memcpy(pCur->range->rkey, key, keylen);
        } else if (rc == IX_EMPTY) {
            switch (bias) {
            case OP_SeekLT:
            case OP_SeekLE:
                pCur->range->rkeylen = pCur->range->lkeylen;
                pCur->range->rkey = pCur->range->lkey;
                pCur->range->lkeylen = 0;
                pCur->range->lkey = NULL;
                pCur->range->lflag = 1;
                break;
            case OP_SeekGE:
            case OP_SeekGT:
                pCur->range->rflag = 1;
                if (pCur->range->rkey) {
                    free(pCur->range->rkey);
                    pCur->range->rkey = NULL;
                }
                pCur->range->rkeylen = 0;
                break;
            default:
                pCur->range->rflag = 1;
                if (pCur->range->rkey) {
                    free(pCur->range->rkey);
                    pCur->range->rkey = NULL;
                }
                pCur->range->rkeylen = 0;

                pCur->range->lflag = 1;
                if (pCur->range->lkey) {
                    free(pCur->range->lkey);
                    pCur->range->lkey = NULL;
                }
                pCur->range->lkeylen = 0;
                break;
            }
        } else {
            fndlen = cur->datalen(cur);
            buf = cur->data(cur);
            cmp = memcmp(key, buf, (keylen < fndlen) ? keylen : fndlen);
            switch (bias) {
            case OP_SeekLT:
            case OP_SeekLE:
                if (cmp < 0) {
                    // searched for < found
                    pCur->range->rkey = malloc(keylen);
                    pCur->range->rkeylen = keylen;
                    memcpy(pCur->range->rkey, key, keylen);
                } else {
                    // searched for >= found
                    // reach eof
                    pCur->range->rkeylen = pCur->range->lkeylen;
                    pCur->range->rkey = pCur->range->lkey;
                    pCur->range->lkey = malloc(fndlen);
                    pCur->range->lkeylen = fndlen;
                    memcpy(pCur->range->lkey, buf, fndlen);
                }
                break;
            case OP_SeekGE:
            case OP_SeekGT:
                if (cmp < 0) {
                    // searched for < found
                    pCur->range->rkey = malloc(fndlen);
                    pCur->range->rkeylen = fndlen;
                    memcpy(pCur->range->rkey, buf, fndlen);
                } else {
                    // searched for >= found
                    // reach eof
                    pCur->range->rflag = 1;
                    if (pCur->range->rkey) {
                        free(pCur->range->rkey);
                        pCur->range->rkey = NULL;
                    }
                    pCur->range->rkeylen = 0;
                }
                break;
            default:
                switch (rc) {
                case IX_NOTFND:
                    fndlen = cur->datalen(cur);
                    buf = cur->data(cur);
                    pCur->range->rkey = malloc(fndlen);
                    pCur->range->rkeylen = fndlen;
                    memcpy(pCur->range->rkey, buf, fndlen);
                    break;
                case IX_PASTEOF:
                    pCur->range->rflag = 1;
                    if (pCur->range->rkey) {
                        free(pCur->range->rkey);
                        pCur->range->rkey = NULL;
                    }
                    pCur->range->rkeylen = 0;
                    break;
                default:
                    pCur->range->rflag = 1;
                    if (pCur->range->rkey) {
                        free(pCur->range->rkey);
                        pCur->range->rkey = NULL;
                    }
                    pCur->range->rkeylen = 0;

                    pCur->range->lflag = 1;
                    if (pCur->range->lkey) {
                        free(pCur->range->lkey);
                        pCur->range->lkey = NULL;
                    }
                    pCur->range->lkeylen = 0;
                    break;
                }
                break;
            }
        }
    }
    return rc;
}

static int ddguard_bdb_cursor_find_last_dup(struct sql_thread *thd,
                                            BtCursor *pCur,
                                            bdb_cursor_ifn_t *cur, void *key,
                                            int keylen, int keymax,
                                            bias_info *info, int *bdberr)
{
    int bias = info->bias;
    int nretries = 0;
    int max_retries =
        gbl_move_deadlk_max_attempt >= 0 ? gbl_move_deadlk_max_attempt : 500;
    int rc = 0;

    int fndlen;
    void *buf;
    int cmp;

    struct sqlclntstate *clnt;
    clnt = thd->sqlclntstate;
    CurRangeArr **append_to;
    if (pCur->range) {
        if (pCur->range->idxnum == -1 && pCur->range->islocked == 0) {
            currange_free(pCur->range);
            pCur->range = currange_new();
        } else if (pCur->range->islocked || pCur->range->lkey ||
                   pCur->range->rkey || pCur->range->lflag ||
                   pCur->range->rflag) {
            if (!pCur->is_recording ||
                (clnt->ctrl_sqlengine == SQLENG_INTRANS_STATE &&
                 gbl_selectv_rangechk)) {
                append_to =
                    (pCur->is_recording) ? &(clnt->selectv_arr) : &(clnt->arr);
                if (!*append_to) {
                    *append_to = malloc(sizeof(CurRangeArr));
                    currangearr_init(*append_to);
                }
                currangearr_append(*append_to, pCur->range);
            } else {
                currange_free(pCur->range);
            }
            pCur->range = currange_new();
        }
    }

    /* check authentication */
    if (authenticate_cursor(pCur, AUTHENTICATE_READ) != 0)
        return SQLITE_ACCESS;

    if (pCur->range && pCur->db) {
        if (!pCur->range->tbname) {
            pCur->range->tbname = strdup(pCur->db->tablename);
        }
        pCur->range->idxnum = pCur->ixnum;
        pCur->range->rkey = malloc(keylen);
        pCur->range->rkeylen = keylen;
        memcpy(pCur->range->rkey, key, keylen);
    }

    do {
        info->dirLeft = (bias == OP_SeekLE);
        rc = cur->find_last_dup(cur, key, keylen, keymax, info, bdberr);
        if (*bdberr == BDBERR_DEADLOCK) {
            if (rc = recover_deadlock(thedb->bdb_env, thd, NULL, 0)) {
                if (rc == SQLITE_CLIENT_CHANGENODE)
                    *bdberr = BDBERR_NOT_DURABLE;
                else if (!gbl_rowlocks)
                    logmsg(LOGMSG_ERROR, "%s: %lu failed dd recovery\n",
                           __func__, pthread_self());
                return -1;
            }
        }
        nretries++;
    } while ((!max_retries || nretries < max_retries) &&
             *bdberr == BDBERR_DEADLOCK);

    if (pCur->range && pCur->db && !pCur->range->islocked) {
        if (rc == IX_FND) {
            pCur->range->lkey = malloc(keylen);
            pCur->range->lkeylen = keylen;
            memcpy(pCur->range->lkey, key, keylen);
        } else if (rc == IX_EMPTY) {
            switch (bias) {
            case OP_SeekLT:
            case OP_SeekLE:
                pCur->range->lflag = 1;
                if (pCur->range->lkey) {
                    free(pCur->range->lkey);
                    pCur->range->lkey = NULL;
                }
                pCur->range->lkeylen = 0;
                break;
            case OP_SeekGE:
            case OP_SeekGT:
                pCur->range->lkeylen = pCur->range->rkeylen;
                pCur->range->lkey = pCur->range->rkey;
                pCur->range->rkeylen = 0;
                pCur->range->rkey = NULL;
                pCur->range->rflag = 1;
                break;
            default:
                pCur->range->rflag = 1;
                if (pCur->range->rkey) {
                    free(pCur->range->rkey);
                    pCur->range->rkey = NULL;
                }
                pCur->range->rkeylen = 0;

                pCur->range->lflag = 1;
                if (pCur->range->lkey) {
                    free(pCur->range->lkey);
                    pCur->range->lkey = NULL;
                }
                pCur->range->lkeylen = 0;
                break;
            }
        } else {
            fndlen = cur->datalen(cur);
            buf = cur->data(cur);
            cmp = memcmp(key, buf, (keylen < fndlen) ? keylen : fndlen);
            switch (bias) {
            case OP_SeekLT:
            case OP_SeekLE:
                if (cmp < 0) {
                    // searched for < found
                    // reach bof
                    pCur->range->lflag = 1;
                    if (pCur->range->lkey) {
                        free(pCur->range->lkey);
                        pCur->range->lkey = NULL;
                    }
                    pCur->range->lkeylen = 0;
                } else {
                    // searched for >= found
                    pCur->range->lkey = malloc(fndlen);
                    pCur->range->lkeylen = fndlen;
                    memcpy(pCur->range->lkey, buf, fndlen);
                }
                break;
            case OP_SeekGE:
            case OP_SeekGT:
                if (cmp < 0) {
                    // searched for < found
                    // reach bof
                    if (stype_is_null(key)) {
                        pCur->range->lflag = 1;
                        if (pCur->range->rkey) {
                            free(pCur->range->rkey);
                            pCur->range->rkey = NULL;
                        }
                        pCur->range->rkey = malloc(fndlen);
                        pCur->range->rkeylen = fndlen;
                        memcpy(pCur->range->rkey, buf, fndlen);
                    } else {
                        pCur->range->lkeylen = pCur->range->rkeylen;
                        pCur->range->lkey = pCur->range->rkey;
                        pCur->range->rkey = malloc(fndlen);
                        pCur->range->rkeylen = fndlen;
                        memcpy(pCur->range->rkey, buf, fndlen);
                    }
                } else {
                    // searched for >= found
                    pCur->range->lkey = malloc(keylen);
                    pCur->range->lkeylen = keylen;
                    memcpy(pCur->range->lkey, key, keylen);
                }
                break;
            default:
                switch (rc) {
                case IX_NOTFND:
                    fndlen = cur->datalen(cur);
                    buf = cur->data(cur);
                    pCur->range->lkey = malloc(fndlen);
                    pCur->range->lkeylen = fndlen;
                    memcpy(pCur->range->lkey, buf, fndlen);
                    break;
                case IX_PASTEOF:
                    pCur->range->lflag = 1;
                    if (pCur->range->lkey) {
                        free(pCur->range->lkey);
                        pCur->range->lkey = NULL;
                    }
                    pCur->range->lkeylen = 0;
                    break;
                default:
                    pCur->range->lflag = 1;
                    if (pCur->range->lkey) {
                        free(pCur->range->lkey);
                        pCur->range->lkey = NULL;
                    }
                    pCur->range->lkeylen = 0;

                    pCur->range->rflag = 1;
                    if (pCur->range->rkey) {
                        free(pCur->range->rkey);
                        pCur->range->rkey = NULL;
                    }
                    pCur->range->rkeylen = 0;
                    break;
                }
                break;
            }
        }
    }

    return rc;
}

static int ddguard_bdb_cursor_move(struct sql_thread *thd, BtCursor *pCur,
                                   int flags, int *bdberr, int how,
                                   struct ireq *iq_do_prefault, int freshcursor)
{
    bdb_cursor_ifn_t *cur = pCur->bdbcur;
    int nretries = 0;
    int max_retries =
        gbl_move_deadlk_max_attempt >= 0 ? gbl_move_deadlk_max_attempt : 500;
    int rc = 0;
    int deadlock_on_last = 0;

    struct sqlclntstate *clnt = thd->sqlclntstate;

    /* check authentication */
    if (authenticate_cursor(pCur, AUTHENTICATE_READ) != 0)
        return IX_ACCESS;

    do {
        switch (how) {
        case CFIRST:
            rc = cur->first(cur, bdberr);
            if (rc && *bdberr == BDBERR_DEADLOCK_ON_LAST)
                *bdberr = BDBERR_DEADLOCK;
            break;
        case CLAST:
            rc = cur->last(cur, bdberr);
            if (rc && *bdberr == BDBERR_DEADLOCK_ON_LAST)
                *bdberr = BDBERR_DEADLOCK;
            break;
        case CNEXT:
            if (iq_do_prefault) {
                pCur->num_nexts++;

                if (gbl_prefaulthelper_sqlreadahead)
                    if (pCur->num_nexts == gbl_sqlreadaheadthresh) {
                        pCur->num_nexts = 0;
                        readaheadpf(iq_do_prefault, pCur->db, pCur->ixnum,
                                    pCur->ondisk_key,
                                    getkeysize(pCur->db, pCur->ixnum),
                                    gbl_sqlreadahead);
                    }
            }
            rc = cur->next(cur, bdberr);
            if (*bdberr == BDBERR_DEADLOCK_ON_LAST) {
                *bdberr = BDBERR_DEADLOCK;
                deadlock_on_last = 1;
                how = CLAST;
            }

            break;
        case CPREV:
            rc = cur->prev(cur, bdberr);
            if (*bdberr == BDBERR_DEADLOCK_ON_LAST) {
                *bdberr = BDBERR_DEADLOCK;
                deadlock_on_last = 1;
                how = CFIRST;
            }
            break;
        default:
            logmsg(LOGMSG_ERROR, "%s: unknown \"how\" operation %d\n", __func__, how);
            return SQLITE_INTERNAL;
        }

        if (*bdberr == BDBERR_DEADLOCK) {
            if (rc = recover_deadlock(thedb->bdb_env, thd,
                                      (freshcursor) ? pCur->bdbcur : NULL, 0)) {
                if (rc == SQLITE_CLIENT_CHANGENODE)
                    *bdberr = BDBERR_NOT_DURABLE;
                else
                    logmsg(LOGMSG_ERROR, "%s: %lu failed dd recovery\n",
                           __func__, pthread_self());
                return -1;
            }
        }
        nretries++;
    } while ((*bdberr == BDBERR_DEADLOCK) &&
             (!max_retries || (nretries < max_retries)));

    assert(is_good_ix_find_rc(rc) || rc == 99 || *bdberr != 0);

    /* this is actually a recovery of the last repositioning, preserve eof */
    if (deadlock_on_last && *bdberr == 0) {
        rc = IX_PASTEOF;
    }

    if (*bdberr == 0) {
        int rc2 = cursor_move_postop(pCur);
        if (rc2) {
            rc = SQLITE_CLIENT_CHANGENODE;
            *bdberr = BDBERR_NOT_DURABLE;
        }
    }

    return rc;
}

/* these transaction modes can perform sql writes */
static int is_sql_update_mode(int mode)
{
    switch (mode) {
    case TRANLEVEL_SOSQL:
    case TRANLEVEL_RECOM:
    case TRANLEVEL_SNAPISOL:
    case TRANLEVEL_SERIAL: return 1;
    default: return 0;
    }
}

int sqlglue_release_genid(unsigned long long genid, int *bdberr)
{
    struct sql_thread *thd = pthread_getspecific(query_info_key);
    if (thd) {
        pthread_mutex_lock(&thd->lk);
        BtCursor *cur;
        LISTC_FOR_EACH(&thd->bt->cursors, cur, lnk)
        {
            if (cur->bdbcur /*&& cur->genid == genid */) {
                if (cur->bdbcur->unlock(cur->bdbcur, bdberr)) {
                    logmsg(LOGMSG_ERROR, "%s: failed to unlock cursor %d\n",
                            __func__, *bdberr);
                    pthread_mutex_unlock(&thd->lk);
                    return -100;
                }
            }
        }
        pthread_mutex_unlock(&thd->lk);
    } else {
        logmsg(LOGMSG_ERROR, 
                "%s wow, someone forgot to set query_info_key pthread key!\n",
                __func__);
        *bdberr = BDBERR_BUG_KILLME;
        return -1;
    }

    return 0;
}

int convert_client_ftype(int type)
{
    int ret = 0;
    switch (type) {
    case CDB2_INTEGER:
        ret = CLIENT_INT;
        break;
    case CDB2_REAL:
        ret = CLIENT_REAL;
        break;
    case CDB2_CSTRING:
        ret = CLIENT_CSTR;
        break;
    case CDB2_BLOB:
        ret = CLIENT_BLOB;
        break;
    case CDB2_DATETIME:
        ret = CLIENT_DATETIME;
        break;
    case CDB2_DATETIMEUS:
        ret = CLIENT_DATETIMEUS;
        break;
    case CDB2_INTERVALYM:
        ret = CLIENT_INTVYM;
        break;
    case CDB2_INTERVALDS:
        ret = CLIENT_INTVDS;
        break;
    case CDB2_INTERVALDSUS:
        ret = CLIENT_INTVDSUS;
        break;
    default:
        ret = -1;
        break;
    }
    return ret;
}

/*
** Convert protobuf Bindvalue to our struct field
*/
struct field *convert_client_field(CDB2SQLQUERY__Bindvalue *bindvalue,
                                   struct field *c_fld)
{
    c_fld->type = convert_client_ftype(bindvalue->type);
    c_fld->datalen = bindvalue->value.len;
    c_fld->idx = -1;
    c_fld->name = bindvalue->varname;
    c_fld->offset = 0;
    return c_fld;
}

/*
** For sql queries with replaceable parameters.
** Take data from buffer and blobs, bind to
** sqlite parameters.
*/
int bind_parameters(struct reqlogger *logger, sqlite3_stmt *stmt,
                    struct schema *params, struct sqlclntstate *clnt,
                    char **err)
{
    /* old parameters */
    CDB2SQLQUERY *sqlquery = clnt->sql_query;

    /* initial stack variables */
    int fld;
    struct field c_fld;
    struct field *f;
    char *str;
    int datalen;
    char parmname[32];
    int namelen;
    int outsz;

    /* values from buffer */
    long long ival;
    unsigned long long uival;
    void *byteval;
    double dval;

    /* datetime stuff */
    /* client side */
    cdb2_client_intv_ym_t *ciym;
    cdb2_client_intv_ds_t *cids;

    /* server side */
    dttz_t dt;
    intv_t it;

    int nfields;

    *err = NULL;

    nfields = sqlite3_bind_parameter_count(stmt);
    if ((params && nfields != params->nmembers) ||
        (sqlquery && nfields != sqlquery->n_bindvars)) {
        if (params) {
            *err = sqlite3_mprintf(
                "Query specified %d parameters, but %d values provided",
                nfields, params->nmembers);
        } else {
            *err = sqlite3_mprintf(
                "Query specified %d parameters, but %d values provided",
                nfields, sqlquery->n_bindvars);
        }
        return -1;
    }

    if (nfields < 1) 
        return 0;

    cson_array *arr = get_bind_array(logger, nfields);
    char *buf = (char *)clnt->tagbuf;
    int do_intv_flip = 0;
    int little_endian = 0;
    int blobno = 0;
    int rc = 0;

    for (fld = 0; fld < nfields; fld++) {
        int pos = 0;
        int isnull = 0;
        if (params) {
            f = &params->member[fld];
        } else {
            f = convert_client_field(sqlquery->bindvars[fld], &c_fld);
            if (sqlquery->bindvars[fld]->has_index) {
                pos = sqlquery->bindvars[fld]->index;
            }
            buf = sqlquery->bindvars[fld]->value.data;
            if (buf == NULL) {
                if (f->type == CLIENT_BLOB && c_fld.datalen == 0 &&
                    sqlquery->bindvars[fld]->has_isnull &&
                    sqlquery->bindvars[fld]->isnull == 0) {
                    buf = "";
                    isnull = 0;
                } else {
                    isnull = 1;
                }
            } else if (sqlquery->little_endian) {
                if ((f->type == CLIENT_INT) || (f->type == CLIENT_UINT) ||
                    (f->type == CLIENT_REAL)) {
#ifndef _LINUX_SOURCE
                    uint8_t val1[8];
                    memcpy(&val1, buf, c_fld.datalen);
                    const void *new_buf = buf_little_get(
                        buf, c_fld.datalen, val1, val1 + c_fld.datalen);
#else
                    const void *new_buf =
                        buf_get(buf, c_fld.datalen, buf, buf + c_fld.datalen);
#endif
                }
                little_endian = 1;
#ifndef _LINUX_SOURCE
                if (!do_intv_flip)
                    do_intv_flip = 1;
#endif
            } else if (do_intv_flip != 1) {
#ifdef _LINUX_SOURCE
                if (!sqlquery->little_endian) {
                    do_intv_flip = 1;
                }
#endif
            }
        }

        if (pos == 0) {
            /* Bind parameters with the matching @xx identifiers in sql query.*/
            namelen = snprintf(parmname, sizeof(parmname), "@%s", f->name);
            if (namelen > 31) {
                *err = sqlite3_mprintf("Invalid field name %s\n", f->name);
                return -1;
            }

            if (f->idx != -1) {
                pos = f->idx;
            } else {
                pos = sqlite3_bind_parameter_index(stmt, parmname);
                /* will be used in caching.*/
                f->idx = pos;
            }
            if (pos == 0) {
                *err = sqlite3_mprintf(
                    "No \"%s\" parameter specified in query.", f->name);
                return -1;
            }
        }
        if (clnt->nullbits) isnull = btst(clnt->nullbits, fld) ? 1 : 0;
        if (gbl_dump_sql_dispatched)
            logmsg(LOGMSG_USER,
                   "binding field %d name %s position %d type %d %s null %d\n",
                   fld, f->name, pos, f->type, strtype(f->type), isnull);
        if (isnull) {
            rc = sqlite3_bind_null(stmt, pos);
            add_to_bind_array(arr, f->name, f->type, &ival, f->datalen, isnull);
        } else {
            switch (f->type) {
            case CLIENT_INT:
                if ((rc = get_int_field(f, buf, (uint64_t *)&ival)) == 0)
                    rc = sqlite3_bind_int64(stmt, pos, ival);
                add_to_bind_array(arr, f->name, f->type, &ival, f->datalen,
                                  isnull);
                break;
            case CLIENT_UINT:
                if ((rc = get_uint_field(f, buf, (uint64_t *)&uival)) == 0)
                    rc = sqlite3_bind_int64(stmt, pos, uival);
                add_to_bind_array(arr, f->name, f->type, &uival, f->datalen,
                                  isnull);
                break;
            case CLIENT_REAL:
                if ((rc = get_real_field(f, buf, &dval)) == 0)
                    rc = sqlite3_bind_double(stmt, pos, dval);
                add_to_bind_array(arr, f->name, f->type, &dval, f->datalen,
                                  isnull);
                break;
            case CLIENT_CSTR:
            case CLIENT_PSTR:
            case CLIENT_PSTR2:
                if ((rc = get_str_field(f, buf, &str, &datalen)) == 0)
                    rc = sqlite3_bind_text(stmt, pos, str, datalen, NULL);
                add_to_bind_array(arr, f->name, f->type, buf, datalen, isnull);
                break;
            case CLIENT_BYTEARRAY:
                if ((rc = get_byte_field(f, buf, &byteval, &datalen)) == 0)
                    rc = sqlite3_bind_blob(stmt, pos, byteval, datalen, NULL);
                add_to_bind_array(arr, f->name, f->type, byteval, datalen,
                                  isnull);
                break;
            case CLIENT_BLOB:
                if (params) {
                    if ((rc = get_blob_field(blobno, clnt, &byteval,
                                             &datalen)) == 0) {
                        rc = sqlite3_bind_blob(stmt, pos, byteval, datalen,
                                               NULL);
                        add_to_bind_array(arr, f->name, f->type, byteval,
                                          datalen, isnull);
                        blobno++;
                    }
                } else {
                    rc = sqlite3_bind_blob(stmt, pos, buf, f->datalen, NULL);
                    add_to_bind_array(arr, f->name, f->type, buf, f->datalen,
                                      isnull);
                    blobno++;
                }
                break;
            case CLIENT_VUTF8:
                if (params) {
                    if ((rc = get_blob_field(blobno, clnt, &byteval,
                                             &datalen)) == 0) {
                        rc = sqlite3_bind_text(stmt, pos, byteval, datalen,
                                               NULL);
                        add_to_bind_array(arr, f->name, f->type, byteval,
                                          datalen, isnull);
                        blobno++;
                    }
                } else {
                    rc = sqlite3_bind_text(stmt, pos, buf, f->datalen, NULL);
                    add_to_bind_array(arr, f->name, f->type, buf, f->datalen,
                                      isnull);
                    blobno++;
                }
                break;
            case CLIENT_DATETIME:
                if ((rc = get_datetime_field(f, buf, clnt->tzname, &dt,
                                             little_endian)) == 0)
                    rc = sqlite3_bind_datetime(stmt, pos, &dt, clnt->tzname);

                add_to_bind_array(arr, f->name, f->type, buf, f->datalen,
                                  isnull);
                break;

            case CLIENT_DATETIMEUS:
                if ((rc = get_datetimeus_field(f, buf, clnt->tzname, &dt,
                                               little_endian)) == 0)
                    rc = sqlite3_bind_datetime(stmt, pos, &dt, clnt->tzname);

                add_to_bind_array(arr, f->name, f->type, buf, f->datalen,
                                  isnull);
                break;

            case CLIENT_INTVYM: {
                intv_t tv;
                cdb2_client_intv_ym_t ci;
                int outnull;
                int outdtz;
                server_intv_ym_t si;

                ci = *(cdb2_client_intv_ym_t *)(buf + f->offset);
                if (do_intv_flip) {
                    char *nbuf = (buf + f->offset);
#ifdef _LINUX_SOURCE
                    client_intv_ym_get(&ci, nbuf, nbuf + sizeof(ci));
#else
                    client_intv_ym_little_get(&ci, nbuf, nbuf + sizeof(ci));
#endif
                }
                rc = CLIENT_INTVYM_to_SERVER_INTVYM(
                    &ci, sizeof(cdb2_client_intv_ym_t), 0, NULL, NULL, &si,
                    sizeof(server_intv_ym_t), &outdtz, NULL, NULL);
                if (rc) {
                    *err = sqlite3_mprintf("Can't convert client intervalym to "
                                           "sql interval rc %d\n",
                                           rc);
                    return -1;
                }
                tv.type = INTV_YM_TYPE;
                tv.sign = ci.sign;
                tv.u.ym.years = ci.years;
                tv.u.ym.months = ci.months;
                /* TODO: pass by pointer */
                rc = sqlite3_bind_interval(stmt, pos, tv);
                if (rc) {
                    *err = sqlite3_mprintf("sqlite3_bind_datetime rc %d\n", rc);
                    return -1;
                }
                add_to_bind_array(arr, f->name, f->type, &ci, f->datalen,
                                  isnull);

                break;
            }

            case CLIENT_INTVDS: {
                intv_t tv;
                cdb2_client_intv_ds_t ci;
                int outnull;
                int outdtz;
                server_intv_ds_t si;

                ci = *(cdb2_client_intv_ds_t *)(buf + f->offset);
                if (do_intv_flip) {
                    char *nbuf = (buf + f->offset);
#ifdef _LINUX_SOURCE
                    client_intv_ds_get(&ci, nbuf, nbuf + sizeof(ci));
#else

                    client_intv_ds_little_get(&ci, nbuf, nbuf + sizeof(ci));
#endif
                }
                rc = CLIENT_INTVDS_to_SERVER_INTVDS(
                    &ci, sizeof(cdb2_client_intv_ds_t), 0, NULL, NULL, &si,
                    sizeof(server_intv_ds_t), &outdtz, NULL, NULL);
                if (rc) {
                    *err = sqlite3_mprintf("Can't convert client intervalym to "
                                           "sql interval rc %d\n",
                                           rc);
                    return -1;
                }
                tv.type = INTV_DS_TYPE;
                tv.sign = ci.sign;

                tv.u.ds.days = ci.days;
                tv.u.ds.hours = ci.hours;
                tv.u.ds.mins = ci.mins;
                tv.u.ds.sec = ci.sec;
                tv.u.ds.frac = ci.msec;
                tv.u.ds.prec = DTTZ_PREC_MSEC;
                /* TODO: pass by pointer */
                rc = sqlite3_bind_interval(stmt, pos, tv);
                if (rc) {
                    *err = sqlite3_mprintf("sqlite3_bind_datetime rc %d\n", rc);
                    return -1;
                }
                add_to_bind_array(arr, f->name, f->type, &ci, f->datalen,
                                  isnull);
                break;
            }

            case CLIENT_INTVDSUS: {
                intv_t tv;
                cdb2_client_intv_dsus_t ci;
                int outnull;
                int outdtz;
                server_intv_dsus_t si;

                ci = *(cdb2_client_intv_dsus_t *)(buf + f->offset);
                if (do_intv_flip) {
                    char *nbuf = (buf + f->offset);
#ifdef _LINUX_SOURCE
                    client_intv_dsus_get(&ci, nbuf, nbuf + sizeof(ci));
#else

                    client_intv_dsus_little_get(&ci, nbuf, nbuf + sizeof(ci));
#endif
                }
                rc = CLIENT_INTVDSUS_to_SERVER_INTVDSUS(
                    &ci, sizeof(cdb2_client_intv_dsus_t), 0, NULL, NULL, &si,
                    sizeof(server_intv_dsus_t), &outdtz, NULL, NULL);
                if (rc) {
                    *err = sqlite3_mprintf("Can't convert client intervalym to "
                                           "sql interval rc %d\n",
                                           rc);
                    return -1;
                }
                tv.type = INTV_DSUS_TYPE;
                tv.sign = ci.sign;

                tv.u.ds.days = ci.days;
                tv.u.ds.hours = ci.hours;
                tv.u.ds.mins = ci.mins;
                tv.u.ds.sec = ci.sec;
                tv.u.ds.frac = ci.usec;
                tv.u.ds.prec = DTTZ_PREC_USEC;
                /* TODO: pass by pointer */
                rc = sqlite3_bind_interval(stmt, pos, tv);
                if (rc) {
                    *err = sqlite3_mprintf("sqlite3_bind_datetime rc %d\n", rc);
                    return -1;
                }
                add_to_bind_array(arr, f->name, f->type, &ci, f->datalen,
                                  isnull);
                break;
            }

            case COMDB2_NULL_TYPE:
                rc = sqlite3_bind_null(stmt, pos);
                break;

            default:
                logmsg(LOGMSG_ERROR, "Unknown type %d\n", f->type);
                rc = SQLITE_ERROR;
            }
        }
        if (gbl_dump_sql_dispatched)
            logmsg(LOGMSG_USER, 
                   "fld %d %s position %d type %d %s len %d null %d bind rc %d\n",
                   fld, f->name, f->type, pos, strtype(f->type), f->datalen,
                   isnull, rc);
        if (rc) {
            *err = sqlite3_mprintf("Bad argument for field:%s type:%d\n",
                                   f->name, f->type);
            return rc;
        }
        if (sqlquery && sqlquery->little_endian && buf &&
            ((f->type == CLIENT_INT) || (f->type == CLIENT_UINT) ||
             (f->type == CLIENT_REAL))) {
#ifndef _LINUX_SOURCE
            uint8_t val1[8];
            memcpy(&val1, buf, c_fld.datalen);
            const void *new_buf =
                buf_little_get(buf, c_fld.datalen, val1, val1 + c_fld.datalen);
#else
            const void *new_buf =
                buf_get(buf, c_fld.datalen, buf, buf + c_fld.datalen);
#endif
        }
    }
    return rc;
}

int sqlite3BtreeSetRecording(BtCursor *pCur, int flag)
{
    assert(pCur);
    struct sql_thread *thd = pCur->thd;
    struct sqlclntstate *clnt = pCur->clnt;

    pCur->is_recording = flag;

    if (pCur->is_recording) {
        if (gbl_selectv_rangechk) {
            pCur->range = currange_new();
            if (pCur->db) {
                pCur->range->tbname = strdup(pCur->db->tablename);
                pCur->range->idxnum = pCur->ixnum;
            }
        }
    }

    return 0;
}

void *get_lastkey(BtCursor *pCur)
{
    if (pCur->is_sampled_idx) {
        return bdb_temp_table_key(pCur->sampled_idx->cursor);
    } else {
        return pCur->lastkey;
    }
}

void set_cook_fields(BtCursor *pCur, int cols)
{
    if (pCur) {
        pCur->nCookFields = cols;
#ifdef debug_raw
        fprintf(stderr, "fields to cook: %d\n", cols);
#endif
    }
}

#if 0
void confirm_cooked(struct Cursor *cur)
{
   if (cur->pCursor && cur->nCookFields != cur->pCursor->nCookFields) {
      printf("!!!!!!!!! cursors cook info not same %d %d !!!!!!!!!\n",
            cur->nCookFields, cur->pCursor->nCookFields);
   }
}
#endif

#ifdef debug_raw
void print_cooked_access(BtCursor *pCur, int col)
{
    if (pCur && pCur->sc)
        printf("cooked: %s\n", pCur->sc->member[col].name);
}
#endif

/*
 ** Return non-zero if a read (or write) transaction is active.
 */
int sqlite3BtreeIsInReadTrans(Btree *p)
{
    /* TODO: called where? need? */
    return sqlite3BtreeIsInTrans(p);
}

int sqlite3BtreeIsInBackup(Btree *p)
{
    /* Backups are invisible to sqlite. */
    return 0;
}

/*
 ** The second argument to this function, op, is always SAVEPOINT_ROLLBACK
 ** or SAVEPOINT_RELEASE. This function either releases or rolls back the
 ** savepoint identified by parameter iSavepoint, depending on the value
 ** of op.
 **
 ** Normally, iSavepoint is greater than or equal to zero. However, if op is
 ** SAVEPOINT_ROLLBACK, then iSavepoint may also be -1. In this case the
 ** contents of the entire transaction are rolled back. This is different
 ** from a normal transaction rollback, as no locks are released and the
 ** transaction remains open.
 */
int sqlite3BtreeSavepoint(Btree *p, int op, int iSavepoint)
{
    return UNIMPLEMENTED;
}

/*
 ** Determine whether or not a cursor has moved from the position it
 ** was last placed at.  Cursors can move when the row they are pointing
 ** at is deleted out from under them.
 **
 ** This routine returns an error code if something goes wrong.  The
 ** integer *pHasMoved is set to one if the cursor has moved and 0 if not.
 */
int sqlite3BtreeCursorHasMoved(BtCursor *pCur)
{
    /* TODO: berkeley-like "cursor moved" scan? huh? */
    return 0;
}

/*
#define restoreCursorPosition(p) \
  (p->eState>=CURSOR_REQUIRESEEK ? \
         btreeRestoreCursorPosition(p) : \
         SQLITE_OK)

*/

int sqlite3BtreeCursorRestore(BtCursor *pCur, int *pDifferentRow)
{
    int rc;
    /* TODO AZ:

    assert( pCur!=0 );
    assert( pCur->eState!=CURSOR_VALID );
    rc = restoreCursorPosition(pCur);
    if ( rc ){
        *pDifferentRow = 1;
        return rc;
    }
    if ( pCur->eState!=CURSOR_VALID || NEVER(pCur->skipNext!=0) ){
        *pDifferentRow = 1;
    }else{
        *pDifferentRow = 0;
    }*/
    return SQLITE_OK;
}

int gbl_direct_count = 1;

/*
 ** The first argument, pCur, is a cursor opened on some b-tree. Count the
 ** number of entries in the b-tree and write the result to *pnEntry.
 **
 ** SQLITE_OK is returned if the operation is successfully executed.
 ** Otherwise, if an error is encountered (i.e. an IO error or database
 ** corruption) an SQLite error code is returned.
 */
int sqlite3BtreeCount(BtCursor *pCur, i64 *pnEntry)
{
    struct sql_thread *thd = pCur->thd;
    int rc;
    i64 count;
    if (pCur->is_sampled_idx) {
        count = analyze_get_sampled_nrecs(pCur->db->tablename, pCur->ixnum);
        rc = SQLITE_OK;
    } else if (pCur->cursor_count) {
        rc = pCur->cursor_count(pCur, &count);
    } else if (gbl_direct_count && !pCur->clnt->intrans &&
               pCur->clnt->dbtran.mode != TRANLEVEL_SNAPISOL &&
               pCur->clnt->dbtran.mode != TRANLEVEL_SERIAL &&
               (pCur->cursor_class == CURSORCLASS_TABLE ||
                pCur->cursor_class == CURSORCLASS_INDEX)) {
        int nretries = 0;
        int max_retries = gbl_move_deadlk_max_attempt >= 0
                              ? gbl_move_deadlk_max_attempt
                              : 500;
        do {
            rc = bdb_direct_count(pCur->bdbcur, pCur->ixnum, (int64_t *)&count);
            if (rc == BDBERR_DEADLOCK &&
                recover_deadlock(thedb->bdb_env, thd, NULL, 0)) {
                break;
            }
        } while (rc == BDBERR_DEADLOCK && nretries++ < max_retries);
        if (rc == 0) {
            pCur->nfind++;
            pCur->nmove += count;
            thd->had_tablescans = 1;
            thd->cost += pCur->find_cost + (pCur->move_cost * count);
        } else if (rc == BDBERR_DEADLOCK) {
            rc = SQLITE_DEADLOCK;
        }
    } else {
        int res;
        int cook = pCur->nCookFields;
        count = 0;
        pCur->nCookFields = 0;    /* Don't do ondisk -> sqlite */
        pCur->is_btree_count = 1; /* Don't do ondisk -> sqlite */
        rc = pCur->cursor_move(pCur, &res, CFIRST);
        while (res == 0 && rc == 0) {
            if (!gbl_selectv_rangechk) {
                if (pCur->is_recording &&
                    thd->sqlclntstate->ctrl_sqlengine == SQLENG_INTRANS_STATE) {
                    rc = osql_record_genid(pCur, thd, pCur->genid);
                    if (rc) {
                        logmsg(LOGMSG_ERROR, 
                                "%s: failed to record genid %llx (%llu)\n",
                                __func__, pCur->genid, pCur->genid);
                    }
                }
            }
            rc = pCur->cursor_move(pCur, &res, CNEXT);
            ++count;
        }
        pCur->nCookFields = cook;
        pCur->is_btree_count = 0;
    }
    *pnEntry = count;

    reqlog_logf(pCur->bt->reqlogger, REQL_TRACE, "Count(pCur %d)      = %s\n",
                pCur->cursorid, sqlite3ErrStr(rc));

    return rc;
}

/*
 ** Return the size of a BtCursor object in bytes.
 **
 ** This interfaces is needed so that users of cursors can preallocate
 ** sufficient storage to hold a cursor.  The BtCursor object is opaque
 ** to users so they cannot do the sizeof() themselves - they must call
 ** this routine.
 */
int sqlite3BtreeCursorSize(void) { return sizeof(BtCursor); }

/*
 ** Initialize memory that will be converted into a BtCursor object.
 **
 ** The simple approach here would be to memset() the entire object
 ** to zero.  But it turns out that the apPage[] and aiIdx[] arrays
 ** do not need to be zeroed and they are large, so we can save a lot
 ** of run-time by skipping the initialization of those elements.
 */
void sqlite3BtreeCursorZero(BtCursor *p) { bzero(p, sizeof(*p)); }

/* rowid caching is optional - we can always return that nothing is
   cached.  do that for now, this can be an optimization for later */
/*
 ** Set the cached rowid value of every cursor in the same database file
 ** as pCur and having the same root page number as pCur.  The value is
 ** set to iRowid.
 **
 ** Only positive rowid values are considered valid for this cache.
 ** The cache is initialized to zero, indicating an invalid cache.
 ** A btree will work fine with zero or negative rowids.  We just cannot
 ** cache zero or negative rowids, which means tables that use zero or
 ** negative rowids might run a little slower.  But in practice, zero
 ** or negative rowids are very uncommon so this should not be a problem.
 */
void sqlite3BtreeSetCachedRowid(BtCursor *pCur, sqlite3_int64 iRowid)
{
    /* don't need to do anything here */
}

/*
 ** Clear the current cursor position.
 */
void sqlite3BtreeClearCursor(BtCursor *pCur)
{
    /* FIXME TODO XXX: need bdb call to clear a bdb cursor. ix mode cursors
     * just need to be set as invalid. */
    return;
}

/*
 ** This routine sets the state to CURSOR_FAULT and the error
 ** code to errCode for every cursor on BtShared that pBtree
 ** references.
 **
 ** Every cursor is tripped, including cursors that belong
 ** to other database connections that happen to be sharing
 ** the cache with pBtree.
 **
 ** This routine gets called when a rollback occurs.
 ** All cursors using the same cache must be tripped
 ** to prevent them from trying to use the btree after
 ** the rollback.  The rollback may have deleted tables
 ** or moved root pages, so it is not sufficient to
 ** save the state of the cursor.  The cursor must be
 ** invalidated.
 */
int sqlite3BtreeTripAllCursors(Btree *pBtree, int errCode, int writeOnly)
{
    int rc = SQLITE_OK;
    /* TODO: not sure yet if this is relevant or needed or what */
    return rc;
}

/*
 ** This routine does the first phase of a two-phase commit.  This routine
 ** causes a rollback journal to be created (if it does not already exist)
 ** and populated with enough information so that if a power loss occurs
 ** the database can be restored to its original state by playing back
 ** the journal.  Then the contents of the journal are flushed out to
 ** the disk.  After the journal is safely on oxide, the changes to the
 ** database are written into the database file and flushed to oxide.
 ** At the end of this call, the rollback journal still exists on the
 ** disk and we are still holding all locks, so the transaction has not
 ** committed.  See sqlite3BtreeCommitPhaseTwo() for the second phase of the
 ** commit process.
 **
 ** This call is a no-op if no write-transaction is currently active on pBt.
 **
 ** Otherwise, sync the database file for the btree pBt. zMaster points to
 ** the name of a master journal file that should be written into the
 ** individual journal file, or is NULL, indicating no master journal file
 ** (single database transaction).
 **
 ** When this is called, the master journal should already have been
 ** created, populated with this journal pointer and synced to disk.
 **
 ** Once this is routine has returned, the only thing required to commit
 ** the write-transaction for this database file is to delete the journal.
 */
int sqlite3BtreeCommitPhaseOne(Btree *p, const char *zMaster)
{
    /* This does nothing.  The magic happens in sqlite3BtreeCommitPhaseTwo */
    return 0;
}

/*
 ** Commit the transaction currently in progress.
 **
 ** This routine implements the second phase of a 2-phase commit.  The
 ** sqlite3BtreeCommitPhaseOne() routine does the first phase and should
 ** be invoked prior to calling this routine.  The sqlite3BtreeCommitPhaseOne()
 ** routine did all the work of writing information out to disk and flushing the
 ** contents so that they are written onto the disk platter.  All this
 ** routine has to do is delete or truncate or zero the header in the
 ** the rollback journal (which causes the transaction to commit) and
 ** drop locks.
 **
 ** This will release the write lock on the database file.  If there
 ** are no active cursors, it also releases the read lock.
 */
int sqlite3BtreeCommitPhaseTwo(Btree *p, int dummy)
{
    /* This is the real commit call. PhaseOne does nothing. */
    return sqlite3BtreeCommit(p);
}

/*
 ** A write-transaction must be opened before calling this function.
 ** It performs a single unit of work towards an incremental vacuum.
 **
 ** If the incremental vacuum is finished after this function has run,
 ** SQLITE_DONE is returned. If it is not finished, but no error occurred,
 ** SQLITE_OK is returned. Otherwise an SQLite error code.
 */
int sqlite3BtreeIncrVacuum(Btree *p) { return SQLITE_DONE; }

/*
 ** Return the pager associated with a BTree.  This routine is used for
 ** testing and debugging only.
 */
Pager *sqlite3BtreePager(Btree *p) { return NULL; }

/*
 ** Return the file handle for the database file associated
 ** with the pager.  This might return NULL if the file has
 ** not yet been opened.
 */
sqlite3_file *sqlite3PagerFile(Pager *pPager) { return NULL; }

/*
** Return the VFS structure for the pager.
*/
sqlite3_vfs *sqlite3PagerVfs(Pager *pPager) { return NULL; }

/*
** Return the file handle for the journal file (if it exists).
** This will be either the rollback journal or the WAL file.
*/
sqlite3_file *sqlite3PagerJrnlFile(Pager *pPager) { return NULL; }

/*
 ** Return the full pathname of the database file.
 */
const char *sqlite3PagerFilename(Pager *pPager, int dummy) { return NULL; }

/*
 ** Return the approximate number of bytes of memory currently
 ** used by the pager and its associated cache.
 */
int sqlite3PagerMemUsed(Pager *pPager) { return 0; }

void sqlite3PagerShrink(Pager *pPager) {}

u8 sqlite3PagerIsreadonly(Pager *pPager) { return 0; }

/* TODO: does this need any modification? */
void sqlite3PagerCacheStat(Pager *pPager, int eStat, int reset, int *pnVal) {}

int sqlite3PagerExclusiveLock(Pager *pPager) { return SQLITE_OK; }

/*
** Flush all unreferenced dirty pages to disk.
*/
int sqlite3PagerFlush(Pager *pPager) { return SQLITE_OK; }

/*
 ** Return true if the given BtCursor is valid.  A valid cursor is one
 ** that is currently pointing to a row in a (non-empty) table.
 ** This is a verification routine is used only within assert() statements.
 */
int sqlite3BtreeCursorIsValid(BtCursor *pCur) { return pCur != NULL; }

/*
 ** Return TRUE if the pager is in a state where it is OK to change the
 ** journalmode.  Journalmode changes can only happen when the database
 ** is unmodified.
 */
int sqlite3PagerOkToChangeJournalMode(Pager *pPager) { return 0; }

/*
 ** Return the current journal mode.
 */
int sqlite3PagerGetJournalMode(Pager *pPager) { return 0; }

/*
 ** Set the journal-mode for this pager. Parameter eMode must be one of:
 **
 **    PAGER_JOURNALMODE_DELETE
 **    PAGER_JOURNALMODE_TRUNCATE
 **    PAGER_JOURNALMODE_PERSIST
 **    PAGER_JOURNALMODE_OFF
 **    PAGER_JOURNALMODE_MEMORY
 **    PAGER_JOURNALMODE_WAL
 **
 ** The journalmode is set to the value specified if the change is allowed.
 ** The change may be disallowed for the following reasons:
 **
 **   *  An in-memory database can only have its journal_mode set to _OFF
 **      or _MEMORY.
 **
 **   *  Temporary databases cannot have _WAL journalmode.
 **
 ** The returned indicate the current (possibly updated) journal-mode.
 */
int sqlite3PagerSetJournalMode(Pager *pPager, int eMode) { return 0; }

/**
 * sqlite callback for preparing conversion error codes
 *
 */
void sqlite3SetConversionError(void)
{
    struct sql_thread *thd = pthread_getspecific(query_info_key);
    if (thd && thd->sqlclntstate)
        thd->sqlclntstate->fail_reason.reason =
            CONVERT_FAILED_INCOMPATIBLE_VALUES;
}

int is_comdb2_index_disableskipscan(const char *name)
{
    struct dbtable *db = get_dbtable_by_name(name);
    if (db) {
        return db->disableskipscan;
    }
    return 0;
}

int is_comdb2_index_unique(const char *dbname, char *idx)
{
    struct dbtable *db = get_dbtable_by_name(dbname);
    if (db) {
        int i;
        for (i = 0; i < db->nix; ++i) {
            struct schema *s = db->ixschema[i];
            if (s->sqlitetag && strcmp(s->sqlitetag, idx) == 0) {
                return !(s->flags & SCHEMA_DUP);
            }
        }
    }
    return 0;
}

int is_comdb2_index_expression(const char *dbname)
{
    struct dbtable *db = get_dbtable_by_name(dbname);
    if (db)
        return db->ix_expr;
    return 0;
}

int is_comdb2_index_blob(const char *dbname, int icol)
{
    struct dbtable *db = get_dbtable_by_name(dbname);
    if (db) {
        struct field *f;
        if (icol < 0 || icol >= db->schema->nmembers)
            return -1;
        switch (db->schema->member[icol].type) {
        case CLIENT_BLOB:
        case SERVER_BLOB:
        case CLIENT_BLOB2:
        case SERVER_BLOB2:
        case CLIENT_VUTF8:
        case SERVER_VUTF8:
            db->ix_blob = 1;
            return 1;
        default:
            return 0;
        }
        return db->ix_expr;
    }
    return 0;
}

void comdb2SetWriteFlag(int wrflag)
{
    struct sql_thread *thd = pthread_getspecific(query_info_key);
    struct sqlclntstate *clnt = thd->sqlclntstate;

    /* lets make sure we don't downgrade write to readonly */
    if (clnt->writeTransaction < wrflag)
        clnt->writeTransaction = wrflag;
}

void _sockpool_socket_type(const char *dbname, const char *service, char *host,
                           char *socket_type, int socket_type_len)
{
    /* NOTE: in fdb, we want to require a specific node.
       We make the name include that node to be able to request
       sockets going to a specific node. */
    snprintf(socket_type, socket_type_len, "comdb2/%s/%s/%s", dbname, service,
             host);
}

static int _sockpool_get(const char *dbname, const char *service, char *host)
{
    char socket_type[512];
    int fd;

    if (unlikely(
            bdb_attr_get(thedb->bdb_attr, BDB_ATTR_DISABLE_SERVER_SOCKPOOL)))
        return -1;

    _sockpool_socket_type(dbname, service, host, socket_type,
                          sizeof(socket_type));

    /* TODO: don't rely on hints yet */
    /* we allow locally cached sockets */
    fd =
        socket_pool_get_ext(socket_type, 0, SOCKET_POOL_GET_GLOBAL, NULL, NULL);

    if (gbl_fdb_track)
        logmsg(LOGMSG_ERROR, "%lu: Asked socket for %s got %d\n",
               pthread_self(), socket_type, fd);

    return fd;
}

void disconnect_remote_db(const char *dbname, const char *service, char *host,
                          SBUF2 **psb)
{
    char socket_type[512];
    int fd;
    SBUF2 *sb = *psb;

    if (unlikely(
            bdb_attr_get(thedb->bdb_attr, BDB_ATTR_DISABLE_SERVER_SOCKPOOL))) {
        /* don't use pool */
        sbuf2close(sb);
        *psb = NULL;
        return;
    }

    fd = sbuf2fileno(sb);

    _sockpool_socket_type(dbname, service, host, socket_type,
                          sizeof(socket_type));

    if (gbl_fdb_track)
        logmsg(LOGMSG_ERROR, "%lu: Donating socket for %s\n", pthread_self(),
               socket_type);

    /* this is used by fdb sql for now */
    socket_pool_donate_ext(socket_type, fd, IOTIMEOUTMS / 1000, 0,
                           SOCKET_POOL_GET_GLOBAL, NULL, NULL);

    sbuf2free(sb);
    *psb = NULL;
}

/* use portmux to open an SBUF2 to local db or proxied db
   it is trying to use sockpool
 */
SBUF2 *connect_remote_db(const char *dbname, const char *service, char *host)
{
    SBUF2 *sb;
    struct in_addr addr;
    int port;
    int retry;
    int sockfd;
    int flag;
    int rc;

    /* lets try to use sockpool, if available */
    sockfd = _sockpool_get(dbname, service, host);
    if (sockfd > 0) {
        goto sbuf;
    }

    retry = 0;
retry:
    /* this could fail due to load */
    port = portmux_get(host, "comdb2", "replication", dbname);
    if (port == -1) {
        if (retry++ < 10) {
            goto retry;
        }

        logmsg(LOGMSG_ERROR, "%s: cannot get port number from portmux on node %s\n",
                __func__, host);
        return NULL;
    }

    sockfd = tcpconnecth_to(host, port, 0, 0);
    if (sockfd == -1) {
        logmsg(LOGMSG_ERROR, "%s: cannot connect to %s on machine %s port %d\n",
                __func__, dbname, host, port);
        return NULL;
    }

    /* disable Nagle */
    flag = 1;
    rc = setsockopt(sockfd, IPPROTO_TCP, TCP_NODELAY, (char *)&flag,
                    sizeof(int));
    if (rc != 0) {
        logmsg(LOGMSG_ERROR, "%s: couldnt turn off nagel on new fd %d: %d %s\n",
                __func__, sockfd, errno, strerror(errno));
        close(sockfd);
        return NULL;
    }

sbuf:
    sb = sbuf2open(sockfd, 0);
    if (!sb) {
        logmsg(LOGMSG_ERROR, "%s: failed to open sbuf\n", __func__);
        close(sockfd);
        return NULL;
    }

    sbuf2settimeout(sb, IOTIMEOUTMS, IOTIMEOUTMS);

    return sb;
}

int sqlite3PagerLockingMode(Pager *p, int mode) { return 0; }

int sqlite3BtreeSecureDelete(Btree *btree, int arg) { return 0; }

int sqlite3UpdateMemCollAttr(BtCursor *pCur, int idx, Mem *mem)
{
    /*
       char    *payload;
       int     payloadsz;

       if (pCur->ixnum>=0 && pCur->db->ix_collattr[pCur->ixnum])
       {
          payload = pCur->bdbcur->collattr(pCur->bdbcur);
          payloadsz = pCur->bdbcur->collattrlen(pCur->bdbcur);

       }
       */
    return 0;
}

int comdb2_get_planner_effort()
{
    struct sql_thread *thd = pthread_getspecific(query_info_key);
    struct sqlclntstate *clnt = thd->sqlclntstate;

    return clnt->planner_effort;
}

static void sqlite3BtreeCursorHint_Flags(BtCursor *pCur, unsigned int mask)
{
    if (mask & OPFLAG_SEEKEQ)
        pCur->is_equality = 1;
    else
        pCur->is_equality = 0;
}

const char *comdb2_get_sql(void)
{
    struct sql_thread *thd = pthread_getspecific(query_info_key);

    if (thd)
        return thd->sqlclntstate->sql;

    return NULL;
}

int gbl_fdb_track_hints = 0;
static void sqlite3BtreeCursorHint_Range(BtCursor *pCur, const Expr *pExpr)
{
    char *expr = "?no vdbe engine?";

    if (pCur && pCur->bt && pCur->bt->is_remote) {
        expr = sqlite3ExprDescribeAtRuntime(pCur->vdbe, pExpr);
        if (!expr) /* failed hinting, calling sqlite engine will catch it */
            return;

        if (pCur->fdbc) {
            if (!pCur->bt->is_remote)
                abort();

            pCur->fdbc->set_hint(pCur, (void *)pExpr);
        }

        if (gbl_fdb_track_hints)
            logmsg(LOGMSG_USER, "Hint \"%s\"\n", expr);

        sqlite3DbFree(pCur->sqlite, expr);
    }
}

/*
** Provide hints to the cursor.  The particular hint given (and the type
** and number of the varargs parameters) is determined by the eHintType
** parameter.  See the definitions of the BTREE_HINT_* macros for details.
**
** Hints are not (currently) used by the native SQLite implementation.
** This mechanism is provided for systems that substitute an alternative
** storage engine.
*/
void sqlite3BtreeCursorHint(BtCursor *pCur, int eHintType, ...)
{
    va_list ap;
    va_start(ap, eHintType);
    switch (eHintType) {
    case BTREE_HINT_FLAGS: {
        unsigned int mask = va_arg(ap, unsigned int);

        assert(mask == BTREE_SEEK_EQ || mask == BTREE_BULKLOAD || mask == 0);

        sqlite3BtreeCursorHint_Flags(pCur, mask);

        break;
    }

    case BTREE_HINT_RANGE: {
        Expr *expr = va_arg(ap, Expr *);
        Mem *mem = va_arg(ap, struct Mem *);

        sqlite3BtreeCursorHint_Range(pCur, expr);

        break;
    }
    }
    va_end(ap);
}

int comdb2_sqlitecursor_is_hinted(int id)
{
    struct sql_thread *thd = pthread_getspecific(query_info_key);
    struct sqlclntstate *clnt = thd->sqlclntstate;
    int i;

    if (!clnt->hinted_cursors || !clnt->hinted_cursors_used)
        return 0;

    for (i = 0; i < clnt->hinted_cursors_used; i++) {
        if (clnt->hinted_cursors[i] == id) {
            return 1;
        }
    }
    return 0;
}

int comdb2_sqlitecursor_set_hinted(int id)
{
    struct sql_thread *thd = pthread_getspecific(query_info_key);
    struct sqlclntstate *clnt = thd->sqlclntstate;

    if (!clnt->hinted_cursors) {
        clnt->hinted_cursors = (int *)calloc(16, sizeof(int));
        if (!clnt->hinted_cursors) {
            logmsg(LOGMSG_ERROR, "%s: malloc fail\n", __func__);
            return -1;
        }
        clnt->hinted_cursors_alloc = 16;
        clnt->hinted_cursors_used = 0;
    }

    if (clnt->hinted_cursors_alloc < clnt->hinted_cursors_used + 1) {
        clnt->hinted_cursors = (int *)realloc(
            clnt->hinted_cursors, clnt->hinted_cursors_alloc * 2 * sizeof(int));
        if (!clnt->hinted_cursors) {
            logmsg(LOGMSG_ERROR, "%s: malloc fail\n", __func__);
            return -1;
        }
        clnt->hinted_cursors_alloc *= 2;
    }

    clnt->hinted_cursors[clnt->hinted_cursors_used] = id;
    clnt->hinted_cursors_used++;

    return 0;
}

void clnt_reset_cursor_hints(struct sqlclntstate *clnt)
{
    if (clnt->hinted_cursors) {
        if (clnt->hinted_cursors_alloc > 256) {
            clnt->hinted_cursors =
                (int *)realloc(clnt->hinted_cursors, 256 * sizeof(int));
            clnt->hinted_cursors_alloc = 256;
        }
        bzero(clnt->hinted_cursors, clnt->hinted_cursors_alloc);
        clnt->hinted_cursors_used = 0;
    } else {
        clnt->hinted_cursors_alloc = 0;
        clnt->hinted_cursors_used = 0;
    }
}
int fdb_packedsqlite_extract_genid(char *key, int *outlen, char *outbuf)
{
    int hdroffset = 0;
    int dataoffset = 0;
    unsigned int hdrsz;
    int type = 0;
    Mem m;

    /* extract genid */
    hdroffset = sqlite3GetVarint32(key, &hdrsz);
    dataoffset = hdrsz;
    hdroffset += sqlite3GetVarint32(key + hdroffset, &type);
    assert(type == 6);
    assert(hdroffset == dataoffset);
    sqlite3VdbeSerialGet(key + dataoffset, type, &m);
    *outlen = sizeof(m.u.i);
    memcpy(outbuf, &m.u.i, *outlen);

    return 0;
}

/*TODO: all fields extracting for debugging; we only need name and rootpage, so
shrink
once tested */
void fdb_packedsqlite_process_sqlitemaster_row(char *row, int rowlen,
                                               char **etype, char **name,
                                               char **tbl_name, int *rootpage,
                                               char **sql, char **csc2,
                                               unsigned long long *version,
                                               int new_rootpage)
{
    Mem m;
    unsigned int hdrsz, type;
    int hdroffset = 0, dataoffset = 0;
    int prev_dataoffset;
    int rc;
    int fld;
    char *str;

    hdroffset = sqlite3GetVarint32(row, &hdrsz);
    dataoffset = hdrsz;
    fld = 0;
    while (hdroffset < hdrsz) {
        hdroffset += sqlite3GetVarint32(row + hdroffset, &type);
        prev_dataoffset = dataoffset;
        dataoffset += sqlite3VdbeSerialGet(row + prev_dataoffset, type, &m);

        if (fld < 7 && fld != 3 && fld != 6) {
            str = (char *)malloc(m.n + 1);
            if (!str)
                abort();
            memcpy(str, m.z, m.n);
            str[m.n] = '\0';
        }

        switch (fld) {
        case 0:
            *etype = str;
            break;
        case 1:
            *name = str;
            break;
        case 2:
            *tbl_name = str;
            break;
        case 3:
            *rootpage = m.u.i;

            /* we need to replace the source with the local rootpage */
            m.u.i = new_rootpage;
            sqlite3VdbeSerialPut(row + prev_dataoffset, &m, type);

            break;

        case 4:
            *sql = str;
            break;
        case 5:
            *csc2 = str;
            break;
        case 6:
            if (type == MEM_Null) {
                *version = 0;
            } else {
                *version = m.u.i;
            }
            break;
        default:
            abort();
        }
        fld++;
    }
}

int fdb_add_remote_time(BtCursor *pCur, unsigned long long start,
                        unsigned long long end)
{
    struct sql_thread *thd = pCur->thd;
    fdbtimings_t *timings = &thd->sqlclntstate->osql.fdbtimes;
    unsigned long long duration = end - start;

    timings->total_calls++;
    timings->total_time += duration;

    if (timings->max_call == 0 || timings->max_call < duration) {
        /*
        fprintf(stderr, "Adding %llu msec, old max=%llu calls=%llu\n", duration,
        timings->max_call, timings->total_calls);
        */
        timings->max_call = duration;
    } else {
        /*
        fprintf(stderr, "Adding %llu msec, calls=%llu\n", duration,
        timings->total_calls);
        */
    }

    return 0;
}

int ctracewrap(const char *fmt, ...)
{
    va_list args;
    va_start(args, fmt);
    vctracent(fmt, args);
    va_end(args);
    return 0;
}

static int printf_logmsg_wrap(const char *fmt, ...) {
    va_list args;
    va_start(args, fmt);
    logmsgv(LOGMSG_USER, fmt, args);
    va_end(args);
    return 0;
}

void stat4dump(int more, char *table, int istrace)
{
    int rc;
    sqlite3 *db = NULL;

    thread_memcreate_notrace(128 * 1024);
    sql_mem_init(NULL);

    struct sqlclntstate clnt;
    reset_clnt(&clnt, NULL, 1);
    clnt.sql = "select 1"; //* from sqlite_master limit 1;";

    struct sql_thread *thd = start_sql_thread();
    get_copy_rootpages(thd);
    thd->sqlclntstate = &clnt;
    sql_get_query_id(thd);
    if ((rc = get_curtran(thedb->bdb_env, &clnt)) != 0) {
        goto out;
    }
    if ((rc = sqlite3_open_serial("db", &db, 0)) != SQLITE_OK) {
        goto put;
    }
    clnt.no_transaction = 1;
    if ((rc = sqlite3_exec(db, clnt.sql, NULL, NULL, NULL)) != SQLITE_OK) {
        goto close;
    }
    int (*outFunc)(const char *fmt, ...) = printf_logmsg_wrap;
    if (istrace) {
        ctrace("\n");
        outFunc = ctracewrap;
    }

    for (HashElem *i = sqliteHashFirst(&db->aDb[0].pSchema->idxHash); i;
         i = sqliteHashNext(i)) {
        Index *idx = sqliteHashData(i);
        if (table != NULL && strcmp(idx->pTable->zName, table))
            continue;
        if (idx->aSample == NULL)
            continue;
        outFunc("idx:%s.%s samples:%d cols:%d aAvgEq: ", idx->pTable->zName,
                idx->zName, idx->nSample, idx->nSampleCol);
        for (int j = 0; j < idx->nSampleCol; ++j) {
            outFunc("%d ", idx->aAvgEq[j]);
        }
        outFunc("\n");
        if (istrace)
            ctrace("\n");
        for (int k = 0; k < idx->nSample; ++k) {
            outFunc("sample:%d anEq:", k);
            for (int j = 0; j < idx->nSampleCol; ++j) {
                outFunc("%d ", idx->aSample[k].anEq[j]);
            }
            outFunc("anLt:");
            for (int j = 0; j < idx->nSampleCol; ++j) {
                outFunc("%d ", idx->aSample[k].anLt[j]);
            }
            outFunc("anDLt:");
            for (int j = 0; j < idx->nSampleCol; ++j) {
                outFunc("%d ", idx->aSample[k].anDLt[j]);
            }
            if (!more) {
                outFunc("\n");
                if (istrace)
                    ctrace("\n");
                continue;
            }
            outFunc("sample => {");
            {
                void *in = idx->aSample[k].p;
                u32 hdrsz;
                u8 hdroffset = sqlite3GetVarint32(in, &hdrsz);
                u32 dataoffset = hdrsz;
                const char *comma = "";
                while (hdroffset < hdrsz) {
                    u32 type;
                    Mem m;
                    hdroffset += sqlite3GetVarint32(in + hdroffset, &type);
                    dataoffset +=
                        sqlite3VdbeSerialGet(in + dataoffset, type, &m);
                    outFunc("%s", comma);
                    comma = ", ";
                    if (m.flags & MEM_Null) {
                        outFunc("NULL");
                    } else if (m.flags & MEM_Int) {
                        outFunc("%" PRId64, m.u.i);
                    } else if (m.flags & MEM_Real) {
                        outFunc("%f", m.u.r);
                    } else if (m.flags & MEM_Str) {
                        outFunc("\"%.*s\"", m.n, m.z);
                    } else if (m.flags & MEM_Datetime) {
                        time_t t = m.du.dt.dttz_sec;
                        char ct[64];
                        ctime_r(&t, ct);
                        ct[strlen(ct) - 1] = 0;
                        outFunc(ct);
                    } else {
                        outFunc("type:%d", m.flags);
                    }
                }
            }
            outFunc("}\n");
            if (istrace)
                ctrace("\n");
        }
    }

    if (istrace)
        ctrace("\n");

close:
    sqlite3_close(db);
put:
    put_curtran(thedb->bdb_env, &clnt);
out:
    thd->sqlclntstate = NULL;
    done_sql_thread();
    sql_mem_shutdown(NULL);
    thread_memdestroy();
}

void clone_temp_table(sqlite3 *dest, const sqlite3 *src, const char *sql,
                      int rootpg)
{
    int rc;
    char *err = NULL;
    // aDb[0]: sqlite_master
    // aDb[1]: sqlite_temp_master
    Btree *s = &src->aDb[1].pBt[0];

    sqlite3_stmt *stmt;
    sqlite3_prepare_v2(dest, sql, -1, &stmt, NULL);
    tmptbl_clone = &s->temp_tables[rootpg];
    while ((rc = sqlite3_step(stmt)) == SQLITE_ROW)
        ;
    tmptbl_clone = NULL;
    if (rc != SQLITE_DONE) {
        logmsg(LOGMSG_ERROR, "%s rc:%d err:%s sql:%s\n", __func__, rc, err, sql);
        abort();
    }
    sqlite3_finalize(stmt);
}

int bt_hash_table(char *table, int szkb)
{
    struct dbtable *db;
    bdb_state_type *bdb_state;
    struct ireq iq;
    tran_type *metatran = NULL;
    tran_type *tran = NULL;
    int rc, bdberr = 0;
    int bthashsz;

    db = get_dbtable_by_name(table);
    if (db == NULL) {
        logmsg(LOGMSG_ERROR, "%s: invalid table %s\n", __func__, table);
        return -1;
    }

    bdb_state = (bdb_state_type *)db->handle;
    init_fake_ireq(thedb, &iq);
    iq.usedb = db;

    if (get_db_bthash(db, &bthashsz))
        bthashsz = 0;
    if (bthashsz == szkb) {
        logmsg(LOGMSG_WARN, "Table %s already hash bthash with size %dkb per stripe\n",
               table, bthashsz);
        return 0;
    }

    trans_start(&iq, NULL, &metatran);
    if (put_db_bthash(db, metatran, szkb) != 0) {
        fprintf(stderr, "Failed to write bthash to meta table\n");
        return -1;
    }
    trans_commit(&iq, metatran, gbl_mynode);

    trans_start(&iq, NULL, &tran);
    bdb_lock_table_write(bdb_state, tran);
    logmsg(LOGMSG_WARN, "Building bthash for table %s, size %dkb per stripe\n",
           db->tablename, szkb);
    bdb_handle_dbp_add_hash(bdb_state, szkb);
    trans_commit(&iq, tran, gbl_mynode);

    // scdone log
    rc = bdb_llog_scdone(bdb_state, bthash, 1, &bdberr);
    if (rc || bdberr != BDBERR_NOERROR) {
        logmsg(LOGMSG_ERROR, 
                "Failed to send logical log scdone bthash rc=%d bdberr=%d\n",
                rc, bdberr);
        return -1;
    }

    bdb_handle_dbp_hash_stat_reset(bdb_state);
    return 0;
}

int del_bt_hash_table(char *table)
{
    struct dbtable *db;
    bdb_state_type *bdb_state;
    struct ireq iq;
    tran_type *metatran = NULL;
    tran_type *tran = NULL;
    int rc, bdberr = 0;
    int bthashsz;

    db = get_dbtable_by_name(table);
    if (db == NULL) {
       logmsg(LOGMSG_ERROR, "%s: invalid table %s\n", __func__, table);
        return -1;
    }

    bdb_state = (bdb_state_type *)db->handle;
    init_fake_ireq(thedb, &iq);
    iq.usedb = db;

    if (get_db_bthash(db, &bthashsz))
        bthashsz = 0;
    if (bthashsz == 0) {
       logmsg(LOGMSG_WARN, "No bthash to delete for table %s\n", table);
        return 0;
    }

    trans_start(&iq, NULL, &metatran);
    if (put_db_bthash(db, metatran, 0) != 0) {
        logmsg(LOGMSG_ERROR, "Failed to write bthash to meta table\n");
        return -1;
    }
    trans_commit(&iq, metatran, gbl_mynode);

    trans_start(&iq, NULL, &tran);
    bdb_lock_table_write(bdb_state, tran);
    logmsg(LOGMSG_WARN, "Deleting bthash for table %s\n", db->tablename);
    bdb_handle_dbp_drop_hash(bdb_state);
    trans_commit(&iq, tran, gbl_mynode);

    // scdone log
    rc = bdb_llog_scdone(bdb_state, bthash, 1, &bdberr);
    if (rc || bdberr != BDBERR_NOERROR) {
        logmsg(LOGMSG_ERROR, "Failed to send logical log scdone bthash rc=%d bdberr=%d\n",
                rc, bdberr);
        return -1;
    }

    bdb_handle_dbp_hash_stat_reset(bdb_state);
    return 0;
}

int stat_bt_hash_table(char *table)
{
    struct dbtable *db;
    bdb_state_type *bdb_state;
    int bthashsz = 0;

    db = get_dbtable_by_name(table);
    if (db == NULL) {
        logmsg(LOGMSG_ERROR, "%s: invalid table %s\n", __func__, table);
        return -1;
    }

    bdb_state = (bdb_state_type *)db->handle;

    if (get_db_bthash(db, &bthashsz))
        bthashsz = 0;
    if (bthashsz) {
        if (!bdb_handle_dbp_hash_stat(bdb_state)) {
            logmsg(LOGMSG_ERROR, "META INDICATES HASH ENABLED, BUT HASH IS NOT ACTUALLY "
                   "THERE!! BUG !!\n");
            return -1;
        }
        logmsg(LOGMSG_USER, "bt_hash_size: %dkb per stripe\n", bthashsz);
    } else {
        if (bdb_handle_dbp_hash_stat(bdb_state))
            logmsg(LOGMSG_ERROR, "META INDICATES HASH DISABLED, BUT HASH IS THERE!! BUG !!\n");
        logmsg(LOGMSG_USER, "bt_hash: DISABLED, size %d\n", bthashsz);
    }
    return 0;
}

int stat_bt_hash_table_reset(char *table)
{
    struct dbtable *db;
    bdb_state_type *bdb_state;
    int bthashsz = 0;

    db = get_dbtable_by_name(table);
    if (db == NULL) {
        logmsg(LOGMSG_ERROR, "%s: invalid table %s\n", __func__, table);
        return -1;
    }

    bdb_state = (bdb_state_type *)db->handle;

    bdb_handle_dbp_hash_stat_reset(bdb_state);

    return 0;
}
/**
 * Retrieve the schema version for table
 *
 */
unsigned long long comdb2_table_version(const char *tablename)
{
    struct dbtable *db;
    unsigned long long ret;

    if (is_tablename_queue(tablename, strlen(tablename)))
        return 0;

    db = get_dbtable_by_name(tablename);
    if (!db) {
        ctrace("table unknown \"%s\"\n", tablename);
        return -1;
    }

    return db->tableversion;
}

void sqlite3RegisterDateTimeFunctions(void) {}

/**
 * Save what columns are accessed using this cursor
 *
 */
void sqlite3BtreeCursorSetFieldUsed(BtCursor *pCur, unsigned long long mask)
{
    pCur->col_mask = mask;
}

void clearClientSideRow(struct sqlclntstate *clnt)
{
    if (!clnt) {
        struct sql_thread *thd = pthread_getspecific(query_info_key);
        if (!thd) {
            logmsg(LOGMSG_FATAL, "%s: running in non sql thread!n", __func__);
            abort();
        }
        clnt = thd->sqlclntstate;
    }
    osqlstate_t *osql = &clnt->osql;
    clnt->keyDdl = 0ULL;
    clnt->nDataDdl = 0;
    if (clnt->dataDdl) {
        free(clnt->dataDdl);
        clnt->dataDdl = NULL;
    }
}

static int queryOverlapsCursors(struct sqlclntstate *clnt, BtCursor *pCur)
{
    return clnt->is_overlapping;
}

static void ondisk_blob_to_sqlite_mem(struct field *f, Mem *m,
                                      blob_buffer_t *blobs, size_t maxblobs)
{
    assert(!blobs || f->blob_index < maxblobs);
    if (blobs && blobs[f->blob_index].exists) {
        m->z = blobs[f->blob_index].data;
        m->n = blobs[f->blob_index].length;
        if (m->z == NULL)
            m->z = "";
        else
            m->flags = MEM_Dyn;

        if (f->type == SERVER_VUTF8) {
            m->flags |= MEM_Str;
            if (m->n > 0)
                --m->n; /* sqlite string lengths do not include NULL */
        } else
            m->flags |= MEM_Blob;
    } else {
        /* assume NULL */
        m->z = NULL;
        m->n = 0;
        m->flags = MEM_Null;
    }
}

static int get_data_from_ondisk(struct schema *sc, uint8_t *in,
                                blob_buffer_t *blobs, size_t maxblobs, int fnum,
                                Mem *m, uint8_t flip_orig, const char *tzname)
{
    int null;
    i64 ival;
    double dval;
    int outdtsz = 0;
    int rc = 0;
    Vdbe *vdbe = NULL;
    struct field *f = &(sc->member[fnum]);
    uint8_t *in_orig;

    in_orig = in = in + f->offset;

    if (f->flags & INDEX_DESCEND) {
        if (gbl_sort_nulls_correctly) {
            in_orig[0] = ~in_orig[0];
        }
        if (flip_orig) {
            xorbufcpy(&in[1], &in[1], f->len - 1);
        } else {
            switch (f->type) {
            case SERVER_BINT:
            case SERVER_UINT:
            case SERVER_BREAL:
            case SERVER_DATETIME:
            case SERVER_DATETIMEUS:
            case SERVER_INTVYM:
            case SERVER_INTVDS:
            case SERVER_INTVDSUS:
            case SERVER_DECIMAL: {
                /* This way we don't have to flip them back. */
                uint8_t *p = alloca(f->len);
                p[0] = in[0];
                xorbufcpy(&p[1], &in[1], f->len - 1);
                in = p;
                break;
            }
            default:
                /* For byte and cstring, set the MEM_Xor flag and
                 * sqlite will flip the field */
                break;
            }
        }
    }

    null = stype_is_null(in);
    if (null) { /* this field is null, we dont need to fetch */
        m->z = NULL;
        m->n = 0;
        m->flags = MEM_Null;
        goto done;
    }

    switch (f->type) {
    case SERVER_UINT:
        rc = SERVER_UINT_to_CLIENT_INT(
            in, f->len, NULL /*convopts */, NULL /*blob */, &ival, sizeof(ival),
            &null, &outdtsz, NULL /*convopts */, NULL /*blob */);
        ival = flibc_ntohll(ival);
        m->u.i = ival;
        if (rc == -1)
            goto done;
        if (null)
            m->flags = MEM_Null;
        else
            m->flags = MEM_Int;
        break;

    case SERVER_BINT:
        rc = SERVER_BINT_to_CLIENT_INT(
            in, f->len, NULL /*convopts */, NULL /*blob */, &ival, sizeof(ival),
            &null, &outdtsz, NULL /*convopts */, NULL /*blob */);
        ival = flibc_ntohll(ival);
        m->u.i = ival;
        if (rc == -1)
            goto done;
        if (null) {
            m->flags = MEM_Null;
        } else {
            m->flags = MEM_Int;
        }
        break;

    case SERVER_BREAL:
        rc = SERVER_BREAL_to_CLIENT_REAL(
            in, f->len, NULL /*convopts */, NULL /*blob */, &dval, sizeof(dval),
            &null, &outdtsz, NULL /*convopts */, NULL /*blob */);
        dval = flibc_ntohd(dval);
        m->u.r = dval;
        if (rc == -1)
            goto done;
        if (null)
            m->flags = MEM_Null;
        else
            m->flags = MEM_Real;
        break;

    case SERVER_BCSTR:
        /* point directly at the ondisk string */
        m->z = &in[1]; /* skip header byte in front */
        if (flip_orig || !(f->flags & INDEX_DESCEND)) {
            m->n = cstrlenlim(&in[1], f->len - 1);
        } else {
            m->n = cstrlenlimflipped(&in[1], f->len - 1);
        }
        m->flags = MEM_Str | MEM_Ephem;
        break;

    case SERVER_BYTEARRAY:
        /* just point to bytearray directly */
        m->z = &in[1];
        m->n = f->len - 1;
        m->flags = MEM_Blob | MEM_Ephem;
        break;

    case SERVER_DATETIME:
        if (debug_switch_support_datetimes()) {
            assert(sizeof(server_datetime_t) == f->len);

            db_time_t sec = 0;
            unsigned short msec = 0;

            bzero(&m->du.dt, sizeof(dttz_t));

            /* TMP BROKEN DATETIME */
            if (in[0] == 0) {
                memcpy(&sec, &in[1], sizeof(sec));
                memcpy(&msec, &in[1] + sizeof(db_time_t), sizeof(msec));
                sec = flibc_ntohll(sec);
                msec = ntohs(msec);
                m->du.dt.dttz_sec = sec;
                m->du.dt.dttz_frac = msec;
                m->du.dt.dttz_prec = DTTZ_PREC_MSEC;
                m->flags = MEM_Datetime;
                m->tz = (char *)tzname;
            } else {
                rc = SERVER_BINT_to_CLIENT_INT(
                    in, sizeof(db_time_t) + 1, NULL /*convopts */,
                    NULL /*blob */, &(m->du.dt.dttz_sec),
                    sizeof(m->du.dt.dttz_sec), &null, &outdtsz,
                    NULL /*convopts */, NULL /*blob */);
                if (rc == -1)
                    goto done;

                memcpy(&msec, &in[1] + sizeof(db_time_t), sizeof(msec));
                m->du.dt.dttz_sec = flibc_ntohll(m->du.dt.dttz_sec);
                msec = ntohs(msec);
                m->du.dt.dttz_frac = msec;
                m->du.dt.dttz_prec = DTTZ_PREC_MSEC;
                m->flags = MEM_Datetime;
                m->tz = (char *)tzname;
            }

        } else {
            /* previous broken case, treat as bytearay */
            m->z = &in[1];
            m->n = f->len - 1;
            if (stype_is_null(in))
                m->flags = MEM_Null;
            else
                m->flags = MEM_Blob;
        }
        break;

    case SERVER_DATETIMEUS:
        if (debug_switch_support_datetimes()) {
            assert(sizeof(server_datetimeus_t) == f->len);
            if (stype_is_null(in)) {
                m->flags = MEM_Null;
            } else {

                db_time_t sec = 0;
                unsigned int usec = 0;

                bzero(&m->du.dt, sizeof(dttz_t));

                /* TMP BROKEN DATETIME */
                if (in[0] == 0) {
                    memcpy(&sec, &in[1], sizeof(sec));
                    memcpy(&usec, &in[1] + sizeof(db_time_t), sizeof(usec));
                    sec = flibc_ntohll(sec);
                    usec = ntohl(usec);
                    m->du.dt.dttz_sec = sec;
                    m->du.dt.dttz_frac = usec;
                    m->du.dt.dttz_prec = DTTZ_PREC_USEC;
                    m->flags = MEM_Datetime;
                    m->tz = (char *)tzname;
                } else {
                    rc = SERVER_BINT_to_CLIENT_INT(
                        in, sizeof(db_time_t) + 1, NULL /*convopts */,
                        NULL /*blob */, &(m->du.dt.dttz_sec),
                        sizeof(m->du.dt.dttz_sec), &null, &outdtsz,
                        NULL /*convopts */, NULL /*blob */);
                    if (rc == -1)
                        goto done;

                    memcpy(&usec, &in[1] + sizeof(db_time_t), sizeof(usec));
                    m->du.dt.dttz_sec = flibc_ntohll(m->du.dt.dttz_sec);
                    usec = ntohl(usec);
                    m->du.dt.dttz_frac = usec;
                    m->du.dt.dttz_prec = DTTZ_PREC_USEC;
                    m->flags = MEM_Datetime;
                    m->tz = (char *)tzname;
                }
            }
        } else {
            /* previous broken case, treat as bytearay */
            m->z = &in[1];
            m->n = f->len - 1;
            m->flags = MEM_Blob;
        }
        break;

    case SERVER_INTVYM: {
        cdb2_client_intv_ym_t ym;
        rc = SERVER_INTVYM_to_CLIENT_INTVYM(in, f->len, NULL, NULL, &ym,
                                            sizeof(ym), &null, &outdtsz, NULL,
                                            NULL);
        if (rc)
            goto done;

        if (null) {
            m->flags = MEM_Null;
        } else {
            m->flags = MEM_Interval;
            m->du.tv.type = INTV_YM_TYPE;
            m->du.tv.sign = ntohl(ym.sign);
            m->du.tv.u.ym.years = ntohl(ym.years);
            m->du.tv.u.ym.months = ntohl(ym.months);
        }
        break;
    }

    case SERVER_INTVDS: {
        cdb2_client_intv_ds_t ds;

        rc = SERVER_INTVDS_to_CLIENT_INTVDS(in, f->len, NULL, NULL, &ds,
                                            sizeof(ds), &null, &outdtsz, NULL,
                                            NULL);
        if (rc)
            goto done;

        if (null)
            m->flags = MEM_Null;
        else {

            m->flags = MEM_Interval;
            m->du.tv.type = INTV_DS_TYPE;
            m->du.tv.sign = ntohl(ds.sign);
            m->du.tv.u.ds.days = ntohl(ds.days);
            m->du.tv.u.ds.hours = ntohl(ds.hours);
            m->du.tv.u.ds.mins = ntohl(ds.mins);
            m->du.tv.u.ds.sec = ntohl(ds.sec);
            m->du.tv.u.ds.frac = ntohl(ds.msec);
            m->du.tv.u.ds.prec = DTTZ_PREC_MSEC;
        }
        break;
    }

    case SERVER_INTVDSUS: {
        cdb2_client_intv_dsus_t ds;

        rc = SERVER_INTVDSUS_to_CLIENT_INTVDSUS(in, f->len, NULL, NULL, &ds,
                                                sizeof(ds), &null, &outdtsz,
                                                NULL, NULL);
        if (rc)
            goto done;

        if (null)
            m->flags = MEM_Null;
        else {
            m->flags = MEM_Interval;
            m->du.tv.type = INTV_DSUS_TYPE;
            m->du.tv.sign = ntohl(ds.sign);
            m->du.tv.u.ds.days = ntohl(ds.days);
            m->du.tv.u.ds.hours = ntohl(ds.hours);
            m->du.tv.u.ds.mins = ntohl(ds.mins);
            m->du.tv.u.ds.sec = ntohl(ds.sec);
            m->du.tv.u.ds.frac = ntohl(ds.usec);
            m->du.tv.u.ds.prec = DTTZ_PREC_USEC;
        }
        break;
    }

    case SERVER_BLOB2: {
        int len;
        /* get the length of the vutf8 string */
        memcpy(&len, &in[1], 4);
        len = ntohl(len);

        /* TODO use types.c's enum for header length */
        /* if the string is small enough to be stored in the record */
        if (len <= f->len - 5) {
            /* point directly at the ondisk string */
            /* TODO use types.c's enum for header length */
            m->z = &in[5];

            /* m->n is the blob length */
            m->n = (len > 0) ? len : 0;

            /*fprintf(stderr, "m->n = %d\n", m->n); */
            m->flags |= MEM_Blob;
        } else {
            ondisk_blob_to_sqlite_mem(f, m, blobs, maxblobs);
        }

        break;
    }

    case SERVER_VUTF8: {
        int len;
        /* get the length of the vutf8 string */
        memcpy(&len, &in[1], 4);
        len = ntohl(len);

        /* TODO use types.c's enum for header length */
        /* if the string is small enough to be stored in the record */
        if (len <= f->len - 5) {
            /* point directly at the ondisk string */
            /* TODO use types.c's enum for header length */
            m->z = &in[5];

            /* sqlite string lengths do not include NULL */
            m->n = (len > 0) ? len - 1 : 0;

            /*fprintf(stderr, "m->n = %d\n", m->n); */
            m->flags = MEM_Str | MEM_Ephem;
        } else {
            ondisk_blob_to_sqlite_mem(f, m, blobs, maxblobs);
        }
        break;
    }

    case SERVER_BLOB: {
        ondisk_blob_to_sqlite_mem(f, m, blobs, maxblobs);
        break;
    }
    case SERVER_DECIMAL:
        m->flags = MEM_Interval;
        m->du.tv.type = INTV_DECIMAL_TYPE;
        m->du.tv.sign = 0;

        decimal_ondisk_to_sqlite(in, f->len, (decQuad *)&m->du.tv.u.dec, &null);

        break;
    default:
        logmsg(LOGMSG_ERROR, "unhandled type %d\n", f->type);
        break;
    }

done:
    if (flip_orig)
        return rc;

    if (f->flags & INDEX_DESCEND) {
        if (gbl_sort_nulls_correctly) {
            in_orig[0] = ~in_orig[0];
        }
        switch (f->type) {
        case SERVER_BCSTR:
        case SERVER_BYTEARRAY:
            m->flags |= MEM_Xor;
            break;
        }
    }

    return rc;
}

struct schema_mem {
    struct schema *sc;
    Mem *min;
    Mem *mout;
};

static int bind_stmt_mem(struct schema *sc, sqlite3_stmt *stmt, Mem *m)
{
    int i, rc;
    struct field *f;
    for (i = 0; i < sc->nmembers; i++) {
        f = &sc->member[i];
        if (m[i].flags & MEM_Null)
            rc = sqlite3_bind_null(stmt, i + 1);
        else {
            switch (f->type) {
            case SERVER_UINT:
            case SERVER_BINT:
                rc = sqlite3_bind_int64(stmt, i + 1, m[i].u.i);
                break;
            case SERVER_BREAL:
                rc = sqlite3_bind_double(stmt, i + 1, m[i].u.r);
                break;
            case SERVER_BCSTR:
            case SERVER_VUTF8:
                rc = sqlite3_bind_text(stmt, i + 1, m[i].z, m[i].n, NULL);
                break;
            case SERVER_BYTEARRAY:
            case SERVER_BLOB:
            case SERVER_BLOB2:
                rc = sqlite3_bind_blob(stmt, i + 1, m[i].z, m[i].n, NULL);
                break;
            case SERVER_DATETIME:
            case SERVER_DATETIMEUS:
                rc = sqlite3_bind_datetime(stmt, i + 1, &m[i].du.dt,
                                           (char *)m[i].tz);
                break;
            case SERVER_INTVYM:
            case SERVER_INTVDS:
            case SERVER_INTVDSUS:
            case SERVER_DECIMAL:
                rc = sqlite3_bind_interval(stmt, i + 1, m[i].du.tv);
                break;
            default:
                logmsg(LOGMSG_ERROR, "Unknown type %d\n", f->type);
                rc = -1;
            }
        }
        if (rc) {
            logmsg(LOGMSG_ERROR, "Bad argument for field:%s type:%d\n", f->name,
                    f->type);
            return rc;
        }
    }
    return 0;
}

void bind_verify_indexes_query(sqlite3_stmt *stmt, void *sm)
{
    struct schema_mem *psm = (struct schema_mem *)sm;
    bind_stmt_mem(psm->sc, stmt, psm->min);
}

/* verify_indexes_column_value
** Make a hard copy of the result column from an internal sql query
** so that we have access to the result even after the sql thread exits.
**
** pFrom is the result from a sql thread, pTo is a hard copy of pFrom.
** The hard copy will be converted to ondisk format in mem_to_ondisk in
** function indexes_expressions_data.
*/
int verify_indexes_column_value(sqlite3_stmt *stmt, void *sm)
{
    struct schema_mem *psm = (struct schema_mem *)sm;
    Mem *pTo = psm->mout;
    Mem *pFrom = sqlite3_column_value(stmt, 0);
    if (pTo) {
        memcpy(pTo, pFrom, MEMCELLSIZE);
        pTo->db = NULL;
        pTo->szMalloc = 0;
        pTo->zMalloc = NULL;
        pTo->n = 0;
        pTo->z = NULL;
        pTo->flags &= ~MEM_Dyn;
        if (pFrom->flags & (MEM_Blob | MEM_Str)) {
            if (pFrom->zMalloc && pFrom->szMalloc) {
                pTo->szMalloc = pFrom->szMalloc;
                pTo->zMalloc = malloc(pTo->szMalloc);
                if (pTo->zMalloc == NULL)
                    return SQLITE_NOMEM;
                memcpy(pTo->zMalloc, pFrom->zMalloc, pTo->szMalloc);
                pTo->z = pTo->zMalloc;
                pTo->n = pFrom->n;
            } else if (pFrom->z && pFrom->n) {
                pTo->n = pFrom->n;
                pTo->szMalloc = pFrom->n + 1;
                pTo->zMalloc = malloc(pTo->szMalloc);
                if (pTo->zMalloc == NULL)
                    return SQLITE_NOMEM;
                memcpy(pTo->zMalloc, pFrom->z, pFrom->n);
                pTo->zMalloc[pFrom->n] = 0;
                pTo->z = pTo->zMalloc;
            }
        }
    }
    return 0;
}

static int run_verify_indexes_query(char *sql, struct schema *sc, Mem *min,
                                     Mem *mout, int *exist)
{
    struct sqlclntstate clnt;
    struct schema_mem sm;
    int rc;

    sm.sc = sc;
    sm.min = min;
    sm.mout = mout;

    reset_clnt(&clnt, NULL, 1);
    pthread_mutex_init(&clnt.wait_mutex, NULL);
    pthread_cond_init(&clnt.wait_cond, NULL);
    pthread_mutex_init(&clnt.write_lock, NULL);
    pthread_mutex_init(&clnt.dtran_mtx, NULL);
    clnt.dbtran.mode = TRANLEVEL_SOSQL;
    set_high_availability(&clnt, 0);
    clnt.sql = sql;
    clnt.verify_indexes = 1;
    clnt.schema_mems = &sm;

    rc = dispatch_sql_query(&clnt);

    if (clnt.has_sqliterow)
        *exist = 1;

    clnt_reset_cursor_hints(&clnt);
    osql_clean_sqlclntstate(&clnt);

    if (clnt.dbglog) {
        sbuf2close(clnt.dbglog);
        clnt.dbglog = NULL;
    }

    /* XXX free logical tran?  */

    clnt.dbtran.mode = TRANLEVEL_INVALID;
    if (clnt.query_stats)
        free(clnt.query_stats);

    pthread_mutex_destroy(&clnt.wait_mutex);
    pthread_cond_destroy(&clnt.wait_cond);
    pthread_mutex_destroy(&clnt.write_lock);
    pthread_mutex_destroy(&clnt.dtran_mtx);

    return rc;
}

unsigned long long verify_indexes(struct dbtable *db, uint8_t *rec,
                                  blob_buffer_t *blobs, size_t maxblobs,
                                  int is_alter)
{
    Mem *m = NULL;
    struct schema *sc;
    strbuf *sql;
    char temp_newdb_name[MAXTABLELEN];
    int i, ixnum, len, rc;

    unsigned long long dirty_keys = 0ULL;

    if (!gbl_partial_indexes)
        return -1ULL;

    if (!rec) {
        logmsg(LOGMSG_ERROR, "%s: invalid input\n", __func__);
        return -1ULL;
    }

    if (db->ix_blob && !blobs) {
        logmsg(LOGMSG_ERROR, "%s: invalid input, no blobs\n", __func__);
        return -1ULL;
    }

    sc = db->schema;
    sql = strbuf_new();

    if (sc == NULL) {
        logmsg(LOGMSG_FATAL, "No .ONDISK tag for table %s.\n", db->tablename);
        abort();
    }

    m = (Mem *)malloc(sizeof(Mem) * MAXCOLUMNS);
    if (m == NULL) {
        logmsg(LOGMSG_ERROR, "%s: failed to malloc Mem\n", __func__);
        rc = -1;
        goto done;
    }

    for (i = 0; i < sc->nmembers; i++) {
        memset(&m[i], 0, sizeof(Mem));
        rc = get_data_from_ondisk(sc, rec, blobs, maxblobs, i, &m[i], 0,
                                  "America/New_York");
        if (rc) {
            logmsg(LOGMSG_ERROR, "%s: failed to convert to ondisk\n", __func__);
            goto done;
        }
    }

    len = strlen(db->tablename);
    len = crc32c(db->tablename, len);
    snprintf(temp_newdb_name, MAXTABLELEN, "sc_alter_temp_%X", len);

    for (ixnum = 0; ixnum < db->nix; ixnum++) {
        if (db->ixschema[ixnum]->where == NULL)
            dirty_keys |= (1ULL << ixnum);
        else {
            int exist = 0;
            strbuf_clear(sql);
            strbuf_append(sql, "WITH ");
            strbuf_append(sql, "\"");
            strbuf_append(sql, is_alter ? temp_newdb_name : db->tablename);
            strbuf_append(sql, "\"");
            strbuf_append(sql, "(");
            strbuf_append(sql, sc->member[0].name);
            for (i = 1; i < sc->nmembers; i++) {
                strbuf_append(sql, ", ");
                strbuf_append(sql, sc->member[i].name);
            }
            strbuf_append(sql, ") AS (SELECT @");
            strbuf_append(sql, sc->member[0].name);
            for (i = 1; i < sc->nmembers; i++) {
                strbuf_append(sql, ", @");
                strbuf_append(sql, sc->member[i].name);
            }
            strbuf_append(sql, ") SELECT 1 FROM ");
            strbuf_append(sql, "\"");
            strbuf_append(sql, is_alter ? temp_newdb_name : db->tablename);
            strbuf_append(sql, "\" ");
            strbuf_append(sql, db->ixschema[ixnum]->where);
            rc = run_verify_indexes_query((char *)strbuf_buf(sql), sc, m, NULL,
                                          &exist);
            if (rc) {
                fprintf(stderr, "%s: failed to run internal query, rc %d\n",
                        __func__, rc);
                goto done;
            }
            if (exist)
                dirty_keys |= (1ULL << ixnum);
        }
    }

done:
    if (m)
        free(m);
    strbuf_free(sql);
    if (rc)
        return -1ULL;
    return dirty_keys;
}

static inline void build_indexes_expressions_query(strbuf *sql,
                                                   struct schema *sc,
                                                   char *tblname, char *expr)
{
    int i;
    strbuf_clear(sql);
    strbuf_append(sql, "WITH ");
    strbuf_append(sql, "\"");
    strbuf_append(sql, tblname);
    strbuf_append(sql, "\"");
    strbuf_append(sql, "(");
    strbuf_append(sql, sc->member[0].name);
    for (i = 1; i < sc->nmembers; i++) {
        strbuf_append(sql, ", ");
        strbuf_append(sql, sc->member[i].name);
    }
    strbuf_append(sql, ") AS (SELECT @");
    strbuf_append(sql, sc->member[0].name);
    for (i = 1; i < sc->nmembers; i++) {
        strbuf_append(sql, ", @");
        strbuf_append(sql, sc->member[i].name);
    }
    strbuf_append(sql, ") SELECT (");
    strbuf_append(sql, expr);
    strbuf_append(sql, ") FROM ");
    strbuf_append(sql, "\"");
    strbuf_append(sql, tblname);
    strbuf_append(sql, "\"");
}

char *indexes_expressions_unescape(char *expr)
{
    int i, j;
    char *new_expr = NULL;
    if (!expr)
        return NULL;
    if (strlen(expr) > 1) {
        new_expr = calloc(strlen(expr) + 1, sizeof(char));
        if (!new_expr)
            return NULL;
        j = 0;
        for (i = 0; i < strlen(expr) - 1; i++) {
            if (expr[i] == '\\' && expr[i + 1] == '\"') {
                new_expr[j++] = '\"';
                i++;
            } else
                new_expr[j++] = expr[i];
        }
        if (i == strlen(expr) - 1)
            new_expr[j++] = expr[i];
        new_expr[j] = '\0';
    } else {
        new_expr = strdup(expr);
    }
    return new_expr;
}

int indexes_expressions_data(struct schema *sc, const char *inbuf, char *outbuf,
                             blob_buffer_t *blobs, size_t maxblobs,
                             struct field *f,
                             struct convert_failure *fail_reason,
                             const char *tzname)
{
    Mem *m = NULL;
    Mem mout = {0};
    int nblobs = 0;
    struct field_conv_opts_tz convopts = {.flags = 0};
    struct mem_info info;
    strbuf *sql;
    int i, rc;
    int exist = 0;

    if (!inbuf || !outbuf) {
        logmsg(LOGMSG_ERROR, "%s: invalid input\n", __func__);
        return -1;
    }

    if (!tzname || !tzname[0])
        tzname = "America/New_York";

    sql = strbuf_new();

    m = (Mem *)alloca(sizeof(Mem) * sc->nmembers);

    for (i = 0; i < sc->nmembers; i++) {
        memset(&m[i], 0, sizeof(Mem));
        rc = get_data_from_ondisk(sc, (char *)inbuf, blobs, maxblobs, i, &m[i],
                                  0, tzname);
        if (rc) {
            logmsg(LOGMSG_ERROR, "%s: failed to convert to ondisk\n", __func__);
            goto done;
        }
    }

    build_indexes_expressions_query(sql, sc, "expridx_temp", f->name);

    rc =
        run_verify_indexes_query((char *)strbuf_buf(sql), sc, m, &mout, &exist);
    if (rc || !exist) {
        logmsg(LOGMSG_ERROR, "%s: failed to run internal query, rc %d\n", __func__,
                rc);
        rc = -1;
        goto done;
    }

    info.s = sc;
    info.null = 0;
    info.fail_reason = fail_reason;
    info.tzname = tzname;
    info.m = &mout;
    info.nblobs = &nblobs;
    info.convopts = &convopts;
    info.outblob = NULL;
    info.maxblobs = maxblobs;
    info.fldidx = -1;

    rc = mem_to_ondisk(outbuf, f, &info, NULL);
    if (rc) {
        logmsg(LOGMSG_ERROR,
               "%s: rc %d failed to form index \"%s\", result flag "
               "%x, index type %d\n",
               __func__, rc, f->name, mout.flags, f->type);
        goto done;
    }
    if (mout.zMalloc) free(mout.zMalloc);
done:
    strbuf_free(sql);
    if (rc)
        return -1;
    return 0;
}

uint16_t stmt_num_tbls(sqlite3_stmt *stmt)
{
    Vdbe *v = (Vdbe *)stmt;
    return v->numTables;
}<|MERGE_RESOLUTION|>--- conflicted
+++ resolved
@@ -8075,11 +8075,7 @@
     }
 
     /* send opcode to reload stats at commit */
-<<<<<<< HEAD
-    if (clnt->is_analyze && pCur->db && is_stat1(pCur->db->dbname))
-=======
-    if (clnt->is_analyze && is_stat1(pCur->db->tablename))
->>>>>>> b1c0a137
+    if (clnt->is_analyze && pCur->db && is_stat1(pCur->db->tablename))
         rc = osql_updstat(pCur, thd, pCur->ondisk_buf, getdatsize(pCur->db), 0);
 
     if (pCur->bt->is_temporary) {
