--- conflicted
+++ resolved
@@ -3174,10 +3174,6 @@
         hash_for(pBt->temp_tables, temptable_free, pBt);
         hash_free(pBt->temp_tables);
         pBt->temp_tables = NULL;
-<<<<<<< HEAD
-    } else {
-        if (thd)
-=======
     }
 
     /* Reset thd pointers */
@@ -3186,7 +3182,6 @@
         if (pBt->is_temporary && thd->bttmp == pBt)
             thd->bttmp = NULL;
         else if (thd->bt == pBt)
->>>>>>> 94f15ea5
             thd->bt = NULL;
     }
 
@@ -3194,21 +3189,7 @@
         pBt->free_schema(pBt->schema);
         free(pBt->schema);
     }
-<<<<<<< HEAD
-#if 0
- is not part of Btree anymore */
-   if (pBt->tran) {
-      sqlite3BtreeRollback(pBt);
-      pBt->tran = NULL;
-   }
-#endif
-    /*
-     * if (thd->clnt->freemewithbt)
-     * free(thd->clnt);
-     */
-=======
-
->>>>>>> 94f15ea5
+
     reqlog_logf(pBt->reqlogger, REQL_TRACE, "Close(pBt %d)      = %s\n",
                 pBt->btreeid, sqlite3ErrStr(rc));
 
@@ -3342,10 +3323,6 @@
         assert(tmptbl_clone == NULL);
         rc = sqlite3BtreeCreateTable(bt, &masterPgno, BTREE_INTKEY);
         assert(masterPgno == 1); /* sqlite_temp_master root page number */
-<<<<<<< HEAD
-        thd->bttmp = bt;
-=======
->>>>>>> 94f15ea5
         listc_init(&bt->cursors, offsetof(BtCursor, lnk));
         if (flags & BTREE_UNORDERED) {
             bt->is_hashtable = 1;
@@ -3363,19 +3340,11 @@
         listc_init(&bt->cursors, offsetof(BtCursor, lnk));
         bt->is_remote = 1;
         /* NOTE: this is a lockless pointer; at the time of setting this, we got
-<<<<<<< HEAD
-        a lock in sqlite3AddAndLockTable, so it should be good. The sqlite
-        engine will keep this structure around after fdb tables are changed.
-        While fdb will NOT go away, its tables can dissapear or change schema.
-        Cached schema in Table object needs to be matched against fdb->tbl and
-        make sure they are consistent before doing anything on the attached fdb
-=======
         a lock in sqlite3AddAndLockTable, so it should be good. The sqlite engine will
         keep this structure around after fdb tables are changed. While fdb will NOT
         go away, its tables can dissapear or change schema.  Cached schema in Table
         object needs to be matched against fdb->tbl and make sure they are consistent before
         doing anything on the attached fdb
->>>>>>> 94f15ea5
         */
         bt->fdb = get_fdb(zFilename);
         if (!bt->fdb) {
@@ -3861,12 +3830,7 @@
 int sqlite3BtreeDropTable(Btree *pBt, int iTable, int *piMoved)
 {
     *piMoved = 0;
-<<<<<<< HEAD
-    if (!pBt->is_temporary)
-        return UNIMPLEMENTED;
-=======
     if (!pBt->is_temporary) return UNIMPLEMENTED;
->>>>>>> 94f15ea5
     struct temptable *tmp = hash_find(pBt->temp_tables, &iTable);
     if (tmp->owner == pBt) {
         int bdberr;
@@ -5040,13 +5004,8 @@
     if (pNewTbl->tbl == NULL) {
         --pBt->num_temp_tables;
         free(pNewTbl);
-<<<<<<< HEAD
-        logmsg(LOGMSG_ERROR, "%s: bdb_temp_table_create failed: %d\n", __func__,
-               bdberr);
-=======
         logmsg(LOGMSG_ERROR, "%s: bdb_temp_table_create failed: %d\n",
                __func__, bdberr);
->>>>>>> 94f15ea5
         rc = SQLITE_INTERNAL;
         goto done;
     }
@@ -8063,15 +8022,9 @@
             }
         }
         if (rc == SQLITE_OK) {
-<<<<<<< HEAD
-            rc = sqlite3BtreeCursor_temptable(pBt, pgno, wrFlag & BTREE_CUR_WR,
-                                              temp_table_cmp, pKeyInfo, cur,
-                                              thd);
-=======
             rc = sqlite3BtreeCursor_temptable(
                 pBt, pgno, wrFlag & BTREE_CUR_WR, temp_table_cmp, pKeyInfo,
                 cur, thd);
->>>>>>> 94f15ea5
         }
         cur->find_cost = cur->move_cost = 0.1;
         cur->write_cost = 0.2;
