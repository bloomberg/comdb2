--- conflicted
+++ resolved
@@ -2068,19 +2068,11 @@
         return -1;
     }
 
-<<<<<<< HEAD
-    reset_clnt(&client, NULL, 1);
-    client.sb = NULL;
-    client.work.zSql= (char *)temp;
-    sql_set_sqlengine_state(&client, __FILE__, __LINE__, SQLENG_NORMAL_PROCESS);
-    client.dbtran.mode = TRANLEVEL_SOSQL;
-=======
     reset_clnt(&clnt, NULL, 1);
     clnt.sb = NULL;
     clnt.work.zSql= (char *)temp;
     sql_set_sqlengine_state(&clnt, __FILE__, __LINE__, SQLENG_NORMAL_PROCESS);
     clnt.dbtran.mode = TRANLEVEL_SOSQL;
->>>>>>> 79e65eb7
 
     /* schema_mems is used to pass db->schema to is_comdb2_index_blob so we can
      * mark db->schema->ix_blob if the index expression has blob fields */
@@ -2112,11 +2104,7 @@
     }
     got_curtran = 1;
 
-<<<<<<< HEAD
-    rc = sqlite3_exec(hndl, client.work.zSql, NULL, NULL, &err);
-=======
     rc = sqlite3_exec(hndl, clnt.work.zSql, NULL, NULL, &err);
->>>>>>> 79e65eb7
 done:
     if (err) {
         logmsg(LOGMSG_ERROR, "Sqlite syntax check error: \"%s\"\n", err);
@@ -12297,21 +12285,12 @@
     char *msg;
     long long ret = LLONG_MIN;
 
-<<<<<<< HEAD
-    reset_clnt(&client, NULL, 1);
-    strncpy0(client.tzname, "UTC", sizeof(client.tzname));
-    sql_set_sqlengine_state(&client, __FILE__, __LINE__, SQLENG_NORMAL_PROCESS);
-    client.dbtran.mode = TRANLEVEL_SOSQL;
-    client.work.zSql = (char *)query;
-    client.debug_sqlclntstate = pthread_self();
-=======
     reset_clnt(&clnt, NULL, 1);
     strncpy0(clnt.tzname, "UTC", sizeof(clnt.tzname));
     sql_set_sqlengine_state(&clnt, __FILE__, __LINE__, SQLENG_NORMAL_PROCESS);
     clnt.dbtran.mode = TRANLEVEL_SOSQL;
     clnt.work.zSql = (char *)query;
     clnt.debug_sqlclntstate = pthread_self();
->>>>>>> 79e65eb7
 
     sql_get_query_id(thd);
     thd->clnt = &clnt;
