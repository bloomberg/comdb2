/*
   Copyright 2015, 2017, Bloomberg Finance L.P.

   Licensed under the Apache License, Version 2.0 (the "License");
   you may not use this file except in compliance with the License.
   You may obtain a copy of the License at

       http://www.apache.org/licenses/LICENSE-2.0

   Unless required by applicable law or agreed to in writing, software
   distributed under the License is distributed on an "AS IS" BASIS,
   WITHOUT WARRANTIES OR CONDITIONS OF ANY KIND, either express or implied.
   See the License for the specific language governing permissions and
   limitations under the License.
 */

#include "limit_fortify.h"
#include "sqloffload.h"
#include "analyze.h"

#ifndef DEBUG_TYPES
#include "types.c"
#endif

/*
  low level code needed to support sql
 */

#include <stdlib.h>
#include <stdio.h>
#include <assert.h>
#include <stdarg.h>
#include <stddef.h>
#include <limits.h>
#include <ctype.h>
#include <alloca.h>
#include <strings.h>
#include <stdarg.h>

#include <sys/types.h>
#include <sys/socket.h>
#include <netinet/in.h>
#include <netinet/tcp.h>
#include <poll.h>
#include <unistd.h>

#include <zlib.h>

#include <plbitlib.h>
#include <tcputil.h>
#include <sockpool.h>

#include <cdb2api.h>

#include <plhash.h>
#include <list.h>
#include <ctrace.h>
#include <epochlib.h>

#include <sbuf2.h>

#include <bdb_api.h>
#include <bdb_cursor.h>
#include <bdb_fetch.h>
#include <time.h>

#include "comdb2.h"
#include "crc32c.h"
#include "types.h"
#include "util.h"
#include <fsnap.h>

#include "flibc.h"

#include "sql.h"
#include <sqliteInt.h>
#include <vdbeInt.h>
#include <sqlite_btree.h>
#include <os.h>
#include <sqlite3.h>

#include "dbinc/debug.h"
#include "sqlconstraints.h"
#include "sqlinterfaces.h"

#include "osqlsqlthr.h"
#include "osqlshadtbl.h"
#include "bdb_sqlstat1.h"
#include "bdb/bdb_schemachange.h"

#include <genid.h>
#include <strbuf.h>
#include <thread_malloc.h>
#include "fdb_fend.h"
#include "fdb_access.h"
#include "bdb_osqlcur.h"

#include "debug_switches.h"
#include "logmsg.h"
#include "locks.h"
#include "eventlog.h"

#include "str0.h"
#include "comdb2_atomic.h"

unsigned long long get_id(bdb_state_type *);

struct temp_cursor;
struct temp_table;
struct temptable {
    struct temp_cursor *cursor;
    struct temp_table *tbl;
    int flags;
    int nRef;
    pthread_mutex_t *lk;
#ifndef NDEBUG
    pthread_mutex_t *temp_table_mtx; /* WARNING: For assert() only, do NOT use. */
#endif
};
struct temptable_entry {
    char keyBuf[50]; /* >= len("+18446744073709551615\0") */
    int rootPg;
    struct temptable *value;
};

extern int gbl_partial_indexes;
#define SQLITE3BTREE_KEY_SET_INS(IX) (clnt->ins_keys |= (1ULL << (IX)))
#define SQLITE3BTREE_KEY_SET_DEL(IX) (clnt->del_keys |= (1ULL << (IX)))
extern int gbl_expressions_indexes;

/*
** Lua threads share temp tables.
** Don't create new btree, use this one.
*/
static __thread struct temptable *tmptbl_clone = NULL;
static __thread char hashKeyBuf[50]; /* >= len("+18446744073709551615\0") */

static const char *rootPageNumToTempHashKey(
  int iTable
){
  snprintf(hashKeyBuf, sizeof(hashKeyBuf), "%d", iTable);
  return hashKeyBuf;
}

static const char *rootPageNumToPermHashKey(
  char *zKeyBuf,
  size_t nKeyBuf,
  int iTable
){
  snprintf(zKeyBuf, nKeyBuf, "%d", iTable);
  return zKeyBuf;
}

void free_cached_idx(uint8_t **cached_idx)
{
    int i;
    if (!cached_idx)
        return;
    for (i = 0; i < MAXINDEX; i++) {
        if (cached_idx[i]) {
            free(cached_idx[i]);
            cached_idx[i] = NULL;
        }
    }
}

<<<<<<< HEAD
#ifndef NDEBUG
extern void lock_info_lockers(FILE *out, bdb_state_type *bdb_state);

void bdb_verify_tran_invariants(
  bdb_state_type *bdb_state,
  tran_type *tran,
  char *zFile,
  int iLine,
  const char *zFunc
){
  if( bdb_state==NULL || tran!=NULL ) return;
  cursor_tran_t *curtran = NULL;

  if( 1 ){
    /*
    ** WARNING: This code currently assumes that a cursor transaction
    **          for a given operation can only be associated with SQL
    **          client threads.  In the future, if that assumption is
    **          no longer valid, this code will need to be updated.
    */
    struct sql_thread *thd = pthread_getspecific(query_info_key);
    if( thd!=NULL ){
      struct sqlclntstate *clnt = thd->clnt;
      if( clnt!=NULL ){
        curtran = clnt->dbtran.cursor_tran;
      }
    }
  }

  if( curtran==NULL ) return;
  if( schema_read_held_lk() || schema_write_held_lk() ) return;

  int lid = bdb_get_lid_from_cursortran(curtran);

  int nlocks = bdb_nlocks_for_locker(bdb_state, lid);
  if( nlocks==0 ) return;

  logmsg(LOGMSG_FATAL,
         "%s: have %d locks for locker %d (curtran %p) without tran_type, "
         "from %s at %s:%d\n", __func__, nlocks, lid, curtran, zFunc, zFile,
         iLine);

  lock_info_lockers(stderr, bdb_state);
  abort();
}
#endif
=======
static void sqlite3MakeSureDbHasErr(sqlite3 *db, int rc){
    if ((db == NULL) || (db->errCode != SQLITE_OK)) return;
    db->errCode = (rc != SQLITE_OK) ? rc : SQLITE_ERROR;
}
>>>>>>> e0923ca4

extern int sqldbgflag;
extern int gbl_notimeouts;
extern int gbl_move_deadlk_max_attempt;
extern int gbl_fdb_track;
extern int gbl_selectv_rangechk;
extern volatile int gbl_schema_change_in_progress;

unsigned long long gbl_sql_deadlock_reconstructions = 0;
unsigned long long gbl_sql_deadlock_failures = 0;

extern int sqldbgflag;
extern int gbl_dump_sql_dispatched; /* dump all sql strings dispatched */

static int ddguard_bdb_cursor_find(struct sql_thread *thd, BtCursor *pCur,
                                   bdb_cursor_ifn_t *cur, void *key, int keylen,
                                   int is_temp_bdbcur, int bias, int *bdberr);
static int ddguard_bdb_cursor_find_last_dup(struct sql_thread *, BtCursor *,
                                            bdb_cursor_ifn_t *, void *key,
                                            int keylen, int keymax, bias_info *,
                                            int *bdberr);
static int ddguard_bdb_cursor_move(struct sql_thread *thd, BtCursor *pCur,
                                   int flags, int *bdberr, int how,
                                   struct ireq *iq_do_prefault,
                                   int freshcursor);
static int is_sql_update_mode(int mode);
static int queryOverlapsCursors(struct sqlclntstate *clnt, BtCursor *pCur);

enum { AUTHENTICATE_READ = 1, AUTHENTICATE_WRITE = 2 };

CurRange *currange_new()
{
    CurRange *rc = (CurRange *)malloc(sizeof(CurRange));
    rc->tbname = NULL;
    rc->idxnum = -2;
    rc->lkey = NULL;
    rc->rkey = NULL;
    rc->lflag = 0;
    rc->rflag = 0;
    rc->lkeylen = 0;
    rc->rkeylen = 0;
    rc->islocked = 0;
    return rc;
}

void currangearr_init(CurRangeArr *arr)
{
    arr->size = 0;
    arr->cap = CURRANGEARR_INIT_CAP;
    arr->file = 0;
    arr->offset = 0;
    arr->hash = NULL;
    arr->ranges = malloc(sizeof(CurRange *) * arr->cap);
}

void currangearr_append(CurRangeArr *arr, CurRange *r)
{
    currangearr_double_if_full(arr);
    assert(r);
    arr->ranges[arr->size++] = r;
}

CurRange *currangearr_get(CurRangeArr *arr, int n)
{
    if (n >= arr->size || n < 0) {
        return NULL; // out of range
    }
    return arr->ranges[n];
}

void currangearr_double_if_full(CurRangeArr *arr)
{
    if (arr->size >= arr->cap) {
        arr->cap *= 2;
        arr->ranges = realloc(arr->ranges, sizeof(CurRange *) * arr->cap);
    }
}

static int currange_cmp(const void *p, const void *q)
{
    CurRange *l = *(CurRange **)p;
    CurRange *r = *(CurRange **)q;
    int rc;
    assert(l);
    assert(r);
    if (!l->tbname)
        return 1;
    if (!r->tbname)
        return -1;
    rc = strcmp(l->tbname, r->tbname);
    if (rc)
        return rc;
    if (l->islocked || r->islocked)
        return r->islocked - l->islocked;
    if (l->idxnum != r->idxnum)
        return l->idxnum - r->idxnum;
    if (l->lflag)
        return -1;
    if (r->lflag)
        return 1;
    if (l->lkey && r->lkey) {
        rc = memcmp(l->lkey, r->lkey,
                    (l->lkeylen < r->lkeylen ? l->lkeylen : r->lkeylen));
        if (rc)
            return rc;
        else
            return l->lkeylen - r->lkeylen;
    }
    return 0;
}

static inline void currangearr_sort(CurRangeArr *arr)
{
    qsort((void *)arr->ranges, arr->size, sizeof(CurRange *), currange_cmp);
}

static void currangearr_merge_neighbor(CurRangeArr *arr)
{
    int i, j;
    j = 0;
    i = 1;
    int n = arr->size;
    CurRange *p, *q;
    void *tmp;
    if (!n)
        return;
    while (i < n) {
        p = arr->ranges[j];
        q = arr->ranges[i];
        if (strcmp(p->tbname, q->tbname) == 0) {
            if (p->idxnum == q->idxnum) {
                assert(p->rflag || p->rkey);
                if ((q->lflag) ||
                    (p->rflag ||
                     memcmp(q->lkey, p->rkey,
                            (q->lkeylen < p->rkeylen ? q->lkeylen
                                                     : p->rkeylen)) <= 0)) {
                    // coalesce
                    if (p->rflag || q->rflag) {
                        p->rflag = 1;
                        if (p->rkey) {
                            free(p->rkey);
                            p->rkey = NULL;
                        }
                        p->rkeylen = 0;
                    } else if (memcmp(p->rkey, q->rkey,
                                      (p->rkeylen < q->rkeylen ? p->rkeylen
                                                               : q->rkeylen)) <
                               0) {
                        tmp = q->rkey;
                        q->rkey = p->rkey;
                        p->rkey = tmp;
                    }
                    currange_free(q);
                    arr->ranges[i] = NULL;
                    if (p->lflag && p->rflag)
                        p->islocked = 1;
                    i++;
                    continue;
                }
            } else {
                if (p->islocked) {
                    // merge
                    currange_free(q);
                    arr->ranges[i] = NULL;
                    i++;
                    continue;
                }
            }
        }
        j++;
        if (j != i) {
            // move record
            arr->ranges[j] = arr->ranges[i];
        }
        i++;
    }
    arr->size = j + 1;
}

static inline void currangearr_coalesce(CurRangeArr *arr)
{
    currangearr_sort(arr);
    currangearr_merge_neighbor(arr);
    currangearr_sort(arr);
    currangearr_merge_neighbor(arr);
}

void currangearr_build_hash(CurRangeArr *arr)
{
    if (arr->size == 0)
        return;
    hash_t *range_hash =
        hash_init_strptr(offsetof(struct serial_tbname_hash, tbname));
    for (int i = 0; i < arr->size; i++) {
        struct serial_tbname_hash *th;
        struct serial_index_hash *ih;
        CurRange *r = arr->ranges[i];
        if ((th = hash_find(range_hash, &(r->tbname))) == NULL) {
            th = malloc(sizeof(struct serial_tbname_hash));
            th->tbname = strdup(r->tbname);
            th->islocked = r->islocked;
            th->begin = i;
            th->end = i;
            th->idx_hash = hash_init_o(
                offsetof(struct serial_index_hash, idxnum), sizeof(int));
            ih = malloc(sizeof(struct serial_index_hash));
            ih->idxnum = r->idxnum;
            ih->begin = i;
            ih->end = i;
            hash_add(th->idx_hash, ih);
            hash_add(range_hash, th);
        } else {
            th->end = i;
            if ((ih = hash_find(th->idx_hash, &(r->idxnum))) == NULL) {
                ih = malloc(sizeof(struct serial_index_hash));
                ih->begin = i;
                ih->end = i;
                ih->idxnum = r->idxnum;
                hash_add(th->idx_hash, ih);
            } else {
                ih->end = i;
                ;
            }
        }
    }
    arr->hash = range_hash;
}

static int free_idxhash(void *obj, void *arg)
{
    struct serial_index_hash *ih = (struct serial_index_hash *)obj;
    free(ih);
    return 0;
}

static int free_rangehash(void *obj, void *arg)
{
    struct serial_tbname_hash *th = (struct serial_tbname_hash *)obj;
    free(th->tbname);
    hash_for(th->idx_hash, free_idxhash, NULL);
    hash_clear(th->idx_hash);
    hash_free(th->idx_hash);
    free(th);
    return 0;
}
void currangearr_free(CurRangeArr *arr)
{
    if (!arr)
        return;
    int i;
    for (i = 0; i < arr->size; i++) {
        currange_free(arr->ranges[i]);
        arr->ranges[i] = NULL;
    }
    free(arr->ranges);
    if (arr->hash) {
        hash_for(arr->hash, free_rangehash, NULL);
        hash_clear(arr->hash);
        hash_free(arr->hash);
    }
    free(arr);
}

void currange_free(CurRange *cr)
{
    if (cr->tbname) {
        free(cr->tbname);
        cr->tbname = NULL;
    }
    if (cr->lkey) {
        free(cr->lkey);
        cr->lkey = NULL;
    }
    if (cr->rkey) {
        free(cr->rkey);
        cr->rkey = NULL;
    }
    free(cr);
}

void currangearr_print(CurRangeArr *arr)
{
    if (arr == NULL)
        return;
    CurRange *cr;
    int i;
    if (arr) {
        logmsg(LOGMSG_USER, "!!! SIZE: %d !!!\n", arr->size);
        logmsg(LOGMSG_USER, "!!! LSN: [%d][%d] !!!\n", arr->file, arr->offset);
        for (i = 0; i < arr->size; i++) {
            cr = arr->ranges[i];
            logmsg(LOGMSG_USER, "------------------------\n");
            if (cr->tbname) {
                logmsg(LOGMSG_USER, "!!! tbname: %s !!!\n", cr->tbname);
            }
            logmsg(LOGMSG_USER, "!!! islocked: %d !!!\n", cr->islocked);
            logmsg(LOGMSG_USER, "!!! idxnum: %d !!!\n", cr->idxnum);
            logmsg(LOGMSG_USER, "!!! lflag: %d !!!\n", cr->lflag);
            if (cr->lkey) {
               logmsg(LOGMSG_USER, "!!! lkeylen: %d !!!\n", cr->lkeylen);
                fsnapf(stdout, cr->lkey, cr->lkeylen);
            }
           logmsg(LOGMSG_USER, "!!! rflag: %d !!!\n", cr->rflag);
            if (cr->rkey) {
                logmsg(LOGMSG_USER, "!!! rkeylen: %d !!!\n", cr->rkeylen);
                fsnapf(stdout, cr->rkey, cr->rkeylen);
            }
        }
    }
}

/* return 0 if authenticated, else -1 */
int authenticate_cursor(BtCursor *pCur, int how)
{
    int rc;

    /* check if the cursor is doing a remote accesss, and if so
       check for explicit whitelisting */
    if (pCur->bt && pCur->bt->is_remote && pCur->fdbc) {

        rc = pCur->fdbc->access(pCur, (how == AUTHENTICATE_READ)
                                          ? ACCESS_REMOTE_READ
                                          : ACCESS_REMOTE_WRITE);
        if (rc) {
            logmsg(LOGMSG_WARN, "%s: remote access denied mode=%d\n", __func__,
                    how);
            return -1;
        }
    }

    if (!gbl_uses_password)
        return 0;

    /* always allow read access to sqlite_master */
    if (pCur->rootpage == RTPAGE_SQLITE_MASTER) {
        if (how == AUTHENTICATE_READ)
            return 0;
        logmsg(LOGMSG_ERROR, "%s: query requires write access to ftable???\n",
                __func__);
        return -1;
    }

    return 0;
}

int peer_dropped_connection(struct sqlclntstate *clnt)
{
    if (clnt == NULL || clnt->sb == NULL || clnt->skip_peer_chk) {
        return 0;
    }
    int rc;
    struct pollfd fd = {0};
    fd.fd = sbuf2fileno(clnt->sb);
    fd.events = POLLIN;
    if ((rc = poll(&fd, 1, 0)) >= 0) {
        if (fd.revents & (POLLERR | POLLHUP | POLLNVAL)) {
            return 1;
        }
        return 0;
    } else if (errno == EINTR || errno == EAGAIN) {
        return 0;
    }
    return 1;
}

int throttle_num = 0;
int calls_per_second;

void set_throttle(int num) { throttle_num = num; }

int throttle_sleep_time = 1;

int get_throttle(void) { return throttle_num; }

void throttle(void)
{
    calls_per_second++;
    if (throttle_num > 0) {
        throttle_num--;
        poll(NULL, 0, throttle_sleep_time);
    }
}

int get_calls_per_sec(void) { return calls_per_second; }

void reset_calls_per_sec(void) { calls_per_second = 0; }

static void handle_failed_recover_deadlock(struct sqlclntstate *clnt,
                                    int recover_deadlock_rcode)
{
    struct Vdbe *vdbe = (struct Vdbe *)clnt->dbtran.pStmt;
    clnt->ready_for_heartbeats = 0;
    assert(bdb_lockref() == 0);
    switch (recover_deadlock_rcode) {
    case SQLITE_COMDB2SCHEMA:
        clnt->osql.xerr.errval = CDB2ERR_SCHEMA;
        sqlite3_mutex_enter(sqlite3_db_mutex(vdbe->db));
        sqlite3VdbeError(vdbe, "Database schema was changed");
        sqlite3_mutex_leave(sqlite3_db_mutex(vdbe->db));
        errstat_cat_str(&clnt->osql.xerr,
                        "Database schema was changed during request");
        logmsg(LOGMSG_DEBUG, "%s sending CDB2ERR_SCHEMA\n", __func__);
        break;
    case SQLITE_CLIENT_CHANGENODE:
        clnt->osql.xerr.errval = CDB2ERR_CHANGENODE;
        errstat_cat_str(&clnt->osql.xerr,
                        "Client api should retry request");
        sqlite3_mutex_enter(sqlite3_db_mutex(vdbe->db));
        sqlite3VdbeError(vdbe, "New master under snapshot");
        sqlite3_mutex_leave(sqlite3_db_mutex(vdbe->db));
        logmsg(LOGMSG_DEBUG, "%s sending CDB2ERR_CHANGENODE\n", __func__);
        break;
    default:
        clnt->osql.xerr.errval = CDB2ERR_DEADLOCK;
        errstat_cat_str(&clnt->osql.xerr,
                        "Failed to reaquire locks on deadlock");
        sqlite3_mutex_enter(sqlite3_db_mutex(vdbe->db));
        sqlite3VdbeError(vdbe, "Failed to reaquire locks on deadlock");
        sqlite3_mutex_leave(sqlite3_db_mutex(vdbe->db));
        logmsg(LOGMSG_DEBUG, "%s sending CDB2ERR_DEADLOCK on %d\n", __func__,
               recover_deadlock_rcode);
        break;
    }
}

static inline int check_recover_deadlock(struct sqlclntstate *clnt)
{
    int rc;

    if ((rc = clnt->recover_deadlock_rcode)) {
        assert(bdb_lockref() == 0);
        handle_failed_recover_deadlock(clnt, rc);
        logmsg(LOGMSG_ERROR, "%s: failing on recover_deadlock error\n",
                __func__);
    }
    return rc < 0 ? SQLITE_BUSY : rc;
}

/*
   This is called every time the db does something (find/next/etc. on a cursor).
   The query is aborted if this returns non-zero.
 */
static int sql_tick(struct sql_thread *thd, int uses_bdb_locking)
{
    struct sqlclntstate *clnt;
    int rc;
    extern int gbl_epoch_time;

    gbl_sqltick++;

    clnt = thd->clnt;

    if (clnt == NULL)
        return 0;

    /* statement cancelled? done */
    if (clnt->stop_this_statement)
        return SQLITE_BUSY;

    if (clnt->statement_timedout)
        return SQLITE_LIMIT;

    if ((rc = check_recover_deadlock(clnt)))
        return rc;

    if (uses_bdb_locking && bdb_lock_desired(thedb->bdb_env)) {
        int sleepms;

        logmsg(LOGMSG_WARN, "bdb_lock_desired so calling recover_deadlock\n");

        /* scale by number of times we try, cap at 10 seconds */
        sleepms = 100 * clnt->deadlock_recovered;
        if (sleepms > 10000)
            sleepms = 10000;

        rc = recover_deadlock(thedb->bdb_env, thd, NULL, sleepms);

        if ((rc = check_recover_deadlock(clnt)))
            return rc;

        logmsg(LOGMSG_DEBUG, "%s recovered deadlock\n", __func__);

        clnt->deadlock_recovered++;
    } else if (gbl_sql_random_release_interval &&
               !(rand() % gbl_sql_random_release_interval)) {

        rc = recover_deadlock(thedb->bdb_env, thd, NULL, 0);

        if ((rc = check_recover_deadlock(clnt)))
            return rc;

        logmsg(LOGMSG_DEBUG, "%s recovered deadlock\n", __func__);

        clnt->deadlock_recovered++;
    }

    if (gbl_epoch_time && (gbl_epoch_time - clnt->last_check_time > 5)) {
        clnt->last_check_time = gbl_epoch_time;
        if (!gbl_notimeouts && peer_dropped_connection(clnt)) {
            logmsg(LOGMSG_INFO, "Peer dropped connection\n");
            return SQLITE_BUSY;
        }
    }

    if (clnt->limits.maxcost && (thd->cost > clnt->limits.maxcost))
        /* TODO: we need a nice way to set sqlite3_errmsg() */
        return SQLITE_LIMIT;

    return 0;
}

pthread_key_t query_info_key;
static int gbl_query_id = 1;

int comdb2_sql_tick()
{
    struct sql_thread *thd = pthread_getspecific(query_info_key);
    return sql_tick(thd, 0);
}

void sql_get_query_id(struct sql_thread *thd)
{
    if (thd) {
        thd->id = ATOMIC_ADD(gbl_query_id, 1);
    }
}

static unsigned int query_path_component_hash(const void *key, int len)
{
    const struct query_path_component *q = key;
    const char *name;

    name = q->lcl_tbl_name;

    struct myx {
        int ix;
        char name[1];
    } * x;
    int sz = offsetof(struct myx, name) + strlen(name) + 1;
    x = alloca(sz);
    x->ix = q->ix;
    strcpy(x->name, name);
    return hash_default_fixedwidth((void *)x, sz);
}

static int query_path_component_cmp(const void *key1, const void *key2, int len)
{
    const struct query_path_component *q1 = key1, *q2 = key2;
    if (q1->ix != q2->ix) {
        return q1->ix - q2->ix;
    }
    if (!q1->rmt_db[0] && !q2->rmt_db[0]) {
        // both local
        return strncmp(q1->lcl_tbl_name, q2->lcl_tbl_name,
                       sizeof(q1->lcl_tbl_name));
    } else if (!q1->rmt_db[0]) {
        // mismatch
        return -1;
    } else if (!q2->rmt_db[0]) {
        // mismatch
        return 1;
    } else {
        int rc = strncmp(q1->rmt_db, q2->rmt_db, sizeof(q1->rmt_db));
        if (rc) return rc;

        return strncmp(q1->lcl_tbl_name, q2->lcl_tbl_name,
                       sizeof(q1->lcl_tbl_name));
    }
}

struct sql_thread *start_sql_thread(void)
{
    struct sql_thread *thd = calloc(1, sizeof(struct sql_thread));
    if (!thd) {
        logmsg(LOGMSG_ERROR, "%s: calloc failed\n", __func__);
        return NULL;
    }
    listc_init(&thd->query_stats, offsetof(struct query_path_component, lnk));
    thd->query_hash = hash_init_user(query_path_component_hash,
                                     query_path_component_cmp, 0, 0);
    Pthread_mutex_init(&thd->lk, NULL);
    Pthread_setspecific(query_info_key, thd);
    Pthread_mutex_lock(&gbl_sql_lock);
    listc_abl(&thedb->sql_threads, thd);
    Pthread_mutex_unlock(&gbl_sql_lock);

    thd->crtshard = 0;

    return thd;
}

static int free_queryhash(void *obj, void *arg)
{
    struct query_path_component *qh = (struct query_path_component *)obj;
    free(qh);
    return 0;
}

/* sql thread pool relies on this being safe to call even if we didn't
 * register with start_sql_thread */
void done_sql_thread(void)
{
    struct sql_thread *thd = pthread_getspecific(query_info_key);
    if (thd) {
        Pthread_mutex_lock(&gbl_sql_lock);
        listc_rfl(&thedb->sql_threads, thd);
        Pthread_mutex_unlock(&gbl_sql_lock);
        Pthread_mutex_destroy(&thd->lk);
        Pthread_setspecific(query_info_key, NULL);
        if (thd->buf) {
            free(thd->buf);
            thd->buf = NULL;
        }
        if (thd->query_hash) {
            hash_for(thd->query_hash, free_queryhash, NULL);
            hash_clear(thd->query_hash);
            hash_free(thd->query_hash);
            thd->query_hash = 0;
        }
        destroy_sqlite_master(thd->rootpages, thd->rootpage_nentries);
        free(thd);
    }
}

static int ondisk_to_sqlite_tz(struct dbtable *db, struct schema *s, void *inp,
                               int rrn, unsigned long long genid, void *outp,
                               int maxout, int nblobs, void **blob,
                               size_t *blobsz, size_t *bloboffs, int *reqsize,
                               const char *tzname, BtCursor *pCur)
{
    unsigned char *out = (unsigned char *)outp, *in = (unsigned char *)inp;
    struct field *f;
    int fnum;
    int i;
    int rc = 0;
    Mem *m = NULL;
    u32 *type = NULL;
    int datasz = 0;
    int hdrsz = 0;
    unsigned int sz;
    unsigned char *hdrbuf, *dtabuf;
    int ncols = 0;
    int nField;
    int rec_srt_off = gbl_sort_nulls_correctly ? 0 : 1;

    /* Raw index optimization */
    if (pCur && pCur->nCookFields >= 0)
        nField = pCur->nCookFields;
    else
        nField = s->nmembers;

    m = (Mem *)alloca(sizeof(Mem) * (nField + 1)); // Extra 1 for genid

    type = (u32 *)alloca(sizeof(u32) * (nField + 1));

#ifdef debug_raw
    printf("convert => %s %s %d / %d\n", db->tablename, s->tag, nField,
           s->nmembers);
#endif

    *reqsize = 0;

    for (fnum = 0; fnum < nField; fnum++) {
        memset(&m[fnum], 0, sizeof(Mem));
        rc = get_data(pCur, s, in, fnum, &m[fnum], 1, tzname);
        if (rc)
            goto done;
        type[fnum] =
            sqlite3VdbeSerialType(&m[fnum], SQLITE_DEFAULT_FILE_FORMAT, &sz);
        datasz += sz;
        hdrsz += sqlite3VarintLen(type[fnum]);
    }
    ncols = fnum;

    if (!db->dtastripe)
        genid = rrn;

    if (genid) {
        m[fnum].u.i = genid;
        m[fnum].flags = MEM_Int;

        type[fnum] =
            sqlite3VdbeSerialType(&m[fnum], SQLITE_DEFAULT_FILE_FORMAT, &sz);
        datasz += sz;
        hdrsz += sqlite3VarintLen(type[fnum]);
        ncols++;
        /*fprintf( stderr, "%s:%d type=%d size=%d datasz=%d hdrsz=%d
          ncols->%d\n",
          __FILE__, __LINE__, type, sz, datasz, hdrsz, ncols);*/
    }

    /* to account for size of header in header */
    hdrsz += sqlite3VarintLen(hdrsz);

    /*
       fprintf( stderr, "%s:%d hdrsz=%d ncols=%d maxout=%d\n",
       __FILE__, __LINE__, hdrsz, ncols, maxout);*/

    hdrbuf = out;
    dtabuf = out + hdrsz;

    /* enough room? */
    if (maxout > 0 && (datasz + hdrsz) > maxout) {
        logmsg(LOGMSG_ERROR, "AAAAA!?!?\n");
        rc = -2;
        *reqsize = datasz + hdrsz;
        goto done;
    }

    /* put header size in header */

    sz = sqlite3PutVarint(hdrbuf, hdrsz);
    hdrbuf += sz;

    for (fnum = 0; fnum < ncols; fnum++) {
        // TODO: verify that this works as before
        sz = sqlite3VdbeSerialPut(dtabuf, &m[fnum], type[fnum]);
        dtabuf += sz;
        sz = sqlite3PutVarint(hdrbuf, type[fnum]);
        hdrbuf += sz;
        assert(hdrbuf <= (out + hdrsz));
    }
    /* return real length */
    *reqsize = datasz + hdrsz;
    rc = 0;

done:
    /* revert back the flipped fields */
    for (i = 0; i < nField; i++) {
        f = &s->member[i];
        if (f->flags & INDEX_DESCEND) {
            xorbuf(in + f->offset + rec_srt_off, f->len - rec_srt_off);
        }
    }
    return rc;
}

/* Convert comdb2 record to sqlite format. Return 0 on success, -1 on error,
   -2 if buffer not big enough (reqsize contains required size in this case) */
static int ondisk_to_sqlite(struct dbtable *db, struct schema *s, void *inp, int rrn,
                            unsigned long long genid, void *outp, int maxout,
                            int nblobs, void **blob, size_t *blobsz,
                            size_t *bloboffs, int *reqsize)
{
    return ondisk_to_sqlite_tz(db, s, inp, rrn, genid, outp, maxout, nblobs,
                               blob, blobsz, bloboffs, reqsize, NULL, NULL);
}

/* Called by convert_failure_reason_str() to decode the sql specific part. */
int convert_sql_failure_reason_str(const struct convert_failure *reason,
                                   char *out, size_t outlen)
{
    if (reason->source_sql_field_flags & MEM_Null) {
        return snprintf(out, outlen, " from SQL NULL");
    } else if (reason->source_sql_field_flags & MEM_Int) {
        return snprintf(out, outlen, " from SQL integer '%lld'",
                        reason->source_sql_field_info.ival);
    } else if (reason->source_sql_field_flags & MEM_Real) {
        return snprintf(out, outlen, " from SQL real '%f'",
                        reason->source_sql_field_info.rval);
    } else if (reason->source_sql_field_flags & MEM_Str) {
        return snprintf(out, outlen, " from SQL string of length %d",
                        (int)reason->source_sql_field_info.slen);
    } else if (reason->source_sql_field_flags & MEM_Blob) {
        return snprintf(out, outlen, " from SQL blob of length %d",
                        (int)reason->source_sql_field_info.blen);
    } else if (reason->source_sql_field_flags & MEM_Datetime) {
        return snprintf(out, outlen, " from SQL datetime");
    } else if (reason->source_sql_field_flags & MEM_Interval) {
        return snprintf(
            out, outlen,
            " from SQL interval (day-second, year-month or decimal)");
    }
    return 0;
}

struct mem_info {
    struct schema *s;
    Mem *m;
    int null;
    int *nblobs;
    struct field_conv_opts_tz *convopts;
    const char *tzname;
    blob_buffer_t *outblob;
    int maxblobs;
    struct convert_failure *fail_reason;
    int fldidx;
};

static int mem_to_ondisk(void *outbuf, struct field *f, struct mem_info *info,
                         bias_info *bias_info)
{
    Mem *m = info->m;
    struct schema *s = info->s;
    int null = info->null;
    int *nblobs = info->nblobs;
    struct field_conv_opts_tz *convopts = info->convopts;
    const char *tzname = info->tzname;
    blob_buffer_t *outblob = info->outblob;
    int maxblobs = info->maxblobs;
    struct convert_failure *fail_reason = info->fail_reason;
    int rec_srt_off = gbl_sort_nulls_correctly ? 0 : 1;
    int outdtsz;
    int rc = 0;
    uint8_t *out = (uint8_t *)outbuf;

    if (m->flags & MEM_Null) {
        /* for local replicants, we need to supply a value here. */
        if (gbl_replicate_local && strcasecmp(f->name, "comdb2_seqno") == 0) {
            long long val;
            int outsz;
            const struct field_conv_opts outopts = {0};

            val = get_unique_longlong(thedb);
            rc = CLIENT_to_SERVER(&val, sizeof(unsigned long long), CLIENT_INT,
                                  0, NULL, NULL, out + f->offset, f->len,
                                  f->type, 0, &outsz, &outopts, NULL);
        } else
            set_null(out + f->offset, f->len);

        goto done;
    }

    /* if target field is DATETIME or DATETIMEUS, prepare timezone name for
     * conversion */
    if (f->type == SERVER_DATETIME || f->type == SERVER_DATETIMEUS) {
        if (convopts && tzname && tzname[0]) {
            strncpy(convopts->tzname, tzname, sizeof(convopts->tzname));
            convopts->flags |= FLD_CONV_TZONE;
        }
    }

    if ((f->type == SERVER_BLOB || f->type == SERVER_BLOB2 ||
         f->type == SERVER_VUTF8) &&
        m->n > MAXBLOBLENGTH) {
        rc = -1;
        if (fail_reason) {
            fail_reason->reason = CONVERT_FAILED_BLOB_SIZE;
        }
        return rc;
    }

    if (m->flags & MEM_Int) {
        i64 i = flibc_htonll(m->u.i);
        rc = CLIENT_to_SERVER(
            &i, sizeof(i), CLIENT_INT, null, (struct field_conv_opts *)convopts,
            NULL /*blob */, out + f->offset, f->len, f->type, 0, &outdtsz,
            &f->convopts, NULL /*&outblob[nblobs] blob */);
    } else if (m->flags & MEM_Real) {
        double r = flibc_htond(m->u.r);
        rc =
            CLIENT_to_SERVER(&r, sizeof(r), CLIENT_REAL, null,
                             (struct field_conv_opts *)convopts, NULL /*blob */,
                             out + f->offset, f->len, f->type, 0, &outdtsz,
                             &f->convopts, NULL /*&outblob[nblobs] blob */);
    } else if (m->flags & MEM_Str) {
        blob_buffer_t *vutf8_outblob = NULL;

        /* if we are converting to a blob (vutf8), make sure it's in
         * range */
        if (f->type == SERVER_VUTF8) {
            int blobix = f->blob_index;
            if (blobix == -1 || blobix >= maxblobs) {
                rc = -1;
                if (fail_reason) {
                    fail_reason->reason = CONVERT_FAILED_BAD_BLOB_PROGRAMMER;
                }
                return rc;
            }
            vutf8_outblob = &outblob[blobix];
        }

        if (m->n >= f->len && f->type == SERVER_BCSTR &&
            (convopts->flags & FLD_CONV_TRUNCATE)) {
            // if string is longer than field
            // and find-by-truncate is enabled
            convopts->step = (f->flags & INDEX_DESCEND) ? 0 : 1;
            bias_info->truncated = 1;
        }
        rc = CLIENT_to_SERVER(m->z, m->n, CLIENT_PSTR2, null,
                              (struct field_conv_opts *)convopts,
                              NULL /*blob */, out + f->offset, f->len, f->type,
                              0, &outdtsz, &f->convopts, vutf8_outblob);

        if (gbl_report_sqlite_numeric_conversion_errors &&
            (f->type == SERVER_BINT || f->type == SERVER_UINT ||
             f->type == SERVER_BREAL)) {
            double rValue;
            char *s;
            struct sql_thread *thd = pthread_getspecific(query_info_key);
            struct sqlclntstate *clnt;
            if (thd) {
                clnt = thd->clnt;
                if (m->n > 0 && m->z[m->n - 1] != 0) {
                    s = alloca(m->n + 1);
                    memcpy(s, m->z, m->n);
                    s[m->n] = 0;
                } else
                    s = m->z;

                if (sqlite3AtoF(s, &rValue, sqlite3Strlen30(s), SQLITE_UTF8) ==
                        0 &&
                    rc != -1) {
                    static int once = 1;
                    if (once) {
                        logmsg(LOGMSG_ERROR, "debug: sqlite<->comdb2 numeric "
                                        "conversion mismatch\n");
                        once = 0;
                    }
                    ctrace("!sqlite3IsNumber \"%.*s\" %s\n", m->n, m->z,
                           clnt->sql);
                }
            }
        }

        if (f->type == SERVER_VUTF8)
            (*nblobs)++;
    } else if (m->flags & MEM_Datetime) {
        /* datetime blob */
        if (!tzname || !tzname[0])
            rc = -1;
        else
            switch (m->du.dt.dttz_prec) {
            case DTTZ_PREC_MSEC: {
                if (f->type != SERVER_DATETIMEUS ||
                    !gbl_forbid_datetime_promotion || m->du.dt.dttz_conv) {
                    if (f->type == SERVER_DATETIMEUS &&
                        gbl_forbid_datetime_ms_us_s2s) {
                        // Since s2s would reject the conversion, we cheat a bit
                        // here.
                        server_datetimeus_t sdt;
                        bzero(&sdt, sizeof(sdt));
                        sdt.flag = 8; /*data_bit */
                        sdt.sec = flibc_htonll(m->du.dt.dttz_sec);
                        *((char *)&sdt.sec) ^= 0x80;
                        sdt.usec = htonl(m->du.dt.dttz_frac * 1000);

                        rc = SERVER_to_SERVER(
                            &sdt, sizeof(sdt), SERVER_DATETIMEUS, NULL, NULL, 0,
                            out + f->offset, f->len, f->type, 0, &outdtsz,
                            &f->convopts, NULL /*&outblob[nblobs]*/);
                    } else {
                        server_datetime_t sdt;
                        bzero(&sdt, sizeof(sdt));
                        sdt.flag = 8; /*data_bit */
                        sdt.sec = flibc_htonll(m->du.dt.dttz_sec);
                        *((char *)&sdt.sec) ^= 0x80;
                        sdt.msec = htons(m->du.dt.dttz_frac);

                        rc = SERVER_to_SERVER(
                            &sdt, sizeof(sdt), SERVER_DATETIME, NULL, NULL, 0,
                            out + f->offset, f->len, f->type, 0, &outdtsz,
                            &f->convopts, NULL /*&outblob[nblobs]*/);
                    }
                } else {
                    rc = -1;
                }
                break;
            }
            case DTTZ_PREC_USEC: {
                if (f->type != SERVER_DATETIME ||
                    !gbl_forbid_datetime_truncation || m->du.dt.dttz_conv) {
                    if (f->type == SERVER_DATETIME &&
                        gbl_forbid_datetime_ms_us_s2s) {
                        server_datetime_t sdt;
                        bzero(&sdt, sizeof(sdt));
                        sdt.flag = 8; /*data_bit */
                        sdt.sec = flibc_htonll(m->du.dt.dttz_sec);
                        *((char *)&sdt.sec) ^= 0x80;
                        sdt.msec = htons(m->du.dt.dttz_frac / 1000);

                        rc = SERVER_to_SERVER(
                            &sdt, sizeof(sdt), SERVER_DATETIME, NULL, NULL, 0,
                            out + f->offset, f->len, f->type, 0, &outdtsz,
                            &f->convopts, NULL /*&outblob[nblobs]*/);
                    } else {
                        server_datetimeus_t sdt;
                        bzero(&sdt, sizeof(sdt));
                        sdt.flag = 8; /*data_bit */
                        sdt.sec = flibc_htonll(m->du.dt.dttz_sec);
                        *((char *)&sdt.sec) ^= 0x80;
                        sdt.usec = htonl(m->du.dt.dttz_frac);

                        rc = SERVER_to_SERVER(
                            &sdt, sizeof(sdt), SERVER_DATETIMEUS, NULL, NULL, 0,
                            out + f->offset, f->len, f->type, 0, &outdtsz,
                            &f->convopts, NULL /*&outblob[nblobs]*/);
                    }
                } else {
                    rc = -1;
                }
                break;
            }
            default:
                rc = -1;
                break;
            }
    } else if (m->flags & MEM_Interval) {
        switch (m->du.tv.type) {
        case INTV_YM_TYPE: {
            cdb2_client_intv_ym_t ym;
            ym.sign = htonl(m->du.tv.sign);
            ym.years = htonl(m->du.tv.u.ym.years);
            ym.months = htonl(m->du.tv.u.ym.months);
            rc = CLIENT_to_SERVER(&ym, sizeof(ym), CLIENT_INTVYM, null, NULL,
                                  NULL, out + f->offset, f->len, f->type, 0,
                                  &outdtsz, &f->convopts,
                                  NULL /*&outblob[nblobs]*/);
            break;
        }
        case INTV_DS_TYPE: {
            if (f->type != SERVER_INTVDSUS || !gbl_forbid_datetime_promotion ||
                m->du.tv.u.ds.conv) {
                cdb2_client_intv_ds_t ds;
                ds.sign = htonl(m->du.tv.sign);
                ds.days = htonl(m->du.tv.u.ds.days);
                ds.hours = htonl(m->du.tv.u.ds.hours);
                ds.mins = htonl(m->du.tv.u.ds.mins);
                ds.sec = htonl(m->du.tv.u.ds.sec);

                if (f->type == SERVER_INTVDSUS &&
                    gbl_forbid_datetime_promotion) {
                    // Since c2s would reject the conversion, we cheat a bit
                    // here.
                    ds.msec = htonl(m->du.tv.u.ds.frac * 1000);
                    rc = CLIENT_to_SERVER(
                        &ds, sizeof(ds), CLIENT_INTVDSUS, null, NULL, NULL,
                        out + f->offset, f->len, f->type, 0, &outdtsz,
                        &f->convopts, NULL /*&outblob[nblobs]*/);
                } else {
                    ds.msec = htonl(m->du.tv.u.ds.frac);
                    rc = CLIENT_to_SERVER(&ds, sizeof(ds), CLIENT_INTVDS, null,
                                          NULL, NULL, out + f->offset, f->len,
                                          f->type, 0, &outdtsz, &f->convopts,
                                          NULL /*&outblob[nblobs]*/);
                }
            } else {
                rc = -1;
            }
            break;
        }
        case INTV_DSUS_TYPE: {
            if (f->type != SERVER_INTVDS || !gbl_forbid_datetime_truncation ||
                m->du.tv.u.ds.conv) {
                cdb2_client_intv_dsus_t ds;
                ds.sign = htonl(m->du.tv.sign);
                ds.days = htonl(m->du.tv.u.ds.days);
                ds.hours = htonl(m->du.tv.u.ds.hours);
                ds.mins = htonl(m->du.tv.u.ds.mins);
                ds.sec = htonl(m->du.tv.u.ds.sec);
                if (f->type == SERVER_INTVDS &&
                    gbl_forbid_datetime_truncation) {
                    // Since c2s would reject the conversion, we cheat a bit
                    // here.
                    ds.usec = htonl(m->du.tv.u.ds.frac / 1000);
                    rc = CLIENT_to_SERVER(&ds, sizeof(ds), CLIENT_INTVDS, null,
                                          NULL, NULL, out + f->offset, f->len,
                                          f->type, 0, &outdtsz, &f->convopts,
                                          NULL /*&outblob[nblobs]*/);
                } else {
                    ds.usec = htonl(m->du.tv.u.ds.frac);
                    rc = CLIENT_to_SERVER(
                        &ds, sizeof(ds), CLIENT_INTVDSUS, null, NULL, NULL,
                        out + f->offset, f->len, f->type, 0, &outdtsz,
                        &f->convopts, NULL /*&outblob[nblobs]*/);
                }
            } else {
                rc = -1;
            }
            break;
        }
        case INTV_DECIMAL_TYPE: {
            if (f->type == SERVER_DECIMAL) {
                rc = sqlite_to_decimal_ondisk(&m->du.tv.u.dec, out + f->offset,
                                              f->len);
                outdtsz = f->len;
            } else {
                server_decimal128_t tmp;
                if ((rc = sqlite_to_decimal_ondisk(&m->du.tv.u.dec, &tmp,
                                                   sizeof(tmp))) == 0) {
                    rc = SERVER_to_SERVER(&tmp, sizeof(tmp), SERVER_DECIMAL,
                                          NULL, NULL, 0, out + f->offset,
                                          f->len, f->type, 0, &outdtsz,
                                          &f->convopts, NULL);
                }
            }
            break;
        }
        default:
            rc = -1;
            break;
        }
    } else if (m->flags & MEM_Blob) {
        int blobix = f->blob_index;
        /* if we are converting to a blob, make sure it's in range */
        if (f->type == SERVER_BLOB2 || f->type == SERVER_BLOB ||
            f->type == SERVER_VUTF8) {
            if (blobix == -1 || blobix >= maxblobs) {
                rc = -1;
                if (fail_reason) {
                    fail_reason->reason = CONVERT_FAILED_BAD_BLOB_PROGRAMMER;
                }
                return rc;
            }
        }

        if (m->n >= f->len && f->type == SERVER_BYTEARRAY &&
            (convopts->flags & FLD_CONV_TRUNCATE)) {
            /* if the SQLite BLOB is longer than the bytearray field
               and find-by-truncate is enabled. */
            convopts->step = (f->flags & INDEX_DESCEND) ? 0 : 1;
            bias_info->truncated = 1;
        }

        rc =
            CLIENT_to_SERVER(m->z, m->n, CLIENT_BYTEARRAY, null,
                             (struct field_conv_opts *)convopts, NULL /*blob */,
                             out + f->offset, f->len, f->type, 0, &outdtsz,
                             &f->convopts, &outblob[blobix] /*blob */);
        if (f->type == SERVER_BLOB2 || f->type == SERVER_BLOB ||
            f->type == SERVER_VUTF8)
            (*nblobs)++;
    }

done:
    if (f->flags & INDEX_DESCEND) {
        xorbuf(((char *)out + f->offset) + rec_srt_off, f->len - rec_srt_off);
    }

    if (rc && fail_reason) {
        fail_reason->reason = CONVERT_FAILED_INCOMPATIBLE_VALUES;
        fail_reason->source_sql_field_flags = m->flags;
        fail_reason->target_schema = s;
        fail_reason->target_field_idx = info->fldidx;
        if (m->flags & MEM_Int) {
            fail_reason->source_sql_field_info.ival = m->u.i;
        } else if (m->flags & MEM_Real) {
            fail_reason->source_sql_field_info.rval = m->u.r;
        } else if (m->flags & MEM_Str) {
            fail_reason->source_sql_field_info.slen = m->n;
        } else if (m->flags & MEM_Blob) {
            fail_reason->source_sql_field_info.blen = m->n;
        }
    }

    return rc ? -1 : 0;
}

int sqlite_to_ondisk(struct schema *s, const void *inp, int len, void *outp,
                     const char *tzname, blob_buffer_t *outblob, int maxblobs,
                     struct convert_failure *fail_reason, BtCursor *pCur)
{
    Mem m;
    unsigned int hdrsz, type;
    int hdroffset = 0, dataoffset = 0;
    unsigned char *in = (unsigned char *)inp;
    unsigned char *out = (unsigned char *)outp;

    struct field *f;
    int fld = 0;
    int rc;

    int clen = 0; /* converted sofar */
    int nblobs = 0;

    struct mem_info info;
    struct field_conv_opts_tz convopts = {.flags = 0};

    info.s = s;
    info.fail_reason = fail_reason;
    info.tzname = tzname;
    info.m = &m;
    info.nblobs = &nblobs;
    info.convopts = &convopts;
    info.outblob = outblob;
    info.maxblobs = maxblobs;
    info.fail_reason = fail_reason;

    if (fail_reason)
        init_convert_failure_reason(fail_reason);

    hdroffset = sqlite3GetVarint32(in, &hdrsz);
    dataoffset = hdrsz;
    while (hdroffset < hdrsz) {
        hdroffset += sqlite3GetVarint32(in + hdroffset, &type);
        info.null = (type == 0);
        f = &s->member[fld];
        dataoffset += sqlite3VdbeSerialGet(in + dataoffset, type, &m);

        info.fldidx = fld;

        if ((rc = mem_to_ondisk(out, f, &info, NULL)) != 0)
            return rc;

        clen += f->len;
        fld++;

        /* sqlite3BtreeMoveto is sometimes called with len that
         * doesn't account for the record number at the end
         * of the record. Don't error out under that condition. */
        if (fld >= s->nmembers)
            break;
    }
    return clen;
}

static int stat1_find(char *namebuf, struct schema *schema, struct dbtable *db,
                      int ixnum, void *trans)
{
    if (gbl_create_mode)
        return 0;

    struct ireq iq;
    int rc;
    int rrn;
    int stat_ixnum;
    char key[MAXKEYLEN];
    int keylen;
    char fndkey[MAXKEYLEN];
    unsigned long long genid;
    struct schema *statschema;
    struct field *f;

    init_fake_ireq(thedb, &iq);
    iq.usedb = get_dbtable_by_name("sqlite_stat1");
    if (!iq.usedb)
        return -1;

    /* From comdb2_stats1.csc2:
     ** keys {
     **     "0" = tbl + idx
     ** }
     */
    bzero(key, sizeof(key));
    keylen = 0;
    stat_ixnum = 0;
    statschema = iq.usedb->ixschema[stat_ixnum];

    f = &statschema->member[0]; /* tbl */
    set_data(key + f->offset, db->tablename, strlen(db->tablename) + 1);
    keylen += f->len;

    f = &statschema->member[1]; /* idx */
    set_data(key + f->offset, namebuf, strlen(namebuf) + 1);
    keylen += f->len;

    rc = ix_find_flags(&iq, trans, stat_ixnum, key, keylen, fndkey, &rrn,
                       &genid, NULL, 0, 0, IX_FIND_IGNORE_INCOHERENT);

    if (rc == IX_FND || rc == IX_FNDMORE) {
        /* found old style names; continue using them */
        return 1;
    }

    return 0;
}

static int using_old_style_name(char *namebuf, int len, struct schema *schema,
                                struct dbtable *db, int ixnum, void *trans)
{
    snprintf(namebuf, len, "%s_ix_%d", db->tablename, ixnum);
    return stat1_find(namebuf, schema, db, ixnum, trans);
}

void form_new_style_name(char *namebuf, int len, struct schema *schema,
                         const char *csctag, const char *dbname)
{
    char buf[16 * 1024];
    int fieldctr;
    int current = 0;
    unsigned int crc;

    SNPRINTF(buf, sizeof(buf), current, "%s", dbname)
    if (schema->flags & SCHEMA_DATACOPY)
        SNPRINTF(buf, sizeof(buf), current, "%s", "DATACOPY")

    if (schema->flags & SCHEMA_DUP)
        SNPRINTF(buf, sizeof(buf), current, "%s", "DUP")

    if (schema->flags & SCHEMA_RECNUM)
        SNPRINTF(buf, sizeof(buf), current, "%s", "RECNUM")

    for (fieldctr = 0; fieldctr < schema->nmembers; ++fieldctr) {
        SNPRINTF(buf, sizeof(buf), current, "%s", schema->member[fieldctr].name)
        if (schema->member[fieldctr].flags & INDEX_DESCEND)
            SNPRINTF(buf, sizeof(buf), current, "%s", "DESC")
    }

done:
    crc = crc32(0, (unsigned char *)buf, current);
    snprintf(namebuf, len, "$%s_%X", csctag, crc);
}

/*
** Given a comdb2 index, this routine will decide whether to
** advertise its name as tablename_ix_ixnum or the new style
** $csctag_hash to SQLite (new style has preceeding $).
**
** To start using the new style names, simply
** (1) fastinit sqlite_stat1
** (2) bounce the db and
** (3) run analyze
**
** The index name to be adv. to sqlite is returned in namebuf.
** A valid name is always returned.
**
** Return value:
** <0: Error (stat1 not found?)
**  0: No stats for this index.
**  1: Found stat with old style names.
**  2: Found stat with new style names.
*/
int sql_index_name_trans(char *namebuf, int len, struct schema *schema,
                         struct dbtable *db, int ixnum, void *trans)
{
    int rc;
    rc = using_old_style_name(namebuf, len, schema, db, ixnum, trans);
    if (rc > 0) {
        /* found old style entry; keep using it */
        return rc;
    }

    form_new_style_name(namebuf, len, schema, schema->csctag, db->tablename);
    rc = stat1_find(namebuf, schema, db, ixnum, trans);
    if (rc > 0)
        return 2;
    return rc;
}

/*
** Given a comdb2 field, this routine will print the human readable
** version of the name to dstr. It will also take care of allocating
** memory, so callers are required to free() dstr after they are done
** using it. This routine can also switch on in_default or out_default
** depending on what you want.
*/
char *sql_field_default_trans(struct field *f, int is_out)
{
    int default_type;
    void *this_default;
    unsigned int this_default_len;
    char *cval = NULL;
    unsigned char *bval = NULL;
    int rc = 0;
    int null;
    int outsz;
    char *dstr = NULL;

    default_type = is_out ? f->out_default_type : f->in_default_type;
    this_default = is_out ? f->out_default : f->in_default;
    this_default_len = is_out ? f->out_default_len : f->in_default_len;

    switch (default_type) {
    case SERVER_UINT: {
        unsigned long long uival = 0;
        rc = SERVER_UINT_to_CLIENT_UINT(
            this_default, this_default_len, NULL, NULL, &uival,
            sizeof(unsigned long long), &null, &outsz, NULL, NULL);
        uival = flibc_htonll(uival);
        if (rc == 0)
            dstr = sqlite3_mprintf("%llu", uival);
        break;
    }
    case SERVER_BINT: {
        long long ival = 0;
        rc = SERVER_BINT_to_CLIENT_INT(this_default, this_default_len, NULL,
                                       NULL, &ival, sizeof(long long), &null,
                                       &outsz, NULL, NULL);
        ival = flibc_htonll(ival);
        if (rc == 0)
            dstr = sqlite3_mprintf("%lld", ival);
        break;
    }
    case SERVER_BREAL: {
        double dval = 0;
        rc = SERVER_BREAL_to_CLIENT_REAL(this_default, this_default_len, NULL,
                                         NULL, &dval, sizeof(double), &null,
                                         &outsz, NULL, NULL);
        dval = flibc_htond(dval);
        if (rc == 0)
            dstr = sqlite3_mprintf("%f", dval);
        break;
    }
    case SERVER_BCSTR: {
        cval = sqlite3_malloc(this_default_len + 1);
        rc = SERVER_BCSTR_to_CLIENT_CSTR(this_default, this_default_len, NULL,
                                         NULL, cval, this_default_len + 1,
                                         &null, &outsz, NULL, NULL);
        if (rc == 0)
            dstr = sqlite3_mprintf("'%q'", cval);
        break;
    }
    case SERVER_BYTEARRAY: {
        /* ... */
        bval = sqlite3_malloc(this_default_len - 1);
        rc = SERVER_BYTEARRAY_to_CLIENT_BYTEARRAY(
            this_default, this_default_len, NULL, NULL, bval,
            this_default_len - 1, &null, &outsz, NULL, NULL);

        dstr = sqlite3_malloc((this_default_len * 2) + 3);
        dstr[0] = 'x';
        dstr[1] = '\'';
        int i;
        for (i = 0; i < this_default_len - 1; i++)
            snprintf(&dstr[i * 2 + 2], 3, "%02x", bval[i]);
        dstr[i * 2 + 2] = '\'';
        dstr[i * 2 + 3] = 0;
        break;
    }
    case SERVER_DATETIME: {
        struct field_conv_opts_tz outopts = {0};
        cval = sqlite3_malloc(CLIENT_DATETIME_EXT_LEN);
        strcpy(outopts.tzname, "UTC");
        outopts.flags |= FLD_CONV_TZONE;
        rc = SERVER_DATETIME_to_CLIENT_CSTR(this_default, this_default_len,
                                            NULL, NULL, cval, 1024, &null,
                                            &outsz, (struct field_conv_opts*) &outopts, NULL);
        if (rc == 0) {
            if (null) {
                dstr = sqlite3_mprintf("%q", "CURRENT_TIMESTAMP");
            } else {
                dstr = sqlite3_mprintf("'%q'", cval);
            }
        }
        break;
    }
    case SERVER_DATETIMEUS: {
        struct field_conv_opts_tz outopts = {0};
        cval = sqlite3_malloc(CLIENT_DATETIME_EXT_LEN);
        strcpy(outopts.tzname, "UTC");
        outopts.flags |= FLD_CONV_TZONE;
        rc = SERVER_DATETIMEUS_to_CLIENT_CSTR(this_default, this_default_len,
                                              NULL, NULL, cval, 1024, &null,
                                              &outsz, (struct field_conv_opts*) &outopts, NULL);
        if (rc == 0) {
            if (null) {
                dstr = sqlite3_mprintf("%q", "CURRENT_TIMESTAMP");
            } else {
                dstr = sqlite3_mprintf("'%q'", cval);
            }
        }
        break;
    }
    /* no defaults for blobs or vutf8 */
    default:
        logmsg(LOGMSG_ERROR, "Unknown type in schema: column '%s' "
                        "type %d\n",
                f->name, f->type);
        return NULL;
    }

    if (rc) {
        return NULL;
    }

    if (cval)
        sqlite3_free(cval);
    if (bval)
        sqlite3_free(bval);
    return dstr;
}

static void create_sqlite_stat_sqlmaster_record(struct dbtable *tbl)
{
    if (tbl->sql)
        free(tbl->sql);
    for (int i = 0; i < tbl->nsqlix; i++) {
        free(tbl->ixsql[i]);
        tbl->ixsql[i] = NULL;
    }
    switch (tbl->tablename[11]) {
    case '1':
        tbl->sql = strdup("create table sqlite_stat1(tbl,idx,stat);");
        break;
    case '2':
        tbl->sql =
            strdup("create table sqlite_stat2(tbl,idx,sampleno,sample);");
        break;
    case '4':
        tbl->sql =
            strdup("create table sqlite_stat4(tbl,idx,neq,nlt,ndlt,sample);");
        break;
    default:
        abort();
    }
    if (tbl->ixsql) {
        free(tbl->ixsql);
        tbl->ixsql = NULL;
    }
    tbl->ixsql = calloc(sizeof(char *), tbl->nix);
    tbl->nsqlix = 0;
    tbl->ix_expr = 0;
    tbl->ix_partial = 0;
    tbl->ix_blob = 0;
}

/* This creates SQL statements that correspond to a table's schema. These
   statements are used to bootstrap sqlite. */
static int create_sqlmaster_record(struct dbtable *tbl, void *tran)
{
    int field;
    char namebuf[128];

    struct schema *schema = tbl->schema;
    if (schema == NULL) {
        logmsg(LOGMSG_ERROR, "No .ONDISK tag for table %s.\n", tbl->tablename);
        return -1;
    }

    if (is_sqlite_stat(tbl->tablename)) {
        create_sqlite_stat_sqlmaster_record(tbl);
        return 0;
    }

    strbuf *sql = strbuf_new();
    strbuf_clear(sql);
    strbuf_appendf(sql, "create table \"%s\"(", tbl->tablename);

    for (field = 0; field < schema->nmembers; field++) {
        char *type = sqltype(&schema->member[field], namebuf, sizeof(namebuf));
        if (type == NULL) {
            logmsg(LOGMSG_ERROR, "Unsupported type in schema: column '%s' [%d] "
                                 "table %s\n",
                   schema->member[field].name, field, tbl->tablename);
            strbuf_free(sql);
            return -1;
        }
        strbuf_appendf(sql, "\"%s\" %s", schema->member[field].name, type);
        /* add defaults for write sql */
        if (schema->member[field].in_default) {
            strbuf_append(sql, " DEFAULT");
            char *dstr = sql_field_default_trans(&schema->member[field], 0);

            if (dstr) {
                strbuf_appendf(sql, " %s", dstr);
                sqlite3_free(dstr);
            } else {
                logmsg(LOGMSG_ERROR,
                       "Failed to convert default value column '%s' table "
                       "%s type %d\n",
                       schema->member[field].name, tbl->tablename,
                       schema->member[field].type);
                strbuf_free(sql);
                return -1;
            }
        }

        if (field != schema->nmembers - 1)
            strbuf_append(sql, ", ");
    }
    strbuf_append(sql, ");");
    if (tbl->sql)
        free(tbl->sql);
    tbl->sql = strdup(strbuf_buf(sql));
    if (tbl->nix > 0) {
        for (int i = 0; i < tbl->nsqlix; i++) {
            free(tbl->ixsql[i]);
            tbl->ixsql[i] = NULL;
        }
        if (tbl->ixsql) {
            free(tbl->ixsql);
            tbl->ixsql = NULL;
        }
        tbl->ixsql = calloc(sizeof(char *), tbl->nix);
    }
    ctrace("%s\n", strbuf_buf(sql));
    tbl->nsqlix = 0;

    /* do the indices */
    for (int ixnum = 0; ixnum < tbl->nix; ixnum++) {
        strbuf_clear(sql);

        schema = tbl->schema->ix[ixnum];
        if (schema == NULL) {
            logmsg(LOGMSG_ERROR, "No index %d schema for table %s\n", ixnum,
                   tbl->tablename);
            strbuf_free(sql);
            return -1;
        }

        sql_index_name_trans(namebuf, sizeof(namebuf), schema, tbl, ixnum,
                             tran);
        if (schema->sqlitetag)
            free(schema->sqlitetag);
        schema->sqlitetag = strdup(namebuf);
        if (schema->sqlitetag == NULL) {
            logmsg(LOGMSG_ERROR,
                   "%s malloc (strdup) failed - wanted %zu bytes\n", __func__,
                   strlen(namebuf));
            abort();
        }

        /* We lie to sqlite about the uniqueness of the indexes. */
        strbuf_append(sql, "create index ");

        strbuf_appendf(sql, "\"%s\" on \"%s\" (", namebuf, tbl->tablename);
        for (field = 0; field < schema->nmembers; field++) {
            if (field > 0)
                strbuf_append(sql, ", ");
            if (schema->member[field].isExpr) {
                if (!gbl_expressions_indexes) {
                    logmsg(LOGMSG_ERROR, "EXPRESSIONS INDEXES FOUND IN SCHEMA! PLEASE FIRST "
                            "ENABLE THE EXPRESSIONS INDEXES FEATURE.\n");
                    if (tbl->iq)
                        reqerrstr(tbl->iq, ERR_SC,
                                  "Please enable indexes on expressions.");
                    strbuf_free(sql);
                    return -1;
                }
                strbuf_appendf(sql, "(%s)", schema->member[field].name);
            } else {
                strbuf_appendf(sql, "\"%s\"", schema->member[field].name);
            }
            if (schema->member[field].flags & INDEX_DESCEND)
                strbuf_append(sql, " DESC");
        }

        if (schema->flags & SCHEMA_DATACOPY) {
            struct schema *ondisk = tbl->schema;
            int datacopy_pos = 0;
            size_t need;
            /* Add all fields from ONDISK to index */
            for (int ondisk_i = 0; ondisk_i < ondisk->nmembers; ++ondisk_i) {
                int skip = 0;
                struct field *ondisk_field = &ondisk->member[ondisk_i];

                /* skip fields already in index */
                for (int schema_i = 0; schema_i < schema->nmembers;
                     ++schema_i) {
                    if (strcmp(ondisk_field->name,
                               schema->member[schema_i].name) == 0) {
                        skip = 1;
                        break;
                    }
                }
                if (skip)
                    continue;

                strbuf_appendf(sql, ", \"%s\"", ondisk_field->name);
                /* stop optimizer by adding dummy collation */
                if (datacopy_pos == 0) {
                    strbuf_append(sql, " collate DATACOPY");
                    need = ondisk->nmembers * sizeof(schema->datacopy[0]);
                    schema->datacopy = (int *)malloc(need);
                    if (schema->datacopy == NULL) {
                        logmsg(LOGMSG_ERROR, 
                                "Could not malloc for datacopy lookup array\n");
                        strbuf_free(sql);
                        return -1;
                    }
                }
                /* datacopy_pos is i-th ondisk */
                schema->datacopy[datacopy_pos] = ondisk_i;
                ++datacopy_pos;
            }
        }

        strbuf_append(sql, ")");
        if (schema->where) {
            if (!gbl_partial_indexes) {
                logmsg(LOGMSG_ERROR, "PARTIAL INDEXES FOUND IN SCHEMA! PLEASE FIRST "
                                "ENABLE THE PARTIAL INDEXES FEATURE.\n");
                if (tbl->iq)
                    reqerrstr(tbl->iq, ERR_SC,
                              "Please enable partial indexes.");
                strbuf_free(sql);
                return -1;
            }
            strbuf_appendf(sql, " where (%s)", schema->where + 6);
        }
        strbuf_append(sql, ";");
        if (tbl->ixsql[ixnum])
            free(tbl->ixsql[ixnum]);
        if (field > 0) {
            tbl->ixsql[ixnum] = strdup(strbuf_buf(sql));
            ctrace("  %s\n", strbuf_buf(sql));
            tbl->nsqlix++;
        } else {
            tbl->ixsql[ixnum] = NULL;
        }
    }

    strbuf_free(sql);
    return 0;
}

/* create and write SQL statements. uses ondisk schema */
int create_sqlmaster_records(void *tran)
{
    int table;
    int rc = 0;
    sql_mem_init(NULL);
    for (table = 0; table < thedb->num_dbs && rc == 0; table++) {
        rc = create_sqlmaster_record(thedb->dbs[table], tran);
    }

    sql_mem_shutdown(NULL);
    return rc;
}

char *sqltype(struct field *f, char *buf, int len)
{
    int dlen;

    dlen = f->len;

    switch (f->type) {
    case SERVER_UINT:
    case SERVER_BINT:
        dlen--;
    case CLIENT_UINT:
    case CLIENT_INT:
        switch (dlen) {
        case 2:
            snprintf(buf, len, "smallint");
            break;
        case 4:
            snprintf(buf, len, "int");
            break;
        case 8:
            snprintf(buf, len, "largeint");
            break;
        default:
            return NULL;
        }
        return buf;

    case SERVER_BREAL:
        dlen--;
    case CLIENT_REAL:
        switch (dlen) {
        case 4:
            snprintf(buf, len, "smallfloat");
            break;
        case 8:
            snprintf(buf, len, "float");
            break;
        default:
            return NULL;
        }
        return buf;

    case SERVER_BCSTR:
        dlen--;
    case CLIENT_CSTR:
    case CLIENT_PSTR2:
    case CLIENT_PSTR:
        snprintf(buf, len, "char(%d)", dlen);
        return buf;

    case SERVER_BYTEARRAY:
        dlen--;
    case CLIENT_BYTEARRAY:
        snprintf(buf, len, "blob(%d)", dlen);
        return buf;

    case CLIENT_BLOB:
    case SERVER_BLOB:
    case CLIENT_BLOB2:
    case SERVER_BLOB2:
        snprintf(buf, len, "blob");
        return buf;

    case CLIENT_VUTF8:
    case SERVER_VUTF8:
        snprintf(buf, len, "varchar");
        return buf;

    case CLIENT_DATETIME:
        logmsg(LOGMSG_FATAL, "THIS SHOULD NOT RUN! !");
        exit(1);

    case CLIENT_DATETIMEUS:
        logmsg(LOGMSG_FATAL, "THIS SHOULD NOT RUN! !");
        exit(1);

    case SERVER_DATETIME:
        snprintf(buf, len, "datetime");
        return buf;

    case SERVER_DATETIMEUS:
        snprintf(buf, len, "datetimeus");
        return buf;

    case CLIENT_INTVYM:
    case SERVER_INTVYM:
        snprintf(buf, len, "interval month");
        return buf;

    case CLIENT_INTVDS:
    case SERVER_INTVDS:
        snprintf(buf, len, "interval sec");
        return buf;

    case CLIENT_INTVDSUS:
    case SERVER_INTVDSUS:
        snprintf(buf, len, "interval usec");
        return buf;

    case SERVER_DECIMAL:
        snprintf(buf, len, "decimal");
        return buf;
    }

    return NULL;
}

char comdb2_maxkey[MAXKEYLEN];

/* Called once from comdb2. Do all static intialization here */
void sqlinit(void)
{
    memset(comdb2_maxkey, 0xff, sizeof(comdb2_maxkey));
    Pthread_mutex_init(&gbl_sql_lock, NULL);
    sql_dlmalloc_init();
    /* initialize global structures in sqlite */
    if (sqlite3_initialize())
        abort();
}

/* Calculate space needed to store a sqlite version of a record for
   a given schema */
int schema_var_size(struct schema *sc)
{
    int i;
    int sz = 0;
    for (i = 0; i < sc->nmembers; i++) {
        switch (sc->member[i].type) {
        case SERVER_DATETIME:
        case SERVER_DATETIMEUS:
            sz += sizeof(dttz_t) + 7;
            break;
        case SERVER_INTVYM:
        case SERVER_INTVDS:
        case SERVER_INTVDSUS:
        case SERVER_DECIMAL:
            sz += sizeof(intv_t) + 7;
            break;
        default:
            sz += sc->member[i].len + 7;
            /* 6: 1 for the ondisk indicator byte, 5 for max size
             * of (weird sqlite) integer to represent type in header,
             * 1 for good luck */
            break;
        }
    }
    sz += sqlite3VarintLen(sz); /* for the length of header */
    sz += 12; /* max bytes needed by rrn/genid (comdb2 8 byte rrns/genid +
               * header byte + sqlite type byte) */
    return sz;
}

struct schema_mem {
    struct schema *sc;
    Mem *min;
    Mem *mout;
};

#define INDEXES_THREAD_MEMORY 1048576
/* force an update on sqlite_master to test partial indexes syntax*/
int new_indexes_syntax_check(struct ireq *iq, struct dbtable *db)
{
    int rc = 0;
    sqlite3 *hndl = NULL;
    struct sqlclntstate client = {0};
    struct schema_mem sm = {0};
    const char *temp = "select 1 from sqlite_master limit 1";
    char *err = NULL;
    int got_curtran = 0;
    master_entry_t *ents = NULL;
    int nents = 0;

    if (!gbl_partial_indexes)
        return -1;

    sql_mem_init(NULL);
    thread_memcreate(INDEXES_THREAD_MEMORY);

    rc = create_sqlmaster_record(db, NULL);
    if (rc) {
        logmsg(LOGMSG_ERROR, "%s: failed to create sqlmaster record\n",
               __func__);
        sql_mem_shutdown(NULL);
        return -1;
    }
    ents = create_master_entry_array(&db, 1, &nents);
    if (!ents) {
        logmsg(LOGMSG_ERROR, "%s: failed to create master entries\n", __func__);
        sql_mem_shutdown(NULL);
        return -1;
    }

    reset_clnt(&client, NULL, 1);
    client.sb = NULL;
    client.sql = (char *)temp;
    sql_set_sqlengine_state(&client, __FILE__, __LINE__, SQLENG_NORMAL_PROCESS);
    client.dbtran.mode = TRANLEVEL_SOSQL;

    /* schema_mems is used to pass db->schema to is_comdb2_index_blob so we can
     * mark db->schema->ix_blob if the index expression has blob fields */
    sm.sc = db->schema;
    client.verify_indexes = 1;
    client.schema_mems = &sm;

    struct sql_thread *sqlthd = start_sql_thread();
    sql_get_query_id(sqlthd);
    client.debug_sqlclntstate = pthread_self();
    sqlthd->clnt = &client;

    get_copy_rootpages_custom(sqlthd, ents, nents);

    destroy_sqlite_master(ents, nents);

    rc = sqlite3_open_serial("db", &hndl, NULL);
    if (rc) {
        logmsg(LOGMSG_ERROR, "%s: sqlite3_open failed\n", __func__);
        goto done;
    }

    rc = get_curtran(thedb->bdb_env, &client);
    if (rc) {
        logmsg(LOGMSG_ERROR,
               "%s: td %lu unable to get a CURSOR transaction, rc = %d!\n",
               __func__, pthread_self(), rc);
        goto done;
    }
    got_curtran = 1;

    rc = sqlite3_exec(hndl, client.sql, NULL, NULL, &err);
done:
    if (err) {
        logmsg(LOGMSG_ERROR, "New indexes syntax error: \"%s\"\n", err);
        if (iq)
            reqerrstr(iq, ERR_SC, "%s", err);
        sqlite3_free(err);
    }
    if (got_curtran && put_curtran(thedb->bdb_env, &client))
        logmsg(LOGMSG_ERROR, "%s: failed to close curtran\n", __func__);
    if (hndl)
        sqlite3_close(hndl);
    done_sql_thread();
    sql_mem_shutdown(NULL);
    return rc;
}

/* return true if we are in a transaction mode
 * different from TRANLEVEL_SERIAL, TRANLEVEL_SNAPISOL,
 * and TRANLEVEL_RECOM
 * If we are in one of the above modes, return true
 * only if there is no dirty pages written to that table
 *
 */
static int has_no_read_dirty_data(int tblnum)
{
    struct sql_thread *thd = pthread_getspecific(query_info_key);
    struct sqlclntstate *clnt = thd->clnt;

    if (clnt->dbtran.mode != TRANLEVEL_SERIAL &&
        clnt->dbtran.mode != TRANLEVEL_SNAPISOL &&
        clnt->dbtran.mode != TRANLEVEL_RECOM) {
        /* Other modes don't do transactional reads */
        return 1;
    }

    /* if table number is in the bitmap */
    /* and Table has not been written into */
    if (tblnum < sizeof(clnt->dirty) * 8 && btst(clnt->dirty, tblnum) == 0) {
        return 1;
    }

    return 0;
}

static int move_is_nop(BtCursor *pCur, int *pRes)
{
    if (*pRes == 1 && pCur->cursor_class == CURSORCLASS_INDEX) {
        struct schema *s = pCur->db->ixschema[pCur->sc->ixnum];
        if ((s->flags & SCHEMA_DUP) == 0) { /* unique index? */
            return has_no_read_dirty_data(pCur->tblnum);
        }
    }
    return 0;
}

/*
   GLUE BETWEEN SQLITE AND COMDB2.

   This is the sqlite btree layer and other pieces of the sqlite backend
   re-implemented and/or stubbed out.  sqlite3Btree* calls are provided here.
   The sqlite library "thinks" it is running un-modified.

   Please only expose interfaces in this file that are ACTUAL sqlite interfaces
   needed to host the library.
 */

#define UNIMPLEMENTED 99999

typedef int (*xCmpPacked)(KeyInfo *, int l1, const void *k1, int l2,
                          const void *k2);

static inline int i64cmp(const i64 *key1, const i64 *key2)
{
    if (*key1 > *key2)
        return 1;
    if (*key1 < *key2)
        return -1;
    return 0;
}

#include "vdbecompare.c"

/**
 * Detects if a cursor is stalling and optimize certain moves
 * Mark done if the move is done
 *
 * This is a helper to the other cursor_move functions, which
 * are part of a cursor's method function block.
 */
static int cursor_move_preprop(BtCursor *pCur, int *pRes, int how, int *done,
                               int uses_bdb_locking)
{
    struct sql_thread *thd = pCur->thd;
    int rc = SQLITE_OK;

    /* skip cost if this is not doing anything! */
    if ((pCur->next_is_eof && how == CNEXT) ||
        (pCur->prev_is_eof && how == CPREV)) {
        *pRes = 1;
        pCur->eof = 1;
        *done = 1;
        return SQLITE_OK;
    }

    /* add to cost */
    switch (how) {
    case CFIRST:
    case CLAST:
        /*printf("tbl %s first/last cost %f\n", pCur->db ? pCur->db->tablename :
         * "<temp>", pCur->find_cost); */
        thd->cost += pCur->find_cost;
        pCur->nfind++;
        break;

    case CPREV:
    case CNEXT:
        /*printf("tbl %s next/prev cost %f\n", pCur->db ? pCur->db->tablename :
         * "<temp>", pCur->move_cost); */
        thd->cost += pCur->move_cost;
        pCur->nmove++;
        break;
    }

    rc = sql_tick(thd, uses_bdb_locking);
    if (rc) {
        *done = 1;
        return rc;
    }

    if (thd->clnt->is_analyze &&
        (gbl_schema_change_in_progress || get_analyze_abort_requested())) {
        if (gbl_schema_change_in_progress)
            logmsg(LOGMSG_ERROR, 
                    "%s: Aborting Analyze because schema_change_in_progress\n",
                    __func__);
        if (get_analyze_abort_requested())
            logmsg(LOGMSG_ERROR, 
                    "%s: Aborting Analyze because of send analyze abort\n",
                    __func__);
        *done = 1;
        rc = -1;
        return SQLITE_BUSY;
    }

    pCur->next_is_eof = 0;
    pCur->prev_is_eof = 0;

    /* reset blobs if we read any */
    if (pCur->blobs.numcblobs > 0)
        free_blob_status_data(&pCur->blobs);

    *done = 0;

    return SQLITE_OK;
}

/**
 * Helper function for class dependent function cursor_move_table()
 */
static void extract_stat_record(struct dbtable *db, uint8_t *in, uint8_t *out,
                                int *outlen)
{
    struct schema *s = db->schema;
    int n = is_stat2(db->tablename) ? 3 : 2;
    // for stat4 we have n (samplelen) = 2

    /* extract len */
    struct field *f = &s->member[n];
#ifdef _SUN_SOURCE
    int t;
    memcpy(&t, (int *)(in + f->offset + 1), sizeof(int));
    *outlen = ntohl(t);
#else
    *outlen = ntohl(*(int *)(in + f->offset + 1));
#endif

    /* overwrite the data with packed record */
    f = &s->member[n + 1];
    in = in + f->offset + 1;
    memmove(out, in, *outlen);
}

static void genid_hash_add(BtCursor *cur, int rrn, unsigned long long genid)
{
    /* remove old (latest one is the one to use) */
    struct key {
        int rrn;
        struct dbtable *db;
    } key = {0};

    if (cur->db->dtastripe) {
        logmsg(LOGMSG_ERROR, "genid_hash_add called w/ dtastripe\n");
        return;
    }
    key.rrn = rrn;
    key.db = cur->db;

    /* printf("genid_hash_add(cur %d rrn %d genid %08llx rc %d)\n",
     * cur->cursorid, rrn, genid, rc); */
    int rc = bdb_temp_hash_insert(cur->bt->genid_hash, &key, sizeof(struct key),
                                  &genid, sizeof(genid));
    if (rc)
        logmsg(LOGMSG_ERROR, "bdb_temp_hash_insert returned rc = %d\n", rc);
}

static int get_matching_genid(BtCursor *cur, int rrn, unsigned long long *genid)
{
    int rc;
    int len;
    struct key {
        int rrn;
        struct dbtable *db;
    } key = {0};

    if (cur->db->dtastripe) {
        logmsg(LOGMSG_ERROR, "get_matching_genid called w/ dtastripe\n");
        return -1;
    }
    key.rrn = rrn;
    key.db = cur->db;

    rc = bdb_temp_hash_lookup(cur->bt->genid_hash, &key, sizeof(key), genid,
                              &len, sizeof(unsigned long long));
    if (rc)
        return -1;
    return 0;
}

static int cursor_move_table(BtCursor *pCur, int *pRes, int how)
{
    struct sql_thread *thd = pCur->thd;
    int bdberr = 0;
    int done = 0;
    int rc = SQLITE_OK;
    int outrc = SQLITE_OK;
    uint8_t ver;

    if (access_control_check_sql_read(pCur, thd)) {
        return SQLITE_ACCESS;
    }

    rc = cursor_move_preprop(pCur, pRes, how, &done, 1);
    if (done) {
        return rc;
    }

    /* If no tablescans are allowed, return an error */
    if (!thd->clnt->limits.tablescans_ok) {
        return SQLITE_LIMIT;
    }

    if (thd)
        thd->had_tablescans = 1;

    outrc = SQLITE_OK;
    *pRes = 0;
    if (thd)
        thd->nmove++;

    bdberr = 0;
    rc = ddguard_bdb_cursor_move(thd, pCur, 0, &bdberr, how, NULL, 0);
    if (bdberr == BDBERR_NOT_DURABLE) {
        return SQLITE_CLIENT_CHANGENODE;
    }
    if (bdberr == BDBERR_TRANTOOCOMPLEX) {
        return SQLITE_TRANTOOCOMPLEX;
    }
    if (bdberr == BDBERR_TRAN_CANCELLED) {
        return SQLITE_TRAN_CANCELLED;
    }
    if (bdberr == BDBERR_NO_LOG) {
        return SQLITE_TRAN_NOLOG;
    }
    if (bdberr == BDBERR_DEADLOCK) {
        logmsg(LOGMSG_ERROR, "%s: too much contention, retried %d times [%llx]\n",
                __func__, gbl_move_deadlk_max_attempt,
                (thd->clnt && thd->clnt->osql.rqid)
                    ? thd->clnt->osql.rqid
                    : 0);
        ctrace("%s: too much contention, retried %d times [%llx]\n", __func__,
               gbl_move_deadlk_max_attempt,
               (thd->clnt && thd->clnt->osql.rqid)
                   ? thd->clnt->osql.rqid
                   : 0);
        return SQLITE_DEADLOCK;
    }
    if (rc == IX_FND || rc == IX_NOTFND) {
        void *buf;
        int sz;

        if (unlikely(pCur->is_btree_count)) {
            if (pCur->is_recording)
                pCur->genid = pCur->bdbcur->genid(pCur->bdbcur);
        } else {
            /*
               pCur->rrn = pCur->bdbcur->rrn(pCur->bdbcur);
               pCur->genid = pCur->bdbcur->genid(pCur->bdbcur);
               sz = pCur->bdbcur->datalen(pCur->bdbcur);
               buf = pCur->bdbcur->data(pCur->bdbcur);
               ver = pCur->bdbcur->ver(pCur->bdbcur);
             */
            pCur->bdbcur->get_found_data(pCur->bdbcur, &pCur->rrn, &pCur->genid,
                                         &sz, &buf, &ver);
            vtag_to_ondisk_vermap(pCur->db, buf, &sz, ver);
            if (sz > getdatsize(pCur->db)) {
                /* This shouldn't happen, but check anyway */
               logmsg(LOGMSG_ERROR, "%s: incorrect datsize %d\n", __func__, sz);
                return SQLITE_INTERNAL;
            }
            if (pCur->writeTransaction) {
                memcpy(pCur->dtabuf, buf, sz);
            } else {
                pCur->dtabuf = buf;
            }
        }
    }

    if (rc == IX_EMPTY) {
        pCur->empty = 1;
        *pRes = 1;
    } else if (rc == IX_PASTEOF) {
        pCur->eof = 1;
        *pRes = 1;
    } else if (is_good_ix_find_rc(rc)) {
        *pRes = 0;

        pCur->empty = 0;

        if (unlikely(pCur->cursor_class == CURSORCLASS_STAT24) &&
            !pCur->is_btree_count)
            extract_stat_record(pCur->db, pCur->dtabuf, pCur->dtabuf,
                                &pCur->dtabuflen);

        if (!pCur->db->dtastripe)
            genid_hash_add(pCur, pCur->rrn, pCur->genid);

        if (!gbl_selectv_rangechk) {
            if ((rc == IX_FND || rc == IX_FNDMORE) && pCur->is_recording &&
                thd->clnt->ctrl_sqlengine == SQLENG_INTRANS_STATE) {
                rc = osql_record_genid(pCur, thd, pCur->genid);
                if (rc) {
                    logmsg(LOGMSG_ERROR, "%s: failed to record genid %llx (%llu)\n",
                            __func__, pCur->genid, pCur->genid);
                }
            }
        }

        rc = 0;
    } else if (rc == IX_ACCESS) {
        return SQLITE_ACCESS;
    } else if (rc) {
        logmsg(LOGMSG_ERROR, "%s dir %d rc %d bdberr %d\n", __func__, how, rc, bdberr);
        outrc = SQLITE_INTERNAL;
    }

#ifdef DEBUG_TRAN
    if (gbl_debug_sql_opcodes) {
        fprintf(stdout, "MOVE [%s] : genid=%llx pRes=%d how=%d rc=%d\n",
                pCur->db->tablename, pCur->genid, *pRes, how, outrc);
        fflush(stdout);
    }
#endif

    return outrc;
}

static int cursor_move_index(BtCursor *pCur, int *pRes, int how)
{
    struct sql_thread *thd = pCur->thd;
    struct ireq iq = {0};
    int bdberr = 0;
    int done = 0;
    int rc = SQLITE_OK;
    int outrc = SQLITE_OK;
    struct sqlclntstate *clnt = thd->clnt;

    if (access_control_check_sql_read(pCur, thd)) {
        return SQLITE_ACCESS;
    }

    rc = cursor_move_preprop(pCur, pRes, how, &done, 1);
    if (done) {
        return rc;
    }

    iq.dbenv = thedb;
    iq.is_fake = 1;
    iq.usedb = pCur->db;
    iq.opcode = OP_FIND;

    outrc = SQLITE_OK;
    *pRes = 0;
    if (thd)
        thd->nmove++;

    if (how == CNEXT) {
        pCur->num_nexts++;

        if (gbl_prefaulthelper_sqlreadahead)
            if (pCur->num_nexts == gbl_sqlreadaheadthresh) {
                pCur->num_nexts = 0;
                readaheadpf(&iq, pCur->db, pCur->ixnum, pCur->fndkey,
                            getkeysize(pCur->db, pCur->ixnum),
                            gbl_sqlreadahead);
            }
    }

    bdberr = 0;
    rc = ddguard_bdb_cursor_move(thd, pCur, 0, &bdberr, how, &iq, 0);
    if (bdberr == BDBERR_NOT_DURABLE) {
        return SQLITE_CLIENT_CHANGENODE;
    }
    if (bdberr == BDBERR_TRANTOOCOMPLEX) {
        return SQLITE_TRANTOOCOMPLEX;
    }
    if (bdberr == BDBERR_TRAN_CANCELLED) {
        return SQLITE_TRAN_CANCELLED;
    }
    if (bdberr == BDBERR_NO_LOG) {
        return SQLITE_TRAN_NOLOG;
    }
    if (bdberr == BDBERR_DEADLOCK) {
        logmsg(LOGMSG_ERROR, "%s too much contention, retried %d times.\n", __func__,
                gbl_move_deadlk_max_attempt);
        ctrace("%s: too much contention, retried %d times [%llx]\n", __func__,
               gbl_move_deadlk_max_attempt,
               (thd->clnt && thd->clnt->osql.rqid)
                   ? thd->clnt->osql.rqid
                   : 0);
        return SQLITE_DEADLOCK;
    } else if (rc == IX_FND || rc == IX_NOTFND) {
        void *buf;
        int sz;
        uint8_t _;

        if (unlikely(pCur->is_btree_count)) {
            if (pCur->is_recording)
                pCur->genid = pCur->bdbcur->genid(pCur->bdbcur);
        } else {

            /*
               pCur->rrn = pCur->bdbcur->rrn(pCur->bdbcur);
               pCur->genid = pCur->bdbcur->genid(pCur->bdbcur);
               sz = pCur->bdbcur->datalen(pCur->bdbcur);
               buf = pCur->bdbcur->data(pCur->bdbcur);
             */
            pCur->bdbcur->get_found_data(pCur->bdbcur, &pCur->rrn, &pCur->genid,
                                         &sz, &buf, &_);

            if (sz > getkeysize(pCur->db, pCur->ixnum)) {
                logmsg(LOGMSG_ERROR, "%s: incorrect size %d\n", __func__, sz);
                return SQLITE_INTERNAL;
            }

            if (pCur->writeTransaction) {
                memcpy(pCur->ondisk_key, buf, sz);
                pCur->lastkey = pCur->ondisk_key;
            } else {
                /*
                 ** I don't think we need to copy to ondisk_key
                 ** memcpy(pCur->ondisk_key, buf, sz);
                 */
                pCur->lastkey = buf;
            }
        }
    }

    if (rc == IX_EMPTY) {
        pCur->empty = 1;
        *pRes = 1;
    } else if (rc == IX_ACCESS) {
        return SQLITE_ACCESS;
    } else if (rc == IX_PASTEOF) {
        pCur->eof = 1;
        *pRes = 1;
    } else if (is_good_ix_find_rc(rc)) {
        *pRes = 0;

        /* convert key (append rrn) */
        if (!pCur->db->dtastripe)
            genid_hash_add(pCur, pCur->rrn, pCur->genid);

        pCur->empty = 0;

        if (!gbl_selectv_rangechk) {
            if ((rc == IX_FND || rc == IX_FNDMORE) && pCur->is_recording &&
                thd->clnt->ctrl_sqlengine == SQLENG_INTRANS_STATE) {

                rc = osql_record_genid(pCur, thd, pCur->genid);
                if (rc) {
                    logmsg(LOGMSG_ERROR, "%s: failed to record genid %llx (%llu)\n",
                            __func__, pCur->genid, pCur->genid);
                }
            }
        }

        if (unlikely(pCur->is_btree_count))
            return outrc;

        /* if this cursor is on a key, convert key */
        rc = ondisk_to_sqlite_tz(pCur->db, pCur->sc, pCur->lastkey /* in */,
                                 pCur->rrn, pCur->genid, pCur->keybuf /* out */,
                                 pCur->keybuf_alloc, 0, NULL, NULL, NULL,
                                 &pCur->keybuflen, clnt->tzname, pCur);

        if (rc) {
            /* keys are always fixed length, so -2 should be impossible */
           logmsg(LOGMSG_ERROR, "%s: ondisk_to_sqlite_tz error rc = %d\n", __func__, rc);
            outrc = SQLITE_INTERNAL;
        }
    } else if (rc) {
        logmsg(LOGMSG_ERROR, "%s dir %d rc %d bdberr %d\n", __func__, how, rc, bdberr);
        outrc = SQLITE_INTERNAL;
    }

    return outrc;
}

static int tmptbl_cursor_move(BtCursor *pCur, int *pRes, int how)
{
    int bdberr = 0;
    int done = 0;
    int rc = SQLITE_OK;

    rc = cursor_move_preprop(pCur, pRes, how, &done, 0);
    if (done)
        return rc;

    switch (how) {
    case CFIRST:
        rc = bdb_temp_table_first(thedb->bdb_env, pCur->tmptable->cursor,
                                  &bdberr);
        break;

    case CLAST:
        rc = bdb_temp_table_last(thedb->bdb_env, pCur->tmptable->cursor,
                                 &bdberr);
        break;

    case CPREV:
        rc = bdb_temp_table_prev_norewind(thedb->bdb_env,
                                          pCur->tmptable->cursor, &bdberr);
        break;

    case CNEXT:
        rc = bdb_temp_table_next_norewind(thedb->bdb_env,
                                          pCur->tmptable->cursor, &bdberr);
        break;
    }

    if (rc == IX_PASTEOF || rc == IX_EMPTY) {
        rc = SQLITE_OK;
        *pRes = 1;
    } else if (rc) {
        logmsg(LOGMSG_ERROR, "%s:bdb_temp_table_MOVE error rc = %d\n", __func__, rc);
        rc = SQLITE_INTERNAL;
    } else {
        rc = SQLITE_OK;
        *pRes = 0;
        pCur->empty = 0;
    }
    return rc;
}

static int cursor_move_compressed(BtCursor *pCur, int *pRes, int how)
{
    int bdberr = 0;
    int done = 0;
    int rc = SQLITE_OK;

    rc = cursor_move_preprop(pCur, pRes, how, &done, 0);
    if (done)
        return rc;

    switch (how) {
    case CFIRST:
        rc = bdb_temp_table_first(thedb->bdb_env, pCur->sampled_idx->cursor,
                                  &bdberr);
        break;

    case CLAST:
        rc = bdb_temp_table_last(thedb->bdb_env, pCur->sampled_idx->cursor,
                                 &bdberr);
        break;

    case CPREV:
        rc = bdb_temp_table_prev(thedb->bdb_env, pCur->sampled_idx->cursor,
                                 &bdberr);
        break;

    case CNEXT:
        rc = bdb_temp_table_next(thedb->bdb_env, pCur->sampled_idx->cursor,
                                 &bdberr);
        break;
    }

    if (rc == IX_PASTEOF || rc == IX_EMPTY) {
        rc = SQLITE_OK;
        *pRes = 1;
    }

    else if (rc) {
        logmsg(LOGMSG_ERROR, "%s:bdb_temp_table_MOVE error rc = %d\n", __func__, rc);
        rc = SQLITE_INTERNAL;
    }

    else {
        void *tmp = bdb_temp_table_key(pCur->sampled_idx->cursor);

        rc = ondisk_to_sqlite_tz(pCur->db, pCur->sc, tmp, 2, 0, pCur->keybuf,
                                 pCur->keybuf_alloc, 0, NULL, NULL, NULL,
                                 &pCur->keybuflen, pCur->clnt->tzname, pCur);

        if (rc) {
            logmsg(LOGMSG_ERROR, "%s: ondisk_to_sqlite_tz error rc = %d\n", __func__, rc);
            rc = SQLITE_INTERNAL;
        } else {
            rc = SQLITE_OK;
            *pRes = 0;
            pCur->empty = 0;
        }
    }
    return rc;
}

static int cursor_move_master(BtCursor *pCur, int *pRes, int how)
{
    /* skip preprop. if we're called from sqlite3_open_serial
     * and if peer_dropped_connection is true, we'll get NO SQL ENGINE and
     * a wasted thread apparently.
    int done = 0;
    int rc = cursor_move_preprop(pCur, pRes, how, &done, 0);
    if (done)
        return rc;
     */

    pCur->eof = 0; /* reset. set again if we really are past eof */
    struct sql_thread *thd = pCur->thd;

    /* local table */
    switch (how) {
    case CNEXT:
        if (((pCur->tblpos + 1 >= thd->rootpage_nentries) && !pCur->keyDdl) ||
            (pCur->tblpos + 1 > thd->rootpage_nentries)) {
            *pRes = 1;
            pCur->eof = 1;
            return SQLITE_OK;
        }
        /*NOTE: if there is siderow, tblpos = 0 and returns *pRes == nretries */
        *pRes = 0;
        pCur->tblpos++;
        break;

    case CPREV:
        if (pCur->tblpos < 0) {
            *pRes = 1;
            pCur->eof = 1;
            return SQLITE_OK;
        }
        *pRes = 0;
        pCur->tblpos--;
        break;

    case CFIRST:
        pCur->tblpos = 0;
        if (thd->rootpage_nentries <= 0 && !pCur->keyDdl) {
            pCur->eof = 1;
            *pRes = 1;
        } else
            *pRes = 0;
        /*NOTE: if there is siderow, tblpos = 0 and returns *pRes == 0 */
        break;

    case CLAST:
        if (pCur->keyDdl) {
            /* position on side row */
            pCur->tblpos = thd->rootpage_nentries;
        } else {
            pCur->tblpos = thd->rootpage_nentries - 1;
        }
        if (pCur->tblpos >= 0) {
            *pRes = 0;
            pCur->eof = 1;
        } else
            *pRes = 0;
        break;

    default:
        logmsg(LOGMSG_ERROR, "%s: unknown \"how\" operation %d\n", __func__, how);
        return SQLITE_INTERNAL;
    }
    return SQLITE_OK;
}

/* TODO review index base! */
static int cursor_move_remote(BtCursor *pCur, int *pRes, int how)
{
    struct sql_thread *thd = pCur->thd;
    struct sqlclntstate *clnt = thd->clnt;
    int done = 0;
    int rc = 0;

    /* check authentication */
    if (authenticate_cursor(pCur, AUTHENTICATE_READ) != 0)
        return SQLITE_ACCESS;

    assert(pCur->fdbc != NULL);

    rc = cursor_move_preprop(pCur, pRes, how, &done, 1);
    if (done) {
        return rc;
    }

    *pRes = 0;
    if (thd)
        thd->nmove++;

    rc = pCur->fdbc->move(pCur, how);

    if (rc == IX_FND || rc == IX_FNDMORE) {
        char *data;
        int datalen;

        *pRes = 0;
        pCur->empty = 0;
        /* copy data into the cursor */

        pCur->fdbc->get_found_data(pCur, &pCur->genid, &datalen, &data);
        pCur->rrn = 2;
        if (pCur->ixnum == -1) {
            if (pCur->writeTransaction) {
                if (pCur->dtabuf_alloc < datalen) {
                    pCur->dtabuf = realloc(pCur->dtabuf, datalen);
                    if (!pCur->dtabuf) {
                        logmsg(LOGMSG_ERROR, "%s: failed malloc %d bytes\n",
                                __func__, datalen);
                        return -1;
                    }
                    pCur->dtabuf_alloc = datalen;
                }
                memcpy(pCur->dtabuf, data, datalen);
            } else {
                pCur->dtabuf = data;
            }
        } else {
            if (pCur->keybuf_alloc < datalen) {
                pCur->keybuf = realloc(pCur->keybuf, datalen);
                if (!pCur->keybuf) {
                    logmsg(LOGMSG_ERROR, "%s: failed malloc %d bytes\n", __func__,
                            datalen);
                    return -1;
                }
                pCur->keybuf_alloc = datalen;
            }
            pCur->keybuflen = datalen;
            memcpy(pCur->keybuf, data, datalen);
        }

        /* mark end of stream */
        /* NOTE: local cache doesn't provide advanced eof termination,
         *  so don't stop on IX_FND
         */
        if (rc == IX_FND && !(is_sqlite_stat(pCur->fdbc->name(pCur)))) {
            if (how == CNEXT || how == CFIRST) {
                pCur->next_is_eof = 1;
            } else if (how == CPREV || how == CLAST) {
                pCur->prev_is_eof = 1;
            }
        }
    } else if (rc == IX_PASTEOF || rc == IX_NOTFND || rc == IX_EMPTY) {
        pCur->empty = 1;
        *pRes = 1;
    } else if (rc == IX_ACCESS) {
        return SQLITE_ACCESS;
    } else if (rc == SQLITE_SCHEMA_REMOTE) {
        clnt->osql.error_is_remote = 1;
        clnt->osql.xerr.errval = CDB2ERR_ASYNCERR;

        errstat_set_strf(&clnt->osql.xerr,
                         "schema change table \"%s\" from db \"%s\"",
                         pCur->fdbc->dbname(pCur), pCur->fdbc->tblname(pCur));

        fdb_clear_sqlite_cache(pCur->sqlite, pCur->fdbc->dbname(pCur),
                               pCur->fdbc->tblname(pCur));

        return SQLITE_SCHEMA_REMOTE;
    } else if (rc == FDB_ERR_FDB_VERSION) {
        /* corner case, the db was backout to a lower protocol */
        /* TODO: */
        abort();
    } else {
        assert(rc != 0);
        logmsg(LOGMSG_ERROR, "%s dir %d rc %d\n", __func__, how, rc);
        return SQLITE_INTERNAL;
    }

    return SQLITE_OK;
}

static inline int sqlite3VdbeCompareRecordPacked(KeyInfo *pKeyInfo, int k1len,
                                                 const void *key1, int k2len,
                                                 const void *key2)
{
    if (!pKeyInfo) {
        return i64cmp(key1, key2);
    }

    UnpackedRecord *rec;

    rec = sqlite3VdbeAllocUnpackedRecord(pKeyInfo);
    if (rec == 0) {
        logmsg(LOGMSG_ERROR, "Error rec is zero, returned from "
                        "sqlite3VdbeAllocUnpackedRecord()\n");
        return 0;
    }
    sqlite3VdbeRecordUnpack(pKeyInfo, k2len, key2, rec);

    int cmp = sqlite3VdbeRecordCompare(k1len, key1, rec);
    sqlite3DbFree(pKeyInfo->db, rec);
    return cmp;
}

unsigned long long release_locks_on_si_lockwait_cnt = 0;
/* Release pagelocks if the replicant is waiting on this sql thread */
static int cursor_move_postop(BtCursor *pCur)
{
    struct sql_thread *thd = pCur->thd;
    struct sqlclntstate *clnt = thd->clnt;
    extern int gbl_sql_release_locks_on_si_lockwait;
    extern int gbl_locks_check_waiters;
    int rc = 0;

    if (gbl_locks_check_waiters && gbl_sql_release_locks_on_si_lockwait &&
        (clnt->dbtran.mode == TRANLEVEL_SNAPISOL ||
         clnt->dbtran.mode == TRANLEVEL_SERIAL)) {
        extern int gbl_sql_random_release_interval;
        if (bdb_curtran_has_waiters(thedb->bdb_env, clnt->dbtran.cursor_tran)) {
            rc = release_locks("replication is waiting on si-session");
            release_locks_on_si_lockwait_cnt++;
        } else if (gbl_sql_random_release_interval &&
                   !(rand() % gbl_sql_random_release_interval)) {
            rc = release_locks("random release cursor_move_postop");
            release_locks_on_si_lockwait_cnt++;
        }
    }

    return rc;
}

int temp_table_cmp(KeyInfo *pKeyInfo, int k1len, const void *key1, int k2len,
                   const void *key2)
{
    if (k2len >= 0)
        return sqlite3VdbeCompareRecordPacked(pKeyInfo, k1len, key1, k2len,
                                              key2);
    else
        return sqlite3VdbeRecordCompare(k1len, key1, (UnpackedRecord *)key2);
}

/* This is OP_MakeRecord from vdbe.c. */
void sqlite3VdbeRecordPack(UnpackedRecord *unpacked, Mem *pOut)
{
    u8 *zNewRecord;  /* A buffer to hold the data for the new record */
    Mem *pRec;       /* The new record */
    u64 nData;       /* Number of bytes of data space */
    int nHdr;        /* Number of bytes of header space */
    i64 nByte;       /* Data space required for this record */
    int nZero;       /* Number of zero bytes at the end of the record */
    int nVarint;     /* Number of bytes in a varint */
    u32 serial_type; /* Type field */
    Mem *pData0;     /* First field to be combined into the record */
    Mem *pLast;      /* Last field of the record */
    int nField;      /* Number of fields in the record */
    int file_format; /* File format to use for encoding */
    int i;           /* Space used in zNewRecord[] */
    u32 len;         /* Length of a field */

    nData = 0; /* Number of bytes of data space */
    nHdr = 0;  /* Number of bytes of header space */
    nByte = 0; /* Data space required for this record */
    nZero = 0; /* Number of zero bytes at the end of the record */
    pData0 = unpacked->aMem;
    nField = unpacked->nField;
    pLast = &pData0[nField - 1];
    file_format = SQLITE_DEFAULT_FILE_FORMAT;

    /* Loop through the elements that will make up the record to figure
     ** out how much space is required for the new record.
     */
    for (pRec = pData0; pRec <= pLast; pRec++) {
        serial_type = sqlite3VdbeSerialType(pRec, file_format, &len);
        nData += len;
        nHdr += sqlite3VarintLen(serial_type);
        if (pRec->flags & MEM_Zero) {
            /* Only pure zero-filled BLOBs can be input to this Opcode.
             ** We do not allow blobs with a prefix and a zero-filled tail. */
            nZero += pRec->u.nZero;
        } else if (len) {
            nZero = 0;
        }
    }

    /* Add the initial header varint and total the size */
    nHdr += nVarint = sqlite3VarintLen(nHdr);
    if (nVarint < sqlite3VarintLen(nHdr)) {
        nHdr++;
    }
    nByte = nHdr + nData - nZero;

    /* Make sure the output register has a buffer large enough to store
     ** the new record. The output register (pOp->p3) is not allowed to
     ** be one of the input registers (because the following call to
     ** sqlite3VdbeMemGrow() could clobber the value before it is used).
     */
    if (sqlite3VdbeMemGrow(pOut, (int)nByte, 0)) {
        /* goto no_mem; */
    }
    zNewRecord = (u8 *)pOut->z;

    /* Write the record */
    i = putVarint32(zNewRecord, nHdr);
    for (pRec = pData0; pRec <= pLast; pRec++) {
        serial_type = sqlite3VdbeSerialType(pRec, file_format, &len);
        i += putVarint32(&zNewRecord[i], serial_type); /* serial type */
    }
    for (pRec = pData0; pRec <= pLast; pRec++) { /* serial data */
        serial_type = sqlite3VdbeSerialType(pRec, file_format, &len);
        i += sqlite3VdbeSerialPut(&zNewRecord[i], pRec, serial_type);
    }
    assert(i == nByte);

    pOut->n = (int)nByte;
    pOut->flags = MEM_Blob;
    pOut->xDel = 0;
    if (nZero) {
        pOut->u.nZero = nZero;
        pOut->flags |= MEM_Zero;
    }
    pOut->enc = SQLITE_UTF8; /* In case the blob is ever converted to text */
}

static int sqlite_unpacked_to_ondisk(BtCursor *pCur, UnpackedRecord *rec,
                                     struct convert_failure *fail_reason,
                                     bias_info *bias_info)
{
    int rc = 0;
    int clen = 0;
    struct field *f;
    int fields;
    int sign;

    struct field_conv_opts_tz convopts = {0};
    convopts.flags = gbl_large_str_idx_find ? FLD_CONV_TRUNCATE : 0;

    struct mem_info info = {0};
    info.s = pCur->db->ixschema[pCur->ixnum];
    info.tzname = pCur->clnt->tzname;
    info.fail_reason = fail_reason;
    info.convopts = &convopts;

    /* assumption: this is called only for index btrees */
    if (pCur->ixnum == -1) {
        logmsg(LOGMSG_ERROR, "%s: bug,bug,bug\n", __func__);
        abort();
    }

    fields = rec->nField < info.s->nmembers ? rec->nField : info.s->nmembers;
    for (int i = 0; i < fields; ++i) {
        f = &info.s->member[i];
        info.m = &rec->aMem[i];
        info.fldidx = i;
        rc = mem_to_ondisk(pCur->ondisk_key, f, &info, bias_info);
        if (f->type == SERVER_DECIMAL) {
            /* this is an index, we need to remove quantums before trying to
             * match */
            decimal_quantum_get((char *)pCur->ondisk_key + f->offset, f->len, &sign);
        }
        if (rc)
            break;
        clen += f->len;
    }
    if (rc)
        return rc;

    return clen;
}

extern char comdb2_maxkey[MAXKEYLEN];

void xdump(void *b, int len)
{
    unsigned char *c;
    int i;

    c = (unsigned char *)b;
    for (i = 0; i < len; i++)
        logmsg(LOGMSG_USER, "%02x", c[i]);
}

const char *sqlite3ErrStr(int);

sqlite3_int64 sqlite3BtreeMaxRecordSize(BtCursor *pCur){
    return 2147483647; /* see vdbeMemFromBtreeResize in vdbemem.c */
}

/*
 ** Return the currently defined page size
 */
int sqlite3BtreeGetPageSize(Btree *pBt)
{
    /* only used to get data in chunks. default to 4K */
    reqlog_logf(pBt->reqlogger, REQL_TRACE, "GetPageSize(pBt %d)       = %d\n",
                pBt->btreeid, 4096);
    return 4096;
}

int sqlite3BtreeIsReadonly(Btree *p) { return 0; }

/*
 ** Delete all information from the single table that pCur is open on.
 ** This routine only work for pCur on an ephemeral table.
 */
int sqlite3BtreeClearTableOfCursor(BtCursor *pCur)
{
    return sqlite3BtreeClearTable(pCur->bt, pCur->rootpage, 0);
}

/*
 ** This call is a no-op if no write-transaction is currently active on pBt.
 **
 ** Otherwise, sync the database file for the btree pBt. zMaster points to
 ** the name of a master journal file that should be written into the
 ** individual journal file, or is NULL, indicating no master journal file
 ** (single database transaction).
 **
 ** When this is called, the master journal should already have been
 ** created, populated with this journal pointer and synced to disk.
 **
 ** Once this is routine has returned, the only thing required to commit
 ** the write-transaction for this database file is to delete the journal.
 */
int sqlite3BtreeSync(Btree *pBt, const char *zMaster)
{
    /* backend does this, just return that all went well */
    int rc = SQLITE_OK;
    reqlog_logf(pBt->reqlogger, REQL_TRACE,
                "Sync(pBt %d, journal %s)      = %s\n", pBt->btreeid,
                zMaster ? zMaster : "NULL", sqlite3ErrStr(rc));
    return rc;
}

/*
 ** Commit the statment subtransaction currently in progress.  If no
 ** subtransaction is active, this is a no-op.
 */
int sqlite3BtreeCommitStmt(Btree *pBt)
{
    /* no subtransactions */
    int rc = SQLITE_OK;
    reqlog_logf(pBt->reqlogger, REQL_TRACE, "CommitStmt(bt=%d)      = %s\n",
                pBt->btreeid, sqlite3ErrStr(rc));
    return rc;
}

static int free_hash_ent(void *obj, void *dum)
{
    free(obj);
    return 0;
}

/*
** WARNING: This function assumes (and requires) that the associated temp
**          table lock pthread mutex is already held.
*/
static void removeTempTableEntry(
  Hash *pHash,
  struct temptable_entry *pEntry,
  int iTable
){
  /*
  ** NOTE: Use of rootPageNumToTempHashKey() here is fine because
  **       the hash entry is being deleted (not stored); therefore,
  **       the passed string hash key will not be stored.
  */
  assert( sqlite3HashFind(pHash, rootPageNumToTempHashKey(iTable)) );
#ifndef NDEBUG
  struct temptable_entry *pOldEntry =
#endif
  sqlite3HashInsert(pHash, rootPageNumToTempHashKey(iTable), 0);
  assert( pOldEntry==pEntry );
  free(pEntry);
}

/*
** WARNING: This function assumes (and requires) that the associated temp
**          table lock pthread mutex is already held.
*/
static int releaseTempTableRef(
  Btree *pBt,
  int iTable,
  struct temptable_entry *pEntry,
  struct temptable *pTbl,
  int bRemove
){
    assert( pTbl->nRef>0 );
    if (pTbl != NULL && --pTbl->nRef == 0) {
        if (pTbl->tbl != NULL) {
            int rc;
            int bdberr = 0;

            rc = bdb_temp_table_close(thedb->bdb_env, pTbl->tbl, &bdberr);
            if (rc != SQLITE_OK) {
                logmsg(LOGMSG_ERROR,
                       "%s: bdb_temp_table_close bt %p tab %d tbl %p "
                       "rc %d bdberr %d\n", __func__, pBt, iTable, pTbl,
                       rc, bdberr);

                ++pTbl->nRef; /* UNDO */
                return SQLITE_INTERNAL;
            }
        }
        /* pTbl->tbl = NULL; */
        free(pTbl);
        /* Table has been freed, remove from hash table. */
        bRemove = 1;
    }
    if (bRemove) {
        removeTempTableEntry(&pBt->temp_tables, pEntry, iTable);
        /* pEntry = NULL; */
    }
    return SQLITE_OK;
}

/*
 ** Close an open database and invalidate all cursors.
 */
int sqlite3BtreeClose(Btree *pBt)
{
    int rc = SQLITE_OK;
    BtCursor *pCur;
    struct sql_thread *thd = pthread_getspecific(query_info_key);

    /* go through cursor list for db.  close any still open (abort? commit?),
     * deallocate pBt */

    if (pBt->genid_hash) {
        bdb_temp_hash_destroy(pBt->genid_hash);
        pBt->genid_hash = NULL;
    }

    BtCursor *tmp;
    LISTC_FOR_EACH_SAFE(&pBt->cursors, pCur, tmp, lnk)
    {
        int rc2 = sqlite3BtreeCloseCursor(pCur);
        if (rc2) {
            logmsg(LOGMSG_ERROR,
                   "%s: sqlite3BtreeCloseCursor failed, pCur=%p, rc=%d\n",
                   __func__, pCur, rc2);
            /* Don't stop, or will leak cursors that will
             * lock pages forever... 20081002dh
             rc = SQLITE_INTERNAL;
             goto done;
             */
        }
    }
    assert( listc_size(&pBt->cursors)==0 );

    if (pBt->is_temporary) {
        HashElem *pElem;

        // TODO: The thread pool causes this to be violated.
        // assert( pBt->temp_table_mtx==thd->clnt->temp_table_mtx );
        Pthread_mutex_lock(pBt->temp_table_mtx);

        for(pElem=sqliteHashFirst(&pBt->temp_tables); pElem;
                pElem=sqliteHashNext(pElem)){
            /* internally this will close cursors open on the table */
            struct temptable_entry *pEntry = pElem->data;

            if (pEntry != NULL) {
                assert( pEntry->value );
                assert( pEntry->value->temp_table_mtx==pBt->temp_table_mtx );

                rc = releaseTempTableRef(
                    pBt, pEntry->rootPg, pEntry, pEntry->value, 1
                );

                if (rc != SQLITE_OK) {
                    Pthread_mutex_unlock(pBt->temp_table_mtx);
                    rc = SQLITE_INTERNAL;
                    goto done;
                }
            }
        }
        if (thd)
            thd->bttmp = NULL;

        sqlite3HashClear(&pBt->temp_tables);
        Pthread_mutex_unlock(pBt->temp_table_mtx);
    } else {
        if (thd)
            thd->bt = NULL;
    }

    if (pBt->free_schema && pBt->schema) {
        pBt->free_schema(pBt->schema);
        free(pBt->schema);
    }
#if 0
 is not part of Btree anymore */
   if (pBt->tran) {
      sqlite3BtreeRollback(pBt);
      pBt->tran = NULL;
   }
#endif
done:

    /*
     * if (thd->clnt->freemewithbt)
     * free(thd->clnt);
     */

    reqlog_logf(pBt->reqlogger, REQL_TRACE, "Close(pBt %d)      = %s\n",
                pBt->btreeid, sqlite3ErrStr(rc));
    if (rc == 0){
        if (pBt->zFilename) {
            free(pBt->zFilename);
            pBt->zFilename = NULL;
        }
        free(pBt);
    }
    return rc;
}

/*
 ** Rollback the active statement subtransaction.  If no subtransaction
 ** is active this routine is a no-op.
 **
 ** All cursors will be invalidated by this operation.  Any attempt
 ** to use a cursor that was open at the beginning of this operation
 ** will result in an error.
 */
int sqlite3BtreeRollbackStmt(Btree *pBt)
{
    /* no subtransactions */
    int rc = SQLITE_OK;
    reqlog_logf(pBt->reqlogger, REQL_TRACE, "Rollback(pBt %d)      = %s\n",
                pBt->btreeid, sqlite3ErrStr(rc));
    return rc;
}

/*
 ** Change the default pages size and the number of reserved bytes per page.
 **
 ** The page size must be a power of 2 between 512 and 65536.  If the page
 ** size supplied does not meet this constraint then the page size is not
 ** changed.
 **
 ** Page sizes are constrained to be a power of two so that the region
 ** of the database file used for locking (beginning at PENDING_BYTE,
 ** the first byte past the 1GB boundary, 0x40000000) needs to occur
 ** at the beginning of a page.
 **
 ** If parameter nReserve is less than zero, then the number of reserved
 ** bytes per page is left unchanged.
 */
int sqlite3BtreeSetPageSize(Btree *pBt, int pageSize, int nReserve, int eFix)
{
    /* NOT NEEDED */
    /* backend takes care of this */
    int rc = SQLITE_OK;
    reqlog_logf(pBt->reqlogger, REQL_TRACE,
                "GetPageSize(pBt %d pagesize %d reserve %d)       = %s\n",
                pBt->btreeid, pageSize, nReserve, sqlite3ErrStr(rc));
    return rc;
}

/*
 ** Change the way data is synced to disk in order to increase or decrease
 ** how well the database resists damage due to OS crashes and power
 ** failures.  Level 1 is the same as asynchronous (no syncs() occur and
 ** there is a high probability of damage)  Level 2 is the default.  There
 ** is a very low but non-zero probability of damage.  Level 3 reduces the
 ** probability of damage to near zero but with a write performance reduction.
 */
int sqlite3BtreeSetSafetyLevel(Btree *pBt, int level, int fullsync)
{
    /* backend takes care of this */
    reqlog_logf(pBt->reqlogger, REQL_TRACE,
                "SetSafetyLevel(pBt %d, level %d, int fullsync)     = %s\n",
                pBt->btreeid, level, fullsync, sqlite3ErrStr(SQLITE_OK));
    return SQLITE_OK;
}

/*
 ** Open a database file.
 **
 ** zFilename is the name of the database file.  If zFilename is NULL
 ** a new database with a random name is created.  This randomly named
 ** database file will be deleted when sqlite3BtreeClose() is called.
 */
int sqlite3BtreeOpen(
    sqlite3_vfs *pVfs,     /* dummy */
    const char *zFilename, /* name of the file containing the btree database */
    sqlite3 *pSqlite,      /* Associated database handle */
    Btree **ppBtree,       /* pointer to new btree object written here */
    int flags,             /* options */
    int vfsFlags)          /* Flags passed through to VFS open */
{
    int rc = SQLITE_OK;
    static int id = 0;
    Btree *bt;
    struct sql_thread *thd;
    struct reqlogger *logger;

    if (gbl_fdb_track)
        logmsg(LOGMSG_USER, "XXXXXXXXXXXXX Opening \"%s\"\n",
               (zFilename) ? zFilename : "NULL");

    thd = pthread_getspecific(query_info_key);
    logger = thrman_get_reqlogger(thrman_self());

    bt = calloc(1, sizeof(Btree));
    if (!bt) {
        logmsg(LOGMSG_ERROR, "sqlite3BtreeOpen(\"%s\"): out of memory\n", zFilename);
        rc = SQLITE_INTERNAL;
        goto done;
    }

    if (zFilename) {
        bt->zFilename = strdup(zFilename);
    }

    if (zFilename && strcmp(zFilename, "db") == 0) {
        /* local database */

        bt->reqlogger = logger;
        bt->btreeid = id++;

        bt->is_temporary = 0;
        listc_init(&bt->cursors, offsetof(BtCursor, lnk));

        *ppBtree = bt;
    } else if (!zFilename || strcmp(zFilename, ":memory:") == 0) {
        /* temporary connection (for temp tables and such) */
        struct sqlclntstate *clnt = thd->clnt;
        assert( clnt );
        assert( clnt->temp_table_mtx );
        bt->temp_table_mtx = clnt->temp_table_mtx;
        bt->reqlogger = thrman_get_reqlogger(thrman_self());
        bt->btreeid = id++;
        bt->is_temporary = 1;
        Pthread_mutex_lock(bt->temp_table_mtx);
        sqlite3HashInit(&bt->temp_tables);
        Pthread_mutex_unlock(bt->temp_table_mtx);
        /*
        ** NOTE: There are no temporary tables whatsoever.  There must be a
        **       "sqlite_temp_master" table before anything else, because it
        **       must have a root page number of 1; therefore, create it now.
        */
        int masterPgno;
        assert( tmptbl_clone==NULL );
        rc = sqlite3BtreeCreateTable(bt, &masterPgno, BTREE_INTKEY);
        assert( masterPgno==1 ); /* sqlite_temp_master root page number */
        if( rc!=SQLITE_OK ){
            Pthread_mutex_lock(bt->temp_table_mtx);
            sqlite3HashClear(&bt->temp_tables);
            Pthread_mutex_unlock(bt->temp_table_mtx);
            goto done;
        }
        thd->bttmp = bt;
        listc_init(&bt->cursors, offsetof(BtCursor, lnk));
        if (flags & BTREE_UNORDERED) {
            bt->is_hashtable = 1;
        }
        *ppBtree = bt;
    } else if (zFilename) {
        /* TODO: maybe we should enforce unicity ? when attaching same dbs from
         * multiple sql threads */

        /* remote database */

        bt->reqlogger = logger;
        bt->btreeid = id++;
        listc_init(&bt->cursors, offsetof(BtCursor, lnk));
        bt->is_remote = 1;
        /* NOTE: this is a lockless pointer; at the time of setting this, we got
        a lock
        in sqlite3AddAndLockTable, so it should be good. The sqlite engine will
        keep
        this structure around after fdb tables are changed. While fdb will NOT
        go away,
        its tables can dissapear or change schema.  Cached schema in Table
        object needs
        to be matched against fdb->tbl and make sure they are consistent before
        doing anything
        on the attached fdb
        */
        bt->fdb = get_fdb(zFilename);
        if (!bt->fdb) {
            logmsg(LOGMSG_ERROR, "%s: fdb not available for %s ?\n", __func__,
                    zFilename);
            free(bt);
            bt = NULL;
            rc = SQLITE_ERROR;
        }

        *ppBtree = bt;
    } else {
        logmsg(LOGMSG_FATAL, "%s no database name\n", __func__);
        abort();
    }

done:
    reqlog_logf(logger, REQL_TRACE,
                "Open(file %s, tree %d flags %d)     = %s\n",
                zFilename ? zFilename : "NULL",
                *ppBtree ? (*ppBtree)->btreeid : -1, flags, sqlite3ErrStr(rc));
    return rc;
}

/* This in needs access to internals of Btree,
 * and I don't want to expose that plague-infested
 * pile of excrement outside this module. */
int sql_set_transaction_mode(sqlite3 *db, struct sqlclntstate *clnt, int mode)
{
    int i;

    /* snapshot/serializable protection */
    if ((mode == TRANLEVEL_SERIAL || mode == TRANLEVEL_SNAPISOL) &&
        !(gbl_rowlocks || gbl_snapisol)) {
        logmsg(LOGMSG_ERROR, "%s REQUIRES MODIFICATIONS TO THE LRL FILE\n",
                (mode == TRANLEVEL_SNAPISOL) ? "SNAPSHOT ISOLATION"
                                             : "SERIALIZABLE");
        return -1;
    }

    for (i = 0; i < db->nDb; i++)
        if (db->aDb[i].pBt) {
            if (clnt->osql.count_changes) {
                db->flags |= SQLITE_CountRows;
            } else {
                db->flags &= ~SQLITE_CountRows;
            }
        }

    return 0;
}

/*
 ** Change the limit on the number of pages allowed in the cache.
 **
 ** The maximum number of cache pages is set to the absolute
 ** value of mxPage.  If mxPage is negative, the pager will
 ** operate asynchronously - it will not stop to do fsync()s
 ** to insure data is written to the disk surface before
 ** continuing.  Transactions still work if synchronous is off,
 ** and the database cannot be corrupted if this program
 ** crashes.  But if the operating system crashes or there is
 ** an abrupt power failure when synchronous is off, the database
 ** could be left in an inconsistent and unrecoverable state.
 ** Synchronous is on by default so database corruption is not
 ** normally a worry.
 */
int sqlite3BtreeSetCacheSize(Btree *pBt, int mxPage)
{
    /* backend handles this */
    reqlog_logf(pBt->reqlogger, REQL_TRACE,
                "SetCacheSize(pBt %d, maxpage %d)      = %s\n", pBt->btreeid,
                mxPage, sqlite3ErrStr(SQLITE_OK));
    return SQLITE_OK;
}

/*
 ** Return the full pathname of the underlying database file.
 */
const char *sqlite3BtreeGetFilename(Btree *pBt)
{
    /* nothing should use this: fake out lib by returning value
     * indicating that we are dealing with an in-memory database */
    char *filename = "";

    reqlog_logf(pBt->reqlogger, REQL_TRACE, "GetFilename(%d)     = \"%s\"\n",
                pBt->btreeid, filename);
    return filename;
}

/*
 ** Return the pathname of the directory that contains the database file.
 */
const char *sqlite3BtreeGetDirname(Btree *pBt)
{
    /* again, should be unused: treat all dbs as in-memory */
    char *dirname = "";

    reqlog_logf(pBt->reqlogger, REQL_TRACE, "GetDirname(%d)     = %s\n",
                pBt->btreeid, dirname);
    return dirname;
}

/* Move the cursor to the last entry in the table.  Return SQLITE_OK
 ** on success.  Set *pRes to 0 if the cursor actually points to something
 ** or set *pRes to 1 if the table is empty.
 */
int sqlite3BtreeLast(BtCursor *pCur, int *pRes)
{
    int rc;

    struct sql_thread *thd = pCur->thd;
    struct sqlclntstate *clnt = thd->clnt;
    CurRangeArr **append_to;
    if (pCur->range) {
        if (pCur->range->idxnum == -1 && pCur->range->islocked == 0) {
            currange_free(pCur->range);
            pCur->range = currange_new();
        } else if (pCur->range->islocked || pCur->range->lkey ||
                   pCur->range->rkey || pCur->range->lflag ||
                   pCur->range->rflag) {
            if (!pCur->is_recording ||
                (clnt->ctrl_sqlengine == SQLENG_INTRANS_STATE &&
                 gbl_selectv_rangechk)) {
                append_to =
                    (pCur->is_recording) ? &(clnt->selectv_arr) : &(clnt->arr);
                if (!*append_to) {
                    *append_to = malloc(sizeof(CurRangeArr));
                    currangearr_init(*append_to);
                }
                currangearr_append(*append_to, pCur->range);
            } else {
                currange_free(pCur->range);
            }
            pCur->range = currange_new();
        }
    }

    rc = pCur->cursor_move(pCur, pRes, CLAST);

    if (pCur->range && pCur->db) {
        if (!pCur->range->tbname) {
            pCur->range->tbname = strdup(pCur->db->tablename);
        }
        pCur->range->idxnum = pCur->ixnum;
        pCur->range->rflag = 1;
        if (pCur->range->rkey) {
            free(pCur->range->rkey);
            pCur->range->rkey = NULL;
        }
        pCur->range->rkeylen = 0;
        if (pCur->ixnum == -1 || *pRes == 1) {
            pCur->range->islocked = 1;
            pCur->range->lflag = 1;
            if (pCur->range->lkey) {
                free(pCur->range->lkey);
                pCur->range->lkey = NULL;
            }
            pCur->range->lkeylen = 0;
        }
    }

    reqlog_logf(pCur->bt->reqlogger, REQL_TRACE,
                "Last(pCur %d, exists %s)        = %s\n", pCur->cursorid,
                rc ? "dunno" : *pRes ? "no" : "yes", sqlite3ErrStr(rc));
    return rc;
}

/*forward*/

/*
 ** Delete the entry that the cursor is pointing to.  The cursor
 ** is left pointing at a random location.
 */
int sqlite3BtreeDelete(BtCursor *pCur, int usage)
{
    int rc = SQLITE_OK;
    int bdberr = 0;
    struct sql_thread *thd = pCur->thd;
    struct sqlclntstate *clnt = thd->clnt;

    /* only record for temp tables - writes for real tables are recorded in
     * block code */
    if (thd && pCur->db == NULL) {
        thd->nwrite++;
        thd->cost += pCur->write_cost;
        pCur->nwrite++;
    }

    if (clnt->is_readonly &&
        /* exclude writes in a temp table for a select */
        (pCur->cursor_class != CURSORCLASS_TEMPTABLE || !clnt->isselect)) {
        errstat_set_strf(&clnt->osql.xerr, "SET READONLY ON for the client");
        rc = SQLITE_ACCESS;
        goto done;
    }

    /* if this is part of an analyze skip the delete - we'll do
     * the entire update part in one shot later when the analyze is done */
    if (clnt->is_analyze && is_sqlite_stat(pCur->db->tablename)) {
        rc = SQLITE_OK;
        goto done;
    }

    assert(0 == pCur->is_sampled_idx);

    if (pCur->bt->is_temporary) {
        rc = pCur->cursor_del(thedb->bdb_env, pCur->tmptable->cursor, &bdberr,
                              pCur);
        if (rc) {
            logmsg(LOGMSG_ERROR, "sqlite3BtreeDelete:bdb_temp_table_delete error rc = %d\n",
                   rc);
            rc = SQLITE_INTERNAL;
        }
    } else {
        /* check authentication */
        if (authenticate_cursor(pCur, AUTHENTICATE_WRITE) != 0) {
            rc = SQLITE_ACCESS;
            goto done;
        }

        /* sanity check, this should never happen */
        if (!is_sql_update_mode(clnt->dbtran.mode)) {
            logmsg(LOGMSG_ERROR, "%s: calling delete in the wrong sql mode %d\n",
                    __func__, clnt->dbtran.mode);
            rc = UNIMPLEMENTED;
            goto done;
        }

        if (gbl_partial_indexes && pCur->ixnum != -1)
            SQLITE3BTREE_KEY_SET_DEL(pCur->ixnum);

        /*
           Sqlite hack does not generate index delete plan unless this is index
        driven
        ignore deletes on keys, the delete is a table scan
        if (pCur->ixnum != -1 && !(pCur->open_flags & OPFLAG_FORDELETE)) {
           rc = SQLITE_OK;
           goto done;
        }*/
        /* skip the deletes on data btree, if the delete is a index scan */
        if ((pCur->ixnum == -1 && (pCur->open_flags & OPFLAG_FORDELETE)) ||
            (usage & OPFLAG_AUXDELETE)) {
            rc = SQLITE_OK;
            goto done;
        }

        if ((queryOverlapsCursors(clnt, pCur) == 1) ||
            /* We ignore the failure for REPLACE as same record could conflict
             * for more that one unique indexes.
             */
            pCur->vdbe->oeFlag == OE_Replace) {
            rc = bdb_tran_deltbl_isdeleted_dedup(pCur->bdbcur, pCur->genid, 0,
                                                 &bdberr);
            if (rc == 1) {
#if 0
            fprintf(stderr, "%s: genid is already deleted, skipping %llx\n", 
                  __func__, pCur->genid);
#endif
                rc = SQLITE_OK;
                goto done;
            } else if (rc < 0) {
                logmsg(LOGMSG_ERROR, "%s:bdb_tran_deltbl_isdeleted error rc = %d bdberr=%d\n",
                       __func__, rc, bdberr);
                rc = SQLITE_INTERNAL;
                goto done;
            }
#if 0
         fprintf(stderr, "%s: deleting genid %llx\n", __func__, pCur->genid);
#endif
        }
        if (pCur->bt == NULL || pCur->bt->is_remote == 0) {
            if (is_sqlite_stat(pCur->db->tablename)) {
                clnt->ins_keys = -1ULL;
                clnt->del_keys = -1ULL;
            }

            if (gbl_expressions_indexes && pCur->ixnum != -1 &&
                pCur->db->ix_expr) {
                int keysize = getkeysize(pCur->db, pCur->ixnum);
                assert(clnt->idxDelete[pCur->ixnum] == NULL);
                clnt->idxDelete[pCur->ixnum] = malloc(keysize);
                if (clnt->idxDelete[pCur->ixnum] == NULL) {
                    logmsg(LOGMSG_ERROR, "%s:%d malloc %d failed\n", __func__,
                            __LINE__, keysize);
                    rc = SQLITE_NOMEM;
                    goto done;
                }
                if (keysize != pCur->bdbcur->datalen(pCur->bdbcur)) {
                    logmsg(LOGMSG_ERROR, "%s:%d malformed index %d\n", __func__,
                            __LINE__, pCur->ixnum);
                    rc = SQLITE_ERROR;
                    goto done;
                }
                memcpy(clnt->idxDelete[pCur->ixnum],
                       pCur->bdbcur->data(pCur->bdbcur), keysize);
            }

            /* this is part of a offload request;
             * we ship the offsql_del_rpl_t back
             * to the master
             */
            rc = osql_delrec(pCur, thd);
            clnt->effects.num_deleted++;
            clnt->log_effects.num_deleted++;
        } else {
            /* make sure we have a distributed transaction and use that to
             * update remote */
            uuid_t tid;
            fdb_tran_t *trans = fdb_trans_begin_or_join(
                clnt, pCur->bt->fdb, (char *)tid, 0 /*TODO*/);

            if (!trans) {
                logmsg(LOGMSG_ERROR, 
                        "%s:%d failed to create or join distributed transaction!\n",
                       __func__, __LINE__);
                return SQLITE_INTERNAL;
            }
            if (gbl_expressions_indexes && pCur->ixnum != -1 &&
                pCur->fdbc->tbl_has_expridx(pCur)) {
                assert(clnt->idxDelete[pCur->ixnum] == NULL);
                clnt->idxDelete[pCur->ixnum] =
                    malloc(sizeof(int) + pCur->keybuflen);
                if (clnt->idxDelete[pCur->ixnum] == NULL) {
                    logmsg(LOGMSG_ERROR, "%s:%d malloc %lu failed\n", __func__,
                           __LINE__, sizeof(int) + pCur->keybuflen);
                    rc = SQLITE_NOMEM;
                    goto done;
                }
                *((int *)clnt->idxDelete[pCur->ixnum]) = pCur->keybuflen;
                memcpy((unsigned char *)clnt->idxDelete[pCur->ixnum] +
                           sizeof(int),
                       pCur->keybuf, pCur->keybuflen);
            }

            if (is_sqlite_stat(pCur->fdbc->name(pCur))) {
                clnt->ins_keys = -1ULL;
                clnt->del_keys = -1ULL;
            }
            rc = pCur->fdbc->delete (pCur, clnt, trans, pCur->genid);
            clnt->effects.num_deleted++;
        }
        clnt->ins_keys = 0ULL;
        clnt->del_keys = 0ULL;
        if (gbl_expressions_indexes) {
            free_cached_idx(clnt->idxInsert);
            free_cached_idx(clnt->idxDelete);
        }
        if (rc == SQLITE_DDL_MISUSE)
        {
            sqlite3_mutex_enter(sqlite3_db_mutex(pCur->vdbe->db));
            sqlite3VdbeError(pCur->vdbe,
                             "Transactional DDL Error: Overlapping Tables");
            sqlite3_mutex_leave(sqlite3_db_mutex(pCur->vdbe->db));
        }
    }

done:
    reqlog_logf(pCur->bt->reqlogger, REQL_TRACE, "Delete(pCur %d)     "
                                                 "   = %s\n",
                pCur->cursorid, sqlite3ErrStr(rc));
    return rc;
}

/* Move the cursor to the first entry in the table.  Return SQLITE_OK
 ** on success.  Set *pRes to 0 if the cursor actually points to something
 ** or set *pRes to 1 if the table is empty.
 */
int sqlite3BtreeFirst(BtCursor *pCur, int *pRes)
{
    int rc;

    struct sql_thread *thd = pCur->thd;
    struct sqlclntstate *clnt = thd->clnt;
    CurRangeArr **append_to;
    if (pCur->range) {
        if (pCur->range->idxnum == -1 && pCur->range->islocked == 0) {
            currange_free(pCur->range);
            pCur->range = currange_new();
        } else if (pCur->range->islocked || pCur->range->lkey ||
                   pCur->range->rkey || pCur->range->lflag ||
                   pCur->range->rflag) {
            if (!pCur->is_recording ||
                (clnt->ctrl_sqlengine == SQLENG_INTRANS_STATE &&
                 gbl_selectv_rangechk)) {
                append_to =
                    (pCur->is_recording) ? &(clnt->selectv_arr) : &(clnt->arr);
                if (!*append_to) {
                    *append_to = malloc(sizeof(CurRangeArr));
                    currangearr_init(*append_to);
                }
                currangearr_append(*append_to, pCur->range);
            } else {
                currange_free(pCur->range);
            }
            pCur->range = currange_new();
        }
    }

    rc = pCur->cursor_move(pCur, pRes, CFIRST);

    if (pCur->range && pCur->db) {
        if (!pCur->range->tbname) {
            pCur->range->tbname = strdup(pCur->db->tablename);
        }
        pCur->range->idxnum = pCur->ixnum;
        pCur->range->lflag = 1;
        if (pCur->range->lkey) {
            free(pCur->range->lkey);
            pCur->range->lkey = NULL;
        }
        pCur->range->lkeylen = 0;
        if (pCur->ixnum == -1 || *pRes == 1) {
            pCur->range->islocked = 1;
            pCur->range->rflag = 1;
            if (pCur->range->rkey) {
                free(pCur->range->rkey);
                pCur->range->rkey = NULL;
            }
            pCur->range->rkeylen = 0;
        }
    }

    reqlog_logf(pCur->bt->reqlogger, REQL_TRACE,
                "First(pCur %d, exists %s)        = %s\n", pCur->cursorid,
                rc ? "dunno" : *pRes ? "no" : "yes", sqlite3ErrStr(rc));
    return rc;
}

/*
 ** Copy the complete content of pBtFrom into pBtTo.  A transaction
 ** must be active for both files.
 **
 ** The size of file pBtFrom may be reduced by this operation.
 ** If anything goes wrong, the transaction on pBtFrom is rolled back.
 */
int sqlite3BtreeCopyFile(Btree *pBtTo, Btree *pBtFrom)
{
    /* should never see this */
    int rc = SQLITE_OK;
    reqlog_logf(pBtTo->reqlogger, REQL_TRACE,
                "CopyFile(pBtTo %d, pBtFrom %d)      = %s\n", pBtTo->btreeid,
                pBtFrom->btreeid, sqlite3ErrStr(rc));
    return rc;
}

/*
 ** Change the 'auto-vacuum' property of the database. If the 'autoVacuum'
 ** parameter is non-zero, then auto-vacuum mode is enabled. If zero, it
 ** is disabled. The default value for the auto-vacuum property is
 ** determined by the SQLITE_DEFAULT_AUTOVACUUM macro.
 */
int sqlite3BtreeSetAutoVacuum(Btree *pBt, int autoVacuum)
{
    int rc = SQLITE_OK;
    /* don't care about this, return ok */
    reqlog_logf(pBt->reqlogger, REQL_TRACE,
                "SetAutoVacuum(pBt %d, auto %s)      = %s\n", pBt->btreeid,
                autoVacuum ? "on" : "off", sqlite3ErrStr(rc));
    return rc;
}

/*
 ** Erase all information in a table and add the root of the table to
 ** the freelist.  Except, the root of the principle table (the one on
 ** page 1) is never added to the freelist.
 **
 ** This routine will fail with SQLITE_LOCKED if there are any open
 ** cursors on the table.
 **
 ** If AUTOVACUUM is enabled and the page at iTable is not the last
 ** root page in the database file, then the last root page
 ** in the database file is moved into the slot formerly occupied by
 ** iTable and that last slot formerly occupied by the last root page
 ** is added to the freelist instead of iTable.  In this say, all
 ** root pages are kept at the beginning of the database file, which
 ** is necessary for AUTOVACUUM to work right.  *piMoved is set to the
 ** page number that used to be the last root page in the file before
 ** the move.  If no page gets moved, *piMoved is set to 0.
 ** The last root page is recorded in meta[3] and the value of
 ** meta[3] is updated by this procedure.
 */
int sqlite3BtreeDropTable(Btree *pBt, int iTable, int *piMoved)
{
    int rc = UNIMPLEMENTED;
    *piMoved = 0;
    reqlog_logf(pBt->reqlogger, REQL_TRACE,
                " sqlite3BtreeDropTable(pBt %d, root %d)       = %s\n",
                pBt->btreeid, iTable, sqlite3ErrStr(rc));

    if (pBt->is_temporary) {
        // TODO: The thread pool causes this to be violated.
        // assert( pBt->temp_table_mtx==thd->clnt->temp_table_mtx );
        Pthread_mutex_lock(pBt->temp_table_mtx);

        struct temptable_entry *pEntry = sqlite3HashFind(
            &pBt->temp_tables, rootPageNumToTempHashKey(iTable));

        if (pEntry != NULL) {
            assert( pEntry->value );
            assert( pEntry->value->temp_table_mtx==pBt->temp_table_mtx );

            rc = releaseTempTableRef(pBt, iTable, pEntry, pEntry->value, 1);
        } else {
            rc = SQLITE_OK;
        }

        Pthread_mutex_unlock(pBt->temp_table_mtx);
    }
    return rc;
}

/*
** Step the cursor to the back to the previous entry in the database.
** Return values:
**
**     SQLITE_OK     success
**     SQLITE_DONE   the cursor is already on the first element of the table
**     otherwise     some kind of error occurred
**
** The main entry point is sqlite3BtreePrevious().  That routine is optimized
** for the common case of merely decrementing the cell counter BtCursor.aiIdx
** to the previous cell on the current page.  The (slower) btreePrevious()
** helper routine is called when it is necessary to move to a different page
** or to restore the cursor.
**
** If bit 0x01 of the F argument to sqlite3BtreePrevious(C,F) is 1, then
** the cursor corresponds to an SQL index and this routine could have been
** skipped if the SQL index had been a unique index.  The F argument is a
** hint to the implement.  The native SQLite btree implementation does not
** use this hint, but COMDB2 does.
*/
int sqlite3BtreePrevious(BtCursor *pCur, int flags)
{
    int rc = SQLITE_OK;
    int fndlen;
    void *buf;
    int *pRes = &flags;

    if (pCur->empty) {
        return SQLITE_DONE;
    }

    if (move_is_nop(pCur, pRes)) {
        if( *pRes==1 ) rc = SQLITE_DONE;
        return rc;
    }

    rc = pCur->cursor_move(pCur, pRes, CPREV);
    if( *pRes==1 ) rc = SQLITE_DONE;

    if (pCur->range && pCur->db && !pCur->range->islocked) {
        if (pCur->ixnum == -1) {
            pCur->range->islocked = 1;
            pCur->range->lflag = 1;
            pCur->range->rflag = 1;
            if (pCur->range->rkey) {
                free(pCur->range->rkey);
                pCur->range->rkey = NULL;
            }
            if (pCur->range->lkey) {
                free(pCur->range->lkey);
                pCur->range->lkey = NULL;
            }
            pCur->range->lkeylen = 0;
            pCur->range->rkeylen = 0;
        } else if (*pRes == 1 || rc != SQLITE_OK) {
            pCur->range->lflag = 1;
            if (pCur->range->lkey) {
                free(pCur->range->lkey);
                pCur->range->lkey = NULL;
            }
            pCur->range->lkeylen = 0;
        } else if (pCur->bdbcur && pCur->range->lflag == 0) {
            fndlen = pCur->bdbcur->datalen(pCur->bdbcur);
            buf = pCur->bdbcur->data(pCur->bdbcur);
            if (pCur->range->lkey) {
                free(pCur->range->lkey);
                pCur->range->lkey = NULL;
            }
            pCur->range->lkey = malloc(fndlen);
            pCur->range->lkeylen = fndlen;
            memcpy(pCur->range->lkey, buf, fndlen);
        }
        if (pCur->range->lflag && pCur->range->rflag)
            pCur->range->islocked = 1;
    }

    reqlog_logf(pCur->bt->reqlogger, REQL_TRACE,
                "Previous(pCur %d, valid %s)      = %s\n", pCur->cursorid,
                *pRes ? "yes" : "no", sqlite3ErrStr(rc));
    return rc;
}

/*
 ** Return non-zero if a statement transaction is active.
 */
int sqlite3BtreeIsInStmt(Btree *pBt)
{
    /* don't care for now. if one was started, return that one is in progress */
    struct sql_thread *thd = pthread_getspecific(query_info_key);
    int rc = (thd && thd->clnt) ? thd->clnt->intrans : 0;

    reqlog_logf(pBt->reqlogger, REQL_TRACE, "IsInTrans(pBt %d)      = %s\n",
                pBt->btreeid, rc ? "yes" : "no");
    return rc;
}

/*
 ** Return the currently defined page size
 */
int sqlite3BtreeGetReserve(Btree *pBt)
{
    /* space wasted in a page: don't care. how about a byte? */
    reqlog_logf(pBt->reqlogger, REQL_TRACE, "GetReserve(pBt %d)       = %d\n",
                pBt->btreeid, 1);
    return 1;
}

/*
From: D. Richard Hipp <DRH@HWACI.COM>
To: ALEX SCOTTI, BLOOMBERG/ 731 LEXIN
Subject: Re: sqlite3Btree questions
Date: 04/24, 2009  15:27:16

On Apr 24, 2009, at 3:08 PM, ALEX SCOTTI, BLOOMBERG/ 731 LEXIN wrote:

> i think i found a bug in our sqlite3btree implementation.
> my table has 1 integer column, "a" with an index on it.
> i store the values 1,2,3,4,5,6,7,8,9 in the table.
> "select * from alex1 where a <= 4 order by a desc" works as i would
> expect.
> "select * from alex1 where a <= 9999 order by a desc" is broken,
> giving me no results.
>
> i tracked down the issue to what seems to be a misunderstanding in
> our implementation of sqlite3BtreeEof().  what seems to happen is
> sqlite3BtreeMoveto() is called first, and looks up 9999, positioning
> the cursor at the last entry in the index.  then sqlite3BtreeEof()
> gets called and we erroneously(?) return true, terminating the query.
>
> are there semantics here that i didnt get right?

sqlite3BtreeEof() should only return TRUE if....

(1) the previous sqlite3BtreeNext() moved off the end of the table.
(2) the previous sqlite3BtreePrev() moved off the beginning of the
table.
(3) the table is empty (contains no rows)

It should always return FALSE after an sqlite3BtreeMoveto() unless the
table is empty.

The name sqlite3BtreeEof() is inappropriate, I think.  We should have
called it something closer to sqlite3BtreeInvalidRow().  It should
return true if the cursor is not currently pointing at a valid row in
the table.

D. Richard Hipp
drh@hwaci.com

 */

/*
 ** Return TRUE if the cursor is not pointing at an entry of the table.
 **
 ** TRUE will be returned after a call to sqlite3BtreeNext() moves
 ** past the last entry in the table or sqlite3BtreePrev() moves past
 ** the first entry.  TRUE is also returned if the table is empty.
 */
int sqlite3BtreeEof(BtCursor *pCur)
{
    int rc = /*pCur->eof || */ pCur->empty;
    reqlog_logf(pCur->bt->reqlogger, REQL_TRACE,
                " sqlite3BtreeEof(pCur %d)       = %d\n", pCur->cursorid, rc);
    return rc;
}

/*
 ** Read part of the key associated with cursor pCur.  Exactly
 ** "amt" bytes will be transfered into pBuf[].  The transfer
 ** begins at "offset".
 **
 ** Return SQLITE_OK on success or an error code if anything goes
 ** wrong.  An error is returned if "offset+amt" is larger than
 ** the available payload.
 */
int sqlite3BtreeKey(BtCursor *pCur, u32 offset, u32 amt, void *pBuf)
{
    int rc = SQLITE_OK;
    int reqsz;
    unsigned char *buf;

    /* Pretty sure this never gets called !*/
    if (pCur->bt && !pCur->bt->is_temporary &&
        pCur->rootpage == RTPAGE_SQLITE_MASTER)
        abort();

    // rc = SQLITE_ERROR;
    // the following code is slated for removal
    if (pCur->is_sampled_idx) {
        /* this is in ondisk format- i want to convert */
        buf = bdb_temp_table_key(pCur->sampled_idx->cursor);
        rc = ondisk_to_sqlite_tz(pCur->db, pCur->sc, pCur->ondisk_key, 2, 0,
                                 pCur->keybuf, pCur->keybuflen, 0, NULL, NULL,
                                 NULL, &reqsz, NULL, pCur);
        if (rc) {
           logmsg(LOGMSG_ERROR, "%s: ondisk_to_sqlite returns %d\n", __func__, rc);
        } else {
            memcpy(pBuf, (char *)pCur->keybuf + offset, amt);
        }
    } else if (pCur->bt->is_temporary) {
        buf = bdb_temp_table_key(pCur->tmptable->cursor);
        memcpy(pBuf, buf + offset, amt);
    } else if (pCur->ixnum == -1) {
        /* this is genid */
        assert(amt == sizeof(pCur->genid));
        memcpy(pBuf, &pCur->genid, sizeof(pCur->genid));
    } else {
        memcpy(pBuf, ((char *)pCur->keybuf) + offset, amt);
    }

    reqlog_logf(pCur->bt->reqlogger, REQL_TRACE,
                "Key(pCur %d, offset %d)      = %s\n", pCur->cursorid, offset,
                sqlite3ErrStr(rc));
    reqlog_loghex(pCur->bt->reqlogger, REQL_TRACE, pBuf, amt);
    reqlog_logl(pCur->bt->reqlogger, REQL_TRACE, "\n");
    return rc;
}

/*
 ** For the entry that cursor pCur is point to, return as
 ** many bytes of the key or data as are available on the local
 ** b-tree page.  Write the number of available bytes into *pAmt.
 **
 ** The pointer returned is ephemeral.  The key/data may move
 ** or be destroyed on the next call to any Btree routine.
 **
 ** These routines is used to get quick access to key and data
 ** in the common case where no overflow pages are used.
 */
const void *sqlite3BtreeDataFetch(BtCursor *pCur, u32 *pAmt)
{
    void *out = NULL;
    *pAmt = 0;

    assert(0 == pCur->is_sampled_idx);

    if (pCur->bt->is_temporary) {
        *pAmt = bdb_temp_table_datasize(pCur->tmptable->cursor);
        return bdb_temp_table_data(pCur->tmptable->cursor);
    } else if (pCur->rootpage == RTPAGE_SQLITE_MASTER) {
        struct sql_thread *thd = pCur->thd;
        if (pCur->bt && pCur->bt->is_remote) {
            if (fdb_master_is_local(pCur)) {
                *pAmt = fdb_get_sqlite_master_entry_size(
                    pCur->bt->fdb, pCur->crt_sqlite_master_row);
                out = fdb_get_sqlite_master_entry(pCur->bt->fdb,
                                                  pCur->crt_sqlite_master_row);
            } else {
                *pAmt = pCur->fdbc->datalen(pCur);
                out = pCur->fdbc->data(pCur);
            }
        } else if (pCur->tblpos == thd->rootpage_nentries) {
            assert(pCur->keyDdl);
            *pAmt = pCur->nDataDdl;
            out = pCur->dataDdl;
        } else {
            *pAmt = get_sqlite_entry_size(thd, pCur->tblpos);
            out = get_sqlite_entry(thd, pCur->tblpos);
        }
    } else if (pCur->bt->is_remote) {

        assert(pCur->fdbc);

        *pAmt = pCur->fdbc->datalen(pCur);
        out = pCur->fdbc->data(pCur);

    } else {
        if (pCur->ixnum == -1) {
            *pAmt = pCur->dtabuflen;
            out = pCur->dtabuf;
        } else {
            *pAmt = pCur->sqlrrnlen;
            out = pCur->sqlrrn;
        }
    }

    reqlog_logf(pCur->bt->reqlogger, REQL_TRACE,
                "DataFetch(pCur %d pAmt %d)      = %p\n", pCur->cursorid, *pAmt,
                out);
    if (out) {
        reqlog_loghex(pCur->bt->reqlogger, REQL_TRACE, out, *pAmt);
        reqlog_logl(pCur->bt->reqlogger, REQL_TRACE, "\n");
    }
    return (const void *)out;
}

/*
 ** Change the busy handler callback function.
 */
int sqlite3BtreeSetBusyHandler(Btree *pBt, BusyHandler *pHandler)
{
    /* we always block, no need for this */
    reqlog_logf(pBt->reqlogger, REQL_TRACE,
                "SetBusyHandler(pBt %d, handler %p)      = %s\n", pBt->btreeid,
                pHandler, sqlite3ErrStr(SQLITE_OK));
    return SQLITE_OK;
}

/*
 ** Set size to the size of the buffer needed to hold the value of
 ** the key for the current entry.  If the cursor is not pointing
 ** to a valid entry, size is set to 0.
 **
 ** For a table with the INTKEY flag set, this routine returns the key
 ** itself, not the number of bytes in the key.
 */
i64 sqlite3BtreeIntegerKey(BtCursor *pCur)
{
    int rc = SQLITE_OK;
    i64 size = 0;

    /* keys and data widths are always fixed. if pointing to a
     * valid key, return lrl or ixlen, otherwise (at eof) return 0 */
    if (pCur->empty) {
        size = 0;
        /* sampled (previously misnamed compressed) index is a temptable
           of ondisk-format records */
    } else if (pCur->is_sampled_idx) {
        size = pCur->keybuflen;
    } else if (pCur->bt->is_temporary) {
        if (pCur->ixnum == -1) {
            void *buf;
            int sz;
            buf = bdb_temp_table_key(pCur->tmptable->cursor);
            sz = bdb_temp_table_keysize(pCur->tmptable->cursor);
            switch (sz) {
            case sizeof(int): /* rrn */
                size = (i64) * (int *)buf;
                break;
            case sizeof(unsigned long long): /* genid */
                size = (i64) * (unsigned long long *)buf;
                break;
            default:
                logmsg(LOGMSG_ERROR, "sqlite3BtreeIntegerKey: incorrect sz %d\n", sz);
                rc = SQLITE_INTERNAL;
                break;
            }
        } else {
            size = bdb_temp_table_keysize(pCur->tmptable->cursor);
        }
    } else if (pCur->rootpage == RTPAGE_SQLITE_MASTER) {
        if (pCur->bt->is_remote) {
            if (!fdb_master_is_local(pCur)) {
                logmsg(LOGMSG_ERROR, "%s: wrong assumption, master is not "
                                "local\n",
                        __func__);
                rc = SQLITE_INTERNAL;
            }
            size = fdb_get_sqlite_master_entry_size(
                pCur->bt->fdb, pCur->crt_sqlite_master_row);
        } else {
            struct sql_thread *thd = pCur->thd;
            if (pCur->tblpos == thd->rootpage_nentries) {
                assert(pCur->keyDdl);
                size = pCur->keyDdl;
            } else
                size = get_sqlite_entry_size(thd, pCur->tblpos);
        }
    } else if (pCur->ixnum == -1) {
        if (pCur->bt->is_remote || pCur->db->dtastripe)
            memcpy(&size, &pCur->genid, sizeof(unsigned long long));
        else
            size = pCur->rrn;
    } else {
        size = pCur->keybuflen;
    }

    reqlog_logf(pCur->bt->reqlogger, REQL_TRACE,
                "KeySize(pCur %d, size %lld)      = %s\n", pCur->cursorid,
                (long long)size, sqlite3ErrStr(rc));
    return size;
}

/*
 ** Set size to the number of bytes of data in the entry the
 ** cursor currently points to.  Always return SQLITE_OK.
 ** Failure is not possible.  If the cursor is not currently
 ** pointing to an entry (which can happen, for example, if
 ** the database is empty) then size is set to 0.
 */
u32 sqlite3BtreePayloadSize(BtCursor *pCur)
{
    u32 size = 0;

    assert(0 == pCur->is_sampled_idx);

    if (pCur->empty) {
        /* no data in btree */
        size = 0;
    } else if (pCur->bt->is_temporary) {
        size = bdb_temp_table_datasize(pCur->tmptable->cursor);
    } else if (pCur->rootpage == RTPAGE_SQLITE_MASTER) {
        if (pCur->bt && pCur->bt->is_remote) {
            if (fdb_master_is_local(pCur))
                size = fdb_get_sqlite_master_entry_size(
                    pCur->bt->fdb, pCur->crt_sqlite_master_row);
            else
                size = pCur->fdbc->datalen(pCur);
        } else {
            struct sql_thread *thd = pCur->thd;
            if (pCur->tblpos == thd->rootpage_nentries) {
                assert(pCur->keyDdl);
                size = pCur->nDataDdl;
            } else {
                size = get_sqlite_entry_size(thd, pCur->tblpos);
            }
        }
    } else if (pCur->bt->is_remote) {
        assert(pCur->fdbc);
        size = pCur->fdbc->datalen(pCur);
    } else {
        if (pCur->ixnum == -1) { /* data file.  data is actual data */
            size = pCur->dtabuflen;
        } else { /* key file. data is record number */
            size = pCur->sqlrrnlen;
        }
    }
/* UNIMPLEMENTED */

    reqlog_logf(pCur->bt->reqlogger, REQL_TRACE,
                "DataSize(pCur %d, size %d)      = %s\n", pCur->cursorid, size,
                sqlite3ErrStr(SQLITE_OK));
    return size;
}

/*
 ** Return the pathname of the journal file for this database. The return
 ** value of this routine is the same regardless of whether the journal file
 ** has been created or not.
 */
const char *sqlite3BtreeGetJournalname(Btree *pBt)
{
    char *jname = "";
    /* UNIMPLEMENTED */
    reqlog_logf(pBt->reqlogger, REQL_TRACE, "GetJournalname(%d)     = \"%s\"\n",
                pBt->btreeid, jname);
    return NULL;
}

void get_current_lsn(struct sqlclntstate *clnt)
{
    struct dbtable *db =
        &thedb->static_table; /* this is not used but required */
    if (db) {
        bdb_get_current_lsn(db->handle, &(clnt->file), &(clnt->offset));
    } else {
        logmsg(LOGMSG_ERROR, "get_current_lsn: ireq has no bdb handle\n");
        abort();
    }
    if (clnt->arr) {
        clnt->arr->file = clnt->file;
        clnt->arr->offset = clnt->offset;
    }
    if (clnt->selectv_arr) {
        clnt->selectv_arr->file = clnt->file;
        clnt->selectv_arr->offset = clnt->offset;
    }
}

static int get_snapshot(struct sqlclntstate *clnt, int *f, int *o)
{
    return clnt->plugin.get_snapshot(clnt, f, o);
}

int initialize_shadow_trans(struct sqlclntstate *clnt, struct sql_thread *thd)
{
    int rc = SQLITE_OK;
    struct ireq iq;
    int error = 0;
    int snapshot_file = 0;
    int snapshot_offset = 0;

    if (!clnt->snapshot) {
       get_snapshot(clnt, &snapshot_file, &snapshot_offset);
    }

    init_fake_ireq(thedb, &iq);
    iq.usedb = &thedb->static_table; /* this is not used but required */

    switch (clnt->dbtran.mode) {
    default:
        logmsg(LOGMSG_ERROR, "%s: unknown mode %d\n", __func__, clnt->dbtran.mode);
        return SQLITE_INTERNAL;
        break;
    case TRANLEVEL_SNAPISOL:
        clnt->dbtran.shadow_tran = trans_start_snapisol(
            &iq, clnt->bdb_osql_trak, clnt->snapshot, snapshot_file,
            snapshot_offset, &error, clnt->is_hasql_retry);

        if (!clnt->dbtran.shadow_tran) {
            logmsg(LOGMSG_ERROR, "%s:trans_start_snapisol error %d\n", __func__,
                   error);
            if (!error) {
                rc = SQLITE_INTERNAL;
            } else if (error == BDBERR_NOT_DURABLE) {
                rc = SQLITE_CLIENT_CHANGENODE;
            } else if (error == BDBERR_TRANTOOCOMPLEX) {
                rc = SQLITE_TRANTOOCOMPLEX;
            } else if (error == BDBERR_NO_LOG) {
                rc = SQLITE_TRAN_NOLOG;
            } else {
                rc = error;
            }
            return rc;
        }

        break;
    /* we handle communication with a blockprocess when all is over */

    case TRANLEVEL_SERIAL:
        /*
         * Serial needs to create a transaction, so that two
         * subsequent selects part of the same transaction see
         * the same data (inserts are easily skipped, but deletes
         * and updates will have visible effects otherwise
         */
        clnt->dbtran.shadow_tran = trans_start_serializable(
            &iq, clnt->bdb_osql_trak, clnt->snapshot, snapshot_file,
            snapshot_offset, &error, clnt->is_hasql_retry);

        if (!clnt->dbtran.shadow_tran) {
            logmsg(LOGMSG_ERROR, "%s:trans_start_serializable error\n", __func__);
            if (!error) {
                rc = SQLITE_INTERNAL;
            } else if (error == BDBERR_NOT_DURABLE) {
                rc = SQLITE_CLIENT_CHANGENODE;
            } else if (error == BDBERR_NO_LOG) {
                rc = SQLITE_TRAN_NOLOG;
            } else {
                rc = error;
            }
            return rc;
        }

        break;
    /* we handle communication with a blockprocess when all is over */

    case TRANLEVEL_RECOM:
        /* create our special bdb transaction
         * (i.e. w/out berkdb transaction */
        clnt->dbtran.shadow_tran =
            trans_start_readcommitted(&iq, clnt->bdb_osql_trak);

        if (!clnt->dbtran.shadow_tran) {
           logmsg(LOGMSG_ERROR, "%s:trans_start_readcommitted error\n", __func__);
           return SQLITE_INTERNAL;
        }

        break;
    /* we handle communication with a blockprocess when all is over */

    case TRANLEVEL_SOSQL:
        /* this is the first update of the transaction, open a
         * block processor on the master */
        clnt->dbtran.shadow_tran =
            trans_start_socksql(&iq, clnt->bdb_osql_trak);
        if (!clnt->dbtran.shadow_tran) {
           logmsg(LOGMSG_ERROR, "%s:trans_start_socksql error\n", __func__);
           return SQLITE_INTERNAL;
        }

        clnt->osql.sock_started = 0;

        break;
    }

    return rc;
}

/*
 ** Attempt to start a new transaction. A write-transaction
 ** is started if the second argument is nonzero, otherwise a read-
 ** transaction.  If the second argument is 2 or more and exclusive
 ** transaction is started, meaning that no other process is allowed
 ** to access the database.  A preexisting transaction may not be
 ** upgrade to exclusive by calling this routine a second time - the
 ** exclusivity flag only works for a new transaction.
 **
 ** A write-transaction must be started before attempting any
 ** changes to the database.  None of the following routines
 ** will work unless a transaction is started first:
 **
 **      sqlite3BtreeCreateTable()
 **      sqlite3BtreeCreateIndex()
 **      sqlite3BtreeClearTable()
 **      sqlite3BtreeDropTable()
 **      sqlite3BtreeInsert()
 **      sqlite3BtreeDelete()
 **      sqlite3BtreeUpdateMeta()
 **
 ** If wrflag is true, then nMaster specifies the maximum length of
 ** a master journal file name supplied later via sqlite3BtreeSync().
 ** This is so that appropriate space can be allocated in the journal file
 ** when it is created..
 */

int sqlite3BtreeBeginTrans(Vdbe *vdbe, Btree *pBt, int wrflag, int *pSchemaVersion)
{
    int rc = SQLITE_OK;
    struct sql_thread *thd = pthread_getspecific(query_info_key);
    struct sqlclntstate *clnt = thd->clnt;

#ifdef DEBUG_TRAN
    if (gbl_debug_sql_opcodes) {
        logmsg(LOGMSG_ERROR, "%s %d %d\n", __func__, clnt->intrans,
               clnt->ctrl_sqlengine);
    }
#endif

    /* already have a transaction, keep using it until it commits/aborts */
    if (clnt->intrans || clnt->no_transaction ||
        (clnt->ctrl_sqlengine != SQLENG_STRT_STATE &&
         clnt->ctrl_sqlengine != SQLENG_NORMAL_PROCESS)) {
        rc = SQLITE_OK;
        goto done;
    }

    if (wrflag && clnt->origin) {
        if (gbl_check_sql_source && !allow_write_from_remote(clnt->origin)) {
            sqlite3_mutex_enter(sqlite3_db_mutex(vdbe->db));
            sqlite3VdbeError(vdbe, "write from node %d not allowed",
                             clnt->conninfo.node);
            sqlite3_mutex_leave(sqlite3_db_mutex(vdbe->db));
            rc = SQLITE_ACCESS;
            goto done;
        }
    }

    /* we get here:
     * - we are not in an sql transaction (old style, intrans) AND
     * - the sql state is EITHER:
     * - SQLENG_STRT_STATE (saw a begin)
     * - SQLENG_NORMAL_PROCESS (singular requests)
     *
     * once out of it, sql state is:
     * - unchanged, if read-only stmt
     * - SQLENG_INTRANS_STATE otherwise
     * (this will block any more access here until after a commit/rollback)
     */

    if (pBt->is_temporary) {
        goto done;
    }

    if (clnt->dbtran.mode <= TRANLEVEL_RECOM && wrflag == 0) { // read-only
        if (clnt->has_recording == 0 ||                        // not selectv
            clnt->ctrl_sqlengine == SQLENG_NORMAL_PROCESS) { // singular selectv
            rc = SQLITE_OK;
            goto done;
        }
    }

    clnt->ins_keys = 0ULL;
    clnt->del_keys = 0ULL;

    if (gbl_expressions_indexes) {
        free_cached_idx(clnt->idxInsert);
        free_cached_idx(clnt->idxDelete);
    }

    if (clnt->arr) {
        currangearr_free(clnt->arr);
        clnt->arr = NULL;
    }
    if (clnt->selectv_arr) {
        currangearr_free(clnt->selectv_arr);
        clnt->selectv_arr = NULL;
    }

    if (clnt->dbtran.mode == TRANLEVEL_SERIAL) {
        clnt->arr = malloc(sizeof(CurRangeArr));
        currangearr_init(clnt->arr);
    }
    if (gbl_selectv_rangechk) {
        clnt->selectv_arr = malloc(sizeof(CurRangeArr));
        currangearr_init(clnt->selectv_arr);
    }

    get_current_lsn(clnt);

    if (clnt->ctrl_sqlengine == SQLENG_STRT_STATE)
        sql_set_sqlengine_state(clnt, __FILE__, __LINE__, SQLENG_INTRANS_STATE);

    clnt->intrans = 1;
    bzero(clnt->dirty, sizeof(clnt->dirty));

    /* UPSERT: If we were asked to perform some action on conflict
     * (ON CONFLICT DO UPDATE/REPLACE and not DO NOTHING), then its a good
     * idea to switch at least to READ COMMITTED if we are running in some
     * lower isolation level in a standalone (autocommit) transaction.
     */
    if ((clnt->dbtran.mode < TRANLEVEL_RECOM) &&
        (clnt->ctrl_sqlengine == SQLENG_NORMAL_PROCESS) &&
        (vdbe && comdb2ForceVerify(vdbe) == 1)) {
        logmsg(LOGMSG_DEBUG, "%s: switched to %s from %s\n", __func__,
               tranlevel_tostr(TRANLEVEL_RECOM),
               tranlevel_tostr(clnt->dbtran.mode));
        clnt->translevel_changed = 1;
        clnt->dbtran.mode = TRANLEVEL_RECOM;
    }

#ifdef DEBUG_TRAN
    if (gbl_debug_sql_opcodes) {
        logmsg(LOGMSG_ERROR, "%p starts transaction tid=%d mode=%d intrans=%d\n",
                clnt, pthread_self(), clnt->dbtran.mode, clnt->intrans);
    }
#endif
    if ((rc = initialize_shadow_trans(clnt, thd)) != 0) {
        sql_debug_logf(clnt, __func__, __LINE__,
                       "initialize_shadow_tran returns %d\n", rc);
        goto done;
    }

    uuidstr_t us;
    char rqidinfo[40];
    snprintf(rqidinfo, sizeof(rqidinfo), "rqid=%016llx %s appsock %u",
             clnt->osql.rqid, comdb2uuidstr(clnt->osql.uuid, us),
             clnt->appsock_id);
    thrman_setid(thrman_self(), rqidinfo);

done:
    if (rc == SQLITE_OK && pSchemaVersion) {
        sqlite3BtreeGetMeta(pBt, BTREE_SCHEMA_VERSION, (u32 *)pSchemaVersion);
    }

    reqlog_logf(pBt->reqlogger, REQL_TRACE,
                "BeginTrans(pBt %d, wrflag %d)      = %s (rc=%d)\n",
                pBt->btreeid, wrflag, sqlite3ErrStr(rc), rc);
    return rc;
}

extern int gbl_early_verify;
extern int gbl_osql_send_startgen;
int gbl_forbid_incoherent_writes;

/*
 ** Commit the transaction currently in progress.
 **
 ** This will release the write lock on the database file.  If there
 ** are no active cursors, it also releases the read lock.
 */

void abort_dbtran(struct sqlclntstate *clnt);

int sqlite3BtreeCommit(Btree *pBt)
{
    struct sql_thread *thd = pthread_getspecific(query_info_key);
    struct sqlclntstate *clnt = thd->clnt;
    int rc = SQLITE_OK;
    int irc = 0;
    int bdberr = 0;

#ifdef DEBUG_TRAN
    if (gbl_debug_sql_opcodes) {
        uuidstr_t us;
        fprintf(
            stderr,
            "sqlite3BtreeCommit intrans=%d sqleng=%d openeng=%d rqid=%llx %s\n",
            clnt->intrans, clnt->ctrl_sqlengine, clnt->no_transaction,
            clnt->osql.rqid, comdb2uuidstr(clnt->osql.uuid, us));
    }
#endif

    if (clnt->arr)
        currangearr_coalesce(clnt->arr);
    if (clnt->selectv_arr)
        currangearr_coalesce(clnt->selectv_arr);

    if (!clnt->intrans || clnt->no_transaction ||
        (!clnt->no_transaction && clnt->ctrl_sqlengine != SQLENG_FNSH_STATE &&
         clnt->ctrl_sqlengine != SQLENG_NORMAL_PROCESS)) {
        rc = SQLITE_OK;
        goto done;
    }

    clnt->recno = 0;

    /* reset the state of the sqlengine */
    if (clnt->ctrl_sqlengine == SQLENG_FNSH_STATE)
        sql_set_sqlengine_state(clnt, __FILE__, __LINE__,
                                SQLENG_NORMAL_PROCESS);

    int64_t rows = clnt->log_effects.num_updated +
                   clnt->log_effects.num_deleted +
                   clnt->log_effects.num_inserted;
    if (rows && gbl_forbid_incoherent_writes && !clnt->had_lease_at_begin) {
        abort_dbtran(clnt);
        errstat_cat_str(&clnt->osql.xerr, "failed write from incoherent node");
        clnt->osql.xerr.errval = ERR_BLOCK_FAILED + ERR_VERIFY;
        return SQLITE_ABORT;
    }
    clnt->intrans = 0;

#ifdef DEBUG_TRAN
    if (gbl_debug_sql_opcodes) {
        uuidstr_t us;
        fprintf(stderr, "%p commits transaction %d %d rqid=%llx %s\n", clnt,
                pthread_self(), clnt->dbtran.mode, clnt->osql.rqid,
                comdb2uuidstr(clnt->osql.uuid, us));
    }
#endif

    switch (clnt->dbtran.mode) {
    default:

        logmsg(LOGMSG_ERROR, "%s: unknown mode %d\n", __func__, clnt->dbtran.mode);
        rc = SQLITE_INTERNAL;
        goto done;

    case TRANLEVEL_RECOM:

        /*
         * Because we don't see begin/commit here, this is processed only
         * for the standalone updates!
         * for recom, we take care of the idx shadows first
         * -we wipe em out
         */
        if (clnt->dbtran.shadow_tran) {
            rc = recom_commit(clnt, thd, clnt->tzname, 0);

            if (!rc) {
                irc = trans_commit_shadow(clnt->dbtran.shadow_tran, &bdberr);
                clnt->dbtran.shadow_tran = NULL;
            } else {
                irc = trans_abort_shadow((void **)&clnt->dbtran.shadow_tran,
                                         &bdberr);
            }
            if (irc) {
                logmsg(LOGMSG_ERROR, "%s: commit failed rc=%d bdberr=%d\n", __func__,
                        irc, bdberr);
            }
        }

        /* UPSERT: Restore the isolation level back to what it was. */
        if (clnt->translevel_changed) {
            clnt->dbtran.mode = TRANLEVEL_SOSQL;
            clnt->translevel_changed = 0;
            logmsg(LOGMSG_DEBUG, "%s: switched back to %s\n", __func__,
                   tranlevel_tostr(clnt->dbtran.mode));
        }

        break;

    case TRANLEVEL_SNAPISOL:
        if (clnt->dbtran.shadow_tran) {
            rc = snapisol_commit(clnt, thd, clnt->tzname);
            if (!rc) {
                irc = trans_commit_shadow(clnt->dbtran.shadow_tran, &bdberr);
            } else {
                irc = trans_abort_shadow((void **)&clnt->dbtran.shadow_tran,
                                         &bdberr);
            }
            if (irc) {
                logmsg(LOGMSG_ERROR, "%s:%d %s shadow failed rc=%d bdberr=%d\n",
                       __func__, __LINE__, rc ? "abort" : "commit", irc,
                       bdberr);
            }
            clnt->dbtran.shadow_tran = NULL;
        }
        break;

    case TRANLEVEL_SERIAL:

        /*
         * Because we don't see begin/commit here, this is processed only
         * for the standalone updates!
         * for snapisol, serial, we take care of the idx shadows first
         * -we wipe em out
         */
        if (clnt->dbtran.shadow_tran) {
            rc = serial_commit(clnt, thd, clnt->tzname);
            if (!rc) {
                irc = trans_commit_shadow(clnt->dbtran.shadow_tran, &bdberr);
            } else {
                irc = trans_abort_shadow((void **)&clnt->dbtran.shadow_tran,
                                         &bdberr);
            }
            if (irc) {
                logmsg(LOGMSG_ERROR, "%s:%d %s shadow failed rc=%d bdberr=%d\n",
                       __func__, __LINE__, rc ? "abort" : "commit", irc,
                       bdberr);
            }
            clnt->dbtran.shadow_tran = NULL;
        }
        break;

    case TRANLEVEL_SOSQL:
        if (gbl_selectv_rangechk)
            rc = selectv_range_commit(clnt);
        if (gbl_early_verify && !clnt->early_retry && gbl_osql_send_startgen) {
            if (clnt->start_gen != bdb_get_rep_gen(thedb->bdb_env))
                clnt->early_retry = EARLY_ERR_GENCHANGE;
        }
        if (rc || clnt->early_retry) {
            int irc = 0;
            irc = osql_sock_abort(clnt, OSQL_SOCK_REQ);
            if (irc) {
                logmsg(LOGMSG_ERROR,
                       "%s: failed to abort sorese transaction irc=%d\n",
                       __func__, irc);
            }
            if (clnt->early_retry == EARLY_ERR_VERIFY) {
                clnt->osql.xerr.errval = ERR_BLOCK_FAILED + ERR_VERIFY;
                errstat_cat_str(&(clnt->osql.xerr),
                                "unable to update record rc = 4");
            } else if (clnt->early_retry == EARLY_ERR_SELECTV) {
                clnt->osql.xerr.errval = ERR_CONSTR;
                errstat_cat_str(&(clnt->osql.xerr),
                                "constraints error, no genid");
            } else if (clnt->early_retry == EARLY_ERR_GENCHANGE) {
                clnt->osql.xerr.errval = ERR_BLOCK_FAILED + ERR_VERIFY;
                errstat_cat_str(&(clnt->osql.xerr),
                                "verify error on master swing");
            }
            if (clnt->early_retry) {
                clnt->early_retry = 0;
                rc = SQLITE_ABORT;
            }
        } else {
            rc = osql_sock_commit(clnt, OSQL_SOCK_REQ);
            osqlstate_t *osql = &thd->clnt->osql;
            if (osql->xerr.errval == COMDB2_SCHEMACHANGE_OK) {
                osql->xerr.errval = 0;
            }
        }
        break;

    }

    clnt->ins_keys = 0ULL;
    clnt->del_keys = 0ULL;

    if (gbl_expressions_indexes) {
        free_cached_idx(clnt->idxInsert);
        free_cached_idx(clnt->idxDelete);
    }

    if (clnt->arr) {
        currangearr_free(clnt->arr);
        clnt->arr = NULL;
    }
    if (clnt->selectv_arr) {
        currangearr_free(clnt->selectv_arr);
        clnt->selectv_arr = NULL;
    }

    reset_clnt_flags(clnt);

done:
    reqlog_logf(pBt->reqlogger, REQL_TRACE, "Commit(pBt %d)      = %s\n",
                pBt->btreeid, sqlite3ErrStr(rc));
    return rc;
}

/*
 ** Rollback the transaction in progress.  All cursors will be
 ** invalided by this operation.  Any attempt to use a cursor
 ** that was open at the beginning of this operation will result
 ** in an error.
 **
 ** This will release the write lock on the database file.  If there
 ** are no active cursors, it also releases the read lock.
 */
int sqlite3BtreeRollback(Btree *pBt, int dummy, int writeOnlyDummy)
{
    struct sql_thread *thd = pthread_getspecific(query_info_key);
    struct sqlclntstate *clnt = thd->clnt;
    int rc = SQLITE_OK;

    /*
     * fprintf(stderr, "sqlite3BtreeRollback %d %d\n", clnt->intrans,
     * clnt->ctrl_sqlengine );
     */

    if (!clnt || !clnt->intrans || clnt->no_transaction ||
        (clnt->ctrl_sqlengine != SQLENG_FNSH_RBK_STATE &&
         clnt->ctrl_sqlengine != SQLENG_NORMAL_PROCESS)) {
        rc = SQLITE_OK;
        goto done;
    }

    /* this is happening if the sql errored and the
     * sql engine is rollbacking the transaction */
    if (clnt->ctrl_sqlengine == SQLENG_FNSH_RBK_STATE ||
        clnt->ctrl_sqlengine == SQLENG_INTRANS_STATE)
        sql_set_sqlengine_state(clnt, __FILE__, __LINE__,
                                SQLENG_NORMAL_PROCESS);

    clnt->intrans = 0;
    bzero(clnt->dirty, sizeof(clnt->dirty));
#if 0
   fprintf(stderr, "%p rollbacks transaction %d %d\n", clnt, pthread_self(),
         clnt->dbtran.mode);
#endif

    switch (clnt->dbtran.mode) {
    default:
        logmsg(LOGMSG_ERROR, "%s: unknown mode %d\n", __func__, clnt->dbtran.mode);
        rc = SQLITE_INTERNAL;
        goto done;

    case TRANLEVEL_RECOM:
        if (clnt->dbtran.shadow_tran) {
            rc = recom_abort(clnt);
            if (rc)
                logmsg(LOGMSG_ERROR, "%s: recom abort rc=%d??\n", __func__, rc);
        }

        /* UPSERT: Restore the isolation level back to what it was. */
        if (clnt->translevel_changed) {
            clnt->dbtran.mode = TRANLEVEL_SOSQL;
            clnt->translevel_changed = 0;
            logmsg(LOGMSG_DEBUG, "%s: switched back to %s\n", __func__,
                   tranlevel_tostr(clnt->dbtran.mode));
        }

        break;

    case TRANLEVEL_SNAPISOL:
        if (clnt->dbtran.shadow_tran) {
            rc = snapisol_abort(clnt);
            if (rc)
                logmsg(LOGMSG_ERROR, "%s: recom abort rc=%d??\n", __func__, rc);
        }
        break;

    case TRANLEVEL_SERIAL:
        if (clnt->dbtran.shadow_tran) {
            rc = serial_abort(clnt);
            if (rc)
                logmsg(LOGMSG_ERROR, "%s: recom abort rc=%d??\n", __func__, rc);
        }
        break;

    case TRANLEVEL_SOSQL:
        rc = osql_sock_abort(clnt, OSQL_SOCK_REQ);
        break;

    }

    clnt->ins_keys = 0ULL;
    clnt->del_keys = 0ULL;

    if (gbl_expressions_indexes) {
        free_cached_idx(clnt->idxInsert);
        free_cached_idx(clnt->idxDelete);
    }

    if (clnt->arr) {
        currangearr_free(clnt->arr);
        clnt->arr = NULL;
    }
    if (clnt->selectv_arr) {
        currangearr_free(clnt->selectv_arr);
        clnt->selectv_arr = NULL;
    }

    reset_clnt_flags(clnt);

done:
    reqlog_logf(pBt->reqlogger, REQL_TRACE, "Rollback(pBt %d)      = %s\n",
                pBt->btreeid, sqlite3ErrStr(rc));
    return rc;
}

/*
 ** Return non-zero if a transaction is active.
 */
int sqlite3BtreeIsInTrans(Btree *pBt)
{
    struct sql_thread *thd = pthread_getspecific(query_info_key);
    int rc = (thd && thd->clnt) ? thd->clnt->intrans : 0;

/* UNIMPLEMENTED */
/* FIXME TODO XXX #if 0'ed out the foll */
#if 0
   reqlog_logf(pBt->reqlogger, REQL_TRACE, "IsInTrans(pBt %d)      = %s\n",
         pBt->btreeid, rc ? "yes" : "no");
#endif
    return rc;
}

/*
 ** Return the value of the 'auto-vacuum' property. If auto-vacuum is
 ** enabled 1 is returned. Otherwise 0.
 */
int sqlite3BtreeGetAutoVacuum(Btree *pBt)
{
    /* no autovacuum */
    int rc = 0;
    reqlog_logf(pBt->reqlogger, REQL_TRACE,
                "GetAutoVacuum(pBt %d)        = %s\n", pBt->btreeid,
                rc ? "yes" : "no");
    return rc;
}

/*
** Temp tables were not designed to be shareable.
** Use this lock for synchoronizing access to shared
** temp table between Lua threads.
*/
static __thread pthread_mutex_t *tmptbl_lk = NULL;
void comdb2_set_tmptbl_lk(pthread_mutex_t *lk) { tmptbl_lk = lk; }

/*
 ** Create a new BTree table.  Write into *piTable the page
 ** number for the root page of the new table.
 **
 ** The type of type is determined by the flags parameter.  Only the
 ** following values of flags are currently in use.  Other values for
 ** flags might not work:
 **
 **     BTREE_INTKEY                    Used for SQL tables with rowid keys
 **     BTREE_BLOBKEY                   Used for SQL indices
 */
int sqlite3BtreeCreateTable(Btree *pBt, int *piTable, int flags)
{
    int rc = SQLITE_OK;
    struct sql_thread *thd;

    if ((thd = pthread_getspecific(query_info_key)) == NULL) {
        rc = SQLITE_INTERNAL;
        logmsg(LOGMSG_ERROR, "%s rc: %d\n", __func__, rc);
        return rc;
    }

    // TODO: The thread pool causes this to be violated.
    // assert( pBt->temp_table_mtx==thd->clnt->temp_table_mtx );
    Pthread_mutex_lock(pBt->temp_table_mtx);

    if (!pBt->is_temporary) { /* must go through comdb2 to do this */
        rc = UNIMPLEMENTED;
        logmsg(LOGMSG_ERROR, "%s rc: %d\n", __func__, rc);
        goto done;
    }
    if (!thd->clnt->limits.temptables_ok) {
        rc = SQLITE_LIMIT;
        goto done;
    }

    struct temptable_entry *pNewEntry = calloc(1, sizeof(struct temptable_entry));

    if (unlikely(pNewEntry == NULL)) {
        logmsg(LOGMSG_ERROR, "%s: calloc(%lu) failed\n", __func__,
               sizeof(struct temptable_entry));
        rc = SQLITE_NOMEM;
        goto done;
    }

    struct temptable *pNewTbl;

    if (tmptbl_clone) {
        assert( tmptbl_clone->temp_table_mtx==pBt->temp_table_mtx );
        pNewTbl = pNewEntry->value = tmptbl_clone;
        pNewTbl->nRef++;
    } else {
        pNewTbl = calloc(1, sizeof(struct temptable));

        if (unlikely(pNewTbl == NULL)) {
            logmsg(LOGMSG_ERROR, "%s: calloc(%lu) failed\n", __func__,
                   sizeof(struct temptable));
            rc = SQLITE_NOMEM;
            goto done;
        }

        pNewEntry->value = pNewTbl;
        pNewTbl->nRef = 1;

#ifndef NDEBUG
        pNewTbl->temp_table_mtx = pBt->temp_table_mtx;
#endif
    }

    /* creating a temporary table */
    if (pBt->is_hashtable) {
        struct temp_table *tbl;
        int bdberr;

        tbl = bdb_temp_hashtable_create(thedb->bdb_env, &bdberr);
        if (tbl == NULL) {
            free(pNewTbl);
            logmsg(LOGMSG_ERROR, "%s: bdb_temp_hashtable_create failed: %d\n",
                   __func__, bdberr);
            rc = SQLITE_INTERNAL;
            goto done;
        }
        pNewTbl->tbl = tbl;
        pNewTbl->lk = NULL;
        pNewTbl->flags = flags;
    } else if (!tmptbl_clone) {
        struct temp_table *tbl;
        int bdberr;

        tbl = bdb_temp_table_create(thedb->bdb_env, &bdberr);
        if (tbl == NULL) {
            free(pNewTbl);
            logmsg(LOGMSG_ERROR, "%s: bdb_temp_table_create failed: %d\n",
                   __func__, bdberr);
            rc = SQLITE_INTERNAL;
            goto done;
        }
        pNewTbl->tbl = tbl;
        pNewTbl->lk = tmptbl_lk;
        pNewTbl->flags = flags;
    }

    /* at this point, we have succeeded. */
    thd->had_temptables = 1;

    int iTable = ++pBt->next_temp_root_pg;

    assert( iTable>=1 ); /* can never be zero or negative */
    assert( iTable>1 || pBt->temp_tables.count==0 ); /* master page == 1 */
    assert( !sqlite3HashFind(&pBt->temp_tables,
                             rootPageNumToTempHashKey(iTable)) );

    pNewEntry->rootPg = iTable;

#ifndef NDEBUG
    struct temptable_entry *pOldEntry =
#endif
        sqlite3HashInsert(&pBt->temp_tables,
                          rootPageNumToPermHashKey(pNewEntry->keyBuf,
                                                   sizeof(pNewEntry->keyBuf),
                                                   iTable),
                          pNewEntry);

    assert( pOldEntry==NULL );
    *piTable = iTable;

done:
    Pthread_mutex_unlock(pBt->temp_table_mtx);
    reqlog_logf(pBt->reqlogger, REQL_TRACE,
                "CreateTable(pBt %d, root %d, flags %d)      = %s\n",
                pBt->btreeid, *piTable, flags, sqlite3ErrStr(rc));
    return rc;
}

/*
 ** Read the meta-information out of a database file.  Meta[0]
 ** is the number of free pages currently in the database.  Meta[1]
 ** through meta[15] are available for use by higher layers.  Meta[0]
 ** is read-only, the others are read/write.
 **
 ** The schema layer numbers meta values differently.  At the schema
 ** layer (and the SetCookie and ReadCookie opcodes) the number of
 ** free pages is not visible.  So Cookie[0] is the same as Meta[1].
 */
#if 0
static u32 metadata[16] = {
   0, 0, 0, 0, 0, 0, 0, 0, 0, 0, 0, 0, 0, 0, 0
};
#endif
void sqlite3BtreeGetMeta(Btree *pBt, int idx, u32 *pMeta)
{
    if (idx < 0 || idx > 15) {
        logmsg(LOGMSG_ERROR, "sqlite3BtreeGetMeta: unknown index idx = %d\n", idx);
        goto done;
    }

    /* Value of BTREE_SCHEMA_VERSION is 1.*/
    idx = idx - 1;

#if 0
   from main.c
      **
      Meta values are as follows:**meta[0] Schema cookie.
      Changes with each schema change. **
      meta[1] File format of schema layer. **
      meta[2] Size of the page cache. **
      meta[3] Use freelist if 0. Autovacuum if greater than zero. ** meta[4]
      Db text encoding.1:UTF - 8 3:UTF - 16 LE 4:UTF -
      16 BE ** meta[5] The user cookie.Used by the application.
#endif
    switch (idx) {
    case 0:
        /* This is my cookie.  There are many like it, but this one is mine */
        *pMeta = 0;
        break;
    case 1:
        *pMeta = 4;
        break;
    case 2:
        *pMeta = 4;
        break;
    case 3:
        *pMeta = 4;
        break;
    case 4:
        *pMeta = SQLITE_UTF8;
        break;
    default:
        *pMeta = 0;
        break;
    }

done:
    reqlog_logf(pBt->reqlogger, REQL_TRACE,
                "GetMeta(pBt %d, idx %d, data %d)      = SQLITE_OK\n",
                pBt->btreeid, idx, *pMeta);
}

static int
cursor_find_remote(BtCursor *pCur,            /* The cursor to be moved */
                   struct sqlclntstate *clnt, /* clnt state, mostly for error */
                   UnpackedRecord *pIdxKey,   /* Unpacked index key */
                   i64 intKey,                /* The table key */
                   int bias,                  /* OP_Seek* ops and frieds */
                   int *pRes)                 /* Write search results here */
{
    Mem *key;
    Mem genidkey;
    int nfields;
    int rc = SQLITE_OK;

    /* check authentication */
    if (authenticate_cursor(pCur, AUTHENTICATE_READ) != 0)
        return SQLITE_ACCESS;

    assert(pCur->fdbc != NULL);
    if (pCur->ixnum == -1) {
        bzero(&genidkey, sizeof(genidkey));
        genidkey.u.i = intKey;
        genidkey.flags = MEM_Int;
        key = &genidkey;
        nfields = 1;
    } else {
        assert(pIdxKey != NULL);
        key = &pIdxKey->aMem[0];
        nfields = pIdxKey->nField;
    }

    if (pCur->ixnum == -1) {
        rc = pCur->fdbc->find(pCur, key, nfields, bias);
    } else {
        /* index, we have dups, are we looking for last ?*/
        if (pIdxKey->default_rc < 0) {
            rc = pCur->fdbc->find_last(pCur, key, nfields, bias);
        } else {
            rc = pCur->fdbc->find(pCur, key, nfields, bias);
        }
    }

    if (rc == IX_FND ||
        rc == IX_FNDMORE /*|| (pCur->ixnum >=0 && rc == IX_NOTFND)*/) {
        char *data;
        int datalen;

        pCur->fdbc->get_found_data(pCur, &pCur->genid, &datalen, &data);
        pCur->rrn = 2;

        if (pCur->ixnum == -1) {
            *pRes = 0; /* this is IX_FND */

            if (pCur->writeTransaction) {
                if (pCur->ondisk_buf) /* not allocated for deletes */
                {
                    memcpy(pCur->ondisk_buf, data, datalen);
                }
            } else {
                pCur->ondisk_buf = data;
            }
        } else {
            /*
               if (pCur->writeTransaction) {
               memcpy(pCur->keybuf, data, datalen);
               } else {
               pCur->fndkey = data;
               }
             */
            if (pCur->keybuf_alloc < datalen) {
                pCur->keybuf = realloc(pCur->keybuf, datalen);
                if (!pCur->keybuf) {
                    logmsg(LOGMSG_ERROR, "%s: failed malloc %d bytes\n", __func__,
                            datalen);
                    return -1;
                }
                pCur->keybuf_alloc = datalen;
            }
            memcpy(pCur->keybuf, data, datalen);
            pCur->keybuflen = datalen;

/* NEED TO REDO THIS; the data sent by remote will be sqlite format */
#if 0
         abort();
         /* indexes are also converted to sqlite */
         pCur->lastkey = pCur->fndkey;
         rc = ondisk_to_sqlite_tz;
#endif
            *pRes = sqlite3VdbeRecordCompare(pCur->keybuflen, pCur->keybuf,
                                             pIdxKey);
        }

        if (rc == IX_FND /*last record */) {
            switch (bias) {
            case OP_IfNoHope:
            case OP_NotFound:
            case OP_Found:
                pCur->next_is_eof = 1;
                break;
            case OP_SeekGT:
            case OP_SeekGE:
            case OP_DeferredSeek:
            case OP_NotExists:
                pCur->next_is_eof = 1;
                break;
            case OP_SeekLT:
            case OP_SeekLE:
                pCur->prev_is_eof = 1;
                break;
            default:
                logmsg(LOGMSG_ERROR, "%s: unsupported find rc=%d\n", __func__, bias);
                abort();
                break;
            }
        }
    } else if (rc == IX_EMPTY) {
        pCur->empty = 1;
        *pRes = -1;
        return SQLITE_OK;
    } else if (rc == IX_PASTEOF) {
        pCur->eof = 1;
        *pRes = -1;
        return SQLITE_OK;
    } else if (rc == SQLITE_SCHEMA_REMOTE) {
        clnt->osql.error_is_remote = 1;
        clnt->osql.xerr.errval = CDB2ERR_ASYNCERR;

        errstat_set_strf(&clnt->osql.xerr,
                         "schema change table \"%s\" from db \"%s\"",
                         pCur->fdbc->dbname(pCur), pCur->fdbc->tblname(pCur));

        fdb_clear_sqlite_cache(pCur->sqlite, pCur->fdbc->dbname(pCur),
                               pCur->fdbc->tblname(pCur));

        return SQLITE_SCHEMA_REMOTE;
    } else if (rc == FDB_ERR_FDB_VERSION) {
        /* corner case, the db was backout to a lower protocol */
        /* TODO: */
        abort();
    } else {
        *pRes = -1;
        assert(rc != 0);
        logmsg(LOGMSG_ERROR, "%s find bias=%d rc %d\n", __func__, bias, rc);
        return SQLITE_INTERNAL;
    }
    return SQLITE_OK;
}

static int bias_cmp(bias_info *info, void *found)
{
    BtCursor *cur = info->cur;
    ondisk_to_sqlite_tz(cur->db, cur->sc, found, cur->rrn, cur->genid,
                        cur->keybuf, cur->keybuf_alloc, 0, NULL, NULL, NULL,
                        &cur->keybuflen, cur->clnt->tzname, cur);
    return sqlite3VdbeRecordCompare(cur->keybuflen, cur->keybuf,
                                    info->unpacked);
}

/* Move the cursor so that it points to an entry near the key
** specified by pIdxKey or intKey.   Return a success code.
**
** For INTKEY tables, the intKey parameter is used.  pIdxKey
** must be NULL.  For index tables, pIdxKey is used and intKey
** is ignored.
**
** If an exact match is not found, then the cursor is always
** left pointing at a leaf page which would hold the entry if it
** were present.  The cursor might point to an entry that comes
** before or after the key.
**
** An integer is written into *pRes which is the result of
** comparing the key with the entry to which the cursor is
** pointing.  The meaning of the integer written into
** *pRes is as follows:
**
**     *pRes<0      The cursor is left pointing at an entry that
**                  is smaller than intKey/pIdxKey or if the table is empty
**                  and the cursor is therefore left point to nothing.
**
**     *pRes==0     The cursor is left pointing at an entry that
**                  exactly matches intKey/pIdxKey.
**
**     *pRes>0      The cursor is left pointing at an entry that
**                  is larger than intKey/pIdxKey.
**
*/
int sqlite3BtreeMovetoUnpacked(BtCursor *pCur, /* The cursor to be moved */
                               UnpackedRecord *pIdxKey, /* Unpacked index key */
                               i64 intKey,              /* The table key */
                               int bias, /* used to detect the vdbe operation */
                               int *pRes) /* Write search results here */
{
    int rc = SQLITE_OK;
    void *buf = NULL;
    int fndlen;
    int bdberr;
    struct sql_thread *thd = pCur->thd;
    struct sqlclntstate *clnt = pCur->clnt;
    unsigned long long genid;
    int verify = 0;

    if (debug_switch_pause_moveto()) {
        logmsg(LOGMSG_USER, "Waiting 15 sec\n");
        poll(NULL, 0, 15000);
    }

    /* verification error if not found */
    if (gbl_early_verify && (bias == OP_NotExists || bias == OP_NotFound || bias == OP_IfNoHope) &&
        *pRes != 0) {
        verify = 1;
        *pRes = 0;
    }

    /* check authentication */
    if (authenticate_cursor(pCur, AUTHENTICATE_READ) != 0) {
        rc = SQLITE_ACCESS;
        goto done;
    }

    /* we may move the cursor in a way that would invalidate any serialized
     * cursor we may have */
    bdb_cursor_ser_invalidate(&pCur->cur_ser);

    if (access_control_check_sql_read(pCur, thd)) {
        rc = SQLITE_ACCESS;
        goto done;
    }

    /* skip the moveto on databtree is marked for delete,
       this is a nop */
    /* for partial indexes,
       I need to move to check if I need to delete a partial index */
    if (likely(bdb_attr_get(thedb->bdb_attr, BDB_ATTR_ONE_PASS_DELETE)) &&
        (pCur->ixnum == -1) && (pCur->open_flags & OPFLAG_FORDELETE) &&
        !gbl_partial_indexes) {
        rc = SQLITE_OK;
        goto done;
    }

    if (thd)
        thd->nfind++;

    thd->cost += pCur->find_cost;

    /* assert that this isn't called for sampled (previously misnamed
     * compressed) */
    assert(0 == pCur->is_sampled_idx);

    rc = sql_tick(thd, pCur->bt->is_temporary == 0);

    if (rc)
        return rc;

    pCur->nfind++;

    if (pCur->blobs.numcblobs > 0)
        free_blob_status_data(&pCur->blobs);

    pCur->eof = 0;
    pCur->empty = 0;
    pCur->next_is_eof = 0;
    pCur->prev_is_eof = 0;

    if (pCur->bt->is_temporary) {
        if (pIdxKey) {
            if (bdb_is_hashtable(pCur->tmptable->tbl)) {
                Mem mem = {{0}};
                sqlite3VdbeRecordPack(pIdxKey, &mem);
                rc = bdb_temp_table_find(thedb->bdb_env, pCur->tmptable->cursor,
                                         mem.z, mem.n, NULL, &bdberr);
                sqlite3VdbeMemRelease(&mem);
            } else {
                rc = pCur->cursor_find(thedb->bdb_env, pCur->tmptable->cursor,
                                       NULL, 0, pIdxKey, &bdberr, pCur);
            }
        } else {
            rc =
                pCur->cursor_find(thedb->bdb_env, pCur->tmptable->cursor,
                                  &intKey, sizeof(intKey), NULL, &bdberr, pCur);
        }
        if (!is_good_ix_find_rc(rc)) {
            if (rc == IX_EMPTY) {
                rc = SQLITE_OK;
                pCur->empty = 1;
                *pRes = -1;
                return rc;
            } else if (rc == IX_PASTEOF) {
                rc = SQLITE_OK;
                pCur->eof = 1;
                *pRes = -1;
                return rc;
            }
            logmsg(LOGMSG_ERROR, "sqlite3BtreeMoveto:bdb_temp_table_find error rc=%d\n", rc);
            rc = SQLITE_INTERNAL;
            goto done;
        }
        if (pIdxKey)
            *pRes = sqlite3VdbeRecordCompare(
                bdb_temp_table_keysize(pCur->tmptable->cursor),
                bdb_temp_table_key(pCur->tmptable->cursor), pIdxKey);
        else
            *pRes = i64cmp(bdb_temp_table_key(pCur->tmptable->cursor), &intKey);

    } else if (pCur->rootpage == RTPAGE_SQLITE_MASTER) {

        /* this is a find in a sqlite_master, ignore for now
        */
        if (pCur->keyDdl != intKey) {
            logmsg(LOGMSG_ERROR, 
                "%s: cached ddl row different than lookup row %llx %llx???\n",
                __func__, pCur->genid, intKey);
        }
        pCur->tblpos =
            thd->rootpage_nentries; /* position ourselves on the side row */
        *pRes = 0;
        goto done;

    } else if (cur_is_remote(pCur)) { /* remote cursor */

        /* filter the supported operations */
        if (bias != OP_SeekLT && bias != OP_SeekLE && bias != OP_SeekGE &&
            bias != OP_SeekGT && bias != OP_NotExists && bias != OP_Found &&
            bias != OP_IfNoHope && bias != OP_NotFound && bias != OP_IdxDelete) {
            logmsg(LOGMSG_ERROR, "%s: unsupported remote cursor operation op=%d\n",
                    __func__, bias);
            rc = SQLITE_INTERNAL;
        }
        /* hack for partial indexes */
        else if (bias == OP_IdxDelete && pCur->ixnum != -1) {
            /* hack for partial indexes and indexes on expressions */
            if (gbl_expressions_indexes && pCur->fdbc->tbl_has_expridx(pCur)) {
                Mem mem = {{0}};
                sqlite3VdbeRecordPack(pIdxKey, &mem);
                assert(clnt->idxDelete[pCur->ixnum] == NULL);
                clnt->idxDelete[pCur->ixnum] = malloc(sizeof(int) + mem.n);
                if (clnt->idxDelete[pCur->ixnum] == NULL) {
                    logmsg(LOGMSG_ERROR, "%s:%d malloc %ld failed\n", __func__,
                           __LINE__, sizeof(int) + mem.n);
                    rc = SQLITE_NOMEM;
                    goto done;
                }
                *((int *)clnt->idxDelete[pCur->ixnum]) = mem.n;
                memcpy((unsigned char *)clnt->idxDelete[pCur->ixnum] +
                           sizeof(int),
                       mem.z, mem.n);
                sqlite3VdbeMemRelease(&mem);
            }
            *pRes = 0;
            rc = SQLITE_OK;
        } else {
            rc = cursor_find_remote(pCur, clnt, pIdxKey, intKey, bias, pRes);
        }

    } else if (pCur->ixnum == -1) {
        /* Data. nKey has rrn */
        i64 nKey;
        uint8_t ver;

        /* helper simulate verify sql error -> deadlock */
        {
            static int deadlock_race = 0;
            if (debug_switch_simulate_verify_error()) {
                if (!deadlock_race) {
                    deadlock_race++;
                    while (debug_switch_simulate_verify_error()) {
                        poll(NULL, 0, 10);
                    }
                } else {
                    deadlock_race++;
                }
            }
            if (debug_switch_reset_deadlock_race()) {
                deadlock_race = 0;
            }
        }

        /* TODO: we already found the data record.  find some way to map between
         * index/data cursors and don't do extra data fetches unless we
         * move the cursor */
        pCur->eof = 0;
        pCur->empty = 0;
        reqlog_logf(pCur->bt->reqlogger, REQL_TRACE,
                    "looking for record %lld\n", intKey);

        if (pCur->db->dtastripe) {
            genid = intKey;
            nKey = 2;
        } else {
            nKey = intKey;
            rc = get_matching_genid(pCur, (int)nKey, &genid);
            if (rc) {
                rc = SQLITE_OK;
                *pRes = -1;
                goto done;
            }
        }

#if 0
        if (sqldbgflag & 3)
            printf("# find %s rrn %lld ", pCur->db->tablename, nKey);
#endif

        if (is_genid_synthetic(genid)) {
            rc = osql_get_shadowdata(pCur, genid, &buf, &fndlen, &bdberr);
            if (rc) {
                logmsg(LOGMSG_ERROR, 
                        "%s: error fetching shadow data for genid %llu\n",
                        __func__, genid);
            }
            pCur->rrn = 2;
            pCur->genid = genid;
        } else {
            rc = ddguard_bdb_cursor_find(thd, pCur, pCur->bdbcur, &genid,
                                         sizeof(genid), 0, bias, &bdberr);

            if ((pCur->ixnum == -1 && rc == IX_FND) ||
                (pCur->ixnum >= 0 && rc != IX_EMPTY && rc >= 0)) {
                /*
                   pCur->rrn = pCur->bdbcur->rrn(pCur->bdbcur);
                   pCur->genid = pCur->bdbcur->genid(pCur->bdbcur);
                   fndlen = pCur->bdbcur->datalen(pCur->bdbcur);
                   buf = pCur->bdbcur->data(pCur->bdbcur);
                   ver = pCur->bdbcur->ver(pCur->bdbcur);
                 */
                pCur->bdbcur->get_found_data(pCur->bdbcur, &pCur->rrn,
                                             &pCur->genid, &fndlen, &buf, &ver);
                vtag_to_ondisk(pCur->db, buf, &fndlen, ver, pCur->genid);
            }
        }

        if (!rc) {
            /* we need this??? */
            if (fndlen != getdatsize(pCur->db)) {
                logmsg(LOGMSG_ERROR, "sqlite3BtreeMoveto: incorrect fndlen %d\n", fndlen);
                rc = SQLITE_INTERNAL; /* YO, this is IX_NOTFND !!!! */
                goto done;
            }
            if (pCur->writeTransaction) {
                memcpy(pCur->ondisk_buf, buf, fndlen);
            } else {
                pCur->ondisk_buf = buf;
            }
        }

        if ((rc == IX_NOTFND) || (rc == IX_PASTEOF)) {
            rc = SQLITE_OK;
            *pRes = -1;
            pCur->eof = 1;
        } else if (rc == IX_EMPTY) {
            rc = SQLITE_OK;
            *pRes = -1; /* return next rrn? i don't think this matters */
            pCur->empty = 1;
        } else if (is_good_ix_find_rc(rc)) {
            *pRes = 0;
            if (unlikely(pCur->cursor_class == CURSORCLASS_STAT24)) {
                extract_stat_record(pCur->db, buf, pCur->dtabuf,
                                    &pCur->dtabuflen);
            } else {
                /* DTA FILE - DONT CONVERT */
                if (pCur->writeTransaction) {
                    memcpy(pCur->dtabuf, pCur->ondisk_buf,
                           getdatsize(pCur->db));
                } else {
                    pCur->dtabuf = pCur->ondisk_buf;
                }
            }
            pCur->sqlrrnlen =
                sqlite3PutVarint((unsigned char *)pCur->sqlrrn, pCur->rrn);

            if (!gbl_selectv_rangechk) {
                if ((rc == IX_FND || rc == IX_FNDMORE) && pCur->is_recording &&
                    thd->clnt->ctrl_sqlengine == SQLENG_INTRANS_STATE) {
                    rc = osql_record_genid(pCur, thd, pCur->genid);
                    if (rc) {
                        logmsg(LOGMSG_ERROR, 
                                "%s: failed to record genid %llx (%llu)\n",
                                __func__, pCur->genid, pCur->genid);
                    }
                }
            }
            rc = 0;

#if 0
         if (sqldbgflag & 3) {
            printf(" record=");
            printrecord(pCur->ondisk_buf, pCur->db->schema, 0);
         }
         if (sqldbgflag & 3)
            printf("\n");
#endif

        } else { /* ix_find_by_rrn_and_genid || bdb_cursor_find */

            /* HERE WE ACTUALLY CAN GET A DEADLOCK!!!!! 03142008dh */
            if (rc == BDBERR_DEADLOCK /*ix_find? */
                || bdberr == BDBERR_DEADLOCK /*cursor */) {

                logmsg(LOGMSG_INFO, "sqlite3BtreeMoveto: deadlock bdberr = %d\n", bdberr);
                rc = SQLITE_DEADLOCK;

            } else {
                if (bdberr == BDBERR_TRANTOOCOMPLEX) {
                    rc = SQLITE_TRANTOOCOMPLEX;
                } else if (bdberr == BDBERR_TRAN_CANCELLED) {
                    rc = SQLITE_TRAN_CANCELLED;
                } else if (bdberr == BDBERR_NO_LOG) {
                    rc = SQLITE_TRAN_NOLOG;
                } else if (bdberr == BDBERR_NOT_DURABLE) {
                    rc = SQLITE_CLIENT_CHANGENODE;
                } else {
                   logmsg(LOGMSG_ERROR, "sqlite3BtreeMoveto: error rc=%d bdberr = %d\n", rc,
                           bdberr);
                    rc = SQLITE_INTERNAL;
                }
            }

#if 0
         if (sqldbgflag & 3)
            printf(" no match\n");
#endif
        }
    } else { /* find by key */
        int ondisk_len;
        struct convert_failure *fail_reason = &thd->clnt->fail_reason;

        struct bias_info info = {.bias = bias,
                                 .truncated = 0,
                                 .cmp = bias_cmp,
                                 .cur = pCur,
                                 .unpacked = pIdxKey};

/* here, if we are a splinter, we update the key properly */
#if 0
        if(thd->crtshard >=  1) {
            struct db *db = thedb->dbs[pCur->tblnum];
            shard_limits_t*shards = db->shards[pCur->ixnum];

            /* if the key is before our start, update the search to start
               if the key is bigger than start if next shard (if any), return EOF
               otherwise use the actual key */
            if(thd->crtshard>1) {
                /*adjust left */
                if(sqlite3RecordCompareExprList(pIdxKey, 
                            &shards->mems[thd->crtshard-2]) < 0) {
                    /* replace pIdxKey with shards->mems */
                    /* THIS IS HACK! leaks and crashes
                    pIdxKey->aMem = shards->mems; */
                }
            }
            if(thd->crtshard-1 < shards->limits->nExpr) {
                /*adjust right */
                if(sqlite3RecordCompareExprList(pIdxKey, 
                            &shards->mems[thd->crtshard-1])>=0) {
                    /* the result is eof */
                }
            }
            
        }
#endif
        ondisk_len = rc =
            sqlite_unpacked_to_ondisk(pCur, pIdxKey, fail_reason, &info);
        if (rc < 0) {
            char errs[128];
            convert_failure_reason_str(&thd->clnt->fail_reason,
                                       pCur->db->tablename, "SQLite format",
                                       ".ONDISK", errs, sizeof(errs));
            reqlog_logf(pCur->bt->reqlogger, REQL_TRACE,
                        "Moveto: sqlite_unpacked_to_ondisk failed [%s]\n",
                        errs);
            sqlite3_mutex_enter(sqlite3_db_mutex(pCur->vdbe->db));
            sqlite3VdbeError(pCur->vdbe, errs, (char *)0);
            sqlite3_mutex_leave(sqlite3_db_mutex(pCur->vdbe->db));
            rc = SQLITE_ERROR;
            goto done;
        }

        /* hack for partial indexes and indexes on expressions */
        if (bias == OP_IdxDelete && pCur->ixnum != -1) {
            if (gbl_expressions_indexes && pCur->db->ix_expr) {
                assert(clnt->idxDelete[pCur->ixnum] == NULL);
                clnt->idxDelete[pCur->ixnum] = malloc(ondisk_len);
                if (clnt->idxDelete[pCur->ixnum] == NULL) {
                    logmsg(LOGMSG_ERROR, "%s:%d malloc %d failed\n", __func__,
                            __LINE__, ondisk_len);
                    rc = SQLITE_NOMEM;
                    goto done;
                }
                memcpy(clnt->idxDelete[pCur->ixnum], pCur->ondisk_key,
                       ondisk_len);
            }
            *pRes = 0;
            rc = SQLITE_OK;
            goto done;
        }

        assert(ondisk_len >= 0);

        /* find last dup? */
        if (pIdxKey->default_rc < 0) {
            rc = ddguard_bdb_cursor_find_last_dup(
                thd, pCur, pCur->bdbcur, pCur->ondisk_key, ondisk_len,
                pCur->db->ix_keylen[pCur->ixnum], &info, &bdberr);
            if (is_good_ix_find_rc(rc)) {
                uint8_t _;
                pCur->bdbcur->get_found_data(pCur->bdbcur, &pCur->rrn,
                                             &pCur->genid, &fndlen, &buf, &_);
                if (fndlen != getkeysize(pCur->db, pCur->ixnum)) {
                    logmsg(LOGMSG_ERROR, "sqlite3BtreeMoveto: getkeysize return "
                           "incorrect length\n");
                    rc = SQLITE_INTERNAL;
                    goto done;
                }
                if (pCur->writeTransaction) {
                    memcpy(pCur->fndkey, buf, fndlen);
                } else {
                    pCur->fndkey = buf;
                }
            }
        } else {
            rc = ddguard_bdb_cursor_find(thd, pCur, pCur->bdbcur,
                                         pCur->ondisk_key, ondisk_len, 0, bias,
                                         &bdberr);
            if (is_good_ix_find_rc(rc)) {
                uint8_t _;
                pCur->bdbcur->get_found_data(pCur->bdbcur, &pCur->rrn,
                                             &pCur->genid, &fndlen, &buf, &_);
                if (fndlen != getkeysize(pCur->db, pCur->ixnum)) {
                    logmsg(LOGMSG_ERROR, "sqlite3BtreeMoveto: getkeysize return "
                           "incorrect length\n");
                    rc = SQLITE_INTERNAL;
                    goto done;
                }
                if (pCur->writeTransaction) {
                    memcpy(pCur->fndkey, buf, fndlen);
                } else {
                    pCur->fndkey = buf;
                }
            }
        }

        if (rc == IX_EMPTY) {
#if 0
            if (sqldbgflag & 3)
                printf(" no data\n");
#endif
            *pRes = -1;
            rc = SQLITE_OK;
            pCur->empty = 1;
            goto done;
        }

        /* Note: this code is to close a hole where we look for a value that's
         * larger than anything in the db, find something smaller, then larger
         * values
         * get added before we try to find the next matching record. There's a
         * corresponding problem in the 'go left' case if we try to find records
         * smaller than the smallest value in the db, but there's no cheap way
         * to
         * figure out of the record is the first record in the db. Serializable
         * papers over this with correct skip logic, but for now the left case
         * isn't
         * handled.
         */
        /* NOTE: last dup is returning EOF here :
         * table contains 1, 2, 3; select * from table where id>0 !
         */
        if (rc == IX_PASTEOF && !(pIdxKey->default_rc < 0)) {
            pCur->next_is_eof = 1;
        }

        if (is_good_ix_find_rc(rc)) {
            int goodrc = (rc == IX_FND || rc == IX_FNDMORE);
#if 0
         if (sqldbgflag & 3) {
            printf("found rrn %d key ", pCur->rrn);
            printrecord(pCur->fndkey, pCur->db->ixschema[pCur->ixnum], 0);
            printf(" data ");
            printrecord(pCur->ondisk_buf, pCur->db->schema, 0);
         }
#endif
            pCur->eof = 0;
            pCur->lastkey = pCur->fndkey;
            rc = ondisk_to_sqlite_tz(pCur->db, pCur->sc, pCur->fndkey,
                                     pCur->rrn, pCur->genid, pCur->keybuf,
                                     pCur->keybuf_alloc, 0, NULL, NULL, NULL,
                                     &pCur->keybuflen, clnt->tzname, pCur);
            if (rc) {
                reqlog_logf(pCur->bt->reqlogger, REQL_TRACE,
                            "Moveto: ondisk_to_sqlite failed\n");
                logmsg(LOGMSG_ERROR, "Moveto: ondisk_to_sqlite failed\n");
                rc = SQLITE_INTERNAL;
                goto done;
            }

            if (!pCur->db->dtastripe) {
                genid_hash_add(pCur, pCur->rrn, pCur->genid);
            }

            if (!gbl_selectv_rangechk) {
                if (goodrc && pCur->is_recording &&
                    thd->clnt->ctrl_sqlengine == SQLENG_INTRANS_STATE) {
                    rc = osql_record_genid(pCur, thd, pCur->genid);
                    if (rc) {
                        logmsg(LOGMSG_ERROR, 
                                "%s: failed to record genid %llx (%llu)\n",
                                __func__, pCur->genid, pCur->genid);
                    }
                }
            }

            if (likely(info.truncated == 0)) {
                /* Comdb2 keys are memcmp'able. Lets put that to use.. */
                int cmplen = ondisk_len < fndlen ? ondisk_len : fndlen;
                *pRes = memcmp(pCur->fndkey, pCur->ondisk_key, cmplen);
            } else {
                /*
                ** Strings were truncated for find
                ** Compare found key with complete original search key
                */
                *pRes = sqlite3VdbeRecordCompare(pCur->keybuflen, pCur->keybuf,
                                                 pIdxKey);
            }
            if (*pRes == 0 && bias != OP_SeekGT) {
                *pRes = pIdxKey->default_rc;
            }
            rc = SQLITE_OK;
            goto done;
        } else { /* ix_find_xxx || bdb_cursor_find */

            /* HERE WE ACTUALLY CAN GET A DEADLOCK!!!!! 03142008dh */
            if (rc == BDBERR_DEADLOCK /*ix_find? */
                || bdberr == BDBERR_DEADLOCK /*cursor */) {

                if (bdberr == BDBERR_DEADLOCK) {
                    uuidstr_t us;
                    ctrace(
                        "%s: too much contention, retried %d times [%llx %s]\n",
                        __func__, gbl_move_deadlk_max_attempt,
                        (thd->clnt && thd->clnt->osql.rqid)
                            ? thd->clnt->osql.rqid
                            : 0,
                        (thd->clnt && thd->clnt->osql.rqid)
                            ? comdb2uuidstr(thd->clnt->osql.uuid, us)
                            : "invalid-uuid");
                }
                /*
                 * printf("sqlite3BtreeMoveto: deadlock bdberr = %d\n", bdberr);
                 */
                rc = SQLITE_DEADLOCK;
            } else {
                if (bdberr == BDBERR_TRANTOOCOMPLEX) {
                    rc = SQLITE_TRANTOOCOMPLEX;
                } else if (bdberr == BDBERR_TRAN_CANCELLED) {
                    rc = SQLITE_TRAN_CANCELLED;
                } else if (bdberr == BDBERR_NO_LOG) {
                    rc = SQLITE_TRAN_NOLOG;
                } else {
                    logmsg(LOGMSG_ERROR, "sqlite3BtreeMoveto: error rc=%d bdberr = %d\n", rc,
                           bdberr);
                    rc = SQLITE_INTERNAL;
                }
            }

            goto done;
        }
    }

done:
    /* early verification error */
    if (verify && !pCur->bt->is_temporary &&
        pCur->rootpage != RTPAGE_SQLITE_MASTER && *pRes != 0 &&
        pCur->vdbe->readOnly == 0 && pCur->ixnum == -1) {
        int irc = is_genid_recorded(thd, pCur, genid);
        if (irc < 0)
            logmsg(LOGMSG_ERROR, "%s: failed to check early verify genid\n",
                   __func__);
        else if (irc == 1)
            clnt->early_retry = EARLY_ERR_SELECTV;
        else
            clnt->early_retry = EARLY_ERR_VERIFY;
    }

    reqlog_logf(pCur->bt->reqlogger, REQL_TRACE,
                "Moveto(pCur %d, found %s)     = %s\n", pCur->cursorid,
                *pRes == 0 ? "yes" : *pRes < 0 ? "less" : "more",
                sqlite3ErrStr(rc));
    return rc;
}

/*
 ** For the entry that cursor pCur is point to, return as
 ** many bytes of the key or data as are available on the local
 ** b-tree page.  Write the number of available bytes into *pAmt.
 **
 ** The pointer returned is ephemeral.  The key/data may move
 ** or be destroyed on the next call to any Btree routine.
 **
 ** These routines is used to get quick access to key and data
 ** in the common case where no overflow pages are used.
 */
const void *sqlite3BtreeKeyFetch(BtCursor *pCur, u32 *pAmt)
{
    void *out = NULL;
    if (pCur->is_sampled_idx) {
        out = pCur->keybuf;
        *pAmt = pCur->keybuflen;
        goto done;
    }
    if (pCur->bt->is_temporary) {
        out = bdb_temp_table_key(pCur->tmptable->cursor);
        *pAmt = bdb_temp_table_keysize(pCur->tmptable->cursor);
        goto done;
    }
    out = pCur->keybuf;
    *pAmt = pCur->keybuflen;
done:
    reqlog_logf(pCur->bt->reqlogger, REQL_TRACE,
                "KeyFetch(pCur %d pAmt %d)      = %p\n", pCur->cursorid, *pAmt,
                out);
    reqlog_loghex(pCur->bt->reqlogger, REQL_TRACE, out, *pAmt);
    reqlog_logl(pCur->bt->reqlogger, REQL_TRACE, "\n");
    return out;
}

/*
** Read part of the payload for the row at which that cursor pCur is currently
** pointing.  "amt" bytes will be transferred into pBuf[].  The transfer
** begins at "offset".
**
** pCur can be pointing to either a table or an index b-tree.
** If pointing to a table btree, then the content section is read.  If
** pCur is pointing to an index b-tree then the key section is read.
**
** For sqlite3BtreePayload(), the caller must ensure that pCur is pointing
** to a valid row in the table.  For sqlite3BtreePayloadChecked(), the
** cursor might be invalid or might need to be restored before being read.
**
** Return SQLITE_OK on success or an error code if anything goes
** wrong.  An error is returned if "offset+amt" is larger than
** the available payload.
**
*******************************************************************************
** NOTE: Given the current architectures of SQLite (i.e. it only calls into
**       this function from one place) and comdb2 (i.e. it does not expose the
**       concept of overflow pages to SQLite), it seems highly unlikely this
**       function will be called; however, if there are changs to SQLite in the
**       future that call into this function from more places, that may change.
*******************************************************************************
*/
int sqlite3BtreePayload(BtCursor *pCur, u32 offset, u32 amt, void *pBuf){
  int rc;
  const void *pSrc;
  u32 nSrc = 0;
  u64 nextOffset;

  pSrc = sqlite3BtreePayloadFetch(pCur, &nSrc);
  if( pSrc==0 ){
    rc = SQLITE_ERROR;
    goto done;
  }
  assert( nSrc>0 );
  nextOffset = (u64)offset + amt;
  if( nextOffset>nSrc ){
    rc = SQLITE_ERROR;
    goto done;
  }
  memcpy(pBuf, pSrc + offset, amt);
  rc = SQLITE_OK;

done:
  reqlog_logf(pCur->bt->reqlogger, REQL_TRACE,
              "Payload(pCur %d offset %d amt %d)     = %d\n", pCur->cursorid,
              offset, amt, rc);
  reqlog_loghex(pCur->bt->reqlogger, REQL_TRACE, pBuf, amt);
  reqlog_logl(pCur->bt->reqlogger, REQL_TRACE, "\n");
  return rc;
}

/*
** For the entry that cursor pCur is point to, return as
** many bytes of the key or data as are available on the local
** b-tree page.  Write the number of available bytes into *pAmt.
**
** The pointer returned is ephemeral.  The key/data may move
** or be destroyed on the next call to any Btree routine,
** including calls from other threads against the same cache.
** Hence, a mutex on the BtShared should be held prior to calling
** this routine.
**
** These routines is used to get quick access to key and data
** in the common case where no overflow pages are used.
*/
const void *sqlite3BtreePayloadFetch(BtCursor *pCur, u32 *pAmt)
{
  assert( pCur );
  if( pCur->ixnum==-1 ){
    return sqlite3BtreeDataFetch(pCur, pAmt);
  }else{
    return sqlite3BtreeKeyFetch(pCur, pAmt);
  }
}

/* add the costs of the sorter to the thd costs */
void addVdbeToThdCost(int type)
{
    struct sql_thread *thd = pthread_getspecific(query_info_key);
    if (thd == NULL)
        return;

    if (type == VDBESORTER_WRITE)
        thd->cost += 0.2;
    else if (type == VDBESORTER_MOVE || type == VDBESORTER_FIND)
        thd->cost += 0.1;
}

/* append the costs of the sorter to the thd query stats */
void addVdbeSorterCost(const VdbeSorter *pSorter)
{
    struct sql_thread *thd = pthread_getspecific(query_info_key);
    if (thd == NULL)
        return;

    struct query_path_component fnd = {{0}}, *qc;

    if (NULL == (qc = hash_find(thd->query_hash, &fnd))) {
        qc = calloc(sizeof(struct query_path_component), 1);
        hash_add(thd->query_hash, qc);
        listc_abl(&thd->query_stats, qc);
    }

    qc->nfind += pSorter->nfind;
    qc->nnext += pSorter->nmove;
    /* note: we record writes in record routines on the master */
    qc->nwrite += pSorter->nwrite;
}

/*
 ** Close a cursor.  The read lock on the database file is released
 ** when the last cursor is closed.
 */
int sqlite3BtreeCloseCursor(BtCursor *pCur)
{
    int rc = SQLITE_OK;
    int cursorid;
    int bdberr;
    /* Not sure about this. Can pCur->thd be different from thread-specific */
    struct sql_thread *thd = pthread_getspecific(query_info_key);
    /* If we are using sqldb of other thread, then the other thread will close
     * the db. */
    if (thd == NULL)
        return 0;
    struct sqlclntstate *clnt = thd->clnt;
    CurRangeArr **append_to;

#if 0
   FOR NOW, THIS IS CLEARED AT SQLCLNTSTATE LEVEL 
   pCur->keyDdl = 0ULL;
   if (pCur->dataDdl)
   {
      free(pCur->dataDdl);
      pCur->dataDdl = NULL;
      pCur->nDataDdl = 0;
   }
#endif

    if (pCur->range) {
        if (pCur->range->idxnum == -1 && pCur->range->islocked == 0) {
            currange_free(pCur->range);
            pCur->range = NULL;
        } else if (pCur->range->islocked || pCur->range->lkey ||
                   pCur->range->rkey || pCur->range->lflag ||
                   pCur->range->rflag) {
            if (!pCur->is_recording ||
                (clnt->ctrl_sqlengine == SQLENG_INTRANS_STATE &&
                 gbl_selectv_rangechk)) {
                append_to =
                    (pCur->is_recording) ? &(clnt->selectv_arr) : &(clnt->arr);
                if (!*append_to) {
                    *append_to = malloc(sizeof(CurRangeArr));
                    currangearr_init(*append_to);
                }
                currangearr_append(*append_to, pCur->range);
            } else {
                currange_free(pCur->range);
            }
            pCur->range = NULL;
        } else {
            currange_free(pCur->range);
            pCur->range = NULL;
        }
    }

    if (pCur->blobs.numcblobs > 0)
        free_blob_status_data(&pCur->blobs);

    /* update cursor use counts.  don't lock for now.
     * analyze shouldnt' affect cursor stats */
    if (pCur->db && !clnt->is_analyze) {
        if (pCur->ixnum != -1)
            pCur->db->sqlixuse[pCur->ixnum] += (pCur->nfind + pCur->nmove);
    }

    if (thd && thd->query_hash) {
        if (pCur->cursor_class == CURSORCLASS_SQLITEMASTER ||
            (pCur->db && is_sqlite_stat(pCur->db->tablename))) {
            goto skip;
        }
        struct query_path_component fnd = {{0}}, *qc = NULL;
        if (pCur->bt && pCur->bt->is_remote) {
            if (!pCur->fdbc)
                goto skip; /* failed during cursor creation */
            strncpy0(fnd.rmt_db, pCur->fdbc->dbname(pCur), sizeof(fnd.rmt_db));
            strncpy0(fnd.lcl_tbl_name, pCur->fdbc->tblname(pCur),
                     sizeof(fnd.lcl_tbl_name));
        } else if (pCur->db) {
            strncpy0(fnd.lcl_tbl_name, pCur->db->tablename,
                     sizeof(fnd.lcl_tbl_name));
        }
        fnd.ix = pCur->ixnum;

        if ((qc = hash_find(thd->query_hash, &fnd)) == NULL) {
            qc = calloc(sizeof(struct query_path_component), 1);
            if (pCur->bt && pCur->bt->is_remote) {
                strncpy0(qc->rmt_db, pCur->fdbc->dbname(pCur),
                         sizeof(qc->rmt_db));
                strncpy0(qc->lcl_tbl_name, pCur->fdbc->tblname(pCur),
                         sizeof(qc->lcl_tbl_name));
            } else if (pCur->db) {
                strncpy0(qc->lcl_tbl_name, pCur->db->tablename,
                         sizeof(qc->lcl_tbl_name));
            }
            qc->ix = pCur->ixnum;
            hash_add(thd->query_hash, qc);
            listc_abl(&thd->query_stats, qc);
        }

        if (qc) {
            qc->nfind += pCur->nfind;
            qc->nnext += pCur->nmove;
            /* note: we record writes in record routines on the master */
            qc->nwrite += pCur->nwrite;
            qc->nblobs += pCur->nblobs;
        }
    }

skip:
    cursorid = pCur->cursorid;
    if (pCur->bt && pCur->bt->is_remote &&
        pCur->rootpage != RTPAGE_SQLITE_MASTER) /* sqlite_master is local */
    {
        /* release the fdb cursor */
        if (pCur->fdbc) {
            rc = pCur->fdbc->close(pCur);
            if (rc) {
                logmsg(LOGMSG_ERROR, "%s: failed fdb_cursor_close rc=%d\n", __func__,
                        rc);
                rc = SQLITE_INTERNAL;
            }
        }
    } else {
        if (pCur->rootpage >= RTPAGE_START) {
            if (pCur->writeTransaction) {
                if (pCur->ondisk_buf)
                    free(pCur->ondisk_buf);
            }
            if (pCur->ondisk_key)
                free(pCur->ondisk_key);
            if (pCur->writeTransaction) {
                if (pCur->fndkey)
                    free(pCur->fndkey);
            }
        }
        if (pCur->writeTransaction) {
            if (pCur->dtabuf)
                free(pCur->dtabuf);
        }
        if (pCur->keybuf)
            free(pCur->keybuf);

        if (pCur->is_sampled_idx) {
            rc = bdb_temp_table_close_cursor(
                thedb->bdb_env, pCur->sampled_idx->cursor, &bdberr);
            if (rc) {
                logmsg(LOGMSG_ERROR, "bdb_temp_table_close_cursor rc %d\n", bdberr);
                rc = SQLITE_INTERNAL;
                goto done;
            }
            free(pCur->sampled_idx);
        } else if (pCur->bt && pCur->bt->is_temporary) {
            if( pCur->cursor_close ){
                rc = pCur->cursor_close(thedb->bdb_env, pCur, &bdberr);
                if (rc) {
                    logmsg(LOGMSG_ERROR, "bdb_temp_table_close_cursor rc %d\n", bdberr);
                    rc = SQLITE_INTERNAL;
                    goto done;
                }
            }
            free(pCur->tmptable);
            pCur->tmptable = NULL;

            // TODO: The thread pool causes this to be violated.
            // assert( pCur->bt->temp_table_mtx==clnt->temp_table_mtx );
            Pthread_mutex_lock(pCur->bt->temp_table_mtx);

            struct temptable_entry *pEntry = sqlite3HashFind(
                &pCur->bt->temp_tables, rootPageNumToTempHashKey(
                pCur->rootpage));

            if (pEntry != NULL) {
                assert( pEntry->value );
                assert( pEntry->value->temp_table_mtx==pCur->bt->temp_table_mtx );

                rc = releaseTempTableRef(
                    pCur->bt, pCur->rootpage, pEntry, pEntry->value, 0
                );
                if (rc != SQLITE_OK) {
                    logmsg(LOGMSG_ERROR,
                           "%s: releaseTempTableRef bt %p tab %d rc %d\n",
                           __func__, pCur->bt, pCur->rootpage, rc);
                    rc = SQLITE_INTERNAL;
                    goto done;
                }
            } else {
                logmsg(LOGMSG_ERROR, "%s: entry %d not found\n",
                       __func__, pCur->rootpage);
            }

            Pthread_mutex_unlock(pCur->bt->temp_table_mtx);
        }

        if (pCur->bdbcur) {
            /* opened a real cursor? close it */
            bdberr = 0;
            rc = pCur->bdbcur->close(pCur->bdbcur, &bdberr);
            if (bdberr == BDBERR_DEADLOCK) {
                /* For now, We do not recover from deadlocks during cursor close
                 */
                rc = SQLITE_DEADLOCK;
            }
        }
        if (rc) {
            logmsg(LOGMSG_ERROR, "bdb_cursor_close: rc %d\n", bdberr);
            rc = SQLITE_INTERNAL;
            /*
             * Keep going, we do want to leak BtCursors when
             * we close a Btree!!!
             * goto done;
             */
        }
    }

    if (thd) {
        Pthread_mutex_lock(&thd->lk);
        if (pCur->on_list)
            listc_rfl(&pCur->bt->cursors, pCur);
        Pthread_mutex_unlock(&thd->lk);
    }

/* We don't allocate BtCursor anymore */
/* free(pCur); */
done:
    reqlog_logf(pCur->reqlogger, REQL_TRACE, "CloseCursor(pCur %d)      = %s\n",
                cursorid, sqlite3ErrStr(rc));

    return rc;
}

/*
 ** Delete all information from a single table in the database.  iTable is
 ** the page number of the root of the table.  After this routine returns,
 ** the root page is empty, but still exists.
 **
 ** This routine will fail with SQLITE_LOCKED if there are any open
 ** read cursors on the table.  Open write cursors are moved to the
 ** root of the table.
 */
int sqlite3BtreeClearTable(Btree *pBt, int iTable, int *pnChange)
{
    /* So here's Uncle Mike's lesson learned #6943925: if you have
     * a routine that "should never be called", make darn sure it's
     * never called... */
    int rc = SQLITE_OK;
    int bdberr;
    int ixnum;
    struct sql_thread *thd = pthread_getspecific(query_info_key);
    struct sqlclntstate *clnt = thd->clnt;

    if (pnChange)
        *pnChange = 0;

    if (pBt->is_temporary) {
        assert( pBt->temp_table_mtx==clnt->temp_table_mtx );
        Pthread_mutex_lock(pBt->temp_table_mtx);

        struct temptable_entry *pEntry = sqlite3HashFind(
            &pBt->temp_tables, rootPageNumToTempHashKey(iTable));

        if (pEntry == NULL) {
            logmsg(LOGMSG_ERROR, "%s: entry %d not found\n",
                   __func__, iTable);
            rc = SQLITE_INTERNAL;
            Pthread_mutex_unlock(pBt->temp_table_mtx);
            goto done;
        }

        struct temptable *pTbl = pEntry->value;

        if (pTbl == NULL) {
            logmsg(LOGMSG_ERROR, "%s: table %d not found\n",
                   __func__, iTable);
            rc = SQLITE_INTERNAL;
            Pthread_mutex_unlock(pBt->temp_table_mtx);
            goto done;
        }
        rc = bdb_temp_table_truncate(thedb->bdb_env, pTbl->tbl, &bdberr);
        if (rc) {
            logmsg(LOGMSG_ERROR, 
                    "sqlite3BtreeClearTable: bdb_temp_table_clear error rc = %d\n",
                    rc);
            rc = SQLITE_INTERNAL;
            Pthread_mutex_unlock(pBt->temp_table_mtx);
            goto done;
        }
        Pthread_mutex_unlock(pBt->temp_table_mtx);
    } else {
        struct dbtable *db = get_sqlite_db(thd, iTable, &ixnum);
        if (ixnum != -1) {
            rc = SQLITE_OK;
            goto done;
        }
        /* If we are in analyze, lie.  Otherwise we end up with an empty,
         * and then worse, half-filled stat table during the analyze. */
        if (clnt->is_analyze && is_sqlite_stat(db->tablename)) {
            rc = SQLITE_OK;
            goto done;
        }
        rc = db->n_constraints == 0 ? osql_cleartable(thd, db->tablename) : -1;
        if (rc) {
            logmsg(LOGMSG_ERROR, "sqlite3BtreeClearTable: error rc = %d\n", rc);
            rc = SQLITE_INTERNAL;
            goto done;
        }
    }
done:
    reqlog_logf(pBt->reqlogger, REQL_TRACE,
                "ClearTable(pBt %d iTable %d)      = %s\n", pBt->btreeid,
                iTable, sqlite3ErrStr(rc));
    return rc;
}

/*
 ** Write meta-information back into the database.  Meta[0] is
 ** read-only and may not be written.
 */
int sqlite3BtreeUpdateMeta(Btree *pBt, int idx, u32 iMeta)
{
    int rc = SQLITE_OK;
    reqlog_logf(pBt->reqlogger, REQL_TRACE,
                "UpdateMeta(pBt %d, idx %d, data %d)      = %s\n", pBt->btreeid,
                idx, iMeta, sqlite3ErrStr(rc));
    return rc;
}

unsigned long long get_rowid(BtCursor *pCur)
{
    if (pCur->genid == 0) {
        logmsg(LOGMSG_FATAL, "get_rowid will return 0\n");
        exit(1);
    }

    return pCur->genid;
}

/*
 ** ADDON:
 ** this function is also called for recom/snapisol/serial
 ** in this case, if the genid is synthetic, it needs to pull the blobs from
 ** the SHADOW BLOB; we do this here
 */
static int fetch_blob_into_sqlite_mem(BtCursor *pCur, struct schema *sc,
                                      int fnum, Mem *m, void *dta)
{
    struct ireq iq;
    blob_status_t blobs;
    int blobnum;
    struct field *f;
    int rc;
    int bdberr;
    int nretries = 0;
    struct sql_thread *thd = pCur->thd;

    if (!pCur->have_blob_descriptor) {
        gather_blob_data_byname(pCur->db->tablename, ".ONDISK",
                                &pCur->blob_descriptor);
        pCur->have_blob_descriptor = 1;
    }

    f = &sc->member[fnum];
    blobnum = f->blob_index + 1;

    pCur->nblobs++;
    if (thd) {
        thd->nblobs++;
        thd->cost += pCur->blob_cost;
    }

again:
    memcpy(&blobs, &pCur->blob_descriptor, sizeof(blobs));

    if (is_genid_synthetic(pCur->genid)) {
        rc = osql_fetch_shadblobs_by_genid(pCur, &blobnum, &blobs, &bdberr);
    } else {
        bdb_fetch_args_t args = {0};
        rc = bdb_fetch_blobs_by_rrn_and_genid_cursor(
            pCur->db->handle, pCur->rrn, pCur->genid, 1, &blobnum,
            blobs.bloblens, blobs.bloboffs, (void **)blobs.blobptrs,
            pCur->bdbcur, &args, &bdberr);
    }

    if (rc) {
        if (bdberr == BDBERR_DEADLOCK) {
            nretries++;
            if ((rc = recover_deadlock(thedb->bdb_env, thd, NULL, 0)) != 0) {
                if (!gbl_rowlocks)
                    logmsg(LOGMSG_ERROR, "%s: %zu failed dd recovery, rc %d\n",
                           __func__, pthread_self(), rc);
                if (rc < 0)
                    return SQLITE_BUSY;
                else
                    return rc;
            }
            if (nretries >= gbl_maxretries) {
                logmsg(LOGMSG_ERROR, "too much contention fetching "
                                     "tbl %s blob %s tried %d times\n",
                       pCur->db->tablename, f->name, nretries);
                return SQLITE_DEADLOCK;
            }
            goto again;
        }
        return SQLITE_DEADLOCK;
    }

    /* Happens more frequently in index mode, but can happen in cursor mode
     * after a deadlock (because we close all our cursors) */
    init_fake_ireq(thedb, &iq);
    iq.usedb = pCur->db;

    if (check_one_blob_consistency(&iq, iq.usedb->tablename, ".ONDISK", &blobs,
                                   dta, f->blob_index, 0)) {
        free_blob_status_data(&blobs);
        nretries++;
        if (nretries >= gbl_maxblobretries) {
            logmsg(LOGMSG_ERROR, "inconsistent blob genid %llx, blob index %d\n",
                    pCur->genid, f->blob_index);
            return SQLITE_CORRUPT;
        }
        goto again;
    }

#if 0 
   int patch = 0;
   if (is_genid_synthetic(pCur->genid)) 
   {
      patch = blobnum-1;
   }
#endif

    if (blobs.blobptrs[0] == NULL) {
        m->z = NULL;
        m->flags = MEM_Null;
    } else {
        m->z = blobs.blobptrs[0];
        m->n = blobs.bloblens[0];
        m->flags = MEM_Dyn;
        m->xDel = free;

        if (f->type == SERVER_VUTF8) {
            m->flags |= MEM_Str;
            if (m->n > 0)
                --m->n; /* sqlite string lengths do not include NULL */
        } else
            m->flags |= MEM_Blob;
    }

    return 0;
}

int is_datacopy(BtCursor *pCur, int *fnum)
{
    int nmembers = pCur->sc->nmembers;
    /*if (nmembers == 0) return 0;*/
    if (pCur->ixnum >= 0 && pCur->db->ix_datacopy[pCur->ixnum] &&
        *fnum >= nmembers) {
        /* Make fnum point to correct column as if rec is .ONDISK */
        *fnum = pCur->sc->datacopy[*fnum - nmembers];
        return 1;
    }
    return 0;
}

int get_data(BtCursor *pCur, struct schema *sc, uint8_t *in, int fnum, Mem *m,
             uint8_t flip_orig, const char *tzname)
{
    int null;
    i64 ival;
    int outdtsz = 0;
    int rc = 0;
    struct field *f = &(sc->member[fnum]);
    void *record = in;
    uint8_t *in_orig = in = in + f->offset;

    if (f->flags & INDEX_DESCEND) {
        if (gbl_sort_nulls_correctly) {
            in_orig[0] = ~in_orig[0];
        }
        if (flip_orig) {
            xorbufcpy((char *)&in[1], (char *)&in[1], f->len - 1);
        } else {
            switch (f->type) {
            case SERVER_BINT:
            case SERVER_UINT:
            case SERVER_BREAL:
            case SERVER_DATETIME:
            case SERVER_DATETIMEUS:
            case SERVER_INTVYM:
            case SERVER_INTVDS:
            case SERVER_INTVDSUS:
            case SERVER_DECIMAL: {
                /* This way we don't have to flip them back. */
                uint8_t *p = alloca(f->len);
                p[0] = in[0];
                xorbufcpy((char *)&p[1], (char *)&in[1], f->len - 1);
                in = p;
                break;
            }
            default:
                /* For byte and cstring, set the MEM_Xor flag and
                 * sqlite will flip the field */
                break;
            }
        }
    }

    null = stype_is_null(in);
    if (null) { /* this field is null, we dont need to fetch */
        m->z = NULL;
        m->n = 0;
        m->flags = MEM_Null;
        goto done;
    }

#ifdef _LINUX_SOURCE
    struct field_conv_opts convopts = {.flags = FLD_CONV_LENDIAN};
#else
    struct field_conv_opts convopts = {.flags = 0};
#endif

    switch (f->type) {
    case SERVER_UINT:
        rc = SERVER_UINT_to_CLIENT_INT(
            in, f->len, NULL /*convopts */, NULL /*blob */, &ival, sizeof(ival),
            &null, &outdtsz, &convopts, NULL /*blob */);
        m->u.i = ival;
        if (rc == -1)
            goto done;
        if (null)
            m->flags = MEM_Null;
        else
            m->flags = MEM_Int;
        break;

    case SERVER_BINT:
        rc = SERVER_BINT_to_CLIENT_INT(
            in, f->len, NULL /*convopts */, NULL /*blob */, &ival, sizeof(ival),
            &null, &outdtsz, &convopts, NULL /*blob */);
        m->u.i = ival;
        if (rc == -1)
            goto done;
        if (null) {
            m->flags = MEM_Null;
        } else {
            m->flags = MEM_Int;
        }
        break;

    case SERVER_BREAL: {
        double dval = 0;
        rc = SERVER_BREAL_to_CLIENT_REAL(
            in, f->len, NULL /*convopts */, NULL /*blob */, &dval, sizeof(dval),
            &null, &outdtsz, &convopts, NULL /*blob */);
        m->u.r = dval;
        if (rc == -1)
            goto done;
        if (null)
            m->flags = MEM_Null;
        else
            m->flags = MEM_Real;
        break;
    }
    case SERVER_BCSTR:
        /* point directly at the ondisk string */
        m->z = (char *)&in[1]; /* skip header byte in front */
        if (flip_orig || !(f->flags & INDEX_DESCEND)) {
            m->n = cstrlenlim((char *)&in[1], f->len - 1);
        } else {
            m->n = cstrlenlimflipped(&in[1], f->len - 1);
        }
        m->flags = MEM_Str | MEM_Ephem;
        break;

    case SERVER_BYTEARRAY:
        /* just point to bytearray directly */
        m->z = (char *)&in[1];
        m->n = f->len - 1;
        m->flags = MEM_Blob | MEM_Ephem;
        break;

    case SERVER_DATETIME:
        if (debug_switch_support_datetimes()) {
            assert(sizeof(server_datetime_t) == f->len);

            db_time_t sec = 0;
            unsigned short msec = 0;

            bzero(&m->du.dt, sizeof(dttz_t));

            /* TMP BROKEN DATETIME */
            if (in[0] == 0) {
                memcpy(&sec, &in[1], sizeof(sec));
                memcpy(&msec, &in[1] + sizeof(db_time_t), sizeof(msec));
                sec = flibc_ntohll(sec);
                msec = ntohs(msec);
                m->du.dt.dttz_sec = sec;
                m->du.dt.dttz_frac = msec;
                m->du.dt.dttz_prec = DTTZ_PREC_MSEC;
                m->flags = MEM_Datetime;
                m->tz = (char *)tzname;
            } else {
                rc = SERVER_BINT_to_CLIENT_INT(
                    in, sizeof(db_time_t) + 1, NULL /*convopts */,
                    NULL /*blob */, &(m->du.dt.dttz_sec),
                    sizeof(m->du.dt.dttz_sec), &null, &outdtsz, &convopts,
                    NULL /*blob */);
                if (rc == -1)
                    goto done;

                memcpy(&msec, &in[1] + sizeof(db_time_t), sizeof(msec));
                msec = ntohs(msec);
                m->du.dt.dttz_frac = msec;
                m->du.dt.dttz_prec = DTTZ_PREC_MSEC;
                m->flags = MEM_Datetime;
                m->tz = (char *)tzname;
            }

        } else {
            /* previous broken case, treat as bytearay */
            m->z = (char *)&in[1];
            m->n = f->len - 1;
            if (stype_is_null(in))
                m->flags = MEM_Null;
            else
                m->flags = MEM_Blob;
        }
        break;

    case SERVER_DATETIMEUS:
        if (debug_switch_support_datetimes()) {
            assert(sizeof(server_datetimeus_t) == f->len);
            if (stype_is_null(in)) {
                m->flags = MEM_Null;
            } else {

                db_time_t sec = 0;
                unsigned int usec = 0;

                bzero(&m->du.dt, sizeof(dttz_t));

                /* TMP BROKEN DATETIME */
                if (in[0] == 0) {

                    /* HERE COMES A BROKEN RECORD */
                    memcpy(&sec, &in[1], sizeof(sec));
                    memcpy(&usec, &in[1] + sizeof(db_time_t), sizeof(usec));
                    sec = flibc_ntohll(sec);
                    usec = ntohl(usec);
                    m->du.dt.dttz_sec = sec;
                    m->du.dt.dttz_frac = usec;
                    m->du.dt.dttz_prec = DTTZ_PREC_USEC;
                    m->flags = MEM_Datetime;
                    m->tz = (char *)tzname;
                } else {
                    rc = SERVER_BINT_to_CLIENT_INT(
                        in, sizeof(db_time_t) + 1, NULL /*convopts */,
                        NULL /*blob */, &(m->du.dt.dttz_sec),
                        sizeof(m->du.dt.dttz_sec), &null, &outdtsz, &convopts,
                        NULL /*blob */);
                    if (rc == -1)
                        goto done;

                    memcpy(&usec, &in[1] + sizeof(db_time_t), sizeof(usec));
                    usec = ntohl(usec);
                    m->du.dt.dttz_frac = usec;
                    m->du.dt.dttz_prec = DTTZ_PREC_USEC;
                    m->flags = MEM_Datetime;
                    m->tz = (char *)tzname;
                }
            }
        } else {
            /* previous broken case, treat as bytearay */
            m->z = (char *)&in[1];
            m->n = f->len - 1;
            m->flags = MEM_Blob;
        }
        break;

    case SERVER_INTVYM: {
        cdb2_client_intv_ym_t ym;
        rc = SERVER_INTVYM_to_CLIENT_INTVYM(in, f->len, NULL, NULL, &ym,
                                            sizeof(ym), &null, &outdtsz, NULL,
                                            NULL);
        if (rc)
            goto done;

        if (null) {
            m->flags = MEM_Null;
        } else {
            m->flags = MEM_Interval;
            m->du.tv.type = INTV_YM_TYPE;
            m->du.tv.sign = ntohl(ym.sign);
            m->du.tv.u.ym.years = ntohl(ym.years);
            m->du.tv.u.ym.months = ntohl(ym.months);
        }
        break;
    }

    case SERVER_INTVDS: {
        cdb2_client_intv_ds_t ds;

        rc = SERVER_INTVDS_to_CLIENT_INTVDS(in, f->len, NULL, NULL, &ds,
                                            sizeof(ds), &null, &outdtsz, NULL,
                                            NULL);
        if (rc)
            goto done;

        if (null)
            m->flags = MEM_Null;
        else {

            m->flags = MEM_Interval;
            m->du.tv.type = INTV_DS_TYPE;
            m->du.tv.sign = ntohl(ds.sign);
            m->du.tv.u.ds.days = ntohl(ds.days);
            m->du.tv.u.ds.hours = ntohl(ds.hours);
            m->du.tv.u.ds.mins = ntohl(ds.mins);
            m->du.tv.u.ds.sec = ntohl(ds.sec);
            m->du.tv.u.ds.frac = ntohl(ds.msec);
            m->du.tv.u.ds.prec = DTTZ_PREC_MSEC;
        }
        break;
    }

    case SERVER_INTVDSUS: {
        cdb2_client_intv_dsus_t ds;

        rc = SERVER_INTVDSUS_to_CLIENT_INTVDSUS(in, f->len, NULL, NULL, &ds,
                                                sizeof(ds), &null, &outdtsz,
                                                NULL, NULL);
        if (rc)
            goto done;

        if (null)
            m->flags = MEM_Null;
        else {
            m->flags = MEM_Interval;
            m->du.tv.type = INTV_DSUS_TYPE;
            m->du.tv.sign = ntohl(ds.sign);
            m->du.tv.u.ds.days = ntohl(ds.days);
            m->du.tv.u.ds.hours = ntohl(ds.hours);
            m->du.tv.u.ds.mins = ntohl(ds.mins);
            m->du.tv.u.ds.sec = ntohl(ds.sec);
            m->du.tv.u.ds.frac = ntohl(ds.usec);
            m->du.tv.u.ds.prec = DTTZ_PREC_USEC;
        }
        break;
    }

    case SERVER_BLOB2: {
        int len;
        /* get the length of the vutf8 string */
        memcpy(&len, &in[1], 4);
        len = ntohl(len);

        /* TODO use types.c's enum for header length */
        /* if the string is small enough to be stored in the record */
        if (len <= f->len - 5) {
            /* point directly at the ondisk string */
            /* TODO use types.c's enum for header length */
            m->z = (char *)&in[5];

            /* m->n is the blob length */
            m->n = (len > 0) ? len : 0;

            /*fprintf(stderr, "m->n = %d\n", m->n); */
            m->flags = MEM_Blob;
        } else
            rc = fetch_blob_into_sqlite_mem(pCur, sc, fnum, m, record);

        break;
    }

    case SERVER_VUTF8: {
        int len;
        /* get the length of the vutf8 string */
        memcpy(&len, &in[1], 4);
        len = ntohl(len);

        /* TODO use types.c's enum for header length */
        /* if the string is small enough to be stored in the record */
        if (len <= f->len - 5) {
            /* point directly at the ondisk string */
            /* TODO use types.c's enum for header length */
            m->z = (char *)&in[5];

            /* sqlite string lengths do not include NULL */
            m->n = (len > 0) ? len - 1 : 0;

            /*fprintf(stderr, "m->n = %d\n", m->n); */
            m->flags = MEM_Str | MEM_Ephem;
        } else
            rc = fetch_blob_into_sqlite_mem(pCur, sc, fnum, m, record);
        break;
    }

    case SERVER_BLOB: {
        int len;
        memcpy(&len, &in[1], 4);
        len = ntohl(len);
        if (stype_is_null(in)) {
            m->flags = MEM_Null;
        } else if (len == 0) {
            /* this blob is zerolen, we should'nt need to fetch*/
            m->z = NULL;
            m->flags = MEM_Blob;
            m->n = 0;
        } else {
            rc = fetch_blob_into_sqlite_mem(pCur, sc, fnum, m, record);
        }
        break;
    }
    case SERVER_DECIMAL:
        m->flags = MEM_Interval;
        m->du.tv.type = INTV_DECIMAL_TYPE;
        m->du.tv.sign = 0;

        /* if this is an index, try to extract the quantum */
        if (pCur->ixnum >= 0 && pCur->db->ix_collattr[pCur->ixnum] > 0) {
            char *payload;
            int payloadsz;
            short ch;
            int sign;
            char *new_in; /* we need to preserve the original key from
                             quantums, if any */

            new_in = alloca(f->len);
            memcpy(new_in, in, f->len);

            sign = -1;

            if (bdb_attr_get(thedb->bdb_attr,
                             BDB_ATTR_REPORT_DECIMAL_CONVERSION)) {
                logmsg(LOGMSG_USER, "Dec set quantum IN:\n");
                hexdump(LOGMSG_USER, new_in, f->len);
                logmsg(LOGMSG_USER, "\n");
            }

            if (pCur->bdbcur) {
                payload = pCur->bdbcur->collattr(pCur->bdbcur);
                payloadsz = pCur->bdbcur->collattrlen(pCur->bdbcur);

                if (payload && payloadsz > 0) {
                    ch = field_decimal_quantum(
                        pCur->db, pCur->db->ixschema[pCur->ixnum], fnum,
                        payload, payloadsz,
                        ((4 * pCur->db->ix_collattr[pCur->ixnum]) == payloadsz)
                            ? &sign
                            : NULL);

                    decimal_quantum_set(new_in, f->len, &ch,
                                        (sign == -1) ? NULL : &sign);
                } else {
                    decimal_quantum_set(new_in, f->len, NULL, NULL);
                }

            } else {
                /* This code path is only hit for analyze (or I suppose if
                 * anyone tries
                 * the no cursor setting again).  Choose an arbitrary scale. */
                decimal_quantum_set(new_in, f->len, NULL, NULL);
            }

            if (bdb_attr_get(thedb->bdb_attr,
                             BDB_ATTR_REPORT_DECIMAL_CONVERSION)) {
                logmsg(LOGMSG_USER, "Dec set quantum OUT:\n");
                hexdump(LOGMSG_USER, new_in, f->len);
                logmsg(LOGMSG_USER, "\n");
            }

            in = (unsigned char *)new_in;
        } else if (pCur->ixnum >= 0 && pCur->db->ix_datacopy[pCur->ixnum]) {
            struct field *fidx = &(pCur->db->schema->member[f->idx]);
            assert(f->len == fidx->len);
            in = pCur->bdbcur->datacopy(pCur->bdbcur) + fidx->offset;
        }

        decimal_ondisk_to_sqlite(in, f->len, (decQuad *)&m->du.tv.u.dec, &null);

        break;
    default:
        logmsg(LOGMSG_ERROR, "get_data_int: unhandled type %d\n", f->type);
        break;
    }

done:
    if (flip_orig)
        return rc;

    if (f->flags & INDEX_DESCEND) {
        if (gbl_sort_nulls_correctly) {
            in_orig[0] = ~in_orig[0];
        }
        switch (f->type) {
        case SERVER_BCSTR:
        case SERVER_BYTEARRAY:
            m->flags |= MEM_Xor;
            break;
        }
    }

    return rc;
}

int get_datacopy(BtCursor *pCur, int fnum, Mem *m)
{
    uint8_t *in;

    in = pCur->bdbcur->datacopy(pCur->bdbcur);
    if (!is_genid_synthetic(pCur->genid)) {
        uint8_t ver = pCur->bdbcur->ver(pCur->bdbcur);
        vtag_to_ondisk_vermap(pCur->db, in, NULL, ver);
    }

    return get_data(pCur, pCur->db->schema, in, fnum, m, 0, pCur->clnt->tzname);
}

static int
sqlite3BtreeCursor_analyze(Btree *pBt,      /* The btree */
                           int iTable,      /* Root page of table to open */
                           int wrFlag,      /* 1 to write. 0 read-only */
                           xCmpPacked xCmp, /* Key Comparison func */
                           void *pArg,      /* First arg to xCompare() */
                           BtCursor *cur,   /* Write new cursor here */
                           struct sql_thread *thd)
{
    int bdberr = 0;
    int key_size;
    int sz;
    struct sqlclntstate *clnt = thd->clnt;
    struct dbtable *db;

    assert(iTable >= RTPAGE_START);
    /* INVALID: assert(iTable < (thd->rootpage_nentries + RTPAGE_START)); */

    db = get_sqlite_db(thd, iTable, &cur->ixnum);

    cur->cursor_class = CURSORCLASS_TEMPTABLE;
    cur->cursor_move = cursor_move_compressed;

    cur->sampled_idx = calloc(1, sizeof(struct temptable));
    if (!cur->sampled_idx) {
        logmsg(LOGMSG_ERROR, "%s: calloc sizeof(struct temptable) failed\n",
                __func__);
        return SQLITE_INTERNAL;
    }

    cur->sampled_idx->tbl =
        analyze_get_sampled_temptable(clnt, db->tablename, cur->ixnum);
    assert(cur->sampled_idx->tbl != NULL);

    cur->sampled_idx->cursor = bdb_temp_table_cursor(
        thedb->bdb_env, cur->sampled_idx->tbl, pArg, &bdberr);
    if (cur->sampled_idx->cursor == NULL) {
        logmsg(LOGMSG_ERROR, "%s:bdb_temp_table_cursor failed\n", __func__);
        return SQLITE_INTERNAL;
    }

    bdb_temp_table_set_cmp_func(cur->sampled_idx->tbl, (tmptbl_cmp)xCmp);

    cur->db = db;
    cur->tableversion = cur->db->tableversion;
    cur->sc = cur->db->ixschema[cur->ixnum];
    cur->rootpage = iTable;
    cur->bt = pBt;
    cur->is_sampled_idx = 1;
    cur->nCookFields = -1;

    key_size = getkeysize(cur->db, cur->ixnum);
    cur->ondisk_key = malloc(key_size + sizeof(int));
    if (!cur->ondisk_key) {
        logmsg(LOGMSG_ERROR, "%s:malloc ondisk_key sz %lu failed\n", __func__,
               key_size + sizeof(int));
        free(cur->sampled_idx);
        return SQLITE_INTERNAL;
    }
    cur->ondisk_keybuf_alloc = key_size;
    sz = schema_var_size(cur->sc);
    cur->keybuf = malloc(sz);
    if (!cur->keybuf) {
        logmsg(LOGMSG_ERROR, "%s: keybuf malloc %d failed\n", __func__, sz);
        free(cur->sampled_idx);
        free(cur->ondisk_key);
        return SQLITE_INTERNAL;
    }
    cur->lastkey = NULL;
    cur->keybuflen = sz;
    cur->keybuf_alloc = sz;

    return SQLITE_OK;
}

static int tmptbl_cursor_del(bdb_state_type *bdb_state, struct temp_cursor *cur,
                             int *bdberr, BtCursor *_)
{
    return bdb_temp_table_delete(bdb_state, cur, bdberr);
}

static int tmptbl_cursor_put(bdb_state_type *bdb_state, struct temp_table *tbl,
                             void *key, int keylen, void *data, int dtalen,
                             void *unpacked, int *bdberr, BtCursor *_)
{
    return bdb_temp_table_put(bdb_state, tbl, key, keylen, data, dtalen,
                              unpacked, bdberr);
}

static int tmptbl_cursor_close(bdb_state_type *bdb_state, BtCursor *btcursor,
                               int *bdberr)
{
    return bdb_temp_table_close_cursor(bdb_state, btcursor->tmptable->cursor,
                                       bdberr);
}

static int tmptbl_cursor_find(bdb_state_type *bdb_state,
                              struct temp_cursor *cur, const void *key,
                              int keylen, void *unpacked, int *bdberr,
                              BtCursor *_)
{
    return bdb_temp_table_find(bdb_state, cur, key, keylen, unpacked, bdberr);
}

static unsigned long long tmptbl_cursor_rowid(struct temp_table *tbl,
                                              BtCursor *_)
{
    return bdb_temp_table_new_rowid(tbl);
}

static int tmptbl_cursor_count(BtCursor *btcursor, i64 *count)
{
    int bdberr;
    int rc = bdb_temp_table_first(thedb->bdb_env, btcursor->tmptable->cursor,
                                  &bdberr);
    if (rc == IX_PASTEOF || rc == IX_EMPTY) {
        *count = 0;
        return SQLITE_OK;
    }

    i64 cnt = 1;
    while ((rc = bdb_temp_table_next_norewind(thedb->bdb_env,
                                              btcursor->tmptable->cursor,
                                              &bdberr)) == IX_FND) {
        ++cnt;
    }

    if (rc == IX_PASTEOF) {
        *count = cnt;
        return SQLITE_OK;
    }

    return SQLITE_INTERNAL;
}

static int lk_tmptbl_cursor_move(BtCursor *btcursor, int *pRes, int how)
{
    Pthread_mutex_lock(btcursor->tmptable->lk);
    int rc = tmptbl_cursor_move(btcursor, pRes, how);
    Pthread_mutex_unlock(btcursor->tmptable->lk);
    return rc;
}

static int lk_tmptbl_cursor_del(bdb_state_type *bdb_state,
                                struct temp_cursor *cur, int *bdberr,
                                BtCursor *btcursor)
{
    Pthread_mutex_lock(btcursor->tmptable->lk);
    int rc = tmptbl_cursor_del(bdb_state, cur, bdberr, btcursor);
    Pthread_mutex_unlock(btcursor->tmptable->lk);
    return rc;
}

static int lk_tmptbl_cursor_put(bdb_state_type *bdb_state,
                                struct temp_table *tbl, void *key, int keylen,
                                void *data, int dtalen, void *unpacked,
                                int *bdberr, BtCursor *btcursor)
{
    Pthread_mutex_lock(btcursor->tmptable->lk);
    int rc = tmptbl_cursor_put(bdb_state, tbl, key, keylen, data, dtalen,
                               unpacked, bdberr, btcursor);
    Pthread_mutex_unlock(btcursor->tmptable->lk);
    return rc;
}

static int lk_tmptbl_cursor_close(bdb_state_type *bdb_state, BtCursor *btcursor,
                                  int *bdberr)
{
    Pthread_mutex_lock(btcursor->tmptable->lk);
    int rc = tmptbl_cursor_close(bdb_state, btcursor, bdberr);
    Pthread_mutex_unlock(btcursor->tmptable->lk);
    return rc;
}

static int lk_tmptbl_cursor_find(bdb_state_type *bdb_state,
                                 struct temp_cursor *cur, const void *key,
                                 int keylen, void *unpacked, int *bdberr,
                                 BtCursor *btcursor)
{
    Pthread_mutex_lock(btcursor->tmptable->lk);
    int rc = tmptbl_cursor_find(bdb_state, cur, key, keylen, unpacked, bdberr,
                                btcursor);
    Pthread_mutex_unlock(btcursor->tmptable->lk);
    return rc;
}

static unsigned long long lk_tmptbl_cursor_rowid(struct temp_table *tbl,
                                                 BtCursor *btcursor)
{
    Pthread_mutex_lock(btcursor->tmptable->lk);
    unsigned long long rowid = tmptbl_cursor_rowid(tbl, btcursor);
    Pthread_mutex_unlock(btcursor->tmptable->lk);
    return rowid;
}

static int lk_tmptbl_cursor_count(BtCursor *btcursor, i64 *count)
{
    Pthread_mutex_lock(btcursor->tmptable->lk);
    int rc = tmptbl_cursor_count(btcursor, count);
    Pthread_mutex_unlock(btcursor->tmptable->lk);
    return rc;
}

/*
** WARNING: This function assumes (and requires) that the associated temp
**          table lock pthread mutex is already held.
*/
static int
sqlite3BtreeCursor_temptable(Btree *pBt,      /* The btree */
                             int iTable,      /* Root page of table to open */
                             int wrFlag,      /* 1 to write. 0 read-only */
                             xCmpPacked xCmp, /* Key Comparison func */
                             void *pArg,      /* First arg to xCompare() */
                             BtCursor *cur,   /* Write new cursor here */
                             struct sql_thread *thd)
{
    int bdberr = 0;

    struct temptable_entry *pEntry = sqlite3HashFind(
        &pBt->temp_tables, rootPageNumToTempHashKey(iTable));

    if (pEntry == NULL) {
        logmsg(LOGMSG_ERROR, "%s: entry %d not found\n",
               __func__, iTable);
        return SQLITE_INTERNAL;
    }

    struct temptable *src = pEntry->value;

    if (src == NULL) {
        logmsg(LOGMSG_ERROR, "%s: table %d not found\n",
               __func__, iTable);
        return SQLITE_INTERNAL;
    }

    assert( cur->tmptable==NULL );
    cur->tmptable = calloc(1, sizeof(struct temptable));

    if (!cur->tmptable) {
        logmsg(LOGMSG_ERROR, "%s: calloc sizeof(struct temptable) failed\n",
                __func__);
        return SQLITE_INTERNAL;
    }

    cur->cursor_class = CURSORCLASS_TEMPTABLE;
    assert( src->tbl );
    assert( src->nRef>0 );
    cur->tmptable->tbl = src->tbl;
    src->nRef++;
    if (src->lk) {
        cur->tmptable->lk = src->lk;
        cur->cursor_move = lk_tmptbl_cursor_move;
        cur->cursor_del = lk_tmptbl_cursor_del;
        cur->cursor_put = lk_tmptbl_cursor_put;
        cur->cursor_close = lk_tmptbl_cursor_close;
        cur->cursor_find = lk_tmptbl_cursor_find;
        cur->cursor_rowid = lk_tmptbl_cursor_rowid;
        cur->cursor_count = lk_tmptbl_cursor_count;
    } else {
        cur->cursor_move = tmptbl_cursor_move;
        cur->cursor_del = tmptbl_cursor_del;
        cur->cursor_put = tmptbl_cursor_put;
        cur->cursor_close = tmptbl_cursor_close;
        cur->cursor_find = tmptbl_cursor_find;
        cur->cursor_rowid = tmptbl_cursor_rowid;
        cur->cursor_count = tmptbl_cursor_count;
    }

    if (cur->tmptable->lk)
        Pthread_mutex_lock(cur->tmptable->lk);
    cur->tmptable->cursor = bdb_temp_table_cursor(
        thedb->bdb_env, cur->tmptable->tbl, pArg, &bdberr);
    bdb_temp_table_set_cmp_func(cur->tmptable->tbl, (tmptbl_cmp)xCmp);
    if (cur->tmptable->lk)
        Pthread_mutex_unlock(cur->tmptable->lk);

    if (cur->tmptable->cursor == NULL) {
        logmsg(LOGMSG_ERROR, "%s: bdb_temp_table_cursor failed: %d\n",
               __func__, bdberr);
        free(cur->tmptable);
        cur->tmptable = NULL;
        return SQLITE_INTERNAL;
    }

    /* if comments above are to be believed
     * this will be set the same on each cursor
     * that is opened for a table */
    cur->rootpage = iTable;
    cur->bt = pBt;
    if (src->flags & BTREE_INTKEY)
        cur->ixnum = -1;
    else
        /* mark as index (-1 means not index, others are ignored) */
        /* this also covers the flags == 0 case for OP_AggReset */
        cur->ixnum = 0;

    return SQLITE_OK;
}

static int sqlite3BtreeCursor_master(
    Btree *pBt,                /* The btree */
    int iTable,                /* Root page of table to open */
    int wrFlag,                /* 1 to write. 0 read-only */
    xCmpPacked xCmp,           /* Key Comparison func */
    void *pArg,                /* First arg to xCompare() */
    BtCursor *cur,             /* Write new cursor here */
    struct sql_thread *thd,    /* need some sideinfo from sqlite3 */
    unsigned long long keyDdl, /* passed cached side row to the new cursor; this
                                  will be clean once the CREATE VIEW plan
                                  will be fixed by Dr. Hipp */
    char *dataDdl, int nDataDdl)
{
    Mem m;
    int sz = 0;
    u32 len;

    cur->cursor_class = CURSORCLASS_SQLITEMASTER;
    if (pBt->is_remote) {
        cur->cursor_move = fdb_cursor_move_master;
    } else {
        cur->cursor_move = cursor_move_master;
    }

    cur->tblpos = 0;
    cur->db = NULL;
    cur->tableversion = 0;

    /* buffer just contains rrn */
    m.flags = MEM_Int;
    m.u.i = (i64)INT_MAX;
    sqlite3VdbeSerialType(&m, SQLITE_DEFAULT_FILE_FORMAT, &len);
    sz += len;                   /* need this much for the data */
    sz += sqlite3VarintLen(len); /* need this much for the header */

    cur->keybuflen = sz;
    cur->keybuf = malloc(sz);
    if (!cur->keybuf) {
        logmsg(LOGMSG_ERROR, "%s: malloc %d for keybuf\n", __func__, sz);
        return SQLITE_INTERNAL;
    }
    cur->bt = pBt;
    cur->move_cost = cur->find_cost = cur->write_cost = 0;

    cur->keyDdl = keyDdl;
    cur->dataDdl = dataDdl;
    cur->nDataDdl = nDataDdl;

    return SQLITE_OK;
}

/* analyze that should run against a compressed index */
static inline int has_compressed_index(int iTable, BtCursor *cur,
                                       struct sql_thread *thd)
{
    int ixnum;
    int rc;
    struct sqlclntstate *clnt = thd->clnt;
    struct dbtable *db;

    if (!clnt->is_analyze) {
        return 0;
    }

    assert(iTable >= RTPAGE_START);
    /* INVALID: assert(iTable < (thd->rootpage_nentries + RTPAGE_START)); */

    db = get_sqlite_db(thd, iTable, &ixnum);
    if (!db) return -1;

    rc = analyze_is_sampled(clnt, db->tablename, ixnum);
    return rc;
}

static int rootpcompare(const void *p1, const void *p2)
{
#if 0
    int i = *(int *)p1;
    int j = *(int *)p2;

    if (i>j)
        return 1;
    if (i<j)
        return -1;
    return 0;
#endif
    Table *tp1 = *(Table **)p1;
    Table *tp2 = *(Table **)p2;

    return strcmp(tp1->zName, tp2->zName);
}

static int sqlite3LockStmtTables_int(sqlite3_stmt *pStmt, int after_recovery)
{
    if (pStmt == NULL)
        return 0;

    Vdbe *p = (Vdbe *)pStmt;
    int rc = 0;
    int bdberr = 0;
    int prev = -1;
    Table **tbls = p->tbls;
    int nTables = p->numTables;
    int iTable;
    int nRemoteTables = 0;
    int remote_schema_changed = 0;
    int dups = 0;
    struct dbtable *db;

    if (nTables == 0)
        return 0;

    struct sql_thread *thd = pthread_getspecific(query_info_key);
    struct sqlclntstate *clnt = thd->clnt;

    if (NULL == clnt->dbtran.cursor_tran) {
        return 0;
    }

    /* sort and dedup */
    qsort(tbls, nTables, sizeof(Table *), rootpcompare);

    prev = -1;
    nRemoteTables = 0;

    for (int i = 0; i < nTables; i++) {
        Table *tab = tbls[i];
        iTable = tab->tnum;

        /* INVALID: assert(iTable < thd->rootpage_nentries + RTPAGE_START); */

        if (iTable < RTPAGE_START)
            continue;

        if (prev >= 0 && prev == iTable) {
            /* don't lock same table twice */
            dups++;
            if (dups >= 3) {
                /* we need at least 3 cursors targetting the same
                table; one table, for delete, and two independent index lookups
                */
                clnt->is_overlapping = 1;
            }
            continue;
        }
        dups = 1;
        prev = iTable;

        db = get_sqlite_db(thd, iTable, NULL);

        if (!db) {
            if (after_recovery && !fdb_table_exists(iTable)) {
                logmsg(LOGMSG_ERROR, "%s: no such table: %s\n", __func__,
                       tab->zName);
                sqlite3_mutex_enter(sqlite3_db_mutex(p->db));
                sqlite3VdbeError(p, "table \"%s\" was schema changed",
                                 tab->zName);
                sqlite3VdbeTransferError(p);
                sqlite3MakeSureDbHasErr(p->db, SQLITE_OK);
                sqlite3_mutex_leave(sqlite3_db_mutex(p->db));
                return SQLITE_SCHEMA;
            }
            nRemoteTables++;
            continue;
        }

        /* here we are locking a table and make sure no schema change happens
           during the run
           Perfect place for a checking requests comming from remote databases

           NOTE: initial code FDB_VER_LEGACY did not do schema change version
           tracking
         */
        if (clnt->fdb_state.remote_sql_sb &&
            clnt->fdb_state.code_release >= FDB_VER_CODE_VERSION) {
            /*assert(nTables == 1);   WRONG: currently our sql includes one
             * table and only one table */

            unsigned long long version;
            int short_version;

            version = table_version_select(db, NULL);
            short_version = fdb_table_version(version);
            if (gbl_fdb_track) {
                logmsg(LOGMSG_ERROR, "%s: table \"%s\" has version %llu (%u), "
                                     "checking against %u\n",
                       __func__, db->tablename, version, short_version,
                       clnt->fdb_state.version);
            }

            if (short_version != clnt->fdb_state.version) {
                clnt->fdb_state.xerr.errval = SQLITE_SCHEMA;
                /* NOTE: first word of the error string is the actual version,
                   expected on the other side; please do not change */
                errstat_set_strf(&clnt->fdb_state.xerr,
                                 "%llu Stale version local %u != received %u",
                                 version, short_version,
                                 clnt->fdb_state.version);

                /* local table was schema changed in the middle, we need to pass
                 * back an error */
                return SQLITE_SCHEMA;
            }
        }

        bdb_lock_table_read_fromlid(
            db->handle, bdb_get_lid_from_cursortran(clnt->dbtran.cursor_tran));

        if (clnt->dbtran.shadow_tran &&
            (clnt->dbtran.mode == TRANLEVEL_SNAPISOL ||
             clnt->dbtran.mode == TRANLEVEL_SERIAL)) {
            /* make sure btrees have not changed since the transaction started
             */
            rc = bdb_osql_check_table_version(
                db->handle, clnt->dbtran.shadow_tran, 0, &bdberr);
            if (rc != 0) {
                /* fprintf(stderr, "bdb_osql_check_table_version failed rc=%d
                   bdberr=%d\n",
                   rc, bdberr);*/
                sqlite3_mutex_enter(sqlite3_db_mutex(p->db));
                sqlite3VdbeError(p, "table \"%s\" was schema changed",
                                 db->tablename);
                sqlite3VdbeTransferError(p);
                sqlite3MakeSureDbHasErr(p->db, SQLITE_OK);
                sqlite3_mutex_leave(sqlite3_db_mutex(p->db));

                return SQLITE_SCHEMA;
            }
        }

        if (after_recovery) {
            /* NOTE: returning here error is very low level, branching many code
               paths.
               Leave version checking for phase 2, for now we make sure that
               longer term sql
               processing is still protected after the recovery */
            if (0) {
                sqlite3_mutex_enter(sqlite3_db_mutex(p->db));
                sqlite3VdbeError(
                    p, "table \"%s\" was schema changed during recovery",
                    db->tablename);
                sqlite3VdbeTransferError(p);
                sqlite3_mutex_leave(sqlite3_db_mutex(p->db));

                return SQLITE_SCHEMA;
            }
        } else {
            /* we increment only on the initial table locking */
            db->nsql++; /* per table nsql stats */
        }

        reqlog_add_table(thrman_get_reqlogger(thrman_self()), db->tablename);
    }

    if (!after_recovery)
        clnt->dbtran.pStmt = pStmt;

    /* we don't release remote table locks during sql recovery */
    if (!after_recovery && nRemoteTables > 0) {
        clnt->dbtran.lockedRemTables =
            (fdb_tbl_ent_t **)calloc(sizeof(fdb_tbl_ent_t *), nRemoteTables);
        if (!clnt->dbtran.lockedRemTables) {
            logmsg(LOGMSG_ERROR, "%s: malloc!\n", __func__);
            return SQLITE_ABORT;
        }
        clnt->dbtran.nLockedRemTables = nRemoteTables;

        nRemoteTables = 0;
        prev = -1;
        for (int i = 0; i < nTables; i++) {
            Table *tab = tbls[i];
            iTable = tab->tnum;

            if (iTable < 2)
                continue;

            if (prev >= 0 && prev == iTable) {
                /* don't lock same table twice */
                continue;
            }
            prev = iTable;

            db = get_sqlite_db(thd, iTable, NULL);

            if (db) {
                /* local table */
                continue;
            }

            /* this is a remote table; we need to acquire remote locks */
            rc = fdb_lock_table(pStmt, clnt, tab,
                                &clnt->dbtran.lockedRemTables[nRemoteTables]);
            if (rc == SQLITE_SCHEMA_REMOTE) {
                assert(clnt->dbtran.lockedRemTables[nRemoteTables] == NULL);
                remote_schema_changed = 1;
            } else if (rc) {
                clnt->dbtran.nLockedRemTables =
                    nRemoteTables; /* we only grabbed that many locks so far */

                logmsg(LOGMSG_ERROR, 
                       "Failed to lock remote table cache for \"%s\" rootp %d\n",
                       tab->zName, iTable);

                sqlite3_mutex_enter(sqlite3_db_mutex(p->db));
                sqlite3VdbeError(
                    p,
                    "Failed to lock remote table cache for \"%s\" rootp %d\n",
                    tab->zName, iTable);
                sqlite3VdbeTransferError(p);
                sqlite3_mutex_leave(sqlite3_db_mutex(p->db));

                return SQLITE_ABORT;
            }

            nRemoteTables++;
        }

        /* do we have stall/missing remote tables ? */
        if (remote_schema_changed)
            return SQLITE_SCHEMA_REMOTE;
    }

    return 0;
}

int sqlite3LockStmtTables(sqlite3_stmt *pStmt)
{
    return sqlite3LockStmtTables_int(pStmt, 0);
}

int sqlite3LockStmtTablesRecover(sqlite3_stmt *pStmt)
{
    return sqlite3LockStmtTables_int(pStmt, 1);
}

void sql_remote_schema_changed(struct sqlclntstate *clnt, sqlite3_stmt *pStmt)
{
    Vdbe *p = (Vdbe *)pStmt;
    Table **tbls = p->tbls;
    int nTables = p->numTables;
    int iTable;
    int nRemoteTables = 0;
    int prev;
    struct dbtable *pdb;

    nRemoteTables = 0;
    prev = -1;
    struct sql_thread *thd = pthread_getspecific(query_info_key);

    for (int i = 0; i < nTables; i++) {
        Table *tab = tbls[i];

        iTable = tab->tnum;

        /* INVALID: assert(iTable < thd->rootpage_nentries + RTPAGE_START); */

        if (iTable < RTPAGE_START)
            continue;

        if (prev >= 0 && prev == iTable) {
            /* don't lock same table twice */
            continue;
        }
        prev = iTable;

        pdb = get_sqlite_db(thd, iTable, NULL);

        if (!pdb) {
            Db *db = &p->db->aDb[tab->iDb];

            /* if the descriptive entry is missing, it means the lock was not
             * acquired due to stale table */
            if (clnt->dbtran.lockedRemTables[nRemoteTables] == NULL) {
                /* this table had stale information, free its sqlite schema
                 * cache */
                fdb_clear_sqlite_cache(p->db, db->zDbSName, tab->zName);
            }

            nRemoteTables++;
            continue;
        }
    }
}

/**
 * Remotes don't use a berkdb lock to block access to a resource
 * In order to avoid losing the lock every time berkdb desides to
 * take a break, I am using a counter.
 *
 * This special routine takes care of decrementing the counter
 * when session is over (i.e. when curtran is released at the end)
 *
 */
int sqlite3UnlockStmtTablesRemotes(struct sqlclntstate *clnt)
{
    int rc = 0;

    for (int i = 0; i < clnt->dbtran.nLockedRemTables; i++) {
        /* missing lock */
        if (clnt->dbtran.lockedRemTables[i] == NULL)
            continue;

        /* this is a remote table; we need to release remote locks */
        rc = fdb_unlock_table(clnt->dbtran.lockedRemTables[i]);
        if (rc) {
            logmsg(LOGMSG_ERROR, "Failed to unlock remote table cache for \"%s\"\n",
                    fdb_table_entry_tblname(clnt->dbtran.lockedRemTables[i]));
        }
    }

    /* This is required to recover from deadlocks.*/
    if (clnt->dbtran.lockedRemTables)
        free(clnt->dbtran.lockedRemTables);

    clnt->dbtran.lockedRemTables = NULL;
    clnt->dbtran.nLockedRemTables = 0;
    return 0;
}

static int
sqlite3BtreeCursor_remote(Btree *pBt,      /* The btree */
                          int iTable,      /* Root page of table to open */
                          int wrFlag,      /* 1 to write. 0 read-only */
                          xCmpPacked xCmp, /* Key Comparison func */
                          void *pArg,      /* First arg to xCompare() */
                          BtCursor *cur,   /* Write new cursor here */
                          struct sql_thread *thd)
{
    struct sqlclntstate *clnt = thd->clnt;
    fdb_tran_t *trans;
    fdb_t *fdb;
    uuid_t tid;

    assert(pBt != 0);

    /* this doesn't get a lock, by this time we have acquired a table lock here
     */
    fdb = get_fdb(pBt->zFilename);
    if (!pBt->fdb) {
        logmsg(LOGMSG_ERROR, "%s: failed to retrieve db \"%s\"\n", __func__,
                pBt->zFilename);
        return SQLITE_INTERNAL;
    }
    assert(fdb == pBt->fdb);

    cur->cursor_class = CURSORCLASS_REMOTE;
    cur->cursor_move = cursor_move_remote;

    if (clnt->intrans) {
        int rc = osql_sock_start_deferred(clnt);
        if (rc) {
            logmsg(LOGMSG_ERROR, "%s: failed to start sosql, rc=%d\n", __func__,
                   rc);
            return rc;
        }
    }

    /* set a transaction id if none is set yet */
    if ((iTable >= RTPAGE_START) && !fdb_is_sqlite_stat(fdb, cur->rootpage)) {
        /* I would like to open here a transaction if this is
           an actual update */
        if (!clnt->isselect /* TODO: maybe only create one if we write to remote && fdb_write_is_remote()*/) {
            trans =
                fdb_trans_begin_or_join(clnt, fdb, (char *)tid, 0 /* TODO */);
        } else {
            trans = fdb_trans_join(clnt, fdb, (char *)tid);
        }
    } else {
        *(unsigned long long *)tid = 0ULL;
        trans = NULL;
    }

    if (trans)
        Pthread_mutex_lock(&clnt->dtran_mtx);

#if WITH_SSL
    int usessl = sslio_has_ssl(clnt->sb);
#else
    int usessl = 0;
#endif
    cur->fdbc =
        fdb_cursor_open(clnt, cur, cur->rootpage, trans, &cur->ixnum, usessl);
    if (!cur->fdbc) {
        if (trans)
            Pthread_mutex_unlock(&clnt->dtran_mtx);
        return SQLITE_ERROR;
    }

    if (gbl_fdb_track) {
        if (cur->fdbc->isuuid(cur)) {
            uuidstr_t cus, tus;
            unsigned char *pStr = (unsigned char *)cur->fdbc->id(cur);
            logmsg(LOGMSG_USER,
                   "%s Created cursor cid=%s with tid=%s rootp=%d "
                   "db:tbl=\"%s:%s\"\n",
                   __func__, (pStr) ? comdb2uuidstr(pStr, cus) : "UNK",
                   comdb2uuidstr(tid, tus), iTable, pBt->zFilename,
                   cur->fdbc->name(cur));
        } else {
            uuidstr_t tus;
            unsigned long long *pLng = (unsigned long long *)cur->fdbc->id(cur);
            logmsg(LOGMSG_USER,
                   "%s Created cursor cid=%llx with tid=%s rootp=%d "
                   "db:tbl=\"%s:%s\"\n",
                   __func__, (pLng) ? *pLng : -1LL, comdb2uuidstr(tid, tus),
                   iTable, pBt->zFilename, cur->fdbc->name(cur));
        }
    }

    if (trans)
        Pthread_mutex_unlock(&clnt->dtran_mtx);

    if (gbl_expressions_indexes && !clnt->isselect &&
        cur->fdbc->tbl_has_expridx(cur)) {
        if (!clnt->idxInsert)
            clnt->idxInsert = calloc(MAXINDEX, sizeof(uint8_t *));
        if (!clnt->idxDelete)
            clnt->idxDelete = calloc(MAXINDEX, sizeof(uint8_t *));
        if (!clnt->idxInsert || !clnt->idxDelete) {
            logmsg(LOGMSG_ERROR, "%s:%d malloc failed\n", __func__, __LINE__);
            return SQLITE_NOMEM;
        }
    }

    return 0;
}

static inline int use_rowlocks(struct sqlclntstate *clnt)
{
    return 0;
}

static int
sqlite3BtreeCursor_cursor(Btree *pBt,      /* The btree */
                          int iTable,      /* Root page of table to open */
                          int wrFlag,      /* 1 to write. 0 read-only */
                          xCmpPacked xCmp, /* Key Comparison func */
                          void *pArg,      /* First arg to xCompare() */
                          BtCursor *cur,   /* Write new cursor here */
                          struct sql_thread *thd)
{
    struct sqlclntstate *clnt = thd->clnt;
    size_t key_size;
    int rowlocks = use_rowlocks(clnt);
    int rc = SQLITE_OK;
    int bdberr = 0;
    u32 len;
    int sz = 0;
    struct schema *sc;
    void *shadow_tran = NULL;

    assert(iTable >= RTPAGE_START);
    /* INVALID: assert(iTable < thd->rootpage_nentries + RTPAGE_START); */

    cur->db = get_sqlite_db(thd, iTable, &cur->ixnum);
    assert(cur->db);
    cur->tableversion = cur->db->tableversion;

    /* initialize the shadow, if any  */
    cur->shadtbl = osql_get_shadow_bydb(thd->clnt, cur->db);

    if (cur->ixnum == -1) {
        if (is_stat2(cur->db->tablename) || is_stat4(cur->db->tablename)) {
            cur->cursor_class = CURSORCLASS_STAT24;
        } else
            cur->cursor_class = CURSORCLASS_TABLE;
        cur->cursor_move = cursor_move_table;
        cur->sc = cur->db->schema;
    } else {
        cur->cursor_class = CURSORCLASS_INDEX;
        cur->cursor_move = cursor_move_index;
        cur->sc = cur->db->ixschema[cur->ixnum];
        cur->nCookFields = -1;
    }

    reqlog_usetable(pBt->reqlogger, cur->db->tablename);

    /* check one time if we have blobs when we open the cursor,
     * so we dont need to run this code for every row if we dont even
     * have them */
    rc = gather_blob_data_byname(cur->db->tablename, ".ONDISK", &cur->blobs);
    if (rc) {
       logmsg(LOGMSG_ERROR, "sqlite3BtreeCursor: gather_blob_data error rc=%d\n", rc);
        return SQLITE_INTERNAL;
    }
    cur->numblobs = cur->blobs.numcblobs;
    if (cur->blobs.numcblobs)
        free_blob_status_data(&cur->blobs);

    cur->tblnum = cur->db->dbs_idx;
    if (cur->db == NULL) {
        /* this shouldn't happen */
       logmsg(LOGMSG_ERROR, "sqlite3BtreeCursor: no cur->db\n");
        return SQLITE_INTERNAL;
    }

    cur->ondisk_dtabuf_alloc = getdatsize(cur->db);
    if (cur->writeTransaction) {
        cur->ondisk_buf = calloc(1, getdatsize(cur->db));
        if (!cur->ondisk_buf) {
            logmsg(LOGMSG_ERROR, "%s: malloc (getdatsize(cur->db)=%d) failed\n",
                    __func__, getdatsize(cur->db));
            return SQLITE_INTERNAL;
        }
    } else {
        cur->ondisk_buf = NULL;
    }

    /* for tablescans, key is a genid make sure we have room for either a
     * genid or the first key so that we can look up either way */
    if (cur->ixnum == -1) {
        key_size = getkeysize(cur->db, 0);
        if (sizeof(unsigned long long) > key_size || key_size == (size_t)-1)
            key_size = sizeof(unsigned long long);
    } else
        key_size = getkeysize(cur->db, cur->ixnum);
    cur->ondisk_key = malloc(key_size + sizeof(int));
    if (!cur->ondisk_key) {
        logmsg(LOGMSG_ERROR, "%s:malloc ondisk_key sz %lu failed\n", __func__,
               key_size + sizeof(int));
        free(cur->ondisk_buf);
        return SQLITE_INTERNAL;
    }
    cur->ondisk_keybuf_alloc = key_size;
    if (cur->writeTransaction) {
        cur->fndkey = malloc(key_size + sizeof(int));
        if (!cur->fndkey) {
            logmsg(LOGMSG_ERROR, "%s:malloc fndkey sz %lu failed\n", __func__,
                   key_size + sizeof(int));
            free(cur->ondisk_buf);
            free(cur->ondisk_key);
            return SQLITE_INTERNAL;
        }
    } else {
        cur->fndkey = NULL;
    }

    /* find sqlite-format buffer sizes we'll need */

    /* data buffer */
    sz = schema_var_size(cur->db->schema);
    if (cur->writeTransaction) {
        cur->dtabuf = malloc(sz);
        if (!cur->dtabuf) {
            logmsg(LOGMSG_ERROR, "%s:malloc dtabuf sz %d failed\n", __func__, sz);
            free(cur->fndkey);
            free(cur->ondisk_buf);
            free(cur->ondisk_key);
            return SQLITE_INTERNAL;
        }
    } else {
        cur->dtabuf = NULL;
    }
    cur->dtabuflen = sz;
    cur->dtabuf_alloc = sz;

    memset(&cur->blobs, 0, sizeof(blob_status_t));

    /* key */
    if (cur->ixnum == -1) {
        Mem m;
        /* buffer just contains rrn */
        m.flags = MEM_Int;
        m.u.i = (i64)INT_MAX;
        sqlite3VdbeSerialType(&m, SQLITE_DEFAULT_FILE_FORMAT, &len);
        sz += len;                   /* need this much for the data */
        sz += sqlite3VarintLen(len); /* need this much for the header */
    } else {
        sc = cur->db->ixschema[cur->ixnum];
        sz = schema_var_size(sc);
    }
    cur->keybuf = malloc(sz);
    if (!cur->keybuf) {
        logmsg(LOGMSG_ERROR, "%s: keybuf malloc %d failed\n", __func__, sz);
        free(cur->dtabuf);
        free(cur->fndkey);
        free(cur->ondisk_buf);
        free(cur->ondisk_key);
        return SQLITE_INTERNAL;
    }
    cur->keybuflen = sz;
    cur->keybuf_alloc = sz;

    if (clnt->dbtran.mode == TRANLEVEL_SOSQL ||
        clnt->dbtran.mode == TRANLEVEL_RECOM ||
        clnt->dbtran.mode == TRANLEVEL_SNAPISOL ||
        clnt->dbtran.mode == TRANLEVEL_SERIAL) {
        shadow_tran = clnt->dbtran.shadow_tran;
    }

    enum bdb_open_type open_type;
    if (shadow_tran && (clnt->dbtran.mode != TRANLEVEL_SOSQL)) {
        open_type = (wrFlag) ? BDB_OPEN_BOTH_CREATE : BDB_OPEN_BOTH;
    } else {
        open_type = BDB_OPEN_REAL;
    }
    cur->bdbcur = bdb_cursor_open(
        cur->db->handle, clnt->dbtran.cursor_tran, shadow_tran, cur->ixnum,
        open_type, (clnt->dbtran.mode == TRANLEVEL_SOSQL)
                       ? NULL
                       : osql_get_shadtbl_addtbl_newcursor(cur),
        clnt->pageordertablescan, rowlocks,
        rowlocks ? &clnt->holding_pagelocks_flag : NULL,
        rowlocks ? pause_pagelock_cursors : NULL, rowlocks ? (void *)thd : NULL,
        rowlocks ? count_pagelock_cursors : NULL, rowlocks ? (void *)thd : NULL,
        clnt->bdb_osql_trak, &bdberr);
#ifdef OFFLOAD_TEST
    fprintf(stderr, "OPEN %p\n", cur->bdbcur);
#endif
    if (cur->bdbcur == NULL) {
        logmsg(LOGMSG_ERROR, "%s: bdb_cursor_open rc %d\n", __func__, bdberr);
        if (bdberr == BDBERR_DEADLOCK)
            rc = SQLITE_DEADLOCK;
        else
            rc = SQLITE_INTERNAL;
        return rc;
    }

    if (gbl_expressions_indexes && !clnt->isselect && cur->db->ix_expr) {
        if (!clnt->idxInsert)
            clnt->idxInsert = calloc(MAXINDEX, sizeof(uint8_t *));
        if (!clnt->idxDelete)
            clnt->idxDelete = calloc(MAXINDEX, sizeof(uint8_t *));
        if (!clnt->idxInsert || !clnt->idxDelete) {
            logmsg(LOGMSG_ERROR, "%s:%d malloc failed\n", __func__, __LINE__);
            rc = SQLITE_NOMEM;
        }
    }

    return rc;
}

/*
 ** Create a new cursor for the BTree whose root is on the page
 ** iTable.  The act of acquiring a cursor gets a read lock on
 ** the database file.
 **
 ** If wrFlag==0, then the cursor can only be used for reading.
 ** If wrFlag==1, then the cursor can be used for reading or for
 ** writing if other conditions for writing are also met.  These
 ** are the conditions that must be met in order for writing to
 ** be allowed:
 **
 ** 1:  The cursor must have been opened with wrFlag==1
 **
 ** 2:  No other cursors may be open with wrFlag==0 on the same table
 **
 ** 3:  The database must be writable (not on read-only media)
 **
 ** 4:  There must be an active transaction.
 **
 ** Condition 2 warrants further discussion.  If any cursor is opened
 ** on a table with wrFlag==0, that prevents all other cursors from
 ** writing to that table.  This is a kind of "read-lock".  When a cursor
 ** is opened with wrFlag==0 it is guaranteed that the table will not
 ** change as long as the cursor is open.  This allows the cursor to
 ** do a sequential scan of the table without having to worry about
 ** entries being inserted or deleted during the scan.  Cursors should
 ** be opened with wrFlag==0 only if this read-lock property is needed.
 ** That is to say, cursors should be opened with wrFlag==0 only if they
 ** intend to use the sqlite3BtreeNext() system call.  All other cursors
 ** should be opened with wrFlag==1 even if they never really intend
 ** to write.
 **
 ** No checking is done to make sure that page iTable really is the
 ** root page of a b-tree.  If it is not, then the cursor acquired
 ** will not work correctly.
 **
 ** The comparison function must be logically the same for every cursor
 ** on a particular table.  Changing the comparison function will result
 ** in incorrect operations.  If the comparison function is NULL, a
 ** default comparison function is used.  The comparison function is
 ** always ignored for INTKEY tables.
 */

void init_cursor(BtCursor *cur, Vdbe *vdbe, Btree *bt)
{
    cur->thd = pthread_getspecific(query_info_key);
    cur->clnt = cur->thd->clnt;
    cur->vdbe = vdbe;
    cur->sqlite = vdbe ? vdbe->db : NULL;
    cur->bt = bt;
    assert(cur->thd);
    assert(cur->clnt);
}

/*
** Return a pointer to a fake BtCursor object that will always answer
** false to the sqlite3BtreeCursorHasMoved() routine above.  The fake
** cursor returned must not be used with any other Btree interface.
*/
BtCursor *sqlite3BtreeFakeValidCursor(void){
  /* TODO: Do something here. */
  return 0;
}

int sqlite3BtreeCursor(
    Vdbe *vdbe,               /* Vdbe running the show */
    Btree *pBt,               /* BTree containing table to open */
    int iTable,               /* Index of root page */
    int wrFlag,               /* 1 for writing.  0 for read-only. */
    int forOpen,              /* 1 for open mode.  0 for create mode. */
    struct KeyInfo *pKeyInfo, /* First argument to compare function */
    BtCursor *cur             /* Space to write cursor structure */
){
    int rc = SQLITE_OK;
    static int cursorid = 0;

    bzero(cur, sizeof(*cur));
    init_cursor(cur, vdbe, pBt);

    struct sqlclntstate *clnt = cur->clnt;
    struct sql_thread *thd = cur->thd;

    if (thd->bt == NULL)
        thd->bt = pBt;
    cur->writeTransaction = clnt->writeTransaction;

    /* iTable: rootpage is not a rootpage anymore: it's the index of the entry
     * (index or table) in pBt  (-2 bias to allow for special tables)
     */

    cur->cursorid = cursorid++; /* for debug trace */
    cur->open_flags = wrFlag;
    /*printf("Open Cursor rootpage=%d flags=%x\n", iTable, wrFlag);*/

    cur->rootpage = iTable;
    cur->pKeyInfo = pKeyInfo;

    if (pBt->is_temporary) { /* temp table */
        // TODO: The thread pool causes this to be violated.
        // assert( pBt->temp_table_mtx==clnt->temp_table_mtx );
        Pthread_mutex_lock(pBt->temp_table_mtx);
        assert( iTable>=1 ); /* can never be zero or negative */
        if( forOpen ){
          /*
          ** NOTE: When being called to open a temporary (table) cursor in
          **       response to OP_OpenRead, OP_OpenWrite, or OP_ReopenIdx
          **       opcodes by the VDBE, the temporary table may not have
          **       been created yet.  Attempt to do that now.
          */
          if( sqlite3HashFind(&pBt->temp_tables,
                              rootPageNumToTempHashKey(iTable))==0 ){
            int tmpPgno;
            Pthread_mutex_unlock(pBt->temp_table_mtx);
            assert( tmptbl_clone==NULL );
            rc = sqlite3BtreeCreateTable(pBt, &tmpPgno, BTREE_INTKEY);
            Pthread_mutex_lock(pBt->temp_table_mtx);
            assert( tmpPgno==iTable );
          }
        }
        if( rc==SQLITE_OK ){
          assert( sqlite3HashFind(&pBt->temp_tables,
                                  rootPageNumToTempHashKey(iTable)) );
          rc = sqlite3BtreeCursor_temptable(pBt, iTable, wrFlag & BTREE_CUR_WR,
                                            temp_table_cmp, pKeyInfo, cur, thd);
        }
        cur->find_cost = cur->move_cost = 0.1;
        cur->write_cost = 0.2;
        Pthread_mutex_unlock(pBt->temp_table_mtx);
    }
    /* sqlite_master table */
    else if (iTable == RTPAGE_SQLITE_MASTER && fdb_master_is_local(cur)) {
        rc = sqlite3BtreeCursor_master(
            pBt, iTable, wrFlag & BTREE_CUR_WR, sqlite3VdbeCompareRecordPacked,
            pKeyInfo, cur, thd, clnt->keyDdl, clnt->dataDdl, clnt->nDataDdl);
        cur->find_cost = cur->move_cost = cur->write_cost = 0.0;
    }
    /* remote cursor? */
    else if (pBt->is_remote) {
        rc = sqlite3BtreeCursor_remote(pBt, iTable, wrFlag & BTREE_CUR_WR,
                                       sqlite3VdbeCompareRecordPacked, pKeyInfo,
                                       cur, thd);
    }
    /* if this is analyze opening an index */
    else if (has_compressed_index(iTable, cur, thd)) {
        rc = sqlite3BtreeCursor_analyze(pBt, iTable, wrFlag & BTREE_CUR_WR,
                                        sqlite3VdbeCompareRecordPacked,
                                        pKeyInfo, cur, thd);
        cur->find_cost = cur->move_cost = 0.1;
        cur->write_cost = 0.2;
    }
    /* real table */
    else {
        rc = sqlite3BtreeCursor_cursor(pBt, iTable, wrFlag & BTREE_CUR_WR,
                                       sqlite3VdbeCompareRecordPacked, pKeyInfo,
                                       cur, thd);
        /* treat sqlite_stat1 as free */
        if (is_sqlite_stat(cur->db->tablename)) {
            cur->find_cost = 0.0;
            cur->move_cost = 0.0;
            cur->write_cost = 0.0;
        } else {
            cur->blob_cost = 10.0;
            cur->find_cost = 10.0;
            cur->move_cost = 1.0;
            cur->write_cost = 100;
        }
    }

    cur->on_list = 0;

    if (rc != SQLITE_OK && rc != SQLITE_EMPTY && rc != SQLITE_DEADLOCK) {
        /* we were leaking cursors and locks here during incoherent;
         * now there is no more bdbcur at this point if this happens */
        /*free(cur);*/
        cur = NULL;
    }

    if (cur && cur->db) {
        cur->db->sqlcur_cur++;
    }

    if (thd && cur) {
        Pthread_mutex_lock(&thd->lk);
        listc_abl(&pBt->cursors, cur);
        cur->on_list = 1;
        Pthread_mutex_unlock(&thd->lk);
    }

    reqlog_logf(pBt->reqlogger, REQL_TRACE,
                "Cursor(pBt %d, iTable %d, wrFlag %d, cursor %d)      = %s\n",
                pBt->btreeid, iTable, wrFlag & BTREE_CUR_WR,
                cur ? cur->cursorid : -1, sqlite3ErrStr(rc));

    if (cur && (clnt->dbtran.mode == TRANLEVEL_SERIAL ||
                (cur->is_recording && gbl_selectv_rangechk))) {
        cur->range = currange_new();
        if (cur->db) {
            cur->range->tbname = strdup(cur->db->tablename);
            cur->range->idxnum = cur->ixnum;
        }
    }

    if (debug_switch_cursor_deadlock())
        return SQLITE_DEADLOCK;

    return rc;
}

static int make_stat_record(struct sql_thread *thd, BtCursor *pCur,
                            const void *pData, int nData,
                            blob_buffer_t blobs[MAXBLOBS])
{
    int n = is_stat2(pCur->db->tablename) ? 3 : 2;
    struct schema *sc = find_tag_schema(pCur->db->tablename, ".ONDISK_IX_0");

    /* extract first n fields from packed record */
    if (sqlite_to_ondisk(sc, pData, nData, pCur->ondisk_buf, pCur->clnt->tzname,
                         blobs, MAXBLOBS, &thd->clnt->fail_reason,
                         pCur) < 0) {
        logmsg(LOGMSG_ERROR, "%s failed\n", __func__);
        return SQLITE_INTERNAL;
    }

    /* save length of packed record, as the n'th field */
    struct field *f = &pCur->db->schema->member[n];
    uint8_t *out = (uint8_t *)pCur->ondisk_buf + f->offset;
    int len = htonl(nData);
    set_data(out, &len, sizeof(len) + 1);

    /* save entire packed record, as the n+1 field */
    f = &pCur->db->schema->member[n + 1];
    out = (uint8_t *)pCur->ondisk_buf + f->offset;
    if (nData > f->len) {
        logmsg(LOGMSG_ERROR, "nData: %d, f->len:%d f->name:%s => BF Grp 592\n", nData, f->len,
               f->name);
        return SQLITE_INTERNAL;
    }
    set_data(out, pData, nData + 1);
    return 0;
}

/*
 ** Start a statement subtransaction.  The subtransaction can
 ** can be rolled back independently of the main transaction.
 ** You must start a transaction before starting a subtransaction.
 ** The subtransaction is ended automatically if the main transaction
 ** commits or rolls back.
 **
 ** Only one subtransaction may be active at a time.  It is an error to try
 ** to start a new subtransaction if another subtransaction is already active.
 **
 ** Statement subtransactions are used around individual SQL statements
 ** that are contained within a BEGIN...COMMIT block.  If a constraint
 ** error occurs within the statement, the effect of that one statement
 ** can be rolled back without having to rollback the entire transaction.
 */
int sqlite3BtreeBeginStmt(Btree *pBt, int iStatement)
{
    /* We defer contstraint checks til commit time, so statement-level
     * transactions are no-ops */
    int rc = 0;
    reqlog_logf(pBt->reqlogger, REQL_TRACE, "BeginStmt(bt=%d)      = %s\n",
                pBt->btreeid, sqlite3ErrStr(rc));
    return rc;
}

/*
 ** Insert a new record into the BTree.  The key is given by (pKey,nKey)
 ** and the data is given by (pData,nData).  The cursor is used only to
 ** define what table the record should be inserted into.  The cursor
 ** is left pointing at a random location.
 **
 ** For an INTKEY table, only the nKey value of the key is used.  pKey is
 ** ignored.  For a ZERODATA table, the pData and nData are both ignored.
 **
 **
 ** NOTE: sqlite's backend semantics are: insert either creates a new record,
 ** or replaces an existing one (with the same record id!).   We don't know
 ** until we try whether we are called for an update or an insert.  According
 ** to Hipp, sqlite won't use record id's again without first re-reading the
 ** record.
 */
int sqlite3BtreeInsert(
    BtCursor *pCur, /* Insert data into the table of this cursor */
    const BtreePayload *pPayload, /* The key and data of the new record */
    int bias, int seekResult, int flags)
{
    const void *pKey = pPayload->pKey;
    sqlite3_int64 nKey = pPayload->nKey;
    const void *pData = pPayload->pData;
    int nData = pPayload->nData;
    int rc = UNIMPLEMENTED;
    int bdberr;
    blob_buffer_t blobs[MAXBLOBS];
    struct sql_thread *thd = pCur->thd;
    struct sqlclntstate *clnt = pCur->clnt;

    if (thd && pCur->db == NULL) {
        thd->nwrite++;
        thd->cost += pCur->write_cost;
        pCur->nwrite++;
    }

    bzero(blobs, sizeof(blobs));

    assert(0 == pCur->is_sampled_idx);

    if (clnt->is_readonly &&
        /* exclude writes in a temp table for a select */
        (pCur->cursor_class != CURSORCLASS_TEMPTABLE || !clnt->isselect)) {
        errstat_set_strf(&clnt->osql.xerr, "SET READONLY ON for the client");
        rc = SQLITE_ACCESS;
        goto done;
    }

    if (unlikely(pCur->cursor_class == CURSORCLASS_STAT24)) {
        rc = make_stat_record(thd, pCur, pData, nData, blobs);
        if (rc) {
            char errs[128];
            convert_failure_reason_str(&thd->clnt->fail_reason,
                                       pCur->db->tablename, "SQLite format",
                                       ".ONDISK_IX_0", errs, sizeof(errs));
            fprintf(stderr, "%s: sqlite -> ondisk conversion failed!\n   %s\n",
                    __func__, errs);
            goto done;
        }
    }

    /* send opcode to reload stats at commit */
    if (clnt->is_analyze && pCur->db && is_stat1(pCur->db->tablename))
        rc = osql_updstat(pCur, thd, pCur->ondisk_buf, getdatsize(pCur->db), 0);

    if (pCur->bt->is_temporary) {
        /* data: nKey is 'rrn', pData is record, nData is size of record
         * index: pKey is key, nKey is size of key (no data) */
        UnpackedRecord *rec = NULL;
        if (pKey) {
            rec = sqlite3VdbeAllocUnpackedRecord(pCur->pKeyInfo);
            if (rec == 0) {
                logmsg(LOGMSG_ERROR, "Error rec is zero, returned from "
                                "sqlite3VdbeAllocUnpackedRecord()\n");
                return 0;
            }
            sqlite3VdbeRecordUnpack(pCur->pKeyInfo, nKey, pKey, rec);
        }

        if (pCur->ixnum == -1) {
            /* data */
            rc = pCur->cursor_put(thedb->bdb_env, pCur->tmptable->tbl,
                                  (void *)&nKey, sizeof(unsigned long long),
                                  (void *)pData, nData, rec, &bdberr, pCur);
        } else {
            /* key */
            rc = pCur->cursor_put(thedb->bdb_env, pCur->tmptable->tbl,
                                  (void *)pKey, nKey, (void *)pData, nData, rec,
                                  &bdberr, pCur);
        }
        if (rec != NULL) sqlite3DbFree(pCur->pKeyInfo->db, rec);

        if (rc) {
            logmsg(LOGMSG_ERROR, 
                   "sqlite3BtreeInsert:  table insert error rc = %d bdberr %d\n",
                   rc, bdberr);
            rc = SQLITE_INTERNAL;
            /* return rc; */
            goto done;
        }
        rc = SQLITE_OK;

    } else if (unlikely(pCur->rootpage == RTPAGE_SQLITE_MASTER)) {

        /* sqlite driven ddl, the only thing we support now are views */

        /* is this an update? no KeY! */
        if (pCur->tblpos == thd->rootpage_nentries) {
            /* we have positioned ourselves on the side row, this is an update!
            assert(nKey == 0 && pKey == NULL);
             */
        } else {
            /* an actual insert */
            clnt->keyDdl = pCur->keyDdl = nKey;
        }

        if (nData != pCur->nDataDdl) {
            clnt->dataDdl = pCur->dataDdl =
                (char *)realloc(pCur->dataDdl, nData);
            if (nData > 0 && !pCur->dataDdl) {
                logmsg(LOGMSG_ERROR, "%s malloc %d\n", __func__, nData);
                rc = SQLITE_ERROR;
                goto done;
            }
        }
        clnt->nDataDdl = pCur->nDataDdl = nData;
        if (pCur->nDataDdl) {
            memcpy(pCur->dataDdl, pData, pCur->nDataDdl);
        } else {
            /* really sqlite weirdness... we are passed a NULL one field row,
               we need to actually build a 6 NULL field  serialized structure
               to be retrieved later on ! This is not a problem for sqlite, but
               comdb2, which adds one additional field,csc2
               I have changed sqlite to explicitely set csc2 to NULL, so this
               step
               is not needed here, but left comment just in case
               */
        }

        rc = SQLITE_OK;

        goto done;

    } else { /* real insert */

        int is_update = 0;

        /* check authentication */
        if (authenticate_cursor(pCur, AUTHENTICATE_WRITE) != 0) {
            rc = SQLITE_ACCESS;
            goto done;
        }

        /* sanity check, this should never happen */
        if (!is_sql_update_mode(clnt->dbtran.mode)) {
            logmsg(LOGMSG_ERROR, 
                    "%s: calling insert/update in the wrong sql mode %d\n",
                    __func__, clnt->dbtran.mode);
            rc = UNIMPLEMENTED;
            goto done;
        }

        /* We ignore keys on insert but save dirty keys.
         * Keys are added if keys were set dirty when a record
         * (data portion) is inserted. */
        if (pCur->ixnum != -1) {
            if (gbl_partial_indexes)
                SQLITE3BTREE_KEY_SET_INS(pCur->ixnum);
            rc = SQLITE_OK;
            if (likely(pCur->cursor_class != CURSORCLASS_STAT24) &&
                likely(pCur->bt == NULL || pCur->bt->is_remote == 0) &&
                gbl_expressions_indexes && pCur->db->ix_expr) {
                rc = sqlite_to_ondisk(pCur->db->ixschema[pCur->ixnum], pKey,
                                      nKey, pCur->ondisk_key, clnt->tzname,
                                      blobs, MAXBLOBS,
                                      &thd->clnt->fail_reason, pCur);
                if (rc != getkeysize(pCur->db, pCur->ixnum)) {
                    char errs[128];
                    convert_failure_reason_str(
                        &thd->clnt->fail_reason, pCur->db->tablename,
                        "SQLite format", ".ONDISK_ix", errs, sizeof(errs));
                    reqlog_logf(pCur->bt->reqlogger, REQL_TRACE,
                                "Moveto: sqlite_to_ondisk failed [%s]\n", errs);
                    sqlite3_mutex_enter(sqlite3_db_mutex(pCur->vdbe->db));
                    sqlite3VdbeError(pCur->vdbe, errs, (char *)0);
                    sqlite3_mutex_leave(sqlite3_db_mutex(pCur->vdbe->db));

                    rc = SQLITE_ERROR;
                    goto done;
                }
                assert(clnt->idxInsert[pCur->ixnum] == NULL);
                clnt->idxInsert[pCur->ixnum] = malloc(rc);
                if (clnt->idxInsert[pCur->ixnum] == NULL) {
                    logmsg(LOGMSG_ERROR, "%s:%d malloc %d failed\n", __func__,
                            __LINE__, rc);
                    rc = SQLITE_NOMEM;
                    goto done;
                }
                memcpy(clnt->idxInsert[pCur->ixnum], pCur->ondisk_key, rc);
                rc = 0;
            } else if (pCur->bt != NULL && pCur->bt->is_remote != 0 &&
                       pCur->fdbc->tbl_has_expridx(pCur)) {
                assert(clnt->idxInsert[pCur->ixnum] == NULL);
                clnt->idxInsert[pCur->ixnum] = malloc(sizeof(int) + nKey);
                if (clnt->idxInsert[pCur->ixnum] == NULL) {
                    logmsg(LOGMSG_ERROR, "%s:%d malloc %llu failed\n", __func__,
                           __LINE__, sizeof(int) + nKey);
                    rc = SQLITE_NOMEM;
                    goto done;
                }
                *((int *)clnt->idxInsert[pCur->ixnum]) = (int)nKey;
                memcpy((unsigned char *)clnt->idxInsert[pCur->ixnum] +
                           sizeof(int),
                       pKey, nKey);
            }
            goto done;
        }

        if (pCur->tblnum < sizeof(clnt->dirty) * 8) { /* tbl num < total bits */
            bset(clnt->dirty, pCur->tblnum);
        }

        if (likely(pCur->cursor_class != CURSORCLASS_STAT24) &&
            likely(pCur->bt == NULL || pCur->bt->is_remote == 0)) {
            rc = sqlite_to_ondisk(
                pCur->db->schema, pData, nData, pCur->ondisk_buf, clnt->tzname,
                blobs, MAXBLOBS, &thd->clnt->fail_reason, pCur);
            if (rc < 0) {
                char errs[128];
                convert_failure_reason_str(&thd->clnt->fail_reason,
                                           pCur->db->tablename, "SQLite format",
                                           ".ONDISK", errs, sizeof(errs));
                reqlog_logf(pCur->bt->reqlogger, REQL_TRACE,
                            "Moveto: sqlite_to_ondisk failed [%s]\n", errs);
                sqlite3_mutex_enter(sqlite3_db_mutex(pCur->vdbe->db));
                sqlite3VdbeError(pCur->vdbe, errs, (char *)0);
                sqlite3_mutex_leave(sqlite3_db_mutex(pCur->vdbe->db));

                rc = SQLITE_ERROR;
                goto done;
            }
        }

        /* If it's a known invalid genid (see sqlite3BtreeNewRowid() for
         * rationale), don't bother actually looking for it. */
        if (!is_genid_synthetic(nKey) &&
            bdb_genid_is_recno(thedb->bdb_env, nKey))
            is_update = 0;
        else if (0 == pCur->genid)
            is_update = 0;
        else if (!bias)
            /* For ON CONFLICT DO REPLACE, the conflicting record could
             * have already been deleted before we reach here, and hence
             * pCur->genid != 0. Thus, we rely on bias to force an insert
             * and not update.
             */
            is_update = 0;
        else
            is_update = 1;

        if (pCur->bt == NULL || pCur->bt->is_remote == 0) {
            if (is_sqlite_stat(pCur->db->tablename)) {
                clnt->ins_keys = -1ULL;
                clnt->del_keys = -1ULL;
            }

            int rec_flags = 0;
            if (flags != 0) {
                /* Set the UPSERT related flags. */
                if (flags & OPFLAG_IGNORE_FAILURE) {
                    /* For ON CONFLICT(opt-target-index) DO NOTHING, the lower
                     * 8 bits of the rec_flags store the OSQL_IGNORE_FAILURE
                     * (signifying DO NOTHING), and higher bits store the index
                     * number specified in the ON CONFLICT target. Use of no
                     * target implies the implicit inclusion of all unique
                     * indexes. This is represented by storing MAXINDEX+1 in
                     * the higher bits instead.
                     */
                    rec_flags = ((comdb2UpsertIdx(pCur->vdbe) << 8) |
                                 OSQL_IGNORE_FAILURE);
                } else if (flags & OPFLAG_FORCE_VERIFY) {
                    rec_flags = OSQL_FORCE_VERIFY;
                }
            }

            if (is_update) { /* Updating an existing record. */
                rc = osql_updrec(pCur, thd, pCur->ondisk_buf,
                                 getdatsize(pCur->db), pCur->vdbe->updCols,
                                 blobs, MAXBLOBS, rec_flags);
                clnt->effects.num_updated++;
                clnt->log_effects.num_updated++;
            } else {
                rc = osql_insrec(pCur, thd, pCur->ondisk_buf,
                                 getdatsize(pCur->db), blobs, MAXBLOBS,
                                 rec_flags);
                clnt->effects.num_inserted++;
                clnt->log_effects.num_inserted++;
            }
        } else {
            /* make sure we have a distributed transaction and use that to
             * update remote */
            uuid_t tid;
            fdb_tran_t *trans = fdb_trans_begin_or_join(
                clnt, pCur->bt->fdb, (char *)tid, 0 /*TODO*/);

            if (!trans) {
                logmsg(LOGMSG_ERROR, 
                       "%s:%d failed to create or join distributed transaction!\n",
                       __func__, __LINE__);
                return SQLITE_INTERNAL;
            }

            if (is_sqlite_stat(pCur->fdbc->name(pCur))) {
                clnt->ins_keys = -1ULL;
                clnt->del_keys = -1ULL;
            }
            if (is_update) {
                rc = pCur->fdbc->update(pCur, clnt, trans, pCur->genid, nKey,
                                        nData, (char *)pData);
                clnt->effects.num_updated++;
            } else {
                rc = pCur->fdbc->insert(pCur, clnt, trans, nKey, nData,
                                        (char *)pData);
                clnt->effects.num_inserted++;
            }
        }
        clnt->ins_keys = 0ULL;
        clnt->del_keys = 0ULL;
        if (gbl_expressions_indexes) {
            free_cached_idx(clnt->idxInsert);
            free_cached_idx(clnt->idxDelete);
        }
        if (rc == SQLITE_DDL_MISUSE)
        {
            sqlite3_mutex_enter(sqlite3_db_mutex(pCur->vdbe->db));
            sqlite3VdbeError(pCur->vdbe,
                             "Transactional DDL Error: Overlapping Tables");
            sqlite3_mutex_leave(sqlite3_db_mutex(pCur->vdbe->db));
        }
    }

done:
    free_blob_buffers(blobs, MAXBLOBS);
    reqlog_logf(pCur->bt->reqlogger, REQL_TRACE, "Insert(pCur %d)      = %s\n",
                pCur->cursorid, sqlite3ErrStr(rc));
    return rc;
}

/*
** This function is a no-op if cursor pCur does not point to a valid row.
** Otherwise, if pCur is valid, configure it so that the next call to
** sqlite3BtreeNext() is a no-op.
*/
#ifndef SQLITE_OMIT_WINDOWFUNC
void sqlite3BtreeSkipNext(BtCursor *pCur){
  /* TODO: Do something here. */
}
#endif /* SQLITE_OMIT_WINDOWFUNC */

/*
** Advance the cursor to the next entry in the database. 
** Return value:
**
**    SQLITE_OK        success
**    SQLITE_DONE      cursor is already pointing at the last element
**    otherwise        some kind of error occurred
**
** The main entry point is sqlite3BtreeNext().  That routine is optimized
** for the common case of merely incrementing the cell counter BtCursor.aiIdx
** to the next cell on the current page.  The (slower) btreeNext() helper
** routine is called when it is necessary to move to a different page or
** to restore the cursor.
**
** If bit 0x01 of the F argument in sqlite3BtreeNext(C,F) is 1, then the
** cursor corresponds to an SQL index and this routine could have been
** skipped if the SQL index had been a unique index.  The F argument
** is a hint to the implement.  SQLite btree implementation does not use
** this hint, but COMDB2 does.
*/
int sqlite3BtreeNext(BtCursor *pCur, int flags)
{
    int rc = SQLITE_OK;
    int fndlen;
    void *buf;
    int *pRes = &flags;

    if (pCur->empty) {
        return SQLITE_DONE;
    }

    if (move_is_nop(pCur, pRes)) {
        if( *pRes==1 ) rc = SQLITE_DONE;
        return rc;
    }

    rc = pCur->cursor_move(pCur, pRes, CNEXT);
    if( *pRes==1 ) rc = SQLITE_DONE;

    if (pCur->range && pCur->db && !pCur->range->islocked) {
        if (pCur->ixnum == -1) {
            pCur->range->islocked = 1;
            pCur->range->lflag = 1;
            pCur->range->rflag = 1;
            if (pCur->range->rkey) {
                free(pCur->range->rkey);
                pCur->range->rkey = NULL;
            }
            if (pCur->range->lkey) {
                free(pCur->range->lkey);
                pCur->range->lkey = NULL;
            }
            pCur->range->lkeylen = 0;
            pCur->range->rkeylen = 0;
        } else if (*pRes == 1 || rc != SQLITE_OK) {
            pCur->range->rflag = 1;
            if (pCur->range->rkey) {
                free(pCur->range->rkey);
                pCur->range->rkey = NULL;
            }
            pCur->range->rkeylen = 0;
        } else if (pCur->bdbcur && pCur->range->rflag == 0) {
            fndlen = pCur->bdbcur->datalen(pCur->bdbcur);
            buf = pCur->bdbcur->data(pCur->bdbcur);
            if (pCur->range->rkey) {
                free(pCur->range->rkey);
                pCur->range->rkey = NULL;
            }
            pCur->range->rkey = malloc(fndlen);
            pCur->range->rkeylen = fndlen;
            memcpy(pCur->range->rkey, buf, fndlen);
        }
        if (pCur->range->lflag && pCur->range->rflag)
            pCur->range->islocked = 1;
    }

    reqlog_logf(pCur->bt->reqlogger, REQL_TRACE,
                "Next(pCur %d, valid %s)      = %s\n", pCur->cursorid,
                !*pRes ? "yes" : "no", sqlite3ErrStr(rc));
    return rc;
}

/*
 ** Read part of the data associated with cursor pCur.  Exactly
 ** "amt" bytes will be transfered into pBuf[].  The transfer
 ** begins at "offset".
 **
 ** Return SQLITE_OK on success or an error code if anything goes
 ** wrong.  An error is returned if "offset+amt" is larger than
 ** the available payload.
 */
int sqlite3BtreeData(BtCursor *pCur, u32 offset, u32 amt, void *pBuf)
{
    int rc = SQLITE_OK;
    char *dta;

    reqlog_logf(pCur->bt->reqlogger, REQL_TRACE,
                "Data(pCur %d, offset %d, amount %d)      = %s\n",
                pCur->cursorid, offset, amt, sqlite3ErrStr(rc));
    /* note: this assumes higher-level code has done necessary
     * range checks (ie: won't ask for bytes past end of key */
    assert(0 == pCur->is_sampled_idx);
    if (pCur->bt->is_temporary) {
        dta = bdb_temp_table_data(pCur->tmptable->cursor);
        if (dta == NULL) {
            logmsg(LOGMSG_ERROR, "sqlite3BtreeData: AAAAAAAAAAAAAAA\n");
            return SQLITE_INTERNAL;
        }
        memcpy(pBuf, dta + offset, amt);
    } else if (pCur->ixnum == -1) {
        memcpy(pBuf, ((char *)pCur->dtabuf) + offset, amt);
    } else if (pCur->bt->is_remote) {

        assert(pCur->fdbc);

        dta = pCur->fdbc->data(pCur);
        memcpy(pBuf, dta, amt);
    } else {
        memcpy(pBuf, pCur->sqlrrn + offset, amt);
    }
    reqlog_loghex(pCur->bt->reqlogger, REQL_TRACE, pBuf, amt);
    reqlog_logl(pCur->bt->reqlogger, REQL_TRACE, "\n");
    return rc;
}

/*
 ** This routine does a complete check of the given BTree file.  aRoot[] is
 ** an array of pages numbers were each page number is the root page of
 ** a table.  nRoot is the number of entries in aRoot.
 **
 ** If everything checks out, this routine returns NULL.  If something is
 ** amiss, an error message is written into memory obtained from malloc()
 ** and a pointer to that error message is returned.  The calling function
 ** is responsible for freeing the error message when it is done.
 */
char *sqlite3BtreeIntegrityCheck(Btree *pBt, int *aRoot, int nRoot, int mxErr,
                                 int *pnErr)
{
    int rc = SQLITE_OK;
    int i;

    *pnErr = 0;

    reqlog_logf(pBt->reqlogger, REQL_TRACE, "IntegrityCheck(pBt %d pages",
                pBt->btreeid);
    for (i = 0; i < nRoot; i++) {
        reqlog_logf(pBt->reqlogger, REQL_TRACE, "%d ", aRoot[i]);
    }
    reqlog_logf(pBt->reqlogger, REQL_TRACE, ")    = %s\n", sqlite3ErrStr(rc));
    return NULL;
}

/* obtain comdb2_rowid and optionally print it as a decimal string */
int sqlite3BtreeGetGenId(
  BtCursor *pCur,             /* IN: The BtCursor object being used. */
  unsigned long long rowId,   /* IN: Original rowId (from the BtCursor). */
  unsigned long long *pGenId, /* OUT, OPT: The genId, if requested. */
  char **pzGenId,             /* OUT, OPT: Modified genId as decimal string. */
  int *pnGenId                /* OUT, OPT: Size of string buffer. */
){
  unsigned long long prgenid; /* always printed & returned in big-endian */
  assert( pCur );
  assert( sizeof(pCur->rrn)<=sizeof(int) );
  assert( sizeof(pCur->genid)<=sizeof(unsigned long long) );
  if( !pCur->bt->is_temporary && pCur->cursor_class==CURSORCLASS_TABLE ){
    int rc = enque_pfault_olddata_oldkeys(pCur->db, rowId, 0, -1, 0, 1, 1, 1);
    if( rc!=SQLITE_OK ){
      logmsg(LOGMSG_USER, "%s: enque_pfault_olddata_oldkeys %d\n",__func__,rc);
    }
  }
  prgenid = flibc_htonll(rowId);
  if( pGenId ) *pGenId = prgenid;
  if( pzGenId && pnGenId ){
    char *zGenId;
    int nGenId = 25; /* "+2:+18446744073709551615\0" */
    assert( ULLONG_MAX<=18446744073709551615ULL );
    zGenId = sqlite3Malloc(nGenId);
    if( zGenId==0 ){
      return SQLITE_NOMEM;
    }
    snprintf(zGenId, nGenId, "2:%llu", prgenid);
    assert( *pzGenId==0 );
    *pzGenId = zGenId;
    assert( *pnGenId==0 );
    *pnGenId = nGenId;
  }
  return SQLITE_OK;
}

/*
 ** Reset the btree and underlying pager after a malloc() failure. Any
 ** transaction that was active when malloc() failed is rolled back.
 */
int sqlite3BtreeReset(Btree *pBt) { return SQLITE_OK; }

/*
 ** Return TRUE if the given btree is set to safety level 1.  In other
 ** words, return TRUE if no sync() occurs on the disk files.
 */
int sqlite3BtreeSyncDisabled(Btree *pBt) { return 0; }

/*
 ** This function returns a pointer to a blob of memory associated with
 ** a single shared-btree. The memory is used by client code for it's own
 ** purposes (for example, to store a high-level schema associated with
 ** the shared-btree). The btree layer manages reference counting issues.
 **
 ** The first time this is called on a shared-btree, nBytes bytes of memory
 ** are allocated, zeroed, and returned to the caller. For each subsequent
 ** call the nBytes parameter is ignored and a pointer to the same blob
 ** of memory returned.
 **
 ** Just before the shared-btree is closed, the function passed as the
 ** xFree argument when the memory allocation was made is invoked on the
 ** blob of allocated memory. This function should not call sqliteFree()
 ** on the memory, the btree layer does that.
 */
void *sqlite3BtreeSchema(Btree *pBt, int nBytes, void (*xFree)(void *))
{
    if (!pBt->is_remote) {
        pBt->schema = calloc(1, nBytes);
        pBt->free_schema = xFree;
    } else {
        /* I will cache the schema-s for foreign dbs.
           Let this be the first step to share the schema
           for all database connections */
        pBt->schema = fdb_sqlite_get_schema(pBt, nBytes);
        /* we ignore Xfree since this is shared and not part of a sqlite engine
           space */
    }
    return pBt->schema;
}

/*
 ** Return true if another user of the same shared btree as the argument
 ** handle holds an exclusive lock on the sqlite_master table.
 */
int sqlite3BtreeSchemaLocked(Btree *pBt)
{
    /* This is managed in higher layers */
    return 0;
}

/*
 ** This is not an sqlite routine. Added this so I can fetch real
 ** comdb2 genids from sqlite without further kludgery. Called from
 ** sqlit3VdbeExec to get a unique id for a new record (OP_NewRowid).
 ** The alternative was keeping a mapping table between sqlite and
 ** comdb2 record ids - too expensive.
 */
i64 sqlite3BtreeNewRowid(BtCursor *pCur)
{
    if (!pCur) {
        return 0;
    }
    struct sql_thread *thd = pCur->thd;
    if (!thd) {
        abort();
    }
    if (pCur->bt->is_temporary && pCur->tmptable) {
        return pCur->cursor_rowid(pCur->tmptable->tbl, pCur);
    }
    return bdb_recno_to_genid(++thd->clnt->recno);
}

char *sqlite3BtreeGetTblName(BtCursor *pCur)
{
    return pCur->db->tablename;
}

void cancel_sql_statement(int id)
{
    int found = 0;
    struct sql_thread *thd;

    Pthread_mutex_lock(&gbl_sql_lock);
    LISTC_FOR_EACH(&thedb->sql_threads, thd, lnk)
    {
        if (thd->id == id && thd->clnt) {
            found = 1;
            thd->clnt->stop_this_statement = 1;
        }
    }
    Pthread_mutex_unlock(&gbl_sql_lock);
    if (found)
        logmsg(LOGMSG_USER, "Query %d was told to stop\n", id);
    else
        logmsg(LOGMSG_USER, "Query %d not found (finished?)\n", id);
}

/* cancel sql statement with the given cnonce */
void cancel_sql_statement_with_cnonce(const char *cnonce)
{
    if(!cnonce) return;

    struct sql_thread *thd;
    int found = 0;
    snap_uid_t snap;
    size_t cnonce_len = strlen(cnonce);

    Pthread_mutex_lock(&gbl_sql_lock);
    LISTC_FOR_EACH(&thedb->sql_threads, thd, lnk)
    {
        if (thd->clnt && get_cnonce(thd->clnt, &snap) == 0) {
            if (snap.keylen != cnonce_len)
                continue;
            found = (memcmp(snap.key, cnonce, cnonce_len) == 0);
            if (found) {
                thd->clnt->stop_this_statement = 1;
                break;
            }
        }
    }
    Pthread_mutex_unlock(&gbl_sql_lock);
    if (found)
        logmsg(LOGMSG_USER, "Query with cnonce %s was told to stop\n", cnonce);
    else
        logmsg(LOGMSG_USER, "Query with cnonce %s not found (finished?)\n", cnonce);
}

/* log binary cnonce in hex format 
 * ex. 1234 will become x'31323334' 
 */
static void log_cnonce(const char * cnonce, int len)
{
    logmsg(LOGMSG_USER, " [");
    for(int i = 0; i < len; i++) 
        logmsg(LOGMSG_USER, "%2x", cnonce[i]);
    logmsg(LOGMSG_USER, "] ");
}

void sql_dump_running_statements(void)
{
    struct sql_thread *thd;
    BtCursor *cur;
    struct tm tm;
    char rqid[50];

    Pthread_mutex_lock(&gbl_sql_lock);
    LISTC_FOR_EACH(&thedb->sql_threads, thd, lnk)
    {
        time_t t = thd->stime;
        localtime_r((time_t *)&t, &tm);
        Pthread_mutex_lock(&thd->lk);

        if (thd->clnt && thd->clnt->sql) {
            if (thd->clnt->osql.rqid) {
                uuidstr_t us;
                snprintf(rqid, sizeof(rqid), "txn %016llx %s",
                         thd->clnt->osql.rqid,
                         comdb2uuidstr(thd->clnt->osql.uuid, us));
            } else
                rqid[0] = 0;

            logmsg(LOGMSG_USER, "id %d %02d/%02d/%02d %02d:%02d:%02d %s%s\n", thd->id,
                   tm.tm_mon + 1, tm.tm_mday, 1900 + tm.tm_year, tm.tm_hour,
                   tm.tm_min, tm.tm_sec, rqid, thd->clnt->origin);
            snap_uid_t snap;
            get_cnonce(thd->clnt, &snap);
            log_cnonce(snap.key, snap.keylen);
            logmsg(LOGMSG_USER, "%s\n", thd->clnt->sql);

            if (thd->bt) {
                LISTC_FOR_EACH(&thd->bt->cursors, cur, lnk)
                {
                    logmsg(LOGMSG_USER, "  cursor on");
                    if (cur->db == NULL)
                        logmsg(LOGMSG_USER, " schema table");
                    else if (cur->ixnum == -1)
                        logmsg(LOGMSG_USER, " table %s", cur->db->tablename);
                    else
                        logmsg(LOGMSG_USER, " table %s index %d",
                               cur->db->tablename, cur->ixnum);
                    logmsg(LOGMSG_USER, " nmove %d nfind %d nwrite %d\n", cur->nmove,
                           cur->nfind, cur->nwrite);
                }
            }
            if (thd->bttmp) {
                LISTC_FOR_EACH(&thd->bttmp->cursors, cur, lnk)
                {
                    logmsg(LOGMSG_USER, "  cursor on temp nmove %d nfind %d nwrite %d\n",
                           cur->nmove, cur->nfind, cur->nwrite);
                }
            }
        }
        Pthread_mutex_unlock(&thd->lk);
    }
    Pthread_mutex_unlock(&gbl_sql_lock);
}

/*
 ** Obtain a lock on the table whose root page is iTab.  The
 ** lock is a write lock if isWritelock is true or a read lock
 ** if it is false.
 */
int sqlite3BtreeLockTable(Btree *p, int iTab, u8 isWriteLock) { return 0; }

int osql_check_shadtbls(bdb_state_type *bdb_env, struct sqlclntstate *clnt,
                        char *file, int line);

int gbl_random_get_curtran_failures;

int get_curtran_flags(bdb_state_type *bdb_state, struct sqlclntstate *clnt,
                      uint32_t flags)
{
    cursor_tran_t *curtran_out = NULL;
    int rcode = 0;
    int retries = 0;
    uint32_t curgen;
    int bdberr = 0;
    int max_retries =
        gbl_move_deadlk_max_attempt >= 0 ? gbl_move_deadlk_max_attempt : 500;
    int lowpri = gbl_lowpri_snapisol_sessions &&
                 (clnt->dbtran.mode == TRANLEVEL_SNAPISOL ||
                  clnt->dbtran.mode == TRANLEVEL_SERIAL);
    int curtran_flags = lowpri ? BDB_CURTRAN_LOW_PRIORITY : 0;
    int rc = 0;

    /*fprintf(stderr, "get_curtran\n"); */

    if (clnt->dbtran.cursor_tran) {
        logmsg(LOGMSG_ERROR, "%s called when we have a curtran\n", __func__);
        return -1;
    }

    if (gbl_random_get_curtran_failures &&
        !(rand() % gbl_random_get_curtran_failures)) {
        logmsg(LOGMSG_ERROR, "%s forcing a random curtran failure\n", __func__);
        return -1;
    }

    if (clnt->gen_changed) {
        logmsg(LOGMSG_DEBUG,
               "td %lu %s line %d calling get_curtran on gen_changed\n",
               pthread_self(), __func__, __LINE__);
    }

retry:
    bdberr = 0;
    curtran_out = bdb_get_cursortran(bdb_state, curtran_flags, &bdberr);
    if (bdberr == BDBERR_DEADLOCK) {
        retries++;
        if (!max_retries || retries < max_retries)
            goto retry;
        logmsg(LOGMSG_ERROR, "%s: too much contention\n", __func__);
    }
    if (!curtran_out)
        return -1;

    /* If this is an hasql serialiable or snapshot session and durable-lsns are
     * enabled, then fail this call with a 'CHANGENODE' if the generation number
     * has changed: we don't verify that transactions are 'DURABLE' before
     * applying them to the shadow tables.  If it's not-durable, the records
     * that we are compensating for in our shadows can be rolled back by a new
     * master (which means that our shadow-tables will be incorrect).  */

    extern int gbl_test_curtran_change_code;
    curgen = bdb_get_rep_gen(bdb_state);
    if ((clnt->dbtran.mode == TRANLEVEL_SNAPISOL ||
         clnt->dbtran.mode == TRANLEVEL_SERIAL) &&
        bdb_attr_get(thedb->bdb_attr, BDB_ATTR_DURABLE_LSNS) &&
        clnt->init_gen &&
        ((clnt->init_gen != curgen) ||
         (gbl_test_curtran_change_code && (0 == (rand() % 1000))))) {
        bdb_put_cursortran(bdb_state, curtran_out, curtran_flags, &bdberr);
        curtran_out = NULL;
        clnt->gen_changed = 1;
        logmsg(LOGMSG_DEBUG,
               "td %u %s: failing because generation has changed: "
               "orig-gen=%u, cur-gen=%u\n",
               (uint32_t)pthread_self(), __func__, clnt->init_gen, curgen);
        return -1;
    }

    if (!clnt->init_gen)
        clnt->init_gen = curgen;

    clnt->dbtran.cursor_tran = curtran_out;

    assert(curtran_out != NULL);

    /* check if we have table locks that were dropped during recovery */
    if (clnt->dbtran.pStmt) {
        rc = sqlite3LockStmtTablesRecover(clnt->dbtran.pStmt);
        if (!rc) {
            /* NOTE: we need to make sure the versions are the same */

        } else {
            logmsg(LOGMSG_ERROR, "%s: failed to lock back tables!, rc %d\n",
                   __func__, rc);

            bdb_put_cursortran(bdb_state, curtran_out, curtran_flags, &bdberr);
            clnt->dbtran.cursor_tran = NULL;
            rcode = rc;
        }
    }

    return rcode;
}

int get_curtran(bdb_state_type *bdb_state, struct sqlclntstate *clnt)
{
    return get_curtran_flags(bdb_state, clnt, 0);
}

int put_curtran_flags(bdb_state_type *bdb_state, struct sqlclntstate *clnt,
                      uint32_t flags)
{
    int rc = 0;
    int is_recovery = (flags & CURTRAN_RECOVERY);
    int curtran_flags = 0;
    int bdberr = 0;

#ifdef DEBUG_TRAN
    fprintf(stderr, "%llx, %s\n", pthread_self(), __func__);
#endif

    if (!is_recovery) {
        if (clnt->dbtran.nLockedRemTables > 0) {
            int irc = sqlite3UnlockStmtTablesRemotes(clnt);
            if (irc) {
                logmsg(LOGMSG_ERROR,
                       "%s: error releasing remote tables rc=%d\n", __func__,
                       irc);
            }
        }

        clnt->dbtran.pStmt =
            NULL; /* this is pointing to freed memory at this point */
    }

    clnt->is_overlapping = 0;

    if (!clnt->dbtran.cursor_tran) {
        logmsg(LOGMSG_DEBUG, "%s called without curtran\n", __func__);
        return 0;
    }

    rc = bdb_put_cursortran(bdb_state, clnt->dbtran.cursor_tran, curtran_flags,
                            &bdberr);
    if (rc) {
        logmsg(LOGMSG_DEBUG, "%s: %lu rc %d bdberror %d\n", __func__,
               pthread_self(), rc, bdberr);
        ctrace("%s: rc %d bdberror %d\n", __func__, rc, bdberr);
        if (bdberr == BDBERR_BUG_KILLME) {
            /* should I panic? */
            logmsg(LOGMSG_FATAL, "This db is leaking locks, it will deadlock!!! \n");
            bdb_dump_active_locks(bdb_state, stdout);
            exit(1);
        }
    }

    clnt->dbtran.cursor_tran = NULL;

    return rc;
}

int put_curtran(bdb_state_type *bdb_state, struct sqlclntstate *clnt)
{
    return put_curtran_flags(bdb_state, clnt, 0);
}

/* Return a count of all cursors to the lower layer for debugging */
int count_pagelock_cursors(void *arg)
{
    struct sql_thread *thd = (struct sql_thread *)arg;
    int count = 0;

    Pthread_mutex_lock(&thd->lk);
    count = listc_size(&thd->bt->cursors);
    Pthread_mutex_unlock(&thd->lk);

    return count;
}

/* Pause all pagelock cursors before grabbing a rowlock */
int pause_pagelock_cursors(void *arg)
{
    BtCursor *cur = NULL;
    struct sql_thread *thd = (struct sql_thread *)arg;
    struct sqlclntstate *clnt = thd->clnt;
    int bdberr;

    /* Return immediately if nothing is holding a pagelock */
    if (!clnt->holding_pagelocks_flag)
        return 0;

    Pthread_mutex_lock(&thd->lk);

    LISTC_FOR_EACH(&thd->bt->cursors, cur, lnk)
    {
        if (cur->bdbcur) {
            int rc = cur->bdbcur->pause(cur->bdbcur, &bdberr);
            if (0 == rc)
                abort();
        }
    }

    Pthread_mutex_unlock(&thd->lk);

    clnt->holding_pagelocks_flag = 0;
    return 0;
}

/* set every pCur->db and pCur->sc to NULL because they might
 * not be valid anymore after a schema change
 */
static void recover_deadlock_sc_cleanup(struct sql_thread *thd)
{
    BtCursor *cur = NULL;
    Pthread_mutex_lock(&thd->lk);
    if (thd->bt) {
        LISTC_FOR_EACH(&thd->bt->cursors, cur, lnk)
        {
            if (!cur->bt->is_remote && cur->db) {
                cur->db = NULL;
                cur->sc = NULL;
            }
        }
    }
    Pthread_mutex_unlock(&thd->lk);
}

/**
 * This open a new curtran and walk the list of BtCursors,
 * repositioning any cursor that has a bdbcursor (by closing, reopening
 * the underlying berkdb cursors while preserving the stage)
 *

 sleepms is used as both a sleep time and a boolean.  if we pass non 0,
 that means we want to relinquish ALL resources including our logical
 transaction. (and sleep).  during normal deadlock processing neither
 of these operations make sense.  it makes sense to call it this way
 when the intent is getting us out of bdblib so someone who wants the
 bdb writelock can get a chance to get in.

 */
/* BIG NOTE:
   carefull about double calling this function
 */
static int recover_deadlock_flags_int(bdb_state_type *bdb_state,
                                      struct sql_thread *thd,
                                      bdb_cursor_ifn_t *bdbcur, int sleepms,
                                      const char *func, int line,
                                      uint32_t flags)
{
    int ptrace = (flags & RECOVER_DEADLOCK_PTRACE);
    int force_fail = (flags & RECOVER_DEADLOCK_FORCE_FAIL);
    int fail_type = 0;
    struct sqlclntstate *clnt = thd->clnt;
    BtCursor *cur = NULL;
    int rc = 0;
    uint32_t curtran_flags;
    int bdberr;
#if 0
   char buf[160];
#endif
    if (clnt->recover_deadlock_rcode) {
        assert(bdb_lockref() == 0);
        return clnt->recover_deadlock_rcode;
    }

    assert(bdb_lockref() > 0);
    int new_mode = debug_switch_recover_deadlock_newmode();

    if (bdb_lock_desired(thedb->bdb_env)) {
        if (!sleepms)
            sleepms = 2000;

        logmsg(LOGMSG_ERROR, "THD %lu:recover_deadlock, and lock desired\n",
               pthread_self());
    } else if (ptrace)
        logmsg(LOGMSG_INFO, "THD %lu:recover_deadlock\n", pthread_self());

    /* increment global counter */
    gbl_sql_deadlock_reconstructions++;

    /* unlock cursors */
    Pthread_mutex_lock(&thd->lk);

    if (thd->bt) {
        LISTC_FOR_EACH(&thd->bt->cursors, cur, lnk)
        {
            if (cur->bdbcur) {
                if (cur->bdbcur->unlock(cur->bdbcur, &bdberr))
                    ctrace("%s: cur ixnum=%d bdberr = %d [1]\n", __func__,
                           cur->ixnum, bdberr);
#ifdef OFFLOAD_TEST
                fprintf(stderr, "UNLOCK %p\n", cur->bdbcur);
#endif
            }
        }
    }

    if (bdbcur) {
        if (bdbcur->unlock(bdbcur, &bdberr))
            ctrace("%s: cur ixnum=%d bdberr = %d [2]\n", __func__, cur->ixnum,
                   bdberr);
#ifdef OFFLOAD_TEST
        fprintf(stderr, "UNLOCK %p\n", bdbcur);
#endif
    }

    Pthread_mutex_unlock(&thd->lk);

    curtran_flags = CURTRAN_RECOVERY;

    /* free curtran */
    rc = put_curtran_flags(thedb->bdb_env, clnt, curtran_flags);
    assert(bdb_lockref() == 0);
    if (rc) {
        if (bdb_attr_get(thedb->bdb_attr, BDB_ATTR_DURABLE_LSNS)) {
            logmsg(LOGMSG_ERROR, 
                    "%s: fail to put curtran, rc=%d, return changenode\n",
                    __func__, rc);
            return SQLITE_CLIENT_CHANGENODE;
        } else {
            logmsg(LOGMSG_ERROR, "%s: fail to close curtran, rc=%d\n", __func__, rc);
            return -300;
        }
    }
#if 0
   sprintf(buf, "recover_deadlock put curtran tid %d\n", pthread_self());
   bdb_bdblock_print(thedb->bdb_env, buf);
#endif

    if (unlikely(gbl_sql_random_release_interval)) {
        logmsg(LOGMSG_INFO, "%s: sleeping 10s\n", __func__);
        sleep(10);
        logmsg(LOGMSG_INFO, "%s: done sleeping\n", __func__);
    }

    /* NOTE: as empirically proven, bdb lock starvation does occur in the wild
       one of the issues is that sleeping tasks are jumping back into the fray
       before bdb write lock is acquired, slowing down upgrade long enough that
       cluster needs another master.  If all replicants are sql busy, we end up
       running master on the downgraded node (since noone will be able to
       upgrade
       fast enough;
       We can fix that by sleeping here until write lock is acquired at least
       one
       We will see how this fair with bdb_verify, the other bdb write lock
       gobbler
       */

    if (debug_switch_poll_on_lock_desired()) {
        if (bdb_lock_desired(thedb->bdb_env)) {
            while (bdb_lock_desired(thedb->bdb_env)) {
                poll(NULL, 0, 10);
            }

        } else {
            /* if bdb lock is NOT desired but caller wanted to wait, respect
             * that */
            if (sleepms > 0) {
                poll(NULL, 0, sleepms);
            }
        }
    } else {
        /* we have released all of our bdb level locks at this point (in this
         * thread, there may be others.  */
        if (sleepms > 0)
            poll(NULL, 0, sleepms);
    }

    /* Fake generation-changed failure */
    if (force_fail) {
        if (!(fail_type = (rand() % 2))) {
            clnt->gen_changed = 1;
            rc = -1;
        } else {
            rc = SQLITE_SCHEMA;
        }
    } else
        rc = get_curtran_flags(thedb->bdb_env, clnt, curtran_flags);

    if (rc) {
        struct Vdbe *vdbe = (struct Vdbe *)clnt->dbtran.pStmt;
        if (rc == SQLITE_SCHEMA || rc == SQLITE_COMDB2SCHEMA) {
            logmsg(LOGMSG_ERROR, "%s: failing with SQLITE_COMDB2SCHEMA\n",
                   __func__);
            if (vdbe) {
                sqlite3_mutex_enter(sqlite3_db_mutex(vdbe->db));
                sqlite3VdbeError(vdbe, "Database was schema changed");
                sqlite3_mutex_leave(sqlite3_db_mutex(vdbe->db));
            }
            return SQLITE_COMDB2SCHEMA;
        }

        if (clnt->gen_changed) {
            logmsg(LOGMSG_ERROR, 
                   "%s: fail to open a new curtran, rc=%d, return "
                   "changenode\n", __func__, rc);
            if (vdbe) {
                sqlite3_mutex_enter(sqlite3_db_mutex(vdbe->db));
                sqlite3VdbeError(vdbe, "New master under snapshot");
                sqlite3_mutex_leave(sqlite3_db_mutex(vdbe->db));
            }
            return SQLITE_CLIENT_CHANGENODE;
        } else {
            logmsg(LOGMSG_ERROR, "%s: fail to open a new curtran, rc=%d\n",
                   __func__, rc);
            if (vdbe) {
                sqlite3_mutex_enter(sqlite3_db_mutex(vdbe->db));
                sqlite3VdbeError(vdbe, "Failed to reaquire locks on deadlock");
                sqlite3_mutex_leave(sqlite3_db_mutex(vdbe->db));
            }
            return ERR_RECOVER_DEADLOCK;
        }
    }

    /* no need to mess with our shadow tran, right? */

    /* now that we have a new curtran, try to reposition them */
    Pthread_mutex_lock(&thd->lk);
    if (thd->bt) {
        LISTC_FOR_EACH(&thd->bt->cursors, cur, lnk)
        {
            if (cur->bdbcur) {
                if (new_mode)
                    rc = cur->bdbcur->set_curtran(cur->bdbcur,
                                                  clnt->dbtran.cursor_tran);
                else
                    rc =
                        cur->bdbcur->lock(cur->bdbcur, clnt->dbtran.cursor_tran,
                                          BDB_SET, &bdberr);
                if (rc != 0) {
                    /* it is possible that the row is already gone
                     * when we try to reposition, since the lock is lost
                     * in this case we simply return -1; which forces
                     * the caller to report SQLITE_DEADLOCK back to sql engine
                     */
                    Pthread_mutex_unlock(&thd->lk);
                    logmsg(LOGMSG_ERROR, "bdb_cursor_lock returned %d %d\n", rc,
                            bdberr);
                    return -700;
                }
            }
            if (!cur->bt->is_remote &&
                cur->tableversion != cur->db->tableversion) {
                Pthread_mutex_unlock(&thd->lk);
                logmsg(LOGMSG_ERROR,
                       "%s: table version for %s changed from %d to %lld\n",
                       __func__, cur->db->tablename, cur->tableversion,
                       cur->db->tableversion);
                sqlite3_mutex_enter(sqlite3_db_mutex(cur->vdbe->db));
                sqlite3VdbeError(cur->vdbe, "table \"%s\" was schema changed",
                                 cur->db->tablename);
                sqlite3VdbeTransferError(cur->vdbe);
                sqlite3MakeSureDbHasErr(cur->vdbe->db, SQLITE_OK);
                sqlite3_mutex_leave(sqlite3_db_mutex(cur->vdbe->db));
                return SQLITE_COMDB2SCHEMA;
            } else if (!cur->bt->is_remote && cur->db) {
                if (cur->ixnum == -1)
                    cur->sc = cur->db->schema;
                else
                    cur->sc = cur->db->ixschema[cur->ixnum];
            }
        }
    }

    if (bdbcur) {
        if (new_mode) {
            assert(bdbcur != NULL);
            rc = bdbcur->set_curtran(bdbcur, clnt->dbtran.cursor_tran);
        } else
            rc = bdbcur->lock(bdbcur, clnt->dbtran.cursor_tran, BDB_SET,
                              &bdberr);
        if (rc) {
            logmsg(LOGMSG_ERROR, "%s returned %d %d\n", __func__, rc, bdberr);
            Pthread_mutex_unlock(&thd->lk);
            return -800;
        }
    }

    Pthread_mutex_unlock(&thd->lk);

    return 0;
}

int comdb2_cheapstack_char_array(char *str, int maxln);

int recover_deadlock_flags(bdb_state_type *bdb_state, struct sql_thread *thd,
                           bdb_cursor_ifn_t *bdbcur, int sleepms,
                           const char *func, int line, uint32_t flags)
{
    int rc;
    rc = thd->clnt->recover_deadlock_rcode =
        recover_deadlock_flags_int(bdb_state, thd, bdbcur, sleepms, func, line,
                flags);
    if (rc != 0) {
        put_curtran_flags(thedb->bdb_env, thd->clnt, CURTRAN_RECOVERY);
#if INSTRUMENT_RECOVER_DEADLOCK_FAILURE
        thd->clnt->recover_deadlock_func = func;
        thd->clnt->recover_deadlock_line = line;
        thd->clnt->recover_deadlock_thd = pthread_self();
        comdb2_cheapstack_char_array(thd->clnt->recover_deadlock_stack,
                RECOVER_DEADLOCK_MAX_STACK);
#endif
        recover_deadlock_sc_cleanup(thd);
        assert(bdb_lockref() == 0);
    } else {
        assert(bdb_lockref() > 0);
#if INSTRUMENT_RECOVER_DEADLOCK_FAILURE
        thd->clnt->recover_deadlock_func = NULL;
        thd->clnt->recover_deadlock_line = 0;
        thd->clnt->recover_deadlock_thd = 0;
        thd->clnt->recover_deadlock_stack[0] = '\0';
#endif
    }
    return rc;
}

static int ddguard_bdb_cursor_find(struct sql_thread *thd, BtCursor *pCur,
                                   bdb_cursor_ifn_t *cur, void *key, int keylen,
                                   int is_temp_bdbcur, int bias, int *bdberr)
{
    int nretries = 0;
    int max_retries =
        gbl_move_deadlk_max_attempt >= 0 ? gbl_move_deadlk_max_attempt : 500;
    int rc = 0;

    static int simulatedeadlock = 0;

    int fndlen;
    void *buf;
    int cmp;

    struct sqlclntstate *clnt;
    assert(bdb_lockref() > 0);
    clnt = thd->clnt;
    CurRangeArr **append_to;
    if (pCur->range) {
        if (pCur->range->idxnum == -1 && pCur->range->islocked == 0) {
            currange_free(pCur->range);
            pCur->range = currange_new();
        } else if (pCur->range->islocked || pCur->range->lkey ||
                   pCur->range->rkey || pCur->range->lflag ||
                   pCur->range->rflag) {
            if (!pCur->is_recording ||
                (clnt->ctrl_sqlengine == SQLENG_INTRANS_STATE &&
                 gbl_selectv_rangechk)) {
                append_to =
                    (pCur->is_recording) ? &(clnt->selectv_arr) : &(clnt->arr);
                if (!*append_to) {
                    *append_to = malloc(sizeof(CurRangeArr));
                    currangearr_init(*append_to);
                }
                currangearr_append(*append_to, pCur->range);
            } else {
                currange_free(pCur->range);
            }
            pCur->range = currange_new();
        }
    }

    if (debug_switch_simulate_find_deadlock() && !simulatedeadlock)
        simulatedeadlock = 1;
    if (debug_switch_simulate_find_deadlock_retry() && simulatedeadlock == 2)
        simulatedeadlock = 1;

    /* check authentication */
    if (authenticate_cursor(pCur, AUTHENTICATE_READ) != 0)
        return SQLITE_ACCESS;

    if (pCur->range && pCur->db) {
        if (!pCur->range->tbname) {
            pCur->range->tbname = strdup(pCur->db->tablename);
        }
        pCur->range->idxnum = pCur->ixnum;
        pCur->range->lkey = malloc(keylen);
        pCur->range->lkeylen = keylen;
        memcpy(pCur->range->lkey, key, keylen);
    }
    do {
        rc = cur->find(cur, key, keylen, (bias == OP_SeekLT), bdberr);
        if (simulatedeadlock == 1) {
            *bdberr = BDBERR_DEADLOCK;
            simulatedeadlock = 2;
        }

        if (*bdberr == BDBERR_DEADLOCK) {
            if ((rc = recover_deadlock(thedb->bdb_env, thd,
                                       (is_temp_bdbcur) ? cur : NULL, 0)) !=
                0) {
                if (rc == SQLITE_CLIENT_CHANGENODE)
                    *bdberr = BDBERR_NOT_DURABLE;
                else if (!gbl_rowlocks)
                    logmsg(LOGMSG_ERROR, "%s: %lu failed dd recovery\n",
                           __func__, pthread_self());
                return -1;
            }
        }

        nretries++;
    } while ((!max_retries || nretries < max_retries) &&
             *bdberr == BDBERR_DEADLOCK);

    if (pCur->range && pCur->db) {
        if (rc == IX_FND) {
            pCur->range->rkey = malloc(keylen);
            pCur->range->rkeylen = keylen;
            memcpy(pCur->range->rkey, key, keylen);
        } else if (rc == IX_EMPTY) {
            switch (bias) {
            case OP_SeekLT:
            case OP_SeekLE:
                pCur->range->rkeylen = pCur->range->lkeylen;
                pCur->range->rkey = pCur->range->lkey;
                pCur->range->lkeylen = 0;
                pCur->range->lkey = NULL;
                pCur->range->lflag = 1;
                break;
            case OP_SeekGE:
            case OP_SeekGT:
                pCur->range->rflag = 1;
                if (pCur->range->rkey) {
                    free(pCur->range->rkey);
                    pCur->range->rkey = NULL;
                }
                pCur->range->rkeylen = 0;
                break;
            default:
                pCur->range->rflag = 1;
                if (pCur->range->rkey) {
                    free(pCur->range->rkey);
                    pCur->range->rkey = NULL;
                }
                pCur->range->rkeylen = 0;

                pCur->range->lflag = 1;
                if (pCur->range->lkey) {
                    free(pCur->range->lkey);
                    pCur->range->lkey = NULL;
                }
                pCur->range->lkeylen = 0;
                break;
            }
        } else {
            fndlen = cur->datalen(cur);
            buf = cur->data(cur);
            cmp = memcmp(key, buf, (keylen < fndlen) ? keylen : fndlen);
            switch (bias) {
            case OP_SeekLT:
            case OP_SeekLE:
                if (cmp < 0) {
                    // searched for < found
                    pCur->range->rkey = malloc(keylen);
                    pCur->range->rkeylen = keylen;
                    memcpy(pCur->range->rkey, key, keylen);
                } else {
                    // searched for >= found
                    // reach eof
                    pCur->range->rkeylen = pCur->range->lkeylen;
                    pCur->range->rkey = pCur->range->lkey;
                    pCur->range->lkey = malloc(fndlen);
                    pCur->range->lkeylen = fndlen;
                    memcpy(pCur->range->lkey, buf, fndlen);
                }
                break;
            case OP_SeekGE:
            case OP_SeekGT:
                if (cmp < 0) {
                    // searched for < found
                    pCur->range->rkey = malloc(fndlen);
                    pCur->range->rkeylen = fndlen;
                    memcpy(pCur->range->rkey, buf, fndlen);
                } else {
                    // searched for >= found
                    // reach eof
                    pCur->range->rflag = 1;
                    if (pCur->range->rkey) {
                        free(pCur->range->rkey);
                        pCur->range->rkey = NULL;
                    }
                    pCur->range->rkeylen = 0;
                }
                break;
            default:
                switch (rc) {
                case IX_NOTFND:
                    fndlen = cur->datalen(cur);
                    buf = cur->data(cur);
                    pCur->range->rkey = malloc(fndlen);
                    pCur->range->rkeylen = fndlen;
                    memcpy(pCur->range->rkey, buf, fndlen);
                    break;
                case IX_PASTEOF:
                    pCur->range->rflag = 1;
                    if (pCur->range->rkey) {
                        free(pCur->range->rkey);
                        pCur->range->rkey = NULL;
                    }
                    pCur->range->rkeylen = 0;
                    break;
                default:
                    pCur->range->rflag = 1;
                    if (pCur->range->rkey) {
                        free(pCur->range->rkey);
                        pCur->range->rkey = NULL;
                    }
                    pCur->range->rkeylen = 0;

                    pCur->range->lflag = 1;
                    if (pCur->range->lkey) {
                        free(pCur->range->lkey);
                        pCur->range->lkey = NULL;
                    }
                    pCur->range->lkeylen = 0;
                    break;
                }
                break;
            }
        }
    }
    return rc;
}

static int ddguard_bdb_cursor_find_last_dup(struct sql_thread *thd,
                                            BtCursor *pCur,
                                            bdb_cursor_ifn_t *cur, void *key,
                                            int keylen, int keymax,
                                            bias_info *info, int *bdberr)
{
    int bias = info->bias;
    int nretries = 0;
    int max_retries =
        gbl_move_deadlk_max_attempt >= 0 ? gbl_move_deadlk_max_attempt : 500;
    int rc = 0;

    int fndlen;
    void *buf;
    int cmp;

    struct sqlclntstate *clnt;
    clnt = thd->clnt;
    assert(bdb_lockref() > 0);
    CurRangeArr **append_to;
    if (pCur->range) {
        if (pCur->range->idxnum == -1 && pCur->range->islocked == 0) {
            currange_free(pCur->range);
            pCur->range = currange_new();
        } else if (pCur->range->islocked || pCur->range->lkey ||
                   pCur->range->rkey || pCur->range->lflag ||
                   pCur->range->rflag) {
            if (!pCur->is_recording ||
                (clnt->ctrl_sqlengine == SQLENG_INTRANS_STATE &&
                 gbl_selectv_rangechk)) {
                append_to =
                    (pCur->is_recording) ? &(clnt->selectv_arr) : &(clnt->arr);
                if (!*append_to) {
                    *append_to = malloc(sizeof(CurRangeArr));
                    currangearr_init(*append_to);
                }
                currangearr_append(*append_to, pCur->range);
            } else {
                currange_free(pCur->range);
            }
            pCur->range = currange_new();
        }
    }

    /* check authentication */
    if (authenticate_cursor(pCur, AUTHENTICATE_READ) != 0)
        return SQLITE_ACCESS;

    if (pCur->range && pCur->db) {
        if (!pCur->range->tbname) {
            pCur->range->tbname = strdup(pCur->db->tablename);
        }
        pCur->range->idxnum = pCur->ixnum;
        pCur->range->rkey = malloc(keylen);
        pCur->range->rkeylen = keylen;
        memcpy(pCur->range->rkey, key, keylen);
    }

    do {
        info->dirLeft = (bias == OP_SeekLE);
        rc = cur->find_last_dup(cur, key, keylen, keymax, info, bdberr);
        if (*bdberr == BDBERR_DEADLOCK) {
            if ((rc = recover_deadlock(thedb->bdb_env, thd, NULL, 0)) != 0) {
                if (rc == SQLITE_CLIENT_CHANGENODE)
                    *bdberr = BDBERR_NOT_DURABLE;
                else if (!gbl_rowlocks)
                    logmsg(LOGMSG_ERROR, "%s: %lu failed dd recovery\n",
                           __func__, pthread_self());
                return -1;
            }
        }
        nretries++;
    } while ((!max_retries || nretries < max_retries) &&
             *bdberr == BDBERR_DEADLOCK);

    if (pCur->range && pCur->db && !pCur->range->islocked) {
        if (rc == IX_FND) {
            pCur->range->lkey = malloc(keylen);
            pCur->range->lkeylen = keylen;
            memcpy(pCur->range->lkey, key, keylen);
        } else if (rc == IX_EMPTY) {
            switch (bias) {
            case OP_SeekLT:
            case OP_SeekLE:
                pCur->range->lflag = 1;
                if (pCur->range->lkey) {
                    free(pCur->range->lkey);
                    pCur->range->lkey = NULL;
                }
                pCur->range->lkeylen = 0;
                break;
            case OP_SeekGE:
            case OP_SeekGT:
                pCur->range->lkeylen = pCur->range->rkeylen;
                pCur->range->lkey = pCur->range->rkey;
                pCur->range->rkeylen = 0;
                pCur->range->rkey = NULL;
                pCur->range->rflag = 1;
                break;
            default:
                pCur->range->rflag = 1;
                if (pCur->range->rkey) {
                    free(pCur->range->rkey);
                    pCur->range->rkey = NULL;
                }
                pCur->range->rkeylen = 0;

                pCur->range->lflag = 1;
                if (pCur->range->lkey) {
                    free(pCur->range->lkey);
                    pCur->range->lkey = NULL;
                }
                pCur->range->lkeylen = 0;
                break;
            }
        } else {
            fndlen = cur->datalen(cur);
            buf = cur->data(cur);
            cmp = memcmp(key, buf, (keylen < fndlen) ? keylen : fndlen);
            switch (bias) {
            case OP_SeekLT:
            case OP_SeekLE:
                if (cmp < 0) {
                    // searched for < found
                    // reach bof
                    pCur->range->lflag = 1;
                    if (pCur->range->lkey) {
                        free(pCur->range->lkey);
                        pCur->range->lkey = NULL;
                    }
                    pCur->range->lkeylen = 0;
                } else {
                    // searched for >= found
                    pCur->range->lkey = malloc(fndlen);
                    pCur->range->lkeylen = fndlen;
                    memcpy(pCur->range->lkey, buf, fndlen);
                }
                break;
            case OP_SeekGE:
            case OP_SeekGT:
                if (cmp < 0) {
                    // searched for < found
                    // reach bof
                    if (stype_is_null(key)) {
                        pCur->range->lflag = 1;
                        if (pCur->range->rkey) {
                            free(pCur->range->rkey);
                            pCur->range->rkey = NULL;
                        }
                        pCur->range->rkey = malloc(fndlen);
                        pCur->range->rkeylen = fndlen;
                        memcpy(pCur->range->rkey, buf, fndlen);
                    } else {
                        pCur->range->lkeylen = pCur->range->rkeylen;
                        pCur->range->lkey = pCur->range->rkey;
                        pCur->range->rkey = malloc(fndlen);
                        pCur->range->rkeylen = fndlen;
                        memcpy(pCur->range->rkey, buf, fndlen);
                    }
                } else {
                    // searched for >= found
                    pCur->range->lkey = malloc(keylen);
                    pCur->range->lkeylen = keylen;
                    memcpy(pCur->range->lkey, key, keylen);
                }
                break;
            default:
                switch (rc) {
                case IX_NOTFND:
                    fndlen = cur->datalen(cur);
                    buf = cur->data(cur);
                    pCur->range->lkey = malloc(fndlen);
                    pCur->range->lkeylen = fndlen;
                    memcpy(pCur->range->lkey, buf, fndlen);
                    break;
                case IX_PASTEOF:
                    pCur->range->lflag = 1;
                    if (pCur->range->lkey) {
                        free(pCur->range->lkey);
                        pCur->range->lkey = NULL;
                    }
                    pCur->range->lkeylen = 0;
                    break;
                default:
                    pCur->range->lflag = 1;
                    if (pCur->range->lkey) {
                        free(pCur->range->lkey);
                        pCur->range->lkey = NULL;
                    }
                    pCur->range->lkeylen = 0;

                    pCur->range->rflag = 1;
                    if (pCur->range->rkey) {
                        free(pCur->range->rkey);
                        pCur->range->rkey = NULL;
                    }
                    pCur->range->rkeylen = 0;
                    break;
                }
                break;
            }
        }
    }

    return rc;
}

static int ddguard_bdb_cursor_move(struct sql_thread *thd, BtCursor *pCur,
                                   int flags, int *bdberr, int how,
                                   struct ireq *iq_do_prefault, int freshcursor)
{
    bdb_cursor_ifn_t *cur = pCur->bdbcur;
    int nretries = 0;
    int max_retries =
        gbl_move_deadlk_max_attempt >= 0 ? gbl_move_deadlk_max_attempt : 500;
    int rc = 0;
    int deadlock_on_last = 0;

    assert(bdb_lockref() > 0);
    /* check authentication */
    if (authenticate_cursor(pCur, AUTHENTICATE_READ) != 0)
        return IX_ACCESS;

    do {
        switch (how) {
        case CFIRST:
            rc = cur->first(cur, bdberr);
            if (rc && *bdberr == BDBERR_DEADLOCK_ON_LAST)
                *bdberr = BDBERR_DEADLOCK;
            break;
        case CLAST:
            rc = cur->last(cur, bdberr);
            if (rc && *bdberr == BDBERR_DEADLOCK_ON_LAST)
                *bdberr = BDBERR_DEADLOCK;
            break;
        case CNEXT:
            if (iq_do_prefault) {
                pCur->num_nexts++;

                if (gbl_prefaulthelper_sqlreadahead)
                    if (pCur->num_nexts == gbl_sqlreadaheadthresh) {
                        pCur->num_nexts = 0;
                        readaheadpf(iq_do_prefault, pCur->db, pCur->ixnum,
                                    pCur->ondisk_key,
                                    getkeysize(pCur->db, pCur->ixnum),
                                    gbl_sqlreadahead);
                    }
            }
            rc = cur->next(cur, bdberr);
            if (*bdberr == BDBERR_DEADLOCK_ON_LAST) {
                *bdberr = BDBERR_DEADLOCK;
                deadlock_on_last = 1;
                how = CLAST;
            }

            break;
        case CPREV:
            rc = cur->prev(cur, bdberr);
            if (*bdberr == BDBERR_DEADLOCK_ON_LAST) {
                *bdberr = BDBERR_DEADLOCK;
                deadlock_on_last = 1;
                how = CFIRST;
            }
            break;
        default:
            logmsg(LOGMSG_ERROR, "%s: unknown \"how\" operation %d\n", __func__, how);
            return SQLITE_INTERNAL;
        }

        if (*bdberr == BDBERR_DEADLOCK) {
            if ((rc = recover_deadlock(thedb->bdb_env, thd,
                                       (freshcursor) ? pCur->bdbcur : NULL,
                                       0)) != 0) {
                if (rc == SQLITE_CLIENT_CHANGENODE)
                    *bdberr = BDBERR_NOT_DURABLE;
                else
                    logmsg(LOGMSG_ERROR, "%s: %lu failed dd recovery\n",
                           __func__, pthread_self());
                return -1;
            }
        }
        nretries++;
    } while ((*bdberr == BDBERR_DEADLOCK) &&
             (!max_retries || (nretries < max_retries)));

    assert(is_good_ix_find_rc(rc) || rc == 99 || *bdberr != 0);

    /* this is actually a recovery of the last repositioning, preserve eof */
    if (deadlock_on_last && *bdberr == 0) {
        rc = IX_PASTEOF;
    }

    if (*bdberr == 0) {
        int rc2 = cursor_move_postop(pCur);
        if (rc2) {
            logmsg(LOGMSG_ERROR, "cursor_move_postop returned %d\n", rc2);
            *bdberr = BDBERR_DEADLOCK;
            if (rc2 < 0) {
                rc = SQLITE_BUSY;
            } else if (rc2 == SQLITE_CLIENT_CHANGENODE) {
                rc = SQLITE_CLIENT_CHANGENODE;
                *bdberr = BDBERR_NOT_DURABLE;
            } else {
                rc = rc2;
            }
        }
    }

    return rc;
}

/* these transaction modes can perform sql writes */
static int is_sql_update_mode(int mode)
{
    switch (mode) {
    case TRANLEVEL_SOSQL:
    case TRANLEVEL_RECOM:
    case TRANLEVEL_SNAPISOL:
    case TRANLEVEL_SERIAL: return 1;
    default: return 0;
    }
}

int sqlglue_release_genid(unsigned long long genid, int *bdberr)
{
    struct sql_thread *thd = pthread_getspecific(query_info_key);
    if (thd) {
        Pthread_mutex_lock(&thd->lk);
        BtCursor *cur;
        LISTC_FOR_EACH(&thd->bt->cursors, cur, lnk)
        {
            if (cur->bdbcur /*&& cur->genid == genid */) {
                if (cur->bdbcur->unlock(cur->bdbcur, bdberr)) {
                    logmsg(LOGMSG_ERROR, "%s: failed to unlock cursor %d\n",
                           __func__, *bdberr);
                    Pthread_mutex_unlock(&thd->lk);
                    return -100;
                }
            }
        }
        Pthread_mutex_unlock(&thd->lk);
    } else {
        logmsg(LOGMSG_ERROR, 
                "%s wow, someone forgot to set query_info_key pthread key!\n",
                __func__);
        *bdberr = BDBERR_BUG_KILLME;
        return -1;
    }

    return 0;
}

int sqlite3BtreeSetRecording(BtCursor *pCur, int flag)
{
    assert(pCur);

    pCur->is_recording = flag;

    if (pCur->is_recording) {
        if (gbl_selectv_rangechk) {
            pCur->range = currange_new();
            if (pCur->db) {
                pCur->range->tbname = strdup(pCur->db->tablename);
                pCur->range->idxnum = pCur->ixnum;
            }
        }
    }

    return 0;
}

void *get_lastkey(BtCursor *pCur)
{
    if (pCur->is_sampled_idx) {
        return bdb_temp_table_key(pCur->sampled_idx->cursor);
    } else {
        return pCur->lastkey;
    }
}

void set_cook_fields(BtCursor *pCur, int cols)
{
    if (pCur) {
        pCur->nCookFields = cols;
#ifdef debug_raw
        fprintf(stderr, "fields to cook: %d\n", cols);
#endif
    }
}

#if 0
void confirm_cooked(struct Cursor *cur)
{
   if (cur->pCursor && cur->nCookFields != cur->pCursor->nCookFields) {
      printf("!!!!!!!!! cursors cook info not same %d %d !!!!!!!!!\n",
            cur->nCookFields, cur->pCursor->nCookFields);
   }
}
#endif

#ifdef debug_raw
void print_cooked_access(BtCursor *pCur, int col)
{
    if (pCur && pCur->sc)
        printf("cooked: %s\n", pCur->sc->member[col].name);
}
#endif

/*
 ** Return non-zero if a read (or write) transaction is active.
 */
int sqlite3BtreeIsInReadTrans(Btree *p)
{
    /* TODO: called where? need? */
    return sqlite3BtreeIsInTrans(p);
}

int sqlite3BtreeIsInBackup(Btree *p)
{
    /* Backups are invisible to sqlite. */
    return 0;
}

/*
 ** The second argument to this function, op, is always SAVEPOINT_ROLLBACK
 ** or SAVEPOINT_RELEASE. This function either releases or rolls back the
 ** savepoint identified by parameter iSavepoint, depending on the value
 ** of op.
 **
 ** Normally, iSavepoint is greater than or equal to zero. However, if op is
 ** SAVEPOINT_ROLLBACK, then iSavepoint may also be -1. In this case the
 ** contents of the entire transaction are rolled back. This is different
 ** from a normal transaction rollback, as no locks are released and the
 ** transaction remains open.
 */
int sqlite3BtreeSavepoint(Btree *p, int op, int iSavepoint)
{
    return UNIMPLEMENTED;
}

/*
 ** Determine whether or not a cursor has moved from the position it
 ** was last placed at.  Cursors can move when the row they are pointing
 ** at is deleted out from under them.
 **
 ** This routine returns an error code if something goes wrong.  The
 ** integer *pHasMoved is set to one if the cursor has moved and 0 if not.
 */
int sqlite3BtreeCursorHasMoved(BtCursor *pCur)
{
    /* TODO: berkeley-like "cursor moved" scan? huh? */
    return 0;
}

/*
#define restoreCursorPosition(p) \
  (p->eState>=CURSOR_REQUIRESEEK ? \
         btreeRestoreCursorPosition(p) : \
         SQLITE_OK)

*/

int sqlite3BtreeCursorRestore(BtCursor *pCur, int *pDifferentRow)
{
    /* TODO AZ:
    int rc;

    assert( pCur!=0 );
    assert( pCur->eState!=CURSOR_VALID );
    rc = restoreCursorPosition(pCur);
    if ( rc ){
        *pDifferentRow = 1;
        return rc;
    }
    if ( pCur->eState!=CURSOR_VALID || NEVER(pCur->skipNext!=0) ){
        *pDifferentRow = 1;
    }else{
        *pDifferentRow = 0;
    }*/
    return SQLITE_OK;
}

int gbl_direct_count = 1;

/*
 ** The first argument, pCur, is a cursor opened on some b-tree. Count the
 ** number of entries in the b-tree and write the result to *pnEntry.
 **
 ** SQLITE_OK is returned if the operation is successfully executed.
 ** Otherwise, if an error is encountered (i.e. an IO error or database
 ** corruption) an SQLite error code is returned.
 */
int sqlite3BtreeCount(BtCursor *pCur, i64 *pnEntry)
{
    struct sql_thread *thd = pCur->thd;
    int rc;
    i64 count;
    if (pCur->is_sampled_idx) {
        count = analyze_get_sampled_nrecs(pCur->db->tablename, pCur->ixnum);
        rc = SQLITE_OK;
    } else if (pCur->cursor_count) {
        rc = pCur->cursor_count(pCur, &count);
    } else if (gbl_direct_count && !pCur->clnt->intrans &&
               pCur->clnt->dbtran.mode != TRANLEVEL_SNAPISOL &&
               pCur->clnt->dbtran.mode != TRANLEVEL_SERIAL &&
               (pCur->cursor_class == CURSORCLASS_TABLE ||
                pCur->cursor_class == CURSORCLASS_INDEX)) {
        int nretries = 0;
        int max_retries = gbl_move_deadlk_max_attempt >= 0
                              ? gbl_move_deadlk_max_attempt
                              : 500;
        do {
            rc = bdb_direct_count(pCur->bdbcur, pCur->ixnum, (int64_t *)&count);
            if (rc == BDBERR_DEADLOCK &&
                recover_deadlock(thedb->bdb_env, thd, NULL, 0)) {
                break;
            }
        } while (rc == BDBERR_DEADLOCK && nretries++ < max_retries);
        if (rc == 0) {
            pCur->nfind++;
            pCur->nmove += count;
            thd->had_tablescans = 1;
            thd->cost += pCur->find_cost + (pCur->move_cost * count);
        } else if (rc == BDBERR_DEADLOCK) {
            rc = SQLITE_DEADLOCK;
        }
    } else {
        int res;
        int cook = pCur->nCookFields;
        count = 0;
        pCur->nCookFields = 0;    /* Don't do ondisk -> sqlite */
        pCur->is_btree_count = 1; /* Don't do ondisk -> sqlite */
        rc = pCur->cursor_move(pCur, &res, CFIRST);
        while (rc == 0 && res == 0) {
            if (!gbl_selectv_rangechk) {
                if (pCur->is_recording &&
                    thd->clnt->ctrl_sqlengine == SQLENG_INTRANS_STATE) {
                    rc = osql_record_genid(pCur, thd, pCur->genid);
                    if (rc) {
                        logmsg(LOGMSG_ERROR, 
                                "%s: failed to record genid %llx (%llu)\n",
                                __func__, pCur->genid, pCur->genid);
                    }
                }
            }
            rc = pCur->cursor_move(pCur, &res, CNEXT);
            ++count;
        }
        pCur->nCookFields = cook;
        pCur->is_btree_count = 0;
    }
    *pnEntry = count;

    reqlog_logf(pCur->bt->reqlogger, REQL_TRACE, "Count(pCur %d)      = %s\n",
                pCur->cursorid, sqlite3ErrStr(rc));

    return rc;
}

/*
 ** Return the size of a BtCursor object in bytes.
 **
 ** This interfaces is needed so that users of cursors can preallocate
 ** sufficient storage to hold a cursor.  The BtCursor object is opaque
 ** to users so they cannot do the sizeof() themselves - they must call
 ** this routine.
 */
int sqlite3BtreeCursorSize(void) { return sizeof(BtCursor); }

/*
 ** Initialize memory that will be converted into a BtCursor object.
 **
 ** The simple approach here would be to memset() the entire object
 ** to zero.  But it turns out that the apPage[] and aiIdx[] arrays
 ** do not need to be zeroed and they are large, so we can save a lot
 ** of run-time by skipping the initialization of those elements.
 */
void sqlite3BtreeCursorZero(BtCursor *p) { bzero(p, sizeof(*p)); }

/*
 ** Clear the current cursor position.
 */
void sqlite3BtreeClearCursor(BtCursor *pCur)
{
    /* FIXME TODO XXX: need bdb call to clear a bdb cursor. ix mode cursors
     * just need to be set as invalid. */
    return;
}

/*
 ** This routine sets the state to CURSOR_FAULT and the error
 ** code to errCode for every cursor on BtShared that pBtree
 ** references.
 **
 ** Every cursor is tripped, including cursors that belong
 ** to other database connections that happen to be sharing
 ** the cache with pBtree.
 **
 ** This routine gets called when a rollback occurs.
 ** All cursors using the same cache must be tripped
 ** to prevent them from trying to use the btree after
 ** the rollback.  The rollback may have deleted tables
 ** or moved root pages, so it is not sufficient to
 ** save the state of the cursor.  The cursor must be
 ** invalidated.
 */
int sqlite3BtreeTripAllCursors(Btree *pBtree, int errCode, int writeOnly)
{
    int rc = SQLITE_OK;
    /* TODO: not sure yet if this is relevant or needed or what */
    return rc;
}

/*
 ** This routine does the first phase of a two-phase commit.  This routine
 ** causes a rollback journal to be created (if it does not already exist)
 ** and populated with enough information so that if a power loss occurs
 ** the database can be restored to its original state by playing back
 ** the journal.  Then the contents of the journal are flushed out to
 ** the disk.  After the journal is safely on oxide, the changes to the
 ** database are written into the database file and flushed to oxide.
 ** At the end of this call, the rollback journal still exists on the
 ** disk and we are still holding all locks, so the transaction has not
 ** committed.  See sqlite3BtreeCommitPhaseTwo() for the second phase of the
 ** commit process.
 **
 ** This call is a no-op if no write-transaction is currently active on pBt.
 **
 ** Otherwise, sync the database file for the btree pBt. zMaster points to
 ** the name of a master journal file that should be written into the
 ** individual journal file, or is NULL, indicating no master journal file
 ** (single database transaction).
 **
 ** When this is called, the master journal should already have been
 ** created, populated with this journal pointer and synced to disk.
 **
 ** Once this is routine has returned, the only thing required to commit
 ** the write-transaction for this database file is to delete the journal.
 */
int sqlite3BtreeCommitPhaseOne(Btree *p, const char *zMaster)
{
    /* This does nothing.  The magic happens in sqlite3BtreeCommitPhaseTwo */
    return 0;
}

/*
 ** Commit the transaction currently in progress.
 **
 ** This routine implements the second phase of a 2-phase commit.  The
 ** sqlite3BtreeCommitPhaseOne() routine does the first phase and should
 ** be invoked prior to calling this routine.  The sqlite3BtreeCommitPhaseOne()
 ** routine did all the work of writing information out to disk and flushing the
 ** contents so that they are written onto the disk platter.  All this
 ** routine has to do is delete or truncate or zero the header in the
 ** the rollback journal (which causes the transaction to commit) and
 ** drop locks.
 **
 ** This will release the write lock on the database file.  If there
 ** are no active cursors, it also releases the read lock.
 */
int sqlite3BtreeCommitPhaseTwo(Btree *p, int dummy)
{
    /* This is the real commit call. PhaseOne does nothing. */
    return sqlite3BtreeCommit(p);
}

/*
 ** A write-transaction must be opened before calling this function.
 ** It performs a single unit of work towards an incremental vacuum.
 **
 ** If the incremental vacuum is finished after this function has run,
 ** SQLITE_DONE is returned. If it is not finished, but no error occurred,
 ** SQLITE_OK is returned. Otherwise an SQLite error code.
 */
int sqlite3BtreeIncrVacuum(Btree *p) { return SQLITE_DONE; }

/*
 ** Return the pager associated with a BTree.  This routine is used for
 ** testing and debugging only.
 */
Pager *sqlite3BtreePager(Btree *p) { return NULL; }

/*
** Return an estimate for the number of rows in the table that pCur is
** pointing to.  Return a negative number if no estimate is currently 
** available.
*/
i64 sqlite3BtreeRowCountEst(BtCursor *pCur){ return -1; }

/*
 ** Return the file handle for the database file associated
 ** with the pager.  This might return NULL if the file has
 ** not yet been opened.
 */
sqlite3_file *sqlite3PagerFile(Pager *pPager) { return NULL; }

/*
** Return the VFS structure for the pager.
*/
sqlite3_vfs *sqlite3PagerVfs(Pager *pPager) { return NULL; }

/*
** Return the file handle for the journal file (if it exists).
** This will be either the rollback journal or the WAL file.
*/
sqlite3_file *sqlite3PagerJrnlFile(Pager *pPager) { return NULL; }

/*
 ** Return the full pathname of the database file.
 */
const char *sqlite3PagerFilename(Pager *pPager, int dummy) { return NULL; }

/*
 ** Return the approximate number of bytes of memory currently
 ** used by the pager and its associated cache.
 */
int sqlite3PagerMemUsed(Pager *pPager) { return 0; }

void sqlite3PagerShrink(Pager *pPager) {}

u8 sqlite3PagerIsreadonly(Pager *pPager) { return 0; }

/* TODO: does this need any modification? */
void sqlite3PagerCacheStat(Pager *pPager, int eStat, int reset, int *pnVal) {}

int sqlite3PagerExclusiveLock(Pager *pPager) { return SQLITE_OK; }

/*
** Flush all unreferenced dirty pages to disk.
*/
int sqlite3PagerFlush(Pager *pPager) { return SQLITE_OK; }

/*
 ** Return true if the given BtCursor is valid.  A valid cursor is one
 ** that is currently pointing to a row in a (non-empty) table.
 ** This is a verification routine is used only within assert() statements.
 */
int sqlite3BtreeCursorIsValid(BtCursor *pCur) { return pCur != NULL; }

int sqlite3BtreeCursorIsValidNN(BtCursor *pCur){
  assert( pCur!=0 );
  /* TODO: This is not right. */
  return 1;
}

/*
 ** Return TRUE if the pager is in a state where it is OK to change the
 ** journalmode.  Journalmode changes can only happen when the database
 ** is unmodified.
 */
int sqlite3PagerOkToChangeJournalMode(Pager *pPager) { return 0; }

/*
 ** Return the current journal mode.
 */
int sqlite3PagerGetJournalMode(Pager *pPager) { return 0; }

/*
** Return the pPager->iDataVersion value
*/
u32 sqlite3PagerDataVersion(Pager *pPager){ return 0; }

/*
 ** Set the journal-mode for this pager. Parameter eMode must be one of:
 **
 **    PAGER_JOURNALMODE_DELETE
 **    PAGER_JOURNALMODE_TRUNCATE
 **    PAGER_JOURNALMODE_PERSIST
 **    PAGER_JOURNALMODE_OFF
 **    PAGER_JOURNALMODE_MEMORY
 **    PAGER_JOURNALMODE_WAL
 **
 ** The journalmode is set to the value specified if the change is allowed.
 ** The change may be disallowed for the following reasons:
 **
 **   *  An in-memory database can only have its journal_mode set to _OFF
 **      or _MEMORY.
 **
 **   *  Temporary databases cannot have _WAL journalmode.
 **
 ** The returned indicate the current (possibly updated) journal-mode.
 */
int sqlite3PagerSetJournalMode(Pager *pPager, int eMode) { return 0; }

/**
 * sqlite callback for preparing conversion error codes
 *
 */
void sqlite3SetConversionError(void)
{
    struct sql_thread *thd = pthread_getspecific(query_info_key);
    if (thd && thd->clnt)
        thd->clnt->fail_reason.reason =
            CONVERT_FAILED_INCOMPATIBLE_VALUES;
}

int is_comdb2_index_disableskipscan(const char *name)
{
    struct dbtable *db = get_dbtable_by_name(name);
    if (db) {
        return db->disableskipscan;
    }
    return 0;
}

int has_comdb2_index_for_sqlite(
  Table *pTab
){
  if( pTab==0 ) return 0;
  if( gbl_partial_indexes && pTab->hasPartIdx ){
    return 1;
  }
  if( gbl_expressions_indexes && pTab->hasExprIdx ){
    return 1;
  }
  return 0;
}

int need_index_checks_for_upsert(
  Table *pTab,
  Upsert *pUpsert,
  int onError,
  int noConflict
){
  if( !noConflict && has_comdb2_index_for_sqlite(pTab) ){
    return 1; /* has partial or expression index */
  }
  if( pUpsert ){
    if( pUpsert->pUpsertSet ){
      return 1; /* has ON CONFLICT DO UPDATE */
    }else{
      return 0; /* has ON CONFLICT DO NOTHING */
    }
  }
  if( onError==OE_Replace ){
    return 1; /* is INSERT OR REPLACE -or- REPLACE INTO */
  }
  return 0;
}

int is_comdb2_index_unique(const char *dbname, char *idx)
{
    struct dbtable *db = get_dbtable_by_name(dbname);
    if (db) {
        int i;
        for (i = 0; i < db->nix; ++i) {
            struct schema *s = db->ixschema[i];
            if (s->sqlitetag && strcmp(s->sqlitetag, idx) == 0) {
                return !(s->flags & SCHEMA_DUP);
            }
        }
    }
    return 0;
}

int is_comdb2_index_expression(const char *dbname)
{
    struct dbtable *db = get_dbtable_by_name(dbname);
    if (db)
        return db->ix_expr;
    return 0;
}

int is_comdb2_index_blob(const char *dbname, int icol)
{
    struct sql_thread *thd = pthread_getspecific(query_info_key);
    struct sqlclntstate *clnt = thd->clnt;
    struct schema_mem *sm = clnt ? clnt->schema_mems : NULL;

    struct dbtable *db = get_dbtable_by_name(dbname);
    struct schema *schema = NULL;

    if (sm && sm->sc)
        schema = sm->sc; /* use the given schema for new_indexes_syntax_check */
    else if (db)
        schema = db->schema;

    if (schema) {
        if (icol < 0 || icol >= schema->nmembers)
            return -1;
        switch (schema->member[icol].type) {
        case CLIENT_BLOB:
        case SERVER_BLOB:
        case CLIENT_BLOB2:
        case SERVER_BLOB2:
        case CLIENT_VUTF8:
        case SERVER_VUTF8:
            /* mark ix_blob 1 in schema */
            schema->ix_blob = 1;
            return 1;
        default:
            return 0;
        }
    }
    return 0;
}

void comdb2SetWriteFlag(int wrflag)
{
    struct sql_thread *thd = pthread_getspecific(query_info_key);
    struct sqlclntstate *clnt = thd->clnt;

    /* lets make sure we don't downgrade write to readonly */
    if (clnt->writeTransaction < wrflag)
        clnt->writeTransaction = wrflag;
}

void _sockpool_socket_type(const char *protocol, const char *dbname, const char *service, char *host,
                           char *socket_type, int socket_type_len)
{
    /* NOTE: in fdb, we want to require a specific node.
       We make the name include that node to be able to request
       sockets going to a specific node. */
    snprintf(socket_type, socket_type_len, "%s/%s/%s/%s", protocol, dbname, service,
             host);
}

static int _sockpool_get(const char *protocol, const char *dbname, const char *service, char *host)
{
    char socket_type[512];
    int fd;

    if (unlikely(
            bdb_attr_get(thedb->bdb_attr, BDB_ATTR_DISABLE_SERVER_SOCKPOOL)))
        return -1;

    _sockpool_socket_type(protocol, dbname, service, host, socket_type,
                          sizeof(socket_type));

    /* TODO: don't rely on hints yet */
    /* we allow locally cached sockets */
    fd =
        socket_pool_get_ext(socket_type, 0, SOCKET_POOL_GET_GLOBAL, NULL, NULL);

    if (gbl_fdb_track)
        logmsg(LOGMSG_ERROR, "%lu: Asked socket for %s got %d\n",
               pthread_self(), socket_type, fd);

    return fd;
}

void disconnect_remote_db(const char *protocol, const char *dbname, const char *service, char *host,
                          SBUF2 **psb)
{
    char socket_type[512];
    int fd;
    SBUF2 *sb = *psb;

    if (unlikely(
            bdb_attr_get(thedb->bdb_attr, BDB_ATTR_DISABLE_SERVER_SOCKPOOL))) {
        /* don't use pool */
        sbuf2close(sb);
        *psb = NULL;
        return;
    }

    fd = sbuf2fileno(sb);

    _sockpool_socket_type(protocol, dbname, service, host, socket_type,
                          sizeof(socket_type));

    if (gbl_fdb_track)
        logmsg(LOGMSG_ERROR, "%lu: Donating socket for %s\n", pthread_self(),
               socket_type);

    /* this is used by fdb sql for now */
    socket_pool_donate_ext(socket_type, fd, IOTIMEOUTMS / 1000, 0,
                           0, NULL, NULL);

    sbuf2free(sb);
    *psb = NULL;
}

/* use portmux to open an SBUF2 to local db or proxied db
   it is trying to use sockpool
 */
SBUF2 *connect_remote_db(const char *protocol, const char *dbname, const char *service, char *host, int use_cache)
{
    SBUF2 *sb;
    int port;
    int retry;
    int sockfd;

    if (use_cache) {
        /* lets try to use sockpool, if available */
        sockfd = _sockpool_get(protocol, dbname, service, host);
        if (sockfd > 0) {
            /*fprintf(stderr, "%s: retrieved sockpool socket for %s.%s.%s fd=%d\n",
              __func__, dbname, service, host);*/
            goto sbuf;
        }
    } else
        /*fprintf(stderr, "%s: no sockpool socket for %s.%s.%s\n",
            __func__, dbname, service, host);*/

        retry = 0;
retry:
    /* this could fail due to load */
    port = portmux_get(host, "comdb2", "replication", dbname);
    if (port == -1) {
        if (retry++ < 10) {
            goto retry;
        }

        logmsg(LOGMSG_ERROR, "%s: cannot get port number from portmux on node %s\n",
                __func__, host);
        return NULL;
    }

    sockfd = tcpconnecth_to(host, port, 0, 0);
    if (sockfd == -1) {
        logmsg(LOGMSG_ERROR, "%s: cannot connect to %s on machine %s port %d\n",
                __func__, dbname, host, port);
        return NULL;
    }
sbuf:
    sb = sbuf2open(sockfd, 0);
    if (!sb) {
        logmsg(LOGMSG_ERROR, "%s: failed to open sbuf\n", __func__);
        close(sockfd);
        return NULL;
    }

    sbuf2settimeout(sb, IOTIMEOUTMS, IOTIMEOUTMS);

    return sb;
}

int sqlite3PagerLockingMode(Pager *p, int mode) { return 0; }

int sqlite3BtreeSecureDelete(Btree *btree, int arg) { return 0; }

int sqlite3UpdateMemCollAttr(BtCursor *pCur, int idx, Mem *mem)
{
    /*
       char    *payload;
       int     payloadsz;

       if (pCur->ixnum>=0 && pCur->db->ix_collattr[pCur->ixnum])
       {
          payload = pCur->bdbcur->collattr(pCur->bdbcur);
          payloadsz = pCur->bdbcur->collattrlen(pCur->bdbcur);

       }
       */
    return 0;
}

int comdb2_get_planner_effort()
{
    struct sql_thread *thd = pthread_getspecific(query_info_key);
    struct sqlclntstate *clnt = thd->clnt;

    return clnt->planner_effort;
}

/* Return the index number. */
int comdb2_get_index(const char *dbname, char *idx)
{
    struct dbtable *db = get_dbtable_by_name(dbname);

    if (db) {
        int i;
        for (i = 0; i < db->nix; ++i) {
            struct schema *s = db->ixschema[i];
            if (s->sqlitetag && strcmp(s->sqlitetag, idx) == 0) {
                return i;
            }
        }
    }

    assert(0);
    return -1;
}

static void sqlite3BtreeCursorHint_Flags(BtCursor *pCur, unsigned int mask)
{
    if (mask & OPFLAG_SEEKEQ)
        pCur->is_equality = 1;
    else
        pCur->is_equality = 0;
}

const char *comdb2_get_sql(void)
{
    struct sql_thread *thd = pthread_getspecific(query_info_key);

    if (thd)
        return thd->clnt->sql;

    return NULL;
}

int gbl_fdb_track_hints = 0;
static void sqlite3BtreeCursorHint_Range(BtCursor *pCur, const Expr *pExpr)
{
    char *expr = "?no vdbe engine?";

    if (pCur && pCur->bt && pCur->bt->is_remote) {
        expr = sqlite3ExprDescribeAtRuntime(pCur->vdbe, pExpr);
        if (!expr) /* failed hinting, calling sqlite engine will catch it */
            return;

        if (pCur->fdbc) {
            if (!pCur->bt->is_remote)
                abort();

            pCur->fdbc->set_hint(pCur, (void *)pExpr);
        }

        if (gbl_fdb_track_hints)
            logmsg(LOGMSG_USER, "Hint \"%s\"\n", expr);

        sqlite3_free(expr);
    }
}

/*
** Provide hints to the cursor.  The particular hint given (and the type
** and number of the varargs parameters) is determined by the eHintType
** parameter.  See the definitions of the BTREE_HINT_* macros for details.
**
** Hints are not (currently) used by the native SQLite implementation.
** This mechanism is provided for systems that substitute an alternative
** storage engine.
*/
void sqlite3BtreeCursorHint(BtCursor *pCur, int eHintType, ...)
{
    va_list ap;
    va_start(ap, eHintType);
    switch (eHintType) {
    case BTREE_HINT_FLAGS: {
        unsigned int mask = va_arg(ap, unsigned int);

        assert(mask == BTREE_SEEK_EQ || mask == BTREE_BULKLOAD ||
               mask == (BTREE_SEEK_EQ | BTREE_BULKLOAD) || mask == 0);

        sqlite3BtreeCursorHint_Flags(pCur, mask);

        break;
    }

    case BTREE_HINT_RANGE: {
        Expr *expr = va_arg(ap, Expr *);

        sqlite3BtreeCursorHint_Range(pCur, expr);

        break;
    }
    }
    va_end(ap);
}

int comdb2_sqlitecursor_is_hinted(int id)
{
    struct sql_thread *thd = pthread_getspecific(query_info_key);
    struct sqlclntstate *clnt = thd->clnt;
    int i;

    if (!clnt->hinted_cursors || !clnt->hinted_cursors_used)
        return 0;

    for (i = 0; i < clnt->hinted_cursors_used; i++) {
        if (clnt->hinted_cursors[i] == id) {
            return 1;
        }
    }
    return 0;
}

int comdb2_sqlitecursor_set_hinted(int id)
{
    struct sql_thread *thd = pthread_getspecific(query_info_key);
    struct sqlclntstate *clnt = thd->clnt;

    if (!clnt->hinted_cursors) {
        clnt->hinted_cursors = (int *)calloc(16, sizeof(int));
        if (!clnt->hinted_cursors) {
            logmsg(LOGMSG_ERROR, "%s: malloc fail\n", __func__);
            return -1;
        }
        clnt->hinted_cursors_alloc = 16;
        clnt->hinted_cursors_used = 0;
    }

    if (clnt->hinted_cursors_alloc < clnt->hinted_cursors_used + 1) {
        clnt->hinted_cursors = (int *)realloc(
            clnt->hinted_cursors, clnt->hinted_cursors_alloc * 2 * sizeof(int));
        if (!clnt->hinted_cursors) {
            logmsg(LOGMSG_ERROR, "%s: malloc fail\n", __func__);
            return -1;
        }
        clnt->hinted_cursors_alloc *= 2;
    }

    clnt->hinted_cursors[clnt->hinted_cursors_used] = id;
    clnt->hinted_cursors_used++;

    return 0;
}

void clnt_reset_cursor_hints(struct sqlclntstate *clnt)
{
    if (clnt->hinted_cursors) {
        if (clnt->hinted_cursors_alloc > 256) {
            clnt->hinted_cursors =
                (int *)realloc(clnt->hinted_cursors, 256 * sizeof(int));
            clnt->hinted_cursors_alloc = 256;
        }
        bzero(clnt->hinted_cursors, clnt->hinted_cursors_alloc);
        clnt->hinted_cursors_used = 0;
    } else {
        clnt->hinted_cursors_alloc = 0;
        clnt->hinted_cursors_used = 0;
    }
}
int fdb_packedsqlite_extract_genid(char *key, int *outlen, char *outbuf)
{
    int hdroffset = 0;
    int dataoffset = 0;
    unsigned int hdrsz;
    int type = 0;
    Mem m = {{0}};

    /* extract genid */
    hdroffset = sqlite3GetVarint32((unsigned char *)key, &hdrsz);
    dataoffset = hdrsz;
    hdroffset +=
        sqlite3GetVarint32((unsigned char *)key + hdroffset, (u32 *)&type);
    assert(type == 6);
    assert(hdroffset == dataoffset);
    sqlite3VdbeSerialGet((unsigned char *)key + dataoffset, type, &m);
    *outlen = sizeof(m.u.i);
    memcpy(outbuf, &m.u.i, *outlen);

    return 0;
}

/*TODO: all fields extracting for debugging; we only need name and rootpage, so
shrink
once tested */
void fdb_packedsqlite_process_sqlitemaster_row(char *row, int rowlen,
                                               char **etype, char **name,
                                               char **tbl_name, int *rootpage,
                                               char **sql, char **csc2,
                                               unsigned long long *version,
                                               int new_rootpage)
{
    Mem m;
    unsigned int hdrsz, type;
    int hdroffset = 0, dataoffset = 0;
    int prev_dataoffset;
    int fld;
    char *str = NULL;

    hdroffset = sqlite3GetVarint32((unsigned char *)row, &hdrsz);
    dataoffset = hdrsz;
    fld = 0;
    while (hdroffset < hdrsz) {
        hdroffset +=
            sqlite3GetVarint32((unsigned char *)row + hdroffset, &type);
        prev_dataoffset = dataoffset;
        dataoffset += sqlite3VdbeSerialGet(
            (unsigned char *)row + prev_dataoffset, type, &m);

        if (fld < 7 && fld != 3 && fld != 6) {
            str = (char *)malloc(m.n + 1);
            if (!str)
                abort();
            memcpy(str, m.z, m.n);
            str[m.n] = '\0';
        }

        switch (fld) {
        case 0:
            *etype = str;
            break;
        case 1:
            *name = str;
            break;
        case 2:
            *tbl_name = str;
            break;
        case 3:
            *rootpage = m.u.i;

            /* we need to replace the source with the local rootpage */
            m.u.i = new_rootpage;
            sqlite3VdbeSerialPut((unsigned char *)row + prev_dataoffset, &m,
                                 type);

            break;

        case 4:
            *sql = str;
            break;
        case 5:
            *csc2 = str;
            break;
        case 6:
            if (type == MEM_Null) {
                *version = 0;
            } else {
                *version = m.u.i;
            }
            break;
        default:
            abort();
        }
        fld++;
    }
}

int fdb_add_remote_time(BtCursor *pCur, unsigned long long start,
                        unsigned long long end)
{
    struct sql_thread *thd = pCur->thd;
    fdbtimings_t *timings = &thd->clnt->osql.fdbtimes;
    unsigned long long duration = end - start;

    timings->total_calls++;
    timings->total_time += duration;

    if (timings->max_call == 0 || timings->max_call < duration) {
        /*
        fprintf(stderr, "Adding %llu msec, old max=%llu calls=%llu\n", duration,
        timings->max_call, timings->total_calls);
        */
        timings->max_call = duration;
    } else {
        /*
        fprintf(stderr, "Adding %llu msec, calls=%llu\n", duration,
        timings->total_calls);
        */
    }

    return 0;
}

int ctracewrap(const char *fmt, ...)
{
    va_list args;
    va_start(args, fmt);
    vctracent(fmt, args);
    va_end(args);
    return 0;
}

static int printf_logmsg_wrap(const char *fmt, ...) {
    va_list args;
    va_start(args, fmt);
    logmsgv(LOGMSG_USER, fmt, args);
    va_end(args);
    return 0;
}

void stat4dump(int more, char *table, int istrace)
{
    int rc;
    sqlite3 *db = NULL;

    thread_memcreate_notrace(128 * 1024);
    sql_mem_init(NULL);

    struct sqlclntstate clnt;
    reset_clnt(&clnt, NULL, 1);
    clnt.sql = "select * from sqlite_stat4"; //* from sqlite_master limit 1;";

    struct sql_thread *thd = start_sql_thread();
    get_copy_rootpages(thd);
    thd->clnt = &clnt;
    sql_get_query_id(thd);
    if ((rc = get_curtran(thedb->bdb_env, &clnt)) != 0) {
        goto out;
    }
    if ((rc = sqlite3_open_serial("db", &db, 0)) != SQLITE_OK) {
        goto put;
    }
    clnt.no_transaction = 1;
    if ((rc = sqlite3_exec(db, clnt.sql, NULL, NULL, NULL)) != SQLITE_OK) {
        goto close;
    }
    int (*outFunc)(const char *fmt, ...) = printf_logmsg_wrap;
    if (istrace) {
        ctrace("\n");
        outFunc = ctracewrap;
    }

    for (HashElem *i = sqliteHashFirst(&db->aDb[0].pSchema->idxHash); i;
         i = sqliteHashNext(i)) {
        Index *idx = sqliteHashData(i);
        if (table != NULL && strcmp(idx->pTable->zName, table))
            continue;
        if (idx->aSample == NULL)
            continue;
        outFunc("idx:%s.%s samples:%d cols:%d aAvgEq: ", idx->pTable->zName,
                idx->zName, idx->nSample, idx->nSampleCol);
        for (int j = 0; j < idx->nSampleCol; ++j) {
            outFunc("%d ", idx->aAvgEq[j]);
        }
        outFunc("\n");
        if (istrace)
            ctrace("\n");
        for (int k = 0; k < idx->nSample; ++k) {
            outFunc("sample:%d anEq:", k);
            for (int j = 0; j < idx->nSampleCol; ++j) {
                outFunc("%d ", idx->aSample[k].anEq[j]);
            }
            outFunc("anLt:");
            for (int j = 0; j < idx->nSampleCol; ++j) {
                outFunc("%d ", idx->aSample[k].anLt[j]);
            }
            outFunc("anDLt:");
            for (int j = 0; j < idx->nSampleCol; ++j) {
                outFunc("%d ", idx->aSample[k].anDLt[j]);
            }
            if (!more) {
                outFunc("\n");
                if (istrace)
                    ctrace("\n");
                continue;
            }
            outFunc("sample => {");
            {
                void *in = idx->aSample[k].p;
                u32 hdrsz;
                u8 hdroffset = sqlite3GetVarint32(in, &hdrsz);
                u32 dataoffset = hdrsz;
                const char *comma = "";
                while (hdroffset < hdrsz) {
                    u32 type;
                    Mem m = {{0}};
                    hdroffset += sqlite3GetVarint32(in + hdroffset, &type);
                    dataoffset +=
                        sqlite3VdbeSerialGet(in + dataoffset, type, &m);
                    outFunc("%s", comma);
                    comma = ", ";
                    if (m.flags & MEM_Null) {
                        outFunc("NULL");
                    } else if (m.flags & MEM_Int) {
                        outFunc("%" PRId64, m.u.i);
                    } else if (m.flags & MEM_Real) {
                        outFunc("%f", m.u.r);
                    } else if (m.flags & MEM_Str) {
                        outFunc("\"%.*s\"", m.n, m.z);
                    } else if (m.flags & MEM_Datetime) {
                        time_t t = m.du.dt.dttz_sec;
                        char ct[64];
                        ctime_r(&t, ct);
                        ct[strlen(ct) - 1] = 0;
                        outFunc(ct);
                    } else {
                        outFunc("type:%d", m.flags);
                    }
                }
            }
            outFunc("}\n");
            if (istrace)
                ctrace("\n");
        }
    }

    if (istrace)
        ctrace("\n");

close:
    sqlite3_close(db);
put:
    put_curtran(thedb->bdb_env, &clnt);
out:
    thd->clnt = NULL;
    done_sql_thread();
    sql_mem_shutdown(NULL);
    thread_memdestroy();
}

void clone_temp_table(sqlite3 *dest, const sqlite3 *src, const char *sql,
                      int rootpg)
{
    int rc;
    char *err = NULL;

#ifndef NDEBUG
    struct sql_thread *thd = pthread_getspecific(query_info_key);
    assert(thd);
#endif

    Btree *pSrcBt = &src->aDb[1].pBt[0];

#ifndef NDEBUG
    assert( pSrcBt->temp_table_mtx==thd->clnt->temp_table_mtx );
#endif
    Pthread_mutex_lock(pSrcBt->temp_table_mtx);

    // aDb[0]: sqlite_master
    // aDb[1]: sqlite_temp_master
    struct temptable_entry *pEntry = sqlite3HashFind(
        &pSrcBt->temp_tables, rootPageNumToTempHashKey(rootpg));

    if (pEntry == NULL) {
        logmsg(LOGMSG_FATAL, "%s entry %d not found, sql:%s\n",
               __func__, rootpg, sql);
        Pthread_mutex_unlock(pSrcBt->temp_table_mtx);
        abort();
    }

    struct temptable *pTbl = pEntry->value;

    if (pTbl == NULL) {
        logmsg(LOGMSG_FATAL, "%s table %d not found, sql:%s\n",
               __func__, rootpg, sql);
        Pthread_mutex_unlock(pSrcBt->temp_table_mtx);
        abort();
    }

    sqlite3_stmt *stmt;
    Pthread_mutex_unlock(pSrcBt->temp_table_mtx);
    rc = sqlite3_prepare_v2(dest, sql, -1, &stmt, NULL);
    Pthread_mutex_lock(pSrcBt->temp_table_mtx);

    if (rc != SQLITE_OK) {
        logmsg(LOGMSG_ERROR, "%s rc:%d err:%s sql:%s\n",
               __func__, rc, err, sql);
        Pthread_mutex_unlock(pSrcBt->temp_table_mtx);
        abort();
    }

    assert( tmptbl_clone==NULL );
    tmptbl_clone = pTbl; 
    Pthread_mutex_unlock(pSrcBt->temp_table_mtx);
    while ((rc = sqlite3_step(stmt)) == SQLITE_ROW)
        ; /* do nothing (no loop body) */
    Pthread_mutex_lock(pSrcBt->temp_table_mtx);
    tmptbl_clone = NULL;

    if (rc != SQLITE_DONE) {
        logmsg(LOGMSG_ERROR, "%s rc:%d err:%s sql:%s\n",
               __func__, rc, err, sql);
        Pthread_mutex_unlock(pSrcBt->temp_table_mtx);
        abort();
    }
    Pthread_mutex_unlock(pSrcBt->temp_table_mtx);
    sqlite3_finalize(stmt);
    int srcNextRootPg = pSrcBt->next_temp_root_pg;

    Btree *pDestBt = &dest->aDb[1].pBt[0];
    if( pDestBt ){
        int maxRootPg = -1;
        HashElem *pElem;
#ifndef NDEBUG
        assert( pDestBt->temp_table_mtx==thd->clnt->temp_table_mtx );
#endif
        Pthread_mutex_lock(pDestBt->temp_table_mtx);
        for(pElem=sqliteHashFirst(&pDestBt->temp_tables); pElem;
                pElem=sqliteHashNext(pElem)){
            struct temptable_entry *pEntry = pElem->data;
            if( pEntry==NULL ) continue;
            if( maxRootPg==-1 || maxRootPg<pEntry->rootPg ){
                maxRootPg = pEntry->rootPg;
            }
        }
        if( maxRootPg!=-1 ){
            assert( maxRootPg>=1 );
            maxRootPg++; /* advance to the next one */
            if( maxRootPg>=pDestBt->next_temp_root_pg ){
                pDestBt->next_temp_root_pg = maxRootPg;
            }else{
                logmsg(LOGMSG_ERROR,
                       "%s max root page wrong, src:%d vs max:%d vs dst:%d\n",
                       __func__, srcNextRootPg, maxRootPg,
                       pDestBt->next_temp_root_pg);
                Pthread_mutex_unlock(pDestBt->temp_table_mtx);
                abort();
            }
        }
        Pthread_mutex_unlock(pDestBt->temp_table_mtx);
    }
}

int bt_hash_table(char *table, int szkb)
{
    struct dbtable *db;
    bdb_state_type *bdb_state;
    struct ireq iq;
    tran_type *metatran = NULL;
    tran_type *tran = NULL;
    int rc, bdberr = 0;
    int bthashsz;

    db = get_dbtable_by_name(table);
    if (db == NULL) {
        logmsg(LOGMSG_ERROR, "%s: invalid table %s\n", __func__, table);
        return -1;
    }

    bdb_state = (bdb_state_type *)db->handle;
    init_fake_ireq(thedb, &iq);
    iq.usedb = db;

    if (get_db_bthash(db, &bthashsz))
        bthashsz = 0;
    if (bthashsz == szkb) {
        logmsg(LOGMSG_WARN, "Table %s already hash bthash with size %dkb per stripe\n",
               table, bthashsz);
        return 0;
    }

    trans_start(&iq, NULL, &metatran);
    if (put_db_bthash(db, metatran, szkb) != 0) {
        fprintf(stderr, "Failed to write bthash to meta table\n");
        return -1;
    }
    trans_commit(&iq, metatran, gbl_mynode);

    trans_start(&iq, NULL, &tran);
    bdb_lock_table_write(bdb_state, tran);
    logmsg(LOGMSG_WARN, "Building bthash for table %s, size %dkb per stripe\n",
           db->tablename, szkb);
    bdb_handle_dbp_add_hash(bdb_state, szkb);
    trans_commit(&iq, tran, gbl_mynode);

    // scdone log
    rc = bdb_llog_scdone(bdb_state, bthash, 1, &bdberr);
    if (rc || bdberr != BDBERR_NOERROR) {
        logmsg(LOGMSG_ERROR, 
                "Failed to send logical log scdone bthash rc=%d bdberr=%d\n",
                rc, bdberr);
        return -1;
    }

    bdb_handle_dbp_hash_stat_reset(bdb_state);
    return 0;
}

int del_bt_hash_table(char *table)
{
    struct dbtable *db;
    bdb_state_type *bdb_state;
    struct ireq iq;
    tran_type *metatran = NULL;
    tran_type *tran = NULL;
    int rc, bdberr = 0;
    int bthashsz;

    db = get_dbtable_by_name(table);
    if (db == NULL) {
       logmsg(LOGMSG_ERROR, "%s: invalid table %s\n", __func__, table);
        return -1;
    }

    bdb_state = (bdb_state_type *)db->handle;
    init_fake_ireq(thedb, &iq);
    iq.usedb = db;

    if (get_db_bthash(db, &bthashsz))
        bthashsz = 0;
    if (bthashsz == 0) {
       logmsg(LOGMSG_WARN, "No bthash to delete for table %s\n", table);
        return 0;
    }

    trans_start(&iq, NULL, &metatran);
    if (put_db_bthash(db, metatran, 0) != 0) {
        logmsg(LOGMSG_ERROR, "Failed to write bthash to meta table\n");
        return -1;
    }
    trans_commit(&iq, metatran, gbl_mynode);

    trans_start(&iq, NULL, &tran);
    bdb_lock_table_write(bdb_state, tran);
    logmsg(LOGMSG_WARN, "Deleting bthash for table %s\n", db->tablename);
    bdb_handle_dbp_drop_hash(bdb_state);
    trans_commit(&iq, tran, gbl_mynode);

    // scdone log
    rc = bdb_llog_scdone(bdb_state, bthash, 1, &bdberr);
    if (rc || bdberr != BDBERR_NOERROR) {
        logmsg(LOGMSG_ERROR, "Failed to send logical log scdone bthash rc=%d bdberr=%d\n",
                rc, bdberr);
        return -1;
    }

    bdb_handle_dbp_hash_stat_reset(bdb_state);
    return 0;
}

int stat_bt_hash_table(char *table)
{
    struct dbtable *db;
    bdb_state_type *bdb_state;
    int bthashsz = 0;

    db = get_dbtable_by_name(table);
    if (db == NULL) {
        logmsg(LOGMSG_ERROR, "%s: invalid table %s\n", __func__, table);
        return -1;
    }

    bdb_state = (bdb_state_type *)db->handle;

    if (get_db_bthash(db, &bthashsz))
        bthashsz = 0;
    if (bthashsz) {
        if (!bdb_handle_dbp_hash_stat(bdb_state)) {
            logmsg(LOGMSG_ERROR, "META INDICATES HASH ENABLED, BUT HASH IS NOT ACTUALLY "
                   "THERE!! BUG !!\n");
            return -1;
        }
        logmsg(LOGMSG_USER, "bt_hash_size: %dkb per stripe\n", bthashsz);
    } else {
        if (bdb_handle_dbp_hash_stat(bdb_state))
            logmsg(LOGMSG_ERROR, "META INDICATES HASH DISABLED, BUT HASH IS THERE!! BUG !!\n");
        logmsg(LOGMSG_USER, "bt_hash: DISABLED, size %d\n", bthashsz);
    }
    return 0;
}

int stat_bt_hash_table_reset(char *table)
{
    struct dbtable *db;
    bdb_state_type *bdb_state;

    db = get_dbtable_by_name(table);
    if (db == NULL) {
        logmsg(LOGMSG_ERROR, "%s: invalid table %s\n", __func__, table);
        return -1;
    }

    bdb_state = (bdb_state_type *)db->handle;

    bdb_handle_dbp_hash_stat_reset(bdb_state);

    return 0;
}
/**
 * Retrieve the schema version for table
 *
 */
unsigned long long comdb2_table_version(const char *tablename)
{
    struct dbtable *db;

    if (is_tablename_queue(tablename, strlen(tablename)))
        return 0;

    db = get_dbtable_by_name(tablename);
    if (!db) {
        ctrace("table unknown \"%s\"\n", tablename);
        return -1;
    }

    return db->tableversion;
}

void sqlite3RegisterDateTimeFunctions(void) {}

/**
 * Save what columns are accessed using this cursor
 *
 */
void sqlite3BtreeCursorSetFieldUsed(BtCursor *pCur, unsigned long long mask)
{
    pCur->col_mask = mask;
}

void clearClientSideRow(struct sqlclntstate *clnt)
{
    if (!clnt) {
        struct sql_thread *thd = pthread_getspecific(query_info_key);
        if (!thd) {
            logmsg(LOGMSG_FATAL, "%s: running in non sql thread!n", __func__);
            abort();
        }
        clnt = thd->clnt;
    }
    clnt->keyDdl = 0ULL;
    clnt->nDataDdl = 0;
    if (clnt->dataDdl) {
        free(clnt->dataDdl);
        clnt->dataDdl = NULL;
    }
}

static int queryOverlapsCursors(struct sqlclntstate *clnt, BtCursor *pCur)
{
    return clnt->is_overlapping;
}

static void ondisk_blob_to_sqlite_mem(struct field *f, Mem *m,
                                      blob_buffer_t *blobs, size_t maxblobs)
{
    assert(!blobs || f->blob_index < maxblobs);
    if (blobs && blobs[f->blob_index].exists) {
        m->z = blobs[f->blob_index].data;
        m->n = blobs[f->blob_index].length;
        if (m->z == NULL)
            m->z = "";
        else
            m->flags = MEM_Dyn;

        if (f->type == SERVER_VUTF8) {
            m->flags |= MEM_Str;
            if (m->n > 0)
                --m->n; /* sqlite string lengths do not include NULL */
        } else
            m->flags |= MEM_Blob;
    } else {
        /* assume NULL */
        m->z = NULL;
        m->n = 0;
        m->flags = MEM_Null;
    }
}

static int get_data_from_ondisk(struct schema *sc, uint8_t *in,
                                blob_buffer_t *blobs, size_t maxblobs, int fnum,
                                Mem *m, uint8_t flip_orig, const char *tzname)
{
    int null;
    i64 ival;
    int outdtsz = 0;
    int rc = 0;
    struct field *f = &(sc->member[fnum]);
    uint8_t *in_orig;

    in_orig = in = in + f->offset;

    if (f->flags & INDEX_DESCEND) {
        if (gbl_sort_nulls_correctly) {
            in_orig[0] = ~in_orig[0];
        }
        if (flip_orig) {
            xorbufcpy((char *)&in[1], (char *)&in[1], f->len - 1);
        } else {
            switch (f->type) {
            case SERVER_BINT:
            case SERVER_UINT:
            case SERVER_BREAL:
            case SERVER_DATETIME:
            case SERVER_DATETIMEUS:
            case SERVER_INTVYM:
            case SERVER_INTVDS:
            case SERVER_INTVDSUS:
            case SERVER_DECIMAL: {
                /* This way we don't have to flip them back. */
                uint8_t *p = alloca(f->len);
                p[0] = in[0];
                xorbufcpy((char *)&p[1], (char *)&in[1], f->len - 1);
                in = p;
                break;
            }
            default:
                /* For byte and cstring, set the MEM_Xor flag and
                 * sqlite will flip the field */
                break;
            }
        }
    }

    null = stype_is_null(in);
    if (null) { /* this field is null, we dont need to fetch */
        m->z = NULL;
        m->n = 0;
        m->flags = MEM_Null;
        goto done;
    }

    switch (f->type) {
    case SERVER_UINT:
        rc = SERVER_UINT_to_CLIENT_INT(
            in, f->len, NULL /*convopts */, NULL /*blob */, &ival, sizeof(ival),
            &null, &outdtsz, NULL /*convopts */, NULL /*blob */);
        ival = flibc_ntohll(ival);
        m->u.i = ival;
        if (rc == -1)
            goto done;
        if (null)
            m->flags = MEM_Null;
        else
            m->flags = MEM_Int;
        break;

    case SERVER_BINT:
        rc = SERVER_BINT_to_CLIENT_INT(
            in, f->len, NULL /*convopts */, NULL /*blob */, &ival, sizeof(ival),
            &null, &outdtsz, NULL /*convopts */, NULL /*blob */);
        ival = flibc_ntohll(ival);
        m->u.i = ival;
        if (rc == -1)
            goto done;
        if (null) {
            m->flags = MEM_Null;
        } else {
            m->flags = MEM_Int;
        }
        break;

    case SERVER_BREAL: {
        double dval = 0;
        rc = SERVER_BREAL_to_CLIENT_REAL(
            in, f->len, NULL /*convopts */, NULL /*blob */, &dval, sizeof(dval),
            &null, &outdtsz, NULL /*convopts */, NULL /*blob */);
        dval = flibc_ntohd(dval);
        m->u.r = dval;
        if (rc == -1)
            goto done;
        if (null)
            m->flags = MEM_Null;
        else
            m->flags = MEM_Real;
        break;
    }
    case SERVER_BCSTR:
        /* point directly at the ondisk string */
        m->z = (char *)&in[1]; /* skip header byte in front */
        if (flip_orig || !(f->flags & INDEX_DESCEND)) {
            m->n = cstrlenlim((char *)&in[1], f->len - 1);
        } else {
            m->n = cstrlenlimflipped(&in[1], f->len - 1);
        }
        m->flags = MEM_Str | MEM_Ephem;
        break;

    case SERVER_BYTEARRAY:
        /* just point to bytearray directly */
        m->z = (char *)&in[1];
        m->n = f->len - 1;
        m->flags = MEM_Blob | MEM_Ephem;
        break;

    case SERVER_DATETIME:
        if (debug_switch_support_datetimes()) {
            assert(sizeof(server_datetime_t) == f->len);

            db_time_t sec = 0;
            unsigned short msec = 0;

            bzero(&m->du.dt, sizeof(dttz_t));

            /* TMP BROKEN DATETIME */
            if (in[0] == 0) {
                memcpy(&sec, &in[1], sizeof(sec));
                memcpy(&msec, &in[1] + sizeof(db_time_t), sizeof(msec));
                sec = flibc_ntohll(sec);
                msec = ntohs(msec);
                m->du.dt.dttz_sec = sec;
                m->du.dt.dttz_frac = msec;
                m->du.dt.dttz_prec = DTTZ_PREC_MSEC;
                m->flags = MEM_Datetime;
                m->tz = (char *)tzname;
            } else {
                rc = SERVER_BINT_to_CLIENT_INT(
                    in, sizeof(db_time_t) + 1, NULL /*convopts */,
                    NULL /*blob */, &(m->du.dt.dttz_sec),
                    sizeof(m->du.dt.dttz_sec), &null, &outdtsz,
                    NULL /*convopts */, NULL /*blob */);
                if (rc == -1)
                    goto done;

                memcpy(&msec, &in[1] + sizeof(db_time_t), sizeof(msec));
                m->du.dt.dttz_sec = flibc_ntohll(m->du.dt.dttz_sec);
                msec = ntohs(msec);
                m->du.dt.dttz_frac = msec;
                m->du.dt.dttz_prec = DTTZ_PREC_MSEC;
                m->flags = MEM_Datetime;
                m->tz = (char *)tzname;
            }

        } else {
            /* previous broken case, treat as bytearay */
            m->z = (char *)&in[1];
            m->n = f->len - 1;
            if (stype_is_null(in))
                m->flags = MEM_Null;
            else
                m->flags = MEM_Blob;
        }
        break;

    case SERVER_DATETIMEUS:
        if (debug_switch_support_datetimes()) {
            assert(sizeof(server_datetimeus_t) == f->len);
            if (stype_is_null(in)) {
                m->flags = MEM_Null;
            } else {

                db_time_t sec = 0;
                unsigned int usec = 0;

                bzero(&m->du.dt, sizeof(dttz_t));

                /* TMP BROKEN DATETIME */
                if (in[0] == 0) {
                    memcpy(&sec, &in[1], sizeof(sec));
                    memcpy(&usec, &in[1] + sizeof(db_time_t), sizeof(usec));
                    sec = flibc_ntohll(sec);
                    usec = ntohl(usec);
                    m->du.dt.dttz_sec = sec;
                    m->du.dt.dttz_frac = usec;
                    m->du.dt.dttz_prec = DTTZ_PREC_USEC;
                    m->flags = MEM_Datetime;
                    m->tz = (char *)tzname;
                } else {
                    rc = SERVER_BINT_to_CLIENT_INT(
                        in, sizeof(db_time_t) + 1, NULL /*convopts */,
                        NULL /*blob */, &(m->du.dt.dttz_sec),
                        sizeof(m->du.dt.dttz_sec), &null, &outdtsz,
                        NULL /*convopts */, NULL /*blob */);
                    if (rc == -1)
                        goto done;

                    memcpy(&usec, &in[1] + sizeof(db_time_t), sizeof(usec));
                    m->du.dt.dttz_sec = flibc_ntohll(m->du.dt.dttz_sec);
                    usec = ntohl(usec);
                    m->du.dt.dttz_frac = usec;
                    m->du.dt.dttz_prec = DTTZ_PREC_USEC;
                    m->flags = MEM_Datetime;
                    m->tz = (char *)tzname;
                }
            }
        } else {
            /* previous broken case, treat as bytearay */
            m->z = (char *)&in[1];
            m->n = f->len - 1;
            m->flags = MEM_Blob;
        }
        break;

    case SERVER_INTVYM: {
        cdb2_client_intv_ym_t ym;
        rc = SERVER_INTVYM_to_CLIENT_INTVYM(in, f->len, NULL, NULL, &ym,
                                            sizeof(ym), &null, &outdtsz, NULL,
                                            NULL);
        if (rc)
            goto done;

        if (null) {
            m->flags = MEM_Null;
        } else {
            m->flags = MEM_Interval;
            m->du.tv.type = INTV_YM_TYPE;
            m->du.tv.sign = ntohl(ym.sign);
            m->du.tv.u.ym.years = ntohl(ym.years);
            m->du.tv.u.ym.months = ntohl(ym.months);
        }
        break;
    }

    case SERVER_INTVDS: {
        cdb2_client_intv_ds_t ds;

        rc = SERVER_INTVDS_to_CLIENT_INTVDS(in, f->len, NULL, NULL, &ds,
                                            sizeof(ds), &null, &outdtsz, NULL,
                                            NULL);
        if (rc)
            goto done;

        if (null)
            m->flags = MEM_Null;
        else {

            m->flags = MEM_Interval;
            m->du.tv.type = INTV_DS_TYPE;
            m->du.tv.sign = ntohl(ds.sign);
            m->du.tv.u.ds.days = ntohl(ds.days);
            m->du.tv.u.ds.hours = ntohl(ds.hours);
            m->du.tv.u.ds.mins = ntohl(ds.mins);
            m->du.tv.u.ds.sec = ntohl(ds.sec);
            m->du.tv.u.ds.frac = ntohl(ds.msec);
            m->du.tv.u.ds.prec = DTTZ_PREC_MSEC;
        }
        break;
    }

    case SERVER_INTVDSUS: {
        cdb2_client_intv_dsus_t ds;

        rc = SERVER_INTVDSUS_to_CLIENT_INTVDSUS(in, f->len, NULL, NULL, &ds,
                                                sizeof(ds), &null, &outdtsz,
                                                NULL, NULL);
        if (rc)
            goto done;

        if (null)
            m->flags = MEM_Null;
        else {
            m->flags = MEM_Interval;
            m->du.tv.type = INTV_DSUS_TYPE;
            m->du.tv.sign = ntohl(ds.sign);
            m->du.tv.u.ds.days = ntohl(ds.days);
            m->du.tv.u.ds.hours = ntohl(ds.hours);
            m->du.tv.u.ds.mins = ntohl(ds.mins);
            m->du.tv.u.ds.sec = ntohl(ds.sec);
            m->du.tv.u.ds.frac = ntohl(ds.usec);
            m->du.tv.u.ds.prec = DTTZ_PREC_USEC;
        }
        break;
    }

    case SERVER_BLOB2: {
        int len;
        /* get the length of the vutf8 string */
        memcpy(&len, &in[1], 4);
        len = ntohl(len);

        /* TODO use types.c's enum for header length */
        /* if the string is small enough to be stored in the record */
        if (len <= f->len - 5) {
            /* point directly at the ondisk string */
            /* TODO use types.c's enum for header length */
            m->z = (char *)&in[5];

            /* m->n is the blob length */
            m->n = (len > 0) ? len : 0;

            /*fprintf(stderr, "m->n = %d\n", m->n); */
            m->flags |= MEM_Blob;
        } else {
            ondisk_blob_to_sqlite_mem(f, m, blobs, maxblobs);
        }

        break;
    }

    case SERVER_VUTF8: {
        int len;
        /* get the length of the vutf8 string */
        memcpy(&len, &in[1], 4);
        len = ntohl(len);

        /* TODO use types.c's enum for header length */
        /* if the string is small enough to be stored in the record */
        if (len <= f->len - 5) {
            /* point directly at the ondisk string */
            /* TODO use types.c's enum for header length */
            m->z = (char *)&in[5];

            /* sqlite string lengths do not include NULL */
            m->n = (len > 0) ? len - 1 : 0;

            /*fprintf(stderr, "m->n = %d\n", m->n); */
            m->flags = MEM_Str | MEM_Ephem;
        } else {
            ondisk_blob_to_sqlite_mem(f, m, blobs, maxblobs);
        }
        break;
    }

    case SERVER_BLOB: {
        ondisk_blob_to_sqlite_mem(f, m, blobs, maxblobs);
        break;
    }
    case SERVER_DECIMAL:
        m->flags = MEM_Interval;
        m->du.tv.type = INTV_DECIMAL_TYPE;
        m->du.tv.sign = 0;

        decimal_ondisk_to_sqlite(in, f->len, (decQuad *)&m->du.tv.u.dec, &null);

        break;
    default:
        logmsg(LOGMSG_ERROR, "get_data_from_ondisk: unhandled type %d\n",
               f->type);
        break;
    }

done:
    if (flip_orig)
        return rc;

    if (f->flags & INDEX_DESCEND) {
        if (gbl_sort_nulls_correctly) {
            in_orig[0] = ~in_orig[0];
        }
        switch (f->type) {
        case SERVER_BCSTR:
        case SERVER_BYTEARRAY:
            m->flags |= MEM_Xor;
            break;
        }
    }

    return rc;
}

static int bind_stmt_mem(struct schema *sc, sqlite3_stmt *stmt, Mem *m)
{
    int i, rc;
    struct field *f;
    for (i = 0; i < sc->nmembers; i++) {
        f = &sc->member[i];
        if (m[i].flags & MEM_Null)
            rc = sqlite3_bind_null(stmt, i + 1);
        else {
            switch (f->type) {
            case SERVER_UINT:
            case SERVER_BINT:
                rc = sqlite3_bind_int64(stmt, i + 1, m[i].u.i);
                break;
            case SERVER_BREAL:
                rc = sqlite3_bind_double(stmt, i + 1, m[i].u.r);
                break;
            case SERVER_BCSTR:
            case SERVER_VUTF8:
                rc = sqlite3_bind_text(stmt, i + 1, m[i].z, m[i].n, NULL);
                break;
            case SERVER_BYTEARRAY:
            case SERVER_BLOB:
            case SERVER_BLOB2:
                rc = sqlite3_bind_blob(stmt, i + 1, m[i].z, m[i].n, NULL);
                break;
            case SERVER_DATETIME:
            case SERVER_DATETIMEUS:
                rc = sqlite3_bind_datetime(stmt, i + 1, &m[i].du.dt,
                                           (char *)m[i].tz);
                break;
            case SERVER_INTVYM:
            case SERVER_INTVDS:
            case SERVER_INTVDSUS:
            case SERVER_DECIMAL:
                rc = sqlite3_bind_interval(stmt, i + 1, &m[i].du.tv);
                break;
            default:
                logmsg(LOGMSG_ERROR, "Unknown type %d\n", f->type);
                rc = -1;
            }
        }
        if (rc) {
            logmsg(LOGMSG_ERROR, "Bad argument for field:%s type:%d\n", f->name,
                    f->type);
            return rc;
        }
    }
    return 0;
}

void bind_verify_indexes_query(sqlite3_stmt *stmt, void *sm)
{
    struct schema_mem *psm = (struct schema_mem *)sm;
    bind_stmt_mem(psm->sc, stmt, psm->min);
}

/* verify_indexes_column_value
** Make a hard copy of the result column from an internal sql query
** so that we have access to the result even after the sql thread exits.
**
** pFrom is the result from a sql thread, pTo is a hard copy of pFrom.
** The hard copy will be converted to ondisk format in mem_to_ondisk in
** function indexes_expressions_data.
*/
int verify_indexes_column_value(sqlite3_stmt *stmt, void *sm)
{
    struct schema_mem *psm = (struct schema_mem *)sm;
    Mem *pTo = psm->mout;
    Mem *pFrom = sqlite3_column_value(stmt, 0);
    if (pTo) {
        memcpy(pTo, pFrom, MEMCELLSIZE);
        pTo->db = NULL;
        pTo->szMalloc = 0;
        pTo->zMalloc = NULL;
        pTo->n = 0;
        pTo->z = NULL;
        pTo->flags &= ~MEM_Dyn;
        if (pFrom->flags & (MEM_Blob | MEM_Str)) {
            if (pFrom->zMalloc && pFrom->szMalloc) {
                pTo->szMalloc = pFrom->szMalloc;
                pTo->zMalloc = malloc(pTo->szMalloc);
                if (pTo->zMalloc == NULL)
                    return SQLITE_NOMEM;
                memcpy(pTo->zMalloc, pFrom->zMalloc, pTo->szMalloc);
                pTo->z = pTo->zMalloc;
                pTo->n = pFrom->n;
            } else if (pFrom->z && pFrom->n) {
                pTo->n = pFrom->n;
                pTo->szMalloc = pFrom->n + 1;
                pTo->zMalloc = malloc(pTo->szMalloc);
                if (pTo->zMalloc == NULL)
                    return SQLITE_NOMEM;
                memcpy(pTo->zMalloc, pFrom->z, pFrom->n);
                pTo->zMalloc[pFrom->n] = 0;
                pTo->z = pTo->zMalloc;
            }
        }
    }
    return 0;
}

static int run_verify_indexes_query(char *sql, struct schema *sc, Mem *min,
                                     Mem *mout, int *exist)
{
    struct schema_mem sm;
    sm.sc = sc;
    sm.min = min;
    sm.mout = mout;

    struct sqlclntstate clnt;
    start_internal_sql_clnt(&clnt);
    clnt.dbtran.mode = TRANLEVEL_SOSQL;
    clnt.sql = sql;
    clnt.verify_indexes = 1;
    clnt.schema_mems = &sm;

    int rc = dispatch_sql_query(&clnt);

    if (clnt.has_sqliterow)
        *exist = 1;

    clnt_reset_cursor_hints(&clnt);
    osql_clean_sqlclntstate(&clnt);

    if (clnt.dbglog) {
        sbuf2close(clnt.dbglog);
        clnt.dbglog = NULL;
    }

    /* XXX free logical tran?  */

    clnt.dbtran.mode = TRANLEVEL_INVALID;
    if (clnt.query_stats)
        free(clnt.query_stats);

    Pthread_mutex_destroy(&clnt.wait_mutex);
    Pthread_cond_destroy(&clnt.wait_cond);
    Pthread_mutex_destroy(&clnt.write_lock);
    Pthread_mutex_destroy(&clnt.dtran_mtx);

    return rc;
}

unsigned long long verify_indexes(struct dbtable *db, uint8_t *rec,
                                  blob_buffer_t *blobs, size_t maxblobs,
                                  int is_alter)
{
    Mem *m = NULL;
    struct schema *sc;
    strbuf *sql;
    char temp_newdb_name[MAXTABLELEN];
    int i, ixnum, len, rc;

    unsigned long long dirty_keys = 0ULL;

    if (!gbl_partial_indexes)
        return -1ULL;

    if (!rec) {
        logmsg(LOGMSG_ERROR, "%s: invalid input\n", __func__);
        return -1ULL;
    }

    if (db->ix_blob && !blobs) {
        logmsg(LOGMSG_ERROR, "%s: invalid input, no blobs\n", __func__);
        return -1ULL;
    }

    sc = db->schema;
    sql = strbuf_new();

    if (sc == NULL) {
        logmsg(LOGMSG_FATAL, "No .ONDISK tag for table %s.\n", db->tablename);
        abort();
    }

    m = (Mem *)malloc(sizeof(Mem) * MAXCOLUMNS);
    if (m == NULL) {
        logmsg(LOGMSG_ERROR, "%s: failed to malloc Mem\n", __func__);
        rc = -1;
        goto done;
    }

    for (i = 0; i < sc->nmembers; i++) {
        memset(&m[i], 0, sizeof(Mem));
        rc = get_data_from_ondisk(sc, rec, blobs, maxblobs, i, &m[i], 0,
                                  "America/New_York");
        if (rc) {
            logmsg(LOGMSG_ERROR, "%s: failed to convert to ondisk\n", __func__);
            goto done;
        }
    }

    len = strlen(db->tablename);
    len = crc32c((uint8_t *)db->tablename, len);
    snprintf(temp_newdb_name, MAXTABLELEN, "sc_alter_temp_%X", len);

    for (ixnum = 0; ixnum < db->nix; ixnum++) {
        if (db->ixschema[ixnum]->where == NULL)
            dirty_keys |= (1ULL << ixnum);
        else {
            int exist = 0;
            strbuf_clear(sql);
            strbuf_appendf(sql, "WITH \"%s\"(\"%s\"",
                           is_alter ? temp_newdb_name : db->tablename,
                           sc->member[0].name);
            for (i = 1; i < sc->nmembers; i++) {
                strbuf_appendf(sql, ", \"%s\"", sc->member[i].name);
            }
            strbuf_appendf(sql, ") AS (SELECT @%s", sc->member[0].name);
            for (i = 1; i < sc->nmembers; i++) {
                strbuf_appendf(sql, ", @%s", sc->member[i].name);
            }
            strbuf_appendf(sql, ") SELECT 1 FROM \"%s\" %s",
                           is_alter ? temp_newdb_name : db->tablename,
                           db->ixschema[ixnum]->where);
            rc = run_verify_indexes_query((char *)strbuf_buf(sql), sc, m, NULL,
                                          &exist);
            if (rc) {
                fprintf(stderr, "%s: failed to run internal query, rc %d\n",
                        __func__, rc);
                goto done;
            }
            if (exist)
                dirty_keys |= (1ULL << ixnum);
        }
    }

done:
    if (m)
        free(m);
    strbuf_free(sql);
    if (rc)
        return -1ULL;
    return dirty_keys;
}

static inline void build_indexes_expressions_query(strbuf *sql,
                                                   struct schema *sc,
                                                   char *tblname, char *expr)
{
    int i;
    strbuf_clear(sql);
    strbuf_appendf(sql, "WITH \"%s\"(\"%s\"", tblname, sc->member[0].name);
    for (i = 1; i < sc->nmembers; i++) {
        strbuf_appendf(sql, ", \"%s\"", sc->member[i].name);
    }
    strbuf_appendf(sql, ") AS (SELECT @%s", sc->member[0].name);
    for (i = 1; i < sc->nmembers; i++) {
        strbuf_appendf(sql, ", @%s", sc->member[i].name);
    }
    strbuf_appendf(sql, ") SELECT (%s) FROM \"%s\"", expr, tblname);
}

char *indexes_expressions_unescape(char *expr)
{
    int i, j;
    char *new_expr = NULL;
    if (!expr)
        return NULL;
    if (strlen(expr) > 1) {
        new_expr = calloc(strlen(expr) + 1, sizeof(char));
        if (!new_expr)
            return NULL;
        j = 0;
        for (i = 0; i < strlen(expr) - 1; i++) {
            if (expr[i] == '\\' && expr[i + 1] == '\"') {
                new_expr[j++] = '\"';
                i++;
            } else
                new_expr[j++] = expr[i];
        }
        if (i == strlen(expr) - 1)
            new_expr[j++] = expr[i];
        new_expr[j] = '\0';
    } else {
        new_expr = strdup(expr);
    }
    return new_expr;
}

int indexes_expressions_data(struct schema *sc, const char *inbuf, char *outbuf,
                             blob_buffer_t *blobs, size_t maxblobs,
                             struct field *f,
                             struct convert_failure *fail_reason,
                             const char *tzname)
{
    Mem *m = NULL;
    Mem mout = {{0}};
    int nblobs = 0;
    struct field_conv_opts_tz convopts = {.flags = 0};
    struct mem_info info;
    strbuf *sql;
    int i, rc;
    int exist = 0;

    if (!inbuf || !outbuf) {
        logmsg(LOGMSG_ERROR, "%s: invalid input\n", __func__);
        return -1;
    }

    if (!tzname || !tzname[0])
        tzname = "America/New_York";

    sql = strbuf_new();

    m = (Mem *)alloca(sizeof(Mem) * sc->nmembers);

    for (i = 0; i < sc->nmembers; i++) {
        memset(&m[i], 0, sizeof(Mem));
        rc = get_data_from_ondisk(sc, (uint8_t *)inbuf, blobs, maxblobs, i,
                                  &m[i], 0, tzname);
        if (rc) {
            logmsg(LOGMSG_ERROR, "%s: failed to convert to ondisk\n", __func__);
            goto done;
        }
    }

    build_indexes_expressions_query(sql, sc, "expridx_temp", f->name);

    rc =
        run_verify_indexes_query((char *)strbuf_buf(sql), sc, m, &mout, &exist);
    if (rc || !exist) {
        logmsg(LOGMSG_ERROR, "%s: failed to run internal query, rc %d\n", __func__,
                rc);
        rc = -1;
        goto done;
    }

    info.s = sc;
    info.null = 0;
    info.fail_reason = fail_reason;
    info.tzname = tzname;
    info.m = &mout;
    info.nblobs = &nblobs;
    info.convopts = &convopts;
    info.outblob = NULL;
    info.maxblobs = maxblobs;
    info.fldidx = -1;

    rc = mem_to_ondisk(outbuf, f, &info, NULL);
    if (rc) {
        logmsg(LOGMSG_ERROR,
               "%s: rc %d failed to form index \"%s\", result flag "
               "%x, index type %d\n",
               __func__, rc, f->name, mout.flags, f->type);
        goto done;
    }
    if (mout.zMalloc) free(mout.zMalloc);
done:
    strbuf_free(sql);
    if (rc)
        return -1;
    return 0;
}

void comdb2_set_verify_remote_schemas(void)
{
    struct sql_thread *thd = pthread_getspecific(query_info_key);

    if (thd && thd->clnt) {
        if (thd->clnt->verify_remote_schemas == 0)
            thd->clnt->verify_remote_schemas = 1;
        else /* anything else disables it */
            thd->clnt->verify_remote_schemas = 2;
    }
}

int comdb2_get_verify_remote_schemas(void)
{
    struct sql_thread *thd = pthread_getspecific(query_info_key);

    if (thd && thd->clnt)
        return thd->clnt->verify_remote_schemas == 1;

    return 0;
}

uint16_t stmt_num_tbls(sqlite3_stmt *stmt)
{
    Vdbe *v = (Vdbe *)stmt;
    return v->numTables;
}

int comdb2_save_ddl_context(char *name, void *ctx, comdb2ma mem)
{
    struct sql_thread *thd = pthread_getspecific(query_info_key);
    struct sqlclntstate *clnt = thd->clnt;
    struct clnt_ddl_context *clnt_ddl_ctx = NULL;

    if (!clnt->ddl_contexts)
        return 1;

    clnt_ddl_ctx = calloc(1, sizeof(struct clnt_ddl_context));
    if (clnt_ddl_ctx == NULL) {
        logmsg(LOGMSG_ERROR, "%s:%d out of memory\n", __func__, __LINE__);
        return -1;
    }
    clnt_ddl_ctx->name = name;
    clnt_ddl_ctx->ctx = ctx;
    clnt_ddl_ctx->mem = mem;
    hash_add(clnt->ddl_contexts, clnt_ddl_ctx);
    return 0;
}

void *comdb2_get_ddl_context(char *name)
{
    struct sql_thread *thd = pthread_getspecific(query_info_key);
    struct sqlclntstate *clnt = thd->clnt;
    struct clnt_ddl_context *clnt_ddl_ctx = NULL;
    void *ctx = NULL;
    if (clnt->ddl_contexts) {
        clnt_ddl_ctx = hash_find_readonly(clnt->ddl_contexts, &name);
        if (clnt_ddl_ctx)
            ctx = clnt_ddl_ctx->ctx;
    }
    return ctx;
}

int comdb2_check_vtab_access(sqlite3 *db, sqlite3_module *module)
{
    HashElem *current;

    if (!gbl_uses_password) {
        return 0;
    }

    struct sql_thread *thd = pthread_getspecific(query_info_key);

    for (current = sqliteHashFirst(&db->aModule); current;
         current = sqliteHashNext(current)) {
        struct Module *mod = sqliteHashData(current);
        if (module == mod->pModule) {
            int bdberr;
            int rc;

            if (module->access_flag == CDB2_ALLOW_ALL) {
                return SQLITE_OK;
            }

            rc = bdb_check_user_tbl_access(thedb->bdb_env, thd->clnt->user,
                                           (char *)mod->zName, ACCESS_READ,
                                           &bdberr);
            if (rc != 0) {
                char msg[1024];
                snprintf(msg, sizeof(msg),
                         "Read access denied to %s for user %s bdberr=%d",
                         mod->zName, thd->clnt->user, bdberr);
                logmsg(LOGMSG_INFO, "%s\n", msg);
                errstat_set_rc(&thd->clnt->osql.xerr, SQLITE_ACCESS);
                errstat_set_str(&thd->clnt->osql.xerr, msg);
                return SQLITE_AUTH;
            }
            return SQLITE_OK;
        }
    }
    assert(0);
    return 0;
}

int _some_callback(void *theresult, int ncols, char **vals, char **cols)
{
    if ((ncols < 1) || (!vals[0])) {
        logmsg(LOGMSG_ERROR, "%s query failed to retrieve a proper row!\n",
               __func__);
        return SQLITE_ABORT;
    }

    *(long long *)theresult = atoll(vals[0]);

    return SQLITE_OK;
}

long long run_sql_return_ll(const char *sql, struct errstat *err)
{
    struct sql_thread *thd;
    int rc;

    thd = start_sql_thread();
    rc = run_sql_thd_return_ll(sql, thd, err);
    done_sql_thread();

    return rc;
}

long long run_sql_thd_return_ll(const char *query, struct sql_thread *thd,
                                struct errstat *err)
{
    struct sqlclntstate client;
    sqlite3 *sqldb;
    int rc;
    int crc;
    char *msg;
    long long ret = LLONG_MIN;

    reset_clnt(&client, NULL, 1);
    strncpy(client.tzname, "UTC", sizeof(client.tzname));
    sql_set_sqlengine_state(&client, __FILE__, __LINE__, SQLENG_NORMAL_PROCESS);
    client.dbtran.mode = TRANLEVEL_SOSQL;
    client.sql = (char *)query;
    client.debug_sqlclntstate = pthread_self();

    sql_get_query_id(thd);
    thd->clnt = &client;

    if ((rc = get_curtran(thedb->bdb_env, &client)) != 0) {
        errstat_set_rcstrf(err, -1, "%s: failed to open a new curtran, rc=%d",
                           __func__, rc);
        goto done;
    }

    if ((rc = sqlite3_open_serial("db", &sqldb, NULL)) != 0) {
        errstat_set_rcstrf(err, -1, "%s:sqlite3_open_serial rc %d", __func__,
                           rc);
        goto cleanup;
    }

    if ((rc = sqlite3_exec(sqldb, query, _some_callback, &ret, &msg)) != 0) {
        errstat_set_rcstrf(err, -1, "q:\"%.100s\" failed rc %d: \"%.50s\"",
                           query, rc, msg ? msg : "<unknown error>");
        goto cleanup;
    }
    thd->clnt = NULL;

    if ((crc = sqlite3_close(sqldb)) != 0)
        errstat_set_rcstrf(err, -1, "close rc %d\n", crc);

cleanup:
    crc = put_curtran(thedb->bdb_env, &client);
    if (crc && !rc)
        errstat_set_rcstrf(err, -1, "%s: failed to close curtran", __func__);
done:
    thd->clnt = NULL;
    return ret;
}<|MERGE_RESOLUTION|>--- conflicted
+++ resolved
@@ -164,7 +164,6 @@
     }
 }
 
-<<<<<<< HEAD
 #ifndef NDEBUG
 extern void lock_info_lockers(FILE *out, bdb_state_type *bdb_state);
 
@@ -211,12 +210,11 @@
   abort();
 }
 #endif
-=======
+
 static void sqlite3MakeSureDbHasErr(sqlite3 *db, int rc){
     if ((db == NULL) || (db->errCode != SQLITE_OK)) return;
     db->errCode = (rc != SQLITE_OK) ? rc : SQLITE_ERROR;
 }
->>>>>>> e0923ca4
 
 extern int sqldbgflag;
 extern int gbl_notimeouts;
