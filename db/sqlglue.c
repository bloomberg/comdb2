--- conflicted
+++ resolved
@@ -9567,11 +9567,7 @@
                 sqlite3_mutex_enter(sqlite3_db_mutex(cur->vdbe->db));
                 sqlite3VdbeError(cur->vdbe, "table \"%s\" was schema changed",
                                  cur->db->tablename);
-<<<<<<< HEAD
                 sqlite3_mutex_leave(sqlite3_db_mutex(cur->vdbe->db));
-                recover_deadlock_sc_cleanup(thd);
-=======
->>>>>>> a7a7bf1a
                 return SQLITE_COMDB2SCHEMA;
             } else if (!cur->bt->is_remote && cur->db) {
                 if (cur->ixnum == -1)
