--- conflicted
+++ resolved
@@ -79,12 +79,8 @@
             logmsg(LOGMSG_USER, "err line %d rc %d retrc %d\n", __LINE__, rc,  \
                    retrc);                                                     \
         if (iq->debug)                                                         \
-<<<<<<< HEAD
-            reqprintf(iq, "err line %d rc %d retrc %d\n", __LINE__, rc, retrc);\
-=======
             reqprintf(iq, "err line %d rc %d retrc %d\n", __LINE__, rc,        \
                       retrc);                                                  \
->>>>>>> 6454af2e
         goto err;                                                              \
     } while (0);
 
@@ -95,11 +91,7 @@
     return flags & RECFLAGS_NEW_SCHEMA;
 }
 
-<<<<<<< HEAD
-static inline bool has_constraints(int flags)
-=======
 static inline bool has_constraint(int flags)
->>>>>>> 6454af2e
 {
     return !(flags & RECFLAGS_NO_CONSTRAINTS);
 }
@@ -483,11 +475,7 @@
      * data. The keys, however, are also added to the deferred
      * temporary table to enable cascading updates, if needed.
      */
-<<<<<<< HEAD
-    if (has_constraints(flags))
-=======
     if (has_constraint(flags)) /* if NOT no constraints */
->>>>>>> 6454af2e
     {
         if (!is_event_from_sc(flags)) {
             /* enqueue the add of the key for constaint checking purposes */
@@ -507,24 +495,17 @@
         }
     }
 
-<<<<<<< HEAD
     if ( (strcasecmp(iq->usedb->tablename, "comdb2_oplog") == 0 &&
          (strcasecmp(iq->usedb->tablename, "comdb2_commit_log")) == 0 &&
          strncasecmp(iq->usedb->tablename, "sqlite_stat", 11) == 0) )
         flags |= RECFLAGS_NO_REORDER_IDX;
 
-    if (!has_constraints(flags) || (rec_flags & OSQL_IGNORE_FAILURE)) {
-        retrc = add_record_indices(iq, trans, blobs, maxblobs, opfailcode,
-                                   ixfailnum, rrn, genid, vgenid, ins_keys,
-                                   opcode, blkpos, od_dta, od_len, ondisktag,
-                                   ondisktagsc, flags, rec_flags);
-=======
     if (!has_constraint(flags) || (rec_flags & OSQL_IGNORE_FAILURE)) {
         retrc =
             add_record_indices(iq, trans, blobs, maxblobs, opfailcode,
                                ixfailnum, rrn, genid, vgenid, ins_keys, opcode,
-                               blkpos, od_dta, od_len, ondisktag, ondisktagsc);
->>>>>>> 6454af2e
+                               blkpos, od_dta, od_len, ondisktag, ondisktagsc,
+                               flags, rec_flags);
         if (retrc)
             ERR;
     }
@@ -1156,11 +1137,7 @@
         add_idx_blobs = add_blobs_buf;
     }
 
-<<<<<<< HEAD
-    if (has_constraints(flags)) {
-=======
     if (has_constraint(flags)) {
->>>>>>> 6454af2e
         rc = check_update_constraints(iq, trans, iq->blkstate, opcode, old_dta,
                                       od_dta, del_keys, opfailcode);
         if (rc != 0) {
@@ -1668,11 +1645,7 @@
         del_idx_blobs = blobs_buf;
     }
 
-<<<<<<< HEAD
-    if (has_constraints(flags)) {
-=======
     if (has_constraint(flags)) {
->>>>>>> 6454af2e
         rc = check_delete_constraints(iq, trans, iq->blkstate, opcode, od_dta,
                                       del_keys, opfailcode);
         if (rc != 0) {
@@ -1728,11 +1701,7 @@
     const char *tag = is_event_from_sc(flags) ? ".NEW..ONDISK" : ".ONDISK";
     /* Form and delete all keys. */
     retrc = del_record_indices(iq, trans, opfailcode, ixfailnum, rrn, genid,
-<<<<<<< HEAD
-                               od_dta, del_keys, flags, del_idx_blobs, ondisktag);
-=======
-                               od_dta, del_keys, del_idx_blobs, tag);
->>>>>>> 6454af2e
+                               od_dta, del_keys, flags, del_idx_blobs, tag);
     if (retrc)
         ERR;
 
