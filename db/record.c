/*
   Copyright 2015 Bloomberg Finance L.P.

   Licensed under the Apache License, Version 2.0 (the "License");
   you may not use this file except in compliance with the License.
   You may obtain a copy of the License at

       http://www.apache.org/licenses/LICENSE-2.0

   Unless required by applicable law or agreed to in writing, software
   distributed under the License is distributed on an "AS IS" BASIS,
   WITHOUT WARRANTIES OR CONDITIONS OF ANY KIND, either express or implied.
   See the License for the specific language governing permissions and
   limitations under the License.
 */

/*
 * This module provides the highest level abstraction of "a record".
 * It contains the functions to use to add, update and delete records
 * (maybe later on to find records too).  Ideally this should be the
 * *only* module in the application that contains a function to add a
 * record.
 *
 * Entry points:
 *  - block processor
 *  - Java stored procedures
 *  - bulk load (in the future)
 *  - schema change
 *  - SQL, via block SQL
 *
 * These routines can be passed dynamic schema specifications.  taglen should
 * always be specified correctly - taglen of zero causes it to use the
 * .DEFAULT tag.
 */

#include <errno.h>
#include <stdio.h>
#include <stdlib.h>
#include <string.h>
#include <strings.h>
#include <netinet/in.h>
#include <poll.h>

#include <memory_sync.h>

#include "comdb2.h"
#include "tag.h"
#include "types.h"
#include "block_internal.h"
#include "translistener.h"
#include "prefault.h"
#include "localrep.h"
#include "osqlcomm.h"

#include <locks.h>
#include "debug_switches.h"

#include <cdb2api.h>

#include <genid.h>

#include <bdb_api.h>
#include <unistd.h>
#include "logmsg.h"

extern int gbl_partial_indexes;
extern int gbl_expressions_indexes;

static int check_blob_buffers(struct ireq *iq, blob_buffer_t *blobs,
                              size_t maxblobs, const char *tblname,
                              const char *tagname, struct schema *sc,
                              void *record, const void *nulls);

static int check_blob_sizes(struct ireq *iq, blob_buffer_t *blobs,
                            int maxblobs);

void free_cached_idx(uint8_t * *cached_idx);

/*
 * Add a record:
 *  - check arguments
 *  - add data
 *  - add blobs
 *  - add keys (or defer add for constraints check)
 *  - trigger stored procedures
 */

#define ERR                                                                    \
    if (gbl_verbose_toblock_backouts)                                          \
        logmsg(LOGMSG_USER, "err line %d rc %d retrc %d\n", __LINE__, rc, retrc);           \
    goto err;
#define VERIFY_TABLE_VERSION                                                   \
    if (iq->usedb->tableversion != iq->usedbtablevers) {                       \
        if (iq->debug)                                                         \
            reqprintf(iq, "Stale buffer: usedb version %d vs curr ver %d\n",   \
                      iq->usedbtablevers, iq->usedb->tableversion);            \
        poll(NULL, 0, BDB_ATTR_GET(thedb->bdb_attr, SC_DELAY_VERIFY_ERROR));   \
        *opfailcode = OP_FAILED_VERIFY;                                        \
        retrc = ERR_VERIFY;                                                    \
        ERR;                                                                   \
    }

int gbl_max_wr_rows_per_txn = 0;

/* Check whether the key for the specified record is already present in
 * the index.
 *
 * @return 1 : yes/error
 *         0 : no
 */
int check_index(struct ireq *iq, void *trans, int ixnum,
                struct schema *ondisktagsc, blob_buffer_t *blobs,
                size_t maxblobs, int *opfailcode, int *ixfailnum, int *retrc,
                const char *ondisktag, void *od_dta, size_t od_len,
                unsigned long long ins_keys)
{
    int ixkeylen;
    int rc;
    char ixtag[MAXTAGLEN];
    char key[MAXKEYLEN];
    char mangled_key[MAXKEYLEN];
    char *od_dta_tail = NULL;
    int od_len_tail;
    int fndrrn = 0;
    unsigned long long fndgenid = 0LL;

    ixkeylen = getkeysize(iq->usedb, ixnum);
    if (ixkeylen < 0) {
        if (iq->debug)
            reqprintf(iq, "BAD INDEX %d OR KEYLENGTH %d", ixnum, ixkeylen);
        reqerrstrhdr(iq, "Table '%s' ", iq->usedb->tablename);
        reqerrstr(iq, COMDB2_ADD_RC_INVL_KEY, "bad index %d or keylength %d",
                  ixnum, ixkeylen);
        *ixfailnum = ixnum;
        *opfailcode = OP_FAILED_BAD_REQUEST;
        *retrc = ERR_BADREQ;
        return 1;
    }

    snprintf(ixtag, sizeof(ixtag), "%s_IX_%d", ondisktag, ixnum);

    if (iq->idxInsert)
        rc = create_key_from_ireq(iq, ixnum, 0, &od_dta_tail, &od_len_tail,
                                  mangled_key, od_dta, od_len, key);
    else
        rc = create_key_from_ondisk_sch_blobs(
            iq->usedb, ondisktagsc, ixnum, &od_dta_tail, &od_len_tail,
            mangled_key, ondisktag, od_dta, od_len, ixtag, key, NULL, blobs,
            maxblobs, iq->tzname);
    if (rc == -1) {
        if (iq->debug)
            reqprintf(iq, "CAN'T FORM INDEX %d", ixnum);
        reqerrstrhdr(iq, "Table '%s' ", iq->usedb->tablename);
        reqerrstr(iq, COMDB2_ADD_RC_INVL_IDX, "cannot form index %d", ixnum);
        *ixfailnum = ixnum;
        *opfailcode = OP_FAILED_INTERNAL + ERR_FORM_KEY;
        *retrc = rc;
        return 1;
    }

    if (ix_isnullk(iq->usedb, key, ixnum)) {
        return 0;
    }

    rc = ix_find_by_key_tran(iq, key, ixkeylen, ixnum, key, &fndrrn, &fndgenid,
                             NULL, NULL, 0, trans);
    if (rc == IX_FND) {
        *ixfailnum = ixnum;
        /* If following changes, update OSQL_INSREC in osqlcomm.c */
        *opfailcode = OP_FAILED_UNIQ; /* really? */
        *retrc = IX_DUP;
        return 1;
    }
    return 0;
}

int add_record(struct ireq *iq, void *trans, const uint8_t *p_buf_tag_name,
               const uint8_t *p_buf_tag_name_end, uint8_t *p_buf_rec,
               const uint8_t *p_buf_rec_end, const unsigned char fldnullmap[32],
               blob_buffer_t *blobs, size_t maxblobs, int *opfailcode,
               int *ixfailnum, int *rrn, unsigned long long *genid,
               unsigned long long ins_keys, int opcode, int blkpos, int flags,
               int rec_flags)
{
    char tag[MAXTAGLEN + 1];
    int is_od_tag;
    int rc = 0;
    int retrc = 0;
    int expected_dat_len;
    struct schema *dynschema = NULL;
    void *od_dta;
    size_t od_len;
    size_t blobno;
    int prefixes = 0;
    unsigned char lclnulls[64];
    const char *ondisktag;
    int using_myblobs = 0;
    int conv_flags = 0;
    blob_buffer_t myblobs[MAXBLOBS];
    const char *tagdescr = (const char *)p_buf_tag_name;
    size_t taglen = p_buf_tag_name_end - p_buf_tag_name;
    void *record = p_buf_rec;
    size_t reclen = p_buf_rec_end - p_buf_rec;
    char *od_dta_tail = NULL;
    int od_len_tail;

    *ixfailnum = -1;

    if (!blobs) {
        bzero(myblobs, sizeof(myblobs));
        maxblobs = MAXBLOBS;
        blobs = myblobs;
        using_myblobs = 1;
    }

    if (flags & RECFLAGS_NEW_SCHEMA)
        ondisktag = ".NEW..ONDISK";
    else
        ondisktag = ".ONDISK";

    if (iq->debug) {
        reqpushprefixf(iq, "add_record: ");
        prefixes++;
    }

    if (!iq->usedb) {
        if (iq->debug)
            reqprintf(iq, "NO USEDB SET");
        retrc = ERR_BADREQ;
        ERR;
    }

    if (iq->debug) {
        reqpushprefixf(iq, "TBL %s ", iq->usedb->tablename);
        prefixes++;
    }

    if (!(flags & RECFLAGS_NEW_SCHEMA)) {
        if (gbl_max_wr_rows_per_txn &&
            ((++iq->written_row_count) > gbl_max_wr_rows_per_txn)) {
            reqerrstr(iq, COMDB2_CSTRT_RC_TRN_TOO_BIG,
                      "Transaction exceeds max rows");
            retrc = ERR_TRAN_TOO_BIG;
            ERR;
        }
    }

    if ((flags & RECFLAGS_NEW_SCHEMA) &&
        ((gbl_partial_indexes && iq->usedb->ix_partial) ||
         (gbl_expressions_indexes && iq->usedb->ix_expr))) {
        int ixnum;
        int rebuild_keys = 0;
        if (!gbl_use_plan || !iq->usedb->plan)
            rebuild_keys = 1;
        else {
            for (ixnum = 0; ixnum < iq->usedb->nix; ixnum++) {
                if (iq->usedb->plan->ix_plan[ixnum] == -1) {
                    rebuild_keys = 1;
                    break;
                }
            }
        }
        if (rebuild_keys) {
            if (iq->idxInsert || iq->idxDelete) {
                free_cached_idx(iq->idxInsert);
                free_cached_idx(iq->idxDelete);
                free(iq->idxInsert);
                free(iq->idxDelete);
                iq->idxInsert = iq->idxDelete = NULL;
            }
            ins_keys = -1ULL;
        }
    }


    if (!(flags & RECFLAGS_NEW_SCHEMA)) { // dont lock if adding from SC

        int d_ms = BDB_ATTR_GET(thedb->bdb_attr, DELAY_LOCK_TABLE_RECORD_C);
        if (d_ms) {
            if (iq->debug)
                reqprintf(iq, "Sleeping for %d ms", d_ms);
            usleep(1000 * d_ms);
        }

        rc = bdb_lock_table_read(iq->usedb->handle, trans);
        if (rc == BDBERR_DEADLOCK) {
            if (iq->debug)
                reqprintf(iq, "LOCK TABLE READ DEADLOCK");
            retrc = RC_INTERNAL_RETRY;
            ERR;
        } else if (rc) {
            if (iq->debug)
                reqprintf(iq, "LOCK TABLE READ ERROR: %d", rc);
            *opfailcode = OP_FAILED_INTERNAL;
            retrc = ERR_INTERNAL;
            ERR;
        }

        VERIFY_TABLE_VERSION;
    }

    rc = resolve_tag_name(iq, tagdescr, taglen, &dynschema, tag, sizeof(tag));
    if (rc != 0) {
        reqerrstrhdr(iq, "Table '%s' ", iq->usedb->tablename);
        reqerrstr(iq, COMDB2_CSTRT_RC_INVL_TAG,
                  "invalid tag description '%.*s'", taglen, tagdescr);
        *opfailcode = OP_FAILED_BAD_REQUEST;
    //printf("AZ: add_record_int() err 1\n");
        retrc = ERR_BADREQ;
        ERR;
    }

    if ((!dynschema && (flags & RECFLAGS_DYNSCHEMA_NULLS_ONLY)) ||
        (!fldnullmap)) {
        bzero(lclnulls, sizeof(lclnulls));
        fldnullmap = lclnulls;
    }

    /* Tweak blob-descriptors for static tags. */
    if (gbl_disallow_null_blobs && !dynschema &&
        (flags & RECFLAGS_DYNSCHEMA_NULLS_ONLY)) {
        static_tag_blob_conversion(iq->usedb->tablename, tag, record, blobs,
                                   maxblobs);
    }

    if (iq->debug) {
        reqpushprefixf(iq, "TAG %s ", tag);
        prefixes++;
    }

    struct schema *dbname_schema = find_tag_schema(iq->usedb->tablename, tag);
    if (dbname_schema == NULL) {
        if (iq->debug)
            reqprintf(iq, "UNKNOWN TAG %s TABLE %s\n", tag,
                      iq->usedb->tablename);
        *opfailcode = OP_FAILED_BAD_REQUEST;
        retrc = ERR_BADREQ;
    //printf("AZ: add_record_int() err 2\n");
        ERR;
    }

    expected_dat_len = get_size_of_schema(dbname_schema);
    if ((size_t)expected_dat_len > reclen) {
        /* Another check.  we don't care about padding, but we need to make
           sure the user-supplied struct has enough room to contain the last
           field. */
        struct field *f;
        int mismatched_size = 1;

        if (gbl_allow_mismatched_tag_size) {
            f = &dbname_schema->member[dbname_schema->nmembers - 1];
            if (f->offset + f->len <= reclen)
                mismatched_size = 0;
        }

        if (mismatched_size) {
            if (iq->debug)
                reqprintf(iq, "BAD DTA LEN %u TAG %s EXPECTS DTALEN %u\n",
                          reclen, tag, expected_dat_len);
            reqerrstrhdr(iq, "Table '%s' ", iq->usedb->tablename);
            reqerrstr(iq, COMDB2_ADD_RC_INVL_DTA,
                      "bad data length %u tag '%s' expects data length %u",
                      reclen, tag, expected_dat_len);
            *opfailcode = OP_FAILED_BAD_REQUEST;
            retrc = ERR_BADREQ;
    //printf("AZ: add_record_int() err 3\n");
            ERR;
        }
    }

    reclen = expected_dat_len;

    if (!(flags & RECFLAGS_NO_BLOBS) &&
        (rc = check_blob_buffers(iq, blobs, maxblobs, iq->usedb->tablename, tag,
<<<<<<< HEAD
                           dbname_schema, record, fldnullmap)) != 0) {
=======
                                 dbname_schema, record, fldnullmap)) != 0) {
>>>>>>> 1a9cec85
        reqerrstrhdr(iq, "Table '%s' ", iq->usedb->tablename);
        reqerrstr(iq, COMDB2_ADD_RC_INVL_BLOB,
                  "no blobs flags with blob buffers");
        *opfailcode = OP_FAILED_BAD_REQUEST;
        retrc = ERR_BADREQ;
//printf("AZ: add_record_int() err 4 rc=%d -- seems like failing to check blobs\n", rc);
        ERR;
    }

    /* Also check blob sizes */
    if (!(flags & RECFLAGS_NO_BLOBS)) {
        if (check_blob_sizes(iq, blobs, maxblobs)) {
            retrc = ERR_BLOB_TOO_LARGE;
            ERR;
        }
    }

    struct schema *ondisktagsc; // schema for .ONDISK
    int tag_same_as_ondisktag = (strcmp(tag, ondisktag) == 0);

    if (tag_same_as_ondisktag) {
        /* we have the ondisk data already, no conversion needed */
        od_dta = record;
        od_len = reclen;
        is_od_tag = 1;

        ondisktagsc = dbname_schema;
    } else {
        int od_len_int;
        struct convert_failure reason;

        /* we need to convert the record to ondisk format */
        is_od_tag = 0;
        od_len_int = getdatsize(iq->usedb);
        if (od_len_int <= 0) {
            if (iq->debug)
                reqprintf(iq, "BAD ONDISK SIZE");
            reqerrstrhdr(iq, "Table '%s' ", iq->usedb->tablename);
            reqerrstr(iq, COMDB2_ADD_RC_INVL_DTA, "bad ondisk size");
            *opfailcode = OP_FAILED_BAD_REQUEST;
            retrc = ERR_BADREQ;
    //printf("AZ: add_record_int() err 5\n");
            ERR;
        }

        od_len = (size_t)od_len_int;
        void *allocced_memory = alloca(od_len);
        if (!allocced_memory) {
            logmsg(LOGMSG_ERROR,
                   "add_record: malloc %u failed! (table %s tag %s)\n",
                   (unsigned)od_len, iq->usedb->tablename, tag);
            *opfailcode = OP_FAILED_INTERNAL;
            retrc = ERR_INTERNAL;
            ERR;
        }
        od_dta = allocced_memory;

        if (iq->have_client_endian &&
            TAGGED_API_LITTLE_ENDIAN == iq->client_endian) {
            conv_flags |= CONVERT_LITTLE_ENDIAN_CLIENT;
        }

        rc = ctag_to_stag_blobs_tz(iq->usedb->tablename, tag, record,
                                   WHOLE_BUFFER, fldnullmap, ondisktag, od_dta,
                                   conv_flags, &reason /*fail reason*/, blobs,
                                   maxblobs, iq->tzname);
        if (rc == -1) {
            char str[128];
            convert_failure_reason_str(&reason, iq->usedb->tablename, tag,
                                       ondisktag, str, sizeof(str));
            if (iq->debug) {
                reqprintf(iq, "ERR CONVERT DTA %s->%s '%s'", tag, ondisktag, str);
            }
            reqerrstrhdr(iq, "Table '%s' ", iq->usedb->tablename);
            reqerrstr(iq, COMDB2_ADD_RC_CNVT_DTA,
                      "error convert data %s->.ONDISK '%s'", tag, str);
            *opfailcode = OP_FAILED_CONVERSION;
            retrc = ERR_CONVERT_DTA;
            ERR;
        }

        ondisktagsc = find_tag_schema(iq->usedb->tablename, ondisktag);
    }

    struct convert_failure reason;
    rc = validate_server_record(od_dta, od_len, ondisktagsc, &reason);
    if (rc == -1) {
        char str[128];
        convert_failure_reason_str(&reason, iq->usedb->tablename, tag,
                                   ondisktag, str, sizeof(str));
        if (iq->debug) {
            reqprintf(iq, "ERR VERIFY DTA %s->.ONDISK '%s'", tag, str);
        }
        reqerrstrhdr(
            iq, "Null constraint violation for column '%s' on table '%s'. ",
            reason.target_schema->member[reason.target_field_idx].name,
            iq->usedb->tablename);
        reqerrstr(iq, COMDB2_ADD_RC_CNVT_DTA,
                  "null constraint error data %s->.ONDISK '%s'", tag, str);
        *opfailcode = ERR_NULL_CONSTRAINT;
        rc = retrc = ERR_NULL_CONSTRAINT;
        ERR;
    }

    if ((rec_flags & OSQL_IGNORE_FAILURE) != 0) {
        int upsert_idx = rec_flags >> 8;

        /* If a specific index has been used in the ON CONFLICT clause (aka
         * upsert target/index), then we must move the check for that particular
         * index to the very end so that errors from other (non-ignorable)
         * unique indexes have already been verified before we check and ignore
         * the error (if any) from the upsert index.
         */
        for (int ixnum = 0; ixnum < iq->usedb->nix; ixnum++) {
            /* Skip check for upsert index, we'll do it after this loop. */
            if (ixnum == upsert_idx) {
                continue;
            }

            /* Ignore dup keys */
            if (iq->usedb->ix_dupes[ixnum] != 0) {
                continue;
            }

            /* Check for partial keys only when needed. */
            if (gbl_partial_indexes && iq->usedb->ix_partial &&
                !(ins_keys & (1ULL << ixnum))) {
                continue;
            }

            rc = check_index(iq, trans, ixnum, ondisktagsc, blobs, maxblobs,
                             opfailcode, ixfailnum, &retrc, ondisktag, od_dta,
                             od_len, ins_keys);
            if (rc) {
                ERR
            }
        }

        /* Perform the check for upsert index that we skipped above. */
        if (upsert_idx != MAXINDEX + 1) {

            /* It must be a unique key. */
            assert(iq->usedb->ix_dupes[upsert_idx] == 0);

            /* Check for partial keys only when needed. */
            if (gbl_partial_indexes && iq->usedb->ix_partial &&
                !(ins_keys & (1ULL << upsert_idx))) {
                /* NOOP */
            } else {
                rc = check_index(iq, trans, upsert_idx, ondisktagsc, blobs,
                                 maxblobs, opfailcode, ixfailnum, &retrc,
                                 ondisktag, od_dta, od_len, ins_keys);
                if (rc) {
                    ERR
                }
            }
        }
    }

    /*
     * Add the data record
     */
    if (!gbl_use_plan || !iq->usedb->plan || iq->usedb->plan->dta_plan == -1) {
        if (flags & RECFLAGS_KEEP_GENID || *genid != 0)
            rc = dat_set(iq, trans, od_dta, od_len, *rrn, *genid);
        else
            rc = dat_add(iq, trans, od_dta, od_len, genid, rrn);

        if (iq->debug) {
            reqprintf(iq, "dat_add RRN %d GENID 0x%llx DTALEN %u RC %d DATA ",
                      *rrn, *genid, od_len, rc);
            reqdumphex(iq, od_dta, od_len);
        }
        if (rc != 0) {
            *opfailcode = OP_FAILED_INTERNAL + ERR_ADD_RRN;
            retrc = rc;
            ERR;
        }
    }

    /*
     * Add all the blobs.  ctag_to_stag_blobs reordered the blob array
     * as appropriate for ondisk tag.
     */
    for (blobno = 0; blobno < maxblobs; blobno++) {
        blob_buffer_t *blob = &blobs[blobno];
        if (blob->exists && (!gbl_use_plan || !iq->usedb->plan ||
                             iq->usedb->plan->blob_plan[blobno] == -1)) {
            rc = blob_add(iq, trans, blobno, blob->data, blob->length, *rrn,
                          *genid);
            if (iq->debug) {
                reqprintf(iq, "blob_add LEN %u RC %d DATA ", blob->length, rc);
                reqdumphex(iq, blob->data, blob->length);
            }
            if (rc != 0) {
                retrc = rc;
                *opfailcode = OP_FAILED_INTERNAL + ERR_ADD_BLOB;
                ERR;
            }
        }
    }

    if (gbl_partial_indexes && iq->usedb->ix_partial && ins_keys == -1ULL) {
        ins_keys = verify_indexes(iq->usedb, od_dta, blobs, maxblobs, 0);
        if (ins_keys == -1ULL) {
            fprintf(stderr, "%s: failed to verify_indexes\n", __func__);
            *opfailcode = OP_FAILED_INTERNAL;
            retrc = ERR_INTERNAL;
            ERR;
        }
    }

    /*
     * Form and add all the keys.
     * If there are constraints, do the add to indices defered.
     */
    if (!(flags & RECFLAGS_NO_CONSTRAINTS)) /* if NOT no constraints */
    {
        if (!(flags & RECFLAGS_NEW_SCHEMA)) {
            /* enqueue the add of the key for constaint checking purposes */
            rc = insert_add_op(iq, iq->blkstate, iq->usedb, NULL, NULL, opcode,
                               *rrn, -1, *genid, ins_keys, blkpos);
            if (rc != 0) {
                if (iq->debug)
                    reqprintf(iq, "FAILED TO PUSH KEYOP");
                *opfailcode = OP_FAILED_INTERNAL;
                retrc = ERR_INTERNAL;
                ERR;
            }
        } else {
            /* if rec adding to NEW SCHEMA and this has constraints,
             * handle idx in live_sc_*
             */
        }
    } else {
        int ixnum;
        od_dta_tail = NULL;
        if (iq->osql_step_ix)
            gbl_osqlpf_step[*(iq->osql_step_ix)].step += 1;
        for (ixnum = 0; ixnum < iq->usedb->nix; ixnum++) {
            int ixkeylen;
            char ixtag[MAXTAGLEN];
            char key[MAXKEYLEN];
            char mangled_key[MAXKEYLEN];

            if (gbl_use_plan && iq->usedb->plan &&
                iq->usedb->plan->ix_plan[ixnum] != -1)
                continue;

            /* only add keys when told */
            if (gbl_partial_indexes && iq->usedb->ix_partial &&
                !(ins_keys & (1ULL << ixnum)))
                continue;

            ixkeylen = getkeysize(iq->usedb, ixnum);
            if (ixkeylen < 0) {
                if (iq->debug)
                    reqprintf(iq, "BAD INDEX %d OR KEYLENGTH %d", ixnum,
                              ixkeylen);
                reqerrstrhdr(iq, "Table '%s' ", iq->usedb->tablename);
                reqerrstr(iq, COMDB2_ADD_RC_INVL_KEY,
                          "bad index %d or keylength %d", ixnum, ixkeylen);
                *ixfailnum = ixnum;
                *opfailcode = OP_FAILED_BAD_REQUEST;
                retrc = ERR_BADREQ;
                ERR;
            }

            snprintf(ixtag, sizeof(ixtag), "%s_IX_%d", ondisktag, ixnum);

            if (iq->idxInsert)
                rc = create_key_from_ireq(iq, ixnum, 0, &od_dta_tail,
                                          &od_len_tail, mangled_key, od_dta,
                                          od_len, key);
            else
                rc = create_key_from_ondisk_sch_blobs(
                    iq->usedb, ondisktagsc, ixnum, &od_dta_tail, &od_len_tail,
                    mangled_key, ondisktag, od_dta, od_len, ixtag, key, NULL,
                    blobs, maxblobs, iq->tzname);
            if (rc == -1) {
                if (iq->debug)
                    reqprintf(iq, "CAN'T FORM INDEX %d", ixnum);
                reqerrstrhdr(iq, "Table '%s' ", iq->usedb->tablename);
                reqerrstr(iq, COMDB2_ADD_RC_INVL_IDX, "cannot form index %d",
                          ixnum);
                *ixfailnum = ixnum;
                *opfailcode = OP_FAILED_INTERNAL + ERR_FORM_KEY;
                retrc = rc;
                ERR;
            }

            /* light the prefault kill bit for this subop - newkeys */
            prefault_kill_bits(iq, ixnum, PFRQ_NEWKEY);
            if (iq->osql_step_ix)
                gbl_osqlpf_step[*(iq->osql_step_ix)].step += 2;

            /* add the key */
            rc = ix_addk(iq, trans, key, ixnum, *genid, *rrn, od_dta_tail,
                         od_len_tail, ix_isnullk(iq->usedb, key, ixnum));
            if (iq->debug) {
                reqprintf(iq, "ix_addk IX %d LEN %u KEY ", ixnum, ixkeylen);
                reqdumphex(iq, key, ixkeylen);
                reqmoref(iq, " RC %d", rc);
            }

            if (rc == RC_INTERNAL_RETRY) {
                retrc = rc;
                ERR;
            } else if (rc != 0) {
                retrc = rc;
                *ixfailnum = ixnum;
                /* If following changes, update OSQL_INSREC in osqlcomm.c */
                *opfailcode = OP_FAILED_UNIQ; /* really? */

                ERR;
            }
        }
    }

    /*
     * Trigger stored procedures (JAVASP_TRANS_LISTEN_AFTER_ADD)
     */
    if (!(flags & RECFLAGS_NO_TRIGGERS) &&
        javasp_trans_care_about(iq->jsph, JAVASP_TRANS_LISTEN_AFTER_ADD)) {
        struct javasp_rec *jrec;
        jrec = javasp_alloc_rec(od_dta, od_len, iq->usedb->tablename);
        if (!jrec) {
            *opfailcode = OP_FAILED_INTERNAL;
            retrc = ERR_INTERNAL;
            ERR;
        }
        javasp_rec_set_trans(jrec, iq->jsph, *rrn, *genid);
        /* If we have blobs then make the blob information available
         * to the Java record.  Any blobs not specified in the tag must
         * be null, which is the default anyway. */
        for (blobno = 0; blobno < maxblobs; blobno++) {
            if (blobs[blobno].exists) {
                blob_buffer_t *blob = &blobs[blobno];
                javasp_rec_have_blob(jrec, blobno, blob->data, 0, blob->length);
            }
        }
        rc =
            javasp_trans_tagged_trigger(iq->jsph, JAVASP_TRANS_LISTEN_AFTER_ADD,
                                        NULL, jrec, iq->usedb->tablename);
        javasp_dealloc_rec(jrec);
        if (iq->debug)
            reqprintf(iq, "JAVASP_TRANS_LISTEN_AFTER_ADD RC %d", rc);
        if (rc != 0) {
            retrc = rc;
            *opfailcode = ERR_JAVASP_ABORT_OP;
            ERR;
        }
    }

    /* Save the op to replay later locally */
    if (gbl_replicate_local &&
        (strcasecmp(iq->usedb->tablename, "comdb2_oplog") != 0 &&
         (strcasecmp(iq->usedb->tablename, "comdb2_commit_log")) != 0 &&
         strncasecmp(iq->usedb->tablename, "sqlite_stat", 11) != 0) &&
        !(flags & RECFLAGS_NEW_SCHEMA)) {
        retrc = local_replicant_log_add(iq, trans, od_dta, blobs, opfailcode);
        if (retrc)
            ERR;
    }

    if (!(flags & RECFLAGS_NEW_SCHEMA)) {
        iq->usedb->write_count[RECORD_WRITE_INS]++;
        gbl_sc_last_writer_time = comdb2_time_epoch();

        /* For live schema change */
        rc = live_sc_post_add(iq, trans, *genid, od_dta, ins_keys, 
                blobs, maxblobs, flags, rrn);

        if (rc != 0) {
            retrc = rc;
            ERR;
        }
    }

    dbglog_record_db_write(iq, "insert");
    if (iq->__limits.maxcost && iq->cost > iq->__limits.maxcost)
        retrc = ERR_LIMIT;

    if (debug_switch_alternate_verify_fail()) {
        static int flipon = 0;
        if (flipon) {
            flipon = 0;
        } else {
            flipon = 1;
            *opfailcode = OP_FAILED_VERIFY;
            retrc = ERR_VERIFY;
            ERR;
        }
    }

err:
    if (iq->debug)
        reqpopprefixes(iq, prefixes);
    if (dynschema)
        free_dynamic_schema(iq->usedb->tablename, dynschema);
    if (using_myblobs)
        free_blob_buffers(myblobs, MAXBLOBS);
    if (iq->is_block2positionmode) {
        iq->last_genid = *genid;
    }
    return retrc;
}

/*
 * Add an individual key.  The operation
 * is defered until the end of the block op (we call insert_add_op).
 *
 * Only call this from outside this module for UNTAGGED databases.
 */
static int add_key(struct ireq *iq, void *trans, int ixnum,
                   unsigned long long ins_keys, int rrn,
                   unsigned long long genid, void *od_dta, size_t od_len,
                   int opcode, int blkpos, int *opfailcode, char *newkey,
                   char *od_dta_tail, int od_tail_len, int do_inline,
                   int rec_flags)
{
    int rc;

    if (!do_inline) {
        if ((iq->usedb->ix_disabled[ixnum] & INDEX_WRITE_DISABLED)) {
            if (iq->debug)
                reqprintf(iq, "%s: ix %d write disabled", __func__, ixnum);
            return 0;
        }
        const uint8_t *p_buf_req_start = NULL;
        const uint8_t *p_buf_req_end = NULL;
        rc = insert_add_op(iq, iq->blkstate, iq->usedb, p_buf_req_start,
                           p_buf_req_end, opcode, rrn, ixnum, genid, ins_keys,
                           blkpos);
        if (iq->debug)
            reqprintf(iq, "insert_add_op IX %d RRN %d RC %d", ixnum, rrn, rc);
        if (rc != 0) {
            *opfailcode = OP_FAILED_INTERNAL;
            rc = ERR_INTERNAL;
        }
    } else /* cascading update case or dup, dont defer add, do immediately */
    {
        if (!od_dta) {
            logmsg(LOGMSG_ERROR, "%s: no key or ondisk data\n", __func__);
            return ERR_INTERNAL;
        }

        rc = ix_addk(iq, trans, newkey, ixnum, genid, rrn, od_dta_tail,
                     od_tail_len, ix_isnullk(iq->usedb, newkey, ixnum));
        if (iq->debug) {
            reqprintf(iq, "ix_addk IX %d RRN %d KEY ", ixnum, rrn);
            reqdumphex(iq, newkey, getkeysize(iq->usedb, ixnum));
            reqmoref(iq, " RC %d", rc);
        }
        if (rc == IX_DUP)
            *opfailcode = OP_FAILED_UNIQ;
        else if (rc != 0)
            *opfailcode = OP_FAILED_INTERNAL;
    }

    return rc;
}

/*
 * Upgrade an existing record to ondisk format
 * without changing genid.
 */
int upgrade_record(struct ireq *iq, void *trans, unsigned long long vgenid,
                   uint8_t *p_buf_rec, const uint8_t *p_buf_rec_end,
                   int *opfailcode, int *ixfailnum, int opcode, int blkpos)
{
    static const char ondisktag[] = ".ONDISK";

    uint8_t *p_tagname_buf = (uint8_t *)ondisktag;
    uint8_t *p_tagname_buf_end = p_tagname_buf + strlen(ondisktag);

    unsigned long long dummy_genid;

    return upd_record(iq, trans, NULL, 2, vgenid, p_tagname_buf,
                      p_tagname_buf_end, p_buf_rec, p_buf_rec_end, NULL, NULL,
                      NULL, NULL, /*updcols*/
                      NULL,       /*blobs*/
                      0,          /*maxblobs*/
                      &dummy_genid, -1ULL, -1ULL, opfailcode, ixfailnum, opcode,
                      blkpos, RECFLAGS_UPGRADE_RECORD);
}

/* We used to return conversion error (113) for
   not-null constraint violations on updates.
   Switch it on to keep the old behavior.
   Switch it off to return null constraint error (4). */
int gbl_upd_null_cstr_return_conv_err = 0;

/*
 * Update an existing record.
 *
 * Verification is through either a snapshot (weak) or by genid (strong).
 * Snapshot verification is used if vrecord!=NULL, else vgenid is used.
 *
 * If vrecord is passed in but primkey==NULL then we will form primary key
 * from vrecord and use it to find the record to update.
 *
 * New genid is written to *genid
 */
int upd_record(struct ireq *iq, void *trans, void *primkey, int rrn,
               unsigned long long vgenid, const uint8_t *p_buf_tag_name,
               const uint8_t *p_buf_tag_name_end, uint8_t *p_buf_rec,
               const uint8_t *p_buf_rec_end, uint8_t *p_buf_vrec,
               const uint8_t *p_buf_vrec_end,
               const unsigned char fldnullmap[32], int *updCols,
               blob_buffer_t *blobs, size_t maxblobs, unsigned long long *genid,
               unsigned long long ins_keys, unsigned long long del_keys,
               int *opfailcode, int *ixfailnum, int opcode, int blkpos,
               int flags)
{
    int rc;
    int retrc = 0;
    int prefixes = 0;
    int conv_flags = 0;
    int expected_dat_len;
    blob_status_t oldblobs[MAXBLOBS];
    struct schema *dynschema = NULL;
    char *allocced_memory = NULL;
    size_t mallocced_bytes;
    size_t od_len;
    int od_len_int;
    int myupdatecols[MAXCOLUMNS + 1];
    int using_myupdatecols = 0;
    void *od_dta = NULL;
    void *odv_dta = NULL;
    void *old_dta = NULL;
    char tag[MAXTAGLEN + 1];
    int fndlen;
    int blobno, num_cblobs;
    int ixnum;
    char lclprimkey[MAXKEYLEN];
    unsigned char lclnulls[64];
    struct convert_failure reason;
    int using_myblobs = 0;
    blob_buffer_t myblobs[MAXBLOBS];
    const char *tagdescr = (const char *)p_buf_tag_name;
    size_t taglen = p_buf_tag_name_end - p_buf_tag_name;
    void *record = p_buf_rec;
    void *vrecord = p_buf_vrec;
    size_t reclen = p_buf_rec_end - p_buf_rec;
    char *od_dta_tail = NULL;
    int od_tail_len;
    char *od_olddta_tail = NULL;
    int od_oldtail_len;
    int got_oldblobs = 0;
    blob_buffer_t add_blobs_buf[MAXBLOBS];
    blob_buffer_t del_blobs_buf[MAXBLOBS];
    blob_buffer_t *add_idx_blobs = NULL;
    blob_buffer_t *del_idx_blobs = NULL;

    if (p_buf_vrec && (p_buf_vrec_end - p_buf_vrec) != reclen) {
        if (iq->debug)
            reqprintf(iq, "REC LEN %u DOES NOT EQUAL VREC LEN %u", reclen,
                      p_buf_vrec_end - p_buf_vrec);
        retrc = ERR_BADREQ;
        goto err;
    }

    *ixfailnum = -1;

    if (!(flags & RECFLAGS_NEW_SCHEMA)) {
        if (gbl_max_wr_rows_per_txn &&
            ((++iq->written_row_count) > gbl_max_wr_rows_per_txn)) {
            reqerrstr(iq, COMDB2_CSTRT_RC_TRN_TOO_BIG,
                      "Transaction exceeds max rows");
            retrc = ERR_TRAN_TOO_BIG;
            goto err;
        }
    }

    bzero(oldblobs, sizeof(oldblobs));
    bzero(add_blobs_buf, sizeof(add_blobs_buf));
    bzero(del_blobs_buf, sizeof(del_blobs_buf));

    /* must have blobs in case any byte arrays in .DEFAULT convert to blobs */
    if (!blobs) {
        bzero(myblobs, sizeof(myblobs));
        maxblobs = MAXBLOBS;
        blobs = myblobs;
        using_myblobs = 1;
    }

    if (iq->debug) {
        reqpushprefixf(iq, "upd_record: ");
        prefixes++;
    }

    if (!iq->usedb) {
        if (iq->debug)
            reqprintf(iq, "NO USEDB SET");
        retrc = ERR_BADREQ;
        goto err;
    }

    if (iq->debug) {
        reqpushprefixf(iq, "TBL %s ", iq->usedb->tablename);
        prefixes++;
    }

    int d_ms = BDB_ATTR_GET(thedb->bdb_attr, DELAY_LOCK_TABLE_RECORD_C);
    if (d_ms) {
        if (iq->debug)
            reqprintf(iq, "Sleeping for %d ms", d_ms);
        usleep(1000 * d_ms);
    }

    rc = bdb_lock_table_read(iq->usedb->handle, trans);
    if (rc == BDBERR_DEADLOCK) {
        if (iq->debug)
            reqprintf(iq, "LOCK TABLE READ DEADLOCK");
        retrc = RC_INTERNAL_RETRY;
        goto err;
    } else if (rc) {
        if (iq->debug)
            reqprintf(iq, "LOCK TABLE READ ERROR: %d", rc);
        *opfailcode = OP_FAILED_INTERNAL;
        retrc = ERR_INTERNAL;
        goto err;
    }

    VERIFY_TABLE_VERSION;

    rc = resolve_tag_name(iq, tagdescr, taglen, &dynschema, tag, sizeof(tag));
    if (rc != 0) {
        *opfailcode = OP_FAILED_BAD_REQUEST;
        retrc = ERR_BADREQ;
        goto err;
    }

    if ((!dynschema && (flags & RECFLAGS_DYNSCHEMA_NULLS_ONLY)) ||
        (!fldnullmap)) {
        bzero(lclnulls, sizeof(lclnulls));
        fldnullmap = lclnulls;
    }

    /* Tweak blob-descriptors for static tags. */
    if (gbl_disallow_null_blobs && !dynschema &&
        (flags & RECFLAGS_DYNSCHEMA_NULLS_ONLY)) {
        static_tag_blob_conversion(iq->usedb->tablename, tag, record, blobs,
                                   maxblobs);
    }

    struct schema *dbname_schema = find_tag_schema(iq->usedb->tablename, tag);
    if (dbname_schema == NULL) {
        if (iq->debug)
            if (iq->debug)
                reqprintf(iq, "UNKNOWN TAG %s TABLE %s\n", tag,
                          iq->usedb->tablename);
        *opfailcode = OP_FAILED_BAD_REQUEST;
        retrc = ERR_BADREQ;
        ERR;
    }

    expected_dat_len = get_size_of_schema(dbname_schema);
    if ((size_t)expected_dat_len > reclen) {
        /* same check as in add_record */
        struct field *f;
        int mismatched_size = 1;

        if (gbl_allow_mismatched_tag_size) {
            f = &dbname_schema->member[dbname_schema->nmembers - 1];
            if (f->offset + f->len > reclen)
                mismatched_size = 0;
        }

        if (mismatched_size) {
            if (iq->debug)
                reqprintf(iq, "BAD DTA LEN %u TAG %s EXPECTS DTALEN %u\n",
                          reclen, tag, expected_dat_len);
            reqerrstr(iq, COMDB2_UPD_RC_INVL_DTA,
                      "bad data length %u tag '%s' expects data length %u",
                      reclen, tag, expected_dat_len);
            *opfailcode = OP_FAILED_BAD_REQUEST;
            retrc = ERR_BADREQ;
            goto err;
        }
    }

    reclen = expected_dat_len;

    if (!(flags & RECFLAGS_NO_BLOBS) &&
        check_blob_buffers(iq, blobs, maxblobs, iq->usedb->tablename, tag,
                           dbname_schema, record, fldnullmap) != 0) {
        *opfailcode = OP_FAILED_BAD_REQUEST;
        retrc = ERR_BADREQ;
        goto err;
    }

    /* Also check blob sizes */
    if (!(flags & RECFLAGS_NO_BLOBS)) {
        if (check_blob_sizes(iq, blobs, maxblobs)) {
            retrc = ERR_BLOB_TOO_LARGE;
            ERR;
        }
    }

    /*
     * We need memory for the ondisk data and for the old record, and maybe for
     * a verification buffer.
     */
    od_len_int = getdatsize(iq->usedb);
    if (od_len_int <= 0) {
        if (iq->debug)
            reqprintf(iq, "BAD ONDISK SIZE");
        *opfailcode = OP_FAILED_BAD_REQUEST;
        retrc = ERR_BADREQ;
        goto err;
    }
    od_len = od_len_int;

    mallocced_bytes = od_len * 2;
    if (vrecord)
        mallocced_bytes += od_len;
    allocced_memory = alloca(mallocced_bytes);
    if (!allocced_memory) {
        logmsg(LOGMSG_ERROR,
               "upd_record: malloc %u failed! (table %s tag %s)\n",
               (unsigned)mallocced_bytes, iq->usedb->tablename, tag);
        *opfailcode = OP_FAILED_INTERNAL;
        retrc = ERR_INTERNAL;
        goto err;
    }
    od_dta = allocced_memory;
    /* This is the current image at it exists in the db */
    old_dta = allocced_memory + od_len;
    if (vrecord)
        odv_dta = allocced_memory + od_len * 2;

    if (iq->have_client_endian &&
        TAGGED_API_LITTLE_ENDIAN == iq->client_endian) {
        conv_flags |= CONVERT_LITTLE_ENDIAN_CLIENT;
    }

    /*
     * If we have a vrecord but no primkey then form primkey so we can do the
     * search.
     */
    if (vrecord && !primkey) {
        static unsigned char nullnulls[32] = {0};
        rc = ctag_to_stag_buf_tz(iq->usedb->tablename, tag, vrecord, reclen,
                                 nullnulls, ".ONDISK_IX_0", lclprimkey,
                                 conv_flags, NULL, iq->tzname);
        if (rc < 0) {
            if (iq->debug)
                reqprintf(iq, "ERR FORMING PRIMARY KEY");
            reqerrstr(iq, COMDB2_UPD_RC_INVL_PK, "error forming primary key");
            *opfailcode = OP_FAILED_CONVERSION;
            retrc = ERR_CONVERT_IX;
            goto err;
        }
        primkey = lclprimkey;
    }

    /* light the prefault kill bit for this subop - olddta */
    prefault_kill_bits(iq, -1, PFRQ_OLDDATA);
    if (iq->osql_step_ix)
        gbl_osqlpf_step[*(iq->osql_step_ix)].step += 1;

    /*
     * Find the old record using either rrn+genid or primkey.  The old record
     * will be placed into "old_record."
     * Handle deadlock correctly!
     */
    if (primkey) {
        int fndrrn;
        char fndkey[MAXKEYLEN];
        int primkeysz = getkeysize(iq->usedb, 0);
        rc = ix_find_by_primkey_tran(iq, primkey, primkeysz, fndkey, &fndrrn,
                                     &vgenid, old_dta, &fndlen, od_len, trans);
        if (iq->debug) {
            reqprintf(iq, "ix_find_by_primkey_tran RRN %d FND RRN %d "
                          "GENID 0x%llx DTALEN %u FNDLEN %u PRIMKEY ",
                      rrn, fndrrn, vgenid, od_len, fndlen);
            reqdumphex(iq, primkey, primkeysz);
            reqmoref(iq, " RC %d", rc);
        }
        if (rc == 0 && rrn != fndrrn) {
            *opfailcode = OP_FAILED_VERIFY;
            retrc = ERR_VERIFY;
            goto err;
        }
    } else if (flags == RECFLAGS_UPGRADE_RECORD) {
        if (record != NULL) {
            // this is a record upgrade and caller specifies data buffer.
            // make old_dta point to record
            old_dta = record;
            fndlen = reclen;
        } else {
            // this is a record upgrade and no data buffer specified.
            // find data by genid, and then write to where old_dta points to
            int ver;
            rc = ix_find_ver_by_rrn_and_genid_tran(
                iq, rrn, vgenid, old_dta, &fndlen, od_len, trans, &ver);
            if (iq->debug)
                reqprintf(
                    iq, "ix_find_ver_by_rrn_and_genid_tran RRN %d GENID 0x%llx "
                        "DTALEN %u FNDLEN %u VER %d RC %d",
                    rrn, vgenid, od_len, fndlen, ver, rc);

            if (rc == 0 && ver == iq->usedb->version) {
                // record is at ondisk version, return
                retrc = rc;
                goto err;
            }
        }

        // od_dta and old_dta are necessarily identical. so point one to the
        // other
        // instead of relatively expensive memcpy()
        od_dta = old_dta;
    } else {
        rc = ix_find_by_rrn_and_genid_tran(iq, rrn, vgenid, old_dta, &fndlen,
                                           od_len, trans);
        if (iq->debug)
            reqprintf(iq, "ix_find_by_rrn_and_genid_tran RRN %d GENID 0x%llx "
                          "DTALEN %u FNDLEN %u RC %d",
                      rrn, vgenid, od_len, fndlen, rc);
    }
    if (rc != 0 || od_len != fndlen) {
        if (iq->debug)
            reqprintf(iq, "FIND OLD RECORD FAILED od_len %u fndlen %u RC %d",
                      od_len, fndlen, rc);
        reqerrstr(iq, COMDB2_UPD_RC_UNKN_REC, "find old record failed");
        *opfailcode = OP_FAILED_VERIFY;
        if (rc == RC_INTERNAL_RETRY)
            retrc = rc;
        else
            retrc = ERR_VERIFY;
        goto err;
    }

    /*
     * If we have to verify data:
     *   Form the ondisk verification record in odv_dta by taking the union of
     *   the old record on disk and the snapshot, as what they passed in could
     *   be a subset of the full ONDISK tag.
     */
    if (vrecord) {
        memcpy(odv_dta, old_dta, od_len);
        if (strncasecmp(tag, ".ONDISK", 7) == 0) {
            /* the input record is .ONDISK or a .ONDISK_IX_ (which would be the
             * case for a cascaded update) */
            rc = stag_to_stag_buf_update_tz(iq->usedb->tablename, tag, vrecord,
                                            ".ONDISK", odv_dta, NULL,
                                            iq->tzname);
        } else {
            rc = ctag_to_stag_buf_tz(iq->usedb->tablename, tag, vrecord,
                                     WHOLE_BUFFER, fldnullmap, ".ONDISK",
                                     odv_dta, (conv_flags | CONVERT_UPDATE),
                                     NULL, iq->tzname);
        }
        if (rc < 0) {
            if (iq->debug)
                reqprintf(iq, "VRECORD CONVERSION FAILED RC %d", rc);
            reqerrstr(iq, COMDB2_UPD_RC_CNVT_VREC,
                      "VRECORD CONVERSION FAILED RC %d", rc);
            *opfailcode = OP_FAILED_CONVERSION;
            retrc = ERR_CONVERT_DTA;
            goto err;
        }
    }

    /*
     * If required, remember the old blobs ready for the update trigger.
     * Handle deadlock correctly.
     */
    if (!(flags & RECFLAGS_NO_TRIGGERS) &&
        javasp_trans_care_about(iq->jsph, JAVASP_TRANS_LISTEN_SAVE_BLOBS_UPD)) {
        rc = save_old_blobs(iq, trans, ".ONDISK", old_dta, rrn, vgenid,
                            oldblobs);
        if (rc != 0) {
            *opfailcode = OP_FAILED_INTERNAL + ERR_SAVE_BLOBS;
            if (rc == RC_INTERNAL_RETRY)
                retrc = rc;
            else
                retrc = ERR_INTERNAL;
            goto err;
        }
        got_oldblobs = 1;
    }

    /*
     * Form the new record in od_dta by taking the union of the old record
     * and the changes.
     */
    if (flags != RECFLAGS_UPGRADE_RECORD) {
        memcpy(od_dta, old_dta, od_len);
        if (strncasecmp(tag, ".ONDISK", 7) == 0) {
            /* the input record is .ONDISK or a .ONDISK_IX_ (which would be the
             * case for a cascaded update) */
            rc = stag_to_stag_buf_update_tz(iq->usedb->tablename, tag, record,
                                            ".ONDISK", od_dta, &reason,
                                            iq->tzname);
        } else {
            rc = ctag_to_stag_blobs_tz(iq->usedb->tablename, tag, record,
                                       WHOLE_BUFFER, fldnullmap, ".ONDISK",
                                       od_dta, (conv_flags | CONVERT_UPDATE),
                                       &reason, blobs, maxblobs, iq->tzname);
        }

        /* used for schema-change */
        if (record != NULL && (NULL == updCols) &&
            (0 == describe_update_columns(iq->usedb->tablename, tag,
                                          myupdatecols))) {
            using_myupdatecols = 1;
            updCols = myupdatecols;
        }

        if (rc < 0) {
            char str[128];
            convert_failure_reason_str(&reason, iq->usedb->tablename, tag,
                                       ".ONDISK", str, sizeof(str));
            if (iq->debug) {
                reqprintf(iq, "ERR CONVERT DTA %s->.ONDISK '%s'", tag, str);
            }

            if (reason.reason == CONVERT_FAILED_NULL_CONSTRAINT_VIOLATION) {
                if (gbl_upd_null_cstr_return_conv_err) {
                    *opfailcode = OP_FAILED_CONVERSION;
                    retrc = ERR_CONVERT_DTA;
                } else {
                    *opfailcode = ERR_NULL_CONSTRAINT;
                    retrc = ERR_NULL_CONSTRAINT;
                }
                reqerrstrhdr(
                    iq,
                    "Null constraint violation for column '%s' on table '%s'. ",
                    reason.target_schema->member[reason.target_field_idx].name,
                    iq->usedb->tablename);
            } else {
                *opfailcode = OP_FAILED_CONVERSION;
                retrc = ERR_CONVERT_DTA;
            }
            reqerrstr(iq, COMDB2_UPD_RC_CNVT_DTA,
                      "error convert data %s->.ONDISK '%s'", tag, str);
            goto err;
        }
    }

    if (iq->usedb->ix_blob ||
        (iq->usedb->sc_from == iq->usedb && iq->usedb->sc_to->ix_blob)) {
        if (!got_oldblobs) {
            rc = save_old_blobs(iq, trans, ".ONDISK", old_dta, rrn, vgenid,
                                oldblobs);
            if (rc != 0) {
                if (rc == RC_INTERNAL_RETRY)
                    retrc = rc;
                else
                    retrc = ERR_INTERNAL;
                goto err;
            }
            blob_status_to_blob_buffer(oldblobs, del_blobs_buf);
            blob_status_to_blob_buffer(oldblobs, add_blobs_buf);
        }
        for (blobno = 0;
             blobno < maxblobs && blobno < iq->usedb->schema->numblobs;
             blobno++) {
            blob_buffer_t *blob;
            blob = &blobs[blobno];
            if (blob->collected && !using_myupdatecols && updCols) {
                int idx;
                int ncols;

                idx = get_schema_blob_field_idx((char *)iq->usedb->tablename,
                                                ".ONDISK", blobno);
                ncols = updCols[0];

                if ((idx >= 0) && (idx < ncols) && (-1 == updCols[idx + 1]))
                    continue;
            }
            if (!(blob->collected) && !(flags & RECFLAGS_DONT_SKIP_BLOBS))
                continue;

            add_blobs_buf[blobno] = *blob;
        }
        if (gbl_partial_indexes && iq->usedb->ix_partial) {
            if (del_keys == -1ULL)
                del_keys = verify_indexes(iq->usedb, old_dta, del_blobs_buf,
                                          MAXBLOBS, 0);
            if (ins_keys == -1ULL)
                ins_keys = verify_indexes(iq->usedb, od_dta, add_blobs_buf,
                                          MAXBLOBS, 0);
            if (ins_keys == -1ULL || del_keys == -1ULL) {
                fprintf(stderr, "%s: failed to verify_indexes\n", __func__);
                *opfailcode = OP_FAILED_INTERNAL;
                retrc = ERR_INTERNAL;
                goto err;
            }
        }
        del_idx_blobs = del_blobs_buf;
        add_idx_blobs = add_blobs_buf;
    }

    if (!(flags & RECFLAGS_NO_CONSTRAINTS)) {
        rc = check_update_constraints(iq, trans, iq->blkstate, opcode, old_dta,
                                      od_dta, del_keys, opfailcode);
        if (rc != 0) {
            if (iq->debug)
                reqprintf(iq, "FAILED TO VERIFY CONSTRAINTS");
            retrc = *opfailcode;
            goto err;
        }
    }

    if (gbl_replicate_local &&
        (strcasecmp(iq->usedb->tablename, "comdb2_oplog") != 0 &&
         (strcasecmp(iq->usedb->tablename, "comdb2_commit_log")) != 0 &&
         strncasecmp(iq->usedb->tablename, "sqlite_stat", 11) != 0) &&
        !(flags & RECFLAGS_NEW_SCHEMA)) {

        rc = local_replicant_log_delete_for_update(iq, trans, rrn, vgenid,
                                                   opfailcode);
        if (rc) {
            retrc = rc;
            ERR;
        }
    }

    /*
     * Update the data record using the correct verification technique.
     * bdblib will give us a new genid (if tagged) and will update the genid
     * of all our blobs too.
     */
    if (vrecord) {
        if (iq->debug) {
            reqprintf(iq, "old_dta = ");
            reqdumphex(iq, old_dta, od_len);
            reqprintf(iq, "odv_dta = ");
            reqdumphex(iq, odv_dta, od_len);
        }

        /* do verified update */

        /* pass in the genid for striping purposes - need to figure out
           which dta file to use from the genid, but force dta verification
           as verifying the genid is bogus - we just found it right here! */
        rc = dat_upv(iq, trans,
                     0, /*offset to verify from, only zero is supported*/
                     odv_dta, od_len, vgenid, od_dta, od_len, rrn, genid, 1,
                     iq->blkstate->modnum); /* verifydta */
    } else {
        if (flags == RECFLAGS_UPGRADE_RECORD) {
            rc = dat_upgrade(iq, trans, od_dta, od_len, vgenid);
            *genid = vgenid;
        } else {
            rc = dat_upv(iq, trans, 0, /*vptr*/
                         NULL,         /*vdta*/
                         0,            /*vlen*/
                         vgenid, od_dta, od_len, rrn, genid, 0,
                         iq->blkstate->modnum);
        }
    }

    if (iq->debug) {
        if (flags & RECFLAGS_KEEP_GENID)
            reqprintf(iq, "dat_upgrade RRN %d VGENID 0x%llx RC %d", rrn, vgenid,
                      rc);
        else
            reqprintf(iq, "dat_upv RRN %d VGENID 0x%llx GENID 0x%llx RC %d",
                      rrn, vgenid, *genid, rc);
    }

    if (rc != 0) {
        *opfailcode = OP_FAILED_VERIFY;
        retrc = rc;
        goto err;
    }

    od_dta_tail = NULL;
    od_olddta_tail = NULL;

    // if even one ix is done deferred, we want to do the post_update deferred
    int deferredAdd = 0;
    int same_genid_with_upd =
        bdb_inplace_cmp_genids(iq->usedb->handle, *genid, vgenid) == 0;

    /* update the indexes as required */
    for (ixnum = 0; ixnum < iq->usedb->nix; ixnum++) {
        if (flags == RECFLAGS_UPGRADE_RECORD &&
            iq->usedb->ix_datacopy[ixnum] == 0)
            // skip non-datacopy indexes if it is a record upgrade
            continue;

        char keytag[MAXTAGLEN];
        char oldkey[MAXKEYLEN];
        char newkey[MAXKEYLEN];
        char mangled_oldkey[MAXKEYLEN];
        char mangled_newkey[MAXKEYLEN];
        int keysize;

        /* index doesnt change */
        if (gbl_partial_indexes && iq->usedb->ix_partial &&
            !(ins_keys & (1ULL << ixnum)) && !(del_keys & (1ULL << ixnum)))
            continue;

        keysize = getkeysize(iq->usedb, ixnum);

        /* light the prefault kill bit for this subop - oldkeys */
        prefault_kill_bits(iq, ixnum, PFRQ_OLDKEY);
        if (iq->osql_step_ix)
            gbl_osqlpf_step[*(iq->osql_step_ix)].step += 1;

        /* form the old key from old_dta into "oldkey" */
        snprintf(keytag, sizeof(keytag), ".ONDISK_IX_%d", ixnum);

        if (iq->idxDelete) {
            /* only create key if we need it */
            if (!gbl_partial_indexes || !iq->usedb->ix_partial ||
                (del_keys & (1ULL << ixnum)))
                rc = create_key_from_ireq(iq, ixnum, 1, &od_olddta_tail,
                                          &od_oldtail_len, mangled_oldkey,
                                          old_dta, od_len, oldkey);
        } else
            rc = create_key_from_ondisk_blobs(
                iq->usedb, ixnum, &od_olddta_tail, &od_oldtail_len,
                mangled_oldkey, ".ONDISK", old_dta, od_len, keytag, oldkey,
                NULL, del_idx_blobs, del_idx_blobs ? MAXBLOBS : 0, NULL);
        /*
                rc = stag_to_stag_buf(iq->usedb->tablename, ".ONDISK", old_dta,
                        keytag, oldkey, NULL);
                        */
        if (rc < 0) {
            if (iq->debug)
                reqprintf(iq, "CAN'T FORM OLD KEY IX %d", ixnum);
            reqerrstr(iq, COMDB2_UPD_RC_INVL_KEY,
                      "cannot form old key index %d", ixnum);
            *ixfailnum = ixnum;
            *opfailcode = OP_FAILED_CONVERSION;
            retrc = ERR_CONVERT_IX;
            goto err;
        }

        if (iq->idxInsert) {
            /* only create key if we need it */
            if (!gbl_partial_indexes || !iq->usedb->ix_partial ||
                (ins_keys & (1ULL << ixnum)))
                rc = create_key_from_ireq(iq, ixnum, 0, &od_dta_tail,
                                          &od_tail_len, mangled_newkey, od_dta,
                                          od_len, newkey);
        } else /* form the new key from "od_dta" into "newkey" */
            rc = create_key_from_ondisk_blobs(
                iq->usedb, ixnum, &od_dta_tail, &od_tail_len, mangled_newkey,
                ".ONDISK", od_dta, od_len, keytag, newkey, NULL, add_idx_blobs,
                add_idx_blobs ? MAXBLOBS : 0, NULL);
        /*
       rc = stag_to_stag_buf(iq->usedb->tablename, ".ONDISK", od_dta,
               keytag, newkey, NULL);
               */
        if (rc < 0) {
            if (iq->debug)
                reqprintf(iq, "CAN'T FORM NEW KEY IX %d", ixnum);
            reqerrstr(iq, COMDB2_UPD_RC_INVL_KEY,
                      "cannot form new key index %d", ixnum);
            *ixfailnum = ixnum;
            *opfailcode = OP_FAILED_CONVERSION;
            retrc = ERR_CONVERT_IX;
            goto err;
        }

        /*
          determine if the key to be added is the same as the key to be
          deleted.  if so, attempt an update, not a delete/add
          - if the key doesnt allow dups (it doesnt contain a genid) then we
            can always do an in place key update if the key didnt change,
            ie, poke in the new genid to the dta portion of the key.
          - if the key allows dups (has a genid on the right side of the key)
            then we can only do the in place update if the genid (minus the
            updateid portion) didnt change, ie if an in place dta update
            happened here. */
        if (iq->osql_step_ix)
            gbl_osqlpf_step[*(iq->osql_step_ix)].step += 1;

        int key_unique = (iq->usedb->ix_dupes[ixnum] == 0);
        int same_key = (memcmp(newkey, oldkey, keysize) == 0);
        if (gbl_key_updates && (key_unique || same_genid_with_upd) &&
            same_key &&
            (!gbl_partial_indexes || !iq->usedb->ix_partial ||
             ((ins_keys & (1ULL << ixnum)) &&
              (del_keys & (1ULL << ixnum))))) { /* in place key update */

            /*fprintf(stderr, "IX %d didnt change, poking genid 0x%016llx\n",
              ixnum, *genid);*/

            gbl_upd_key++;

            rc = ix_upd_key(iq, trans, newkey, iq->usedb->ix_keylen[ixnum],
                            ixnum, vgenid, *genid, od_dta_tail, od_tail_len,
                            ix_isnullk(iq->usedb, newkey, ixnum));
            if (iq->debug)
                reqprintf(iq, "upd_key IX %d GENID 0x%016llx RC %d", ixnum,
                          *genid, rc);

            if (rc != 0) {
                *opfailcode = OP_FAILED_INTERNAL + ERR_DEL_KEY;
                *ixfailnum = ixnum;
                retrc = rc;
                goto err;
            }

            /* need to do this here as we're not adding the new key so we
               dont have the luxury of letting the constraint engine catch it
               later */
            verify_schema_change_constraint(iq, iq->usedb, trans, od_dta,
                                            ins_keys);
        } else /* delete / add the key */
        {
            /*
              fprintf(stderr, "IX %d changed, deleting key at genid 0x%016llx "
              "adding key at genid 0x%016llx\n",
              ixnum, vgenid, *genid);
            */

            /* only delete keys when told */
            if (!gbl_partial_indexes || !iq->usedb->ix_partial ||
                (del_keys & (1ULL << ixnum))) {
                rc = ix_delk(iq, trans, oldkey, ixnum, rrn, vgenid, ix_isnullk(iq->usedb, oldkey, ixnum));

                if (iq->debug)
                    reqprintf(iq, "ix_delk IX %d RRN %d RC %d", ixnum, rrn, rc);

                if (rc != 0) {
                    *opfailcode = OP_FAILED_INTERNAL + ERR_DEL_KEY;
                    *ixfailnum = ixnum;
                    retrc = rc;
                    goto err;
                }
            }

            int do_inline;
            if (!gbl_partial_indexes || !iq->usedb->ix_partial ||
                ((del_keys & (1ULL << ixnum)) &&
                 (ins_keys & (1ULL << ixnum)))) {
                do_inline = (flags & UPDFLAGS_CASCADE) ||
                            (iq->usedb->ix_dupes[ixnum] &&
                             iq->usedb->n_constraints == 0);
            } else {
                do_inline = 1;
            }
            deferredAdd |= (!do_inline);

            if (!gbl_partial_indexes || !iq->usedb->ix_partial ||
                (ins_keys & (1ULL << ixnum))) {
                rc = add_key(iq, trans, ixnum, ins_keys, rrn, *genid, od_dta,
                             od_len, opcode, blkpos, opfailcode, newkey,
                             od_dta_tail, od_tail_len, do_inline, 0);

                if (iq->debug)
                    reqprintf(iq, "add_key IX %d RRN %d RC %d", ixnum, rrn, rc);

                if (rc != 0) {
                    *ixfailnum = ixnum;
                    retrc = rc;
                    goto err;
                }
            }
        }
    }

    /*
     * Now we need to change the blobs for this tag.  For each blob
     * in the user tag, get the ondisk blob number and delete/update
     * it accordingly.  And handle deadlock correctly!
     */
    for (blobno = 0; blobno < maxblobs && blobno < iq->usedb->schema->numblobs;
         blobno++) {
        blob_buffer_t *blob;
        blob = &blobs[blobno];
        int upgenid = 0;

        /*
         * If this blob was collected- check the updcols array to determine if
         * we need to update the genid only if updCols was passed into this:
         * The codepath which doesn't use updCols already optimizes by not
         * marking the blob as collected.
         *
         * TODO:
         * We can avoid putting the blob on the network in the osql layer if it
         * hasn't been updated.
         */
        if (blob->collected && !using_myupdatecols && updCols) {
            int idx;
            int ncols;

            idx = get_schema_blob_field_idx((char *)iq->usedb->tablename,
                                            ".ONDISK", blobno);
            ncols = updCols[0];

            if ((idx >= 0) && (idx < ncols) && (-1 == updCols[idx + 1])) {
                upgenid = 1;
            }
        }

        /*
         * If RECFLAGS_DONT_SKIP_BLOBS is set, delete an uncollected blob
         * rather than update its genid.  An uncollected blob in this case
         * means that it should change to NULL.
         */

        if (!(blob->collected)) {
            if (flags & RECFLAGS_DONT_SKIP_BLOBS) {
                /* flags tell me to delete this uncollected record */
            } else {
                /* I will update the genid for this uncollected record */
                upgenid = 1;
            }
        }

        if (upgenid) {
            if (blobno < iq->usedb->numblobs) {
                if (gbl_inplace_blobs && gbl_inplace_blob_optimization &&
                    same_genid_with_upd) {
                    if (iq->debug)
                        reqprintf(iq, "blob_upd_genid SKIP BLOBNO %d BLOB "
                                      "OPTIMIZATION RC %d",
                                  blobno, rc);
                    gbl_untouched_blob_cnt++;
                    continue;
                }
                rc = blob_upd_genid(iq, trans, blobno, rrn, vgenid, *genid);
                if (iq->debug)
                    reqprintf(iq, "blob_upd_genid BLOBNO %d RC %d", blobno, rc);
                if (rc != 0) {
                    *opfailcode = OP_FAILED_INTERNAL + ERR_UPD_GENIDS;
                    retrc = rc;
                    goto err;
                }
                gbl_update_genid_blob_cnt++;
            }
            if (iq->debug)
                reqprintf(iq, "skipping ondisk blob %d", blobno);
            continue;
        }

        /* Attempt to update blobs in-place if that's enabled. */
        if (gbl_inplace_blobs) {
            if (!blob->exists) {
                rc = blob_del(iq, trans, rrn, vgenid, blobno);
                if (iq->debug)
                    reqprintf(iq, "blob_del BLOBNO %d RC %d", blobno, rc);
                if (rc != IX_NOTFND && rc != 0) {
                    *opfailcode = OP_FAILED_INTERNAL + ERR_DEL_BLOB;
                    retrc = rc;
                    goto err;
                }
                if (rc != IX_NOTFND) {
                    gbl_delupd_blob_cnt++;
                }
            } else {
                /* Add/Update case. */
                rc = blob_upv(iq, trans, 0, vgenid, blob->data, blob->length,
                              blobno, rrn, *genid);
                if (iq->debug)
                    reqprintf(iq, "blob_upv BLOBNO %d RC %d", blobno, rc);
                if (rc != 0) {
                    *opfailcode = OP_FAILED_INTERNAL + ERR_UPD_BLOB;
                    retrc = rc;
                    goto err;
                }
                gbl_inplace_blob_cnt++;
            }
        } else {
            /* delete old blob, if there was one, using the old genid */
            rc = blob_del(iq, trans, rrn, vgenid, blobno);
            if (iq->debug)
                reqprintf(iq, "blob_del BLOBNO %d RC %d", blobno, rc);
            if (rc != IX_NOTFND && rc != 0) {
                *opfailcode = OP_FAILED_INTERNAL + ERR_DEL_BLOB;
                retrc = rc;
                goto err;
            }
            if (rc != IX_NOTFND) {
                gbl_delupd_blob_cnt++;
            }
            /* add the new blob data if it's not NULL. */
            if (blob->exists) {
                rc = blob_add(iq, trans, blobno, blob->data, blob->length, rrn,
                              *genid);
                if (iq->debug)
                    reqprintf(iq, "blob_add BLOBNO %d RC %d", blobno, rc);
                if (rc != 0) {
                    *opfailcode = OP_FAILED_INTERNAL + ERR_ADD_BLOB;
                    retrc = rc;
                    goto err;
                }
                gbl_addupd_blob_cnt++;
            }
        }
    }

    /* Update the genids of any remaining blobs */
    for (; blobno < iq->usedb->numblobs; blobno++) {
        if (gbl_inplace_blobs && gbl_inplace_blob_optimization &&
            same_genid_with_upd) {
            if (iq->debug)
                reqprintf(
                    iq, "blob_upd_genid SKIP BLOBNO %d BLOB OPTIMIZATION RC %d",
                    blobno, rc);
            gbl_untouched_blob_cnt++;
            continue;
        }

        rc = blob_upd_genid(iq, trans, blobno, rrn, vgenid, *genid);
        if (iq->debug)
            reqprintf(iq, "blob_upd_genid BLOBNO %d RC %d", blobno, rc);
        if (rc != 0) {
            *opfailcode = OP_FAILED_INTERNAL + ERR_UPD_GENIDS;
            retrc = rc;
            goto err;
        }
        gbl_update_genid_blob_cnt++;
    }

    /* TODO: largely copy and paste from the add case, with some complexities.
     * functionalize the bastard */
    if (gbl_replicate_local &&
        (strcasecmp(iq->usedb->tablename, "comdb2_oplog") != 0 &&
         (strcasecmp(iq->usedb->tablename, "comdb2_commit_log")) != 0 &&
         strncasecmp(iq->usedb->tablename, "sqlite_stat", 11) != 0) &&
        !(flags & RECFLAGS_NEW_SCHEMA)) {
        rc = local_replicant_log_add_for_update(iq, trans, rrn, *genid,
                                                opfailcode);
        if (rc) {
            retrc = rc;
            ERR;
        }
    }

    /*
     * Trigger JAVASP_TRANS_LISTEN_AFTER_UPD.
     */
    if (!(flags & RECFLAGS_NO_TRIGGERS) &&
        javasp_trans_care_about(iq->jsph, JAVASP_TRANS_LISTEN_AFTER_UPD)) {
        struct javasp_rec *joldrec;
        struct javasp_rec *jnewrec;
        blob_status_t new_rec_blobs[MAXBLOBS] = {0};

        /* old record no longer exists - don't set trans or rrn */
        joldrec = javasp_alloc_rec(old_dta, od_len, iq->usedb->tablename);
        javasp_rec_set_blobs(joldrec, oldblobs);
        javasp_rec_set_trans(joldrec, iq->jsph, rrn, vgenid);

        /* new record now exists on disk */
        jnewrec = javasp_alloc_rec(od_dta, od_len, iq->usedb->tablename);

        /* we also need to pass down blobs.  not all of them are necessarily
           specified in the 'blobs' variable (eg: static tag that omits a blob)
           */
        save_old_blobs(iq, trans, ".ONDISK", od_dta, rrn, *genid,
                       new_rec_blobs);
        javasp_rec_set_blobs(jnewrec, new_rec_blobs);
        javasp_rec_set_trans(jnewrec, iq->jsph, rrn, vgenid);
        rc =
            javasp_trans_tagged_trigger(iq->jsph, JAVASP_TRANS_LISTEN_AFTER_UPD,
                                        joldrec, jnewrec, iq->usedb->tablename);
        javasp_dealloc_rec(joldrec);
        javasp_dealloc_rec(jnewrec);
        free_blob_status_data(new_rec_blobs);
        if (iq->debug)
            reqprintf(iq, "JAVASP_TRANS_LISTEN_AFTER_UPD %d", rc);
        if (rc != 0) {
            *opfailcode = OP_FAILED_INTERNAL + ERR_JAVASP_ABORT_OP;
            retrc = rc;
            goto err;
        }
    }

    /* For live schema change */
    rc = live_sc_post_update(iq, trans, vgenid, old_dta, *genid, od_dta,
                             ins_keys, del_keys, od_len, updCols, blobs, 
                             maxblobs, flags, rrn, deferredAdd, del_idx_blobs,
                             add_idx_blobs);
    if (rc != 0) {
        retrc = rc;
        goto err;
    }

    iq->usedb->write_count[RECORD_WRITE_UPD]++;
    gbl_sc_last_writer_time = comdb2_time_epoch();

    dbglog_record_db_write(iq, "update");
    if (iq->__limits.maxcost && iq->cost > iq->__limits.maxcost)
        retrc = ERR_LIMIT;

    if (debug_switch_alternate_verify_fail()) {
        static int flipon = 0;
        if (flipon) {
            gbl_maxretries = 500;
            flipon = 0;
        } else {
            gbl_maxretries = 2;
            flipon = 1;
            *opfailcode = OP_FAILED_VERIFY;
            retrc = ERR_VERIFY;
            ERR;
        }
    }

err:
    free_blob_status_data(oldblobs);
    if (iq->debug)
        reqpopprefixes(iq, prefixes);
    if (dynschema)
        free_dynamic_schema(iq->usedb->tablename, dynschema);
    if (using_myblobs)
        free_blob_buffers(myblobs, MAXBLOBS);
    if (iq->is_block2positionmode) {
        iq->last_genid = *genid;
    }
    return retrc;
}

/*
 * Delete a single record.
 *
 * If primary key is provided then it must be in ondisk format and it is used
 * in preference to rrn/genid for finding and deleting the record.
 */
int del_record(struct ireq *iq, void *trans, void *primkey, int rrn,
               unsigned long long genid, unsigned long long del_keys,
               int *opfailcode, int *ixfailnum, int opcode, int flags)
{
    int retrc = 0;
    int prefixes = 0;
    void *allocced_memory = NULL;
    blob_status_t oldblobs[MAXBLOBS];
    void *od_dta;
    size_t od_len;
    int od_len_int;
    int fndlen;
    int rc;
    int ixnum;
    int got_oldblobs = 0;
    blob_buffer_t blobs_buf[MAXBLOBS];
    blob_buffer_t *del_idx_blobs = NULL;

    *ixfailnum = -1;
    bzero(oldblobs, sizeof(oldblobs));
    bzero(blobs_buf, sizeof(blobs_buf));

    if (iq->debug) {
        reqpushprefixf(iq, "del_record: ");
        prefixes++;
    }

    if (!iq->usedb) {
        if (iq->debug)
            reqprintf(iq, "NO USEDB SET");
        retrc = ERR_BADREQ;
        goto err;
    }

    if (!(flags & RECFLAGS_NEW_SCHEMA)) {
        if (gbl_max_wr_rows_per_txn &&
            ((++iq->written_row_count) > gbl_max_wr_rows_per_txn)) {
            reqerrstr(iq, COMDB2_CSTRT_RC_TRN_TOO_BIG,
                      "Transaction exceeds max rows");
            retrc = ERR_TRAN_TOO_BIG;
            goto err;
        }
    }

    if (iq->debug) {
        reqpushprefixf(iq, "TBL %s ", iq->usedb->tablename);
        prefixes++;
    }

    od_len_int = getdatsize(iq->usedb);
    if (od_len_int <= 0) {
        if (iq->debug)
            reqprintf(iq, "BAD ONDISK SIZE");
        reqerrstrhdr(iq, "Table '%s' ", iq->usedb->tablename);
        reqerrstr(iq, COMDB2_DEL_RC_INVL_DTA, "bad ondisk size");
        *opfailcode = OP_FAILED_BAD_REQUEST;
        retrc = ERR_BADREQ;
        goto err;
    }
    od_len = (size_t)od_len_int;
    allocced_memory = alloca(od_len);
    if (!allocced_memory) {
        logmsg(LOGMSG_ERROR, "del_record: malloc %u failed\n", (unsigned)od_len);
        *opfailcode = OP_FAILED_INTERNAL;
        retrc = ERR_INTERNAL;
        goto err;
    }
    od_dta = allocced_memory;

    /* light the prefault kill bit for this subop - olddta */
    prefault_kill_bits(iq, -1, PFRQ_OLDDATA);
    if (iq->osql_step_ix)
        gbl_osqlpf_step[*(iq->osql_step_ix)].step += 1;

    int d_ms = BDB_ATTR_GET(thedb->bdb_attr, DELAY_LOCK_TABLE_RECORD_C);
    if (d_ms) {
        if (iq->debug)
            reqprintf(iq, "Sleeping for %d ms", d_ms);
        usleep(1000 * d_ms);
    }

    rc = bdb_lock_table_read(iq->usedb->handle, trans);
    if (rc == BDBERR_DEADLOCK) {
        if (iq->debug)
            reqprintf(iq, "LOCK TABLE READ DEADLOCK");
        retrc = RC_INTERNAL_RETRY;
        goto err;
    } else if (rc) {
        if (iq->debug)
            reqprintf(iq, "LOCK TABLE READ ERROR: %d", rc);
        *opfailcode = OP_FAILED_INTERNAL;
        retrc = ERR_INTERNAL;
        goto err;
    }

    VERIFY_TABLE_VERSION;

    if (primkey) {
        int fndrrn;
        unsigned long long fndgenid;
        char fndkey[MAXKEYLEN];
        rc = ix_find_by_primkey_tran(iq, primkey, getkeysize(iq->usedb, 0),
                                     fndkey, &fndrrn, &fndgenid, od_dta,
                                     &fndlen, od_len, trans);
        if (iq->debug)
            reqprintf(iq, "ix_find_by_primkey_tran RRN %d FND RRN %d "
                          "GENID 0x%llx DTALEN %u FNDLEN %u RC %d",
                      rrn, fndrrn, fndgenid, od_len, fndlen, rc);
        if (rc == 0 && rrn != fndrrn) {
            *opfailcode = OP_FAILED_VERIFY;
            retrc = ERR_VERIFY;
            goto err;
        }
        genid = fndgenid;
    } else {
        rc = ix_find_by_rrn_and_genid_tran(iq, rrn, genid, od_dta, &fndlen,
                                           od_len, trans);
        if (iq->debug)
            reqprintf(iq, "ix_find_by_rrn_and_genid_tran RRN %d GENID 0x%llx "
                          "DTALEN %u FNDLEN %u RC %d",
                      rrn, genid, od_len, fndlen, rc);
    }

    /* Must handle deadlock correctly */
    if (rc != 0 || od_len != fndlen) {
        if (iq->debug)
            reqprintf(iq, "FIND OLD RECORD FAILED od_len %u fndlen %u RC %d",
                      od_len, fndlen, rc);
        reqerrstrhdr(iq, "Table '%s' ", iq->usedb->tablename);
        reqerrstr(iq, COMDB2_DEL_RC_UNKN_REC, "find old record failed");
        *opfailcode = OP_FAILED_VERIFY;
        if (rc == RC_INTERNAL_RETRY)
            retrc = rc;
        else
            retrc = ERR_VERIFY;
        goto err;
    }

    if (iq->usedb->ix_blob ||
        (iq->usedb->sc_from == iq->usedb && iq->usedb->sc_to->ix_blob)) {
        if (!got_oldblobs) {
            rc = save_old_blobs(iq, trans, ".ONDISK", od_dta, rrn, genid,
                                oldblobs);
            if (rc != 0) {
                if (rc == RC_INTERNAL_RETRY)
                    retrc = rc;
                else
                    retrc = ERR_INTERNAL;
                goto err;
            }
            blob_status_to_blob_buffer(oldblobs, blobs_buf);
            got_oldblobs = 1;
        }
        if (gbl_partial_indexes && iq->usedb->ix_partial && del_keys == -1ULL) {
            del_keys =
                verify_indexes(iq->usedb, od_dta, blobs_buf, MAXBLOBS, 0);
            if (del_keys == -1ULL) {
                fprintf(stderr, "%s: failed to verify_indexes\n", __func__);
                *opfailcode = OP_FAILED_INTERNAL;
                retrc = ERR_INTERNAL;
                goto err;
            }
        }
        del_idx_blobs = blobs_buf;
    }

    if (!(flags & RECFLAGS_NO_CONSTRAINTS)) {
        rc = check_delete_constraints(iq, trans, iq->blkstate, opcode, od_dta,
                                      del_keys, opfailcode);
        if (rc != 0) {
            if (iq->debug)
                reqprintf(iq, "FAILED TO VERIFY CONSTRAINTS");
            reqerrstrhdr(iq, "Table '%s' ", iq->usedb->tablename);
            reqerrstr(iq, COMDB2_DEL_RC_VFY_CSTRT,
                      "failed to verify constraints");
            retrc = *opfailcode;
            goto err;
        }
    }

    if (gbl_replicate_local &&
        (strcasecmp(iq->usedb->tablename, "comdb2_oplog") != 0 &&
         (strcasecmp(iq->usedb->tablename, "comdb2_commit_log")) != 0 &&
         strncasecmp(iq->usedb->tablename, "sqlite_stat", 11) != 0) &&
        !(flags & RECFLAGS_NEW_SCHEMA)) {
        rc = local_replicant_log_delete(iq, trans, od_dta, opfailcode);
        if (rc) {
            retrc = rc;
            ERR;
        }
    }

    /*
     * If we want to remember the old blobs for the delete trigger then find
     * them all here.  Handle deadlock correctly.
     */
    if (!got_oldblobs && ((!(flags & RECFLAGS_NO_TRIGGERS) &&
        javasp_trans_care_about(iq->jsph, JAVASP_TRANS_LISTEN_SAVE_BLOBS_DEL)))) {
        rc = save_old_blobs(iq, trans, ".ONDISK", od_dta, rrn, genid, oldblobs);
        if (rc != 0) {
            *opfailcode = OP_FAILED_INTERNAL + ERR_SAVE_BLOBS;
            if (rc == RC_INTERNAL_RETRY)
                retrc = rc;
            else
                retrc = *opfailcode;
            goto err;
        }
        got_oldblobs = 1;
    }

    /* Delete data record.
       Bdblib automatically deletes associated blobs too. */
    rc = dat_del(iq, trans, rrn, genid);
    if (iq->debug)
        reqprintf(iq, "DEL RRN %d GENID 0x%llx RC %d", rrn, genid, rc);
    if (rc != 0) {
        *opfailcode = (rc == ERR_VERIFY) ? OP_FAILED_VERIFY
                                         : OP_FAILED_INTERNAL + ERR_DEL_DTA;
        retrc = rc;
        goto err;
    }

    /* Form and delete all keys. */
    for (ixnum = 0; ixnum < iq->usedb->nix; ixnum++) {
        char keytag[MAXTAGLEN];
        char key[MAXKEYLEN];

        /* only delete keys when told */
        if (gbl_partial_indexes && iq->usedb->ix_partial &&
            !(del_keys & (1ULL << ixnum)))
            continue;

        if (iq->idxDelete)
            memcpy(key, iq->idxDelete[ixnum], iq->usedb->ix_keylen[ixnum]);
        else {
            if (flags & RECFLAGS_NEW_SCHEMA) {
                snprintf(keytag, sizeof(keytag), ".NEW..ONDISK_IX_%d", ixnum);
                rc = stag_to_stag_buf_blobs(
                    iq->usedb->tablename, ".NEW..ONDISK", od_dta, keytag, key,
                    NULL, del_idx_blobs, del_idx_blobs ? MAXBLOBS : 0, 0);
            } else {
                snprintf(keytag, sizeof(keytag), ".ONDISK_IX_%d", ixnum);
                rc = stag_to_stag_buf_blobs(
                    iq->usedb->tablename, ".ONDISK", od_dta, keytag, key, NULL,
                    del_idx_blobs, del_idx_blobs ? MAXBLOBS : 0, 0);
            }
            if (rc == -1) {
                if (iq->debug)
                    reqprintf(iq, "CAN'T FORM INDEX %d", ixnum);
                reqerrstrhdr(iq, "Table '%s' ", iq->usedb->tablename);
                reqerrstr(iq, COMDB2_DEL_RC_INVL_IDX, "cannot form index %d",
                          ixnum);
                *ixfailnum = ixnum;
                *opfailcode = OP_FAILED_INTERNAL + ERR_FORM_KEY;
                retrc = rc;
                goto err;
            }
        }

        /* handle the key special datacopy options */
        if (iq->usedb->ix_collattr[ixnum]) {
            /* handle key tails */
            rc = extract_decimal_quantum(iq->usedb, ixnum, key, NULL, 0, NULL);
            if (rc) {
                *ixfailnum = ixnum;
                *opfailcode = OP_FAILED_INTERNAL + ERR_FORM_KEY;
                retrc = rc;
                goto err;
            }
        }

        /* light the prefault kill bit for this subop - oldkeys */
        prefault_kill_bits(iq, ixnum, PFRQ_OLDKEY);
        if (iq->osql_step_ix)
            gbl_osqlpf_step[*(iq->osql_step_ix)].step += 2;

        /* delete the key */
        rc = ix_delk(iq, trans, key, ixnum, rrn, genid, ix_isnullk(iq->usedb, key, ixnum));
        if (iq->debug) {
            reqprintf(iq, "ix_delk IX %d KEY ", ixnum);
            reqdumphex(iq, key, getkeysize(iq->usedb, ixnum));
            reqmoref(iq, " RC %d", rc);
        }
        if (rc != 0) {
            if (rc == IX_NOTFND) {
                reqerrstrhdr(iq, "Table '%s' ", iq->usedb->tablename);
                reqerrstr(iq, COMDB2_DEL_RC_INVL_KEY,
                          "key not found on index %d", ixnum);
            }
            *ixfailnum = ixnum;
            *opfailcode = OP_FAILED_INTERNAL + ERR_DEL_KEY;
            retrc = rc;
            goto err;
        }
    }

    /*
     * Trigger JAVASP_TRANS_LISTEN_AFTER_DEL
     */
    if (!(flags & RECFLAGS_NO_TRIGGERS) &&
        javasp_trans_care_about(iq->jsph, JAVASP_TRANS_LISTEN_AFTER_DEL)) {
        struct javasp_rec *jrec;
        jrec = javasp_alloc_rec(od_dta, od_len, iq->usedb->tablename);
        javasp_rec_set_trans(jrec, iq->jsph, rrn, genid);
        javasp_rec_set_blobs(jrec, oldblobs);
        rc =
            javasp_trans_tagged_trigger(iq->jsph, JAVASP_TRANS_LISTEN_AFTER_DEL,
                                        jrec, NULL, iq->usedb->tablename);
        javasp_dealloc_rec(jrec);
        if (iq->debug)
            reqprintf(iq, "JAVASP_TRANS_LISTEN_AFTER_DEL %d", rc);
        if (rc != 0) {
            *opfailcode = OP_FAILED_INTERNAL + ERR_JAVASP_ABORT_OP;
            retrc = rc;
            goto err;
        }
    }

    /* For live schema change */
    rc = live_sc_post_delete(iq, trans, genid, od_dta, del_keys, del_idx_blobs);
    if (rc != 0) {
        retrc = rc;
        goto err;
    }

    iq->usedb->write_count[RECORD_WRITE_DEL]++;
    gbl_sc_last_writer_time = comdb2_time_epoch();

err:
    dbglog_record_db_write(iq, "delete");
    if (iq->__limits.maxcost && iq->cost > iq->__limits.maxcost)
        retrc = ERR_LIMIT;

    free_blob_status_data(oldblobs);
    if (iq->debug)
        reqpopprefixes(iq, prefixes);
    return retrc;
}

/*
 * Update a single record in the new table as part of a live schema
 * change.  This code is called to add to indices only, adding to
 * the dta files should be already done earlier.
 */
int upd_new_record_add2indices(struct ireq *iq, void *trans,
                               unsigned long long newgenid, const void *new_dta,
                               int nd_len, unsigned long long ins_keys,
                               int use_new_tag, blob_buffer_t *blobs)
{
    int prefixes = 0;
    int rc = 0;
#ifdef DEBUG
    fprintf(stderr, "upd_new_record_add2indices: genid %llx\n", newgenid);
#endif

    if (!iq->usedb)
        return ERR_BADREQ;

    /* Add all keys */
    for (int ixnum = 0; ixnum < iq->usedb->nix; ixnum++) {
        char keytag[MAXTAGLEN];
        char key[MAXKEYLEN];
        char mangled_key[MAXKEYLEN];
        char *od_dta_tail = NULL;
        int od_tail_len = 0;

        /* are we supposed to convert this ix -- if no skip work */
        if (gbl_use_plan && iq->usedb->plan &&
            iq->usedb->plan->ix_plan[ixnum] != -1)
            continue;

        /* only add  keys when told */
        if (gbl_partial_indexes && iq->usedb->ix_partial &&
            !(ins_keys & (1ULL << ixnum)))
            continue;

        snprintf(keytag, sizeof(keytag), ".NEW..ONDISK_IX_%d", ixnum);

        /* form new index */
        if (iq->idxInsert)
            rc =
                create_key_from_ireq(iq, ixnum, 0, &od_dta_tail, &od_tail_len,
                                     mangled_key, (char *)new_dta, nd_len, key);
        else
            rc = create_key_from_ondisk_blobs(
                iq->usedb, ixnum, &od_dta_tail, &od_tail_len, mangled_key,
                use_new_tag ? ".NEW..ONDISK" : ".ONDISK", (char *)new_dta,
                nd_len, keytag, key, NULL, blobs, blobs ? MAXBLOBS : 0, NULL);
        if (rc) {
            logmsg(LOGMSG_ERROR,
                   "upd_new_record_add2indices: %s newgenid 0x%llx "
                   "conversions -> ix%d failed (use_new_tag %d) rc=%d\n",
                   (iq->idxInsert ? "create_key_from_ireq"
                                  : "create_key_from_ondisk_blobs"),
                   newgenid, ixnum, use_new_tag, rc);
            break;
        }

        rc = ix_addk(iq, trans, key, ixnum, newgenid, 2, (void *)od_dta_tail,
                     od_tail_len, ix_isnullk(iq->usedb, key, ixnum));
        if (iq->debug) {
            reqprintf(iq, "ix_addk IX %d KEY ", ixnum);
            reqdumphex(iq, key, getkeysize(iq->usedb, ixnum));
            reqmoref(iq, " RC %d", rc);
        }
        if (rc) {
            logmsg(LOGMSG_ERROR, "upd_new_record_add2indices: ix_addk "
                                 "newgenid 0x%llx ix_addk  ix%d rc=%d\n",
                   newgenid, ixnum, rc);
            fsnapf(stderr, key, getkeysize(iq->usedb, ixnum));
            break;
        }
    }

    return rc;
}

/*
 * Update a single record in the new table as part of a live schema
 * change.  This code is called when you update a record in-place
 * behind the cursor.  This code will only be called if in-place updates
 * have been enabled.
 *
 * If deferredAdd is set, we want to defer adding new keys to indices
 * (which will be done from constraints.c:delayed_key_adds()) because 
 * adding the keys here can result in SC aborting when it shouldn't 
 * (in the case when update causes a conflict in one of the keys--transaction
 * should abort rather, and that will be caught by constraints.c). 
 *
 * Note that we can't call upd_new_record() from delayed_key_adds() because 
 * there we lack the old_dta record. So to update happens partially in this
 * function (delete old data and idxs, adding new data0), and the rest in
 * upd_new_record_add2indices() which will finally add to the indices.
 */

int upd_new_record(struct ireq *iq, void *trans, unsigned long long oldgenid,
                   const void *old_dta, unsigned long long newgenid,
                   const void *new_dta, unsigned long long ins_keys,
                   unsigned long long del_keys, int nd_len, const int *updCols,
                   blob_buffer_t *blobs, int deferredAdd,
                   blob_buffer_t *del_idx_blobs, blob_buffer_t *add_idx_blobs)
{
    int retrc = 0;
    int prefixes = 0;
    int rc;
    int newrec_len;
    int ixnum;
    int blobn;
    int myupdatecols[MAXCOLUMNS + 1];
    unsigned long long newgenidcpy = newgenid;

    void *sc_old= NULL;
    void *sc_new = NULL;
    int use_new_tag = 0;

    if (iq->debug) {
        reqpushprefixf(iq, "upd_new_record: ");
        prefixes++;
    }

    if (!iq->usedb) {
        if (iq->debug)
            reqprintf(iq, "NO USEDB SET");
        logmsg(LOGMSG_ERROR, "upd_new_record oldgenid 0x%llx no usedb \n", oldgenid);
        retrc = ERR_BADREQ;
        goto err;
    }

    if (iq->debug) {
        reqpushprefixf(iq, "TBL %s ", iq->usedb->tablename);
        prefixes++;
    }

    if ((gbl_partial_indexes && iq->usedb->ix_partial) ||
         (gbl_expressions_indexes && iq->usedb->ix_expr)) {
        int ixnum;
        int rebuild_keys = 0;
        if (!gbl_use_plan || !iq->usedb->plan)
            rebuild_keys = 1;
        else {
            for (ixnum = 0; ixnum < iq->usedb->nix; ixnum++) {
                if (iq->usedb->plan->ix_plan[ixnum] == -1) {
                    rebuild_keys = 1;
                    break;
                }
            }
        }
        if (rebuild_keys) {
            if (iq->idxInsert || iq->idxDelete) {
                free_cached_idx(iq->idxInsert);
                free_cached_idx(iq->idxDelete);
                free(iq->idxInsert);
                free(iq->idxDelete);
                iq->idxInsert = iq->idxDelete = NULL;
            }
            del_keys = -1ULL;
            ins_keys = -1ULL;
        }
    }

    /* Remap the incoming updCols to new schema's updCols */
    rc = remap_update_columns(iq->usedb->tablename, ".ONDISK", updCols,
                              ".NEW..ONDISK", myupdatecols);
    if (iq->debug) {
        reqprintf(iq, "upd_new_record returns %d", rc);
    }

    if (0 != rc) {
        logmsg(LOGMSG_ERROR, 
                "upd_new_record oldgenid 0x%llx remap_update_columns -> "
                "rc %d failed\n",
                oldgenid, rc);
        retrc = ERR_BADREQ;
        goto err;
    }

    struct schema *fromsch = find_tag_schema(iq->usedb->tablename, ".ONDISK");

    if (!gbl_use_plan || !iq->usedb->plan || iq->usedb->plan->dta_plan == -1) {
        newrec_len = getdatsize(iq->usedb);
        sc_new = malloc(newrec_len);
        if (!sc_new) {
            logmsg(LOGMSG_ERROR, "upd_new_record: malloc %u failed\n", newrec_len);
            goto err;
        }

        rc = stag_to_stag_buf_tz(fromsch, iq->usedb->tablename, ".ONDISK",
                                 (char *)new_dta, ".NEW..ONDISK",
                                 (char *)sc_new, NULL, iq->tzname);

        if (rc == -1) {
            logmsg(LOGMSG_ERROR, 
                    "upd_new_record: newgenid 0x%llx conversion error\n",
                    newgenid);
            if (iq->debug)
                reqprintf(iq, "CAN'T FORM NEW UPDATE RECORD\n");
            reqerrstrhdr(iq, "Table '%s' ", iq->usedb->tablename);
            reqerrstr(iq, COMDB2_UPD_RC_INVL_DTA, "cannot form new record");
            retrc = rc;
            goto err;
        }

        /* dat_upv_sc requests the bdb layer to use newgenid argument */
        rc = dat_upv_sc(iq, trans,
                        0, /*offset to verify from, only zero is supported*/
                        NULL, 0, oldgenid, (void *)sc_new, newrec_len, 2,
                        &newgenidcpy, 0, iq->blkstate->modnum); /* verifydta */

        if (newgenid != newgenidcpy) {
            logmsg(LOGMSG_ERROR, "upd_new_record: dat_upv_sc generated genid!! newgenid "
                   "arg=%llx generated newgenid=%llx",
                   newgenid, newgenidcpy);
            retrc = -1;
            goto err;
        }

        if (iq->debug) {
            reqprintf(iq, "dat_upv - newgenid arg=%llx generated newgenid=%llx",
                      newgenid, newgenidcpy);
            reqmoref(iq, " RC %d", rc);
        }

        /* workaround a bug in current schema change; if we somehow
           fail to find the row in the new btree, try again */
        if (rc == ERR_VERIFY)
            rc = RC_INTERNAL_RETRY;

        if (rc != 0) {
            logmsg(LOGMSG_ERROR, 
                    "upd_new_record oldgenid 0x%llx dat_upv_sc -> rc %d failed\n",
                    oldgenid, rc);
            retrc = rc;
            goto err;
        }
        free(sc_new);
        sc_new = NULL;
    }

    if (iq->usedb->has_datacopy_ix ||
        (gbl_partial_indexes && iq->usedb->ix_partial && del_keys == -1ULL) ||
        (gbl_expressions_indexes && iq->usedb->ix_expr && !iq->idxDelete)) {
        /* save new blobs being deleted */
        sc_old = malloc(iq->usedb->lrl);
        if (sc_old == NULL) {
            logmsg(LOGMSG_ERROR, "%s malloc failed\n", __func__);
            retrc = ERR_INTERNAL;
            goto err;
        }
        /* convert old_dta and oldblobs to ".NEW..ONDISK" */
        rc = stag_to_stag_buf_blobs(iq->usedb->tablename, ".ONDISK", old_dta,
                                    ".NEW..ONDISK", sc_old, NULL, del_idx_blobs,
                                    del_idx_blobs ? MAXBLOBS : 0, 1);
        if (rc) {
            logmsg(LOGMSG_ERROR, "%s failed to convert to new schema\n", __func__);
            retrc = rc;
            goto err;
        }

        sc_new = malloc(iq->usedb->lrl);
        if (sc_new == NULL) {
            logmsg(LOGMSG_ERROR, "%s malloc failed\n", __func__);
            retrc = ERR_INTERNAL;
            goto err;
        }
        /* convert new_dta and newblobs to ".NEW..ONDISK" */
        rc = stag_to_stag_buf_blobs(iq->usedb->tablename, ".ONDISK", new_dta,
                                    ".NEW..ONDISK", sc_new, NULL, add_idx_blobs,
                                    add_idx_blobs ? MAXBLOBS : 0, 1);

        /* re-verify keys on new table using ".NEW..ONDISK" */
        if (iq->usedb->ix_partial) {
            del_keys =
                verify_indexes(iq->usedb, sc_old, del_idx_blobs,
                               del_idx_blobs ? MAXBLOBS : 0, 0);
            ins_keys =
                verify_indexes(iq->usedb, sc_new, add_idx_blobs,
                               add_idx_blobs ? MAXBLOBS : 0, 0);
            if (ins_keys == -1ULL || del_keys == -1ULL) {
                fprintf(stderr, "%s: failed to verify_indexes\n", __func__);
                retrc = ERR_INTERNAL;
                goto err;
            }
        }

        /* use ".NEW..ONDISK" to form keys */
        use_new_tag = 1;
    }

    /*
     * Update blob records
     */

    for (blobn = 0; blobn < iq->usedb->numblobs; blobn++) {
        int doblob = 0;

        /* try to ignore */
        if (!gbl_use_plan || !iq->usedb->plan ||
            iq->usedb->plan->blob_plan[blobn] == -1) {
            doblob = 1;
        }

        /* optimization: try to update the genid only */
        if (doblob) {
            blob_buffer_t *blob;
            int oldcol, oldblobidx, idx;

            idx = get_schema_blob_field_idx((char *)iq->usedb->tablename,
                                            ".NEW..ONDISK", blobn);
            if (iq->debug) {
                reqprintf(iq,
                          "get_schema_blob_field_idx returns %d for blobno %d",
                          idx, blobn);
                reqmoref(iq, "myupdatecols[0] = %d", myupdatecols[0]);
            }

            if (idx < 0 || idx >= myupdatecols[0]) {
                logmsg(LOGMSG_ERROR, 
                        "upd_new_record newgenid 0x%llx get_schema_blob_field_idx "
                        "-> idx %d failed\n",
                    newgenid, idx);
                retrc = ERR_BADREQ;
                goto err;
            }

            /* can we update in place? */
            if (-1 == myupdatecols[idx + 1]) {
                rc = blob_upd_genid(iq, trans, blobn, 2, oldgenid, newgenid);
                if (iq->debug) {
                    reqprintf(iq, "blob_upd_genid blobno %d rc %d", blobn, rc);
                }
                if (0 != rc) {
                    logmsg(LOGMSG_ERROR, 
                            "upd_new_record newgenid 0x%llx blob_upd_genid "
                            "-> blobn %d failed\n",
                            newgenid, blobn);
                    retrc = rc;
                    goto err;
                }
                continue;
            }

            /* delete */
            rc = blob_del(iq, trans, 2, oldgenid, blobn);
            if (iq->debug) {
                reqprintf(iq, "blob_del genid 0x%llx rc %d", blobn, rc);
            }

            if (rc != IX_NOTFND && rc != 0) /* like in upd_record() */
            {
                logmsg(LOGMSG_ERROR, "upd_new_record oldgenid 0x%llx blob_del -> "
                                "blobn %d failed\n",
                        oldgenid, blobn);
                retrc = rc;
                goto err;
            }

            /* Use the column of the old blob to map to an old blob index */
            oldcol = myupdatecols[idx + 1];
            oldblobidx = get_schema_field_blob_idx((char *)iq->usedb->tablename,
                                                   ".ONDISK", oldcol);
            if (iq->debug) {
                reqprintf(iq, "get_schema_field_blob_idx returns %d for blobno "
                              "%d oldcol %d",
                          oldblobidx, blobn, oldcol);
            }

            /* check blob range */
            if (oldblobidx < 0 || oldblobidx >= MAXBLOBS) {
                logmsg(LOGMSG_ERROR, "upd_new_record newgenid 0x%llx blobrange -> "
                                "oldblobidx %d failed\n",
                        newgenid, oldblobidx);
                retrc = ERR_BADREQ;
                goto err;
            }

            /* add this only if it exists - if it doesn't exist it will change
             * to NULL */
            blob = &blobs[oldblobidx];
            if (blob->exists) {
                rc = blob_add(iq, trans, blobn, blob->data, blob->length, 2,
                              newgenid);
                if (iq->debug) {
                    reqprintf(iq, "blob_add blobno %d rc %d\n", blobn, rc);
                }
                if (rc != 0) {
                    logmsg(LOGMSG_ERROR, "upd_new_record newgenid 0x%llx blob_add ->"
                                    "blobn %d failed\n",
                            newgenid, blobn);
                    retrc = OP_FAILED_INTERNAL + ERR_ADD_BLOB;
                    goto err;
                }
            }
        }
    }

    /* First delete all keys */
    for (ixnum = 0; ixnum < iq->usedb->nix; ixnum++) {
        char keytag[MAXTAGLEN];
        char key[MAXKEYLEN];
        char mangled_key[MAXKEYLEN];
        char *od_dta_tail = NULL;
        int od_tail_len = 0;

        if (gbl_use_plan && iq->usedb->plan &&
            iq->usedb->plan->ix_plan[ixnum] != -1)
            continue;

        /* only delete keys when told */
        if (gbl_partial_indexes && iq->usedb->ix_partial &&
            !(del_keys & (1ULL << ixnum)))
            continue;

        snprintf(keytag, sizeof(keytag), ".NEW..ONDISK_IX_%d", ixnum);

        if (iq->idxDelete) {
            memcpy(key, iq->idxDelete[ixnum], iq->usedb->ix_keylen[ixnum]);
            rc = 0;
        } else
            rc = create_key_from_ondisk_blobs(
                iq->usedb, ixnum, NULL, NULL, NULL,
                use_new_tag ? ".NEW..ONDISK" : ".ONDISK",
                use_new_tag ? (char *)sc_old : (char *)old_dta,
                0 /*not needed*/, keytag, key, NULL, del_idx_blobs,
                del_idx_blobs ? MAXBLOBS : 0, NULL);
        if (rc == -1) {
            logmsg(LOGMSG_ERROR, "upd_new_record oldgenid 0x%llx conversions -> "
                            "ix%d failed\n",
                    oldgenid, ixnum);
            if (iq->debug)
                reqprintf(iq, "CAN'T FORM OLD INDEX %d", ixnum);
            reqerrstrhdr(iq, "Table '%s' ", iq->usedb->tablename);
            reqerrstr(iq, COMDB2_DEL_RC_INVL_IDX, "cannot form old index %d",
                      ixnum);
            retrc = rc;
            goto err;
        }

        rc = ix_delk(iq, trans, key, ixnum, 2 /*rrn*/, oldgenid, ix_isnullk(iq->usedb, key, ixnum));
        if (iq->debug) {
            reqprintf(iq, "ix_delk IX %d KEY ", ixnum);
            reqdumphex(iq, key, getkeysize(iq->usedb, ixnum));
            reqmoref(iq, " RC %d", rc);
        }

        /* remap delete not found to retry */
        if (rc == IX_NOTFND)
            rc = RC_INTERNAL_RETRY;

        if (rc != 0) {
            logmsg(LOGMSG_ERROR, "upd_new_record oldgenid 0x%llx ix_delk -> "
                            "ix%d, rc=%d failed\n",
                    oldgenid, ixnum, rc);
            retrc = rc;
            goto err;
        }
    }

    /* Add keys if we are not deferring.
     * If we are deferring, add will be called from delayed_key_adds() */
    if (!deferredAdd) {
        retrc = upd_new_record_add2indices(
            iq, trans, newgenid, use_new_tag ? sc_new : new_dta,
            use_new_tag ? iq->usedb->lrl : nd_len, ins_keys, use_new_tag,
            add_idx_blobs);
    } else
        reqprintf(iq, "is deferredAdd so will add to indices at the end");

err:
    if (sc_old)
        free(sc_old);
    if (sc_new)
        free(sc_new);
    if (iq->debug)
        reqpopprefixes(iq, prefixes);
    return retrc;
}

/*
 * Delete a single record from the new table, as part of a live schema
 * change.  This is done when you update or delete records behind the
 * cursor.
 *
 * The old data has to be passed in because we may not be rebuilding the
 * data file - in which case it's annoying and painful to have to get the
 * record from the other schema.
 */
int del_new_record(struct ireq *iq, void *trans, unsigned long long genid,
                   unsigned long long del_keys, const void *old_dta,
                   blob_buffer_t *del_idx_blobs)
{
    int retrc = 0;
    void *sc_old = NULL;
    unsigned long long ngenid;
    int prefixes = 0;
    int rc;
    int ixnum;

    int use_new_tag = 0;

    if (iq->debug) {
        reqpushprefixf(iq, "del_new_record: ");
        prefixes++;
    }

    if (!iq->usedb) {
        if (iq->debug)
            reqprintf(iq, "NO USEDB SET");
        retrc = ERR_BADREQ;
        goto err;
    }

    if (iq->debug) {
        reqpushprefixf(iq, "TBL %s ", iq->usedb->tablename);
        prefixes++;
    }

    if ((gbl_partial_indexes && iq->usedb->ix_partial) ||
         (gbl_expressions_indexes && iq->usedb->ix_expr)) {
        int ixnum;
        int rebuild_keys = 0;
        if (!gbl_use_plan || !iq->usedb->plan)
            rebuild_keys = 1;
        else {
            for (ixnum = 0; ixnum < iq->usedb->nix; ixnum++) {
                if (iq->usedb->plan->ix_plan[ixnum] == -1) {
                    rebuild_keys = 1;
                    break;
                }
            }
        }
        if (rebuild_keys) {
            if (iq->idxInsert || iq->idxDelete) {
                free_cached_idx(iq->idxInsert);
                free_cached_idx(iq->idxDelete);
                free(iq->idxInsert);
                free(iq->idxDelete);
                iq->idxInsert = iq->idxDelete = NULL;
            }
            del_keys = -1ULL;
        }
    }

    /* if the destination database does not have odh, mask the updateid */
    ngenid = bdb_normalise_genid(iq->usedb->handle, genid);

    /*fprintf(stderr, "DEL NEW GENID 0x%llx\n", ngenid);*/

    if (iq->usedb->has_datacopy_ix ||
        (gbl_partial_indexes && iq->usedb->ix_partial && del_keys == -1ULL) ||
        (gbl_expressions_indexes && iq->usedb->ix_expr && !iq->idxDelete)) {
        sc_old = malloc(iq->usedb->lrl);
        if (sc_old == NULL) {
            logmsg(LOGMSG_ERROR, "%s malloc failed\n", __func__);
            retrc = ERR_INTERNAL;
            goto err;
        }
        /* convert old_dta and oldblobs to ".NEW..ONDISK" */
        rc = stag_to_stag_buf_blobs(iq->usedb->tablename, ".ONDISK", old_dta,
                                    ".NEW..ONDISK", sc_old, NULL, del_idx_blobs,
                                    del_idx_blobs ? MAXBLOBS : 0, 1);
        if (rc) {
            logmsg(LOGMSG_ERROR, "%s failed to convert to new schema\n", __func__);
            retrc = rc;
            goto err;
        }

        /* re-verify keys on new table using ".NEW..ONDISK" */
        if (iq->usedb->ix_partial) {
            del_keys =
                verify_indexes(iq->usedb, sc_old, del_idx_blobs,
                               del_idx_blobs ? MAXBLOBS : 0, 0);
            if (del_keys == -1ULL) {
                fprintf(stderr, "%s: failed to verify_indexes\n", __func__);
                retrc = ERR_INTERNAL;
                goto err;
            }
        }

        /* use ".NEW..ONDISK" to form keys */
        use_new_tag = 1;
    }

    /* no plan:
     *  Delete data record.
     *  Bdblib automatically deletes associated blobs too.
     */
    if (!gbl_use_plan || !iq->usedb->plan || iq->usedb->plan->dta_plan == -1) {
        ngenid = bdb_normalise_genid(iq->usedb->handle, ngenid);
        rc = dat_del(iq, trans, 2 /*rrn*/, ngenid);
        if (iq->debug)
            reqprintf(iq, "DEL GENID 0x%llx RC %d", ngenid, rc);

        /* workaround a bug in current schema change; if we somehow
           fail to find the row in the new btree, try again */
        if (rc == ERR_VERIFY)
            rc = RC_INTERNAL_RETRY;

        if (rc != 0) {
            retrc = rc;
            goto err;
        }
    } else /* have a plan:  only delete blobs we are told to */
    {
        int blobn;

        /* No data file.  Delete blobs manually as required. */
        for (blobn = 0; blobn < iq->usedb->numblobs; blobn++) {
            if (iq->usedb->plan->blob_plan[blobn] == -1) {
                rc = blob_del(iq, trans, 2 /*rrn*/, ngenid, blobn);
                if (iq->debug)
                    reqprintf(iq, "DEL GENID 0x%llx RC %d", ngenid, rc);
                if (rc != 0) {
                    retrc = rc;
                    goto err;
                }
            }
        }
    }

    /*
     * Form and delete all keys.
     */
    for (ixnum = 0; ixnum < iq->usedb->nix; ixnum++) {
        char keytag[MAXTAGLEN];
        char key[MAXKEYLEN];
        char mangled_key[MAXKEYLEN];

        if (gbl_use_plan && iq->usedb->plan &&
            iq->usedb->plan->ix_plan[ixnum] != -1)
            continue;

        /* only delete keys when told */
        if (gbl_partial_indexes && iq->usedb->ix_partial &&
            !(del_keys & (1ULL << ixnum)))
            continue;

        snprintf(keytag, sizeof(keytag), ".NEW..ONDISK_IX_%d", ixnum);

        /* Convert from OLD ondisk schema to NEW index schema - this
         * must work by definition. */
        /*
        rc = stag_to_stag_buf(iq->usedb->tablename, ".ONDISK", (char*) old_dta,
                keytag, key, NULL);
         */
        if (iq->idxDelete) {
            memcpy(key, iq->idxDelete[ixnum], iq->usedb->ix_keylen[ixnum]);
            rc = 0;
        } else
            rc = create_key_from_ondisk_blobs(
                iq->usedb, ixnum, NULL, NULL, NULL,
                use_new_tag ? ".NEW..ONDISK" : ".ONDISK",
                use_new_tag ? (char *)sc_old : (char *)old_dta,
                0 /*not needed */, keytag, key, NULL, del_idx_blobs,
                del_idx_blobs ? MAXBLOBS : 0, NULL);
        if (rc == -1) {
            logmsg(LOGMSG_ERROR, 
                    "del_new_record genid 0x%llx conversion -> ix%d failed\n",
                    genid, ixnum);
            if (iq->debug)
                reqprintf(iq, "CAN'T FORM INDEX %d", ixnum);
            reqerrstrhdr(iq, "Table '%s' ", iq->usedb->tablename);
            reqerrstr(iq, COMDB2_DEL_RC_INVL_IDX, "cannot form index %d",
                      ixnum);
            retrc = rc;
            goto err;
        }

        rc = ix_delk(iq, trans, key, ixnum, 2 /*rrn*/, ngenid, ix_isnullk(iq->usedb, key, ixnum));
        if (iq->debug) {
            reqprintf(iq, "ix_delk IX %d KEY ", ixnum);
            reqdumphex(iq, key, getkeysize(iq->usedb, ixnum));
            reqmoref(iq, " RC %d", rc);
        }

        /* remap delete not found to retry */
        if (rc == IX_NOTFND)
            rc = RC_INTERNAL_RETRY;

        if (rc != 0) {
            retrc = rc;
            goto err;
        }
    }

err:
    if (sc_old)
        free(sc_old);
    if (iq->debug)
        reqpopprefixes(iq, prefixes);
    return retrc;
}

/* copied and pasted from toblock.c */
static int check_blob_buffers(struct ireq *iq, blob_buffer_t *blobs,
                              size_t maxblobs, const char *tblname,
                              const char *tagname, struct schema *schema,
                              void *record, const void *nulls)
{
    extern int gbl_disable_blob_check;
    int cblob, num_cblobs;
    int ondisk = is_tag_ondisk_sc(schema);

    num_cblobs = schema->numblobs;

    if (gbl_disable_blob_check)
        return 0;

    ondisk = is_tag_ondisk(tblname, tagname);

    if (num_cblobs > maxblobs) {
        if (iq->debug)
            reqprintf(iq, "TOO FEW BLOBS - TAG %s HAS %d BLOBS", tagname,
                      num_cblobs);
        return maxblobs + 1;
    }

    /* Make sure we have consistent data for each blob. */
    for (cblob = 0; cblob < maxblobs; cblob++) {
        /* if this is ondisk format we're checking, length !=collected */
        if (blobs[cblob].exists && !ondisk &&
            blobs[cblob].length != blobs[cblob].collected) {
            if (iq->debug)
                reqprintf(iq, "GOT BAD BLOB BUFFERS FOR BLOB %d", cblob);
            return cblob + 1;
        }

        if (cblob >= num_cblobs) {
            if (blobs[cblob].exists) {
                if (iq->debug)
                    reqprintf(iq, "GOT TOO MANY BLOBS");
                return cblob + 1;
            }
        } else {
            client_blob_tp cltblob;
            int inconsistent;
            int idx = get_schema_blob_field_idx_sc(schema, cblob);
            client_blob_tp *blob;

            if (ondisk) {
                int isnull, outsz;
                void *sblob = get_field_ptr_in_buf(schema, idx, record);
                SERVER_BLOB_to_CLIENT_BLOB(
                    sblob, 5 /* length */, NULL /* conversion options */,
                    NULL /* blob */, &cltblob, sizeof(cltblob), &isnull, &outsz,
                    NULL /* conversion options */, NULL /* blob */);
                blob = &cltblob;
            } else {
                blob = get_field_ptr_in_buf(schema, idx, record);
            }

            /* Use the null map to free up any blobs that may have been sent
             * to us that we don't actually want. (this protects against
             * a boundary case with dynamic tags). */
            if (btst(nulls, idx) && blobs[cblob].exists) {
                logmsg(LOGMSG_ERROR, "GOT BLOB DATA FOR BLOB %d (NULL FIELD %d)\n", cblob,
                       idx);
                if (iq->debug)
                    reqprintf(iq, "GOT BLOB DATA FOR BLOB %d (NULL FIELD %d)",
                              cblob, idx);
                if (blobs[cblob].data)
                    free(blobs[cblob].data);
                bzero(&blobs[cblob], sizeof(blobs[cblob]));
                bzero(blob, sizeof(client_blob_tp));
            }

            /* If this is an osql optimized blob, we get a free pass. */
            if (0xfffffffe == (int)blobs[cblob].length) {
                inconsistent = 0;
            }
            /* if we found a schema earlier, and this blob is a vutf8 string,
             * and the string was small enough to fit in the record itself,
             * then the blob shouldn't exist */
            else if (schema && (schema->member[idx].type == SERVER_VUTF8 ||
                                schema->member[idx].type == SERVER_BLOB2) &&
                     ntohl(blob->length) <= schema->member[idx].len - 5 /*hdr*/) {
                inconsistent = blobs[cblob].exists;
//printf("AZ: probl1 \n");
            }
            /* otherwise, fall back to regular blob checks */
            else if (blob->notnull) {
                inconsistent = !blobs[cblob].exists ||
                               blobs[cblob].length != ntohl(blob->length);
//printf("AZ: probl2 blobs[cblob].exists=%d, blobs[cblob].length=%d, blob->length=%d, inconsistent=%d\n", blobs[cblob].exists, blobs[cblob].length, ntohl(blob->length), inconsistent);
                if (inconsistent == 1) abort();
            }
            else {
                inconsistent = blobs[cblob].exists;
//printf("AZ: probl3 \n");
            }
            if (inconsistent) {
                if (iq->debug) {
                    reqprintf(iq, "INCONSISTENT BLOB BUFFERS FOR BLOB %d",
                              cblob);
                    reqprintf(
                        iq, "blob->notnull=%d blob->length=%u "
                            "blobs[cblob].length=%u blobs[cblob].exists=%d",
                        ntohl(blob->notnull), (unsigned)ntohl(blob->length),
                        (unsigned)blobs[cblob].length, blobs[cblob].exists);
                }
                return cblob + 1;
            }
        }
    }
    return 0;
}

static int check_blob_sizes(struct ireq *iq, blob_buffer_t *blobs, int maxblobs)
{
    for (int i = 0; i < maxblobs; i++) {
        if (blobs[i].exists && blobs[i].length != -2 &&
            blobs[i].length > MAXBLOBLENGTH) {
            reqerrstr(iq, COMDB2_ADD_RC_INVL_BLOB,
                      "blob size (%d) exceeds maximum (%d)", blobs[i].length,
                      MAXBLOBLENGTH);
            return ERR_BLOB_TOO_LARGE;
        }
    }
    return 0;
}

/* find and remember the blobs for an rrn/genid. */
int save_old_blobs(struct ireq *iq, void *trans, const char *tag, const void *record,
                   int rrn, unsigned long long genid, blob_status_t *blobs)
{
    int rc;

    /* get schema info */
    if (gather_blob_data(iq, tag, blobs, tag) != 0)
        return ERR_INTERNAL;

    /* if we are in rowlocks, this will be a non-transactional read
       MAYBE this should always be a non-transactional read if I
       am saving this */
    if (gbl_rowlocks)
        trans = NULL;

    /* get all the blobs that we know of */
    rc = ix_find_blobs_by_rrn_and_genid_tran(
        iq, trans, rrn, genid, blobs->numcblobs, blobs->cblob_disk_ixs,
        blobs->bloblens, blobs->bloboffs, (void **)blobs->blobptrs);
    if (iq->debug)
        reqprintf(iq, "FIND OLD BLOBS RRN %d GENID 0x%llx RC %d", rrn, genid,
                  rc);
    if (rc != 0) {
        free_blob_status_data(blobs);
        return rc;
    }

    /* make sure the blobs are consistent with the record; if they're not then
     * we have a database corruption situation. */
    rc = check_blob_consistency(iq, iq->usedb->tablename, tag, blobs, record);
    if (iq->debug)
        reqprintf(iq, "CHECK OLD BLOB CONSISTENCY RRN %d GENID 0x%llx RC %d",
                  rrn, genid, rc);
    if (rc != 0) {
        free_blob_status_data(blobs);
        return ERR_CORRUPT;
    }

    return 0;
}

int updbykey_record(struct ireq *iq, void *trans, const uint8_t *p_buf_tag_name,
                    const uint8_t *p_buf_tag_name_end, uint8_t *p_buf_rec,
                    const uint8_t *p_buf_rec_end, const char *keyname,
                    const unsigned char fldnullmap[32], blob_buffer_t *blobs,
                    size_t maxblobs, int *opfailcode, int *ixfailnum, int *rrn,
                    unsigned long long *genid, int opcode, int blkpos,
                    int flags)
{
    char tag[MAXTAGLEN + 1];
    int conv_flags = 0;
    int rc = 0;
    int retrc = 0;
    int expected_dat_len;
    struct schema *dynschema = NULL;
    int prefixes = 0;
    unsigned char lclnulls[64];
    const char *ondisktag;
    int using_myblobs = 0;
    blob_buffer_t myblobs[MAXBLOBS];
    char key[MAXKEYLEN];
    int keysz = 0;
    int ixnum;
    char fndkey[MAXKEYLEN];
    int fndrrn;
    unsigned long long fndgenid;
    const char *tagdescr = (const char *)p_buf_tag_name;
    size_t taglen = p_buf_tag_name_end - p_buf_tag_name;
    char *record = (char *)p_buf_rec;
    size_t reclen = p_buf_rec_end - p_buf_rec;

    *ixfailnum = -1;

    if (!blobs) {
        bzero(myblobs, sizeof(myblobs));
        maxblobs = MAXBLOBS;
        blobs = myblobs;
        using_myblobs = 1;
    }

    if (flags & RECFLAGS_NEW_SCHEMA)
        ondisktag = ".NEW..ONDISK";
    else
        ondisktag = ".ONDISK";

    if (iq->debug) {
        reqpushprefixf(iq, "add_record: ");
        prefixes++;
    }

    if (!iq->usedb) {
        if (iq->debug)
            reqprintf(iq, "NO USEDB SET");
        retrc = ERR_BADREQ;
        ERR;
    }

    rc = bdb_lock_table_read(iq->usedb->handle, trans);
    if (rc == BDBERR_DEADLOCK) {
        if (iq->debug)
            reqprintf(iq, "LOCK TABLE READ DEADLOCK");
        retrc = RC_INTERNAL_RETRY;
        goto err;
    } else if (rc) {
        if (iq->debug)
            reqprintf(iq, "LOCK TABLE READ ERROR: %d", rc);
        *opfailcode = OP_FAILED_INTERNAL;
        retrc = ERR_INTERNAL;
        goto err;
    }

    if (iq->debug) {
        reqpushprefixf(iq, "TBL %s ", iq->usedb->tablename);
        prefixes++;
    }

    rc = resolve_tag_name(iq, tagdescr, taglen, &dynschema, tag, sizeof(tag));
    if (rc != 0) {
        reqerrstrhdr(iq, "Table '%s' ", iq->usedb->tablename);
        reqerrstr(iq, COMDB2_CSTRT_RC_INVL_TAG,
                  "invalid tag description '%.*s'", taglen, tagdescr);
        *opfailcode = OP_FAILED_BAD_REQUEST;
        retrc = ERR_BADREQ;
        ERR;
    }

    if ((!dynschema && (flags & RECFLAGS_DYNSCHEMA_NULLS_ONLY)) ||
        (!fldnullmap)) {
        bzero(lclnulls, sizeof(lclnulls));
        fldnullmap = lclnulls;
    }

    /* Tweak blob-descriptors for static tags. */
    if (gbl_disallow_null_blobs && !dynschema &&
        (flags & RECFLAGS_DYNSCHEMA_NULLS_ONLY)) {
        static_tag_blob_conversion(iq->usedb->tablename, tag, record, blobs,
                                   maxblobs);
    }

    if (iq->debug) {
        reqpushprefixf(iq, "TAG %s ", tag);
        prefixes++;
    }
    struct schema *dbname_schema = find_tag_schema(iq->usedb->tablename, tag);
    if (dbname_schema == NULL) {
        if (iq->debug)
            if (iq->debug)
                reqprintf(iq, "UNKNOWN TAG %s TABLE %s\n", tag,
                          iq->usedb->tablename);
        *opfailcode = OP_FAILED_BAD_REQUEST;
        retrc = ERR_BADREQ;
        ERR;
    }

    expected_dat_len = get_size_of_schema(dbname_schema);
    if ((size_t)expected_dat_len > reclen) {
        if (iq->debug)
            reqprintf(iq, "BAD DTA LEN %u TAG %s EXPECTS DTALEN %u\n", reclen,
                      tag, expected_dat_len);
        reqerrstrhdr(iq, "Table '%s' ", iq->usedb->tablename);
        reqerrstr(iq, COMDB2_ADD_RC_INVL_DTA,
                  "bad data length %u tag '%s' expects data length %u\n",
                  reclen, tag, expected_dat_len);
        *opfailcode = OP_FAILED_BAD_REQUEST;
        retrc = ERR_BADREQ;
        ERR;
    }

    reclen = expected_dat_len;

    if (!(flags & RECFLAGS_NO_BLOBS) &&
        check_blob_buffers(iq, blobs, maxblobs, iq->usedb->tablename, tag,
                           dbname_schema, record, fldnullmap) != 0) {
        reqerrstrhdr(iq, "Table '%s' ", iq->usedb->tablename);
        reqerrstr(iq, COMDB2_ADD_RC_INVL_BLOB,
                  "no blobs flags with blob buffers");
        *opfailcode = OP_FAILED_BAD_REQUEST;
        retrc = ERR_BADREQ;
        ERR;
    }

    rc = getidxnumbyname(iq->usedb->tablename, keyname, &ixnum);
    if (rc != 0) {
        if (iq->debug) {
            reqprintf(iq, "BAD KEY %s", keyname);
        }

        reqerrstrhdr(iq, "Table '%s' ", iq->usedb->tablename);
        reqerrstr(iq, COMDB2_ADD_RC_INVL_DTA,
                  "no blobs flags with blob buffers");
        *opfailcode = OP_FAILED_BAD_REQUEST;
        retrc = ERR_BADREQ;
        ERR;
    }

    if (iq->have_client_endian &&
        TAGGED_API_LITTLE_ENDIAN == iq->client_endian) {
        conv_flags |= CONVERT_LITTLE_ENDIAN_CLIENT;
    }

    if (strcmp(tag, ondisktag) == 0) {
        /* XXX support this? */
    } else {
        int od_len_int;
        struct convert_failure reason;
        char keytag[MAXTAGLEN];

        keysz = getkeysize(iq->usedb, ixnum);
        if (keysz < 0) {
            logmsg(LOGMSG_ERROR, "cannot get key size"
                                 " tbl %s. idx %d\n",
                   iq->usedb->tablename, ixnum);
            /* XXX is this an error? */
        }
        snprintf(keytag, sizeof(keytag), "%s_IX_%d", ondisktag, ixnum);

        rc = ctag_to_stag_blobs_tz(iq->usedb->tablename, tag, record,
                                   WHOLE_BUFFER, fldnullmap, keytag, key,
                                   conv_flags, &reason /*fail reason*/, blobs,
                                   maxblobs, iq->tzname);
        if (rc == -1) {
            char str[128];
            convert_failure_reason_str(&reason, iq->usedb->tablename, tag,
                                       ".ONDISK", str, sizeof(str));
            if (iq->debug) {
                reqprintf(iq, "ERR CONVERT DTA %s->.ONDISK '%s'", tag, str);
            }
            reqerrstrhdr(iq, "Table '%s' ", iq->usedb->tablename);
            reqerrstr(iq, COMDB2_ADD_RC_CNVT_DTA,
                      "error convert data %s->.ONDISK '%s'", tag, str);
            *opfailcode = OP_FAILED_CONVERSION;
            retrc = ERR_CONVERT_DTA;
            ERR;
        }
    }

    /*
      key now contains an ondisk key.  lets find the record (txnally of course)
      and using the found genid, call upd_record() in this very file to
      let it do the rest of the work */

    rc = ix_find_trans(iq, trans, ixnum, key, keysz, fndkey, &fndrrn, &fndgenid,
                       NULL, 0, 0);
    if (rc != 0) {
        if (iq->debug) {
            reqprintf(iq, "IX FIND FAILED ON IDX: %d", ixnum);
        }

        reqerrstrhdr(iq, "Table '%s' ", iq->usedb->tablename);
        reqerrstr(iq, COMDB2_ADD_RC_INVL_BLOB, "failed to find on idx: %d",
                  ixnum);

        *opfailcode = OP_FAILED_VERIFY;

        retrc = rc;
        ERR;
    }

    rc = upd_record(iq, trans, NULL /*primkey*/, fndrrn, fndgenid,
                    (const unsigned char *)tagdescr,
                    (const unsigned char *)tagdescr + taglen, (uint8_t *)record,
                    (uint8_t *)record + reclen, NULL /*p_buf_vrec*/,
                    NULL /*p_buf_vrec_end*/, fldnullmap, NULL /*updCols*/,
                    blobs, maxblobs, &fndgenid, -1ULL, -1ULL, opfailcode,
                    ixfailnum, opcode, blkpos, flags);

    if (rc != 0) {
        if (iq->debug) {
            reqprintf(iq, "FAILED TO UPD %s", keyname);
        }

        reqerrstrhdr(iq, "Table '%s' ", iq->usedb->tablename);
        reqerrstr(iq, COMDB2_ADD_RC_INVL_BLOB,
                  "failed to update record using idx: %d", ixnum);

        *opfailcode = OP_FAILED_INTERNAL;

        retrc = rc;
        ERR;
    }

    dbglog_record_db_write(iq, "updbykey");
    if (iq->__limits.maxcost && iq->cost > iq->__limits.maxcost)
        retrc = ERR_LIMIT;

err:
    if (iq->debug)
        reqpopprefixes(iq, prefixes);
    if (dynschema)
        free_dynamic_schema(iq->usedb->tablename, dynschema);
    if (using_myblobs)
        free_blob_buffers(myblobs, MAXBLOBS);
    return retrc;
}

void blob_status_to_blob_buffer(blob_status_t *bs, blob_buffer_t *bf)
{
    int blobno = 0;
    for (blobno = 0; blobno < bs->numcblobs; blobno++) {
        if (bs->blobptrs[blobno] != NULL) {
            bf[blobno].exists = 1;
            bf[blobno].data = bs->blobptrs[blobno];
            bf[blobno].length = bs->bloblens[blobno];
            bf[blobno].collected = bs->bloblens[blobno];
        }
    }
}

int bdb_add_rep_blob(bdb_state_type *bdb_state, tran_type *tran, int session,
                     int seqno, void *blob, int sz, int *bdberr);

void testrep(int niter, int recsz)
{
    tran_type *tran;
    int i;
    int bdberr;
    unsigned char *stuff;
    struct ireq iq;
    int rc;
    int now, last, n;

    stuff = malloc(recsz);

    init_fake_ireq(thedb, &iq);
    iq.usedb = thedb->dbs[0];

    n = 0;
    now = last = comdb2_time_epochms();

    for (i = 0; i < niter; i++) {
        tran = bdb_tran_begin(thedb->bdb_env, NULL, &bdberr);
        if (tran == NULL) {
            logmsg(LOGMSG_ERROR, "bdb_tran_begin rc %d\n", bdberr);
            goto done;
        }
        rc = bdb_add_rep_blob(thedb->bdb_env, tran, 0, i, stuff, sizeof(stuff),
                              &bdberr);
        if (rc) {
            logmsg(LOGMSG_ERROR, "bdb_add_rep_blob rc %d bdberr %d\n", rc, bdberr);
            goto done;
        }
        rc = trans_commit(&iq, tran, gbl_mynode);
        if (rc) {
            logmsg(LOGMSG_ERROR, "commit rc %d\n", rc);
            goto done;
        }

        now = comdb2_time_epochms();
        if ((now - last) > 1000) {
            logmsg(LOGMSG_ERROR, "%d\n", n);
            n = 0;
            last = now;
        }
        n++;
    }
done:
    free(stuff);
}<|MERGE_RESOLUTION|>--- conflicted
+++ resolved
@@ -372,11 +372,7 @@
 
     if (!(flags & RECFLAGS_NO_BLOBS) &&
         (rc = check_blob_buffers(iq, blobs, maxblobs, iq->usedb->tablename, tag,
-<<<<<<< HEAD
-                           dbname_schema, record, fldnullmap)) != 0) {
-=======
                                  dbname_schema, record, fldnullmap)) != 0) {
->>>>>>> 1a9cec85
         reqerrstrhdr(iq, "Table '%s' ", iq->usedb->tablename);
         reqerrstr(iq, COMDB2_ADD_RC_INVL_BLOB,
                   "no blobs flags with blob buffers");
