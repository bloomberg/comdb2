/*
   Copyright 2015, 2018, Bloomberg Finance L.P.

   Licensed under the Apache License, Version 2.0 (the "License");
   you may not use this file except in compliance with the License.
   You may obtain a copy of the License at

       http://www.apache.org/licenses/LICENSE-2.0

   Unless required by applicable law or agreed to in writing, software
   distributed under the License is distributed on an "AS IS" BASIS,
   WITHOUT WARRANTIES OR CONDITIONS OF ANY KIND, either express or implied.
   See the License for the specific language governing permissions and
   limitations under the License.
 */

/*
 * This module provides the highest level abstraction of "a record".
 * It contains the functions to use to add, update and delete records
 * (maybe later on to find records too).  Ideally this should be the
 * *only* module in the application that contains a function to add a
 * record.
 *
 * Entry points:
 *  - block processor
 *  - Java stored procedures
 *  - bulk load (in the future)
 *  - schema change
 *  - SQL, via block SQL
 *
 * These routines can be passed dynamic schema specifications.  taglen should
 * always be specified correctly - taglen of zero causes it to use the
 * .DEFAULT tag.
 */

#include <errno.h>
#include <stdio.h>
#include <stdlib.h>
#include <string.h>
#include <strings.h>
#include <netinet/in.h>
#include <unistd.h>

#include "comdb2.h"
#include "block_internal.h"
#include "prefault.h"
#include "localrep.h"
#include "osqlcomm.h"
#include "debug_switches.h"
#include "logmsg.h"
#include "indices.h"

extern int gbl_partial_indexes;
extern int gbl_expressions_indexes;
extern int gbl_reorder_idx_writes;

static int check_blob_buffers(struct ireq *iq, blob_buffer_t *blobs,
                              size_t maxblobs, const char *tblname,
                              const char *tagname, struct schema *sc,
                              void *record, const void *nulls);

static int check_blob_sizes(struct ireq *iq, blob_buffer_t *blobs,
                            int maxblobs);

void free_cached_idx(uint8_t * *cached_idx);

/*
 * Add a record:
 *  - check arguments
 *  - add data
 *  - add blobs
 *  - add keys (or defer add for constraints check)
 *  - trigger stored procedures
 */

#define ERR                                                                    \
    do {                                                                       \
        if (gbl_verbose_toblock_backouts)                                      \
            logmsg(LOGMSG_USER, "err line %d rc %d retrc %d\n", __LINE__, rc,  \
                   retrc);                                                     \
        if (iq->debug)                                                         \
            reqprintf(iq, "err line %d rc %d retrc %d\n", __LINE__, rc,        \
                      retrc);                                                  \
        goto err;                                                              \
    } while (0);

int gbl_max_wr_rows_per_txn = 0;

static inline bool is_event_from_sc(int flags)
{
    return flags & RECFLAGS_NEW_SCHEMA;
}

static inline bool has_constraint(int flags)
{
    return !(flags & RECFLAGS_NO_CONSTRAINTS);
}

/*
 * For logical_livesc, function returns ERR_VERIFY if
 * the record being added is already in the btree.
 */
int add_record(struct ireq *iq, void *trans, const uint8_t *p_buf_tag_name,
               const uint8_t *p_buf_tag_name_end, uint8_t *p_buf_rec,
               const uint8_t *p_buf_rec_end, const unsigned char fldnullmap[32],
               blob_buffer_t *blobs, size_t maxblobs, int *opfailcode,
               int *ixfailnum, int *rrn, unsigned long long *genid,
               unsigned long long ins_keys, int opcode, int blkpos, int flags,
               int rec_flags)
{
    char tag[MAXTAGLEN + 1];
    int rc = -1;
    int retrc = 0;
    int expected_dat_len;
    struct schema *dynschema = NULL;
    void *od_dta;
    size_t od_len;
    int prefixes = 0;
    unsigned char lclnulls[64];
    const char *ondisktag;
    int using_myblobs = 0;
    int conv_flags = 0;
    blob_buffer_t myblobs[MAXBLOBS];
    const char *tagdescr = (const char *)p_buf_tag_name;
    size_t taglen = p_buf_tag_name_end - p_buf_tag_name;
    void *record = p_buf_rec;
    size_t reclen = p_buf_rec_end - p_buf_rec;
    unsigned long long vgenid = 0;

    *ixfailnum = -1;

    if (!blobs) {
        bzero(myblobs, sizeof(myblobs));
        maxblobs = MAXBLOBS;
        blobs = myblobs;
        using_myblobs = 1;
    }

    if (is_event_from_sc(flags))
        ondisktag = ".NEW..ONDISK";
    else
        ondisktag = ".ONDISK";

    if (iq->debug) {
        reqpushprefixf(iq, "add_record: ");
        prefixes++;
    }

    if (!iq->usedb) {
        if (iq->debug)
            reqprintf(iq, "NO USEDB SET");
        retrc = ERR_BADREQ;
        ERR;
    }

    if (iq->debug) {
        reqpushprefixf(iq, "TBL %s ", iq->usedb->tablename);
        prefixes++;
    }

    if (!(flags & RECFLAGS_NEW_SCHEMA)) {
        if (gbl_max_wr_rows_per_txn &&
            ((++iq->written_row_count) > gbl_max_wr_rows_per_txn)) {
            reqerrstr(iq, COMDB2_CSTRT_RC_TRN_TOO_BIG,
                      "Transaction exceeds max rows");
            retrc = ERR_TRAN_TOO_BIG;
            ERR;
        }
    }

    if (is_event_from_sc(flags) &&
        ((gbl_partial_indexes && iq->usedb->ix_partial) ||
         (gbl_expressions_indexes && iq->usedb->ix_expr))) {
        int ixnum;
        int rebuild_keys = 0;
        if (!gbl_use_plan || !iq->usedb->plan)
            rebuild_keys = 1;
        else {
            for (ixnum = 0; ixnum < iq->usedb->nix; ixnum++) {
                if (iq->usedb->plan->ix_plan[ixnum] == -1) {
                    rebuild_keys = 1;
                    break;
                }
            }
        }
        if (rebuild_keys) {
            if (iq->idxInsert || iq->idxDelete) {
                free_cached_idx(iq->idxInsert);
                free_cached_idx(iq->idxDelete);
                free(iq->idxInsert);
                free(iq->idxDelete);
                iq->idxInsert = iq->idxDelete = NULL;
            }
            ins_keys = -1ULL;
        }
    }

    if (!is_event_from_sc(flags)) { // dont sleep if adding from SC

        int d_ms = BDB_ATTR_GET(thedb->bdb_attr, DELAY_WRITES_IN_RECORD_C);
        if (d_ms) {
            if (iq->debug)
                reqprintf(iq, "Sleeping for DELAY_WRITES_IN_RECORD_C (%dms)",
                          d_ms);
            int lrc = usleep(1000 * d_ms);
            if (lrc)
                reqprintf(iq, "usleep error rc %d errno %d\n", rc, errno);
        }
    }

    if (!is_event_from_sc(flags) && !(flags & RECFLAGS_DONT_LOCK_TBL)) {
        // dont lock table if adding from SC or if RECFLAGS_DONT_LOCK_TBL
        assert(!iq->is_sorese); // sorese codepaths will have locked it already

        reqprintf(iq, "Calling bdb_lock_table_read()");
        rc = bdb_lock_table_read(iq->usedb->handle, trans);
        if (rc == BDBERR_DEADLOCK) {
            if (iq->debug)
                reqprintf(iq, "LOCK TABLE READ DEADLOCK");
            retrc = RC_INTERNAL_RETRY;
            ERR;
        } else if (rc) {
            if (iq->debug)
                reqprintf(iq, "LOCK TABLE READ ERROR: %d", rc);
            *opfailcode = OP_FAILED_INTERNAL;
            retrc = ERR_INTERNAL;
            ERR;
        }
    }

    rc = resolve_tag_name(iq, tagdescr, taglen, &dynschema, tag, sizeof(tag));
    if (rc != 0) {
        reqerrstrhdr(iq, "Table '%s' ", iq->usedb->tablename);
        reqerrstr(iq, COMDB2_CSTRT_RC_INVL_TAG,
                  "invalid tag description '%.*s'", (int) taglen, tagdescr);
        *opfailcode = OP_FAILED_BAD_REQUEST;
        retrc = ERR_BADREQ;
        ERR;
    }

    if ((!dynschema && (flags & RECFLAGS_DYNSCHEMA_NULLS_ONLY)) ||
        (!fldnullmap)) {
        bzero(lclnulls, sizeof(lclnulls));
        fldnullmap = lclnulls;
    }

    /* Tweak blob-descriptors for static tags. */
    if (gbl_disallow_null_blobs && !dynschema &&
        (flags & RECFLAGS_DYNSCHEMA_NULLS_ONLY)) {
        static_tag_blob_conversion(iq->usedb->tablename, tag, record, blobs,
                                   maxblobs);
    }

    if (iq->debug) {
        reqpushprefixf(iq, "TAG %s ", tag);
        prefixes++;
    }

    struct schema *dbname_schema = find_tag_schema(iq->usedb->tablename, tag);
    if (dbname_schema == NULL) {
        if (iq->debug)
            reqprintf(iq, "UNKNOWN TAG %s TABLE %s\n", tag,
                      iq->usedb->tablename);
        *opfailcode = OP_FAILED_BAD_REQUEST;
        retrc = ERR_BADREQ;
        ERR;
    }

    expected_dat_len = get_size_of_schema(dbname_schema);
    if ((size_t)expected_dat_len > reclen) {
        /* Another check.  we don't care about padding, but we need to make
           sure the user-supplied struct has enough room to contain the last
           field. */
        struct field *f;
        int mismatched_size = 1;

        if (gbl_allow_mismatched_tag_size) {
            f = &dbname_schema->member[dbname_schema->nmembers - 1];
            if (f->offset + f->len <= reclen)
                mismatched_size = 0;
        }

        if (mismatched_size) {
            if (iq->debug)
                reqprintf(iq, "BAD DTA LEN %zu TAG %s EXPECTS DTALEN %u\n",
                          reclen, tag, expected_dat_len);
            reqerrstrhdr(iq, "Table '%s' ", iq->usedb->tablename);
            reqerrstr(iq, COMDB2_ADD_RC_INVL_DTA,
                      "bad data length %zu tag '%s' expects data length %u",
                      reclen, tag, expected_dat_len);
            *opfailcode = OP_FAILED_BAD_REQUEST;
            retrc = ERR_BADREQ;
            ERR;
        }
    }

    reclen = expected_dat_len;

    if (!(flags & RECFLAGS_NO_BLOBS) &&
        (rc = check_blob_buffers(iq, blobs, maxblobs, iq->usedb->tablename, tag,
                                 dbname_schema, record, fldnullmap)) != 0) {
        reqerrstrhdr(iq, "Table '%s' ", iq->usedb->tablename);
        reqerrstr(iq, COMDB2_ADD_RC_INVL_BLOB,
                  "no blobs flags with blob buffers");
        *opfailcode = OP_FAILED_BAD_REQUEST;
        retrc = ERR_BADREQ;
        ERR;
    }

    /* Also check blob sizes */
    if (!(flags & RECFLAGS_NO_BLOBS)) {
        if (check_blob_sizes(iq, blobs, maxblobs)) {
            retrc = ERR_BLOB_TOO_LARGE;
            ERR;
        }
    }

    struct schema *ondisktagsc; // schema for .ONDISK
    int tag_same_as_ondisktag = (strcmp(tag, ondisktag) == 0);

    if (tag_same_as_ondisktag) {
        /* we have the ondisk data already, no conversion needed */
        od_dta = record;
        od_len = reclen;
        ondisktagsc = dbname_schema;
    } else {
        int od_len_int;
        struct convert_failure reason;

        /* we need to convert the record to ondisk format */
        od_len_int = getdatsize(iq->usedb);
        if (od_len_int <= 0) {
            if (iq->debug)
                reqprintf(iq, "BAD ONDISK SIZE");
            reqerrstrhdr(iq, "Table '%s' ", iq->usedb->tablename);
            reqerrstr(iq, COMDB2_ADD_RC_INVL_DTA, "bad ondisk size");
            *opfailcode = OP_FAILED_BAD_REQUEST;
            retrc = ERR_BADREQ;
            ERR;
        }

        od_len = (size_t)od_len_int;
        void *allocced_memory = alloca(od_len);
        if (!allocced_memory) {
            logmsg(LOGMSG_ERROR,
                   "add_record: malloc %u failed! (table %s tag %s)\n",
                   (unsigned)od_len, iq->usedb->tablename, tag);
            *opfailcode = OP_FAILED_INTERNAL;
            retrc = ERR_INTERNAL;
            ERR;
        }
        od_dta = allocced_memory;

        if (iq->have_client_endian &&
            TAGGED_API_LITTLE_ENDIAN == iq->client_endian) {
            conv_flags |= CONVERT_LITTLE_ENDIAN_CLIENT;
        }

        rc = ctag_to_stag_blobs_tz(iq->usedb->tablename, tag, record,
                                   WHOLE_BUFFER, fldnullmap, ondisktag, od_dta,
                                   conv_flags, &reason /*fail reason*/, blobs,
                                   maxblobs, iq->tzname);
        if (rc == -1) {
            char str[128];
            convert_failure_reason_str(&reason, iq->usedb->tablename, tag,
                                       ondisktag, str, sizeof(str));
            if (iq->debug) {
                reqprintf(iq, "ERR CONVERT DTA %s->%s '%s'", tag, ondisktag, str);
            }
            reqerrstrhdr(iq, "Table '%s' ", iq->usedb->tablename);
            reqerrstr(iq, COMDB2_ADD_RC_CNVT_DTA,
                      "error convert data %s->.ONDISK '%s'", tag, str);
            *opfailcode = OP_FAILED_CONVERSION;
            retrc = ERR_CONVERT_DTA;
            ERR;
        }

        ondisktagsc = find_tag_schema(iq->usedb->tablename, ondisktag);
    }

    rc =
        validate_server_record(iq, od_dta, od_len, tag, ondisktag, ondisktagsc);
    if (rc == -1) {
        *opfailcode = ERR_NULL_CONSTRAINT;
        rc = retrc = ERR_NULL_CONSTRAINT;
        ERR;
    }

    if ((rec_flags & OSQL_IGNORE_FAILURE) != 0) {
        rc = check_for_upsert(iq, trans, ondisktagsc, blobs, maxblobs,
                              opfailcode, ixfailnum, &retrc, ondisktag, od_dta,
                              od_len, ins_keys, rec_flags);
        if (rc)
            ERR;
    }

    if (is_event_from_sc(flags) && (flags & RECFLAGS_ADD_FROM_SC_LOGICAL) &&
        (flags & RECFLAGS_KEEP_GENID))
        vgenid = *genid;

    /*
     * Add the data record
     */
    if (!gbl_use_plan || !iq->usedb->plan || iq->usedb->plan->dta_plan == -1) {
        if (vgenid) {
            int bdberr;
            rc = ix_check_genid(iq, trans, vgenid, &bdberr);
            if (rc && bdberr == IX_FND) {
                retrc = ERR_VERIFY;
                ERR;
            }
            if (bdberr == RC_INTERNAL_RETRY) {
                rc = retrc = RC_INTERNAL_RETRY;
                ERR;
            }
            /* The row is not in new btree, proceed with the add */
            vgenid = 0; // no need to verify again
        }

        if (flags & RECFLAGS_KEEP_GENID) {
            assert(genid != 0);
            retrc = dat_set(iq, trans, od_dta, od_len, *rrn, *genid);
        } else
            retrc = dat_add(iq, trans, od_dta, od_len, genid, rrn);

        if (iq->debug) {
            reqprintf(iq, "dat_add RRN %d GENID 0x%llx DTALEN %zu RC %d DATA ",
                      *rrn, *genid, od_len, retrc);
            reqdumphex(iq, od_dta, od_len);
        }
        if (retrc) {
            *opfailcode = OP_FAILED_INTERNAL + ERR_ADD_RRN;
            ERR;
        }
    }

    /*
     * Add all the blobs.  ctag_to_stag_blobs reordered the blob array
     * as appropriate for ondisk tag.
     */
    for (size_t blobno = 0; blobno < maxblobs; blobno++) {
        blob_buffer_t *blob = &blobs[blobno];
        if (blob->exists && (!gbl_use_plan || !iq->usedb->plan ||
                             iq->usedb->plan->blob_plan[blobno] == -1)) {
            retrc = blob_add(iq, trans, blobno, blob->data, blob->length, *rrn,
                             *genid, IS_ODH_READY(blob));
            if (iq->debug) {
                reqprintf(iq, "blob_add LEN %zu RC %d DATA ", blob->length,
                          retrc);
                reqdumphex(iq, blob->data, blob->length);
            }
            if (retrc) {
                *opfailcode = OP_FAILED_INTERNAL + ERR_ADD_BLOB;
                ERR;
            }
        }
    }

    if (gbl_partial_indexes && iq->usedb->ix_partial && ins_keys == -1ULL) {
        ins_keys = verify_indexes(iq->usedb, od_dta, blobs, maxblobs, 0);
        if (ins_keys == -1ULL) {
            fprintf(stderr, "%s: failed to verify_indexes\n", __func__);
            *opfailcode = OP_FAILED_INTERNAL;
            retrc = ERR_INTERNAL;
            ERR;
        }
    }

    if (iq->usedb->nix > 0) {
        bool reorder = gbl_reorder_idx_writes &&
            !is_event_from_sc(flags) &&
            rec_flags == 0 &&
            (flags & RECFLAGS_DONT_REORDER_IDX) == 0 &&
            iq->usedb->sc_from != iq->usedb &&
            strcasecmp(iq->usedb->tablename, "comdb2_oplog") != 0  &&
            strcasecmp(iq->usedb->tablename, "comdb2_commit_log") != 0 &&
            strncasecmp(iq->usedb->tablename, "sqlite_stat", 11) != 0;

        if (reorder)
            rec_flags |= OSQL_ITEM_REORDERED;

        /* Form and add all the keys.
         * If there are constraints, do the add to indices deferred.
         *
         * For records from INSERT ... ON CONFLICT DO NOTHING, we need
         * to update the indices inplace to avoid inserting duplicate
         * data. The keys, however, are also added to the deferred
         * temporary table to enable cascading updates, if needed.
         */

        if (has_constraint(flags)) { /* if NOT no constraints */
            if (!is_event_from_sc(flags)) {
                /* enqueue the add of the key for constraint checking purpose */
                rc = insert_add_op(iq, opcode, *rrn, -1, *genid, ins_keys,
                                   blkpos, rec_flags);
                if (rc != 0) {
                    if (iq->debug)
                        reqprintf(iq, "FAILED TO PUSH KEYOP");
                    *opfailcode = OP_FAILED_INTERNAL;
                    retrc = ERR_INTERNAL;
                    ERR;
                }
            } else {
                /* if rec adding to NEW SCHEMA and this has constraints,
                 * handle idx in live_sc_*
                 */
            }
        }

        if (!has_constraint(flags) || (rec_flags & OSQL_IGNORE_FAILURE) || reorder) {
            retrc = add_record_indices(iq, trans, blobs, maxblobs, opfailcode,
                    ixfailnum, rrn, genid, vgenid, ins_keys, opcode,
                    blkpos, od_dta, od_len, ondisktag, ondisktagsc,
                    flags, reorder);
            if (retrc)
                ERR;
        }
    }

    /*
     * Trigger stored procedures (JAVASP_TRANS_LISTEN_AFTER_ADD)
     */
    if (!(flags & RECFLAGS_NO_TRIGGERS) &&
        javasp_trans_care_about(iq->jsph, JAVASP_TRANS_LISTEN_AFTER_ADD)) {
        struct javasp_rec *jrec;
        jrec = javasp_alloc_rec(od_dta, od_len, iq->usedb->tablename);
        if (!jrec) {
            *opfailcode = OP_FAILED_INTERNAL;
            retrc = ERR_INTERNAL;
            ERR;
        }
        javasp_rec_set_trans(jrec, iq->jsph, *rrn, *genid);
        /* If we have blobs then make the blob information available
         * to the Java record.  Any blobs not specified in the tag must
         * be null, which is the default anyway. */
        for (size_t blobno = 0; blobno < maxblobs; blobno++) {
            if (blobs[blobno].exists) {
                blob_buffer_t *blob = &blobs[blobno];
                if (unodhfy_blob_buffer(iq->usedb, blob, blobno) != 0) {
                    *opfailcode = OP_FAILED_INTERNAL;
                    retrc = ERR_INTERNAL;
                    ERR;
                }
                javasp_rec_have_blob(jrec, blobno, blob->data, 0, blob->length);
            }
        }
        retrc =
            javasp_trans_tagged_trigger(iq->jsph, JAVASP_TRANS_LISTEN_AFTER_ADD,
                                        NULL, jrec, iq->usedb->tablename);
        javasp_dealloc_rec(jrec);
        if (iq->debug)
            reqprintf(iq, "JAVASP_TRANS_LISTEN_AFTER_ADD RC %d", retrc);
        if (retrc) {
            *opfailcode = ERR_JAVASP_ABORT_OP;
            ERR;
        }
    }

    /* Save the op to replay later locally */
    if (gbl_replicate_local &&
        (strcasecmp(iq->usedb->tablename, "comdb2_oplog") != 0 &&
         (strcasecmp(iq->usedb->tablename, "comdb2_commit_log")) != 0 &&
         strncasecmp(iq->usedb->tablename, "sqlite_stat", 11) != 0) &&
        !is_event_from_sc(flags)) {
        retrc = local_replicant_log_add(iq, trans, od_dta, blobs, opfailcode);
        if (retrc)
            ERR;
    }

    if (!is_event_from_sc(flags)) {
        iq->usedb->write_count[RECORD_WRITE_INS]++;
        gbl_sc_last_writer_time = comdb2_time_epoch();

        /* For live schema change */
        retrc = live_sc_post_add(iq, trans, *genid, od_dta, ins_keys, blobs,
                                 maxblobs, flags, rrn);

        if (retrc) {
            ERR;
        }
    }

    dbglog_record_db_write(iq, "insert");
    if (iq->__limits.maxcost && iq->cost > iq->__limits.maxcost)
        retrc = ERR_LIMIT;

    if (debug_switch_alternate_verify_fail()) {
        static int flipon = 0;
        if (flipon) {
            flipon = 0;
        } else {
            flipon = 1;
            *opfailcode = OP_FAILED_VERIFY;
            retrc = ERR_VERIFY;
            ERR;
        }
    }

err:
    if (iq->debug)
        reqpopprefixes(iq, prefixes);
    if (dynschema)
        free_dynamic_schema(iq->usedb->tablename, dynschema);
    if (using_myblobs)
        free_blob_buffers(myblobs, MAXBLOBS);
    if (iq->is_block2positionmode) {
        iq->last_genid = *genid;
    }
    return retrc;
}



/*
 * Upgrade an existing record to ondisk format
 * without changing genid.
 */
int upgrade_record(struct ireq *iq, void *trans, unsigned long long vgenid,
                   uint8_t *p_buf_rec, const uint8_t *p_buf_rec_end,
                   int *opfailcode, int *ixfailnum, int opcode, int blkpos)
{
    static const char ondisktag[] = ".ONDISK";

    uint8_t *p_tagname_buf = (uint8_t *)ondisktag;
    uint8_t *p_tagname_buf_end = p_tagname_buf + strlen(ondisktag);

    unsigned long long dummy_genid;

    return upd_record(iq, trans, NULL, 2, vgenid, p_tagname_buf,
                      p_tagname_buf_end, p_buf_rec, p_buf_rec_end, NULL, NULL,
                      NULL, NULL, /*updcols*/
                      NULL,       /*blobs*/
                      0,          /*maxblobs*/
                      &dummy_genid, -1ULL, -1ULL, opfailcode, ixfailnum, opcode,
                      blkpos, RECFLAGS_UPGRADE_RECORD);
}

/* We used to return conversion error (113) for
   not-null constraint violations on updates.
   Switch it on to keep the old behavior.
   Switch it off to return null constraint error (4). */
int gbl_upd_null_cstr_return_conv_err = 0;

/*
 * Update an existing record.
 *
 * Verification is through either a snapshot (weak) or by genid (strong).
 * Snapshot verification is used if vrecord!=NULL, else vgenid is used.
 *
 * If vrecord is passed in but primkey==NULL then we will form primary key
 * from vrecord and use it to find the record to update.
 *
 * New genid is written to *genid
 */
int upd_record(struct ireq *iq, void *trans, void *primkey, int rrn,
               unsigned long long vgenid, const uint8_t *p_buf_tag_name,
               const uint8_t *p_buf_tag_name_end, uint8_t *p_buf_rec,
               const uint8_t *p_buf_rec_end, uint8_t *p_buf_vrec,
               const uint8_t *p_buf_vrec_end,
               const unsigned char fldnullmap[32], int *updCols,
               blob_buffer_t *blobs, size_t maxblobs, unsigned long long *genid,
               unsigned long long ins_keys, unsigned long long del_keys,
               int *opfailcode, int *ixfailnum, int opcode, int blkpos,
               int flags)
{
    int rc;
    int retrc = 0;
    int prefixes = 0;
    int conv_flags = 0;
    int expected_dat_len;
    blob_status_t oldblobs[MAXBLOBS] = {{0}};
    struct schema *dynschema = NULL;
    char *allocced_memory = NULL;
    size_t mallocced_bytes;
    size_t od_len;
    int od_len_int;
    int myupdatecols[MAXCOLUMNS + 1];
    int using_myupdatecols = 0;
    void *od_dta = NULL;
    void *odv_dta = NULL;
    void *old_dta = NULL;
    char tag[MAXTAGLEN + 1];
    int fndlen;
    int blobno;
    char lclprimkey[MAXKEYLEN];
    unsigned char lclnulls[64];
    struct convert_failure reason;
    int using_myblobs = 0;
    blob_buffer_t myblobs[MAXBLOBS];
    const char *tagdescr = (const char *)p_buf_tag_name;
    size_t taglen = p_buf_tag_name_end - p_buf_tag_name;
    void *record = p_buf_rec;
    void *vrecord = p_buf_vrec;
    size_t reclen = p_buf_rec_end - p_buf_rec;
    int got_oldblobs = 0;
    blob_buffer_t add_blobs_buf[MAXBLOBS] = {{0}};
    blob_buffer_t del_blobs_buf[MAXBLOBS] = {{0}};
    blob_buffer_t *add_idx_blobs = NULL;
    blob_buffer_t *del_idx_blobs = NULL;

    if (p_buf_vrec && (p_buf_vrec_end - p_buf_vrec) != reclen) {
        if (iq->debug)
            reqprintf(iq, "REC LEN %zu DOES NOT EQUAL VREC LEN %td", reclen,
                      (p_buf_vrec_end - p_buf_vrec));
        retrc = ERR_BADREQ;
        goto err;
    }

    *ixfailnum = -1;

    if (!is_event_from_sc(flags)) {
        if (gbl_max_wr_rows_per_txn &&
            ((++iq->written_row_count) > gbl_max_wr_rows_per_txn)) {
            reqerrstr(iq, COMDB2_CSTRT_RC_TRN_TOO_BIG,
                      "Transaction exceeds max rows");
            retrc = ERR_TRAN_TOO_BIG;
            goto err;
        }
    }

    /* must have blobs in case any byte arrays in .DEFAULT convert to blobs */
    if (!blobs) {
        bzero(myblobs, sizeof(myblobs));
        maxblobs = MAXBLOBS;
        blobs = myblobs;
        using_myblobs = 1;
    }

    if (iq->debug) {
        reqpushprefixf(iq, "upd_record: ");
        prefixes++;
    }

    if (!iq->usedb) {
        if (iq->debug)
            reqprintf(iq, "NO USEDB SET");
        retrc = ERR_BADREQ;
        goto err;
    }

    if (iq->debug) {
        reqpushprefixf(iq, "TBL %s ", iq->usedb->tablename);
        prefixes++;
    }

    int d_ms = BDB_ATTR_GET(thedb->bdb_attr, DELAY_WRITES_IN_RECORD_C);
    if (d_ms) {
        if (iq->debug)
            reqprintf(iq, "Sleeping for %d ms", d_ms);
        usleep(1000 * d_ms);
    }

    if (!(flags & RECFLAGS_DONT_LOCK_TBL)) {
        assert(!iq->is_sorese); // sorese codepaths will have locked it already

        reqprintf(iq, "Calling bdb_lock_table_read()");
        rc = bdb_lock_table_read(iq->usedb->handle, trans);
        if (rc == BDBERR_DEADLOCK) {
            if (iq->debug)
                reqprintf(iq, "LOCK TABLE READ DEADLOCK");
            retrc = RC_INTERNAL_RETRY;
            goto err;
        } else if (rc) {
            if (iq->debug)
                reqprintf(iq, "LOCK TABLE READ ERROR: %d", rc);
            *opfailcode = OP_FAILED_INTERNAL;
            retrc = ERR_INTERNAL;
            goto err;
        }
    }

    rc = resolve_tag_name(iq, tagdescr, taglen, &dynschema, tag, sizeof(tag));
    if (rc != 0) {
        *opfailcode = OP_FAILED_BAD_REQUEST;
        retrc = ERR_BADREQ;
        goto err;
    }

    if ((!dynschema && (flags & RECFLAGS_DYNSCHEMA_NULLS_ONLY)) ||
        (!fldnullmap)) {
        bzero(lclnulls, sizeof(lclnulls));
        fldnullmap = lclnulls;
    }

    /* Tweak blob-descriptors for static tags. */
    if (gbl_disallow_null_blobs && !dynschema &&
        (flags & RECFLAGS_DYNSCHEMA_NULLS_ONLY)) {
        static_tag_blob_conversion(iq->usedb->tablename, tag, record, blobs,
                                   maxblobs);
    }

    struct schema *dbname_schema = find_tag_schema(iq->usedb->tablename, tag);
    if (dbname_schema == NULL) {
        if (iq->debug)
            if (iq->debug)
                reqprintf(iq, "UNKNOWN TAG %s TABLE %s\n", tag,
                          iq->usedb->tablename);
        *opfailcode = OP_FAILED_BAD_REQUEST;
        retrc = ERR_BADREQ;
        ERR;
    }

    expected_dat_len = get_size_of_schema(dbname_schema);
    if ((size_t)expected_dat_len > reclen) {
        /* same check as in add_record */
        struct field *f;
        int mismatched_size = 1;

        if (gbl_allow_mismatched_tag_size) {
            f = &dbname_schema->member[dbname_schema->nmembers - 1];
            if (f->offset + f->len > reclen)
                mismatched_size = 0;
        }

        if (mismatched_size) {
            if (iq->debug)
                reqprintf(iq, "BAD DTA LEN %zu TAG %s EXPECTS DTALEN %u\n",
                          reclen, tag, expected_dat_len);
            reqerrstr(iq, COMDB2_UPD_RC_INVL_DTA,
                      "bad data length %zu tag '%s' expects data length %u",
                      reclen, tag, expected_dat_len);
            *opfailcode = OP_FAILED_BAD_REQUEST;
            retrc = ERR_BADREQ;
            goto err;
        }
    }

    reclen = expected_dat_len;

    if (!(flags & RECFLAGS_NO_BLOBS) &&
        check_blob_buffers(iq, blobs, maxblobs, iq->usedb->tablename, tag,
                           dbname_schema, record, fldnullmap) != 0) {
        *opfailcode = OP_FAILED_BAD_REQUEST;
        retrc = ERR_BADREQ;
        goto err;
    }

    /* Also check blob sizes */
    if (!(flags & RECFLAGS_NO_BLOBS)) {
        if (check_blob_sizes(iq, blobs, maxblobs)) {
            retrc = ERR_BLOB_TOO_LARGE;
            ERR;
        }
    }

    /*
     * We need memory for the ondisk data and for the old record, and maybe for
     * a verification buffer.
     */
    od_len_int = getdatsize(iq->usedb);
    if (od_len_int <= 0) {
        if (iq->debug)
            reqprintf(iq, "BAD ONDISK SIZE");
        *opfailcode = OP_FAILED_BAD_REQUEST;
        retrc = ERR_BADREQ;
        goto err;
    }
    od_len = od_len_int;

    mallocced_bytes = od_len * 2;
    if (vrecord)
        mallocced_bytes += od_len;
    allocced_memory = alloca(mallocced_bytes);
    if (!allocced_memory) {
        logmsg(LOGMSG_ERROR,
               "upd_record: malloc %u failed! (table %s tag %s)\n",
               (unsigned)mallocced_bytes, iq->usedb->tablename, tag);
        *opfailcode = OP_FAILED_INTERNAL;
        retrc = ERR_INTERNAL;
        goto err;
    }
    od_dta = allocced_memory;
    /* This is the current image as it exists in the db */
    old_dta = allocced_memory + od_len;
    if (vrecord)
        odv_dta = allocced_memory + od_len * 2;

    if (iq->have_client_endian &&
        TAGGED_API_LITTLE_ENDIAN == iq->client_endian) {
        conv_flags |= CONVERT_LITTLE_ENDIAN_CLIENT;
    }

    /*
     * If we have a vrecord but no primkey then form primkey so we can do the
     * search.
     */
    if (vrecord && !primkey) {
        static unsigned char nullnulls[32] = {0};
        rc = ctag_to_stag_buf_tz(iq->usedb->tablename, tag, vrecord, reclen,
                                 nullnulls, ".ONDISK_IX_0", lclprimkey,
                                 conv_flags, NULL, iq->tzname);
        if (rc < 0) {
            if (iq->debug)
                reqprintf(iq, "ERR FORMING PRIMARY KEY");
            reqerrstr(iq, COMDB2_UPD_RC_INVL_PK, "error forming primary key");
            *opfailcode = OP_FAILED_CONVERSION;
            retrc = ERR_CONVERT_IX;
            goto err;
        }
        primkey = lclprimkey;
    }

    /* light the prefault kill bit for this subop - olddta */
    prefault_kill_bits(iq, -1, PFRQ_OLDDATA);
    if (iq->osql_step_ix)
        gbl_osqlpf_step[*(iq->osql_step_ix)].step += 1;

    /*
     * Find the old record using either rrn+genid or primkey.  The old record
     * will be placed into "old_record."
     * Handle deadlock correctly!
     */
    if (primkey) {
        int fndrrn;
        char fndkey[MAXKEYLEN];
        int primkeysz = getkeysize(iq->usedb, 0);
        rc = ix_find_by_primkey_tran(iq, primkey, primkeysz, fndkey, &fndrrn,
                                     &vgenid, old_dta, &fndlen, od_len, trans);
        if (iq->debug) {
            reqprintf(iq, "ix_find_by_primkey_tran RRN %d FND RRN %d "
                          "GENID 0x%llx DTALEN %zu FNDLEN %u PRIMKEY ",
                      rrn, fndrrn, vgenid, od_len, fndlen);
            reqdumphex(iq, primkey, primkeysz);
            reqmoref(iq, " RC %d", rc);
        }
        if (rc == 0 && rrn != fndrrn) {
            *opfailcode = OP_FAILED_VERIFY;
            retrc = ERR_VERIFY;
            goto err;
        }
    } else if (flags == RECFLAGS_UPGRADE_RECORD) {
        if (record != NULL) {
            // this is a record upgrade and caller specifies data buffer.
            // make old_dta point to record
            old_dta = record;
            fndlen = reclen;
        } else {
            // this is a record upgrade and no data buffer specified.
            // find data by genid, and then write to where old_dta points to
            int ver;
            rc = ix_find_ver_by_rrn_and_genid_tran(
                iq, rrn, vgenid, old_dta, &fndlen, od_len, trans, &ver);
            if (iq->debug)
                reqprintf(
                    iq, "ix_find_ver_by_rrn_and_genid_tran RRN %d GENID 0x%llx "
                        "DTALEN %zu FNDLEN %u VER %d RC %d",
                    rrn, vgenid, od_len, fndlen, ver, rc);

            if (rc == 0 && ver == iq->usedb->schema_version) {
                // record is at ondisk version, return
                retrc = rc;
                goto err;
            }
        }

        // od_dta and old_dta are necessarily identical. so point one to the
        // other instead of relatively expensive memcpy()
        od_dta = old_dta;
    } else {
<<<<<<< HEAD

        // this causes a DEADLOCK:
        //       t1    t2
        // have  R     R
        // want  W     W

=======
>>>>>>> 99ed8292
        rc = ix_load_for_write_by_genid_tran(iq, rrn, vgenid, old_dta, &fndlen,
                                           od_len, trans);
        if (iq->debug)
            reqprintf(iq, "ix_load_for_write_by_genid_tran RRN %d GENID 0x%llx "
                          "DTALEN %zu FNDLEN %d RC %d",
                      rrn, vgenid, od_len, fndlen, rc);
        // solutions: 
        // 1. get this read record done under a write lock
        // 2. release this read lock, and when doing update verify that nothing has changed on this record
    }
    if (rc != 0 || od_len != fndlen) {
        if (iq->debug)
            reqprintf(iq, "FIND OLD RECORD FAILED od_len %zu fndlen %u RC %d",
                      od_len, fndlen, rc);
        reqerrstr(iq, COMDB2_UPD_RC_UNKN_REC, "find old record failed");
        *opfailcode = OP_FAILED_VERIFY;
        if (rc == RC_INTERNAL_RETRY)
            retrc = rc;
        else
            retrc = ERR_VERIFY;
        goto err;
    }

    /*
     * If we have to verify data:
     *   Form the ondisk verification record in odv_dta by taking the union of
     *   the old record on disk and the snapshot, as what they passed in could
     *   be a subset of the full ONDISK tag.
     */
    if (vrecord) {
        memcpy(odv_dta, old_dta, od_len);
        if (strncasecmp(tag, ".ONDISK", 7) == 0) {
            /* the input record is .ONDISK or a .ONDISK_IX_ (which would be the
             * case for a cascaded update) */
            rc = stag_to_stag_buf_update_tz(iq->usedb->tablename, tag, vrecord,
                                            ".ONDISK", odv_dta, NULL,
                                            iq->tzname);
        } else {
            rc = ctag_to_stag_buf_tz(iq->usedb->tablename, tag, vrecord,
                                     WHOLE_BUFFER, fldnullmap, ".ONDISK",
                                     odv_dta, (conv_flags | CONVERT_UPDATE),
                                     NULL, iq->tzname);
        }
        if (rc < 0) {
            if (iq->debug)
                reqprintf(iq, "VRECORD CONVERSION FAILED RC %d", rc);
            reqerrstr(iq, COMDB2_UPD_RC_CNVT_VREC,
                      "VRECORD CONVERSION FAILED RC %d", rc);
            *opfailcode = OP_FAILED_CONVERSION;
            retrc = ERR_CONVERT_DTA;
            goto err;
        }
    }

    /*
     * If required, remember the old blobs ready for the update trigger.
     * Handle deadlock correctly.
     */
    if (!(flags & RECFLAGS_NO_TRIGGERS) &&
        javasp_trans_care_about(iq->jsph, JAVASP_TRANS_LISTEN_SAVE_BLOBS_UPD)) {
        rc = save_old_blobs(iq, trans, ".ONDISK", old_dta, rrn, vgenid,
                            oldblobs);
        if (rc != 0) {
            *opfailcode = OP_FAILED_INTERNAL + ERR_SAVE_BLOBS;
            if (rc == RC_INTERNAL_RETRY)
                retrc = rc;
            else
                retrc = ERR_INTERNAL;
            goto err;
        }
        got_oldblobs = 1;
    }

    /*
     * Form the new record in od_dta by taking the union of the old record
     * and the changes.
     */
    if (flags != RECFLAGS_UPGRADE_RECORD) {
        memcpy(od_dta, old_dta, od_len);
        if (strncasecmp(tag, ".ONDISK", 7) == 0) {
            /* the input record is .ONDISK or a .ONDISK_IX_ (which would be the
             * case for a cascaded update) */
            rc = stag_to_stag_buf_update_tz(iq->usedb->tablename, tag, record,
                                            ".ONDISK", od_dta, &reason,
                                            iq->tzname);
        } else {
            rc = ctag_to_stag_blobs_tz(iq->usedb->tablename, tag, record,
                                       WHOLE_BUFFER, fldnullmap, ".ONDISK",
                                       od_dta, (conv_flags | CONVERT_UPDATE),
                                       &reason, blobs, maxblobs, iq->tzname);
        }

        /* used for schema-change */
        if (record != NULL && (NULL == updCols) &&
            (0 == describe_update_columns(iq->usedb->tablename, tag,
                                          myupdatecols))) {
            using_myupdatecols = 1;
            updCols = myupdatecols;
        }

        if (rc < 0) {
            char str[128];
            convert_failure_reason_str(&reason, iq->usedb->tablename, tag,
                                       ".ONDISK", str, sizeof(str));
            if (iq->debug) {
                reqprintf(iq, "ERR CONVERT DTA %s->.ONDISK '%s'", tag, str);
            }

            if (reason.reason == CONVERT_FAILED_NULL_CONSTRAINT_VIOLATION) {
                if (gbl_upd_null_cstr_return_conv_err) {
                    *opfailcode = OP_FAILED_CONVERSION;
                    retrc = ERR_CONVERT_DTA;
                } else {
                    *opfailcode = ERR_NULL_CONSTRAINT;
                    retrc = ERR_NULL_CONSTRAINT;
                }
                reqerrstrhdr(
                    iq,
                    "Null constraint violation for column '%s' on table '%s'. ",
                    reason.target_schema->member[reason.target_field_idx].name,
                    iq->usedb->tablename);
            } else {
                *opfailcode = OP_FAILED_CONVERSION;
                retrc = ERR_CONVERT_DTA;
            }
            reqerrstr(iq, COMDB2_UPD_RC_CNVT_DTA,
                      "error convert data %s->.ONDISK '%s'", tag, str);
            goto err;
        }
    }

    if (iq->usedb->ix_blob ||
        (iq->usedb->sc_from == iq->usedb && iq->usedb->sc_to->ix_blob)) {
        if (!got_oldblobs) {
            rc = save_old_blobs(iq, trans, ".ONDISK", old_dta, rrn, vgenid,
                                oldblobs);
            if (rc != 0) {
                if (rc == RC_INTERNAL_RETRY)
                    retrc = rc;
                else
                    retrc = ERR_INTERNAL;
                goto err;
            }
            blob_status_to_blob_buffer(oldblobs, del_blobs_buf);
            blob_status_to_blob_buffer(oldblobs, add_blobs_buf);
        }
        for (blobno = 0;
             blobno < maxblobs && blobno < iq->usedb->schema->numblobs;
             blobno++) {
            blob_buffer_t *blob;
            blob = &blobs[blobno];
            if (blob->collected && !using_myupdatecols && updCols) {
                int idx;
                int ncols;

                idx = get_schema_blob_field_idx((char *)iq->usedb->tablename,
                                                ".ONDISK", blobno);
                ncols = updCols[0];

                if ((idx >= 0) && (idx < ncols) && (-1 == updCols[idx + 1]))
                    continue;
            }
            if (!(blob->collected) && !(flags & RECFLAGS_DONT_SKIP_BLOBS))
                continue;

            add_blobs_buf[blobno] = *blob;
        }
        if (gbl_partial_indexes && iq->usedb->ix_partial) {
            if (del_keys == -1ULL)
                del_keys = verify_indexes(iq->usedb, old_dta, del_blobs_buf,
                                          MAXBLOBS, 0);
            if (ins_keys == -1ULL)
                ins_keys = verify_indexes(iq->usedb, od_dta, add_blobs_buf,
                                          MAXBLOBS, 0);
            if (ins_keys == -1ULL || del_keys == -1ULL) {
                fprintf(stderr, "%s: failed to verify_indexes\n", __func__);
                *opfailcode = OP_FAILED_INTERNAL;
                retrc = ERR_INTERNAL;
                goto err;
            }
        }
        del_idx_blobs = del_blobs_buf;
        add_idx_blobs = add_blobs_buf;
    }

    if (has_constraint(flags)) {
        rc = check_update_constraints(iq, trans, iq->blkstate, opcode, old_dta,
                                      od_dta, del_keys, opfailcode);
        if (rc != 0) {
            if (iq->debug)
                reqprintf(iq, "FAILED TO VERIFY CONSTRAINTS");
            retrc = *opfailcode;
            goto err;
        }
    }

    if (gbl_replicate_local &&
        (strcasecmp(iq->usedb->tablename, "comdb2_oplog") != 0 &&
         (strcasecmp(iq->usedb->tablename, "comdb2_commit_log")) != 0 &&
         strncasecmp(iq->usedb->tablename, "sqlite_stat", 11) != 0) &&
        !is_event_from_sc(flags)) {

        retrc = local_replicant_log_delete_for_update(iq, trans, rrn, vgenid,
                                                      opfailcode);
        if (retrc)
            ERR;
    }

    /*
     * Update the data record using the correct verification technique.
     * bdblib will give us a new genid (if tagged) and will update the genid
     * of all our blobs too.
     */
    if (vrecord) {
        if (iq->debug) {
            reqprintf(iq, "old_dta = ");
            reqdumphex(iq, old_dta, od_len);
            reqprintf(iq, "odv_dta = ");
            reqdumphex(iq, odv_dta, od_len);
        }

        /* do verified update */

        /* pass in the genid for striping purposes - need to figure out
           which dta file to use from the genid, but force dta verification
           as verifying the genid is bogus - we just found it right here! */
        rc = dat_upv(iq, trans,
                     0, /*offset to verify from, only zero is supported*/
                     odv_dta, od_len, vgenid, od_dta, od_len, rrn, genid, 1,
                     iq->blkstate->modnum); /* verifydta */
    } else {
        if (flags == RECFLAGS_UPGRADE_RECORD) {
            rc = dat_upgrade(iq, trans, od_dta, od_len, vgenid);
            *genid = vgenid;
            if (iq->debug)
                reqprintf(iq, "dat_upgrade RRN %d VGENID 0x%llx RC %d", rrn,
                          vgenid, rc);
        } else {
            rc = dat_upv(iq, trans, 0, /*vptr*/
                         NULL,         /*vdta*/
                         0,            /*vlen*/
                         vgenid, od_dta, od_len, rrn, genid, 0,
                         iq->blkstate->modnum);
            if (iq->debug)
                reqprintf(iq, "dat_upv RRN %d VGENID 0x%llx GENID 0x%llx RC %d",
                          rrn, vgenid, *genid, rc);
        }
    }

    if (rc != 0) {
        *opfailcode = OP_FAILED_VERIFY;
        retrc = rc;
        goto err;
    }

    // if even one ix is done deferred, we want to do the post_update deferred
    int deferredAdd = 0;
    int same_genid_with_upd =
        bdb_inplace_cmp_genids(iq->usedb->handle, *genid, vgenid) == 0;

    /* update the indexes as required */
    retrc = upd_record_indices(
        iq, trans, opfailcode, ixfailnum, rrn, genid, ins_keys, opcode, blkpos,
        od_dta, od_len, old_dta, del_keys, flags, add_idx_blobs, del_idx_blobs,
        same_genid_with_upd, vgenid, &deferredAdd);

    if (retrc)
        ERR;

    int force_inplace_blob_off = live_sc_disable_inplace_blobs(iq);
    /*
     * Now we need to change the blobs for this tag.  For each blob
     * in the user tag, get the ondisk blob number and delete/update
     * it accordingly.  And handle deadlock correctly!
     */
    for (blobno = 0; blobno < maxblobs && blobno < iq->usedb->schema->numblobs;
         blobno++) {
        blob_buffer_t *blob;
        blob = &blobs[blobno];
        int upgenid = 0;

        /*
         * If this blob was collected- check the updcols array to determine if
         * we need to update the genid only if updCols was passed into this:
         * The codepath which doesn't use updCols already optimizes by not
         * marking the blob as collected.
         *
         * TODO:
         * We can avoid putting the blob on the network in the osql layer if it
         * hasn't been updated.
         */
        if (blob->collected && !using_myupdatecols && updCols) {
            int idx;
            int ncols;

            idx = get_schema_blob_field_idx((char *)iq->usedb->tablename,
                                            ".ONDISK", blobno);
            ncols = updCols[0];

            if ((idx >= 0) && (idx < ncols) && (-1 == updCols[idx + 1])) {
                upgenid = 1;
            }
        }

        /*
         * If RECFLAGS_DONT_SKIP_BLOBS is set, delete an uncollected blob
         * rather than update its genid.  An uncollected blob in this case
         * means that it should change to NULL.
         */

        if (!(blob->collected)) {
            if (flags & RECFLAGS_DONT_SKIP_BLOBS) {
                /* flags tell me to delete this uncollected record */
            } else {
                /* I will update the genid for this uncollected record */
                upgenid = 1;
            }
        }

        if (upgenid) {
            if (blobno < iq->usedb->numblobs) {
                if (!force_inplace_blob_off && gbl_inplace_blobs &&
                    gbl_inplace_blob_optimization && same_genid_with_upd) {
                    if (iq->debug)
                        reqprintf(iq, "blob_upd_genid SKIP BLOBNO %d BLOB "
                                      "OPTIMIZATION RC %d",
                                  blobno, rc);
                    gbl_untouched_blob_cnt++;
                    continue;
                }
                rc = blob_upd_genid(iq, trans, blobno, rrn, vgenid, *genid);
                if (iq->debug)
                    reqprintf(iq, "blob_upd_genid BLOBNO %d RC %d", blobno, rc);
                if (rc != 0) {
                    *opfailcode = OP_FAILED_INTERNAL + ERR_UPD_GENIDS;
                    retrc = rc;
                    goto err;
                }
                gbl_update_genid_blob_cnt++;
            }
            if (iq->debug)
                reqprintf(iq, "skipping ondisk blob %d", blobno);
            continue;
        }

        /* Attempt to update blobs in-place if that's enabled. */
        if (!force_inplace_blob_off && gbl_inplace_blobs) {
            if (!blob->exists) {
                rc = blob_del(iq, trans, rrn, vgenid, blobno);
                if (iq->debug)
                    reqprintf(iq, "blob_del BLOBNO %d RC %d", blobno, rc);
                if (rc != IX_NOTFND && rc != 0) {
                    *opfailcode = OP_FAILED_INTERNAL + ERR_DEL_BLOB;
                    retrc = rc;
                    goto err;
                }
                if (rc != IX_NOTFND) {
                    gbl_delupd_blob_cnt++;
                }
            } else {
                /* Add/Update case. */
                rc = blob_upv(iq, trans, 0, vgenid, blob->data, blob->length,
                              blobno, rrn, *genid, IS_ODH_READY(blob));
                if (iq->debug)
                    reqprintf(iq, "blob_upv BLOBNO %d RC %d", blobno, rc);
                if (rc != 0) {
                    *opfailcode = OP_FAILED_INTERNAL + ERR_UPD_BLOB;
                    retrc = rc;
                    goto err;
                }
                gbl_inplace_blob_cnt++;
            }
        } else {
            /* delete old blob, if there was one, using the old genid */
            rc = blob_del(iq, trans, rrn, vgenid, blobno);
            if (iq->debug)
                reqprintf(iq, "blob_del BLOBNO %d RC %d", blobno, rc);
            if (rc != IX_NOTFND && rc != 0) {
                *opfailcode = OP_FAILED_INTERNAL + ERR_DEL_BLOB;
                retrc = rc;
                goto err;
            }
            if (rc != IX_NOTFND) {
                gbl_delupd_blob_cnt++;
            }
            /* add the new blob data if it's not NULL. */
            if (blob->exists) {
                rc = blob_add(iq, trans, blobno, blob->data, blob->length, rrn,
                              *genid, IS_ODH_READY(blob));
                if (iq->debug)
                    reqprintf(iq, "blob_add BLOBNO %d RC %d", blobno, rc);
                if (rc != 0) {
                    *opfailcode = OP_FAILED_INTERNAL + ERR_ADD_BLOB;
                    retrc = rc;
                    goto err;
                }
                gbl_addupd_blob_cnt++;
            }
        }
    }

    /* Update the genids of any remaining blobs */
    for (; blobno < iq->usedb->numblobs; blobno++) {
        if (!force_inplace_blob_off && gbl_inplace_blobs &&
            gbl_inplace_blob_optimization && same_genid_with_upd) {
            if (iq->debug)
                reqprintf(
                    iq, "blob_upd_genid SKIP BLOBNO %d BLOB OPTIMIZATION RC %d",
                    blobno, rc);
            gbl_untouched_blob_cnt++;
            continue;
        }

        rc = blob_upd_genid(iq, trans, blobno, rrn, vgenid, *genid);
        if (iq->debug)
            reqprintf(iq, "blob_upd_genid BLOBNO %d RC %d", blobno, rc);
        if (rc != 0) {
            *opfailcode = OP_FAILED_INTERNAL + ERR_UPD_GENIDS;
            retrc = rc;
            goto err;
        }
        gbl_update_genid_blob_cnt++;
    }

    /* TODO: largely copy and paste from the add case, with some complexities.
     * functionalize the bastard */
    if (gbl_replicate_local &&
        (strcasecmp(iq->usedb->tablename, "comdb2_oplog") != 0 &&
         (strcasecmp(iq->usedb->tablename, "comdb2_commit_log")) != 0 &&
         strncasecmp(iq->usedb->tablename, "sqlite_stat", 11) != 0) &&
        !is_event_from_sc(flags)) {
        retrc = local_replicant_log_add_for_update(iq, trans, rrn, *genid,
                                                   opfailcode);
        if (retrc)
            ERR;
    }

    /*
     * Trigger JAVASP_TRANS_LISTEN_AFTER_UPD.
     */
    if (!(flags & RECFLAGS_NO_TRIGGERS) &&
        javasp_trans_care_about(iq->jsph, JAVASP_TRANS_LISTEN_AFTER_UPD)) {
        struct javasp_rec *joldrec;
        struct javasp_rec *jnewrec;
        blob_status_t new_rec_blobs[MAXBLOBS] = {{0}};

        /* old record no longer exists - don't set trans or rrn */
        joldrec = javasp_alloc_rec(old_dta, od_len, iq->usedb->tablename);
        javasp_rec_set_blobs(joldrec, oldblobs);
        javasp_rec_set_trans(joldrec, iq->jsph, rrn, vgenid);

        /* new record now exists on disk */
        jnewrec = javasp_alloc_rec(od_dta, od_len, iq->usedb->tablename);

        /* we also need to pass down blobs.  not all of them are necessarily
           specified in the 'blobs' variable (eg: static tag that omits a blob)
           */
        save_old_blobs(iq, trans, ".ONDISK", od_dta, rrn, *genid,
                       new_rec_blobs);
        javasp_rec_set_blobs(jnewrec, new_rec_blobs);
        javasp_rec_set_trans(jnewrec, iq->jsph, rrn, vgenid);
        rc =
            javasp_trans_tagged_trigger(iq->jsph, JAVASP_TRANS_LISTEN_AFTER_UPD,
                                        joldrec, jnewrec, iq->usedb->tablename);
        javasp_dealloc_rec(joldrec);
        javasp_dealloc_rec(jnewrec);
        free_blob_status_data(new_rec_blobs);
        if (iq->debug)
            reqprintf(iq, "JAVASP_TRANS_LISTEN_AFTER_UPD %d", rc);
        if (rc != 0) {
            *opfailcode = OP_FAILED_INTERNAL + ERR_JAVASP_ABORT_OP;
            retrc = rc;
            goto err;
        }
    }

    /* For live schema change */
    rc = live_sc_post_update(iq, trans, vgenid, old_dta, *genid, od_dta,
                             ins_keys, del_keys, od_len, updCols, blobs, 
                             maxblobs, flags, rrn, deferredAdd, del_idx_blobs,
                             add_idx_blobs);
    if (rc != 0) {
        retrc = rc;
        goto err;
    }

    iq->usedb->write_count[RECORD_WRITE_UPD]++;
    gbl_sc_last_writer_time = comdb2_time_epoch();

    dbglog_record_db_write(iq, "update");
    if (iq->__limits.maxcost && iq->cost > iq->__limits.maxcost)
        retrc = ERR_LIMIT;

    if (debug_switch_alternate_verify_fail()) {
        static int flipon = 0;
        if (flipon) {
            gbl_maxretries = 500;
            flipon = 0;
        } else {
            gbl_maxretries = 2;
            flipon = 1;
            *opfailcode = OP_FAILED_VERIFY;
            retrc = ERR_VERIFY;
            ERR;
        }
    }

err:
    free_blob_status_data(oldblobs);
    if (iq->debug)
        reqpopprefixes(iq, prefixes);
    if (dynschema)
        free_dynamic_schema(iq->usedb->tablename, dynschema);
    if (using_myblobs)
        free_blob_buffers(myblobs, MAXBLOBS);
    if (iq->is_block2positionmode) {
        iq->last_genid = *genid;
    }
    return retrc;
}

/*
 * Delete a single record.
 *
 * If primary key is provided then it must be in ondisk format and it is used
 * in preference to rrn/genid for finding and deleting the record.
 */
int del_record(struct ireq *iq, void *trans, void *primkey, int rrn,
               unsigned long long genid, unsigned long long del_keys,
               int *opfailcode, int *ixfailnum, int opcode, int flags)
{
    int retrc = 0;
    int prefixes = 0;
    void *allocced_memory = NULL;
    blob_status_t oldblobs[MAXBLOBS] = {{0}};
    void *od_dta;
    size_t od_len;
    int od_len_int;
    int fndlen;
    int rc;
    int got_oldblobs = 0;
    blob_buffer_t blobs_buf[MAXBLOBS] = {{0}};
    blob_buffer_t *del_idx_blobs = NULL;

    *ixfailnum = -1;

    if (iq->debug) {
        reqpushprefixf(iq, "del_record: ");
        prefixes++;
    }

    if (!iq->usedb) {
        if (iq->debug)
            reqprintf(iq, "NO USEDB SET");
        retrc = ERR_BADREQ;
        goto err;
    }

    if (!is_event_from_sc(flags) && gbl_max_wr_rows_per_txn &&
        ((++iq->written_row_count) > gbl_max_wr_rows_per_txn)) {
        reqerrstr(iq, COMDB2_CSTRT_RC_TRN_TOO_BIG,
                  "Transaction exceeds max rows");
        retrc = ERR_TRAN_TOO_BIG;
        goto err;
    }

    if (iq->debug) {
        reqpushprefixf(iq, "TBL %s ", iq->usedb->tablename);
        prefixes++;
    }

    od_len_int = getdatsize(iq->usedb);
    if (od_len_int <= 0) {
        if (iq->debug)
            reqprintf(iq, "BAD ONDISK SIZE");
        reqerrstrhdr(iq, "Table '%s' ", iq->usedb->tablename);
        reqerrstr(iq, COMDB2_DEL_RC_INVL_DTA, "bad ondisk size");
        *opfailcode = OP_FAILED_BAD_REQUEST;
        retrc = ERR_BADREQ;
        goto err;
    }
    od_len = (size_t)od_len_int;
    allocced_memory = alloca(od_len);
    if (!allocced_memory) {
        logmsg(LOGMSG_ERROR, "del_record: alloc %u failed\n", (unsigned)od_len);
        *opfailcode = OP_FAILED_INTERNAL;
        retrc = ERR_INTERNAL;
        goto err;
    }
    od_dta = allocced_memory;

    /* light the prefault kill bit for this subop - olddta */
    prefault_kill_bits(iq, -1, PFRQ_OLDDATA);
    if (iq->osql_step_ix)
        gbl_osqlpf_step[*(iq->osql_step_ix)].step += 1;

    int d_ms = BDB_ATTR_GET(thedb->bdb_attr, DELAY_WRITES_IN_RECORD_C);
    if (d_ms) {
        if (iq->debug)
            reqprintf(iq, "Sleeping for %d ms", d_ms);
        usleep(1000 * d_ms);
    }

    if (!(flags & RECFLAGS_DONT_LOCK_TBL)) {
        assert(!iq->is_sorese); // sorese codepaths will have locked it already

        reqprintf(iq, "Calling bdb_lock_table_read()");
        rc = bdb_lock_table_read(iq->usedb->handle, trans);
        if (rc == BDBERR_DEADLOCK) {
            if (iq->debug)
                reqprintf(iq, "LOCK TABLE READ DEADLOCK");
            retrc = RC_INTERNAL_RETRY;
            goto err;
        } else if (rc) {
            if (iq->debug)
                reqprintf(iq, "LOCK TABLE READ ERROR: %d", rc);
            *opfailcode = OP_FAILED_INTERNAL;
            retrc = ERR_INTERNAL;
            goto err;
        }
    }

    if (primkey) {
        int fndrrn;
        unsigned long long fndgenid;
        char fndkey[MAXKEYLEN];
        rc = ix_find_by_primkey_tran(iq, primkey, getkeysize(iq->usedb, 0),
                                     fndkey, &fndrrn, &fndgenid, od_dta,
                                     &fndlen, od_len, trans);
        if (iq->debug)
            reqprintf(iq, "ix_find_by_primkey_tran RRN %d FND RRN %d "
                          "GENID 0x%llx DTALEN %zu FNDLEN %u RC %d",
                      rrn, fndrrn, fndgenid, od_len, fndlen, rc);
        if (rc == 0 && rrn != fndrrn) {
            *opfailcode = OP_FAILED_VERIFY;
            retrc = ERR_VERIFY;
            goto err;
        }
        genid = fndgenid;
    } else {
        rc = ix_load_for_write_by_genid_tran(iq, rrn, genid, od_dta, &fndlen,
<<<<<<< HEAD
                                             od_len, trans);
=======
                                           od_len, trans);
>>>>>>> 99ed8292
        if (iq->debug)
            reqprintf(iq, "ix_load_for_write_by_genid_tran RRN %d GENID 0x%llx "
                          "DTALEN %zu FNDLEN %u RC %d",
                      rrn, genid, od_len, fndlen, rc);
    }

    /* Must handle deadlock correctly */
    if (rc != 0 || od_len != fndlen) {
        if (iq->debug)
            reqprintf(iq, "FIND OLD RECORD FAILED od_len %zu fndlen %u RC %d",
                      od_len, fndlen, rc);
        reqerrstrhdr(iq, "Table '%s' ", iq->usedb->tablename);
        reqerrstr(iq, COMDB2_DEL_RC_UNKN_REC, "find old record failed");
        *opfailcode = OP_FAILED_VERIFY;
        if (rc == RC_INTERNAL_RETRY)
            retrc = rc;
        else
            retrc = ERR_VERIFY;
        goto err;
    }

    if (iq->usedb->ix_blob ||
        (iq->usedb->sc_from == iq->usedb && iq->usedb->sc_to->ix_blob)) {
        if (!got_oldblobs) {
            rc = save_old_blobs(iq, trans, ".ONDISK", od_dta, rrn, genid,
                                oldblobs);
            if (rc != 0) {
                if (rc == RC_INTERNAL_RETRY)
                    retrc = rc;
                else
                    retrc = ERR_INTERNAL;
                goto err;
            }
            blob_status_to_blob_buffer(oldblobs, blobs_buf);
            got_oldblobs = 1;
        }
        if (gbl_partial_indexes && iq->usedb->ix_partial && del_keys == -1ULL) {
            del_keys =
                verify_indexes(iq->usedb, od_dta, blobs_buf, MAXBLOBS, 0);
            if (del_keys == -1ULL) {
                fprintf(stderr, "%s: failed to verify_indexes\n", __func__);
                *opfailcode = OP_FAILED_INTERNAL;
                retrc = ERR_INTERNAL;
                goto err;
            }
        }
        del_idx_blobs = blobs_buf;
    }

    if (has_constraint(flags)) {
        rc = check_delete_constraints(iq, trans, iq->blkstate, opcode, od_dta,
                                      del_keys, opfailcode);
        if (rc != 0) {
            if (iq->debug)
                reqprintf(iq, "FAILED TO VERIFY CONSTRAINTS");
            reqerrstrhdr(iq, "Table '%s' ", iq->usedb->tablename);
            reqerrstr(iq, COMDB2_DEL_RC_VFY_CSTRT,
                      "failed to verify constraints");
            retrc = *opfailcode;
            goto err;
        }
    }

    if (gbl_replicate_local &&
        (strcasecmp(iq->usedb->tablename, "comdb2_oplog") != 0 &&
         (strcasecmp(iq->usedb->tablename, "comdb2_commit_log")) != 0 &&
         strncasecmp(iq->usedb->tablename, "sqlite_stat", 11) != 0) &&
        !is_event_from_sc(flags)) {
        retrc = local_replicant_log_delete(iq, trans, od_dta, opfailcode);
        if (retrc)
            ERR;
    }

    /*
     * If we want to remember the old blobs for the delete trigger then find
     * them all here.  Handle deadlock correctly.
     */
    if (!got_oldblobs && ((!(flags & RECFLAGS_NO_TRIGGERS) &&
        javasp_trans_care_about(iq->jsph, JAVASP_TRANS_LISTEN_SAVE_BLOBS_DEL)))) {
        rc = save_old_blobs(iq, trans, ".ONDISK", od_dta, rrn, genid, oldblobs);
        if (rc != 0) {
            *opfailcode = OP_FAILED_INTERNAL + ERR_SAVE_BLOBS;
            if (rc == RC_INTERNAL_RETRY)
                retrc = rc;
            else
                retrc = *opfailcode;
            goto err;
        }
        got_oldblobs = 1;
    }

    /* Delete data record.
       Bdblib automatically deletes associated blobs too. */
    retrc = dat_del(iq, trans, rrn, genid);
    if (iq->debug)
        reqprintf(iq, "DEL RRN %d GENID 0x%llx RC %d", rrn, genid, retrc);
    if (retrc != 0) {
        *opfailcode = (retrc == ERR_VERIFY) ? OP_FAILED_VERIFY
                                            : OP_FAILED_INTERNAL + ERR_DEL_DTA;
        goto err;
    }

    const char *tag = is_event_from_sc(flags) ? ".NEW..ONDISK" : ".ONDISK";
    /* Form and delete all keys. */
    retrc = del_record_indices(iq, trans, opfailcode, ixfailnum, rrn, genid,
                               od_dta, del_keys, flags, del_idx_blobs, tag);
    if (retrc)
        ERR;

    /*
     * Trigger JAVASP_TRANS_LISTEN_AFTER_DEL
     */
    if (!(flags & RECFLAGS_NO_TRIGGERS) &&
        javasp_trans_care_about(iq->jsph, JAVASP_TRANS_LISTEN_AFTER_DEL)) {
        struct javasp_rec *jrec;
        jrec = javasp_alloc_rec(od_dta, od_len, iq->usedb->tablename);
        javasp_rec_set_trans(jrec, iq->jsph, rrn, genid);
        javasp_rec_set_blobs(jrec, oldblobs);
        rc =
            javasp_trans_tagged_trigger(iq->jsph, JAVASP_TRANS_LISTEN_AFTER_DEL,
                                        jrec, NULL, iq->usedb->tablename);
        javasp_dealloc_rec(jrec);
        if (iq->debug)
            reqprintf(iq, "JAVASP_TRANS_LISTEN_AFTER_DEL %d", rc);
        if (rc != 0) {
            *opfailcode = OP_FAILED_INTERNAL + ERR_JAVASP_ABORT_OP;
            retrc = rc;
            goto err;
        }
    }

    /* For live schema change */
    rc = live_sc_post_delete(iq, trans, genid, od_dta, del_keys, del_idx_blobs);
    if (rc != 0) {
        retrc = rc;
        goto err;
    }

    iq->usedb->write_count[RECORD_WRITE_DEL]++;
    gbl_sc_last_writer_time = comdb2_time_epoch();

err:
    dbglog_record_db_write(iq, "delete");
    if (!retrc && iq->__limits.maxcost && iq->cost > iq->__limits.maxcost)
        retrc = ERR_LIMIT;

    free_blob_status_data(oldblobs);
    if (iq->debug)
        reqpopprefixes(iq, prefixes);
    return retrc;
}

/*
 * Update a single record in the new table as part of a live schema
 * change.  This code is called when you update a record in-place
 * behind the cursor.  This code will only be called if in-place updates
 * have been enabled.
 *
 * If deferredAdd is set, we want to defer adding new keys to indices
 * (which will be done from constraints.c:delayed_key_adds()) because
 * adding the keys here can result in SC aborting when it shouldn't
 * (in the case when update causes a conflict in one of the keys--transaction
 * should abort rather, and that will be caught by constraints.c).
 *
 * Note that we can't call upd_new_record() from delayed_key_adds() because
 * there we lack the old_dta record. So to update happens partially in this
 * function (delete old data and idxs, adding new data0), and the rest in
 * upd_new_record_add2indices() which will finally add to the indices.
 *
 * For logical_livesc, verify_retry == 0 and function returns ERR_VERIFY if
 * the oldgenid is not found in the new table or the newgenid already exists
 * in the new table.
 */

int upd_new_record(struct ireq *iq, void *trans, unsigned long long oldgenid,
                   const void *old_dta, unsigned long long newgenid,
                   const void *new_dta, unsigned long long ins_keys,
                   unsigned long long del_keys, int nd_len, const int *updCols,
                   blob_buffer_t *blobs, int deferredAdd,
                   blob_buffer_t *del_idx_blobs, blob_buffer_t *add_idx_blobs,
                   int verify_retry)
{
    int retrc = 0;
    int prefixes = 0;
    int rc;
    int newrec_len;
    int blobn;
    int myupdatecols[MAXCOLUMNS + 1];
    unsigned long long newgenidcpy = newgenid;

    void *sc_old= NULL;
    void *sc_new = NULL;
    int use_new_tag = 0;

    if (iq->debug) {
        reqpushprefixf(iq, "upd_new_record: ");
        prefixes++;
    }

    if (!iq->usedb) {
        if (iq->debug)
            reqprintf(iq, "NO USEDB SET");
        logmsg(LOGMSG_ERROR, "upd_new_record oldgenid 0x%llx no usedb \n", oldgenid);
        retrc = ERR_BADREQ;
        goto err;
    }

    if (iq->debug) {
        reqpushprefixf(iq, "TBL %s ", iq->usedb->tablename);
        prefixes++;
    }

    if ((gbl_partial_indexes && iq->usedb->ix_partial) ||
         (gbl_expressions_indexes && iq->usedb->ix_expr)) {
        int rebuild_keys = 0;
        if (!gbl_use_plan || !iq->usedb->plan)
            rebuild_keys = 1;
        else {
            for (int ixnum = 0; ixnum < iq->usedb->nix; ixnum++) {
                if (iq->usedb->plan->ix_plan[ixnum] == -1) {
                    rebuild_keys = 1;
                    break;
                }
            }
        }
        if (rebuild_keys) {
            if (iq->idxInsert || iq->idxDelete) {
                free_cached_idx(iq->idxInsert);
                free_cached_idx(iq->idxDelete);
                free(iq->idxInsert);
                free(iq->idxDelete);
                iq->idxInsert = iq->idxDelete = NULL;
            }
            del_keys = -1ULL;
            ins_keys = -1ULL;
        }
    }

    /* Remap the incoming updCols to new schema's updCols */
    rc = remap_update_columns(iq->usedb->tablename, ".ONDISK", updCols,
                              ".NEW..ONDISK", myupdatecols);
    if (iq->debug) {
        reqprintf(iq, "upd_new_record returns %d", rc);
    }

    if (0 != rc) {
        logmsg(LOGMSG_ERROR, 
                "upd_new_record oldgenid 0x%llx remap_update_columns -> "
                "rc %d failed\n",
                oldgenid, rc);
        retrc = ERR_BADREQ;
        goto err;
    }

    struct schema *fromsch = find_tag_schema(iq->usedb->tablename, ".ONDISK");

    if (!gbl_use_plan || !iq->usedb->plan || iq->usedb->plan->dta_plan == -1) {
        if (!verify_retry) {
            int bdberr;
            rc = ix_check_update_genid(iq, trans, newgenid, &bdberr);
            if (rc == 1) {
                retrc = ERR_VERIFY;
                goto err;
            }
            if (bdberr == RC_INTERNAL_RETRY) {
                rc = retrc = RC_INTERNAL_RETRY;
                goto err;
            }
        }

        newrec_len = getdatsize(iq->usedb);
        sc_new = malloc(newrec_len);
        if (!sc_new) {
            logmsg(LOGMSG_ERROR, "upd_new_record: malloc %u failed\n", newrec_len);
            goto err;
        }

        rc = stag_to_stag_buf_tz(fromsch, iq->usedb->tablename, ".ONDISK",
                                 (char *)new_dta, ".NEW..ONDISK",
                                 (char *)sc_new, NULL, iq->tzname);

        if (rc == -1) {
            logmsg(LOGMSG_ERROR, 
                    "upd_new_record: newgenid 0x%llx conversion error\n",
                    newgenid);
            if (iq->debug)
                reqprintf(iq, "CAN'T FORM NEW UPDATE RECORD\n");
            reqerrstrhdr(iq, "Table '%s' ", iq->usedb->tablename);
            reqerrstr(iq, COMDB2_UPD_RC_INVL_DTA, "cannot form new record");
            retrc = rc;
            goto err;
        }

        /* dat_upv_sc requests the bdb layer to use newgenid argument */
        rc = dat_upv_sc(
            iq, trans, 0, /*offset to verify from, only zero is supported*/
            NULL, 0, oldgenid, (void *)sc_new, newrec_len, 2, &newgenidcpy, 0,
            iq->blkstate ? iq->blkstate->modnum : 0); /* verifydta */

        if (iq->debug) {
            reqprintf(iq, "dat_upv - newgenid arg=%llx generated newgenid=%llx",
                      newgenid, newgenidcpy);
            reqmoref(iq, " RC %d", rc);
        }

        /* workaround a bug in current schema change; if we somehow
           fail to find the row in the new btree, try again */
        if (rc == ERR_VERIFY && verify_retry)
            rc = RC_INTERNAL_RETRY;

        if (rc != 0) {
            if (rc != ERR_VERIFY)
                logmsg(LOGMSG_ERROR,
                       "upd_new_record oldgenid 0x%llx dat_upv_sc -> rc %d "
                       "failed\n",
                       oldgenid, rc);
            retrc = rc;
            goto err;
        }
        free(sc_new);
        sc_new = NULL;

        if (newgenid != newgenidcpy) {
            logmsg(LOGMSG_ERROR,
                   "upd_new_record: dat_upv_sc generated genid!! newgenid "
                   "arg=%llx generated newgenid=%llx, rc = %d\n",
                   newgenid, newgenidcpy, rc);
            retrc = -1;
            goto err;
        }
    }

    if (iq->usedb->has_datacopy_ix ||
        (gbl_partial_indexes && iq->usedb->ix_partial && del_keys == -1ULL) ||
        (gbl_expressions_indexes && iq->usedb->ix_expr && !iq->idxDelete)) {
        /* save new blobs being deleted */
        sc_old = malloc(iq->usedb->lrl);
        if (sc_old == NULL) {
            logmsg(LOGMSG_ERROR, "%s malloc failed\n", __func__);
            retrc = ERR_INTERNAL;
            goto err;
        }
        /* convert old_dta and oldblobs to ".NEW..ONDISK" */
        rc = stag_to_stag_buf_blobs(iq->usedb->tablename, ".ONDISK", old_dta,
                                    ".NEW..ONDISK", sc_old, NULL, del_idx_blobs,
                                    del_idx_blobs ? MAXBLOBS : 0, 1);
        if (rc) {
            logmsg(LOGMSG_ERROR, "%s failed to convert to new schema\n", __func__);
            retrc = rc;
            goto err;
        }

        sc_new = malloc(iq->usedb->lrl);
        if (sc_new == NULL) {
            logmsg(LOGMSG_ERROR, "%s malloc failed\n", __func__);
            retrc = ERR_INTERNAL;
            goto err;
        }
        /* convert new_dta and newblobs to ".NEW..ONDISK" */
        rc = stag_to_stag_buf_blobs(iq->usedb->tablename, ".ONDISK", new_dta,
                                    ".NEW..ONDISK", sc_new, NULL, add_idx_blobs,
                                    add_idx_blobs ? MAXBLOBS : 0, 1);

        /* re-verify keys on new table using ".NEW..ONDISK" */
        if (iq->usedb->ix_partial) {
            del_keys =
                verify_indexes(iq->usedb, sc_old, del_idx_blobs,
                               del_idx_blobs ? MAXBLOBS : 0, 0);
            ins_keys =
                verify_indexes(iq->usedb, sc_new, add_idx_blobs,
                               add_idx_blobs ? MAXBLOBS : 0, 0);
            if (ins_keys == -1ULL || del_keys == -1ULL) {
                fprintf(stderr, "%s: failed to verify_indexes\n", __func__);
                retrc = ERR_INTERNAL;
                goto err;
            }
        }

        /* use ".NEW..ONDISK" to form keys */
        use_new_tag = 1;
    }

    /*
     * Update blob records
     */

    for (blobn = 0; blobn < iq->usedb->numblobs; blobn++) {
        int doblob = 0;

        /* try to ignore */
        if (!gbl_use_plan || !iq->usedb->plan ||
            iq->usedb->plan->blob_plan[blobn] == -1) {
            doblob = 1;
        }

        /* optimization: try to update the genid only */
        if (doblob) {
            blob_buffer_t *blob;
            int oldcol, oldblobidx, idx;

            idx = get_schema_blob_field_idx((char *)iq->usedb->tablename,
                                            ".NEW..ONDISK", blobn);
            if (iq->debug) {
                reqprintf(iq,
                          "get_schema_blob_field_idx returns %d for blobno %d",
                          idx, blobn);
                reqmoref(iq, "myupdatecols[0] = %d", myupdatecols[0]);
            }

            if (idx < 0 || idx >= myupdatecols[0]) {
                logmsg(LOGMSG_ERROR, 
                        "upd_new_record newgenid 0x%llx get_schema_blob_field_idx "
                        "-> idx %d failed\n",
                    newgenid, idx);
                retrc = ERR_BADREQ;
                goto err;
            }

            /* can we update in place? */
            if (-1 == myupdatecols[idx + 1]) {
                rc = blob_upd_genid(iq, trans, blobn, 2, oldgenid, newgenid);
                if (iq->debug) {
                    reqprintf(iq, "blob_upd_genid blobno %d rc %d", blobn, rc);
                }
                if (0 != rc) {
                    logmsg(LOGMSG_ERROR, 
                            "upd_new_record newgenid 0x%llx blob_upd_genid "
                            "-> blobn %d failed\n",
                            newgenid, blobn);
                    retrc = rc;
                    goto err;
                }
                continue;
            }

            /* delete */
            rc = blob_del(iq, trans, 2, oldgenid, blobn);
            if (iq->debug) {
                reqprintf(iq, "blob_del genid 0x%llx blob %d rc %d", oldgenid, blobn, rc);
            }

            if (rc != IX_NOTFND && rc != 0) /* like in upd_record() */
            {
                logmsg(LOGMSG_ERROR, "upd_new_record oldgenid 0x%llx blob_del -> "
                                "blobn %d failed\n",
                        oldgenid, blobn);
                retrc = rc;
                goto err;
            }

            /* Use the column of the old blob to map to an old blob index */
            oldcol = myupdatecols[idx + 1];
            oldblobidx = get_schema_field_blob_idx((char *)iq->usedb->tablename,
                                                   ".ONDISK", oldcol);
            if (iq->debug) {
                reqprintf(iq, "get_schema_field_blob_idx returns %d for blobno "
                              "%d oldcol %d",
                          oldblobidx, blobn, oldcol);
            }

            /* check blob range */
            if (oldblobidx < 0 || oldblobidx >= MAXBLOBS) {
                logmsg(LOGMSG_ERROR, "upd_new_record newgenid 0x%llx blobrange -> "
                                "oldblobidx %d failed\n",
                        newgenid, oldblobidx);
                retrc = ERR_BADREQ;
                goto err;
            }

            /* add this only if it exists - if it doesn't exist it will change
             * to NULL */
            blob = &blobs[oldblobidx];
            if (blob->exists) {
                rc = blob_add(iq, trans, blobn, blob->data, blob->length, 2,
                              newgenid, IS_ODH_READY(blob));
                if (iq->debug) {
                    reqprintf(iq, "blob_add blobno %d rc %d\n", blobn, rc);
                }
                if (rc != 0) {
                    logmsg(LOGMSG_ERROR, "upd_new_record newgenid 0x%llx blob_add ->"
                                    "blobn %d failed\n",
                            newgenid, blobn);
                    retrc = OP_FAILED_INTERNAL + ERR_ADD_BLOB;
                    goto err;
                }
            }
        }
    }

    retrc = upd_new_record_indices(iq, trans, newgenid, ins_keys, new_dta,
                                   old_dta, use_new_tag, sc_old, sc_new, nd_len,
                                   del_keys, add_idx_blobs, del_idx_blobs,
                                   oldgenid, verify_retry, deferredAdd);

err:
    if (sc_old)
        free(sc_old);
    if (sc_new)
        free(sc_new);
    if (iq->debug)
        reqpopprefixes(iq, prefixes);
    return retrc;
}

/*
 * Delete a single record from the new table, as part of a live schema
 * change.  This is done when you update or delete records behind the
 * cursor.
 *
 * The old data has to be passed in because we may not be rebuilding the
 * data file - in which case it's annoying and painful to have to get the
 * record from the other schema.
 *
 * For logical_livesc, verify_retry == 0 and function returns ERR_VERIFY if
 * the genid is not found in the new table.
 */
int del_new_record(struct ireq *iq, void *trans, unsigned long long genid,
                   unsigned long long del_keys, const void *old_dta,
                   blob_buffer_t *del_idx_blobs, int verify_retry)
{
    int retrc = 0;
    void *sc_old = NULL;
    unsigned long long ngenid;
    int prefixes = 0;
    int rc;

    int use_new_tag = 0;

    if (iq->debug) {
        reqpushprefixf(iq, "del_new_record: ");
        prefixes++;
    }

    if (!iq->usedb) {
        if (iq->debug)
            reqprintf(iq, "NO USEDB SET");
        retrc = ERR_BADREQ;
        goto err;
    }

    if (iq->debug) {
        reqpushprefixf(iq, "TBL %s ", iq->usedb->tablename);
        prefixes++;
    }

    if ((gbl_partial_indexes && iq->usedb->ix_partial) ||
         (gbl_expressions_indexes && iq->usedb->ix_expr)) {
        int ixnum;
        int rebuild_keys = 0;
        if (!gbl_use_plan || !iq->usedb->plan)
            rebuild_keys = 1;
        else {
            for (ixnum = 0; ixnum < iq->usedb->nix; ixnum++) {
                if (iq->usedb->plan->ix_plan[ixnum] == -1) {
                    rebuild_keys = 1;
                    break;
                }
            }
        }
        if (rebuild_keys) {
            if (iq->idxInsert || iq->idxDelete) {
                free_cached_idx(iq->idxInsert);
                free_cached_idx(iq->idxDelete);
                free(iq->idxInsert);
                free(iq->idxDelete);
                iq->idxInsert = iq->idxDelete = NULL;
            }
            del_keys = -1ULL;
        }
    }

    /* if the destination database does not have odh, mask the updateid */
    ngenid = bdb_normalise_genid(iq->usedb->handle, genid);

    /*fprintf(stderr, "DEL NEW GENID 0x%llx\n", ngenid);*/

    if (iq->usedb->has_datacopy_ix ||
        (gbl_partial_indexes && iq->usedb->ix_partial && del_keys == -1ULL) ||
        (gbl_expressions_indexes && iq->usedb->ix_expr && !iq->idxDelete)) {
        sc_old = malloc(iq->usedb->lrl);
        if (sc_old == NULL) {
            logmsg(LOGMSG_ERROR, "%s malloc failed\n", __func__);
            retrc = ERR_INTERNAL;
            goto err;
        }
        /* convert old_dta and oldblobs to ".NEW..ONDISK" */
        rc = stag_to_stag_buf_blobs(iq->usedb->tablename, ".ONDISK", old_dta,
                                    ".NEW..ONDISK", sc_old, NULL, del_idx_blobs,
                                    del_idx_blobs ? MAXBLOBS : 0, 1);
        if (rc) {
            logmsg(LOGMSG_ERROR, "%s failed to convert to new schema\n", __func__);
            retrc = rc;
            goto err;
        }

        /* re-verify keys on new table using ".NEW..ONDISK" */
        if (iq->usedb->ix_partial) {
            del_keys =
                verify_indexes(iq->usedb, sc_old, del_idx_blobs,
                               del_idx_blobs ? MAXBLOBS : 0, 0);
            if (del_keys == -1ULL) {
                fprintf(stderr, "%s: failed to verify_indexes\n", __func__);
                retrc = ERR_INTERNAL;
                goto err;
            }
        }

        /* use ".NEW..ONDISK" to form keys */
        use_new_tag = 1;
    }

    /* no plan:
     *  Delete data record.
     *  Bdblib automatically deletes associated blobs too.
     */
    if (!gbl_use_plan || !iq->usedb->plan || iq->usedb->plan->dta_plan == -1) {
        ngenid = bdb_normalise_genid(iq->usedb->handle, ngenid);
        rc = dat_del(iq, trans, 2 /*rrn*/, ngenid);
        if (iq->debug)
            reqprintf(iq, "DEL GENID 0x%llx RC %d", ngenid, rc);

        /* workaround a bug in current schema change; if we somehow
           fail to find the row in the new btree, try again */
        if (rc == ERR_VERIFY && verify_retry)
            rc = RC_INTERNAL_RETRY;

        if (rc != 0) {
            retrc = rc;
            goto err;
        }
    } else /* have a plan:  only delete blobs we are told to */
    {
        /* Currently, blobs rebuilds imply data rebuild at the current
         * implementation. The only case when blob files are touched without
         * data files is adding a blob/vutf8 field. And since new blob/vutf8
         * fields are guaranteed to be NULL, ideally we should not need to worry
         * about deleting blobs in live_sc_post_delete() in this case. (i.e. The
         * whole "else" case in the code can be removed.) However, I am keeping
         * the code there in case we support real blob-only rebuild in the
         * future. */
        int blobn;

        /* No data file.  Delete blobs manually as required. */
        for (blobn = 0; blobn < iq->usedb->numblobs; blobn++) {
            if (iq->usedb->plan->blob_plan[blobn] == -1) {
                rc = blob_del(iq, trans, 2 /*rrn*/, ngenid, blobn);
                if (iq->debug)
                    reqprintf(iq, "DEL GENID 0x%llx RC %d", ngenid, rc);
                if (rc != IX_NOTFND && rc != 0) /* like in upd_new_record() */
                {
                    logmsg(LOGMSG_ERROR, "%s: genid 0x%llx blobn %d failed\n",
                           __func__, ngenid, blobn);
                    retrc = rc;
                    goto err;
                }
            }
        }
    }

    /* Form and delete all keys.  */
    retrc =
        del_new_record_indices(iq, trans, ngenid, old_dta, use_new_tag, sc_old,
                               del_keys, del_idx_blobs, verify_retry);

err:
    if (sc_old)
        free(sc_old);
    if (iq->debug)
        reqpopprefixes(iq, prefixes);
    return retrc;
}

/* copied and pasted from toblock.c */
static int check_blob_buffers(struct ireq *iq, blob_buffer_t *blobs,
                              size_t maxblobs, const char *tblname,
                              const char *tagname, struct schema *schema,
                              void *record, const void *nulls)
{
    extern int gbl_disable_blob_check;
    int cblob, num_cblobs;
    int ondisk = is_tag_ondisk_sc(schema);

    num_cblobs = schema->numblobs;

    if (gbl_disable_blob_check)
        return 0;

    ondisk = is_tag_ondisk(tblname, tagname);

    if (num_cblobs > maxblobs) {
        if (iq->debug)
            reqprintf(iq, "TOO FEW BLOBS - TAG %s HAS %d BLOBS", tagname,
                      num_cblobs);
        return maxblobs + 1;
    }

    /* Make sure we have consistent data for each blob. */
    for (cblob = 0; cblob < maxblobs; cblob++) {
        /* if this is ondisk format we're checking, length !=collected */
        if (blobs[cblob].exists && !ondisk &&
            blobs[cblob].length != blobs[cblob].collected) {
            if (iq->debug)
                reqprintf(iq, "GOT BAD BLOB BUFFERS FOR BLOB %d", cblob);
            return cblob + 1;
        }

        if (cblob >= num_cblobs) {
            if (blobs[cblob].exists) {
                if (iq->debug)
                    reqprintf(iq, "GOT TOO MANY BLOBS");
                return cblob + 1;
            }
        } else {
            client_blob_tp cltblob;
            int inconsistent;
            int idx = get_schema_blob_field_idx_sc(schema, cblob);
            client_blob_tp *blob;

            if (ondisk) {
                int isnull, outsz;
                void *sblob = get_field_ptr_in_buf(schema, idx, record);
                SERVER_BLOB_to_CLIENT_BLOB(
                    sblob, 5 /* length */, NULL /* conversion options */,
                    NULL /* blob */, &cltblob, sizeof(cltblob), &isnull, &outsz,
                    NULL /* conversion options */, NULL /* blob */);
                blob = &cltblob;
            } else {
                blob = get_field_ptr_in_buf(schema, idx, record);
            }

            /* Use the null map to free up any blobs that may have been sent
             * to us that we don't actually want. (this protects against
             * a boundary case with dynamic tags). */
            if (btst(nulls, idx) && blobs[cblob].exists) {
                logmsg(LOGMSG_ERROR, "GOT BLOB DATA FOR BLOB %d (NULL FIELD %d)\n", cblob,
                       idx);
                if (iq->debug)
                    reqprintf(iq, "GOT BLOB DATA FOR BLOB %d (NULL FIELD %d)",
                              cblob, idx);
                if (blobs[cblob].data)
                    free(blobs[cblob].data);
                bzero(&blobs[cblob], sizeof(blobs[cblob]));
                bzero(blob, sizeof(client_blob_tp));
            }

            /* If this is an osql optimized blob, we get a free pass. */
            if (0xfffffffe == (int)blobs[cblob].length) {
                inconsistent = 0;
            }
            /* if we found a schema earlier, and this blob is a vutf8 string,
             * and the string was small enough to fit in the record itself,
             * then the blob shouldn't exist */
            else if (schema && (schema->member[idx].type == SERVER_VUTF8 ||
                                schema->member[idx].type == SERVER_BLOB2) &&
                     ntohl(blob->length) <= schema->member[idx].len - 5 /*hdr*/)
                inconsistent = blobs[cblob].exists;
            /* otherwise, fall back to regular blob checks */
            else if (blob->notnull)
                inconsistent = !blobs[cblob].exists ||
                               (blobs[cblob].length != ntohl(blob->length) &&
                                !IS_ODH_READY(blobs + cblob));
            else
                inconsistent = blobs[cblob].exists;
            if (inconsistent) {
                if (iq->debug) {
                    reqprintf(iq, "INCONSISTENT BLOB BUFFERS FOR BLOB %d",
                              cblob);
                    reqprintf(
                        iq, "blob->notnull=%d blob->length=%u "
                            "blobs[cblob].length=%u blobs[cblob].exists=%d",
                        ntohl(blob->notnull), (unsigned)ntohl(blob->length),
                        (unsigned)blobs[cblob].length, blobs[cblob].exists);
                }
                return cblob + 1;
            }
        }
    }
    return 0;
}

static int check_blob_sizes(struct ireq *iq, blob_buffer_t *blobs, int maxblobs)
{
    for (int i = 0; i < maxblobs; i++) {
        if (blobs[i].exists && blobs[i].length != -2 &&
            blobs[i].length > MAXBLOBLENGTH) {
            reqerrstr(iq, COMDB2_ADD_RC_INVL_BLOB,
                      "blob size (%zu) exceeds maximum (%d)", blobs[i].length,
                      MAXBLOBLENGTH);
            return ERR_BLOB_TOO_LARGE;
        }
    }
    return 0;
}

/* find and remember the blobs for an rrn/genid. */
int save_old_blobs(struct ireq *iq, void *trans, const char *tag, const void *record,
                   int rrn, unsigned long long genid, blob_status_t *blobs)
{
    int rc;

    /* get schema info */
    if (gather_blob_data(iq, tag, blobs, tag) != 0)
        return ERR_INTERNAL;

    /* if we are in rowlocks, this will be a non-transactional read
       MAYBE this should always be a non-transactional read if I
       am saving this */
    if (gbl_rowlocks)
        trans = NULL;

    /* get all the blobs that we know of */
    rc = ix_find_blobs_by_rrn_and_genid_tran(
        iq, trans, rrn, genid, blobs->numcblobs, blobs->cblob_disk_ixs,
        blobs->bloblens, blobs->bloboffs, (void **)blobs->blobptrs);
    if (iq->debug)
        reqprintf(iq, "FIND OLD BLOBS RRN %d GENID 0x%llx RC %d", rrn, genid,
                  rc);
    if (rc != 0) {
        free_blob_status_data(blobs);
        return rc;
    }

    /* make sure the blobs are consistent with the record; if they're not then
     * we have a database corruption situation. */
    rc = check_blob_consistency(iq, iq->usedb->tablename, tag, blobs, record);
    if (iq->debug)
        reqprintf(iq, "CHECK OLD BLOB CONSISTENCY RRN %d GENID 0x%llx RC %d",
                  rrn, genid, rc);
    if (rc != 0) {
        free_blob_status_data(blobs);
        return ERR_CORRUPT;
    }

    return 0;
}

int updbykey_record(struct ireq *iq, void *trans, const uint8_t *p_buf_tag_name,
                    const uint8_t *p_buf_tag_name_end, uint8_t *p_buf_rec,
                    const uint8_t *p_buf_rec_end, const char *keyname,
                    const unsigned char fldnullmap[32], blob_buffer_t *blobs,
                    size_t maxblobs, int *opfailcode, int *ixfailnum, int *rrn,
                    unsigned long long *genid, int opcode, int blkpos,
                    int flags)
{
    char tag[MAXTAGLEN + 1];
    int conv_flags = 0;
    int rc = 0;
    int retrc = 0;
    int expected_dat_len;
    struct schema *dynschema = NULL;
    int prefixes = 0;
    unsigned char lclnulls[64];
    const char *ondisktag;
    int using_myblobs = 0;
    blob_buffer_t myblobs[MAXBLOBS];
    char key[MAXKEYLEN];
    int keysz = 0;
    int ixnum;
    char fndkey[MAXKEYLEN];
    int fndrrn;
    unsigned long long fndgenid;
    const char *tagdescr = (const char *)p_buf_tag_name;
    size_t taglen = p_buf_tag_name_end - p_buf_tag_name;
    char *record = (char *)p_buf_rec;
    size_t reclen = p_buf_rec_end - p_buf_rec;

    *ixfailnum = -1;

    if (!blobs) {
        bzero(myblobs, sizeof(myblobs));
        maxblobs = MAXBLOBS;
        blobs = myblobs;
        using_myblobs = 1;
    }

    if (is_event_from_sc(flags))
        ondisktag = ".NEW..ONDISK";
    else
        ondisktag = ".ONDISK";

    if (iq->debug) {
        reqpushprefixf(iq, "add_record: ");
        prefixes++;
    }

    if (!iq->usedb) {
        if (iq->debug)
            reqprintf(iq, "NO USEDB SET");
        retrc = ERR_BADREQ;
        ERR;
    }

    rc = bdb_lock_table_read(iq->usedb->handle, trans);
    if (rc == BDBERR_DEADLOCK) {
        if (iq->debug)
            reqprintf(iq, "LOCK TABLE READ DEADLOCK");
        retrc = RC_INTERNAL_RETRY;
        goto err;
    } else if (rc) {
        if (iq->debug)
            reqprintf(iq, "LOCK TABLE READ ERROR: %d", rc);
        *opfailcode = OP_FAILED_INTERNAL;
        retrc = ERR_INTERNAL;
        goto err;
    }

    if (iq->debug) {
        reqpushprefixf(iq, "TBL %s ", iq->usedb->tablename);
        prefixes++;
    }

    rc = resolve_tag_name(iq, tagdescr, taglen, &dynschema, tag, sizeof(tag));
    if (rc != 0) {
        reqerrstrhdr(iq, "Table '%s' ", iq->usedb->tablename);
        reqerrstr(iq, COMDB2_CSTRT_RC_INVL_TAG,
                  "invalid tag description '%.*s'", (int) taglen, tagdescr);
        *opfailcode = OP_FAILED_BAD_REQUEST;
        retrc = ERR_BADREQ;
        ERR;
    }

    if ((!dynschema && (flags & RECFLAGS_DYNSCHEMA_NULLS_ONLY)) ||
        (!fldnullmap)) {
        bzero(lclnulls, sizeof(lclnulls));
        fldnullmap = lclnulls;
    }

    /* Tweak blob-descriptors for static tags. */
    if (gbl_disallow_null_blobs && !dynschema &&
        (flags & RECFLAGS_DYNSCHEMA_NULLS_ONLY)) {
        static_tag_blob_conversion(iq->usedb->tablename, tag, record, blobs,
                                   maxblobs);
    }

    if (iq->debug) {
        reqpushprefixf(iq, "TAG %s ", tag);
        prefixes++;
    }
    struct schema *dbname_schema = find_tag_schema(iq->usedb->tablename, tag);
    if (dbname_schema == NULL) {
        if (iq->debug)
            if (iq->debug)
                reqprintf(iq, "UNKNOWN TAG %s TABLE %s\n", tag,
                          iq->usedb->tablename);
        *opfailcode = OP_FAILED_BAD_REQUEST;
        retrc = ERR_BADREQ;
        ERR;
    }

    expected_dat_len = get_size_of_schema(dbname_schema);
    if ((size_t)expected_dat_len > reclen) {
        if (iq->debug)
            reqprintf(iq, "BAD DTA LEN %zu TAG %s EXPECTS DTALEN %u\n", reclen,
                      tag, expected_dat_len);
        reqerrstrhdr(iq, "Table '%s' ", iq->usedb->tablename);
        reqerrstr(iq, COMDB2_ADD_RC_INVL_DTA,
                  "bad data length %zu tag '%s' expects data length %u\n",
                  reclen, tag, expected_dat_len);
        *opfailcode = OP_FAILED_BAD_REQUEST;
        retrc = ERR_BADREQ;
        ERR;
    }

    reclen = expected_dat_len;

    if (!(flags & RECFLAGS_NO_BLOBS) &&
        check_blob_buffers(iq, blobs, maxblobs, iq->usedb->tablename, tag,
                           dbname_schema, record, fldnullmap) != 0) {
        reqerrstrhdr(iq, "Table '%s' ", iq->usedb->tablename);
        reqerrstr(iq, COMDB2_ADD_RC_INVL_BLOB,
                  "no blobs flags with blob buffers");
        *opfailcode = OP_FAILED_BAD_REQUEST;
        retrc = ERR_BADREQ;
        ERR;
    }

    rc = getidxnumbyname(iq->usedb->tablename, keyname, &ixnum);
    if (rc != 0) {
        if (iq->debug) {
            reqprintf(iq, "BAD KEY %s", keyname);
        }

        reqerrstrhdr(iq, "Table '%s' ", iq->usedb->tablename);
        reqerrstr(iq, COMDB2_ADD_RC_INVL_DTA,
                  "no blobs flags with blob buffers");
        *opfailcode = OP_FAILED_BAD_REQUEST;
        retrc = ERR_BADREQ;
        ERR;
    }

    if (iq->have_client_endian &&
        TAGGED_API_LITTLE_ENDIAN == iq->client_endian) {
        conv_flags |= CONVERT_LITTLE_ENDIAN_CLIENT;
    }

    if (strcmp(tag, ondisktag) == 0) {
        /* XXX support this? */
    } else {
        struct convert_failure reason;
        char keytag[MAXTAGLEN];

        keysz = getkeysize(iq->usedb, ixnum);
        if (keysz < 0) {
            logmsg(LOGMSG_ERROR, "cannot get key size"
                                 " tbl %s. idx %d\n",
                   iq->usedb->tablename, ixnum);
            /* XXX is this an error? */
        }
        snprintf(keytag, sizeof(keytag), "%s_IX_%d", ondisktag, ixnum);

        rc = ctag_to_stag_blobs_tz(iq->usedb->tablename, tag, record,
                                   WHOLE_BUFFER, fldnullmap, keytag, key,
                                   conv_flags, &reason /*fail reason*/, blobs,
                                   maxblobs, iq->tzname);
        if (rc == -1) {
            char str[128];
            convert_failure_reason_str(&reason, iq->usedb->tablename, tag,
                                       ".ONDISK", str, sizeof(str));
            if (iq->debug) {
                reqprintf(iq, "ERR CONVERT DTA %s->.ONDISK '%s'", tag, str);
            }
            reqerrstrhdr(iq, "Table '%s' ", iq->usedb->tablename);
            reqerrstr(iq, COMDB2_ADD_RC_CNVT_DTA,
                      "error convert data %s->.ONDISK '%s'", tag, str);
            *opfailcode = OP_FAILED_CONVERSION;
            retrc = ERR_CONVERT_DTA;
            ERR;
        }
    }

    /*
      key now contains an ondisk key.  lets find the record (txnally of course)
      and using the found genid, call upd_record() in this very file to
      let it do the rest of the work */

    rc = ix_find_trans(iq, trans, ixnum, key, keysz, fndkey, &fndrrn, &fndgenid,
                       NULL, 0, 0);
    if (rc != 0) {
        if (iq->debug) {
            reqprintf(iq, "IX FIND FAILED ON IDX: %d", ixnum);
        }

        reqerrstrhdr(iq, "Table '%s' ", iq->usedb->tablename);
        reqerrstr(iq, COMDB2_ADD_RC_INVL_BLOB, "failed to find on idx: %d",
                  ixnum);

        *opfailcode = OP_FAILED_VERIFY;

        retrc = rc;
        ERR;
    }

    rc = upd_record(iq, trans, NULL /*primkey*/, fndrrn, fndgenid,
                    (const unsigned char *)tagdescr,
                    (const unsigned char *)tagdescr + taglen, (uint8_t *)record,
                    (uint8_t *)record + reclen, NULL /*p_buf_vrec*/,
                    NULL /*p_buf_vrec_end*/, fldnullmap, NULL /*updCols*/,
                    blobs, maxblobs, &fndgenid, -1ULL, -1ULL, opfailcode,
                    ixfailnum, opcode, blkpos, flags);

    if (rc != 0) {
        if (iq->debug) {
            reqprintf(iq, "FAILED TO UPD %s", keyname);
        }

        reqerrstrhdr(iq, "Table '%s' ", iq->usedb->tablename);
        reqerrstr(iq, COMDB2_ADD_RC_INVL_BLOB,
                  "failed to update record using idx: %d", ixnum);

        *opfailcode = OP_FAILED_INTERNAL;

        retrc = rc;
        ERR;
    }

    dbglog_record_db_write(iq, "updbykey");
    if (iq->__limits.maxcost && iq->cost > iq->__limits.maxcost)
        retrc = ERR_LIMIT;

err:
    if (iq->debug)
        reqpopprefixes(iq, prefixes);
    if (dynschema)
        free_dynamic_schema(iq->usedb->tablename, dynschema);
    if (using_myblobs)
        free_blob_buffers(myblobs, MAXBLOBS);
    return retrc;
}

void blob_status_to_blob_buffer(blob_status_t *bs, blob_buffer_t *bf)
{
    int blobno = 0;
    for (blobno = 0; blobno < bs->numcblobs; blobno++) {
        if (bs->blobptrs[blobno] != NULL) {
            bf[blobno].exists = 1;
            bf[blobno].data = bs->blobptrs[blobno];
            bf[blobno].length = bs->bloblens[blobno];
            bf[blobno].collected = bs->bloblens[blobno];
        }
    }
}

int bdb_add_rep_blob(bdb_state_type *bdb_state, tran_type *tran, int session,
                     int seqno, void *blob, int sz, int *bdberr);

void testrep(int niter, int recsz)
{
    tran_type *tran;
    int i;
    int bdberr;
    unsigned char *stuff;
    struct ireq iq;
    int rc;
    int now, last, n;

    stuff = malloc(recsz);

    init_fake_ireq(thedb, &iq);
    iq.usedb = &thedb->static_table;

    n = 0;
    now = last = comdb2_time_epochms();

    for (i = 0; i < niter; i++) {
        tran = bdb_tran_begin(thedb->bdb_env, NULL, &bdberr);
        if (tran == NULL) {
            logmsg(LOGMSG_ERROR, "bdb_tran_begin rc %d\n", bdberr);
            goto done;
        }
        rc = bdb_add_rep_blob(thedb->bdb_env, tran, 0, i, stuff, sizeof(stuff),
                              &bdberr);
        if (rc) {
            logmsg(LOGMSG_ERROR, "bdb_add_rep_blob rc %d bdberr %d\n", rc, bdberr);
            goto done;
        }
        rc = trans_commit(&iq, tran, gbl_mynode);
        if (rc) {
            logmsg(LOGMSG_ERROR, "commit rc %d\n", rc);
            goto done;
        }

        now = comdb2_time_epochms();
        if ((now - last) > 1000) {
            logmsg(LOGMSG_ERROR, "%d\n", n);
            n = 0;
            last = now;
        }
        n++;
    }
done:
    free(stuff);
}

int odhfy_blob_buffer(struct dbtable *db, blob_buffer_t *blob, int blobind)
{
    void *out;
    size_t len;
    int rc;

    if (IS_ODH_READY(blob))
        return 0;

    if (!gbl_osql_odh_blob) {
        blob->odhind = blobind;
        return -1;
    }

    if (blob->length <= 0) {
        blob->odhind = blobind;
        return -1;
    }

    rc = bdb_pack_heap(db->handle, blob->data, blob->length, &out, &len,
                       &blob->freeptr);
    if (rc != 0) {
        blob->odhind = blobind;
        return rc;
    }

    assert(blob->qblob == NULL);
    free(blob->data);

    blob->data = out;
    blob->length = len;
    blob->odhind = (blobind | OSQL_BLOB_ODH_BIT);
    return 0;
}

int unodhfy_blob_buffer(struct dbtable *db, blob_buffer_t *blob, int blobind)
{
    int rc;
    void *out;
    size_t len;

    if (!blob->exists)
        return 0;

    if (!IS_ODH_READY(blob))
        return 0;

    rc = bdb_unpack_heap(db->handle, blob->data, blob->length, &out, &len,
                         &blob->freeptr);
    if (rc != 0)
        return rc;

    /* We can't free blob->qblob yet
       as add_idx_blobs might still reference it.  */

    /* Not an OSQL_QBLOB blob */
    if (blob->qblob == NULL) {
        /* If `freeptr' is NULL, the record is uncompressed
           (no gain after compression) and `out' points to
           where the record begins inside `blob->data'. We then
           assign `blob->data' to `freeptr' so that the memory
           can be freed correctly in free_blob_buffers().

           Otherwise the record is compressed. `blob->data' is no longer useful
           and must be freed. */
        if (blob->freeptr == NULL)
            blob->freeptr = blob->data;
        else
            free(blob->data);
    }

    blob->data = out;
    blob->length = len;
    blob->odhind = blobind;
    return 0;
}<|MERGE_RESOLUTION|>--- conflicted
+++ resolved
@@ -957,15 +957,12 @@
         // other instead of relatively expensive memcpy()
         od_dta = old_dta;
     } else {
-<<<<<<< HEAD
 
         // this causes a DEADLOCK:
         //       t1    t2
         // have  R     R
         // want  W     W
 
-=======
->>>>>>> 99ed8292
         rc = ix_load_for_write_by_genid_tran(iq, rrn, vgenid, old_dta, &fndlen,
                                            od_len, trans);
         if (iq->debug)
@@ -1607,11 +1604,7 @@
         genid = fndgenid;
     } else {
         rc = ix_load_for_write_by_genid_tran(iq, rrn, genid, od_dta, &fndlen,
-<<<<<<< HEAD
-                                             od_len, trans);
-=======
                                            od_len, trans);
->>>>>>> 99ed8292
         if (iq->debug)
             reqprintf(iq, "ix_load_for_write_by_genid_tran RRN %d GENID 0x%llx "
                           "DTALEN %zu FNDLEN %u RC %d",
