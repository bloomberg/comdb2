/*
   Copyright 2015, 2018, Bloomberg Finance L.P.

   Licensed under the Apache License, Version 2.0 (the "License");
   you may not use this file except in compliance with the License.
   You may obtain a copy of the License at

       http://www.apache.org/licenses/LICENSE-2.0

   Unless required by applicable law or agreed to in writing, software
   distributed under the License is distributed on an "AS IS" BASIS,
   WITHOUT WARRANTIES OR CONDITIONS OF ANY KIND, either express or implied.
   See the License for the specific language governing permissions and
   limitations under the License.
 */

/*
 * This module provides the highest level abstraction of "a record".
 * It contains the functions to use to add, update and delete records
 * (maybe later on to find records too).  Ideally this should be the
 * *only* module in the application that contains a function to add a
 * record.
 *
 * Entry points:
 *  - block processor
 *  - Java stored procedures
 *  - bulk load (in the future)
 *  - schema change
 *  - SQL, via block SQL
 *
 * These routines can be passed dynamic schema specifications.  taglen should
 * always be specified correctly - taglen of zero causes it to use the
 * .DEFAULT tag.
 */

#include <errno.h>
#include <stdio.h>
#include <stdlib.h>
#include <string.h>
#include <strings.h>
#include <netinet/in.h>
#include <unistd.h>

#include "comdb2.h"
#include "block_internal.h"
#include "prefault.h"
#include "localrep.h"
#include "osqlcomm.h"
#include "debug_switches.h"
#include "logmsg.h"
#include "indices.h"

extern int gbl_partial_indexes;
extern int gbl_expressions_indexes;

static int check_blob_buffers(struct ireq *iq, blob_buffer_t *blobs,
                              size_t maxblobs, const char *tblname,
                              const char *tagname, struct schema *sc,
                              void *record, const void *nulls);

static int check_blob_sizes(struct ireq *iq, blob_buffer_t *blobs,
                            int maxblobs);

void free_cached_idx(uint8_t * *cached_idx);

/*
 * Add a record:
 *  - check arguments
 *  - add data
 *  - add blobs
 *  - add keys (or defer add for constraints check)
 *  - trigger stored procedures
 */

#define ERR                                                                    \
    do {                                                                       \
        if (gbl_verbose_toblock_backouts)                                      \
            logmsg(LOGMSG_USER, "err line %d rc %d retrc %d\n", __LINE__, rc,  \
                   retrc);                                                     \
        if (iq->debug)                                                         \
            reqprintf(iq, "err line %d rc %d retrc %d\n", __LINE__, rc,        \
                      retrc);                                                  \
        goto err;                                                              \
    } while (0);

int gbl_max_wr_rows_per_txn = 0;

static inline bool is_event_from_sc(int flags)
{
    return flags & RECFLAGS_NEW_SCHEMA;
}

static inline bool has_constraint(int flags)
{
    return !(flags & RECFLAGS_NO_CONSTRAINTS);
}

/*
 * For logical_livesc, function returns ERR_VERIFY if
 * the record being added is already in the btree.
 */
int add_record(struct ireq *iq, void *trans, const uint8_t *p_buf_tag_name,
               const uint8_t *p_buf_tag_name_end, uint8_t *p_buf_rec,
               const uint8_t *p_buf_rec_end, const unsigned char fldnullmap[32],
               blob_buffer_t *blobs, size_t maxblobs, int *opfailcode,
               int *ixfailnum, int *rrn, unsigned long long *genid,
               unsigned long long ins_keys, int opcode, int blkpos, int flags,
               int rec_flags)
{
    char tag[MAXTAGLEN + 1];
    int rc = -1;
    int retrc = 0;
    int expected_dat_len;
    struct schema *dynschema = NULL;
    void *od_dta;
    size_t od_len;
    int prefixes = 0;
    unsigned char lclnulls[64];
    const char *ondisktag;
    int using_myblobs = 0;
    int conv_flags = 0;
    blob_buffer_t myblobs[MAXBLOBS];
    const char *tagdescr = (const char *)p_buf_tag_name;
    size_t taglen = p_buf_tag_name_end - p_buf_tag_name;
    void *record = p_buf_rec;
    size_t reclen = p_buf_rec_end - p_buf_rec;
    unsigned long long vgenid = 0;

    *ixfailnum = -1;

    if (!blobs) {
        bzero(myblobs, sizeof(myblobs));
        maxblobs = MAXBLOBS;
        blobs = myblobs;
        using_myblobs = 1;
    }

    if (is_event_from_sc(flags))
        ondisktag = ".NEW..ONDISK";
    else
        ondisktag = ".ONDISK";

    if (iq->debug) {
        reqpushprefixf(iq, "add_record: ");
        prefixes++;
    }

    if (!iq->usedb) {
        if (iq->debug)
            reqprintf(iq, "NO USEDB SET");
        retrc = ERR_BADREQ;
        ERR;
    }

    if (iq->debug) {
        reqpushprefixf(iq, "TBL %s ", iq->usedb->tablename);
        prefixes++;
    }

    if (!(flags & RECFLAGS_NEW_SCHEMA)) {
        if (gbl_max_wr_rows_per_txn &&
            ((++iq->written_row_count) > gbl_max_wr_rows_per_txn)) {
            reqerrstr(iq, COMDB2_CSTRT_RC_TRN_TOO_BIG,
                      "Transaction exceeds max rows");
            retrc = ERR_TRAN_TOO_BIG;
            ERR;
        }
    }

    if (is_event_from_sc(flags) &&
        ((gbl_partial_indexes && iq->usedb->ix_partial) ||
         (gbl_expressions_indexes && iq->usedb->ix_expr))) {
        int ixnum;
        int rebuild_keys = 0;
        if (!gbl_use_plan || !iq->usedb->plan)
            rebuild_keys = 1;
        else {
            for (ixnum = 0; ixnum < iq->usedb->nix; ixnum++) {
                if (iq->usedb->plan->ix_plan[ixnum] == -1) {
                    rebuild_keys = 1;
                    break;
                }
            }
        }
        if (rebuild_keys) {
            if (iq->idxInsert || iq->idxDelete) {
                free_cached_idx(iq->idxInsert);
                free_cached_idx(iq->idxDelete);
                free(iq->idxInsert);
                free(iq->idxDelete);
                iq->idxInsert = iq->idxDelete = NULL;
            }
            ins_keys = -1ULL;
        }
    }

    if (!is_event_from_sc(flags)) { // dont sleep if adding from SC

        int d_ms = BDB_ATTR_GET(thedb->bdb_attr, DELAY_WRITES_IN_RECORD_C);
        if (d_ms) {
            if (iq->debug)
                reqprintf(iq, "Sleeping for DELAY_WRITES_IN_RECORD_C (%dms)",
                          d_ms);
            int lrc = usleep(1000 * d_ms);
            if (lrc)
                reqprintf(iq, "usleep error rc %d errno %d\n", rc, errno);
        }
    }

    if (!is_event_from_sc(flags) && !(flags & RECFLAGS_DONT_LOCK_TBL)) {
        // dont lock table if adding from SC or if RECFLAGS_DONT_LOCK_TBL
        assert(!iq->is_sorese); // sorese codepaths will have locked it already

        reqprintf(iq, "Calling bdb_lock_table_read()");
        rc = bdb_lock_table_read(iq->usedb->handle, trans);
        if (rc == BDBERR_DEADLOCK) {
            if (iq->debug)
                reqprintf(iq, "LOCK TABLE READ DEADLOCK");
            retrc = RC_INTERNAL_RETRY;
            ERR;
        } else if (rc) {
            if (iq->debug)
                reqprintf(iq, "LOCK TABLE READ ERROR: %d", rc);
            *opfailcode = OP_FAILED_INTERNAL;
            retrc = ERR_INTERNAL;
            ERR;
        }
    }

    rc = resolve_tag_name(iq, tagdescr, taglen, &dynschema, tag, sizeof(tag));
    if (rc != 0) {
        reqerrstrhdr(iq, "Table '%s' ", iq->usedb->tablename);
        reqerrstr(iq, COMDB2_CSTRT_RC_INVL_TAG,
                  "invalid tag description '%.*s'", (int) taglen, tagdescr);
        *opfailcode = OP_FAILED_BAD_REQUEST;
        retrc = ERR_BADREQ;
        ERR;
    }

    if ((!dynschema && (flags & RECFLAGS_DYNSCHEMA_NULLS_ONLY)) ||
        (!fldnullmap)) {
        bzero(lclnulls, sizeof(lclnulls));
        fldnullmap = lclnulls;
    }

    /* Tweak blob-descriptors for static tags. */
    if (gbl_disallow_null_blobs && !dynschema &&
        (flags & RECFLAGS_DYNSCHEMA_NULLS_ONLY)) {
        static_tag_blob_conversion(iq->usedb->tablename, tag, record, blobs,
                                   maxblobs);
    }

    if (iq->debug) {
        reqpushprefixf(iq, "TAG %s ", tag);
        prefixes++;
    }

    struct schema *dbname_schema = find_tag_schema(iq->usedb->tablename, tag);
    if (dbname_schema == NULL) {
        if (iq->debug)
            reqprintf(iq, "UNKNOWN TAG %s TABLE %s\n", tag,
                      iq->usedb->tablename);
        *opfailcode = OP_FAILED_BAD_REQUEST;
        retrc = ERR_BADREQ;
        ERR;
    }

    expected_dat_len = get_size_of_schema(dbname_schema);
    if ((size_t)expected_dat_len > reclen) {
        /* Another check.  we don't care about padding, but we need to make
           sure the user-supplied struct has enough room to contain the last
           field. */
        struct field *f;
        int mismatched_size = 1;

        if (gbl_allow_mismatched_tag_size) {
            f = &dbname_schema->member[dbname_schema->nmembers - 1];
            if (f->offset + f->len <= reclen)
                mismatched_size = 0;
        }

        if (mismatched_size) {
            if (iq->debug)
                reqprintf(iq, "BAD DTA LEN %zu TAG %s EXPECTS DTALEN %u\n",
                          reclen, tag, expected_dat_len);
            reqerrstrhdr(iq, "Table '%s' ", iq->usedb->tablename);
            reqerrstr(iq, COMDB2_ADD_RC_INVL_DTA,
                      "bad data length %zu tag '%s' expects data length %u",
                      reclen, tag, expected_dat_len);
            *opfailcode = OP_FAILED_BAD_REQUEST;
            retrc = ERR_BADREQ;
            ERR;
        }
    }

    reclen = expected_dat_len;

    if (!(flags & RECFLAGS_NO_BLOBS) &&
        (rc = check_blob_buffers(iq, blobs, maxblobs, iq->usedb->tablename, tag,
                                 dbname_schema, record, fldnullmap)) != 0) {
        reqerrstrhdr(iq, "Table '%s' ", iq->usedb->tablename);
        reqerrstr(iq, COMDB2_ADD_RC_INVL_BLOB,
                  "no blobs flags with blob buffers");
        *opfailcode = OP_FAILED_BAD_REQUEST;
        retrc = ERR_BADREQ;
        ERR;
    }

    /* Also check blob sizes */
    if (!(flags & RECFLAGS_NO_BLOBS)) {
        if (check_blob_sizes(iq, blobs, maxblobs)) {
            retrc = ERR_BLOB_TOO_LARGE;
            ERR;
        }
    }

    struct schema *ondisktagsc; // schema for .ONDISK
    int tag_same_as_ondisktag = (strcmp(tag, ondisktag) == 0);

    if (tag_same_as_ondisktag) {
        /* we have the ondisk data already, no conversion needed */
        od_dta = record;
        od_len = reclen;
        ondisktagsc = dbname_schema;
    } else {
        int od_len_int;
        struct convert_failure reason;

        /* we need to convert the record to ondisk format */
        od_len_int = getdatsize(iq->usedb);
        if (od_len_int <= 0) {
            if (iq->debug)
                reqprintf(iq, "BAD ONDISK SIZE");
            reqerrstrhdr(iq, "Table '%s' ", iq->usedb->tablename);
            reqerrstr(iq, COMDB2_ADD_RC_INVL_DTA, "bad ondisk size");
            *opfailcode = OP_FAILED_BAD_REQUEST;
            retrc = ERR_BADREQ;
            ERR;
        }

        od_len = (size_t)od_len_int;
        void *allocced_memory = alloca(od_len);
        if (!allocced_memory) {
            logmsg(LOGMSG_ERROR,
                   "add_record: malloc %u failed! (table %s tag %s)\n",
                   (unsigned)od_len, iq->usedb->tablename, tag);
            *opfailcode = OP_FAILED_INTERNAL;
            retrc = ERR_INTERNAL;
            ERR;
        }
        od_dta = allocced_memory;

        if (iq->have_client_endian &&
            TAGGED_API_LITTLE_ENDIAN == iq->client_endian) {
            conv_flags |= CONVERT_LITTLE_ENDIAN_CLIENT;
        }

        rc = ctag_to_stag_blobs_tz(iq->usedb->tablename, tag, record,
                                   WHOLE_BUFFER, fldnullmap, ondisktag, od_dta,
                                   conv_flags, &reason /*fail reason*/, blobs,
                                   maxblobs, iq->tzname);
        if (rc == -1) {
            char str[128];
            convert_failure_reason_str(&reason, iq->usedb->tablename, tag,
                                       ondisktag, str, sizeof(str));
            if (iq->debug) {
                reqprintf(iq, "ERR CONVERT DTA %s->%s '%s'", tag, ondisktag, str);
            }
            reqerrstrhdr(iq, "Table '%s' ", iq->usedb->tablename);
            reqerrstr(iq, COMDB2_ADD_RC_CNVT_DTA,
                      "error convert data %s->.ONDISK '%s'", tag, str);
            *opfailcode = OP_FAILED_CONVERSION;
            retrc = ERR_CONVERT_DTA;
            ERR;
        }

        ondisktagsc = find_tag_schema(iq->usedb->tablename, ondisktag);
    }

    rc = verify_check_constraints(iq->usedb, od_dta, blobs, maxblobs, 1);
    if (rc < 0) {
        reqerrstr(iq, ERR_INTERNAL, "Internal error during CHECK constraint");
        *opfailcode = ERR_INTERNAL;
        rc = retrc = ERR_INTERNAL;
        ERR;
    } else if (rc > 0) {
        reqerrstrhdr(iq, "CHECK constraint violation ");
        reqerrstr(iq, ERR_CHECK_CONSTRAINT, "CHECK constraint failed for '%s'",
                  iq->usedb->check_constraints[rc - 1].consname);
        *opfailcode = ERR_CHECK_CONSTRAINT;
        rc = retrc = ERR_CHECK_CONSTRAINT;
        ERR;
    }

    rc =
        validate_server_record(iq, od_dta, od_len, tag, ondisktag, ondisktagsc);
    if (rc == -1) {
        *opfailcode = ERR_NULL_CONSTRAINT;
        rc = retrc = ERR_NULL_CONSTRAINT;
        ERR;
    }

    if ((rec_flags & OSQL_IGNORE_FAILURE) != 0) {
        rc = check_for_upsert(iq, trans, ondisktagsc, blobs, maxblobs,
                              opfailcode, ixfailnum, &retrc, ondisktag, od_dta,
                              od_len, ins_keys, rec_flags);
        if (rc)
            ERR;
    }

    if (is_event_from_sc(flags) && (flags & RECFLAGS_ADD_FROM_SC_LOGICAL) &&
        (flags & RECFLAGS_KEEP_GENID))
        vgenid = *genid;

    /*
     * Add the data record
     */
    if (!gbl_use_plan || !iq->usedb->plan || iq->usedb->plan->dta_plan == -1) {
        if (vgenid) {
            int bdberr;
            rc = ix_check_genid(iq, trans, vgenid, &bdberr);
            if (rc && bdberr == IX_FND) {
                retrc = ERR_VERIFY;
                ERR;
            }
            if (bdberr == RC_INTERNAL_RETRY) {
                rc = retrc = RC_INTERNAL_RETRY;
                ERR;
            }
            /* The row is not in new btree, proceed with the add */
            vgenid = 0; // no need to verify again
        }

        if (flags & RECFLAGS_KEEP_GENID) {
            assert(genid != 0);
            retrc = dat_set(iq, trans, od_dta, od_len, *rrn, *genid);
        } else
            retrc = dat_add(iq, trans, od_dta, od_len, genid, rrn);

        if (iq->debug) {
            reqprintf(iq, "dat_add RRN %d GENID 0x%llx DTALEN %zu RC %d DATA ",
                      *rrn, *genid, od_len, retrc);
            reqdumphex(iq, od_dta, od_len);
        }
        if (retrc) {
            *opfailcode = OP_FAILED_INTERNAL + ERR_ADD_RRN;
            ERR;
        }
    }

    /*
     * Add all the blobs.  ctag_to_stag_blobs reordered the blob array
     * as appropriate for ondisk tag.
     */
    for (size_t blobno = 0; blobno < maxblobs; blobno++) {
        blob_buffer_t *blob = &blobs[blobno];
        if (blob->exists && (!gbl_use_plan || !iq->usedb->plan ||
                             iq->usedb->plan->blob_plan[blobno] == -1)) {
            retrc = blob_add(iq, trans, blobno, blob->data, blob->length, *rrn,
                             *genid, IS_ODH_READY(blob));
            if (iq->debug) {
                reqprintf(iq, "blob_add LEN %zu RC %d DATA ", blob->length,
                          retrc);
                reqdumphex(iq, blob->data, blob->length);
            }
            if (retrc) {
                *opfailcode = OP_FAILED_INTERNAL + ERR_ADD_BLOB;
                ERR;
            }
        }
    }

    if (gbl_partial_indexes && iq->usedb->ix_partial && ins_keys == -1ULL) {
        ins_keys = verify_indexes(iq->usedb, od_dta, blobs, maxblobs, 0);
        if (ins_keys == -1ULL) {
            fprintf(stderr, "%s: failed to verify_indexes\n", __func__);
            *opfailcode = OP_FAILED_INTERNAL;
            retrc = ERR_INTERNAL;
            ERR;
        }
    }

    /*
     * Form and add all the keys.
     * If there are constraints, do the add to indices deferred.
     *
     * For records from INSERT ... ON CONFLICT DO NOTHING, we need
     * to update the indices inplace to avoid inserting duplicate
     * data. The keys, however, are also added to the deferred
     * temporary table to enable cascading updates, if needed.
     */
    if (has_constraint(flags)) /* if NOT no constraints */
    {
        if (!is_event_from_sc(flags)) {
            /* enqueue the add of the key for constaint checking purposes */
            rc = insert_add_op(iq, opcode, *rrn, -1, *genid, ins_keys, blkpos,
                               rec_flags);
            if (rc != 0) {
                if (iq->debug)
                    reqprintf(iq, "FAILED TO PUSH KEYOP");
                *opfailcode = OP_FAILED_INTERNAL;
                retrc = ERR_INTERNAL;
                ERR;
            }
        } else {
            /* if rec adding to NEW SCHEMA and this has constraints,
             * handle idx in live_sc_*
             */
        }
    }

    if (!has_constraint(flags) || (rec_flags & OSQL_IGNORE_FAILURE)) {
        retrc =
            add_record_indices(iq, trans, blobs, maxblobs, opfailcode,
                               ixfailnum, rrn, genid, vgenid, ins_keys, opcode,
                               blkpos, od_dta, od_len, ondisktag, ondisktagsc);
        if (retrc)
            ERR;
    }

    /*
     * Trigger stored procedures (JAVASP_TRANS_LISTEN_AFTER_ADD)
     */
    if (!(flags & RECFLAGS_NO_TRIGGERS) &&
        javasp_trans_care_about(iq->jsph, JAVASP_TRANS_LISTEN_AFTER_ADD)) {
        struct javasp_rec *jrec;
        jrec = javasp_alloc_rec(od_dta, od_len, iq->usedb->tablename);
        if (!jrec) {
            *opfailcode = OP_FAILED_INTERNAL;
            retrc = ERR_INTERNAL;
            ERR;
        }
        javasp_rec_set_trans(jrec, iq->jsph, *rrn, *genid);
        /* If we have blobs then make the blob information available
         * to the Java record.  Any blobs not specified in the tag must
         * be null, which is the default anyway. */
        for (size_t blobno = 0; blobno < maxblobs; blobno++) {
            if (blobs[blobno].exists) {
                blob_buffer_t *blob = &blobs[blobno];
                if (unodhfy_blob_buffer(iq->usedb, blob, blobno) != 0) {
                    *opfailcode = OP_FAILED_INTERNAL;
                    retrc = ERR_INTERNAL;
                    ERR;
                }
                javasp_rec_have_blob(jrec, blobno, blob->data, 0, blob->length);
            }
        }
        retrc =
            javasp_trans_tagged_trigger(iq->jsph, JAVASP_TRANS_LISTEN_AFTER_ADD,
                                        NULL, jrec, iq->usedb->tablename);
        javasp_dealloc_rec(jrec);
        if (iq->debug)
            reqprintf(iq, "JAVASP_TRANS_LISTEN_AFTER_ADD RC %d", retrc);
        if (retrc) {
            *opfailcode = ERR_JAVASP_ABORT_OP;
            ERR;
        }
    }

    /* Save the op to replay later locally */
    if (gbl_replicate_local &&
        (strcasecmp(iq->usedb->tablename, "comdb2_oplog") != 0 &&
         (strcasecmp(iq->usedb->tablename, "comdb2_commit_log")) != 0 &&
         strncasecmp(iq->usedb->tablename, "sqlite_stat", 11) != 0) &&
        !is_event_from_sc(flags)) {
        retrc = local_replicant_log_add(iq, trans, od_dta, blobs, opfailcode);
        if (retrc)
            ERR;
    }

    if (!is_event_from_sc(flags)) {
        iq->usedb->write_count[RECORD_WRITE_INS]++;
        gbl_sc_last_writer_time = comdb2_time_epoch();

        /* For live schema change */
        retrc = live_sc_post_add(iq, trans, *genid, od_dta, ins_keys, blobs,
                                 maxblobs, flags, rrn);

        if (retrc) {
            ERR;
        }
    }

    dbglog_record_db_write(iq, "insert");
    if (iq->__limits.maxcost && iq->cost > iq->__limits.maxcost)
        retrc = ERR_LIMIT;

    if (debug_switch_alternate_verify_fail()) {
        static int flipon = 0;
        if (flipon) {
            flipon = 0;
        } else {
            flipon = 1;
            *opfailcode = OP_FAILED_VERIFY;
            retrc = ERR_VERIFY;
            ERR;
        }
    }

err:
    if (iq->debug)
        reqpopprefixes(iq, prefixes);
    if (dynschema)
        free_dynamic_schema(iq->usedb->tablename, dynschema);
    if (using_myblobs)
        free_blob_buffers(myblobs, MAXBLOBS);
    if (iq->is_block2positionmode) {
        iq->last_genid = *genid;
    }
    return retrc;
}



/*
 * Upgrade an existing record to ondisk format
 * without changing genid.
 */
int upgrade_record(struct ireq *iq, void *trans, unsigned long long vgenid,
                   uint8_t *p_buf_rec, const uint8_t *p_buf_rec_end,
                   int *opfailcode, int *ixfailnum, int opcode, int blkpos)
{
    static const char ondisktag[] = ".ONDISK";

    uint8_t *p_tagname_buf = (uint8_t *)ondisktag;
    uint8_t *p_tagname_buf_end = p_tagname_buf + strlen(ondisktag);

    unsigned long long dummy_genid;

    return upd_record(iq, trans, NULL, 2, vgenid, p_tagname_buf,
                      p_tagname_buf_end, p_buf_rec, p_buf_rec_end, NULL, NULL,
                      NULL, NULL, /*updcols*/
                      NULL,       /*blobs*/
                      0,          /*maxblobs*/
                      &dummy_genid, -1ULL, -1ULL, opfailcode, ixfailnum, opcode,
                      blkpos, RECFLAGS_UPGRADE_RECORD);
}

/* We used to return conversion error (113) for
   not-null constraint violations on updates.
   Switch it on to keep the old behavior.
   Switch it off to return null constraint error (4). */
int gbl_upd_null_cstr_return_conv_err = 0;

/*
 * Update an existing record.
 *
 * Verification is through either a snapshot (weak) or by genid (strong).
 * Snapshot verification is used if vrecord!=NULL, else vgenid is used.
 *
 * If vrecord is passed in but primkey==NULL then we will form primary key
 * from vrecord and use it to find the record to update.
 *
 * New genid is written to *genid
 */
int upd_record(struct ireq *iq, void *trans, void *primkey, int rrn,
               unsigned long long vgenid, const uint8_t *p_buf_tag_name,
               const uint8_t *p_buf_tag_name_end, uint8_t *p_buf_rec,
               const uint8_t *p_buf_rec_end, uint8_t *p_buf_vrec,
               const uint8_t *p_buf_vrec_end,
               const unsigned char fldnullmap[32], int *updCols,
               blob_buffer_t *blobs, size_t maxblobs, unsigned long long *genid,
               unsigned long long ins_keys, unsigned long long del_keys,
               int *opfailcode, int *ixfailnum, int opcode, int blkpos,
               int flags)
{
    int rc;
    int retrc = 0;
    int prefixes = 0;
    int conv_flags = 0;
    int expected_dat_len;
    blob_status_t oldblobs[MAXBLOBS] = {{0}};
    struct schema *dynschema = NULL;
    char *allocced_memory = NULL;
    size_t mallocced_bytes;
    size_t od_len;
    int od_len_int;
    int myupdatecols[MAXCOLUMNS + 1];
    int using_myupdatecols = 0;
    void *od_dta = NULL;
    void *odv_dta = NULL;
    void *old_dta = NULL;
    char tag[MAXTAGLEN + 1];
    int fndlen;
    int blobno;
    char lclprimkey[MAXKEYLEN];
    unsigned char lclnulls[64];
    struct convert_failure reason;
    int using_myblobs = 0;
    blob_buffer_t myblobs[MAXBLOBS];
    const char *tagdescr = (const char *)p_buf_tag_name;
    size_t taglen = p_buf_tag_name_end - p_buf_tag_name;
    void *record = p_buf_rec;
    void *vrecord = p_buf_vrec;
    size_t reclen = p_buf_rec_end - p_buf_rec;
    int got_oldblobs = 0;
    blob_buffer_t add_blobs_buf[MAXBLOBS] = {{0}};
    blob_buffer_t del_blobs_buf[MAXBLOBS] = {{0}};
    blob_buffer_t *add_idx_blobs = NULL;
    blob_buffer_t *del_idx_blobs = NULL;

    if (p_buf_vrec && (p_buf_vrec_end - p_buf_vrec) != reclen) {
        if (iq->debug)
            reqprintf(iq, "REC LEN %zu DOES NOT EQUAL VREC LEN %td", reclen,
                      (p_buf_vrec_end - p_buf_vrec));
        retrc = ERR_BADREQ;
        goto err;
    }

    *ixfailnum = -1;

    if (!is_event_from_sc(flags)) {
        if (gbl_max_wr_rows_per_txn &&
            ((++iq->written_row_count) > gbl_max_wr_rows_per_txn)) {
            reqerrstr(iq, COMDB2_CSTRT_RC_TRN_TOO_BIG,
                      "Transaction exceeds max rows");
            retrc = ERR_TRAN_TOO_BIG;
            goto err;
        }
    }

    /* must have blobs in case any byte arrays in .DEFAULT convert to blobs */
    if (!blobs) {
        bzero(myblobs, sizeof(myblobs));
        maxblobs = MAXBLOBS;
        blobs = myblobs;
        using_myblobs = 1;
    }

    if (iq->debug) {
        reqpushprefixf(iq, "upd_record: ");
        prefixes++;
    }

    if (!iq->usedb) {
        if (iq->debug)
            reqprintf(iq, "NO USEDB SET");
        retrc = ERR_BADREQ;
        goto err;
    }

    if (iq->debug) {
        reqpushprefixf(iq, "TBL %s ", iq->usedb->tablename);
        prefixes++;
    }

    int d_ms = BDB_ATTR_GET(thedb->bdb_attr, DELAY_WRITES_IN_RECORD_C);
    if (d_ms) {
        if (iq->debug)
            reqprintf(iq, "Sleeping for %d ms", d_ms);
        usleep(1000 * d_ms);
    }

    if (!(flags & RECFLAGS_DONT_LOCK_TBL)) {
        assert(!iq->is_sorese); // sorese codepaths will have locked it already

        reqprintf(iq, "Calling bdb_lock_table_read()");
        rc = bdb_lock_table_read(iq->usedb->handle, trans);
        if (rc == BDBERR_DEADLOCK) {
            if (iq->debug)
                reqprintf(iq, "LOCK TABLE READ DEADLOCK");
            retrc = RC_INTERNAL_RETRY;
            goto err;
        } else if (rc) {
            if (iq->debug)
                reqprintf(iq, "LOCK TABLE READ ERROR: %d", rc);
            *opfailcode = OP_FAILED_INTERNAL;
            retrc = ERR_INTERNAL;
            goto err;
        }
    }

    rc = resolve_tag_name(iq, tagdescr, taglen, &dynschema, tag, sizeof(tag));
    if (rc != 0) {
        *opfailcode = OP_FAILED_BAD_REQUEST;
        retrc = ERR_BADREQ;
        goto err;
    }

    if ((!dynschema && (flags & RECFLAGS_DYNSCHEMA_NULLS_ONLY)) ||
        (!fldnullmap)) {
        bzero(lclnulls, sizeof(lclnulls));
        fldnullmap = lclnulls;
    }

    /* Tweak blob-descriptors for static tags. */
    if (gbl_disallow_null_blobs && !dynschema &&
        (flags & RECFLAGS_DYNSCHEMA_NULLS_ONLY)) {
        static_tag_blob_conversion(iq->usedb->tablename, tag, record, blobs,
                                   maxblobs);
    }

    struct schema *dbname_schema = find_tag_schema(iq->usedb->tablename, tag);
    if (dbname_schema == NULL) {
        if (iq->debug)
            if (iq->debug)
                reqprintf(iq, "UNKNOWN TAG %s TABLE %s\n", tag,
                          iq->usedb->tablename);
        *opfailcode = OP_FAILED_BAD_REQUEST;
        retrc = ERR_BADREQ;
        ERR;
    }

    expected_dat_len = get_size_of_schema(dbname_schema);
    if ((size_t)expected_dat_len > reclen) {
        /* same check as in add_record */
        struct field *f;
        int mismatched_size = 1;

        if (gbl_allow_mismatched_tag_size) {
            f = &dbname_schema->member[dbname_schema->nmembers - 1];
            if (f->offset + f->len > reclen)
                mismatched_size = 0;
        }

        if (mismatched_size) {
            if (iq->debug)
                reqprintf(iq, "BAD DTA LEN %zu TAG %s EXPECTS DTALEN %u\n",
                          reclen, tag, expected_dat_len);
            reqerrstr(iq, COMDB2_UPD_RC_INVL_DTA,
                      "bad data length %zu tag '%s' expects data length %u",
                      reclen, tag, expected_dat_len);
            *opfailcode = OP_FAILED_BAD_REQUEST;
            retrc = ERR_BADREQ;
            goto err;
        }
    }

    reclen = expected_dat_len;

    if (!(flags & RECFLAGS_NO_BLOBS) &&
        check_blob_buffers(iq, blobs, maxblobs, iq->usedb->tablename, tag,
                           dbname_schema, record, fldnullmap) != 0) {
        *opfailcode = OP_FAILED_BAD_REQUEST;
        retrc = ERR_BADREQ;
        goto err;
    }

    /* Also check blob sizes */
    if (!(flags & RECFLAGS_NO_BLOBS)) {
        if (check_blob_sizes(iq, blobs, maxblobs)) {
            retrc = ERR_BLOB_TOO_LARGE;
            ERR;
        }
    }

    /*
     * We need memory for the ondisk data and for the old record, and maybe for
     * a verification buffer.
     */
    od_len_int = getdatsize(iq->usedb);
    if (od_len_int <= 0) {
        if (iq->debug)
            reqprintf(iq, "BAD ONDISK SIZE");
        *opfailcode = OP_FAILED_BAD_REQUEST;
        retrc = ERR_BADREQ;
        goto err;
    }
    od_len = od_len_int;

    mallocced_bytes = od_len * 2;
    if (vrecord)
        mallocced_bytes += od_len;
    allocced_memory = alloca(mallocced_bytes);
    if (!allocced_memory) {
        logmsg(LOGMSG_ERROR,
               "upd_record: malloc %u failed! (table %s tag %s)\n",
               (unsigned)mallocced_bytes, iq->usedb->tablename, tag);
        *opfailcode = OP_FAILED_INTERNAL;
        retrc = ERR_INTERNAL;
        goto err;
    }
    od_dta = allocced_memory;
    /* This is the current image as it exists in the db */
    old_dta = allocced_memory + od_len;
    if (vrecord)
        odv_dta = allocced_memory + od_len * 2;

    if (iq->have_client_endian &&
        TAGGED_API_LITTLE_ENDIAN == iq->client_endian) {
        conv_flags |= CONVERT_LITTLE_ENDIAN_CLIENT;
    }

    /*
     * If we have a vrecord but no primkey then form primkey so we can do the
     * search.
     */
    if (vrecord && !primkey) {
        static unsigned char nullnulls[32] = {0};
        rc = ctag_to_stag_buf_tz(iq->usedb->tablename, tag, vrecord, reclen,
                                 nullnulls, ".ONDISK_IX_0", lclprimkey,
                                 conv_flags, NULL, iq->tzname);
        if (rc < 0) {
            if (iq->debug)
                reqprintf(iq, "ERR FORMING PRIMARY KEY");
            reqerrstr(iq, COMDB2_UPD_RC_INVL_PK, "error forming primary key");
            *opfailcode = OP_FAILED_CONVERSION;
            retrc = ERR_CONVERT_IX;
            goto err;
        }
        primkey = lclprimkey;
    }

    /* light the prefault kill bit for this subop - olddta */
    prefault_kill_bits(iq, -1, PFRQ_OLDDATA);
    if (iq->osql_step_ix)
        gbl_osqlpf_step[*(iq->osql_step_ix)].step += 1;

    /*
     * Find the old record using either rrn+genid or primkey.  The old record
     * will be placed into "old_record."
     * Handle deadlock correctly!
     */
    if (primkey) {
        int fndrrn;
        char fndkey[MAXKEYLEN];
        int primkeysz = getkeysize(iq->usedb, 0);
        rc = ix_find_by_primkey_tran(iq, primkey, primkeysz, fndkey, &fndrrn,
                                     &vgenid, old_dta, &fndlen, od_len, trans);
        if (iq->debug) {
            reqprintf(iq, "ix_find_by_primkey_tran RRN %d FND RRN %d "
                          "GENID 0x%llx DTALEN %zu FNDLEN %u PRIMKEY ",
                      rrn, fndrrn, vgenid, od_len, fndlen);
            reqdumphex(iq, primkey, primkeysz);
            reqmoref(iq, " RC %d", rc);
        }
        if (rc == 0 && rrn != fndrrn) {
            *opfailcode = OP_FAILED_VERIFY;
            retrc = ERR_VERIFY;
            goto err;
        }
    } else if (flags == RECFLAGS_UPGRADE_RECORD) {
        if (record != NULL) {
            // this is a record upgrade and caller specifies data buffer.
            // make old_dta point to record
            old_dta = record;
            fndlen = reclen;
        } else {
            // this is a record upgrade and no data buffer specified.
            // find data by genid, and then write to where old_dta points to
            int ver;
            rc = ix_find_ver_by_rrn_and_genid_tran(
                iq, rrn, vgenid, old_dta, &fndlen, od_len, trans, &ver);
            if (iq->debug)
                reqprintf(
                    iq, "ix_find_ver_by_rrn_and_genid_tran RRN %d GENID 0x%llx "
                        "DTALEN %zu FNDLEN %u VER %d RC %d",
                    rrn, vgenid, od_len, fndlen, ver, rc);

            if (rc == 0 && ver == iq->usedb->schema_version) {
                // record is at ondisk version, return
                retrc = rc;
                goto err;
            }
        }

        // od_dta and old_dta are necessarily identical. so point one to the
        // other instead of relatively expensive memcpy()
        od_dta = old_dta;
    } else {
        rc = ix_load_for_write_by_genid_tran(iq, rrn, vgenid, old_dta, &fndlen,
                                           od_len, trans);
        if (iq->debug)
            reqprintf(iq, "ix_load_for_write_by_genid_tran RRN %d GENID 0x%llx "
                          "DTALEN %zu FNDLEN %d RC %d",
                      rrn, vgenid, od_len, fndlen, rc);
    }
    if (rc != 0 || od_len != fndlen) {
        if (iq->debug)
            reqprintf(iq, "FIND OLD RECORD FAILED od_len %zu fndlen %u RC %d",
                      od_len, fndlen, rc);
        reqerrstr(iq, COMDB2_UPD_RC_UNKN_REC, "find old record failed");
        *opfailcode = OP_FAILED_VERIFY;
        if (rc == RC_INTERNAL_RETRY)
            retrc = rc;
        else
            retrc = ERR_VERIFY;
        goto err;
    }

    /*
     * If we have to verify data:
     *   Form the ondisk verification record in odv_dta by taking the union of
     *   the old record on disk and the snapshot, as what they passed in could
     *   be a subset of the full ONDISK tag.
     */
    if (vrecord) {
        memcpy(odv_dta, old_dta, od_len);
        if (strncasecmp(tag, ".ONDISK", 7) == 0) {
            /* the input record is .ONDISK or a .ONDISK_IX_ (which would be the
             * case for a cascaded update) */
            rc = stag_to_stag_buf_update_tz(iq->usedb->tablename, tag, vrecord,
                                            ".ONDISK", odv_dta, NULL,
                                            iq->tzname);
        } else {
            rc = ctag_to_stag_buf_tz(iq->usedb->tablename, tag, vrecord,
                                     WHOLE_BUFFER, fldnullmap, ".ONDISK",
                                     odv_dta, (conv_flags | CONVERT_UPDATE),
                                     NULL, iq->tzname);
        }
        if (rc < 0) {
            if (iq->debug)
                reqprintf(iq, "VRECORD CONVERSION FAILED RC %d", rc);
            reqerrstr(iq, COMDB2_UPD_RC_CNVT_VREC,
                      "VRECORD CONVERSION FAILED RC %d", rc);
            *opfailcode = OP_FAILED_CONVERSION;
            retrc = ERR_CONVERT_DTA;
            goto err;
        }
    }

    /*
     * If required, remember the old blobs ready for the update trigger.
     * Handle deadlock correctly.
     */
    if (!(flags & RECFLAGS_NO_TRIGGERS) &&
        javasp_trans_care_about(iq->jsph, JAVASP_TRANS_LISTEN_SAVE_BLOBS_UPD)) {
        rc = save_old_blobs(iq, trans, ".ONDISK", old_dta, rrn, vgenid,
                            oldblobs);
        if (rc != 0) {
            *opfailcode = OP_FAILED_INTERNAL + ERR_SAVE_BLOBS;
            if (rc == RC_INTERNAL_RETRY)
                retrc = rc;
            else
                retrc = ERR_INTERNAL;
            goto err;
        }
        got_oldblobs = 1;
    }

    /*
     * Form the new record in od_dta by taking the union of the old record
     * and the changes.
     */
    if (flags != RECFLAGS_UPGRADE_RECORD) {
        memcpy(od_dta, old_dta, od_len);
        if (strncasecmp(tag, ".ONDISK", 7) == 0) {
            /* the input record is .ONDISK or a .ONDISK_IX_ (which would be the
             * case for a cascaded update) */
            rc = stag_to_stag_buf_update_tz(iq->usedb->tablename, tag, record,
                                            ".ONDISK", od_dta, &reason,
                                            iq->tzname);
        } else {
            rc = ctag_to_stag_blobs_tz(iq->usedb->tablename, tag, record,
                                       WHOLE_BUFFER, fldnullmap, ".ONDISK",
                                       od_dta, (conv_flags | CONVERT_UPDATE),
                                       &reason, blobs, maxblobs, iq->tzname);
        }

        /* used for schema-change */
        if (record != NULL && (NULL == updCols) &&
            (0 == describe_update_columns(iq->usedb->tablename, tag,
                                          myupdatecols))) {
            using_myupdatecols = 1;
            updCols = myupdatecols;
        }

        if (rc < 0) {
            char str[128];
            convert_failure_reason_str(&reason, iq->usedb->tablename, tag,
                                       ".ONDISK", str, sizeof(str));
            if (iq->debug) {
                reqprintf(iq, "ERR CONVERT DTA %s->.ONDISK '%s'", tag, str);
            }

            if (reason.reason == CONVERT_FAILED_NULL_CONSTRAINT_VIOLATION) {
                if (gbl_upd_null_cstr_return_conv_err) {
                    *opfailcode = OP_FAILED_CONVERSION;
                    retrc = ERR_CONVERT_DTA;
                } else {
                    *opfailcode = ERR_NULL_CONSTRAINT;
                    retrc = ERR_NULL_CONSTRAINT;
                }
                reqerrstrhdr(
                    iq,
                    "Null constraint violation for column '%s' on table '%s'. ",
                    reason.target_schema->member[reason.target_field_idx].name,
                    iq->usedb->tablename);
            } else {
                *opfailcode = OP_FAILED_CONVERSION;
                retrc = ERR_CONVERT_DTA;
            }
            reqerrstr(iq, COMDB2_UPD_RC_CNVT_DTA,
                      "error convert data %s->.ONDISK '%s'", tag, str);
            goto err;
        }
    }

    if (iq->usedb->ix_blob ||
        (iq->usedb->sc_from == iq->usedb && iq->usedb->sc_to->ix_blob)) {
        if (!got_oldblobs) {
            rc = save_old_blobs(iq, trans, ".ONDISK", old_dta, rrn, vgenid,
                                oldblobs);
            if (rc != 0) {
                if (rc == RC_INTERNAL_RETRY)
                    retrc = rc;
                else
                    retrc = ERR_INTERNAL;
                goto err;
            }
            blob_status_to_blob_buffer(oldblobs, del_blobs_buf);
            blob_status_to_blob_buffer(oldblobs, add_blobs_buf);
        }
        for (blobno = 0;
             blobno < maxblobs && blobno < iq->usedb->schema->numblobs;
             blobno++) {
            blob_buffer_t *blob;
            blob = &blobs[blobno];
            if (blob->collected && !using_myupdatecols && updCols) {
                int idx;
                int ncols;

                idx = get_schema_blob_field_idx((char *)iq->usedb->tablename,
                                                ".ONDISK", blobno);
                ncols = updCols[0];

                if ((idx >= 0) && (idx < ncols) && (-1 == updCols[idx + 1]))
                    continue;
            }
            if (!(blob->collected) && !(flags & RECFLAGS_DONT_SKIP_BLOBS))
                continue;

            add_blobs_buf[blobno] = *blob;
        }
        if (gbl_partial_indexes && iq->usedb->ix_partial) {
            if (del_keys == -1ULL)
                del_keys = verify_indexes(iq->usedb, old_dta, del_blobs_buf,
                                          MAXBLOBS, 0);
            if (ins_keys == -1ULL)
                ins_keys = verify_indexes(iq->usedb, od_dta, add_blobs_buf,
                                          MAXBLOBS, 0);
            if (ins_keys == -1ULL || del_keys == -1ULL) {
                fprintf(stderr, "%s: failed to verify_indexes\n", __func__);
                *opfailcode = OP_FAILED_INTERNAL;
                retrc = ERR_INTERNAL;
                goto err;
            }
        }
        del_idx_blobs = del_blobs_buf;
        add_idx_blobs = add_blobs_buf;
    }

    rc = verify_check_constraints(iq->usedb, od_dta, blobs, maxblobs, 0);
    if (rc < 0) {
        reqerrstr(iq, ERR_INTERNAL, "Internal error during CHECK constraint");
        *opfailcode = ERR_INTERNAL;
        rc = retrc = ERR_INTERNAL;
        ERR;
    } else if (rc > 0) {
        reqerrstrhdr(iq, "CHECK constraint violation ");
        reqerrstr(iq, ERR_CHECK_CONSTRAINT, "CHECK constraint failed for '%s'",
                  iq->usedb->check_constraints[rc - 1].consname);
        *opfailcode = ERR_CHECK_CONSTRAINT;
        rc = retrc = ERR_CHECK_CONSTRAINT;
        ERR;
    }

    if (has_constraint(flags)) {
        rc = check_update_constraints(iq, trans, iq->blkstate, opcode, old_dta,
                                      od_dta, del_keys, opfailcode);
        if (rc != 0) {
            if (iq->debug)
                reqprintf(iq, "FAILED TO VERIFY CONSTRAINTS");
            retrc = *opfailcode;
            goto err;
        }
    }

    if (gbl_replicate_local &&
        (strcasecmp(iq->usedb->tablename, "comdb2_oplog") != 0 &&
         (strcasecmp(iq->usedb->tablename, "comdb2_commit_log")) != 0 &&
         strncasecmp(iq->usedb->tablename, "sqlite_stat", 11) != 0) &&
        !is_event_from_sc(flags)) {

        retrc = local_replicant_log_delete_for_update(iq, trans, rrn, vgenid,
                                                      opfailcode);
        if (retrc)
            ERR;
    }

    /*
     * Update the data record using the correct verification technique.
     * bdblib will give us a new genid (if tagged) and will update the genid
     * of all our blobs too.
     */
    if (vrecord) {
        if (iq->debug) {
            reqprintf(iq, "old_dta = ");
            reqdumphex(iq, old_dta, od_len);
            reqprintf(iq, "odv_dta = ");
            reqdumphex(iq, odv_dta, od_len);
        }

        /* do verified update */

        /* pass in the genid for striping purposes - need to figure out
           which dta file to use from the genid, but force dta verification
           as verifying the genid is bogus - we just found it right here! */
        rc = dat_upv(iq, trans,
                     0, /*offset to verify from, only zero is supported*/
                     odv_dta, od_len, vgenid, od_dta, od_len, rrn, genid, 1,
                     iq->blkstate->modnum); /* verifydta */
    } else {
        if (flags == RECFLAGS_UPGRADE_RECORD) {
            rc = dat_upgrade(iq, trans, od_dta, od_len, vgenid);
            *genid = vgenid;
            if (iq->debug)
                reqprintf(iq, "dat_upgrade RRN %d VGENID 0x%llx RC %d", rrn,
                          vgenid, rc);
        } else {
            rc = dat_upv(iq, trans, 0, /*vptr*/
                         NULL,         /*vdta*/
                         0,            /*vlen*/
                         vgenid, od_dta, od_len, rrn, genid, 0,
                         iq->blkstate->modnum);
            if (iq->debug)
                reqprintf(iq, "dat_upv RRN %d VGENID 0x%llx GENID 0x%llx RC %d",
                          rrn, vgenid, *genid, rc);
        }
    }

    if (rc != 0) {
        *opfailcode = OP_FAILED_VERIFY;
        retrc = rc;
        goto err;
    }

    // if even one ix is done deferred, we want to do the post_update deferred
    int deferredAdd = 0;
    int same_genid_with_upd =
        bdb_inplace_cmp_genids(iq->usedb->handle, *genid, vgenid) == 0;

    /* update the indexes as required */
    retrc = upd_record_indices(
        iq, trans, opfailcode, ixfailnum, rrn, genid, ins_keys, opcode, blkpos,
        od_dta, od_len, old_dta, del_keys, flags, add_idx_blobs, del_idx_blobs,
        same_genid_with_upd, vgenid, &deferredAdd);

    if (retrc)
        ERR;

    int force_inplace_blob_off = live_sc_disable_inplace_blobs(iq);
    /*
     * Now we need to change the blobs for this tag.  For each blob
     * in the user tag, get the ondisk blob number and delete/update
     * it accordingly.  And handle deadlock correctly!
     */
    for (blobno = 0; blobno < maxblobs && blobno < iq->usedb->schema->numblobs;
         blobno++) {
        blob_buffer_t *blob;
        blob = &blobs[blobno];
        int upgenid = 0;

        /*
         * If this blob was collected- check the updcols array to determine if
         * we need to update the genid only if updCols was passed into this:
         * The codepath which doesn't use updCols already optimizes by not
         * marking the blob as collected.
         *
         * TODO:
         * We can avoid putting the blob on the network in the osql layer if it
         * hasn't been updated.
         */
        if (blob->collected && !using_myupdatecols && updCols) {
            int idx;
            int ncols;

            idx = get_schema_blob_field_idx((char *)iq->usedb->tablename,
                                            ".ONDISK", blobno);
            ncols = updCols[0];

            if ((idx >= 0) && (idx < ncols) && (-1 == updCols[idx + 1])) {
                upgenid = 1;
            }
        }

        /*
         * If RECFLAGS_DONT_SKIP_BLOBS is set, delete an uncollected blob
         * rather than update its genid.  An uncollected blob in this case
         * means that it should change to NULL.
         */

        if (!(blob->collected)) {
            if (flags & RECFLAGS_DONT_SKIP_BLOBS) {
                /* flags tell me to delete this uncollected record */
            } else {
                /* I will update the genid for this uncollected record */
                upgenid = 1;
            }
        }

        if (upgenid) {
            if (blobno < iq->usedb->numblobs) {
                if (!force_inplace_blob_off && gbl_inplace_blobs &&
                    gbl_inplace_blob_optimization && same_genid_with_upd) {
                    if (iq->debug)
                        reqprintf(iq, "blob_upd_genid SKIP BLOBNO %d BLOB "
                                      "OPTIMIZATION RC %d",
                                  blobno, rc);
                    gbl_untouched_blob_cnt++;
                    continue;
                }
                rc = blob_upd_genid(iq, trans, blobno, rrn, vgenid, *genid);
                if (iq->debug)
                    reqprintf(iq, "blob_upd_genid BLOBNO %d RC %d", blobno, rc);
                if (rc != 0) {
                    *opfailcode = OP_FAILED_INTERNAL + ERR_UPD_GENIDS;
                    retrc = rc;
                    goto err;
                }
                gbl_update_genid_blob_cnt++;
            }
            if (iq->debug)
                reqprintf(iq, "skipping ondisk blob %d", blobno);
            continue;
        }

        /* Attempt to update blobs in-place if that's enabled. */
        if (!force_inplace_blob_off && gbl_inplace_blobs) {
            if (!blob->exists) {
                rc = blob_del(iq, trans, rrn, vgenid, blobno);
                if (iq->debug)
                    reqprintf(iq, "blob_del BLOBNO %d RC %d", blobno, rc);
                if (rc != IX_NOTFND && rc != 0) {
                    *opfailcode = OP_FAILED_INTERNAL + ERR_DEL_BLOB;
                    retrc = rc;
                    goto err;
                }
                if (rc != IX_NOTFND) {
                    gbl_delupd_blob_cnt++;
                }
            } else {
                /* Add/Update case. */
                rc = blob_upv(iq, trans, 0, vgenid, blob->data, blob->length,
                              blobno, rrn, *genid, IS_ODH_READY(blob));
                if (iq->debug)
                    reqprintf(iq, "blob_upv BLOBNO %d RC %d", blobno, rc);
                if (rc != 0) {
                    *opfailcode = OP_FAILED_INTERNAL + ERR_UPD_BLOB;
                    retrc = rc;
                    goto err;
                }
                gbl_inplace_blob_cnt++;
            }
        } else {
            /* delete old blob, if there was one, using the old genid */
            rc = blob_del(iq, trans, rrn, vgenid, blobno);
            if (iq->debug)
                reqprintf(iq, "blob_del BLOBNO %d RC %d", blobno, rc);
            if (rc != IX_NOTFND && rc != 0) {
                *opfailcode = OP_FAILED_INTERNAL + ERR_DEL_BLOB;
                retrc = rc;
                goto err;
            }
            if (rc != IX_NOTFND) {
                gbl_delupd_blob_cnt++;
            }
            /* add the new blob data if it's not NULL. */
            if (blob->exists) {
                rc = blob_add(iq, trans, blobno, blob->data, blob->length, rrn,
                              *genid, IS_ODH_READY(blob));
                if (iq->debug)
                    reqprintf(iq, "blob_add BLOBNO %d RC %d", blobno, rc);
                if (rc != 0) {
                    *opfailcode = OP_FAILED_INTERNAL + ERR_ADD_BLOB;
                    retrc = rc;
                    goto err;
                }
                gbl_addupd_blob_cnt++;
            }
        }
    }

    /* Update the genids of any remaining blobs */
    for (; blobno < iq->usedb->numblobs; blobno++) {
        if (!force_inplace_blob_off && gbl_inplace_blobs &&
            gbl_inplace_blob_optimization && same_genid_with_upd) {
            if (iq->debug)
                reqprintf(
                    iq, "blob_upd_genid SKIP BLOBNO %d BLOB OPTIMIZATION RC %d",
                    blobno, rc);
            gbl_untouched_blob_cnt++;
            continue;
        }

        rc = blob_upd_genid(iq, trans, blobno, rrn, vgenid, *genid);
        if (iq->debug)
            reqprintf(iq, "blob_upd_genid BLOBNO %d RC %d", blobno, rc);
        if (rc != 0) {
            *opfailcode = OP_FAILED_INTERNAL + ERR_UPD_GENIDS;
            retrc = rc;
            goto err;
        }
        gbl_update_genid_blob_cnt++;
    }

    /* TODO: largely copy and paste from the add case, with some complexities.
     * functionalize the bastard */
    if (gbl_replicate_local &&
        (strcasecmp(iq->usedb->tablename, "comdb2_oplog") != 0 &&
         (strcasecmp(iq->usedb->tablename, "comdb2_commit_log")) != 0 &&
         strncasecmp(iq->usedb->tablename, "sqlite_stat", 11) != 0) &&
        !is_event_from_sc(flags)) {
        retrc = local_replicant_log_add_for_update(iq, trans, rrn, *genid,
                                                   opfailcode);
        if (retrc)
            ERR;
    }

    /*
     * Trigger JAVASP_TRANS_LISTEN_AFTER_UPD.
     */
    if (!(flags & RECFLAGS_NO_TRIGGERS) &&
        javasp_trans_care_about(iq->jsph, JAVASP_TRANS_LISTEN_AFTER_UPD)) {
        struct javasp_rec *joldrec;
        struct javasp_rec *jnewrec;
        blob_status_t new_rec_blobs[MAXBLOBS] = {{0}};

        /* old record no longer exists - don't set trans or rrn */
        joldrec = javasp_alloc_rec(old_dta, od_len, iq->usedb->tablename);
        javasp_rec_set_blobs(joldrec, oldblobs);
        javasp_rec_set_trans(joldrec, iq->jsph, rrn, vgenid);

        /* new record now exists on disk */
        jnewrec = javasp_alloc_rec(od_dta, od_len, iq->usedb->tablename);

        /* we also need to pass down blobs.  not all of them are necessarily
           specified in the 'blobs' variable (eg: static tag that omits a blob)
           */
        save_old_blobs(iq, trans, ".ONDISK", od_dta, rrn, *genid,
                       new_rec_blobs);
        javasp_rec_set_blobs(jnewrec, new_rec_blobs);
        javasp_rec_set_trans(jnewrec, iq->jsph, rrn, vgenid);
        rc =
            javasp_trans_tagged_trigger(iq->jsph, JAVASP_TRANS_LISTEN_AFTER_UPD,
                                        joldrec, jnewrec, iq->usedb->tablename);
        javasp_dealloc_rec(joldrec);
        javasp_dealloc_rec(jnewrec);
        free_blob_status_data(new_rec_blobs);
        if (iq->debug)
            reqprintf(iq, "JAVASP_TRANS_LISTEN_AFTER_UPD %d", rc);
        if (rc != 0) {
            *opfailcode = OP_FAILED_INTERNAL + ERR_JAVASP_ABORT_OP;
            retrc = rc;
            goto err;
        }
    }

    /* For live schema change */
    rc = live_sc_post_update(iq, trans, vgenid, old_dta, *genid, od_dta,
                             ins_keys, del_keys, od_len, updCols, blobs, 
                             maxblobs, flags, rrn, deferredAdd, del_idx_blobs,
                             add_idx_blobs);
    if (rc != 0) {
        retrc = rc;
        goto err;
    }

    iq->usedb->write_count[RECORD_WRITE_UPD]++;
    gbl_sc_last_writer_time = comdb2_time_epoch();

    dbglog_record_db_write(iq, "update");
    if (iq->__limits.maxcost && iq->cost > iq->__limits.maxcost)
        retrc = ERR_LIMIT;

    if (debug_switch_alternate_verify_fail()) {
        static int flipon = 0;
        if (flipon) {
            gbl_maxretries = 500;
            flipon = 0;
        } else {
            gbl_maxretries = 2;
            flipon = 1;
            *opfailcode = OP_FAILED_VERIFY;
            retrc = ERR_VERIFY;
            ERR;
        }
    }

err:
    free_blob_status_data(oldblobs);
    if (iq->debug)
        reqpopprefixes(iq, prefixes);
    if (dynschema)
        free_dynamic_schema(iq->usedb->tablename, dynschema);
    if (using_myblobs)
        free_blob_buffers(myblobs, MAXBLOBS);
    if (iq->is_block2positionmode) {
        iq->last_genid = *genid;
    }
    return retrc;
}

/*
 * Delete a single record.
 *
 * If primary key is provided then it must be in ondisk format and it is used
 * in preference to rrn/genid for finding and deleting the record.
 */
int del_record(struct ireq *iq, void *trans, void *primkey, int rrn,
               unsigned long long genid, unsigned long long del_keys,
               int *opfailcode, int *ixfailnum, int opcode, int flags)
{
    int retrc = 0;
    int prefixes = 0;
    void *allocced_memory = NULL;
    blob_status_t oldblobs[MAXBLOBS] = {{0}};
    void *od_dta;
    size_t od_len;
    int od_len_int;
    int fndlen;
    int rc;
    int got_oldblobs = 0;
    blob_buffer_t blobs_buf[MAXBLOBS] = {{0}};
    blob_buffer_t *del_idx_blobs = NULL;

    *ixfailnum = -1;

    if (iq->debug) {
        reqpushprefixf(iq, "del_record: ");
        prefixes++;
    }

    if (!iq->usedb) {
        if (iq->debug)
            reqprintf(iq, "NO USEDB SET");
        retrc = ERR_BADREQ;
        goto err;
    }

    if (!is_event_from_sc(flags) && gbl_max_wr_rows_per_txn &&
        ((++iq->written_row_count) > gbl_max_wr_rows_per_txn)) {
        reqerrstr(iq, COMDB2_CSTRT_RC_TRN_TOO_BIG,
                  "Transaction exceeds max rows");
        retrc = ERR_TRAN_TOO_BIG;
        goto err;
    }

    if (iq->debug) {
        reqpushprefixf(iq, "TBL %s ", iq->usedb->tablename);
        prefixes++;
    }

    od_len_int = getdatsize(iq->usedb);
    if (od_len_int <= 0) {
        if (iq->debug)
            reqprintf(iq, "BAD ONDISK SIZE");
        reqerrstrhdr(iq, "Table '%s' ", iq->usedb->tablename);
        reqerrstr(iq, COMDB2_DEL_RC_INVL_DTA, "bad ondisk size");
        *opfailcode = OP_FAILED_BAD_REQUEST;
        retrc = ERR_BADREQ;
        goto err;
    }
    od_len = (size_t)od_len_int;
    allocced_memory = alloca(od_len);
    if (!allocced_memory) {
        logmsg(LOGMSG_ERROR, "del_record: alloc %u failed\n", (unsigned)od_len);
        *opfailcode = OP_FAILED_INTERNAL;
        retrc = ERR_INTERNAL;
        goto err;
    }
    od_dta = allocced_memory;

    /* light the prefault kill bit for this subop - olddta */
    prefault_kill_bits(iq, -1, PFRQ_OLDDATA);
    if (iq->osql_step_ix)
        gbl_osqlpf_step[*(iq->osql_step_ix)].step += 1;

    int d_ms = BDB_ATTR_GET(thedb->bdb_attr, DELAY_WRITES_IN_RECORD_C);
    if (d_ms) {
        if (iq->debug)
            reqprintf(iq, "Sleeping for %d ms", d_ms);
        usleep(1000 * d_ms);
    }

    if (!(flags & RECFLAGS_DONT_LOCK_TBL)) {
        assert(!iq->is_sorese); // sorese codepaths will have locked it already

        reqprintf(iq, "Calling bdb_lock_table_read()");
        rc = bdb_lock_table_read(iq->usedb->handle, trans);
        if (rc == BDBERR_DEADLOCK) {
            if (iq->debug)
                reqprintf(iq, "LOCK TABLE READ DEADLOCK");
            retrc = RC_INTERNAL_RETRY;
            goto err;
        } else if (rc) {
            if (iq->debug)
                reqprintf(iq, "LOCK TABLE READ ERROR: %d", rc);
            *opfailcode = OP_FAILED_INTERNAL;
            retrc = ERR_INTERNAL;
            goto err;
        }
    }

    if (primkey) {
        int fndrrn;
        unsigned long long fndgenid;
        char fndkey[MAXKEYLEN];
        rc = ix_find_by_primkey_tran(iq, primkey, getkeysize(iq->usedb, 0),
                                     fndkey, &fndrrn, &fndgenid, od_dta,
                                     &fndlen, od_len, trans);
        if (iq->debug)
            reqprintf(iq, "ix_find_by_primkey_tran RRN %d FND RRN %d "
                          "GENID 0x%llx DTALEN %zu FNDLEN %u RC %d",
                      rrn, fndrrn, fndgenid, od_len, fndlen, rc);
        if (rc == 0 && rrn != fndrrn) {
            *opfailcode = OP_FAILED_VERIFY;
            retrc = ERR_VERIFY;
            goto err;
        }
        genid = fndgenid;
    } else {
        rc = ix_load_for_write_by_genid_tran(iq, rrn, genid, od_dta, &fndlen,
                                           od_len, trans);
        if (iq->debug)
            reqprintf(iq, "ix_load_for_write_by_genid_tran RRN %d GENID 0x%llx "
                          "DTALEN %zu FNDLEN %u RC %d",
                      rrn, genid, od_len, fndlen, rc);
    }

    /* Must handle deadlock correctly */
    if (rc != 0 || od_len != fndlen) {
        if (iq->debug)
            reqprintf(iq, "FIND OLD RECORD FAILED od_len %zu fndlen %u RC %d",
                      od_len, fndlen, rc);
        reqerrstrhdr(iq, "Table '%s' ", iq->usedb->tablename);
        reqerrstr(iq, COMDB2_DEL_RC_UNKN_REC, "find old record failed");
        *opfailcode = OP_FAILED_VERIFY;
        if (rc == RC_INTERNAL_RETRY)
            retrc = rc;
        else
            retrc = ERR_VERIFY;
        goto err;
    }

    if (iq->usedb->ix_blob ||
        (iq->usedb->sc_from == iq->usedb && iq->usedb->sc_to->ix_blob)) {
        if (!got_oldblobs) {
            rc = save_old_blobs(iq, trans, ".ONDISK", od_dta, rrn, genid,
                                oldblobs);
            if (rc != 0) {
                if (rc == RC_INTERNAL_RETRY)
                    retrc = rc;
                else
                    retrc = ERR_INTERNAL;
                goto err;
            }
            blob_status_to_blob_buffer(oldblobs, blobs_buf);
            got_oldblobs = 1;
        }
        if (gbl_partial_indexes && iq->usedb->ix_partial && del_keys == -1ULL) {
            del_keys =
                verify_indexes(iq->usedb, od_dta, blobs_buf, MAXBLOBS, 0);
            if (del_keys == -1ULL) {
                fprintf(stderr, "%s: failed to verify_indexes\n", __func__);
                *opfailcode = OP_FAILED_INTERNAL;
                retrc = ERR_INTERNAL;
                goto err;
            }
        }
        del_idx_blobs = blobs_buf;
    }

    if (has_constraint(flags)) {
        rc = check_delete_constraints(iq, trans, iq->blkstate, opcode, od_dta,
                                      del_keys, opfailcode);
        if (rc != 0) {
            if (iq->debug)
                reqprintf(iq, "FAILED TO VERIFY CONSTRAINTS");
            reqerrstrhdr(iq, "Table '%s' ", iq->usedb->tablename);
            reqerrstr(iq, COMDB2_DEL_RC_VFY_CSTRT,
                      "failed to verify constraints");
            retrc = *opfailcode;
            goto err;
        }
    }

    if (gbl_replicate_local &&
        (strcasecmp(iq->usedb->tablename, "comdb2_oplog") != 0 &&
         (strcasecmp(iq->usedb->tablename, "comdb2_commit_log")) != 0 &&
         strncasecmp(iq->usedb->tablename, "sqlite_stat", 11) != 0) &&
        !is_event_from_sc(flags)) {
        retrc = local_replicant_log_delete(iq, trans, od_dta, opfailcode);
        if (retrc)
            ERR;
    }

    /*
     * If we want to remember the old blobs for the delete trigger then find
     * them all here.  Handle deadlock correctly.
     */
    if (!got_oldblobs && ((!(flags & RECFLAGS_NO_TRIGGERS) &&
        javasp_trans_care_about(iq->jsph, JAVASP_TRANS_LISTEN_SAVE_BLOBS_DEL)))) {
        rc = save_old_blobs(iq, trans, ".ONDISK", od_dta, rrn, genid, oldblobs);
        if (rc != 0) {
            *opfailcode = OP_FAILED_INTERNAL + ERR_SAVE_BLOBS;
            if (rc == RC_INTERNAL_RETRY)
                retrc = rc;
            else
                retrc = *opfailcode;
            goto err;
        }
        got_oldblobs = 1;
    }

    /* Delete data record.
       Bdblib automatically deletes associated blobs too. */
    retrc = dat_del(iq, trans, rrn, genid);
    if (iq->debug)
        reqprintf(iq, "DEL RRN %d GENID 0x%llx RC %d", rrn, genid, retrc);
    if (retrc != 0) {
        *opfailcode = (retrc == ERR_VERIFY) ? OP_FAILED_VERIFY
                                            : OP_FAILED_INTERNAL + ERR_DEL_DTA;
        goto err;
    }

    const char *tag = is_event_from_sc(flags) ? ".NEW..ONDISK" : ".ONDISK";
    /* Form and delete all keys. */
    retrc = del_record_indices(iq, trans, opfailcode, ixfailnum, rrn, genid,
                               od_dta, del_keys, del_idx_blobs, tag);
    if (retrc)
        ERR;

    /*
     * Trigger JAVASP_TRANS_LISTEN_AFTER_DEL
     */
    if (!(flags & RECFLAGS_NO_TRIGGERS) &&
        javasp_trans_care_about(iq->jsph, JAVASP_TRANS_LISTEN_AFTER_DEL)) {
        struct javasp_rec *jrec;
        jrec = javasp_alloc_rec(od_dta, od_len, iq->usedb->tablename);
        javasp_rec_set_trans(jrec, iq->jsph, rrn, genid);
        javasp_rec_set_blobs(jrec, oldblobs);
        rc =
            javasp_trans_tagged_trigger(iq->jsph, JAVASP_TRANS_LISTEN_AFTER_DEL,
                                        jrec, NULL, iq->usedb->tablename);
        javasp_dealloc_rec(jrec);
        if (iq->debug)
            reqprintf(iq, "JAVASP_TRANS_LISTEN_AFTER_DEL %d", rc);
        if (rc != 0) {
            *opfailcode = OP_FAILED_INTERNAL + ERR_JAVASP_ABORT_OP;
            retrc = rc;
            goto err;
        }
    }

    /* For live schema change */
    rc = live_sc_post_delete(iq, trans, genid, od_dta, del_keys, del_idx_blobs);
    if (rc != 0) {
        retrc = rc;
        goto err;
    }

    iq->usedb->write_count[RECORD_WRITE_DEL]++;
    gbl_sc_last_writer_time = comdb2_time_epoch();

err:
    dbglog_record_db_write(iq, "delete");
    if (!retrc && iq->__limits.maxcost && iq->cost > iq->__limits.maxcost)
        retrc = ERR_LIMIT;

    free_blob_status_data(oldblobs);
    if (iq->debug)
        reqpopprefixes(iq, prefixes);
    return retrc;
}

/*
 * Update a single record in the new table as part of a live schema
 * change.  This code is called when you update a record in-place
 * behind the cursor.  This code will only be called if in-place updates
 * have been enabled.
 *
 * If deferredAdd is set, we want to defer adding new keys to indices
 * (which will be done from constraints.c:delayed_key_adds()) because
 * adding the keys here can result in SC aborting when it shouldn't
 * (in the case when update causes a conflict in one of the keys--transaction
 * should abort rather, and that will be caught by constraints.c).
 *
 * Note that we can't call upd_new_record() from delayed_key_adds() because
 * there we lack the old_dta record. So to update happens partially in this
 * function (delete old data and idxs, adding new data0), and the rest in
 * upd_new_record_add2indices() which will finally add to the indices.
 *
 * For logical_livesc, verify_retry == 0 and function returns ERR_VERIFY if
 * the oldgenid is not found in the new table or the newgenid already exists
 * in the new table.
 */

int upd_new_record(struct ireq *iq, void *trans, unsigned long long oldgenid,
                   const void *old_dta, unsigned long long newgenid,
                   const void *new_dta, unsigned long long ins_keys,
                   unsigned long long del_keys, int nd_len, const int *updCols,
                   blob_buffer_t *blobs, int deferredAdd,
                   blob_buffer_t *del_idx_blobs, blob_buffer_t *add_idx_blobs,
                   int verify_retry)
{
    int retrc = 0;
    int prefixes = 0;
    int rc;
    int newrec_len;
    int blobn;
    int myupdatecols[MAXCOLUMNS + 1];
    unsigned long long newgenidcpy = newgenid;

    void *sc_old= NULL;
    void *sc_new = NULL;
    int use_new_tag = 0;

    if (iq->debug) {
        reqpushprefixf(iq, "upd_new_record: ");
        prefixes++;
    }

    if (!iq->usedb) {
        if (iq->debug)
            reqprintf(iq, "NO USEDB SET");
        logmsg(LOGMSG_ERROR, "upd_new_record oldgenid 0x%llx no usedb \n", oldgenid);
        retrc = ERR_BADREQ;
        goto err;
    }

    if (iq->debug) {
        reqpushprefixf(iq, "TBL %s ", iq->usedb->tablename);
        prefixes++;
    }

    if ((gbl_partial_indexes && iq->usedb->ix_partial) ||
         (gbl_expressions_indexes && iq->usedb->ix_expr)) {
        int rebuild_keys = 0;
        if (!gbl_use_plan || !iq->usedb->plan)
            rebuild_keys = 1;
        else {
            for (int ixnum = 0; ixnum < iq->usedb->nix; ixnum++) {
                if (iq->usedb->plan->ix_plan[ixnum] == -1) {
                    rebuild_keys = 1;
                    break;
                }
            }
        }
        if (rebuild_keys) {
            if (iq->idxInsert || iq->idxDelete) {
                free_cached_idx(iq->idxInsert);
                free_cached_idx(iq->idxDelete);
                free(iq->idxInsert);
                free(iq->idxDelete);
                iq->idxInsert = iq->idxDelete = NULL;
            }
            del_keys = -1ULL;
            ins_keys = -1ULL;
        }
    }

    /* Remap the incoming updCols to new schema's updCols */
    rc = remap_update_columns(iq->usedb->tablename, ".ONDISK", updCols,
                              ".NEW..ONDISK", myupdatecols);
    if (iq->debug) {
        reqprintf(iq, "upd_new_record returns %d", rc);
    }

    if (0 != rc) {
        logmsg(LOGMSG_ERROR, 
                "upd_new_record oldgenid 0x%llx remap_update_columns -> "
                "rc %d failed\n",
                oldgenid, rc);
        retrc = ERR_BADREQ;
        goto err;
    }

    struct schema *fromsch = find_tag_schema(iq->usedb->tablename, ".ONDISK");

    if (!gbl_use_plan || !iq->usedb->plan || iq->usedb->plan->dta_plan == -1) {
        if (!verify_retry) {
            int bdberr;
            rc = ix_check_update_genid(iq, trans, newgenid, &bdberr);
            if (rc == 1) {
                retrc = ERR_VERIFY;
                goto err;
            }
            if (bdberr == RC_INTERNAL_RETRY) {
                rc = retrc = RC_INTERNAL_RETRY;
                goto err;
            }
        }

        newrec_len = getdatsize(iq->usedb);
        sc_new = malloc(newrec_len);
        if (!sc_new) {
            logmsg(LOGMSG_ERROR, "upd_new_record: malloc %u failed\n", newrec_len);
            goto err;
        }

        rc = stag_to_stag_buf_tz(fromsch, iq->usedb->tablename, ".ONDISK",
                                 (char *)new_dta, ".NEW..ONDISK",
                                 (char *)sc_new, NULL, iq->tzname);

        if (rc == -1) {
            logmsg(LOGMSG_ERROR, 
                    "upd_new_record: newgenid 0x%llx conversion error\n",
                    newgenid);
            if (iq->debug)
                reqprintf(iq, "CAN'T FORM NEW UPDATE RECORD\n");
            reqerrstrhdr(iq, "Table '%s' ", iq->usedb->tablename);
            reqerrstr(iq, COMDB2_UPD_RC_INVL_DTA, "cannot form new record");
            retrc = rc;
            goto err;
        }

        /* dat_upv_sc requests the bdb layer to use newgenid argument */
        rc = dat_upv_sc(
            iq, trans, 0, /*offset to verify from, only zero is supported*/
            NULL, 0, oldgenid, (void *)sc_new, newrec_len, 2, &newgenidcpy, 0,
            iq->blkstate ? iq->blkstate->modnum : 0); /* verifydta */

        if (iq->debug) {
            reqprintf(iq, "dat_upv - newgenid arg=%llx generated newgenid=%llx",
                      newgenid, newgenidcpy);
            reqmoref(iq, " RC %d", rc);
        }

        /* workaround a bug in current schema change; if we somehow
           fail to find the row in the new btree, try again */
        if (rc == ERR_VERIFY && verify_retry)
            rc = RC_INTERNAL_RETRY;

        if (rc != 0) {
            if (rc != ERR_VERIFY)
                logmsg(LOGMSG_ERROR,
                       "upd_new_record oldgenid 0x%llx dat_upv_sc -> rc %d "
                       "failed\n",
                       oldgenid, rc);
            retrc = rc;
            goto err;
        }
        free(sc_new);
        sc_new = NULL;

        if (newgenid != newgenidcpy) {
            logmsg(LOGMSG_ERROR,
                   "upd_new_record: dat_upv_sc generated genid!! newgenid "
                   "arg=%llx generated newgenid=%llx, rc = %d\n",
                   newgenid, newgenidcpy, rc);
            retrc = -1;
            goto err;
        }
    }

    if (iq->usedb->has_datacopy_ix ||
        (gbl_partial_indexes && iq->usedb->ix_partial && del_keys == -1ULL) ||
        (gbl_expressions_indexes && iq->usedb->ix_expr && !iq->idxDelete)) {
        /* save new blobs being deleted */
        sc_old = malloc(iq->usedb->lrl);
        if (sc_old == NULL) {
            logmsg(LOGMSG_ERROR, "%s malloc failed\n", __func__);
            retrc = ERR_INTERNAL;
            goto err;
        }
        /* convert old_dta and oldblobs to ".NEW..ONDISK" */
        rc = stag_to_stag_buf_blobs(iq->usedb->tablename, ".ONDISK", old_dta,
                                    ".NEW..ONDISK", sc_old, NULL, del_idx_blobs,
                                    del_idx_blobs ? MAXBLOBS : 0, 1);
        if (rc) {
            logmsg(LOGMSG_ERROR, "%s failed to convert to new schema\n", __func__);
            retrc = rc;
            goto err;
        }

        sc_new = malloc(iq->usedb->lrl);
        if (sc_new == NULL) {
            logmsg(LOGMSG_ERROR, "%s malloc failed\n", __func__);
            retrc = ERR_INTERNAL;
            goto err;
        }
        /* convert new_dta and newblobs to ".NEW..ONDISK" */
        rc = stag_to_stag_buf_blobs(iq->usedb->tablename, ".ONDISK", new_dta,
                                    ".NEW..ONDISK", sc_new, NULL, add_idx_blobs,
                                    add_idx_blobs ? MAXBLOBS : 0, 1);

        /* re-verify keys on new table using ".NEW..ONDISK" */
        if (iq->usedb->ix_partial) {
            del_keys =
                verify_indexes(iq->usedb, sc_old, del_idx_blobs,
                               del_idx_blobs ? MAXBLOBS : 0, 0);
            ins_keys =
                verify_indexes(iq->usedb, sc_new, add_idx_blobs,
                               add_idx_blobs ? MAXBLOBS : 0, 0);
            if (ins_keys == -1ULL || del_keys == -1ULL) {
                fprintf(stderr, "%s: failed to verify_indexes\n", __func__);
                retrc = ERR_INTERNAL;
                goto err;
            }
        }

        /* use ".NEW..ONDISK" to form keys */
        use_new_tag = 1;
    }

    /*
     * Update blob records
     */

    for (blobn = 0; blobn < iq->usedb->numblobs; blobn++) {
        int doblob = 0;

        /* try to ignore */
        if (!gbl_use_plan || !iq->usedb->plan ||
            iq->usedb->plan->blob_plan[blobn] == -1) {
            doblob = 1;
        }

        /* optimization: try to update the genid only */
        if (doblob) {
            blob_buffer_t *blob;
            int oldcol, oldblobidx, idx;

            idx = get_schema_blob_field_idx((char *)iq->usedb->tablename,
                                            ".NEW..ONDISK", blobn);
            if (iq->debug) {
                reqprintf(iq,
                          "get_schema_blob_field_idx returns %d for blobno %d",
                          idx, blobn);
                reqmoref(iq, "myupdatecols[0] = %d", myupdatecols[0]);
            }

            if (idx < 0 || idx >= myupdatecols[0]) {
                logmsg(LOGMSG_ERROR, 
                        "upd_new_record newgenid 0x%llx get_schema_blob_field_idx "
                        "-> idx %d failed\n",
                    newgenid, idx);
                retrc = ERR_BADREQ;
                goto err;
            }

            /* can we update in place? */
            if (-1 == myupdatecols[idx + 1]) {
                rc = blob_upd_genid(iq, trans, blobn, 2, oldgenid, newgenid);
                if (iq->debug) {
                    reqprintf(iq, "blob_upd_genid blobno %d rc %d", blobn, rc);
                }
                if (0 != rc) {
                    logmsg(LOGMSG_ERROR, 
                            "upd_new_record newgenid 0x%llx blob_upd_genid "
                            "-> blobn %d failed\n",
                            newgenid, blobn);
                    retrc = rc;
                    goto err;
                }
                continue;
            }

            /* delete */
            rc = blob_del(iq, trans, 2, oldgenid, blobn);
            if (iq->debug) {
                reqprintf(iq, "blob_del genid 0x%llx blob %d rc %d", oldgenid, blobn, rc);
            }

            if (rc != IX_NOTFND && rc != 0) /* like in upd_record() */
            {
                logmsg(LOGMSG_ERROR, "upd_new_record oldgenid 0x%llx blob_del -> "
                                "blobn %d failed\n",
                        oldgenid, blobn);
                retrc = rc;
                goto err;
            }

            /* Use the column of the old blob to map to an old blob index */
            oldcol = myupdatecols[idx + 1];
            oldblobidx = get_schema_field_blob_idx((char *)iq->usedb->tablename,
                                                   ".ONDISK", oldcol);
            if (iq->debug) {
                reqprintf(iq, "get_schema_field_blob_idx returns %d for blobno "
                              "%d oldcol %d",
                          oldblobidx, blobn, oldcol);
            }

            /* check blob range */
            if (oldblobidx < 0 || oldblobidx >= MAXBLOBS) {
                logmsg(LOGMSG_ERROR, "upd_new_record newgenid 0x%llx blobrange -> "
                                "oldblobidx %d failed\n",
                        newgenid, oldblobidx);
                retrc = ERR_BADREQ;
                goto err;
            }

            /* add this only if it exists - if it doesn't exist it will change
             * to NULL */
            blob = &blobs[oldblobidx];
            if (blob->exists) {
                rc = blob_add(iq, trans, blobn, blob->data, blob->length, 2,
                              newgenid, IS_ODH_READY(blob));
                if (iq->debug) {
                    reqprintf(iq, "blob_add blobno %d rc %d\n", blobn, rc);
                }
                if (rc != 0) {
                    logmsg(LOGMSG_ERROR, "upd_new_record newgenid 0x%llx blob_add ->"
                                    "blobn %d failed\n",
                            newgenid, blobn);
                    retrc = OP_FAILED_INTERNAL + ERR_ADD_BLOB;
                    goto err;
                }
            }
        }
    }

    retrc = upd_new_record_indices(iq, trans, newgenid, ins_keys, new_dta,
                                   old_dta, use_new_tag, sc_old, sc_new, nd_len,
                                   del_keys, add_idx_blobs, del_idx_blobs,
                                   oldgenid, verify_retry, deferredAdd);

err:
    if (sc_old)
        free(sc_old);
    if (sc_new)
        free(sc_new);
    if (iq->debug)
        reqpopprefixes(iq, prefixes);
    return retrc;
}

/*
 * Delete a single record from the new table, as part of a live schema
 * change.  This is done when you update or delete records behind the
 * cursor.
 *
 * The old data has to be passed in because we may not be rebuilding the
 * data file - in which case it's annoying and painful to have to get the
 * record from the other schema.
 *
 * For logical_livesc, verify_retry == 0 and function returns ERR_VERIFY if
 * the genid is not found in the new table.
 */
int del_new_record(struct ireq *iq, void *trans, unsigned long long genid,
                   unsigned long long del_keys, const void *old_dta,
                   blob_buffer_t *del_idx_blobs, int verify_retry)
{
    int retrc = 0;
    void *sc_old = NULL;
    unsigned long long ngenid;
    int prefixes = 0;
    int rc;

    int use_new_tag = 0;

    if (iq->debug) {
        reqpushprefixf(iq, "del_new_record: ");
        prefixes++;
    }

    if (!iq->usedb) {
        if (iq->debug)
            reqprintf(iq, "NO USEDB SET");
        retrc = ERR_BADREQ;
        goto err;
    }

    if (iq->debug) {
        reqpushprefixf(iq, "TBL %s ", iq->usedb->tablename);
        prefixes++;
    }

    if ((gbl_partial_indexes && iq->usedb->ix_partial) ||
         (gbl_expressions_indexes && iq->usedb->ix_expr)) {
        int ixnum;
        int rebuild_keys = 0;
        if (!gbl_use_plan || !iq->usedb->plan)
            rebuild_keys = 1;
        else {
            for (ixnum = 0; ixnum < iq->usedb->nix; ixnum++) {
                if (iq->usedb->plan->ix_plan[ixnum] == -1) {
                    rebuild_keys = 1;
                    break;
                }
            }
        }
        if (rebuild_keys) {
            if (iq->idxInsert || iq->idxDelete) {
                free_cached_idx(iq->idxInsert);
                free_cached_idx(iq->idxDelete);
                free(iq->idxInsert);
                free(iq->idxDelete);
                iq->idxInsert = iq->idxDelete = NULL;
            }
            del_keys = -1ULL;
        }
    }

    /* if the destination database does not have odh, mask the updateid */
    ngenid = bdb_normalise_genid(iq->usedb->handle, genid);

    /*fprintf(stderr, "DEL NEW GENID 0x%llx\n", ngenid);*/

    if (iq->usedb->has_datacopy_ix ||
        (gbl_partial_indexes && iq->usedb->ix_partial && del_keys == -1ULL) ||
        (gbl_expressions_indexes && iq->usedb->ix_expr && !iq->idxDelete)) {
        sc_old = malloc(iq->usedb->lrl);
        if (sc_old == NULL) {
            logmsg(LOGMSG_ERROR, "%s malloc failed\n", __func__);
            retrc = ERR_INTERNAL;
            goto err;
        }
        /* convert old_dta and oldblobs to ".NEW..ONDISK" */
        rc = stag_to_stag_buf_blobs(iq->usedb->tablename, ".ONDISK", old_dta,
                                    ".NEW..ONDISK", sc_old, NULL, del_idx_blobs,
                                    del_idx_blobs ? MAXBLOBS : 0, 1);
        if (rc) {
            logmsg(LOGMSG_ERROR, "%s failed to convert to new schema\n", __func__);
            retrc = rc;
            goto err;
        }

        /* re-verify keys on new table using ".NEW..ONDISK" */
        if (iq->usedb->ix_partial) {
            del_keys =
                verify_indexes(iq->usedb, sc_old, del_idx_blobs,
                               del_idx_blobs ? MAXBLOBS : 0, 0);
            if (del_keys == -1ULL) {
                fprintf(stderr, "%s: failed to verify_indexes\n", __func__);
                retrc = ERR_INTERNAL;
                goto err;
            }
        }

        /* use ".NEW..ONDISK" to form keys */
        use_new_tag = 1;
    }

    /* no plan:
     *  Delete data record.
     *  Bdblib automatically deletes associated blobs too.
     */
    if (!gbl_use_plan || !iq->usedb->plan || iq->usedb->plan->dta_plan == -1) {
        ngenid = bdb_normalise_genid(iq->usedb->handle, ngenid);
        rc = dat_del(iq, trans, 2 /*rrn*/, ngenid);
        if (iq->debug)
            reqprintf(iq, "DEL GENID 0x%llx RC %d", ngenid, rc);

        /* workaround a bug in current schema change; if we somehow
           fail to find the row in the new btree, try again */
        if (rc == ERR_VERIFY && verify_retry)
            rc = RC_INTERNAL_RETRY;

        if (rc != 0) {
            retrc = rc;
            goto err;
        }
    } else /* have a plan:  only delete blobs we are told to */
    {
        /* Currently, blobs rebuilds imply data rebuild at the current
         * implementation. The only case when blob files are touched without
         * data files is adding a blob/vutf8 field. And since new blob/vutf8
         * fields are guaranteed to be NULL, ideally we should not need to worry
         * about deleting blobs in live_sc_post_delete() in this case. (i.e. The
         * whole "else" case in the code can be removed.) However, I am keeping
         * the code there in case we support real blob-only rebuild in the
         * future. */
        int blobn;

        /* No data file.  Delete blobs manually as required. */
        for (blobn = 0; blobn < iq->usedb->numblobs; blobn++) {
            if (iq->usedb->plan->blob_plan[blobn] == -1) {
                rc = blob_del(iq, trans, 2 /*rrn*/, ngenid, blobn);
                if (iq->debug)
                    reqprintf(iq, "DEL GENID 0x%llx RC %d", ngenid, rc);
                if (rc != IX_NOTFND && rc != 0) /* like in upd_new_record() */
                {
                    logmsg(LOGMSG_ERROR, "%s: genid 0x%llx blobn %d failed\n",
                           __func__, ngenid, blobn);
                    retrc = rc;
                    goto err;
                }
            }
        }
    }

    /* Form and delete all keys.  */
    retrc =
        del_new_record_indices(iq, trans, ngenid, old_dta, use_new_tag, sc_old,
                               del_keys, del_idx_blobs, verify_retry);

err:
    if (sc_old)
        free(sc_old);
    if (iq->debug)
        reqpopprefixes(iq, prefixes);
    return retrc;
}

/* copied and pasted from toblock.c */
static int check_blob_buffers(struct ireq *iq, blob_buffer_t *blobs,
                              size_t maxblobs, const char *tblname,
                              const char *tagname, struct schema *schema,
                              void *record, const void *nulls)
{
    extern int gbl_disable_blob_check;
    int cblob, num_cblobs;
    int ondisk = is_tag_ondisk_sc(schema);

    num_cblobs = schema->numblobs;

    if (gbl_disable_blob_check)
        return 0;

    ondisk = is_tag_ondisk(tblname, tagname);

    if (num_cblobs > maxblobs) {
        if (iq->debug)
            reqprintf(iq, "TOO FEW BLOBS - TAG %s HAS %d BLOBS", tagname,
                      num_cblobs);
        return maxblobs + 1;
    }

    /* Make sure we have consistent data for each blob. */
    for (cblob = 0; cblob < maxblobs; cblob++) {
        /* if this is ondisk format we're checking, length !=collected */
        if (blobs[cblob].exists && !ondisk &&
            blobs[cblob].length != blobs[cblob].collected) {
            if (iq->debug)
                reqprintf(iq, "GOT BAD BLOB BUFFERS FOR BLOB %d", cblob);
            return cblob + 1;
        }

        if (cblob >= num_cblobs) {
            if (blobs[cblob].exists) {
                if (iq->debug)
                    reqprintf(iq, "GOT TOO MANY BLOBS");
                return cblob + 1;
            }
        } else {
            client_blob_tp cltblob;
            int inconsistent;
            int idx = get_schema_blob_field_idx_sc(schema, cblob);
            client_blob_tp *blob;

            if (ondisk) {
                int isnull, outsz;
                void *sblob = get_field_ptr_in_buf(schema, idx, record);
                SERVER_BLOB_to_CLIENT_BLOB(
                    sblob, 5 /* length */, NULL /* conversion options */,
                    NULL /* blob */, &cltblob, sizeof(cltblob), &isnull, &outsz,
                    NULL /* conversion options */, NULL /* blob */);
                blob = &cltblob;
            } else {
                blob = get_field_ptr_in_buf(schema, idx, record);
            }

            /* Use the null map to free up any blobs that may have been sent
             * to us that we don't actually want. (this protects against
             * a boundary case with dynamic tags). */
            if (btst(nulls, idx) && blobs[cblob].exists) {
                logmsg(LOGMSG_ERROR, "GOT BLOB DATA FOR BLOB %d (NULL FIELD %d)\n", cblob,
                       idx);
                if (iq->debug)
                    reqprintf(iq, "GOT BLOB DATA FOR BLOB %d (NULL FIELD %d)",
                              cblob, idx);
                if (blobs[cblob].data)
                    free(blobs[cblob].data);
                bzero(&blobs[cblob], sizeof(blobs[cblob]));
                bzero(blob, sizeof(client_blob_tp));
            }

            /* If this is an osql optimized blob, we get a free pass. */
            if (0xfffffffe == (int)blobs[cblob].length) {
                inconsistent = 0;
            }
            /* if we found a schema earlier, and this blob is a vutf8 string,
             * and the string was small enough to fit in the record itself,
             * then the blob shouldn't exist */
            else if (schema && (schema->member[idx].type == SERVER_VUTF8 ||
                                schema->member[idx].type == SERVER_BLOB2) &&
                     ntohl(blob->length) <= schema->member[idx].len - 5 /*hdr*/)
                inconsistent = blobs[cblob].exists;
            /* otherwise, fall back to regular blob checks */
            else if (blob->notnull)
                inconsistent = !blobs[cblob].exists ||
                               (blobs[cblob].length != ntohl(blob->length) &&
                                !IS_ODH_READY(blobs + cblob));
            else
                inconsistent = blobs[cblob].exists;
            if (inconsistent) {
                if (iq->debug) {
                    reqprintf(iq, "INCONSISTENT BLOB BUFFERS FOR BLOB %d",
                              cblob);
                    reqprintf(
                        iq, "blob->notnull=%d blob->length=%u "
                            "blobs[cblob].length=%u blobs[cblob].exists=%d",
                        ntohl(blob->notnull), (unsigned)ntohl(blob->length),
                        (unsigned)blobs[cblob].length, blobs[cblob].exists);
                }
                return cblob + 1;
            }
        }
    }
    return 0;
}

static int check_blob_sizes(struct ireq *iq, blob_buffer_t *blobs, int maxblobs)
{
    for (int i = 0; i < maxblobs; i++) {
        if (blobs[i].exists && blobs[i].length != -2 &&
            blobs[i].length > MAXBLOBLENGTH) {
            reqerrstr(iq, COMDB2_ADD_RC_INVL_BLOB,
                      "blob size (%zu) exceeds maximum (%d)", blobs[i].length,
                      MAXBLOBLENGTH);
            return ERR_BLOB_TOO_LARGE;
        }
    }
    return 0;
}

/* find and remember the blobs for an rrn/genid. */
int save_old_blobs(struct ireq *iq, void *trans, const char *tag, const void *record,
                   int rrn, unsigned long long genid, blob_status_t *blobs)
{
    int rc;

    /* get schema info */
    if (gather_blob_data(iq, tag, blobs, tag) != 0)
        return ERR_INTERNAL;

    /* if we are in rowlocks, this will be a non-transactional read
       MAYBE this should always be a non-transactional read if I
       am saving this */
    if (gbl_rowlocks)
        trans = NULL;

    /* get all the blobs that we know of */
    rc = ix_find_blobs_by_rrn_and_genid_tran(
        iq, trans, rrn, genid, blobs->numcblobs, blobs->cblob_disk_ixs,
        blobs->bloblens, blobs->bloboffs, (void **)blobs->blobptrs);
    if (iq->debug)
        reqprintf(iq, "FIND OLD BLOBS RRN %d GENID 0x%llx RC %d", rrn, genid,
                  rc);
    if (rc != 0) {
        free_blob_status_data(blobs);
        return rc;
    }

    /* make sure the blobs are consistent with the record; if they're not then
     * we have a database corruption situation. */
    rc = check_blob_consistency(iq, iq->usedb->tablename, tag, blobs, record);
    if (iq->debug)
        reqprintf(iq, "CHECK OLD BLOB CONSISTENCY RRN %d GENID 0x%llx RC %d",
                  rrn, genid, rc);
    if (rc != 0) {
        free_blob_status_data(blobs);
        return ERR_CORRUPT;
    }

    return 0;
}

int updbykey_record(struct ireq *iq, void *trans, const uint8_t *p_buf_tag_name,
                    const uint8_t *p_buf_tag_name_end, uint8_t *p_buf_rec,
                    const uint8_t *p_buf_rec_end, const char *keyname,
                    const unsigned char fldnullmap[32], blob_buffer_t *blobs,
                    size_t maxblobs, int *opfailcode, int *ixfailnum, int *rrn,
                    unsigned long long *genid, int opcode, int blkpos,
                    int flags)
{
    char tag[MAXTAGLEN + 1];
    int conv_flags = 0;
    int rc = 0;
    int retrc = 0;
    int expected_dat_len;
    struct schema *dynschema = NULL;
    int prefixes = 0;
    unsigned char lclnulls[64];
    const char *ondisktag;
    int using_myblobs = 0;
    blob_buffer_t myblobs[MAXBLOBS];
    char key[MAXKEYLEN];
    int keysz = 0;
    int ixnum;
    char fndkey[MAXKEYLEN];
    int fndrrn;
    unsigned long long fndgenid;
    const char *tagdescr = (const char *)p_buf_tag_name;
    size_t taglen = p_buf_tag_name_end - p_buf_tag_name;
    char *record = (char *)p_buf_rec;
    size_t reclen = p_buf_rec_end - p_buf_rec;

    *ixfailnum = -1;

    if (!blobs) {
        bzero(myblobs, sizeof(myblobs));
        maxblobs = MAXBLOBS;
        blobs = myblobs;
        using_myblobs = 1;
    }

    if (is_event_from_sc(flags))
        ondisktag = ".NEW..ONDISK";
    else
        ondisktag = ".ONDISK";

    if (iq->debug) {
        reqpushprefixf(iq, "add_record: ");
        prefixes++;
    }

    if (!iq->usedb) {
        if (iq->debug)
            reqprintf(iq, "NO USEDB SET");
        retrc = ERR_BADREQ;
        ERR;
    }

    rc = bdb_lock_table_read(iq->usedb->handle, trans);
    if (rc == BDBERR_DEADLOCK) {
        if (iq->debug)
            reqprintf(iq, "LOCK TABLE READ DEADLOCK");
        retrc = RC_INTERNAL_RETRY;
        goto err;
    } else if (rc) {
        if (iq->debug)
            reqprintf(iq, "LOCK TABLE READ ERROR: %d", rc);
        *opfailcode = OP_FAILED_INTERNAL;
        retrc = ERR_INTERNAL;
        goto err;
    }

    if (iq->debug) {
        reqpushprefixf(iq, "TBL %s ", iq->usedb->tablename);
        prefixes++;
    }

    rc = resolve_tag_name(iq, tagdescr, taglen, &dynschema, tag, sizeof(tag));
    if (rc != 0) {
        reqerrstrhdr(iq, "Table '%s' ", iq->usedb->tablename);
        reqerrstr(iq, COMDB2_CSTRT_RC_INVL_TAG,
                  "invalid tag description '%.*s'", (int) taglen, tagdescr);
        *opfailcode = OP_FAILED_BAD_REQUEST;
        retrc = ERR_BADREQ;
        ERR;
    }

    if ((!dynschema && (flags & RECFLAGS_DYNSCHEMA_NULLS_ONLY)) ||
        (!fldnullmap)) {
        bzero(lclnulls, sizeof(lclnulls));
        fldnullmap = lclnulls;
    }

    /* Tweak blob-descriptors for static tags. */
    if (gbl_disallow_null_blobs && !dynschema &&
        (flags & RECFLAGS_DYNSCHEMA_NULLS_ONLY)) {
        static_tag_blob_conversion(iq->usedb->tablename, tag, record, blobs,
                                   maxblobs);
    }

    if (iq->debug) {
        reqpushprefixf(iq, "TAG %s ", tag);
        prefixes++;
    }
    struct schema *dbname_schema = find_tag_schema(iq->usedb->tablename, tag);
    if (dbname_schema == NULL) {
        if (iq->debug)
            if (iq->debug)
                reqprintf(iq, "UNKNOWN TAG %s TABLE %s\n", tag,
                          iq->usedb->tablename);
        *opfailcode = OP_FAILED_BAD_REQUEST;
        retrc = ERR_BADREQ;
        ERR;
    }

    expected_dat_len = get_size_of_schema(dbname_schema);
    if ((size_t)expected_dat_len > reclen) {
        if (iq->debug)
            reqprintf(iq, "BAD DTA LEN %zu TAG %s EXPECTS DTALEN %u\n", reclen,
                      tag, expected_dat_len);
        reqerrstrhdr(iq, "Table '%s' ", iq->usedb->tablename);
        reqerrstr(iq, COMDB2_ADD_RC_INVL_DTA,
                  "bad data length %zu tag '%s' expects data length %u\n",
                  reclen, tag, expected_dat_len);
        *opfailcode = OP_FAILED_BAD_REQUEST;
        retrc = ERR_BADREQ;
        ERR;
    }

    reclen = expected_dat_len;

    if (!(flags & RECFLAGS_NO_BLOBS) &&
        check_blob_buffers(iq, blobs, maxblobs, iq->usedb->tablename, tag,
                           dbname_schema, record, fldnullmap) != 0) {
        reqerrstrhdr(iq, "Table '%s' ", iq->usedb->tablename);
        reqerrstr(iq, COMDB2_ADD_RC_INVL_BLOB,
                  "no blobs flags with blob buffers");
        *opfailcode = OP_FAILED_BAD_REQUEST;
        retrc = ERR_BADREQ;
        ERR;
    }

    rc = getidxnumbyname(iq->usedb->tablename, keyname, &ixnum);
    if (rc != 0) {
        if (iq->debug) {
            reqprintf(iq, "BAD KEY %s", keyname);
        }

        reqerrstrhdr(iq, "Table '%s' ", iq->usedb->tablename);
        reqerrstr(iq, COMDB2_ADD_RC_INVL_DTA,
                  "no blobs flags with blob buffers");
        *opfailcode = OP_FAILED_BAD_REQUEST;
        retrc = ERR_BADREQ;
        ERR;
    }

    if (iq->have_client_endian &&
        TAGGED_API_LITTLE_ENDIAN == iq->client_endian) {
        conv_flags |= CONVERT_LITTLE_ENDIAN_CLIENT;
    }

    if (strcmp(tag, ondisktag) == 0) {
        /* XXX support this? */
    } else {
        struct convert_failure reason;
        char keytag[MAXTAGLEN];

        keysz = getkeysize(iq->usedb, ixnum);
        if (keysz < 0) {
            logmsg(LOGMSG_ERROR, "cannot get key size"
                                 " tbl %s. idx %d\n",
                   iq->usedb->tablename, ixnum);
            /* XXX is this an error? */
        }
        snprintf(keytag, sizeof(keytag), "%s_IX_%d", ondisktag, ixnum);

        rc = ctag_to_stag_blobs_tz(iq->usedb->tablename, tag, record,
                                   WHOLE_BUFFER, fldnullmap, keytag, key,
                                   conv_flags, &reason /*fail reason*/, blobs,
                                   maxblobs, iq->tzname);
        if (rc == -1) {
            char str[128];
            convert_failure_reason_str(&reason, iq->usedb->tablename, tag,
                                       ".ONDISK", str, sizeof(str));
            if (iq->debug) {
                reqprintf(iq, "ERR CONVERT DTA %s->.ONDISK '%s'", tag, str);
            }
            reqerrstrhdr(iq, "Table '%s' ", iq->usedb->tablename);
            reqerrstr(iq, COMDB2_ADD_RC_CNVT_DTA,
                      "error convert data %s->.ONDISK '%s'", tag, str);
            *opfailcode = OP_FAILED_CONVERSION;
            retrc = ERR_CONVERT_DTA;
            ERR;
        }
    }

    /*
      key now contains an ondisk key.  lets find the record (txnally of course)
      and using the found genid, call upd_record() in this very file to
      let it do the rest of the work */

    rc = ix_find_trans(iq, trans, ixnum, key, keysz, fndkey, &fndrrn, &fndgenid,
                       NULL, 0, 0);
    if (rc != 0) {
        if (iq->debug) {
            reqprintf(iq, "IX FIND FAILED ON IDX: %d", ixnum);
        }

        reqerrstrhdr(iq, "Table '%s' ", iq->usedb->tablename);
        reqerrstr(iq, COMDB2_ADD_RC_INVL_BLOB, "failed to find on idx: %d",
                  ixnum);

        *opfailcode = OP_FAILED_VERIFY;

        retrc = rc;
        ERR;
    }

    rc = upd_record(iq, trans, NULL /*primkey*/, fndrrn, fndgenid,
                    (const unsigned char *)tagdescr,
                    (const unsigned char *)tagdescr + taglen, (uint8_t *)record,
                    (uint8_t *)record + reclen, NULL /*p_buf_vrec*/,
                    NULL /*p_buf_vrec_end*/, fldnullmap, NULL /*updCols*/,
                    blobs, maxblobs, &fndgenid, -1ULL, -1ULL, opfailcode,
                    ixfailnum, opcode, blkpos, flags);

    if (rc != 0) {
        if (iq->debug) {
            reqprintf(iq, "FAILED TO UPD %s", keyname);
        }

        reqerrstrhdr(iq, "Table '%s' ", iq->usedb->tablename);
        reqerrstr(iq, COMDB2_ADD_RC_INVL_BLOB,
                  "failed to update record using idx: %d", ixnum);

        *opfailcode = OP_FAILED_INTERNAL;

        retrc = rc;
        ERR;
    }

    dbglog_record_db_write(iq, "updbykey");
    if (iq->__limits.maxcost && iq->cost > iq->__limits.maxcost)
        retrc = ERR_LIMIT;

err:
    if (iq->debug)
        reqpopprefixes(iq, prefixes);
    if (dynschema)
        free_dynamic_schema(iq->usedb->tablename, dynschema);
    if (using_myblobs)
        free_blob_buffers(myblobs, MAXBLOBS);
    return retrc;
}

void blob_status_to_blob_buffer(blob_status_t *bs, blob_buffer_t *bf)
{
    int blobno = 0;
    for (blobno = 0; blobno < bs->numcblobs; blobno++) {
        if (bs->blobptrs[blobno] != NULL) {
            bf[blobno].exists = 1;
            bf[blobno].data = bs->blobptrs[blobno];
            bf[blobno].length = bs->bloblens[blobno];
            bf[blobno].collected = bs->bloblens[blobno];
        }
    }
}

int bdb_add_rep_blob(bdb_state_type *bdb_state, tran_type *tran, int session,
                     int seqno, void *blob, int sz, int *bdberr);

void testrep(int niter, int recsz)
{
    tran_type *tran;
    int i;
    int bdberr;
    unsigned char *stuff;
    struct ireq iq;
    int rc;
    int now, last, n;

    stuff = malloc(recsz);

    init_fake_ireq(thedb, &iq);
    iq.usedb = &thedb->static_table;

    n = 0;
    now = last = comdb2_time_epochms();

    for (i = 0; i < niter; i++) {
        tran = bdb_tran_begin(thedb->bdb_env, NULL, &bdberr);
        if (tran == NULL) {
            logmsg(LOGMSG_ERROR, "bdb_tran_begin rc %d\n", bdberr);
            goto done;
        }
        rc = bdb_add_rep_blob(thedb->bdb_env, tran, 0, i, stuff, sizeof(stuff),
                              &bdberr);
        if (rc) {
            logmsg(LOGMSG_ERROR, "bdb_add_rep_blob rc %d bdberr %d\n", rc, bdberr);
            goto done;
        }
        rc = trans_commit(&iq, tran, gbl_mynode);
        if (rc) {
            logmsg(LOGMSG_ERROR, "commit rc %d\n", rc);
            goto done;
        }

        now = comdb2_time_epochms();
        if ((now - last) > 1000) {
            logmsg(LOGMSG_ERROR, "%d\n", n);
            n = 0;
            last = now;
        }
        n++;
    }
done:
    free(stuff);
}

int odhfy_blob_buffer(const dbtable *db, blob_buffer_t *blob, int blobind)
{
    void *out;
    size_t len;
    int rc;

    if (IS_ODH_READY(blob))
        return 0;

    if (!gbl_osql_odh_blob) {
        blob->odhind = blobind;
        return -1;
    }

    if (blob->length <= 0) {
        blob->odhind = blobind;
        return -1;
    }

    rc = bdb_pack_heap(db->handle, blob->data, blob->length, &out, &len,
                       &blob->freeptr);
    if (rc != 0) {
        blob->odhind = blobind;
        return rc;
    }

    assert(blob->qblob == NULL);
    free(blob->data);

    blob->data = out;
    blob->length = len;
    blob->odhind = (blobind | OSQL_BLOB_ODH_BIT);
    return 0;
}

<<<<<<< HEAD
int unodhfy_blob_buffer(const struct dbtable *db, blob_buffer_t *blob, int blobind)
=======
int unodhfy_blob_buffer(const dbtable *db, blob_buffer_t *blob, int blobind)
>>>>>>> 5fd69600
{
    int rc;
    void *out;
    size_t len;

    if (!blob->exists)
        return 0;

    if (!IS_ODH_READY(blob))
        return 0;

    rc = bdb_unpack_heap(db->handle, blob->data, blob->length, &out, &len,
                         &blob->freeptr);
    if (rc != 0)
        return rc;

    /* We can't free blob->qblob yet
       as add_idx_blobs might still reference it.  */

    /* Not an OSQL_QBLOB blob */
    if (blob->qblob == NULL) {
        /* If `freeptr' is NULL, the record is uncompressed
           (no gain after compression) and `out' points to
           where the record begins inside `blob->data'. We then
           assign `blob->data' to `freeptr' so that the memory
           can be freed correctly in free_blob_buffers().

           Otherwise the record is compressed. `blob->data' is no longer useful
           and must be freed. */
        if (blob->freeptr == NULL)
            blob->freeptr = blob->data;
        else
            free(blob->data);
    }

    blob->data = out;
    blob->length = len;
    blob->odhind = blobind;
    return 0;
}<|MERGE_RESOLUTION|>--- conflicted
+++ resolved
@@ -2800,11 +2800,7 @@
     return 0;
 }
 
-<<<<<<< HEAD
-int unodhfy_blob_buffer(const struct dbtable *db, blob_buffer_t *blob, int blobind)
-=======
 int unodhfy_blob_buffer(const dbtable *db, blob_buffer_t *blob, int blobind)
->>>>>>> 5fd69600
 {
     int rc;
     void *out;
