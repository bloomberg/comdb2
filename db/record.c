/*
   Copyright 2015, 2018, Bloomberg Finance L.P.

   Licensed under the Apache License, Version 2.0 (the "License");
   you may not use this file except in compliance with the License.
   You may obtain a copy of the License at

       http://www.apache.org/licenses/LICENSE-2.0

   Unless required by applicable law or agreed to in writing, software
   distributed under the License is distributed on an "AS IS" BASIS,
   WITHOUT WARRANTIES OR CONDITIONS OF ANY KIND, either express or implied.
   See the License for the specific language governing permissions and
   limitations under the License.
 */

/*
 * This module provides the highest level abstraction of "a record".
 * It contains the functions to use to add, update and delete records
 * (maybe later on to find records too).  Ideally this should be the
 * *only* module in the application that contains a function to add a
 * record.
 *
 * Entry points:
 *  - block processor
 *  - Java stored procedures
 *  - bulk load (in the future)
 *  - schema change
 *  - SQL, via block SQL
 *
 * These routines can be passed dynamic schema specifications.  taglen should
 * always be specified correctly - taglen of zero causes it to use the
 * .DEFAULT tag.
 */

#include <errno.h>
#include <stdio.h>
#include <stdlib.h>
#include <string.h>
#include <strings.h>
#include <netinet/in.h>
#include <unistd.h>

#include "comdb2.h"
#include "block_internal.h"
#include "prefault.h"
#include "localrep.h"
#include "osqlcomm.h"
#include "debug_switches.h"
#include "logmsg.h"
#include "indices.h"

extern int gbl_partial_indexes;
extern int gbl_expressions_indexes;
extern int gbl_reorder_idx_writes;

static int check_blob_buffers(struct ireq *iq, blob_buffer_t *blobs,
                              size_t maxblobs, const char *tblname,
                              const char *tagname, struct schema *sc,
                              void *record, const void *nulls);

static int check_blob_sizes(struct ireq *iq, blob_buffer_t *blobs,
                            int maxblobs);

void free_cached_idx(uint8_t * *cached_idx);

/*
 * Add a record:
 *  - check arguments
 *  - add data
 *  - add blobs
 *  - add keys (or defer add for constraints check)
 *  - trigger stored procedures
 */

#define ERR                                                                    \
    do {                                                                       \
        if (gbl_verbose_toblock_backouts)                                      \
            logmsg(LOGMSG_USER, "err line %d rc %d retrc %d\n", __LINE__, rc,  \
                   retrc);                                                     \
        goto err;                                                              \
    } while (0);

int gbl_max_wr_rows_per_txn = 0;

/*
 * For logical_livesc, function returns ERR_VERIFY if
 * the record being added is already in the btree.
 */
int add_record(struct ireq *iq, void *trans, const uint8_t *p_buf_tag_name,
               const uint8_t *p_buf_tag_name_end, uint8_t *p_buf_rec,
               const uint8_t *p_buf_rec_end, const unsigned char fldnullmap[32],
               blob_buffer_t *blobs, size_t maxblobs, int *opfailcode,
               int *ixfailnum, int *rrn, unsigned long long *genid,
               unsigned long long ins_keys, int opcode, int blkpos, int flags,
               int rec_flags)
{
    char tag[MAXTAGLEN + 1];
    int rc = -1;
    int retrc = 0;
    int expected_dat_len;
    struct schema *dynschema = NULL;
    void *od_dta;
    size_t od_len;
    int prefixes = 0;
    unsigned char lclnulls[64];
    const char *ondisktag;
    int using_myblobs = 0;
    int conv_flags = 0;
    blob_buffer_t myblobs[MAXBLOBS];
    const char *tagdescr = (const char *)p_buf_tag_name;
    size_t taglen = p_buf_tag_name_end - p_buf_tag_name;
    void *record = p_buf_rec;
    size_t reclen = p_buf_rec_end - p_buf_rec;
    unsigned long long vgenid = 0;

    *ixfailnum = -1;

    if (!blobs) {
        bzero(myblobs, sizeof(myblobs));
        maxblobs = MAXBLOBS;
        blobs = myblobs;
        using_myblobs = 1;
    }

    if (flags & RECFLAGS_NEW_SCHEMA)
        ondisktag = ".NEW..ONDISK";
    else
        ondisktag = ".ONDISK";

    if (iq->debug) {
        reqpushprefixf(iq, "add_record: ");
        prefixes++;
    }

    if (!iq->usedb) {
        if (iq->debug)
            reqprintf(iq, "NO USEDB SET");
        retrc = ERR_BADREQ;
        ERR;
    }

    if (iq->debug) {
        reqpushprefixf(iq, "TBL %s ", iq->usedb->tablename);
        prefixes++;
    }

    if (!(flags & RECFLAGS_NEW_SCHEMA)) {
        if (gbl_max_wr_rows_per_txn &&
            ((++iq->written_row_count) > gbl_max_wr_rows_per_txn)) {
            reqerrstr(iq, COMDB2_CSTRT_RC_TRN_TOO_BIG,
                      "Transaction exceeds max rows");
            retrc = ERR_TRAN_TOO_BIG;
            ERR;
        }
    }

    if ((flags & RECFLAGS_NEW_SCHEMA) &&
        ((gbl_partial_indexes && iq->usedb->ix_partial) ||
         (gbl_expressions_indexes && iq->usedb->ix_expr))) {
        int ixnum;
        int rebuild_keys = 0;
        if (!gbl_use_plan || !iq->usedb->plan)
            rebuild_keys = 1;
        else {
            for (ixnum = 0; ixnum < iq->usedb->nix; ixnum++) {
                if (iq->usedb->plan->ix_plan[ixnum] == -1) {
                    rebuild_keys = 1;
                    break;
                }
            }
        }
        if (rebuild_keys) {
            if (iq->idxInsert || iq->idxDelete) {
                free_cached_idx(iq->idxInsert);
                free_cached_idx(iq->idxDelete);
                free(iq->idxInsert);
                free(iq->idxDelete);
                iq->idxInsert = iq->idxDelete = NULL;
            }
            ins_keys = -1ULL;
        }
    }

    if (!(flags & RECFLAGS_NEW_SCHEMA)) { // dont sleep if adding from SC

        int d_ms = BDB_ATTR_GET(thedb->bdb_attr, DELAY_WRITES_IN_RECORD_C);
        if (d_ms) {
            if (iq->debug)
                reqprintf(iq, "Sleeping for DELAY_WRITES_IN_RECORD_C (%dms)",
                          d_ms);
            int lrc = usleep(1000 * d_ms);
            if (lrc)
                reqprintf(iq, "usleep error rc %d errno %d\n", rc, errno);
        }
    }

    if (!(flags & RECFLAGS_NEW_SCHEMA) && !(flags & RECFLAGS_DONT_LOCK_TBL)) {
        // dont lock table if adding from SC or if RECFLAGS_DONT_LOCK_TBL
        assert(!iq->is_sorese); // sorese codepaths will have locked it already

        reqprintf(iq, "Calling bdb_lock_table_read()");
        rc = bdb_lock_table_read(iq->usedb->handle, trans);
        if (rc == BDBERR_DEADLOCK) {
            if (iq->debug)
                reqprintf(iq, "LOCK TABLE READ DEADLOCK");
            retrc = RC_INTERNAL_RETRY;
            ERR;
        } else if (rc) {
            if (iq->debug)
                reqprintf(iq, "LOCK TABLE READ ERROR: %d", rc);
            *opfailcode = OP_FAILED_INTERNAL;
            retrc = ERR_INTERNAL;
            ERR;
        }
    }

    rc = resolve_tag_name(iq, tagdescr, taglen, &dynschema, tag, sizeof(tag));
    if (rc != 0) {
        reqerrstrhdr(iq, "Table '%s' ", iq->usedb->tablename);
        reqerrstr(iq, COMDB2_CSTRT_RC_INVL_TAG,
                  "invalid tag description '%.*s'", taglen, tagdescr);
        *opfailcode = OP_FAILED_BAD_REQUEST;
        retrc = ERR_BADREQ;
        ERR;
    }

    if ((!dynschema && (flags & RECFLAGS_DYNSCHEMA_NULLS_ONLY)) ||
        (!fldnullmap)) {
        bzero(lclnulls, sizeof(lclnulls));
        fldnullmap = lclnulls;
    }

    /* Tweak blob-descriptors for static tags. */
    if (gbl_disallow_null_blobs && !dynschema &&
        (flags & RECFLAGS_DYNSCHEMA_NULLS_ONLY)) {
        static_tag_blob_conversion(iq->usedb->tablename, tag, record, blobs,
                                   maxblobs);
    }

    if (iq->debug) {
        reqpushprefixf(iq, "TAG %s ", tag);
        prefixes++;
    }

    struct schema *dbname_schema = find_tag_schema(iq->usedb->tablename, tag);
    if (dbname_schema == NULL) {
        if (iq->debug)
            reqprintf(iq, "UNKNOWN TAG %s TABLE %s\n", tag,
                      iq->usedb->tablename);
        *opfailcode = OP_FAILED_BAD_REQUEST;
        retrc = ERR_BADREQ;
        ERR;
    }

    expected_dat_len = get_size_of_schema(dbname_schema);
    if ((size_t)expected_dat_len > reclen) {
        /* Another check.  we don't care about padding, but we need to make
           sure the user-supplied struct has enough room to contain the last
           field. */
        struct field *f;
        int mismatched_size = 1;

        if (gbl_allow_mismatched_tag_size) {
            f = &dbname_schema->member[dbname_schema->nmembers - 1];
            if (f->offset + f->len <= reclen)
                mismatched_size = 0;
        }

        if (mismatched_size) {
            if (iq->debug)
                reqprintf(iq, "BAD DTA LEN %u TAG %s EXPECTS DTALEN %u\n",
                          reclen, tag, expected_dat_len);
            reqerrstrhdr(iq, "Table '%s' ", iq->usedb->tablename);
            reqerrstr(iq, COMDB2_ADD_RC_INVL_DTA,
                      "bad data length %u tag '%s' expects data length %u",
                      reclen, tag, expected_dat_len);
            *opfailcode = OP_FAILED_BAD_REQUEST;
            retrc = ERR_BADREQ;
            ERR;
        }
    }

    reclen = expected_dat_len;

    if (!(flags & RECFLAGS_NO_BLOBS) &&
        (rc = check_blob_buffers(iq, blobs, maxblobs, iq->usedb->tablename, tag,
                                 dbname_schema, record, fldnullmap)) != 0) {
        reqerrstrhdr(iq, "Table '%s' ", iq->usedb->tablename);
        reqerrstr(iq, COMDB2_ADD_RC_INVL_BLOB,
                  "no blobs flags with blob buffers");
        *opfailcode = OP_FAILED_BAD_REQUEST;
        retrc = ERR_BADREQ;
        ERR;
    }

    /* Also check blob sizes */
    if (!(flags & RECFLAGS_NO_BLOBS)) {
        if (check_blob_sizes(iq, blobs, maxblobs)) {
            retrc = ERR_BLOB_TOO_LARGE;
            ERR;
        }
    }

    struct schema *ondisktagsc; // schema for .ONDISK
    int tag_same_as_ondisktag = (strcmp(tag, ondisktag) == 0);

    if (tag_same_as_ondisktag) {
        /* we have the ondisk data already, no conversion needed */
        od_dta = record;
        od_len = reclen;
        ondisktagsc = dbname_schema;
    } else {
        int od_len_int;
        struct convert_failure reason;

        /* we need to convert the record to ondisk format */
        od_len_int = getdatsize(iq->usedb);
        if (od_len_int <= 0) {
            if (iq->debug)
                reqprintf(iq, "BAD ONDISK SIZE");
            reqerrstrhdr(iq, "Table '%s' ", iq->usedb->tablename);
            reqerrstr(iq, COMDB2_ADD_RC_INVL_DTA, "bad ondisk size");
            *opfailcode = OP_FAILED_BAD_REQUEST;
            retrc = ERR_BADREQ;
            ERR;
        }

        od_len = (size_t)od_len_int;
        void *allocced_memory = alloca(od_len);
        if (!allocced_memory) {
            logmsg(LOGMSG_ERROR,
                   "add_record: malloc %u failed! (table %s tag %s)\n",
                   (unsigned)od_len, iq->usedb->tablename, tag);
            *opfailcode = OP_FAILED_INTERNAL;
            retrc = ERR_INTERNAL;
            ERR;
        }
        od_dta = allocced_memory;

        if (iq->have_client_endian &&
            TAGGED_API_LITTLE_ENDIAN == iq->client_endian) {
            conv_flags |= CONVERT_LITTLE_ENDIAN_CLIENT;
        }

        rc = ctag_to_stag_blobs_tz(iq->usedb->tablename, tag, record,
                                   WHOLE_BUFFER, fldnullmap, ondisktag, od_dta,
                                   conv_flags, &reason /*fail reason*/, blobs,
                                   maxblobs, iq->tzname);
        if (rc == -1) {
            char str[128];
            convert_failure_reason_str(&reason, iq->usedb->tablename, tag,
                                       ondisktag, str, sizeof(str));
            if (iq->debug) {
                reqprintf(iq, "ERR CONVERT DTA %s->%s '%s'", tag, ondisktag, str);
            }
            reqerrstrhdr(iq, "Table '%s' ", iq->usedb->tablename);
            reqerrstr(iq, COMDB2_ADD_RC_CNVT_DTA,
                      "error convert data %s->.ONDISK '%s'", tag, str);
            *opfailcode = OP_FAILED_CONVERSION;
            retrc = ERR_CONVERT_DTA;
            ERR;
        }

        ondisktagsc = find_tag_schema(iq->usedb->tablename, ondisktag);
    }

<<<<<<< HEAD
    rc = validate_server_record(iq, od_dta, od_len, tag, ondisktag, ondisktagsc);
=======
    rc =
        validate_server_record(iq, od_dta, od_len, tag, ondisktag, ondisktagsc);
>>>>>>> c564274a
    if (rc == -1) {
        *opfailcode = ERR_NULL_CONSTRAINT;
        rc = retrc = ERR_NULL_CONSTRAINT;
        ERR;
    }

    if ((rec_flags & OSQL_IGNORE_FAILURE) != 0) {
        rc = check_for_upsert(iq, trans, ondisktagsc, blobs, maxblobs,
                              opfailcode, ixfailnum, &retrc, ondisktag, od_dta,
                              od_len, ins_keys, rec_flags);
        if (rc)
            ERR;
    }

    if ((flags & RECFLAGS_NEW_SCHEMA) &&
        (flags & RECFLAGS_ADD_FROM_SC_LOGICAL) && (flags & RECFLAGS_KEEP_GENID))
        vgenid = *genid;

    /*
     * Add the data record
     */
    if (!gbl_use_plan || !iq->usedb->plan || iq->usedb->plan->dta_plan == -1) {
        if (vgenid) {
            int bdberr;
            rc = ix_check_genid(iq, trans, vgenid, &bdberr);
            if (rc && bdberr == IX_FND) {
                retrc = ERR_VERIFY;
                ERR;
            }
            if (bdberr == RC_INTERNAL_RETRY) {
                rc = retrc = RC_INTERNAL_RETRY;
                ERR;
            }
            /* The row is not in new btree, proceed with the add */
            vgenid = 0; // no need to verify again
        }

        if (flags & RECFLAGS_KEEP_GENID) {
            assert(genid != 0);
            retrc = dat_set(iq, trans, od_dta, od_len, *rrn, *genid);
        } else
            retrc = dat_add(iq, trans, od_dta, od_len, genid, rrn);

        if (iq->debug) {
            reqprintf(iq, "dat_add RRN %d GENID 0x%llx DTALEN %u RC %d DATA ",
                      *rrn, *genid, od_len, retrc);
            reqdumphex(iq, od_dta, od_len);
        }
        if (retrc) {
            *opfailcode = OP_FAILED_INTERNAL + ERR_ADD_RRN;
            ERR;
        }
    }

    /*
     * Add all the blobs.  ctag_to_stag_blobs reordered the blob array
     * as appropriate for ondisk tag.
     */
    for (size_t blobno = 0; blobno < maxblobs; blobno++) {
        blob_buffer_t *blob = &blobs[blobno];
        if (blob->exists && (!gbl_use_plan || !iq->usedb->plan ||
                             iq->usedb->plan->blob_plan[blobno] == -1)) {
            retrc = blob_add(iq, trans, blobno, blob->data, blob->length, *rrn,
<<<<<<< HEAD
                          *genid);
            if (iq->debug) {
                reqprintf(iq, "blob_add LEN %u RC %d DATA ", blob->length, retrc);
=======
                             *genid);
            if (iq->debug) {
                reqprintf(iq, "blob_add LEN %u RC %d DATA ", blob->length,
                          retrc);
>>>>>>> c564274a
                reqdumphex(iq, blob->data, blob->length);
            }
            if (retrc) {
                *opfailcode = OP_FAILED_INTERNAL + ERR_ADD_BLOB;
                ERR;
            }
        }
    }

    if (gbl_partial_indexes && iq->usedb->ix_partial && ins_keys == -1ULL) {
        ins_keys = verify_indexes(iq->usedb, od_dta, blobs, maxblobs, 0);
        if (ins_keys == -1ULL) {
            fprintf(stderr, "%s: failed to verify_indexes\n", __func__);
            *opfailcode = OP_FAILED_INTERNAL;
            retrc = ERR_INTERNAL;
            ERR;
        }
    }

    /*
     * Form and add all the keys.
     * If there are constraints, do the add to indices deferred.
     *
     * For records from INSERT ... ON CONFLICT DO NOTHING, we need
     * to update the indices inplace to avoid inserting duplicate
     * data. The keys, however, are also added to the deferred
     * temporary table to enable cascading updates, if needed.
     */
    if (gbl_reorder_idx_writes || (flags & RECFLAGS_NO_CONSTRAINTS) /* if no constraints */
        || (rec_flags & OSQL_IGNORE_FAILURE)) {
        retrc = add_record_indices(iq, trans, blobs, maxblobs, opfailcode,
                                   ixfailnum, rrn, genid, vgenid, ins_keys,
                                   opcode, blkpos, od_dta, od_len, ondisktag,
                                   ondisktagsc, flags);
        if (retrc)
            ERR;
    } else {
        if (!(flags & RECFLAGS_NEW_SCHEMA)) {
            /* enqueue the add of the key for constaint checking purposes */
<<<<<<< HEAD
            rc = insert_add_op(iq, NULL, NULL, opcode,
                               *rrn, -1, *genid, ins_keys, blkpos, rec_flags);
=======
            rc = insert_add_op(iq, NULL, NULL, opcode, *rrn, -1, *genid,
                               ins_keys, blkpos, rec_flags);
>>>>>>> c564274a
            if (rc != 0) {
                if (iq->debug)
                    reqprintf(iq, "FAILED TO PUSH KEYOP");
                *opfailcode = OP_FAILED_INTERNAL;
                retrc = ERR_INTERNAL;
                ERR;
            }
        } else {
            /* if rec adding to NEW SCHEMA and this has constraints,
             * handle idx in live_sc_*
             */
        }
    }

    /*
     * Trigger stored procedures (JAVASP_TRANS_LISTEN_AFTER_ADD)
     */
    if (!(flags & RECFLAGS_NO_TRIGGERS) &&
        javasp_trans_care_about(iq->jsph, JAVASP_TRANS_LISTEN_AFTER_ADD)) {
        struct javasp_rec *jrec;
        jrec = javasp_alloc_rec(od_dta, od_len, iq->usedb->tablename);
        if (!jrec) {
            *opfailcode = OP_FAILED_INTERNAL;
            retrc = ERR_INTERNAL;
            ERR;
        }
        javasp_rec_set_trans(jrec, iq->jsph, *rrn, *genid);
        /* If we have blobs then make the blob information available
         * to the Java record.  Any blobs not specified in the tag must
         * be null, which is the default anyway. */
        for (size_t blobno = 0; blobno < maxblobs; blobno++) {
            if (blobs[blobno].exists) {
                blob_buffer_t *blob = &blobs[blobno];
                javasp_rec_have_blob(jrec, blobno, blob->data, 0, blob->length);
            }
        }
        retrc =
            javasp_trans_tagged_trigger(iq->jsph, JAVASP_TRANS_LISTEN_AFTER_ADD,
                                        NULL, jrec, iq->usedb->tablename);
        javasp_dealloc_rec(jrec);
        if (iq->debug)
            reqprintf(iq, "JAVASP_TRANS_LISTEN_AFTER_ADD RC %d", retrc);
        if (retrc) {
            *opfailcode = ERR_JAVASP_ABORT_OP;
            ERR;
        }
    }

    /* Save the op to replay later locally */
    if (gbl_replicate_local &&
        (strcasecmp(iq->usedb->tablename, "comdb2_oplog") != 0 &&
         (strcasecmp(iq->usedb->tablename, "comdb2_commit_log")) != 0 &&
         strncasecmp(iq->usedb->tablename, "sqlite_stat", 11) != 0) &&
        !(flags & RECFLAGS_NEW_SCHEMA)) {
        retrc = local_replicant_log_add(iq, trans, od_dta, blobs, opfailcode);
        if (retrc)
            ERR;
    }

    if (!(flags & RECFLAGS_NEW_SCHEMA)) {
        iq->usedb->write_count[RECORD_WRITE_INS]++;
        gbl_sc_last_writer_time = comdb2_time_epoch();

        /* For live schema change */
<<<<<<< HEAD
        retrc = live_sc_post_add(iq, trans, *genid, od_dta, ins_keys, 
                blobs, maxblobs, flags, rrn);
=======
        retrc = live_sc_post_add(iq, trans, *genid, od_dta, ins_keys, blobs,
                                 maxblobs, flags, rrn);
>>>>>>> c564274a

        if (retrc) {
            ERR;
        }
    }

    dbglog_record_db_write(iq, "insert");
    if (iq->__limits.maxcost && iq->cost > iq->__limits.maxcost)
        retrc = ERR_LIMIT;

    if (debug_switch_alternate_verify_fail()) {
        static int flipon = 0;
        if (flipon) {
            flipon = 0;
        } else {
            flipon = 1;
            *opfailcode = OP_FAILED_VERIFY;
            retrc = ERR_VERIFY;
            ERR;
        }
    }

err:
    if (iq->debug)
        reqpopprefixes(iq, prefixes);
    if (dynschema)
        free_dynamic_schema(iq->usedb->tablename, dynschema);
    if (using_myblobs)
        free_blob_buffers(myblobs, MAXBLOBS);
    if (iq->is_block2positionmode) {
        iq->last_genid = *genid;
    }
    return retrc;
}



/*
 * Upgrade an existing record to ondisk format
 * without changing genid.
 */
int upgrade_record(struct ireq *iq, void *trans, unsigned long long vgenid,
                   uint8_t *p_buf_rec, const uint8_t *p_buf_rec_end,
                   int *opfailcode, int *ixfailnum, int opcode, int blkpos)
{
    static const char ondisktag[] = ".ONDISK";

    uint8_t *p_tagname_buf = (uint8_t *)ondisktag;
    uint8_t *p_tagname_buf_end = p_tagname_buf + strlen(ondisktag);

    unsigned long long dummy_genid;

    return upd_record(iq, trans, NULL, 2, vgenid, p_tagname_buf,
                      p_tagname_buf_end, p_buf_rec, p_buf_rec_end, NULL, NULL,
                      NULL, NULL, /*updcols*/
                      NULL,       /*blobs*/
                      0,          /*maxblobs*/
                      &dummy_genid, -1ULL, -1ULL, opfailcode, ixfailnum, opcode,
                      blkpos, RECFLAGS_UPGRADE_RECORD);
}

/* We used to return conversion error (113) for
   not-null constraint violations on updates.
   Switch it on to keep the old behavior.
   Switch it off to return null constraint error (4). */
int gbl_upd_null_cstr_return_conv_err = 0;

/*
 * Update an existing record.
 *
 * Verification is through either a snapshot (weak) or by genid (strong).
 * Snapshot verification is used if vrecord!=NULL, else vgenid is used.
 *
 * If vrecord is passed in but primkey==NULL then we will form primary key
 * from vrecord and use it to find the record to update.
 *
 * New genid is written to *genid
 */
int upd_record(struct ireq *iq, void *trans, void *primkey, int rrn,
               unsigned long long vgenid, const uint8_t *p_buf_tag_name,
               const uint8_t *p_buf_tag_name_end, uint8_t *p_buf_rec,
               const uint8_t *p_buf_rec_end, uint8_t *p_buf_vrec,
               const uint8_t *p_buf_vrec_end,
               const unsigned char fldnullmap[32], int *updCols,
               blob_buffer_t *blobs, size_t maxblobs, unsigned long long *genid,
               unsigned long long ins_keys, unsigned long long del_keys,
               int *opfailcode, int *ixfailnum, int opcode, int blkpos,
               int flags)
{
    int rc;
    int retrc = 0;
    int prefixes = 0;
    int conv_flags = 0;
    int expected_dat_len;
    blob_status_t oldblobs[MAXBLOBS];
    struct schema *dynschema = NULL;
    char *allocced_memory = NULL;
    size_t mallocced_bytes;
    size_t od_len;
    int od_len_int;
    int myupdatecols[MAXCOLUMNS + 1];
    int using_myupdatecols = 0;
    void *od_dta = NULL;
    void *odv_dta = NULL;
    void *old_dta = NULL;
    char tag[MAXTAGLEN + 1];
    int fndlen;
    int blobno;
    char lclprimkey[MAXKEYLEN];
    unsigned char lclnulls[64];
    struct convert_failure reason;
    int using_myblobs = 0;
    blob_buffer_t myblobs[MAXBLOBS];
    const char *tagdescr = (const char *)p_buf_tag_name;
    size_t taglen = p_buf_tag_name_end - p_buf_tag_name;
    void *record = p_buf_rec;
    void *vrecord = p_buf_vrec;
    size_t reclen = p_buf_rec_end - p_buf_rec;
    int got_oldblobs = 0;
    blob_buffer_t add_blobs_buf[MAXBLOBS];
    blob_buffer_t del_blobs_buf[MAXBLOBS];
    blob_buffer_t *add_idx_blobs = NULL;
    blob_buffer_t *del_idx_blobs = NULL;

    if (p_buf_vrec && (p_buf_vrec_end - p_buf_vrec) != reclen) {
        if (iq->debug)
            reqprintf(iq, "REC LEN %u DOES NOT EQUAL VREC LEN %u", reclen,
                      p_buf_vrec_end - p_buf_vrec);
        retrc = ERR_BADREQ;
        goto err;
    }

    *ixfailnum = -1;

    if (!(flags & RECFLAGS_NEW_SCHEMA)) {
        if (gbl_max_wr_rows_per_txn &&
            ((++iq->written_row_count) > gbl_max_wr_rows_per_txn)) {
            reqerrstr(iq, COMDB2_CSTRT_RC_TRN_TOO_BIG,
                      "Transaction exceeds max rows");
            retrc = ERR_TRAN_TOO_BIG;
            goto err;
        }
    }

    bzero(oldblobs, sizeof(oldblobs));
    bzero(add_blobs_buf, sizeof(add_blobs_buf));
    bzero(del_blobs_buf, sizeof(del_blobs_buf));

    /* must have blobs in case any byte arrays in .DEFAULT convert to blobs */
    if (!blobs) {
        bzero(myblobs, sizeof(myblobs));
        maxblobs = MAXBLOBS;
        blobs = myblobs;
        using_myblobs = 1;
    }

    if (iq->debug) {
        reqpushprefixf(iq, "upd_record: ");
        prefixes++;
    }

    if (!iq->usedb) {
        if (iq->debug)
            reqprintf(iq, "NO USEDB SET");
        retrc = ERR_BADREQ;
        goto err;
    }

    if (iq->debug) {
        reqpushprefixf(iq, "TBL %s ", iq->usedb->tablename);
        prefixes++;
    }

    int d_ms = BDB_ATTR_GET(thedb->bdb_attr, DELAY_WRITES_IN_RECORD_C);
    if (d_ms) {
        if (iq->debug)
            reqprintf(iq, "Sleeping for %d ms", d_ms);
        usleep(1000 * d_ms);
    }

    if (!(flags & RECFLAGS_DONT_LOCK_TBL)) {
        assert(!iq->is_sorese); // sorese codepaths will have locked it already

        reqprintf(iq, "Calling bdb_lock_table_read()");
        rc = bdb_lock_table_read(iq->usedb->handle, trans);
        if (rc == BDBERR_DEADLOCK) {
            if (iq->debug)
                reqprintf(iq, "LOCK TABLE READ DEADLOCK");
            retrc = RC_INTERNAL_RETRY;
            goto err;
        } else if (rc) {
            if (iq->debug)
                reqprintf(iq, "LOCK TABLE READ ERROR: %d", rc);
            *opfailcode = OP_FAILED_INTERNAL;
            retrc = ERR_INTERNAL;
            goto err;
        }
    }

    rc = resolve_tag_name(iq, tagdescr, taglen, &dynschema, tag, sizeof(tag));
    if (rc != 0) {
        *opfailcode = OP_FAILED_BAD_REQUEST;
        retrc = ERR_BADREQ;
        goto err;
    }

    if ((!dynschema && (flags & RECFLAGS_DYNSCHEMA_NULLS_ONLY)) ||
        (!fldnullmap)) {
        bzero(lclnulls, sizeof(lclnulls));
        fldnullmap = lclnulls;
    }

    /* Tweak blob-descriptors for static tags. */
    if (gbl_disallow_null_blobs && !dynschema &&
        (flags & RECFLAGS_DYNSCHEMA_NULLS_ONLY)) {
        static_tag_blob_conversion(iq->usedb->tablename, tag, record, blobs,
                                   maxblobs);
    }

    struct schema *dbname_schema = find_tag_schema(iq->usedb->tablename, tag);
    if (dbname_schema == NULL) {
        if (iq->debug)
            if (iq->debug)
                reqprintf(iq, "UNKNOWN TAG %s TABLE %s\n", tag,
                          iq->usedb->tablename);
        *opfailcode = OP_FAILED_BAD_REQUEST;
        retrc = ERR_BADREQ;
        ERR;
    }

    expected_dat_len = get_size_of_schema(dbname_schema);
    if ((size_t)expected_dat_len > reclen) {
        /* same check as in add_record */
        struct field *f;
        int mismatched_size = 1;

        if (gbl_allow_mismatched_tag_size) {
            f = &dbname_schema->member[dbname_schema->nmembers - 1];
            if (f->offset + f->len > reclen)
                mismatched_size = 0;
        }

        if (mismatched_size) {
            if (iq->debug)
                reqprintf(iq, "BAD DTA LEN %u TAG %s EXPECTS DTALEN %u\n",
                          reclen, tag, expected_dat_len);
            reqerrstr(iq, COMDB2_UPD_RC_INVL_DTA,
                      "bad data length %u tag '%s' expects data length %u",
                      reclen, tag, expected_dat_len);
            *opfailcode = OP_FAILED_BAD_REQUEST;
            retrc = ERR_BADREQ;
            goto err;
        }
    }

    reclen = expected_dat_len;

    if (!(flags & RECFLAGS_NO_BLOBS) &&
        check_blob_buffers(iq, blobs, maxblobs, iq->usedb->tablename, tag,
                           dbname_schema, record, fldnullmap) != 0) {
        *opfailcode = OP_FAILED_BAD_REQUEST;
        retrc = ERR_BADREQ;
        goto err;
    }

    /* Also check blob sizes */
    if (!(flags & RECFLAGS_NO_BLOBS)) {
        if (check_blob_sizes(iq, blobs, maxblobs)) {
            retrc = ERR_BLOB_TOO_LARGE;
            ERR;
        }
    }

    /*
     * We need memory for the ondisk data and for the old record, and maybe for
     * a verification buffer.
     */
    od_len_int = getdatsize(iq->usedb);
    if (od_len_int <= 0) {
        if (iq->debug)
            reqprintf(iq, "BAD ONDISK SIZE");
        *opfailcode = OP_FAILED_BAD_REQUEST;
        retrc = ERR_BADREQ;
        goto err;
    }
    od_len = od_len_int;

    mallocced_bytes = od_len * 2;
    if (vrecord)
        mallocced_bytes += od_len;
    allocced_memory = alloca(mallocced_bytes);
    if (!allocced_memory) {
        logmsg(LOGMSG_ERROR,
               "upd_record: malloc %u failed! (table %s tag %s)\n",
               (unsigned)mallocced_bytes, iq->usedb->tablename, tag);
        *opfailcode = OP_FAILED_INTERNAL;
        retrc = ERR_INTERNAL;
        goto err;
    }
    od_dta = allocced_memory;
    /* This is the current image as it exists in the db */
    old_dta = allocced_memory + od_len;
    if (vrecord)
        odv_dta = allocced_memory + od_len * 2;

    if (iq->have_client_endian &&
        TAGGED_API_LITTLE_ENDIAN == iq->client_endian) {
        conv_flags |= CONVERT_LITTLE_ENDIAN_CLIENT;
    }

    /*
     * If we have a vrecord but no primkey then form primkey so we can do the
     * search.
     */
    if (vrecord && !primkey) {
        static unsigned char nullnulls[32] = {0};
        rc = ctag_to_stag_buf_tz(iq->usedb->tablename, tag, vrecord, reclen,
                                 nullnulls, ".ONDISK_IX_0", lclprimkey,
                                 conv_flags, NULL, iq->tzname);
        if (rc < 0) {
            if (iq->debug)
                reqprintf(iq, "ERR FORMING PRIMARY KEY");
            reqerrstr(iq, COMDB2_UPD_RC_INVL_PK, "error forming primary key");
            *opfailcode = OP_FAILED_CONVERSION;
            retrc = ERR_CONVERT_IX;
            goto err;
        }
        primkey = lclprimkey;
    }

    /* light the prefault kill bit for this subop - olddta */
    prefault_kill_bits(iq, -1, PFRQ_OLDDATA);
    if (iq->osql_step_ix)
        gbl_osqlpf_step[*(iq->osql_step_ix)].step += 1;

    /*
     * Find the old record using either rrn+genid or primkey.  The old record
     * will be placed into "old_record."
     * Handle deadlock correctly!
     */
    if (primkey) {
        int fndrrn;
        char fndkey[MAXKEYLEN];
        int primkeysz = getkeysize(iq->usedb, 0);
        rc = ix_find_by_primkey_tran(iq, primkey, primkeysz, fndkey, &fndrrn,
                                     &vgenid, old_dta, &fndlen, od_len, trans);
        if (iq->debug) {
            reqprintf(iq, "ix_find_by_primkey_tran RRN %d FND RRN %d "
                          "GENID 0x%llx DTALEN %u FNDLEN %u PRIMKEY ",
                      rrn, fndrrn, vgenid, od_len, fndlen);
            reqdumphex(iq, primkey, primkeysz);
            reqmoref(iq, " RC %d", rc);
        }
        if (rc == 0 && rrn != fndrrn) {
            *opfailcode = OP_FAILED_VERIFY;
            retrc = ERR_VERIFY;
            goto err;
        }
    } else if (flags == RECFLAGS_UPGRADE_RECORD) {
        if (record != NULL) {
            // this is a record upgrade and caller specifies data buffer.
            // make old_dta point to record
            old_dta = record;
            fndlen = reclen;
        } else {
            // this is a record upgrade and no data buffer specified.
            // find data by genid, and then write to where old_dta points to
            int ver;
            rc = ix_find_ver_by_rrn_and_genid_tran(
                iq, rrn, vgenid, old_dta, &fndlen, od_len, trans, &ver);
            if (iq->debug)
                reqprintf(
                    iq, "ix_find_ver_by_rrn_and_genid_tran RRN %d GENID 0x%llx "
                        "DTALEN %u FNDLEN %u VER %d RC %d",
                    rrn, vgenid, od_len, fndlen, ver, rc);

            if (rc == 0 && ver == iq->usedb->schema_version) {
                // record is at ondisk version, return
                retrc = rc;
                goto err;
            }
        }

        // od_dta and old_dta are necessarily identical. so point one to the
        // other instead of relatively expensive memcpy()
        od_dta = old_dta;
    } else {
        rc = ix_find_by_rrn_and_genid_tran(iq, rrn, vgenid, old_dta, &fndlen,
                                           od_len, trans);
        if (iq->debug)
            reqprintf(iq, "ix_find_by_rrn_and_genid_tran RRN %d GENID 0x%llx "
                          "DTALEN %u FNDLEN %u RC %d",
                      rrn, vgenid, od_len, fndlen, rc);
    }
    if (rc != 0 || od_len != fndlen) {
        if (iq->debug)
            reqprintf(iq, "FIND OLD RECORD FAILED od_len %u fndlen %u RC %d",
                      od_len, fndlen, rc);
        reqerrstr(iq, COMDB2_UPD_RC_UNKN_REC, "find old record failed");
        *opfailcode = OP_FAILED_VERIFY;
        if (rc == RC_INTERNAL_RETRY)
            retrc = rc;
        else
            retrc = ERR_VERIFY;
        goto err;
    }

    /*
     * If we have to verify data:
     *   Form the ondisk verification record in odv_dta by taking the union of
     *   the old record on disk and the snapshot, as what they passed in could
     *   be a subset of the full ONDISK tag.
     */
    if (vrecord) {
        memcpy(odv_dta, old_dta, od_len);
        if (strncasecmp(tag, ".ONDISK", 7) == 0) {
            /* the input record is .ONDISK or a .ONDISK_IX_ (which would be the
             * case for a cascaded update) */
            rc = stag_to_stag_buf_update_tz(iq->usedb->tablename, tag, vrecord,
                                            ".ONDISK", odv_dta, NULL,
                                            iq->tzname);
        } else {
            rc = ctag_to_stag_buf_tz(iq->usedb->tablename, tag, vrecord,
                                     WHOLE_BUFFER, fldnullmap, ".ONDISK",
                                     odv_dta, (conv_flags | CONVERT_UPDATE),
                                     NULL, iq->tzname);
        }
        if (rc < 0) {
            if (iq->debug)
                reqprintf(iq, "VRECORD CONVERSION FAILED RC %d", rc);
            reqerrstr(iq, COMDB2_UPD_RC_CNVT_VREC,
                      "VRECORD CONVERSION FAILED RC %d", rc);
            *opfailcode = OP_FAILED_CONVERSION;
            retrc = ERR_CONVERT_DTA;
            goto err;
        }
    }

    /*
     * If required, remember the old blobs ready for the update trigger.
     * Handle deadlock correctly.
     */
    if (!(flags & RECFLAGS_NO_TRIGGERS) &&
        javasp_trans_care_about(iq->jsph, JAVASP_TRANS_LISTEN_SAVE_BLOBS_UPD)) {
        rc = save_old_blobs(iq, trans, ".ONDISK", old_dta, rrn, vgenid,
                            oldblobs);
        if (rc != 0) {
            *opfailcode = OP_FAILED_INTERNAL + ERR_SAVE_BLOBS;
            if (rc == RC_INTERNAL_RETRY)
                retrc = rc;
            else
                retrc = ERR_INTERNAL;
            goto err;
        }
        got_oldblobs = 1;
    }

    /*
     * Form the new record in od_dta by taking the union of the old record
     * and the changes.
     */
    if (flags != RECFLAGS_UPGRADE_RECORD) {
        memcpy(od_dta, old_dta, od_len);
        if (strncasecmp(tag, ".ONDISK", 7) == 0) {
            /* the input record is .ONDISK or a .ONDISK_IX_ (which would be the
             * case for a cascaded update) */
            rc = stag_to_stag_buf_update_tz(iq->usedb->tablename, tag, record,
                                            ".ONDISK", od_dta, &reason,
                                            iq->tzname);
        } else {
            rc = ctag_to_stag_blobs_tz(iq->usedb->tablename, tag, record,
                                       WHOLE_BUFFER, fldnullmap, ".ONDISK",
                                       od_dta, (conv_flags | CONVERT_UPDATE),
                                       &reason, blobs, maxblobs, iq->tzname);
        }

        /* used for schema-change */
        if (record != NULL && (NULL == updCols) &&
            (0 == describe_update_columns(iq->usedb->tablename, tag,
                                          myupdatecols))) {
            using_myupdatecols = 1;
            updCols = myupdatecols;
        }

        if (rc < 0) {
            char str[128];
            convert_failure_reason_str(&reason, iq->usedb->tablename, tag,
                                       ".ONDISK", str, sizeof(str));
            if (iq->debug) {
                reqprintf(iq, "ERR CONVERT DTA %s->.ONDISK '%s'", tag, str);
            }

            if (reason.reason == CONVERT_FAILED_NULL_CONSTRAINT_VIOLATION) {
                if (gbl_upd_null_cstr_return_conv_err) {
                    *opfailcode = OP_FAILED_CONVERSION;
                    retrc = ERR_CONVERT_DTA;
                } else {
                    *opfailcode = ERR_NULL_CONSTRAINT;
                    retrc = ERR_NULL_CONSTRAINT;
                }
                reqerrstrhdr(
                    iq,
                    "Null constraint violation for column '%s' on table '%s'. ",
                    reason.target_schema->member[reason.target_field_idx].name,
                    iq->usedb->tablename);
            } else {
                *opfailcode = OP_FAILED_CONVERSION;
                retrc = ERR_CONVERT_DTA;
            }
            reqerrstr(iq, COMDB2_UPD_RC_CNVT_DTA,
                      "error convert data %s->.ONDISK '%s'", tag, str);
            goto err;
        }
    }

    if (iq->usedb->ix_blob ||
        (iq->usedb->sc_from == iq->usedb && iq->usedb->sc_to->ix_blob)) {
        if (!got_oldblobs) {
            rc = save_old_blobs(iq, trans, ".ONDISK", old_dta, rrn, vgenid,
                                oldblobs);
            if (rc != 0) {
                if (rc == RC_INTERNAL_RETRY)
                    retrc = rc;
                else
                    retrc = ERR_INTERNAL;
                goto err;
            }
            blob_status_to_blob_buffer(oldblobs, del_blobs_buf);
            blob_status_to_blob_buffer(oldblobs, add_blobs_buf);
        }
        for (blobno = 0;
             blobno < maxblobs && blobno < iq->usedb->schema->numblobs;
             blobno++) {
            blob_buffer_t *blob;
            blob = &blobs[blobno];
            if (blob->collected && !using_myupdatecols && updCols) {
                int idx;
                int ncols;

                idx = get_schema_blob_field_idx((char *)iq->usedb->tablename,
                                                ".ONDISK", blobno);
                ncols = updCols[0];

                if ((idx >= 0) && (idx < ncols) && (-1 == updCols[idx + 1]))
                    continue;
            }
            if (!(blob->collected) && !(flags & RECFLAGS_DONT_SKIP_BLOBS))
                continue;

            add_blobs_buf[blobno] = *blob;
        }
        if (gbl_partial_indexes && iq->usedb->ix_partial) {
            if (del_keys == -1ULL)
                del_keys = verify_indexes(iq->usedb, old_dta, del_blobs_buf,
                                          MAXBLOBS, 0);
            if (ins_keys == -1ULL)
                ins_keys = verify_indexes(iq->usedb, od_dta, add_blobs_buf,
                                          MAXBLOBS, 0);
            if (ins_keys == -1ULL || del_keys == -1ULL) {
                fprintf(stderr, "%s: failed to verify_indexes\n", __func__);
                *opfailcode = OP_FAILED_INTERNAL;
                retrc = ERR_INTERNAL;
                goto err;
            }
        }
        del_idx_blobs = del_blobs_buf;
        add_idx_blobs = add_blobs_buf;
    }

    if (!(flags & RECFLAGS_NO_CONSTRAINTS)) {
        rc = check_update_constraints(iq, trans, iq->blkstate, opcode, old_dta,
                                      od_dta, del_keys, opfailcode);
        if (rc != 0) {
            if (iq->debug)
                reqprintf(iq, "FAILED TO VERIFY CONSTRAINTS");
            retrc = *opfailcode;
            goto err;
        }
    }

    if (gbl_replicate_local &&
        (strcasecmp(iq->usedb->tablename, "comdb2_oplog") != 0 &&
         (strcasecmp(iq->usedb->tablename, "comdb2_commit_log")) != 0 &&
         strncasecmp(iq->usedb->tablename, "sqlite_stat", 11) != 0) &&
        !(flags & RECFLAGS_NEW_SCHEMA)) {

        retrc = local_replicant_log_delete_for_update(iq, trans, rrn, vgenid,
                                                      opfailcode);
        if (retrc)
            ERR;
    }

    /*
     * Update the data record using the correct verification technique.
     * bdblib will give us a new genid (if tagged) and will update the genid
     * of all our blobs too.
     */
    if (vrecord) {
        if (iq->debug) {
            reqprintf(iq, "old_dta = ");
            reqdumphex(iq, old_dta, od_len);
            reqprintf(iq, "odv_dta = ");
            reqdumphex(iq, odv_dta, od_len);
        }

        /* do verified update */

        /* pass in the genid for striping purposes - need to figure out
           which dta file to use from the genid, but force dta verification
           as verifying the genid is bogus - we just found it right here! */
        rc = dat_upv(iq, trans,
                     0, /*offset to verify from, only zero is supported*/
                     odv_dta, od_len, vgenid, od_dta, od_len, rrn, genid, 1,
                     iq->blkstate->modnum); /* verifydta */
    } else {
        if (flags == RECFLAGS_UPGRADE_RECORD) {
            rc = dat_upgrade(iq, trans, od_dta, od_len, vgenid);
            *genid = vgenid;
            if (iq->debug)
                reqprintf(iq, "dat_upgrade RRN %d VGENID 0x%llx RC %d", rrn,
                          vgenid, rc);
        } else {
            rc = dat_upv(iq, trans, 0, /*vptr*/
                         NULL,         /*vdta*/
                         0,            /*vlen*/
                         vgenid, od_dta, od_len, rrn, genid, 0,
                         iq->blkstate->modnum);
            if (iq->debug)
                reqprintf(iq, "dat_upv RRN %d VGENID 0x%llx GENID 0x%llx RC %d",
                          rrn, vgenid, *genid, rc);
        }
    }

    if (rc != 0) {
        *opfailcode = OP_FAILED_VERIFY;
        retrc = rc;
        goto err;
    }

    // if even one ix is done deferred, we want to do the post_update deferred
    int deferredAdd = 0;
    int same_genid_with_upd =
        bdb_inplace_cmp_genids(iq->usedb->handle, *genid, vgenid) == 0;

    /* update the indexes as required */
    retrc = upd_record_indices(
        iq, trans, opfailcode, ixfailnum, rrn, genid, ins_keys, opcode, blkpos,
        od_dta, od_len, old_dta, del_keys, flags, add_idx_blobs, del_idx_blobs,
        same_genid_with_upd, vgenid, &deferredAdd);

    if (retrc)
        ERR;

    int force_inplace_blob_off = live_sc_disable_inplace_blobs(iq);
    /*
     * Now we need to change the blobs for this tag.  For each blob
     * in the user tag, get the ondisk blob number and delete/update
     * it accordingly.  And handle deadlock correctly!
     */
    for (blobno = 0; blobno < maxblobs && blobno < iq->usedb->schema->numblobs;
         blobno++) {
        blob_buffer_t *blob;
        blob = &blobs[blobno];
        int upgenid = 0;

        /*
         * If this blob was collected- check the updcols array to determine if
         * we need to update the genid only if updCols was passed into this:
         * The codepath which doesn't use updCols already optimizes by not
         * marking the blob as collected.
         *
         * TODO:
         * We can avoid putting the blob on the network in the osql layer if it
         * hasn't been updated.
         */
        if (blob->collected && !using_myupdatecols && updCols) {
            int idx;
            int ncols;

            idx = get_schema_blob_field_idx((char *)iq->usedb->tablename,
                                            ".ONDISK", blobno);
            ncols = updCols[0];

            if ((idx >= 0) && (idx < ncols) && (-1 == updCols[idx + 1])) {
                upgenid = 1;
            }
        }

        /*
         * If RECFLAGS_DONT_SKIP_BLOBS is set, delete an uncollected blob
         * rather than update its genid.  An uncollected blob in this case
         * means that it should change to NULL.
         */

        if (!(blob->collected)) {
            if (flags & RECFLAGS_DONT_SKIP_BLOBS) {
                /* flags tell me to delete this uncollected record */
            } else {
                /* I will update the genid for this uncollected record */
                upgenid = 1;
            }
        }

        if (upgenid) {
            if (blobno < iq->usedb->numblobs) {
                if (!force_inplace_blob_off && gbl_inplace_blobs &&
                    gbl_inplace_blob_optimization && same_genid_with_upd) {
                    if (iq->debug)
                        reqprintf(iq, "blob_upd_genid SKIP BLOBNO %d BLOB "
                                      "OPTIMIZATION RC %d",
                                  blobno, rc);
                    gbl_untouched_blob_cnt++;
                    continue;
                }
                rc = blob_upd_genid(iq, trans, blobno, rrn, vgenid, *genid);
                if (iq->debug)
                    reqprintf(iq, "blob_upd_genid BLOBNO %d RC %d", blobno, rc);
                if (rc != 0) {
                    *opfailcode = OP_FAILED_INTERNAL + ERR_UPD_GENIDS;
                    retrc = rc;
                    goto err;
                }
                gbl_update_genid_blob_cnt++;
            }
            if (iq->debug)
                reqprintf(iq, "skipping ondisk blob %d", blobno);
            continue;
        }

        /* Attempt to update blobs in-place if that's enabled. */
        if (!force_inplace_blob_off && gbl_inplace_blobs) {
            if (!blob->exists) {
                rc = blob_del(iq, trans, rrn, vgenid, blobno);
                if (iq->debug)
                    reqprintf(iq, "blob_del BLOBNO %d RC %d", blobno, rc);
                if (rc != IX_NOTFND && rc != 0) {
                    *opfailcode = OP_FAILED_INTERNAL + ERR_DEL_BLOB;
                    retrc = rc;
                    goto err;
                }
                if (rc != IX_NOTFND) {
                    gbl_delupd_blob_cnt++;
                }
            } else {
                /* Add/Update case. */
                rc = blob_upv(iq, trans, 0, vgenid, blob->data, blob->length,
                              blobno, rrn, *genid);
                if (iq->debug)
                    reqprintf(iq, "blob_upv BLOBNO %d RC %d", blobno, rc);
                if (rc != 0) {
                    *opfailcode = OP_FAILED_INTERNAL + ERR_UPD_BLOB;
                    retrc = rc;
                    goto err;
                }
                gbl_inplace_blob_cnt++;
            }
        } else {
            /* delete old blob, if there was one, using the old genid */
            rc = blob_del(iq, trans, rrn, vgenid, blobno);
            if (iq->debug)
                reqprintf(iq, "blob_del BLOBNO %d RC %d", blobno, rc);
            if (rc != IX_NOTFND && rc != 0) {
                *opfailcode = OP_FAILED_INTERNAL + ERR_DEL_BLOB;
                retrc = rc;
                goto err;
            }
            if (rc != IX_NOTFND) {
                gbl_delupd_blob_cnt++;
            }
            /* add the new blob data if it's not NULL. */
            if (blob->exists) {
                rc = blob_add(iq, trans, blobno, blob->data, blob->length, rrn,
                              *genid);
                if (iq->debug)
                    reqprintf(iq, "blob_add BLOBNO %d RC %d", blobno, rc);
                if (rc != 0) {
                    *opfailcode = OP_FAILED_INTERNAL + ERR_ADD_BLOB;
                    retrc = rc;
                    goto err;
                }
                gbl_addupd_blob_cnt++;
            }
        }
    }

    /* Update the genids of any remaining blobs */
    for (; blobno < iq->usedb->numblobs; blobno++) {
        if (!force_inplace_blob_off && gbl_inplace_blobs &&
            gbl_inplace_blob_optimization && same_genid_with_upd) {
            if (iq->debug)
                reqprintf(
                    iq, "blob_upd_genid SKIP BLOBNO %d BLOB OPTIMIZATION RC %d",
                    blobno, rc);
            gbl_untouched_blob_cnt++;
            continue;
        }

        rc = blob_upd_genid(iq, trans, blobno, rrn, vgenid, *genid);
        if (iq->debug)
            reqprintf(iq, "blob_upd_genid BLOBNO %d RC %d", blobno, rc);
        if (rc != 0) {
            *opfailcode = OP_FAILED_INTERNAL + ERR_UPD_GENIDS;
            retrc = rc;
            goto err;
        }
        gbl_update_genid_blob_cnt++;
    }

    /* TODO: largely copy and paste from the add case, with some complexities.
     * functionalize the bastard */
    if (gbl_replicate_local &&
        (strcasecmp(iq->usedb->tablename, "comdb2_oplog") != 0 &&
         (strcasecmp(iq->usedb->tablename, "comdb2_commit_log")) != 0 &&
         strncasecmp(iq->usedb->tablename, "sqlite_stat", 11) != 0) &&
        !(flags & RECFLAGS_NEW_SCHEMA)) {
        retrc = local_replicant_log_add_for_update(iq, trans, rrn, *genid,
                                                   opfailcode);
        if (retrc)
            ERR;
    }

    /*
     * Trigger JAVASP_TRANS_LISTEN_AFTER_UPD.
     */
    if (!(flags & RECFLAGS_NO_TRIGGERS) &&
        javasp_trans_care_about(iq->jsph, JAVASP_TRANS_LISTEN_AFTER_UPD)) {
        struct javasp_rec *joldrec;
        struct javasp_rec *jnewrec;
        blob_status_t new_rec_blobs[MAXBLOBS] = {{0}};

        /* old record no longer exists - don't set trans or rrn */
        joldrec = javasp_alloc_rec(old_dta, od_len, iq->usedb->tablename);
        javasp_rec_set_blobs(joldrec, oldblobs);
        javasp_rec_set_trans(joldrec, iq->jsph, rrn, vgenid);

        /* new record now exists on disk */
        jnewrec = javasp_alloc_rec(od_dta, od_len, iq->usedb->tablename);

        /* we also need to pass down blobs.  not all of them are necessarily
           specified in the 'blobs' variable (eg: static tag that omits a blob)
           */
        save_old_blobs(iq, trans, ".ONDISK", od_dta, rrn, *genid,
                       new_rec_blobs);
        javasp_rec_set_blobs(jnewrec, new_rec_blobs);
        javasp_rec_set_trans(jnewrec, iq->jsph, rrn, vgenid);
        rc =
            javasp_trans_tagged_trigger(iq->jsph, JAVASP_TRANS_LISTEN_AFTER_UPD,
                                        joldrec, jnewrec, iq->usedb->tablename);
        javasp_dealloc_rec(joldrec);
        javasp_dealloc_rec(jnewrec);
        free_blob_status_data(new_rec_blobs);
        if (iq->debug)
            reqprintf(iq, "JAVASP_TRANS_LISTEN_AFTER_UPD %d", rc);
        if (rc != 0) {
            *opfailcode = OP_FAILED_INTERNAL + ERR_JAVASP_ABORT_OP;
            retrc = rc;
            goto err;
        }
    }

    /* For live schema change */
    rc = live_sc_post_update(iq, trans, vgenid, old_dta, *genid, od_dta,
                             ins_keys, del_keys, od_len, updCols, blobs, 
                             maxblobs, flags, rrn, deferredAdd, del_idx_blobs,
                             add_idx_blobs);
    if (rc != 0) {
        retrc = rc;
        goto err;
    }

    iq->usedb->write_count[RECORD_WRITE_UPD]++;
    gbl_sc_last_writer_time = comdb2_time_epoch();

    dbglog_record_db_write(iq, "update");
    if (iq->__limits.maxcost && iq->cost > iq->__limits.maxcost)
        retrc = ERR_LIMIT;

    if (debug_switch_alternate_verify_fail()) {
        static int flipon = 0;
        if (flipon) {
            gbl_maxretries = 500;
            flipon = 0;
        } else {
            gbl_maxretries = 2;
            flipon = 1;
            *opfailcode = OP_FAILED_VERIFY;
            retrc = ERR_VERIFY;
            ERR;
        }
    }

err:
    free_blob_status_data(oldblobs);
    if (iq->debug)
        reqpopprefixes(iq, prefixes);
    if (dynschema)
        free_dynamic_schema(iq->usedb->tablename, dynschema);
    if (using_myblobs)
        free_blob_buffers(myblobs, MAXBLOBS);
    if (iq->is_block2positionmode) {
        iq->last_genid = *genid;
    }
    return retrc;
}

/*
 * Delete a single record.
 *
 * If primary key is provided then it must be in ondisk format and it is used
 * in preference to rrn/genid for finding and deleting the record.
 */
int del_record(struct ireq *iq, void *trans, void *primkey, int rrn,
               unsigned long long genid, unsigned long long del_keys,
               int *opfailcode, int *ixfailnum, int opcode, int flags)
{
    int retrc = 0;
    int prefixes = 0;
    void *allocced_memory = NULL;
    blob_status_t oldblobs[MAXBLOBS];
    void *od_dta;
    size_t od_len;
    int od_len_int;
    int fndlen;
    int rc;
    int got_oldblobs = 0;
    blob_buffer_t blobs_buf[MAXBLOBS];
    blob_buffer_t *del_idx_blobs = NULL;

    *ixfailnum = -1;
    bzero(oldblobs, sizeof(oldblobs));
    bzero(blobs_buf, sizeof(blobs_buf));

    if (iq->debug) {
        reqpushprefixf(iq, "del_record: ");
        prefixes++;
    }

    if (!iq->usedb) {
        if (iq->debug)
            reqprintf(iq, "NO USEDB SET");
        retrc = ERR_BADREQ;
        goto err;
    }

    if (!(flags & RECFLAGS_NEW_SCHEMA)) {
        if (gbl_max_wr_rows_per_txn &&
            ((++iq->written_row_count) > gbl_max_wr_rows_per_txn)) {
            reqerrstr(iq, COMDB2_CSTRT_RC_TRN_TOO_BIG,
                      "Transaction exceeds max rows");
            retrc = ERR_TRAN_TOO_BIG;
            goto err;
        }
    }

    if (iq->debug) {
        reqpushprefixf(iq, "TBL %s ", iq->usedb->tablename);
        prefixes++;
    }

    od_len_int = getdatsize(iq->usedb);
    if (od_len_int <= 0) {
        if (iq->debug)
            reqprintf(iq, "BAD ONDISK SIZE");
        reqerrstrhdr(iq, "Table '%s' ", iq->usedb->tablename);
        reqerrstr(iq, COMDB2_DEL_RC_INVL_DTA, "bad ondisk size");
        *opfailcode = OP_FAILED_BAD_REQUEST;
        retrc = ERR_BADREQ;
        goto err;
    }
    od_len = (size_t)od_len_int;
    allocced_memory = alloca(od_len);
    if (!allocced_memory) {
        logmsg(LOGMSG_ERROR, "del_record: malloc %u failed\n", (unsigned)od_len);
        *opfailcode = OP_FAILED_INTERNAL;
        retrc = ERR_INTERNAL;
        goto err;
    }
    od_dta = allocced_memory;

    /* light the prefault kill bit for this subop - olddta */
    prefault_kill_bits(iq, -1, PFRQ_OLDDATA);
    if (iq->osql_step_ix)
        gbl_osqlpf_step[*(iq->osql_step_ix)].step += 1;

    int d_ms = BDB_ATTR_GET(thedb->bdb_attr, DELAY_WRITES_IN_RECORD_C);
    if (d_ms) {
        if (iq->debug)
            reqprintf(iq, "Sleeping for %d ms", d_ms);
        usleep(1000 * d_ms);
    }

    if (!(flags & RECFLAGS_DONT_LOCK_TBL)) {
        assert(!iq->is_sorese); // sorese codepaths will have locked it already

        reqprintf(iq, "Calling bdb_lock_table_read()");
        rc = bdb_lock_table_read(iq->usedb->handle, trans);
        if (rc == BDBERR_DEADLOCK) {
            if (iq->debug)
                reqprintf(iq, "LOCK TABLE READ DEADLOCK");
            retrc = RC_INTERNAL_RETRY;
            goto err;
        } else if (rc) {
            if (iq->debug)
                reqprintf(iq, "LOCK TABLE READ ERROR: %d", rc);
            *opfailcode = OP_FAILED_INTERNAL;
            retrc = ERR_INTERNAL;
            goto err;
        }
    }

    if (primkey) {
        int fndrrn;
        unsigned long long fndgenid;
        char fndkey[MAXKEYLEN];
        rc = ix_find_by_primkey_tran(iq, primkey, getkeysize(iq->usedb, 0),
                                     fndkey, &fndrrn, &fndgenid, od_dta,
                                     &fndlen, od_len, trans);
        if (iq->debug)
            reqprintf(iq, "ix_find_by_primkey_tran RRN %d FND RRN %d "
                          "GENID 0x%llx DTALEN %u FNDLEN %u RC %d",
                      rrn, fndrrn, fndgenid, od_len, fndlen, rc);
        if (rc == 0 && rrn != fndrrn) {
            *opfailcode = OP_FAILED_VERIFY;
            retrc = ERR_VERIFY;
            goto err;
        }
        genid = fndgenid;
    } else {
        rc = ix_find_by_rrn_and_genid_tran(iq, rrn, genid, od_dta, &fndlen,
                                           od_len, trans);
        if (iq->debug)
            reqprintf(iq, "ix_find_by_rrn_and_genid_tran RRN %d GENID 0x%llx "
                          "DTALEN %u FNDLEN %u RC %d",
                      rrn, genid, od_len, fndlen, rc);
    }

    /* Must handle deadlock correctly */
    if (rc != 0 || od_len != fndlen) {
        if (iq->debug)
            reqprintf(iq, "FIND OLD RECORD FAILED od_len %u fndlen %u RC %d",
                      od_len, fndlen, rc);
        reqerrstrhdr(iq, "Table '%s' ", iq->usedb->tablename);
        reqerrstr(iq, COMDB2_DEL_RC_UNKN_REC, "find old record failed");
        *opfailcode = OP_FAILED_VERIFY;
        if (rc == RC_INTERNAL_RETRY)
            retrc = rc;
        else
            retrc = ERR_VERIFY;
        goto err;
    }

    if (iq->usedb->ix_blob ||
        (iq->usedb->sc_from == iq->usedb && iq->usedb->sc_to->ix_blob)) {
        if (!got_oldblobs) {
            rc = save_old_blobs(iq, trans, ".ONDISK", od_dta, rrn, genid,
                                oldblobs);
            if (rc != 0) {
                if (rc == RC_INTERNAL_RETRY)
                    retrc = rc;
                else
                    retrc = ERR_INTERNAL;
                goto err;
            }
            blob_status_to_blob_buffer(oldblobs, blobs_buf);
            got_oldblobs = 1;
        }
        if (gbl_partial_indexes && iq->usedb->ix_partial && del_keys == -1ULL) {
            del_keys =
                verify_indexes(iq->usedb, od_dta, blobs_buf, MAXBLOBS, 0);
            if (del_keys == -1ULL) {
                fprintf(stderr, "%s: failed to verify_indexes\n", __func__);
                *opfailcode = OP_FAILED_INTERNAL;
                retrc = ERR_INTERNAL;
                goto err;
            }
        }
        del_idx_blobs = blobs_buf;
    }

    if (!(flags & RECFLAGS_NO_CONSTRAINTS)) {
        rc = check_delete_constraints(iq, trans, iq->blkstate, opcode, od_dta,
                                      del_keys, opfailcode);
        if (rc != 0) {
            if (iq->debug)
                reqprintf(iq, "FAILED TO VERIFY CONSTRAINTS");
            reqerrstrhdr(iq, "Table '%s' ", iq->usedb->tablename);
            reqerrstr(iq, COMDB2_DEL_RC_VFY_CSTRT,
                      "failed to verify constraints");
            retrc = *opfailcode;
            goto err;
        }
    }

    if (gbl_replicate_local &&
        (strcasecmp(iq->usedb->tablename, "comdb2_oplog") != 0 &&
         (strcasecmp(iq->usedb->tablename, "comdb2_commit_log")) != 0 &&
         strncasecmp(iq->usedb->tablename, "sqlite_stat", 11) != 0) &&
        !(flags & RECFLAGS_NEW_SCHEMA)) {
        retrc = local_replicant_log_delete(iq, trans, od_dta, opfailcode);
        if (retrc)
            ERR;
    }

    /*
     * If we want to remember the old blobs for the delete trigger then find
     * them all here.  Handle deadlock correctly.
     */
    if (!got_oldblobs && ((!(flags & RECFLAGS_NO_TRIGGERS) &&
        javasp_trans_care_about(iq->jsph, JAVASP_TRANS_LISTEN_SAVE_BLOBS_DEL)))) {
        rc = save_old_blobs(iq, trans, ".ONDISK", od_dta, rrn, genid, oldblobs);
        if (rc != 0) {
            *opfailcode = OP_FAILED_INTERNAL + ERR_SAVE_BLOBS;
            if (rc == RC_INTERNAL_RETRY)
                retrc = rc;
            else
                retrc = *opfailcode;
            goto err;
        }
        got_oldblobs = 1;
    }

    /* Delete data record.
       Bdblib automatically deletes associated blobs too. */
    rc = dat_del(iq, trans, rrn, genid);
    if (iq->debug)
        reqprintf(iq, "DEL RRN %d GENID 0x%llx RC %d", rrn, genid, rc);
    if (rc != 0) {
        *opfailcode = (rc == ERR_VERIFY) ? OP_FAILED_VERIFY
                                         : OP_FAILED_INTERNAL + ERR_DEL_DTA;
        retrc = rc;
        goto err;
    }

    const char *ondisktag;
    if (flags & RECFLAGS_NEW_SCHEMA)
        ondisktag = ".NEW..ONDISK";
    else
        ondisktag = ".ONDISK";

    /* Form and delete all keys. */
    retrc = del_record_indices(iq, trans, opfailcode, ixfailnum, rrn, genid,
                               od_dta, del_keys, del_idx_blobs, ondisktag);
    if (retrc)
        ERR;

    /*
     * Trigger JAVASP_TRANS_LISTEN_AFTER_DEL
     */
    if (!(flags & RECFLAGS_NO_TRIGGERS) &&
        javasp_trans_care_about(iq->jsph, JAVASP_TRANS_LISTEN_AFTER_DEL)) {
        struct javasp_rec *jrec;
        jrec = javasp_alloc_rec(od_dta, od_len, iq->usedb->tablename);
        javasp_rec_set_trans(jrec, iq->jsph, rrn, genid);
        javasp_rec_set_blobs(jrec, oldblobs);
        rc =
            javasp_trans_tagged_trigger(iq->jsph, JAVASP_TRANS_LISTEN_AFTER_DEL,
                                        jrec, NULL, iq->usedb->tablename);
        javasp_dealloc_rec(jrec);
        if (iq->debug)
            reqprintf(iq, "JAVASP_TRANS_LISTEN_AFTER_DEL %d", rc);
        if (rc != 0) {
            *opfailcode = OP_FAILED_INTERNAL + ERR_JAVASP_ABORT_OP;
            retrc = rc;
            goto err;
        }
    }

    /* For live schema change */
    rc = live_sc_post_delete(iq, trans, genid, od_dta, del_keys, del_idx_blobs);
    if (rc != 0) {
        retrc = rc;
        goto err;
    }

    iq->usedb->write_count[RECORD_WRITE_DEL]++;
    gbl_sc_last_writer_time = comdb2_time_epoch();

err:
    dbglog_record_db_write(iq, "delete");
    if (iq->__limits.maxcost && iq->cost > iq->__limits.maxcost)
        retrc = ERR_LIMIT;

    free_blob_status_data(oldblobs);
    if (iq->debug)
        reqpopprefixes(iq, prefixes);
    return retrc;
}

/*
 * Update a single record in the new table as part of a live schema
 * change.  This code is called when you update a record in-place
 * behind the cursor.  This code will only be called if in-place updates
 * have been enabled.
 *
 * If deferredAdd is set, we want to defer adding new keys to indices
 * (which will be done from constraints.c:delayed_key_adds()) because
 * adding the keys here can result in SC aborting when it shouldn't
 * (in the case when update causes a conflict in one of the keys--transaction
 * should abort rather, and that will be caught by constraints.c).
 *
 * Note that we can't call upd_new_record() from delayed_key_adds() because
 * there we lack the old_dta record. So to update happens partially in this
 * function (delete old data and idxs, adding new data0), and the rest in
 * upd_new_record_add2indices() which will finally add to the indices.
 *
 * For logical_livesc, verify_retry == 0 and function returns ERR_VERIFY if
 * the oldgenid is not found in the new table or the newgenid already exists
 * in the new table.
 */

int upd_new_record(struct ireq *iq, void *trans, unsigned long long oldgenid,
                   const void *old_dta, unsigned long long newgenid,
                   const void *new_dta, unsigned long long ins_keys,
                   unsigned long long del_keys, int nd_len, const int *updCols,
                   blob_buffer_t *blobs, int deferredAdd,
                   blob_buffer_t *del_idx_blobs, blob_buffer_t *add_idx_blobs,
                   int verify_retry)
{
    int retrc = 0;
    int prefixes = 0;
    int rc;
    int newrec_len;
    int blobn;
    int myupdatecols[MAXCOLUMNS + 1];
    unsigned long long newgenidcpy = newgenid;

    void *sc_old= NULL;
    void *sc_new = NULL;
    int use_new_tag = 0;

    if (iq->debug) {
        reqpushprefixf(iq, "upd_new_record: ");
        prefixes++;
    }

    if (!iq->usedb) {
        if (iq->debug)
            reqprintf(iq, "NO USEDB SET");
        logmsg(LOGMSG_ERROR, "upd_new_record oldgenid 0x%llx no usedb \n", oldgenid);
        retrc = ERR_BADREQ;
        goto err;
    }

    if (iq->debug) {
        reqpushprefixf(iq, "TBL %s ", iq->usedb->tablename);
        prefixes++;
    }

    if ((gbl_partial_indexes && iq->usedb->ix_partial) ||
         (gbl_expressions_indexes && iq->usedb->ix_expr)) {
        int rebuild_keys = 0;
        if (!gbl_use_plan || !iq->usedb->plan)
            rebuild_keys = 1;
        else {
            for (int ixnum = 0; ixnum < iq->usedb->nix; ixnum++) {
                if (iq->usedb->plan->ix_plan[ixnum] == -1) {
                    rebuild_keys = 1;
                    break;
                }
            }
        }
        if (rebuild_keys) {
            if (iq->idxInsert || iq->idxDelete) {
                free_cached_idx(iq->idxInsert);
                free_cached_idx(iq->idxDelete);
                free(iq->idxInsert);
                free(iq->idxDelete);
                iq->idxInsert = iq->idxDelete = NULL;
            }
            del_keys = -1ULL;
            ins_keys = -1ULL;
        }
    }

    /* Remap the incoming updCols to new schema's updCols */
    rc = remap_update_columns(iq->usedb->tablename, ".ONDISK", updCols,
                              ".NEW..ONDISK", myupdatecols);
    if (iq->debug) {
        reqprintf(iq, "upd_new_record returns %d", rc);
    }

    if (0 != rc) {
        logmsg(LOGMSG_ERROR, 
                "upd_new_record oldgenid 0x%llx remap_update_columns -> "
                "rc %d failed\n",
                oldgenid, rc);
        retrc = ERR_BADREQ;
        goto err;
    }

    struct schema *fromsch = find_tag_schema(iq->usedb->tablename, ".ONDISK");

    if (!gbl_use_plan || !iq->usedb->plan || iq->usedb->plan->dta_plan == -1) {
        if (!verify_retry) {
            int bdberr;
            rc = ix_check_update_genid(iq, trans, newgenid, &bdberr);
            if (rc == 1) {
                retrc = ERR_VERIFY;
                goto err;
            }
            if (bdberr == RC_INTERNAL_RETRY) {
                rc = retrc = RC_INTERNAL_RETRY;
                goto err;
            }
        }

        newrec_len = getdatsize(iq->usedb);
        sc_new = malloc(newrec_len);
        if (!sc_new) {
            logmsg(LOGMSG_ERROR, "upd_new_record: malloc %u failed\n", newrec_len);
            goto err;
        }

        rc = stag_to_stag_buf_tz(fromsch, iq->usedb->tablename, ".ONDISK",
                                 (char *)new_dta, ".NEW..ONDISK",
                                 (char *)sc_new, NULL, iq->tzname);

        if (rc == -1) {
            logmsg(LOGMSG_ERROR, 
                    "upd_new_record: newgenid 0x%llx conversion error\n",
                    newgenid);
            if (iq->debug)
                reqprintf(iq, "CAN'T FORM NEW UPDATE RECORD\n");
            reqerrstrhdr(iq, "Table '%s' ", iq->usedb->tablename);
            reqerrstr(iq, COMDB2_UPD_RC_INVL_DTA, "cannot form new record");
            retrc = rc;
            goto err;
        }

        /* dat_upv_sc requests the bdb layer to use newgenid argument */
        rc = dat_upv_sc(
            iq, trans, 0, /*offset to verify from, only zero is supported*/
            NULL, 0, oldgenid, (void *)sc_new, newrec_len, 2, &newgenidcpy, 0,
            iq->blkstate ? iq->blkstate->modnum : 0); /* verifydta */

        if (iq->debug) {
            reqprintf(iq, "dat_upv - newgenid arg=%llx generated newgenid=%llx",
                      newgenid, newgenidcpy);
            reqmoref(iq, " RC %d", rc);
        }

        /* workaround a bug in current schema change; if we somehow
           fail to find the row in the new btree, try again */
        if (rc == ERR_VERIFY && verify_retry)
            rc = RC_INTERNAL_RETRY;

        if (rc != 0) {
            if (rc != ERR_VERIFY)
                logmsg(LOGMSG_ERROR,
                       "upd_new_record oldgenid 0x%llx dat_upv_sc -> rc %d "
                       "failed\n",
                       oldgenid, rc);
            retrc = rc;
            goto err;
        }
        free(sc_new);
        sc_new = NULL;

        if (newgenid != newgenidcpy) {
            logmsg(LOGMSG_ERROR,
                   "upd_new_record: dat_upv_sc generated genid!! newgenid "
                   "arg=%llx generated newgenid=%llx, rc = %d\n",
                   newgenid, newgenidcpy, rc);
            retrc = -1;
            goto err;
        }
    }

    if (iq->usedb->has_datacopy_ix ||
        (gbl_partial_indexes && iq->usedb->ix_partial && del_keys == -1ULL) ||
        (gbl_expressions_indexes && iq->usedb->ix_expr && !iq->idxDelete)) {
        /* save new blobs being deleted */
        sc_old = malloc(iq->usedb->lrl);
        if (sc_old == NULL) {
            logmsg(LOGMSG_ERROR, "%s malloc failed\n", __func__);
            retrc = ERR_INTERNAL;
            goto err;
        }
        /* convert old_dta and oldblobs to ".NEW..ONDISK" */
        rc = stag_to_stag_buf_blobs(iq->usedb->tablename, ".ONDISK", old_dta,
                                    ".NEW..ONDISK", sc_old, NULL, del_idx_blobs,
                                    del_idx_blobs ? MAXBLOBS : 0, 1);
        if (rc) {
            logmsg(LOGMSG_ERROR, "%s failed to convert to new schema\n", __func__);
            retrc = rc;
            goto err;
        }

        sc_new = malloc(iq->usedb->lrl);
        if (sc_new == NULL) {
            logmsg(LOGMSG_ERROR, "%s malloc failed\n", __func__);
            retrc = ERR_INTERNAL;
            goto err;
        }
        /* convert new_dta and newblobs to ".NEW..ONDISK" */
        rc = stag_to_stag_buf_blobs(iq->usedb->tablename, ".ONDISK", new_dta,
                                    ".NEW..ONDISK", sc_new, NULL, add_idx_blobs,
                                    add_idx_blobs ? MAXBLOBS : 0, 1);

        /* re-verify keys on new table using ".NEW..ONDISK" */
        if (iq->usedb->ix_partial) {
            del_keys =
                verify_indexes(iq->usedb, sc_old, del_idx_blobs,
                               del_idx_blobs ? MAXBLOBS : 0, 0);
            ins_keys =
                verify_indexes(iq->usedb, sc_new, add_idx_blobs,
                               add_idx_blobs ? MAXBLOBS : 0, 0);
            if (ins_keys == -1ULL || del_keys == -1ULL) {
                fprintf(stderr, "%s: failed to verify_indexes\n", __func__);
                retrc = ERR_INTERNAL;
                goto err;
            }
        }

        /* use ".NEW..ONDISK" to form keys */
        use_new_tag = 1;
    }

    /*
     * Update blob records
     */

    for (blobn = 0; blobn < iq->usedb->numblobs; blobn++) {
        int doblob = 0;

        /* try to ignore */
        if (!gbl_use_plan || !iq->usedb->plan ||
            iq->usedb->plan->blob_plan[blobn] == -1) {
            doblob = 1;
        }

        /* optimization: try to update the genid only */
        if (doblob) {
            blob_buffer_t *blob;
            int oldcol, oldblobidx, idx;

            idx = get_schema_blob_field_idx((char *)iq->usedb->tablename,
                                            ".NEW..ONDISK", blobn);
            if (iq->debug) {
                reqprintf(iq,
                          "get_schema_blob_field_idx returns %d for blobno %d",
                          idx, blobn);
                reqmoref(iq, "myupdatecols[0] = %d", myupdatecols[0]);
            }

            if (idx < 0 || idx >= myupdatecols[0]) {
                logmsg(LOGMSG_ERROR, 
                        "upd_new_record newgenid 0x%llx get_schema_blob_field_idx "
                        "-> idx %d failed\n",
                    newgenid, idx);
                retrc = ERR_BADREQ;
                goto err;
            }

            /* can we update in place? */
            if (-1 == myupdatecols[idx + 1]) {
                rc = blob_upd_genid(iq, trans, blobn, 2, oldgenid, newgenid);
                if (iq->debug) {
                    reqprintf(iq, "blob_upd_genid blobno %d rc %d", blobn, rc);
                }
                if (0 != rc) {
                    logmsg(LOGMSG_ERROR, 
                            "upd_new_record newgenid 0x%llx blob_upd_genid "
                            "-> blobn %d failed\n",
                            newgenid, blobn);
                    retrc = rc;
                    goto err;
                }
                continue;
            }

            /* delete */
            rc = blob_del(iq, trans, 2, oldgenid, blobn);
            if (iq->debug) {
                reqprintf(iq, "blob_del genid 0x%llx rc %d", blobn, rc);
            }

            if (rc != IX_NOTFND && rc != 0) /* like in upd_record() */
            {
                logmsg(LOGMSG_ERROR, "upd_new_record oldgenid 0x%llx blob_del -> "
                                "blobn %d failed\n",
                        oldgenid, blobn);
                retrc = rc;
                goto err;
            }

            /* Use the column of the old blob to map to an old blob index */
            oldcol = myupdatecols[idx + 1];
            oldblobidx = get_schema_field_blob_idx((char *)iq->usedb->tablename,
                                                   ".ONDISK", oldcol);
            if (iq->debug) {
                reqprintf(iq, "get_schema_field_blob_idx returns %d for blobno "
                              "%d oldcol %d",
                          oldblobidx, blobn, oldcol);
            }

            /* check blob range */
            if (oldblobidx < 0 || oldblobidx >= MAXBLOBS) {
                logmsg(LOGMSG_ERROR, "upd_new_record newgenid 0x%llx blobrange -> "
                                "oldblobidx %d failed\n",
                        newgenid, oldblobidx);
                retrc = ERR_BADREQ;
                goto err;
            }

            /* add this only if it exists - if it doesn't exist it will change
             * to NULL */
            blob = &blobs[oldblobidx];
            if (blob->exists) {
                rc = blob_add(iq, trans, blobn, blob->data, blob->length, 2,
                              newgenid);
                if (iq->debug) {
                    reqprintf(iq, "blob_add blobno %d rc %d\n", blobn, rc);
                }
                if (rc != 0) {
                    logmsg(LOGMSG_ERROR, "upd_new_record newgenid 0x%llx blob_add ->"
                                    "blobn %d failed\n",
                            newgenid, blobn);
                    retrc = OP_FAILED_INTERNAL + ERR_ADD_BLOB;
                    goto err;
                }
            }
        }
    }

    retrc = upd_new_record_indices(iq, trans, newgenid, ins_keys, new_dta,
                                   old_dta, use_new_tag, sc_old, sc_new, nd_len,
                                   del_keys, add_idx_blobs, del_idx_blobs,
                                   oldgenid, verify_retry, deferredAdd);

err:
    if (sc_old)
        free(sc_old);
    if (sc_new)
        free(sc_new);
    if (iq->debug)
        reqpopprefixes(iq, prefixes);
    return retrc;
}

/*
 * Delete a single record from the new table, as part of a live schema
 * change.  This is done when you update or delete records behind the
 * cursor.
 *
 * The old data has to be passed in because we may not be rebuilding the
 * data file - in which case it's annoying and painful to have to get the
 * record from the other schema.
 *
 * For logical_livesc, verify_retry == 0 and function returns ERR_VERIFY if
 * the genid is not found in the new table.
 */
int del_new_record(struct ireq *iq, void *trans, unsigned long long genid,
                   unsigned long long del_keys, const void *old_dta,
                   blob_buffer_t *del_idx_blobs, int verify_retry)
{
    int retrc = 0;
    void *sc_old = NULL;
    unsigned long long ngenid;
    int prefixes = 0;
    int rc;

    int use_new_tag = 0;

    if (iq->debug) {
        reqpushprefixf(iq, "del_new_record: ");
        prefixes++;
    }

    if (!iq->usedb) {
        if (iq->debug)
            reqprintf(iq, "NO USEDB SET");
        retrc = ERR_BADREQ;
        goto err;
    }

    if (iq->debug) {
        reqpushprefixf(iq, "TBL %s ", iq->usedb->tablename);
        prefixes++;
    }

    if ((gbl_partial_indexes && iq->usedb->ix_partial) ||
         (gbl_expressions_indexes && iq->usedb->ix_expr)) {
        int ixnum;
        int rebuild_keys = 0;
        if (!gbl_use_plan || !iq->usedb->plan)
            rebuild_keys = 1;
        else {
            for (ixnum = 0; ixnum < iq->usedb->nix; ixnum++) {
                if (iq->usedb->plan->ix_plan[ixnum] == -1) {
                    rebuild_keys = 1;
                    break;
                }
            }
        }
        if (rebuild_keys) {
            if (iq->idxInsert || iq->idxDelete) {
                free_cached_idx(iq->idxInsert);
                free_cached_idx(iq->idxDelete);
                free(iq->idxInsert);
                free(iq->idxDelete);
                iq->idxInsert = iq->idxDelete = NULL;
            }
            del_keys = -1ULL;
        }
    }

    /* if the destination database does not have odh, mask the updateid */
    ngenid = bdb_normalise_genid(iq->usedb->handle, genid);

    /*fprintf(stderr, "DEL NEW GENID 0x%llx\n", ngenid);*/

    if (iq->usedb->has_datacopy_ix ||
        (gbl_partial_indexes && iq->usedb->ix_partial && del_keys == -1ULL) ||
        (gbl_expressions_indexes && iq->usedb->ix_expr && !iq->idxDelete)) {
        sc_old = malloc(iq->usedb->lrl);
        if (sc_old == NULL) {
            logmsg(LOGMSG_ERROR, "%s malloc failed\n", __func__);
            retrc = ERR_INTERNAL;
            goto err;
        }
        /* convert old_dta and oldblobs to ".NEW..ONDISK" */
        rc = stag_to_stag_buf_blobs(iq->usedb->tablename, ".ONDISK", old_dta,
                                    ".NEW..ONDISK", sc_old, NULL, del_idx_blobs,
                                    del_idx_blobs ? MAXBLOBS : 0, 1);
        if (rc) {
            logmsg(LOGMSG_ERROR, "%s failed to convert to new schema\n", __func__);
            retrc = rc;
            goto err;
        }

        /* re-verify keys on new table using ".NEW..ONDISK" */
        if (iq->usedb->ix_partial) {
            del_keys =
                verify_indexes(iq->usedb, sc_old, del_idx_blobs,
                               del_idx_blobs ? MAXBLOBS : 0, 0);
            if (del_keys == -1ULL) {
                fprintf(stderr, "%s: failed to verify_indexes\n", __func__);
                retrc = ERR_INTERNAL;
                goto err;
            }
        }

        /* use ".NEW..ONDISK" to form keys */
        use_new_tag = 1;
    }

    /* no plan:
     *  Delete data record.
     *  Bdblib automatically deletes associated blobs too.
     */
    if (!gbl_use_plan || !iq->usedb->plan || iq->usedb->plan->dta_plan == -1) {
        ngenid = bdb_normalise_genid(iq->usedb->handle, ngenid);
        rc = dat_del(iq, trans, 2 /*rrn*/, ngenid);
        if (iq->debug)
            reqprintf(iq, "DEL GENID 0x%llx RC %d", ngenid, rc);

        /* workaround a bug in current schema change; if we somehow
           fail to find the row in the new btree, try again */
        if (rc == ERR_VERIFY && verify_retry)
            rc = RC_INTERNAL_RETRY;

        if (rc != 0) {
            retrc = rc;
            goto err;
        }
    } else /* have a plan:  only delete blobs we are told to */
    {
        /* Currently, blobs rebuilds imply data rebuild at the current
         * implementation. The only case when blob files are touched without
         * data files is adding a blob/vutf8 field. And since new blob/vutf8
         * fields are guaranteed to be NULL, ideally we should not need to worry
         * about deleting blobs in live_sc_post_delete() in this case. (i.e. The
         * whole "else" case in the code can be removed.) However, I am keeping
         * the code there in case we support real blob-only rebuild in the
         * future. */
        int blobn;

        /* No data file.  Delete blobs manually as required. */
        for (blobn = 0; blobn < iq->usedb->numblobs; blobn++) {
            if (iq->usedb->plan->blob_plan[blobn] == -1) {
                rc = blob_del(iq, trans, 2 /*rrn*/, ngenid, blobn);
                if (iq->debug)
                    reqprintf(iq, "DEL GENID 0x%llx RC %d", ngenid, rc);
                if (rc != IX_NOTFND && rc != 0) /* like in upd_new_record() */
                {
                    logmsg(LOGMSG_ERROR, "%s: genid 0x%llx blobn %d failed\n",
                           __func__, ngenid, blobn);
                    retrc = rc;
                    goto err;
                }
            }
        }
    }

    /* Form and delete all keys.  */
    retrc =
        del_new_record_indices(iq, trans, ngenid, old_dta, use_new_tag, sc_old,
                               del_keys, del_idx_blobs, verify_retry);

err:
    if (sc_old)
        free(sc_old);
    if (iq->debug)
        reqpopprefixes(iq, prefixes);
    return retrc;
}

/* copied and pasted from toblock.c */
static int check_blob_buffers(struct ireq *iq, blob_buffer_t *blobs,
                              size_t maxblobs, const char *tblname,
                              const char *tagname, struct schema *schema,
                              void *record, const void *nulls)
{
    extern int gbl_disable_blob_check;
    int cblob, num_cblobs;
    int ondisk = is_tag_ondisk_sc(schema);

    num_cblobs = schema->numblobs;

    if (gbl_disable_blob_check)
        return 0;

    ondisk = is_tag_ondisk(tblname, tagname);

    if (num_cblobs > maxblobs) {
        if (iq->debug)
            reqprintf(iq, "TOO FEW BLOBS - TAG %s HAS %d BLOBS", tagname,
                      num_cblobs);
        return maxblobs + 1;
    }

    /* Make sure we have consistent data for each blob. */
    for (cblob = 0; cblob < maxblobs; cblob++) {
        /* if this is ondisk format we're checking, length !=collected */
        if (blobs[cblob].exists && !ondisk &&
            blobs[cblob].length != blobs[cblob].collected) {
            if (iq->debug)
                reqprintf(iq, "GOT BAD BLOB BUFFERS FOR BLOB %d", cblob);
            return cblob + 1;
        }

        if (cblob >= num_cblobs) {
            if (blobs[cblob].exists) {
                if (iq->debug)
                    reqprintf(iq, "GOT TOO MANY BLOBS");
                return cblob + 1;
            }
        } else {
            client_blob_tp cltblob;
            int inconsistent;
            int idx = get_schema_blob_field_idx_sc(schema, cblob);
            client_blob_tp *blob;

            if (ondisk) {
                int isnull, outsz;
                void *sblob = get_field_ptr_in_buf(schema, idx, record);
                SERVER_BLOB_to_CLIENT_BLOB(
                    sblob, 5 /* length */, NULL /* conversion options */,
                    NULL /* blob */, &cltblob, sizeof(cltblob), &isnull, &outsz,
                    NULL /* conversion options */, NULL /* blob */);
                blob = &cltblob;
            } else {
                blob = get_field_ptr_in_buf(schema, idx, record);
            }

            /* Use the null map to free up any blobs that may have been sent
             * to us that we don't actually want. (this protects against
             * a boundary case with dynamic tags). */
            if (btst(nulls, idx) && blobs[cblob].exists) {
                logmsg(LOGMSG_ERROR, "GOT BLOB DATA FOR BLOB %d (NULL FIELD %d)\n", cblob,
                       idx);
                if (iq->debug)
                    reqprintf(iq, "GOT BLOB DATA FOR BLOB %d (NULL FIELD %d)",
                              cblob, idx);
                if (blobs[cblob].data)
                    free(blobs[cblob].data);
                bzero(&blobs[cblob], sizeof(blobs[cblob]));
                bzero(blob, sizeof(client_blob_tp));
            }

            /* If this is an osql optimized blob, we get a free pass. */
            if (0xfffffffe == (int)blobs[cblob].length) {
                inconsistent = 0;
            }
            /* if we found a schema earlier, and this blob is a vutf8 string,
             * and the string was small enough to fit in the record itself,
             * then the blob shouldn't exist */
            else if (schema && (schema->member[idx].type == SERVER_VUTF8 ||
                                schema->member[idx].type == SERVER_BLOB2) &&
                     ntohl(blob->length) <= schema->member[idx].len - 5 /*hdr*/)
                inconsistent = blobs[cblob].exists;
            /* otherwise, fall back to regular blob checks */
            else if (blob->notnull)
                inconsistent = !blobs[cblob].exists ||
                               blobs[cblob].length != ntohl(blob->length);
            else
                inconsistent = blobs[cblob].exists;
            if (inconsistent) {
                if (iq->debug) {
                    reqprintf(iq, "INCONSISTENT BLOB BUFFERS FOR BLOB %d",
                              cblob);
                    reqprintf(
                        iq, "blob->notnull=%d blob->length=%u "
                            "blobs[cblob].length=%u blobs[cblob].exists=%d",
                        ntohl(blob->notnull), (unsigned)ntohl(blob->length),
                        (unsigned)blobs[cblob].length, blobs[cblob].exists);
                }
                return cblob + 1;
            }
        }
    }
    return 0;
}

static int check_blob_sizes(struct ireq *iq, blob_buffer_t *blobs, int maxblobs)
{
    for (int i = 0; i < maxblobs; i++) {
        if (blobs[i].exists && blobs[i].length != -2 &&
            blobs[i].length > MAXBLOBLENGTH) {
            reqerrstr(iq, COMDB2_ADD_RC_INVL_BLOB,
                      "blob size (%d) exceeds maximum (%d)", blobs[i].length,
                      MAXBLOBLENGTH);
            return ERR_BLOB_TOO_LARGE;
        }
    }
    return 0;
}

/* find and remember the blobs for an rrn/genid. */
int save_old_blobs(struct ireq *iq, void *trans, const char *tag, const void *record,
                   int rrn, unsigned long long genid, blob_status_t *blobs)
{
    int rc;

    /* get schema info */
    if (gather_blob_data(iq, tag, blobs, tag) != 0)
        return ERR_INTERNAL;

    /* if we are in rowlocks, this will be a non-transactional read
       MAYBE this should always be a non-transactional read if I
       am saving this */
    if (gbl_rowlocks)
        trans = NULL;

    /* get all the blobs that we know of */
    rc = ix_find_blobs_by_rrn_and_genid_tran(
        iq, trans, rrn, genid, blobs->numcblobs, blobs->cblob_disk_ixs,
        blobs->bloblens, blobs->bloboffs, (void **)blobs->blobptrs);
    if (iq->debug)
        reqprintf(iq, "FIND OLD BLOBS RRN %d GENID 0x%llx RC %d", rrn, genid,
                  rc);
    if (rc != 0) {
        free_blob_status_data(blobs);
        return rc;
    }

    /* make sure the blobs are consistent with the record; if they're not then
     * we have a database corruption situation. */
    rc = check_blob_consistency(iq, iq->usedb->tablename, tag, blobs, record);
    if (iq->debug)
        reqprintf(iq, "CHECK OLD BLOB CONSISTENCY RRN %d GENID 0x%llx RC %d",
                  rrn, genid, rc);
    if (rc != 0) {
        free_blob_status_data(blobs);
        return ERR_CORRUPT;
    }

    return 0;
}

int updbykey_record(struct ireq *iq, void *trans, const uint8_t *p_buf_tag_name,
                    const uint8_t *p_buf_tag_name_end, uint8_t *p_buf_rec,
                    const uint8_t *p_buf_rec_end, const char *keyname,
                    const unsigned char fldnullmap[32], blob_buffer_t *blobs,
                    size_t maxblobs, int *opfailcode, int *ixfailnum, int *rrn,
                    unsigned long long *genid, int opcode, int blkpos,
                    int flags)
{
    char tag[MAXTAGLEN + 1];
    int conv_flags = 0;
    int rc = 0;
    int retrc = 0;
    int expected_dat_len;
    struct schema *dynschema = NULL;
    int prefixes = 0;
    unsigned char lclnulls[64];
    const char *ondisktag;
    int using_myblobs = 0;
    blob_buffer_t myblobs[MAXBLOBS];
    char key[MAXKEYLEN];
    int keysz = 0;
    int ixnum;
    char fndkey[MAXKEYLEN];
    int fndrrn;
    unsigned long long fndgenid;
    const char *tagdescr = (const char *)p_buf_tag_name;
    size_t taglen = p_buf_tag_name_end - p_buf_tag_name;
    char *record = (char *)p_buf_rec;
    size_t reclen = p_buf_rec_end - p_buf_rec;

    *ixfailnum = -1;

    if (!blobs) {
        bzero(myblobs, sizeof(myblobs));
        maxblobs = MAXBLOBS;
        blobs = myblobs;
        using_myblobs = 1;
    }

    if (flags & RECFLAGS_NEW_SCHEMA)
        ondisktag = ".NEW..ONDISK";
    else
        ondisktag = ".ONDISK";

    if (iq->debug) {
        reqpushprefixf(iq, "add_record: ");
        prefixes++;
    }

    if (!iq->usedb) {
        if (iq->debug)
            reqprintf(iq, "NO USEDB SET");
        retrc = ERR_BADREQ;
        ERR;
    }

    rc = bdb_lock_table_read(iq->usedb->handle, trans);
    if (rc == BDBERR_DEADLOCK) {
        if (iq->debug)
            reqprintf(iq, "LOCK TABLE READ DEADLOCK");
        retrc = RC_INTERNAL_RETRY;
        goto err;
    } else if (rc) {
        if (iq->debug)
            reqprintf(iq, "LOCK TABLE READ ERROR: %d", rc);
        *opfailcode = OP_FAILED_INTERNAL;
        retrc = ERR_INTERNAL;
        goto err;
    }

    if (iq->debug) {
        reqpushprefixf(iq, "TBL %s ", iq->usedb->tablename);
        prefixes++;
    }

    rc = resolve_tag_name(iq, tagdescr, taglen, &dynschema, tag, sizeof(tag));
    if (rc != 0) {
        reqerrstrhdr(iq, "Table '%s' ", iq->usedb->tablename);
        reqerrstr(iq, COMDB2_CSTRT_RC_INVL_TAG,
                  "invalid tag description '%.*s'", taglen, tagdescr);
        *opfailcode = OP_FAILED_BAD_REQUEST;
        retrc = ERR_BADREQ;
        ERR;
    }

    if ((!dynschema && (flags & RECFLAGS_DYNSCHEMA_NULLS_ONLY)) ||
        (!fldnullmap)) {
        bzero(lclnulls, sizeof(lclnulls));
        fldnullmap = lclnulls;
    }

    /* Tweak blob-descriptors for static tags. */
    if (gbl_disallow_null_blobs && !dynschema &&
        (flags & RECFLAGS_DYNSCHEMA_NULLS_ONLY)) {
        static_tag_blob_conversion(iq->usedb->tablename, tag, record, blobs,
                                   maxblobs);
    }

    if (iq->debug) {
        reqpushprefixf(iq, "TAG %s ", tag);
        prefixes++;
    }
    struct schema *dbname_schema = find_tag_schema(iq->usedb->tablename, tag);
    if (dbname_schema == NULL) {
        if (iq->debug)
            if (iq->debug)
                reqprintf(iq, "UNKNOWN TAG %s TABLE %s\n", tag,
                          iq->usedb->tablename);
        *opfailcode = OP_FAILED_BAD_REQUEST;
        retrc = ERR_BADREQ;
        ERR;
    }

    expected_dat_len = get_size_of_schema(dbname_schema);
    if ((size_t)expected_dat_len > reclen) {
        if (iq->debug)
            reqprintf(iq, "BAD DTA LEN %u TAG %s EXPECTS DTALEN %u\n", reclen,
                      tag, expected_dat_len);
        reqerrstrhdr(iq, "Table '%s' ", iq->usedb->tablename);
        reqerrstr(iq, COMDB2_ADD_RC_INVL_DTA,
                  "bad data length %u tag '%s' expects data length %u\n",
                  reclen, tag, expected_dat_len);
        *opfailcode = OP_FAILED_BAD_REQUEST;
        retrc = ERR_BADREQ;
        ERR;
    }

    reclen = expected_dat_len;

    if (!(flags & RECFLAGS_NO_BLOBS) &&
        check_blob_buffers(iq, blobs, maxblobs, iq->usedb->tablename, tag,
                           dbname_schema, record, fldnullmap) != 0) {
        reqerrstrhdr(iq, "Table '%s' ", iq->usedb->tablename);
        reqerrstr(iq, COMDB2_ADD_RC_INVL_BLOB,
                  "no blobs flags with blob buffers");
        *opfailcode = OP_FAILED_BAD_REQUEST;
        retrc = ERR_BADREQ;
        ERR;
    }

    rc = getidxnumbyname(iq->usedb->tablename, keyname, &ixnum);
    if (rc != 0) {
        if (iq->debug) {
            reqprintf(iq, "BAD KEY %s", keyname);
        }

        reqerrstrhdr(iq, "Table '%s' ", iq->usedb->tablename);
        reqerrstr(iq, COMDB2_ADD_RC_INVL_DTA,
                  "no blobs flags with blob buffers");
        *opfailcode = OP_FAILED_BAD_REQUEST;
        retrc = ERR_BADREQ;
        ERR;
    }

    if (iq->have_client_endian &&
        TAGGED_API_LITTLE_ENDIAN == iq->client_endian) {
        conv_flags |= CONVERT_LITTLE_ENDIAN_CLIENT;
    }

    if (strcmp(tag, ondisktag) == 0) {
        /* XXX support this? */
    } else {
        struct convert_failure reason;
        char keytag[MAXTAGLEN];

        keysz = getkeysize(iq->usedb, ixnum);
        if (keysz < 0) {
            logmsg(LOGMSG_ERROR, "cannot get key size"
                                 " tbl %s. idx %d\n",
                   iq->usedb->tablename, ixnum);
            /* XXX is this an error? */
        }
        snprintf(keytag, sizeof(keytag), "%s_IX_%d", ondisktag, ixnum);

        rc = ctag_to_stag_blobs_tz(iq->usedb->tablename, tag, record,
                                   WHOLE_BUFFER, fldnullmap, keytag, key,
                                   conv_flags, &reason /*fail reason*/, blobs,
                                   maxblobs, iq->tzname);
        if (rc == -1) {
            char str[128];
            convert_failure_reason_str(&reason, iq->usedb->tablename, tag,
                                       ".ONDISK", str, sizeof(str));
            if (iq->debug) {
                reqprintf(iq, "ERR CONVERT DTA %s->.ONDISK '%s'", tag, str);
            }
            reqerrstrhdr(iq, "Table '%s' ", iq->usedb->tablename);
            reqerrstr(iq, COMDB2_ADD_RC_CNVT_DTA,
                      "error convert data %s->.ONDISK '%s'", tag, str);
            *opfailcode = OP_FAILED_CONVERSION;
            retrc = ERR_CONVERT_DTA;
            ERR;
        }
    }

    /*
      key now contains an ondisk key.  lets find the record (txnally of course)
      and using the found genid, call upd_record() in this very file to
      let it do the rest of the work */

    rc = ix_find_trans(iq, trans, ixnum, key, keysz, fndkey, &fndrrn, &fndgenid,
                       NULL, 0, 0);
    if (rc != 0) {
        if (iq->debug) {
            reqprintf(iq, "IX FIND FAILED ON IDX: %d", ixnum);
        }

        reqerrstrhdr(iq, "Table '%s' ", iq->usedb->tablename);
        reqerrstr(iq, COMDB2_ADD_RC_INVL_BLOB, "failed to find on idx: %d",
                  ixnum);

        *opfailcode = OP_FAILED_VERIFY;

        retrc = rc;
        ERR;
    }

    rc = upd_record(iq, trans, NULL /*primkey*/, fndrrn, fndgenid,
                    (const unsigned char *)tagdescr,
                    (const unsigned char *)tagdescr + taglen, (uint8_t *)record,
                    (uint8_t *)record + reclen, NULL /*p_buf_vrec*/,
                    NULL /*p_buf_vrec_end*/, fldnullmap, NULL /*updCols*/,
                    blobs, maxblobs, &fndgenid, -1ULL, -1ULL, opfailcode,
                    ixfailnum, opcode, blkpos, flags);

    if (rc != 0) {
        if (iq->debug) {
            reqprintf(iq, "FAILED TO UPD %s", keyname);
        }

        reqerrstrhdr(iq, "Table '%s' ", iq->usedb->tablename);
        reqerrstr(iq, COMDB2_ADD_RC_INVL_BLOB,
                  "failed to update record using idx: %d", ixnum);

        *opfailcode = OP_FAILED_INTERNAL;

        retrc = rc;
        ERR;
    }

    dbglog_record_db_write(iq, "updbykey");
    if (iq->__limits.maxcost && iq->cost > iq->__limits.maxcost)
        retrc = ERR_LIMIT;

err:
    if (iq->debug)
        reqpopprefixes(iq, prefixes);
    if (dynschema)
        free_dynamic_schema(iq->usedb->tablename, dynschema);
    if (using_myblobs)
        free_blob_buffers(myblobs, MAXBLOBS);
    return retrc;
}

void blob_status_to_blob_buffer(blob_status_t *bs, blob_buffer_t *bf)
{
    int blobno = 0;
    for (blobno = 0; blobno < bs->numcblobs; blobno++) {
        if (bs->blobptrs[blobno] != NULL) {
            bf[blobno].exists = 1;
            bf[blobno].data = bs->blobptrs[blobno];
            bf[blobno].length = bs->bloblens[blobno];
            bf[blobno].collected = bs->bloblens[blobno];
        }
    }
}

int bdb_add_rep_blob(bdb_state_type *bdb_state, tran_type *tran, int session,
                     int seqno, void *blob, int sz, int *bdberr);

void testrep(int niter, int recsz)
{
    tran_type *tran;
    int i;
    int bdberr;
    unsigned char *stuff;
    struct ireq iq;
    int rc;
    int now, last, n;

    stuff = malloc(recsz);

    init_fake_ireq(thedb, &iq);
    iq.usedb = &thedb->static_table;

    n = 0;
    now = last = comdb2_time_epochms();

    for (i = 0; i < niter; i++) {
        tran = bdb_tran_begin(thedb->bdb_env, NULL, &bdberr);
        if (tran == NULL) {
            logmsg(LOGMSG_ERROR, "bdb_tran_begin rc %d\n", bdberr);
            goto done;
        }
        rc = bdb_add_rep_blob(thedb->bdb_env, tran, 0, i, stuff, sizeof(stuff),
                              &bdberr);
        if (rc) {
            logmsg(LOGMSG_ERROR, "bdb_add_rep_blob rc %d bdberr %d\n", rc, bdberr);
            goto done;
        }
        rc = trans_commit(&iq, tran, gbl_mynode);
        if (rc) {
            logmsg(LOGMSG_ERROR, "commit rc %d\n", rc);
            goto done;
        }

        now = comdb2_time_epochms();
        if ((now - last) > 1000) {
            logmsg(LOGMSG_ERROR, "%d\n", n);
            n = 0;
            last = now;
        }
        n++;
    }
done:
    free(stuff);
}<|MERGE_RESOLUTION|>--- conflicted
+++ resolved
@@ -365,12 +365,8 @@
         ondisktagsc = find_tag_schema(iq->usedb->tablename, ondisktag);
     }
 
-<<<<<<< HEAD
-    rc = validate_server_record(iq, od_dta, od_len, tag, ondisktag, ondisktagsc);
-=======
     rc =
         validate_server_record(iq, od_dta, od_len, tag, ondisktag, ondisktagsc);
->>>>>>> c564274a
     if (rc == -1) {
         *opfailcode = ERR_NULL_CONSTRAINT;
         rc = retrc = ERR_NULL_CONSTRAINT;
@@ -434,16 +430,10 @@
         if (blob->exists && (!gbl_use_plan || !iq->usedb->plan ||
                              iq->usedb->plan->blob_plan[blobno] == -1)) {
             retrc = blob_add(iq, trans, blobno, blob->data, blob->length, *rrn,
-<<<<<<< HEAD
-                          *genid);
-            if (iq->debug) {
-                reqprintf(iq, "blob_add LEN %u RC %d DATA ", blob->length, retrc);
-=======
                              *genid);
             if (iq->debug) {
                 reqprintf(iq, "blob_add LEN %u RC %d DATA ", blob->length,
                           retrc);
->>>>>>> c564274a
                 reqdumphex(iq, blob->data, blob->length);
             }
             if (retrc) {
@@ -483,13 +473,8 @@
     } else {
         if (!(flags & RECFLAGS_NEW_SCHEMA)) {
             /* enqueue the add of the key for constaint checking purposes */
-<<<<<<< HEAD
-            rc = insert_add_op(iq, NULL, NULL, opcode,
-                               *rrn, -1, *genid, ins_keys, blkpos, rec_flags);
-=======
             rc = insert_add_op(iq, NULL, NULL, opcode, *rrn, -1, *genid,
                                ins_keys, blkpos, rec_flags);
->>>>>>> c564274a
             if (rc != 0) {
                 if (iq->debug)
                     reqprintf(iq, "FAILED TO PUSH KEYOP");
@@ -554,13 +539,8 @@
         gbl_sc_last_writer_time = comdb2_time_epoch();
 
         /* For live schema change */
-<<<<<<< HEAD
-        retrc = live_sc_post_add(iq, trans, *genid, od_dta, ins_keys, 
-                blobs, maxblobs, flags, rrn);
-=======
         retrc = live_sc_post_add(iq, trans, *genid, od_dta, ins_keys, blobs,
                                  maxblobs, flags, rrn);
->>>>>>> c564274a
 
         if (retrc) {
             ERR;
