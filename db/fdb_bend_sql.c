/*
   Copyright 2015 Bloomberg Finance L.P.

   Licensed under the Apache License, Version 2.0 (the "License");
   you may not use this file except in compliance with the License.
   You may obtain a copy of the License at

       http://www.apache.org/licenses/LICENSE-2.0

   Unless required by applicable law or agreed to in writing, software
   distributed under the License is distributed on an "AS IS" BASIS,
   WITHOUT WARRANTIES OR CONDITIONS OF ANY KIND, either express or implied.
   See the License for the specific language governing permissions and
   limitations under the License.
 */

#include <strings.h>
#include <assert.h>
#include <limits.h>
#include <sys/types.h>
#include <netinet/in.h>
#include <inttypes.h>
#include <pthread.h>
#include <epochlib.h>
#include <poll.h>

#include "comdb2.h"
#include "sql.h"
#include <sqliteInt.h>
#include <vdbeInt.h>
#include <thread_malloc.h>
#include <flibc.h>

#include "sqloffload.h"
#include "fdb_comm.h"
#include "osqlcheckboard.h"
#include "osqlshadtbl.h"
#include "fdb_bend.h"
#include "fdb_bend_sql.h"
#include "osqlsession.h"
#include "logmsg.h"

extern int gbl_fdb_track;
extern int blockproc2sql_error(int rc, const char *func, int line);

static void init_sqlclntstate(struct sqlclntstate *clnt, char *cid, int isuuid);

int fdb_appsock_work(const char *cid, struct sqlclntstate *clnt, int version,
                     enum run_sql_flags flags, char *sql, int sqllen,
                     char *trim_key, int trim_keylen, SBUF2 *sb)
{
    int rc = 0;
    int node = -1;    /* TODO: add source node */
    int queryid = -1; /* TODO */
    char *tzname = NULL;

    clnt->sql = sql;
    clnt->fdb_state.remote_sql_sb = sb;
    clnt->fdb_state.version = version;
    clnt->fdb_state.flags = flags;
    clnt->osql.timings.query_received = osql_log_time();

#if 0
   if(osql_register_sqlthr(&clnt, OSQL_BLOCK_REQ))
   {
      fprintf(stderr, "%s: unable to register blocksql thread %llx\n", __func__, clnt.osql.rqid);
   }
#endif

    /*
       dispatch the sql
       NOTE: this waits for statement termination
    */
    rc = dispatch_sql_query(clnt);

#if 0
   if(osql_unregister_sqlthr(&clnt))
   {
      fprintf(stderr, "%s: unable to unregister blocksql thread %llx\n", 
            __func__, clnt.osql.rqid);
   }
#endif

    return rc;
}

/**
  * Open a cursor, join the transaction tid
  *
  */
int fdb_svc_cursor_open_sql(char *tid, char *cid, int code_release, int version,
                            int flags, int isuuid, struct sqlclntstate **pclnt)
{
    struct sqlclntstate *clnt = NULL;
    int rc;

    /* we need to create a private clnt state */
    clnt = (struct sqlclntstate *)calloc(1, sizeof(struct sqlclntstate));
    if (!clnt) {
        return -1;
    }

    init_sqlclntstate(clnt, cid, isuuid);
    clnt->fdb_state.code_release = fdb_ver_decoded(code_release);

    *pclnt = clnt;

    return 0;
}

/**
 * Send back a streamed row with return code (marks also eos)
 *
 */
int fdb_svc_sql_row(SBUF2 *sb, char *cid, char *row, int rowlen, int ret,
                    int isuuid)
{
    /* NOTE: we assume everything required is embedded in the sqlite row
       including genid and datacopy fields - as generated by select
       use datarow just as support */
    int rc;
    unsigned long long genid = 0;

    /* we know that genid is the last column ! */
    if (ret == IX_FND || ret == IX_FNDMORE) {
        genid = *(unsigned long long *)(row + rowlen - sizeof(genid));
        genid = flibc_htonll(genid);
    }

    rc = fdb_remcur_send_row(sb, NULL, cid, genid, row, rowlen, NULL, 0, ret,
                             isuuid);

    return rc;
}

/**
 * For requests where we want to avoid a dedicated genid lookup socket, this
 * masks every index as covered index
 *
 */
int fdb_svc_alter_schema(struct sqlclntstate *clnt, sqlite3_stmt *stmt,
                         UnpackedRecord *upr)
{
    int rootpage;
    int ixnum;
    Mem *pMem;
    struct dbtable *db;
    char *sql;
    strbuf *new_sql;
    char *bracket;
    char *where;
    struct schema *ixschema;
    struct schema *tblschema;
    int i, j;
    int first = 1;
    int len;

    if (unlikely(upr->nField != 6 && upr->nField != 7)) {
        logmsg(LOGMSG_ERROR, "%s: bug! nField=%d\n", __func__, upr->nField);
        return -1;
    }

    /* get rootpage */
    pMem = &upr->aMem[3];
    if (unlikely(pMem->flags != MEM_Int)) {
        logmsg(LOGMSG_ERROR, "%s: wrong type flags=%x\n", __func__, pMem->flags);
        return -1;
    }
    rootpage = pMem->u.i;

    struct sql_thread *thd = pthread_getspecific(query_info_key);
    db = get_sqlite_db(thd, rootpage, &ixnum);

    if (unlikely(!db)) {
        logmsg(LOGMSG_ERROR, "%s: wrong rootpage %d\n", __func__, rootpage);
        return -1;
    }

    /* check if this is an index */
    if (ixnum == -1) {
        return 0;
    }

    /* if this is a datacopy index, do not do anything */
    if (db->ix_datacopy[ixnum]) {
        return 0;
    }

    /* retrieve schemas for table and index */
    tblschema = db->schema;
    ixschema = db->ixschema[ixnum];

    /* already datacopy indexes are ok */
    if (ixschema->flags & SCHEMA_DATACOPY) {
        return 0;
    }

    /* we got a non datacopy index, export it as covered index */

    /* get the sql create */
    pMem = &upr->aMem[4];
    if (unlikely((pMem->flags & MEM_Str) == 0)) {
        logmsg(LOGMSG_ERROR, "%s: wrong type sql string %x\n", __func__,
                pMem->flags);
        return -1;
    }
    sql = pMem->z;

    /*
    fprintf(stderr, "ROOTPAGE=%d GOING FROM \"%s\"\n", rootpage, sql);
    */

    /* generate new string */
    new_sql = strbuf_new();

    if ((where = strstr(sql, ") where (")) == NULL) {
        bracket = strstr(sql, ");");
        if (unlikely(bracket == NULL)) {
            abort();
        }

        /* remove bracket */
        bracket[0] = '\0';

        strbuf_append(new_sql, sql);
    } else {
        /* move the where clause to the end */
        where[0] = '\0';

        strbuf_append(new_sql, sql);

        where[0] = ')';
    }

    /* Add all fields from ONDISK to index */
    for (int i = 0; i < tblschema->nmembers; ++i) {
        int skip = 0;
        struct field *ondisk_field = &tblschema->member[i];

        /* skip fields already in index */
        for (j = 0; j < ixschema->nmembers; ++j) {
            if (strcasecmp(ondisk_field->name, ixschema->member[j].name) == 0) {
                skip = 1;
                break;
            }
        }
        if (skip)
            continue;

        strbuf_append(new_sql, ", \"");
        strbuf_append(new_sql, ondisk_field->name);
        strbuf_append(new_sql, "\"");
        /* stop optimizer by adding dummy collation */
        if (first == 1) {
            strbuf_append(new_sql, " collate DATACOPY");
            first = 0;
        }
    }

    if (where) {
        strbuf_append(new_sql, ") ");
        where = strstr(sql, "where (");
        if (unlikely(where == NULL)) {
            abort();
        }
        strbuf_append(new_sql, where);
    } else
        strbuf_append(new_sql, ");");

    len = strlen(strbuf_buf(new_sql));
    if (pMem->zMalloc == pMem->z) {
        pMem->zMalloc = pMem->z =
            sqlite3DbRealloc(((Vdbe *)stmt)->db, pMem->z, len);
        pMem->szMalloc = pMem->n = len;
    } else {
        pMem->z = sqlite3DbRealloc(((Vdbe *)stmt)->db, pMem->z, len);
        pMem->n = len;
    }
    if (!pMem->z) {
        logmsg(LOGMSG_ERROR, "%s: failed to malloc\n", __func__);
    } else {
        memcpy(pMem->z, strbuf_buf(new_sql), len);
        /*
        pMem->z[pMem->n-2] ='\0';
        pMem->z[pMem->n-1] ='\0';
        */
    }

    /*
    fprintf(stderr, "ROOTPAGE=%d TO \"%.*s\"\n", rootpage, pMem->n, pMem->z);
    */

    strbuf_free(new_sql);

    return 0;
}

static void init_sqlclntstate(struct sqlclntstate *clnt, char *tid, int isuuid)
{
    reset_clnt(clnt, NULL, 1);

    pthread_mutex_init(&clnt->wait_mutex, NULL);
    pthread_cond_init(&clnt->wait_cond, NULL);
    pthread_mutex_init(&clnt->write_lock, NULL);
    pthread_mutex_init(&clnt->dtran_mtx, NULL);

    clnt->dbtran.mode = TRANLEVEL_SOSQL;
    strcpy(clnt->tzname, "America/New_York");
    clnt->osql.host = NULL;

    if (isuuid) {
        clnt->osql.rqid = OSQL_RQID_USE_UUID;
        comdb2uuidcpy(clnt->osql.uuid, tid);
    } else {
        clnt->osql.rqid = *(unsigned long long *)tid;
    }

    clnt->osql.timings.query_received = osql_log_time();
}

/**
 * Start a transaction
 *
 */
int fdb_svc_trans_begin(char *tid, enum transaction_level lvl, int flags,
                        int seq, struct sql_thread *thd, int isuuid,
                        struct sqlclntstate **pclnt)
{
    struct sqlclntstate *clnt = NULL;
    int rc = 0;

    assert(seq == 0);

    *pclnt = clnt =
        (struct sqlclntstate *)calloc(1, sizeof(struct sqlclntstate));
    if (!clnt) {
        return -1;
    }

    init_sqlclntstate(clnt, tid, isuuid);

    clnt->sql = "begin";

    rc = fdb_svc_trans_init(clnt, tid, lvl, seq, isuuid);
    if (rc) {
        free(clnt);
        *pclnt = NULL;
        return rc;
    }

    /* we keep the rqid in osql_sock_start */
    /* register transaction */
    if (isuuid) {
        clnt->osql.rqid = OSQL_RQID_USE_UUID;
        comdb2uuidcpy(clnt->osql.uuid, tid);
    } else
        memcpy(&clnt->osql.rqid, tid, sizeof(clnt->osql.rqid));
    if (osql_register_sqlthr(clnt, OSQL_SOCK_REQ /* not needed actually*/)) {
        logmsg(LOGMSG_ERROR, "%s: unable to register blocksql thread %llx\n",
                __func__, clnt->osql.rqid);
    }

    rc = initialize_shadow_trans(clnt, thd);

    return rc;
}

/**
 * Commit a transaction
 *
 */
int fdb_svc_trans_commit(char *tid, enum transaction_level lvl,
                         struct sqlclntstate *clnt, int seq)
{
    int rc = 0, irc = 0;
    int bdberr = 0;

    /* we have to wait for any potential cursor to go away */
    pthread_mutex_lock(&clnt->dtran_mtx);

    /* we need to wait for not yet arrived cursors, before we wait for them
       to finish!!!
     */
    fdb_sequence_request(clnt, clnt->dbtran.dtran->fdb_trans.top, seq);

    while (clnt->dbtran.dtran->fdb_trans.top->cursors.top != NULL) {
        pthread_mutex_unlock(&clnt->dtran_mtx);
        poll(NULL, 0, 10);
    }
    pthread_mutex_unlock(&clnt->dtran_mtx);

    if (clnt->dbtran.mode == TRANLEVEL_RECOM ||
        clnt->dbtran.mode == TRANLEVEL_SNAPISOL ||
        clnt->dbtran.mode == TRANLEVEL_SERIAL ||
        clnt->dbtran.mode == TRANLEVEL_SOSQL) {
        osql_shadtbl_begin_query(thedb->bdb_env, clnt);
    }

    switch (clnt->dbtran.mode) {
    case TRANLEVEL_RECOM: {
        /* here we handle the communication with bp */
        rc = recom_commit(clnt, NULL, clnt->tzname, 1);
        /* if a transaction exists
           (it doesn't for empty begin/commit */
        if (clnt->dbtran.shadow_tran) {
            if (rc == SQLITE_OK) {
                irc = trans_commit_shadow(clnt->dbtran.shadow_tran, &bdberr);
            } else {
                if (rc == SQLITE_ABORT) {
                    /* convert this to user code */
                    rc = blockproc2sql_error(clnt->osql.xerr.errval, __func__, __LINE__);
                }
                irc = trans_abort_shadow((void **)&clnt->dbtran.shadow_tran,
                                         &bdberr);
            }
            if (irc) {
                logmsg(LOGMSG_ERROR, "%s: failed %s rc=%d bdberr=%d\n", __func__,
                        (rc == SQLITE_OK) ? "commit" : "abort", irc, bdberr);
            }
        }
    }

    break;

    case TRANLEVEL_SOSQL:

        rc = osql_sock_commit(clnt, tran2req(clnt->dbtran.mode));
        /* convert this to user code */
        if (rc == SQLITE_ABORT) {
            rc = blockproc2sql_error(clnt->osql.xerr.errval, __func__, __LINE__);
        }

        break;

    default:
        abort();
    }

    if (gbl_fdb_track) {
        if (clnt->osql.rqid == OSQL_RQID_USE_UUID) {
            uuidstr_t us;
            logmsg(LOGMSG_USER, "%lu commiting tid=%s\n", pthread_self(),
                   comdb2uuidstr(clnt->osql.uuid, us));
        } else
            logmsg(LOGMSG_USER, "%lu commiting tid=%llx\n", pthread_self(),
                   clnt->osql.rqid);
    }

    if (clnt->dbtran.mode == TRANLEVEL_RECOM ||
        clnt->dbtran.mode == TRANLEVEL_SNAPISOL ||
        clnt->dbtran.mode == TRANLEVEL_SERIAL ||
        clnt->dbtran.mode == TRANLEVEL_SOSQL) {
        osql_shadtbl_done_query(thedb->bdb_env, clnt);
    }

    //#if 0
    if (osql_unregister_sqlthr(clnt)) {
        logmsg(LOGMSG_ERROR, "%s: unable to unregister blocksql thread %llx\n",
                __func__, clnt->osql.rqid);
    }
    //#endif

    clnt->writeTransaction = 0;
    clnt->dbtran.shadow_tran = NULL;

    return rc;
}

/**
 * Rollback a transaction
 *
 */
int fdb_svc_trans_rollback(char *tid, enum transaction_level lvl,
                           struct sqlclntstate *clnt, int seq)
{
    int rc;
    int bdberr = 0;

    /* we have to wait for any potential cursor to go away */
    pthread_mutex_lock(&clnt->dtran_mtx);

    /* we need to wait for not yet arrived cursors, before we wait for them
       to finish!!!
     */
    fdb_sequence_request(clnt, clnt->dbtran.dtran->fdb_trans.top, seq);

    while (clnt->dbtran.dtran->fdb_trans.top->cursors.top != NULL) {
        pthread_mutex_unlock(&clnt->dtran_mtx);
        poll(NULL, 0, 10);
    }
    pthread_mutex_unlock(&clnt->dtran_mtx);

    switch (clnt->dbtran.mode) {
    case TRANLEVEL_RECOM: {
        rc = recom_abort(clnt);
        if (rc)
            logmsg(LOGMSG_ERROR, "%s: recom abort failed %d??\n", __func__, rc);
    } break;

    case TRANLEVEL_SOSQL: {

        rc = osql_sock_abort(clnt, OSQL_SOCK_REQ);

    } break;

    default:
        abort();
    }

    if (gbl_fdb_track) {
        if (clnt->osql.rqid == OSQL_RQID_USE_UUID) {
            uuidstr_t us;
            logmsg(LOGMSG_USER, "%lu commiting tid=%s\n", pthread_self(),
                   comdb2uuidstr(clnt->osql.uuid, us));
        } else
            logmsg(LOGMSG_USER, "%lu commiting tid=%llx\n", pthread_self(),
                   clnt->osql.rqid);
    }
    /* destroying curstran */
    if (clnt->dbtran.cursor_tran) {
        rc = bdb_put_cursortran(thedb->bdb_env, clnt->dbtran.cursor_tran,
                                &bdberr);
        if (rc || bdberr) {
            logmsg(LOGMSG_ERROR, 
                    "%s: failed releasing the curstran rc=%d bdberr=%d\n",
                    __func__, rc, bdberr);
        }
        clnt->dbtran.cursor_tran = NULL;
    } else {
        logmsg(LOGMSG_ERROR, "%s: missing trans %llx\n", __func__, clnt->osql.rqid);
    }

    if (osql_unregister_sqlthr(clnt)) {
        logmsg(LOGMSG_ERROR, "%s: unable to unregister blocksql thread %llx\n",
                __func__, clnt->osql.rqid);
    }

    return rc;
}

/**
 * Join a transaction, if any
 *
 */
int fdb_svc_trans_join(char *tid, struct sqlclntstate **clnt)
{
    int rc = 0;

    rc = osql_chkboard_get_clnt(*(unsigned long long *)tid, clnt);

    if (rc)
        return rc;

    return 0;
}

int fdb_svc_trans_join_uuid(char *tid, struct sqlclntstate **clnt)
{
    int rc = 0;

    rc = osql_chkboard_get_clnt_uuid(tid, clnt);

    if (rc)
        return rc;

    return 0;
}

static struct sql_thread *
_fdb_svc_cursor_start(BtCursor *pCur, struct sqlclntstate *clnt, char *tblname,
                      int rootpage, unsigned long long genid,
                      int need_bdbcursor, int *standalone)
{
    struct sql_thread *thd;
    int rc = 0;
    int bdberr = 0;

    thd = pthread_getspecific(query_info_key);
    if (!thd) {
        logmsg(LOGMSG_ERROR, "%s: bug alert, not sql thread!\n", __func__);
        return NULL;
    }

    if (gbl_fdb_track)
        logmsg(LOGMSG_ERROR, "XYXYXY: thread %lu getting a curtran\n",
               pthread_self());

    /* we need a curtran for this one */
    if (!clnt->dbtran.cursor_tran) {
        if (gbl_fdb_track)
            logmsg(LOGMSG_ERROR, "XYXYXY: thread %lu getting a curtran\n",
                   pthread_self());

        clnt->dbtran.cursor_tran =
            bdb_get_cursortran(thedb->bdb_env, 0, &bdberr);
        if (!clnt->dbtran.cursor_tran) {
            logmsg(LOGMSG_ERROR, "%s: failed to open a curtran bdberr=%d\n",
                    __func__, bdberr);
            return NULL;
        }
        *standalone = 1;
    } else {
        if (gbl_fdb_track)
            logmsg(LOGMSG_ERROR,
                   "XYXYXY: thread %lu part of transaction %llu\n",
                   pthread_self(), clnt->osql.rqid);

        *standalone = 0;
    }

    get_copy_rootpages(thd);

    /* close any shadow cursors */
    if (clnt->dbtran.mode == TRANLEVEL_RECOM ||
        clnt->dbtran.mode == TRANLEVEL_SNAPISOL ||
        clnt->dbtran.mode == TRANLEVEL_SERIAL ||
        clnt->dbtran.mode == TRANLEVEL_SOSQL) {
        osql_shadtbl_begin_query(thedb->bdb_env, clnt);
    }

    thd->sqlclntstate = clnt;
    bzero(pCur, sizeof(*pCur));
    pCur->genid = genid;

    /* retrieve the table involved */
<<<<<<< HEAD
    if (tblname) {
        pCur->db = get_dbtable_by_name(tblname);
        pCur->ixnum = -1;
    } else {
        pCur->db = get_sqlite_db(thd, rootpage, &pCur->ixnum);
    }
    pCur->numblobs = get_schema_blob_count(pCur->db->dbname, ".ONDISK");
=======
    pCur->db = get_sqlite_db(thd, rootpage, &pCur->ixnum);
    pCur->numblobs = get_schema_blob_count(pCur->db->tablename, ".ONDISK");
>>>>>>> b2974caf

    if (need_bdbcursor) {
        pCur->bdbcur = bdb_cursor_open(
            pCur->db->handle, clnt->dbtran.cursor_tran,
            clnt->dbtran.shadow_tran, pCur->ixnum,
            (clnt->dbtran.shadow_tran && clnt->dbtran.mode != TRANLEVEL_SOSQL)
                ? BDB_OPEN_BOTH
                : BDB_OPEN_REAL,
            NULL /* TODO: I don't think I need this here, please double check */,
            clnt->pageordertablescan, 0, NULL, NULL, NULL, NULL, NULL,
            clnt->bdb_osql_trak, &bdberr);
        if (pCur->bdbcur == NULL) {
            logmsg(LOGMSG_ERROR, "%s: bdb_cursor_open rc %d\n", __func__, bdberr);

            rc = bdb_put_cursortran(thedb->bdb_env, clnt->dbtran.cursor_tran,
                                    &bdberr);
            if (rc || bdberr) {
                logmsg(LOGMSG_ERROR, 
                        "%s: failed releasing the curstran rc=%d bdberr=%d\n",
                        __func__, rc, bdberr);
            }
            clnt->dbtran.cursor_tran = NULL;

            return NULL;
        }
    }

    return thd;
}

static int _fdb_svc_cursor_end(BtCursor *pCur, struct sqlclntstate *clnt,
                               int standalone)
{
    int bdberr = 0;
    int rc = 0;

    if (pCur->bdbcur) {
        rc = pCur->bdbcur->close(pCur->bdbcur, &bdberr);
        if (rc || bdberr) {
            logmsg(LOGMSG_ERROR, "%s: cursor close fail rc=%d bdberr=%d\n", __func__,
                    rc, bdberr);
        }
        pCur->bdbcur = NULL;
    }

    /* close any shadow cursors */
    if (clnt->dbtran.mode == TRANLEVEL_RECOM ||
        clnt->dbtran.mode == TRANLEVEL_SNAPISOL ||
        clnt->dbtran.mode == TRANLEVEL_SERIAL ||
        clnt->dbtran.mode == TRANLEVEL_SOSQL) {
        osql_shadtbl_done_query(thedb->bdb_env, clnt);
    }

    /* destroying curstran */
    if (standalone) {
        if (clnt->dbtran.cursor_tran) {
            if (gbl_fdb_track)
                logmsg(LOGMSG_ERROR, "XYXYXY: thread %lu releasing curtran\n",
                       pthread_self());

            rc = bdb_put_cursortran(thedb->bdb_env, clnt->dbtran.cursor_tran,
                                    &bdberr);
            if (rc || bdberr) {
                logmsg(LOGMSG_ERROR, 
                        "%s: failed releasing the curstran rc=%d bdberr=%d\n",
                        __func__, rc, bdberr);
            }
            clnt->dbtran.cursor_tran = NULL;
        } else {
            uuidstr_t us;
            comdb2uuidstr(clnt->osql.uuid, us);
            logmsg(LOGMSG_ERROR, "%s: missing trans %llx %s\n", __func__,
                    clnt->osql.rqid, us);
        }
    } else {
        if (gbl_fdb_track)
            logmsg(LOGMSG_USER,
                   "XYXYXY: thread %lu in transaction, keeping curtran\n",
                   pthread_self());
    }

    if (pCur->ondisk_buf) {
        free(pCur->ondisk_buf);
    }

    pCur->ondisk_buf = NULL;

    return rc;
}

static int _fdb_svc_indexes_to_ondisk(unsigned char **pIndexes, struct dbtable *db,
                                      struct convert_failure *fail_reason,
                                      BtCursor *pCur)
{
    int i = 0;
    int rc = 0;
    unsigned char *ix = NULL;

    extern int gbl_expressions_indexes;
    if (!gbl_expressions_indexes || !db->ix_expr)
        return 0;

    for (i = 0; i < db->nix; i++) {
        if (!pIndexes[i])
            continue;
        ix = malloc(getkeysize(db, i));
        if (ix == NULL) {
            logmsg(LOGMSG_ERROR, "%s:%d failed to malloc %d\n", __func__, __LINE__,
                    getkeysize(db, i));
            return -1;
        }
        rc = sqlite_to_ondisk(db->ixschema[i],
                              (unsigned char *)pIndexes[i] + sizeof(int),
                              *((int *)pIndexes[i]), ix, "America/New_York",
                              NULL, 0, fail_reason, pCur);
        if (rc != getkeysize(db, i)) {
            char errs[128];
            convert_failure_reason_str(fail_reason, db->tablename,
                                       "SQLite format", ".ONDISK_ix", errs,
                                       sizeof(errs));
            return -1;
        }
        free(pIndexes[i]);
        pIndexes[i] = ix;
    }
    return 0;
}

/**
 * Insert a sqlite row in the local transaction
 *
 */
int fdb_svc_cursor_insert(struct sqlclntstate *clnt, char *tblname,
                          int rootpage, int version, unsigned long long genid,
                          char *data, int datalen, int seq)
{
    BtCursor bCur;
    struct sql_thread *thd;
    struct dbtable *db;
    char *row;
    int rowlen;
    blob_buffer_t rowblobs[MAXBLOBS];
    int rc = 0;
    int rc2 = 0;
    int standalone = 0;

    thd = _fdb_svc_cursor_start(&bCur, clnt, tblname, rootpage, genid, 0,
                                &standalone);
    if (!thd) {
        return -1;
    }

    db = bCur.db;
    rowlen = getdatsize(db);      /* allocate the buffer */
    row = (char *)malloc(rowlen); /* cleaned at the end of __func__ */
    bzero(&rowblobs, sizeof(rowblobs));

    if (!row) {
        logmsg(LOGMSG_ERROR, "%s malloc %d\n", __func__, rowlen);
        return -1;
    }

    rc = _fdb_svc_indexes_to_ondisk(clnt->idxInsert, db, &clnt->fail_reason,
                                    &bCur);
    if (rc) {
        logmsg(LOGMSG_ERROR, "%s:%d failed to convert sqlite indexes\n", __func__,
                __LINE__);
        free(row);
        return -1;
    }

    /* convert sqlite row to comdb2 row for bplog */
    rc = sqlite_to_ondisk(db->schema, data, datalen, row, "America/New_York",
                          rowblobs, MAXBLOBS, &clnt->fail_reason, &bCur);
    if (rc < 0) {
        char errs[128];
        convert_failure_reason_str(&clnt->fail_reason, db->tablename,
                                   "SQLite format", ".ONDISK", errs,
                                   sizeof(errs));

        rc = -1;
        free(row);
        goto done;
    }

    /* osql_insrec might need to generate indexes for readcommitted and
       it will retrieve the disk row from ondisk_buf! */
    bCur.ondisk_buf = row;

    pthread_mutex_lock(&clnt->dtran_mtx);

    fdb_sequence_request(clnt, clnt->dbtran.dtran->fdb_trans.top, seq);

    rc = osql_insrec(&bCur, thd, row, rowlen, rowblobs, MAXBLOBS);

    pthread_mutex_unlock(&clnt->dtran_mtx);

    clnt->effects.num_inserted++;

done:

    rc2 = _fdb_svc_cursor_end(&bCur, clnt, standalone);
    if (!rc) {
        rc = rc2;
    }

    return rc;
}

/**
 * Delete a sqlite row in the local transaction
 *
 */
int fdb_svc_cursor_delete(struct sqlclntstate *clnt, char *tblname,
                          int rootpage, int version, unsigned long long genid,
                          int seq)
{
    BtCursor bCur;
    struct sql_thread *thd;
    int rc = 0;
    int rc2 = 0;
    int standalone = 0;

    thd = _fdb_svc_cursor_start(&bCur, clnt, tblname, rootpage, genid, 1,
                                &standalone);
    if (!thd) {
        return -1;
    }

    rc = _fdb_svc_indexes_to_ondisk(clnt->idxDelete, bCur.db,
                                    &clnt->fail_reason, &bCur);
    if (rc) {
        logmsg(LOGMSG_ERROR, "%s:%d failed to convert sqlite indexes\n", __func__,
                __LINE__);
        return -1;
    }

    pthread_mutex_lock(&clnt->dtran_mtx);

    fdb_sequence_request(clnt, clnt->dbtran.dtran->fdb_trans.top, seq);

    rc = osql_delrec(&bCur, thd);

    pthread_mutex_unlock(&clnt->dtran_mtx);

    clnt->effects.num_deleted++;

done:

    rc2 = _fdb_svc_cursor_end(&bCur, clnt, standalone);
    if (!rc) {
        rc = rc2;
    }

    return rc;
}

/**
 * Update a sqlite row in the local transaction
 *
 */
int fdb_svc_cursor_update(struct sqlclntstate *clnt, char *tblname,
                          int rootpage, int version,
                          unsigned long long oldgenid, unsigned long long genid,
                          char *data, int datalen, int seq)
{
    BtCursor bCur;
    struct sql_thread *thd;
    struct dbtable *db;
    char *row;
    int rowlen;
    blob_buffer_t rowblobs[MAXBLOBS];
    int rc = 0;
    int rc2 = 0;
    int standalone = 0;

    thd = _fdb_svc_cursor_start(&bCur, clnt, tblname, rootpage, oldgenid, 1,
                                &standalone);
    if (!thd) {
        return -1;
    }

    db = bCur.db;
    rowlen = getdatsize(db);      /* allocate the buffer */
    row = (char *)malloc(rowlen); /* cleaned at the end of __func__ */
    bzero(&rowblobs, sizeof(rowblobs));

    if (!row) {
        logmsg(LOGMSG_ERROR, "%s malloc %d\n", __func__, rowlen);
        return -1;
    }

    rc = _fdb_svc_indexes_to_ondisk(clnt->idxDelete, db, &clnt->fail_reason,
                                    &bCur);
    if (rc) {
        logmsg(LOGMSG_ERROR, "%s:%d failed to convert sqlite indexes\n", __func__,
                __LINE__);
        free(row);
        return -1;
    }
    rc = _fdb_svc_indexes_to_ondisk(clnt->idxInsert, db, &clnt->fail_reason,
                                    &bCur);
    if (rc) {
        logmsg(LOGMSG_ERROR, "%s:%d failed to convert sqlite indexes\n", __func__,
                __LINE__);
        free(row);
        return -1;
    }

    /* convert sqlite row to comdb2 row for bplog */
    rc = sqlite_to_ondisk(db->schema, data, datalen, row, "America/New_York",
                          rowblobs, MAXBLOBS, &clnt->fail_reason, &bCur);
    if (rc < 0) {
        char errs[128];
        convert_failure_reason_str(&clnt->fail_reason, db->tablename,
                                   "SQLite format", ".ONDISK", errs,
                                   sizeof(errs));

        rc = -1;
        free(row);
        goto done;
    }

    /* osql_insrec might need to generate indexes for readcommitted and
       it will retrieve the disk row from ondisk_buf! */
    bCur.ondisk_buf = row;

    pthread_mutex_lock(&clnt->dtran_mtx);

    fdb_sequence_request(clnt, clnt->dbtran.dtran->fdb_trans.top, seq);

    rc = osql_updrec(&bCur, thd, row, rowlen, NULL /*TODO : review updCols*/,
                     rowblobs, MAXBLOBS);

    pthread_mutex_unlock(&clnt->dtran_mtx);

    clnt->effects.num_updated++;

done:

    rc2 = _fdb_svc_cursor_end(&bCur, clnt, standalone);
    if (!rc) {
        rc = rc2;
    }

    return rc;
}

/**
 * Return the sqlclntstate storing the shared transaction, if any
 *
 */
struct sqlclntstate *fdb_svc_trans_get(char *tid, int isuuid)
{
    struct sqlclntstate *clnt;
    int rc = 0;

    /* this returns a dtran_mtx locked structure */
    do {
        if (isuuid)
            rc = osql_chkboard_get_clnt_uuid(tid, &clnt);
        else
            rc = osql_chkboard_get_clnt(*(unsigned long long *)tid, &clnt);
        if (rc && rc == -1) {
            /* this is a missing transaction, we need to wait for it !*/
            poll(NULL, 0, 10);
            continue;
        }
        break;
    } while (1);

    if (rc) {
        logmsg(LOGMSG_ERROR, "%s: osql_chkboard_get_clnt returned rc=%d\n", __func__,
                rc);
        return NULL;
    }

    return clnt;
}
<|MERGE_RESOLUTION|>--- conflicted
+++ resolved
@@ -623,18 +623,13 @@
     pCur->genid = genid;
 
     /* retrieve the table involved */
-<<<<<<< HEAD
     if (tblname) {
         pCur->db = get_dbtable_by_name(tblname);
         pCur->ixnum = -1;
     } else {
         pCur->db = get_sqlite_db(thd, rootpage, &pCur->ixnum);
     }
-    pCur->numblobs = get_schema_blob_count(pCur->db->dbname, ".ONDISK");
-=======
-    pCur->db = get_sqlite_db(thd, rootpage, &pCur->ixnum);
     pCur->numblobs = get_schema_blob_count(pCur->db->tablename, ".ONDISK");
->>>>>>> b2974caf
 
     if (need_bdbcursor) {
         pCur->bdbcur = bdb_cursor_open(
