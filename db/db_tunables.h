/*
   Copyright 2017 Bloomberg Finance L.P.

   Licensed under the Apache License, Version 2.0 (the "License");
   you may not use this file except in compliance with the License.
   You may obtain a copy of the License at

       http://www.apache.org/licenses/LICENSE-2.0

   Unless required by applicable law or agreed to in writing, software
   distributed under the License is distributed on an "AS IS" BASIS,
   WITHOUT WARRANTIES OR CONDITIONS OF ANY KIND, either express or implied.
   See the License for the specific language governing permissions and
   limitations under the License.
 */

#ifndef _DB_TUNABLES_H
#define _DB_TUNABLES_H
/*
  We need this guard to avoid accidental inclusion of this file
  at multiple places.
*/

REGISTER_TUNABLE("abort_on_in_use_rqid", NULL, TUNABLE_BOOLEAN,
                 &gbl_abort_on_clear_inuse_rqid, READONLY | NOARG, NULL, NULL,
                 NULL, NULL);
REGISTER_TUNABLE("abort_on_missing_session", NULL, TUNABLE_BOOLEAN,
                 &gbl_abort_on_missing_session, READONLY | NOARG, NULL, NULL,
                 NULL, NULL);
REGISTER_TUNABLE("accept_osql_mismatch", NULL, TUNABLE_BOOLEAN,
                 &gbl_reject_osql_mismatch, READONLY | INVERSE_VALUE | NOARG,
                 NULL, NULL, NULL, NULL);
REGISTER_TUNABLE("allow_lua_print", "Enable to allow stored "
                                    "procedures to print trace on "
                                    "DB's stdout. (Default: off)",
                 TUNABLE_BOOLEAN, &gbl_allow_lua_print, READONLY | NOARG, NULL,
                 NULL, NULL, NULL);
REGISTER_TUNABLE("allow_portmux_route", NULL, TUNABLE_BOOLEAN,
                 &gbl_pmux_route_enabled, READONLY | NOARG | READEARLY, NULL,
                 NULL, NULL, NULL);
REGISTER_TUNABLE("allow_user_schema",
                 "Enable to allow per-user schemas. (Default: off)",
                 TUNABLE_BOOLEAN, &gbl_allow_user_schema, READONLY | NOARG,
                 NULL, NULL, NULL, NULL);
REGISTER_TUNABLE("analyze_comp_threads",
                 "Number of thread to use when generating samples for "
                 "computing index statistics. (Default: 10)",
                 TUNABLE_INTEGER, &analyze_max_comp_threads, READONLY, NULL,
                 NULL, analyze_set_max_sampling_threads, NULL);
REGISTER_TUNABLE("analyze_comp_threshold",
                 "Index file size above which we'll do sampling, rather than "
                 "scan the entire index. (Default: 104857600)",
                 TUNABLE_INTEGER, &sampling_threshold, READONLY, NULL, NULL,
                 analyze_set_sampling_threshold, NULL);
REGISTER_TUNABLE("analyze_tbl_threads",
                 "Number of threads to go through generated samples when "
                 "generating index statistics. (Default: 5)",
                 TUNABLE_INTEGER, &analyze_max_table_threads, READONLY, NULL,
                 NULL, analyze_set_max_table_threads, NULL);
REGISTER_TUNABLE("badwrite_intvl", NULL, TUNABLE_INTEGER,
                 &gbl_test_badwrite_intvl, READONLY, NULL, NULL, NULL, NULL);
REGISTER_TUNABLE("bbenv", NULL, TUNABLE_BOOLEAN, &gbl_bbenv,
                 DEPRECATED | READONLY | NOARG, NULL, NULL, NULL, NULL);
REGISTER_TUNABLE("blob_mem_mb", "Blob allocator: Sets the max "
                                "memory limit to allow for blob "
                                "values (in MB). (Default: 0)",
                 TUNABLE_INTEGER, &gbl_blobmem_cap, READONLY, NULL, NULL,
                 blob_mem_mb_update, NULL);
REGISTER_TUNABLE("blobmem_sz_thresh_kb",
                 "Sets the threshold (in KB) above which blobs are allocated "
                 "by the blob allocator. (Default: 0)",
                 TUNABLE_INTEGER, &gbl_blob_sz_thresh_bytes, READONLY, NULL,
                 NULL, blobmem_sz_thresh_kb_update, NULL);
REGISTER_TUNABLE("blobstripe", NULL, TUNABLE_BOOLEAN, &gbl_blobstripe,
                 READONLY | NOARG, NULL, NULL, NULL, NULL);
REGISTER_TUNABLE("blocksql_grace",
                 "Let block transactions run this long if db is exiting before "
                 "being killed (and returning an error). (Default: 10sec)",
                 TUNABLE_INTEGER, &gbl_blocksql_grace, 0, NULL, NULL, NULL,
                 NULL);
REGISTER_TUNABLE("blocksql_over_sockets", NULL, TUNABLE_BOOLEAN,
                 &gbl_upgrade_blocksql_to_socksql, READONLY | NOARG, NULL, NULL,
                 NULL, NULL);
REGISTER_TUNABLE("blocksql_throttle", NULL, TUNABLE_INTEGER,
                 &g_osql_blocksql_parallel_max, READONLY, NULL, NULL, NULL,
                 NULL);
REGISTER_TUNABLE("broken_max_rec_sz", NULL, TUNABLE_INTEGER,
                 &gbl_broken_max_rec_sz, READONLY, NULL, NULL,
                 broken_max_rec_sz_update, NULL);
REGISTER_TUNABLE("broken_num_parser", NULL, TUNABLE_BOOLEAN,
                 &gbl_broken_num_parser, READONLY | NOARG | READEARLY, NULL,
                 NULL, NULL, NULL);
REGISTER_TUNABLE("buffers_per_context", NULL, TUNABLE_INTEGER,
                 &gbl_buffers_per_context, READONLY | NOZERO, NULL, NULL, NULL,
                 NULL);
/*
REGISTER_TUNABLE("cache",
                 "Database cache size (in kb) . (Default: 64mb)",
                 TUNABLE_INTEGER, &db->cacheszkb, READONLY, NULL, NULL, NULL,
                 NULL);
*/
REGISTER_TUNABLE("cachekb", NULL, TUNABLE_INTEGER, &db->cacheszkb, READONLY,
                 NULL, NULL, NULL, NULL);
REGISTER_TUNABLE("cachekbmax", NULL, TUNABLE_INTEGER, &db->cacheszkbmax,
                 READONLY, NULL, NULL, NULL, NULL);
REGISTER_TUNABLE("cachekbmin", NULL, TUNABLE_INTEGER, &db->cacheszkbmin,
                 READONLY, NULL, NULL, NULL, NULL);
REGISTER_TUNABLE("checkctags", NULL, TUNABLE_ENUM, &gbl_check_client_tags,
                 READONLY, checkctags_value, NULL, checkctags_update, NULL);
REGISTER_TUNABLE("chkpoint_alarm_time",
                 "Warn if checkpoints are taking more than this many seconds. "
                 "(Default: 60 secs)",
                 TUNABLE_INTEGER, &gbl_chkpoint_alarm_time, READONLY, NULL,
                 NULL, NULL, NULL);
/* Generate the value of 'cluster' on fly (define value()). */
/*
REGISTER_TUNABLE("cluster",
                 "List of nodes that comprise the cluster for this database.",
                 TUNABLE_STRING, &placeholder, READONLY, NULL, NULL, NULL,
                 NULL);
*/
REGISTER_TUNABLE("compress_page_compact_log", NULL, TUNABLE_BOOLEAN,
                 &gbl_compress_page_compact_log, READONLY | NOARG, NULL, NULL,
                 NULL, NULL);
/* NOTE: THIS OPTION IS CURRENTLY IGNORED */
REGISTER_TUNABLE("convflush", NULL, TUNABLE_INTEGER, &gbl_conv_flush_freq,
                 READONLY, NULL, NULL, NULL, NULL);
REGISTER_TUNABLE("crc32c",
                 "Use crc32c (alternate faster implementation of CRC32, "
                 "different checksums) for page checksums. (Default: on)",
                 TUNABLE_BOOLEAN, &gbl_crc32c, READONLY | NOARG, NULL, NULL,
                 NULL, NULL);
REGISTER_TUNABLE("crypto", NULL, TUNABLE_STRING, &gbl_crypto, READONLY, NULL,
                 NULL, NULL, NULL);
REGISTER_TUNABLE("ctrace_dbdir",
                 "If set, debug trace files will go to the data directory "
                 "instead of `$COMDB2_ROOT/var/log/cdb2/). (Default: off)",
                 TUNABLE_BOOLEAN, &gbl_ctrace_dbdir, READONLY | NOARG, NULL,
                 NULL, NULL, NULL);
REGISTER_TUNABLE("ctrace_gzip", NULL, TUNABLE_INTEGER, &ctrace_gzip,
                 DEPRECATED | READONLY, NULL, NULL, NULL, NULL);
REGISTER_TUNABLE("deadlock_policy_override", NULL, TUNABLE_INTEGER,
                 &gbl_deadlock_policy_override, READONLY, NULL, NULL,
                 deadlock_policy_override_update, NULL);
REGISTER_TUNABLE("debug_rowlocks", NULL, TUNABLE_BOOLEAN, &gbl_debug_rowlocks,
                 NOARG, NULL, NULL, NULL, NULL);
/*
REGISTER_TUNABLE("decimal_rounding", NULL, TUNABLE_INTEGER,
                 &gbl_decimal_rounding, READONLY, NULL, NULL, NULL, NULL);
                 */
REGISTER_TUNABLE("decom_time", "Decomission time. (Default: 0)",
                 TUNABLE_INTEGER, &gbl_decom, READONLY | NOZERO, NULL, NULL,
                 NULL, NULL);
/*
REGISTER_TUNABLE("default_datetime_precision", NULL,
                 TUNABLE_INTEGER, &gbl_datetime_precision, READONLY, NULL, NULL,
                 NULL, NULL);
*/
REGISTER_TUNABLE("delayed_ondisk_tempdbs", NULL, TUNABLE_INTEGER,
                 &gbl_delayed_ondisk_tempdbs, READONLY | NOARG, NULL, NULL,
                 NULL, NULL);
REGISTER_TUNABLE("dir",
                 "Database directory. (Default: $COMDB2_ROOT/var/cdb2/$DBNAME)",
                 TUNABLE_STRING, &db->basedir, READONLY, NULL, dir_verify, NULL,
                 NULL);
REGISTER_TUNABLE("disable_bbipc", NULL, TUNABLE_BOOLEAN, &gbl_use_bbipc,
                 INVERSE_VALUE | READONLY | NOARG, NULL, NULL, NULL, NULL);
REGISTER_TUNABLE("disable_cache_internal_nodes",
                 "Disables 'enable_cache_internal_nodes'. B-tree leaf nodes "
                 "are treated same as internal nodes.",
                 TUNABLE_BOOLEAN, &gbl_enable_cache_internal_nodes,
                 INVERSE_VALUE | READONLY | NOARG, NULL, NULL, NULL, NULL);
REGISTER_TUNABLE("disable_datetime_ms_us_sc",
                 "Disables 'enable_datetime_ms_us_sc'", TUNABLE_BOOLEAN,
                 &gbl_forbid_datetime_ms_us_s2s, READONLY | NOARG, NULL, NULL,
                 NULL, NULL);
REGISTER_TUNABLE("disable_datetime_promotion",
                 "Disables 'enable_datetime_promotion'", TUNABLE_BOOLEAN,
                 &gbl_forbid_datetime_promotion, READONLY | NOARG, NULL, NULL,
                 NULL, NULL);
REGISTER_TUNABLE("disable_datetime_truncation",
                 "Disables 'enable_datetime_truncation'", TUNABLE_BOOLEAN,
                 &gbl_forbid_datetime_truncation, READONLY | NOARG, NULL, NULL,
                 NULL, NULL);
REGISTER_TUNABLE("disable_direct_writes", "Disables 'enable_direct_writes'",
                 TUNABLE_BOOLEAN, &db->enable_direct_writes,
                 INVERSE_VALUE | READONLY | NOARG | READEARLY, NULL, NULL, NULL,
                 NULL);
REGISTER_TUNABLE("disable_good_sql_return_codes",
                 "Disables 'enable_good_sql_return_codes'", TUNABLE_BOOLEAN,
                 &gbl_enable_good_sql_return_codes,
                 INVERSE_VALUE | READONLY | NOARG, NULL, NULL, NULL, NULL);
REGISTER_TUNABLE("disable_inplace_blob_optimization",
                 "Disables 'enable_inplace_blob_optimization'", TUNABLE_BOOLEAN,
                 &gbl_inplace_blob_optimization,
                 INVERSE_VALUE | READONLY | NOARG, NULL, NULL, NULL, NULL);
REGISTER_TUNABLE("disable_inplace_blobs", "Disables 'enable_inplace_blobs'",
                 TUNABLE_BOOLEAN, &gbl_inplace_blobs,
                 INVERSE_VALUE | READONLY | NOARG, NULL, NULL, NULL, NULL);
REGISTER_TUNABLE("disable_lowpri_snapisol", "Disables 'enable_lowpri_snapisol'",
                 TUNABLE_BOOLEAN, &gbl_lowpri_snapisol_sessions,
                 INVERSE_VALUE | READONLY | NOARG, NULL, NULL, NULL, NULL);
/*
REGISTER_TUNABLE("disable_new_snapshot",
                 "Disables 'enable_new_snapshot'", TUNABLE_BOOLEAN,
                 &gbl_new_snapisol, INVERSE_VALUE | READONLY | NOARG, NULL,
                 NULL, NULL, NULL);
*/
REGISTER_TUNABLE("disable_osql_blob_optimization",
                 "Disables 'enable_osql_blob_optimization'", TUNABLE_BOOLEAN,
                 &gbl_osql_blob_optimization, INVERSE_VALUE | READONLY | NOARG,
                 NULL, NULL, NULL, NULL);
REGISTER_TUNABLE("disable_overflow_page_trace",
                 "Disables 'enable_overflow_page_trace'", TUNABLE_BOOLEAN,
                 &gbl_disable_overflow_page_trace, NOARG, NULL, NULL, NULL,
                 NULL);
REGISTER_TUNABLE("disable_page_compact", "Sets 'page_compact_thresh_ff' to 0.",
                 TUNABLE_BOOLEAN, &gbl_pg_compact_thresh,
                 INVERSE_VALUE | READONLY | NOARG, NULL, NULL, NULL, NULL);
REGISTER_TUNABLE("disable_page_compact_backward_scan",
                 "Disables 'enable_page_compact_backward_scan'",
                 TUNABLE_BOOLEAN, &gbl_disable_backward_scan, READONLY | NOARG,
                 NULL, NULL, NULL, NULL);
REGISTER_TUNABLE("disable_page_latches", "Disables 'page_latches'",
                 TUNABLE_BOOLEAN, &gbl_page_latches,
                 INVERSE_VALUE | READONLY | NOARG, NULL, NULL, NULL, NULL);
REGISTER_TUNABLE("disable_partial_indexes", "Disables 'enable_partial_indexes'",
                 TUNABLE_BOOLEAN, &gbl_partial_indexes,
                 INVERSE_VALUE | READONLY | NOARG, NULL, NULL, NULL, NULL);
REGISTER_TUNABLE("disable_prefault_udp", "Disables 'enable_prefault_udp'",
                 TUNABLE_BOOLEAN, &gbl_prefault_udp, INVERSE_VALUE | NOARG,
                 NULL, NULL, NULL, NULL);
REGISTER_TUNABLE("disable_replicant_latches", "Disables 'replicant_latches'",
                 TUNABLE_BOOLEAN, &gbl_replicant_latches,
                 INVERSE_VALUE | READONLY | NOARG, NULL, NULL, NULL, NULL);
REGISTER_TUNABLE("disable_rowlock_locking", NULL, TUNABLE_BOOLEAN,
                 &gbl_disable_rowlocks, READONLY | NOARG, NULL, NULL, NULL,
                 NULL);
REGISTER_TUNABLE("disable_skip_rows", NULL, TUNABLE_BOOLEAN,
                 &gbl_disable_skip_rows, READONLY | NOARG, NULL, NULL, NULL,
                 NULL);
REGISTER_TUNABLE("disable_sock_fstsnd", "Disables 'enable_sock_fstsnd'",
                 TUNABLE_BOOLEAN, &gbl_enable_sock_fstsnd,
                 INVERSE_VALUE | READONLY | NOARG, NULL, NULL, NULL, NULL);
REGISTER_TUNABLE("disable_sparse_lockerid_map",
                 "Disables 'enable_sparse_lockerid_map'", TUNABLE_BOOLEAN,
                 &gbl_sparse_lockerid_map, INVERSE_VALUE | READONLY | NOARG,
                 NULL, NULL, NULL, NULL);
REGISTER_TUNABLE("disable_sql_dlmalloc",
                 "If set, will use default system malloc for SQL state "
                 "machines. By default, each thread running SQL gets a "
                 "dedicated memory pool. (Default: off)",
                 TUNABLE_BOOLEAN, &gbl_disable_sql_dlmalloc, READONLY | NOARG,
                 NULL, NULL, NULL, NULL);
REGISTER_TUNABLE("disable_tagged_api", "Disables 'enable_tagged_api'",
                 TUNABLE_BOOLEAN, &gbl_disable_tagged_api, NOARG, NULL, NULL,
                 NULL, NULL);
REGISTER_TUNABLE("disable_temptable_pool", "Sets 'temptable_limit' to 0.",
                 TUNABLE_BOOLEAN, &gbl_temptable_pool_capacity,
                 INVERSE_VALUE | READONLY | NOARG, NULL, NULL, NULL, NULL);
REGISTER_TUNABLE("disable_upgrade_ahead", "Sets 'enable_upgrade_ahead' to 0.",
                 TUNABLE_BOOLEAN, &gbl_num_record_upgrades,
                 INVERSE_VALUE | READONLY | NOARG, NULL, NULL, NULL, NULL);
REGISTER_TUNABLE("disallow_portmux_route", "Disables 'allow_portmux_route'",
                 TUNABLE_BOOLEAN, &gbl_pmux_route_enabled,
                 INVERSE_VALUE | READONLY | NOARG | READEARLY, NULL, NULL, NULL,
                 NULL);
REGISTER_TUNABLE("dont_abort_on_in_use_rqid", "Disable 'abort_on_in_use_rqid'",
                 TUNABLE_BOOLEAN, &gbl_abort_on_clear_inuse_rqid,
                 INVERSE_VALUE | READONLY | NOARG, NULL, NULL, NULL, NULL);
REGISTER_TUNABLE("dont_abort_on_missing_session",
                 "Disables 'abort_on_missing_session'", TUNABLE_BOOLEAN,
                 &gbl_abort_on_missing_session,
                 INVERSE_VALUE | READONLY | NOARG, NULL, NULL, NULL, NULL);
REGISTER_TUNABLE("dont_forbid_ulonglong", "Disables 'forbid_ulonglong'",
                 TUNABLE_BOOLEAN, &gbl_forbid_ulonglong,
                 INVERSE_VALUE | READONLY | NOARG | READEARLY, NULL, NULL, NULL,
                 NULL);
REGISTER_TUNABLE("dont_init_with_inplace_updates",
                 "Disables 'init_with_inplace_updates'", TUNABLE_BOOLEAN,
                 &gbl_init_with_ipu, INVERSE_VALUE | READONLY | NOARG, NULL,
                 NULL, NULL, NULL);
REGISTER_TUNABLE("dont_init_with_instant_schema_change",
                 "Disables 'instant_schema_change'", TUNABLE_BOOLEAN,
                 &gbl_init_with_instant_sc, INVERSE_VALUE | READONLY | NOARG,
                 NULL, NULL, NULL, NULL);
REGISTER_TUNABLE("dont_init_with_ondisk_header",
                 "Disables 'dont_init_with_ondisk_header'", TUNABLE_BOOLEAN,
                 &gbl_init_with_odh, INVERSE_VALUE | READONLY | NOARG, NULL,
                 NULL, NULL, NULL);
REGISTER_TUNABLE("dont_optimize_repdb_truncate",
                 "Disable 'optimize_repdb_truncate'", TUNABLE_BOOLEAN,
                 &gbl_optimize_truncate_repdb,
                 INVERSE_VALUE | READONLY | NOARG | READEARLY, NULL, NULL, NULL,
                 NULL);
REGISTER_TUNABLE("dont_prefix_foreign_keys", "Disables 'prefix_foreign_keys'",
                 TUNABLE_BOOLEAN, &gbl_fk_allow_prefix_keys,
                 INVERSE_VALUE | READONLY | NOARG, NULL, NULL, NULL, NULL);
REGISTER_TUNABLE("dont_superset_foreign_keys",
                 "Disables 'superset_foreign_keys'", TUNABLE_BOOLEAN,
                 &gbl_fk_allow_superset_keys, INVERSE_VALUE | READONLY | NOARG,
                 NULL, NULL, NULL, NULL);
REGISTER_TUNABLE("dont_sort_nulls_with_header",
                 "Disables 'sort_nulls_with_header'", TUNABLE_BOOLEAN,
                 &gbl_sort_nulls_correctly, INVERSE_VALUE | READONLY | NOARG,
                 NULL, NULL, NULL, NULL);
REGISTER_TUNABLE("dont_use_bbipc_fastseed", "Disable 'use_bbipc_fastseed'",
                 TUNABLE_BOOLEAN, &gbl_use_bbipc_global_fastseed,
                 INVERSE_VALUE | READONLY | NOARG, NULL, NULL, NULL, NULL);
REGISTER_TUNABLE("dtastripe", NULL, TUNABLE_INTEGER, &gbl_dtastripe,
                 READONLY | NOZERO, NULL, NULL, NULL, NULL);
REGISTER_TUNABLE("early",
                 "When set, replicants will ack a transaction as soon as they "
                 "acquire locks - not that replication must succeed at that "
                 "point, and reads on that node will either see the records or "
                 "block. (Default: on)",
                 TUNABLE_BOOLEAN, &gbl_early, READONLY | NOARG, NULL, NULL,
                 NULL, NULL);
REGISTER_TUNABLE("enable_berkdb_retry_deadlock_bias", NULL, TUNABLE_BOOLEAN,
                 &gbl_enable_berkdb_retry_deadlock_bias, READONLY | NOARG, NULL,
                 NULL, NULL, NULL);
REGISTER_TUNABLE("enable_blockoffload", NULL, TUNABLE_INTEGER,
                 &gbl_enable_block_offload, READONLY | NOARG, NULL, NULL, NULL,
                 NULL);
REGISTER_TUNABLE(
    "enable_cache_internal_nodes",
    "B-tree internal nodes have a higher cache priority. (Default: on)",
    TUNABLE_BOOLEAN, &gbl_enable_cache_internal_nodes, READONLY | NOARG, NULL,
    NULL, NULL, NULL);
REGISTER_TUNABLE("enable_datetime_ms_us_sc", NULL, TUNABLE_BOOLEAN,
                 &gbl_forbid_datetime_ms_us_s2s,
                 READONLY | INVERSE_VALUE | NOARG, NULL, NULL, NULL, NULL);
REGISTER_TUNABLE("enable_datetime_promotion", NULL, TUNABLE_BOOLEAN,
                 &gbl_forbid_datetime_promotion,
                 READONLY | INVERSE_VALUE | NOARG, NULL, NULL, NULL, NULL);
REGISTER_TUNABLE("enable_datetime_truncation", NULL, TUNABLE_BOOLEAN,
                 &gbl_forbid_datetime_truncation,
                 READONLY | INVERSE_VALUE | NOARG, NULL, NULL, NULL, NULL);
REGISTER_TUNABLE("enable_direct_writes", NULL, TUNABLE_BOOLEAN,
                 &db->enable_direct_writes, READONLY | NOARG, NULL, NULL, NULL,
                 NULL);
REGISTER_TUNABLE("enable_good_sql_return_codes", NULL, TUNABLE_BOOLEAN,
                 &gbl_enable_good_sql_return_codes, READONLY | NOARG, NULL,
                 NULL, NULL, NULL);
REGISTER_TUNABLE("enable_inplace_blob_optimization",
                 "Enables inplace blob updates (blobs are updated in place in "
                 "their b-tree when possible, not deleted/added) Note: This "
                 "changes the data-format. (Default: on)",
                 TUNABLE_BOOLEAN, &gbl_inplace_blob_optimization,
                 READONLY | NOARG, NULL, NULL, NULL, NULL);
REGISTER_TUNABLE(
    "enable_inplace_blobs",
    "Do not update the rowid of a blob entry on an update. (Default: on)",
    TUNABLE_BOOLEAN, &gbl_inplace_blobs, READONLY | NOARG, NULL, NULL, NULL,
    NULL);
REGISTER_TUNABLE("enable_lowpri_snapisol",
                 "Give lower priority to locks acquired when updating snapshot "
                 "state. (Default: off)",
                 TUNABLE_BOOLEAN, &gbl_lowpri_snapisol_sessions,
                 READONLY | NOARG, NULL, NULL, NULL, NULL);
/*
REGISTER_TUNABLE("enable_new_snapshot",
                 "Enable new SNAPSHOT implementation. (Default: off)",
                 TUNABLE_BOOLEAN, &gbl_new_snapisol, READONLY | NOARG, NULL,
                 NULL, NULL, NULL);
REGISTER_TUNABLE(
    "enable_new_snapshot_asof",
    "Enable new BEGIN TRANSACTION AS OF implementation. (Default: off)",
    TUNABLE_BOOLEAN, &gbl_new_snapisol_asof, READONLY | NOARG, NULL, NULL, NULL,
    NULL);
REGISTER_TUNABLE("enable_new_snapshot_logging",
                 "Enable alternate logging scheme. (Default: off)",
                 TUNABLE_BOOLEAN, &gbl_new_snapisol_logging, READONLY | NOARG,
                 NULL, NULL, NULL, NULL);
*/
REGISTER_TUNABLE("enable_osql_blob_optimization",
                 "Replicant tracks which columns are modified in a transaction "
                 "to allow blob updates to be ommitted if possible. (Default: "
                 "on)",
                 TUNABLE_BOOLEAN, &gbl_osql_blob_optimization, READONLY | NOARG,
                 NULL, NULL, NULL, NULL);
REGISTER_TUNABLE("enable_overflow_page_trace",
                 "If set, warn when a page order table scan encounters an "
                 "overflow page. (Default: off)",
                 TUNABLE_BOOLEAN, &gbl_disable_overflow_page_trace,
                 INVERSE_VALUE | NOARG, NULL, NULL, NULL, NULL);
REGISTER_TUNABLE("enable_page_compact_backward_scan", NULL, TUNABLE_INTEGER,
                 &gbl_disable_backward_scan, INVERSE_VALUE | READONLY | NOARG,
                 NULL, NULL, NULL, NULL);
REGISTER_TUNABLE(
    "enable_partial_indexes",
    "If set, allows partial index definitions in table schema. (Default: off)",
    TUNABLE_BOOLEAN, &gbl_partial_indexes, READONLY | NOARG, NULL, NULL, NULL,
    NULL);
REGISTER_TUNABLE("enable_position_apis",
                 "Enables support for position APIs. (Default: off)",
                 TUNABLE_BOOLEAN, &gbl_enable_position_apis, READONLY | NOARG,
                 NULL, NULL, NULL, NULL);
REGISTER_TUNABLE("enable_prefault_udp",
                 "Send lossy prefault requests to replicants. (Default: off)",
                 TUNABLE_BOOLEAN, &gbl_prefault_udp, NOARG, NULL, NULL, NULL,
                 NULL);
REGISTER_TUNABLE("enable_selectv_range_check",
                 "If set, SELECTV will send ranges for verification, not every "
                 "touched record. (Default: off)",
                 TUNABLE_BOOLEAN, &gbl_selectv_rangechk, NOARG, NULL, NULL,
                 NULL, NULL);
REGISTER_TUNABLE("disable_selectv_range_check",
                 "Disables 'enable_selectv_range_check'", TUNABLE_BOOLEAN,
                 &gbl_selectv_rangechk, INVERSE_VALUE | NOARG, NULL, NULL, NULL,
                 NULL);
/*
REGISTER_TUNABLE("enable_snapshot_isolation",
                 "Enable to allow SNAPSHOT level transactions to run against "
                 "the database. (Default: off)",
                 TUNABLE_BOOLEAN, &gbl_snapisol, READONLY, NULL, NULL, NULL,
                 NULL);
*/
REGISTER_TUNABLE("enable_sock_fstsnd", NULL, TUNABLE_BOOLEAN,
                 &gbl_enable_sock_fstsnd, READONLY | NOARG | NOARG, NULL, NULL,
                 NULL, NULL);
REGISTER_TUNABLE("enable_sparse_lockerid_map",
                 "If set, allocates a sparse map of lockers for deadlock "
                 "resolution. (Default: on)",
                 TUNABLE_BOOLEAN, &gbl_sparse_lockerid_map, READONLY | NOARG,
                 NULL, NULL, NULL, NULL);
REGISTER_TUNABLE("enable_sp_strict_assignments", NULL, TUNABLE_INTEGER,
                 &gbl_spstrictassignments, READONLY | NOARG, NULL, NULL, NULL,
                 NULL);
REGISTER_TUNABLE("enable_sql_stmt_caching",
                 "Enable caching of query plans. If followed by \"all\" will "
                 "cache all queries, including those without parameters. "
                 "(Default: off)",
                 TUNABLE_ENUM, &gbl_enable_sql_stmt_caching, READONLY | NOARG,
                 enable_sql_stmt_caching_value, NULL,
                 enable_sql_stmt_caching_update, NULL);
REGISTER_TUNABLE("enable_tagged_api",
                 "Enables tagged api requests. (Default: on)", TUNABLE_BOOLEAN,
                 &gbl_disable_tagged_api, INVERSE_VALUE | NOARG, NULL, NULL,
                 NULL, NULL);
REGISTER_TUNABLE("enable_upgrade_ahead",
                 "Occasionally update read records to the newest schema "
                 "version (saves some processing when reading them later). "
                 "(Default: off)",
                 TUNABLE_INTEGER, &gbl_num_record_upgrades, READONLY | NOARG,
                 NULL, NULL, enable_upgrade_ahead_update, NULL);
REGISTER_TUNABLE("enque_flush_interval", NULL, TUNABLE_INTEGER,
                 &gbl_enque_flush_interval, READONLY, NULL, NULL, NULL, NULL);
REGISTER_TUNABLE("enque_flush_interval_signal", NULL, TUNABLE_INTEGER,
                 &gbl_enque_flush_interval_signal, READONLY, NULL, NULL, NULL,
                 NULL);
REGISTER_TUNABLE("enque_reorder_lookahead", NULL, TUNABLE_INTEGER,
                 &gbl_enque_reorder_lookahead, READONLY, NULL, NULL, NULL,
                 NULL);
REGISTER_TUNABLE("env_messages", NULL, TUNABLE_BOOLEAN, &gbl_noenv_messages,
                 INVERSE_VALUE | READONLY | NOARG, NULL, NULL, NULL, NULL);
REGISTER_TUNABLE("epochms_repts", NULL, TUNABLE_BOOLEAN,
                 &gbl_berkdb_epochms_repts, READONLY | NOARG, NULL, NULL, NULL,
                 NULL);
REGISTER_TUNABLE("erroff", "Disables 'erron'", TUNABLE_BOOLEAN, &db->errstaton,
                 INVERSE_VALUE | READONLY | NOARG, NULL, NULL, NULL, NULL);
REGISTER_TUNABLE("erron", NULL, TUNABLE_BOOLEAN, &db->errstaton,
                 READONLY | NOARG, NULL, NULL, NULL, NULL);
REGISTER_TUNABLE(
    "exclusive_blockop_qconsume",
    "Enables serialization of blockops and queue consumes. (Default: off)",
    TUNABLE_BOOLEAN, &gbl_exclusive_blockop_qconsume, READONLY | NOARG, NULL,
    NULL, NULL, NULL);
REGISTER_TUNABLE("exitalarmsec", NULL, TUNABLE_INTEGER, &gbl_exit_alarm_sec,
                 READONLY, NULL, NULL, NULL, NULL);
REGISTER_TUNABLE("exit_on_internal_failure", NULL, TUNABLE_BOOLEAN,
                 &gbl_exit_on_internal_error, READONLY | NOARG, NULL, NULL,
                 NULL, NULL);
REGISTER_TUNABLE("fdbdebg", NULL, TUNABLE_INTEGER, &gbl_fdb_track, READONLY,
                 NULL, NULL, NULL, NULL);
REGISTER_TUNABLE("fdbtrackhints", NULL, TUNABLE_INTEGER, &gbl_fdb_track_hints,
                 READONLY, NULL, NULL, NULL, NULL);
REGISTER_TUNABLE("fkrcode", "Enable foreign-key violation return code.",
                 TUNABLE_BOOLEAN, &gbl_fkrcode, READONLY, NULL, NULL, NULL,
                 NULL);
REGISTER_TUNABLE("forbid_ulonglong", "Disallow u_longlong. (Default: on)",
                 TUNABLE_BOOLEAN, &gbl_forbid_ulonglong,
                 READONLY | NOARG | READEARLY, NULL, NULL, NULL, NULL);
REGISTER_TUNABLE("force_highslot", NULL, TUNABLE_BOOLEAN, &gbl_force_highslot,
                 READONLY | NOARG, NULL, NULL, NULL, NULL);
REGISTER_TUNABLE("foreign_db_allow_cross_class", NULL, TUNABLE_BOOLEAN,
                 &gbl_fdb_allow_cross_classes, READONLY | NOARG | READEARLY,
                 NULL, NULL, NULL, NULL);
REGISTER_TUNABLE("foreign_db_resolve_local", NULL, TUNABLE_BOOLEAN,
                 &gbl_fdb_resolve_local, READONLY | NOARG | READEARLY, NULL,
                 NULL, NULL, NULL);
REGISTER_TUNABLE("fullrecovery", "Attempt to run database "
                                 "recovery from the beginning of "
                                 "available logs. (Default : off)",
                 TUNABLE_BOOLEAN, &gbl_fullrecovery, READONLY | NOARG, NULL,
                 NULL, NULL, NULL);
REGISTER_TUNABLE("gbl_exit_on_pthread_create_fail",
                 "If set, database will exit if thread pools aren't able to "
                 "create threads. (Default: 0)",
                 TUNABLE_INTEGER, &gbl_exit_on_pthread_create_fail, READONLY,
                 NULL, NULL, NULL, NULL);
REGISTER_TUNABLE("goslow", NULL, TUNABLE_BOOLEAN, &gbl_goslow, NOARG, NULL,
                 NULL, NULL, NULL);
REGISTER_TUNABLE("gofast", NULL, TUNABLE_BOOLEAN, &gbl_goslow,
                 INVERSE_VALUE | NOARG, NULL, NULL, NULL, NULL);
REGISTER_TUNABLE("heartbeat_check_time",
                 "Raise an error if no heartbeat for this amount of time (in "
                 "secs). (Default: 10 secs)",
                 TUNABLE_INTEGER, &gbl_heartbeat_check, READONLY | NOZERO, NULL,
                 NULL, NULL, NULL);
REGISTER_TUNABLE("heartbeat_send_time",
                 "Send heartbeats this often. (Default: 5secs)",
                 TUNABLE_INTEGER, &gbl_heartbeat_send, READONLY | NOZERO, NULL,
                 NULL, NULL, NULL);
REGISTER_TUNABLE("hostname", NULL, TUNABLE_STRING, &gbl_mynode,
                 READONLY | READEARLY, NULL, NULL, hostname_update, NULL);
REGISTER_TUNABLE("incoherent_alarm_time", NULL, TUNABLE_INTEGER,
                 &gbl_incoherent_alarm_time, READONLY, NULL, NULL, NULL, NULL);
REGISTER_TUNABLE("incoherent_msg_freq", NULL, TUNABLE_INTEGER,
                 &gbl_incoherent_msg_freq, READONLY, NULL, NULL, NULL, NULL);
REGISTER_TUNABLE("inflatelog", NULL, TUNABLE_INTEGER, &gbl_inflate_log,
                 READONLY, NULL, NULL, NULL, NULL);
REGISTER_TUNABLE("init_with_bthash", NULL, TUNABLE_INTEGER,
                 &gbl_init_with_bthash, READONLY | NOZERO, NULL, NULL, NULL,
                 NULL);
REGISTER_TUNABLE("init_with_compr", NULL, TUNABLE_ENUM, &gbl_init_with_compr,
                 READONLY, init_with_compr_value, NULL, init_with_compr_update,
                 NULL);
REGISTER_TUNABLE("init_with_compr_blobs", NULL, TUNABLE_ENUM,
                 &gbl_init_with_compr_blobs, READONLY, init_with_compr_value,
                 NULL, init_with_compr_blobs_update, NULL);
REGISTER_TUNABLE("init_with_genid48",
                 "Enables Genid48 for the database. (Default: off)",
                 TUNABLE_INTEGER, &gbl_init_with_genid48, READONLY | NOARG,
                 NULL, NULL, NULL, NULL);
REGISTER_TUNABLE("init_with_inplace_updates",
                 "Initialize tables with inplace-update support. (Default: on)",
                 TUNABLE_BOOLEAN, &gbl_init_with_ipu, READONLY | NOARG, NULL,
                 NULL, NULL, NULL);
REGISTER_TUNABLE("init_with_instant_schema_change",
                 "Same as 'instant_schema_change'", TUNABLE_BOOLEAN,
                 &gbl_init_with_instant_sc, READONLY | NOARG, NULL, NULL, NULL,
                 NULL);
REGISTER_TUNABLE("init_with_ondisk_header",
                 "Initialize tables with on-disk header. (Default: on)",
                 TUNABLE_BOOLEAN, &gbl_init_with_odh, READONLY | NOARG, NULL,
                 NULL, NULL, NULL);
REGISTER_TUNABLE("init_with_rowlocks",
                 "Enables row-locks for the database. (Default: 0)",
                 TUNABLE_INTEGER, &gbl_init_with_rowlocks, READONLY | NOARG,
                 NULL, NULL, init_with_rowlocks_update, NULL);
REGISTER_TUNABLE(
    "init_with_rowlocks_master_only",
    "Enables row-locks for the database (master-only). (Default: 0)",
    TUNABLE_INTEGER, &gbl_init_with_rowlocks, READONLY | NOARG, NULL, NULL,
    init_with_rowlocks_master_only_update, NULL);
REGISTER_TUNABLE("init_with_time_based_genids", "Enables time-based GENIDs",
                 TUNABLE_BOOLEAN, &gbl_init_with_genid48,
                 INVERSE_VALUE | READONLY | NOARG, NULL, NULL, NULL, NULL);
REGISTER_TUNABLE("instant_schema_change",
                 "When possible (eg: when just adding fields) schema change "
                 "will not rebuild the underlying tables. (Default: on)",
                 TUNABLE_BOOLEAN, &gbl_init_with_instant_sc, READONLY | NOARG,
                 NULL, NULL, NULL, NULL);
REGISTER_TUNABLE("ioqueue",
                 "Maximum depth of the I/O prefaulting queue. (Default: 0)",
                 TUNABLE_INTEGER, &gbl_ioqueue, READONLY, NULL, NULL, NULL,
                 NULL);
REGISTER_TUNABLE("iothreads",
                 "Number of threads to use for I/O prefaulting. (Default: 0)",
                 TUNABLE_INTEGER, &gbl_iothreads, READONLY, NULL, NULL, NULL,
                 NULL);
REGISTER_TUNABLE("keycompr",
                 "Enable index compression (applies to newly allocated index "
                 "pages, rebuild table to force for all pages.",
                 TUNABLE_BOOLEAN, &gbl_keycompr, READONLY | NOARG, NULL, NULL,
                 NULL, NULL);
REGISTER_TUNABLE("largepages", "Enables large pages. (Default: off)",
                 TUNABLE_BOOLEAN, &gbl_largepages, READONLY | NOARG, NULL, NULL,
                 NULL, NULL);
REGISTER_TUNABLE("lclpooledbufs", NULL, TUNABLE_INTEGER, &gbl_lclpooled_buffers,
                 READONLY, NULL, NULL, NULL, NULL);
REGISTER_TUNABLE("lk_hash", NULL, TUNABLE_INTEGER, &gbl_lk_hash,
                 READONLY | READEARLY, NULL, lk_verify, NULL, NULL);
REGISTER_TUNABLE("lk_part", NULL, TUNABLE_INTEGER, &gbl_lk_parts,
                 READONLY | READEARLY, NULL, lk_verify, NULL, NULL);
REGISTER_TUNABLE("lkr_hash", NULL, TUNABLE_INTEGER, &gbl_lkr_hash,
                 READONLY | READEARLY, NULL, lk_verify, NULL, NULL);
REGISTER_TUNABLE("lkr_part", NULL, TUNABLE_INTEGER, &gbl_lkr_parts,
                 READONLY | READEARLY, NULL, lk_verify, NULL, NULL);
REGISTER_TUNABLE("lock_conflict_trace",
                 "Dump count of lock conflicts every second. (Default: off)",
                 TUNABLE_BOOLEAN, &gbl_lock_conflict_trace, NOARG, NULL, NULL,
                 NULL, NULL);
/* TODO(Nirbhay): Merge the following 3 into a single (enum?) tunable. */
REGISTER_TUNABLE("log_delete_after_backup",
                 "Set log deletion policy to disable log deletion (can be set "
                 "by backups). (Default: off)",
                 TUNABLE_INTEGER, &db->log_delete_age, READONLY, NULL, NULL,
                 NULL, NULL);
REGISTER_TUNABLE("log_delete_before_startup",
                 "Set log deletion policy to disable logs older than database "
                 "startup time. (Default: off)",
                 TUNABLE_INTEGER, &db->log_delete_age, READONLY | NOARG, NULL,
                 NULL, log_delete_before_startup_update, NULL);
REGISTER_TUNABLE(
    "log_delete_now",
    "Set log deletion policy to delete logs as soon as possible. (Default: 0)",
    TUNABLE_INTEGER, &db->log_delete_age, READONLY | NOARG | INVERSE_VALUE,
    NULL, NULL, NULL, NULL);
REGISTER_TUNABLE("loghist", NULL, TUNABLE_INTEGER, &gbl_loghist,
                 READONLY | NOARG, NULL, NULL, loghist_update, NULL);
REGISTER_TUNABLE("loghist_verbose", NULL, TUNABLE_BOOLEAN, &gbl_loghist_verbose,
                 READONLY | NOARG, NULL, NULL, NULL, NULL);
/*
REGISTER_TUNABLE("mallocregions", NULL, TUNABLE_INTEGER,
                 &gbl_malloc_regions, READONLY, NULL, NULL, NULL, NULL);
*/
/*
  Note: master_retry_poll_ms' value < 0 was previously ignored without
  any error.
*/
REGISTER_TUNABLE("master_retry_poll_ms",
                 "Have a node wait this long after a master swing before "
                 "retrying a transaction. (Default: 100ms)",
                 TUNABLE_INTEGER, &gbl_master_retry_poll_ms, READONLY, NULL,
                 NULL, NULL, NULL);
REGISTER_TUNABLE("master_swing_osql_verbose",
                 "Produce verbose trace for SQL handlers detecting a master "
                 "change. (Default: off)",
                 TUNABLE_BOOLEAN, &gbl_master_swing_osql_verbose,
                 READONLY | NOARG, NULL, NULL, NULL, NULL);
REGISTER_TUNABLE("master_swing_osql_verbose_off",
                 "Disables 'master_swing_osql_verbose'", TUNABLE_BOOLEAN,
                 &gbl_master_swing_osql_verbose, INVERSE_VALUE | NOARG, NULL,
                 NULL, NULL, NULL);
REGISTER_TUNABLE("maxblobretries", NULL, TUNABLE_INTEGER, &gbl_maxblobretries,
                 READONLY, NULL, maxretries_verify, NULL, NULL);
REGISTER_TUNABLE("maxblockops", NULL, TUNABLE_INTEGER, &gbl_maxblockops,
                 READONLY, NULL, NULL, NULL, NULL);
REGISTER_TUNABLE("maxcolumns",
                 "Raise the maximum permitted number of columns per table. "
                 "There is a hard limit of 1024. (Default: 255)",
                 TUNABLE_INTEGER, &gbl_max_columns_soft_limit, READONLY, NULL,
                 maxcolumns_verify, NULL, NULL);
REGISTER_TUNABLE("maxcontextskips", NULL, TUNABLE_INTEGER, &gbl_maxcontextskips,
                 READONLY, NULL, NULL, NULL, NULL);
REGISTER_TUNABLE("maxosqltransfer",
                 "Maximum number of record modifications allowed per "
                 "transaction. (Default: 50000)",
                 TUNABLE_INTEGER, &g_osql_max_trans, READONLY, NULL, NULL, NULL,
                 NULL);
REGISTER_TUNABLE("maxthrottletime", NULL, TUNABLE_INTEGER,
                 &gbl_osql_max_throttle_sec, READONLY, NULL, NULL, NULL, NULL);
REGISTER_TUNABLE("max_incoherent_nodes", NULL, TUNABLE_INTEGER,
                 &gbl_max_incoherent_nodes, READONLY, NULL, NULL, NULL, NULL);
REGISTER_TUNABLE("max_lua_instructions",
                 "Maximum lua opcodes to execute before we assume the stored "
                 "procedure is looping and kill it. (Default: 10000)",
                 TUNABLE_INTEGER, &gbl_max_lua_instructions, READONLY, NULL,
                 NULL, NULL, NULL);
REGISTER_TUNABLE("max_num_compact_pages_per_txn", NULL, TUNABLE_INTEGER,
                 &gbl_max_num_compact_pages_per_txn, 0, NULL, NULL, NULL, NULL);
REGISTER_TUNABLE("maxq",
                 "Maximum queue depth for write requests. (Default: 192)",
                 TUNABLE_INTEGER, &gbl_maxqueue, READONLY, NULL, NULL,
                 maxq_update, NULL);
REGISTER_TUNABLE("maxretries", "Maximum number of times a "
                               "transactions will be retried on a "
                               "deadlock. (Default: 500)",
                 TUNABLE_INTEGER, &gbl_maxretries, READONLY, NULL,
                 maxretries_verify, NULL, NULL);
REGISTER_TUNABLE(
    "max_sqlcache_hints",
    "Maximum number of \"hinted\" query plans to keep (global). (Default: 100)",
    TUNABLE_INTEGER, &gbl_max_sql_hint_cache, READONLY, NULL, NULL, NULL, NULL);
REGISTER_TUNABLE("max_sqlcache_per_thread",
                 "Maximum number of plans to cache per sql thread (statement "
                 "cache is per-thread). (Default: 10)",
                 TUNABLE_INTEGER, &gbl_max_sqlcache, READONLY, NULL, NULL, NULL,
                 NULL);
REGISTER_TUNABLE("maxt", NULL, TUNABLE_INTEGER, &gbl_maxthreads,
                 READONLY | NOZERO, NULL, NULL, maxt_update, NULL);
REGISTER_TUNABLE(
    "maxwt",
    "Maximum number of threads processing write requests. (Default: 8)",
    TUNABLE_INTEGER, &gbl_maxwthreads, READONLY, NULL, NULL, NULL, NULL);
REGISTER_TUNABLE("memnice", NULL, TUNABLE_INTEGER, &gbl_mem_nice,
                 READONLY | NOARG, NULL, NULL, memnice_update, NULL);
REGISTER_TUNABLE("mempget_timeout", NULL, TUNABLE_INTEGER,
                 &__gbl_max_mpalloc_sleeptime, READONLY, NULL, NULL, NULL,
                 NULL);
REGISTER_TUNABLE("memstat_autoreport_freq",
                 "Dump memory usage to trace files at this frequency (in "
                 "secs). (Default: 180 secs)",
                 TUNABLE_INTEGER, &gbl_memstat_freq, READONLY, NULL, NULL, NULL,
                 NULL);
REGISTER_TUNABLE("morecolumns", NULL, TUNABLE_BOOLEAN, &gbl_morecolumns,
                 READONLY | NOARG | READEARLY, NULL, NULL, NULL, NULL);
REGISTER_TUNABLE("move_deadlock_max_attempt", NULL, TUNABLE_INTEGER,
                 &gbl_move_deadlk_max_attempt, 0, NULL, NULL, NULL, NULL);
REGISTER_TUNABLE("name", NULL, TUNABLE_STRING, &name, DEPRECATED | READONLY,
                 NULL, NULL, NULL, NULL);
REGISTER_TUNABLE("natural_types", "Same as 'nosurprise'", TUNABLE_BOOLEAN,
                 &gbl_surprise, READONLY | NOARG, NULL, NULL, NULL, NULL);
REGISTER_TUNABLE("netbufsz", "Size of the network buffer (per "
                             "node) for the replication network. "
                             "(Default: 1MB)",
                 TUNABLE_INTEGER, &gbl_netbufsz, READONLY | NOZERO, NULL, NULL,
                 NULL, NULL);
REGISTER_TUNABLE("netbufsz_signal", "Size of the network buffer "
                                    "(per node) for the signal "
                                    "network. (Default: 65536)",
                 TUNABLE_INTEGER, &gbl_netbufsz_signal, READONLY | NOZERO, NULL,
                 NULL, NULL, NULL);
REGISTER_TUNABLE(
    "net_explicit_flush_trace",
    "Produce a stack dump for long network flushes. (Default: off)",
    TUNABLE_BOOLEAN, &explicit_flush_trace, READONLY | NOARG, NULL, NULL, NULL,
    NULL);
REGISTER_TUNABLE("net_lmt_upd_incoherent_nodes", NULL, TUNABLE_INTEGER,
                 &gbl_net_lmt_upd_incoherent_nodes, 0, NULL, NULL, NULL, NULL);
REGISTER_TUNABLE("net_max_mem",
                 "Maximum size (in MB) of items keep on replication network "
                 "queue before dropping (per replicant). (Default: 0)",
                 TUNABLE_INTEGER, &gbl_net_max_mem, READONLY, NULL, NULL, NULL,
                 NULL);
REGISTER_TUNABLE("net_max_queue",
                 "Maximum number of items to keep on replication network queue "
                 "before dropping (per replicant). (Default: 25000)",
                 TUNABLE_INTEGER, &gbl_net_max_queue, READONLY, NULL, NULL,
                 NULL, NULL);
REGISTER_TUNABLE("net_max_queue_signal",
                 "Maximum number of items to keep on the signal network queue "
                 "before dropping (per replicant). (Default: 100)",
                 TUNABLE_INTEGER, &gbl_net_max_queue_signal, READONLY, NULL,
                 NULL, NULL, NULL);
REGISTER_TUNABLE("net_poll",
                 "Allow a connection to linger for this many milliseconds "
                 "before identifying itself. Connections that take longer are "
                 "shut down. (Default: 100ms)",
                 TUNABLE_INTEGER, &gbl_net_poll, READONLY, NULL, NULL, NULL,
                 NULL);
REGISTER_TUNABLE("net_portmux_register_interval",
                 "Check on this interval if our port is correctly registered "
                 "with pmux for the replication net. (Default: 600ms)",
                 TUNABLE_INTEGER, &gbl_net_portmux_register_interval, READONLY,
                 NULL, NULL, NULL, NULL);
REGISTER_TUNABLE("net_throttle_percent", NULL, TUNABLE_INTEGER,
                 &gbl_net_throttle_percent, READONLY, NULL, percent_verify,
                 NULL, NULL);
REGISTER_TUNABLE("nice", "If set, nice() will be called with this "
                         "value to set the database nice level.",
                 TUNABLE_INTEGER, &gbl_nice, READONLY, NULL, NULL, NULL, NULL);
REGISTER_TUNABLE("noblobstripe", "Disables 'blobstripe'", TUNABLE_BOOLEAN,
                 &gbl_blobstripe, INVERSE_VALUE | READONLY | NOARG, NULL, NULL,
                 NULL, NULL);
REGISTER_TUNABLE("noblocksql_over_sockets", "Disables 'blocksql_over_sockets'",
                 TUNABLE_BOOLEAN, &gbl_upgrade_blocksql_to_socksql,
                 INVERSE_VALUE | READONLY | NOARG, NULL, NULL, NULL, NULL);
REGISTER_TUNABLE("no_compress_page_compact_log",
                 "Disables 'compress_page_compact_log'", TUNABLE_BOOLEAN,
                 &gbl_compress_page_compact_log,
                 INVERSE_VALUE | READONLY | NOARG, NULL, NULL, NULL, NULL);
REGISTER_TUNABLE("nocrc32c", "Disables 'crc32c'", TUNABLE_BOOLEAN, &gbl_crc32c,
                 INVERSE_VALUE | READONLY | NOARG, NULL, NULL, NULL, NULL);
REGISTER_TUNABLE("nodebug_rowlocks", "Disables 'debug_rowlocks'",
                 TUNABLE_BOOLEAN, &gbl_debug_rowlocks, INVERSE_VALUE | NOARG,
                 NULL, NULL, NULL, NULL);
REGISTER_TUNABLE("nodeid", NULL, TUNABLE_INTEGER, &gbl_mynodeid, READONLY, NULL,
                 NULL, NULL, NULL);
REGISTER_TUNABLE("noearly", "Disables 'early'", TUNABLE_BOOLEAN, &gbl_early,
                 INVERSE_VALUE | READONLY | NOARG, NULL, NULL, NULL, NULL);
REGISTER_TUNABLE("noenv_messages", NULL, TUNABLE_BOOLEAN, &gbl_noenv_messages,
                 READONLY | NOARG, NULL, NULL, NULL, NULL);
REGISTER_TUNABLE("no_epochms_repts", "Disables 'epochms_repts'",
                 TUNABLE_BOOLEAN, &gbl_berkdb_epochms_repts,
                 INVERSE_VALUE | READONLY | NOARG, NULL, NULL, NULL, NULL);
REGISTER_TUNABLE("no_exit_on_internal_failure",
                 "Disables 'exit_on_internal_failure'", TUNABLE_BOOLEAN,
                 &gbl_exit_on_internal_error, INVERSE_VALUE | READONLY | NOARG,
                 NULL, NULL, NULL, NULL);
REGISTER_TUNABLE("nokeycompr", "Disables 'keycompr'", TUNABLE_BOOLEAN,
                 &gbl_keycompr, INVERSE_VALUE | READONLY | NOARG, NULL, NULL,
                 NULL, NULL);
REGISTER_TUNABLE("no_lock_conflict_trace", "Disables 'lock_conflict_trace'",
                 TUNABLE_BOOLEAN, &gbl_lock_conflict_trace,
                 INVERSE_VALUE | NOARG, NULL, NULL, NULL, NULL);
REGISTER_TUNABLE("nonames", NULL, TUNABLE_BOOLEAN, &gbl_nonames,
                 READONLY | NOARG | READEARLY, NULL, NULL, NULL, NULL);
REGISTER_TUNABLE("no_net_explicit_flush_trace",
                 "Disables 'net_explicit_flush_trace'", TUNABLE_BOOLEAN,
                 &explicit_flush_trace, INVERSE_VALUE | READONLY | NOARG, NULL,
                 NULL, NULL, NULL);
REGISTER_TUNABLE("no_null_blob_fix", "Disables 'null_blob_fix'",
                 TUNABLE_BOOLEAN, &gbl_disallow_null_blobs,
                 INVERSE_VALUE | READONLY | NOARG, NULL, NULL, NULL, NULL);
REGISTER_TUNABLE("norcache", "Disables 'rcache'", TUNABLE_BOOLEAN, &gbl_rcache,
                 INVERSE_VALUE | READONLY | NOARG, NULL, NULL, NULL, NULL);
REGISTER_TUNABLE("noreallearly", "Disables 'reallearly'", TUNABLE_BOOLEAN,
                 &gbl_reallyearly, INVERSE_VALUE | READONLY | NOARG, NULL, NULL,
                 NULL, NULL);
REGISTER_TUNABLE("no_rep_collect_trace", "Disables 'rep_collect_trace'",
                 TUNABLE_BOOLEAN, &gbl_rep_collect_txn_time,
                 INVERSE_VALUE | READONLY | NOARG, NULL, NULL, NULL, NULL);
REGISTER_TUNABLE("norepdebug", "Disables 'repdebug'", TUNABLE_BOOLEAN,
                 &gbl_repdebug, INVERSE_VALUE | READONLY | NOARG, NULL, NULL,
                 NULL, NULL);
REGISTER_TUNABLE("no_rep_process_txn_trace", "Disables 'rep_process_txn_trace'",
                 TUNABLE_BOOLEAN, &gbl_rep_process_txn_time,
                 INVERSE_VALUE | READONLY | NOARG, NULL, NULL, NULL, NULL);
REGISTER_TUNABLE("no_round_robin_stripes", "Disables 'round_robin_stripes'",
                 TUNABLE_BOOLEAN, &gbl_round_robin_stripes,
                 INVERSE_VALUE | READONLY | NOARG, NULL, NULL, NULL, NULL);
REGISTER_TUNABLE("no_sc_inco_chk", NULL, TUNABLE_BOOLEAN, &gbl_sc_inco_chk,
                 READONLY | NOARG, NULL, NULL, NULL, NULL);
REGISTER_TUNABLE("no_static_tag_blob_fix", NULL, TUNABLE_BOOLEAN,
                 &gbl_force_notnull_static_tag_blobs,
                 INVERSE_VALUE | READONLY | NOARG, NULL, NULL, NULL, NULL);
REGISTER_TUNABLE("nosurprise", NULL, TUNABLE_BOOLEAN, &gbl_surprise,
                 INVERSE_VALUE | READONLY | NOARG, NULL, NULL, NULL, NULL);
REGISTER_TUNABLE("notimeout", "Turns off SQL timeouts. (Default: off)",
                 TUNABLE_BOOLEAN, &gbl_notimeouts, NOARG, NULL, NULL, NULL,
                 NULL);
REGISTER_TUNABLE("no_toblock_net_throttle", "Disables 'toblock_net_throttle'",
                 TUNABLE_BOOLEAN, &gbl_toblock_net_throttle,
                 INVERSE_VALUE | READONLY | NOARG, NULL, NULL, NULL, NULL);
REGISTER_TUNABLE("noudp", NULL, TUNABLE_BOOLEAN, &gbl_udp,
                 INVERSE_VALUE | READONLY | NOARG, NULL, NULL, NULL, NULL);
REGISTER_TUNABLE("no_update_delete_limit", NULL, TUNABLE_BOOLEAN,
                 &gbl_update_delete_limit, INVERSE_VALUE | READONLY | NOARG,
                 NULL, NULL, NULL, NULL);
REGISTER_TUNABLE("nowatch", "Disable watchdog. Watchdog aborts "
                            "the database if basic things like "
                            "creating threads, allocating memory, "
                            "etc. doesn't work. (Default: off)",
                 TUNABLE_BOOLEAN, &gbl_watchdog_disable_at_start,
                 READONLY | NOARG, NULL, NULL, NULL, NULL);
REGISTER_TUNABLE("null_blob_fix", NULL, TUNABLE_BOOLEAN,
                 &gbl_disallow_null_blobs, READONLY | NOARG, NULL, NULL, NULL,
                 NULL);
REGISTER_TUNABLE(
    "nullfkey",
    "Do not enforce foreign key constraints for null keys. (Default: off)",
    TUNABLE_BOOLEAN, &gbl_nullfkey, READONLY | NOARG | READEARLY, NULL, NULL,
    NULL, NULL);
/*
REGISTER_TUNABLE("nullsort", NULL, TUNABLE_ENUM,
                 &placeholder, READONLY, NULL, NULL, NULL, NULL);
*/
REGISTER_TUNABLE("num_contexts", NULL, TUNABLE_INTEGER, &gbl_num_contexts,
                 READONLY | NOZERO, NULL, NULL, NULL, NULL);
REGISTER_TUNABLE("num_qdbs", NULL, TUNABLE_INTEGER, &db->num_qdbs, READONLY,
                 NULL, NULL, num_qdbs_update, NULL);
REGISTER_TUNABLE("num_record_converts",
                 "During schema changes, pack this many records into a "
                 "transaction. (Default: 100)",
                 TUNABLE_INTEGER, &gbl_num_record_converts, READONLY | NOZERO,
                 NULL, NULL, NULL, NULL);
/* Backwards compatibility: This tunable DOES expect an argument. */
REGISTER_TUNABLE("oldrangexlim", NULL, TUNABLE_BOOLEAN,
                 &gbl_honor_rangextunit_for_old_apis, READONLY, NULL, NULL,
                 NULL, NULL);
REGISTER_TUNABLE("optimize_repdb_truncate",
                 "Enables use of optimized repdb truncate code. (Default: on)",
                 TUNABLE_BOOLEAN, &gbl_optimize_truncate_repdb,
                 READONLY | NOARG | READEARLY, NULL, NULL, NULL, NULL);
REGISTER_TUNABLE("osql_bkoff_netsend", NULL, TUNABLE_INTEGER,
                 &gbl_osql_bkoff_netsend, READONLY, NULL, NULL, NULL, NULL);
REGISTER_TUNABLE("osql_bkoff_netsend_lmt", NULL, TUNABLE_INTEGER,
                 &gbl_osql_bkoff_netsend_lmt, READONLY, NULL, NULL, NULL, NULL);
REGISTER_TUNABLE("osql_blockproc_timeout_sec", NULL, TUNABLE_INTEGER,
                 &gbl_osql_blockproc_timeout_sec, READONLY, NULL, NULL, NULL,
                 NULL);
REGISTER_TUNABLE("osql_heartbeat_alert_time", NULL, TUNABLE_INTEGER,
                 &gbl_osql_heartbeat_alert, READONLY | NOZERO, NULL,
                 osql_heartbeat_alert_time_verify, NULL, NULL);
REGISTER_TUNABLE("osql_heartbeat_send_time", NULL, TUNABLE_INTEGER,
                 &gbl_osql_heartbeat_send, READONLY | NOZERO, NULL, NULL, NULL,
                 NULL);
REGISTER_TUNABLE("osql_max_queue", NULL, TUNABLE_INTEGER, &gbl_osql_max_queue,
                 READONLY, NULL, NULL, NULL, NULL);
REGISTER_TUNABLE("osql_net_poll",
                 "Like net_sql, but for the offload network (used by write "
                 "transactions on replicants to send work to the master) "
                 "(Default: 100ms)",
                 TUNABLE_INTEGER, &gbl_osql_net_poll, READONLY, NULL, NULL,
                 NULL, NULL);
REGISTER_TUNABLE("osql_net_portmux_register_interval", NULL, TUNABLE_INTEGER,
                 &gbl_osql_net_portmux_register_interval, READONLY, NULL, NULL,
                 NULL, NULL);
REGISTER_TUNABLE("osqlprefaultthreads",
                 "If set, send prefaulting hints to nodes. (Default: 0)",
                 TUNABLE_INTEGER, &gbl_osqlpfault_threads, READONLY, NULL, NULL,
                 NULL, NULL);
REGISTER_TUNABLE("osql_verify_ext_chk",
                 "For block transaction mode only - after this many verify "
                 "errors, check if transaction is non-commitable (see default "
                 "isolation level). (Default: on)",
                 TUNABLE_INTEGER, &gbl_osql_verify_ext_chk, READONLY, NULL,
                 NULL, NULL, NULL);
REGISTER_TUNABLE("osql_verify_retry_max",
                 "Retry a transaction on a verify error this many times (see "
                 "optimistic concurrency control). (Default: 499)",
                 TUNABLE_INTEGER, &gbl_osql_verify_retries_max, READONLY, NULL,
                 NULL, NULL, NULL);
REGISTER_TUNABLE("override_cachekb", NULL, TUNABLE_INTEGER,
                 &db->override_cacheszkb, READONLY, NULL, NULL, NULL, NULL);
REGISTER_TUNABLE("page_compact_latency_ms", NULL, TUNABLE_INTEGER,
                 &gbl_pg_compact_latency_ms, READONLY, NULL, NULL, NULL, NULL);
REGISTER_TUNABLE("page_compact_target_ff", NULL, TUNABLE_DOUBLE,
                 &gbl_pg_compact_target_ff, NOARG, NULL, NULL,
                 page_compact_target_ff_update, NULL);
REGISTER_TUNABLE("page_compact_thresh_ff", NULL, TUNABLE_DOUBLE,
                 &gbl_pg_compact_thresh, READONLY | NOARG, NULL, NULL,
                 page_compact_thresh_ff_update, NULL);
REGISTER_TUNABLE("page_latches",
                 "If set, in rowlocks mode, will acquire fast latches on pages "
                 "instead of full locks. (Default: off)",
                 TUNABLE_BOOLEAN, &gbl_page_latches, READONLY | NOARG, NULL,
                 NULL, NULL, NULL);
/*
REGISTER_TUNABLE("pagesize", NULL, TUNABLE_INTEGER,
                 &placeholder, DEPRECATED|READONLY, NULL, NULL, NULL,
                 NULL);
*/
REGISTER_TUNABLE("parallel_recovery", NULL, TUNABLE_INTEGER,
                 &gbl_parallel_recovery_threads, READONLY, NULL, NULL, NULL,
                 NULL);
REGISTER_TUNABLE("penaltyincpercent", NULL, TUNABLE_INTEGER,
                 &gbl_penaltyincpercent, READONLY, NULL, NULL, NULL, NULL);
REGISTER_TUNABLE("perfect_ckp", NULL, TUNABLE_INTEGER, &gbl_use_perfect_ckp,
                 READONLY | NOARG, NULL, NULL, NULL, NULL);
REGISTER_TUNABLE("portmux_bind_path", NULL, TUNABLE_STRING,
                 &gbl_portmux_unix_socket, READONLY | READEARLY, NULL, NULL,
                 NULL, NULL);
REGISTER_TUNABLE("portmux_port", NULL, TUNABLE_INTEGER, &portmux_port,
                 READONLY | READEARLY, NULL, NULL, NULL, NULL);
REGISTER_TUNABLE("prefaulthelper_blockops", NULL, TUNABLE_INTEGER,
                 &gbl_prefaulthelper_blockops, READONLY, NULL, NULL, NULL,
                 NULL);
REGISTER_TUNABLE("prefaulthelper_sqlreadahead", NULL, TUNABLE_INTEGER,
                 &gbl_prefaulthelper_sqlreadahead, READONLY, NULL, NULL, NULL,
                 NULL);
REGISTER_TUNABLE("prefaulthelper_tagreadahead", NULL, TUNABLE_INTEGER,
                 &gbl_prefaulthelper_tagreadahead, READONLY, NULL, NULL, NULL,
                 NULL);
REGISTER_TUNABLE("prefaulthelperthreads",
                 "Max number of prefault helper threads. (Default: 0)",
                 TUNABLE_INTEGER, &gbl_prefaulthelperthreads, READONLY, NULL,
                 NULL, NULL, NULL);
REGISTER_TUNABLE("print_syntax_err",
                 "Trace all SQL with syntax errors. (Default: off)",
                 TUNABLE_BOOLEAN, &gbl_print_syntax_err, READONLY | NOARG, NULL,
                 NULL, NULL, NULL);
REGISTER_TUNABLE("queuepoll", "Occasionally wake up and poll "
                              "consumer queues even when no "
                              "events require it. (Default: 5secs)",
                 TUNABLE_INTEGER, &gbl_queue_sleeptime, READONLY, NULL, NULL,
                 NULL, NULL);
REGISTER_TUNABLE("random_lock_release_interval", NULL, TUNABLE_INTEGER,
                 &gbl_sql_random_release_interval, READONLY, NULL, NULL, NULL,
                 NULL);
REGISTER_TUNABLE("rangextlim", NULL, TUNABLE_INTEGER, &gbl_rangextunit,
                 READONLY | NOZERO, NULL, NULL, NULL, NULL);
REGISTER_TUNABLE(
    "rcache", "Keep a lookaside cache of root pages for B-trees. (Default: on)",
    TUNABLE_BOOLEAN, &gbl_rcache, READONLY | NOARG, NULL, NULL, NULL, NULL);
REGISTER_TUNABLE("readahead", NULL, TUNABLE_INTEGER, &gbl_readahead, READONLY,
                 NULL, NULL, NULL, NULL);
REGISTER_TUNABLE("readaheadthresh", NULL, TUNABLE_INTEGER, &gbl_readaheadthresh,
                 READONLY, NULL, NULL, NULL, NULL);
REGISTER_TUNABLE("reallearly",
                 "Acknowledge as soon as a commit record is seen by the "
                 "replicant (before it's applied). This effectively makes "
                 "replication asynchronous, so reads may not see the effects "
                 "of a committed transaction yet. (Default: off)",
                 TUNABLE_BOOLEAN, &gbl_reallyearly, READONLY | NOARG, NULL,
                 NULL, NULL, NULL);
REGISTER_TUNABLE("reject_osql_mismatch", "(Default: on)", TUNABLE_BOOLEAN,
                 &gbl_reject_osql_mismatch, READONLY | NOARG, NULL, NULL, NULL,
                 NULL);
REGISTER_TUNABLE("repchecksum",
                 "Enable to perform additional checksumming of replication "
                 "stream. Note: Log records in replication stream already have "
                 "checksums. (Default: off)",
                 TUNABLE_BOOLEAN, &gbl_repchecksum, READONLY | NOARG, NULL,
                 NULL, NULL, NULL);
REGISTER_TUNABLE("rep_collect_trace", NULL, TUNABLE_BOOLEAN,
                 &gbl_rep_collect_txn_time, READONLY | NOARG, NULL, NULL, NULL,
                 NULL);
REGISTER_TUNABLE("repdebug", "Enables replication debug messages.",
                 TUNABLE_BOOLEAN, &gbl_repdebug, READONLY | NOARG, NULL, NULL,
                 NULL, NULL);
REGISTER_TUNABLE("replicant_latches",
                 "Also acquire latches on replicants. (Default: off)",
                 TUNABLE_BOOLEAN, &gbl_replicant_latches, READONLY | NOARG,
                 NULL, NULL, NULL, NULL);
REGISTER_TUNABLE("replicate_local",
                 "When enabled, record all database events to a comdb2_oplog "
                 "table. This can be used to set clusters/instances that are "
                 "fed data from a database cluster. Alternate ways of doing "
                 "this are being planned, so enabling this option should not "
                 "be needed in the near future. (Default: off)",
                 TUNABLE_BOOLEAN, &gbl_replicate_local, READONLY | NOARG, NULL,
                 NULL, NULL, NULL);
REGISTER_TUNABLE("replicate_local_concurrent", NULL, TUNABLE_BOOLEAN,
                 &gbl_replicate_local_concurrent, READONLY | NOARG, NULL, NULL,
                 NULL, NULL);
REGISTER_TUNABLE("report_deadlock_verbose",
                 "If set, dump the current thread's stack for every deadlock. "
                 "(Default: off)",
                 TUNABLE_BOOLEAN, &gbl_disable_deadlock_trace, NOARG, NULL,
                 NULL, NULL, NULL);
REGISTER_TUNABLE("deadlkon", "Same as 'report_deadlock_verbose'",
                 TUNABLE_BOOLEAN, &gbl_disable_deadlock_trace, NOARG, NULL,
                 NULL, NULL, NULL);
REGISTER_TUNABLE("deadlkoff", "Disables 'report_deadlock_verbose'",
                 TUNABLE_BOOLEAN, &gbl_disable_deadlock_trace,
                 INVERSE_VALUE | NOARG, NULL, NULL, NULL, NULL);
REGISTER_TUNABLE("rep_process_txn_trace",
                 "If set, report processing time on replicant for all "
                 "transactions. (Default: off)",
                 TUNABLE_BOOLEAN, &gbl_rep_process_txn_time, READONLY | NOARG,
                 NULL, NULL, NULL, NULL);
REGISTER_TUNABLE("reqldiffstat", NULL, TUNABLE_INTEGER, &diffstat_thresh,
                 READONLY, NULL, NULL, NULL, NULL);
REGISTER_TUNABLE("reqltruncate", NULL, TUNABLE_INTEGER, &reqltruncate, READONLY,
                 NULL, NULL, NULL, NULL);
REGISTER_TUNABLE("retry", NULL, TUNABLE_INTEGER, &db->retry, READONLY, NULL,
                 NULL, retry_update, NULL);
REGISTER_TUNABLE("return_long_column_names",
                 "Enables returning of long column names. (Default: off)",
                 TUNABLE_INTEGER, &gbl_return_long_column_names,
                 READONLY | NOARG, NULL, NULL, NULL, NULL);
REGISTER_TUNABLE("round_robin_stripes",
                 "Alternate to which table stripe new records are written. The "
                 "default is to keep stripe affinity by writer. (Default: off)",
                 TUNABLE_BOOLEAN, &gbl_round_robin_stripes, READONLY | NOARG,
                 NULL, NULL, NULL, NULL);
REGISTER_TUNABLE("rr_enable_count_changes", NULL, TUNABLE_BOOLEAN,
                 &gbl_rrenablecountchanges, READONLY | NOARG, NULL, NULL, NULL,
                 NULL);
REGISTER_TUNABLE("sbuftimeout", NULL, TUNABLE_INTEGER, &gbl_sbuftimeout,
                 READONLY, NULL, NULL, NULL, NULL);
REGISTER_TUNABLE("sc_del_unused_files_threshold", NULL, TUNABLE_INTEGER,
                 &gbl_sc_del_unused_files_threshold_ms, READONLY | NOZERO, NULL,
                 NULL, NULL, NULL);
REGISTER_TUNABLE("signal_net_portmux_register_interval", NULL, TUNABLE_INTEGER,
                 &gbl_signal_net_portmux_register_interval, READONLY, NULL,
                 NULL, NULL, NULL);
REGISTER_TUNABLE("simulate_rowlock_deadlock", NULL, TUNABLE_INTEGER,
                 &gbl_simulate_rowlock_deadlock_interval, 0, NULL, NULL,
                 simulate_rowlock_deadlock_update, NULL);
REGISTER_TUNABLE("singlemeta", NULL, TUNABLE_INTEGER, &gbl_init_single_meta,
                 READONLY | NOARG, NULL, NULL, NULL, NULL);
REGISTER_TUNABLE("skip_clear_queue_extents", NULL, TUNABLE_BOOLEAN,
                 &skip_clear_queue_extents, READONLY | NOARG, NULL, NULL, NULL,
                 NULL);
REGISTER_TUNABLE("slowfget", NULL, TUNABLE_INTEGER, &__slow_memp_fget_ns,
                 READONLY, NULL, NULL, NULL, NULL);
REGISTER_TUNABLE("slowread", NULL, TUNABLE_INTEGER, &__slow_read_ns, READONLY,
                 NULL, NULL, NULL, NULL);
REGISTER_TUNABLE("slow_rep_process_txn_freq", NULL, TUNABLE_INTEGER,
                 &gbl_slow_rep_process_txn_freq, READONLY, NULL, NULL, NULL,
                 NULL);
REGISTER_TUNABLE("slow_rep_process_txn_maxms", NULL, TUNABLE_INTEGER,
                 &gbl_slow_rep_process_txn_maxms, READONLY, NULL, NULL, NULL,
                 NULL);
REGISTER_TUNABLE("slowwrite", NULL, TUNABLE_INTEGER, &__slow_write_ns, READONLY,
                 NULL, NULL, NULL, NULL);
REGISTER_TUNABLE("sort_nulls_with_header",
                 "Using record headers in key sorting. (Default: on)",
                 TUNABLE_BOOLEAN, &gbl_sort_nulls_correctly, READONLY | NOARG,
                 NULL, NULL, NULL, NULL);
REGISTER_TUNABLE("spfile", NULL, TUNABLE_STRING, &gbl_spfile_name, READONLY,
                 NULL, NULL, spfile_update, NULL);
REGISTER_TUNABLE("sqlflush", "Force flushing the current record "
                             "stream to client every specified "
                             "number of records. (Default: 0)",
                 TUNABLE_INTEGER, &gbl_sqlflush_freq, READONLY, NULL, NULL,
                 NULL, NULL);
REGISTER_TUNABLE(
    "sqlrdtimeout",
    "Set timeout for reading from an SQL connection. (Default: 100000ms)",
    TUNABLE_INTEGER, &gbl_sqlrdtimeoutms, READONLY, NULL, NULL, NULL, NULL);
REGISTER_TUNABLE("sqlreadahead", NULL, TUNABLE_INTEGER, &gbl_sqlreadahead,
                 READONLY, NULL, NULL, NULL, NULL);
REGISTER_TUNABLE("sqlreadaheadthresh", NULL, TUNABLE_INTEGER,
                 &gbl_sqlreadaheadthresh, READONLY, NULL, NULL, NULL, NULL);
REGISTER_TUNABLE("sqlsortermem", "Maximum amount of memory to be "
                                 "allocated to the sqlite sorter. "
                                 "(Default: 314572800)",
                 TUNABLE_INTEGER, &gbl_sqlite_sorter_mem, READONLY, NULL, NULL,
                 NULL, NULL);
REGISTER_TUNABLE("sqlsortermult", NULL, TUNABLE_INTEGER, &gbl_sqlite_sortermult,
                 READONLY, NULL, NULL, NULL, NULL);
REGISTER_TUNABLE("sql_time_threshold",
                 "Sets the threshold time in ms after which queries are "
                 "reported as running a long time. (Default: 5000 ms)",
                 TUNABLE_INTEGER, &gbl_sql_time_threshold, READONLY, NULL, NULL,
                 NULL, NULL);
/*
REGISTER_TUNABLE("sql_tranlevel_default",
                 "Sets the default SQL transaction level for the database.",
                 TUNABLE_ENUM, &gbl_sql_tranlevel_default, READONLY,
                 sql_tranlevel_default_value, NULL, NULL, NULL);
*/
REGISTER_TUNABLE(
    "sqlwrtimeout",
    "Set timeout for writing to an SQL connection. (Default: 10000ms)",
    TUNABLE_INTEGER, &gbl_sqlwrtimeoutms, READONLY, NULL, NULL, NULL, NULL);
REGISTER_TUNABLE("static_tag_blob_fix", NULL, TUNABLE_BOOLEAN,
                 &gbl_force_notnull_static_tag_blobs, READONLY | NOARG, NULL,
                 NULL, NULL, NULL);
REGISTER_TUNABLE("surprise", NULL, TUNABLE_BOOLEAN, &gbl_surprise,
                 READONLY | NOARG, NULL, NULL, NULL, NULL);
/*
  Note: survive_n_master_swings' value < 0 was previously ignored without
  any error.
*/
REGISTER_TUNABLE("survive_n_master_swings",
                 "Have a node retry applying a transaction against a new "
                 "master this many times before giving up. (Default: 600)",
                 TUNABLE_INTEGER, &gbl_survive_n_master_swings, READONLY, NULL,
                 NULL, NULL, NULL);
REGISTER_TUNABLE("temptable_limit",
                 "Set the maximum number of temporary tables the database can "
                 "create. (Default: 8192)",
                 TUNABLE_INTEGER, &gbl_temptable_pool_capacity, READONLY, NULL,
                 NULL, NULL, NULL);
REGISTER_TUNABLE("test_blob_race", NULL, TUNABLE_INTEGER, &gbl_test_blob_race,
                 READONLY, NULL, NULL, NULL, NULL);
REGISTER_TUNABLE("throttlesqloverlog",
                 "On a full queue of SQL requests, dump the current thread "
                 "pool this often (in secs). (Default: 5sec)",
                 TUNABLE_INTEGER, &gbl_throttle_sql_overload_dump_sec, READONLY,
                 NULL, NULL, NULL, NULL);
REGISTER_TUNABLE("toblock_net_throttle",
                 "Throttle writes in apply_changes. (Default: off)",
                 TUNABLE_BOOLEAN, &gbl_toblock_net_throttle, READONLY | NOARG,
                 NULL, NULL, NULL, NULL);
REGISTER_TUNABLE("track_berk_locks", NULL, TUNABLE_INTEGER,
                 &gbl_berkdb_track_locks, READONLY | NOARG, NULL, NULL, NULL,
                 NULL);
REGISTER_TUNABLE("udp", NULL, TUNABLE_BOOLEAN, &gbl_udp, READONLY | NOARG, NULL,
                 NULL, NULL, NULL);
REGISTER_TUNABLE("unnatural_types", "Same as 'surprise'", TUNABLE_BOOLEAN,
                 &gbl_surprise, INVERSE_VALUE | READONLY | NOARG, NULL, NULL,
                 NULL, NULL);
REGISTER_TUNABLE("update_delete_limit", NULL, TUNABLE_BOOLEAN,
                 &gbl_update_delete_limit, READONLY | NOARG, NULL, NULL, NULL,
                 NULL);
REGISTER_TUNABLE("updategenids",
                 "Enable use of update genid scheme. (Default: off)",
                 TUNABLE_BOOLEAN, &gbl_updategenids, READONLY | NOARG, NULL,
                 NULL, NULL, NULL);
REGISTER_TUNABLE("update_shadows_interval",
                 "Set to higher than 0 to update snaphots on every Nth "
                 "operation. (Default: 0, update on for every operation)",
                 TUNABLE_INTEGER, &gbl_update_shadows_interval, 0, NULL, NULL,
                 NULL, NULL);
REGISTER_TUNABLE("upd_null_cstr_return_conv_err", NULL, TUNABLE_INTEGER,
                 &gbl_upd_null_cstr_return_conv_err, READONLY | NOARG, NULL,
                 NULL, NULL, NULL);
REGISTER_TUNABLE("use_appsock_as_sqlthread", NULL, TUNABLE_INTEGER,
                 &gbl_use_appsock_as_sqlthread, READONLY | NOARG, NULL, NULL,
                 NULL, NULL);
REGISTER_TUNABLE("use_bbipc_fastseed", NULL, TUNABLE_BOOLEAN,
                 &gbl_use_bbipc_global_fastseed, READONLY | NOARG, NULL, NULL,
                 NULL, NULL);
REGISTER_TUNABLE("use_live_schema_change", NULL, TUNABLE_INTEGER,
                 &gbl_default_livesc, READONLY | NOARG, NULL, NULL, NULL, NULL);
/*
REGISTER_TUNABLE("use_llmeta", NULL, TUNABLE_INTEGER,
                 &gbl_use_llmeta, READONLY, NULL, NULL, NULL, NULL);
*/
REGISTER_TUNABLE("usenames", NULL, TUNABLE_BOOLEAN, &gbl_nonames,
                 INVERSE_VALUE | READONLY | NOARG | READEARLY, NULL, NULL, NULL,
                 NULL);
REGISTER_TUNABLE("use_node_priority",
                 "Sets node priority for the db. (Default: off)",
                 TUNABLE_BOOLEAN, &gbl_use_node_pri, READONLY | NOARG, NULL,
                 NULL, NULL, NULL);
REGISTER_TUNABLE("use_nondedicated_network", NULL, TUNABLE_BOOLEAN | NOARG,
                 &_non_dedicated_subnet, READONLY, NULL, NULL,
                 net_add_nondedicated_subnet, NULL);
/*
REGISTER_TUNABLE(
    "use_parallel_schema_change",
    "Scan stripes for a table in parallel during schema change. (Default: on)",
    TUNABLE_BOOLEAN, &gbl_default_sc_scanmode, READONLY, NULL, NULL, NULL,
    NULL);
*/

REGISTER_TUNABLE("use_planned_schema_change",
                 "Only change entities that need to change on a schema change. "
                 "Disable to always rebuild all data files and indices for the "
                 "changing table. (Default: 1)",
                 TUNABLE_INTEGER, &gbl_default_plannedsc, READONLY | NOARG,
                 NULL, NULL, NULL, NULL);
REGISTER_TUNABLE("watchthreshold", NULL, TUNABLE_INTEGER,
                 &gbl_watchdog_watch_threshold, READONLY, NULL, NULL, NULL,
                 NULL);
REGISTER_TUNABLE("ctrace_nlogs",
                 "When rolling trace files, keep this many. The older files "
                 "will have incrementing number suffixes (.1, .2, etc.). "
                 "(Default: 7)",
                 TUNABLE_INTEGER, &nlogs, READONLY | NOZERO, NULL, NULL, NULL,
                 NULL);
REGISTER_TUNABLE("ctrace_rollat",
                 "Roll database debug trace file "
                 "($COMDB2_ROOT/var/log/cdb2/$dbname.trc.c) at specified size. "
                 "Set to 0 (default) to never roll.",
                 TUNABLE_INTEGER, &rollat, READONLY | NOZERO, NULL, NULL,
                 ctrace_set_rollat, NULL);
REGISTER_TUNABLE(
    "debugthreads",
    "If set to 'on' enables trace on thread events. (Default: off)",
    TUNABLE_BOOLEAN, &thread_debug, READONLY, NULL, NULL, NULL, NULL);
REGISTER_TUNABLE(
    "dumpthreadonexit",
    "If set to 'on' dump resources held by a thread on exit. (Default: off)",
    TUNABLE_BOOLEAN, &dump_resources_on_thread_exit, READONLY, NULL, NULL, NULL,
    NULL);
REGISTER_TUNABLE("stack_disable", NULL, TUNABLE_BOOLEAN, &gbl_walkback_enabled,
                 INVERSE_VALUE | NOARG, NULL, NULL, NULL, NULL);
REGISTER_TUNABLE("stack_enable", NULL, TUNABLE_BOOLEAN, &gbl_walkback_enabled,
                 NOARG, NULL, NULL, NULL, NULL);
REGISTER_TUNABLE("stack_warn_threshold", NULL, TUNABLE_INTEGER, &gbl_warnthresh,
                 READONLY | NOZERO, NULL, NULL, NULL, NULL);
REGISTER_TUNABLE("ack_trace",
                 "Every second, produce trace for ack messages. (Default: off)",
                 TUNABLE_BOOLEAN, &gbl_ack_trace, READONLY | NOARG, NULL, NULL,
                 NULL, NULL);
REGISTER_TUNABLE("no_ack_trace", "Disables 'ack_trace'", TUNABLE_BOOLEAN,
                 &gbl_ack_trace, INVERSE_VALUE | READONLY | NOARG, NULL, NULL,
                 NULL, NULL);
REGISTER_TUNABLE("bdblock_debug", NULL, TUNABLE_BOOLEAN, &gbl_bdblock_debug,
                 READONLY | NOARG, NULL, NULL, NULL, NULL);
REGISTER_TUNABLE("bdboslog", NULL, TUNABLE_INTEGER, &gbl_namemangle_loglevel,
                 READONLY, NULL, NULL, NULL, NULL);
REGISTER_TUNABLE("deadlock_rep_retry_max", NULL, TUNABLE_INTEGER,
                 &max_replication_trans_retries, READONLY | NOZERO, NULL, NULL,
                 NULL, NULL);
REGISTER_TUNABLE("logmsg", NULL, TUNABLE_COMPOSITE, NULL, INTERNAL | READEARLY,
                 NULL, NULL, NULL, NULL);
REGISTER_TUNABLE("logmsg.level",
                 "All messages below this level will not be logged.",
                 TUNABLE_ENUM, NULL, READEARLY, logmsg_level_value, NULL,
                 logmsg_level_update, NULL);
REGISTER_TUNABLE("logmsg.syslog", "Log messages to syslog.", TUNABLE_BOOLEAN,
                 NULL, NOARG | READEARLY, logmsg_syslog_value, NULL,
                 logmsg_syslog_update, NULL);
REGISTER_TUNABLE("logmsg.timestamp", "Stamp all messages with timestamp.",
                 TUNABLE_BOOLEAN, NULL, NOARG | READEARLY,
                 logmsg_timestamp_value, NULL, logmsg_timestamp_update, NULL);
REGISTER_TUNABLE("logmsg.notimestamp", "Disables 'syslog.timestamp'.",
                 TUNABLE_BOOLEAN, NULL, INVERSE_VALUE | NOARG | READEARLY,
                 logmsg_timestamp_value, NULL, logmsg_timestamp_update, NULL);
<<<<<<< HEAD
REGISTER_TUNABLE("block_set_commit_genid_trace",
                 "Print trace when blocking set commit_genid. (Default: off)",
                 TUNABLE_BOOLEAN, &gbl_block_set_commit_genid_trace, NOARG,
                 NULL, NULL, NULL, NULL);
REGISTER_TUNABLE("debug_high_availability_flag",
                 "Stack on set high_availability. (Default: off)",
                 TUNABLE_BOOLEAN, &gbl_debug_high_availability_flag, NOARG,
                 NULL, NULL, NULL, NULL);
REGISTER_TUNABLE("abort_on_unset_ha_flag",
                 "Abort in snap_uid_retry if ha is unset. (Default: off)",
                 TUNABLE_BOOLEAN, &gbl_abort_on_unset_ha_flag, NOARG, NULL,
                 NULL, NULL, NULL);
=======
REGISTER_TUNABLE("seed_genid", "Set genid-seed in hex for genid48 test.",
                 TUNABLE_STRING, NULL, EXPERIMENTAL | INTERNAL,
                 next_genid_value, NULL, genid_seed_update, NULL);
>>>>>>> 6b99203d

#endif /* _DB_TUNABLES_H */<|MERGE_RESOLUTION|>--- conflicted
+++ resolved
@@ -1258,7 +1258,6 @@
 REGISTER_TUNABLE("logmsg.notimestamp", "Disables 'syslog.timestamp'.",
                  TUNABLE_BOOLEAN, NULL, INVERSE_VALUE | NOARG | READEARLY,
                  logmsg_timestamp_value, NULL, logmsg_timestamp_update, NULL);
-<<<<<<< HEAD
 REGISTER_TUNABLE("block_set_commit_genid_trace",
                  "Print trace when blocking set commit_genid. (Default: off)",
                  TUNABLE_BOOLEAN, &gbl_block_set_commit_genid_trace, NOARG,
@@ -1271,10 +1270,8 @@
                  "Abort in snap_uid_retry if ha is unset. (Default: off)",
                  TUNABLE_BOOLEAN, &gbl_abort_on_unset_ha_flag, NOARG, NULL,
                  NULL, NULL, NULL);
-=======
 REGISTER_TUNABLE("seed_genid", "Set genid-seed in hex for genid48 test.",
                  TUNABLE_STRING, NULL, EXPERIMENTAL | INTERNAL,
                  next_genid_value, NULL, genid_seed_update, NULL);
->>>>>>> 6b99203d
 
 #endif /* _DB_TUNABLES_H */