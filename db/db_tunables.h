/*
   Copyright 2017 Bloomberg Finance L.P.

   Licensed under the Apache License, Version 2.0 (the "License");
   you may not use this file except in compliance with the License.
   You may obtain a copy of the License at

       http://www.apache.org/licenses/LICENSE-2.0

   Unless required by applicable law or agreed to in writing, software
   distributed under the License is distributed on an "AS IS" BASIS,
   WITHOUT WARRANTIES OR CONDITIONS OF ANY KIND, either express or implied.
   See the License for the specific language governing permissions and
   limitations under the License.
 */

#ifndef _DB_TUNABLES_H
#define _DB_TUNABLES_H
/*
  We need this guard to avoid accidental inclusion of this file
  at multiple places.
*/

REGISTER_TUNABLE("abort_on_in_use_rqid", NULL, TUNABLE_BOOLEAN,
                 &gbl_abort_on_clear_inuse_rqid, READONLY | NOARG, NULL, NULL,
                 NULL, NULL);
REGISTER_TUNABLE("accept_osql_mismatch", NULL, TUNABLE_BOOLEAN,
                 &gbl_reject_osql_mismatch, READONLY | INVERSE_VALUE | NOARG,
                 NULL, NULL, NULL, NULL);
REGISTER_TUNABLE("allow_lua_print", "Enable to allow stored "
                                    "procedures to print trace on "
                                    "DB's stdout. (Default: off)",
                 TUNABLE_BOOLEAN, &gbl_allow_lua_print, READONLY | NOARG, NULL,
                 NULL, NULL, NULL);
REGISTER_TUNABLE("allow_lua_dynamic_libs",
                 "Enable to allow use of dynamic "
                 "libraries (Default: off)",
                 TUNABLE_BOOLEAN, &gbl_allow_lua_dynamic_libs, READONLY | NOARG,
                 NULL, NULL, NULL, NULL);
REGISTER_TUNABLE("allow_pragma",
                 "Enable to allow use of the PRAGMA command (Default: off)",
                 TUNABLE_BOOLEAN, &gbl_allow_pragma,
                 NOARG | EXPERIMENTAL | INTERNAL, NULL, NULL, NULL, NULL);
REGISTER_TUNABLE("allow_negative_column_size",
                 "Allow negative column size in csc2 schema. Added mostly for "
                 "backwards compatibility. (Default: off)",
                 TUNABLE_BOOLEAN, &gbl_allow_neg_column_size, READONLY | NOARG,
                 NULL, NULL, NULL, NULL);
REGISTER_TUNABLE("allow_portmux_route", NULL, TUNABLE_BOOLEAN,
                 &gbl_pmux_route_enabled, READONLY | NOARG | READEARLY, NULL,
                 NULL, NULL, NULL);
REGISTER_TUNABLE("allow_user_schema",
                 "Enable to allow per-user schemas. (Default: off)",
                 TUNABLE_BOOLEAN, &gbl_allow_user_schema, READONLY | NOARG,
                 NULL, NULL, NULL, NULL);
REGISTER_TUNABLE("analyze_comp_threads",
                 "Number of thread to use when generating samples for "
                 "computing index statistics. (Default: 10)",
                 TUNABLE_INTEGER, &analyze_max_comp_threads, READONLY, NULL,
                 NULL, analyze_set_max_sampling_threads, NULL);
REGISTER_TUNABLE("analyze_comp_threshold",
                 "Index file size above which we'll do sampling, rather than "
                 "scan the entire index. (Default: 104857600)",
                 TUNABLE_INTEGER, &sampling_threshold, READONLY, NULL, NULL,
                 analyze_set_sampling_threshold, NULL);
REGISTER_TUNABLE("analyze_tbl_threads",
                 "Number of threads to go through generated samples when "
                 "generating index statistics. (Default: 5)",
                 TUNABLE_INTEGER, &analyze_max_table_threads, READONLY, NULL,
                 NULL, analyze_set_max_table_threads, NULL);
REGISTER_TUNABLE("badwrite_intvl", NULL, TUNABLE_INTEGER,
                 &gbl_test_badwrite_intvl, READONLY, NULL, NULL, NULL, NULL);
REGISTER_TUNABLE("bbenv", NULL, TUNABLE_BOOLEAN, &gbl_bbenv,
                 DEPRECATED_TUNABLE | READONLY | NOARG, NULL, NULL, NULL, NULL);
REGISTER_TUNABLE("blob_mem_mb", "Blob allocator: Sets the max "
                                "memory limit to allow for blob "
                                "values (in MB). (Default: 0)",
                 TUNABLE_INTEGER, &gbl_blobmem_cap, READONLY, NULL, NULL,
                 blob_mem_mb_update, NULL);
REGISTER_TUNABLE("blobmem_sz_thresh_kb",
                 "Sets the threshold (in KB) above which blobs are allocated "
                 "by the blob allocator. (Default: 0)",
                 TUNABLE_INTEGER, &gbl_blob_sz_thresh_bytes, READONLY, NULL,
                 NULL, blobmem_sz_thresh_kb_update, NULL);
REGISTER_TUNABLE("blobstripe", NULL, TUNABLE_BOOLEAN, &gbl_blobstripe,
                 READONLY | NOARG, NULL, NULL, NULL, NULL);
REGISTER_TUNABLE("blocksql_grace",
                 "Let block transactions run this long if db is exiting before "
                 "being killed (and returning an error). (Default: 10sec)",
                 TUNABLE_INTEGER, &gbl_blocksql_grace, 0, NULL, NULL, NULL,
                 NULL);
REGISTER_TUNABLE("blocksql_throttle", NULL, TUNABLE_INTEGER,
                 &g_osql_blocksql_parallel_max, READONLY, NULL, NULL, NULL,
                 NULL);
REGISTER_TUNABLE("broken_max_rec_sz", NULL, TUNABLE_INTEGER,
                 &gbl_broken_max_rec_sz, READONLY, NULL, NULL,
                 broken_max_rec_sz_update, NULL);
REGISTER_TUNABLE("broken_num_parser", NULL, TUNABLE_BOOLEAN,
                 &gbl_broken_num_parser, READONLY | NOARG | READEARLY, NULL,
                 NULL, NULL, NULL);
REGISTER_TUNABLE("buffers_per_context", NULL, TUNABLE_INTEGER,
                 &gbl_buffers_per_context, READONLY | NOZERO, NULL, NULL, NULL,
                 NULL);
/*
REGISTER_TUNABLE("cache",
                 "Database cache size (in kb) . (Default: 64mb)",
                 TUNABLE_INTEGER, &db->cacheszkb, READONLY, NULL, NULL, NULL,
                 NULL);
*/
REGISTER_TUNABLE("cachekb", NULL, TUNABLE_INTEGER, &db->cacheszkb, READONLY,
                 NULL, NULL, NULL, NULL);
REGISTER_TUNABLE("cachekbmax", NULL, TUNABLE_INTEGER, &db->cacheszkbmax,
                 READONLY, NULL, NULL, NULL, NULL);
REGISTER_TUNABLE("cachekbmin", NULL, TUNABLE_INTEGER, &db->cacheszkbmin,
                 READONLY, NULL, NULL, NULL, NULL);
REGISTER_TUNABLE("checkctags", NULL, TUNABLE_ENUM, &gbl_check_client_tags,
                 READONLY, checkctags_value, NULL, checkctags_update, NULL);
REGISTER_TUNABLE("chkpoint_alarm_time",
                 "Warn if checkpoints are taking more than this many seconds. "
                 "(Default: 60 secs)",
                 TUNABLE_INTEGER, &gbl_chkpoint_alarm_time, READONLY, NULL,
                 NULL, NULL, NULL);
/* Generate the value of 'cluster' on fly (define value()). */
/*
REGISTER_TUNABLE("cluster",
                 "List of nodes that comprise the cluster for this database.",
                 TUNABLE_STRING, &placeholder, READONLY, NULL, NULL, NULL,
                 NULL);
*/
REGISTER_TUNABLE("compress_page_compact_log", NULL, TUNABLE_BOOLEAN,
                 &gbl_compress_page_compact_log, READONLY | NOARG, NULL, NULL,
                 NULL, NULL);
/* NOTE: THIS OPTION IS CURRENTLY IGNORED */
REGISTER_TUNABLE("convflush", NULL, TUNABLE_INTEGER, &gbl_conv_flush_freq,
                 READONLY, NULL, NULL, NULL, NULL);
REGISTER_TUNABLE("crc32c",
                 "Use crc32c (alternate faster implementation of CRC32, "
                 "different checksums) for page checksums. (Default: on)",
                 TUNABLE_BOOLEAN, &gbl_crc32c, READONLY | NOARG, NULL, NULL,
                 NULL, NULL);
REGISTER_TUNABLE("create_default_user",
                 "Automatically create 'default' user when authentication is "
                 "enabled. (Default: off)",
                 TUNABLE_BOOLEAN, &gbl_create_default_user, READONLY | NOARG,
                 NULL, NULL, NULL, NULL);
REGISTER_TUNABLE("crypto", NULL, TUNABLE_STRING, &gbl_crypto, READONLY, NULL,
                 NULL, NULL, NULL);
REGISTER_TUNABLE("ctrace_dbdir",
                 "If set, debug trace files will go to the data directory "
                 "instead of `$COMDB2_ROOT/var/log/cdb2/). (Default: off)",
                 TUNABLE_BOOLEAN, &gbl_ctrace_dbdir, READONLY | NOARG, NULL,
                 NULL, NULL, NULL);
REGISTER_TUNABLE("ctrace_gzip", NULL, TUNABLE_INTEGER, &ctrace_gzip,
                 DEPRECATED_TUNABLE | READONLY, NULL, NULL, NULL, NULL);
REGISTER_TUNABLE(
    "ddl_cascade_drop",
    "On DROP, also drop the dependent keys/constraints. (Default: 1)",
    TUNABLE_BOOLEAN, &gbl_ddl_cascade_drop, READONLY, NULL, NULL, NULL, NULL);
REGISTER_TUNABLE("deadlock_policy_override", NULL, TUNABLE_INTEGER,
                 &gbl_deadlock_policy_override, READONLY, NULL, NULL,
                 deadlock_policy_override_update, NULL);
/*
REGISTER_TUNABLE("decimal_rounding", NULL, TUNABLE_INTEGER,
                 &gbl_decimal_rounding, READONLY, NULL, NULL, NULL, NULL);
                 */
REGISTER_TUNABLE("decom_time", "Decomission time. (Default: 0)",
                 TUNABLE_INTEGER, &gbl_decom, READONLY | NOZERO, NULL, NULL,
                 NULL, NULL);
/*
REGISTER_TUNABLE("default_datetime_precision", NULL,
                 TUNABLE_INTEGER, &gbl_datetime_precision, READONLY, NULL, NULL,
                 NULL, NULL);
*/
REGISTER_TUNABLE("dir",
                 "Database directory. (Default: $COMDB2_ROOT/var/cdb2/$DBNAME)",
                 TUNABLE_STRING, &db->basedir, READONLY, NULL, NULL, NULL,
                 NULL);
REGISTER_TUNABLE("disable_cache_internal_nodes",
                 "Disables 'enable_cache_internal_nodes'. B-tree leaf nodes "
                 "are treated same as internal nodes.",
                 TUNABLE_BOOLEAN, &gbl_enable_cache_internal_nodes,
                 INVERSE_VALUE | READONLY | NOARG, NULL, NULL, NULL, NULL);
REGISTER_TUNABLE("disable_datetime_ms_us_sc",
                 "Disables 'enable_datetime_ms_us_sc'", TUNABLE_BOOLEAN,
                 &gbl_forbid_datetime_ms_us_s2s, READONLY | NOARG, NULL, NULL,
                 NULL, NULL);
REGISTER_TUNABLE("disable_datetime_promotion",
                 "Disables 'enable_datetime_promotion'", TUNABLE_BOOLEAN,
                 &gbl_forbid_datetime_promotion, READONLY | NOARG, NULL, NULL,
                 NULL, NULL);
REGISTER_TUNABLE("disable_datetime_truncation",
                 "Disables 'enable_datetime_truncation'", TUNABLE_BOOLEAN,
                 &gbl_forbid_datetime_truncation, READONLY | NOARG, NULL, NULL,
                 NULL, NULL);
REGISTER_TUNABLE("disable_inplace_blob_optimization",
                 "Disables 'enable_inplace_blob_optimization'", TUNABLE_BOOLEAN,
                 &gbl_inplace_blob_optimization,
                 INVERSE_VALUE | READONLY | NOARG, NULL, NULL, NULL, NULL);
REGISTER_TUNABLE("disable_inplace_blobs", "Disables 'enable_inplace_blobs'",
                 TUNABLE_BOOLEAN, &gbl_inplace_blobs,
                 INVERSE_VALUE | READONLY | NOARG, NULL, NULL, NULL, NULL);
REGISTER_TUNABLE("disable_lowpri_snapisol", "Disables 'enable_lowpri_snapisol'",
                 TUNABLE_BOOLEAN, &gbl_lowpri_snapisol_sessions,
                 INVERSE_VALUE | READONLY | NOARG, NULL, NULL, NULL, NULL);
/*
REGISTER_TUNABLE("disable_new_snapshot",
                 "Disables 'enable_new_snapshot'", TUNABLE_BOOLEAN,
                 &gbl_new_snapisol, INVERSE_VALUE | READONLY | NOARG, NULL,
                 NULL, NULL, NULL);
*/
REGISTER_TUNABLE("disable_osql_blob_optimization",
                 "Disables 'enable_osql_blob_optimization'", TUNABLE_BOOLEAN,
                 &gbl_osql_blob_optimization, INVERSE_VALUE | READONLY | NOARG,
                 NULL, NULL, NULL, NULL);
REGISTER_TUNABLE("disable_overflow_page_trace",
                 "Disables 'enable_overflow_page_trace'", TUNABLE_BOOLEAN,
                 &gbl_disable_overflow_page_trace, NOARG, NULL, NULL, NULL,
                 NULL);
REGISTER_TUNABLE("disable_page_compact", "Sets 'page_compact_thresh_ff' to 0.",
                 TUNABLE_BOOLEAN, &gbl_pg_compact_thresh,
                 INVERSE_VALUE | READONLY | NOARG, NULL, NULL, NULL, NULL);
REGISTER_TUNABLE("disable_page_compact_backward_scan",
                 "Disables 'enable_page_compact_backward_scan'",
                 TUNABLE_BOOLEAN, &gbl_disable_backward_scan, READONLY | NOARG,
                 NULL, NULL, NULL, NULL);
REGISTER_TUNABLE("disable_page_latches", "Disables 'page_latches'",
                 TUNABLE_BOOLEAN, &gbl_page_latches,
                 INVERSE_VALUE | READONLY | NOARG, NULL, NULL, NULL, NULL);
REGISTER_TUNABLE("disable_partial_indexes", "Disables 'enable_partial_indexes'",
                 TUNABLE_BOOLEAN, &gbl_partial_indexes,
                 INVERSE_VALUE | READONLY | NOARG, NULL, NULL, NULL, NULL);
REGISTER_TUNABLE("disable_prefault_udp", "Disables 'enable_prefault_udp'",
                 TUNABLE_BOOLEAN, &gbl_prefault_udp, INVERSE_VALUE | NOARG,
                 NULL, NULL, NULL, NULL);
REGISTER_TUNABLE("disable_replicant_latches", "Disables 'replicant_latches'",
                 TUNABLE_BOOLEAN, &gbl_replicant_latches,
                 INVERSE_VALUE | READONLY | NOARG, NULL, NULL, NULL, NULL);
REGISTER_TUNABLE("disable_rowlock_locking", NULL, TUNABLE_BOOLEAN,
                 &gbl_disable_rowlocks, READONLY | NOARG, NULL, NULL, NULL,
                 NULL);
REGISTER_TUNABLE("disable_skip_rows", NULL, TUNABLE_BOOLEAN,
                 &gbl_disable_skip_rows, READONLY | NOARG, NULL, NULL, NULL,
                 NULL);
REGISTER_TUNABLE("disable_sparse_lockerid_map",
                 "Disables 'enable_sparse_lockerid_map'", TUNABLE_BOOLEAN,
                 &gbl_sparse_lockerid_map, INVERSE_VALUE | READONLY | NOARG,
                 NULL, NULL, NULL, NULL);
REGISTER_TUNABLE("disable_sql_dlmalloc",
                 "If set, will use default system malloc for SQL state "
                 "machines. By default, each thread running SQL gets a "
                 "dedicated memory pool. (Default: off)",
                 TUNABLE_BOOLEAN, &gbl_disable_sql_dlmalloc, READONLY | NOARG,
                 NULL, NULL, NULL, NULL);
REGISTER_TUNABLE("disable_tagged_api", "Disables 'enable_tagged_api'",
                 TUNABLE_BOOLEAN, &gbl_disable_tagged_api, NOARG, NULL, NULL,
                 NULL, NULL);
REGISTER_TUNABLE("disable_temptable_pool", "Sets 'temptable_limit' to 0.",
                 TUNABLE_BOOLEAN, &gbl_temptable_pool_capacity,
                 INVERSE_VALUE | READONLY | NOARG, NULL, NULL, NULL, NULL);
REGISTER_TUNABLE("disable_upgrade_ahead", "Sets 'enable_upgrade_ahead' to 0.",
                 TUNABLE_BOOLEAN, &gbl_num_record_upgrades,
                 INVERSE_VALUE | READONLY | NOARG, NULL, NULL, NULL, NULL);
REGISTER_TUNABLE("disallow_portmux_route", "Disables 'allow_portmux_route'",
                 TUNABLE_BOOLEAN, &gbl_pmux_route_enabled,
                 INVERSE_VALUE | READONLY | NOARG | READEARLY, NULL, NULL, NULL,
                 NULL);
REGISTER_TUNABLE("dont_abort_on_in_use_rqid", "Disable 'abort_on_in_use_rqid'",
                 TUNABLE_BOOLEAN, &gbl_abort_on_clear_inuse_rqid,
                 INVERSE_VALUE | READONLY | NOARG, NULL, NULL, NULL, NULL);
REGISTER_TUNABLE("dont_forbid_ulonglong", "Disables 'forbid_ulonglong'",
                 TUNABLE_BOOLEAN, &gbl_forbid_ulonglong,
                 INVERSE_VALUE | READONLY | NOARG | READEARLY, NULL, NULL, NULL,
                 NULL);
REGISTER_TUNABLE("dont_init_with_inplace_updates",
                 "Disables 'init_with_inplace_updates'", TUNABLE_BOOLEAN,
                 &gbl_init_with_ipu, INVERSE_VALUE | READONLY | NOARG, NULL,
                 NULL, NULL, NULL);
REGISTER_TUNABLE("dont_init_with_instant_schema_change",
                 "Disables 'instant_schema_change'", TUNABLE_BOOLEAN,
                 &gbl_init_with_instant_sc, INVERSE_VALUE | READONLY | NOARG,
                 NULL, NULL, NULL, NULL);
REGISTER_TUNABLE("dont_init_with_ondisk_header",
                 "Disables 'dont_init_with_ondisk_header'", TUNABLE_BOOLEAN,
                 &gbl_init_with_odh, INVERSE_VALUE | READONLY | NOARG, NULL,
                 NULL, NULL, NULL);
REGISTER_TUNABLE("dont_optimize_repdb_truncate",
                 "Disable 'optimize_repdb_truncate'", TUNABLE_BOOLEAN,
                 &gbl_optimize_truncate_repdb,
                 INVERSE_VALUE | READONLY | NOARG | READEARLY, NULL, NULL, NULL,
                 NULL);
REGISTER_TUNABLE("dont_prefix_foreign_keys", "Disables 'prefix_foreign_keys'",
                 TUNABLE_BOOLEAN, &gbl_fk_allow_prefix_keys,
                 INVERSE_VALUE | READONLY | NOARG, NULL, NULL, NULL, NULL);
REGISTER_TUNABLE("dont_superset_foreign_keys",
                 "Disables 'superset_foreign_keys'", TUNABLE_BOOLEAN,
                 &gbl_fk_allow_superset_keys, INVERSE_VALUE | READONLY | NOARG,
                 NULL, NULL, NULL, NULL);
REGISTER_TUNABLE("dont_sort_nulls_with_header",
                 "Disables 'sort_nulls_with_header'", TUNABLE_BOOLEAN,
                 &gbl_sort_nulls_correctly, INVERSE_VALUE | READONLY | NOARG,
                 NULL, NULL, NULL, NULL);
REGISTER_TUNABLE("dtastripe", NULL, TUNABLE_INTEGER, &gbl_dtastripe,
                 READONLY | NOZERO, NULL, dtastripe_verify, NULL, NULL);
REGISTER_TUNABLE("early",
                 "When set, replicants will ack a transaction as soon as they "
                 "acquire locks - not that replication must succeed at that "
                 "point, and reads on that node will either see the records or "
                 "block. (Default: on)",
                 TUNABLE_BOOLEAN, &gbl_early, READONLY | NOARG, NULL, NULL,
                 NULL, NULL);
REGISTER_TUNABLE("enable_berkdb_retry_deadlock_bias", NULL, TUNABLE_BOOLEAN,
                 &gbl_enable_berkdb_retry_deadlock_bias, READONLY | NOARG, NULL,
                 NULL, NULL, NULL);
REGISTER_TUNABLE(
    "enable_cache_internal_nodes",
    "B-tree internal nodes have a higher cache priority. (Default: on)",
    TUNABLE_BOOLEAN, &gbl_enable_cache_internal_nodes, READONLY | NOARG, NULL,
    NULL, NULL, NULL);
REGISTER_TUNABLE("enable_datetime_ms_us_sc", NULL, TUNABLE_BOOLEAN,
                 &gbl_forbid_datetime_ms_us_s2s,
                 READONLY | INVERSE_VALUE | NOARG, NULL, NULL, NULL, NULL);
REGISTER_TUNABLE("enable_datetime_promotion", NULL, TUNABLE_BOOLEAN,
                 &gbl_forbid_datetime_promotion,
                 READONLY | INVERSE_VALUE | NOARG, NULL, NULL, NULL, NULL);
REGISTER_TUNABLE("enable_datetime_truncation", NULL, TUNABLE_BOOLEAN,
                 &gbl_forbid_datetime_truncation,
                 READONLY | INVERSE_VALUE | NOARG, NULL, NULL, NULL, NULL);
REGISTER_TUNABLE("enable_inplace_blob_optimization",
                 "Enables inplace blob updates (blobs are updated in place in "
                 "their b-tree when possible, not deleted/added) Note: This "
                 "changes the data-format. (Default: on)",
                 TUNABLE_BOOLEAN, &gbl_inplace_blob_optimization,
                 READONLY | NOARG, NULL, NULL, NULL, NULL);
REGISTER_TUNABLE(
    "enable_inplace_blobs",
    "Do not update the rowid of a blob entry on an update. (Default: on)",
    TUNABLE_BOOLEAN, &gbl_inplace_blobs, READONLY | NOARG, NULL, NULL, NULL,
    NULL);
REGISTER_TUNABLE("enable_lowpri_snapisol",
                 "Give lower priority to locks acquired when updating snapshot "
                 "state. (Default: off)",
                 TUNABLE_BOOLEAN, &gbl_lowpri_snapisol_sessions,
                 READONLY | NOARG, NULL, NULL, NULL, NULL);

/*
REGISTER_TUNABLE("enable_new_snapshot",
                 "Enable new SNAPSHOT implementation. (Default: off)",
                 TUNABLE_BOOLEAN, &gbl_new_snapisol, READONLY | NOARG, NULL,
                 NULL, NULL, NULL);
REGISTER_TUNABLE(
    "enable_new_snapshot_asof",
    "Enable new BEGIN TRANSACTION AS OF implementation. (Default: off)",
    TUNABLE_BOOLEAN, &gbl_new_snapisol_asof, READONLY | NOARG, NULL, NULL, NULL,
    NULL);
REGISTER_TUNABLE("enable_new_snapshot_logging",
                 "Enable alternate logging scheme. (Default: off)",
                 TUNABLE_BOOLEAN, &gbl_new_snapisol_logging, READONLY | NOARG,
                 NULL, NULL, NULL, NULL);
*/
REGISTER_TUNABLE("enable_osql_blob_optimization",
                 "Replicant tracks which columns are modified in a transaction "
                 "to allow blob updates to be ommitted if possible. (Default: "
                 "on)",
                 TUNABLE_BOOLEAN, &gbl_osql_blob_optimization, READONLY | NOARG,
                 NULL, NULL, NULL, NULL);
REGISTER_TUNABLE("enable_overflow_page_trace",
                 "If set, warn when a page order table scan encounters an "
                 "overflow page. (Default: off)",
                 TUNABLE_BOOLEAN, &gbl_disable_overflow_page_trace,
                 INVERSE_VALUE | NOARG, NULL, NULL, NULL, NULL);
REGISTER_TUNABLE("enable_page_compact_backward_scan", NULL, TUNABLE_INTEGER,
                 &gbl_disable_backward_scan, INVERSE_VALUE | READONLY | NOARG,
                 NULL, NULL, NULL, NULL);
REGISTER_TUNABLE(
    "enable_partial_indexes",
    "If set, allows partial index definitions in table schema. (Default: off)",
    TUNABLE_BOOLEAN, &gbl_partial_indexes, READONLY | NOARG, NULL, NULL, NULL,
    NULL);
REGISTER_TUNABLE("enable_prefault_udp",
                 "Send lossy prefault requests to replicants. (Default: off)",
                 TUNABLE_BOOLEAN, &gbl_prefault_udp, NOARG, NULL, NULL, NULL,
                 NULL);
REGISTER_TUNABLE("enable_selectv_range_check",
                 "If set, SELECTV will send ranges for verification, not every "
                 "touched record. (Default: off)",
                 TUNABLE_BOOLEAN, &gbl_selectv_rangechk, NOARG, NULL, NULL,
                 NULL, NULL);
REGISTER_TUNABLE("disable_selectv_range_check",
                 "Disables 'enable_selectv_range_check'", TUNABLE_BOOLEAN,
                 &gbl_selectv_rangechk, INVERSE_VALUE | NOARG, NULL, NULL, NULL,
                 NULL);
/*
REGISTER_TUNABLE("enable_snapshot_isolation",
                 "Enable to allow SNAPSHOT level transactions to run against "
                 "the database. (Default: off)",
                 TUNABLE_BOOLEAN, &gbl_snapisol, READONLY, NULL, NULL, NULL,
                 NULL);
*/
REGISTER_TUNABLE("enable_sparse_lockerid_map",
                 "If set, allocates a sparse map of lockers for deadlock "
                 "resolution. (Default: on)",
                 TUNABLE_BOOLEAN, &gbl_sparse_lockerid_map, READONLY | NOARG,
                 NULL, NULL, NULL, NULL);
REGISTER_TUNABLE("enable_sp_strict_assignments", NULL, TUNABLE_INTEGER,
                 &gbl_spstrictassignments, READONLY | NOARG, NULL, NULL, NULL,
                 NULL);
REGISTER_TUNABLE("enable_sql_stmt_caching",
                 "Enable caching of query plans. If followed by \"all\" will "
                 "cache all queries, including those without parameters. "
                 "(Default: on)",
                 TUNABLE_ENUM, &gbl_enable_sql_stmt_caching, READONLY | NOARG,
                 enable_sql_stmt_caching_value, NULL,
                 enable_sql_stmt_caching_update, NULL);
REGISTER_TUNABLE("enable_tagged_api",
                 "Enables tagged api requests. (Default: on)", TUNABLE_BOOLEAN,
                 &gbl_disable_tagged_api, INVERSE_VALUE | NOARG, NULL, NULL,
                 NULL, NULL);
REGISTER_TUNABLE("enable_upgrade_ahead",
                 "Occasionally update read records to the newest schema "
                 "version (saves some processing when reading them later). "
                 "(Default: off)",
                 TUNABLE_INTEGER, &gbl_num_record_upgrades, READONLY | NOARG,
                 NULL, NULL, enable_upgrade_ahead_update, NULL);
REGISTER_TUNABLE("enque_flush_interval", NULL, TUNABLE_INTEGER,
                 &gbl_enque_flush_interval, READONLY, NULL, NULL, NULL, NULL);
REGISTER_TUNABLE("enque_reorder_lookahead", NULL, TUNABLE_INTEGER,
                 &gbl_enque_reorder_lookahead, READONLY, NULL, NULL, NULL,
                 NULL);
REGISTER_TUNABLE("env_messages", NULL, TUNABLE_BOOLEAN, &gbl_noenv_messages,
                 INVERSE_VALUE | READONLY | NOARG, NULL, NULL, NULL, NULL);
REGISTER_TUNABLE("epochms_repts", NULL, TUNABLE_BOOLEAN,
                 &gbl_berkdb_epochms_repts, READONLY | NOARG, NULL, NULL, NULL,
                 NULL);
REGISTER_TUNABLE("erroff", "Disables 'erron'", TUNABLE_BOOLEAN, &db->errstaton,
                 INVERSE_VALUE | READONLY | NOARG, NULL, NULL, NULL, NULL);
REGISTER_TUNABLE("erron", NULL, TUNABLE_BOOLEAN, &db->errstaton,
                 READONLY | NOARG, NULL, NULL, NULL, NULL);
REGISTER_TUNABLE(
    "exclusive_blockop_qconsume",
    "Enables serialization of blockops and queue consumes. (Default: off)",
    TUNABLE_BOOLEAN, &gbl_exclusive_blockop_qconsume, READONLY | NOARG, NULL,
    NULL, NULL, NULL);
REGISTER_TUNABLE("exitalarmsec", NULL, TUNABLE_INTEGER, &gbl_exit_alarm_sec,
                 READONLY, NULL, NULL, NULL, NULL);
REGISTER_TUNABLE("exit_on_internal_failure", NULL, TUNABLE_BOOLEAN,
                 &gbl_exit_on_internal_error, READONLY | NOARG, NULL, NULL,
                 NULL, NULL);
REGISTER_TUNABLE("fdbdebg", NULL, TUNABLE_INTEGER, &gbl_fdb_track, 0, NULL,
                 NULL, NULL, NULL);
REGISTER_TUNABLE("fdbtrackhints", NULL, TUNABLE_INTEGER, &gbl_fdb_track_hints,
                 READONLY, NULL, NULL, NULL, NULL);
REGISTER_TUNABLE("forbid_ulonglong", "Disallow u_longlong. (Default: on)",
                 TUNABLE_BOOLEAN, &gbl_forbid_ulonglong,
                 READONLY | NOARG | READEARLY, NULL, NULL, NULL, NULL);
REGISTER_TUNABLE("force_highslot", NULL, TUNABLE_BOOLEAN, &gbl_force_highslot,
                 READONLY | NOARG, NULL, NULL, NULL, NULL);
REGISTER_TUNABLE("foreign_db_allow_cross_class", NULL, TUNABLE_BOOLEAN,
                 &gbl_fdb_allow_cross_classes, READONLY | NOARG | READEARLY,
                 NULL, NULL, NULL, NULL);
REGISTER_TUNABLE("foreign_db_resolve_local", NULL, TUNABLE_BOOLEAN,
                 &gbl_fdb_resolve_local, READONLY | NOARG | READEARLY, NULL,
                 NULL, NULL, NULL);
REGISTER_TUNABLE("fullrecovery", "Attempt to run database "
                                 "recovery from the beginning of "
                                 "available logs. (Default : off)",
                 TUNABLE_BOOLEAN, &gbl_fullrecovery, READONLY | NOARG, NULL,
                 NULL, NULL, NULL);
REGISTER_TUNABLE("gbl_exit_on_pthread_create_fail",
                 "If set, database will exit if thread pools aren't able to "
                 "create threads. (Default: 0)",
                 TUNABLE_INTEGER, &gbl_exit_on_pthread_create_fail, READONLY,
                 NULL, NULL, NULL, NULL);
REGISTER_TUNABLE("goslow", NULL, TUNABLE_BOOLEAN, &gbl_goslow, NOARG, NULL,
                 NULL, NULL, NULL);
REGISTER_TUNABLE("gofast", NULL, TUNABLE_BOOLEAN, &gbl_goslow,
                 INVERSE_VALUE | NOARG, NULL, NULL, NULL, NULL);
REGISTER_TUNABLE("heartbeat_check_time",
                 "Raise an error if no heartbeat for this amount of time (in "
                 "secs). (Default: 10 secs)",
                 TUNABLE_INTEGER, &gbl_heartbeat_check, READONLY | NOZERO, NULL,
                 NULL, NULL, NULL);
REGISTER_TUNABLE("heartbeat_send_time",
                 "Send heartbeats this often. (Default: 5secs)",
                 TUNABLE_INTEGER, &gbl_heartbeat_send, READONLY | NOZERO, NULL,
                 NULL, NULL, NULL);
REGISTER_TUNABLE("hostname", NULL, TUNABLE_STRING, &gbl_mynode,
                 READONLY | READEARLY, NULL, NULL, hostname_update, NULL);
REGISTER_TUNABLE("incoherent_alarm_time", NULL, TUNABLE_INTEGER,
                 &gbl_incoherent_alarm_time, READONLY, NULL, NULL, NULL, NULL);
REGISTER_TUNABLE("incoherent_msg_freq", NULL, TUNABLE_INTEGER,
                 &gbl_incoherent_msg_freq, READONLY, NULL, NULL, NULL, NULL);
REGISTER_TUNABLE("inflatelog", NULL, TUNABLE_INTEGER, &gbl_inflate_log,
                 READONLY, NULL, NULL, NULL, NULL);
REGISTER_TUNABLE("init_with_bthash", NULL, TUNABLE_INTEGER,
                 &gbl_init_with_bthash, READONLY | NOZERO, NULL, NULL, NULL,
                 NULL);
REGISTER_TUNABLE("init_with_compr", NULL, TUNABLE_ENUM, &gbl_init_with_compr,
                 READONLY, init_with_compr_value, NULL, init_with_compr_update,
                 NULL);
REGISTER_TUNABLE("init_with_compr_blobs", NULL, TUNABLE_ENUM,
                 &gbl_init_with_compr_blobs, READONLY, init_with_compr_value,
                 NULL, init_with_compr_blobs_update, NULL);
REGISTER_TUNABLE("init_with_genid48",
                 "Enables Genid48 for the database. (Default: on)",
                 TUNABLE_INTEGER, &gbl_init_with_genid48, READONLY | NOARG,
                 NULL, NULL, NULL, NULL);
REGISTER_TUNABLE("init_with_inplace_updates",
                 "Initialize tables with inplace-update support. (Default: on)",
                 TUNABLE_BOOLEAN, &gbl_init_with_ipu, READONLY | NOARG, NULL,
                 NULL, NULL, NULL);
REGISTER_TUNABLE("init_with_instant_schema_change",
                 "Same as 'instant_schema_change'", TUNABLE_BOOLEAN,
                 &gbl_init_with_instant_sc, READONLY | NOARG, NULL, NULL, NULL,
                 NULL);
REGISTER_TUNABLE("init_with_ondisk_header",
                 "Initialize tables with on-disk header. (Default: on)",
                 TUNABLE_BOOLEAN, &gbl_init_with_odh, READONLY | NOARG, NULL,
                 NULL, NULL, NULL);
REGISTER_TUNABLE("init_with_rowlocks",
                 "Enables row-locks for the database. (Default: 0)",
                 TUNABLE_INTEGER, &gbl_init_with_rowlocks, READONLY | NOARG,
                 NULL, NULL, init_with_rowlocks_update, NULL);
REGISTER_TUNABLE(
    "init_with_rowlocks_master_only",
    "Enables row-locks for the database (master-only). (Default: 0)",
    TUNABLE_INTEGER, &gbl_init_with_rowlocks, READONLY | NOARG, NULL, NULL,
    init_with_rowlocks_master_only_update, NULL);
REGISTER_TUNABLE("init_with_time_based_genids", "Enables time-based GENIDs",
                 TUNABLE_BOOLEAN, &gbl_init_with_genid48,
                 INVERSE_VALUE | READONLY | NOARG, NULL, NULL, NULL, NULL);
REGISTER_TUNABLE("instant_schema_change",
                 "When possible (eg: when just adding fields) schema change "
                 "will not rebuild the underlying tables. (Default: on)",
                 TUNABLE_BOOLEAN, &gbl_init_with_instant_sc, READONLY | NOARG,
                 NULL, NULL, NULL, NULL);
REGISTER_TUNABLE("ioqueue",
                 "Maximum depth of the I/O prefaulting queue. (Default: 0)",
                 TUNABLE_INTEGER, &gbl_ioqueue, READONLY, NULL, NULL, NULL,
                 NULL);
REGISTER_TUNABLE("iothreads",
                 "Number of threads to use for I/O prefaulting. (Default: 0)",
                 TUNABLE_INTEGER, &gbl_iothreads, READONLY, NULL, NULL, NULL,
                 NULL);
REGISTER_TUNABLE("keycompr",
                 "Enable index compression (applies to newly allocated index "
                 "pages, rebuild table to force for all pages.",
                 TUNABLE_BOOLEAN, &gbl_keycompr, READONLY | NOARG, NULL, NULL,
                 NULL, NULL);
REGISTER_TUNABLE("largepages", "Enables large pages. (Default: off)",
                 TUNABLE_BOOLEAN, &gbl_largepages, READONLY | NOARG, NULL, NULL,
                 NULL, NULL);
REGISTER_TUNABLE("lclpooledbufs", NULL, TUNABLE_INTEGER, &gbl_lclpooled_buffers,
                 READONLY, NULL, NULL, NULL, NULL);
REGISTER_TUNABLE("lk_hash", NULL, TUNABLE_INTEGER, &gbl_lk_hash,
                 READONLY | READEARLY, NULL, lk_verify, NULL, NULL);
REGISTER_TUNABLE("lk_part", NULL, TUNABLE_INTEGER, &gbl_lk_parts,
                 READONLY | READEARLY, NULL, lk_verify, NULL, NULL);
REGISTER_TUNABLE("lkr_hash", NULL, TUNABLE_INTEGER, &gbl_lkr_hash,
                 READONLY | READEARLY, NULL, lk_verify, NULL, NULL);
REGISTER_TUNABLE("lkr_part", NULL, TUNABLE_INTEGER, &gbl_lkr_parts,
                 READONLY | READEARLY, NULL, lk_verify, NULL, NULL);
REGISTER_TUNABLE("lock_conflict_trace",
                 "Dump count of lock conflicts every second. (Default: off)",
                 TUNABLE_BOOLEAN, &gbl_lock_conflict_trace, NOARG, NULL, NULL,
                 NULL, NULL);
/* TODO(Nirbhay): Merge the following 3 into a single (enum?) tunable. */
REGISTER_TUNABLE("log_delete_after_backup",
                 "Set log deletion policy to disable log deletion (can be set "
                 "by backups). (Default: off)",
                 TUNABLE_INTEGER, &db->log_delete_age, READONLY, NULL, NULL,
                 NULL, NULL);
REGISTER_TUNABLE("log_delete_before_startup",
                 "Set log deletion policy to disable logs older than database "
                 "startup time. (Default: off)",
                 TUNABLE_INTEGER, &db->log_delete_age, READONLY | NOARG, NULL,
                 NULL, log_delete_before_startup_update, NULL);
REGISTER_TUNABLE(
    "log_delete_now",
    "Set log deletion policy to delete logs as soon as possible. (Default: 0)",
    TUNABLE_INTEGER, &db->log_delete_age, READONLY | NOARG | INVERSE_VALUE,
    NULL, NULL, NULL, NULL);
REGISTER_TUNABLE("loghist", NULL, TUNABLE_INTEGER, &gbl_loghist,
                 READONLY | NOARG, NULL, NULL, loghist_update, NULL);
REGISTER_TUNABLE("loghist_verbose", NULL, TUNABLE_BOOLEAN, &gbl_loghist_verbose,
                 READONLY | NOARG, NULL, NULL, NULL, NULL);
/*
REGISTER_TUNABLE("mallocregions", NULL, TUNABLE_INTEGER,
                 &gbl_malloc_regions, READONLY, NULL, NULL, NULL, NULL);
*/
/*
  Note: master_retry_poll_ms' value < 0 was previously ignored without
  any error.
*/
REGISTER_TUNABLE("master_retry_poll_ms",
                 "Have a node wait this long after a master swing before "
                 "retrying a transaction. (Default: 100ms)",
                 TUNABLE_INTEGER, &gbl_master_retry_poll_ms, READONLY, NULL,
                 NULL, NULL, NULL);
REGISTER_TUNABLE("master_swing_osql_verbose",
                 "Produce verbose trace for SQL handlers detecting a master "
                 "change. (Default: off)",
                 TUNABLE_BOOLEAN, &gbl_master_swing_osql_verbose,
                 READONLY | NOARG, NULL, NULL, NULL, NULL);
REGISTER_TUNABLE("master_swing_osql_verbose_off",
                 "Disables 'master_swing_osql_verbose'", TUNABLE_BOOLEAN,
                 &gbl_master_swing_osql_verbose, INVERSE_VALUE | NOARG, NULL,
                 NULL, NULL, NULL);
REGISTER_TUNABLE("master_swing_sock_restart_sleep",
                 "For testing: sleep in osql_sock_restart when master swings",
                 TUNABLE_INTEGER, &gbl_master_swing_sock_restart_sleep,
                 READONLY, NULL, NULL, NULL, NULL);
REGISTER_TUNABLE("maxblobretries", NULL, TUNABLE_INTEGER, &gbl_maxblobretries,
                 READONLY, NULL, maxretries_verify, NULL, NULL);
REGISTER_TUNABLE("maxblockops", NULL, TUNABLE_INTEGER, &gbl_maxblockops,
                 READONLY, NULL, NULL, NULL, NULL);
REGISTER_TUNABLE("maxcolumns",
                 "Raise the maximum permitted number of columns per table. "
                 "There is a hard limit of 1024. (Default: 255)",
                 TUNABLE_INTEGER, &gbl_max_columns_soft_limit, READONLY, NULL,
                 maxcolumns_verify, NULL, NULL);
REGISTER_TUNABLE("maxcontextskips", NULL, TUNABLE_INTEGER, &gbl_maxcontextskips,
                 READONLY, NULL, NULL, NULL, NULL);
REGISTER_TUNABLE("maxosqltransfer",
                 "Maximum number of record modifications allowed per "
                 "transaction. (Default: 50000)",
                 TUNABLE_INTEGER, &g_osql_max_trans, READONLY, NULL, NULL, NULL,
                 NULL);
REGISTER_TUNABLE("maxthrottletime", NULL, TUNABLE_INTEGER,
                 &gbl_osql_max_throttle_sec, READONLY, NULL, NULL, NULL, NULL);
REGISTER_TUNABLE("max_incoherent_nodes", NULL, TUNABLE_INTEGER,
                 &gbl_max_incoherent_nodes, READONLY, NULL, NULL, NULL, NULL);
REGISTER_TUNABLE("max_lua_instructions",
                 "Maximum lua opcodes to execute before we assume the stored "
                 "procedure is looping and kill it. (Default: 10000)",
                 TUNABLE_INTEGER, &gbl_max_lua_instructions, READONLY, NULL,
                 NULL, NULL, NULL);
REGISTER_TUNABLE("max_num_compact_pages_per_txn", NULL, TUNABLE_INTEGER,
                 &gbl_max_num_compact_pages_per_txn, 0, NULL, NULL, NULL, NULL);
REGISTER_TUNABLE("maxq",
                 "Maximum queue depth for write requests. (Default: 192)",
                 TUNABLE_INTEGER, &gbl_maxqueue, READONLY, NULL, NULL,
                 maxq_update, NULL);
REGISTER_TUNABLE("maxretries", "Maximum number of times a "
                               "transactions will be retried on a "
                               "deadlock. (Default: 500)",
                 TUNABLE_INTEGER, &gbl_maxretries, READONLY, NULL,
                 maxretries_verify, NULL, NULL);
REGISTER_TUNABLE(
    "max_sqlcache_hints",
    "Maximum number of \"hinted\" query plans to keep (global). (Default: 100)",
    TUNABLE_INTEGER, &gbl_max_sql_hint_cache, READONLY, NULL, NULL, NULL, NULL);
REGISTER_TUNABLE("max_sqlcache_per_thread",
                 "Maximum number of plans to cache per sql thread (statement "
                 "cache is per-thread). (Default: 10)",
                 TUNABLE_INTEGER, &gbl_max_sqlcache, READONLY, NULL, NULL, NULL,
                 NULL);
REGISTER_TUNABLE("maxt", NULL, TUNABLE_INTEGER, &gbl_maxthreads,
                 READONLY | NOZERO, NULL, NULL, maxt_update, NULL);
REGISTER_TUNABLE(
    "maxwt",
    "Maximum number of threads processing write requests. (Default: 8)",
    TUNABLE_INTEGER, &gbl_maxwthreads, READONLY, NULL, NULL, NULL, NULL);
REGISTER_TUNABLE("memnice", NULL, TUNABLE_INTEGER, &gbl_mem_nice,
                 READONLY | NOARG, NULL, NULL, memnice_update, NULL);
REGISTER_TUNABLE("mempget_timeout", NULL, TUNABLE_INTEGER,
                 &__gbl_max_mpalloc_sleeptime, READONLY, NULL, NULL, NULL,
                 NULL);
REGISTER_TUNABLE("memstat_autoreport_freq",
                 "Dump memory usage to trace files at this frequency (in "
                 "secs). (Default: 180 secs)",
                 TUNABLE_INTEGER, &gbl_memstat_freq, READONLY, NULL, NULL, NULL,
                 NULL);
REGISTER_TUNABLE("morecolumns", NULL, TUNABLE_BOOLEAN, &gbl_morecolumns,
                 READONLY | NOARG | READEARLY, NULL, NULL, NULL, NULL);
REGISTER_TUNABLE("move_deadlock_max_attempt", NULL, TUNABLE_INTEGER,
                 &gbl_move_deadlk_max_attempt, 0, NULL, NULL, NULL, NULL);
REGISTER_TUNABLE("name", NULL, TUNABLE_STRING, &gbl_name, DEPRECATED_TUNABLE | READONLY,
                 NULL, NULL, NULL, NULL);
REGISTER_TUNABLE("natural_types", "Same as 'nosurprise'", TUNABLE_BOOLEAN,
                 &gbl_surprise, INVERSE_VALUE | READONLY | NOARG, NULL, NULL,
                 NULL, NULL);
REGISTER_TUNABLE("netbufsz", "Size of the network buffer (per "
                             "node) for the replication network. "
                             "(Default: 1MB)",
                 TUNABLE_INTEGER, &gbl_netbufsz, READONLY | NOZERO, NULL, NULL,
                 NULL, NULL);
REGISTER_TUNABLE(
    "net_explicit_flush_trace",
    "Produce a stack dump for long network flushes. (Default: off)",
    TUNABLE_BOOLEAN, &explicit_flush_trace, READONLY | NOARG, NULL, NULL, NULL,
    NULL);
REGISTER_TUNABLE("net_lmt_upd_incoherent_nodes", NULL, TUNABLE_INTEGER,
                 &gbl_net_lmt_upd_incoherent_nodes, 0, NULL, NULL, NULL, NULL);
REGISTER_TUNABLE("net_max_mem",
                 "Maximum size (in MB) of items keep on replication network "
                 "queue before dropping (per replicant). (Default: 0)",
                 TUNABLE_INTEGER, &gbl_net_max_mem, READONLY, NULL, NULL, NULL,
                 NULL);
REGISTER_TUNABLE("net_max_queue",
                 "Maximum number of items to keep on replication network queue "
                 "before dropping (per replicant). (Default: 25000)",
                 TUNABLE_INTEGER, &gbl_net_max_queue, READONLY, NULL, NULL,
                 NULL, NULL);
REGISTER_TUNABLE("net_poll",
                 "Allow a connection to linger for this many milliseconds "
                 "before identifying itself. Connections that take longer are "
                 "shut down. (Default: 100ms)",
                 TUNABLE_INTEGER, &gbl_net_poll, READONLY, NULL, NULL, NULL,
                 NULL);
REGISTER_TUNABLE("net_portmux_register_interval",
                 "Check on this interval if our port is correctly registered "
                 "with pmux for the replication net. (Default: 600ms)",
                 TUNABLE_INTEGER, &gbl_net_portmux_register_interval, READONLY,
                 NULL, NULL, NULL, NULL);
REGISTER_TUNABLE("net_throttle_percent", NULL, TUNABLE_INTEGER,
                 &gbl_net_throttle_percent, READONLY, NULL, percent_verify,
                 NULL, NULL);
REGISTER_TUNABLE("nice", "If set, nice() will be called with this "
                         "value to set the database nice level.",
                 TUNABLE_INTEGER, &gbl_nice, READONLY, NULL, NULL, NULL, NULL);
REGISTER_TUNABLE("noblobstripe", "Disables 'blobstripe'", TUNABLE_BOOLEAN,
                 &gbl_blobstripe, INVERSE_VALUE | READONLY | NOARG, NULL, NULL,
                 NULL, NULL);
REGISTER_TUNABLE("no_compress_page_compact_log",
                 "Disables 'compress_page_compact_log'", TUNABLE_BOOLEAN,
                 &gbl_compress_page_compact_log,
                 INVERSE_VALUE | READONLY | NOARG, NULL, NULL, NULL, NULL);
REGISTER_TUNABLE("nocrc32c", "Disables 'crc32c'", TUNABLE_BOOLEAN, &gbl_crc32c,
                 INVERSE_VALUE | READONLY | NOARG, NULL, NULL, NULL, NULL);
REGISTER_TUNABLE("nodeid", NULL, TUNABLE_INTEGER, &gbl_mynodeid, READONLY, NULL,
                 NULL, NULL, NULL);
REGISTER_TUNABLE("noearly", "Disables 'early'", TUNABLE_BOOLEAN, &gbl_early,
                 INVERSE_VALUE | READONLY | NOARG, NULL, NULL, NULL, NULL);
REGISTER_TUNABLE("noenv_messages", NULL, TUNABLE_BOOLEAN, &gbl_noenv_messages,
                 READONLY | NOARG, NULL, NULL, NULL, NULL);
REGISTER_TUNABLE("no_epochms_repts", "Disables 'epochms_repts'",
                 TUNABLE_BOOLEAN, &gbl_berkdb_epochms_repts,
                 INVERSE_VALUE | READONLY | NOARG, NULL, NULL, NULL, NULL);
REGISTER_TUNABLE("no_exit_on_internal_failure",
                 "Disables 'exit_on_internal_failure'", TUNABLE_BOOLEAN,
                 &gbl_exit_on_internal_error, INVERSE_VALUE | READONLY | NOARG,
                 NULL, NULL, NULL, NULL);
REGISTER_TUNABLE("nokeycompr", "Disables 'keycompr'", TUNABLE_BOOLEAN,
                 &gbl_keycompr, INVERSE_VALUE | READONLY | NOARG, NULL, NULL,
                 NULL, NULL);
REGISTER_TUNABLE("no_lock_conflict_trace", "Disables 'lock_conflict_trace'",
                 TUNABLE_BOOLEAN, &gbl_lock_conflict_trace,
                 INVERSE_VALUE | NOARG, NULL, NULL, NULL, NULL);
REGISTER_TUNABLE("nonames", NULL, TUNABLE_BOOLEAN, &gbl_nonames,
                 READONLY | NOARG | READEARLY, NULL, NULL, NULL, NULL);
REGISTER_TUNABLE("no_net_explicit_flush_trace",
                 "Disables 'net_explicit_flush_trace'", TUNABLE_BOOLEAN,
                 &explicit_flush_trace, INVERSE_VALUE | READONLY | NOARG, NULL,
                 NULL, NULL, NULL);
REGISTER_TUNABLE("no_null_blob_fix", "Disables 'null_blob_fix'",
                 TUNABLE_BOOLEAN, &gbl_disallow_null_blobs,
                 INVERSE_VALUE | READONLY | NOARG, NULL, NULL, NULL, NULL);
REGISTER_TUNABLE("norcache", "Disables 'rcache'", TUNABLE_BOOLEAN, &gbl_rcache,
                 INVERSE_VALUE | READONLY | NOARG, NULL, NULL, NULL, NULL);
REGISTER_TUNABLE("noreallearly", "Disables 'reallearly'", TUNABLE_BOOLEAN,
                 &gbl_reallyearly, INVERSE_VALUE | READONLY | NOARG, NULL, NULL,
                 NULL, NULL);
REGISTER_TUNABLE("norepdebug", "Disables 'repdebug'", TUNABLE_BOOLEAN,
                 &gbl_repdebug, INVERSE_VALUE | READONLY | NOARG, NULL, NULL,
                 NULL, NULL);
REGISTER_TUNABLE("no_rep_process_txn_trace", "Disables 'rep_process_txn_trace'",
                 TUNABLE_BOOLEAN, &gbl_rep_process_txn_time,
                 INVERSE_VALUE | READONLY | NOARG, NULL, NULL, NULL, NULL);
REGISTER_TUNABLE("no_round_robin_stripes", "Disables 'round_robin_stripes'",
                 TUNABLE_BOOLEAN, &gbl_round_robin_stripes,
                 INVERSE_VALUE | READONLY | NOARG, NULL, NULL, NULL, NULL);
REGISTER_TUNABLE("no_sc_inco_chk", NULL, TUNABLE_BOOLEAN, &gbl_sc_inco_chk,
                 READONLY | NOARG, NULL, NULL, NULL, NULL);
REGISTER_TUNABLE("no_static_tag_blob_fix", NULL, TUNABLE_BOOLEAN,
                 &gbl_force_notnull_static_tag_blobs,
                 INVERSE_VALUE | READONLY | NOARG, NULL, NULL, NULL, NULL);
REGISTER_TUNABLE("nosurprise", NULL, TUNABLE_BOOLEAN, &gbl_surprise,
                 INVERSE_VALUE | READONLY | NOARG, NULL, NULL, NULL, NULL);
REGISTER_TUNABLE("notimeout", "Turns off SQL timeouts. (Default: off)",
                 TUNABLE_BOOLEAN, &gbl_notimeouts, NOARG, NULL, NULL, NULL,
                 NULL);
REGISTER_TUNABLE("no_toblock_net_throttle", "Disables 'toblock_net_throttle'",
                 TUNABLE_BOOLEAN, &gbl_toblock_net_throttle,
                 INVERSE_VALUE | READONLY | NOARG, NULL, NULL, NULL, NULL);
REGISTER_TUNABLE("noudp", NULL, TUNABLE_BOOLEAN, &gbl_udp,
                 INVERSE_VALUE | READONLY | NOARG, NULL, NULL, NULL, NULL);
REGISTER_TUNABLE("no_update_delete_limit", NULL, TUNABLE_BOOLEAN,
                 &gbl_update_delete_limit, INVERSE_VALUE | READONLY | NOARG,
                 NULL, NULL, NULL, NULL);
REGISTER_TUNABLE("nowatch", "Disable watchdog. Watchdog aborts "
                            "the database if basic things like "
                            "creating threads, allocating memory, "
                            "etc. doesn't work. (Default: off)",
                 TUNABLE_BOOLEAN, &gbl_watchdog_disable_at_start,
                 READONLY | NOARG, NULL, NULL, NULL, NULL);
REGISTER_TUNABLE("null_blob_fix", NULL, TUNABLE_BOOLEAN,
                 &gbl_disallow_null_blobs, READONLY | NOARG, NULL, NULL, NULL,
                 NULL);
REGISTER_TUNABLE(
    "nullfkey",
    "Do not enforce foreign key constraints for null keys. (Default: on)",
    TUNABLE_BOOLEAN, &gbl_nullfkey, READONLY | NOARG | READEARLY, NULL, NULL,
    NULL, NULL);
/*
REGISTER_TUNABLE("nullsort", NULL, TUNABLE_ENUM,
                 &placeholder, READONLY, NULL, NULL, NULL, NULL);
*/
REGISTER_TUNABLE("num_contexts", NULL, TUNABLE_INTEGER, &gbl_num_contexts,
                 READONLY | NOZERO, NULL, NULL, NULL, NULL);
REGISTER_TUNABLE("num_qdbs", NULL, TUNABLE_INTEGER, &db->num_qdbs, READONLY,
                 NULL, NULL, num_qdbs_update, NULL);
REGISTER_TUNABLE("num_record_converts",
                 "During schema changes, pack this many records into a "
                 "transaction. (Default: 100)",
                 TUNABLE_INTEGER, &gbl_num_record_converts, READONLY | NOZERO,
                 NULL, NULL, NULL, NULL);
/* Backwards compatibility: This tunable DOES expect an argument. */
REGISTER_TUNABLE("oldrangexlim", NULL, TUNABLE_BOOLEAN,
                 &gbl_honor_rangextunit_for_old_apis, READONLY, NULL, NULL,
                 NULL, NULL);
REGISTER_TUNABLE("optimize_repdb_truncate",
                 "Enables use of optimized repdb truncate code. (Default: on)",
                 TUNABLE_BOOLEAN, &gbl_optimize_truncate_repdb,
                 READONLY | NOARG | READEARLY, NULL, NULL, NULL, NULL);
REGISTER_TUNABLE("osql_bkoff_netsend", NULL, TUNABLE_INTEGER,
                 &gbl_osql_bkoff_netsend, READONLY, NULL, NULL, NULL, NULL);
REGISTER_TUNABLE("osql_bkoff_netsend_lmt", NULL, TUNABLE_INTEGER,
                 &gbl_osql_bkoff_netsend_lmt, READONLY, NULL, NULL, NULL, NULL);
REGISTER_TUNABLE("osql_blockproc_timeout_sec", NULL, TUNABLE_INTEGER,
                 &gbl_osql_blockproc_timeout_sec, READONLY, NULL, NULL, NULL,
                 NULL);
REGISTER_TUNABLE("osql_heartbeat_alert_time", NULL, TUNABLE_INTEGER,
                 &gbl_osql_heartbeat_alert, READONLY | NOZERO, NULL,
                 osql_heartbeat_alert_time_verify, NULL, NULL);
REGISTER_TUNABLE("osql_heartbeat_send_time", NULL, TUNABLE_INTEGER,
                 &gbl_osql_heartbeat_send, READONLY | NOZERO, NULL, NULL, NULL,
                 NULL);
REGISTER_TUNABLE("osql_max_queue", NULL, TUNABLE_INTEGER, &gbl_osql_max_queue,
                 READONLY, NULL, NULL, NULL, NULL);
REGISTER_TUNABLE("osql_net_poll",
                 "Like net_sql, but for the offload network (used by write "
                 "transactions on replicants to send work to the master) "
                 "(Default: 100ms)",
                 TUNABLE_INTEGER, &gbl_osql_net_poll, READONLY, NULL, NULL,
                 NULL, NULL);
REGISTER_TUNABLE("osql_net_portmux_register_interval", NULL, TUNABLE_INTEGER,
                 &gbl_osql_net_portmux_register_interval, READONLY, NULL, NULL,
                 NULL, NULL);
REGISTER_TUNABLE("osqlprefaultthreads",
                 "If set, send prefaulting hints to nodes. (Default: 0)",
                 TUNABLE_INTEGER, &gbl_osqlpfault_threads, READONLY, NULL, NULL,
                 NULL, NULL);
REGISTER_TUNABLE("osql_verify_ext_chk",
                 "For block transaction mode only - after this many verify "
                 "errors, check if transaction is non-commitable (see default "
                 "isolation level). (Default: on)",
                 TUNABLE_INTEGER, &gbl_osql_verify_ext_chk, READONLY, NULL,
                 NULL, NULL, NULL);
REGISTER_TUNABLE("osql_verify_retry_max",
                 "Retry a transaction on a verify error this many times (see "
                 "optimistic concurrency control). (Default: 499)",
                 TUNABLE_INTEGER, &gbl_osql_verify_retries_max, READONLY, NULL,
                 NULL, NULL, NULL);
REGISTER_TUNABLE("override_cachekb", NULL, TUNABLE_INTEGER,
                 &db->override_cacheszkb, READONLY, NULL, NULL, NULL, NULL);
REGISTER_TUNABLE("page_compact_latency_ms", NULL, TUNABLE_INTEGER,
                 &gbl_pg_compact_latency_ms, READONLY, NULL, NULL, NULL, NULL);
REGISTER_TUNABLE("page_compact_target_ff", NULL, TUNABLE_DOUBLE,
                 &gbl_pg_compact_target_ff, NOARG, NULL, NULL,
                 page_compact_target_ff_update, NULL);
REGISTER_TUNABLE("page_compact_thresh_ff", NULL, TUNABLE_DOUBLE,
                 &gbl_pg_compact_thresh, READONLY | NOARG, NULL, NULL,
                 page_compact_thresh_ff_update, NULL);
REGISTER_TUNABLE("page_latches",
                 "If set, in rowlocks mode, will acquire fast latches on pages "
                 "instead of full locks. (Default: off)",
                 TUNABLE_BOOLEAN, &gbl_page_latches, READONLY | NOARG, NULL,
                 NULL, NULL, NULL);
REGISTER_TUNABLE(
    "pageordertablescan",
    "Perform table scans in page order and not row order. (Default: off)",
    TUNABLE_BOOLEAN, &gbl_page_order_table_scan, NOARG, NULL, NULL,
    page_order_table_scan_update, NULL);
/*
REGISTER_TUNABLE("pagesize", NULL, TUNABLE_INTEGER,
                 &placeholder, DEPRECATED_TUNABLE|READONLY, NULL, NULL, NULL,
                 NULL);
*/
REGISTER_TUNABLE("parallel_recovery", NULL, TUNABLE_INTEGER,
                 &gbl_parallel_recovery_threads, READONLY, NULL, NULL, NULL,
                 NULL);
REGISTER_TUNABLE("penaltyincpercent", NULL, TUNABLE_INTEGER,
                 &gbl_penaltyincpercent, READONLY, NULL, NULL, NULL, NULL);
REGISTER_TUNABLE("perfect_ckp", NULL, TUNABLE_INTEGER, &gbl_use_perfect_ckp,
                 READONLY | NOARG, NULL, NULL, NULL, NULL);
REGISTER_TUNABLE("portmux_bind_path", NULL, TUNABLE_STRING,
                 &gbl_portmux_unix_socket, READONLY | READEARLY, NULL, NULL,
                 NULL, NULL);
REGISTER_TUNABLE("portmux_port", NULL, TUNABLE_INTEGER, &portmux_port,
                 READONLY | READEARLY, NULL, NULL, NULL, NULL);
REGISTER_TUNABLE("prefaulthelper_blockops", NULL, TUNABLE_INTEGER,
                 &gbl_prefaulthelper_blockops, READONLY, NULL, NULL, NULL,
                 NULL);
REGISTER_TUNABLE("prefaulthelper_sqlreadahead", NULL, TUNABLE_INTEGER,
                 &gbl_prefaulthelper_sqlreadahead, READONLY, NULL, NULL, NULL,
                 NULL);
REGISTER_TUNABLE("prefaulthelperthreads",
                 "Max number of prefault helper threads. (Default: 0)",
                 TUNABLE_INTEGER, &gbl_prefaulthelperthreads, READONLY, NULL,
                 NULL, NULL, NULL);
REGISTER_TUNABLE("print_syntax_err",
                 "Trace all SQL with syntax errors. (Default: off)",
                 TUNABLE_BOOLEAN, &gbl_print_syntax_err, READONLY | NOARG, NULL,
                 NULL, NULL, NULL);
REGISTER_TUNABLE("prioritize_queries",
                 "Prioritize SQL queries based on loaded rulesets. "
                 "(Default: off)", TUNABLE_BOOLEAN, &gbl_prioritize_queries,
                 EXPERIMENTAL | INTERNAL, NULL, NULL, NULL, NULL);
REGISTER_TUNABLE("debug.force_thdpool_priority",
                 "Force highest thread pool priority to the specified value "
                 "instead of actually reading it from the thread pool queue. "
                 "(Default: 0)", TUNABLE_INTEGER,
                 &gbl_debug_force_thdpool_priority, EXPERIMENTAL | INTERNAL,
                 NULL, NULL, NULL, NULL);
REGISTER_TUNABLE("verbose_prioritize_queries",
                 "Show prioritized SQL queries based on origin and "
                 "fingerprint.  (Default: off)", TUNABLE_BOOLEAN,
                 &gbl_verbose_prioritize_queries, EXPERIMENTAL | INTERNAL,
                 NULL, NULL, NULL, NULL);
REGISTER_TUNABLE("random_lock_release_interval", NULL, TUNABLE_INTEGER,
                 &gbl_sql_random_release_interval, READONLY, NULL, NULL, NULL,
                 NULL);
REGISTER_TUNABLE("rangextlim", NULL, TUNABLE_INTEGER, &gbl_rangextunit,
                 READONLY | NOZERO, NULL, NULL, NULL, NULL);
REGISTER_TUNABLE(
    "rcache", "Keep a lookaside cache of root pages for B-trees. (Default: on)",
    TUNABLE_BOOLEAN, &gbl_rcache, READONLY | NOARG, NULL, NULL, NULL, NULL);
REGISTER_TUNABLE("reallearly",
                 "Acknowledge as soon as a commit record is seen by the "
                 "replicant (before it's applied). This effectively makes "
                 "replication asynchronous, so reads may not see the effects "
                 "of a committed transaction yet. (Default: off)",
                 TUNABLE_BOOLEAN, &gbl_reallyearly, READONLY | NOARG, NULL,
                 NULL, NULL, NULL);
REGISTER_TUNABLE("reject_osql_mismatch", "(Default: on)", TUNABLE_BOOLEAN,
                 &gbl_reject_osql_mismatch, READONLY | NOARG, NULL, NULL, NULL,
                 NULL);
REGISTER_TUNABLE("repchecksum",
                 "Enable to perform additional checksumming of replication "
                 "stream. Note: Log records in replication stream already have "
                 "checksums. (Default: off)",
                 TUNABLE_BOOLEAN, &gbl_repchecksum, READONLY | NOARG, NULL,
                 NULL, NULL, NULL);
REGISTER_TUNABLE("repdebug", "Enables replication debug messages.",
                 TUNABLE_BOOLEAN, &gbl_repdebug, READONLY | NOARG, NULL, NULL,
                 NULL, NULL);
REGISTER_TUNABLE("replicant_latches",
                 "Also acquire latches on replicants. (Default: off)",
                 TUNABLE_BOOLEAN, &gbl_replicant_latches, READONLY | NOARG,
                 NULL, NULL, NULL, NULL);
REGISTER_TUNABLE("replicate_local",
                 "When enabled, record all database events to a comdb2_oplog "
                 "table. This can be used to set clusters/instances that are "
                 "fed data from a database cluster. Alternate ways of doing "
                 "this are being planned, so enabling this option should not "
                 "be needed in the near future. (Default: off)",
                 TUNABLE_BOOLEAN, &gbl_replicate_local, READONLY | NOARG, NULL,
                 NULL, NULL, NULL);
REGISTER_TUNABLE("replicate_local_concurrent", NULL, TUNABLE_BOOLEAN,
                 &gbl_replicate_local_concurrent, READONLY | NOARG, NULL, NULL,
                 NULL, NULL);
REGISTER_TUNABLE("report_deadlock_verbose",
                 "If set, dump the current thread's stack for every deadlock. "
                 "(Default: off)",
                 TUNABLE_BOOLEAN, &gbl_disable_deadlock_trace, NOARG, NULL,
                 NULL, NULL, NULL);
REGISTER_TUNABLE("deadlkon", "Same as 'report_deadlock_verbose'",
                 TUNABLE_BOOLEAN, &gbl_disable_deadlock_trace, NOARG, NULL,
                 NULL, NULL, NULL);
REGISTER_TUNABLE("deadlkoff", "Disables 'report_deadlock_verbose'",
                 TUNABLE_BOOLEAN, &gbl_disable_deadlock_trace,
                 INVERSE_VALUE | NOARG, NULL, NULL, NULL, NULL);
REGISTER_TUNABLE("rep_process_txn_trace",
                 "If set, report processing time on replicant for all "
                 "transactions. (Default: off)",
                 TUNABLE_BOOLEAN, &gbl_rep_process_txn_time, READONLY | NOARG,
                 NULL, NULL, NULL, NULL);
REGISTER_TUNABLE("reqldiffstat", NULL, TUNABLE_INTEGER, &diffstat_thresh,
                 READONLY, NULL, NULL, NULL, NULL);
REGISTER_TUNABLE("reqltruncate", NULL, TUNABLE_INTEGER, &reqltruncate, READONLY,
                 NULL, NULL, NULL, NULL);
REGISTER_TUNABLE("retry", NULL, TUNABLE_INTEGER, &db->retry, READONLY, NULL,
                 NULL, retry_update, NULL);
REGISTER_TUNABLE("round_robin_stripes",
                 "Alternate to which table stripe new records are written. The "
                 "default is to keep stripe affinity by writer. (Default: off)",
                 TUNABLE_BOOLEAN, &gbl_round_robin_stripes, READONLY | NOARG,
                 NULL, NULL, NULL, NULL);
REGISTER_TUNABLE("rr_enable_count_changes", NULL, TUNABLE_BOOLEAN,
                 &gbl_rrenablecountchanges, READONLY | NOARG, NULL, NULL, NULL,
                 NULL);
REGISTER_TUNABLE("sbuftimeout", NULL, TUNABLE_INTEGER, &gbl_sbuftimeout,
                 READONLY, NULL, NULL, NULL, NULL);
REGISTER_TUNABLE("sc_del_unused_files_threshold", NULL, TUNABLE_INTEGER,
                 &gbl_sc_del_unused_files_threshold_ms, READONLY | NOZERO, NULL,
                 NULL, NULL, NULL);
REGISTER_TUNABLE("simulate_rowlock_deadlock", NULL, TUNABLE_INTEGER,
                 &gbl_simulate_rowlock_deadlock_interval, 0, NULL, NULL,
                 simulate_rowlock_deadlock_update, NULL);
REGISTER_TUNABLE("singlemeta", NULL, TUNABLE_INTEGER, &gbl_init_single_meta,
                 READONLY | NOARG, NULL, NULL, NULL, NULL);
REGISTER_TUNABLE("skip_clear_queue_extents", NULL, TUNABLE_BOOLEAN,
                 &skip_clear_queue_extents, READONLY | NOARG, NULL, NULL, NULL,
                 NULL);
REGISTER_TUNABLE("slowfget", NULL, TUNABLE_INTEGER, &__slow_memp_fget_ns,
                 READONLY, NULL, NULL, NULL, NULL);
REGISTER_TUNABLE("slowread", NULL, TUNABLE_INTEGER, &__slow_read_ns, READONLY,
                 NULL, NULL, NULL, NULL);
REGISTER_TUNABLE("slow_rep_process_txn_freq", NULL, TUNABLE_INTEGER,
                 &gbl_slow_rep_process_txn_freq, READONLY, NULL, NULL, NULL,
                 NULL);
REGISTER_TUNABLE("slow_rep_process_txn_maxms", NULL, TUNABLE_INTEGER,
                 &gbl_slow_rep_process_txn_maxms, READONLY, NULL, NULL, NULL,
                 NULL);
REGISTER_TUNABLE("slowwrite", NULL, TUNABLE_INTEGER, &__slow_write_ns, READONLY,
                 NULL, NULL, NULL, NULL);
REGISTER_TUNABLE("sort_nulls_with_header",
                 "Using record headers in key sorting. (Default: on)",
                 TUNABLE_BOOLEAN, &gbl_sort_nulls_correctly, READONLY | NOARG,
                 NULL, NULL, NULL, NULL);
REGISTER_TUNABLE("spfile", NULL, TUNABLE_STRING, &gbl_spfile_name, READONLY,
                 NULL, NULL, file_update, NULL);
REGISTER_TUNABLE("timepartitions", NULL, TUNABLE_STRING,
                 &gbl_timepart_file_name, READONLY, NULL, NULL, file_update,
                 NULL);
REGISTER_TUNABLE("exec_sql_on_new_connect",
                 "SQL command(s) to run for each new connection.",
                 TUNABLE_RAW, &gbl_exec_sql_on_new_connect,
                 EXPERIMENTAL | INTERNAL, NULL, NULL, NULL, NULL);
REGISTER_TUNABLE("sqlflush", "Force flushing the current record "
                             "stream to client every specified "
                             "number of records. (Default: 0)",
                 TUNABLE_INTEGER, &gbl_sqlflush_freq, READONLY, NULL, NULL,
                 NULL, NULL);
REGISTER_TUNABLE("sqlreadahead", NULL, TUNABLE_INTEGER, &gbl_sqlreadahead,
                 READONLY, NULL, NULL, NULL, NULL);
REGISTER_TUNABLE("sqlreadaheadthresh", NULL, TUNABLE_INTEGER,
                 &gbl_sqlreadaheadthresh, READONLY, NULL, NULL, NULL, NULL);
REGISTER_TUNABLE("sqlsortermem", "Maximum amount of memory to be "
                                 "allocated to the sqlite sorter. "
                                 "(Default: 314572800)",
                 TUNABLE_INTEGER, &gbl_sqlite_sorter_mem, READONLY, NULL, NULL,
                 NULL, NULL);
REGISTER_TUNABLE("sqlsortermult", NULL, TUNABLE_INTEGER, &gbl_sqlite_sortermult,
                 READONLY, NULL, NULL, NULL, NULL);
REGISTER_TUNABLE("sql_time_threshold",
                 "Sets the threshold time in ms after which queries are "
                 "reported as running a long time. (Default: 5000 ms)",
                 TUNABLE_INTEGER, &gbl_sql_time_threshold, READONLY, NULL, NULL,
                 NULL, NULL);
REGISTER_TUNABLE("sql_tranlevel_default",
                 "Sets the default SQL transaction level for the database.",
                 TUNABLE_ENUM, &gbl_sql_tranlevel_default, READONLY,
                 sql_tranlevel_default_value, NULL,
                 sql_tranlevel_default_update, NULL);
REGISTER_TUNABLE(
    "sqlwrtimeout",
    "Set timeout for writing to an SQL connection. (Default: 10000ms)",
    TUNABLE_INTEGER, &gbl_sqlwrtimeoutms, READONLY, NULL, NULL, NULL, NULL);
REGISTER_TUNABLE("static_tag_blob_fix", NULL, TUNABLE_BOOLEAN,
                 &gbl_force_notnull_static_tag_blobs, READONLY | NOARG, NULL,
                 NULL, NULL, NULL);
REGISTER_TUNABLE("surprise", NULL, TUNABLE_BOOLEAN, &gbl_surprise,
                 READONLY | NOARG, NULL, NULL, NULL, NULL);
/*
  Note: survive_n_master_swings' value < 0 was previously ignored without
  any error.
*/
REGISTER_TUNABLE("survive_n_master_swings",
                 "Have a node retry applying a transaction against a new "
                 "master this many times before giving up. (Default: 600)",
                 TUNABLE_INTEGER, &gbl_survive_n_master_swings, READONLY, NULL,
                 NULL, NULL, NULL);
REGISTER_TUNABLE("temptable_limit",
                 "Set the maximum number of temporary tables the database can "
                 "create. (Default: 8192)",
                 TUNABLE_INTEGER, &gbl_temptable_pool_capacity, READONLY, NULL,
                 NULL, NULL, NULL);
REGISTER_TUNABLE("test_blob_race", NULL, TUNABLE_INTEGER, &gbl_test_blob_race,
                 READONLY, NULL, NULL, NULL, NULL);
REGISTER_TUNABLE("test_scindex_deadlock",
                 "Test index on expressions schema change deadlock",
                 TUNABLE_BOOLEAN, &gbl_test_scindex_deadlock, READONLY, NULL,
                 NULL, NULL, NULL);
REGISTER_TUNABLE("test_sc_resume_race",
                 "Test race between schemachange resume and blockprocessor",
                 TUNABLE_BOOLEAN, &gbl_test_sc_resume_race, READONLY, NULL,
                 NULL, NULL, NULL);
REGISTER_TUNABLE("throttlesqloverlog",
                 "On a full queue of SQL requests, dump the current thread "
                 "pool this often (in secs). (Default: 5sec)",
                 TUNABLE_INTEGER, &gbl_throttle_sql_overload_dump_sec, READONLY,
                 NULL, NULL, NULL, NULL);
REGISTER_TUNABLE("toblock_net_throttle",
                 "Throttle writes in apply_changes. (Default: off)",
                 TUNABLE_BOOLEAN, &gbl_toblock_net_throttle, READONLY | NOARG,
                 NULL, NULL, NULL, NULL);
REGISTER_TUNABLE("track_berk_locks", NULL, TUNABLE_INTEGER,
                 &gbl_berkdb_track_locks, READONLY | NOARG, NULL, NULL, NULL,
                 NULL);
REGISTER_TUNABLE("udp", NULL, TUNABLE_BOOLEAN, &gbl_udp, READONLY | NOARG, NULL,
                 NULL, NULL, NULL);
REGISTER_TUNABLE("unnatural_types", "Same as 'surprise'", TUNABLE_BOOLEAN,
                 &gbl_surprise, READONLY | NOARG, NULL, NULL, NULL, NULL);
REGISTER_TUNABLE("update_delete_limit", NULL, TUNABLE_BOOLEAN,
                 &gbl_update_delete_limit, READONLY | NOARG, NULL, NULL, NULL,
                 NULL);
REGISTER_TUNABLE("updategenids",
                 "Enable use of update genid scheme. (Default: off)",
                 TUNABLE_BOOLEAN, &gbl_updategenids, READONLY | NOARG, NULL,
                 NULL, NULL, NULL);
REGISTER_TUNABLE("update_shadows_interval",
                 "Set to higher than 0 to update snaphots on every Nth "
                 "operation. (Default: 0, update on for every operation)",
                 TUNABLE_INTEGER, &gbl_update_shadows_interval, 0, NULL, NULL,
                 NULL, NULL);
REGISTER_TUNABLE("upd_null_cstr_return_conv_err", NULL, TUNABLE_INTEGER,
                 &gbl_upd_null_cstr_return_conv_err, READONLY | NOARG, NULL,
                 NULL, NULL, NULL);
REGISTER_TUNABLE("use_appsock_as_sqlthread", NULL, TUNABLE_INTEGER,
                 &gbl_use_appsock_as_sqlthread, READONLY | NOARG, NULL, NULL,
                 NULL, NULL);
REGISTER_TUNABLE("use_live_schema_change", NULL, TUNABLE_INTEGER,
                 &gbl_default_livesc, READONLY | NOARG, NULL, NULL, NULL, NULL);
/*
REGISTER_TUNABLE("use_llmeta", NULL, TUNABLE_INTEGER,
                 &gbl_use_llmeta, READONLY, NULL, NULL, NULL, NULL);
*/
REGISTER_TUNABLE("usenames", NULL, TUNABLE_BOOLEAN, &gbl_nonames,
                 INVERSE_VALUE | READONLY | NOARG | READEARLY, NULL, NULL, NULL,
                 NULL);
REGISTER_TUNABLE("use_node_priority",
                 "Sets node priority for the db. (Default: off)",
                 TUNABLE_BOOLEAN, &gbl_use_node_pri, READONLY | NOARG, NULL,
                 NULL, NULL, NULL);
REGISTER_TUNABLE("use_nondedicated_network", NULL, TUNABLE_BOOLEAN | NOARG,
                 &_non_dedicated_subnet, READONLY, NULL, NULL,
                 net_add_nondedicated_subnet, NULL);
/*
REGISTER_TUNABLE(
    "use_parallel_schema_change",
    "Scan stripes for a table in parallel during schema change. (Default: on)",
    TUNABLE_BOOLEAN, &gbl_default_sc_scanmode, READONLY, NULL, NULL, NULL,
    NULL);
*/

REGISTER_TUNABLE("use_planned_schema_change",
                 "Only change entities that need to change on a schema change. "
                 "Disable to always rebuild all data files and indices for the "
                 "changing table. (Default: 1)",
                 TUNABLE_INTEGER, &gbl_default_plannedsc, READONLY | NOARG,
                 NULL, NULL, NULL, NULL);
REGISTER_TUNABLE("watchthreshold", NULL, TUNABLE_INTEGER,
                 &gbl_watchdog_watch_threshold, READONLY, NULL, NULL, NULL,
                 NULL);
REGISTER_TUNABLE("ctrace_nlogs",
                 "When rolling trace files, keep this many. The older files "
                 "will have incrementing number suffixes (.1, .2, etc.). "
                 "(Default: 7)",
                 TUNABLE_INTEGER, &nlogs, READONLY | NOZERO, NULL, NULL, NULL,
                 NULL);
REGISTER_TUNABLE("ctrace_rollat",
                 "Roll database debug trace file "
                 "($COMDB2_ROOT/var/log/cdb2/$dbname.trc.c) at specified size. "
                 "Set to 0 (default) to never roll.",
                 TUNABLE_INTEGER, &rollat, READONLY | NOZERO, NULL, NULL,
                 ctrace_set_rollat, NULL);
REGISTER_TUNABLE(
    "debugthreads",
    "If set to 'on' enables trace on thread events. (Default: off)",
    TUNABLE_BOOLEAN, &thread_debug, READONLY, NULL, NULL, NULL, NULL);
REGISTER_TUNABLE(
    "dumpthreadonexit",
    "If set to 'on' dump resources held by a thread on exit. (Default: off)",
    TUNABLE_BOOLEAN, &dump_resources_on_thread_exit, READONLY, NULL, NULL, NULL,
    NULL);
REGISTER_TUNABLE("stack_disable", NULL, TUNABLE_BOOLEAN, &gbl_walkback_enabled,
                 INVERSE_VALUE | NOARG, NULL, NULL, NULL, NULL);
REGISTER_TUNABLE("stack_enable", NULL, TUNABLE_BOOLEAN, &gbl_walkback_enabled,
                 NOARG, NULL, NULL, NULL, NULL);
REGISTER_TUNABLE("stack_warn_threshold", NULL, TUNABLE_INTEGER, &gbl_warnthresh,
                 READONLY | NOZERO, NULL, NULL, NULL, NULL);
REGISTER_TUNABLE("ack_trace",
                 "Every second, produce trace for ack messages. (Default: off)",
                 TUNABLE_BOOLEAN, &gbl_ack_trace, READONLY | NOARG, NULL, NULL,
                 NULL, NULL);
REGISTER_TUNABLE("no_ack_trace", "Disables 'ack_trace'", TUNABLE_BOOLEAN,
                 &gbl_ack_trace, INVERSE_VALUE | READONLY | NOARG, NULL, NULL,
                 NULL, NULL);
REGISTER_TUNABLE("bdblock_debug", NULL, TUNABLE_BOOLEAN, &gbl_bdblock_debug,
                 READONLY | NOARG, NULL, NULL, NULL, NULL);
REGISTER_TUNABLE("debug.autoanalyze", "debug autoanalyze operations",
                 TUNABLE_BOOLEAN, &gbl_debug_aa, NOARG, NULL, NULL, NULL, NULL);
REGISTER_TUNABLE("debug.thdpool_queue_only",
                 "Force SQL query work items to be queued by the thread pool "
                 "even when a thread may be available.  (Default: 0)",
                 TUNABLE_BOOLEAN, &gbl_thdpool_queue_only,
                 EXPERIMENTAL | INTERNAL, NULL, NULL, NULL, NULL);
REGISTER_TUNABLE("debug.random_sql_work_delayed",
                 "Force a random SQL query to be delayed 1/this many times.  "
                 "(Default: 0)", TUNABLE_INTEGER, &gbl_random_sql_work_delayed,
                 EXPERIMENTAL | INTERNAL, NULL, NULL, NULL, NULL);
REGISTER_TUNABLE("debug.random_sql_work_rejected",
                 "Force a random SQL query to be rejected 1/this many times.  "
                 "(Default: 0)", TUNABLE_INTEGER, &gbl_random_sql_work_rejected,
                 EXPERIMENTAL | INTERNAL, NULL, NULL, NULL, NULL);
REGISTER_TUNABLE("debug.osql_random_restart", "randomly restart osql operations",
                 TUNABLE_BOOLEAN, &gbl_osql_random_restart, NOARG, NULL, NULL, NULL, NULL);
REGISTER_TUNABLE("debug.toblock_random_deadlock_trans",
                 "return deadlock for a fraction of txns", TUNABLE_BOOLEAN,
                 &gbl_toblock_random_deadlock_trans, NOARG, NULL, NULL, NULL,
                 NULL);
REGISTER_TUNABLE("debug.tmptbl_corrupt_mem",
                 "Deliberately corrupt memory before freeing", TUNABLE_BOOLEAN,
                 &gbl_debug_tmptbl_corrupt_mem, INTERNAL, NULL, NULL, NULL,
                 NULL);
REGISTER_TUNABLE("debug.omit_dta_write",
                 "Deliberately corrupt insertion randomly to debug db_verify", TUNABLE_BOOLEAN,
                 &gbl_debug_omit_dta_write, INTERNAL, NULL, NULL, NULL,
                 NULL);
REGISTER_TUNABLE("debug.omit_idx_write",
                 "Deliberately corrupt insertion randomly to debug db_verify", TUNABLE_BOOLEAN,
                 &gbl_debug_omit_idx_write, INTERNAL, NULL, NULL, NULL,
                 NULL);
REGISTER_TUNABLE("debug.omit_blob_write",
                 "Deliberately corrupt insertion randomly to debug db_verify", TUNABLE_BOOLEAN,
                 &gbl_debug_omit_blob_write, INTERNAL, NULL, NULL, NULL,
                 NULL);
REGISTER_TUNABLE(
    "debug.skip_constraintscheck_on_insert",
    "Deliberately allow insertion without constraint check to debug db_verify",
    TUNABLE_BOOLEAN, &gbl_debug_skip_constraintscheck_on_insert, INTERNAL, NULL,
    NULL, NULL, NULL);
REGISTER_TUNABLE("bdboslog", NULL, TUNABLE_INTEGER, &gbl_namemangle_loglevel,
                 READONLY, NULL, NULL, NULL, NULL);
REGISTER_TUNABLE("deadlock_rep_retry_max", NULL, TUNABLE_INTEGER,
                 &max_replication_trans_retries, READONLY | NOZERO, NULL, NULL,
                 NULL, NULL);
REGISTER_TUNABLE("logmsg", NULL, TUNABLE_COMPOSITE, NULL, INTERNAL | READEARLY,
                 NULL, NULL, NULL, NULL);
REGISTER_TUNABLE("logmsg.level",
                 "All messages below this level will not be logged.",
                 TUNABLE_ENUM, NULL, READEARLY, logmsg_level_value, NULL,
                 logmsg_level_update, NULL);
REGISTER_TUNABLE("logmsg.syslog", "Log messages to syslog.", TUNABLE_BOOLEAN,
                 NULL, NOARG | READEARLY, logmsg_syslog_value, NULL,
                 logmsg_syslog_update, NULL);
REGISTER_TUNABLE("logmsg.timestamp", "Stamp all messages with timestamp.",
                 TUNABLE_BOOLEAN, NULL, NOARG | READEARLY,
                 logmsg_timestamp_value, NULL, logmsg_timestamp_update, NULL);
REGISTER_TUNABLE("logmsg.notimestamp", "Disables 'syslog.timestamp'.",
                 TUNABLE_BOOLEAN, NULL, INVERSE_VALUE | NOARG | READEARLY,
                 logmsg_timestamp_value, NULL, logmsg_timestamp_update, NULL);
REGISTER_TUNABLE("block_set_commit_genid_trace",
                 "Print trace when blocking set commit_genid. (Default: off)",
                 TUNABLE_BOOLEAN, &gbl_block_set_commit_genid_trace, INTERNAL,
                 NULL, NULL, NULL, NULL);
REGISTER_TUNABLE("abort_on_unset_ha_flag",
                 "Abort in snap_uid_retry if ha is unset. (Default: off)",
                 TUNABLE_BOOLEAN, &gbl_abort_on_unset_ha_flag, INTERNAL, NULL,
                 NULL, NULL, NULL);
REGISTER_TUNABLE("write_dummy_trace",
                 "Print trace when doing a dummy write. (Default: off)",
                 TUNABLE_BOOLEAN, &gbl_write_dummy_trace, INTERNAL, NULL, NULL,
                 NULL, NULL);
REGISTER_TUNABLE("seed_genid", "Set genid-seed in hex for genid48 test.",
                 TUNABLE_STRING, NULL, EXPERIMENTAL | INTERNAL,
                 next_genid_value, NULL, genid_seed_update, NULL);
REGISTER_TUNABLE("abort_on_bad_upgrade",
                 "Abort in upgrade current-generation exceeds ctrl-gen.",
                 TUNABLE_BOOLEAN, &gbl_abort_on_incorrect_upgrade,
                 EXPERIMENTAL | INTERNAL, NULL, NULL, NULL, NULL);
REGISTER_TUNABLE("poll_in_pgfree_recover", "Poll pgfree recovery handler.",
                 TUNABLE_BOOLEAN, &gbl_poll_in_pg_free_recover,
                 EXPERIMENTAL | INTERNAL, NULL, NULL, NULL, NULL);
REGISTER_TUNABLE("rep_badgen_trace", "Trace on rep mismatched generations.",
                 TUNABLE_BOOLEAN, &gbl_rep_badgen_trace,
                 EXPERIMENTAL | INTERNAL, NULL, NULL, NULL, NULL);
REGISTER_TUNABLE("dump_zero_coherency_ts", "Enable zero-coherency-ts trace.",
                 TUNABLE_BOOLEAN, &gbl_dump_zero_coherency_timestamp,
                 EXPERIMENTAL | INTERNAL, NULL, NULL, NULL, NULL);
REGISTER_TUNABLE("allow_incoherent_sql", "Enable sql against incoherent nodes.",
                 TUNABLE_BOOLEAN, &gbl_allow_incoherent_sql,
                 EXPERIMENTAL | INTERNAL, NULL, NULL, NULL, NULL);
REGISTER_TUNABLE("rep_process_msg_print_rc", "Print rc from rep_process_msg.",
                 TUNABLE_BOOLEAN, &gbl_rep_process_msg_print_rc,
                 EXPERIMENTAL | INTERNAL, NULL, NULL, NULL, NULL);
REGISTER_TUNABLE("verbose_master_req",
                 "Print trace showing master-req protocol.", TUNABLE_BOOLEAN,
                 &gbl_verbose_master_req, EXPERIMENTAL | INTERNAL, NULL, NULL,
                 NULL, NULL);
REGISTER_TUNABLE("verbose_send_cohlease",
                 "Print trace from lease-issue thread.", TUNABLE_BOOLEAN,
                 &gbl_verbose_send_coherency_lease, EXPERIMENTAL | INTERNAL,
                 NULL, NULL, NULL, NULL);
REGISTER_TUNABLE("reset_on_unelectable_cluster", "Reset master if unelectable.",
                 TUNABLE_BOOLEAN, &gbl_reset_on_unelectable_cluster,
                 EXPERIMENTAL | INTERNAL, NULL, NULL, NULL, NULL);
REGISTER_TUNABLE("decoupled_logputs",
                 "Perform logputs out-of-band. (Default: on)", TUNABLE_BOOLEAN,
                 &gbl_decoupled_logputs, EXPERIMENTAL | INTERNAL, NULL, NULL,
                 NULL, NULL);
REGISTER_TUNABLE("apply_pollms",
                 "Apply-thread poll time before checking queue. "
                 "(Default: 100ms)",
                 TUNABLE_INTEGER, &gbl_apply_thread_pollms,
                 EXPERIMENTAL | INTERNAL, NULL, NULL, NULL, NULL);
REGISTER_TUNABLE("rep_verify_always_grab_writelock",
                 "Force every rep_verify to grab writelock.", TUNABLE_BOOLEAN,
                 &gbl_rep_verify_always_grab_writelock, EXPERIMENTAL | INTERNAL,
                 NULL, NULL, NULL, NULL);
REGISTER_TUNABLE("rep_verify_will_recover_trace",
                 "Trace rep_verify_will_recover.", TUNABLE_BOOLEAN,
                 &gbl_rep_verify_will_recover_trace, EXPERIMENTAL | INTERNAL,
                 NULL, NULL, NULL, NULL);
REGISTER_TUNABLE("max_wr_rows_per_txn",
                 "Set the max written rows per transaction.", TUNABLE_INTEGER,
                 &gbl_max_wr_rows_per_txn, 0, NULL, NULL, NULL, NULL);
REGISTER_TUNABLE("print_deadlock_cycles",
                 "Print all deadlock cycles. (Default: off)", TUNABLE_BOOLEAN,
                 &gbl_print_deadlock_cycles, NOARG, NULL, NULL, NULL, NULL);
REGISTER_TUNABLE("always_send_cnonce",
                 "Always send cnonce to master. (Default: on)", TUNABLE_BOOLEAN,
                 &gbl_always_send_cnonce, NOARG, NULL, NULL, NULL, NULL);
REGISTER_TUNABLE("force_serial_on_writelock", "Disable parallel rep on "
                                              "upgrade.  (Default: on)",
                 TUNABLE_BOOLEAN, &gbl_force_serial_on_writelock,
                 EXPERIMENTAL | INTERNAL, NULL, NULL, NULL, NULL);
REGISTER_TUNABLE("processor_thd_poll", "Poll before dispatching worker thds. "
                                       "(Default: 0ms)",
                 TUNABLE_INTEGER, &gbl_processor_thd_poll,
                 EXPERIMENTAL | INTERNAL, NULL, NULL, NULL, NULL);
REGISTER_TUNABLE("time_rep_apply", "Display rep-apply times periodically. "
                                   "(Default: off)",
                 TUNABLE_BOOLEAN, &gbl_time_rep_apply, EXPERIMENTAL | INTERNAL,
                 NULL, NULL, NULL, NULL);
REGISTER_TUNABLE("logput_window",
                 "Drop log-broadcasts for incoherent nodes "
                 "more than this many bytes behind.  (Default: 0)",
                 TUNABLE_INTEGER, &gbl_incoherent_logput_window,
                 EXPERIMENTAL | INTERNAL, NULL, NULL, NULL, NULL);
REGISTER_TUNABLE("dump_full_netqueue", "Dump net-queue on full rcode. "
                                       "(Default: off)",
                 TUNABLE_BOOLEAN, &gbl_dump_full_net_queue,
                 EXPERIMENTAL | INTERNAL, NULL, NULL, NULL, NULL);
REGISTER_TUNABLE(
    "max_clientstats",
    "Max number of client stats stored in comdb2_clientstats. (Default: 10000)",
    TUNABLE_INTEGER, &gbl_max_clientstats_cache, DYNAMIC, NULL, NULL, NULL,
    NULL);
REGISTER_TUNABLE("max_logput_queue",
                 "Maximum queued log-records.  (Default: 100000)",
                 TUNABLE_INTEGER, &gbl_max_logput_queue,
                 EXPERIMENTAL | INTERNAL, NULL, NULL, NULL, NULL);
REGISTER_TUNABLE("master_req_waitms",
                 "Request master once per this interval.  (Default: 200ms)",
                 TUNABLE_INTEGER, &gbl_master_req_waitms,
                 EXPERIMENTAL | INTERNAL, NULL, NULL, NULL, NULL);
REGISTER_TUNABLE("req_all_threshold",
                 "Use req_all if a replicant is behind by "
                 "this amount or more.  (Default: 10000000)",
                 TUNABLE_INTEGER, &gbl_req_all_threshold,
                 EXPERIMENTAL | INTERNAL, NULL, NULL, NULL, NULL);

REGISTER_TUNABLE("req_all_time_threshold",
                 "Use req_all if a replicant hasn't updated its "
                 "lsn in more than this many ms.  (Default: 0)",
                 TUNABLE_INTEGER, &gbl_req_all_time_threshold,
                 EXPERIMENTAL | INTERNAL, NULL, NULL, NULL, NULL);

REGISTER_TUNABLE("fill_throttle",
                 "Throttle fill-reqs to once per fill-throttle ms.  "
                 "(Default: 500ms)",
                 TUNABLE_INTEGER, &gbl_fills_waitms, EXPERIMENTAL | INTERNAL,
                 NULL, NULL, NULL, NULL);
REGISTER_TUNABLE("verbose_fills", "Print fill trace.  (Default: off)",
                 TUNABLE_BOOLEAN, &gbl_verbose_fills, EXPERIMENTAL | INTERNAL,
                 NULL, NULL, NULL, NULL);
REGISTER_TUNABLE("verbose_repdups",
                 "Print trace on duplicate replication.  (Default: off)",
                 TUNABLE_BOOLEAN, &gbl_verbose_repdups, EXPERIMENTAL | INTERNAL,
                 NULL, NULL, NULL, NULL);
REGISTER_TUNABLE("warn_queue_latency",
                 "Trace for log queues processed that are older than this.  "
                 "(Default: 500ms)",
                 TUNABLE_INTEGER, &gbl_warn_queue_latency_threshold,
                 EXPERIMENTAL | INTERNAL, NULL, NULL, NULL, NULL);
REGISTER_TUNABLE("print_net_queue_size",
                 "Trace for net queue size.  (Default: off)", TUNABLE_BOOLEAN,
                 &gbl_print_net_queue_size, EXPERIMENTAL | INTERNAL, NULL, NULL,
                 NULL, NULL);
REGISTER_TUNABLE("verbose_repmore_trace",
                 "Verbose trace for rep-more requests.  (Default: off)",
                 TUNABLE_BOOLEAN, &gbl_trace_repmore_reqs,
                 EXPERIMENTAL | INTERNAL, NULL, NULL, NULL, NULL);
REGISTER_TUNABLE("throttle_logput_trace",
                 "Print trace when stopping logputs "
                 "to incoherent nodes.  (Default: off)",
                 TUNABLE_BOOLEAN, &gbl_throttle_logput_trace,
                 EXPERIMENTAL | INTERNAL, NULL, NULL, NULL, NULL);
REGISTER_TUNABLE("catchup_window_trace",
                 "Print master catchup window trace.  (Default: off)",
                 TUNABLE_BOOLEAN, &gbl_catchup_window_trace,
                 EXPERIMENTAL | INTERNAL, NULL, NULL, NULL, NULL);
REGISTER_TUNABLE("early_ack_trace",
                 "Print trace when sending an early ack.  (Default: off)",
                 TUNABLE_BOOLEAN, &gbl_early_ack_trace, EXPERIMENTAL | INTERNAL,
                 NULL, NULL, NULL, NULL);
REGISTER_TUNABLE("commit_delay_trace", "Verbose commit-delays.  (Default: off)",
                 TUNABLE_BOOLEAN, &gbl_commit_delay_trace,
                 EXPERIMENTAL | INTERNAL, NULL, NULL, NULL, NULL);
REGISTER_TUNABLE("set_coherent_state_trace",
                 "Verbose coherency trace.  (Default: off)", TUNABLE_BOOLEAN,
                 &gbl_set_coherent_state_trace, EXPERIMENTAL | INTERNAL, NULL,
                 NULL, NULL, NULL);
REGISTER_TUNABLE("finish_fill_threshold",
                 "Fill to end if end is less than this.  (Default: 60000000)",
                 TUNABLE_INTEGER, &gbl_finish_fill_threshold,
                 EXPERIMENTAL | INTERNAL, NULL, NULL, NULL, NULL);
REGISTER_TUNABLE("req_delay_count_threshold",
                 "Request commit-delay if falling "
                 "behind this many times.  (Default: 5)",
                 TUNABLE_INTEGER, &gbl_req_delay_count_threshold,
                 EXPERIMENTAL | INTERNAL, NULL, NULL, NULL, NULL);
REGISTER_TUNABLE("max_apply_dequeue",
                 "Limit apply-processing to this many per "
                 "loop.  this many times.  (Default: 100000)",
                 TUNABLE_INTEGER, &gbl_max_apply_dequeue,
                 EXPERIMENTAL | INTERNAL, NULL, NULL, NULL, NULL);
REGISTER_TUNABLE("last_locked_seqnum",
                 "Broadcast last-locked variable as seqnum.  (Default: on)",
                 TUNABLE_BOOLEAN, &gbl_last_locked_seqnum,
                 EXPERIMENTAL | INTERNAL, NULL, NULL, NULL, NULL);
REGISTER_TUNABLE("rep_getlock_latency",
                 "Sleep on replicant before getting locks.  (Default: 0)",
                 TUNABLE_INTEGER, &gbl_getlock_latencyms,
                 EXPERIMENTAL | INTERNAL, NULL, NULL, NULL, NULL);
REGISTER_TUNABLE("net_writer_poll_ms",
                 "Poll time for net writer thread.  (Default: 1000)",
                 TUNABLE_INTEGER, &gbl_net_writer_thread_poll_ms,
                 EXPERIMENTAL | INTERNAL, NULL, NULL, NULL, NULL);
REGISTER_TUNABLE("inmem_repdb_maxlog",
                 "Maximum records for in-memory replist.  "
                 "(Default: 10000)",
                 TUNABLE_INTEGER, &gbl_inmem_repdb_maxlog,
                 EXPERIMENTAL | INTERNAL, NULL, NULL, NULL, NULL);
REGISTER_TUNABLE("durable_set_trace",
                 "Trace setting durable lsn.  (Default: off)", TUNABLE_BOOLEAN,
                 &gbl_durable_set_trace, EXPERIMENTAL | INTERNAL, NULL, NULL,
                 NULL, NULL);
REGISTER_TUNABLE("set_seqnum_trace",
                 "Trace setting setting seqnum.  (Default: off)",
                 TUNABLE_BOOLEAN, &gbl_set_seqnum_trace,
                 EXPERIMENTAL | INTERNAL, NULL, NULL, NULL, NULL);
REGISTER_TUNABLE("elect_priority_bias",
                 "Bias this node's election priority by this amount.  "
                 "(Default: 0)",
                 TUNABLE_INTEGER, &gbl_elect_priority_bias, 0, NULL, NULL, NULL,
                 NULL);
REGISTER_TUNABLE("apply_queue_memory",
                 "Current memory usage of apply-queue.  (Default: 0)",
                 TUNABLE_INTEGER, &gbl_apply_queue_memory, READONLY, NULL, NULL,
                 NULL, NULL);
REGISTER_TUNABLE("inmem_repdb_memory",
                 "Current memory usage of in-memory repdb.  (Default: 0)",
                 TUNABLE_INTEGER, &gbl_inmem_repdb_memory, READONLY, NULL, NULL,
                 NULL, NULL);
REGISTER_TUNABLE("queuedb_genid_filename",
                 "Use genid in queuedb filenames.  (Default: on)",
                 TUNABLE_BOOLEAN, &gbl_queuedb_genid_filename, READONLY, NULL,
                 NULL, NULL, NULL);
REGISTER_TUNABLE("random_election_timeout",
                 "Use a random timeout in election.  (Default: on)",
                 TUNABLE_BOOLEAN, &gbl_rand_elect_timeout,
                 EXPERIMENTAL | INTERNAL, NULL, NULL, NULL, NULL);
REGISTER_TUNABLE("random_elect_min_ms",
                 "Minimum election timeout.  (Default: 1000)", TUNABLE_INTEGER,
                 &gbl_rand_elect_min_ms, EXPERIMENTAL | INTERNAL, NULL, NULL,
                 NULL, NULL);
REGISTER_TUNABLE("random_elect_max_ms",
                 "Maximum election timeout.  (Default: 7000)", TUNABLE_INTEGER,
                 &gbl_rand_elect_max_ms, EXPERIMENTAL | INTERNAL, NULL, NULL,
                 NULL, NULL);
REGISTER_TUNABLE("legacy_defaults", "Configure server with legacy defaults",
                 TUNABLE_BOOLEAN, NULL, NOARG | INTERNAL | READONLY | READEARLY,
                 NULL, NULL, pre_read_legacy_defaults, NULL);
REGISTER_TUNABLE("abort_on_reconstruct_failure",
                 "Abort database if snapshot fails to reconstruct a record.  "
                 "(Default: off)",
                 TUNABLE_BOOLEAN, &gbl_abort_on_reconstruct_failure,
                 EXPERIMENTAL | INTERNAL, NULL, NULL, NULL, NULL);

REGISTER_TUNABLE("netconndumptime",
                 "Dump connection statistics to ctrace this often.",
                 TUNABLE_INTEGER, NULL, 0, netconndumptime_value, NULL, 
                 netconndumptime_update, NULL);

REGISTER_TUNABLE("timeseries_metrics_maxpoints",
                 "Maximum data points to keep in memory for various metrics",
                 TUNABLE_INTEGER, &gbl_metric_maxpoints, 0, NULL, NULL, NULL, NULL);

REGISTER_TUNABLE("timeseries_metrics_maxage",
                 "Time to keep metrics in memory (seconds)",
                 TUNABLE_INTEGER, &gbl_metric_maxage, 0, NULL, NULL, NULL, NULL);

REGISTER_TUNABLE("timeseries_metrics",
                 "Keep time series data for some metrics",
                 TUNABLE_BOOLEAN, &gbl_timeseries_metrics, 0, NULL, NULL, NULL, NULL);

REGISTER_TUNABLE("handle_buf_latency_ms",
                 "Add up to this much artificial latency to handle-buf.  "
                 "(Default: 0)",
                 TUNABLE_INTEGER, &gbl_handle_buf_add_latency_ms,
                 EXPERIMENTAL | INTERNAL, NULL, NULL, NULL, NULL);

REGISTER_TUNABLE("queuedb_timeout_sec",
                 "Unassign Lua consumer/trigger if no heartbeat received for this time",
                 TUNABLE_INTEGER, &gbl_queuedb_timeout_sec, 0, NULL, NULL, NULL, NULL);

REGISTER_TUNABLE("osql_send_startgen",
                 "Send start-generation in osql stream. (Default: on)",
                 TUNABLE_BOOLEAN, &gbl_osql_send_startgen,
                 EXPERIMENTAL | INTERNAL, NULL, NULL, NULL, NULL);

REGISTER_TUNABLE("client_heartbeat_ms",
                 "Number of milliseconds between client api heartbeats.  "
                 "(Default: 100)",
                 TUNABLE_INTEGER, &gbl_client_heartbeat_ms,
                 EXPERIMENTAL | INTERNAL, NULL, NULL, NULL, NULL);

REGISTER_TUNABLE("rep_release_wait_ms",
                 "Release sql-locks if rep-thd is blocked for this many ms."
                 "  (Default: 60000)",
                 TUNABLE_INTEGER, &gbl_rep_wait_release_ms,
                 EXPERIMENTAL | INTERNAL, NULL, NULL, NULL, NULL);

REGISTER_TUNABLE("rep_wait_core_ms",
                 "Abort if rep-thread waits longer than this threshold for "
                 "locks.  (Default: 0)",
                 TUNABLE_INTEGER, &gbl_rep_wait_core_ms,
                 EXPERIMENTAL | INTERNAL, NULL, NULL, NULL, NULL);

REGISTER_TUNABLE("random_get_curtran_failures",
                 "Force a random get-curtran failure 1/this many times.  "
                 "(Default: 0)",
                 TUNABLE_INTEGER, &gbl_random_get_curtran_failures,
                 EXPERIMENTAL | INTERNAL, NULL, NULL, NULL, NULL);

REGISTER_TUNABLE("random_thdpool_work_timeout",
                 "Force a random thread pool work item timeout 1/this many "
                 "times.  (Default: 0)",
                 TUNABLE_INTEGER, &gbl_random_thdpool_work_timeout,
                 EXPERIMENTAL | INTERNAL, NULL, NULL, NULL, NULL);

REGISTER_TUNABLE("dohsql_disable",
                 "Disable running queries in distributed mode", TUNABLE_BOOLEAN,
                 &gbl_dohsql_disable, 0, NULL, NULL, NULL, NULL);

REGISTER_TUNABLE("dohsql_verbose",
                 "Run distributed queries in verbose/debug mode",
                 TUNABLE_BOOLEAN, &gbl_dohsql_verbose, 0, NULL, NULL, NULL,
                 NULL);

REGISTER_TUNABLE("dohast_disable",
                 "Disable generating AST for queries. This disables "
                 "distributed mode as well.",
                 TUNABLE_BOOLEAN, &gbl_dohast_disable, 0, NULL, NULL, NULL,
                 NULL);

REGISTER_TUNABLE("dohast_verbose",
                 "Print debug information when creating AST for statements",
                 TUNABLE_BOOLEAN, &gbl_dohast_verbose, 0, NULL, NULL, NULL,
                 NULL);

REGISTER_TUNABLE("dohsql_max_queued_kb_highwm",
                 "Maximum shard queue size, in KB; shard sqlite will pause "
                 "once queued bytes limit is reached.",
                 TUNABLE_INTEGER, &gbl_dohsql_max_queued_kb_highwm, 0, NULL,
                 NULL, NULL, NULL);

REGISTER_TUNABLE(
    "dohsql_full_queue_poll_msec",
    "Poll milliseconds while waiting for coordinator to consume from queue.",
    TUNABLE_INTEGER, &gbl_dohsql_full_queue_poll_msec, 0, NULL, NULL, NULL,
    NULL);

REGISTER_TUNABLE("random_fail_client_write_lock",
                 "Force a random client write-lock failure 1/this many times.  "
                 "(Default: 0)",
                 TUNABLE_INTEGER, &gbl_fail_client_write_lock,
                 EXPERIMENTAL | INTERNAL, NULL, NULL, NULL, NULL);

REGISTER_TUNABLE("reorder_socksql_no_deadlock",
                 "Reorder sock sql to have no deadlocks ", TUNABLE_BOOLEAN,
                 &gbl_reorder_socksql_no_deadlock, EXPERIMENTAL | INTERNAL,
                 NULL, NULL, NULL, NULL);

REGISTER_TUNABLE("reorder_idx_writes", "reorder_idx_writes (Default on)",
                 TUNABLE_BOOLEAN, &gbl_reorder_idx_writes, DYNAMIC, NULL, NULL,
                 NULL, NULL);

REGISTER_TUNABLE("osql_check_replicant_numops",
                 "Check replicant nops sent in osql stream. (Default: on)",
                 TUNABLE_BOOLEAN, &gbl_osql_check_replicant_numops,
                 EXPERIMENTAL | INTERNAL, NULL, NULL, NULL, NULL);

REGISTER_TUNABLE("osql_snap_info_hashcheck",
                 "Enable snapinfo to be stored and checked in a hash in "
                 "toblock on master. (Default: on)",
                 TUNABLE_BOOLEAN, &gbl_osql_snap_info_hashcheck,
                 EXPERIMENTAL | INTERNAL, NULL, NULL, NULL, NULL);

REGISTER_TUNABLE("disable_tpsc_tblvers",
                 "Disable table version checks for time partition schema "
                 "changes",
                 TUNABLE_BOOLEAN, &gbl_disable_tpsc_tblvers, NOARG, NULL, NULL,
                 NULL, NULL);

REGISTER_TUNABLE("abort_irregular_set_durable_lsn",
                 "Abort incorrect calls to set_durable_lsn. (Default: off)",
                 TUNABLE_BOOLEAN, &gbl_abort_irregular_set_durable_lsn,
                 EXPERIMENTAL | INTERNAL, NULL, NULL, NULL, NULL);

REGISTER_TUNABLE("instrument_dblist",
                 "Extended dblist-trace in berkley.  (Default: off)",
                 TUNABLE_BOOLEAN, &gbl_instrument_dblist,
                 READONLY | EXPERIMENTAL | INTERNAL, NULL, NULL, NULL, NULL);

REGISTER_TUNABLE("match_on_ckp",
                 "Allow rep_verify_match on ckp records.  (Default: on)",
                 TUNABLE_BOOLEAN, &gbl_match_on_ckp, EXPERIMENTAL | INTERNAL,
                 NULL, NULL, NULL, NULL);

REGISTER_TUNABLE("verbose_physrep",
                 "Print extended physrep trace.  (Default: off)",
                 TUNABLE_BOOLEAN, &gbl_verbose_physrep, EXPERIMENTAL | INTERNAL,
                 NULL, NULL, NULL, NULL);

REGISTER_TUNABLE("physrep_reconnect_penalty",
                 "Physrep wait seconds before retry to the same node.  "
                 "(Default: 5)",
                 TUNABLE_INTEGER, &gbl_physrep_reconnect_penalty, 0, NULL, NULL,
                 NULL, NULL);

REGISTER_TUNABLE("verbose_physrep",
                 "Print extended physrep trace.  (Default: off)",
                 TUNABLE_BOOLEAN, &gbl_verbose_physrep, EXPERIMENTAL | INTERNAL,
                 NULL, NULL, NULL, NULL);

REGISTER_TUNABLE("physrep_register_interval",
                 "Interval for physical replicant re-registration.  "
                 "(Default: 3600)",
                 TUNABLE_INTEGER, &gbl_physrep_register_interval, 0, NULL, NULL,
                 NULL, NULL);

REGISTER_TUNABLE("blocking_physrep",
                 "Physical replicant blocks on select.  "
                 "(Default: false)",
                 TUNABLE_BOOLEAN, &gbl_blocking_physrep, 0, NULL, NULL, NULL,
                 NULL);

REGISTER_TUNABLE("logdelete_lock_trace",
                 "Print trace getting and releasing the logdelete lock.  "
                 "(Default: off)",
                 TUNABLE_BOOLEAN, &gbl_logdelete_lock_trace,
                 EXPERIMENTAL | INTERNAL, NULL, NULL, NULL, NULL);

REGISTER_TUNABLE("flush_log_at_checkpoint",
                 "Replicants flush the log at checkpoint records.  "
                 "(Default: on)",
                 TUNABLE_BOOLEAN, &gbl_flush_log_at_checkpoint,
                 EXPERIMENTAL | INTERNAL, NULL, NULL, NULL, NULL);

REGISTER_TUNABLE("verbose_set_sc_in_progress",
                 "Prints a line of trace when sc_in_progress is set.  "
                 "(Default: off)",
                 TUNABLE_BOOLEAN, &gbl_verbose_set_sc_in_progress,
                 EXPERIMENTAL | INTERNAL, NULL, NULL, NULL, NULL);

REGISTER_TUNABLE("send_failed_dispatch_message",
                 "Send explicit failed-dispatch message to the api.  "
                 "(Default: off)",
                 TUNABLE_BOOLEAN, &gbl_send_failed_dispatch_message,
                 EXPERIMENTAL | INTERNAL, NULL, NULL, NULL, NULL);

REGISTER_TUNABLE("legacy_schema", "Only allow legacy compatible csc2 schema",
                 TUNABLE_BOOLEAN, &gbl_legacy_schema,
                 EXPERIMENTAL | INTERNAL | READEARLY, NULL, NULL, NULL, NULL);

REGISTER_TUNABLE("force_incoherent",
                 "Force this node to be incoherent.  (Default: off)",
                 TUNABLE_BOOLEAN, &gbl_force_incoherent,
                 EXPERIMENTAL | INTERNAL, NULL, NULL, NULL, NULL);

REGISTER_TUNABLE("ignore_coherency",
                 "Force this node to be coherent.  (Default: off)",
                 TUNABLE_BOOLEAN, &gbl_ignore_coherency,
                 EXPERIMENTAL | INTERNAL, NULL, NULL, NULL, NULL);

REGISTER_TUNABLE("forbid_incoherent_writes",
                 "Prevent writes against a node which was incoherent at "
                 "transaction start.  (Default: off)",
                 TUNABLE_BOOLEAN, &gbl_forbid_incoherent_writes,
                 EXPERIMENTAL | INTERNAL, NULL, NULL, NULL, NULL);

REGISTER_TUNABLE("skip_catchup_logic",
                 "Skip initial catchup logic.  (Default: off)", TUNABLE_BOOLEAN,
                 &gbl_skip_catchup_logic, EXPERIMENTAL | INTERNAL, NULL, NULL,
                 NULL, NULL);

REGISTER_TUNABLE("abort_on_missing_osql_session",
                 "Abort if we can't find an osql session in the repository.  "
                 "(Default: off)",
                 TUNABLE_BOOLEAN, &gbl_abort_on_missing_osql_session,
                 EXPERIMENTAL | INTERNAL, NULL, NULL, NULL, NULL);

REGISTER_TUNABLE("online_recovery",
                 "Don't get the bdb-writelock for recovery.  (Default: on)",
                 TUNABLE_BOOLEAN, &gbl_online_recovery, EXPERIMENTAL | INTERNAL,
                 NULL, NULL, NULL, NULL);

REGISTER_TUNABLE("forbid_remote_admin",
                 "Forbid non-local admin requests.  (Default: on)",
                 TUNABLE_BOOLEAN, &gbl_forbid_remote_admin, 0, NULL, NULL, NULL,
                 NULL);

REGISTER_TUNABLE("abort_on_dta_lookup_error",
                 "Abort on dta lookup lost the race.  (Default: off)",
                 TUNABLE_BOOLEAN, &gbl_abort_on_dta_lookup_error,
                 EXPERIMENTAL | INTERNAL, NULL, NULL, NULL, NULL);

REGISTER_TUNABLE(
    "pbkdf2_iterations",
    "Number of iterations of PBKDF2 algorithm for password hashing.",
    TUNABLE_INTEGER, &gbl_pbkdf2_iterations, NOZERO | SIGNED, NULL, NULL,
    pbkdf2_iterations_update, NULL);

REGISTER_TUNABLE("kafka_topic", NULL, TUNABLE_STRING, &gbl_kafka_topic,
                 READONLY | READEARLY, NULL, NULL, NULL, NULL);

REGISTER_TUNABLE("kafka_brokers", NULL, TUNABLE_STRING, &gbl_kafka_brokers,
                 READONLY | READEARLY, NULL, NULL, NULL, NULL);

REGISTER_TUNABLE("machine_class",
                 "override for the machine class from this db perspective.",
                 TUNABLE_STRING, &gbl_machine_class, READEARLY | READONLY, NULL,
                 NULL, NULL, NULL);

REGISTER_TUNABLE("selectv_writelock_on_update",
                 "Acquire a writelock for updated selectv records.  "
                 "(Default: on)",
                 TUNABLE_BOOLEAN, &gbl_selectv_writelock_on_update,
                 EXPERIMENTAL | INTERNAL, NULL, NULL, NULL, NULL);

REGISTER_TUNABLE("selectv_writelock",
                 "Acquire a writelock for selectv records.  (Default: off)",
                 TUNABLE_BOOLEAN, &gbl_selectv_writelock,
                 EXPERIMENTAL | INTERNAL, NULL, NULL, NULL, NULL);

REGISTER_TUNABLE("clean_exit_on_sigterm",
                 "Attempt to do orderly shutdown on SIGTERM (Default: on)",
                 TUNABLE_BOOLEAN, &gbl_clean_exit_on_sigterm,
                 NOARG, NULL, NULL, update_clean_exit_on_sigterm, NULL);

REGISTER_TUNABLE("debug_children_lock",
                 "Stacktrace when database acquires or releases children lock."
                 "  (Default: off)",
                 TUNABLE_BOOLEAN, &gbl_debug_children_lock,
                 EXPERIMENTAL | INTERNAL, NULL, NULL, NULL, NULL);

REGISTER_TUNABLE("serialize_reads_like_writes",
                 "Send read-only multi-statement schedules to the master.  "
                 "(Default: off)",
                 TUNABLE_BOOLEAN, &gbl_serialize_reads_like_writes, 0, NULL,
                 NULL, NULL, NULL);

REGISTER_TUNABLE("long_log_truncation_warn_thresh_sec",
                 "Warn if log truncation takes more than this many seconds."
                 "  (Default: 2147483647)",
                 TUNABLE_INTEGER, &gbl_long_log_truncation_warn_thresh_sec,
                 EXPERIMENTAL | INTERNAL, NULL, NULL, NULL, NULL);

REGISTER_TUNABLE("long_log_truncation_abort_thresh_sec",
                 "SIGABRT if log truncation takes more than this many seconds."
                 "  (Default: 2147483647)",
                 TUNABLE_INTEGER, &gbl_long_log_truncation_abort_thresh_sec,
                 EXPERIMENTAL | INTERNAL, NULL, NULL, NULL, NULL);

REGISTER_TUNABLE("cache_flush_interval",
                 "Save bufferpool once every this many seconds.  "
                 "(Default: 30)",
                 TUNABLE_INTEGER, &gbl_cache_flush_interval, 0, NULL, NULL,
                 NULL, NULL);

REGISTER_TUNABLE("load_cache_threads",
                 "Number of threads loading pages to cache.  "
                 "(Default: 8)",
                 TUNABLE_INTEGER, &gbl_load_cache_threads, 0, NULL, NULL, NULL,
                 NULL);

REGISTER_TUNABLE("load_cache_max_pages",
                 "Maximum number of pages that will load into cache.  Setting "
                 "to 0 means that there is no limit.  (Default: 0)",
                 TUNABLE_INTEGER, &gbl_load_cache_max_pages, 0, NULL, NULL,
                 NULL, NULL);

REGISTER_TUNABLE("dump_cache_max_pages",
                 "Maximum number of pages that will dump into a pagelist.  "
                 "Setting to 0 means that there is no limit.  (Default: 0)",
                 TUNABLE_INTEGER, &gbl_dump_cache_max_pages, 0, NULL, NULL,
                 NULL, NULL);

REGISTER_TUNABLE("max_pages_per_cache_thread",
                 "Number of threads loading pages to cache.  "
                 "(Default: 8192)",
                 TUNABLE_INTEGER, &gbl_max_pages_per_cache_thread, INTERNAL,
                 NULL, NULL, NULL, NULL);

REGISTER_TUNABLE("memp_dump_cache_threshold",
                 "Don't flush the cache until this percentage of pages have "
                 "changed.  (Default: 20)",
                 TUNABLE_INTEGER, &gbl_memp_dump_cache_threshold, 0, NULL, NULL,
                 NULL, NULL);

REGISTER_TUNABLE("snapshot_serial_verify_retry",
                 "Automatic retries on verify errors for clients that haven't "
                 "read results.  (Default: on)",
                 TUNABLE_BOOLEAN, &gbl_snapshot_serial_verify_retry, 0, NULL,
                 NULL, NULL, NULL);

REGISTER_TUNABLE("strict_double_quotes",
                 "In SQL queries, forbid the use of double-quotes to denote "
                 "a string literal.  Any attempts to do so will result in a "
                 "syntax error (Default: off)", TUNABLE_BOOLEAN,
                 &gbl_strict_dbl_quotes, EXPERIMENTAL | INTERNAL, NULL, NULL,
                 NULL, NULL);

REGISTER_TUNABLE("eventlog_nkeep", "Keep this many eventlog files (Default: 2)",
                 TUNABLE_INTEGER, &eventlog_nkeep, 0, NULL, NULL, NULL, NULL);

<<<<<<< HEAD
=======
REGISTER_TUNABLE("waitalive_iterations",
                 "Wait this many iterations for a "
                 "socket to be usable.  (Default: 3)",
                 TUNABLE_INTEGER, &gbl_waitalive_iterations,
                 EXPERIMENTAL | INTERNAL, NULL, NULL, NULL, NULL);
>>>>>>> 52d8b59b

#endif /* _DB_TUNABLES_H */<|MERGE_RESOLUTION|>--- conflicted
+++ resolved
@@ -1848,13 +1848,10 @@
 REGISTER_TUNABLE("eventlog_nkeep", "Keep this many eventlog files (Default: 2)",
                  TUNABLE_INTEGER, &eventlog_nkeep, 0, NULL, NULL, NULL, NULL);
 
-<<<<<<< HEAD
-=======
 REGISTER_TUNABLE("waitalive_iterations",
                  "Wait this many iterations for a "
                  "socket to be usable.  (Default: 3)",
                  TUNABLE_INTEGER, &gbl_waitalive_iterations,
                  EXPERIMENTAL | INTERNAL, NULL, NULL, NULL, NULL);
->>>>>>> 52d8b59b
 
 #endif /* _DB_TUNABLES_H */