/*
   Copyright 2017 Bloomberg Finance L.P.

   Licensed under the Apache License, Version 2.0 (the "License");
   you may not use this file except in compliance with the License.
   You may obtain a copy of the License at

       http://www.apache.org/licenses/LICENSE-2.0

   Unless required by applicable law or agreed to in writing, software
   distributed under the License is distributed on an "AS IS" BASIS,
   WITHOUT WARRANTIES OR CONDITIONS OF ANY KIND, either express or implied.
   See the License for the specific language governing permissions and
   limitations under the License.
 */

#ifndef _DB_TUNABLES_H
#define _DB_TUNABLES_H
/*
  We need this guard to avoid accidental inclusion of this file
  at multiple places.
*/

REGISTER_TUNABLE("abort_on_in_use_rqid", NULL, TUNABLE_BOOLEAN,
                 &gbl_abort_on_clear_inuse_rqid, READONLY | NOARG, NULL, NULL,
                 NULL, NULL);
REGISTER_TUNABLE("accept_osql_mismatch", NULL, TUNABLE_BOOLEAN,
                 &gbl_reject_osql_mismatch, READONLY | INVERSE_VALUE | NOARG,
                 NULL, NULL, NULL, NULL);
REGISTER_TUNABLE("allow_lua_print", "Enable to allow stored "
                                    "procedures to print trace on "
                                    "DB's stdout. (Default: off)",
                 TUNABLE_BOOLEAN, &gbl_allow_lua_print, READONLY | NOARG, NULL,
                 NULL, NULL, NULL);
REGISTER_TUNABLE("allow_lua_dynamic_libs",
                 "Enable to allow use of dynamic "
                 "libraries (Default: off)",
                 TUNABLE_BOOLEAN, &gbl_allow_lua_dynamic_libs, READONLY | NOARG,
                 NULL, NULL, NULL, NULL);
REGISTER_TUNABLE("allow_negative_column_size",
                 "Allow negative column size in csc2 schema. Added mostly for "
                 "backwards compatibility. (Default: off)",
                 TUNABLE_BOOLEAN, &gbl_allow_neg_column_size, READONLY | NOARG,
                 NULL, NULL, NULL, NULL);
REGISTER_TUNABLE("allow_portmux_route", NULL, TUNABLE_BOOLEAN,
                 &gbl_pmux_route_enabled, READONLY | NOARG | READEARLY, NULL,
                 NULL, NULL, NULL);
REGISTER_TUNABLE("allow_user_schema",
                 "Enable to allow per-user schemas. (Default: off)",
                 TUNABLE_BOOLEAN, &gbl_allow_user_schema, READONLY | NOARG,
                 NULL, NULL, NULL, NULL);
REGISTER_TUNABLE("analyze_comp_threads",
                 "Number of thread to use when generating samples for "
                 "computing index statistics. (Default: 10)",
                 TUNABLE_INTEGER, &analyze_max_comp_threads, READONLY, NULL,
                 NULL, analyze_set_max_sampling_threads, NULL);
REGISTER_TUNABLE("analyze_comp_threshold",
                 "Index file size above which we'll do sampling, rather than "
                 "scan the entire index. (Default: 104857600)",
                 TUNABLE_INTEGER, &sampling_threshold, READONLY, NULL, NULL,
                 analyze_set_sampling_threshold, NULL);
REGISTER_TUNABLE("analyze_tbl_threads",
                 "Number of threads to go through generated samples when "
                 "generating index statistics. (Default: 5)",
                 TUNABLE_INTEGER, &analyze_max_table_threads, READONLY, NULL,
                 NULL, analyze_set_max_table_threads, NULL);
REGISTER_TUNABLE("badwrite_intvl", NULL, TUNABLE_INTEGER,
                 &gbl_test_badwrite_intvl, READONLY, NULL, NULL, NULL, NULL);
REGISTER_TUNABLE("bbenv", NULL, TUNABLE_BOOLEAN, &gbl_bbenv,
                 DEPRECATED | READONLY | NOARG, NULL, NULL, NULL, NULL);
REGISTER_TUNABLE("blob_mem_mb", "Blob allocator: Sets the max "
                                "memory limit to allow for blob "
                                "values (in MB). (Default: 0)",
                 TUNABLE_INTEGER, &gbl_blobmem_cap, READONLY, NULL, NULL,
                 blob_mem_mb_update, NULL);
REGISTER_TUNABLE("blobmem_sz_thresh_kb",
                 "Sets the threshold (in KB) above which blobs are allocated "
                 "by the blob allocator. (Default: 0)",
                 TUNABLE_INTEGER, &gbl_blob_sz_thresh_bytes, READONLY, NULL,
                 NULL, blobmem_sz_thresh_kb_update, NULL);
REGISTER_TUNABLE("blobstripe", NULL, TUNABLE_BOOLEAN, &gbl_blobstripe,
                 READONLY | NOARG, NULL, NULL, NULL, NULL);
REGISTER_TUNABLE("blocksql_grace",
                 "Let block transactions run this long if db is exiting before "
                 "being killed (and returning an error). (Default: 10sec)",
                 TUNABLE_INTEGER, &gbl_blocksql_grace, 0, NULL, NULL, NULL,
                 NULL);
REGISTER_TUNABLE("blocksql_throttle", NULL, TUNABLE_INTEGER,
                 &g_osql_blocksql_parallel_max, READONLY, NULL, NULL, NULL,
                 NULL);
REGISTER_TUNABLE("broken_max_rec_sz", NULL, TUNABLE_INTEGER,
                 &gbl_broken_max_rec_sz, READONLY, NULL, NULL,
                 broken_max_rec_sz_update, NULL);
REGISTER_TUNABLE("broken_num_parser", NULL, TUNABLE_BOOLEAN,
                 &gbl_broken_num_parser, READONLY | NOARG | READEARLY, NULL,
                 NULL, NULL, NULL);
REGISTER_TUNABLE("buffers_per_context", NULL, TUNABLE_INTEGER,
                 &gbl_buffers_per_context, READONLY | NOZERO, NULL, NULL, NULL,
                 NULL);
/*
REGISTER_TUNABLE("cache",
                 "Database cache size (in kb) . (Default: 64mb)",
                 TUNABLE_INTEGER, &db->cacheszkb, READONLY, NULL, NULL, NULL,
                 NULL);
*/
REGISTER_TUNABLE("cachekb", NULL, TUNABLE_INTEGER, &db->cacheszkb, READONLY,
                 NULL, NULL, NULL, NULL);
REGISTER_TUNABLE("cachekbmax", NULL, TUNABLE_INTEGER, &db->cacheszkbmax,
                 READONLY, NULL, NULL, NULL, NULL);
REGISTER_TUNABLE("cachekbmin", NULL, TUNABLE_INTEGER, &db->cacheszkbmin,
                 READONLY, NULL, NULL, NULL, NULL);
REGISTER_TUNABLE("checkctags", NULL, TUNABLE_ENUM, &gbl_check_client_tags,
                 READONLY, checkctags_value, NULL, checkctags_update, NULL);
REGISTER_TUNABLE("chkpoint_alarm_time",
                 "Warn if checkpoints are taking more than this many seconds. "
                 "(Default: 60 secs)",
                 TUNABLE_INTEGER, &gbl_chkpoint_alarm_time, READONLY, NULL,
                 NULL, NULL, NULL);
/* Generate the value of 'cluster' on fly (define value()). */
/*
REGISTER_TUNABLE("cluster",
                 "List of nodes that comprise the cluster for this database.",
                 TUNABLE_STRING, &placeholder, READONLY, NULL, NULL, NULL,
                 NULL);
*/
REGISTER_TUNABLE("compress_page_compact_log", NULL, TUNABLE_BOOLEAN,
                 &gbl_compress_page_compact_log, READONLY | NOARG, NULL, NULL,
                 NULL, NULL);
/* NOTE: THIS OPTION IS CURRENTLY IGNORED */
REGISTER_TUNABLE("convflush", NULL, TUNABLE_INTEGER, &gbl_conv_flush_freq,
                 READONLY, NULL, NULL, NULL, NULL);
REGISTER_TUNABLE("crc32c",
                 "Use crc32c (alternate faster implementation of CRC32, "
                 "different checksums) for page checksums. (Default: on)",
                 TUNABLE_BOOLEAN, &gbl_crc32c, READONLY | NOARG, NULL, NULL,
                 NULL, NULL);
REGISTER_TUNABLE("create_default_user",
                 "Automatically create 'default' user when authentication is "
                 "enabled. (Default: off)",
                 TUNABLE_BOOLEAN, &gbl_create_default_user, READONLY | NOARG,
                 NULL, NULL, NULL, NULL);
REGISTER_TUNABLE("crypto", NULL, TUNABLE_STRING, &gbl_crypto, READONLY, NULL,
                 NULL, NULL, NULL);
REGISTER_TUNABLE("ctrace_dbdir",
                 "If set, debug trace files will go to the data directory "
                 "instead of `$COMDB2_ROOT/var/log/cdb2/). (Default: off)",
                 TUNABLE_BOOLEAN, &gbl_ctrace_dbdir, READONLY | NOARG, NULL,
                 NULL, NULL, NULL);
REGISTER_TUNABLE("ctrace_gzip", NULL, TUNABLE_INTEGER, &ctrace_gzip,
                 DEPRECATED | READONLY, NULL, NULL, NULL, NULL);
REGISTER_TUNABLE(
    "ddl_cascade_drop",
    "On DROP, also drop the dependent keys/constraints. (Default: 1)",
    TUNABLE_BOOLEAN, &gbl_ddl_cascade_drop, READONLY, NULL, NULL, NULL, NULL);
REGISTER_TUNABLE("deadlock_policy_override", NULL, TUNABLE_INTEGER,
                 &gbl_deadlock_policy_override, READONLY, NULL, NULL,
                 deadlock_policy_override_update, NULL);
/*
REGISTER_TUNABLE("decimal_rounding", NULL, TUNABLE_INTEGER,
                 &gbl_decimal_rounding, READONLY, NULL, NULL, NULL, NULL);
                 */
REGISTER_TUNABLE("decom_time", "Decomission time. (Default: 0)",
                 TUNABLE_INTEGER, &gbl_decom, READONLY | NOZERO, NULL, NULL,
                 NULL, NULL);
/*
REGISTER_TUNABLE("default_datetime_precision", NULL,
                 TUNABLE_INTEGER, &gbl_datetime_precision, READONLY, NULL, NULL,
                 NULL, NULL);
*/
REGISTER_TUNABLE("dir",
                 "Database directory. (Default: $COMDB2_ROOT/var/cdb2/$DBNAME)",
                 TUNABLE_STRING, &db->basedir, READONLY, NULL, NULL, NULL,
                 NULL);
REGISTER_TUNABLE("disable_cache_internal_nodes",
                 "Disables 'enable_cache_internal_nodes'. B-tree leaf nodes "
                 "are treated same as internal nodes.",
                 TUNABLE_BOOLEAN, &gbl_enable_cache_internal_nodes,
                 INVERSE_VALUE | READONLY | NOARG, NULL, NULL, NULL, NULL);
REGISTER_TUNABLE("disable_datetime_ms_us_sc",
                 "Disables 'enable_datetime_ms_us_sc'", TUNABLE_BOOLEAN,
                 &gbl_forbid_datetime_ms_us_s2s, READONLY | NOARG, NULL, NULL,
                 NULL, NULL);
REGISTER_TUNABLE("disable_datetime_promotion",
                 "Disables 'enable_datetime_promotion'", TUNABLE_BOOLEAN,
                 &gbl_forbid_datetime_promotion, READONLY | NOARG, NULL, NULL,
                 NULL, NULL);
REGISTER_TUNABLE("disable_datetime_truncation",
                 "Disables 'enable_datetime_truncation'", TUNABLE_BOOLEAN,
                 &gbl_forbid_datetime_truncation, READONLY | NOARG, NULL, NULL,
                 NULL, NULL);
REGISTER_TUNABLE("disable_inplace_blob_optimization",
                 "Disables 'enable_inplace_blob_optimization'", TUNABLE_BOOLEAN,
                 &gbl_inplace_blob_optimization,
                 INVERSE_VALUE | READONLY | NOARG, NULL, NULL, NULL, NULL);
REGISTER_TUNABLE("disable_inplace_blobs", "Disables 'enable_inplace_blobs'",
                 TUNABLE_BOOLEAN, &gbl_inplace_blobs,
                 INVERSE_VALUE | READONLY | NOARG, NULL, NULL, NULL, NULL);
REGISTER_TUNABLE("disable_lowpri_snapisol", "Disables 'enable_lowpri_snapisol'",
                 TUNABLE_BOOLEAN, &gbl_lowpri_snapisol_sessions,
                 INVERSE_VALUE | READONLY | NOARG, NULL, NULL, NULL, NULL);
/*
REGISTER_TUNABLE("disable_new_snapshot",
                 "Disables 'enable_new_snapshot'", TUNABLE_BOOLEAN,
                 &gbl_new_snapisol, INVERSE_VALUE | READONLY | NOARG, NULL,
                 NULL, NULL, NULL);
*/
REGISTER_TUNABLE("disable_osql_blob_optimization",
                 "Disables 'enable_osql_blob_optimization'", TUNABLE_BOOLEAN,
                 &gbl_osql_blob_optimization, INVERSE_VALUE | READONLY | NOARG,
                 NULL, NULL, NULL, NULL);
REGISTER_TUNABLE("disable_overflow_page_trace",
                 "Disables 'enable_overflow_page_trace'", TUNABLE_BOOLEAN,
                 &gbl_disable_overflow_page_trace, NOARG, NULL, NULL, NULL,
                 NULL);
REGISTER_TUNABLE("disable_page_compact", "Sets 'page_compact_thresh_ff' to 0.",
                 TUNABLE_BOOLEAN, &gbl_pg_compact_thresh,
                 INVERSE_VALUE | READONLY | NOARG, NULL, NULL, NULL, NULL);
REGISTER_TUNABLE("disable_page_compact_backward_scan",
                 "Disables 'enable_page_compact_backward_scan'",
                 TUNABLE_BOOLEAN, &gbl_disable_backward_scan, READONLY | NOARG,
                 NULL, NULL, NULL, NULL);
REGISTER_TUNABLE("disable_page_latches", "Disables 'page_latches'",
                 TUNABLE_BOOLEAN, &gbl_page_latches,
                 INVERSE_VALUE | READONLY | NOARG, NULL, NULL, NULL, NULL);
REGISTER_TUNABLE("disable_partial_indexes", "Disables 'enable_partial_indexes'",
                 TUNABLE_BOOLEAN, &gbl_partial_indexes,
                 INVERSE_VALUE | READONLY | NOARG, NULL, NULL, NULL, NULL);
REGISTER_TUNABLE("disable_prefault_udp", "Disables 'enable_prefault_udp'",
                 TUNABLE_BOOLEAN, &gbl_prefault_udp, INVERSE_VALUE | NOARG,
                 NULL, NULL, NULL, NULL);
REGISTER_TUNABLE("disable_replicant_latches", "Disables 'replicant_latches'",
                 TUNABLE_BOOLEAN, &gbl_replicant_latches,
                 INVERSE_VALUE | READONLY | NOARG, NULL, NULL, NULL, NULL);
REGISTER_TUNABLE("disable_rowlock_locking", NULL, TUNABLE_BOOLEAN,
                 &gbl_disable_rowlocks, READONLY | NOARG, NULL, NULL, NULL,
                 NULL);
REGISTER_TUNABLE("disable_skip_rows", NULL, TUNABLE_BOOLEAN,
                 &gbl_disable_skip_rows, READONLY | NOARG, NULL, NULL, NULL,
                 NULL);
REGISTER_TUNABLE("disable_sparse_lockerid_map",
                 "Disables 'enable_sparse_lockerid_map'", TUNABLE_BOOLEAN,
                 &gbl_sparse_lockerid_map, INVERSE_VALUE | READONLY | NOARG,
                 NULL, NULL, NULL, NULL);
REGISTER_TUNABLE("disable_sql_dlmalloc",
                 "If set, will use default system malloc for SQL state "
                 "machines. By default, each thread running SQL gets a "
                 "dedicated memory pool. (Default: off)",
                 TUNABLE_BOOLEAN, &gbl_disable_sql_dlmalloc, READONLY | NOARG,
                 NULL, NULL, NULL, NULL);
REGISTER_TUNABLE("disable_tagged_api", "Disables 'enable_tagged_api'",
                 TUNABLE_BOOLEAN, &gbl_disable_tagged_api, NOARG, NULL, NULL,
                 NULL, NULL);
REGISTER_TUNABLE("disable_temptable_pool", "Sets 'temptable_limit' to 0.",
                 TUNABLE_BOOLEAN, &gbl_temptable_pool_capacity,
                 INVERSE_VALUE | READONLY | NOARG, NULL, NULL, NULL, NULL);
REGISTER_TUNABLE("disable_upgrade_ahead", "Sets 'enable_upgrade_ahead' to 0.",
                 TUNABLE_BOOLEAN, &gbl_num_record_upgrades,
                 INVERSE_VALUE | READONLY | NOARG, NULL, NULL, NULL, NULL);
REGISTER_TUNABLE("disallow_portmux_route", "Disables 'allow_portmux_route'",
                 TUNABLE_BOOLEAN, &gbl_pmux_route_enabled,
                 INVERSE_VALUE | READONLY | NOARG | READEARLY, NULL, NULL, NULL,
                 NULL);
REGISTER_TUNABLE("dont_abort_on_in_use_rqid", "Disable 'abort_on_in_use_rqid'",
                 TUNABLE_BOOLEAN, &gbl_abort_on_clear_inuse_rqid,
                 INVERSE_VALUE | READONLY | NOARG, NULL, NULL, NULL, NULL);
REGISTER_TUNABLE("dont_forbid_ulonglong", "Disables 'forbid_ulonglong'",
                 TUNABLE_BOOLEAN, &gbl_forbid_ulonglong,
                 INVERSE_VALUE | READONLY | NOARG | READEARLY, NULL, NULL, NULL,
                 NULL);
REGISTER_TUNABLE("dont_init_with_inplace_updates",
                 "Disables 'init_with_inplace_updates'", TUNABLE_BOOLEAN,
                 &gbl_init_with_ipu, INVERSE_VALUE | READONLY | NOARG, NULL,
                 NULL, NULL, NULL);
REGISTER_TUNABLE("dont_init_with_instant_schema_change",
                 "Disables 'instant_schema_change'", TUNABLE_BOOLEAN,
                 &gbl_init_with_instant_sc, INVERSE_VALUE | READONLY | NOARG,
                 NULL, NULL, NULL, NULL);
REGISTER_TUNABLE("dont_init_with_ondisk_header",
                 "Disables 'dont_init_with_ondisk_header'", TUNABLE_BOOLEAN,
                 &gbl_init_with_odh, INVERSE_VALUE | READONLY | NOARG, NULL,
                 NULL, NULL, NULL);
REGISTER_TUNABLE("dont_optimize_repdb_truncate",
                 "Disable 'optimize_repdb_truncate'", TUNABLE_BOOLEAN,
                 &gbl_optimize_truncate_repdb,
                 INVERSE_VALUE | READONLY | NOARG | READEARLY, NULL, NULL, NULL,
                 NULL);
REGISTER_TUNABLE("dont_prefix_foreign_keys", "Disables 'prefix_foreign_keys'",
                 TUNABLE_BOOLEAN, &gbl_fk_allow_prefix_keys,
                 INVERSE_VALUE | READONLY | NOARG, NULL, NULL, NULL, NULL);
REGISTER_TUNABLE("dont_superset_foreign_keys",
                 "Disables 'superset_foreign_keys'", TUNABLE_BOOLEAN,
                 &gbl_fk_allow_superset_keys, INVERSE_VALUE | READONLY | NOARG,
                 NULL, NULL, NULL, NULL);
REGISTER_TUNABLE("dont_sort_nulls_with_header",
                 "Disables 'sort_nulls_with_header'", TUNABLE_BOOLEAN,
                 &gbl_sort_nulls_correctly, INVERSE_VALUE | READONLY | NOARG,
                 NULL, NULL, NULL, NULL);
REGISTER_TUNABLE("dtastripe", NULL, TUNABLE_INTEGER, &gbl_dtastripe,
                 READONLY | NOZERO, NULL, NULL, NULL, NULL);
REGISTER_TUNABLE("early",
                 "When set, replicants will ack a transaction as soon as they "
                 "acquire locks - not that replication must succeed at that "
                 "point, and reads on that node will either see the records or "
                 "block. (Default: on)",
                 TUNABLE_BOOLEAN, &gbl_early, READONLY | NOARG, NULL, NULL,
                 NULL, NULL);
REGISTER_TUNABLE("enable_berkdb_retry_deadlock_bias", NULL, TUNABLE_BOOLEAN,
                 &gbl_enable_berkdb_retry_deadlock_bias, READONLY | NOARG, NULL,
                 NULL, NULL, NULL);
REGISTER_TUNABLE(
    "enable_cache_internal_nodes",
    "B-tree internal nodes have a higher cache priority. (Default: on)",
    TUNABLE_BOOLEAN, &gbl_enable_cache_internal_nodes, READONLY | NOARG, NULL,
    NULL, NULL, NULL);
REGISTER_TUNABLE("enable_datetime_ms_us_sc", NULL, TUNABLE_BOOLEAN,
                 &gbl_forbid_datetime_ms_us_s2s,
                 READONLY | INVERSE_VALUE | NOARG, NULL, NULL, NULL, NULL);
REGISTER_TUNABLE("enable_datetime_promotion", NULL, TUNABLE_BOOLEAN,
                 &gbl_forbid_datetime_promotion,
                 READONLY | INVERSE_VALUE | NOARG, NULL, NULL, NULL, NULL);
REGISTER_TUNABLE("enable_datetime_truncation", NULL, TUNABLE_BOOLEAN,
                 &gbl_forbid_datetime_truncation,
                 READONLY | INVERSE_VALUE | NOARG, NULL, NULL, NULL, NULL);
REGISTER_TUNABLE("enable_inplace_blob_optimization",
                 "Enables inplace blob updates (blobs are updated in place in "
                 "their b-tree when possible, not deleted/added) Note: This "
                 "changes the data-format. (Default: on)",
                 TUNABLE_BOOLEAN, &gbl_inplace_blob_optimization,
                 READONLY | NOARG, NULL, NULL, NULL, NULL);
REGISTER_TUNABLE(
    "enable_inplace_blobs",
    "Do not update the rowid of a blob entry on an update. (Default: on)",
    TUNABLE_BOOLEAN, &gbl_inplace_blobs, READONLY | NOARG, NULL, NULL, NULL,
    NULL);
REGISTER_TUNABLE("enable_lowpri_snapisol",
                 "Give lower priority to locks acquired when updating snapshot "
                 "state. (Default: off)",
                 TUNABLE_BOOLEAN, &gbl_lowpri_snapisol_sessions,
                 READONLY | NOARG, NULL, NULL, NULL, NULL);
/*
REGISTER_TUNABLE("enable_new_snapshot",
                 "Enable new SNAPSHOT implementation. (Default: off)",
                 TUNABLE_BOOLEAN, &gbl_new_snapisol, READONLY | NOARG, NULL,
                 NULL, NULL, NULL);
REGISTER_TUNABLE(
    "enable_new_snapshot_asof",
    "Enable new BEGIN TRANSACTION AS OF implementation. (Default: off)",
    TUNABLE_BOOLEAN, &gbl_new_snapisol_asof, READONLY | NOARG, NULL, NULL, NULL,
    NULL);
REGISTER_TUNABLE("enable_new_snapshot_logging",
                 "Enable alternate logging scheme. (Default: off)",
                 TUNABLE_BOOLEAN, &gbl_new_snapisol_logging, READONLY | NOARG,
                 NULL, NULL, NULL, NULL);
*/
REGISTER_TUNABLE("enable_osql_blob_optimization",
                 "Replicant tracks which columns are modified in a transaction "
                 "to allow blob updates to be ommitted if possible. (Default: "
                 "on)",
                 TUNABLE_BOOLEAN, &gbl_osql_blob_optimization, READONLY | NOARG,
                 NULL, NULL, NULL, NULL);
REGISTER_TUNABLE("enable_overflow_page_trace",
                 "If set, warn when a page order table scan encounters an "
                 "overflow page. (Default: off)",
                 TUNABLE_BOOLEAN, &gbl_disable_overflow_page_trace,
                 INVERSE_VALUE | NOARG, NULL, NULL, NULL, NULL);
REGISTER_TUNABLE("enable_page_compact_backward_scan", NULL, TUNABLE_INTEGER,
                 &gbl_disable_backward_scan, INVERSE_VALUE | READONLY | NOARG,
                 NULL, NULL, NULL, NULL);
REGISTER_TUNABLE(
    "enable_partial_indexes",
    "If set, allows partial index definitions in table schema. (Default: off)",
    TUNABLE_BOOLEAN, &gbl_partial_indexes, READONLY | NOARG, NULL, NULL, NULL,
    NULL);
REGISTER_TUNABLE("enable_prefault_udp",
                 "Send lossy prefault requests to replicants. (Default: off)",
                 TUNABLE_BOOLEAN, &gbl_prefault_udp, NOARG, NULL, NULL, NULL,
                 NULL);
REGISTER_TUNABLE("enable_selectv_range_check",
                 "If set, SELECTV will send ranges for verification, not every "
                 "touched record. (Default: off)",
                 TUNABLE_BOOLEAN, &gbl_selectv_rangechk, NOARG, NULL, NULL,
                 NULL, NULL);
REGISTER_TUNABLE("disable_selectv_range_check",
                 "Disables 'enable_selectv_range_check'", TUNABLE_BOOLEAN,
                 &gbl_selectv_rangechk, INVERSE_VALUE | NOARG, NULL, NULL, NULL,
                 NULL);
/*
REGISTER_TUNABLE("enable_snapshot_isolation",
                 "Enable to allow SNAPSHOT level transactions to run against "
                 "the database. (Default: off)",
                 TUNABLE_BOOLEAN, &gbl_snapisol, READONLY, NULL, NULL, NULL,
                 NULL);
*/
REGISTER_TUNABLE("enable_sparse_lockerid_map",
                 "If set, allocates a sparse map of lockers for deadlock "
                 "resolution. (Default: on)",
                 TUNABLE_BOOLEAN, &gbl_sparse_lockerid_map, READONLY | NOARG,
                 NULL, NULL, NULL, NULL);
REGISTER_TUNABLE("enable_sp_strict_assignments", NULL, TUNABLE_INTEGER,
                 &gbl_spstrictassignments, READONLY | NOARG, NULL, NULL, NULL,
                 NULL);
REGISTER_TUNABLE("enable_sql_stmt_caching",
                 "Enable caching of query plans. If followed by \"all\" will "
                 "cache all queries, including those without parameters. "
                 "(Default: on)",
                 TUNABLE_ENUM, &gbl_enable_sql_stmt_caching, READONLY | NOARG,
                 enable_sql_stmt_caching_value, NULL,
                 enable_sql_stmt_caching_update, NULL);
REGISTER_TUNABLE("enable_tagged_api",
                 "Enables tagged api requests. (Default: on)", TUNABLE_BOOLEAN,
                 &gbl_disable_tagged_api, INVERSE_VALUE | NOARG, NULL, NULL,
                 NULL, NULL);
REGISTER_TUNABLE("enable_upgrade_ahead",
                 "Occasionally update read records to the newest schema "
                 "version (saves some processing when reading them later). "
                 "(Default: off)",
                 TUNABLE_INTEGER, &gbl_num_record_upgrades, READONLY | NOARG,
                 NULL, NULL, enable_upgrade_ahead_update, NULL);
REGISTER_TUNABLE("enque_flush_interval", NULL, TUNABLE_INTEGER,
                 &gbl_enque_flush_interval, READONLY, NULL, NULL, NULL, NULL);
REGISTER_TUNABLE("enque_reorder_lookahead", NULL, TUNABLE_INTEGER,
                 &gbl_enque_reorder_lookahead, READONLY, NULL, NULL, NULL,
                 NULL);
REGISTER_TUNABLE("env_messages", NULL, TUNABLE_BOOLEAN, &gbl_noenv_messages,
                 INVERSE_VALUE | READONLY | NOARG, NULL, NULL, NULL, NULL);
REGISTER_TUNABLE("epochms_repts", NULL, TUNABLE_BOOLEAN,
                 &gbl_berkdb_epochms_repts, READONLY | NOARG, NULL, NULL, NULL,
                 NULL);
REGISTER_TUNABLE("erroff", "Disables 'erron'", TUNABLE_BOOLEAN, &db->errstaton,
                 INVERSE_VALUE | READONLY | NOARG, NULL, NULL, NULL, NULL);
REGISTER_TUNABLE("erron", NULL, TUNABLE_BOOLEAN, &db->errstaton,
                 READONLY | NOARG, NULL, NULL, NULL, NULL);
REGISTER_TUNABLE(
    "exclusive_blockop_qconsume",
    "Enables serialization of blockops and queue consumes. (Default: off)",
    TUNABLE_BOOLEAN, &gbl_exclusive_blockop_qconsume, READONLY | NOARG, NULL,
    NULL, NULL, NULL);
REGISTER_TUNABLE("exitalarmsec", NULL, TUNABLE_INTEGER, &gbl_exit_alarm_sec,
                 READONLY, NULL, NULL, NULL, NULL);
REGISTER_TUNABLE("exit_on_internal_failure", NULL, TUNABLE_BOOLEAN,
                 &gbl_exit_on_internal_error, READONLY | NOARG, NULL, NULL,
                 NULL, NULL);
REGISTER_TUNABLE("fdbdebg", NULL, TUNABLE_INTEGER, &gbl_fdb_track, READONLY,
                 NULL, NULL, NULL, NULL);
REGISTER_TUNABLE("fdbtrackhints", NULL, TUNABLE_INTEGER, &gbl_fdb_track_hints,
                 READONLY, NULL, NULL, NULL, NULL);
REGISTER_TUNABLE("forbid_ulonglong", "Disallow u_longlong. (Default: on)",
                 TUNABLE_BOOLEAN, &gbl_forbid_ulonglong,
                 READONLY | NOARG | READEARLY, NULL, NULL, NULL, NULL);
REGISTER_TUNABLE("force_highslot", NULL, TUNABLE_BOOLEAN, &gbl_force_highslot,
                 READONLY | NOARG, NULL, NULL, NULL, NULL);
REGISTER_TUNABLE("foreign_db_allow_cross_class", NULL, TUNABLE_BOOLEAN,
                 &gbl_fdb_allow_cross_classes, READONLY | NOARG | READEARLY,
                 NULL, NULL, NULL, NULL);
REGISTER_TUNABLE("foreign_db_resolve_local", NULL, TUNABLE_BOOLEAN,
                 &gbl_fdb_resolve_local, READONLY | NOARG | READEARLY, NULL,
                 NULL, NULL, NULL);
REGISTER_TUNABLE("fullrecovery", "Attempt to run database "
                                 "recovery from the beginning of "
                                 "available logs. (Default : off)",
                 TUNABLE_BOOLEAN, &gbl_fullrecovery, READONLY | NOARG, NULL,
                 NULL, NULL, NULL);
REGISTER_TUNABLE("gbl_exit_on_pthread_create_fail",
                 "If set, database will exit if thread pools aren't able to "
                 "create threads. (Default: 0)",
                 TUNABLE_INTEGER, &gbl_exit_on_pthread_create_fail, READONLY,
                 NULL, NULL, NULL, NULL);
REGISTER_TUNABLE("goslow", NULL, TUNABLE_BOOLEAN, &gbl_goslow, NOARG, NULL,
                 NULL, NULL, NULL);
REGISTER_TUNABLE("gofast", NULL, TUNABLE_BOOLEAN, &gbl_goslow,
                 INVERSE_VALUE | NOARG, NULL, NULL, NULL, NULL);
REGISTER_TUNABLE("heartbeat_check_time",
                 "Raise an error if no heartbeat for this amount of time (in "
                 "secs). (Default: 10 secs)",
                 TUNABLE_INTEGER, &gbl_heartbeat_check, READONLY | NOZERO, NULL,
                 NULL, NULL, NULL);
REGISTER_TUNABLE("heartbeat_send_time",
                 "Send heartbeats this often. (Default: 5secs)",
                 TUNABLE_INTEGER, &gbl_heartbeat_send, READONLY | NOZERO, NULL,
                 NULL, NULL, NULL);
REGISTER_TUNABLE("hostname", NULL, TUNABLE_STRING, &gbl_mynode,
                 READONLY | READEARLY, NULL, NULL, hostname_update, NULL);
REGISTER_TUNABLE("incoherent_alarm_time", NULL, TUNABLE_INTEGER,
                 &gbl_incoherent_alarm_time, READONLY, NULL, NULL, NULL, NULL);
REGISTER_TUNABLE("incoherent_msg_freq", NULL, TUNABLE_INTEGER,
                 &gbl_incoherent_msg_freq, READONLY, NULL, NULL, NULL, NULL);
REGISTER_TUNABLE("inflatelog", NULL, TUNABLE_INTEGER, &gbl_inflate_log,
                 READONLY, NULL, NULL, NULL, NULL);
REGISTER_TUNABLE("init_with_bthash", NULL, TUNABLE_INTEGER,
                 &gbl_init_with_bthash, READONLY | NOZERO, NULL, NULL, NULL,
                 NULL);
REGISTER_TUNABLE("init_with_compr", NULL, TUNABLE_ENUM, &gbl_init_with_compr,
                 READONLY, init_with_compr_value, NULL, init_with_compr_update,
                 NULL);
REGISTER_TUNABLE("init_with_compr_blobs", NULL, TUNABLE_ENUM,
                 &gbl_init_with_compr_blobs, READONLY, init_with_compr_value,
                 NULL, init_with_compr_blobs_update, NULL);
REGISTER_TUNABLE("init_with_genid48",
                 "Enables Genid48 for the database. (Default: on)",
                 TUNABLE_INTEGER, &gbl_init_with_genid48, READONLY | NOARG,
                 NULL, NULL, NULL, NULL);
REGISTER_TUNABLE("init_with_inplace_updates",
                 "Initialize tables with inplace-update support. (Default: on)",
                 TUNABLE_BOOLEAN, &gbl_init_with_ipu, READONLY | NOARG, NULL,
                 NULL, NULL, NULL);
REGISTER_TUNABLE("init_with_instant_schema_change",
                 "Same as 'instant_schema_change'", TUNABLE_BOOLEAN,
                 &gbl_init_with_instant_sc, READONLY | NOARG, NULL, NULL, NULL,
                 NULL);
REGISTER_TUNABLE("init_with_ondisk_header",
                 "Initialize tables with on-disk header. (Default: on)",
                 TUNABLE_BOOLEAN, &gbl_init_with_odh, READONLY | NOARG, NULL,
                 NULL, NULL, NULL);
REGISTER_TUNABLE("init_with_rowlocks",
                 "Enables row-locks for the database. (Default: 0)",
                 TUNABLE_INTEGER, &gbl_init_with_rowlocks, READONLY | NOARG,
                 NULL, NULL, init_with_rowlocks_update, NULL);
REGISTER_TUNABLE(
    "init_with_rowlocks_master_only",
    "Enables row-locks for the database (master-only). (Default: 0)",
    TUNABLE_INTEGER, &gbl_init_with_rowlocks, READONLY | NOARG, NULL, NULL,
    init_with_rowlocks_master_only_update, NULL);
REGISTER_TUNABLE("init_with_time_based_genids", "Enables time-based GENIDs",
                 TUNABLE_BOOLEAN, &gbl_init_with_genid48,
                 INVERSE_VALUE | READONLY | NOARG, NULL, NULL, NULL, NULL);
REGISTER_TUNABLE("instant_schema_change",
                 "When possible (eg: when just adding fields) schema change "
                 "will not rebuild the underlying tables. (Default: on)",
                 TUNABLE_BOOLEAN, &gbl_init_with_instant_sc, READONLY | NOARG,
                 NULL, NULL, NULL, NULL);
REGISTER_TUNABLE("ioqueue",
                 "Maximum depth of the I/O prefaulting queue. (Default: 0)",
                 TUNABLE_INTEGER, &gbl_ioqueue, READONLY, NULL, NULL, NULL,
                 NULL);
REGISTER_TUNABLE("iothreads",
                 "Number of threads to use for I/O prefaulting. (Default: 0)",
                 TUNABLE_INTEGER, &gbl_iothreads, READONLY, NULL, NULL, NULL,
                 NULL);
REGISTER_TUNABLE("keycompr",
                 "Enable index compression (applies to newly allocated index "
                 "pages, rebuild table to force for all pages.",
                 TUNABLE_BOOLEAN, &gbl_keycompr, READONLY | NOARG, NULL, NULL,
                 NULL, NULL);
REGISTER_TUNABLE("largepages", "Enables large pages. (Default: off)",
                 TUNABLE_BOOLEAN, &gbl_largepages, READONLY | NOARG, NULL, NULL,
                 NULL, NULL);
REGISTER_TUNABLE("lclpooledbufs", NULL, TUNABLE_INTEGER, &gbl_lclpooled_buffers,
                 READONLY, NULL, NULL, NULL, NULL);
REGISTER_TUNABLE("lk_hash", NULL, TUNABLE_INTEGER, &gbl_lk_hash,
                 READONLY | READEARLY, NULL, lk_verify, NULL, NULL);
REGISTER_TUNABLE("lk_part", NULL, TUNABLE_INTEGER, &gbl_lk_parts,
                 READONLY | READEARLY, NULL, lk_verify, NULL, NULL);
REGISTER_TUNABLE("lkr_hash", NULL, TUNABLE_INTEGER, &gbl_lkr_hash,
                 READONLY | READEARLY, NULL, lk_verify, NULL, NULL);
REGISTER_TUNABLE("lkr_part", NULL, TUNABLE_INTEGER, &gbl_lkr_parts,
                 READONLY | READEARLY, NULL, lk_verify, NULL, NULL);
REGISTER_TUNABLE("lock_conflict_trace",
                 "Dump count of lock conflicts every second. (Default: off)",
                 TUNABLE_BOOLEAN, &gbl_lock_conflict_trace, NOARG, NULL, NULL,
                 NULL, NULL);
/* TODO(Nirbhay): Merge the following 3 into a single (enum?) tunable. */
REGISTER_TUNABLE("log_delete_after_backup",
                 "Set log deletion policy to disable log deletion (can be set "
                 "by backups). (Default: off)",
                 TUNABLE_INTEGER, &db->log_delete_age, READONLY, NULL, NULL,
                 NULL, NULL);
REGISTER_TUNABLE("log_delete_before_startup",
                 "Set log deletion policy to disable logs older than database "
                 "startup time. (Default: off)",
                 TUNABLE_INTEGER, &db->log_delete_age, READONLY | NOARG, NULL,
                 NULL, log_delete_before_startup_update, NULL);
REGISTER_TUNABLE(
    "log_delete_now",
    "Set log deletion policy to delete logs as soon as possible. (Default: 0)",
    TUNABLE_INTEGER, &db->log_delete_age, READONLY | NOARG | INVERSE_VALUE,
    NULL, NULL, NULL, NULL);
REGISTER_TUNABLE("loghist", NULL, TUNABLE_INTEGER, &gbl_loghist,
                 READONLY | NOARG, NULL, NULL, loghist_update, NULL);
REGISTER_TUNABLE("loghist_verbose", NULL, TUNABLE_BOOLEAN, &gbl_loghist_verbose,
                 READONLY | NOARG, NULL, NULL, NULL, NULL);
/*
REGISTER_TUNABLE("mallocregions", NULL, TUNABLE_INTEGER,
                 &gbl_malloc_regions, READONLY, NULL, NULL, NULL, NULL);
*/
/*
  Note: master_retry_poll_ms' value < 0 was previously ignored without
  any error.
*/
REGISTER_TUNABLE("master_retry_poll_ms",
                 "Have a node wait this long after a master swing before "
                 "retrying a transaction. (Default: 100ms)",
                 TUNABLE_INTEGER, &gbl_master_retry_poll_ms, READONLY, NULL,
                 NULL, NULL, NULL);
REGISTER_TUNABLE("master_swing_osql_verbose",
                 "Produce verbose trace for SQL handlers detecting a master "
                 "change. (Default: off)",
                 TUNABLE_BOOLEAN, &gbl_master_swing_osql_verbose,
                 READONLY | NOARG, NULL, NULL, NULL, NULL);
REGISTER_TUNABLE("master_swing_osql_verbose_off",
                 "Disables 'master_swing_osql_verbose'", TUNABLE_BOOLEAN,
                 &gbl_master_swing_osql_verbose, INVERSE_VALUE | NOARG, NULL,
                 NULL, NULL, NULL);
REGISTER_TUNABLE("master_swing_sock_restart_sleep",
                 "For testing: sleep in osql_sock_restart when master swings",
                 TUNABLE_INTEGER, &gbl_master_swing_sock_restart_sleep,
                 READONLY, NULL, NULL, NULL, NULL);
REGISTER_TUNABLE("maxblobretries", NULL, TUNABLE_INTEGER, &gbl_maxblobretries,
                 READONLY, NULL, maxretries_verify, NULL, NULL);
REGISTER_TUNABLE("maxblockops", NULL, TUNABLE_INTEGER, &gbl_maxblockops,
                 READONLY, NULL, NULL, NULL, NULL);
REGISTER_TUNABLE("maxcolumns",
                 "Raise the maximum permitted number of columns per table. "
                 "There is a hard limit of 1024. (Default: 255)",
                 TUNABLE_INTEGER, &gbl_max_columns_soft_limit, READONLY, NULL,
                 maxcolumns_verify, NULL, NULL);
REGISTER_TUNABLE("maxcontextskips", NULL, TUNABLE_INTEGER, &gbl_maxcontextskips,
                 READONLY, NULL, NULL, NULL, NULL);
REGISTER_TUNABLE("maxosqltransfer",
                 "Maximum number of record modifications allowed per "
                 "transaction. (Default: 50000)",
                 TUNABLE_INTEGER, &g_osql_max_trans, READONLY, NULL, NULL, NULL,
                 NULL);
REGISTER_TUNABLE("maxthrottletime", NULL, TUNABLE_INTEGER,
                 &gbl_osql_max_throttle_sec, READONLY, NULL, NULL, NULL, NULL);
REGISTER_TUNABLE("max_incoherent_nodes", NULL, TUNABLE_INTEGER,
                 &gbl_max_incoherent_nodes, READONLY, NULL, NULL, NULL, NULL);
REGISTER_TUNABLE("max_lua_instructions",
                 "Maximum lua opcodes to execute before we assume the stored "
                 "procedure is looping and kill it. (Default: 10000)",
                 TUNABLE_INTEGER, &gbl_max_lua_instructions, READONLY, NULL,
                 NULL, NULL, NULL);
REGISTER_TUNABLE("max_num_compact_pages_per_txn", NULL, TUNABLE_INTEGER,
                 &gbl_max_num_compact_pages_per_txn, 0, NULL, NULL, NULL, NULL);
REGISTER_TUNABLE("maxq",
                 "Maximum queue depth for write requests. (Default: 192)",
                 TUNABLE_INTEGER, &gbl_maxqueue, READONLY, NULL, NULL,
                 maxq_update, NULL);
REGISTER_TUNABLE("maxretries", "Maximum number of times a "
                               "transactions will be retried on a "
                               "deadlock. (Default: 500)",
                 TUNABLE_INTEGER, &gbl_maxretries, READONLY, NULL,
                 maxretries_verify, NULL, NULL);
REGISTER_TUNABLE(
    "max_sqlcache_hints",
    "Maximum number of \"hinted\" query plans to keep (global). (Default: 100)",
    TUNABLE_INTEGER, &gbl_max_sql_hint_cache, READONLY, NULL, NULL, NULL, NULL);
REGISTER_TUNABLE("max_sqlcache_per_thread",
                 "Maximum number of plans to cache per sql thread (statement "
                 "cache is per-thread). (Default: 10)",
                 TUNABLE_INTEGER, &gbl_max_sqlcache, READONLY, NULL, NULL, NULL,
                 NULL);
REGISTER_TUNABLE("maxt", NULL, TUNABLE_INTEGER, &gbl_maxthreads,
                 READONLY | NOZERO, NULL, NULL, maxt_update, NULL);
REGISTER_TUNABLE(
    "maxwt",
    "Maximum number of threads processing write requests. (Default: 8)",
    TUNABLE_INTEGER, &gbl_maxwthreads, READONLY, NULL, NULL, NULL, NULL);
REGISTER_TUNABLE("memnice", NULL, TUNABLE_INTEGER, &gbl_mem_nice,
                 READONLY | NOARG, NULL, NULL, memnice_update, NULL);
REGISTER_TUNABLE("mempget_timeout", NULL, TUNABLE_INTEGER,
                 &__gbl_max_mpalloc_sleeptime, READONLY, NULL, NULL, NULL,
                 NULL);
REGISTER_TUNABLE("memstat_autoreport_freq",
                 "Dump memory usage to trace files at this frequency (in "
                 "secs). (Default: 180 secs)",
                 TUNABLE_INTEGER, &gbl_memstat_freq, READONLY, NULL, NULL, NULL,
                 NULL);
REGISTER_TUNABLE("morecolumns", NULL, TUNABLE_BOOLEAN, &gbl_morecolumns,
                 READONLY | NOARG | READEARLY, NULL, NULL, NULL, NULL);
REGISTER_TUNABLE("move_deadlock_max_attempt", NULL, TUNABLE_INTEGER,
                 &gbl_move_deadlk_max_attempt, 0, NULL, NULL, NULL, NULL);
REGISTER_TUNABLE("name", NULL, TUNABLE_STRING, &name, DEPRECATED | READONLY,
                 NULL, NULL, NULL, NULL);
REGISTER_TUNABLE("natural_types", "Same as 'nosurprise'", TUNABLE_BOOLEAN,
                 &gbl_surprise, INVERSE_VALUE | READONLY | NOARG, NULL, NULL,
                 NULL, NULL);
REGISTER_TUNABLE("netbufsz", "Size of the network buffer (per "
                             "node) for the replication network. "
                             "(Default: 1MB)",
                 TUNABLE_INTEGER, &gbl_netbufsz, READONLY | NOZERO, NULL, NULL,
                 NULL, NULL);
REGISTER_TUNABLE(
    "net_explicit_flush_trace",
    "Produce a stack dump for long network flushes. (Default: off)",
    TUNABLE_BOOLEAN, &explicit_flush_trace, READONLY | NOARG, NULL, NULL, NULL,
    NULL);
REGISTER_TUNABLE("net_lmt_upd_incoherent_nodes", NULL, TUNABLE_INTEGER,
                 &gbl_net_lmt_upd_incoherent_nodes, 0, NULL, NULL, NULL, NULL);
REGISTER_TUNABLE("net_max_mem",
                 "Maximum size (in MB) of items keep on replication network "
                 "queue before dropping (per replicant). (Default: 0)",
                 TUNABLE_INTEGER, &gbl_net_max_mem, READONLY, NULL, NULL, NULL,
                 NULL);
REGISTER_TUNABLE("net_max_queue",
                 "Maximum number of items to keep on replication network queue "
                 "before dropping (per replicant). (Default: 25000)",
                 TUNABLE_INTEGER, &gbl_net_max_queue, READONLY, NULL, NULL,
                 NULL, NULL);
REGISTER_TUNABLE("net_poll",
                 "Allow a connection to linger for this many milliseconds "
                 "before identifying itself. Connections that take longer are "
                 "shut down. (Default: 100ms)",
                 TUNABLE_INTEGER, &gbl_net_poll, READONLY, NULL, NULL, NULL,
                 NULL);
REGISTER_TUNABLE("net_portmux_register_interval",
                 "Check on this interval if our port is correctly registered "
                 "with pmux for the replication net. (Default: 600ms)",
                 TUNABLE_INTEGER, &gbl_net_portmux_register_interval, READONLY,
                 NULL, NULL, NULL, NULL);
REGISTER_TUNABLE("net_throttle_percent", NULL, TUNABLE_INTEGER,
                 &gbl_net_throttle_percent, READONLY, NULL, percent_verify,
                 NULL, NULL);
REGISTER_TUNABLE("nice", "If set, nice() will be called with this "
                         "value to set the database nice level.",
                 TUNABLE_INTEGER, &gbl_nice, READONLY, NULL, NULL, NULL, NULL);
REGISTER_TUNABLE("noblobstripe", "Disables 'blobstripe'", TUNABLE_BOOLEAN,
                 &gbl_blobstripe, INVERSE_VALUE | READONLY | NOARG, NULL, NULL,
                 NULL, NULL);
REGISTER_TUNABLE("no_compress_page_compact_log",
                 "Disables 'compress_page_compact_log'", TUNABLE_BOOLEAN,
                 &gbl_compress_page_compact_log,
                 INVERSE_VALUE | READONLY | NOARG, NULL, NULL, NULL, NULL);
REGISTER_TUNABLE("nocrc32c", "Disables 'crc32c'", TUNABLE_BOOLEAN, &gbl_crc32c,
                 INVERSE_VALUE | READONLY | NOARG, NULL, NULL, NULL, NULL);
REGISTER_TUNABLE("nodeid", NULL, TUNABLE_INTEGER, &gbl_mynodeid, READONLY, NULL,
                 NULL, NULL, NULL);
REGISTER_TUNABLE("noearly", "Disables 'early'", TUNABLE_BOOLEAN, &gbl_early,
                 INVERSE_VALUE | READONLY | NOARG, NULL, NULL, NULL, NULL);
REGISTER_TUNABLE("noenv_messages", NULL, TUNABLE_BOOLEAN, &gbl_noenv_messages,
                 READONLY | NOARG, NULL, NULL, NULL, NULL);
REGISTER_TUNABLE("no_epochms_repts", "Disables 'epochms_repts'",
                 TUNABLE_BOOLEAN, &gbl_berkdb_epochms_repts,
                 INVERSE_VALUE | READONLY | NOARG, NULL, NULL, NULL, NULL);
REGISTER_TUNABLE("no_exit_on_internal_failure",
                 "Disables 'exit_on_internal_failure'", TUNABLE_BOOLEAN,
                 &gbl_exit_on_internal_error, INVERSE_VALUE | READONLY | NOARG,
                 NULL, NULL, NULL, NULL);
REGISTER_TUNABLE("nokeycompr", "Disables 'keycompr'", TUNABLE_BOOLEAN,
                 &gbl_keycompr, INVERSE_VALUE | READONLY | NOARG, NULL, NULL,
                 NULL, NULL);
REGISTER_TUNABLE("no_lock_conflict_trace", "Disables 'lock_conflict_trace'",
                 TUNABLE_BOOLEAN, &gbl_lock_conflict_trace,
                 INVERSE_VALUE | NOARG, NULL, NULL, NULL, NULL);
REGISTER_TUNABLE("nonames", NULL, TUNABLE_BOOLEAN, &gbl_nonames,
                 READONLY | NOARG | READEARLY, NULL, NULL, NULL, NULL);
REGISTER_TUNABLE("no_net_explicit_flush_trace",
                 "Disables 'net_explicit_flush_trace'", TUNABLE_BOOLEAN,
                 &explicit_flush_trace, INVERSE_VALUE | READONLY | NOARG, NULL,
                 NULL, NULL, NULL);
REGISTER_TUNABLE("no_null_blob_fix", "Disables 'null_blob_fix'",
                 TUNABLE_BOOLEAN, &gbl_disallow_null_blobs,
                 INVERSE_VALUE | READONLY | NOARG, NULL, NULL, NULL, NULL);
REGISTER_TUNABLE("norcache", "Disables 'rcache'", TUNABLE_BOOLEAN, &gbl_rcache,
                 INVERSE_VALUE | READONLY | NOARG, NULL, NULL, NULL, NULL);
REGISTER_TUNABLE("noreallearly", "Disables 'reallearly'", TUNABLE_BOOLEAN,
                 &gbl_reallyearly, INVERSE_VALUE | READONLY | NOARG, NULL, NULL,
                 NULL, NULL);
REGISTER_TUNABLE("norepdebug", "Disables 'repdebug'", TUNABLE_BOOLEAN,
                 &gbl_repdebug, INVERSE_VALUE | READONLY | NOARG, NULL, NULL,
                 NULL, NULL);
REGISTER_TUNABLE("no_rep_process_txn_trace", "Disables 'rep_process_txn_trace'",
                 TUNABLE_BOOLEAN, &gbl_rep_process_txn_time,
                 INVERSE_VALUE | READONLY | NOARG, NULL, NULL, NULL, NULL);
REGISTER_TUNABLE("no_round_robin_stripes", "Disables 'round_robin_stripes'",
                 TUNABLE_BOOLEAN, &gbl_round_robin_stripes,
                 INVERSE_VALUE | READONLY | NOARG, NULL, NULL, NULL, NULL);
REGISTER_TUNABLE("no_sc_inco_chk", NULL, TUNABLE_BOOLEAN, &gbl_sc_inco_chk,
                 READONLY | NOARG, NULL, NULL, NULL, NULL);
REGISTER_TUNABLE("no_static_tag_blob_fix", NULL, TUNABLE_BOOLEAN,
                 &gbl_force_notnull_static_tag_blobs,
                 INVERSE_VALUE | READONLY | NOARG, NULL, NULL, NULL, NULL);
REGISTER_TUNABLE("nosurprise", NULL, TUNABLE_BOOLEAN, &gbl_surprise,
                 INVERSE_VALUE | READONLY | NOARG, NULL, NULL, NULL, NULL);
REGISTER_TUNABLE("notimeout", "Turns off SQL timeouts. (Default: off)",
                 TUNABLE_BOOLEAN, &gbl_notimeouts, NOARG, NULL, NULL, NULL,
                 NULL);
REGISTER_TUNABLE("no_toblock_net_throttle", "Disables 'toblock_net_throttle'",
                 TUNABLE_BOOLEAN, &gbl_toblock_net_throttle,
                 INVERSE_VALUE | READONLY | NOARG, NULL, NULL, NULL, NULL);
REGISTER_TUNABLE("noudp", NULL, TUNABLE_BOOLEAN, &gbl_udp,
                 INVERSE_VALUE | READONLY | NOARG, NULL, NULL, NULL, NULL);
REGISTER_TUNABLE("no_update_delete_limit", NULL, TUNABLE_BOOLEAN,
                 &gbl_update_delete_limit, INVERSE_VALUE | READONLY | NOARG,
                 NULL, NULL, NULL, NULL);
REGISTER_TUNABLE("nowatch", "Disable watchdog. Watchdog aborts "
                            "the database if basic things like "
                            "creating threads, allocating memory, "
                            "etc. doesn't work. (Default: off)",
                 TUNABLE_BOOLEAN, &gbl_watchdog_disable_at_start,
                 READONLY | NOARG, NULL, NULL, NULL, NULL);
REGISTER_TUNABLE("null_blob_fix", NULL, TUNABLE_BOOLEAN,
                 &gbl_disallow_null_blobs, READONLY | NOARG, NULL, NULL, NULL,
                 NULL);
REGISTER_TUNABLE(
    "nullfkey",
    "Do not enforce foreign key constraints for null keys. (Default: off)",
    TUNABLE_BOOLEAN, &gbl_nullfkey, READONLY | NOARG | READEARLY, NULL, NULL,
    NULL, NULL);
/*
REGISTER_TUNABLE("nullsort", NULL, TUNABLE_ENUM,
                 &placeholder, READONLY, NULL, NULL, NULL, NULL);
*/
REGISTER_TUNABLE("num_contexts", NULL, TUNABLE_INTEGER, &gbl_num_contexts,
                 READONLY | NOZERO, NULL, NULL, NULL, NULL);
REGISTER_TUNABLE("num_qdbs", NULL, TUNABLE_INTEGER, &db->num_qdbs, READONLY,
                 NULL, NULL, num_qdbs_update, NULL);
REGISTER_TUNABLE("num_record_converts",
                 "During schema changes, pack this many records into a "
                 "transaction. (Default: 100)",
                 TUNABLE_INTEGER, &gbl_num_record_converts, READONLY | NOZERO,
                 NULL, NULL, NULL, NULL);
/* Backwards compatibility: This tunable DOES expect an argument. */
REGISTER_TUNABLE("oldrangexlim", NULL, TUNABLE_BOOLEAN,
                 &gbl_honor_rangextunit_for_old_apis, READONLY, NULL, NULL,
                 NULL, NULL);
REGISTER_TUNABLE("optimize_repdb_truncate",
                 "Enables use of optimized repdb truncate code. (Default: on)",
                 TUNABLE_BOOLEAN, &gbl_optimize_truncate_repdb,
                 READONLY | NOARG | READEARLY, NULL, NULL, NULL, NULL);
REGISTER_TUNABLE("osql_bkoff_netsend", NULL, TUNABLE_INTEGER,
                 &gbl_osql_bkoff_netsend, READONLY, NULL, NULL, NULL, NULL);
REGISTER_TUNABLE("osql_bkoff_netsend_lmt", NULL, TUNABLE_INTEGER,
                 &gbl_osql_bkoff_netsend_lmt, READONLY, NULL, NULL, NULL, NULL);
REGISTER_TUNABLE("osql_blockproc_timeout_sec", NULL, TUNABLE_INTEGER,
                 &gbl_osql_blockproc_timeout_sec, READONLY, NULL, NULL, NULL,
                 NULL);
REGISTER_TUNABLE("osql_heartbeat_alert_time", NULL, TUNABLE_INTEGER,
                 &gbl_osql_heartbeat_alert, READONLY | NOZERO, NULL,
                 osql_heartbeat_alert_time_verify, NULL, NULL);
REGISTER_TUNABLE("osql_heartbeat_send_time", NULL, TUNABLE_INTEGER,
                 &gbl_osql_heartbeat_send, READONLY | NOZERO, NULL, NULL, NULL,
                 NULL);
REGISTER_TUNABLE("osql_max_queue", NULL, TUNABLE_INTEGER, &gbl_osql_max_queue,
                 READONLY, NULL, NULL, NULL, NULL);
REGISTER_TUNABLE("osql_net_poll",
                 "Like net_sql, but for the offload network (used by write "
                 "transactions on replicants to send work to the master) "
                 "(Default: 100ms)",
                 TUNABLE_INTEGER, &gbl_osql_net_poll, READONLY, NULL, NULL,
                 NULL, NULL);
REGISTER_TUNABLE("osql_net_portmux_register_interval", NULL, TUNABLE_INTEGER,
                 &gbl_osql_net_portmux_register_interval, READONLY, NULL, NULL,
                 NULL, NULL);
REGISTER_TUNABLE("osqlprefaultthreads",
                 "If set, send prefaulting hints to nodes. (Default: 0)",
                 TUNABLE_INTEGER, &gbl_osqlpfault_threads, READONLY, NULL, NULL,
                 NULL, NULL);
REGISTER_TUNABLE("osql_verify_ext_chk",
                 "For block transaction mode only - after this many verify "
                 "errors, check if transaction is non-commitable (see default "
                 "isolation level). (Default: on)",
                 TUNABLE_INTEGER, &gbl_osql_verify_ext_chk, READONLY, NULL,
                 NULL, NULL, NULL);
REGISTER_TUNABLE("osql_verify_retry_max",
                 "Retry a transaction on a verify error this many times (see "
                 "optimistic concurrency control). (Default: 499)",
                 TUNABLE_INTEGER, &gbl_osql_verify_retries_max, READONLY, NULL,
                 NULL, NULL, NULL);
REGISTER_TUNABLE("override_cachekb", NULL, TUNABLE_INTEGER,
                 &db->override_cacheszkb, READONLY, NULL, NULL, NULL, NULL);
REGISTER_TUNABLE("page_compact_latency_ms", NULL, TUNABLE_INTEGER,
                 &gbl_pg_compact_latency_ms, READONLY, NULL, NULL, NULL, NULL);
REGISTER_TUNABLE("page_compact_target_ff", NULL, TUNABLE_DOUBLE,
                 &gbl_pg_compact_target_ff, NOARG, NULL, NULL,
                 page_compact_target_ff_update, NULL);
REGISTER_TUNABLE("page_compact_thresh_ff", NULL, TUNABLE_DOUBLE,
                 &gbl_pg_compact_thresh, READONLY | NOARG, NULL, NULL,
                 page_compact_thresh_ff_update, NULL);
REGISTER_TUNABLE("page_latches",
                 "If set, in rowlocks mode, will acquire fast latches on pages "
                 "instead of full locks. (Default: off)",
                 TUNABLE_BOOLEAN, &gbl_page_latches, READONLY | NOARG, NULL,
                 NULL, NULL, NULL);
/*
REGISTER_TUNABLE("pagesize", NULL, TUNABLE_INTEGER,
                 &placeholder, DEPRECATED|READONLY, NULL, NULL, NULL,
                 NULL);
*/
REGISTER_TUNABLE("parallel_recovery", NULL, TUNABLE_INTEGER,
                 &gbl_parallel_recovery_threads, READONLY, NULL, NULL, NULL,
                 NULL);
REGISTER_TUNABLE("penaltyincpercent", NULL, TUNABLE_INTEGER,
                 &gbl_penaltyincpercent, READONLY, NULL, NULL, NULL, NULL);
REGISTER_TUNABLE("perfect_ckp", NULL, TUNABLE_INTEGER, &gbl_use_perfect_ckp,
                 READONLY | NOARG, NULL, NULL, NULL, NULL);
REGISTER_TUNABLE("portmux_bind_path", NULL, TUNABLE_STRING,
                 &gbl_portmux_unix_socket, READONLY | READEARLY, NULL, NULL,
                 NULL, NULL);
REGISTER_TUNABLE("portmux_port", NULL, TUNABLE_INTEGER, &portmux_port,
                 READONLY | READEARLY, NULL, NULL, NULL, NULL);
REGISTER_TUNABLE("prefaulthelper_blockops", NULL, TUNABLE_INTEGER,
                 &gbl_prefaulthelper_blockops, READONLY, NULL, NULL, NULL,
                 NULL);
REGISTER_TUNABLE("prefaulthelper_sqlreadahead", NULL, TUNABLE_INTEGER,
                 &gbl_prefaulthelper_sqlreadahead, READONLY, NULL, NULL, NULL,
                 NULL);
REGISTER_TUNABLE("prefaulthelperthreads",
                 "Max number of prefault helper threads. (Default: 0)",
                 TUNABLE_INTEGER, &gbl_prefaulthelperthreads, READONLY, NULL,
                 NULL, NULL, NULL);
REGISTER_TUNABLE("print_syntax_err",
                 "Trace all SQL with syntax errors. (Default: off)",
                 TUNABLE_BOOLEAN, &gbl_print_syntax_err, READONLY | NOARG, NULL,
                 NULL, NULL, NULL);
REGISTER_TUNABLE("random_lock_release_interval", NULL, TUNABLE_INTEGER,
                 &gbl_sql_random_release_interval, READONLY, NULL, NULL, NULL,
                 NULL);
REGISTER_TUNABLE("rangextlim", NULL, TUNABLE_INTEGER, &gbl_rangextunit,
                 READONLY | NOZERO, NULL, NULL, NULL, NULL);
REGISTER_TUNABLE(
    "rcache", "Keep a lookaside cache of root pages for B-trees. (Default: on)",
    TUNABLE_BOOLEAN, &gbl_rcache, READONLY | NOARG, NULL, NULL, NULL, NULL);
REGISTER_TUNABLE("reallearly",
                 "Acknowledge as soon as a commit record is seen by the "
                 "replicant (before it's applied). This effectively makes "
                 "replication asynchronous, so reads may not see the effects "
                 "of a committed transaction yet. (Default: off)",
                 TUNABLE_BOOLEAN, &gbl_reallyearly, READONLY | NOARG, NULL,
                 NULL, NULL, NULL);
REGISTER_TUNABLE("reject_osql_mismatch", "(Default: on)", TUNABLE_BOOLEAN,
                 &gbl_reject_osql_mismatch, READONLY | NOARG, NULL, NULL, NULL,
                 NULL);
REGISTER_TUNABLE("repchecksum",
                 "Enable to perform additional checksumming of replication "
                 "stream. Note: Log records in replication stream already have "
                 "checksums. (Default: off)",
                 TUNABLE_BOOLEAN, &gbl_repchecksum, READONLY | NOARG, NULL,
                 NULL, NULL, NULL);
REGISTER_TUNABLE("repdebug", "Enables replication debug messages.",
                 TUNABLE_BOOLEAN, &gbl_repdebug, READONLY | NOARG, NULL, NULL,
                 NULL, NULL);
REGISTER_TUNABLE("replicant_latches",
                 "Also acquire latches on replicants. (Default: off)",
                 TUNABLE_BOOLEAN, &gbl_replicant_latches, READONLY | NOARG,
                 NULL, NULL, NULL, NULL);
REGISTER_TUNABLE("replicate_local",
                 "When enabled, record all database events to a comdb2_oplog "
                 "table. This can be used to set clusters/instances that are "
                 "fed data from a database cluster. Alternate ways of doing "
                 "this are being planned, so enabling this option should not "
                 "be needed in the near future. (Default: off)",
                 TUNABLE_BOOLEAN, &gbl_replicate_local, READONLY | NOARG, NULL,
                 NULL, NULL, NULL);
REGISTER_TUNABLE("replicate_local_concurrent", NULL, TUNABLE_BOOLEAN,
                 &gbl_replicate_local_concurrent, READONLY | NOARG, NULL, NULL,
                 NULL, NULL);
REGISTER_TUNABLE("report_deadlock_verbose",
                 "If set, dump the current thread's stack for every deadlock. "
                 "(Default: off)",
                 TUNABLE_BOOLEAN, &gbl_disable_deadlock_trace, NOARG, NULL,
                 NULL, NULL, NULL);
REGISTER_TUNABLE("deadlkon", "Same as 'report_deadlock_verbose'",
                 TUNABLE_BOOLEAN, &gbl_disable_deadlock_trace, NOARG, NULL,
                 NULL, NULL, NULL);
REGISTER_TUNABLE("deadlkoff", "Disables 'report_deadlock_verbose'",
                 TUNABLE_BOOLEAN, &gbl_disable_deadlock_trace,
                 INVERSE_VALUE | NOARG, NULL, NULL, NULL, NULL);
REGISTER_TUNABLE("rep_process_txn_trace",
                 "If set, report processing time on replicant for all "
                 "transactions. (Default: off)",
                 TUNABLE_BOOLEAN, &gbl_rep_process_txn_time, READONLY | NOARG,
                 NULL, NULL, NULL, NULL);
REGISTER_TUNABLE("reqldiffstat", NULL, TUNABLE_INTEGER, &diffstat_thresh,
                 READONLY, NULL, NULL, NULL, NULL);
REGISTER_TUNABLE("reqltruncate", NULL, TUNABLE_INTEGER, &reqltruncate, READONLY,
                 NULL, NULL, NULL, NULL);
REGISTER_TUNABLE("retry", NULL, TUNABLE_INTEGER, &db->retry, READONLY, NULL,
                 NULL, retry_update, NULL);
REGISTER_TUNABLE("round_robin_stripes",
                 "Alternate to which table stripe new records are written. The "
                 "default is to keep stripe affinity by writer. (Default: off)",
                 TUNABLE_BOOLEAN, &gbl_round_robin_stripes, READONLY | NOARG,
                 NULL, NULL, NULL, NULL);
REGISTER_TUNABLE("rr_enable_count_changes", NULL, TUNABLE_BOOLEAN,
                 &gbl_rrenablecountchanges, READONLY | NOARG, NULL, NULL, NULL,
                 NULL);
REGISTER_TUNABLE("sbuftimeout", NULL, TUNABLE_INTEGER, &gbl_sbuftimeout,
                 READONLY, NULL, NULL, NULL, NULL);
REGISTER_TUNABLE("sc_del_unused_files_threshold", NULL, TUNABLE_INTEGER,
                 &gbl_sc_del_unused_files_threshold_ms, READONLY | NOZERO, NULL,
                 NULL, NULL, NULL);
REGISTER_TUNABLE("simulate_rowlock_deadlock", NULL, TUNABLE_INTEGER,
                 &gbl_simulate_rowlock_deadlock_interval, 0, NULL, NULL,
                 simulate_rowlock_deadlock_update, NULL);
REGISTER_TUNABLE("singlemeta", NULL, TUNABLE_INTEGER, &gbl_init_single_meta,
                 READONLY | NOARG, NULL, NULL, NULL, NULL);
REGISTER_TUNABLE("skip_clear_queue_extents", NULL, TUNABLE_BOOLEAN,
                 &skip_clear_queue_extents, READONLY | NOARG, NULL, NULL, NULL,
                 NULL);
REGISTER_TUNABLE("slowfget", NULL, TUNABLE_INTEGER, &__slow_memp_fget_ns,
                 READONLY, NULL, NULL, NULL, NULL);
REGISTER_TUNABLE("slowread", NULL, TUNABLE_INTEGER, &__slow_read_ns, READONLY,
                 NULL, NULL, NULL, NULL);
REGISTER_TUNABLE("slow_rep_process_txn_freq", NULL, TUNABLE_INTEGER,
                 &gbl_slow_rep_process_txn_freq, READONLY, NULL, NULL, NULL,
                 NULL);
REGISTER_TUNABLE("slow_rep_process_txn_maxms", NULL, TUNABLE_INTEGER,
                 &gbl_slow_rep_process_txn_maxms, READONLY, NULL, NULL, NULL,
                 NULL);
REGISTER_TUNABLE("slowwrite", NULL, TUNABLE_INTEGER, &__slow_write_ns, READONLY,
                 NULL, NULL, NULL, NULL);
REGISTER_TUNABLE("sort_nulls_with_header",
                 "Using record headers in key sorting. (Default: on)",
                 TUNABLE_BOOLEAN, &gbl_sort_nulls_correctly, READONLY | NOARG,
                 NULL, NULL, NULL, NULL);
REGISTER_TUNABLE("spfile", NULL, TUNABLE_STRING, &gbl_spfile_name, READONLY,
                 NULL, NULL, file_update, NULL);
REGISTER_TUNABLE("timepartitions", NULL, TUNABLE_STRING,
                 &gbl_timepart_file_name, READONLY, NULL, NULL, file_update,
                 NULL);
REGISTER_TUNABLE("sqlflush", "Force flushing the current record "
                             "stream to client every specified "
                             "number of records. (Default: 0)",
                 TUNABLE_INTEGER, &gbl_sqlflush_freq, READONLY, NULL, NULL,
                 NULL, NULL);
REGISTER_TUNABLE("sqlreadahead", NULL, TUNABLE_INTEGER, &gbl_sqlreadahead,
                 READONLY, NULL, NULL, NULL, NULL);
REGISTER_TUNABLE("sqlreadaheadthresh", NULL, TUNABLE_INTEGER,
                 &gbl_sqlreadaheadthresh, READONLY, NULL, NULL, NULL, NULL);
REGISTER_TUNABLE("sqlsortermem", "Maximum amount of memory to be "
                                 "allocated to the sqlite sorter. "
                                 "(Default: 314572800)",
                 TUNABLE_INTEGER, &gbl_sqlite_sorter_mem, READONLY, NULL, NULL,
                 NULL, NULL);
REGISTER_TUNABLE("sqlsortermult", NULL, TUNABLE_INTEGER, &gbl_sqlite_sortermult,
                 READONLY, NULL, NULL, NULL, NULL);
REGISTER_TUNABLE("sql_time_threshold",
                 "Sets the threshold time in ms after which queries are "
                 "reported as running a long time. (Default: 5000 ms)",
                 TUNABLE_INTEGER, &gbl_sql_time_threshold, READONLY, NULL, NULL,
                 NULL, NULL);
REGISTER_TUNABLE("sql_tranlevel_default",
                 "Sets the default SQL transaction level for the database.",
                 TUNABLE_ENUM, &gbl_sql_tranlevel_default, READONLY,
                 sql_tranlevel_default_value, NULL,
                 sql_tranlevel_default_update, NULL);
REGISTER_TUNABLE(
    "sqlwrtimeout",
    "Set timeout for writing to an SQL connection. (Default: 10000ms)",
    TUNABLE_INTEGER, &gbl_sqlwrtimeoutms, READONLY, NULL, NULL, NULL, NULL);
REGISTER_TUNABLE("static_tag_blob_fix", NULL, TUNABLE_BOOLEAN,
                 &gbl_force_notnull_static_tag_blobs, READONLY | NOARG, NULL,
                 NULL, NULL, NULL);
REGISTER_TUNABLE("surprise", NULL, TUNABLE_BOOLEAN, &gbl_surprise,
                 READONLY | NOARG, NULL, NULL, NULL, NULL);
/*
  Note: survive_n_master_swings' value < 0 was previously ignored without
  any error.
*/
REGISTER_TUNABLE("survive_n_master_swings",
                 "Have a node retry applying a transaction against a new "
                 "master this many times before giving up. (Default: 600)",
                 TUNABLE_INTEGER, &gbl_survive_n_master_swings, READONLY, NULL,
                 NULL, NULL, NULL);
REGISTER_TUNABLE("temptable_limit",
                 "Set the maximum number of temporary tables the database can "
                 "create. (Default: 8192)",
                 TUNABLE_INTEGER, &gbl_temptable_pool_capacity, READONLY, NULL,
                 NULL, NULL, NULL);
REGISTER_TUNABLE("test_blob_race", NULL, TUNABLE_INTEGER, &gbl_test_blob_race,
                 READONLY, NULL, NULL, NULL, NULL);
REGISTER_TUNABLE("test_scindex_deadlock",
                 "Test index on expressions schema change deadlock",
                 TUNABLE_BOOLEAN, &gbl_test_scindex_deadlock, READONLY, NULL,
                 NULL, NULL, NULL);
REGISTER_TUNABLE("test_sc_resume_race",
                 "Test race between schemachange resume and blockprocessor",
                 TUNABLE_BOOLEAN, &gbl_test_sc_resume_race, READONLY, NULL,
                 NULL, NULL, NULL);
REGISTER_TUNABLE("throttlesqloverlog",
                 "On a full queue of SQL requests, dump the current thread "
                 "pool this often (in secs). (Default: 5sec)",
                 TUNABLE_INTEGER, &gbl_throttle_sql_overload_dump_sec, READONLY,
                 NULL, NULL, NULL, NULL);
REGISTER_TUNABLE("toblock_net_throttle",
                 "Throttle writes in apply_changes. (Default: off)",
                 TUNABLE_BOOLEAN, &gbl_toblock_net_throttle, READONLY | NOARG,
                 NULL, NULL, NULL, NULL);
REGISTER_TUNABLE("track_berk_locks", NULL, TUNABLE_INTEGER,
                 &gbl_berkdb_track_locks, READONLY | NOARG, NULL, NULL, NULL,
                 NULL);
REGISTER_TUNABLE("udp", NULL, TUNABLE_BOOLEAN, &gbl_udp, READONLY | NOARG, NULL,
                 NULL, NULL, NULL);
REGISTER_TUNABLE("unnatural_types", "Same as 'surprise'", TUNABLE_BOOLEAN,
                 &gbl_surprise, READONLY | NOARG, NULL, NULL, NULL, NULL);
REGISTER_TUNABLE("update_delete_limit", NULL, TUNABLE_BOOLEAN,
                 &gbl_update_delete_limit, READONLY | NOARG, NULL, NULL, NULL,
                 NULL);
REGISTER_TUNABLE("updategenids",
                 "Enable use of update genid scheme. (Default: off)",
                 TUNABLE_BOOLEAN, &gbl_updategenids, READONLY | NOARG, NULL,
                 NULL, NULL, NULL);
REGISTER_TUNABLE("update_shadows_interval",
                 "Set to higher than 0 to update snaphots on every Nth "
                 "operation. (Default: 0, update on for every operation)",
                 TUNABLE_INTEGER, &gbl_update_shadows_interval, 0, NULL, NULL,
                 NULL, NULL);
REGISTER_TUNABLE("upd_null_cstr_return_conv_err", NULL, TUNABLE_INTEGER,
                 &gbl_upd_null_cstr_return_conv_err, READONLY | NOARG, NULL,
                 NULL, NULL, NULL);
REGISTER_TUNABLE("use_appsock_as_sqlthread", NULL, TUNABLE_INTEGER,
                 &gbl_use_appsock_as_sqlthread, READONLY | NOARG, NULL, NULL,
                 NULL, NULL);
REGISTER_TUNABLE("use_live_schema_change", NULL, TUNABLE_INTEGER,
                 &gbl_default_livesc, READONLY | NOARG, NULL, NULL, NULL, NULL);
/*
REGISTER_TUNABLE("use_llmeta", NULL, TUNABLE_INTEGER,
                 &gbl_use_llmeta, READONLY, NULL, NULL, NULL, NULL);
*/
REGISTER_TUNABLE("usenames", NULL, TUNABLE_BOOLEAN, &gbl_nonames,
                 INVERSE_VALUE | READONLY | NOARG | READEARLY, NULL, NULL, NULL,
                 NULL);
REGISTER_TUNABLE("use_node_priority",
                 "Sets node priority for the db. (Default: off)",
                 TUNABLE_BOOLEAN, &gbl_use_node_pri, READONLY | NOARG, NULL,
                 NULL, NULL, NULL);
REGISTER_TUNABLE("use_nondedicated_network", NULL, TUNABLE_BOOLEAN | NOARG,
                 &_non_dedicated_subnet, READONLY, NULL, NULL,
                 net_add_nondedicated_subnet, NULL);
/*
REGISTER_TUNABLE(
    "use_parallel_schema_change",
    "Scan stripes for a table in parallel during schema change. (Default: on)",
    TUNABLE_BOOLEAN, &gbl_default_sc_scanmode, READONLY, NULL, NULL, NULL,
    NULL);
*/

REGISTER_TUNABLE("use_planned_schema_change",
                 "Only change entities that need to change on a schema change. "
                 "Disable to always rebuild all data files and indices for the "
                 "changing table. (Default: 1)",
                 TUNABLE_INTEGER, &gbl_default_plannedsc, READONLY | NOARG,
                 NULL, NULL, NULL, NULL);
REGISTER_TUNABLE("watchthreshold", NULL, TUNABLE_INTEGER,
                 &gbl_watchdog_watch_threshold, READONLY, NULL, NULL, NULL,
                 NULL);
REGISTER_TUNABLE("ctrace_nlogs",
                 "When rolling trace files, keep this many. The older files "
                 "will have incrementing number suffixes (.1, .2, etc.). "
                 "(Default: 7)",
                 TUNABLE_INTEGER, &nlogs, READONLY | NOZERO, NULL, NULL, NULL,
                 NULL);
REGISTER_TUNABLE("ctrace_rollat",
                 "Roll database debug trace file "
                 "($COMDB2_ROOT/var/log/cdb2/$dbname.trc.c) at specified size. "
                 "Set to 0 (default) to never roll.",
                 TUNABLE_INTEGER, &rollat, READONLY | NOZERO, NULL, NULL,
                 ctrace_set_rollat, NULL);
REGISTER_TUNABLE(
    "debugthreads",
    "If set to 'on' enables trace on thread events. (Default: off)",
    TUNABLE_BOOLEAN, &thread_debug, READONLY, NULL, NULL, NULL, NULL);
REGISTER_TUNABLE(
    "dumpthreadonexit",
    "If set to 'on' dump resources held by a thread on exit. (Default: off)",
    TUNABLE_BOOLEAN, &dump_resources_on_thread_exit, READONLY, NULL, NULL, NULL,
    NULL);
REGISTER_TUNABLE("stack_disable", NULL, TUNABLE_BOOLEAN, &gbl_walkback_enabled,
                 INVERSE_VALUE | NOARG, NULL, NULL, NULL, NULL);
REGISTER_TUNABLE("stack_enable", NULL, TUNABLE_BOOLEAN, &gbl_walkback_enabled,
                 NOARG, NULL, NULL, NULL, NULL);
REGISTER_TUNABLE("stack_warn_threshold", NULL, TUNABLE_INTEGER, &gbl_warnthresh,
                 READONLY | NOZERO, NULL, NULL, NULL, NULL);
REGISTER_TUNABLE("ack_trace",
                 "Every second, produce trace for ack messages. (Default: off)",
                 TUNABLE_BOOLEAN, &gbl_ack_trace, READONLY | NOARG, NULL, NULL,
                 NULL, NULL);
REGISTER_TUNABLE("no_ack_trace", "Disables 'ack_trace'", TUNABLE_BOOLEAN,
                 &gbl_ack_trace, INVERSE_VALUE | READONLY | NOARG, NULL, NULL,
                 NULL, NULL);
REGISTER_TUNABLE("bdblock_debug", NULL, TUNABLE_BOOLEAN, &gbl_bdblock_debug,
                 READONLY | NOARG, NULL, NULL, NULL, NULL);
REGISTER_TUNABLE("debug.autoanalyze", "debug autoanalyze operations",
                 TUNABLE_BOOLEAN, &gbl_debug_aa, NOARG, NULL, NULL, NULL, NULL);
REGISTER_TUNABLE("debug.osql_random_restart", "randomly restart osql operations",
                 TUNABLE_BOOLEAN, &gbl_osql_random_restart, NOARG, NULL, NULL, NULL, NULL);
REGISTER_TUNABLE("bdboslog", NULL, TUNABLE_INTEGER, &gbl_namemangle_loglevel,
                 READONLY, NULL, NULL, NULL, NULL);
REGISTER_TUNABLE("deadlock_rep_retry_max", NULL, TUNABLE_INTEGER,
                 &max_replication_trans_retries, READONLY | NOZERO, NULL, NULL,
                 NULL, NULL);
REGISTER_TUNABLE("logmsg", NULL, TUNABLE_COMPOSITE, NULL, INTERNAL | READEARLY,
                 NULL, NULL, NULL, NULL);
REGISTER_TUNABLE("logmsg.level",
                 "All messages below this level will not be logged.",
                 TUNABLE_ENUM, NULL, READEARLY, logmsg_level_value, NULL,
                 logmsg_level_update, NULL);
REGISTER_TUNABLE("logmsg.syslog", "Log messages to syslog.", TUNABLE_BOOLEAN,
                 NULL, NOARG | READEARLY, logmsg_syslog_value, NULL,
                 logmsg_syslog_update, NULL);
REGISTER_TUNABLE("logmsg.timestamp", "Stamp all messages with timestamp.",
                 TUNABLE_BOOLEAN, NULL, NOARG | READEARLY,
                 logmsg_timestamp_value, NULL, logmsg_timestamp_update, NULL);
REGISTER_TUNABLE("logmsg.notimestamp", "Disables 'syslog.timestamp'.",
                 TUNABLE_BOOLEAN, NULL, INVERSE_VALUE | NOARG | READEARLY,
                 logmsg_timestamp_value, NULL, logmsg_timestamp_update, NULL);
REGISTER_TUNABLE("block_set_commit_genid_trace",
                 "Print trace when blocking set commit_genid. (Default: off)",
                 TUNABLE_BOOLEAN, &gbl_block_set_commit_genid_trace, INTERNAL,
                 NULL, NULL, NULL, NULL);
REGISTER_TUNABLE("abort_on_unset_ha_flag",
                 "Abort in snap_uid_retry if ha is unset. (Default: off)",
                 TUNABLE_BOOLEAN, &gbl_abort_on_unset_ha_flag, INTERNAL, NULL,
                 NULL, NULL, NULL);
REGISTER_TUNABLE("write_dummy_trace",
                 "Print trace when doing a dummy write. (Default: off)",
                 TUNABLE_BOOLEAN, &gbl_write_dummy_trace, INTERNAL, NULL, NULL,
                 NULL, NULL);
REGISTER_TUNABLE("seed_genid", "Set genid-seed in hex for genid48 test.",
                 TUNABLE_STRING, NULL, EXPERIMENTAL | INTERNAL,
                 next_genid_value, NULL, genid_seed_update, NULL);
REGISTER_TUNABLE("abort_on_bad_upgrade",
                 "Abort in upgrade current-generation exceeds ctrl-gen.",
                 TUNABLE_BOOLEAN, &gbl_abort_on_incorrect_upgrade,
                 EXPERIMENTAL | INTERNAL, NULL, NULL, NULL, NULL);
REGISTER_TUNABLE("poll_in_pgfree_recover", "Poll pgfree recovery handler.",
                 TUNABLE_BOOLEAN, &gbl_poll_in_pg_free_recover,
                 EXPERIMENTAL | INTERNAL, NULL, NULL, NULL, NULL);
REGISTER_TUNABLE("rep_badgen_trace", "Trace on rep mismatched generations.",
                 TUNABLE_BOOLEAN, &gbl_rep_badgen_trace,
                 EXPERIMENTAL | INTERNAL, NULL, NULL, NULL, NULL);
REGISTER_TUNABLE("dump_zero_coherency_ts", "Enable zero-coherency-ts trace.",
                 TUNABLE_BOOLEAN, &gbl_dump_zero_coherency_timestamp,
                 EXPERIMENTAL | INTERNAL, NULL, NULL, NULL, NULL);
REGISTER_TUNABLE("allow_incoherent_sql", "Enable sql against incoherent nodes.",
                 TUNABLE_BOOLEAN, &gbl_allow_incoherent_sql,
                 EXPERIMENTAL | INTERNAL, NULL, NULL, NULL, NULL);
REGISTER_TUNABLE("rep_process_msg_print_rc", "Print rc from rep_process_msg.",
                 TUNABLE_BOOLEAN, &gbl_rep_process_msg_print_rc,
                 EXPERIMENTAL | INTERNAL, NULL, NULL, NULL, NULL);
REGISTER_TUNABLE("verbose_master_req",
                 "Print trace showing master-req protocol.", TUNABLE_BOOLEAN,
                 &gbl_verbose_master_req, EXPERIMENTAL | INTERNAL, NULL, NULL,
                 NULL, NULL);
REGISTER_TUNABLE("verbose_send_cohlease",
                 "Print trace from lease-issue thread.", TUNABLE_BOOLEAN,
                 &gbl_verbose_send_coherency_lease, EXPERIMENTAL | INTERNAL,
                 NULL, NULL, NULL, NULL);
REGISTER_TUNABLE("reset_on_unelectable_cluster", "Reset master if unelectable.",
                 TUNABLE_BOOLEAN, &gbl_reset_on_unelectable_cluster,
                 EXPERIMENTAL | INTERNAL, NULL, NULL, NULL, NULL);
REGISTER_TUNABLE("decoupled_logputs",
                 "Perform logputs out-of-band. (Default: on)", TUNABLE_BOOLEAN,
                 &gbl_decoupled_logputs, EXPERIMENTAL | INTERNAL, NULL, NULL,
                 NULL, NULL);
REGISTER_TUNABLE("apply_pollms",
                 "Apply-thread poll time before checking queue. "
                 "(Default: 100ms)",
                 TUNABLE_INTEGER, &gbl_apply_thread_pollms,
                 EXPERIMENTAL | INTERNAL, NULL, NULL, NULL, NULL);
REGISTER_TUNABLE("rep_verify_always_grab_writelock",
                 "Force every rep_verify to grab writelock.", TUNABLE_BOOLEAN,
                 &gbl_rep_verify_always_grab_writelock, EXPERIMENTAL | INTERNAL,
                 NULL, NULL, NULL, NULL);
REGISTER_TUNABLE("rep_verify_will_recover_trace",
                 "Trace rep_verify_will_recover.", TUNABLE_BOOLEAN,
                 &gbl_rep_verify_will_recover_trace, EXPERIMENTAL | INTERNAL,
                 NULL, NULL, NULL, NULL);
REGISTER_TUNABLE("max_wr_rows_per_txn",
                 "Set the max written rows per transaction.", TUNABLE_INTEGER,
                 &gbl_max_wr_rows_per_txn, 0, NULL, NULL, NULL, NULL);
REGISTER_TUNABLE("print_deadlock_cycles",
                 "Print all deadlock cycles. (Default: off)", TUNABLE_BOOLEAN,
                 &gbl_print_deadlock_cycles, NOARG, NULL, NULL, NULL, NULL);
REGISTER_TUNABLE("always_send_cnonce",
                 "Always send cnonce to master. (Default: on)", TUNABLE_BOOLEAN,
                 &gbl_always_send_cnonce, NOARG, NULL, NULL, NULL, NULL);
REGISTER_TUNABLE("force_serial_on_writelock", "Disable parallel rep on "
                                              "upgrade.  (Default: on)",
                 TUNABLE_BOOLEAN, &gbl_force_serial_on_writelock,
                 EXPERIMENTAL | INTERNAL, NULL, NULL, NULL, NULL);
REGISTER_TUNABLE("processor_thd_poll", "Poll before dispatching worker thds. "
                                       "(Default: 0ms)",
                 TUNABLE_INTEGER, &gbl_processor_thd_poll,
                 EXPERIMENTAL | INTERNAL, NULL, NULL, NULL, NULL);
REGISTER_TUNABLE("time_rep_apply", "Display rep-apply times periodically. "
                                   "(Default: off)",
                 TUNABLE_BOOLEAN, &gbl_time_rep_apply, EXPERIMENTAL | INTERNAL,
                 NULL, NULL, NULL, NULL);
REGISTER_TUNABLE("logput_window",
                 "Drop log-broadcasts for incoherent nodes "
                 "more than this many bytes behind.  (Default: 0)",
                 TUNABLE_INTEGER, &gbl_incoherent_logput_window,
                 EXPERIMENTAL | INTERNAL, NULL, NULL, NULL, NULL);
REGISTER_TUNABLE("dump_full_netqueue", "Dump net-queue on full rcode. "
                                       "(Default: off)",
                 TUNABLE_BOOLEAN, &gbl_dump_full_net_queue,
                 EXPERIMENTAL | INTERNAL, NULL, NULL, NULL, NULL);
REGISTER_TUNABLE(
    "max_clientstats",
    "Max number of client stats stored in comdb2_clientstats. (Default: 10000)",
    TUNABLE_INTEGER, &gbl_max_clientstats_cache, DYNAMIC, NULL, NULL, NULL,
    NULL);
REGISTER_TUNABLE("max_logput_queue",
                 "Maximum queued log-records.  (Default: 100000)",
                 TUNABLE_INTEGER, &gbl_max_logput_queue,
                 EXPERIMENTAL | INTERNAL, NULL, NULL, NULL, NULL);
REGISTER_TUNABLE("master_req_waitms",
                 "Request master once per this interval.  (Default: 200ms)",
                 TUNABLE_INTEGER, &gbl_master_req_waitms,
                 EXPERIMENTAL | INTERNAL, NULL, NULL, NULL, NULL);
REGISTER_TUNABLE("req_all_threshold",
                 "Use req_all if a replicant is behind by "
                 "this amount or more.  (Default: 10000000)",
                 TUNABLE_INTEGER, &gbl_req_all_threshold,
                 EXPERIMENTAL | INTERNAL, NULL, NULL, NULL, NULL);
REGISTER_TUNABLE("fill_throttle",
                 "Throttle fill-reqs to once per fill-throttle ms.  "
                 "(Default: 500ms)",
                 TUNABLE_INTEGER, &gbl_fills_waitms, EXPERIMENTAL | INTERNAL,
                 NULL, NULL, NULL, NULL);
REGISTER_TUNABLE("verbose_fills", "Print fill trace.  (Default: off)",
                 TUNABLE_BOOLEAN, &gbl_verbose_fills, EXPERIMENTAL | INTERNAL,
                 NULL, NULL, NULL, NULL);
REGISTER_TUNABLE("verbose_repdups",
                 "Print trace on duplicate replication.  (Default: off)",
                 TUNABLE_BOOLEAN, &gbl_verbose_repdups, EXPERIMENTAL | INTERNAL,
                 NULL, NULL, NULL, NULL);
REGISTER_TUNABLE("warn_queue_latency",
                 "Trace for log queues processed that are older than this.  "
                 "(Default: 500ms)",
                 TUNABLE_INTEGER, &gbl_warn_queue_latency_threshold,
                 EXPERIMENTAL | INTERNAL, NULL, NULL, NULL, NULL);
REGISTER_TUNABLE("print_net_queue_size",
                 "Trace for net queue size.  (Default: off)", TUNABLE_BOOLEAN,
                 &gbl_print_net_queue_size, EXPERIMENTAL | INTERNAL, NULL, NULL,
                 NULL, NULL);
REGISTER_TUNABLE("verbose_repmore_trace",
                 "Verbose trace for rep-more requests.  (Default: off)",
                 TUNABLE_BOOLEAN, &gbl_trace_repmore_reqs,
                 EXPERIMENTAL | INTERNAL, NULL, NULL, NULL, NULL);
REGISTER_TUNABLE("throttle_logput_trace",
                 "Print trace when stopping logputs "
                 "to incoherent nodes.  (Default: off)",
                 TUNABLE_BOOLEAN, &gbl_throttle_logput_trace,
                 EXPERIMENTAL | INTERNAL, NULL, NULL, NULL, NULL);
REGISTER_TUNABLE("catchup_window_trace",
                 "Print master catchup window trace.  (Default: off)",
                 TUNABLE_BOOLEAN, &gbl_catchup_window_trace,
                 EXPERIMENTAL | INTERNAL, NULL, NULL, NULL, NULL);
REGISTER_TUNABLE("early_ack_trace",
                 "Print trace when sending an early ack.  (Default: off)",
                 TUNABLE_BOOLEAN, &gbl_early_ack_trace, EXPERIMENTAL | INTERNAL,
                 NULL, NULL, NULL, NULL);
REGISTER_TUNABLE("commit_delay_trace", "Verbose commit-delays.  (Default: off)",
                 TUNABLE_BOOLEAN, &gbl_commit_delay_trace,
                 EXPERIMENTAL | INTERNAL, NULL, NULL, NULL, NULL);
REGISTER_TUNABLE("set_coherent_state_trace",
                 "Verbose coherency trace.  (Default: off)", TUNABLE_BOOLEAN,
                 &gbl_set_coherent_state_trace, EXPERIMENTAL | INTERNAL, NULL,
                 NULL, NULL, NULL);
REGISTER_TUNABLE("finish_fill_threshold",
                 "Fill to end if end is less than this.  (Default: 60000000)",
                 TUNABLE_INTEGER, &gbl_finish_fill_threshold,
                 EXPERIMENTAL | INTERNAL, NULL, NULL, NULL, NULL);
REGISTER_TUNABLE("req_delay_count_threshold",
                 "Request commit-delay if falling "
                 "behind this many times.  (Default: 5)",
                 TUNABLE_INTEGER, &gbl_req_delay_count_threshold,
                 EXPERIMENTAL | INTERNAL, NULL, NULL, NULL, NULL);
REGISTER_TUNABLE("max_apply_dequeue",
                 "Limit apply-processing to this many per "
                 "loop.  this many times.  (Default: 100000)",
                 TUNABLE_INTEGER, &gbl_max_apply_dequeue,
                 EXPERIMENTAL | INTERNAL, NULL, NULL, NULL, NULL);
REGISTER_TUNABLE("last_locked_seqnum",
                 "Broadcast last-locked variable as seqnum.  (Default: on)",
                 TUNABLE_BOOLEAN, &gbl_last_locked_seqnum,
                 EXPERIMENTAL | INTERNAL, NULL, NULL, NULL, NULL);
REGISTER_TUNABLE("rep_getlock_latency",
                 "Sleep on replicant before getting locks.  (Default: 0)",
                 TUNABLE_INTEGER, &gbl_getlock_latencyms,
                 EXPERIMENTAL | INTERNAL, NULL, NULL, NULL, NULL);
REGISTER_TUNABLE("net_writer_poll_ms",
                 "Poll time for net writer thread.  (Default: 1000)",
                 TUNABLE_INTEGER, &gbl_net_writer_thread_poll_ms,
                 EXPERIMENTAL | INTERNAL, NULL, NULL, NULL, NULL);
REGISTER_TUNABLE("inmem_repdb_maxlog",
                 "Maximum records for in-memory replist.  "
                 "(Default: 10000)",
                 TUNABLE_INTEGER, &gbl_inmem_repdb_maxlog,
                 EXPERIMENTAL | INTERNAL, NULL, NULL, NULL, NULL);
REGISTER_TUNABLE("durable_set_trace",
                 "Trace setting durable lsn.  (Default: off)", TUNABLE_BOOLEAN,
                 &gbl_durable_set_trace, EXPERIMENTAL | INTERNAL, NULL, NULL,
                 NULL, NULL);
REGISTER_TUNABLE("set_seqnum_trace",
                 "Trace setting setting seqnum.  (Default: off)",
                 TUNABLE_BOOLEAN, &gbl_set_seqnum_trace,
                 EXPERIMENTAL | INTERNAL, NULL, NULL, NULL, NULL);
REGISTER_TUNABLE("elect_priority_bias",
                 "Bias this node's election priority by this amount.  "
                 "(Default: 0)",
                 TUNABLE_INTEGER, &gbl_elect_priority_bias, 0, NULL, NULL, NULL,
                 NULL);
REGISTER_TUNABLE("apply_queue_memory",
                 "Current memory usage of apply-queue.  (Default: 0)",
                 TUNABLE_INTEGER, &gbl_apply_queue_memory, READONLY, NULL, NULL,
                 NULL, NULL);
REGISTER_TUNABLE("inmem_repdb_memory",
                 "Current memory usage of in-memory repdb.  (Default: 0)",
                 TUNABLE_INTEGER, &gbl_inmem_repdb_memory, READONLY, NULL, NULL,
                 NULL, NULL);
REGISTER_TUNABLE("queuedb_genid_filename",
                 "Use genid in queuedb filenames.  (Default: on)",
                 TUNABLE_BOOLEAN, &gbl_queuedb_genid_filename, READONLY, NULL,
                 NULL, NULL, NULL);
REGISTER_TUNABLE("random_election_timeout",
                 "Use a random timeout in election.  (Default: on)",
                 TUNABLE_BOOLEAN, &gbl_rand_elect_timeout,
                 EXPERIMENTAL | INTERNAL, NULL, NULL, NULL, NULL);
REGISTER_TUNABLE("random_elect_min_ms",
                 "Minimum election timeout.  (Default: 1000)", TUNABLE_INTEGER,
                 &gbl_rand_elect_min_ms, EXPERIMENTAL | INTERNAL, NULL, NULL,
                 NULL, NULL);
REGISTER_TUNABLE("random_elect_max_ms",
                 "Maximum election timeout.  (Default: 7000)", TUNABLE_INTEGER,
                 &gbl_rand_elect_max_ms, EXPERIMENTAL | INTERNAL, NULL, NULL,
                 NULL, NULL);
REGISTER_TUNABLE("legacy_defaults", "Configure server with legacy defaults",
                 TUNABLE_BOOLEAN, NULL, NOARG | INTERNAL | READONLY | READEARLY,
                 NULL, NULL, pre_read_legacy_defaults, NULL);
REGISTER_TUNABLE("abort_on_reconstruct_failure",
                 "Abort database if snapshot fails to reconstruct a record.  "
                 "(Default: off)",
                 TUNABLE_BOOLEAN, &gbl_abort_on_reconstruct_failure,
                 EXPERIMENTAL | INTERNAL, NULL, NULL, NULL, NULL);

REGISTER_TUNABLE("netconndumptime",
                 "Dump connection statistics to ctrace this often.",
                 TUNABLE_INTEGER, NULL, 0, netconndumptime_value, NULL, 
                 netconndumptime_update, NULL);

REGISTER_TUNABLE("timeseries_metrics_maxpoints",
                 "Maximum data points to keep in memory for various metrics",
                 TUNABLE_INTEGER, &gbl_metric_maxpoints, 0, NULL, NULL, NULL, NULL);

REGISTER_TUNABLE("timeseries_metrics_maxage",
                 "Time to keep metrics in memory (seconds)",
                 TUNABLE_INTEGER, &gbl_metric_maxage, 0, NULL, NULL, NULL, NULL);

REGISTER_TUNABLE("timeseries_metrics",
                 "Keep time series data for some metrics",
                 TUNABLE_BOOLEAN, &gbl_timeseries_metrics, 0, NULL, NULL, NULL, NULL);

REGISTER_TUNABLE("handle_buf_latency_ms",
                 "Add up to this much artificial latency to handle-buf.  "
                 "(Default: 0)",
                 TUNABLE_INTEGER, &gbl_handle_buf_add_latency_ms,
                 EXPERIMENTAL | INTERNAL, NULL, NULL, NULL, NULL);

REGISTER_TUNABLE("queuedb_timeout_sec",
                 "Unassign Lua consumer/trigger if no heartbeat received for this time",
                 TUNABLE_INTEGER, &gbl_queuedb_timeout_sec, 0, NULL, NULL, NULL, NULL);

REGISTER_TUNABLE("osql_send_startgen",
                 "Send start-generation in osql stream. (Default: on)",
                 TUNABLE_BOOLEAN, &gbl_osql_send_startgen,
                 EXPERIMENTAL | INTERNAL, NULL, NULL, NULL, NULL);

REGISTER_TUNABLE("client_heartbeat_ms",
                 "Number of milliseconds between client api heartbeats.  "
                 "(Default: 100)",
                 TUNABLE_INTEGER, &gbl_client_heartbeat_ms,
                 EXPERIMENTAL | INTERNAL, NULL, NULL, NULL, NULL);

REGISTER_TUNABLE("rep_release_wait_ms",
                 "Release sql-locks if rep-thd is blocked for this many ms."
                 "  (Default: 60000)",
                 TUNABLE_INTEGER, &gbl_rep_wait_release_ms,
                 EXPERIMENTAL | INTERNAL, NULL, NULL, NULL, NULL);

REGISTER_TUNABLE("rep_wait_core_ms",
                 "Abort if rep-thread waits longer than this threshold for "
                 "locks.  (Default: 0)",
                 TUNABLE_INTEGER, &gbl_rep_wait_core_ms,
                 EXPERIMENTAL | INTERNAL, NULL, NULL, NULL, NULL);

REGISTER_TUNABLE("random_get_curtran_failures",
                 "Force a random get-curtran failure 1/this many times.  "
                 "(Default: 0)",
                 TUNABLE_INTEGER, &gbl_random_get_curtran_failures,
                 EXPERIMENTAL | INTERNAL, NULL, NULL, NULL, NULL);

REGISTER_TUNABLE("random_fail_client_write_lock",
                 "Force a random client write-lock failure 1/this many times.  "
                 "(Default: 0)",
                 TUNABLE_INTEGER, &gbl_fail_client_write_lock,
                 EXPERIMENTAL | INTERNAL, NULL, NULL, NULL, NULL);

<<<<<<< HEAD
REGISTER_TUNABLE("reorder_socksql_no_deadlock",
                 "Reorder sock sql to have no deadlocks ", TUNABLE_BOOLEAN,
                 &gbl_reorder_socksql_no_deadlock, EXPERIMENTAL | INTERNAL,
                 NULL, NULL, NULL, NULL);
=======
REGISTER_TUNABLE("osql_check_replicant_numops",
                 "Check replicant nops sent in osql stream. (Default: on)",
                 TUNABLE_BOOLEAN, &gbl_osql_check_replicant_numops,
                 EXPERIMENTAL | INTERNAL, NULL, NULL, NULL, NULL);
>>>>>>> da424052

#endif /* _DB_TUNABLES_H */<|MERGE_RESOLUTION|>--- conflicted
+++ resolved
@@ -1488,16 +1488,14 @@
                  TUNABLE_INTEGER, &gbl_fail_client_write_lock,
                  EXPERIMENTAL | INTERNAL, NULL, NULL, NULL, NULL);
 
-<<<<<<< HEAD
 REGISTER_TUNABLE("reorder_socksql_no_deadlock",
                  "Reorder sock sql to have no deadlocks ", TUNABLE_BOOLEAN,
                  &gbl_reorder_socksql_no_deadlock, EXPERIMENTAL | INTERNAL,
                  NULL, NULL, NULL, NULL);
-=======
+
 REGISTER_TUNABLE("osql_check_replicant_numops",
                  "Check replicant nops sent in osql stream. (Default: on)",
                  TUNABLE_BOOLEAN, &gbl_osql_check_replicant_numops,
                  EXPERIMENTAL | INTERNAL, NULL, NULL, NULL, NULL);
->>>>>>> da424052
 
 #endif /* _DB_TUNABLES_H */