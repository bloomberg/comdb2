--- conflicted
+++ resolved
@@ -1933,20 +1933,11 @@
                  TUNABLE_INTEGER, &gbl_cached_output_buffer_max_bytes, 0, NULL,
                  NULL, NULL, NULL);
 
-<<<<<<< HEAD
-REGISTER_TUNABLE("log_index_locks_first",
-                 "Emit locks for index locks before datafile locks.  "
-                 "(Default: off)",
-                 TUNABLE_BOOLEAN, &gbl_log_index_locks_first,
-                 EXPERIMENTAL | INTERNAL, NULL, NULL, NULL, NULL);
-
 REGISTER_TUNABLE("queuedb_read_locks",
                  "Grab table read locks when dealing with a queuedb from Lua."
                  "  (Default: off)", TUNABLE_BOOLEAN, &gbl_queuedb_read_locks,
                  EXPERIMENTAL | INTERNAL, NULL, NULL, NULL, NULL);
 
-=======
->>>>>>> 13bce172
 REGISTER_TUNABLE("debug_queuedb",
                  "Enable debug-trace for queuedb.  "
                  "(Default: off)",
