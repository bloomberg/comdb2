/*
   Copyright 2017 Bloomberg Finance L.P.

   Licensed under the Apache License, Version 2.0 (the "License");
   you may not use this file except in compliance with the License.
   You may obtain a copy of the License at

       http://www.apache.org/licenses/LICENSE-2.0

   Unless required by applicable law or agreed to in writing, software
   distributed under the License is distributed on an "AS IS" BASIS,
   WITHOUT WARRANTIES OR CONDITIONS OF ANY KIND, either express or implied.
   See the License for the specific language governing permissions and
   limitations under the License.
 */

#ifndef _DB_TUNABLES_H
#define _DB_TUNABLES_H
/*
  We need this guard to avoid accidental inclusion of this file
  at multiple places.
*/

REGISTER_TUNABLE("abort_on_in_use_rqid", NULL, TUNABLE_BOOLEAN,
                 &gbl_abort_on_clear_inuse_rqid, READONLY | NOARG, NULL, NULL,
                 NULL, NULL);
REGISTER_TUNABLE("accept_osql_mismatch", NULL, TUNABLE_BOOLEAN,
                 &gbl_reject_osql_mismatch, READONLY | INVERSE_VALUE | NOARG,
                 NULL, NULL, NULL, NULL);
REGISTER_TUNABLE("allow_lua_print", "Enable to allow stored "
                                    "procedures to print trace on "
                                    "DB's stdout. (Default: off)",
                 TUNABLE_BOOLEAN, &gbl_allow_lua_print, READONLY | NOARG, NULL,
                 NULL, NULL, NULL);
REGISTER_TUNABLE("allow_lua_dynamic_libs",
                 "Enable to allow use of dynamic "
                 "libraries (Default: off)",
                 TUNABLE_BOOLEAN, &gbl_allow_lua_dynamic_libs, READONLY | NOARG,
                 NULL, NULL, NULL, NULL);
REGISTER_TUNABLE("allow_negative_column_size",
                 "Allow negative column size in csc2 schema. Added mostly for "
                 "backwards compatibility. (Default: off)",
                 TUNABLE_BOOLEAN, &gbl_allow_neg_column_size, READONLY | NOARG,
                 NULL, NULL, NULL, NULL);
REGISTER_TUNABLE("allow_portmux_route", NULL, TUNABLE_BOOLEAN,
                 &gbl_pmux_route_enabled, READONLY | NOARG | READEARLY, NULL,
                 NULL, NULL, NULL);
REGISTER_TUNABLE("allow_user_schema",
                 "Enable to allow per-user schemas. (Default: off)",
                 TUNABLE_BOOLEAN, &gbl_allow_user_schema, READONLY | NOARG,
                 NULL, NULL, NULL, NULL);
REGISTER_TUNABLE("analyze_comp_threads",
                 "Number of thread to use when generating samples for "
                 "computing index statistics. (Default: 10)",
                 TUNABLE_INTEGER, &analyze_max_comp_threads, READONLY, NULL,
                 NULL, analyze_set_max_sampling_threads, NULL);
REGISTER_TUNABLE("analyze_comp_threshold",
                 "Index file size above which we'll do sampling, rather than "
                 "scan the entire index. (Default: 104857600)",
                 TUNABLE_INTEGER, &sampling_threshold, READONLY, NULL, NULL,
                 analyze_set_sampling_threshold, NULL);
REGISTER_TUNABLE("analyze_tbl_threads",
                 "Number of threads to go through generated samples when "
                 "generating index statistics. (Default: 5)",
                 TUNABLE_INTEGER, &analyze_max_table_threads, READONLY, NULL,
                 NULL, analyze_set_max_table_threads, NULL);
REGISTER_TUNABLE("badwrite_intvl", NULL, TUNABLE_INTEGER,
                 &gbl_test_badwrite_intvl, READONLY, NULL, NULL, NULL, NULL);
REGISTER_TUNABLE("bbenv", NULL, TUNABLE_BOOLEAN, &gbl_bbenv,
                 DEPRECATED | READONLY | NOARG, NULL, NULL, NULL, NULL);
REGISTER_TUNABLE("blob_mem_mb", "Blob allocator: Sets the max "
                                "memory limit to allow for blob "
                                "values (in MB). (Default: 0)",
                 TUNABLE_INTEGER, &gbl_blobmem_cap, READONLY, NULL, NULL,
                 blob_mem_mb_update, NULL);
REGISTER_TUNABLE("blobmem_sz_thresh_kb",
                 "Sets the threshold (in KB) above which blobs are allocated "
                 "by the blob allocator. (Default: 0)",
                 TUNABLE_INTEGER, &gbl_blob_sz_thresh_bytes, READONLY, NULL,
                 NULL, blobmem_sz_thresh_kb_update, NULL);
REGISTER_TUNABLE("blobstripe", NULL, TUNABLE_BOOLEAN, &gbl_blobstripe,
                 READONLY | NOARG, NULL, NULL, NULL, NULL);
REGISTER_TUNABLE("blocksql_grace",
                 "Let block transactions run this long if db is exiting before "
                 "being killed (and returning an error). (Default: 10sec)",
                 TUNABLE_INTEGER, &gbl_blocksql_grace, 0, NULL, NULL, NULL,
                 NULL);
REGISTER_TUNABLE("blocksql_throttle", NULL, TUNABLE_INTEGER,
                 &g_osql_blocksql_parallel_max, READONLY, NULL, NULL, NULL,
                 NULL);
REGISTER_TUNABLE("broken_max_rec_sz", NULL, TUNABLE_INTEGER,
                 &gbl_broken_max_rec_sz, READONLY, NULL, NULL,
                 broken_max_rec_sz_update, NULL);
REGISTER_TUNABLE("broken_num_parser", NULL, TUNABLE_BOOLEAN,
                 &gbl_broken_num_parser, READONLY | NOARG | READEARLY, NULL,
                 NULL, NULL, NULL);
REGISTER_TUNABLE("buffers_per_context", NULL, TUNABLE_INTEGER,
                 &gbl_buffers_per_context, READONLY | NOZERO, NULL, NULL, NULL,
                 NULL);
/*
REGISTER_TUNABLE("cache",
                 "Database cache size (in kb) . (Default: 64mb)",
                 TUNABLE_INTEGER, &db->cacheszkb, READONLY, NULL, NULL, NULL,
                 NULL);
*/
REGISTER_TUNABLE("cachekb", NULL, TUNABLE_INTEGER, &db->cacheszkb, READONLY,
                 NULL, NULL, NULL, NULL);
REGISTER_TUNABLE("cachekbmax", NULL, TUNABLE_INTEGER, &db->cacheszkbmax,
                 READONLY, NULL, NULL, NULL, NULL);
REGISTER_TUNABLE("cachekbmin", NULL, TUNABLE_INTEGER, &db->cacheszkbmin,
                 READONLY, NULL, NULL, NULL, NULL);
REGISTER_TUNABLE("checkctags", NULL, TUNABLE_ENUM, &gbl_check_client_tags,
                 READONLY, checkctags_value, NULL, checkctags_update, NULL);
REGISTER_TUNABLE("chkpoint_alarm_time",
                 "Warn if checkpoints are taking more than this many seconds. "
                 "(Default: 60 secs)",
                 TUNABLE_INTEGER, &gbl_chkpoint_alarm_time, READONLY, NULL,
                 NULL, NULL, NULL);
/* Generate the value of 'cluster' on fly (define value()). */
/*
REGISTER_TUNABLE("cluster",
                 "List of nodes that comprise the cluster for this database.",
                 TUNABLE_STRING, &placeholder, READONLY, NULL, NULL, NULL,
                 NULL);
*/
REGISTER_TUNABLE("compress_page_compact_log", NULL, TUNABLE_BOOLEAN,
                 &gbl_compress_page_compact_log, READONLY | NOARG, NULL, NULL,
                 NULL, NULL);
/* NOTE: THIS OPTION IS CURRENTLY IGNORED */
REGISTER_TUNABLE("convflush", NULL, TUNABLE_INTEGER, &gbl_conv_flush_freq,
                 READONLY, NULL, NULL, NULL, NULL);
REGISTER_TUNABLE("crc32c",
                 "Use crc32c (alternate faster implementation of CRC32, "
                 "different checksums) for page checksums. (Default: on)",
                 TUNABLE_BOOLEAN, &gbl_crc32c, READONLY | NOARG, NULL, NULL,
                 NULL, NULL);
REGISTER_TUNABLE("create_default_user",
                 "Automatically create 'default' user when authentication is "
                 "enabled. (Default: off)",
                 TUNABLE_BOOLEAN, &gbl_create_default_user, READONLY | NOARG,
                 NULL, NULL, NULL, NULL);
REGISTER_TUNABLE("crypto", NULL, TUNABLE_STRING, &gbl_crypto, READONLY, NULL,
                 NULL, NULL, NULL);
REGISTER_TUNABLE("ctrace_dbdir",
                 "If set, debug trace files will go to the data directory "
                 "instead of `$COMDB2_ROOT/var/log/cdb2/). (Default: off)",
                 TUNABLE_BOOLEAN, &gbl_ctrace_dbdir, READONLY | NOARG, NULL,
                 NULL, NULL, NULL);
REGISTER_TUNABLE("ctrace_gzip", NULL, TUNABLE_INTEGER, &ctrace_gzip,
                 DEPRECATED | READONLY, NULL, NULL, NULL, NULL);
REGISTER_TUNABLE(
    "ddl_cascade_drop",
    "On DROP, also drop the dependent keys/constraints. (Default: 1)",
    TUNABLE_BOOLEAN, &gbl_ddl_cascade_drop, READONLY, NULL, NULL, NULL, NULL);
REGISTER_TUNABLE("deadlock_policy_override", NULL, TUNABLE_INTEGER,
                 &gbl_deadlock_policy_override, READONLY, NULL, NULL,
                 deadlock_policy_override_update, NULL);
/*
REGISTER_TUNABLE("decimal_rounding", NULL, TUNABLE_INTEGER,
                 &gbl_decimal_rounding, READONLY, NULL, NULL, NULL, NULL);
                 */
REGISTER_TUNABLE("decom_time", "Decomission time. (Default: 0)",
                 TUNABLE_INTEGER, &gbl_decom, READONLY | NOZERO, NULL, NULL,
                 NULL, NULL);
/*
REGISTER_TUNABLE("default_datetime_precision", NULL,
                 TUNABLE_INTEGER, &gbl_datetime_precision, READONLY, NULL, NULL,
                 NULL, NULL);
*/
REGISTER_TUNABLE("dir",
                 "Database directory. (Default: $COMDB2_ROOT/var/cdb2/$DBNAME)",
                 TUNABLE_STRING, &db->basedir, READONLY, NULL, NULL, NULL,
                 NULL);
REGISTER_TUNABLE("disable_cache_internal_nodes",
                 "Disables 'enable_cache_internal_nodes'. B-tree leaf nodes "
                 "are treated same as internal nodes.",
                 TUNABLE_BOOLEAN, &gbl_enable_cache_internal_nodes,
                 INVERSE_VALUE | READONLY | NOARG, NULL, NULL, NULL, NULL);
REGISTER_TUNABLE("disable_datetime_ms_us_sc",
                 "Disables 'enable_datetime_ms_us_sc'", TUNABLE_BOOLEAN,
                 &gbl_forbid_datetime_ms_us_s2s, READONLY | NOARG, NULL, NULL,
                 NULL, NULL);
REGISTER_TUNABLE("disable_datetime_promotion",
                 "Disables 'enable_datetime_promotion'", TUNABLE_BOOLEAN,
                 &gbl_forbid_datetime_promotion, READONLY | NOARG, NULL, NULL,
                 NULL, NULL);
REGISTER_TUNABLE("disable_datetime_truncation",
                 "Disables 'enable_datetime_truncation'", TUNABLE_BOOLEAN,
                 &gbl_forbid_datetime_truncation, READONLY | NOARG, NULL, NULL,
                 NULL, NULL);
REGISTER_TUNABLE("disable_inplace_blob_optimization",
                 "Disables 'enable_inplace_blob_optimization'", TUNABLE_BOOLEAN,
                 &gbl_inplace_blob_optimization,
                 INVERSE_VALUE | READONLY | NOARG, NULL, NULL, NULL, NULL);
REGISTER_TUNABLE("disable_inplace_blobs", "Disables 'enable_inplace_blobs'",
                 TUNABLE_BOOLEAN, &gbl_inplace_blobs,
                 INVERSE_VALUE | READONLY | NOARG, NULL, NULL, NULL, NULL);
REGISTER_TUNABLE("disable_lowpri_snapisol", "Disables 'enable_lowpri_snapisol'",
                 TUNABLE_BOOLEAN, &gbl_lowpri_snapisol_sessions,
                 INVERSE_VALUE | READONLY | NOARG, NULL, NULL, NULL, NULL);
/*
REGISTER_TUNABLE("disable_new_snapshot",
                 "Disables 'enable_new_snapshot'", TUNABLE_BOOLEAN,
                 &gbl_new_snapisol, INVERSE_VALUE | READONLY | NOARG, NULL,
                 NULL, NULL, NULL);
*/
REGISTER_TUNABLE("disable_osql_blob_optimization",
                 "Disables 'enable_osql_blob_optimization'", TUNABLE_BOOLEAN,
                 &gbl_osql_blob_optimization, INVERSE_VALUE | READONLY | NOARG,
                 NULL, NULL, NULL, NULL);
REGISTER_TUNABLE("disable_overflow_page_trace",
                 "Disables 'enable_overflow_page_trace'", TUNABLE_BOOLEAN,
                 &gbl_disable_overflow_page_trace, NOARG, NULL, NULL, NULL,
                 NULL);
REGISTER_TUNABLE("disable_page_compact", "Sets 'page_compact_thresh_ff' to 0.",
                 TUNABLE_BOOLEAN, &gbl_pg_compact_thresh,
                 INVERSE_VALUE | READONLY | NOARG, NULL, NULL, NULL, NULL);
REGISTER_TUNABLE("disable_page_compact_backward_scan",
                 "Disables 'enable_page_compact_backward_scan'",
                 TUNABLE_BOOLEAN, &gbl_disable_backward_scan, READONLY | NOARG,
                 NULL, NULL, NULL, NULL);
REGISTER_TUNABLE("disable_page_latches", "Disables 'page_latches'",
                 TUNABLE_BOOLEAN, &gbl_page_latches,
                 INVERSE_VALUE | READONLY | NOARG, NULL, NULL, NULL, NULL);
REGISTER_TUNABLE("disable_partial_indexes", "Disables 'enable_partial_indexes'",
                 TUNABLE_BOOLEAN, &gbl_partial_indexes,
                 INVERSE_VALUE | READONLY | NOARG, NULL, NULL, NULL, NULL);
REGISTER_TUNABLE("disable_prefault_udp", "Disables 'enable_prefault_udp'",
                 TUNABLE_BOOLEAN, &gbl_prefault_udp, INVERSE_VALUE | NOARG,
                 NULL, NULL, NULL, NULL);
REGISTER_TUNABLE("disable_replicant_latches", "Disables 'replicant_latches'",
                 TUNABLE_BOOLEAN, &gbl_replicant_latches,
                 INVERSE_VALUE | READONLY | NOARG, NULL, NULL, NULL, NULL);
REGISTER_TUNABLE("disable_rowlock_locking", NULL, TUNABLE_BOOLEAN,
                 &gbl_disable_rowlocks, READONLY | NOARG, NULL, NULL, NULL,
                 NULL);
REGISTER_TUNABLE("disable_skip_rows", NULL, TUNABLE_BOOLEAN,
                 &gbl_disable_skip_rows, READONLY | NOARG, NULL, NULL, NULL,
                 NULL);
REGISTER_TUNABLE("disable_sparse_lockerid_map",
                 "Disables 'enable_sparse_lockerid_map'", TUNABLE_BOOLEAN,
                 &gbl_sparse_lockerid_map, INVERSE_VALUE | READONLY | NOARG,
                 NULL, NULL, NULL, NULL);
REGISTER_TUNABLE("disable_sql_dlmalloc",
                 "If set, will use default system malloc for SQL state "
                 "machines. By default, each thread running SQL gets a "
                 "dedicated memory pool. (Default: off)",
                 TUNABLE_BOOLEAN, &gbl_disable_sql_dlmalloc, READONLY | NOARG,
                 NULL, NULL, NULL, NULL);
REGISTER_TUNABLE("disable_tagged_api", "Disables 'enable_tagged_api'",
                 TUNABLE_BOOLEAN, &gbl_disable_tagged_api, NOARG, NULL, NULL,
                 NULL, NULL);
REGISTER_TUNABLE("disable_temptable_pool", "Sets 'temptable_limit' to 0.",
                 TUNABLE_BOOLEAN, &gbl_temptable_pool_capacity,
                 INVERSE_VALUE | READONLY | NOARG, NULL, NULL, NULL, NULL);
REGISTER_TUNABLE("disable_upgrade_ahead", "Sets 'enable_upgrade_ahead' to 0.",
                 TUNABLE_BOOLEAN, &gbl_num_record_upgrades,
                 INVERSE_VALUE | READONLY | NOARG, NULL, NULL, NULL, NULL);
REGISTER_TUNABLE("disallow_portmux_route", "Disables 'allow_portmux_route'",
                 TUNABLE_BOOLEAN, &gbl_pmux_route_enabled,
                 INVERSE_VALUE | READONLY | NOARG | READEARLY, NULL, NULL, NULL,
                 NULL);
REGISTER_TUNABLE("dont_abort_on_in_use_rqid", "Disable 'abort_on_in_use_rqid'",
                 TUNABLE_BOOLEAN, &gbl_abort_on_clear_inuse_rqid,
                 INVERSE_VALUE | READONLY | NOARG, NULL, NULL, NULL, NULL);
REGISTER_TUNABLE("dont_forbid_ulonglong", "Disables 'forbid_ulonglong'",
                 TUNABLE_BOOLEAN, &gbl_forbid_ulonglong,
                 INVERSE_VALUE | READONLY | NOARG | READEARLY, NULL, NULL, NULL,
                 NULL);
REGISTER_TUNABLE("dont_init_with_inplace_updates",
                 "Disables 'init_with_inplace_updates'", TUNABLE_BOOLEAN,
                 &gbl_init_with_ipu, INVERSE_VALUE | READONLY | NOARG, NULL,
                 NULL, NULL, NULL);
REGISTER_TUNABLE("dont_init_with_instant_schema_change",
                 "Disables 'instant_schema_change'", TUNABLE_BOOLEAN,
                 &gbl_init_with_instant_sc, INVERSE_VALUE | READONLY | NOARG,
                 NULL, NULL, NULL, NULL);
REGISTER_TUNABLE("dont_init_with_ondisk_header",
                 "Disables 'dont_init_with_ondisk_header'", TUNABLE_BOOLEAN,
                 &gbl_init_with_odh, INVERSE_VALUE | READONLY | NOARG, NULL,
                 NULL, NULL, NULL);
REGISTER_TUNABLE("dont_optimize_repdb_truncate",
                 "Disable 'optimize_repdb_truncate'", TUNABLE_BOOLEAN,
                 &gbl_optimize_truncate_repdb,
                 INVERSE_VALUE | READONLY | NOARG | READEARLY, NULL, NULL, NULL,
                 NULL);
REGISTER_TUNABLE("dont_prefix_foreign_keys", "Disables 'prefix_foreign_keys'",
                 TUNABLE_BOOLEAN, &gbl_fk_allow_prefix_keys,
                 INVERSE_VALUE | READONLY | NOARG, NULL, NULL, NULL, NULL);
REGISTER_TUNABLE("dont_superset_foreign_keys",
                 "Disables 'superset_foreign_keys'", TUNABLE_BOOLEAN,
                 &gbl_fk_allow_superset_keys, INVERSE_VALUE | READONLY | NOARG,
                 NULL, NULL, NULL, NULL);
REGISTER_TUNABLE("dont_sort_nulls_with_header",
                 "Disables 'sort_nulls_with_header'", TUNABLE_BOOLEAN,
                 &gbl_sort_nulls_correctly, INVERSE_VALUE | READONLY | NOARG,
                 NULL, NULL, NULL, NULL);
REGISTER_TUNABLE("dtastripe", NULL, TUNABLE_INTEGER, &gbl_dtastripe,
                 READONLY | NOZERO, NULL, NULL, NULL, NULL);
REGISTER_TUNABLE("early",
                 "When set, replicants will ack a transaction as soon as they "
                 "acquire locks - not that replication must succeed at that "
                 "point, and reads on that node will either see the records or "
                 "block. (Default: on)",
                 TUNABLE_BOOLEAN, &gbl_early, READONLY | NOARG, NULL, NULL,
                 NULL, NULL);
REGISTER_TUNABLE("enable_berkdb_retry_deadlock_bias", NULL, TUNABLE_BOOLEAN,
                 &gbl_enable_berkdb_retry_deadlock_bias, READONLY | NOARG, NULL,
                 NULL, NULL, NULL);
REGISTER_TUNABLE(
    "enable_cache_internal_nodes",
    "B-tree internal nodes have a higher cache priority. (Default: on)",
    TUNABLE_BOOLEAN, &gbl_enable_cache_internal_nodes, READONLY | NOARG, NULL,
    NULL, NULL, NULL);
REGISTER_TUNABLE("enable_datetime_ms_us_sc", NULL, TUNABLE_BOOLEAN,
                 &gbl_forbid_datetime_ms_us_s2s,
                 READONLY | INVERSE_VALUE | NOARG, NULL, NULL, NULL, NULL);
REGISTER_TUNABLE("enable_datetime_promotion", NULL, TUNABLE_BOOLEAN,
                 &gbl_forbid_datetime_promotion,
                 READONLY | INVERSE_VALUE | NOARG, NULL, NULL, NULL, NULL);
REGISTER_TUNABLE("enable_datetime_truncation", NULL, TUNABLE_BOOLEAN,
                 &gbl_forbid_datetime_truncation,
                 READONLY | INVERSE_VALUE | NOARG, NULL, NULL, NULL, NULL);
REGISTER_TUNABLE("enable_inplace_blob_optimization",
                 "Enables inplace blob updates (blobs are updated in place in "
                 "their b-tree when possible, not deleted/added) Note: This "
                 "changes the data-format. (Default: on)",
                 TUNABLE_BOOLEAN, &gbl_inplace_blob_optimization,
                 READONLY | NOARG, NULL, NULL, NULL, NULL);
REGISTER_TUNABLE(
    "enable_inplace_blobs",
    "Do not update the rowid of a blob entry on an update. (Default: on)",
    TUNABLE_BOOLEAN, &gbl_inplace_blobs, READONLY | NOARG, NULL, NULL, NULL,
    NULL);
REGISTER_TUNABLE("enable_lowpri_snapisol",
                 "Give lower priority to locks acquired when updating snapshot "
                 "state. (Default: off)",
                 TUNABLE_BOOLEAN, &gbl_lowpri_snapisol_sessions,
                 READONLY | NOARG, NULL, NULL, NULL, NULL);
/*
REGISTER_TUNABLE("enable_new_snapshot",
                 "Enable new SNAPSHOT implementation. (Default: off)",
                 TUNABLE_BOOLEAN, &gbl_new_snapisol, READONLY | NOARG, NULL,
                 NULL, NULL, NULL);
REGISTER_TUNABLE(
    "enable_new_snapshot_asof",
    "Enable new BEGIN TRANSACTION AS OF implementation. (Default: off)",
    TUNABLE_BOOLEAN, &gbl_new_snapisol_asof, READONLY | NOARG, NULL, NULL, NULL,
    NULL);
REGISTER_TUNABLE("enable_new_snapshot_logging",
                 "Enable alternate logging scheme. (Default: off)",
                 TUNABLE_BOOLEAN, &gbl_new_snapisol_logging, READONLY | NOARG,
                 NULL, NULL, NULL, NULL);
*/
REGISTER_TUNABLE("enable_osql_blob_optimization",
                 "Replicant tracks which columns are modified in a transaction "
                 "to allow blob updates to be ommitted if possible. (Default: "
                 "on)",
                 TUNABLE_BOOLEAN, &gbl_osql_blob_optimization, READONLY | NOARG,
                 NULL, NULL, NULL, NULL);
REGISTER_TUNABLE("enable_overflow_page_trace",
                 "If set, warn when a page order table scan encounters an "
                 "overflow page. (Default: off)",
                 TUNABLE_BOOLEAN, &gbl_disable_overflow_page_trace,
                 INVERSE_VALUE | NOARG, NULL, NULL, NULL, NULL);
REGISTER_TUNABLE("enable_page_compact_backward_scan", NULL, TUNABLE_INTEGER,
                 &gbl_disable_backward_scan, INVERSE_VALUE | READONLY | NOARG,
                 NULL, NULL, NULL, NULL);
REGISTER_TUNABLE(
    "enable_partial_indexes",
    "If set, allows partial index definitions in table schema. (Default: off)",
    TUNABLE_BOOLEAN, &gbl_partial_indexes, READONLY | NOARG, NULL, NULL, NULL,
    NULL);
REGISTER_TUNABLE("enable_prefault_udp",
                 "Send lossy prefault requests to replicants. (Default: off)",
                 TUNABLE_BOOLEAN, &gbl_prefault_udp, NOARG, NULL, NULL, NULL,
                 NULL);
REGISTER_TUNABLE("enable_selectv_range_check",
                 "If set, SELECTV will send ranges for verification, not every "
                 "touched record. (Default: off)",
                 TUNABLE_BOOLEAN, &gbl_selectv_rangechk, NOARG, NULL, NULL,
                 NULL, NULL);
REGISTER_TUNABLE("disable_selectv_range_check",
                 "Disables 'enable_selectv_range_check'", TUNABLE_BOOLEAN,
                 &gbl_selectv_rangechk, INVERSE_VALUE | NOARG, NULL, NULL, NULL,
                 NULL);
/*
REGISTER_TUNABLE("enable_snapshot_isolation",
                 "Enable to allow SNAPSHOT level transactions to run against "
                 "the database. (Default: off)",
                 TUNABLE_BOOLEAN, &gbl_snapisol, READONLY, NULL, NULL, NULL,
                 NULL);
*/
REGISTER_TUNABLE("enable_sparse_lockerid_map",
                 "If set, allocates a sparse map of lockers for deadlock "
                 "resolution. (Default: on)",
                 TUNABLE_BOOLEAN, &gbl_sparse_lockerid_map, READONLY | NOARG,
                 NULL, NULL, NULL, NULL);
REGISTER_TUNABLE("enable_sp_strict_assignments", NULL, TUNABLE_INTEGER,
                 &gbl_spstrictassignments, READONLY | NOARG, NULL, NULL, NULL,
                 NULL);
REGISTER_TUNABLE("enable_sql_stmt_caching",
                 "Enable caching of query plans. If followed by \"all\" will "
                 "cache all queries, including those without parameters. "
                 "(Default: on)",
                 TUNABLE_ENUM, &gbl_enable_sql_stmt_caching, READONLY | NOARG,
                 enable_sql_stmt_caching_value, NULL,
                 enable_sql_stmt_caching_update, NULL);
REGISTER_TUNABLE("enable_tagged_api",
                 "Enables tagged api requests. (Default: on)", TUNABLE_BOOLEAN,
                 &gbl_disable_tagged_api, INVERSE_VALUE | NOARG, NULL, NULL,
                 NULL, NULL);
REGISTER_TUNABLE("enable_upgrade_ahead",
                 "Occasionally update read records to the newest schema "
                 "version (saves some processing when reading them later). "
                 "(Default: off)",
                 TUNABLE_INTEGER, &gbl_num_record_upgrades, READONLY | NOARG,
                 NULL, NULL, enable_upgrade_ahead_update, NULL);
REGISTER_TUNABLE("enque_flush_interval", NULL, TUNABLE_INTEGER,
                 &gbl_enque_flush_interval, READONLY, NULL, NULL, NULL, NULL);
REGISTER_TUNABLE("enque_reorder_lookahead", NULL, TUNABLE_INTEGER,
                 &gbl_enque_reorder_lookahead, READONLY, NULL, NULL, NULL,
                 NULL);
REGISTER_TUNABLE("env_messages", NULL, TUNABLE_BOOLEAN, &gbl_noenv_messages,
                 INVERSE_VALUE | READONLY | NOARG, NULL, NULL, NULL, NULL);
REGISTER_TUNABLE("epochms_repts", NULL, TUNABLE_BOOLEAN,
                 &gbl_berkdb_epochms_repts, READONLY | NOARG, NULL, NULL, NULL,
                 NULL);
REGISTER_TUNABLE("erroff", "Disables 'erron'", TUNABLE_BOOLEAN, &db->errstaton,
                 INVERSE_VALUE | READONLY | NOARG, NULL, NULL, NULL, NULL);
REGISTER_TUNABLE("erron", NULL, TUNABLE_BOOLEAN, &db->errstaton,
                 READONLY | NOARG, NULL, NULL, NULL, NULL);
REGISTER_TUNABLE(
    "exclusive_blockop_qconsume",
    "Enables serialization of blockops and queue consumes. (Default: off)",
    TUNABLE_BOOLEAN, &gbl_exclusive_blockop_qconsume, READONLY | NOARG, NULL,
    NULL, NULL, NULL);
REGISTER_TUNABLE("exitalarmsec", NULL, TUNABLE_INTEGER, &gbl_exit_alarm_sec,
                 READONLY, NULL, NULL, NULL, NULL);
REGISTER_TUNABLE("exit_on_internal_failure", NULL, TUNABLE_BOOLEAN,
                 &gbl_exit_on_internal_error, READONLY | NOARG, NULL, NULL,
                 NULL, NULL);
REGISTER_TUNABLE("fdbdebg", NULL, TUNABLE_INTEGER, &gbl_fdb_track, READONLY,
                 NULL, NULL, NULL, NULL);
REGISTER_TUNABLE("fdbtrackhints", NULL, TUNABLE_INTEGER, &gbl_fdb_track_hints,
                 READONLY, NULL, NULL, NULL, NULL);
REGISTER_TUNABLE("forbid_ulonglong", "Disallow u_longlong. (Default: on)",
                 TUNABLE_BOOLEAN, &gbl_forbid_ulonglong,
                 READONLY | NOARG | READEARLY, NULL, NULL, NULL, NULL);
REGISTER_TUNABLE("force_highslot", NULL, TUNABLE_BOOLEAN, &gbl_force_highslot,
                 READONLY | NOARG, NULL, NULL, NULL, NULL);
REGISTER_TUNABLE("foreign_db_allow_cross_class", NULL, TUNABLE_BOOLEAN,
                 &gbl_fdb_allow_cross_classes, READONLY | NOARG | READEARLY,
                 NULL, NULL, NULL, NULL);
REGISTER_TUNABLE("foreign_db_resolve_local", NULL, TUNABLE_BOOLEAN,
                 &gbl_fdb_resolve_local, READONLY | NOARG | READEARLY, NULL,
                 NULL, NULL, NULL);
REGISTER_TUNABLE("fullrecovery", "Attempt to run database "
                                 "recovery from the beginning of "
                                 "available logs. (Default : off)",
                 TUNABLE_BOOLEAN, &gbl_fullrecovery, READONLY | NOARG, NULL,
                 NULL, NULL, NULL);
REGISTER_TUNABLE("gbl_exit_on_pthread_create_fail",
                 "If set, database will exit if thread pools aren't able to "
                 "create threads. (Default: 0)",
                 TUNABLE_INTEGER, &gbl_exit_on_pthread_create_fail, READONLY,
                 NULL, NULL, NULL, NULL);
REGISTER_TUNABLE("goslow", NULL, TUNABLE_BOOLEAN, &gbl_goslow, NOARG, NULL,
                 NULL, NULL, NULL);
REGISTER_TUNABLE("gofast", NULL, TUNABLE_BOOLEAN, &gbl_goslow,
                 INVERSE_VALUE | NOARG, NULL, NULL, NULL, NULL);
REGISTER_TUNABLE("heartbeat_check_time",
                 "Raise an error if no heartbeat for this amount of time (in "
                 "secs). (Default: 10 secs)",
                 TUNABLE_INTEGER, &gbl_heartbeat_check, READONLY | NOZERO, NULL,
                 NULL, NULL, NULL);
REGISTER_TUNABLE("heartbeat_send_time",
                 "Send heartbeats this often. (Default: 5secs)",
                 TUNABLE_INTEGER, &gbl_heartbeat_send, READONLY | NOZERO, NULL,
                 NULL, NULL, NULL);
REGISTER_TUNABLE("hostname", NULL, TUNABLE_STRING, &gbl_mynode,
                 READONLY | READEARLY, NULL, NULL, hostname_update, NULL);
REGISTER_TUNABLE("incoherent_alarm_time", NULL, TUNABLE_INTEGER,
                 &gbl_incoherent_alarm_time, READONLY, NULL, NULL, NULL, NULL);
REGISTER_TUNABLE("incoherent_msg_freq", NULL, TUNABLE_INTEGER,
                 &gbl_incoherent_msg_freq, READONLY, NULL, NULL, NULL, NULL);
REGISTER_TUNABLE("inflatelog", NULL, TUNABLE_INTEGER, &gbl_inflate_log,
                 READONLY, NULL, NULL, NULL, NULL);
REGISTER_TUNABLE("init_with_bthash", NULL, TUNABLE_INTEGER,
                 &gbl_init_with_bthash, READONLY | NOZERO, NULL, NULL, NULL,
                 NULL);
REGISTER_TUNABLE("init_with_compr", NULL, TUNABLE_ENUM, &gbl_init_with_compr,
                 READONLY, init_with_compr_value, NULL, init_with_compr_update,
                 NULL);
REGISTER_TUNABLE("init_with_compr_blobs", NULL, TUNABLE_ENUM,
                 &gbl_init_with_compr_blobs, READONLY, init_with_compr_value,
                 NULL, init_with_compr_blobs_update, NULL);
REGISTER_TUNABLE("init_with_genid48",
                 "Enables Genid48 for the database. (Default: on)",
                 TUNABLE_INTEGER, &gbl_init_with_genid48, READONLY | NOARG,
                 NULL, NULL, NULL, NULL);
REGISTER_TUNABLE("init_with_inplace_updates",
                 "Initialize tables with inplace-update support. (Default: on)",
                 TUNABLE_BOOLEAN, &gbl_init_with_ipu, READONLY | NOARG, NULL,
                 NULL, NULL, NULL);
REGISTER_TUNABLE("init_with_instant_schema_change",
                 "Same as 'instant_schema_change'", TUNABLE_BOOLEAN,
                 &gbl_init_with_instant_sc, READONLY | NOARG, NULL, NULL, NULL,
                 NULL);
REGISTER_TUNABLE("init_with_ondisk_header",
                 "Initialize tables with on-disk header. (Default: on)",
                 TUNABLE_BOOLEAN, &gbl_init_with_odh, READONLY | NOARG, NULL,
                 NULL, NULL, NULL);
REGISTER_TUNABLE("init_with_rowlocks",
                 "Enables row-locks for the database. (Default: 0)",
                 TUNABLE_INTEGER, &gbl_init_with_rowlocks, READONLY | NOARG,
                 NULL, NULL, init_with_rowlocks_update, NULL);
REGISTER_TUNABLE(
    "init_with_rowlocks_master_only",
    "Enables row-locks for the database (master-only). (Default: 0)",
    TUNABLE_INTEGER, &gbl_init_with_rowlocks, READONLY | NOARG, NULL, NULL,
    init_with_rowlocks_master_only_update, NULL);
REGISTER_TUNABLE("init_with_time_based_genids", "Enables time-based GENIDs",
                 TUNABLE_BOOLEAN, &gbl_init_with_genid48,
                 INVERSE_VALUE | READONLY | NOARG, NULL, NULL, NULL, NULL);
REGISTER_TUNABLE("instant_schema_change",
                 "When possible (eg: when just adding fields) schema change "
                 "will not rebuild the underlying tables. (Default: on)",
                 TUNABLE_BOOLEAN, &gbl_init_with_instant_sc, READONLY | NOARG,
                 NULL, NULL, NULL, NULL);
REGISTER_TUNABLE("ioqueue",
                 "Maximum depth of the I/O prefaulting queue. (Default: 0)",
                 TUNABLE_INTEGER, &gbl_ioqueue, READONLY, NULL, NULL, NULL,
                 NULL);
REGISTER_TUNABLE("iothreads",
                 "Number of threads to use for I/O prefaulting. (Default: 0)",
                 TUNABLE_INTEGER, &gbl_iothreads, READONLY, NULL, NULL, NULL,
                 NULL);
REGISTER_TUNABLE("keycompr",
                 "Enable index compression (applies to newly allocated index "
                 "pages, rebuild table to force for all pages.",
                 TUNABLE_BOOLEAN, &gbl_keycompr, READONLY | NOARG, NULL, NULL,
                 NULL, NULL);
REGISTER_TUNABLE("largepages", "Enables large pages. (Default: off)",
                 TUNABLE_BOOLEAN, &gbl_largepages, READONLY | NOARG, NULL, NULL,
                 NULL, NULL);
REGISTER_TUNABLE("lclpooledbufs", NULL, TUNABLE_INTEGER, &gbl_lclpooled_buffers,
                 READONLY, NULL, NULL, NULL, NULL);
REGISTER_TUNABLE("lk_hash", NULL, TUNABLE_INTEGER, &gbl_lk_hash,
                 READONLY | READEARLY, NULL, lk_verify, NULL, NULL);
REGISTER_TUNABLE("lk_part", NULL, TUNABLE_INTEGER, &gbl_lk_parts,
                 READONLY | READEARLY, NULL, lk_verify, NULL, NULL);
REGISTER_TUNABLE("lkr_hash", NULL, TUNABLE_INTEGER, &gbl_lkr_hash,
                 READONLY | READEARLY, NULL, lk_verify, NULL, NULL);
REGISTER_TUNABLE("lkr_part", NULL, TUNABLE_INTEGER, &gbl_lkr_parts,
                 READONLY | READEARLY, NULL, lk_verify, NULL, NULL);
REGISTER_TUNABLE("lock_conflict_trace",
                 "Dump count of lock conflicts every second. (Default: off)",
                 TUNABLE_BOOLEAN, &gbl_lock_conflict_trace, NOARG, NULL, NULL,
                 NULL, NULL);
/* TODO(Nirbhay): Merge the following 3 into a single (enum?) tunable. */
REGISTER_TUNABLE("log_delete_after_backup",
                 "Set log deletion policy to disable log deletion (can be set "
                 "by backups). (Default: off)",
                 TUNABLE_INTEGER, &db->log_delete_age, READONLY, NULL, NULL,
                 NULL, NULL);
REGISTER_TUNABLE("log_delete_before_startup",
                 "Set log deletion policy to disable logs older than database "
                 "startup time. (Default: off)",
                 TUNABLE_INTEGER, &db->log_delete_age, READONLY | NOARG, NULL,
                 NULL, log_delete_before_startup_update, NULL);
REGISTER_TUNABLE(
    "log_delete_now",
    "Set log deletion policy to delete logs as soon as possible. (Default: 0)",
    TUNABLE_INTEGER, &db->log_delete_age, READONLY | NOARG | INVERSE_VALUE,
    NULL, NULL, NULL, NULL);
REGISTER_TUNABLE("loghist", NULL, TUNABLE_INTEGER, &gbl_loghist,
                 READONLY | NOARG, NULL, NULL, loghist_update, NULL);
REGISTER_TUNABLE("loghist_verbose", NULL, TUNABLE_BOOLEAN, &gbl_loghist_verbose,
                 READONLY | NOARG, NULL, NULL, NULL, NULL);
/*
REGISTER_TUNABLE("mallocregions", NULL, TUNABLE_INTEGER,
                 &gbl_malloc_regions, READONLY, NULL, NULL, NULL, NULL);
*/
/*
  Note: master_retry_poll_ms' value < 0 was previously ignored without
  any error.
*/
REGISTER_TUNABLE("master_retry_poll_ms",
                 "Have a node wait this long after a master swing before "
                 "retrying a transaction. (Default: 100ms)",
                 TUNABLE_INTEGER, &gbl_master_retry_poll_ms, READONLY, NULL,
                 NULL, NULL, NULL);
REGISTER_TUNABLE("master_swing_osql_verbose",
                 "Produce verbose trace for SQL handlers detecting a master "
                 "change. (Default: off)",
                 TUNABLE_BOOLEAN, &gbl_master_swing_osql_verbose,
                 READONLY | NOARG, NULL, NULL, NULL, NULL);
REGISTER_TUNABLE("master_swing_osql_verbose_off",
                 "Disables 'master_swing_osql_verbose'", TUNABLE_BOOLEAN,
                 &gbl_master_swing_osql_verbose, INVERSE_VALUE | NOARG, NULL,
                 NULL, NULL, NULL);
REGISTER_TUNABLE("master_swing_sock_restart_sleep",
                 "For testing: sleep in osql_sock_restart when master swings",
                 TUNABLE_INTEGER, &gbl_master_swing_sock_restart_sleep,
                 READONLY, NULL, NULL, NULL, NULL);
REGISTER_TUNABLE("maxblobretries", NULL, TUNABLE_INTEGER, &gbl_maxblobretries,
                 READONLY, NULL, maxretries_verify, NULL, NULL);
REGISTER_TUNABLE("maxblockops", NULL, TUNABLE_INTEGER, &gbl_maxblockops,
                 READONLY, NULL, NULL, NULL, NULL);
REGISTER_TUNABLE("maxcolumns",
                 "Raise the maximum permitted number of columns per table. "
                 "There is a hard limit of 1024. (Default: 255)",
                 TUNABLE_INTEGER, &gbl_max_columns_soft_limit, READONLY, NULL,
                 maxcolumns_verify, NULL, NULL);
REGISTER_TUNABLE("maxcontextskips", NULL, TUNABLE_INTEGER, &gbl_maxcontextskips,
                 READONLY, NULL, NULL, NULL, NULL);
REGISTER_TUNABLE("maxosqltransfer",
                 "Maximum number of record modifications allowed per "
                 "transaction. (Default: 50000)",
                 TUNABLE_INTEGER, &g_osql_max_trans, READONLY, NULL, NULL, NULL,
                 NULL);
REGISTER_TUNABLE("maxthrottletime", NULL, TUNABLE_INTEGER,
                 &gbl_osql_max_throttle_sec, READONLY, NULL, NULL, NULL, NULL);
REGISTER_TUNABLE("max_incoherent_nodes", NULL, TUNABLE_INTEGER,
                 &gbl_max_incoherent_nodes, READONLY, NULL, NULL, NULL, NULL);
REGISTER_TUNABLE("max_lua_instructions",
                 "Maximum lua opcodes to execute before we assume the stored "
                 "procedure is looping and kill it. (Default: 10000)",
                 TUNABLE_INTEGER, &gbl_max_lua_instructions, READONLY, NULL,
                 NULL, NULL, NULL);
REGISTER_TUNABLE("max_num_compact_pages_per_txn", NULL, TUNABLE_INTEGER,
                 &gbl_max_num_compact_pages_per_txn, 0, NULL, NULL, NULL, NULL);
REGISTER_TUNABLE("maxq",
                 "Maximum queue depth for write requests. (Default: 192)",
                 TUNABLE_INTEGER, &gbl_maxqueue, READONLY, NULL, NULL,
                 maxq_update, NULL);
REGISTER_TUNABLE("maxretries", "Maximum number of times a "
                               "transactions will be retried on a "
                               "deadlock. (Default: 500)",
                 TUNABLE_INTEGER, &gbl_maxretries, READONLY, NULL,
                 maxretries_verify, NULL, NULL);
REGISTER_TUNABLE(
    "max_sqlcache_hints",
    "Maximum number of \"hinted\" query plans to keep (global). (Default: 100)",
    TUNABLE_INTEGER, &gbl_max_sql_hint_cache, READONLY, NULL, NULL, NULL, NULL);
REGISTER_TUNABLE("max_sqlcache_per_thread",
                 "Maximum number of plans to cache per sql thread (statement "
                 "cache is per-thread). (Default: 10)",
                 TUNABLE_INTEGER, &gbl_max_sqlcache, READONLY, NULL, NULL, NULL,
                 NULL);
REGISTER_TUNABLE("maxt", NULL, TUNABLE_INTEGER, &gbl_maxthreads,
                 READONLY | NOZERO, NULL, NULL, maxt_update, NULL);
REGISTER_TUNABLE(
    "maxwt",
    "Maximum number of threads processing write requests. (Default: 8)",
    TUNABLE_INTEGER, &gbl_maxwthreads, READONLY, NULL, NULL, NULL, NULL);
REGISTER_TUNABLE("memnice", NULL, TUNABLE_INTEGER, &gbl_mem_nice,
                 READONLY | NOARG, NULL, NULL, memnice_update, NULL);
REGISTER_TUNABLE("mempget_timeout", NULL, TUNABLE_INTEGER,
                 &__gbl_max_mpalloc_sleeptime, READONLY, NULL, NULL, NULL,
                 NULL);
REGISTER_TUNABLE("memstat_autoreport_freq",
                 "Dump memory usage to trace files at this frequency (in "
                 "secs). (Default: 180 secs)",
                 TUNABLE_INTEGER, &gbl_memstat_freq, READONLY, NULL, NULL, NULL,
                 NULL);
REGISTER_TUNABLE("morecolumns", NULL, TUNABLE_BOOLEAN, &gbl_morecolumns,
                 READONLY | NOARG | READEARLY, NULL, NULL, NULL, NULL);
REGISTER_TUNABLE("move_deadlock_max_attempt", NULL, TUNABLE_INTEGER,
                 &gbl_move_deadlk_max_attempt, 0, NULL, NULL, NULL, NULL);
REGISTER_TUNABLE("name", NULL, TUNABLE_STRING, &name, DEPRECATED | READONLY,
                 NULL, NULL, NULL, NULL);
REGISTER_TUNABLE("natural_types", "Same as 'nosurprise'", TUNABLE_BOOLEAN,
                 &gbl_surprise, INVERSE_VALUE | READONLY | NOARG, NULL, NULL,
                 NULL, NULL);
REGISTER_TUNABLE("netbufsz", "Size of the network buffer (per "
                             "node) for the replication network. "
                             "(Default: 1MB)",
                 TUNABLE_INTEGER, &gbl_netbufsz, READONLY | NOZERO, NULL, NULL,
                 NULL, NULL);
REGISTER_TUNABLE(
    "net_explicit_flush_trace",
    "Produce a stack dump for long network flushes. (Default: off)",
    TUNABLE_BOOLEAN, &explicit_flush_trace, READONLY | NOARG, NULL, NULL, NULL,
    NULL);
REGISTER_TUNABLE("net_lmt_upd_incoherent_nodes", NULL, TUNABLE_INTEGER,
                 &gbl_net_lmt_upd_incoherent_nodes, 0, NULL, NULL, NULL, NULL);
REGISTER_TUNABLE("net_max_mem",
                 "Maximum size (in MB) of items keep on replication network "
                 "queue before dropping (per replicant). (Default: 0)",
                 TUNABLE_INTEGER, &gbl_net_max_mem, READONLY, NULL, NULL, NULL,
                 NULL);
REGISTER_TUNABLE("net_max_queue",
                 "Maximum number of items to keep on replication network queue "
                 "before dropping (per replicant). (Default: 25000)",
                 TUNABLE_INTEGER, &gbl_net_max_queue, READONLY, NULL, NULL,
                 NULL, NULL);
REGISTER_TUNABLE("net_poll",
                 "Allow a connection to linger for this many milliseconds "
                 "before identifying itself. Connections that take longer are "
                 "shut down. (Default: 100ms)",
                 TUNABLE_INTEGER, &gbl_net_poll, READONLY, NULL, NULL, NULL,
                 NULL);
REGISTER_TUNABLE("net_portmux_register_interval",
                 "Check on this interval if our port is correctly registered "
                 "with pmux for the replication net. (Default: 600ms)",
                 TUNABLE_INTEGER, &gbl_net_portmux_register_interval, READONLY,
                 NULL, NULL, NULL, NULL);
REGISTER_TUNABLE("net_throttle_percent", NULL, TUNABLE_INTEGER,
                 &gbl_net_throttle_percent, READONLY, NULL, percent_verify,
                 NULL, NULL);
REGISTER_TUNABLE("nice", "If set, nice() will be called with this "
                         "value to set the database nice level.",
                 TUNABLE_INTEGER, &gbl_nice, READONLY, NULL, NULL, NULL, NULL);
REGISTER_TUNABLE("noblobstripe", "Disables 'blobstripe'", TUNABLE_BOOLEAN,
                 &gbl_blobstripe, INVERSE_VALUE | READONLY | NOARG, NULL, NULL,
                 NULL, NULL);
REGISTER_TUNABLE("no_compress_page_compact_log",
                 "Disables 'compress_page_compact_log'", TUNABLE_BOOLEAN,
                 &gbl_compress_page_compact_log,
                 INVERSE_VALUE | READONLY | NOARG, NULL, NULL, NULL, NULL);
REGISTER_TUNABLE("nocrc32c", "Disables 'crc32c'", TUNABLE_BOOLEAN, &gbl_crc32c,
                 INVERSE_VALUE | READONLY | NOARG, NULL, NULL, NULL, NULL);
REGISTER_TUNABLE("nodeid", NULL, TUNABLE_INTEGER, &gbl_mynodeid, READONLY, NULL,
                 NULL, NULL, NULL);
REGISTER_TUNABLE("noearly", "Disables 'early'", TUNABLE_BOOLEAN, &gbl_early,
                 INVERSE_VALUE | READONLY | NOARG, NULL, NULL, NULL, NULL);
REGISTER_TUNABLE("noenv_messages", NULL, TUNABLE_BOOLEAN, &gbl_noenv_messages,
                 READONLY | NOARG, NULL, NULL, NULL, NULL);
REGISTER_TUNABLE("no_epochms_repts", "Disables 'epochms_repts'",
                 TUNABLE_BOOLEAN, &gbl_berkdb_epochms_repts,
                 INVERSE_VALUE | READONLY | NOARG, NULL, NULL, NULL, NULL);
REGISTER_TUNABLE("no_exit_on_internal_failure",
                 "Disables 'exit_on_internal_failure'", TUNABLE_BOOLEAN,
                 &gbl_exit_on_internal_error, INVERSE_VALUE | READONLY | NOARG,
                 NULL, NULL, NULL, NULL);
REGISTER_TUNABLE("nokeycompr", "Disables 'keycompr'", TUNABLE_BOOLEAN,
                 &gbl_keycompr, INVERSE_VALUE | READONLY | NOARG, NULL, NULL,
                 NULL, NULL);
REGISTER_TUNABLE("no_lock_conflict_trace", "Disables 'lock_conflict_trace'",
                 TUNABLE_BOOLEAN, &gbl_lock_conflict_trace,
                 INVERSE_VALUE | NOARG, NULL, NULL, NULL, NULL);
REGISTER_TUNABLE("nonames", NULL, TUNABLE_BOOLEAN, &gbl_nonames,
                 READONLY | NOARG | READEARLY, NULL, NULL, NULL, NULL);
REGISTER_TUNABLE("no_net_explicit_flush_trace",
                 "Disables 'net_explicit_flush_trace'", TUNABLE_BOOLEAN,
                 &explicit_flush_trace, INVERSE_VALUE | READONLY | NOARG, NULL,
                 NULL, NULL, NULL);
REGISTER_TUNABLE("no_null_blob_fix", "Disables 'null_blob_fix'",
                 TUNABLE_BOOLEAN, &gbl_disallow_null_blobs,
                 INVERSE_VALUE | READONLY | NOARG, NULL, NULL, NULL, NULL);
REGISTER_TUNABLE("norcache", "Disables 'rcache'", TUNABLE_BOOLEAN, &gbl_rcache,
                 INVERSE_VALUE | READONLY | NOARG, NULL, NULL, NULL, NULL);
REGISTER_TUNABLE("noreallearly", "Disables 'reallearly'", TUNABLE_BOOLEAN,
                 &gbl_reallyearly, INVERSE_VALUE | READONLY | NOARG, NULL, NULL,
                 NULL, NULL);
REGISTER_TUNABLE("norepdebug", "Disables 'repdebug'", TUNABLE_BOOLEAN,
                 &gbl_repdebug, INVERSE_VALUE | READONLY | NOARG, NULL, NULL,
                 NULL, NULL);
REGISTER_TUNABLE("no_rep_process_txn_trace", "Disables 'rep_process_txn_trace'",
                 TUNABLE_BOOLEAN, &gbl_rep_process_txn_time,
                 INVERSE_VALUE | READONLY | NOARG, NULL, NULL, NULL, NULL);
REGISTER_TUNABLE("no_round_robin_stripes", "Disables 'round_robin_stripes'",
                 TUNABLE_BOOLEAN, &gbl_round_robin_stripes,
                 INVERSE_VALUE | READONLY | NOARG, NULL, NULL, NULL, NULL);
REGISTER_TUNABLE("no_sc_inco_chk", NULL, TUNABLE_BOOLEAN, &gbl_sc_inco_chk,
                 READONLY | NOARG, NULL, NULL, NULL, NULL);
REGISTER_TUNABLE("no_static_tag_blob_fix", NULL, TUNABLE_BOOLEAN,
                 &gbl_force_notnull_static_tag_blobs,
                 INVERSE_VALUE | READONLY | NOARG, NULL, NULL, NULL, NULL);
REGISTER_TUNABLE("nosurprise", NULL, TUNABLE_BOOLEAN, &gbl_surprise,
                 INVERSE_VALUE | READONLY | NOARG, NULL, NULL, NULL, NULL);
REGISTER_TUNABLE("notimeout", "Turns off SQL timeouts. (Default: off)",
                 TUNABLE_BOOLEAN, &gbl_notimeouts, NOARG, NULL, NULL, NULL,
                 NULL);
REGISTER_TUNABLE("no_toblock_net_throttle", "Disables 'toblock_net_throttle'",
                 TUNABLE_BOOLEAN, &gbl_toblock_net_throttle,
                 INVERSE_VALUE | READONLY | NOARG, NULL, NULL, NULL, NULL);
REGISTER_TUNABLE("noudp", NULL, TUNABLE_BOOLEAN, &gbl_udp,
                 INVERSE_VALUE | READONLY | NOARG, NULL, NULL, NULL, NULL);
REGISTER_TUNABLE("no_update_delete_limit", NULL, TUNABLE_BOOLEAN,
                 &gbl_update_delete_limit, INVERSE_VALUE | READONLY | NOARG,
                 NULL, NULL, NULL, NULL);
REGISTER_TUNABLE("nowatch", "Disable watchdog. Watchdog aborts "
                            "the database if basic things like "
                            "creating threads, allocating memory, "
                            "etc. doesn't work. (Default: off)",
                 TUNABLE_BOOLEAN, &gbl_watchdog_disable_at_start,
                 READONLY | NOARG, NULL, NULL, NULL, NULL);
REGISTER_TUNABLE("null_blob_fix", NULL, TUNABLE_BOOLEAN,
                 &gbl_disallow_null_blobs, READONLY | NOARG, NULL, NULL, NULL,
                 NULL);
REGISTER_TUNABLE(
    "nullfkey",
    "Do not enforce foreign key constraints for null keys. (Default: off)",
    TUNABLE_BOOLEAN, &gbl_nullfkey, READONLY | NOARG | READEARLY, NULL, NULL,
    NULL, NULL);
/*
REGISTER_TUNABLE("nullsort", NULL, TUNABLE_ENUM,
                 &placeholder, READONLY, NULL, NULL, NULL, NULL);
*/
REGISTER_TUNABLE("num_contexts", NULL, TUNABLE_INTEGER, &gbl_num_contexts,
                 READONLY | NOZERO, NULL, NULL, NULL, NULL);
REGISTER_TUNABLE("num_qdbs", NULL, TUNABLE_INTEGER, &db->num_qdbs, READONLY,
                 NULL, NULL, num_qdbs_update, NULL);
REGISTER_TUNABLE("num_record_converts",
                 "During schema changes, pack this many records into a "
                 "transaction. (Default: 100)",
                 TUNABLE_INTEGER, &gbl_num_record_converts, READONLY | NOZERO,
                 NULL, NULL, NULL, NULL);
/* Backwards compatibility: This tunable DOES expect an argument. */
REGISTER_TUNABLE("oldrangexlim", NULL, TUNABLE_BOOLEAN,
                 &gbl_honor_rangextunit_for_old_apis, READONLY, NULL, NULL,
                 NULL, NULL);
REGISTER_TUNABLE("optimize_repdb_truncate",
                 "Enables use of optimized repdb truncate code. (Default: on)",
                 TUNABLE_BOOLEAN, &gbl_optimize_truncate_repdb,
                 READONLY | NOARG | READEARLY, NULL, NULL, NULL, NULL);
REGISTER_TUNABLE("osql_bkoff_netsend", NULL, TUNABLE_INTEGER,
                 &gbl_osql_bkoff_netsend, READONLY, NULL, NULL, NULL, NULL);
REGISTER_TUNABLE("osql_bkoff_netsend_lmt", NULL, TUNABLE_INTEGER,
                 &gbl_osql_bkoff_netsend_lmt, READONLY, NULL, NULL, NULL, NULL);
REGISTER_TUNABLE("osql_blockproc_timeout_sec", NULL, TUNABLE_INTEGER,
                 &gbl_osql_blockproc_timeout_sec, READONLY, NULL, NULL, NULL,
                 NULL);
REGISTER_TUNABLE("osql_heartbeat_alert_time", NULL, TUNABLE_INTEGER,
                 &gbl_osql_heartbeat_alert, READONLY | NOZERO, NULL,
                 osql_heartbeat_alert_time_verify, NULL, NULL);
REGISTER_TUNABLE("osql_heartbeat_send_time", NULL, TUNABLE_INTEGER,
                 &gbl_osql_heartbeat_send, READONLY | NOZERO, NULL, NULL, NULL,
                 NULL);
REGISTER_TUNABLE("osql_max_queue", NULL, TUNABLE_INTEGER, &gbl_osql_max_queue,
                 READONLY, NULL, NULL, NULL, NULL);
REGISTER_TUNABLE("osql_net_poll",
                 "Like net_sql, but for the offload network (used by write "
                 "transactions on replicants to send work to the master) "
                 "(Default: 100ms)",
                 TUNABLE_INTEGER, &gbl_osql_net_poll, READONLY, NULL, NULL,
                 NULL, NULL);
REGISTER_TUNABLE("osql_net_portmux_register_interval", NULL, TUNABLE_INTEGER,
                 &gbl_osql_net_portmux_register_interval, READONLY, NULL, NULL,
                 NULL, NULL);
REGISTER_TUNABLE("osqlprefaultthreads",
                 "If set, send prefaulting hints to nodes. (Default: 0)",
                 TUNABLE_INTEGER, &gbl_osqlpfault_threads, READONLY, NULL, NULL,
                 NULL, NULL);
REGISTER_TUNABLE("osql_verify_ext_chk",
                 "For block transaction mode only - after this many verify "
                 "errors, check if transaction is non-commitable (see default "
                 "isolation level). (Default: on)",
                 TUNABLE_INTEGER, &gbl_osql_verify_ext_chk, READONLY, NULL,
                 NULL, NULL, NULL);
REGISTER_TUNABLE("osql_verify_retry_max",
                 "Retry a transaction on a verify error this many times (see "
                 "optimistic concurrency control). (Default: 499)",
                 TUNABLE_INTEGER, &gbl_osql_verify_retries_max, READONLY, NULL,
                 NULL, NULL, NULL);
REGISTER_TUNABLE("override_cachekb", NULL, TUNABLE_INTEGER,
                 &db->override_cacheszkb, READONLY, NULL, NULL, NULL, NULL);
REGISTER_TUNABLE("page_compact_latency_ms", NULL, TUNABLE_INTEGER,
                 &gbl_pg_compact_latency_ms, READONLY, NULL, NULL, NULL, NULL);
REGISTER_TUNABLE("page_compact_target_ff", NULL, TUNABLE_DOUBLE,
                 &gbl_pg_compact_target_ff, NOARG, NULL, NULL,
                 page_compact_target_ff_update, NULL);
REGISTER_TUNABLE("page_compact_thresh_ff", NULL, TUNABLE_DOUBLE,
                 &gbl_pg_compact_thresh, READONLY | NOARG, NULL, NULL,
                 page_compact_thresh_ff_update, NULL);
REGISTER_TUNABLE("page_latches",
                 "If set, in rowlocks mode, will acquire fast latches on pages "
                 "instead of full locks. (Default: off)",
                 TUNABLE_BOOLEAN, &gbl_page_latches, READONLY | NOARG, NULL,
                 NULL, NULL, NULL);
/*
REGISTER_TUNABLE("pagesize", NULL, TUNABLE_INTEGER,
                 &placeholder, DEPRECATED|READONLY, NULL, NULL, NULL,
                 NULL);
*/
REGISTER_TUNABLE("parallel_recovery", NULL, TUNABLE_INTEGER,
                 &gbl_parallel_recovery_threads, READONLY, NULL, NULL, NULL,
                 NULL);
REGISTER_TUNABLE("penaltyincpercent", NULL, TUNABLE_INTEGER,
                 &gbl_penaltyincpercent, READONLY, NULL, NULL, NULL, NULL);
REGISTER_TUNABLE("perfect_ckp", NULL, TUNABLE_INTEGER, &gbl_use_perfect_ckp,
                 READONLY | NOARG, NULL, NULL, NULL, NULL);
REGISTER_TUNABLE("portmux_bind_path", NULL, TUNABLE_STRING,
                 &gbl_portmux_unix_socket, READONLY | READEARLY, NULL, NULL,
                 NULL, NULL);
REGISTER_TUNABLE("portmux_port", NULL, TUNABLE_INTEGER, &portmux_port,
                 READONLY | READEARLY, NULL, NULL, NULL, NULL);
REGISTER_TUNABLE("prefaulthelper_blockops", NULL, TUNABLE_INTEGER,
                 &gbl_prefaulthelper_blockops, READONLY, NULL, NULL, NULL,
                 NULL);
REGISTER_TUNABLE("prefaulthelper_sqlreadahead", NULL, TUNABLE_INTEGER,
                 &gbl_prefaulthelper_sqlreadahead, READONLY, NULL, NULL, NULL,
                 NULL);
REGISTER_TUNABLE("prefaulthelperthreads",
                 "Max number of prefault helper threads. (Default: 0)",
                 TUNABLE_INTEGER, &gbl_prefaulthelperthreads, READONLY, NULL,
                 NULL, NULL, NULL);
REGISTER_TUNABLE("print_syntax_err",
                 "Trace all SQL with syntax errors. (Default: off)",
                 TUNABLE_BOOLEAN, &gbl_print_syntax_err, READONLY | NOARG, NULL,
                 NULL, NULL, NULL);
REGISTER_TUNABLE("random_lock_release_interval", NULL, TUNABLE_INTEGER,
                 &gbl_sql_random_release_interval, READONLY, NULL, NULL, NULL,
                 NULL);
REGISTER_TUNABLE("rangextlim", NULL, TUNABLE_INTEGER, &gbl_rangextunit,
                 READONLY | NOZERO, NULL, NULL, NULL, NULL);
REGISTER_TUNABLE(
    "rcache", "Keep a lookaside cache of root pages for B-trees. (Default: on)",
    TUNABLE_BOOLEAN, &gbl_rcache, READONLY | NOARG, NULL, NULL, NULL, NULL);
REGISTER_TUNABLE("reallearly",
                 "Acknowledge as soon as a commit record is seen by the "
                 "replicant (before it's applied). This effectively makes "
                 "replication asynchronous, so reads may not see the effects "
                 "of a committed transaction yet. (Default: off)",
                 TUNABLE_BOOLEAN, &gbl_reallyearly, READONLY | NOARG, NULL,
                 NULL, NULL, NULL);
REGISTER_TUNABLE("reject_osql_mismatch", "(Default: on)", TUNABLE_BOOLEAN,
                 &gbl_reject_osql_mismatch, READONLY | NOARG, NULL, NULL, NULL,
                 NULL);
REGISTER_TUNABLE("repchecksum",
                 "Enable to perform additional checksumming of replication "
                 "stream. Note: Log records in replication stream already have "
                 "checksums. (Default: off)",
                 TUNABLE_BOOLEAN, &gbl_repchecksum, READONLY | NOARG, NULL,
                 NULL, NULL, NULL);
REGISTER_TUNABLE("repdebug", "Enables replication debug messages.",
                 TUNABLE_BOOLEAN, &gbl_repdebug, READONLY | NOARG, NULL, NULL,
                 NULL, NULL);
REGISTER_TUNABLE("replicant_latches",
                 "Also acquire latches on replicants. (Default: off)",
                 TUNABLE_BOOLEAN, &gbl_replicant_latches, READONLY | NOARG,
                 NULL, NULL, NULL, NULL);
REGISTER_TUNABLE("replicate_local",
                 "When enabled, record all database events to a comdb2_oplog "
                 "table. This can be used to set clusters/instances that are "
                 "fed data from a database cluster. Alternate ways of doing "
                 "this are being planned, so enabling this option should not "
                 "be needed in the near future. (Default: off)",
                 TUNABLE_BOOLEAN, &gbl_replicate_local, READONLY | NOARG, NULL,
                 NULL, NULL, NULL);
REGISTER_TUNABLE("replicate_local_concurrent", NULL, TUNABLE_BOOLEAN,
                 &gbl_replicate_local_concurrent, READONLY | NOARG, NULL, NULL,
                 NULL, NULL);
REGISTER_TUNABLE("report_deadlock_verbose",
                 "If set, dump the current thread's stack for every deadlock. "
                 "(Default: off)",
                 TUNABLE_BOOLEAN, &gbl_disable_deadlock_trace, NOARG, NULL,
                 NULL, NULL, NULL);
REGISTER_TUNABLE("deadlkon", "Same as 'report_deadlock_verbose'",
                 TUNABLE_BOOLEAN, &gbl_disable_deadlock_trace, NOARG, NULL,
                 NULL, NULL, NULL);
REGISTER_TUNABLE("deadlkoff", "Disables 'report_deadlock_verbose'",
                 TUNABLE_BOOLEAN, &gbl_disable_deadlock_trace,
                 INVERSE_VALUE | NOARG, NULL, NULL, NULL, NULL);
REGISTER_TUNABLE("rep_process_txn_trace",
                 "If set, report processing time on replicant for all "
                 "transactions. (Default: off)",
                 TUNABLE_BOOLEAN, &gbl_rep_process_txn_time, READONLY | NOARG,
                 NULL, NULL, NULL, NULL);
REGISTER_TUNABLE("reqldiffstat", NULL, TUNABLE_INTEGER, &diffstat_thresh,
                 READONLY, NULL, NULL, NULL, NULL);
REGISTER_TUNABLE("reqltruncate", NULL, TUNABLE_INTEGER, &reqltruncate, READONLY,
                 NULL, NULL, NULL, NULL);
REGISTER_TUNABLE("retry", NULL, TUNABLE_INTEGER, &db->retry, READONLY, NULL,
                 NULL, retry_update, NULL);
REGISTER_TUNABLE("round_robin_stripes",
                 "Alternate to which table stripe new records are written. The "
                 "default is to keep stripe affinity by writer. (Default: off)",
                 TUNABLE_BOOLEAN, &gbl_round_robin_stripes, READONLY | NOARG,
                 NULL, NULL, NULL, NULL);
REGISTER_TUNABLE("rr_enable_count_changes", NULL, TUNABLE_BOOLEAN,
                 &gbl_rrenablecountchanges, READONLY | NOARG, NULL, NULL, NULL,
                 NULL);
REGISTER_TUNABLE("sbuftimeout", NULL, TUNABLE_INTEGER, &gbl_sbuftimeout,
                 READONLY, NULL, NULL, NULL, NULL);
REGISTER_TUNABLE("sc_del_unused_files_threshold", NULL, TUNABLE_INTEGER,
                 &gbl_sc_del_unused_files_threshold_ms, READONLY | NOZERO, NULL,
                 NULL, NULL, NULL);
REGISTER_TUNABLE("simulate_rowlock_deadlock", NULL, TUNABLE_INTEGER,
                 &gbl_simulate_rowlock_deadlock_interval, 0, NULL, NULL,
                 simulate_rowlock_deadlock_update, NULL);
REGISTER_TUNABLE("singlemeta", NULL, TUNABLE_INTEGER, &gbl_init_single_meta,
                 READONLY | NOARG, NULL, NULL, NULL, NULL);
REGISTER_TUNABLE("skip_clear_queue_extents", NULL, TUNABLE_BOOLEAN,
                 &skip_clear_queue_extents, READONLY | NOARG, NULL, NULL, NULL,
                 NULL);
REGISTER_TUNABLE("slowfget", NULL, TUNABLE_INTEGER, &__slow_memp_fget_ns,
                 READONLY, NULL, NULL, NULL, NULL);
REGISTER_TUNABLE("slowread", NULL, TUNABLE_INTEGER, &__slow_read_ns, READONLY,
                 NULL, NULL, NULL, NULL);
REGISTER_TUNABLE("slow_rep_process_txn_freq", NULL, TUNABLE_INTEGER,
                 &gbl_slow_rep_process_txn_freq, READONLY, NULL, NULL, NULL,
                 NULL);
REGISTER_TUNABLE("slow_rep_process_txn_maxms", NULL, TUNABLE_INTEGER,
                 &gbl_slow_rep_process_txn_maxms, READONLY, NULL, NULL, NULL,
                 NULL);
REGISTER_TUNABLE("slowwrite", NULL, TUNABLE_INTEGER, &__slow_write_ns, READONLY,
                 NULL, NULL, NULL, NULL);
REGISTER_TUNABLE("sort_nulls_with_header",
                 "Using record headers in key sorting. (Default: on)",
                 TUNABLE_BOOLEAN, &gbl_sort_nulls_correctly, READONLY | NOARG,
                 NULL, NULL, NULL, NULL);
REGISTER_TUNABLE("spfile", NULL, TUNABLE_STRING, &gbl_spfile_name, READONLY,
                 NULL, NULL, spfile_update, NULL);
REGISTER_TUNABLE("sqlflush", "Force flushing the current record "
                             "stream to client every specified "
                             "number of records. (Default: 0)",
                 TUNABLE_INTEGER, &gbl_sqlflush_freq, READONLY, NULL, NULL,
                 NULL, NULL);
REGISTER_TUNABLE("sqlreadahead", NULL, TUNABLE_INTEGER, &gbl_sqlreadahead,
                 READONLY, NULL, NULL, NULL, NULL);
REGISTER_TUNABLE("sqlreadaheadthresh", NULL, TUNABLE_INTEGER,
                 &gbl_sqlreadaheadthresh, READONLY, NULL, NULL, NULL, NULL);
REGISTER_TUNABLE("sqlsortermem", "Maximum amount of memory to be "
                                 "allocated to the sqlite sorter. "
                                 "(Default: 314572800)",
                 TUNABLE_INTEGER, &gbl_sqlite_sorter_mem, READONLY, NULL, NULL,
                 NULL, NULL);
REGISTER_TUNABLE("sqlsortermult", NULL, TUNABLE_INTEGER, &gbl_sqlite_sortermult,
                 READONLY, NULL, NULL, NULL, NULL);
REGISTER_TUNABLE("sql_time_threshold",
                 "Sets the threshold time in ms after which queries are "
                 "reported as running a long time. (Default: 5000 ms)",
                 TUNABLE_INTEGER, &gbl_sql_time_threshold, READONLY, NULL, NULL,
                 NULL, NULL);
REGISTER_TUNABLE("sql_tranlevel_default",
                 "Sets the default SQL transaction level for the database.",
                 TUNABLE_ENUM, &gbl_sql_tranlevel_default, READONLY,
                 sql_tranlevel_default_value, NULL,
                 sql_tranlevel_default_update, NULL);
REGISTER_TUNABLE(
    "sqlwrtimeout",
    "Set timeout for writing to an SQL connection. (Default: 10000ms)",
    TUNABLE_INTEGER, &gbl_sqlwrtimeoutms, READONLY, NULL, NULL, NULL, NULL);
REGISTER_TUNABLE("static_tag_blob_fix", NULL, TUNABLE_BOOLEAN,
                 &gbl_force_notnull_static_tag_blobs, READONLY | NOARG, NULL,
                 NULL, NULL, NULL);
REGISTER_TUNABLE("surprise", NULL, TUNABLE_BOOLEAN, &gbl_surprise,
                 READONLY | NOARG, NULL, NULL, NULL, NULL);
/*
  Note: survive_n_master_swings' value < 0 was previously ignored without
  any error.
*/
REGISTER_TUNABLE("survive_n_master_swings",
                 "Have a node retry applying a transaction against a new "
                 "master this many times before giving up. (Default: 600)",
                 TUNABLE_INTEGER, &gbl_survive_n_master_swings, READONLY, NULL,
                 NULL, NULL, NULL);
REGISTER_TUNABLE("temptable_limit",
                 "Set the maximum number of temporary tables the database can "
                 "create. (Default: 8192)",
                 TUNABLE_INTEGER, &gbl_temptable_pool_capacity, READONLY, NULL,
                 NULL, NULL, NULL);
REGISTER_TUNABLE("test_blob_race", NULL, TUNABLE_INTEGER, &gbl_test_blob_race,
                 READONLY, NULL, NULL, NULL, NULL);
REGISTER_TUNABLE("test_scindex_deadlock",
                 "Test index on expressions schema change deadlock",
                 TUNABLE_BOOLEAN, &gbl_test_scindex_deadlock, READONLY, NULL,
                 NULL, NULL, NULL);
REGISTER_TUNABLE("test_sc_resume_race",
                 "Test race between schemachange resume and blockprocessor",
                 TUNABLE_BOOLEAN, &gbl_test_sc_resume_race, READONLY, NULL,
                 NULL, NULL, NULL);
REGISTER_TUNABLE("throttlesqloverlog",
                 "On a full queue of SQL requests, dump the current thread "
                 "pool this often (in secs). (Default: 5sec)",
                 TUNABLE_INTEGER, &gbl_throttle_sql_overload_dump_sec, READONLY,
                 NULL, NULL, NULL, NULL);
REGISTER_TUNABLE("toblock_net_throttle",
                 "Throttle writes in apply_changes. (Default: off)",
                 TUNABLE_BOOLEAN, &gbl_toblock_net_throttle, READONLY | NOARG,
                 NULL, NULL, NULL, NULL);
REGISTER_TUNABLE("track_berk_locks", NULL, TUNABLE_INTEGER,
                 &gbl_berkdb_track_locks, READONLY | NOARG, NULL, NULL, NULL,
                 NULL);
REGISTER_TUNABLE("udp", NULL, TUNABLE_BOOLEAN, &gbl_udp, READONLY | NOARG, NULL,
                 NULL, NULL, NULL);
REGISTER_TUNABLE("unnatural_types", "Same as 'surprise'", TUNABLE_BOOLEAN,
                 &gbl_surprise, READONLY | NOARG, NULL, NULL, NULL, NULL);
REGISTER_TUNABLE("update_delete_limit", NULL, TUNABLE_BOOLEAN,
                 &gbl_update_delete_limit, READONLY | NOARG, NULL, NULL, NULL,
                 NULL);
REGISTER_TUNABLE("updategenids",
                 "Enable use of update genid scheme. (Default: off)",
                 TUNABLE_BOOLEAN, &gbl_updategenids, READONLY | NOARG, NULL,
                 NULL, NULL, NULL);
REGISTER_TUNABLE("update_shadows_interval",
                 "Set to higher than 0 to update snaphots on every Nth "
                 "operation. (Default: 0, update on for every operation)",
                 TUNABLE_INTEGER, &gbl_update_shadows_interval, 0, NULL, NULL,
                 NULL, NULL);
REGISTER_TUNABLE("upd_null_cstr_return_conv_err", NULL, TUNABLE_INTEGER,
                 &gbl_upd_null_cstr_return_conv_err, READONLY | NOARG, NULL,
                 NULL, NULL, NULL);
REGISTER_TUNABLE("use_appsock_as_sqlthread", NULL, TUNABLE_INTEGER,
                 &gbl_use_appsock_as_sqlthread, READONLY | NOARG, NULL, NULL,
                 NULL, NULL);
REGISTER_TUNABLE("use_live_schema_change", NULL, TUNABLE_INTEGER,
                 &gbl_default_livesc, READONLY | NOARG, NULL, NULL, NULL, NULL);
/*
REGISTER_TUNABLE("use_llmeta", NULL, TUNABLE_INTEGER,
                 &gbl_use_llmeta, READONLY, NULL, NULL, NULL, NULL);
*/
REGISTER_TUNABLE("usenames", NULL, TUNABLE_BOOLEAN, &gbl_nonames,
                 INVERSE_VALUE | READONLY | NOARG | READEARLY, NULL, NULL, NULL,
                 NULL);
REGISTER_TUNABLE("use_node_priority",
                 "Sets node priority for the db. (Default: off)",
                 TUNABLE_BOOLEAN, &gbl_use_node_pri, READONLY | NOARG, NULL,
                 NULL, NULL, NULL);
REGISTER_TUNABLE("use_nondedicated_network", NULL, TUNABLE_BOOLEAN | NOARG,
                 &_non_dedicated_subnet, READONLY, NULL, NULL,
                 net_add_nondedicated_subnet, NULL);
/*
REGISTER_TUNABLE(
    "use_parallel_schema_change",
    "Scan stripes for a table in parallel during schema change. (Default: on)",
    TUNABLE_BOOLEAN, &gbl_default_sc_scanmode, READONLY, NULL, NULL, NULL,
    NULL);
*/

REGISTER_TUNABLE("use_planned_schema_change",
                 "Only change entities that need to change on a schema change. "
                 "Disable to always rebuild all data files and indices for the "
                 "changing table. (Default: 1)",
                 TUNABLE_INTEGER, &gbl_default_plannedsc, READONLY | NOARG,
                 NULL, NULL, NULL, NULL);
REGISTER_TUNABLE("watchthreshold", NULL, TUNABLE_INTEGER,
                 &gbl_watchdog_watch_threshold, READONLY, NULL, NULL, NULL,
                 NULL);
REGISTER_TUNABLE("ctrace_nlogs",
                 "When rolling trace files, keep this many. The older files "
                 "will have incrementing number suffixes (.1, .2, etc.). "
                 "(Default: 7)",
                 TUNABLE_INTEGER, &nlogs, READONLY | NOZERO, NULL, NULL, NULL,
                 NULL);
REGISTER_TUNABLE("ctrace_rollat",
                 "Roll database debug trace file "
                 "($COMDB2_ROOT/var/log/cdb2/$dbname.trc.c) at specified size. "
                 "Set to 0 (default) to never roll.",
                 TUNABLE_INTEGER, &rollat, READONLY | NOZERO, NULL, NULL,
                 ctrace_set_rollat, NULL);
REGISTER_TUNABLE(
    "debugthreads",
    "If set to 'on' enables trace on thread events. (Default: off)",
    TUNABLE_BOOLEAN, &thread_debug, READONLY, NULL, NULL, NULL, NULL);
REGISTER_TUNABLE(
    "dumpthreadonexit",
    "If set to 'on' dump resources held by a thread on exit. (Default: off)",
    TUNABLE_BOOLEAN, &dump_resources_on_thread_exit, READONLY, NULL, NULL, NULL,
    NULL);
REGISTER_TUNABLE("stack_disable", NULL, TUNABLE_BOOLEAN, &gbl_walkback_enabled,
                 INVERSE_VALUE | NOARG, NULL, NULL, NULL, NULL);
REGISTER_TUNABLE("stack_enable", NULL, TUNABLE_BOOLEAN, &gbl_walkback_enabled,
                 NOARG, NULL, NULL, NULL, NULL);
REGISTER_TUNABLE("stack_warn_threshold", NULL, TUNABLE_INTEGER, &gbl_warnthresh,
                 READONLY | NOZERO, NULL, NULL, NULL, NULL);
REGISTER_TUNABLE("ack_trace",
                 "Every second, produce trace for ack messages. (Default: off)",
                 TUNABLE_BOOLEAN, &gbl_ack_trace, READONLY | NOARG, NULL, NULL,
                 NULL, NULL);
REGISTER_TUNABLE("no_ack_trace", "Disables 'ack_trace'", TUNABLE_BOOLEAN,
                 &gbl_ack_trace, INVERSE_VALUE | READONLY | NOARG, NULL, NULL,
                 NULL, NULL);
REGISTER_TUNABLE("bdblock_debug", NULL, TUNABLE_BOOLEAN, &gbl_bdblock_debug,
                 READONLY | NOARG, NULL, NULL, NULL, NULL);
REGISTER_TUNABLE("debug.autoanalyze", "debug autoanalyze operations",
                 TUNABLE_BOOLEAN, &gbl_debug_aa, NOARG, NULL, NULL, NULL, NULL);
REGISTER_TUNABLE("bdboslog", NULL, TUNABLE_INTEGER, &gbl_namemangle_loglevel,
                 READONLY, NULL, NULL, NULL, NULL);
REGISTER_TUNABLE("deadlock_rep_retry_max", NULL, TUNABLE_INTEGER,
                 &max_replication_trans_retries, READONLY | NOZERO, NULL, NULL,
                 NULL, NULL);
REGISTER_TUNABLE("logmsg", NULL, TUNABLE_COMPOSITE, NULL, INTERNAL | READEARLY,
                 NULL, NULL, NULL, NULL);
REGISTER_TUNABLE("logmsg.level",
                 "All messages below this level will not be logged.",
                 TUNABLE_ENUM, NULL, READEARLY, logmsg_level_value, NULL,
                 logmsg_level_update, NULL);
REGISTER_TUNABLE("logmsg.syslog", "Log messages to syslog.", TUNABLE_BOOLEAN,
                 NULL, NOARG | READEARLY, logmsg_syslog_value, NULL,
                 logmsg_syslog_update, NULL);
REGISTER_TUNABLE("logmsg.timestamp", "Stamp all messages with timestamp.",
                 TUNABLE_BOOLEAN, NULL, NOARG | READEARLY,
                 logmsg_timestamp_value, NULL, logmsg_timestamp_update, NULL);
REGISTER_TUNABLE("logmsg.notimestamp", "Disables 'syslog.timestamp'.",
                 TUNABLE_BOOLEAN, NULL, INVERSE_VALUE | NOARG | READEARLY,
                 logmsg_timestamp_value, NULL, logmsg_timestamp_update, NULL);
REGISTER_TUNABLE("block_set_commit_genid_trace",
                 "Print trace when blocking set commit_genid. (Default: off)",
                 TUNABLE_BOOLEAN, &gbl_block_set_commit_genid_trace, INTERNAL,
                 NULL, NULL, NULL, NULL);
REGISTER_TUNABLE("abort_on_unset_ha_flag",
                 "Abort in snap_uid_retry if ha is unset. (Default: off)",
                 TUNABLE_BOOLEAN, &gbl_abort_on_unset_ha_flag, INTERNAL, NULL,
                 NULL, NULL, NULL);
REGISTER_TUNABLE("write_dummy_trace",
                 "Print trace when doing a dummy write. (Default: off)",
                 TUNABLE_BOOLEAN, &gbl_write_dummy_trace, INTERNAL, NULL, NULL,
                 NULL, NULL);
REGISTER_TUNABLE("seed_genid", "Set genid-seed in hex for genid48 test.",
                 TUNABLE_STRING, NULL, EXPERIMENTAL | INTERNAL,
                 next_genid_value, NULL, genid_seed_update, NULL);
REGISTER_TUNABLE("abort_on_bad_upgrade",
                 "Abort in upgrade current-generation exceeds ctrl-gen.",
                 TUNABLE_BOOLEAN, &gbl_abort_on_incorrect_upgrade,
                 EXPERIMENTAL | INTERNAL, NULL, NULL, NULL, NULL);
REGISTER_TUNABLE("poll_in_pgfree_recover", "Poll pgfree recovery handler.",
                 TUNABLE_BOOLEAN, &gbl_poll_in_pg_free_recover,
                 EXPERIMENTAL | INTERNAL, NULL, NULL, NULL, NULL);
REGISTER_TUNABLE("rep_badgen_trace", "Trace on rep mismatched generations.",
                 TUNABLE_BOOLEAN, &gbl_rep_badgen_trace,
                 EXPERIMENTAL | INTERNAL, NULL, NULL, NULL, NULL);
REGISTER_TUNABLE("dump_zero_coherency_ts", "Enable zero-coherency-ts trace.",
                 TUNABLE_BOOLEAN, &gbl_dump_zero_coherency_timestamp,
                 EXPERIMENTAL | INTERNAL, NULL, NULL, NULL, NULL);
REGISTER_TUNABLE("allow_incoherent_sql", "Enable sql against incoherent nodes.",
                 TUNABLE_BOOLEAN, &gbl_allow_incoherent_sql,
                 EXPERIMENTAL | INTERNAL, NULL, NULL, NULL, NULL);
REGISTER_TUNABLE("rep_process_msg_print_rc", "Print rc from rep_process_msg.",
                 TUNABLE_BOOLEAN, &gbl_rep_process_msg_print_rc,
                 EXPERIMENTAL | INTERNAL, NULL, NULL, NULL, NULL);
REGISTER_TUNABLE("verbose_master_req",
                 "Print trace showing master-req protocol.", TUNABLE_BOOLEAN,
                 &gbl_verbose_master_req, EXPERIMENTAL | INTERNAL, NULL, NULL,
                 NULL, NULL);
REGISTER_TUNABLE("verbose_send_cohlease",
                 "Print trace from lease-issue thread.", TUNABLE_BOOLEAN,
                 &gbl_verbose_send_coherency_lease, EXPERIMENTAL | INTERNAL,
                 NULL, NULL, NULL, NULL);
REGISTER_TUNABLE("reset_on_unelectable_cluster", "Reset master if unelectable.",
                 TUNABLE_BOOLEAN, &gbl_reset_on_unelectable_cluster,
                 EXPERIMENTAL | INTERNAL, NULL, NULL, NULL, NULL);
REGISTER_TUNABLE("decoupled_logputs",
                 "Perform logputs out-of-band. (Default: on)", TUNABLE_BOOLEAN,
                 &gbl_decoupled_logputs, EXPERIMENTAL | INTERNAL, NULL, NULL,
                 NULL, NULL);
REGISTER_TUNABLE("apply_pollms",
                 "Apply-thread poll time before checking queue. "
                 "(Default: 100ms)",
                 TUNABLE_INTEGER, &gbl_apply_thread_pollms,
                 EXPERIMENTAL | INTERNAL, NULL, NULL, NULL, NULL);
REGISTER_TUNABLE("rep_verify_always_grab_writelock",
                 "Force every rep_verify to grab writelock.", TUNABLE_BOOLEAN,
                 &gbl_rep_verify_always_grab_writelock, EXPERIMENTAL | INTERNAL,
                 NULL, NULL, NULL, NULL);
REGISTER_TUNABLE("rep_verify_will_recover_trace",
                 "Trace rep_verify_will_recover.", TUNABLE_BOOLEAN,
                 &gbl_rep_verify_will_recover_trace, EXPERIMENTAL | INTERNAL,
                 NULL, NULL, NULL, NULL);
REGISTER_TUNABLE("max_wr_rows_per_txn",
                 "Set the max written rows per transaction.", TUNABLE_INTEGER,
                 &gbl_max_wr_rows_per_txn, 0, NULL, NULL, NULL, NULL);
REGISTER_TUNABLE("print_deadlock_cycles",
                 "Print all deadlock cycles. (Default: off)", TUNABLE_BOOLEAN,
                 &gbl_print_deadlock_cycles, NOARG, NULL, NULL, NULL, NULL);
REGISTER_TUNABLE("always_send_cnonce",
                 "Always send cnonce to master. (Default: on)", TUNABLE_BOOLEAN,
                 &gbl_always_send_cnonce, NOARG, NULL, NULL, NULL, NULL);
REGISTER_TUNABLE("force_serial_on_writelock", "Disable parallel rep on "
                                              "upgrade.  (Default: on)",
                 TUNABLE_BOOLEAN, &gbl_force_serial_on_writelock,
                 EXPERIMENTAL | INTERNAL, NULL, NULL, NULL, NULL);
REGISTER_TUNABLE("processor_thd_poll", "Poll before dispatching worker thds. "
                                       "(Default: 0ms)",
                 TUNABLE_INTEGER, &gbl_processor_thd_poll,
                 EXPERIMENTAL | INTERNAL, NULL, NULL, NULL, NULL);
REGISTER_TUNABLE("time_rep_apply", "Display rep-apply times periodically. "
                                   "(Default: off)",
                 TUNABLE_BOOLEAN, &gbl_time_rep_apply, EXPERIMENTAL | INTERNAL,
                 NULL, NULL, NULL, NULL);
REGISTER_TUNABLE("logput_window",
                 "Drop log-broadcasts for incoherent nodes "
                 "more than this many bytes behind.  (Default: 0)",
                 TUNABLE_INTEGER, &gbl_incoherent_logput_window,
                 EXPERIMENTAL | INTERNAL, NULL, NULL, NULL, NULL);
REGISTER_TUNABLE("dump_full_netqueue", "Dump net-queue on full rcode. "
                                       "(Default: off)",
                 TUNABLE_BOOLEAN, &gbl_dump_full_net_queue,
                 EXPERIMENTAL | INTERNAL, NULL, NULL, NULL, NULL);
REGISTER_TUNABLE(
    "max_clientstats",
    "Max number of client stats stored in comdb2_clientstats. (Default: 10000)",
    TUNABLE_INTEGER, &gbl_max_clientstats_cache, DYNAMIC, NULL, NULL, NULL,
    NULL);
REGISTER_TUNABLE("max_logput_queue",
                 "Maximum queued log-records.  (Default: 100000)",
                 TUNABLE_INTEGER, &gbl_max_logput_queue,
                 EXPERIMENTAL | INTERNAL, NULL, NULL, NULL, NULL);
REGISTER_TUNABLE("master_req_waitms",
                 "Request master once per this interval.  (Default: 200ms)",
                 TUNABLE_INTEGER, &gbl_master_req_waitms,
                 EXPERIMENTAL | INTERNAL, NULL, NULL, NULL, NULL);
REGISTER_TUNABLE("req_all_threshold",
                 "Use req_all if a replicant is behind by "
                 "this amount or more.  (Default: 10000000)",
                 TUNABLE_INTEGER, &gbl_req_all_threshold,
                 EXPERIMENTAL | INTERNAL, NULL, NULL, NULL, NULL);
REGISTER_TUNABLE("fill_throttle",
                 "Throttle fill-reqs to once per fill-throttle ms.  "
                 "(Default: 500ms)",
                 TUNABLE_INTEGER, &gbl_fills_waitms, EXPERIMENTAL | INTERNAL,
                 NULL, NULL, NULL, NULL);
REGISTER_TUNABLE("verbose_fills", "Print fill trace.  (Default: off)",
                 TUNABLE_BOOLEAN, &gbl_verbose_fills, EXPERIMENTAL | INTERNAL,
                 NULL, NULL, NULL, NULL);
REGISTER_TUNABLE("verbose_repdups",
                 "Print trace on duplicate replication.  (Default: off)",
                 TUNABLE_BOOLEAN, &gbl_verbose_repdups, EXPERIMENTAL | INTERNAL,
                 NULL, NULL, NULL, NULL);
REGISTER_TUNABLE("warn_queue_latency",
                 "Trace for log queues processed that are older than this.  "
                 "(Default: 500ms)",
                 TUNABLE_INTEGER, &gbl_warn_queue_latency_threshold,
                 EXPERIMENTAL | INTERNAL, NULL, NULL, NULL, NULL);
REGISTER_TUNABLE("print_net_queue_size",
                 "Trace for net queue size.  (Default: off)", TUNABLE_BOOLEAN,
                 &gbl_print_net_queue_size, EXPERIMENTAL | INTERNAL, NULL, NULL,
                 NULL, NULL);
REGISTER_TUNABLE("verbose_repmore_trace",
                 "Verbose trace for rep-more requests.  (Default: off)",
                 TUNABLE_BOOLEAN, &gbl_trace_repmore_reqs,
                 EXPERIMENTAL | INTERNAL, NULL, NULL, NULL, NULL);
REGISTER_TUNABLE("throttle_logput_trace",
                 "Print trace when stopping logputs "
                 "to incoherent nodes.  (Default: off)",
                 TUNABLE_BOOLEAN, &gbl_throttle_logput_trace,
                 EXPERIMENTAL | INTERNAL, NULL, NULL, NULL, NULL);
REGISTER_TUNABLE("catchup_window_trace",
                 "Print master catchup window trace.  (Default: off)",
                 TUNABLE_BOOLEAN, &gbl_catchup_window_trace,
                 EXPERIMENTAL | INTERNAL, NULL, NULL, NULL, NULL);
REGISTER_TUNABLE("early_ack_trace",
                 "Print trace when sending an early ack.  (Default: off)",
                 TUNABLE_BOOLEAN, &gbl_early_ack_trace, EXPERIMENTAL | INTERNAL,
                 NULL, NULL, NULL, NULL);
REGISTER_TUNABLE("commit_delay_trace", "Verbose commit-delays.  (Default: off)",
                 TUNABLE_BOOLEAN, &gbl_commit_delay_trace,
                 EXPERIMENTAL | INTERNAL, NULL, NULL, NULL, NULL);
REGISTER_TUNABLE("set_coherent_state_trace",
                 "Verbose coherency trace.  (Default: off)", TUNABLE_BOOLEAN,
                 &gbl_set_coherent_state_trace, EXPERIMENTAL | INTERNAL, NULL,
                 NULL, NULL, NULL);
REGISTER_TUNABLE("finish_fill_threshold",
                 "Fill to end if end is less than this.  (Default: 60000000)",
                 TUNABLE_INTEGER, &gbl_finish_fill_threshold,
                 EXPERIMENTAL | INTERNAL, NULL, NULL, NULL, NULL);
REGISTER_TUNABLE("req_delay_count_threshold",
                 "Request commit-delay if falling "
                 "behind this many times.  (Default: 5)",
                 TUNABLE_INTEGER, &gbl_req_delay_count_threshold,
                 EXPERIMENTAL | INTERNAL, NULL, NULL, NULL, NULL);
REGISTER_TUNABLE("max_apply_dequeue",
                 "Limit apply-processing to this many per "
                 "loop.  this many times.  (Default: 100000)",
                 TUNABLE_INTEGER, &gbl_max_apply_dequeue,
                 EXPERIMENTAL | INTERNAL, NULL, NULL, NULL, NULL);
REGISTER_TUNABLE("last_locked_seqnum",
                 "Broadcast last-locked variable as seqnum.  (Default: on)",
                 TUNABLE_BOOLEAN, &gbl_last_locked_seqnum,
                 EXPERIMENTAL | INTERNAL, NULL, NULL, NULL, NULL);
REGISTER_TUNABLE("rep_getlock_latency",
                 "Sleep on replicant before getting locks.  (Default: 0)",
                 TUNABLE_INTEGER, &gbl_getlock_latencyms,
                 EXPERIMENTAL | INTERNAL, NULL, NULL, NULL, NULL);
REGISTER_TUNABLE("net_writer_poll_ms",
                 "Poll time for net writer thread.  (Default: 1000)",
                 TUNABLE_INTEGER, &gbl_net_writer_thread_poll_ms,
                 EXPERIMENTAL | INTERNAL, NULL, NULL, NULL, NULL);
REGISTER_TUNABLE("inmem_repdb_maxlog",
                 "Maximum records for in-memory replist.  "
                 "(Default: 10000)",
                 TUNABLE_INTEGER, &gbl_inmem_repdb_maxlog,
                 EXPERIMENTAL | INTERNAL, NULL, NULL, NULL, NULL);
REGISTER_TUNABLE("durable_set_trace",
                 "Trace setting durable lsn.  (Default: off)", TUNABLE_BOOLEAN,
                 &gbl_durable_set_trace, EXPERIMENTAL | INTERNAL, NULL, NULL,
                 NULL, NULL);
REGISTER_TUNABLE("set_seqnum_trace",
                 "Trace setting setting seqnum.  (Default: off)",
                 TUNABLE_BOOLEAN, &gbl_set_seqnum_trace,
                 EXPERIMENTAL | INTERNAL, NULL, NULL, NULL, NULL);
REGISTER_TUNABLE("elect_priority_bias",
                 "Bias this node's election priority by this amount.  "
                 "(Default: 0)",
                 TUNABLE_INTEGER, &gbl_elect_priority_bias, 0, NULL, NULL, NULL,
                 NULL);
REGISTER_TUNABLE("apply_queue_memory",
                 "Current memory usage of apply-queue.  (Default: 0)",
                 TUNABLE_INTEGER, &gbl_apply_queue_memory, READONLY, NULL, NULL,
                 NULL, NULL);
REGISTER_TUNABLE("inmem_repdb_memory",
                 "Current memory usage of in-memory repdb.  (Default: 0)",
                 TUNABLE_INTEGER, &gbl_inmem_repdb_memory, READONLY, NULL, NULL,
                 NULL, NULL);
REGISTER_TUNABLE("queuedb_genid_filename",
                 "Use genid in queuedb filenames.  (Default: on)",
                 TUNABLE_BOOLEAN, &gbl_queuedb_genid_filename, READONLY, NULL,
                 NULL, NULL, NULL);
REGISTER_TUNABLE("random_election_timeout",
                 "Use a random timeout in election.  (Default: on)",
                 TUNABLE_BOOLEAN, &gbl_rand_elect_timeout,
                 EXPERIMENTAL | INTERNAL, NULL, NULL, NULL, NULL);
REGISTER_TUNABLE("random_elect_min_ms",
                 "Minimum election timeout.  (Default: 1000)", TUNABLE_INTEGER,
                 &gbl_rand_elect_min_ms, EXPERIMENTAL | INTERNAL, NULL, NULL,
                 NULL, NULL);
REGISTER_TUNABLE("random_elect_max_ms",
                 "Maximum election timeout.  (Default: 7000)", TUNABLE_INTEGER,
                 &gbl_rand_elect_max_ms, EXPERIMENTAL | INTERNAL, NULL, NULL,
                 NULL, NULL);
REGISTER_TUNABLE("legacy_defaults", "Configure server with legacy defaults",
                 TUNABLE_BOOLEAN, NULL, NOARG | INTERNAL | READONLY | READEARLY,
                 NULL, NULL, pre_read_legacy_defaults, NULL);
REGISTER_TUNABLE("abort_on_reconstruct_failure",
                 "Abort database if snapshot fails to reconstruct a record.  "
                 "(Default: off)",
                 TUNABLE_BOOLEAN, &gbl_abort_on_reconstruct_failure,
                 EXPERIMENTAL | INTERNAL, NULL, NULL, NULL, NULL);

REGISTER_TUNABLE("netconndumptime",
                 "Dump connection statistics to ctrace this often.",
                 TUNABLE_INTEGER, NULL, 0, netconndumptime_value, NULL, 
                 netconndumptime_update, NULL);

REGISTER_TUNABLE("timeseries_metrics_maxpoints",
                 "Maximum data points to keep in memory for various metrics",
                 TUNABLE_INTEGER, &gbl_metric_maxpoints, 0, NULL, NULL, NULL, NULL);

REGISTER_TUNABLE("timeseries_metrics_maxage",
                 "Time to keep metrics in memory (seconds)",
                 TUNABLE_INTEGER, &gbl_metric_maxage, 0, NULL, NULL, NULL, NULL);

REGISTER_TUNABLE("timeseries_metrics",
                 "Keep time series data for some metrics",
                 TUNABLE_BOOLEAN, &gbl_timeseries_metrics, 0, NULL, NULL, NULL, NULL);

REGISTER_TUNABLE("handle_buf_latency_ms",
                 "Add up to this much artificial latency to handle-buf.  "
                 "(Default: 0)",
                 TUNABLE_INTEGER, &gbl_handle_buf_add_latency_ms,
                 EXPERIMENTAL | INTERNAL, NULL, NULL, NULL, NULL);

<<<<<<< HEAD
REGISTER_TUNABLE("reorder_socksql_no_deadlock", "Reorder sock sql to have no deadlocks ",
                 TUNABLE_BOOLEAN, &gbl_reorder_socksql_no_deadlock,
=======
REGISTER_TUNABLE("osql_send_startgen",
                 "Send start-generation in osql stream.  (Default: on)",
                 TUNABLE_BOOLEAN, &gbl_osql_send_startgen,
>>>>>>> e821c6bd
                 EXPERIMENTAL | INTERNAL, NULL, NULL, NULL, NULL);

#endif /* _DB_TUNABLES_H */<|MERGE_RESOLUTION|>--- conflicted
+++ resolved
@@ -1444,14 +1444,13 @@
                  TUNABLE_INTEGER, &gbl_handle_buf_add_latency_ms,
                  EXPERIMENTAL | INTERNAL, NULL, NULL, NULL, NULL);
 
-<<<<<<< HEAD
-REGISTER_TUNABLE("reorder_socksql_no_deadlock", "Reorder sock sql to have no deadlocks ",
-                 TUNABLE_BOOLEAN, &gbl_reorder_socksql_no_deadlock,
-=======
 REGISTER_TUNABLE("osql_send_startgen",
                  "Send start-generation in osql stream.  (Default: on)",
                  TUNABLE_BOOLEAN, &gbl_osql_send_startgen,
->>>>>>> e821c6bd
+                 EXPERIMENTAL | INTERNAL, NULL, NULL, NULL, NULL);
+
+REGISTER_TUNABLE("reorder_socksql_no_deadlock", "Reorder sock sql to have no deadlocks ",
+                 TUNABLE_BOOLEAN, &gbl_reorder_socksql_no_deadlock,
                  EXPERIMENTAL | INTERNAL, NULL, NULL, NULL, NULL);
 
 #endif /* _DB_TUNABLES_H */