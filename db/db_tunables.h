--- conflicted
+++ resolved
@@ -1860,12 +1860,6 @@
                  "socket to be usable.  (Default: 3)",
                  TUNABLE_INTEGER, &gbl_waitalive_iterations,
                  EXPERIMENTAL | INTERNAL, NULL, NULL, NULL, NULL);
-
-<<<<<<< HEAD
-REGISTER_TUNABLE("max_inmem_array_size", "Max in memory size for dynamic array",
-                 TUNABLE_INTEGER, &gbl_max_inmem_array_size, 0, NULL, NULL, NULL, NULL);
-
-=======
 REGISTER_TUNABLE("disable_ckp", "Disable checkpoints to debug.  (Default: off)",
                  TUNABLE_BOOLEAN, &gbl_disable_ckp, EXPERIMENTAL | INTERNAL,
                  NULL, NULL, NULL, NULL);
@@ -1875,5 +1869,7 @@
                  "thread.  (Default: 8 MiB)",
                  TUNABLE_INTEGER, &gbl_cached_output_buffer_max_bytes, 0, NULL,
                  NULL, NULL, NULL);
->>>>>>> a7cafc86
+
+REGISTER_TUNABLE("max_inmem_array_size", "Max in memory size for dynamic array",
+                 TUNABLE_INTEGER, &gbl_max_inmem_array_size, 0, NULL, NULL, NULL, NULL);
 #endif /* _DB_TUNABLES_H */