--- conflicted
+++ resolved
@@ -1298,15 +1298,12 @@
 REGISTER_TUNABLE("reset_on_unelectable_cluster", "Reset master if unelectable.",
                  TUNABLE_BOOLEAN, &gbl_reset_on_unelectable_cluster,
                  EXPERIMENTAL | INTERNAL, NULL, NULL, NULL, NULL);
-<<<<<<< HEAD
 REGISTER_TUNABLE("rep_verify_will_recover_trace",
                  "Trace rep_verify_will_recover.", TUNABLE_BOOLEAN,
                  &gbl_rep_verify_will_recover_trace, EXPERIMENTAL | INTERNAL,
                  NULL, NULL, NULL, NULL);
-=======
 REGISTER_TUNABLE("max_wr_rows_per_txn",
                  "Set the max written rows per transaction.", TUNABLE_INTEGER,
                  &gbl_max_wr_rows_per_txn, 0, NULL, NULL, NULL, NULL);
->>>>>>> 29dad324
 
 #endif /* _DB_TUNABLES_H */