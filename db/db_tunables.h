/*
   Copyright 2017 Bloomberg Finance L.P.

   Licensed under the Apache License, Version 2.0 (the "License");
   you may not use this file except in compliance with the License.
   You may obtain a copy of the License at

       http://www.apache.org/licenses/LICENSE-2.0

   Unless required by applicable law or agreed to in writing, software
   distributed under the License is distributed on an "AS IS" BASIS,
   WITHOUT WARRANTIES OR CONDITIONS OF ANY KIND, either express or implied.
   See the License for the specific language governing permissions and
   limitations under the License.
 */

#ifndef _DB_TUNABLES_H
#define _DB_TUNABLES_H
/*
  We need this guard to avoid accidental inclusion of this file
  at multiple places.
*/

REGISTER_TUNABLE("abort_on_in_use_rqid", NULL, TUNABLE_BOOLEAN,
                 &gbl_abort_on_clear_inuse_rqid, READONLY | NOARG, NULL, NULL,
                 NULL, NULL);
REGISTER_TUNABLE("accept_osql_mismatch", NULL, TUNABLE_BOOLEAN,
                 &gbl_reject_osql_mismatch, READONLY | INVERSE_VALUE | NOARG,
                 NULL, NULL, NULL, NULL);
REGISTER_TUNABLE("allow_lua_print", "Enable to allow stored "
                                    "procedures to print trace on "
                                    "DB's stdout. (Default: off)",
                 TUNABLE_BOOLEAN, &gbl_allow_lua_print, READONLY | NOARG, NULL,
                 NULL, NULL, NULL);
REGISTER_TUNABLE("allow_lua_dynamic_libs",
                 "Enable to allow use of dynamic "
                 "libraries (Default: off)",
                 TUNABLE_BOOLEAN, &gbl_allow_lua_dynamic_libs, READONLY | NOARG,
                 NULL, NULL, NULL, NULL);
REGISTER_TUNABLE("allow_pragma",
                 "Enable to allow use of the PRAGMA command (Default: off)",
                 TUNABLE_BOOLEAN, &gbl_allow_pragma,
                 NOARG | EXPERIMENTAL | INTERNAL, NULL, NULL, NULL, NULL);
REGISTER_TUNABLE("allow_negative_column_size",
                 "Allow negative column size in csc2 schema. Added mostly for "
                 "backwards compatibility. (Default: off)",
                 TUNABLE_BOOLEAN, &gbl_allow_neg_column_size, READONLY | NOARG,
                 NULL, NULL, NULL, NULL);
REGISTER_TUNABLE("allow_portmux_route", NULL, TUNABLE_BOOLEAN,
                 &gbl_pmux_route_enabled, READONLY | NOARG | READEARLY, NULL,
                 NULL, NULL, NULL);
REGISTER_TUNABLE("allow_user_schema",
                 "Enable to allow per-user schemas. (Default: off)",
                 TUNABLE_BOOLEAN, &gbl_allow_user_schema, READONLY | NOARG,
                 NULL, NULL, NULL, NULL);
REGISTER_TUNABLE("analyze_comp_threads",
                 "Number of thread to use when generating samples for "
                 "computing index statistics. (Default: 10)",
                 TUNABLE_INTEGER, &analyze_max_comp_threads, READONLY, NULL,
                 NULL, analyze_set_max_sampling_threads, NULL);
REGISTER_TUNABLE("analyze_comp_threshold",
                 "Index file size above which we'll do sampling, rather than "
                 "scan the entire index. (Default: 104857600)",
                 TUNABLE_INTEGER, &sampling_threshold, READONLY, NULL, NULL,
                 analyze_set_sampling_threshold, NULL);
REGISTER_TUNABLE("analyze_tbl_threads",
                 "Number of threads to go through generated samples when "
                 "generating index statistics. (Default: 5)",
                 TUNABLE_INTEGER, &analyze_max_table_threads, READONLY, NULL,
                 NULL, analyze_set_max_table_threads, NULL);
REGISTER_TUNABLE("badwrite_intvl", NULL, TUNABLE_INTEGER,
                 &gbl_test_badwrite_intvl, READONLY, NULL, NULL, NULL, NULL);
REGISTER_TUNABLE("bbenv", NULL, TUNABLE_BOOLEAN, &gbl_bbenv,
                 DEPRECATED_TUNABLE | READONLY | NOARG, NULL, NULL, NULL, NULL);
REGISTER_TUNABLE("blob_mem_mb", "Blob allocator: Sets the max "
                                "memory limit to allow for blob "
                                "values (in MB). (Default: 0)",
                 TUNABLE_INTEGER, &gbl_blobmem_cap, READONLY, NULL, NULL,
                 blob_mem_mb_update, NULL);
REGISTER_TUNABLE("blobmem_sz_thresh_kb",
                 "Sets the threshold (in KB) above which blobs are allocated "
                 "by the blob allocator. (Default: 0)",
                 TUNABLE_INTEGER, &gbl_blob_sz_thresh_bytes, READONLY, NULL,
                 NULL, blobmem_sz_thresh_kb_update, NULL);
REGISTER_TUNABLE("blobstripe", NULL, TUNABLE_BOOLEAN, &gbl_blobstripe,
                 READONLY | NOARG, NULL, NULL, NULL, NULL);
REGISTER_TUNABLE("blocksql_grace",
                 "Let block transactions run this long if db is exiting before "
                 "being killed (and returning an error). (Default: 10sec)",
                 TUNABLE_INTEGER, &gbl_blocksql_grace, 0, NULL, NULL, NULL,
                 NULL);
REGISTER_TUNABLE("blocksql_throttle", NULL, TUNABLE_INTEGER,
                 &g_osql_blocksql_parallel_max, READONLY, NULL, NULL, NULL,
                 NULL);
REGISTER_TUNABLE("broken_max_rec_sz", NULL, TUNABLE_INTEGER,
                 &gbl_broken_max_rec_sz, READONLY, NULL, NULL,
                 broken_max_rec_sz_update, NULL);
REGISTER_TUNABLE("broken_num_parser", NULL, TUNABLE_BOOLEAN,
                 &gbl_broken_num_parser, READONLY | NOARG | READEARLY, NULL,
                 NULL, NULL, NULL);
REGISTER_TUNABLE("buffers_per_context", NULL, TUNABLE_INTEGER,
                 &gbl_buffers_per_context, READONLY | NOZERO, NULL, NULL, NULL,
                 NULL);
/*
REGISTER_TUNABLE("cache",
                 "Database cache size (in kb) . (Default: 64mb)",
                 TUNABLE_INTEGER, &db->cacheszkb, READONLY, NULL, NULL, NULL,
                 NULL);
*/
REGISTER_TUNABLE("cachekb", NULL, TUNABLE_INTEGER, &db->cacheszkb, READONLY,
                 NULL, NULL, NULL, NULL);
REGISTER_TUNABLE("cachekbmax", NULL, TUNABLE_INTEGER, &db->cacheszkbmax,
                 READONLY, NULL, NULL, NULL, NULL);
REGISTER_TUNABLE("cachekbmin", NULL, TUNABLE_INTEGER, &db->cacheszkbmin,
                 READONLY, NULL, NULL, NULL, NULL);
REGISTER_TUNABLE("checkctags", NULL, TUNABLE_ENUM, &gbl_check_client_tags,
                 READONLY, checkctags_value, NULL, checkctags_update, NULL);
REGISTER_TUNABLE("chkpoint_alarm_time",
                 "Warn if checkpoints are taking more than this many seconds. "
                 "(Default: 60 secs)",
                 TUNABLE_INTEGER, &gbl_chkpoint_alarm_time, READONLY, NULL,
                 NULL, NULL, NULL);
/* Generate the value of 'cluster' on fly (define value()). */
/*
REGISTER_TUNABLE("cluster",
                 "List of nodes that comprise the cluster for this database.",
                 TUNABLE_STRING, &placeholder, READONLY, NULL, NULL, NULL,
                 NULL);
*/
REGISTER_TUNABLE("compress_page_compact_log", NULL, TUNABLE_BOOLEAN,
                 &gbl_compress_page_compact_log, READONLY | NOARG, NULL, NULL,
                 NULL, NULL);
/* NOTE: THIS OPTION IS CURRENTLY IGNORED */
REGISTER_TUNABLE("convflush", NULL, TUNABLE_INTEGER, &gbl_conv_flush_freq,
                 READONLY, NULL, NULL, NULL, NULL);
REGISTER_TUNABLE("crc32c",
                 "Use crc32c (alternate faster implementation of CRC32, "
                 "different checksums) for page checksums. (Default: on)",
                 TUNABLE_BOOLEAN, &gbl_crc32c, READONLY | NOARG, NULL, NULL,
                 NULL, NULL);
REGISTER_TUNABLE("create_default_user",
                 "Automatically create 'default' user when authentication is "
                 "enabled. (Default: off)",
                 TUNABLE_BOOLEAN, &gbl_create_default_user, READONLY | NOARG,
                 NULL, NULL, NULL, NULL);
REGISTER_TUNABLE("crypto", NULL, TUNABLE_STRING, &gbl_crypto, READONLY, NULL,
                 NULL, NULL, NULL);
REGISTER_TUNABLE("ctrace_dbdir",
                 "If set, debug trace files will go to the data directory "
                 "instead of `$COMDB2_ROOT/var/log/cdb2/). (Default: off)",
                 TUNABLE_BOOLEAN, &gbl_ctrace_dbdir, READONLY | NOARG, NULL,
                 NULL, NULL, NULL);
REGISTER_TUNABLE("ctrace_gzip", NULL, TUNABLE_INTEGER, &ctrace_gzip,
                 DEPRECATED_TUNABLE | READONLY, NULL, NULL, NULL, NULL);
REGISTER_TUNABLE(
    "ddl_cascade_drop",
    "On DROP, also drop the dependent keys/constraints. (Default: 1)",
    TUNABLE_BOOLEAN, &gbl_ddl_cascade_drop, READONLY, NULL, NULL, NULL, NULL);
REGISTER_TUNABLE("deadlock_policy_override", NULL, TUNABLE_INTEGER,
                 &gbl_deadlock_policy_override, READONLY, NULL, NULL,
                 deadlock_policy_override_update, NULL);
/*
REGISTER_TUNABLE("decimal_rounding", NULL, TUNABLE_INTEGER,
                 &gbl_decimal_rounding, READONLY, NULL, NULL, NULL, NULL);
                 */
REGISTER_TUNABLE("decom_time", "Decomission time. (Default: 0)",
                 TUNABLE_INTEGER, &gbl_decom, READONLY | NOZERO, NULL, NULL,
                 NULL, NULL);
/*
REGISTER_TUNABLE("default_datetime_precision", NULL,
                 TUNABLE_INTEGER, &gbl_datetime_precision, READONLY, NULL, NULL,
                 NULL, NULL);
*/
REGISTER_TUNABLE("dir",
                 "Database directory. (Default: $COMDB2_ROOT/var/cdb2/$DBNAME)",
                 TUNABLE_STRING, &db->basedir, READONLY, NULL, NULL, NULL,
                 NULL);
REGISTER_TUNABLE("disable_cache_internal_nodes",
                 "Disables 'enable_cache_internal_nodes'. B-tree leaf nodes "
                 "are treated same as internal nodes.",
                 TUNABLE_BOOLEAN, &gbl_enable_cache_internal_nodes,
                 INVERSE_VALUE | READONLY | NOARG, NULL, NULL, NULL, NULL);
REGISTER_TUNABLE("disable_datetime_ms_us_sc",
                 "Disables 'enable_datetime_ms_us_sc'", TUNABLE_BOOLEAN,
                 &gbl_forbid_datetime_ms_us_s2s, READONLY | NOARG, NULL, NULL,
                 NULL, NULL);
REGISTER_TUNABLE("disable_datetime_promotion",
                 "Disables 'enable_datetime_promotion'", TUNABLE_BOOLEAN,
                 &gbl_forbid_datetime_promotion, READONLY | NOARG, NULL, NULL,
                 NULL, NULL);
REGISTER_TUNABLE("disable_datetime_truncation",
                 "Disables 'enable_datetime_truncation'", TUNABLE_BOOLEAN,
                 &gbl_forbid_datetime_truncation, READONLY | NOARG, NULL, NULL,
                 NULL, NULL);
REGISTER_TUNABLE("disable_inplace_blob_optimization",
                 "Disables 'enable_inplace_blob_optimization'", TUNABLE_BOOLEAN,
                 &gbl_inplace_blob_optimization,
                 INVERSE_VALUE | READONLY | NOARG, NULL, NULL, NULL, NULL);
REGISTER_TUNABLE("disable_inplace_blobs", "Disables 'enable_inplace_blobs'",
                 TUNABLE_BOOLEAN, &gbl_inplace_blobs,
                 INVERSE_VALUE | READONLY | NOARG, NULL, NULL, NULL, NULL);
REGISTER_TUNABLE("disable_lowpri_snapisol", "Disables 'enable_lowpri_snapisol'",
                 TUNABLE_BOOLEAN, &gbl_lowpri_snapisol_sessions,
                 INVERSE_VALUE | READONLY | NOARG, NULL, NULL, NULL, NULL);
/*
REGISTER_TUNABLE("disable_new_snapshot",
                 "Disables 'enable_new_snapshot'", TUNABLE_BOOLEAN,
                 &gbl_new_snapisol, INVERSE_VALUE | READONLY | NOARG, NULL,
                 NULL, NULL, NULL);
*/
REGISTER_TUNABLE("disable_osql_blob_optimization",
                 "Disables 'enable_osql_blob_optimization'", TUNABLE_BOOLEAN,
                 &gbl_osql_blob_optimization, INVERSE_VALUE | READONLY | NOARG,
                 NULL, NULL, NULL, NULL);
REGISTER_TUNABLE("disable_overflow_page_trace",
                 "Disables 'enable_overflow_page_trace'", TUNABLE_BOOLEAN,
                 &gbl_disable_overflow_page_trace, NOARG, NULL, NULL, NULL,
                 NULL);
REGISTER_TUNABLE("disable_page_compact", "Sets 'page_compact_thresh_ff' to 0.",
                 TUNABLE_BOOLEAN, &gbl_pg_compact_thresh,
                 INVERSE_VALUE | READONLY | NOARG, NULL, NULL, NULL, NULL);
REGISTER_TUNABLE("disable_page_compact_backward_scan",
                 "Disables 'enable_page_compact_backward_scan'",
                 TUNABLE_BOOLEAN, &gbl_disable_backward_scan, READONLY | NOARG,
                 NULL, NULL, NULL, NULL);
REGISTER_TUNABLE("disable_page_latches", "Disables 'page_latches'",
                 TUNABLE_BOOLEAN, &gbl_page_latches,
                 INVERSE_VALUE | READONLY | NOARG, NULL, NULL, NULL, NULL);
REGISTER_TUNABLE("disable_partial_indexes", "Disables 'enable_partial_indexes'",
                 TUNABLE_BOOLEAN, &gbl_partial_indexes,
                 INVERSE_VALUE | READONLY | NOARG, NULL, NULL, NULL, NULL);
REGISTER_TUNABLE("disable_prefault_udp", "Disables 'enable_prefault_udp'",
                 TUNABLE_BOOLEAN, &gbl_prefault_udp, INVERSE_VALUE | NOARG,
                 NULL, NULL, NULL, NULL);
REGISTER_TUNABLE("disable_replicant_latches", "Disables 'replicant_latches'",
                 TUNABLE_BOOLEAN, &gbl_replicant_latches,
                 INVERSE_VALUE | READONLY | NOARG, NULL, NULL, NULL, NULL);
REGISTER_TUNABLE("disable_rowlock_locking", NULL, TUNABLE_BOOLEAN,
                 &gbl_disable_rowlocks, READONLY | NOARG, NULL, NULL, NULL,
                 NULL);
REGISTER_TUNABLE("disable_skip_rows", NULL, TUNABLE_BOOLEAN,
                 &gbl_disable_skip_rows, READONLY | NOARG, NULL, NULL, NULL,
                 NULL);
REGISTER_TUNABLE("disable_sparse_lockerid_map",
                 "Disables 'enable_sparse_lockerid_map'", TUNABLE_BOOLEAN,
                 &gbl_sparse_lockerid_map, INVERSE_VALUE | READONLY | NOARG,
                 NULL, NULL, NULL, NULL);
REGISTER_TUNABLE("disable_sql_dlmalloc",
                 "If set, will use default system malloc for SQL state "
                 "machines. By default, each thread running SQL gets a "
                 "dedicated memory pool. (Default: off)",
                 TUNABLE_BOOLEAN, &gbl_disable_sql_dlmalloc, READONLY | NOARG,
                 NULL, NULL, NULL, NULL);
REGISTER_TUNABLE("disable_tagged_api", "Disables 'enable_tagged_api'",
                 TUNABLE_BOOLEAN, &gbl_disable_tagged_api, NOARG, NULL, NULL,
                 NULL, NULL);
REGISTER_TUNABLE("disable_temptable_pool", "Sets 'temptable_limit' to 0.",
                 TUNABLE_BOOLEAN, &gbl_temptable_pool_capacity,
                 INVERSE_VALUE | READONLY | NOARG, NULL, NULL, NULL, NULL);
REGISTER_TUNABLE("disable_upgrade_ahead", "Sets 'enable_upgrade_ahead' to 0.",
                 TUNABLE_BOOLEAN, &gbl_num_record_upgrades,
                 INVERSE_VALUE | READONLY | NOARG, NULL, NULL, NULL, NULL);
REGISTER_TUNABLE("disallow_portmux_route", "Disables 'allow_portmux_route'",
                 TUNABLE_BOOLEAN, &gbl_pmux_route_enabled,
                 INVERSE_VALUE | READONLY | NOARG | READEARLY, NULL, NULL, NULL,
                 NULL);
REGISTER_TUNABLE("dont_abort_on_in_use_rqid", "Disable 'abort_on_in_use_rqid'",
                 TUNABLE_BOOLEAN, &gbl_abort_on_clear_inuse_rqid,
                 INVERSE_VALUE | READONLY | NOARG, NULL, NULL, NULL, NULL);
REGISTER_TUNABLE("dont_forbid_ulonglong", "Disables 'forbid_ulonglong'",
                 TUNABLE_BOOLEAN, &gbl_forbid_ulonglong,
                 INVERSE_VALUE | READONLY | NOARG | READEARLY, NULL, NULL, NULL,
                 NULL);
REGISTER_TUNABLE("dont_init_with_inplace_updates",
                 "Disables 'init_with_inplace_updates'", TUNABLE_BOOLEAN,
                 &gbl_init_with_ipu, INVERSE_VALUE | READONLY | NOARG, NULL,
                 NULL, NULL, NULL);
REGISTER_TUNABLE("dont_init_with_instant_schema_change",
                 "Disables 'instant_schema_change'", TUNABLE_BOOLEAN,
                 &gbl_init_with_instant_sc, INVERSE_VALUE | READONLY | NOARG,
                 NULL, NULL, NULL, NULL);
REGISTER_TUNABLE("dont_init_with_ondisk_header",
                 "Disables 'dont_init_with_ondisk_header'", TUNABLE_BOOLEAN,
                 &gbl_init_with_odh, INVERSE_VALUE | READONLY | NOARG, NULL,
                 NULL, NULL, NULL);
REGISTER_TUNABLE("dont_optimize_repdb_truncate",
                 "Disable 'optimize_repdb_truncate'", TUNABLE_BOOLEAN,
                 &gbl_optimize_truncate_repdb,
                 INVERSE_VALUE | READONLY | NOARG | READEARLY, NULL, NULL, NULL,
                 NULL);
REGISTER_TUNABLE("dont_prefix_foreign_keys", "Disables 'prefix_foreign_keys'",
                 TUNABLE_BOOLEAN, &gbl_fk_allow_prefix_keys,
                 INVERSE_VALUE | READONLY | NOARG, NULL, NULL, NULL, NULL);
REGISTER_TUNABLE("dont_superset_foreign_keys",
                 "Disables 'superset_foreign_keys'", TUNABLE_BOOLEAN,
                 &gbl_fk_allow_superset_keys, INVERSE_VALUE | READONLY | NOARG,
                 NULL, NULL, NULL, NULL);
REGISTER_TUNABLE("dont_sort_nulls_with_header",
                 "Disables 'sort_nulls_with_header'", TUNABLE_BOOLEAN,
                 &gbl_sort_nulls_correctly, INVERSE_VALUE | READONLY | NOARG,
                 NULL, NULL, NULL, NULL);
REGISTER_TUNABLE("dtastripe", NULL, TUNABLE_INTEGER, &gbl_dtastripe,
                 READONLY | NOZERO, NULL, dtastripe_verify, NULL, NULL);
REGISTER_TUNABLE("early",
                 "When set, replicants will ack a transaction as soon as they "
                 "acquire locks - not that replication must succeed at that "
                 "point, and reads on that node will either see the records or "
                 "block. (Default: on)",
                 TUNABLE_BOOLEAN, &gbl_early, READONLY | NOARG, NULL, NULL,
                 NULL, NULL);
REGISTER_TUNABLE("enable_berkdb_retry_deadlock_bias", NULL, TUNABLE_BOOLEAN,
                 &gbl_enable_berkdb_retry_deadlock_bias, READONLY | NOARG, NULL,
                 NULL, NULL, NULL);
REGISTER_TUNABLE(
    "enable_cache_internal_nodes",
    "B-tree internal nodes have a higher cache priority. (Default: on)",
    TUNABLE_BOOLEAN, &gbl_enable_cache_internal_nodes, READONLY | NOARG, NULL,
    NULL, NULL, NULL);
REGISTER_TUNABLE("enable_datetime_ms_us_sc", NULL, TUNABLE_BOOLEAN,
                 &gbl_forbid_datetime_ms_us_s2s,
                 READONLY | INVERSE_VALUE | NOARG, NULL, NULL, NULL, NULL);
REGISTER_TUNABLE("enable_datetime_promotion", NULL, TUNABLE_BOOLEAN,
                 &gbl_forbid_datetime_promotion,
                 READONLY | INVERSE_VALUE | NOARG, NULL, NULL, NULL, NULL);
REGISTER_TUNABLE("enable_datetime_truncation", NULL, TUNABLE_BOOLEAN,
                 &gbl_forbid_datetime_truncation,
                 READONLY | INVERSE_VALUE | NOARG, NULL, NULL, NULL, NULL);
REGISTER_TUNABLE("enable_inplace_blob_optimization",
                 "Enables inplace blob updates (blobs are updated in place in "
                 "their b-tree when possible, not deleted/added) Note: This "
                 "changes the data-format. (Default: on)",
                 TUNABLE_BOOLEAN, &gbl_inplace_blob_optimization,
                 READONLY | NOARG, NULL, NULL, NULL, NULL);
REGISTER_TUNABLE(
    "enable_inplace_blobs",
    "Do not update the rowid of a blob entry on an update. (Default: on)",
    TUNABLE_BOOLEAN, &gbl_inplace_blobs, READONLY | NOARG, NULL, NULL, NULL,
    NULL);
REGISTER_TUNABLE("enable_lowpri_snapisol",
                 "Give lower priority to locks acquired when updating snapshot "
                 "state. (Default: off)",
                 TUNABLE_BOOLEAN, &gbl_lowpri_snapisol_sessions,
                 READONLY | NOARG, NULL, NULL, NULL, NULL);

/*
REGISTER_TUNABLE("enable_new_snapshot",
                 "Enable new SNAPSHOT implementation. (Default: off)",
                 TUNABLE_BOOLEAN, &gbl_new_snapisol, READONLY | NOARG, NULL,
                 NULL, NULL, NULL);
REGISTER_TUNABLE(
    "enable_new_snapshot_asof",
    "Enable new BEGIN TRANSACTION AS OF implementation. (Default: off)",
    TUNABLE_BOOLEAN, &gbl_new_snapisol_asof, READONLY | NOARG, NULL, NULL, NULL,
    NULL);
REGISTER_TUNABLE("enable_new_snapshot_logging",
                 "Enable alternate logging scheme. (Default: off)",
                 TUNABLE_BOOLEAN, &gbl_new_snapisol_logging, READONLY | NOARG,
                 NULL, NULL, NULL, NULL);
*/
REGISTER_TUNABLE("enable_osql_blob_optimization",
                 "Replicant tracks which columns are modified in a transaction "
                 "to allow blob updates to be ommitted if possible. (Default: "
                 "on)",
                 TUNABLE_BOOLEAN, &gbl_osql_blob_optimization, READONLY | NOARG,
                 NULL, NULL, NULL, NULL);
REGISTER_TUNABLE("enable_overflow_page_trace",
                 "If set, warn when a page order table scan encounters an "
                 "overflow page. (Default: off)",
                 TUNABLE_BOOLEAN, &gbl_disable_overflow_page_trace,
                 INVERSE_VALUE | NOARG, NULL, NULL, NULL, NULL);
REGISTER_TUNABLE("enable_page_compact_backward_scan", NULL, TUNABLE_INTEGER,
                 &gbl_disable_backward_scan, INVERSE_VALUE | READONLY | NOARG,
                 NULL, NULL, NULL, NULL);
REGISTER_TUNABLE(
    "enable_partial_indexes",
    "If set, allows partial index definitions in table schema. (Default: off)",
    TUNABLE_BOOLEAN, &gbl_partial_indexes, READONLY | NOARG, NULL, NULL, NULL,
    NULL);
REGISTER_TUNABLE("enable_prefault_udp",
                 "Send lossy prefault requests to replicants. (Default: off)",
                 TUNABLE_BOOLEAN, &gbl_prefault_udp, NOARG, NULL, NULL, NULL,
                 NULL);
REGISTER_TUNABLE("enable_selectv_range_check",
                 "If set, SELECTV will send ranges for verification, not every "
                 "touched record. (Default: off)",
                 TUNABLE_BOOLEAN, &gbl_selectv_rangechk, NOARG, NULL, NULL,
                 NULL, NULL);
REGISTER_TUNABLE("disable_selectv_range_check",
                 "Disables 'enable_selectv_range_check'", TUNABLE_BOOLEAN,
                 &gbl_selectv_rangechk, INVERSE_VALUE | NOARG, NULL, NULL, NULL,
                 NULL);
/*
REGISTER_TUNABLE("enable_snapshot_isolation",
                 "Enable to allow SNAPSHOT level transactions to run against "
                 "the database. (Default: off)",
                 TUNABLE_BOOLEAN, &gbl_snapisol, READONLY, NULL, NULL, NULL,
                 NULL);
*/
REGISTER_TUNABLE("enable_sparse_lockerid_map",
                 "If set, allocates a sparse map of lockers for deadlock "
                 "resolution. (Default: on)",
                 TUNABLE_BOOLEAN, &gbl_sparse_lockerid_map, READONLY | NOARG,
                 NULL, NULL, NULL, NULL);
REGISTER_TUNABLE("enable_sp_strict_assignments", NULL, TUNABLE_INTEGER,
                 &gbl_spstrictassignments, READONLY | NOARG, NULL, NULL, NULL,
                 NULL);
REGISTER_TUNABLE("enable_sql_stmt_caching",
                 "Enable caching of query plans. If followed by \"all\" will "
                 "cache all queries, including those without parameters. "
                 "(Default: on)",
                 TUNABLE_ENUM, &gbl_enable_sql_stmt_caching, READONLY | NOARG,
                 enable_sql_stmt_caching_value, NULL,
                 enable_sql_stmt_caching_update, NULL);
REGISTER_TUNABLE("enable_tagged_api",
                 "Enables tagged api requests. (Default: on)", TUNABLE_BOOLEAN,
                 &gbl_disable_tagged_api, INVERSE_VALUE | NOARG, NULL, NULL,
                 NULL, NULL);
REGISTER_TUNABLE("enable_upgrade_ahead",
                 "Occasionally update read records to the newest schema "
                 "version (saves some processing when reading them later). "
                 "(Default: off)",
                 TUNABLE_INTEGER, &gbl_num_record_upgrades, READONLY | NOARG,
                 NULL, NULL, enable_upgrade_ahead_update, NULL);
REGISTER_TUNABLE("enque_flush_interval", NULL, TUNABLE_INTEGER,
                 &gbl_enque_flush_interval, READONLY, NULL, NULL, NULL, NULL);
REGISTER_TUNABLE("enque_reorder_lookahead", NULL, TUNABLE_INTEGER,
                 &gbl_enque_reorder_lookahead, READONLY, NULL, NULL, NULL,
                 NULL);
REGISTER_TUNABLE("env_messages", NULL, TUNABLE_BOOLEAN, &gbl_noenv_messages,
                 INVERSE_VALUE | READONLY | NOARG, NULL, NULL, NULL, NULL);
REGISTER_TUNABLE("epochms_repts", NULL, TUNABLE_BOOLEAN,
                 &gbl_berkdb_epochms_repts, READONLY | NOARG, NULL, NULL, NULL,
                 NULL);
REGISTER_TUNABLE("erroff", "Disables 'erron'", TUNABLE_BOOLEAN, &db->errstaton,
                 INVERSE_VALUE | READONLY | NOARG, NULL, NULL, NULL, NULL);
REGISTER_TUNABLE("erron", NULL, TUNABLE_BOOLEAN, &db->errstaton,
                 READONLY | NOARG, NULL, NULL, NULL, NULL);
REGISTER_TUNABLE(
    "exclusive_blockop_qconsume",
    "Enables serialization of blockops and queue consumes. (Default: off)",
    TUNABLE_BOOLEAN, &gbl_exclusive_blockop_qconsume, READONLY | NOARG, NULL,
    NULL, NULL, NULL);
REGISTER_TUNABLE("exitalarmsec", NULL, TUNABLE_INTEGER, &gbl_exit_alarm_sec,
                 READONLY, NULL, NULL, NULL, NULL);
REGISTER_TUNABLE("exit_on_internal_failure", NULL, TUNABLE_BOOLEAN,
                 &gbl_exit_on_internal_error, READONLY | NOARG, NULL, NULL,
                 NULL, NULL);
REGISTER_TUNABLE("fdbdebg", NULL, TUNABLE_INTEGER, &gbl_fdb_track, 0, NULL,
                 NULL, NULL, NULL);
REGISTER_TUNABLE("fdbtrackhints", NULL, TUNABLE_INTEGER, &gbl_fdb_track_hints,
                 READONLY, NULL, NULL, NULL, NULL);
REGISTER_TUNABLE("forbid_ulonglong", "Disallow u_longlong. (Default: on)",
                 TUNABLE_BOOLEAN, &gbl_forbid_ulonglong,
                 READONLY | NOARG | READEARLY, NULL, NULL, NULL, NULL);
REGISTER_TUNABLE("force_highslot", NULL, TUNABLE_BOOLEAN, &gbl_force_highslot,
                 READONLY | NOARG, NULL, NULL, NULL, NULL);
REGISTER_TUNABLE("foreign_db_allow_cross_class", NULL, TUNABLE_BOOLEAN,
                 &gbl_fdb_allow_cross_classes, READONLY | NOARG | READEARLY,
                 NULL, NULL, NULL, NULL);
REGISTER_TUNABLE("foreign_db_resolve_local", NULL, TUNABLE_BOOLEAN,
                 &gbl_fdb_resolve_local, READONLY | NOARG | READEARLY, NULL,
                 NULL, NULL, NULL);
REGISTER_TUNABLE("fullrecovery", "Attempt to run database "
                                 "recovery from the beginning of "
                                 "available logs. (Default : off)",
                 TUNABLE_BOOLEAN, &gbl_fullrecovery, READONLY | NOARG, NULL,
                 NULL, NULL, NULL);
REGISTER_TUNABLE("gbl_exit_on_pthread_create_fail",
                 "If set, database will exit if thread pools aren't able to "
                 "create threads. (Default: 0)",
                 TUNABLE_INTEGER, &gbl_exit_on_pthread_create_fail, READONLY,
                 NULL, NULL, NULL, NULL);
REGISTER_TUNABLE("goslow", NULL, TUNABLE_BOOLEAN, &gbl_goslow, NOARG, NULL,
                 NULL, NULL, NULL);
REGISTER_TUNABLE("gofast", NULL, TUNABLE_BOOLEAN, &gbl_goslow,
                 INVERSE_VALUE | NOARG, NULL, NULL, NULL, NULL);
REGISTER_TUNABLE("heartbeat_check_time",
                 "Raise an error if no heartbeat for this amount of time (in "
                 "secs). (Default: 10 secs)",
                 TUNABLE_INTEGER, &gbl_heartbeat_check, READONLY | NOZERO, NULL,
                 NULL, NULL, NULL);
REGISTER_TUNABLE("heartbeat_send_time",
                 "Send heartbeats this often. (Default: 5secs)",
                 TUNABLE_INTEGER, &gbl_heartbeat_send, READONLY | NOZERO, NULL,
                 NULL, NULL, NULL);
REGISTER_TUNABLE("hostname", NULL, TUNABLE_STRING, &gbl_mynode,
                 READONLY | READEARLY, NULL, NULL, hostname_update, NULL);
REGISTER_TUNABLE("incoherent_alarm_time", NULL, TUNABLE_INTEGER,
                 &gbl_incoherent_alarm_time, READONLY, NULL, NULL, NULL, NULL);
REGISTER_TUNABLE("incoherent_msg_freq", NULL, TUNABLE_INTEGER,
                 &gbl_incoherent_msg_freq, READONLY, NULL, NULL, NULL, NULL);
REGISTER_TUNABLE("inflatelog", NULL, TUNABLE_INTEGER, &gbl_inflate_log,
                 READONLY, NULL, NULL, NULL, NULL);
REGISTER_TUNABLE("init_with_bthash", NULL, TUNABLE_INTEGER,
                 &gbl_init_with_bthash, READONLY | NOZERO, NULL, NULL, NULL,
                 NULL);
REGISTER_TUNABLE("init_with_compr", NULL, TUNABLE_ENUM, &gbl_init_with_compr,
                 READONLY, init_with_compr_value, NULL, init_with_compr_update,
                 NULL);
REGISTER_TUNABLE("init_with_compr_blobs", NULL, TUNABLE_ENUM,
                 &gbl_init_with_compr_blobs, READONLY, init_with_compr_value,
                 NULL, init_with_compr_blobs_update, NULL);
REGISTER_TUNABLE("init_with_genid48",
                 "Enables Genid48 for the database. (Default: on)",
                 TUNABLE_INTEGER, &gbl_init_with_genid48, READONLY | NOARG,
                 NULL, NULL, NULL, NULL);
REGISTER_TUNABLE("init_with_inplace_updates",
                 "Initialize tables with inplace-update support. (Default: on)",
                 TUNABLE_BOOLEAN, &gbl_init_with_ipu, READONLY | NOARG, NULL,
                 NULL, NULL, NULL);
REGISTER_TUNABLE("init_with_instant_schema_change",
                 "Same as 'instant_schema_change'", TUNABLE_BOOLEAN,
                 &gbl_init_with_instant_sc, READONLY | NOARG, NULL, NULL, NULL,
                 NULL);
REGISTER_TUNABLE("init_with_ondisk_header",
                 "Initialize tables with on-disk header. (Default: on)",
                 TUNABLE_BOOLEAN, &gbl_init_with_odh, READONLY | NOARG, NULL,
                 NULL, NULL, NULL);
REGISTER_TUNABLE("init_with_rowlocks",
                 "Enables row-locks for the database. (Default: 0)",
                 TUNABLE_INTEGER, &gbl_init_with_rowlocks, READONLY | NOARG,
                 NULL, NULL, init_with_rowlocks_update, NULL);
REGISTER_TUNABLE(
    "init_with_rowlocks_master_only",
    "Enables row-locks for the database (master-only). (Default: 0)",
    TUNABLE_INTEGER, &gbl_init_with_rowlocks, READONLY | NOARG, NULL, NULL,
    init_with_rowlocks_master_only_update, NULL);
REGISTER_TUNABLE("init_with_time_based_genids", "Enables time-based GENIDs",
                 TUNABLE_BOOLEAN, &gbl_init_with_genid48,
                 INVERSE_VALUE | READONLY | NOARG, NULL, NULL, NULL, NULL);
REGISTER_TUNABLE("instant_schema_change",
                 "When possible (eg: when just adding fields) schema change "
                 "will not rebuild the underlying tables. (Default: on)",
                 TUNABLE_BOOLEAN, &gbl_init_with_instant_sc, READONLY | NOARG,
                 NULL, NULL, NULL, NULL);
REGISTER_TUNABLE("ioqueue",
                 "Maximum depth of the I/O prefaulting queue. (Default: 0)",
                 TUNABLE_INTEGER, &gbl_ioqueue, READONLY, NULL, NULL, NULL,
                 NULL);
REGISTER_TUNABLE("iothreads",
                 "Number of threads to use for I/O prefaulting. (Default: 0)",
                 TUNABLE_INTEGER, &gbl_iothreads, READONLY, NULL, NULL, NULL,
                 NULL);
REGISTER_TUNABLE("keycompr",
                 "Enable index compression (applies to newly allocated index "
                 "pages, rebuild table to force for all pages.",
                 TUNABLE_BOOLEAN, &gbl_keycompr, READONLY | NOARG, NULL, NULL,
                 NULL, NULL);
REGISTER_TUNABLE("largepages", "Enables large pages. (Default: off)",
                 TUNABLE_BOOLEAN, &gbl_largepages, READONLY | NOARG, NULL, NULL,
                 NULL, NULL);
REGISTER_TUNABLE("lclpooledbufs", NULL, TUNABLE_INTEGER, &gbl_lclpooled_buffers,
                 READONLY, NULL, NULL, NULL, NULL);
REGISTER_TUNABLE("lk_hash", NULL, TUNABLE_INTEGER, &gbl_lk_hash,
                 READONLY | READEARLY, NULL, lk_verify, NULL, NULL);
REGISTER_TUNABLE("lk_part", NULL, TUNABLE_INTEGER, &gbl_lk_parts,
                 READONLY | READEARLY, NULL, lk_verify, NULL, NULL);
REGISTER_TUNABLE("lkr_hash", NULL, TUNABLE_INTEGER, &gbl_lkr_hash,
                 READONLY | READEARLY, NULL, lk_verify, NULL, NULL);
REGISTER_TUNABLE("lkr_part", NULL, TUNABLE_INTEGER, &gbl_lkr_parts,
                 READONLY | READEARLY, NULL, lk_verify, NULL, NULL);
REGISTER_TUNABLE("lock_conflict_trace",
                 "Dump count of lock conflicts every second. (Default: off)",
                 TUNABLE_BOOLEAN, &gbl_lock_conflict_trace, NOARG, NULL, NULL,
                 NULL, NULL);
/* TODO(Nirbhay): Merge the following 3 into a single (enum?) tunable. */
REGISTER_TUNABLE("log_delete_after_backup",
                 "Set log deletion policy to disable log deletion (can be set "
                 "by backups). (Default: off)",
                 TUNABLE_INTEGER, &db->log_delete_age, READONLY, NULL, NULL,
                 NULL, NULL);
REGISTER_TUNABLE("log_delete_before_startup",
                 "Set log deletion policy to disable logs older than database "
                 "startup time. (Default: off)",
                 TUNABLE_INTEGER, &db->log_delete_age, READONLY | NOARG, NULL,
                 NULL, log_delete_before_startup_update, NULL);
REGISTER_TUNABLE(
    "log_delete_now",
    "Set log deletion policy to delete logs as soon as possible. (Default: 0)",
    TUNABLE_INTEGER, &db->log_delete_age, READONLY | NOARG | INVERSE_VALUE,
    NULL, NULL, NULL, NULL);
REGISTER_TUNABLE("loghist", NULL, TUNABLE_INTEGER, &gbl_loghist,
                 READONLY | NOARG, NULL, NULL, loghist_update, NULL);
REGISTER_TUNABLE("loghist_verbose", NULL, TUNABLE_BOOLEAN, &gbl_loghist_verbose,
                 READONLY | NOARG, NULL, NULL, NULL, NULL);
/*
REGISTER_TUNABLE("mallocregions", NULL, TUNABLE_INTEGER,
                 &gbl_malloc_regions, READONLY, NULL, NULL, NULL, NULL);
*/
/*
  Note: master_retry_poll_ms' value < 0 was previously ignored without
  any error.
*/
REGISTER_TUNABLE("master_retry_poll_ms",
                 "Have a node wait this long after a master swing before "
                 "retrying a transaction. (Default: 100ms)",
                 TUNABLE_INTEGER, &gbl_master_retry_poll_ms, READONLY, NULL,
                 NULL, NULL, NULL);
REGISTER_TUNABLE("master_swing_osql_verbose",
                 "Produce verbose trace for SQL handlers detecting a master "
                 "change. (Default: off)",
                 TUNABLE_BOOLEAN, &gbl_master_swing_osql_verbose,
                 READONLY | NOARG, NULL, NULL, NULL, NULL);
REGISTER_TUNABLE("master_swing_osql_verbose_off",
                 "Disables 'master_swing_osql_verbose'", TUNABLE_BOOLEAN,
                 &gbl_master_swing_osql_verbose, INVERSE_VALUE | NOARG, NULL,
                 NULL, NULL, NULL);
REGISTER_TUNABLE("master_swing_sock_restart_sleep",
                 "For testing: sleep in osql_sock_restart when master swings",
                 TUNABLE_INTEGER, &gbl_master_swing_sock_restart_sleep,
                 READONLY, NULL, NULL, NULL, NULL);
REGISTER_TUNABLE("maxblobretries", NULL, TUNABLE_INTEGER, &gbl_maxblobretries,
                 READONLY, NULL, maxretries_verify, NULL, NULL);
REGISTER_TUNABLE("maxblockops", NULL, TUNABLE_INTEGER, &gbl_maxblockops,
                 READONLY, NULL, NULL, NULL, NULL);
REGISTER_TUNABLE("maxcolumns",
                 "Raise the maximum permitted number of columns per table. "
                 "There is a hard limit of 1024. (Default: 255)",
                 TUNABLE_INTEGER, &gbl_max_columns_soft_limit, READONLY, NULL,
                 maxcolumns_verify, NULL, NULL);
REGISTER_TUNABLE("maxcontextskips", NULL, TUNABLE_INTEGER, &gbl_maxcontextskips,
                 READONLY, NULL, NULL, NULL, NULL);
REGISTER_TUNABLE("maxosqltransfer",
                 "Maximum number of record modifications allowed per "
                 "transaction. (Default: 50000)",
                 TUNABLE_INTEGER, &g_osql_max_trans, READONLY, NULL, NULL, NULL,
                 NULL);
REGISTER_TUNABLE("maxthrottletime", NULL, TUNABLE_INTEGER,
                 &gbl_osql_max_throttle_sec, READONLY, NULL, NULL, NULL, NULL);
REGISTER_TUNABLE("max_incoherent_nodes", NULL, TUNABLE_INTEGER,
                 &gbl_max_incoherent_nodes, READONLY, NULL, NULL, NULL, NULL);
REGISTER_TUNABLE("max_lua_instructions",
                 "Maximum lua opcodes to execute before we assume the stored "
                 "procedure is looping and kill it. (Default: 10000)",
                 TUNABLE_INTEGER, &gbl_max_lua_instructions, READONLY, NULL,
                 NULL, NULL, NULL);
REGISTER_TUNABLE("max_num_compact_pages_per_txn", NULL, TUNABLE_INTEGER,
                 &gbl_max_num_compact_pages_per_txn, 0, NULL, NULL, NULL, NULL);
REGISTER_TUNABLE("maxq",
                 "Maximum queue depth for write requests. (Default: 192)",
                 TUNABLE_INTEGER, &gbl_maxqueue, READONLY, NULL, NULL,
                 maxq_update, NULL);
REGISTER_TUNABLE("maxretries", "Maximum number of times a "
                               "transactions will be retried on a "
                               "deadlock. (Default: 500)",
                 TUNABLE_INTEGER, &gbl_maxretries, READONLY, NULL,
                 maxretries_verify, NULL, NULL);
REGISTER_TUNABLE(
    "max_sqlcache_hints",
    "Maximum number of \"hinted\" query plans to keep (global). (Default: 100)",
    TUNABLE_INTEGER, &gbl_max_sql_hint_cache, READONLY, NULL, NULL, NULL, NULL);
REGISTER_TUNABLE("max_sqlcache_per_thread",
                 "Maximum number of plans to cache per sql thread (statement "
                 "cache is per-thread). (Default: 10)",
                 TUNABLE_INTEGER, &gbl_max_sqlcache, READONLY, NULL, NULL, NULL,
                 NULL);
REGISTER_TUNABLE("maxt", NULL, TUNABLE_INTEGER, &gbl_maxthreads,
                 READONLY | NOZERO, NULL, NULL, maxt_update, NULL);
REGISTER_TUNABLE(
    "maxwt",
    "Maximum number of threads processing write requests. (Default: 8)",
    TUNABLE_INTEGER, &gbl_maxwthreads, READONLY, NULL, NULL, NULL, NULL);
REGISTER_TUNABLE("memnice", NULL, TUNABLE_INTEGER, &gbl_mem_nice,
                 READONLY | NOARG, NULL, NULL, memnice_update, NULL);
REGISTER_TUNABLE("mempget_timeout", NULL, TUNABLE_INTEGER,
                 &__gbl_max_mpalloc_sleeptime, READONLY, NULL, NULL, NULL,
                 NULL);
REGISTER_TUNABLE("memstat_autoreport_freq",
                 "Dump memory usage to trace files at this frequency (in "
                 "secs). (Default: 180 secs)",
                 TUNABLE_INTEGER, &gbl_memstat_freq, READONLY, NULL, NULL, NULL,
                 NULL);
REGISTER_TUNABLE("morecolumns", NULL, TUNABLE_BOOLEAN, &gbl_morecolumns,
                 READONLY | NOARG | READEARLY, NULL, NULL, NULL, NULL);
REGISTER_TUNABLE("move_deadlock_max_attempt", NULL, TUNABLE_INTEGER,
                 &gbl_move_deadlk_max_attempt, 0, NULL, NULL, NULL, NULL);
REGISTER_TUNABLE("name", NULL, TUNABLE_STRING, &gbl_name, DEPRECATED_TUNABLE | READONLY,
                 NULL, NULL, NULL, NULL);
REGISTER_TUNABLE("natural_types", "Same as 'nosurprise'", TUNABLE_BOOLEAN,
                 &gbl_surprise, INVERSE_VALUE | READONLY | NOARG, NULL, NULL,
                 NULL, NULL);
REGISTER_TUNABLE("netbufsz", "Size of the network buffer (per "
                             "node) for the replication network. "
                             "(Default: 1MB)",
                 TUNABLE_INTEGER, &gbl_netbufsz, READONLY | NOZERO, NULL, NULL,
                 NULL, NULL);
REGISTER_TUNABLE(
    "net_explicit_flush_trace",
    "Produce a stack dump for long network flushes. (Default: off)",
    TUNABLE_BOOLEAN, &explicit_flush_trace, READONLY | NOARG, NULL, NULL, NULL,
    NULL);
REGISTER_TUNABLE("net_lmt_upd_incoherent_nodes", NULL, TUNABLE_INTEGER,
                 &gbl_net_lmt_upd_incoherent_nodes, 0, NULL, NULL, NULL, NULL);
REGISTER_TUNABLE("net_max_mem",
                 "Maximum size (in MB) of items keep on replication network "
                 "queue before dropping (per replicant). (Default: 0)",
                 TUNABLE_INTEGER, &gbl_net_max_mem, READONLY, NULL, NULL, NULL,
                 NULL);
REGISTER_TUNABLE("net_max_queue",
                 "Maximum number of items to keep on replication network queue "
                 "before dropping (per replicant). (Default: 25000)",
                 TUNABLE_INTEGER, &gbl_net_max_queue, READONLY, NULL, NULL,
                 NULL, NULL);
REGISTER_TUNABLE("net_poll",
                 "Allow a connection to linger for this many milliseconds "
                 "before identifying itself. Connections that take longer are "
                 "shut down. (Default: 100ms)",
                 TUNABLE_INTEGER, &gbl_net_poll, READONLY, NULL, NULL, NULL,
                 NULL);
REGISTER_TUNABLE("net_portmux_register_interval",
                 "Check on this interval if our port is correctly registered "
                 "with pmux for the replication net. (Default: 600ms)",
                 TUNABLE_INTEGER, &gbl_net_portmux_register_interval, READONLY,
                 NULL, NULL, NULL, NULL);
REGISTER_TUNABLE("net_throttle_percent", NULL, TUNABLE_INTEGER,
                 &gbl_net_throttle_percent, READONLY, NULL, percent_verify,
                 NULL, NULL);
REGISTER_TUNABLE("nice", "If set, nice() will be called with this "
                         "value to set the database nice level.",
                 TUNABLE_INTEGER, &gbl_nice, READONLY, NULL, NULL, NULL, NULL);
REGISTER_TUNABLE("noblobstripe", "Disables 'blobstripe'", TUNABLE_BOOLEAN,
                 &gbl_blobstripe, INVERSE_VALUE | READONLY | NOARG, NULL, NULL,
                 NULL, NULL);
REGISTER_TUNABLE("no_compress_page_compact_log",
                 "Disables 'compress_page_compact_log'", TUNABLE_BOOLEAN,
                 &gbl_compress_page_compact_log,
                 INVERSE_VALUE | READONLY | NOARG, NULL, NULL, NULL, NULL);
REGISTER_TUNABLE("nocrc32c", "Disables 'crc32c'", TUNABLE_BOOLEAN, &gbl_crc32c,
                 INVERSE_VALUE | READONLY | NOARG, NULL, NULL, NULL, NULL);
REGISTER_TUNABLE("nodeid", NULL, TUNABLE_INTEGER, &gbl_mynodeid, READONLY, NULL,
                 NULL, NULL, NULL);
REGISTER_TUNABLE("noearly", "Disables 'early'", TUNABLE_BOOLEAN, &gbl_early,
                 INVERSE_VALUE | READONLY | NOARG, NULL, NULL, NULL, NULL);
REGISTER_TUNABLE("noenv_messages", NULL, TUNABLE_BOOLEAN, &gbl_noenv_messages,
                 READONLY | NOARG, NULL, NULL, NULL, NULL);
REGISTER_TUNABLE("no_epochms_repts", "Disables 'epochms_repts'",
                 TUNABLE_BOOLEAN, &gbl_berkdb_epochms_repts,
                 INVERSE_VALUE | READONLY | NOARG, NULL, NULL, NULL, NULL);
REGISTER_TUNABLE("no_exit_on_internal_failure",
                 "Disables 'exit_on_internal_failure'", TUNABLE_BOOLEAN,
                 &gbl_exit_on_internal_error, INVERSE_VALUE | READONLY | NOARG,
                 NULL, NULL, NULL, NULL);
REGISTER_TUNABLE("nokeycompr", "Disables 'keycompr'", TUNABLE_BOOLEAN,
                 &gbl_keycompr, INVERSE_VALUE | READONLY | NOARG, NULL, NULL,
                 NULL, NULL);
REGISTER_TUNABLE("no_lock_conflict_trace", "Disables 'lock_conflict_trace'",
                 TUNABLE_BOOLEAN, &gbl_lock_conflict_trace,
                 INVERSE_VALUE | NOARG, NULL, NULL, NULL, NULL);
REGISTER_TUNABLE("nonames", NULL, TUNABLE_BOOLEAN, &gbl_nonames,
                 READONLY | NOARG | READEARLY, NULL, NULL, NULL, NULL);
REGISTER_TUNABLE("no_net_explicit_flush_trace",
                 "Disables 'net_explicit_flush_trace'", TUNABLE_BOOLEAN,
                 &explicit_flush_trace, INVERSE_VALUE | READONLY | NOARG, NULL,
                 NULL, NULL, NULL);
REGISTER_TUNABLE("no_null_blob_fix", "Disables 'null_blob_fix'",
                 TUNABLE_BOOLEAN, &gbl_disallow_null_blobs,
                 INVERSE_VALUE | READONLY | NOARG, NULL, NULL, NULL, NULL);
REGISTER_TUNABLE("norcache", "Disables 'rcache'", TUNABLE_BOOLEAN, &gbl_rcache,
                 INVERSE_VALUE | READONLY | NOARG, NULL, NULL, NULL, NULL);
REGISTER_TUNABLE("noreallearly", "Disables 'reallearly'", TUNABLE_BOOLEAN,
                 &gbl_reallyearly, INVERSE_VALUE | READONLY | NOARG, NULL, NULL,
                 NULL, NULL);
REGISTER_TUNABLE("norepdebug", "Disables 'repdebug'", TUNABLE_BOOLEAN,
                 &gbl_repdebug, INVERSE_VALUE | READONLY | NOARG, NULL, NULL,
                 NULL, NULL);
REGISTER_TUNABLE("no_rep_process_txn_trace", "Disables 'rep_process_txn_trace'",
                 TUNABLE_BOOLEAN, &gbl_rep_process_txn_time,
                 INVERSE_VALUE | READONLY | NOARG, NULL, NULL, NULL, NULL);
REGISTER_TUNABLE("no_round_robin_stripes", "Disables 'round_robin_stripes'",
                 TUNABLE_BOOLEAN, &gbl_round_robin_stripes,
                 INVERSE_VALUE | READONLY | NOARG, NULL, NULL, NULL, NULL);
REGISTER_TUNABLE("no_sc_inco_chk", NULL, TUNABLE_BOOLEAN, &gbl_sc_inco_chk,
                 READONLY | NOARG, NULL, NULL, NULL, NULL);
REGISTER_TUNABLE("no_static_tag_blob_fix", NULL, TUNABLE_BOOLEAN,
                 &gbl_force_notnull_static_tag_blobs,
                 INVERSE_VALUE | READONLY | NOARG, NULL, NULL, NULL, NULL);
REGISTER_TUNABLE("nosurprise", NULL, TUNABLE_BOOLEAN, &gbl_surprise,
                 INVERSE_VALUE | READONLY | NOARG, NULL, NULL, NULL, NULL);
REGISTER_TUNABLE("notimeout", "Turns off SQL timeouts. (Default: off)",
                 TUNABLE_BOOLEAN, &gbl_notimeouts, NOARG, NULL, NULL, NULL,
                 NULL);
REGISTER_TUNABLE("no_toblock_net_throttle", "Disables 'toblock_net_throttle'",
                 TUNABLE_BOOLEAN, &gbl_toblock_net_throttle,
                 INVERSE_VALUE | READONLY | NOARG, NULL, NULL, NULL, NULL);
REGISTER_TUNABLE("noudp", NULL, TUNABLE_BOOLEAN, &gbl_udp,
                 INVERSE_VALUE | READONLY | NOARG, NULL, NULL, NULL, NULL);
REGISTER_TUNABLE("no_update_delete_limit", NULL, TUNABLE_BOOLEAN,
                 &gbl_update_delete_limit, INVERSE_VALUE | READONLY | NOARG,
                 NULL, NULL, NULL, NULL);
REGISTER_TUNABLE("nowatch", "Disable watchdog. Watchdog aborts "
                            "the database if basic things like "
                            "creating threads, allocating memory, "
                            "etc. doesn't work. (Default: off)",
                 TUNABLE_BOOLEAN, &gbl_watchdog_disable_at_start,
                 READONLY | NOARG, NULL, NULL, NULL, NULL);
REGISTER_TUNABLE("null_blob_fix", NULL, TUNABLE_BOOLEAN,
                 &gbl_disallow_null_blobs, READONLY | NOARG, NULL, NULL, NULL,
                 NULL);
REGISTER_TUNABLE(
    "nullfkey",
    "Do not enforce foreign key constraints for null keys. (Default: on)",
    TUNABLE_BOOLEAN, &gbl_nullfkey, READONLY | NOARG | READEARLY, NULL, NULL,
    NULL, NULL);
/*
REGISTER_TUNABLE("nullsort", NULL, TUNABLE_ENUM,
                 &placeholder, READONLY, NULL, NULL, NULL, NULL);
*/
REGISTER_TUNABLE("num_contexts", NULL, TUNABLE_INTEGER, &gbl_num_contexts,
                 READONLY | NOZERO, NULL, NULL, NULL, NULL);
REGISTER_TUNABLE("num_qdbs", NULL, TUNABLE_INTEGER, &db->num_qdbs, READONLY,
                 NULL, NULL, num_qdbs_update, NULL);
REGISTER_TUNABLE("num_record_converts",
                 "During schema changes, pack this many records into a "
                 "transaction. (Default: 100)",
                 TUNABLE_INTEGER, &gbl_num_record_converts, READONLY | NOZERO,
                 NULL, NULL, NULL, NULL);
/* Backwards compatibility: This tunable DOES expect an argument. */
REGISTER_TUNABLE("oldrangexlim", NULL, TUNABLE_BOOLEAN,
                 &gbl_honor_rangextunit_for_old_apis, READONLY, NULL, NULL,
                 NULL, NULL);
REGISTER_TUNABLE("optimize_repdb_truncate",
                 "Enables use of optimized repdb truncate code. (Default: on)",
                 TUNABLE_BOOLEAN, &gbl_optimize_truncate_repdb,
                 READONLY | NOARG | READEARLY, NULL, NULL, NULL, NULL);
REGISTER_TUNABLE("osql_bkoff_netsend", NULL, TUNABLE_INTEGER,
                 &gbl_osql_bkoff_netsend, READONLY, NULL, NULL, NULL, NULL);
REGISTER_TUNABLE("osql_bkoff_netsend_lmt", NULL, TUNABLE_INTEGER,
                 &gbl_osql_bkoff_netsend_lmt, READONLY, NULL, NULL, NULL, NULL);
REGISTER_TUNABLE("osql_blockproc_timeout_sec", NULL, TUNABLE_INTEGER,
                 &gbl_osql_blockproc_timeout_sec, READONLY, NULL, NULL, NULL,
                 NULL);
REGISTER_TUNABLE("osql_heartbeat_alert_time", NULL, TUNABLE_INTEGER,
                 &gbl_osql_heartbeat_alert, READONLY | NOZERO, NULL,
                 osql_heartbeat_alert_time_verify, NULL, NULL);
REGISTER_TUNABLE("osql_heartbeat_send_time", NULL, TUNABLE_INTEGER,
                 &gbl_osql_heartbeat_send, READONLY | NOZERO, NULL, NULL, NULL,
                 NULL);
REGISTER_TUNABLE("osql_max_queue", NULL, TUNABLE_INTEGER, &gbl_osql_max_queue,
                 READONLY, NULL, NULL, NULL, NULL);
REGISTER_TUNABLE("osql_net_poll",
                 "Like net_sql, but for the offload network (used by write "
                 "transactions on replicants to send work to the master) "
                 "(Default: 100ms)",
                 TUNABLE_INTEGER, &gbl_osql_net_poll, READONLY, NULL, NULL,
                 NULL, NULL);
REGISTER_TUNABLE("osql_net_portmux_register_interval", NULL, TUNABLE_INTEGER,
                 &gbl_osql_net_portmux_register_interval, READONLY, NULL, NULL,
                 NULL, NULL);
REGISTER_TUNABLE("osqlprefaultthreads",
                 "If set, send prefaulting hints to nodes. (Default: 0)",
                 TUNABLE_INTEGER, &gbl_osqlpfault_threads, READONLY, NULL, NULL,
                 NULL, NULL);
REGISTER_TUNABLE("osql_verify_ext_chk",
                 "For block transaction mode only - after this many verify "
                 "errors, check if transaction is non-commitable (see default "
                 "isolation level). (Default: on)",
                 TUNABLE_INTEGER, &gbl_osql_verify_ext_chk, READONLY, NULL,
                 NULL, NULL, NULL);
REGISTER_TUNABLE("osql_verify_retry_max",
                 "Retry a transaction on a verify error this many times (see "
                 "optimistic concurrency control). (Default: 499)",
                 TUNABLE_INTEGER, &gbl_osql_verify_retries_max, READONLY, NULL,
                 NULL, NULL, NULL);
REGISTER_TUNABLE("override_cachekb", NULL, TUNABLE_INTEGER,
                 &db->override_cacheszkb, READONLY, NULL, NULL, NULL, NULL);
REGISTER_TUNABLE("page_compact_latency_ms", NULL, TUNABLE_INTEGER,
                 &gbl_pg_compact_latency_ms, READONLY, NULL, NULL, NULL, NULL);
REGISTER_TUNABLE("page_compact_target_ff", NULL, TUNABLE_DOUBLE,
                 &gbl_pg_compact_target_ff, NOARG, NULL, NULL,
                 page_compact_target_ff_update, NULL);
REGISTER_TUNABLE("page_compact_thresh_ff", NULL, TUNABLE_DOUBLE,
                 &gbl_pg_compact_thresh, READONLY | NOARG, NULL, NULL,
                 page_compact_thresh_ff_update, NULL);
REGISTER_TUNABLE("page_latches",
                 "If set, in rowlocks mode, will acquire fast latches on pages "
                 "instead of full locks. (Default: off)",
                 TUNABLE_BOOLEAN, &gbl_page_latches, READONLY | NOARG, NULL,
                 NULL, NULL, NULL);
REGISTER_TUNABLE(
    "pageordertablescan",
    "Perform table scans in page order and not row order. (Default: off)",
    TUNABLE_BOOLEAN, &gbl_page_order_table_scan, NOARG, NULL, NULL,
    page_order_table_scan_update, NULL);
/*
REGISTER_TUNABLE("pagesize", NULL, TUNABLE_INTEGER,
                 &placeholder, DEPRECATED_TUNABLE|READONLY, NULL, NULL, NULL,
                 NULL);
*/
REGISTER_TUNABLE("parallel_recovery", NULL, TUNABLE_INTEGER,
                 &gbl_parallel_recovery_threads, READONLY, NULL, NULL, NULL,
                 NULL);
REGISTER_TUNABLE("penaltyincpercent", NULL, TUNABLE_INTEGER,
                 &gbl_penaltyincpercent, READONLY, NULL, NULL, NULL, NULL);
REGISTER_TUNABLE("perfect_ckp", NULL, TUNABLE_INTEGER, &gbl_use_perfect_ckp,
                 READONLY | NOARG, NULL, NULL, NULL, NULL);
REGISTER_TUNABLE("portmux_bind_path", NULL, TUNABLE_STRING,
                 &gbl_portmux_unix_socket, READONLY | READEARLY, NULL, NULL,
                 NULL, NULL);
REGISTER_TUNABLE("portmux_port", NULL, TUNABLE_INTEGER, &portmux_port,
                 READONLY | READEARLY, NULL, NULL, NULL, NULL);
REGISTER_TUNABLE("prefaulthelper_blockops", NULL, TUNABLE_INTEGER,
                 &gbl_prefaulthelper_blockops, READONLY, NULL, NULL, NULL,
                 NULL);
REGISTER_TUNABLE("prefaulthelper_sqlreadahead", NULL, TUNABLE_INTEGER,
                 &gbl_prefaulthelper_sqlreadahead, READONLY, NULL, NULL, NULL,
                 NULL);
REGISTER_TUNABLE("prefaulthelperthreads",
                 "Max number of prefault helper threads. (Default: 0)",
                 TUNABLE_INTEGER, &gbl_prefaulthelperthreads, READONLY, NULL,
                 NULL, NULL, NULL);
REGISTER_TUNABLE("print_syntax_err",
                 "Trace all SQL with syntax errors. (Default: off)",
                 TUNABLE_BOOLEAN, &gbl_print_syntax_err, READONLY | NOARG, NULL,
                 NULL, NULL, NULL);
REGISTER_TUNABLE("prioritize_queries",
                 "Prioritize SQL queries based on loaded rulesets. "
                 "(Default: off)", TUNABLE_BOOLEAN, &gbl_prioritize_queries,
                 EXPERIMENTAL | INTERNAL, NULL, NULL, NULL, NULL);
REGISTER_TUNABLE("debug.force_thdpool_priority",
                 "Force highest thread pool priority to the specified value "
                 "instead of actually reading it from the thread pool queue. "
                 "(Default: 0)", TUNABLE_INTEGER,
                 &gbl_debug_force_thdpool_priority, EXPERIMENTAL | INTERNAL,
                 NULL, NULL, NULL, NULL);
REGISTER_TUNABLE("verbose_prioritize_queries",
                 "Show prioritized SQL queries based on origin and "
                 "fingerprint.  (Default: off)", TUNABLE_BOOLEAN,
                 &gbl_verbose_prioritize_queries, EXPERIMENTAL | INTERNAL,
                 NULL, NULL, NULL, NULL);
REGISTER_TUNABLE("random_lock_release_interval", NULL, TUNABLE_INTEGER,
                 &gbl_sql_random_release_interval, READONLY, NULL, NULL, NULL,
                 NULL);
REGISTER_TUNABLE("rangextlim", NULL, TUNABLE_INTEGER, &gbl_rangextunit,
                 READONLY | NOZERO, NULL, NULL, NULL, NULL);
REGISTER_TUNABLE(
    "rcache", "Keep a lookaside cache of root pages for B-trees. (Default: on)",
    TUNABLE_BOOLEAN, &gbl_rcache, READONLY | NOARG, NULL, NULL, NULL, NULL);
REGISTER_TUNABLE("reallearly",
                 "Acknowledge as soon as a commit record is seen by the "
                 "replicant (before it's applied). This effectively makes "
                 "replication asynchronous, so reads may not see the effects "
                 "of a committed transaction yet. (Default: off)",
                 TUNABLE_BOOLEAN, &gbl_reallyearly, READONLY | NOARG, NULL,
                 NULL, NULL, NULL);
REGISTER_TUNABLE("reject_osql_mismatch", "(Default: on)", TUNABLE_BOOLEAN,
                 &gbl_reject_osql_mismatch, READONLY | NOARG, NULL, NULL, NULL,
                 NULL);
REGISTER_TUNABLE("repchecksum",
                 "Enable to perform additional checksumming of replication "
                 "stream. Note: Log records in replication stream already have "
                 "checksums. (Default: off)",
                 TUNABLE_BOOLEAN, &gbl_repchecksum, READONLY | NOARG, NULL,
                 NULL, NULL, NULL);
REGISTER_TUNABLE("repdebug", "Enables replication debug messages.",
                 TUNABLE_BOOLEAN, &gbl_repdebug, READONLY | NOARG, NULL, NULL,
                 NULL, NULL);
REGISTER_TUNABLE("replicant_latches",
                 "Also acquire latches on replicants. (Default: off)",
                 TUNABLE_BOOLEAN, &gbl_replicant_latches, READONLY | NOARG,
                 NULL, NULL, NULL, NULL);
REGISTER_TUNABLE("replicate_local",
                 "When enabled, record all database events to a comdb2_oplog "
                 "table. This can be used to set clusters/instances that are "
                 "fed data from a database cluster. Alternate ways of doing "
                 "this are being planned, so enabling this option should not "
                 "be needed in the near future. (Default: off)",
                 TUNABLE_BOOLEAN, &gbl_replicate_local, READONLY | NOARG, NULL,
                 NULL, NULL, NULL);
REGISTER_TUNABLE("replicate_local_concurrent", NULL, TUNABLE_BOOLEAN,
                 &gbl_replicate_local_concurrent, READONLY | NOARG, NULL, NULL,
                 NULL, NULL);
REGISTER_TUNABLE("report_deadlock_verbose",
                 "If set, dump the current thread's stack for every deadlock. "
                 "(Default: off)",
                 TUNABLE_BOOLEAN, &gbl_disable_deadlock_trace, NOARG, NULL,
                 NULL, NULL, NULL);
REGISTER_TUNABLE("deadlkon", "Same as 'report_deadlock_verbose'",
                 TUNABLE_BOOLEAN, &gbl_disable_deadlock_trace, NOARG, NULL,
                 NULL, NULL, NULL);
REGISTER_TUNABLE("deadlkoff", "Disables 'report_deadlock_verbose'",
                 TUNABLE_BOOLEAN, &gbl_disable_deadlock_trace,
                 INVERSE_VALUE | NOARG, NULL, NULL, NULL, NULL);
REGISTER_TUNABLE("rep_process_txn_trace",
                 "If set, report processing time on replicant for all "
                 "transactions. (Default: off)",
                 TUNABLE_BOOLEAN, &gbl_rep_process_txn_time, READONLY | NOARG,
                 NULL, NULL, NULL, NULL);
REGISTER_TUNABLE("reqldiffstat", NULL, TUNABLE_INTEGER, &diffstat_thresh,
                 READONLY, NULL, NULL, NULL, NULL);
REGISTER_TUNABLE("reqltruncate", NULL, TUNABLE_INTEGER, &reqltruncate, READONLY,
                 NULL, NULL, NULL, NULL);
REGISTER_TUNABLE("retry", NULL, TUNABLE_INTEGER, &db->retry, READONLY, NULL,
                 NULL, retry_update, NULL);
REGISTER_TUNABLE("round_robin_stripes",
                 "Alternate to which table stripe new records are written. The "
                 "default is to keep stripe affinity by writer. (Default: off)",
                 TUNABLE_BOOLEAN, &gbl_round_robin_stripes, READONLY | NOARG,
                 NULL, NULL, NULL, NULL);
REGISTER_TUNABLE("rr_enable_count_changes", NULL, TUNABLE_BOOLEAN,
                 &gbl_rrenablecountchanges, READONLY | NOARG, NULL, NULL, NULL,
                 NULL);
REGISTER_TUNABLE("sbuftimeout", NULL, TUNABLE_INTEGER, &gbl_sbuftimeout,
                 READONLY, NULL, NULL, NULL, NULL);
REGISTER_TUNABLE("sc_del_unused_files_threshold", NULL, TUNABLE_INTEGER,
                 &gbl_sc_del_unused_files_threshold_ms, READONLY | NOZERO, NULL,
                 NULL, NULL, NULL);
REGISTER_TUNABLE("simulate_rowlock_deadlock", NULL, TUNABLE_INTEGER,
                 &gbl_simulate_rowlock_deadlock_interval, 0, NULL, NULL,
                 simulate_rowlock_deadlock_update, NULL);
REGISTER_TUNABLE("singlemeta", NULL, TUNABLE_INTEGER, &gbl_init_single_meta,
                 READONLY | NOARG, NULL, NULL, NULL, NULL);
REGISTER_TUNABLE("skip_clear_queue_extents", NULL, TUNABLE_BOOLEAN,
                 &skip_clear_queue_extents, READONLY | NOARG, NULL, NULL, NULL,
                 NULL);
REGISTER_TUNABLE("slowfget", NULL, TUNABLE_INTEGER, &__slow_memp_fget_ns,
                 READONLY, NULL, NULL, NULL, NULL);
REGISTER_TUNABLE("slowread", NULL, TUNABLE_INTEGER, &__slow_read_ns, READONLY,
                 NULL, NULL, NULL, NULL);
REGISTER_TUNABLE("slow_rep_process_txn_freq", NULL, TUNABLE_INTEGER,
                 &gbl_slow_rep_process_txn_freq, READONLY, NULL, NULL, NULL,
                 NULL);
REGISTER_TUNABLE("slow_rep_process_txn_maxms", NULL, TUNABLE_INTEGER,
                 &gbl_slow_rep_process_txn_maxms, READONLY, NULL, NULL, NULL,
                 NULL);
REGISTER_TUNABLE("slowwrite", NULL, TUNABLE_INTEGER, &__slow_write_ns, READONLY,
                 NULL, NULL, NULL, NULL);
REGISTER_TUNABLE("sort_nulls_with_header",
                 "Using record headers in key sorting. (Default: on)",
                 TUNABLE_BOOLEAN, &gbl_sort_nulls_correctly, READONLY | NOARG,
                 NULL, NULL, NULL, NULL);
REGISTER_TUNABLE("spfile", NULL, TUNABLE_STRING, &gbl_spfile_name, READONLY,
                 NULL, NULL, file_update, NULL);
REGISTER_TUNABLE("timepartitions", NULL, TUNABLE_STRING,
                 &gbl_timepart_file_name, READONLY, NULL, NULL, file_update,
                 NULL);
REGISTER_TUNABLE("exec_sql_on_new_connect",
                 "SQL command(s) to run for each new connection.",
                 TUNABLE_RAW, &gbl_exec_sql_on_new_connect,
                 EXPERIMENTAL | INTERNAL, NULL, NULL, NULL, NULL);
REGISTER_TUNABLE("sqlflush", "Force flushing the current record "
                             "stream to client every specified "
                             "number of records. (Default: 0)",
                 TUNABLE_INTEGER, &gbl_sqlflush_freq, READONLY, NULL, NULL,
                 NULL, NULL);
REGISTER_TUNABLE("sqlreadahead", NULL, TUNABLE_INTEGER, &gbl_sqlreadahead,
                 READONLY, NULL, NULL, NULL, NULL);
REGISTER_TUNABLE("sqlreadaheadthresh", NULL, TUNABLE_INTEGER,
                 &gbl_sqlreadaheadthresh, READONLY, NULL, NULL, NULL, NULL);
REGISTER_TUNABLE("sqlsortermem", "Maximum amount of memory to be "
                                 "allocated to the sqlite sorter. "
                                 "(Default: 314572800)",
                 TUNABLE_INTEGER, &gbl_sqlite_sorter_mem, READONLY, NULL, NULL,
                 NULL, NULL);
REGISTER_TUNABLE("sqlsortermult", NULL, TUNABLE_INTEGER, &gbl_sqlite_sortermult,
                 READONLY, NULL, NULL, NULL, NULL);
REGISTER_TUNABLE("sql_time_threshold",
                 "Sets the threshold time in ms after which queries are "
                 "reported as running a long time. (Default: 5000 ms)",
                 TUNABLE_INTEGER, &gbl_sql_time_threshold, READONLY, NULL, NULL,
                 NULL, NULL);
REGISTER_TUNABLE("sql_tranlevel_default",
                 "Sets the default SQL transaction level for the database.",
                 TUNABLE_ENUM, &gbl_sql_tranlevel_default, READONLY,
                 sql_tranlevel_default_value, NULL,
                 sql_tranlevel_default_update, NULL);
REGISTER_TUNABLE(
    "sqlwrtimeout",
    "Set timeout for writing to an SQL connection. (Default: 10000ms)",
    TUNABLE_INTEGER, &gbl_sqlwrtimeoutms, READONLY, NULL, NULL, NULL, NULL);
REGISTER_TUNABLE("static_tag_blob_fix", NULL, TUNABLE_BOOLEAN,
                 &gbl_force_notnull_static_tag_blobs, READONLY | NOARG, NULL,
                 NULL, NULL, NULL);
REGISTER_TUNABLE("surprise", NULL, TUNABLE_BOOLEAN, &gbl_surprise,
                 READONLY | NOARG, NULL, NULL, NULL, NULL);
/*
  Note: survive_n_master_swings' value < 0 was previously ignored without
  any error.
*/
REGISTER_TUNABLE("survive_n_master_swings",
                 "Have a node retry applying a transaction against a new "
                 "master this many times before giving up. (Default: 600)",
                 TUNABLE_INTEGER, &gbl_survive_n_master_swings, READONLY, NULL,
                 NULL, NULL, NULL);
REGISTER_TUNABLE("temptable_limit",
                 "Set the maximum number of temporary tables the database can "
                 "create. (Default: 8192)",
                 TUNABLE_INTEGER, &gbl_temptable_pool_capacity, READONLY, NULL,
                 NULL, NULL, NULL);
REGISTER_TUNABLE("test_blob_race", NULL, TUNABLE_INTEGER, &gbl_test_blob_race,
                 READONLY, NULL, NULL, NULL, NULL);
REGISTER_TUNABLE("test_scindex_deadlock",
                 "Test index on expressions schema change deadlock",
                 TUNABLE_BOOLEAN, &gbl_test_scindex_deadlock, READONLY, NULL,
                 NULL, NULL, NULL);
REGISTER_TUNABLE("test_sc_resume_race",
                 "Test race between schemachange resume and blockprocessor",
                 TUNABLE_BOOLEAN, &gbl_test_sc_resume_race, READONLY, NULL,
                 NULL, NULL, NULL);
REGISTER_TUNABLE("throttlesqloverlog",
                 "On a full queue of SQL requests, dump the current thread "
                 "pool this often (in secs). (Default: 5sec)",
                 TUNABLE_INTEGER, &gbl_throttle_sql_overload_dump_sec, READONLY,
                 NULL, NULL, NULL, NULL);
REGISTER_TUNABLE("toblock_net_throttle",
                 "Throttle writes in apply_changes. (Default: off)",
                 TUNABLE_BOOLEAN, &gbl_toblock_net_throttle, READONLY | NOARG,
                 NULL, NULL, NULL, NULL);
REGISTER_TUNABLE("track_berk_locks", NULL, TUNABLE_INTEGER,
                 &gbl_berkdb_track_locks, READONLY | NOARG, NULL, NULL, NULL,
                 NULL);
REGISTER_TUNABLE("udp", NULL, TUNABLE_BOOLEAN, &gbl_udp, READONLY | NOARG, NULL,
                 NULL, NULL, NULL);
REGISTER_TUNABLE("unnatural_types", "Same as 'surprise'", TUNABLE_BOOLEAN,
                 &gbl_surprise, READONLY | NOARG, NULL, NULL, NULL, NULL);
REGISTER_TUNABLE("update_delete_limit", NULL, TUNABLE_BOOLEAN,
                 &gbl_update_delete_limit, READONLY | NOARG, NULL, NULL, NULL,
                 NULL);
REGISTER_TUNABLE("updategenids",
                 "Enable use of update genid scheme. (Default: off)",
                 TUNABLE_BOOLEAN, &gbl_updategenids, READONLY | NOARG, NULL,
                 NULL, NULL, NULL);
REGISTER_TUNABLE("update_shadows_interval",
                 "Set to higher than 0 to update snaphots on every Nth "
                 "operation. (Default: 0, update on for every operation)",
                 TUNABLE_INTEGER, &gbl_update_shadows_interval, 0, NULL, NULL,
                 NULL, NULL);
REGISTER_TUNABLE("upd_null_cstr_return_conv_err", NULL, TUNABLE_INTEGER,
                 &gbl_upd_null_cstr_return_conv_err, READONLY | NOARG, NULL,
                 NULL, NULL, NULL);
REGISTER_TUNABLE("use_appsock_as_sqlthread", NULL, TUNABLE_INTEGER,
                 &gbl_use_appsock_as_sqlthread, READONLY | NOARG, NULL, NULL,
                 NULL, NULL);
REGISTER_TUNABLE("use_live_schema_change", NULL, TUNABLE_INTEGER,
                 &gbl_default_livesc, READONLY | NOARG, NULL, NULL, NULL, NULL);
/*
REGISTER_TUNABLE("use_llmeta", NULL, TUNABLE_INTEGER,
                 &gbl_use_llmeta, READONLY, NULL, NULL, NULL, NULL);
*/
REGISTER_TUNABLE("usenames", NULL, TUNABLE_BOOLEAN, &gbl_nonames,
                 INVERSE_VALUE | READONLY | NOARG | READEARLY, NULL, NULL, NULL,
                 NULL);
REGISTER_TUNABLE("use_node_priority",
                 "Sets node priority for the db. (Default: off)",
                 TUNABLE_BOOLEAN, &gbl_use_node_pri, READONLY | NOARG, NULL,
                 NULL, NULL, NULL);
REGISTER_TUNABLE("use_nondedicated_network", NULL, TUNABLE_BOOLEAN | NOARG,
                 &_non_dedicated_subnet, READONLY, NULL, NULL,
                 net_add_nondedicated_subnet, NULL);
/*
REGISTER_TUNABLE(
    "use_parallel_schema_change",
    "Scan stripes for a table in parallel during schema change. (Default: on)",
    TUNABLE_BOOLEAN, &gbl_default_sc_scanmode, READONLY, NULL, NULL, NULL,
    NULL);
*/

REGISTER_TUNABLE("use_planned_schema_change",
                 "Only change entities that need to change on a schema change. "
                 "Disable to always rebuild all data files and indices for the "
                 "changing table. (Default: 1)",
                 TUNABLE_INTEGER, &gbl_default_plannedsc, READONLY | NOARG,
                 NULL, NULL, NULL, NULL);
REGISTER_TUNABLE("watchthreshold", NULL, TUNABLE_INTEGER,
                 &gbl_watchdog_watch_threshold, READONLY, NULL, NULL, NULL,
                 NULL);
REGISTER_TUNABLE("ctrace_nlogs",
                 "When rolling trace files, keep this many. The older files "
                 "will have incrementing number suffixes (.1, .2, etc.). "
                 "(Default: 7)",
                 TUNABLE_INTEGER, &nlogs, READONLY | NOZERO, NULL, NULL, NULL,
                 NULL);
REGISTER_TUNABLE("ctrace_rollat",
                 "Roll database debug trace file "
                 "($COMDB2_ROOT/var/log/cdb2/$dbname.trc.c) at specified size. "
                 "Set to 0 (default) to never roll.",
                 TUNABLE_INTEGER, &rollat, READONLY | NOZERO, NULL, NULL,
                 ctrace_set_rollat, NULL);
REGISTER_TUNABLE(
    "debugthreads",
    "If set to 'on' enables trace on thread events. (Default: off)",
    TUNABLE_BOOLEAN, &thread_debug, READONLY, NULL, NULL, NULL, NULL);
REGISTER_TUNABLE(
    "dumpthreadonexit",
    "If set to 'on' dump resources held by a thread on exit. (Default: off)",
    TUNABLE_BOOLEAN, &dump_resources_on_thread_exit, READONLY, NULL, NULL, NULL,
    NULL);
REGISTER_TUNABLE("stack_disable", NULL, TUNABLE_BOOLEAN, &gbl_walkback_enabled,
                 INVERSE_VALUE | NOARG, NULL, NULL, NULL, NULL);
REGISTER_TUNABLE("stack_enable", NULL, TUNABLE_BOOLEAN, &gbl_walkback_enabled,
                 NOARG, NULL, NULL, NULL, NULL);
REGISTER_TUNABLE("stack_warn_threshold", NULL, TUNABLE_INTEGER, &gbl_warnthresh,
                 READONLY | NOZERO, NULL, NULL, NULL, NULL);
REGISTER_TUNABLE("ack_trace",
                 "Every second, produce trace for ack messages. (Default: off)",
                 TUNABLE_BOOLEAN, &gbl_ack_trace, READONLY | NOARG, NULL, NULL,
                 NULL, NULL);
REGISTER_TUNABLE("no_ack_trace", "Disables 'ack_trace'", TUNABLE_BOOLEAN,
                 &gbl_ack_trace, INVERSE_VALUE | READONLY | NOARG, NULL, NULL,
                 NULL, NULL);
REGISTER_TUNABLE("bdblock_debug", NULL, TUNABLE_BOOLEAN, &gbl_bdblock_debug,
                 READONLY | NOARG, NULL, NULL, NULL, NULL);
REGISTER_TUNABLE("debug.autoanalyze", "debug autoanalyze operations",
                 TUNABLE_BOOLEAN, &gbl_debug_aa, NOARG, NULL, NULL, NULL, NULL);
REGISTER_TUNABLE("debug.thdpool_queue_only",
                 "Force SQL query work items to be queued by the thread pool "
                 "even when a thread may be available.  (Default: 0)",
                 TUNABLE_BOOLEAN, &gbl_thdpool_queue_only,
                 EXPERIMENTAL | INTERNAL, NULL, NULL, NULL, NULL);
REGISTER_TUNABLE("debug.random_sql_work_delayed",
                 "Force a random SQL query to be delayed 1/this many times.  "
                 "(Default: 0)", TUNABLE_INTEGER, &gbl_random_sql_work_delayed,
                 EXPERIMENTAL | INTERNAL, NULL, NULL, NULL, NULL);
REGISTER_TUNABLE("debug.random_sql_work_rejected",
                 "Force a random SQL query to be rejected 1/this many times.  "
                 "(Default: 0)", TUNABLE_INTEGER, &gbl_random_sql_work_rejected,
                 EXPERIMENTAL | INTERNAL, NULL, NULL, NULL, NULL);
REGISTER_TUNABLE("debug.osql_random_restart", "randomly restart osql operations",
                 TUNABLE_BOOLEAN, &gbl_osql_random_restart, NOARG, NULL, NULL, NULL, NULL);
REGISTER_TUNABLE("debug.toblock_random_deadlock_trans",
                 "return deadlock for a fraction of txns", TUNABLE_BOOLEAN,
                 &gbl_toblock_random_deadlock_trans, NOARG, NULL, NULL, NULL,
                 NULL);
REGISTER_TUNABLE("debug.tmptbl_corrupt_mem",
                 "Deliberately corrupt memory before freeing", TUNABLE_BOOLEAN,
                 &gbl_debug_tmptbl_corrupt_mem, INTERNAL, NULL, NULL, NULL,
                 NULL);
REGISTER_TUNABLE("debug.omit_dta_write",
                 "Deliberately corrupt insertion randomly to debug db_verify", TUNABLE_BOOLEAN,
                 &gbl_debug_omit_dta_write, INTERNAL, NULL, NULL, NULL,
                 NULL);
REGISTER_TUNABLE("debug.omit_idx_write",
                 "Deliberately corrupt insertion randomly to debug db_verify", TUNABLE_BOOLEAN,
                 &gbl_debug_omit_idx_write, INTERNAL, NULL, NULL, NULL,
                 NULL);
REGISTER_TUNABLE("debug.omit_blob_write",
                 "Deliberately corrupt insertion randomly to debug db_verify", TUNABLE_BOOLEAN,
                 &gbl_debug_omit_blob_write, INTERNAL, NULL, NULL, NULL,
                 NULL);
REGISTER_TUNABLE("bdboslog", NULL, TUNABLE_INTEGER, &gbl_namemangle_loglevel,
                 READONLY, NULL, NULL, NULL, NULL);
REGISTER_TUNABLE("deadlock_rep_retry_max", NULL, TUNABLE_INTEGER,
                 &max_replication_trans_retries, READONLY | NOZERO, NULL, NULL,
                 NULL, NULL);
REGISTER_TUNABLE("logmsg", NULL, TUNABLE_COMPOSITE, NULL, INTERNAL | READEARLY,
                 NULL, NULL, NULL, NULL);
REGISTER_TUNABLE("logmsg.level",
                 "All messages below this level will not be logged.",
                 TUNABLE_ENUM, NULL, READEARLY, logmsg_level_value, NULL,
                 logmsg_level_update, NULL);
REGISTER_TUNABLE("logmsg.syslog", "Log messages to syslog.", TUNABLE_BOOLEAN,
                 NULL, NOARG | READEARLY, logmsg_syslog_value, NULL,
                 logmsg_syslog_update, NULL);
REGISTER_TUNABLE("logmsg.timestamp", "Stamp all messages with timestamp.",
                 TUNABLE_BOOLEAN, NULL, NOARG | READEARLY,
                 logmsg_timestamp_value, NULL, logmsg_timestamp_update, NULL);
REGISTER_TUNABLE("logmsg.notimestamp", "Disables 'syslog.timestamp'.",
                 TUNABLE_BOOLEAN, NULL, INVERSE_VALUE | NOARG | READEARLY,
                 logmsg_timestamp_value, NULL, logmsg_timestamp_update, NULL);
REGISTER_TUNABLE("block_set_commit_genid_trace",
                 "Print trace when blocking set commit_genid. (Default: off)",
                 TUNABLE_BOOLEAN, &gbl_block_set_commit_genid_trace, INTERNAL,
                 NULL, NULL, NULL, NULL);
REGISTER_TUNABLE("abort_on_unset_ha_flag",
                 "Abort in snap_uid_retry if ha is unset. (Default: off)",
                 TUNABLE_BOOLEAN, &gbl_abort_on_unset_ha_flag, INTERNAL, NULL,
                 NULL, NULL, NULL);
REGISTER_TUNABLE("write_dummy_trace",
                 "Print trace when doing a dummy write. (Default: off)",
                 TUNABLE_BOOLEAN, &gbl_write_dummy_trace, INTERNAL, NULL, NULL,
                 NULL, NULL);
REGISTER_TUNABLE("seed_genid", "Set genid-seed in hex for genid48 test.",
                 TUNABLE_STRING, NULL, EXPERIMENTAL | INTERNAL,
                 next_genid_value, NULL, genid_seed_update, NULL);
REGISTER_TUNABLE("abort_on_bad_upgrade",
                 "Abort in upgrade current-generation exceeds ctrl-gen.",
                 TUNABLE_BOOLEAN, &gbl_abort_on_incorrect_upgrade,
                 EXPERIMENTAL | INTERNAL, NULL, NULL, NULL, NULL);
REGISTER_TUNABLE("poll_in_pgfree_recover", "Poll pgfree recovery handler.",
                 TUNABLE_BOOLEAN, &gbl_poll_in_pg_free_recover,
                 EXPERIMENTAL | INTERNAL, NULL, NULL, NULL, NULL);
REGISTER_TUNABLE("rep_badgen_trace", "Trace on rep mismatched generations.",
                 TUNABLE_BOOLEAN, &gbl_rep_badgen_trace,
                 EXPERIMENTAL | INTERNAL, NULL, NULL, NULL, NULL);
REGISTER_TUNABLE("dump_zero_coherency_ts", "Enable zero-coherency-ts trace.",
                 TUNABLE_BOOLEAN, &gbl_dump_zero_coherency_timestamp,
                 EXPERIMENTAL | INTERNAL, NULL, NULL, NULL, NULL);
REGISTER_TUNABLE("allow_incoherent_sql", "Enable sql against incoherent nodes.",
                 TUNABLE_BOOLEAN, &gbl_allow_incoherent_sql,
                 EXPERIMENTAL | INTERNAL, NULL, NULL, NULL, NULL);
REGISTER_TUNABLE("rep_process_msg_print_rc", "Print rc from rep_process_msg.",
                 TUNABLE_BOOLEAN, &gbl_rep_process_msg_print_rc,
                 EXPERIMENTAL | INTERNAL, NULL, NULL, NULL, NULL);
REGISTER_TUNABLE("verbose_master_req",
                 "Print trace showing master-req protocol.", TUNABLE_BOOLEAN,
                 &gbl_verbose_master_req, EXPERIMENTAL | INTERNAL, NULL, NULL,
                 NULL, NULL);
REGISTER_TUNABLE("verbose_send_cohlease",
                 "Print trace from lease-issue thread.", TUNABLE_BOOLEAN,
                 &gbl_verbose_send_coherency_lease, EXPERIMENTAL | INTERNAL,
                 NULL, NULL, NULL, NULL);
REGISTER_TUNABLE("reset_on_unelectable_cluster", "Reset master if unelectable.",
                 TUNABLE_BOOLEAN, &gbl_reset_on_unelectable_cluster,
                 EXPERIMENTAL | INTERNAL, NULL, NULL, NULL, NULL);
REGISTER_TUNABLE("decoupled_logputs",
                 "Perform logputs out-of-band. (Default: on)", TUNABLE_BOOLEAN,
                 &gbl_decoupled_logputs, EXPERIMENTAL | INTERNAL, NULL, NULL,
                 NULL, NULL);
REGISTER_TUNABLE("apply_pollms",
                 "Apply-thread poll time before checking queue. "
                 "(Default: 100ms)",
                 TUNABLE_INTEGER, &gbl_apply_thread_pollms,
                 EXPERIMENTAL | INTERNAL, NULL, NULL, NULL, NULL);
REGISTER_TUNABLE("rep_verify_always_grab_writelock",
                 "Force every rep_verify to grab writelock.", TUNABLE_BOOLEAN,
                 &gbl_rep_verify_always_grab_writelock, EXPERIMENTAL | INTERNAL,
                 NULL, NULL, NULL, NULL);
REGISTER_TUNABLE("rep_verify_will_recover_trace",
                 "Trace rep_verify_will_recover.", TUNABLE_BOOLEAN,
                 &gbl_rep_verify_will_recover_trace, EXPERIMENTAL | INTERNAL,
                 NULL, NULL, NULL, NULL);
REGISTER_TUNABLE("max_wr_rows_per_txn",
                 "Set the max written rows per transaction.", TUNABLE_INTEGER,
                 &gbl_max_wr_rows_per_txn, 0, NULL, NULL, NULL, NULL);
REGISTER_TUNABLE("print_deadlock_cycles",
                 "Print all deadlock cycles. (Default: off)", TUNABLE_BOOLEAN,
                 &gbl_print_deadlock_cycles, NOARG, NULL, NULL, NULL, NULL);
REGISTER_TUNABLE("always_send_cnonce",
                 "Always send cnonce to master. (Default: on)", TUNABLE_BOOLEAN,
                 &gbl_always_send_cnonce, NOARG, NULL, NULL, NULL, NULL);
REGISTER_TUNABLE("force_serial_on_writelock", "Disable parallel rep on "
                                              "upgrade.  (Default: on)",
                 TUNABLE_BOOLEAN, &gbl_force_serial_on_writelock,
                 EXPERIMENTAL | INTERNAL, NULL, NULL, NULL, NULL);
REGISTER_TUNABLE("processor_thd_poll", "Poll before dispatching worker thds. "
                                       "(Default: 0ms)",
                 TUNABLE_INTEGER, &gbl_processor_thd_poll,
                 EXPERIMENTAL | INTERNAL, NULL, NULL, NULL, NULL);
REGISTER_TUNABLE("time_rep_apply", "Display rep-apply times periodically. "
                                   "(Default: off)",
                 TUNABLE_BOOLEAN, &gbl_time_rep_apply, EXPERIMENTAL | INTERNAL,
                 NULL, NULL, NULL, NULL);
REGISTER_TUNABLE("logput_window",
                 "Drop log-broadcasts for incoherent nodes "
                 "more than this many bytes behind.  (Default: 0)",
                 TUNABLE_INTEGER, &gbl_incoherent_logput_window,
                 EXPERIMENTAL | INTERNAL, NULL, NULL, NULL, NULL);
REGISTER_TUNABLE("dump_full_netqueue", "Dump net-queue on full rcode. "
                                       "(Default: off)",
                 TUNABLE_BOOLEAN, &gbl_dump_full_net_queue,
                 EXPERIMENTAL | INTERNAL, NULL, NULL, NULL, NULL);
REGISTER_TUNABLE(
    "max_clientstats",
    "Max number of client stats stored in comdb2_clientstats. (Default: 10000)",
    TUNABLE_INTEGER, &gbl_max_clientstats_cache, DYNAMIC, NULL, NULL, NULL,
    NULL);
REGISTER_TUNABLE("max_logput_queue",
                 "Maximum queued log-records.  (Default: 100000)",
                 TUNABLE_INTEGER, &gbl_max_logput_queue,
                 EXPERIMENTAL | INTERNAL, NULL, NULL, NULL, NULL);
REGISTER_TUNABLE("master_req_waitms",
                 "Request master once per this interval.  (Default: 200ms)",
                 TUNABLE_INTEGER, &gbl_master_req_waitms,
                 EXPERIMENTAL | INTERNAL, NULL, NULL, NULL, NULL);
REGISTER_TUNABLE("req_all_threshold",
                 "Use req_all if a replicant is behind by "
                 "this amount or more.  (Default: 10000000)",
                 TUNABLE_INTEGER, &gbl_req_all_threshold,
                 EXPERIMENTAL | INTERNAL, NULL, NULL, NULL, NULL);

REGISTER_TUNABLE("req_all_time_threshold",
                 "Use req_all if a replicant hasn't updated its "
                 "lsn in more than this many ms.  (Default: 0)",
                 TUNABLE_INTEGER, &gbl_req_all_time_threshold,
                 EXPERIMENTAL | INTERNAL, NULL, NULL, NULL, NULL);

REGISTER_TUNABLE("fill_throttle",
                 "Throttle fill-reqs to once per fill-throttle ms.  "
                 "(Default: 500ms)",
                 TUNABLE_INTEGER, &gbl_fills_waitms, EXPERIMENTAL | INTERNAL,
                 NULL, NULL, NULL, NULL);
REGISTER_TUNABLE("verbose_fills", "Print fill trace.  (Default: off)",
                 TUNABLE_BOOLEAN, &gbl_verbose_fills, EXPERIMENTAL | INTERNAL,
                 NULL, NULL, NULL, NULL);
REGISTER_TUNABLE("verbose_repdups",
                 "Print trace on duplicate replication.  (Default: off)",
                 TUNABLE_BOOLEAN, &gbl_verbose_repdups, EXPERIMENTAL | INTERNAL,
                 NULL, NULL, NULL, NULL);
REGISTER_TUNABLE("warn_queue_latency",
                 "Trace for log queues processed that are older than this.  "
                 "(Default: 500ms)",
                 TUNABLE_INTEGER, &gbl_warn_queue_latency_threshold,
                 EXPERIMENTAL | INTERNAL, NULL, NULL, NULL, NULL);
REGISTER_TUNABLE("print_net_queue_size",
                 "Trace for net queue size.  (Default: off)", TUNABLE_BOOLEAN,
                 &gbl_print_net_queue_size, EXPERIMENTAL | INTERNAL, NULL, NULL,
                 NULL, NULL);
REGISTER_TUNABLE("verbose_repmore_trace",
                 "Verbose trace for rep-more requests.  (Default: off)",
                 TUNABLE_BOOLEAN, &gbl_trace_repmore_reqs,
                 EXPERIMENTAL | INTERNAL, NULL, NULL, NULL, NULL);
REGISTER_TUNABLE("throttle_logput_trace",
                 "Print trace when stopping logputs "
                 "to incoherent nodes.  (Default: off)",
                 TUNABLE_BOOLEAN, &gbl_throttle_logput_trace,
                 EXPERIMENTAL | INTERNAL, NULL, NULL, NULL, NULL);
REGISTER_TUNABLE("catchup_window_trace",
                 "Print master catchup window trace.  (Default: off)",
                 TUNABLE_BOOLEAN, &gbl_catchup_window_trace,
                 EXPERIMENTAL | INTERNAL, NULL, NULL, NULL, NULL);
REGISTER_TUNABLE("early_ack_trace",
                 "Print trace when sending an early ack.  (Default: off)",
                 TUNABLE_BOOLEAN, &gbl_early_ack_trace, EXPERIMENTAL | INTERNAL,
                 NULL, NULL, NULL, NULL);
REGISTER_TUNABLE("commit_delay_trace", "Verbose commit-delays.  (Default: off)",
                 TUNABLE_BOOLEAN, &gbl_commit_delay_trace,
                 EXPERIMENTAL | INTERNAL, NULL, NULL, NULL, NULL);
REGISTER_TUNABLE("set_coherent_state_trace",
                 "Verbose coherency trace.  (Default: off)", TUNABLE_BOOLEAN,
                 &gbl_set_coherent_state_trace, EXPERIMENTAL | INTERNAL, NULL,
                 NULL, NULL, NULL);
REGISTER_TUNABLE("finish_fill_threshold",
                 "Fill to end if end is less than this.  (Default: 60000000)",
                 TUNABLE_INTEGER, &gbl_finish_fill_threshold,
                 EXPERIMENTAL | INTERNAL, NULL, NULL, NULL, NULL);
REGISTER_TUNABLE("req_delay_count_threshold",
                 "Request commit-delay if falling "
                 "behind this many times.  (Default: 5)",
                 TUNABLE_INTEGER, &gbl_req_delay_count_threshold,
                 EXPERIMENTAL | INTERNAL, NULL, NULL, NULL, NULL);
REGISTER_TUNABLE("max_apply_dequeue",
                 "Limit apply-processing to this many per "
                 "loop.  this many times.  (Default: 100000)",
                 TUNABLE_INTEGER, &gbl_max_apply_dequeue,
                 EXPERIMENTAL | INTERNAL, NULL, NULL, NULL, NULL);
REGISTER_TUNABLE("last_locked_seqnum",
                 "Broadcast last-locked variable as seqnum.  (Default: on)",
                 TUNABLE_BOOLEAN, &gbl_last_locked_seqnum,
                 EXPERIMENTAL | INTERNAL, NULL, NULL, NULL, NULL);
REGISTER_TUNABLE("rep_getlock_latency",
                 "Sleep on replicant before getting locks.  (Default: 0)",
                 TUNABLE_INTEGER, &gbl_getlock_latencyms,
                 EXPERIMENTAL | INTERNAL, NULL, NULL, NULL, NULL);
REGISTER_TUNABLE("net_writer_poll_ms",
                 "Poll time for net writer thread.  (Default: 1000)",
                 TUNABLE_INTEGER, &gbl_net_writer_thread_poll_ms,
                 EXPERIMENTAL | INTERNAL, NULL, NULL, NULL, NULL);
REGISTER_TUNABLE("inmem_repdb_maxlog",
                 "Maximum records for in-memory replist.  "
                 "(Default: 10000)",
                 TUNABLE_INTEGER, &gbl_inmem_repdb_maxlog,
                 EXPERIMENTAL | INTERNAL, NULL, NULL, NULL, NULL);
REGISTER_TUNABLE("durable_set_trace",
                 "Trace setting durable lsn.  (Default: off)", TUNABLE_BOOLEAN,
                 &gbl_durable_set_trace, EXPERIMENTAL | INTERNAL, NULL, NULL,
                 NULL, NULL);
REGISTER_TUNABLE("set_seqnum_trace",
                 "Trace setting setting seqnum.  (Default: off)",
                 TUNABLE_BOOLEAN, &gbl_set_seqnum_trace,
                 EXPERIMENTAL | INTERNAL, NULL, NULL, NULL, NULL);
REGISTER_TUNABLE("elect_priority_bias",
                 "Bias this node's election priority by this amount.  "
                 "(Default: 0)",
                 TUNABLE_INTEGER, &gbl_elect_priority_bias, 0, NULL, NULL, NULL,
                 NULL);
REGISTER_TUNABLE("apply_queue_memory",
                 "Current memory usage of apply-queue.  (Default: 0)",
                 TUNABLE_INTEGER, &gbl_apply_queue_memory, READONLY, NULL, NULL,
                 NULL, NULL);
REGISTER_TUNABLE("inmem_repdb_memory",
                 "Current memory usage of in-memory repdb.  (Default: 0)",
                 TUNABLE_INTEGER, &gbl_inmem_repdb_memory, READONLY, NULL, NULL,
                 NULL, NULL);
REGISTER_TUNABLE("queuedb_genid_filename",
                 "Use genid in queuedb filenames.  (Default: on)",
                 TUNABLE_BOOLEAN, &gbl_queuedb_genid_filename, READONLY, NULL,
                 NULL, NULL, NULL);
REGISTER_TUNABLE("random_election_timeout",
                 "Use a random timeout in election.  (Default: on)",
                 TUNABLE_BOOLEAN, &gbl_rand_elect_timeout,
                 EXPERIMENTAL | INTERNAL, NULL, NULL, NULL, NULL);
REGISTER_TUNABLE("random_elect_min_ms",
                 "Minimum election timeout.  (Default: 1000)", TUNABLE_INTEGER,
                 &gbl_rand_elect_min_ms, EXPERIMENTAL | INTERNAL, NULL, NULL,
                 NULL, NULL);
REGISTER_TUNABLE("random_elect_max_ms",
                 "Maximum election timeout.  (Default: 7000)", TUNABLE_INTEGER,
                 &gbl_rand_elect_max_ms, EXPERIMENTAL | INTERNAL, NULL, NULL,
                 NULL, NULL);
REGISTER_TUNABLE("legacy_defaults", "Configure server with legacy defaults",
                 TUNABLE_BOOLEAN, NULL, NOARG | INTERNAL | READONLY | READEARLY,
                 NULL, NULL, pre_read_legacy_defaults, NULL);
REGISTER_TUNABLE("abort_on_reconstruct_failure",
                 "Abort database if snapshot fails to reconstruct a record.  "
                 "(Default: off)",
                 TUNABLE_BOOLEAN, &gbl_abort_on_reconstruct_failure,
                 EXPERIMENTAL | INTERNAL, NULL, NULL, NULL, NULL);

REGISTER_TUNABLE("netconndumptime",
                 "Dump connection statistics to ctrace this often.",
                 TUNABLE_INTEGER, NULL, 0, netconndumptime_value, NULL, 
                 netconndumptime_update, NULL);

REGISTER_TUNABLE("timeseries_metrics_maxpoints",
                 "Maximum data points to keep in memory for various metrics",
                 TUNABLE_INTEGER, &gbl_metric_maxpoints, 0, NULL, NULL, NULL, NULL);

REGISTER_TUNABLE("timeseries_metrics_maxage",
                 "Time to keep metrics in memory (seconds)",
                 TUNABLE_INTEGER, &gbl_metric_maxage, 0, NULL, NULL, NULL, NULL);

REGISTER_TUNABLE("timeseries_metrics",
                 "Keep time series data for some metrics",
                 TUNABLE_BOOLEAN, &gbl_timeseries_metrics, 0, NULL, NULL, NULL, NULL);

REGISTER_TUNABLE("handle_buf_latency_ms",
                 "Add up to this much artificial latency to handle-buf.  "
                 "(Default: 0)",
                 TUNABLE_INTEGER, &gbl_handle_buf_add_latency_ms,
                 EXPERIMENTAL | INTERNAL, NULL, NULL, NULL, NULL);

REGISTER_TUNABLE("queuedb_timeout_sec",
                 "Unassign Lua consumer/trigger if no heartbeat received for this time",
                 TUNABLE_INTEGER, &gbl_queuedb_timeout_sec, 0, NULL, NULL, NULL, NULL);

REGISTER_TUNABLE("osql_send_startgen",
                 "Send start-generation in osql stream. (Default: on)",
                 TUNABLE_BOOLEAN, &gbl_osql_send_startgen,
                 EXPERIMENTAL | INTERNAL, NULL, NULL, NULL, NULL);

REGISTER_TUNABLE("client_heartbeat_ms",
                 "Number of milliseconds between client api heartbeats.  "
                 "(Default: 100)",
                 TUNABLE_INTEGER, &gbl_client_heartbeat_ms,
                 EXPERIMENTAL | INTERNAL, NULL, NULL, NULL, NULL);

REGISTER_TUNABLE("rep_release_wait_ms",
                 "Release sql-locks if rep-thd is blocked for this many ms."
                 "  (Default: 60000)",
                 TUNABLE_INTEGER, &gbl_rep_wait_release_ms,
                 EXPERIMENTAL | INTERNAL, NULL, NULL, NULL, NULL);

REGISTER_TUNABLE("rep_wait_core_ms",
                 "Abort if rep-thread waits longer than this threshold for "
                 "locks.  (Default: 0)",
                 TUNABLE_INTEGER, &gbl_rep_wait_core_ms,
                 EXPERIMENTAL | INTERNAL, NULL, NULL, NULL, NULL);

REGISTER_TUNABLE("random_get_curtran_failures",
                 "Force a random get-curtran failure 1/this many times.  "
                 "(Default: 0)",
                 TUNABLE_INTEGER, &gbl_random_get_curtran_failures,
                 EXPERIMENTAL | INTERNAL, NULL, NULL, NULL, NULL);

REGISTER_TUNABLE("random_thdpool_work_timeout",
                 "Force a random thread pool work item timeout 1/this many "
                 "times.  (Default: 0)",
                 TUNABLE_INTEGER, &gbl_random_thdpool_work_timeout,
                 EXPERIMENTAL | INTERNAL, NULL, NULL, NULL, NULL);

REGISTER_TUNABLE("dohsql_disable",
                 "Disable running queries in distributed mode", TUNABLE_BOOLEAN,
                 &gbl_dohsql_disable, 0, NULL, NULL, NULL, NULL);

REGISTER_TUNABLE("dohsql_verbose",
                 "Run distributed queries in verbose/debug mode",
                 TUNABLE_BOOLEAN, &gbl_dohsql_verbose, 0, NULL, NULL, NULL,
                 NULL);

REGISTER_TUNABLE("dohast_disable",
                 "Disable generating AST for queries. This disables "
                 "distributed mode as well.",
                 TUNABLE_BOOLEAN, &gbl_dohast_disable, 0, NULL, NULL, NULL,
                 NULL);

REGISTER_TUNABLE("dohast_verbose",
                 "Print debug information when creating AST for statements",
                 TUNABLE_BOOLEAN, &gbl_dohast_verbose, 0, NULL, NULL, NULL,
                 NULL);

REGISTER_TUNABLE("dohsql_max_queued_kb_highwm",
                 "Maximum shard queue size, in KB; shard sqlite will pause "
                 "once queued bytes limit is reached.",
                 TUNABLE_INTEGER, &gbl_dohsql_max_queued_kb_highwm, 0, NULL,
                 NULL, NULL, NULL);

REGISTER_TUNABLE(
    "dohsql_full_queue_poll_msec",
    "Poll milliseconds while waiting for coordinator to consume from queue.",
    TUNABLE_INTEGER, &gbl_dohsql_full_queue_poll_msec, 0, NULL, NULL, NULL,
    NULL);

REGISTER_TUNABLE("random_fail_client_write_lock",
                 "Force a random client write-lock failure 1/this many times.  "
                 "(Default: 0)",
                 TUNABLE_INTEGER, &gbl_fail_client_write_lock,
                 EXPERIMENTAL | INTERNAL, NULL, NULL, NULL, NULL);

REGISTER_TUNABLE("reorder_socksql_no_deadlock",
                 "Reorder sock sql to have no deadlocks ", TUNABLE_BOOLEAN,
                 &gbl_reorder_socksql_no_deadlock, EXPERIMENTAL | INTERNAL,
                 NULL, NULL, NULL, NULL);

<<<<<<< HEAD
REGISTER_TUNABLE("reorder_idx_writes",
                 "reorder_idx_writes (Default on)",
=======
REGISTER_TUNABLE("reorder_idx_writes", "reorder_idx_writes (Default on)",
>>>>>>> e9815046
                 TUNABLE_BOOLEAN, &gbl_reorder_idx_writes, DYNAMIC, NULL, NULL,
                 NULL, NULL);

REGISTER_TUNABLE("osql_check_replicant_numops",
                 "Check replicant nops sent in osql stream. (Default: on)",
                 TUNABLE_BOOLEAN, &gbl_osql_check_replicant_numops,
                 EXPERIMENTAL | INTERNAL, NULL, NULL, NULL, NULL);

REGISTER_TUNABLE("osql_snap_info_hashcheck",
                 "Enable snapinfo to be stored and checked in a hash in "
                 "toblock on master. (Default: on)",
                 TUNABLE_BOOLEAN, &gbl_osql_snap_info_hashcheck,
                 EXPERIMENTAL | INTERNAL, NULL, NULL, NULL, NULL);

REGISTER_TUNABLE("disable_tpsc_tblvers",
                 "Disable table version checks for time partition schema "
                 "changes",
                 TUNABLE_BOOLEAN, &gbl_disable_tpsc_tblvers, NOARG, NULL, NULL,
                 NULL, NULL);

REGISTER_TUNABLE("abort_irregular_set_durable_lsn",
                 "Abort incorrect calls to set_durable_lsn. (Default: off)",
                 TUNABLE_BOOLEAN, &gbl_abort_irregular_set_durable_lsn,
                 EXPERIMENTAL | INTERNAL, NULL, NULL, NULL, NULL);

REGISTER_TUNABLE("instrument_dblist",
                 "Extended dblist-trace in berkley.  (Default: off)",
                 TUNABLE_BOOLEAN, &gbl_instrument_dblist,
                 READONLY | EXPERIMENTAL | INTERNAL, NULL, NULL, NULL, NULL);

REGISTER_TUNABLE("match_on_ckp",
                 "Allow rep_verify_match on ckp records.  (Default: on)",
                 TUNABLE_BOOLEAN, &gbl_match_on_ckp, EXPERIMENTAL | INTERNAL,
                 NULL, NULL, NULL, NULL);

REGISTER_TUNABLE("verbose_physrep",
                 "Print extended physrep trace.  (Default: off)",
                 TUNABLE_BOOLEAN, &gbl_verbose_physrep, EXPERIMENTAL | INTERNAL,
                 NULL, NULL, NULL, NULL);

REGISTER_TUNABLE("physrep_reconnect_penalty",
                 "Physrep wait seconds before retry to the same node.  "
                 "(Default: 5)",
                 TUNABLE_INTEGER, &gbl_physrep_reconnect_penalty, 0, NULL, NULL,
                 NULL, NULL);

REGISTER_TUNABLE("verbose_physrep",
                 "Print extended physrep trace.  (Default: off)",
                 TUNABLE_BOOLEAN, &gbl_verbose_physrep, EXPERIMENTAL | INTERNAL,
                 NULL, NULL, NULL, NULL);

REGISTER_TUNABLE("physrep_register_interval",
                 "Interval for physical replicant re-registration.  "
                 "(Default: 3600)",
                 TUNABLE_INTEGER, &gbl_physrep_register_interval, 0, NULL, NULL,
                 NULL, NULL);

REGISTER_TUNABLE("blocking_physrep",
                 "Physical replicant blocks on select.  "
                 "(Default: false)",
                 TUNABLE_BOOLEAN, &gbl_blocking_physrep, 0, NULL, NULL, NULL,
                 NULL);

REGISTER_TUNABLE("logdelete_lock_trace",
                 "Print trace getting and releasing the logdelete lock.  "
                 "(Default: off)",
                 TUNABLE_BOOLEAN, &gbl_logdelete_lock_trace,
                 EXPERIMENTAL | INTERNAL, NULL, NULL, NULL, NULL);

REGISTER_TUNABLE("flush_log_at_checkpoint",
                 "Replicants flush the log at checkpoint records.  "
                 "(Default: on)",
                 TUNABLE_BOOLEAN, &gbl_flush_log_at_checkpoint,
                 EXPERIMENTAL | INTERNAL, NULL, NULL, NULL, NULL);

REGISTER_TUNABLE("verbose_set_sc_in_progress",
                 "Prints a line of trace when sc_in_progress is set.  "
                 "(Default: off)",
                 TUNABLE_BOOLEAN, &gbl_verbose_set_sc_in_progress,
                 EXPERIMENTAL | INTERNAL, NULL, NULL, NULL, NULL);

REGISTER_TUNABLE("send_failed_dispatch_message",
                 "Send explicit failed-dispatch message to the api.  "
                 "(Default: off)",
                 TUNABLE_BOOLEAN, &gbl_send_failed_dispatch_message,
                 EXPERIMENTAL | INTERNAL, NULL, NULL, NULL, NULL);

REGISTER_TUNABLE("legacy_schema", "Only allow legacy compatible csc2 schema",
                 TUNABLE_BOOLEAN, &gbl_legacy_schema,
                 EXPERIMENTAL | INTERNAL | READEARLY, NULL, NULL, NULL, NULL);

REGISTER_TUNABLE("force_incoherent",
                 "Force this node to be incoherent.  (Default: off)",
                 TUNABLE_BOOLEAN, &gbl_force_incoherent,
                 EXPERIMENTAL | INTERNAL, NULL, NULL, NULL, NULL);

REGISTER_TUNABLE("ignore_coherency",
                 "Force this node to be coherent.  (Default: off)",
                 TUNABLE_BOOLEAN, &gbl_ignore_coherency,
                 EXPERIMENTAL | INTERNAL, NULL, NULL, NULL, NULL);

REGISTER_TUNABLE("forbid_incoherent_writes",
                 "Prevent writes against a node which was incoherent at "
                 "transaction start.  (Default: off)",
                 TUNABLE_BOOLEAN, &gbl_forbid_incoherent_writes,
                 EXPERIMENTAL | INTERNAL, NULL, NULL, NULL, NULL);

REGISTER_TUNABLE("skip_catchup_logic",
                 "Skip initial catchup logic.  (Default: off)", TUNABLE_BOOLEAN,
                 &gbl_skip_catchup_logic, EXPERIMENTAL | INTERNAL, NULL, NULL,
                 NULL, NULL);

REGISTER_TUNABLE("abort_on_missing_osql_session",
                 "Abort if we can't find an osql session in the repository.  "
                 "(Default: off)",
                 TUNABLE_BOOLEAN, &gbl_abort_on_missing_osql_session,
                 EXPERIMENTAL | INTERNAL, NULL, NULL, NULL, NULL);

REGISTER_TUNABLE("online_recovery",
                 "Don't get the bdb-writelock for recovery.  (Default: on)",
                 TUNABLE_BOOLEAN, &gbl_online_recovery, EXPERIMENTAL | INTERNAL,
                 NULL, NULL, NULL, NULL);

REGISTER_TUNABLE("forbid_remote_admin",
                 "Forbid non-local admin requests.  (Default: on)",
                 TUNABLE_BOOLEAN, &gbl_forbid_remote_admin, 0, NULL, NULL, NULL,
                 NULL);

REGISTER_TUNABLE("abort_on_dta_lookup_error",
                 "Abort on dta lookup lost the race.  (Default: off)",
                 TUNABLE_BOOLEAN, &gbl_abort_on_dta_lookup_error,
                 EXPERIMENTAL | INTERNAL, NULL, NULL, NULL, NULL);

REGISTER_TUNABLE(
    "pbkdf2_iterations",
    "Number of iterations of PBKDF2 algorithm for password hashing.",
    TUNABLE_INTEGER, &gbl_pbkdf2_iterations, NOZERO | SIGNED, NULL, NULL,
    pbkdf2_iterations_update, NULL);

REGISTER_TUNABLE("kafka_topic", NULL, TUNABLE_STRING, &gbl_kafka_topic,
                 READONLY | READEARLY, NULL, NULL, NULL, NULL);

REGISTER_TUNABLE("kafka_brokers", NULL, TUNABLE_STRING, &gbl_kafka_brokers,
                 READONLY | READEARLY, NULL, NULL, NULL, NULL);

REGISTER_TUNABLE("machine_class",
                 "override for the machine class from this db perspective.",
                 TUNABLE_STRING, &gbl_machine_class, READEARLY | READONLY, NULL,
                 NULL, NULL, NULL);

REGISTER_TUNABLE("selectv_writelock_on_update",
                 "Acquire a writelock for updated selectv records.  "
                 "(Default: on)",
                 TUNABLE_BOOLEAN, &gbl_selectv_writelock_on_update,
                 EXPERIMENTAL | INTERNAL, NULL, NULL, NULL, NULL);

REGISTER_TUNABLE("selectv_writelock",
                 "Acquire a writelock for selectv records.  (Default: off)",
                 TUNABLE_BOOLEAN, &gbl_selectv_writelock,
                 EXPERIMENTAL | INTERNAL, NULL, NULL, NULL, NULL);

REGISTER_TUNABLE("clean_exit_on_sigterm",
                 "Attempt to do orderly shutdown on SIGTERM (Default: on)",
                 TUNABLE_BOOLEAN, &gbl_clean_exit_on_sigterm,
                 NOARG, NULL, NULL, update_clean_exit_on_sigterm, NULL);

REGISTER_TUNABLE("debug_children_lock",
                 "Stacktrace when database acquires or releases children lock."
                 "  (Default: off)",
                 TUNABLE_BOOLEAN, &gbl_debug_children_lock,
                 EXPERIMENTAL | INTERNAL, NULL, NULL, NULL, NULL);

REGISTER_TUNABLE("serialize_reads_like_writes",
                 "Send read-only multi-statement schedules to the master.  "
                 "(Default: off)",
                 TUNABLE_BOOLEAN, &gbl_serialize_reads_like_writes, 0, NULL,
                 NULL, NULL, NULL);

REGISTER_TUNABLE("long_log_truncation_warn_thresh_sec",
                 "Warn if log truncation takes more than this many seconds."
                 "  (Default: 2147483647)",
                 TUNABLE_INTEGER, &gbl_long_log_truncation_warn_thresh_sec,
                 EXPERIMENTAL | INTERNAL, NULL, NULL, NULL, NULL);

REGISTER_TUNABLE("long_log_truncation_abort_thresh_sec",
                 "SIGABRT if log truncation takes more than this many seconds."
                 "  (Default: 2147483647)",
                 TUNABLE_INTEGER, &gbl_long_log_truncation_abort_thresh_sec,
                 EXPERIMENTAL | INTERNAL, NULL, NULL, NULL, NULL);

REGISTER_TUNABLE("cache_flush_interval",
                 "Save bufferpool once every this many seconds.  "
                 "(Default: 30)",
                 TUNABLE_INTEGER, &gbl_cache_flush_interval, 0, NULL, NULL,
                 NULL, NULL);

REGISTER_TUNABLE("load_cache_threads",
                 "Number of threads loading pages to cache.  "
                 "(Default: 8)",
                 TUNABLE_INTEGER, &gbl_load_cache_threads, 0, NULL, NULL, NULL,
                 NULL);

REGISTER_TUNABLE("load_cache_max_pages",
                 "Maximum number of pages that will load into cache.  Setting "
                 "to 0 means that there is no limit.  (Default: 0)",
                 TUNABLE_INTEGER, &gbl_load_cache_max_pages, 0, NULL, NULL,
                 NULL, NULL);

REGISTER_TUNABLE("dump_cache_max_pages",
                 "Maximum number of pages that will dump into a pagelist.  "
                 "Setting to 0 means that there is no limit.  (Default: 0)",
                 TUNABLE_INTEGER, &gbl_dump_cache_max_pages, 0, NULL, NULL,
                 NULL, NULL);

REGISTER_TUNABLE("max_pages_per_cache_thread",
                 "Number of threads loading pages to cache.  "
                 "(Default: 8192)",
                 TUNABLE_INTEGER, &gbl_max_pages_per_cache_thread, INTERNAL,
                 NULL, NULL, NULL, NULL);

REGISTER_TUNABLE("memp_dump_cache_threshold",
                 "Don't flush the cache until this percentage of pages have "
                 "changed.  (Default: 20)",
                 TUNABLE_INTEGER, &gbl_memp_dump_cache_threshold, 0, NULL, NULL,
                 NULL, NULL);

REGISTER_TUNABLE("snapshot_serial_verify_retry",
                 "Automatic retries on verify errors for clients that haven't "
                 "read results.  (Default: on)",
                 TUNABLE_BOOLEAN, &gbl_snapshot_serial_verify_retry, 0, NULL,
                 NULL, NULL, NULL);

REGISTER_TUNABLE("strict_double_quotes",
                 "In SQL queries, forbid the use of double-quotes to denote "
                 "a string literal.  Any attempts to do so will result in a "
                 "syntax error (Default: off)", TUNABLE_BOOLEAN,
                 &gbl_strict_dbl_quotes, EXPERIMENTAL | INTERNAL, NULL, NULL,
                 NULL, NULL);

REGISTER_TUNABLE("eventlog_nkeep", "Keep this many eventlog files (Default: 2)",
                 TUNABLE_INTEGER, &eventlog_nkeep, 0, NULL, NULL, NULL, NULL);

#endif /* _DB_TUNABLES_H */<|MERGE_RESOLUTION|>--- conflicted
+++ resolved
@@ -1600,12 +1600,7 @@
                  &gbl_reorder_socksql_no_deadlock, EXPERIMENTAL | INTERNAL,
                  NULL, NULL, NULL, NULL);
 
-<<<<<<< HEAD
-REGISTER_TUNABLE("reorder_idx_writes",
-                 "reorder_idx_writes (Default on)",
-=======
 REGISTER_TUNABLE("reorder_idx_writes", "reorder_idx_writes (Default on)",
->>>>>>> e9815046
                  TUNABLE_BOOLEAN, &gbl_reorder_idx_writes, DYNAMIC, NULL, NULL,
                  NULL, NULL);
 
