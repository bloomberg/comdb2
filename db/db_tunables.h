/*
   Copyright 2017 Bloomberg Finance L.P.

   Licensed under the Apache License, Version 2.0 (the "License");
   you may not use this file except in compliance with the License.
   You may obtain a copy of the License at

       http://www.apache.org/licenses/LICENSE-2.0

   Unless required by applicable law or agreed to in writing, software
   distributed under the License is distributed on an "AS IS" BASIS,
   WITHOUT WARRANTIES OR CONDITIONS OF ANY KIND, either express or implied.
   See the License for the specific language governing permissions and
   limitations under the License.
 */

#ifndef _DB_TUNABLES_H
#define _DB_TUNABLES_H
/*
  We need this guard to avoid accidental inclusion of this file
  at multiple places.
*/

REGISTER_TUNABLE("abort_on_in_use_rqid", NULL, TUNABLE_BOOLEAN,
                 &gbl_abort_on_clear_inuse_rqid, READONLY | NOARG, NULL, NULL,
                 NULL, NULL);
REGISTER_TUNABLE("accept_osql_mismatch", NULL, TUNABLE_BOOLEAN,
                 &gbl_reject_osql_mismatch, READONLY | INVERSE_VALUE | NOARG,
                 NULL, NULL, NULL, NULL);
REGISTER_TUNABLE("allow_lua_print", "Enable to allow stored "
                                    "procedures to print trace on "
                                    "DB's stdout. (Default: off)",
                 TUNABLE_BOOLEAN, &gbl_allow_lua_print, READONLY | NOARG, NULL,
                 NULL, NULL, NULL);
REGISTER_TUNABLE("allow_lua_dynamic_libs",
                 "Enable to allow use of dynamic "
                 "libraries (Default: off)",
                 TUNABLE_BOOLEAN, &gbl_allow_lua_dynamic_libs, READONLY | NOARG,
                 NULL, NULL, NULL, NULL);
REGISTER_TUNABLE("allow_pragma",
                 "Enable to allow use of the PRAGMA command (Default: off)",
                 TUNABLE_BOOLEAN, &gbl_allow_pragma,
                 NOARG | EXPERIMENTAL | INTERNAL, NULL, NULL, NULL, NULL);
REGISTER_TUNABLE("allow_negative_column_size",
                 "Allow negative column size in csc2 schema. Added mostly for "
                 "backwards compatibility. (Default: off)",
                 TUNABLE_BOOLEAN, &gbl_allow_neg_column_size, READONLY | NOARG,
                 NULL, NULL, NULL, NULL);
REGISTER_TUNABLE("allow_portmux_route", NULL, TUNABLE_BOOLEAN,
                 &gbl_pmux_route_enabled, READONLY | NOARG | READEARLY, NULL,
                 NULL, NULL, NULL);
REGISTER_TUNABLE("allow_user_schema",
                 "Enable to allow per-user schemas. (Default: off)",
                 TUNABLE_BOOLEAN, &gbl_allow_user_schema, READONLY | NOARG,
                 NULL, NULL, NULL, NULL);
REGISTER_TUNABLE("analyze_comp_threads",
                 "Number of thread to use when generating samples for "
                 "computing index statistics. (Default: 10)",
                 TUNABLE_INTEGER, &analyze_max_comp_threads, READONLY, NULL,
                 NULL, analyze_set_max_sampling_threads, NULL);
REGISTER_TUNABLE("analyze_comp_threshold",
                 "Index file size above which we'll do sampling, rather than "
                 "scan the entire index. (Default: 104857600)",
                 TUNABLE_INTEGER, &sampling_threshold, READONLY, NULL, NULL,
                 analyze_set_sampling_threshold, NULL);
REGISTER_TUNABLE("analyze_tbl_threads",
                 "Number of threads to go through generated samples when "
                 "generating index statistics. (Default: 5)",
                 TUNABLE_INTEGER, &analyze_max_table_threads, READONLY, NULL,
                 NULL, analyze_set_max_table_threads, NULL);
REGISTER_TUNABLE("badwrite_intvl", NULL, TUNABLE_INTEGER,
                 &gbl_test_badwrite_intvl, READONLY, NULL, NULL, NULL, NULL);
REGISTER_TUNABLE("bbenv", NULL, TUNABLE_BOOLEAN, &gbl_bbenv,
                 DEPRECATED_TUNABLE | READONLY | NOARG, NULL, NULL, NULL, NULL);
REGISTER_TUNABLE("blob_mem_mb", "Blob allocator: Sets the max "
                                "memory limit to allow for blob "
                                "values (in MB). (Default: 0)",
                 TUNABLE_INTEGER, &gbl_blobmem_cap, READONLY, NULL, NULL,
                 blob_mem_mb_update, NULL);
REGISTER_TUNABLE("blobmem_sz_thresh_kb",
                 "Sets the threshold (in KB) above which blobs are allocated "
                 "by the blob allocator. (Default: 0)",
                 TUNABLE_INTEGER, &gbl_blob_sz_thresh_bytes, READONLY, NULL,
                 NULL, blobmem_sz_thresh_kb_update, NULL);
REGISTER_TUNABLE("blobstripe", NULL, TUNABLE_BOOLEAN, &gbl_blobstripe,
                 READONLY | NOARG, NULL, NULL, NULL, NULL);
REGISTER_TUNABLE("broken_max_rec_sz", NULL, TUNABLE_INTEGER,
                 &gbl_broken_max_rec_sz, READONLY, NULL, NULL,
                 broken_max_rec_sz_update, NULL);
REGISTER_TUNABLE("broken_num_parser", NULL, TUNABLE_BOOLEAN,
                 &gbl_broken_num_parser, READONLY | NOARG | READEARLY, NULL,
                 NULL, NULL, NULL);
REGISTER_TUNABLE("buffers_per_context", NULL, TUNABLE_INTEGER,
                 &gbl_buffers_per_context, READONLY | NOZERO, NULL, NULL, NULL,
                 NULL);
/*
REGISTER_TUNABLE("cache",
                 "Database cache size (in kb) . (Default: 64mb)",
                 TUNABLE_INTEGER, &db->cacheszkb, READONLY, NULL, NULL, NULL,
                 NULL);
*/
REGISTER_TUNABLE("cachekb", NULL, TUNABLE_INTEGER, &db->cacheszkb, READONLY,
                 NULL, NULL, NULL, NULL);
REGISTER_TUNABLE("cachekbmax", NULL, TUNABLE_INTEGER, &db->cacheszkbmax,
                 READONLY, NULL, NULL, NULL, NULL);
REGISTER_TUNABLE("cachekbmin", NULL, TUNABLE_INTEGER, &db->cacheszkbmin,
                 READONLY, NULL, NULL, NULL, NULL);
REGISTER_TUNABLE("checkctags", NULL, TUNABLE_ENUM, &gbl_check_client_tags,
                 READONLY, checkctags_value, NULL, checkctags_update, NULL);
REGISTER_TUNABLE("chkpoint_alarm_time",
                 "Warn if checkpoints are taking more than this many seconds. "
                 "(Default: 60 secs)",
                 TUNABLE_INTEGER, &gbl_chkpoint_alarm_time, READONLY, NULL,
                 NULL, NULL, NULL);
/* Generate the value of 'cluster' on fly (define value()). */
/*
REGISTER_TUNABLE("cluster",
                 "List of nodes that comprise the cluster for this database.",
                 TUNABLE_STRING, &placeholder, READONLY, NULL, NULL, NULL,
                 NULL);
*/
REGISTER_TUNABLE("compress_page_compact_log", NULL, TUNABLE_BOOLEAN,
                 &gbl_compress_page_compact_log, READONLY | NOARG, NULL, NULL,
                 NULL, NULL);
/* NOTE: THIS OPTION IS CURRENTLY IGNORED */
REGISTER_TUNABLE("convflush", NULL, TUNABLE_INTEGER, &gbl_conv_flush_freq,
                 READONLY, NULL, NULL, NULL, NULL);
REGISTER_TUNABLE("crc32c",
                 "Use crc32c (alternate faster implementation of CRC32, "
                 "different checksums) for page checksums. (Default: on)",
                 TUNABLE_BOOLEAN, &gbl_crc32c, READONLY | NOARG, NULL, NULL,
                 NULL, NULL);
REGISTER_TUNABLE("create_dba_user",
                 "Automatically create 'dba' user if it does not exist already "
                 "(Default: on)",
                 TUNABLE_BOOLEAN, &gbl_create_dba_user, READONLY | NOARG, NULL,
                 NULL, NULL, NULL);
REGISTER_TUNABLE("create_default_user",
                 "Automatically create 'default' user when authentication is "
                 "enabled. (Default: off)",
                 TUNABLE_BOOLEAN, &gbl_create_default_user, READONLY | NOARG,
                 NULL, NULL, NULL, NULL);
REGISTER_TUNABLE("crypto", NULL, TUNABLE_STRING, &gbl_crypto, READONLY, NULL,
                 NULL, NULL, NULL);
REGISTER_TUNABLE("ctrace_dbdir",
                 "If set, debug trace files will go to the data directory "
                 "instead of `$COMDB2_ROOT/var/log/cdb2/). (Default: off)",
                 TUNABLE_BOOLEAN, &gbl_ctrace_dbdir, READONLY | NOARG, NULL,
                 NULL, NULL, NULL);
REGISTER_TUNABLE("ctrace_gzip", NULL, TUNABLE_INTEGER, &ctrace_gzip,
                 DEPRECATED_TUNABLE | READONLY, NULL, NULL, NULL, NULL);
REGISTER_TUNABLE(
    "ddl_cascade_drop",
    "On DROP, also drop the dependent keys/constraints. (Default: 1)",
    TUNABLE_BOOLEAN, &gbl_ddl_cascade_drop, READONLY, NULL, NULL, NULL, NULL);
REGISTER_TUNABLE("deadlock_policy_override", NULL, TUNABLE_INTEGER,
                 &gbl_deadlock_policy_override, READONLY, NULL, NULL,
                 deadlock_policy_override_update, NULL);
/*
REGISTER_TUNABLE("decimal_rounding", NULL, TUNABLE_INTEGER,
                 &gbl_decimal_rounding, READONLY, NULL, NULL, NULL, NULL);
                 */
REGISTER_TUNABLE("decom_time", "Decomission time. (Default: 0)",
                 TUNABLE_INTEGER, &gbl_decom, READONLY | NOZERO, NULL, NULL,
                 NULL, NULL);
/*
REGISTER_TUNABLE("default_datetime_precision", NULL,
                 TUNABLE_INTEGER, &gbl_datetime_precision, READONLY, NULL, NULL,
                 NULL, NULL);
*/
REGISTER_TUNABLE("dir",
                 "Database directory. (Default: $COMDB2_ROOT/var/cdb2/$DBNAME)",
                 TUNABLE_STRING, &db->basedir, READONLY, NULL, NULL, NULL,
                 NULL);
REGISTER_TUNABLE("disable_cache_internal_nodes",
                 "Disables 'enable_cache_internal_nodes'. B-tree leaf nodes "
                 "are treated same as internal nodes.",
                 TUNABLE_BOOLEAN, &gbl_enable_cache_internal_nodes,
                 INVERSE_VALUE | READONLY | NOARG, NULL, NULL, NULL, NULL);
REGISTER_TUNABLE("disable_datetime_ms_us_sc",
                 "Disables 'enable_datetime_ms_us_sc'", TUNABLE_BOOLEAN,
                 &gbl_forbid_datetime_ms_us_s2s, READONLY | NOARG, NULL, NULL,
                 NULL, NULL);
REGISTER_TUNABLE("disable_datetime_promotion",
                 "Disables 'enable_datetime_promotion'", TUNABLE_BOOLEAN,
                 &gbl_forbid_datetime_promotion, READONLY | NOARG, NULL, NULL,
                 NULL, NULL);
REGISTER_TUNABLE("disable_datetime_truncation",
                 "Disables 'enable_datetime_truncation'", TUNABLE_BOOLEAN,
                 &gbl_forbid_datetime_truncation, READONLY | NOARG, NULL, NULL,
                 NULL, NULL);
REGISTER_TUNABLE("disable_inplace_blob_optimization",
                 "Disables 'enable_inplace_blob_optimization'", TUNABLE_BOOLEAN,
                 &gbl_inplace_blob_optimization,
                 INVERSE_VALUE | READONLY | NOARG, NULL, NULL, NULL, NULL);
REGISTER_TUNABLE("disable_inplace_blobs", "Disables 'enable_inplace_blobs'",
                 TUNABLE_BOOLEAN, &gbl_inplace_blobs,
                 INVERSE_VALUE | READONLY | NOARG, NULL, NULL, NULL, NULL);
REGISTER_TUNABLE("disable_lowpri_snapisol", "Disables 'enable_lowpri_snapisol'",
                 TUNABLE_BOOLEAN, &gbl_lowpri_snapisol_sessions,
                 INVERSE_VALUE | READONLY | NOARG, NULL, NULL, NULL, NULL);
/*
REGISTER_TUNABLE("disable_new_snapshot",
                 "Disables 'enable_new_snapshot'", TUNABLE_BOOLEAN,
                 &gbl_new_snapisol, INVERSE_VALUE | READONLY | NOARG, NULL,
                 NULL, NULL, NULL);
*/
REGISTER_TUNABLE("disable_osql_blob_optimization",
                 "Disables 'enable_osql_blob_optimization'", TUNABLE_BOOLEAN,
                 &gbl_osql_blob_optimization, INVERSE_VALUE | READONLY | NOARG,
                 NULL, NULL, NULL, NULL);
REGISTER_TUNABLE("disable_overflow_page_trace",
                 "Disables 'enable_overflow_page_trace'", TUNABLE_BOOLEAN,
                 &gbl_disable_overflow_page_trace, NOARG, NULL, NULL, NULL,
                 NULL);
REGISTER_TUNABLE("disable_page_compact", "Sets 'page_compact_thresh_ff' to 0.",
                 TUNABLE_BOOLEAN, &gbl_pg_compact_thresh,
                 INVERSE_VALUE | READONLY | NOARG, NULL, NULL, NULL, NULL);
REGISTER_TUNABLE("disable_page_compact_backward_scan",
                 "Disables 'enable_page_compact_backward_scan'",
                 TUNABLE_BOOLEAN, &gbl_disable_backward_scan, READONLY | NOARG,
                 NULL, NULL, NULL, NULL);
REGISTER_TUNABLE("disable_page_latches", "Disables 'page_latches'",
                 TUNABLE_BOOLEAN, &gbl_page_latches,
                 INVERSE_VALUE | READONLY | NOARG, NULL, NULL, NULL, NULL);
REGISTER_TUNABLE("disable_partial_indexes", "Disables 'enable_partial_indexes'",
                 TUNABLE_BOOLEAN, &gbl_partial_indexes,
                 INVERSE_VALUE | READONLY | NOARG, NULL, NULL, NULL, NULL);
REGISTER_TUNABLE("disable_prefault_udp", "Disables 'enable_prefault_udp'",
                 TUNABLE_BOOLEAN, &gbl_prefault_udp, INVERSE_VALUE | NOARG,
                 NULL, NULL, NULL, NULL);
REGISTER_TUNABLE("disable_replicant_latches", "Disables 'replicant_latches'",
                 TUNABLE_BOOLEAN, &gbl_replicant_latches,
                 INVERSE_VALUE | READONLY | NOARG, NULL, NULL, NULL, NULL);
REGISTER_TUNABLE("disable_rowlock_locking", NULL, TUNABLE_BOOLEAN,
                 &gbl_disable_rowlocks, READONLY | NOARG, NULL, NULL, NULL,
                 NULL);
REGISTER_TUNABLE("disable_skip_rows", NULL, TUNABLE_BOOLEAN,
                 &gbl_disable_skip_rows, READONLY | NOARG, NULL, NULL, NULL,
                 NULL);
REGISTER_TUNABLE("disable_sparse_lockerid_map",
                 "Disables 'enable_sparse_lockerid_map'", TUNABLE_BOOLEAN,
                 &gbl_sparse_lockerid_map, INVERSE_VALUE | READONLY | NOARG,
                 NULL, NULL, NULL, NULL);
REGISTER_TUNABLE("disable_sql_dlmalloc",
                 "If set, will use default system malloc for SQL state "
                 "machines. By default, each thread running SQL gets a "
                 "dedicated memory pool. (Default: off)",
                 TUNABLE_BOOLEAN, &gbl_disable_sql_dlmalloc, READONLY | NOARG,
                 NULL, NULL, NULL, NULL);
REGISTER_TUNABLE("disable_tagged_api", "Disables 'enable_tagged_api'",
                 TUNABLE_BOOLEAN, &gbl_disable_tagged_api, NOARG, NULL, NULL,
                 NULL, NULL);
REGISTER_TUNABLE("disable_temptable_pool", "Sets 'temptable_limit' to 0.",
                 TUNABLE_BOOLEAN, &gbl_temptable_pool_capacity,
                 INVERSE_VALUE | READONLY | NOARG, NULL, NULL, NULL, NULL);
REGISTER_TUNABLE("disable_upgrade_ahead", "Sets 'enable_upgrade_ahead' to 0.",
                 TUNABLE_BOOLEAN, &gbl_num_record_upgrades,
                 INVERSE_VALUE | READONLY | NOARG, NULL, NULL, NULL, NULL);
REGISTER_TUNABLE("disallow_portmux_route", "Disables 'allow_portmux_route'",
                 TUNABLE_BOOLEAN, &gbl_pmux_route_enabled,
                 INVERSE_VALUE | READONLY | NOARG | READEARLY, NULL, NULL, NULL,
                 NULL);
REGISTER_TUNABLE("dont_abort_on_in_use_rqid", "Disable 'abort_on_in_use_rqid'",
                 TUNABLE_BOOLEAN, &gbl_abort_on_clear_inuse_rqid,
                 INVERSE_VALUE | READONLY | NOARG, NULL, NULL, NULL, NULL);
REGISTER_TUNABLE("dont_forbid_ulonglong", "Disables 'forbid_ulonglong'",
                 TUNABLE_BOOLEAN, &gbl_forbid_ulonglong,
                 INVERSE_VALUE | READONLY | NOARG | READEARLY, NULL, NULL, NULL,
                 NULL);
REGISTER_TUNABLE("dont_init_with_inplace_updates",
                 "Disables 'init_with_inplace_updates'", TUNABLE_BOOLEAN,
                 &gbl_init_with_ipu, INVERSE_VALUE | READONLY | NOARG, NULL,
                 NULL, NULL, NULL);
REGISTER_TUNABLE("dont_init_with_instant_schema_change",
                 "Disables 'instant_schema_change'", TUNABLE_BOOLEAN,
                 &gbl_init_with_instant_sc, INVERSE_VALUE | READONLY | NOARG,
                 NULL, NULL, NULL, NULL);
REGISTER_TUNABLE("dont_init_with_ondisk_header",
                 "Disables 'init_with_ondisk_header'", TUNABLE_BOOLEAN,
                 &gbl_init_with_odh, INVERSE_VALUE | READONLY | NOARG, NULL,
                 NULL, NULL, NULL);
REGISTER_TUNABLE("dont_init_queue_with_persistent_sequence",
                 "Disables 'init_queue_with_persistent_sequence'",
                 TUNABLE_BOOLEAN, &gbl_init_with_queue_persistent_seq,
                 INVERSE_VALUE | READONLY | NOARG, NULL, NULL, NULL, NULL);
REGISTER_TUNABLE("dont_init_with_queue_persistent_sequence",
                 "Disables 'dont_init_with_queue_ondisk_header'",
                 TUNABLE_BOOLEAN, &gbl_init_with_queue_persistent_seq,
                 INVERSE_VALUE | READONLY | NOARG, NULL, NULL, NULL, NULL);
REGISTER_TUNABLE("dont_optimize_repdb_truncate",
                 "Disable 'optimize_repdb_truncate'", TUNABLE_BOOLEAN,
                 &gbl_optimize_truncate_repdb,
                 INVERSE_VALUE | READONLY | NOARG | READEARLY, NULL, NULL, NULL,
                 NULL);
REGISTER_TUNABLE("dont_prefix_foreign_keys", "Disables 'prefix_foreign_keys'",
                 TUNABLE_BOOLEAN, &gbl_fk_allow_prefix_keys,
                 INVERSE_VALUE | READONLY | NOARG, NULL, NULL, NULL, NULL);
REGISTER_TUNABLE("dont_superset_foreign_keys",
                 "Disables 'superset_foreign_keys'", TUNABLE_BOOLEAN,
                 &gbl_fk_allow_superset_keys, INVERSE_VALUE | READONLY | NOARG,
                 NULL, NULL, NULL, NULL);
REGISTER_TUNABLE("dont_sort_nulls_with_header",
                 "Disables 'sort_nulls_with_header'", TUNABLE_BOOLEAN,
                 &gbl_sort_nulls_correctly, INVERSE_VALUE | READONLY | NOARG,
                 NULL, NULL, NULL, NULL);
REGISTER_TUNABLE("dtastripe", NULL, TUNABLE_INTEGER, &gbl_dtastripe,
                 READONLY | NOZERO, NULL, dtastripe_verify, NULL, NULL);
REGISTER_TUNABLE("early",
                 "When set, replicants will ack a transaction as soon as they "
                 "acquire locks - note that replication must succeed at that "
                 "point, and reads on that node will either see the records or "
                 "block. (Default: on)",
                 TUNABLE_BOOLEAN, &gbl_early, READONLY | NOARG, NULL, NULL, NULL, NULL);
REGISTER_TUNABLE("enable_berkdb_retry_deadlock_bias", NULL, TUNABLE_BOOLEAN,
                 &gbl_enable_berkdb_retry_deadlock_bias, READONLY | NOARG, NULL,
                 NULL, NULL, NULL);
REGISTER_TUNABLE(
    "enable_cache_internal_nodes",
    "B-tree internal nodes have a higher cache priority. (Default: on)",
    TUNABLE_BOOLEAN, &gbl_enable_cache_internal_nodes, READONLY | NOARG, NULL,
    NULL, NULL, NULL);
REGISTER_TUNABLE("enable_datetime_ms_us_sc", NULL, TUNABLE_BOOLEAN,
                 &gbl_forbid_datetime_ms_us_s2s,
                 READONLY | INVERSE_VALUE | NOARG, NULL, NULL, NULL, NULL);
REGISTER_TUNABLE("enable_datetime_promotion", NULL, TUNABLE_BOOLEAN,
                 &gbl_forbid_datetime_promotion,
                 READONLY | INVERSE_VALUE | NOARG, NULL, NULL, NULL, NULL);
REGISTER_TUNABLE("enable_datetime_truncation", NULL, TUNABLE_BOOLEAN,
                 &gbl_forbid_datetime_truncation,
                 READONLY | INVERSE_VALUE | NOARG, NULL, NULL, NULL, NULL);
REGISTER_TUNABLE("enable_inplace_blob_optimization",
                 "Enables inplace blob updates (blobs are updated in place in "
                 "their b-tree when possible, not deleted/added) Note: This "
                 "changes the data-format. (Default: on)",
                 TUNABLE_BOOLEAN, &gbl_inplace_blob_optimization,
                 READONLY | NOARG, NULL, NULL, NULL, NULL);
REGISTER_TUNABLE(
    "enable_inplace_blobs",
    "Do not update the rowid of a blob entry on an update. (Default: on)",
    TUNABLE_BOOLEAN, &gbl_inplace_blobs, READONLY | NOARG, NULL, NULL, NULL,
    NULL);
REGISTER_TUNABLE("enable_lowpri_snapisol",
                 "Give lower priority to locks acquired when updating snapshot "
                 "state. (Default: off)",
                 TUNABLE_BOOLEAN, &gbl_lowpri_snapisol_sessions,
                 READONLY | NOARG, NULL, NULL, NULL, NULL);

/*
REGISTER_TUNABLE("enable_new_snapshot",
                 "Enable new SNAPSHOT implementation. (Default: off)",
                 TUNABLE_BOOLEAN, &gbl_new_snapisol, READONLY | NOARG, NULL,
                 NULL, NULL, NULL);
REGISTER_TUNABLE(
    "enable_new_snapshot_asof",
    "Enable new BEGIN TRANSACTION AS OF implementation. (Default: off)",
    TUNABLE_BOOLEAN, &gbl_new_snapisol_asof, READONLY | NOARG, NULL, NULL, NULL,
    NULL);
REGISTER_TUNABLE("enable_new_snapshot_logging",
                 "Enable alternate logging scheme. (Default: off)",
                 TUNABLE_BOOLEAN, &gbl_new_snapisol_logging, READONLY | NOARG,
                 NULL, NULL, NULL, NULL);
*/
REGISTER_TUNABLE("enable_osql_blob_optimization",
                 "Replicant tracks which columns are modified in a transaction "
                 "to allow blob updates to be ommitted if possible. (Default: "
                 "on)",
                 TUNABLE_BOOLEAN, &gbl_osql_blob_optimization, READONLY | NOARG,
                 NULL, NULL, NULL, NULL);
REGISTER_TUNABLE("enable_overflow_page_trace",
                 "If set, warn when a page order table scan encounters an "
                 "overflow page. (Default: off)",
                 TUNABLE_BOOLEAN, &gbl_disable_overflow_page_trace,
                 INVERSE_VALUE | NOARG, NULL, NULL, NULL, NULL);
REGISTER_TUNABLE("enable_page_compact_backward_scan", NULL, TUNABLE_INTEGER,
                 &gbl_disable_backward_scan, INVERSE_VALUE | READONLY | NOARG,
                 NULL, NULL, NULL, NULL);
REGISTER_TUNABLE(
    "enable_partial_indexes",
    "If set, allows partial index definitions in table schema. (Default: off)",
    TUNABLE_BOOLEAN, &gbl_partial_indexes, READONLY | NOARG, NULL, NULL, NULL,
    NULL);
REGISTER_TUNABLE("enable_prefault_udp",
                 "Send lossy prefault requests to replicants. (Default: off)",
                 TUNABLE_BOOLEAN, &gbl_prefault_udp, NOARG, NULL, NULL, NULL,
                 NULL);
REGISTER_TUNABLE("enable_selectv_range_check",
                 "If set, SELECTV will send ranges for verification, not every "
                 "touched record. (Default: off)",
                 TUNABLE_BOOLEAN, &gbl_selectv_rangechk, NOARG, NULL, NULL,
                 NULL, NULL);
REGISTER_TUNABLE("disable_selectv_range_check",
                 "Disables 'enable_selectv_range_check'", TUNABLE_BOOLEAN,
                 &gbl_selectv_rangechk, INVERSE_VALUE | NOARG, NULL, NULL, NULL,
                 NULL);
/*
REGISTER_TUNABLE("enable_snapshot_isolation",
                 "Enable to allow SNAPSHOT level transactions to run against "
                 "the database. (Default: off)",
                 TUNABLE_BOOLEAN, &gbl_snapisol, READONLY, NULL, NULL, NULL,
                 NULL);
*/
REGISTER_TUNABLE("enable_sparse_lockerid_map",
                 "If set, allocates a sparse map of lockers for deadlock "
                 "resolution. (Default: on)",
                 TUNABLE_BOOLEAN, &gbl_sparse_lockerid_map, READONLY | NOARG,
                 NULL, NULL, NULL, NULL);
REGISTER_TUNABLE("enable_sp_strict_assignments", NULL, TUNABLE_INTEGER,
                 &gbl_spstrictassignments, READONLY | NOARG, NULL, NULL, NULL,
                 NULL);
REGISTER_TUNABLE(
    "enable_sq_flattening_optimization",
    "Enable subquery flattening optimization for OUTER JOINS (Default: off)",
    TUNABLE_BOOLEAN, &gbl_enable_sq_flattening_optimization,
    NOARG | INTERNAL | EXPERIMENTAL, NULL, NULL, NULL, NULL);
REGISTER_TUNABLE("enable_sql_stmt_caching",
                 "Enable caching of query plans. If followed by \"all\" will "
                 "cache all queries, including those without parameters. "
                 "(Default: on)",
                 TUNABLE_ENUM, &gbl_enable_sql_stmt_caching, READONLY | NOARG,
                 enable_sql_stmt_caching_value, NULL,
                 enable_sql_stmt_caching_update, NULL);
REGISTER_TUNABLE("enable_tagged_api",
                 "Enables tagged api requests. (Default: on)", TUNABLE_BOOLEAN,
                 &gbl_disable_tagged_api, INVERSE_VALUE | NOARG, NULL, NULL,
                 NULL, NULL);
REGISTER_TUNABLE("enable_upgrade_ahead",
                 "Occasionally update read records to the newest schema "
                 "version (saves some processing when reading them later). "
                 "(Default: off)",
                 TUNABLE_INTEGER, &gbl_num_record_upgrades, READONLY | NOARG,
                 NULL, NULL, enable_upgrade_ahead_update, NULL);
REGISTER_TUNABLE("enque_flush_interval", NULL, TUNABLE_INTEGER,
                 &gbl_enque_flush_interval, READONLY, NULL, NULL, NULL, NULL);
REGISTER_TUNABLE("enque_reorder_lookahead", NULL, TUNABLE_INTEGER,
                 &gbl_enque_reorder_lookahead, READONLY, NULL, NULL, NULL,
                 NULL);
REGISTER_TUNABLE("env_messages", NULL, TUNABLE_BOOLEAN, &gbl_noenv_messages,
                 INVERSE_VALUE | READONLY | NOARG, NULL, NULL, NULL, NULL);
REGISTER_TUNABLE("epochms_repts", NULL, TUNABLE_BOOLEAN,
                 &gbl_berkdb_epochms_repts, READONLY | NOARG, NULL, NULL, NULL,
                 NULL);
REGISTER_TUNABLE("erroff", "Disables 'erron'", TUNABLE_BOOLEAN, &db->errstaton,
                 INVERSE_VALUE | READONLY | NOARG, NULL, NULL, NULL, NULL);
REGISTER_TUNABLE("erron", NULL, TUNABLE_BOOLEAN, &db->errstaton,
                 READONLY | NOARG, NULL, NULL, NULL, NULL);
REGISTER_TUNABLE(
    "exclusive_blockop_qconsume",
    "Enables serialization of blockops and queue consumes. (Default: off)",
    TUNABLE_BOOLEAN, &gbl_exclusive_blockop_qconsume, READONLY | NOARG, NULL,
    NULL, NULL, NULL);
REGISTER_TUNABLE("exitalarmsec", NULL, TUNABLE_INTEGER, &gbl_exit_alarm_sec,
                 READONLY, NULL, NULL, NULL, NULL);
REGISTER_TUNABLE("exit_on_internal_failure", NULL, TUNABLE_BOOLEAN,
                 &gbl_exit_on_internal_error, READONLY | NOARG, NULL, NULL,
                 NULL, NULL);
REGISTER_TUNABLE("fdbdebg", NULL, TUNABLE_INTEGER, &gbl_fdb_track, 0, NULL,
                 NULL, NULL, NULL);
REGISTER_TUNABLE("fdbtrackhints", NULL, TUNABLE_INTEGER, &gbl_fdb_track_hints,
                 READONLY, NULL, NULL, NULL, NULL);
REGISTER_TUNABLE("forbid_ulonglong", "Disallow u_longlong. (Default: on)",
                 TUNABLE_BOOLEAN, &gbl_forbid_ulonglong,
                 READONLY | NOARG | READEARLY, NULL, NULL, NULL, NULL);
REGISTER_TUNABLE("force_highslot", NULL, TUNABLE_BOOLEAN, &gbl_force_highslot,
                 READONLY | NOARG, NULL, NULL, NULL, NULL);
REGISTER_TUNABLE("foreign_db_allow_cross_class", NULL, TUNABLE_BOOLEAN,
                 &gbl_fdb_allow_cross_classes, READONLY | NOARG | READEARLY,
                 NULL, NULL, NULL, NULL);
REGISTER_TUNABLE("foreign_db_resolve_local", NULL, TUNABLE_BOOLEAN,
                 &gbl_fdb_resolve_local, READONLY | NOARG | READEARLY, NULL,
                 NULL, NULL, NULL);
REGISTER_TUNABLE("fullrecovery", "Attempt to run database "
                                 "recovery from the beginning of "
                                 "available logs. (Default : off)",
                 TUNABLE_BOOLEAN, &gbl_fullrecovery, READONLY | NOARG, NULL,
                 NULL, NULL, NULL);
REGISTER_TUNABLE("gbl_exit_on_pthread_create_fail",
                 "If set, database will exit if thread pools aren't able to "
                 "create threads. (Default: 1)",
                 TUNABLE_INTEGER, &gbl_exit_on_pthread_create_fail, READONLY,
                 NULL, NULL, NULL, NULL);
REGISTER_TUNABLE("goslow", NULL, TUNABLE_BOOLEAN, &gbl_goslow, NOARG, NULL,
                 NULL, NULL, NULL);
REGISTER_TUNABLE("gofast", NULL, TUNABLE_BOOLEAN, &gbl_goslow,
                 INVERSE_VALUE | NOARG, NULL, NULL, NULL, NULL);
REGISTER_TUNABLE(
    "group_concat_memory_limit",
    "Restrict GROUP_CONCAT from using more than this amount of memory; 0 "
    "implies SQLITE_MAX_LENGTH, the limit imposed by sqlite. (Default: 0)",
    TUNABLE_INTEGER, &gbl_group_concat_mem_limit, READONLY, NULL, NULL, NULL,
    NULL);
REGISTER_TUNABLE("heartbeat_check_time",
                 "Raise an error if no heartbeat for this amount of time (in "
                 "secs). (Default: 10 secs)",
                 TUNABLE_INTEGER, &gbl_heartbeat_check, READONLY | NOZERO, NULL,
                 NULL, NULL, NULL);
REGISTER_TUNABLE("heartbeat_send_time",
                 "Send heartbeats this often. (Default: 5secs)",
                 TUNABLE_INTEGER, &gbl_heartbeat_send, READONLY | NOZERO, NULL,
                 NULL, NULL, NULL);
REGISTER_TUNABLE("hostname", NULL, TUNABLE_STRING, &gbl_myhostname,
                 READONLY | READEARLY, NULL, NULL, hostname_update, NULL);
REGISTER_TUNABLE("incoherent_alarm_time", NULL, TUNABLE_INTEGER,
                 &gbl_incoherent_alarm_time, READONLY, NULL, NULL, NULL, NULL);
REGISTER_TUNABLE("incoherent_msg_freq", NULL, TUNABLE_INTEGER,
                 &gbl_incoherent_msg_freq, READONLY, NULL, NULL, NULL, NULL);
REGISTER_TUNABLE("inflatelog", NULL, TUNABLE_INTEGER, &gbl_inflate_log,
                 READONLY, NULL, NULL, NULL, NULL);
REGISTER_TUNABLE("init_with_bthash", NULL, TUNABLE_INTEGER,
                 &gbl_init_with_bthash, READONLY | NOZERO, NULL, NULL, NULL,
                 NULL);
REGISTER_TUNABLE("init_with_compr", NULL, TUNABLE_ENUM, &gbl_init_with_compr,
                 READONLY, init_with_compr_value, NULL, init_with_compr_update,
                 NULL);
REGISTER_TUNABLE("init_with_queue_compr", NULL, TUNABLE_ENUM,
                 &gbl_init_with_queue_compr, READONLY, init_with_compr_value,
                 NULL, init_with_queue_compr_update, NULL);
REGISTER_TUNABLE("init_with_compr_blobs", NULL, TUNABLE_ENUM,
                 &gbl_init_with_compr_blobs, READONLY, init_with_compr_value,
                 NULL, init_with_compr_blobs_update, NULL);
REGISTER_TUNABLE("init_with_genid48",
                 "Enables Genid48 for the database. (Default: on)",
                 TUNABLE_INTEGER, &gbl_init_with_genid48, READONLY | NOARG,
                 NULL, NULL, NULL, NULL);
REGISTER_TUNABLE("init_with_inplace_updates",
                 "Initialize tables with inplace-update support. (Default: on)",
                 TUNABLE_BOOLEAN, &gbl_init_with_ipu, READONLY | NOARG, NULL,
                 NULL, NULL, NULL);
REGISTER_TUNABLE("init_with_instant_schema_change",
                 "Same as 'instant_schema_change'", TUNABLE_BOOLEAN,
                 &gbl_init_with_instant_sc, READONLY | NOARG, NULL, NULL, NULL,
                 NULL);
REGISTER_TUNABLE("init_with_ondisk_header",
                 "Initialize tables with on-disk header. (Default: on)",
                 TUNABLE_BOOLEAN, &gbl_init_with_odh, READONLY | NOARG, NULL,
                 NULL, NULL, NULL);
REGISTER_TUNABLE("init_with_queue_ondisk_header",
                 "Initialize queues with on-disk header. (Default: on)",
                 TUNABLE_BOOLEAN, &gbl_init_with_queue_odh, READONLY | NOARG,
                 NULL, NULL, NULL, NULL);
REGISTER_TUNABLE("init_with_queue_persistent_sequence",
                 "Initialize queues with persistent sequence numbers. "
                 "(Default: on)",
                 TUNABLE_BOOLEAN, &gbl_init_with_queue_persistent_seq,
                 READONLY | NOARG, NULL, NULL, NULL, NULL);
REGISTER_TUNABLE("init_with_rowlocks",
                 "Enables row-locks for the database. (Default: 0)",
                 TUNABLE_INTEGER, &gbl_init_with_rowlocks, READONLY | NOARG,
                 NULL, NULL, init_with_rowlocks_update, NULL);
REGISTER_TUNABLE(
    "init_with_rowlocks_master_only",
    "Enables row-locks for the database (master-only). (Default: 0)",
    TUNABLE_INTEGER, &gbl_init_with_rowlocks, READONLY | NOARG, NULL, NULL,
    init_with_rowlocks_master_only_update, NULL);
REGISTER_TUNABLE("init_with_time_based_genids", "Enables time-based GENIDs",
                 TUNABLE_BOOLEAN, &gbl_init_with_genid48,
                 INVERSE_VALUE | READONLY | NOARG, NULL, NULL, NULL, NULL);
REGISTER_TUNABLE("instant_schema_change",
                 "When possible (eg: when just adding fields) schema change "
                 "will not rebuild the underlying tables. (Default: on)",
                 TUNABLE_BOOLEAN, &gbl_init_with_instant_sc, READONLY | NOARG,
                 NULL, NULL, NULL, NULL);
REGISTER_TUNABLE("ioqueue",
                 "Maximum depth of the I/O prefaulting queue. (Default: 0)",
                 TUNABLE_INTEGER, &gbl_ioqueue, READONLY, NULL, NULL, NULL,
                 NULL);
REGISTER_TUNABLE("iothreads",
                 "Number of threads to use for I/O prefaulting. (Default: 0)",
                 TUNABLE_INTEGER, &gbl_iothreads, READONLY, NULL, NULL, NULL,
                 NULL);
REGISTER_TUNABLE("keycompr",
                 "Enable index compression (applies to newly allocated index "
                 "pages, rebuild table to force for all pages.",
                 TUNABLE_BOOLEAN, &gbl_keycompr, READONLY | NOARG, NULL, NULL,
                 NULL, NULL);
REGISTER_TUNABLE("largepages", "Enables large pages. (Default: off)",
                 TUNABLE_BOOLEAN, &gbl_largepages, READONLY | NOARG, NULL, NULL,
                 NULL, NULL);
REGISTER_TUNABLE("lclpooledbufs", NULL, TUNABLE_INTEGER, &gbl_lclpooled_buffers,
                 READONLY, NULL, NULL, NULL, NULL);
REGISTER_TUNABLE("lk_hash", NULL, TUNABLE_INTEGER, &gbl_lk_hash,
                 READONLY | READEARLY, NULL, lk_verify, NULL, NULL);
REGISTER_TUNABLE("lk_part", NULL, TUNABLE_INTEGER, &gbl_lk_parts,
                 READONLY | READEARLY, NULL, lk_verify, NULL, NULL);
REGISTER_TUNABLE("lkr_hash", NULL, TUNABLE_INTEGER, &gbl_lkr_hash,
                 READONLY | READEARLY, NULL, lk_verify, NULL, NULL);
REGISTER_TUNABLE("lkr_part", NULL, TUNABLE_INTEGER, &gbl_lkr_parts,
                 READONLY | READEARLY, NULL, lk_verify, NULL, NULL);
REGISTER_TUNABLE("lock_conflict_trace",
                 "Dump count of lock conflicts every second. (Default: off)",
                 TUNABLE_BOOLEAN, &gbl_lock_conflict_trace, NOARG, NULL, NULL,
                 NULL, NULL);
REGISTER_TUNABLE("lock_dba_user",
                 "When enabled, 'dba' user cannot be removed and its access "
                 "permissions cannot be modified. (Default: off)",
                 TUNABLE_BOOLEAN, &gbl_lock_dba_user, READONLY | NOARG, NULL,
                 NULL, NULL, NULL);
REGISTER_TUNABLE("log_delete_age", "Log deletion policy", TUNABLE_INTEGER,
                 &db->log_delete_age, READONLY, NULL, NULL, NULL, NULL);
/* The following 3 tunables have been marked internal as we do not want them
 * to be listed via comdb2_tunables system table. log_delete_age's value
 * should be sufficient to reflect on the current log deletion policy. */
REGISTER_TUNABLE(
    "log_delete_after_backup",
    "Set log deletion policy to disable log deletion (can be set by backups)",
    TUNABLE_INTEGER, &db->log_delete_age, READONLY | NOARG | INTERNAL, NULL,
    NULL, log_delete_after_backup_update, NULL);
REGISTER_TUNABLE(
    "log_delete_before_startup",
    "Set log deletion policy to disable logs older than database startup time.",
    TUNABLE_INTEGER, &db->log_delete_age, READONLY | NOARG | INTERNAL, NULL,
    NULL, log_delete_before_startup_update, NULL);
REGISTER_TUNABLE("log_delete_now",
                 "Set log deletion policy to delete logs as soon as possible.",
                 TUNABLE_INTEGER, &db->log_delete_age,
                 READONLY | NOARG | INTERNAL, NULL, NULL, log_delete_now_update,
                 NULL);
REGISTER_TUNABLE("loghist", NULL, TUNABLE_INTEGER, &gbl_loghist,
                 READONLY | NOARG, NULL, NULL, loghist_update, NULL);
REGISTER_TUNABLE("loghist_verbose", NULL, TUNABLE_BOOLEAN, &gbl_loghist_verbose,
                 READONLY | NOARG, NULL, NULL, NULL, NULL);
/*
REGISTER_TUNABLE("mallocregions", NULL, TUNABLE_INTEGER,
                 &gbl_malloc_regions, READONLY, NULL, NULL, NULL, NULL);
*/
/*
  Note: master_retry_poll_ms' value < 0 was previously ignored without
  any error.
*/
REGISTER_TUNABLE("master_retry_poll_ms",
                 "Have a node wait this long after a master swing before "
                 "retrying a transaction. (Default: 100ms)",
                 TUNABLE_INTEGER, &gbl_master_retry_poll_ms, READONLY, NULL,
                 NULL, NULL, NULL);
REGISTER_TUNABLE("master_swing_osql_verbose",
                 "Produce verbose trace for SQL handlers detecting a master "
                 "change. (Default: off)",
                 TUNABLE_BOOLEAN, &gbl_master_swing_osql_verbose,
                 READONLY | NOARG, NULL, NULL, NULL, NULL);
REGISTER_TUNABLE("master_swing_osql_verbose_off",
                 "Disables 'master_swing_osql_verbose'", TUNABLE_BOOLEAN,
                 &gbl_master_swing_osql_verbose, INVERSE_VALUE | NOARG, NULL,
                 NULL, NULL, NULL);
REGISTER_TUNABLE("master_swing_sock_restart_sleep",
                 "For testing: sleep in osql_sock_restart when master swings",
                 TUNABLE_INTEGER, &gbl_master_swing_sock_restart_sleep,
                 READONLY, NULL, NULL, NULL, NULL);
REGISTER_TUNABLE("maxblobretries", NULL, TUNABLE_INTEGER, &gbl_maxblobretries,
                 READONLY, NULL, maxretries_verify, NULL, NULL);
REGISTER_TUNABLE("maxblockops", NULL, TUNABLE_INTEGER, &gbl_maxblockops,
                 READONLY, NULL, NULL, NULL, NULL);
REGISTER_TUNABLE("maxcolumns",
                 "Raise the maximum permitted number of columns per table. "
                 "There is a hard limit of 1024. (Default: 255)",
                 TUNABLE_INTEGER, &gbl_max_columns_soft_limit, READONLY, NULL,
                 maxcolumns_verify, NULL, NULL);
REGISTER_TUNABLE("maxcontextskips", NULL, TUNABLE_INTEGER, &gbl_maxcontextskips,
                 READONLY, NULL, NULL, NULL, NULL);
REGISTER_TUNABLE("maxosqltransfer",
                 "Maximum number of record modifications allowed per "
                 "transaction. (Default: 50000)",
                 TUNABLE_INTEGER, &g_osql_max_trans, READONLY, NULL, NULL, NULL,
                 NULL);
REGISTER_TUNABLE("maxthrottletime", NULL, TUNABLE_INTEGER,
                 &gbl_osql_max_throttle_sec, READONLY, NULL, NULL, NULL, NULL);
REGISTER_TUNABLE("max_incoherent_nodes", NULL, TUNABLE_INTEGER,
                 &gbl_max_incoherent_nodes, READONLY, NULL, NULL, NULL, NULL);
REGISTER_TUNABLE("max_lua_instructions",
                 "Maximum lua opcodes to execute before we assume the stored "
                 "procedure is looping and kill it. (Default: 10000)",
                 TUNABLE_INTEGER, &gbl_max_lua_instructions, READONLY, NULL,
                 NULL, NULL, NULL);
REGISTER_TUNABLE("max_num_compact_pages_per_txn", NULL, TUNABLE_INTEGER,
                 &gbl_max_num_compact_pages_per_txn, 0, NULL, NULL, NULL, NULL);
REGISTER_TUNABLE("maxq",
                 "Maximum queue depth for write requests. (Default: 192)",
                 TUNABLE_INTEGER, &gbl_maxqueue, READONLY, NULL, NULL,
                 maxq_update, NULL);
REGISTER_TUNABLE("maxretries", "Maximum number of times a "
                               "transactions will be retried on a "
                               "deadlock. (Default: 500)",
                 TUNABLE_INTEGER, &gbl_maxretries, READONLY, NULL,
                 maxretries_verify, NULL, NULL);
REGISTER_TUNABLE(
    "max_sqlcache_hints",
    "Maximum number of \"hinted\" query plans to keep (global). (Default: 100)",
    TUNABLE_INTEGER, &gbl_max_sql_hint_cache, READONLY, NULL, NULL, NULL, NULL);
REGISTER_TUNABLE("max_sqlcache_per_thread",
                 "Maximum number of plans to cache per sql thread (statement "
                 "cache is per-thread). (Default: 10)",
                 TUNABLE_INTEGER, &gbl_max_sqlcache, READONLY, NULL, NULL, NULL,
                 NULL);
REGISTER_TUNABLE("maxt", NULL, TUNABLE_INTEGER, &gbl_maxthreads,
                 READONLY | NOZERO, NULL, NULL, maxt_update, NULL);
REGISTER_TUNABLE(
    "maxwt",
    "Maximum number of threads processing write requests. (Default: 8)",
    TUNABLE_INTEGER, &gbl_maxwthreads, READONLY, NULL, NULL, NULL, NULL);
REGISTER_TUNABLE("memnice", NULL, TUNABLE_INTEGER, &gbl_mem_nice,
                 READONLY | NOARG, NULL, NULL, memnice_update, NULL);
REGISTER_TUNABLE("mempget_timeout", NULL, TUNABLE_INTEGER,
                 &__gbl_max_mpalloc_sleeptime, READONLY, NULL, NULL, NULL,
                 NULL);
REGISTER_TUNABLE("memstat_autoreport_freq",
                 "Dump memory usage to trace files at this frequency (in "
                 "secs). (Default: 180 secs)",
                 TUNABLE_INTEGER, &gbl_memstat_freq, READONLY, NULL, NULL, NULL,
                 NULL);
REGISTER_TUNABLE("morecolumns", NULL, TUNABLE_BOOLEAN, &gbl_morecolumns,
                 READONLY | NOARG | READEARLY, NULL, NULL, NULL, NULL);
REGISTER_TUNABLE("move_deadlock_max_attempt", NULL, TUNABLE_INTEGER,
                 &gbl_move_deadlk_max_attempt, 0, NULL, NULL, NULL, NULL);
REGISTER_TUNABLE("name", NULL, TUNABLE_STRING, &gbl_name, DEPRECATED_TUNABLE | READONLY,
                 NULL, NULL, NULL, NULL);
REGISTER_TUNABLE("natural_types", "Same as 'nosurprise'", TUNABLE_BOOLEAN,
                 &gbl_surprise, INVERSE_VALUE | READONLY | NOARG, NULL, NULL,
                 NULL, NULL);
REGISTER_TUNABLE("netbufsz", "Size of the network buffer (per "
                             "node) for the replication network. "
                             "(Default: 1MB)",
                 TUNABLE_INTEGER, &gbl_netbufsz, READONLY | NOZERO, NULL, NULL,
                 NULL, NULL);
REGISTER_TUNABLE(
    "net_explicit_flush_trace",
    "Produce a stack dump for long network flushes. (Default: off)",
    TUNABLE_BOOLEAN, &explicit_flush_trace, READONLY | NOARG, NULL, NULL, NULL,
    NULL);
REGISTER_TUNABLE("net_lmt_upd_incoherent_nodes", NULL, TUNABLE_INTEGER,
                 &gbl_net_lmt_upd_incoherent_nodes, 0, NULL, NULL, NULL, NULL);
REGISTER_TUNABLE("net_max_mem",
                 "Maximum size (in MB) of items keep on replication network "
                 "queue before dropping (per replicant). (Default: 0)",
                 TUNABLE_INTEGER, &gbl_net_max_mem, READONLY, NULL, NULL, NULL,
                 NULL);
REGISTER_TUNABLE("net_max_queue",
                 "Maximum number of items to keep on replication network queue "
                 "before dropping (per replicant). (Default: 25000)",
                 TUNABLE_INTEGER, &gbl_net_max_queue, READONLY, NULL, NULL,
                 NULL, NULL);
REGISTER_TUNABLE("net_poll",
                 "Allow a connection to linger for this many milliseconds "
                 "before identifying itself. Connections that take longer are "
                 "shut down. (Default: 100ms)",
                 TUNABLE_INTEGER, &gbl_net_poll, READONLY, NULL, NULL, NULL,
                 NULL);
REGISTER_TUNABLE("net_portmux_register_interval",
                 "Check on this interval if our port is correctly registered "
                 "with pmux for the replication net. (Default: 600ms)",
                 TUNABLE_INTEGER, &gbl_net_portmux_register_interval, READONLY,
                 NULL, NULL, NULL, NULL);
REGISTER_TUNABLE("net_throttle_percent", NULL, TUNABLE_INTEGER,
                 &gbl_net_throttle_percent, READONLY, NULL, percent_verify,
                 NULL, NULL);
REGISTER_TUNABLE("nice", "If set, nice() will be called with this "
                         "value to set the database nice level.",
                 TUNABLE_INTEGER, &gbl_nice, READONLY, NULL, NULL, NULL, NULL);
REGISTER_TUNABLE("noblobstripe", "Disables 'blobstripe'", TUNABLE_BOOLEAN,
                 &gbl_blobstripe, INVERSE_VALUE | READONLY | NOARG, NULL, NULL,
                 NULL, NULL);
REGISTER_TUNABLE("no_compress_page_compact_log",
                 "Disables 'compress_page_compact_log'", TUNABLE_BOOLEAN,
                 &gbl_compress_page_compact_log,
                 INVERSE_VALUE | READONLY | NOARG, NULL, NULL, NULL, NULL);
REGISTER_TUNABLE("nocrc32c", "Disables 'crc32c'", TUNABLE_BOOLEAN, &gbl_crc32c,
                 INVERSE_VALUE | READONLY | NOARG, NULL, NULL, NULL, NULL);
REGISTER_TUNABLE("nodeid", NULL, TUNABLE_INTEGER, &gbl_mynodeid, READONLY, NULL,
                 NULL, NULL, NULL);
REGISTER_TUNABLE("noearly", "Disables 'early'", TUNABLE_BOOLEAN, &gbl_early,
                 INVERSE_VALUE | READONLY | NOARG, NULL, NULL, NULL, NULL);
REGISTER_TUNABLE("noenv_messages", NULL, TUNABLE_BOOLEAN, &gbl_noenv_messages,
                 READONLY | NOARG, NULL, NULL, NULL, NULL);
REGISTER_TUNABLE("no_epochms_repts", "Disables 'epochms_repts'",
                 TUNABLE_BOOLEAN, &gbl_berkdb_epochms_repts,
                 INVERSE_VALUE | READONLY | NOARG, NULL, NULL, NULL, NULL);
REGISTER_TUNABLE("no_exit_on_internal_failure",
                 "Disables 'exit_on_internal_failure'", TUNABLE_BOOLEAN,
                 &gbl_exit_on_internal_error, INVERSE_VALUE | READONLY | NOARG,
                 NULL, NULL, NULL, NULL);
REGISTER_TUNABLE("nokeycompr", "Disables 'keycompr'", TUNABLE_BOOLEAN,
                 &gbl_keycompr, INVERSE_VALUE | READONLY | NOARG, NULL, NULL,
                 NULL, NULL);
REGISTER_TUNABLE("no_lock_conflict_trace", "Disables 'lock_conflict_trace'",
                 TUNABLE_BOOLEAN, &gbl_lock_conflict_trace,
                 INVERSE_VALUE | NOARG, NULL, NULL, NULL, NULL);
REGISTER_TUNABLE("nonames", NULL, TUNABLE_BOOLEAN, &gbl_nonames,
                 READONLY | NOARG | READEARLY, NULL, NULL, NULL, NULL);
REGISTER_TUNABLE("no_net_explicit_flush_trace",
                 "Disables 'net_explicit_flush_trace'", TUNABLE_BOOLEAN,
                 &explicit_flush_trace, INVERSE_VALUE | READONLY | NOARG, NULL,
                 NULL, NULL, NULL);
REGISTER_TUNABLE("no_null_blob_fix", "Disables 'null_blob_fix'",
                 TUNABLE_BOOLEAN, &gbl_disallow_null_blobs,
                 INVERSE_VALUE | READONLY | NOARG, NULL, NULL, NULL, NULL);
REGISTER_TUNABLE("norcache", "Disables 'rcache'", TUNABLE_BOOLEAN, &gbl_rcache,
                 INVERSE_VALUE | READONLY | NOARG, NULL, NULL, NULL, NULL);
REGISTER_TUNABLE("noreallearly", "Disables 'reallearly'", TUNABLE_BOOLEAN,
                 &gbl_reallyearly, INVERSE_VALUE | READONLY | NOARG, NULL, NULL,
                 NULL, NULL);
REGISTER_TUNABLE("norepdebug", "Disables 'repdebug'", TUNABLE_BOOLEAN,
                 &gbl_repdebug, INVERSE_VALUE | READONLY | NOARG, NULL, NULL,
                 NULL, NULL);
REGISTER_TUNABLE("no_rep_process_txn_trace", "Disables 'rep_process_txn_trace'",
                 TUNABLE_BOOLEAN, &gbl_rep_process_txn_time,
                 INVERSE_VALUE | READONLY | NOARG, NULL, NULL, NULL, NULL);
REGISTER_TUNABLE("no_round_robin_stripes", "Disables 'round_robin_stripes'",
                 TUNABLE_BOOLEAN, &gbl_round_robin_stripes,
                 INVERSE_VALUE | READONLY | NOARG, NULL, NULL, NULL, NULL);
REGISTER_TUNABLE("no_sc_inco_chk", NULL, TUNABLE_BOOLEAN, &gbl_sc_inco_chk,
                 READONLY | NOARG, NULL, NULL, NULL, NULL);
REGISTER_TUNABLE("no_static_tag_blob_fix", NULL, TUNABLE_BOOLEAN,
                 &gbl_force_notnull_static_tag_blobs,
                 INVERSE_VALUE | READONLY | NOARG, NULL, NULL, NULL, NULL);
REGISTER_TUNABLE("nosurprise", NULL, TUNABLE_BOOLEAN, &gbl_surprise,
                 INVERSE_VALUE | READONLY | NOARG, NULL, NULL, NULL, NULL);
REGISTER_TUNABLE("notimeout", "Turns off SQL timeouts. (Default: off)",
                 TUNABLE_BOOLEAN, &gbl_notimeouts, NOARG, NULL, NULL, NULL,
                 NULL);
REGISTER_TUNABLE("no_toblock_net_throttle", "Disables 'toblock_net_throttle'",
                 TUNABLE_BOOLEAN, &gbl_toblock_net_throttle,
                 INVERSE_VALUE | READONLY | NOARG, NULL, NULL, NULL, NULL);
REGISTER_TUNABLE("noudp", NULL, TUNABLE_BOOLEAN, &gbl_udp,
                 INVERSE_VALUE | READONLY | NOARG, NULL, NULL, NULL, NULL);
REGISTER_TUNABLE("no_update_delete_limit", NULL, TUNABLE_BOOLEAN,
                 &gbl_update_delete_limit, INVERSE_VALUE | READONLY | NOARG,
                 NULL, NULL, NULL, NULL);
REGISTER_TUNABLE("nowatch", "Disable watchdog. Watchdog aborts "
                            "the database if basic things like "
                            "creating threads, allocating memory, "
                            "etc. doesn't work. (Default: off)",
                 TUNABLE_BOOLEAN, &gbl_watchdog_disable_at_start,
                 READONLY | NOARG, NULL, NULL, NULL, NULL);
REGISTER_TUNABLE("null_blob_fix", NULL, TUNABLE_BOOLEAN,
                 &gbl_disallow_null_blobs, READONLY | NOARG, NULL, NULL, NULL,
                 NULL);
REGISTER_TUNABLE(
    "nullfkey",
    "Do not enforce foreign key constraints for null keys. (Default: on)",
    TUNABLE_BOOLEAN, &gbl_nullfkey, READONLY | NOARG | READEARLY, NULL, NULL,
    NULL, NULL);
/*
REGISTER_TUNABLE("nullsort", NULL, TUNABLE_ENUM,
                 &placeholder, READONLY, NULL, NULL, NULL, NULL);
*/
REGISTER_TUNABLE("num_contexts", NULL, TUNABLE_INTEGER, &gbl_num_contexts,
                 READONLY | NOZERO, NULL, NULL, NULL, NULL);
REGISTER_TUNABLE("num_record_converts",
                 "During schema changes, pack this many records into a "
                 "transaction. (Default: 100)",
                 TUNABLE_INTEGER, &gbl_num_record_converts, READONLY | NOZERO,
                 NULL, NULL, NULL, NULL);
REGISTER_TUNABLE(
    "old_column_names",
    "Generate and use column names from sqlite version 3.8.9 (Default: on)",
    TUNABLE_BOOLEAN, &gbl_old_column_names, EXPERIMENTAL | INTERNAL, NULL,
    NULL, NULL, NULL);
/* Backwards compatibility: This tunable DOES expect an argument. */
REGISTER_TUNABLE("oldrangexlim", NULL, TUNABLE_BOOLEAN,
                 &gbl_honor_rangextunit_for_old_apis, READONLY, NULL, NULL,
                 NULL, NULL);
REGISTER_TUNABLE("optimize_repdb_truncate",
                 "Enables use of optimized repdb truncate code. (Default: on)",
                 TUNABLE_BOOLEAN, &gbl_optimize_truncate_repdb,
                 READONLY | NOARG | READEARLY, NULL, NULL, NULL, NULL);
REGISTER_TUNABLE("osql_bkoff_netsend", NULL, TUNABLE_INTEGER,
                 &gbl_osql_bkoff_netsend, READONLY, NULL, NULL, NULL, NULL);
REGISTER_TUNABLE("osql_bkoff_netsend_lmt", NULL, TUNABLE_INTEGER,
                 &gbl_osql_bkoff_netsend_lmt, READONLY, NULL, NULL, NULL, NULL);
REGISTER_TUNABLE("osql_blockproc_timeout_sec", NULL, TUNABLE_INTEGER,
                 &gbl_osql_blockproc_timeout_sec, READONLY, NULL, NULL, NULL,
                 NULL);
REGISTER_TUNABLE("osql_heartbeat_alert_time", NULL, TUNABLE_INTEGER,
                 &gbl_osql_heartbeat_alert, READONLY | NOZERO, NULL,
                 osql_heartbeat_alert_time_verify, NULL, NULL);
REGISTER_TUNABLE("osql_heartbeat_send_time", NULL, TUNABLE_INTEGER,
                 &gbl_osql_heartbeat_send, READONLY | NOZERO, NULL, NULL, NULL,
                 NULL);
REGISTER_TUNABLE("osql_max_queue", NULL, TUNABLE_INTEGER, &gbl_osql_max_queue,
                 READONLY, NULL, NULL, NULL, NULL);
REGISTER_TUNABLE("osql_net_poll",
                 "Like net_sql, but for the offload network (used by write "
                 "transactions on replicants to send work to the master) "
                 "(Default: 100ms)",
                 TUNABLE_INTEGER, &gbl_osql_net_poll, READONLY, NULL, NULL,
                 NULL, NULL);
REGISTER_TUNABLE("osql_net_portmux_register_interval", NULL, TUNABLE_INTEGER,
                 &gbl_osql_net_portmux_register_interval, READONLY, NULL, NULL,
                 NULL, NULL);
REGISTER_TUNABLE("osqlprefaultthreads",
                 "If set, send prefaulting hints to nodes. (Default: 0)",
                 TUNABLE_INTEGER, &gbl_osqlpfault_threads, READONLY, NULL, NULL,
                 NULL, NULL);
REGISTER_TUNABLE("osql_verify_ext_chk",
                 "For block transaction mode only - after this many verify "
                 "errors, check if transaction is non-commitable (see default "
                 "isolation level). (Default: on)",
                 TUNABLE_INTEGER, &gbl_osql_verify_ext_chk, READONLY, NULL,
                 NULL, NULL, NULL);
REGISTER_TUNABLE("osql_verify_retry_max",
                 "Retry a transaction on a verify error this many times (see "
                 "optimistic concurrency control). (Default: 499)",
                 TUNABLE_INTEGER, &gbl_osql_verify_retries_max, READONLY, NULL,
                 NULL, NULL, NULL);
REGISTER_TUNABLE("override_cachekb", NULL, TUNABLE_INTEGER,
                 &db->override_cacheszkb, READONLY, NULL, NULL, NULL, NULL);
REGISTER_TUNABLE("page_compact_latency_ms", NULL, TUNABLE_INTEGER,
                 &gbl_pg_compact_latency_ms, READONLY, NULL, NULL, NULL, NULL);
REGISTER_TUNABLE("page_compact_target_ff", NULL, TUNABLE_DOUBLE,
                 &gbl_pg_compact_target_ff, NOARG, NULL, NULL,
                 page_compact_target_ff_update, NULL);
REGISTER_TUNABLE("page_compact_thresh_ff", NULL, TUNABLE_DOUBLE,
                 &gbl_pg_compact_thresh, READONLY | NOARG, NULL, NULL,
                 page_compact_thresh_ff_update, NULL);
REGISTER_TUNABLE("page_latches",
                 "If set, in rowlocks mode, will acquire fast latches on pages "
                 "instead of full locks. (Default: off)",
                 TUNABLE_BOOLEAN, &gbl_page_latches, READONLY | NOARG, NULL,
                 NULL, NULL, NULL);
REGISTER_TUNABLE(
    "pageordertablescan",
    "Perform table scans in page order and not row order. (Default: off)",
    TUNABLE_BOOLEAN, &gbl_page_order_table_scan, NOARG, NULL, NULL,
    page_order_table_scan_update, NULL);
/*
REGISTER_TUNABLE("pagesize", NULL, TUNABLE_INTEGER,
                 &placeholder, DEPRECATED_TUNABLE|READONLY, NULL, NULL, NULL,
                 NULL);
*/
REGISTER_TUNABLE("parallel_recovery", NULL, TUNABLE_INTEGER,
                 &gbl_parallel_recovery_threads, READONLY, NULL, NULL, NULL,
                 NULL);
REGISTER_TUNABLE("penaltyincpercent", NULL, TUNABLE_INTEGER,
                 &gbl_penaltyincpercent, READONLY, NULL, NULL, NULL, NULL);
REGISTER_TUNABLE("perfect_ckp", NULL, TUNABLE_INTEGER, &gbl_use_perfect_ckp,
                 READONLY | NOARG, NULL, NULL, NULL, NULL);
REGISTER_TUNABLE("portmux_bind_path", NULL, TUNABLE_STRING,
                 NULL, READONLY | READEARLY, portmux_bind_path_get, NULL,
                 portmux_bind_path_set, NULL);
REGISTER_TUNABLE("portmux_port", NULL, TUNABLE_INTEGER, &portmux_port,
                 READONLY | READEARLY, NULL, NULL, NULL, NULL);
REGISTER_TUNABLE("prefaulthelper_blockops", NULL, TUNABLE_INTEGER,
                 &gbl_prefaulthelper_blockops, READONLY, NULL, NULL, NULL,
                 NULL);
REGISTER_TUNABLE("prefaulthelper_sqlreadahead", NULL, TUNABLE_INTEGER,
                 &gbl_prefaulthelper_sqlreadahead, READONLY, NULL, NULL, NULL,
                 NULL);
REGISTER_TUNABLE("prefaulthelperthreads",
                 "Max number of prefault helper threads. (Default: 0)",
                 TUNABLE_INTEGER, &gbl_prefaulthelperthreads, READONLY, NULL,
                 NULL, NULL, NULL);
REGISTER_TUNABLE("print_syntax_err",
                 "Trace all SQL with syntax errors. (Default: off)",
                 TUNABLE_BOOLEAN, &gbl_print_syntax_err, READONLY | NOARG, NULL,
                 NULL, NULL, NULL);
REGISTER_TUNABLE("prioritize_queries",
                 "Prioritize SQL queries based on loaded rulesets. "
                 "(Default: off)", TUNABLE_BOOLEAN, &gbl_prioritize_queries,
                 EXPERIMENTAL | INTERNAL, NULL, NULL, NULL, NULL);
REGISTER_TUNABLE("debug.force_thdpool_priority",
                 "Force highest thread pool priority to the specified value "
                 "instead of actually reading it from the thread pool queue. "
                 "(Default: 0)", TUNABLE_INTEGER,
                 &gbl_debug_force_thdpool_priority, EXPERIMENTAL | INTERNAL,
                 NULL, NULL, NULL, NULL);
REGISTER_TUNABLE("verbose_prioritize_queries",
                 "Show prioritized SQL queries based on origin and "
                 "fingerprint.  (Default: off)", TUNABLE_BOOLEAN,
                 &gbl_verbose_prioritize_queries, EXPERIMENTAL | INTERNAL,
                 NULL, NULL, NULL, NULL);
REGISTER_TUNABLE("random_lock_release_interval", NULL, TUNABLE_INTEGER,
                 &gbl_sql_random_release_interval, READONLY, NULL, NULL, NULL,
                 NULL);
REGISTER_TUNABLE("rangextlim", NULL, TUNABLE_INTEGER, &gbl_rangextunit,
                 READONLY | NOZERO, NULL, NULL, NULL, NULL);
REGISTER_TUNABLE(
    "rcache", "Keep a lookaside cache of root pages for B-trees. (Default: on)",
    TUNABLE_BOOLEAN, &gbl_rcache, READONLY | NOARG, NULL, NULL, NULL, NULL);
REGISTER_TUNABLE("reallearly",
                 "Acknowledge as soon as a commit record is seen by the "
                 "replicant (before it's applied). This effectively makes "
                 "replication asynchronous, so reads may not see the effects "
                 "of a committed transaction yet. (Default: off)",
                 TUNABLE_BOOLEAN, &gbl_reallyearly, READONLY | NOARG, NULL,
                 NULL, NULL, NULL);
REGISTER_TUNABLE("reject_osql_mismatch", "(Default: on)", TUNABLE_BOOLEAN,
                 &gbl_reject_osql_mismatch, READONLY | NOARG, NULL, NULL, NULL,
                 NULL);
REGISTER_TUNABLE("repchecksum",
                 "Enable to perform additional checksumming of replication "
                 "stream. Note: Log records in replication stream already have "
                 "checksums. (Default: off)",
                 TUNABLE_BOOLEAN, &gbl_repchecksum, READONLY | NOARG, NULL,
                 NULL, NULL, NULL);
REGISTER_TUNABLE("repdebug", "Enables replication debug messages.",
                 TUNABLE_BOOLEAN, &gbl_repdebug, READONLY | NOARG, NULL, NULL,
                 NULL, NULL);
REGISTER_TUNABLE("replicant_latches",
                 "Also acquire latches on replicants. (Default: off)",
                 TUNABLE_BOOLEAN, &gbl_replicant_latches, READONLY | NOARG,
                 NULL, NULL, NULL, NULL);
REGISTER_TUNABLE("replicate_local",
                 "When enabled, record all database events to a comdb2_oplog "
                 "table. This can be used to set clusters/instances that are "
                 "fed data from a database cluster. Alternate ways of doing "
                 "this are being planned, so enabling this option should not "
                 "be needed in the near future. (Default: off)",
                 TUNABLE_BOOLEAN, &gbl_replicate_local, READONLY | NOARG, NULL,
                 NULL, NULL, NULL);
REGISTER_TUNABLE("replicate_local_concurrent", NULL, TUNABLE_BOOLEAN,
                 &gbl_replicate_local_concurrent, READONLY | NOARG, NULL, NULL,
                 NULL, NULL);
REGISTER_TUNABLE("report_deadlock_verbose",
                 "If set, dump the current thread's stack for every deadlock. "
                 "(Default: off)",
                 TUNABLE_BOOLEAN, &gbl_disable_deadlock_trace, NOARG, NULL,
                 NULL, NULL, NULL);
REGISTER_TUNABLE("deadlkon", "Same as 'report_deadlock_verbose'",
                 TUNABLE_BOOLEAN, &gbl_disable_deadlock_trace, NOARG, NULL,
                 NULL, NULL, NULL);
REGISTER_TUNABLE("deadlkoff", "Disables 'report_deadlock_verbose'",
                 TUNABLE_BOOLEAN, &gbl_disable_deadlock_trace,
                 INVERSE_VALUE | NOARG, NULL, NULL, NULL, NULL);
REGISTER_TUNABLE("rep_process_txn_trace",
                 "If set, report processing time on replicant for all "
                 "transactions. (Default: off)",
                 TUNABLE_BOOLEAN, &gbl_rep_process_txn_time, READONLY | NOARG,
                 NULL, NULL, NULL, NULL);
REGISTER_TUNABLE("reqldiffstat", NULL, TUNABLE_INTEGER, &diffstat_thresh,
                 READONLY, NULL, NULL, NULL, NULL);
REGISTER_TUNABLE("reqltruncate", NULL, TUNABLE_INTEGER, &reqltruncate, READONLY,
                 NULL, NULL, NULL, NULL);
REGISTER_TUNABLE("retry", NULL, TUNABLE_INTEGER, &db->retry, READONLY, NULL,
                 NULL, retry_update, NULL);
REGISTER_TUNABLE("round_robin_stripes",
                 "Alternate to which table stripe new records are written. The "
                 "default is to keep stripe affinity by writer. (Default: off)",
                 TUNABLE_BOOLEAN, &gbl_round_robin_stripes, READONLY | NOARG,
                 NULL, NULL, NULL, NULL);
REGISTER_TUNABLE("rr_enable_count_changes", NULL, TUNABLE_BOOLEAN,
                 &gbl_rrenablecountchanges, READONLY | NOARG, NULL, NULL, NULL,
                 NULL);
REGISTER_TUNABLE("sbuftimeout", NULL, TUNABLE_INTEGER, &gbl_sbuftimeout,
                 READONLY, NULL, NULL, NULL, NULL);
REGISTER_TUNABLE("sc_del_unused_files_threshold", NULL, TUNABLE_INTEGER,
                 &gbl_sc_del_unused_files_threshold_ms, READONLY | NOZERO, NULL,
                 NULL, NULL, NULL);
REGISTER_TUNABLE("simulate_rowlock_deadlock", NULL, TUNABLE_INTEGER,
                 &gbl_simulate_rowlock_deadlock_interval, 0, NULL, NULL,
                 simulate_rowlock_deadlock_update, NULL);
REGISTER_TUNABLE("singlemeta", NULL, TUNABLE_INTEGER, &gbl_init_single_meta,
                 READONLY | NOARG, NULL, NULL, NULL, NULL);
REGISTER_TUNABLE("skip_clear_queue_extents", NULL, TUNABLE_BOOLEAN,
                 &skip_clear_queue_extents, READONLY | NOARG, NULL, NULL, NULL,
                 NULL);
REGISTER_TUNABLE("slowfget", NULL, TUNABLE_INTEGER, &__slow_memp_fget_ns,
                 READONLY, NULL, NULL, NULL, NULL);
REGISTER_TUNABLE("slowread", NULL, TUNABLE_INTEGER, &__slow_read_ns, READONLY,
                 NULL, NULL, NULL, NULL);
REGISTER_TUNABLE("slow_rep_process_txn_freq", NULL, TUNABLE_INTEGER,
                 &gbl_slow_rep_process_txn_freq, READONLY, NULL, NULL, NULL,
                 NULL);
REGISTER_TUNABLE("slow_rep_process_txn_maxms", NULL, TUNABLE_INTEGER,
                 &gbl_slow_rep_process_txn_maxms, READONLY, NULL, NULL, NULL,
                 NULL);
REGISTER_TUNABLE("slowwrite", NULL, TUNABLE_INTEGER, &__slow_write_ns, READONLY,
                 NULL, NULL, NULL, NULL);
REGISTER_TUNABLE("sort_nulls_with_header",
                 "Using record headers in key sorting. (Default: on)",
                 TUNABLE_BOOLEAN, &gbl_sort_nulls_correctly, READONLY | NOARG,
                 NULL, NULL, NULL, NULL);
REGISTER_TUNABLE("spfile", NULL, TUNABLE_STRING, &gbl_spfile_name, READONLY,
                 NULL, NULL, file_update, NULL);
REGISTER_TUNABLE("timepartitions", NULL, TUNABLE_STRING,
                 &gbl_timepart_file_name, READONLY, NULL, NULL, file_update,
                 NULL);
REGISTER_TUNABLE("exec_sql_on_new_connect",
                 "SQL command(s) to run for each new connection.",
                 TUNABLE_RAW, &gbl_exec_sql_on_new_connect,
                 EXPERIMENTAL | INTERNAL, NULL, NULL, NULL, NULL);
REGISTER_TUNABLE("sqlflush", "Force flushing the current record "
                             "stream to client every specified "
                             "number of records. (Default: 0)",
                 TUNABLE_INTEGER, &gbl_sqlflush_freq, READONLY, NULL, NULL,
                 NULL, NULL);
REGISTER_TUNABLE("sqlreadahead", NULL, TUNABLE_INTEGER, &gbl_sqlreadahead,
                 READONLY, NULL, NULL, NULL, NULL);
REGISTER_TUNABLE("sqlreadaheadthresh", NULL, TUNABLE_INTEGER,
                 &gbl_sqlreadaheadthresh, READONLY, NULL, NULL, NULL, NULL);
REGISTER_TUNABLE("sqlsortermem", "Maximum amount of memory to be "
                                 "allocated to the sqlite sorter. "
                                 "(Default: 314572800)",
                 TUNABLE_INTEGER, &gbl_sqlite_sorter_mem, READONLY, NULL, NULL,
                 NULL, NULL);
REGISTER_TUNABLE("sqlsortermult", NULL, TUNABLE_INTEGER, &gbl_sqlite_sortermult,
                 READONLY, NULL, NULL, NULL, NULL);
REGISTER_TUNABLE("sqlsorterpenalty",
                 "Sets the sorter penalty for query planner to prefer plans without explicit sort (Default: 5)",
                 TUNABLE_INTEGER, &gbl_sqlite_sorterpenalty, READONLY, NULL, NULL, NULL, NULL);
REGISTER_TUNABLE("sql_time_threshold",
                 "Sets the threshold time in ms after which queries are "
                 "reported as running a long time. (Default: 5000 ms)",
                 TUNABLE_INTEGER, &gbl_sql_time_threshold, READONLY, NULL, NULL,
                 NULL, NULL);
REGISTER_TUNABLE("sql_tranlevel_default",
                 "Sets the default SQL transaction level for the database.",
                 TUNABLE_ENUM, &gbl_sql_tranlevel_default, READONLY,
                 sql_tranlevel_default_value, NULL,
                 sql_tranlevel_default_update, NULL);
REGISTER_TUNABLE(
    "sqlwrtimeout",
    "Set timeout for writing to an SQL connection. (Default: 10000ms)",
    TUNABLE_INTEGER, &gbl_sqlwrtimeoutms, READONLY, NULL, NULL, NULL, NULL);
REGISTER_TUNABLE("static_tag_blob_fix", NULL, TUNABLE_BOOLEAN,
                 &gbl_force_notnull_static_tag_blobs, READONLY | NOARG, NULL,
                 NULL, NULL, NULL);
REGISTER_TUNABLE("surprise", NULL, TUNABLE_BOOLEAN, &gbl_surprise,
                 READONLY | NOARG, NULL, NULL, NULL, NULL);
/*
  Note: survive_n_master_swings' value < 0 was previously ignored without
  any error.
*/
REGISTER_TUNABLE("survive_n_master_swings",
                 "Have a node retry applying a transaction against a new "
                 "master this many times before giving up. (Default: 600)",
                 TUNABLE_INTEGER, &gbl_allow_bplog_restarts, READONLY, NULL,
                 NULL, NULL, NULL);
REGISTER_TUNABLE("temptable_limit",
                 "Set the maximum number of temporary tables the database can "
                 "create. (Default: 8192)",
                 TUNABLE_INTEGER, &gbl_temptable_pool_capacity, READONLY, NULL,
                 NULL, NULL, NULL);
REGISTER_TUNABLE("test_blob_race", NULL, TUNABLE_INTEGER, &gbl_test_blob_race,
                 READONLY, NULL, NULL, NULL, NULL);
REGISTER_TUNABLE("test_scindex_deadlock",
                 "Test index on expressions schema change deadlock",
                 TUNABLE_BOOLEAN, &gbl_test_scindex_deadlock, READONLY, NULL,
                 NULL, NULL, NULL);
REGISTER_TUNABLE("test_sc_resume_race",
                 "Test race between schemachange resume and blockprocessor",
                 TUNABLE_BOOLEAN, &gbl_test_sc_resume_race, READONLY, NULL,
                 NULL, NULL, NULL);
REGISTER_TUNABLE("throttlesqloverlog",
                 "On a full queue of SQL requests, dump the current thread "
                 "pool this often (in secs). (Default: 5sec)",
                 TUNABLE_INTEGER, &gbl_throttle_sql_overload_dump_sec, READONLY,
                 NULL, NULL, NULL, NULL);
REGISTER_TUNABLE("toblock_net_throttle",
                 "Throttle writes in apply_changes. (Default: off)",
                 TUNABLE_BOOLEAN, &gbl_toblock_net_throttle, READONLY | NOARG,
                 NULL, NULL, NULL, NULL);
REGISTER_TUNABLE("track_berk_locks", NULL, TUNABLE_INTEGER,
                 &gbl_berkdb_track_locks, READONLY | NOARG, NULL, NULL, NULL,
                 NULL);
REGISTER_TUNABLE("udp", NULL, TUNABLE_BOOLEAN, &gbl_udp, READONLY | NOARG, NULL,
                 NULL, NULL, NULL);
REGISTER_TUNABLE("unnatural_types", "Same as 'surprise'", TUNABLE_BOOLEAN,
                 &gbl_surprise, READONLY | NOARG, NULL, NULL, NULL, NULL);
REGISTER_TUNABLE("update_delete_limit", NULL, TUNABLE_BOOLEAN,
                 &gbl_update_delete_limit, READONLY | NOARG, NULL, NULL, NULL,
                 NULL);
REGISTER_TUNABLE("updategenids",
                 "Enable use of update genid scheme. (Default: off)",
                 TUNABLE_BOOLEAN, &gbl_updategenids, READONLY | NOARG, NULL,
                 NULL, NULL, NULL);
REGISTER_TUNABLE("update_shadows_interval",
                 "Set to higher than 0 to update snaphots on every Nth "
                 "operation. (Default: 0, update on for every operation)",
                 TUNABLE_INTEGER, &gbl_update_shadows_interval, 0, NULL, NULL,
                 NULL, NULL);
REGISTER_TUNABLE("upd_null_cstr_return_conv_err", NULL, TUNABLE_INTEGER,
                 &gbl_upd_null_cstr_return_conv_err, READONLY | NOARG, NULL,
                 NULL, NULL, NULL);
REGISTER_TUNABLE("use_appsock_as_sqlthread", NULL, TUNABLE_INTEGER,
                 &gbl_use_appsock_as_sqlthread, READONLY | NOARG, NULL, NULL,
                 NULL, NULL);
REGISTER_TUNABLE("use_live_schema_change", NULL, TUNABLE_INTEGER,
                 &gbl_default_livesc, READONLY | NOARG, NULL, NULL, NULL, NULL);
/*
REGISTER_TUNABLE("use_llmeta", NULL, TUNABLE_INTEGER,
                 &gbl_use_llmeta, READONLY, NULL, NULL, NULL, NULL);
*/
REGISTER_TUNABLE("usenames", NULL, TUNABLE_BOOLEAN, &gbl_nonames,
                 INVERSE_VALUE | READONLY | NOARG | READEARLY, NULL, NULL, NULL,
                 NULL);
REGISTER_TUNABLE("use_node_priority",
                 "Sets node priority for the db. (Default: off)",
                 TUNABLE_BOOLEAN, &gbl_use_node_pri, READONLY | NOARG, NULL,
                 NULL, NULL, NULL);
REGISTER_TUNABLE("use_nondedicated_network", NULL, TUNABLE_BOOLEAN | NOARG,
                 &_non_dedicated_subnet, READONLY, NULL, NULL,
                 net_add_nondedicated_subnet, NULL);
/*
REGISTER_TUNABLE(
    "use_parallel_schema_change",
    "Scan stripes for a table in parallel during schema change. (Default: on)",
    TUNABLE_BOOLEAN, &gbl_default_sc_scanmode, READONLY, NULL, NULL, NULL,
    NULL);
*/

REGISTER_TUNABLE("use_planned_schema_change",
                 "Only change entities that need to change on a schema change. "
                 "Disable to always rebuild all data files and indices for the "
                 "changing table. (Default: 1)",
                 TUNABLE_INTEGER, &gbl_default_plannedsc, READONLY | NOARG,
                 NULL, NULL, NULL, NULL);
REGISTER_TUNABLE("watchthreshold", NULL, TUNABLE_INTEGER,
                 &gbl_watchdog_watch_threshold, READONLY, NULL, NULL, NULL,
                 NULL);
REGISTER_TUNABLE("ctrace_nlogs",
                 "When rolling trace files, keep this many. The older files "
                 "will have incrementing number suffixes (.1, .2, etc.). "
                 "(Default: 7)",
                 TUNABLE_INTEGER, &nlogs, READONLY | NOZERO, NULL, NULL, NULL,
                 NULL);
REGISTER_TUNABLE("ctrace_rollat",
                 "Roll database debug trace file "
                 "($COMDB2_ROOT/var/log/cdb2/$dbname.trc.c) at specified size. "
                 "Set to 0 (default) to never roll.",
                 TUNABLE_INTEGER, &rollat, READONLY | NOZERO, NULL, NULL,
                 ctrace_set_rollat, NULL);
REGISTER_TUNABLE(
    "debugthreads",
    "If set to 'on' enables trace on thread events. (Default: off)",
    TUNABLE_BOOLEAN, &thread_debug, READONLY, NULL, NULL, NULL, NULL);
REGISTER_TUNABLE(
    "dumpthreadonexit",
    "If set to 'on' dump resources held by a thread on exit. (Default: off)",
    TUNABLE_BOOLEAN, &dump_resources_on_thread_exit, READONLY, NULL, NULL, NULL,
    NULL);
REGISTER_TUNABLE("stack_disable", NULL, TUNABLE_BOOLEAN, &gbl_walkback_enabled,
                 INVERSE_VALUE | NOARG, NULL, NULL, NULL, NULL);
REGISTER_TUNABLE("stack_enable", NULL, TUNABLE_BOOLEAN, &gbl_walkback_enabled,
                 NOARG, NULL, NULL, NULL, NULL);
REGISTER_TUNABLE("stack_warn_threshold", NULL, TUNABLE_INTEGER, &gbl_warnthresh,
                 READONLY | NOZERO, NULL, NULL, NULL, NULL);
REGISTER_TUNABLE("ack_trace",
                 "Every second, produce trace for ack messages. (Default: off)",
                 TUNABLE_BOOLEAN, &gbl_ack_trace, READONLY | NOARG, NULL, NULL,
                 NULL, NULL);
REGISTER_TUNABLE("no_ack_trace", "Disables 'ack_trace'", TUNABLE_BOOLEAN,
                 &gbl_ack_trace, INVERSE_VALUE | READONLY | NOARG, NULL, NULL,
                 NULL, NULL);
REGISTER_TUNABLE("bdblock_debug", NULL, TUNABLE_BOOLEAN, &gbl_bdblock_debug,
                 READONLY | NOARG, NULL, NULL, NULL, NULL);
REGISTER_TUNABLE("debug.autoanalyze", "debug autoanalyze operations",
                 TUNABLE_BOOLEAN, &gbl_debug_aa, NOARG, NULL, NULL, NULL, NULL);
REGISTER_TUNABLE("debug.thdpool_queue_only",
                 "Force SQL query work items to be queued by the thread pool "
                 "even when a thread may be available.  (Default: 0)",
                 TUNABLE_BOOLEAN, &gbl_thdpool_queue_only,
                 EXPERIMENTAL | INTERNAL, NULL, NULL, NULL, NULL);
REGISTER_TUNABLE("debug.random_sql_work_delayed",
                 "Force a random SQL query to be delayed 1/this many times.  "
                 "(Default: 0)", TUNABLE_INTEGER, &gbl_random_sql_work_delayed,
                 EXPERIMENTAL | INTERNAL, NULL, NULL, NULL, NULL);
REGISTER_TUNABLE("debug.random_sql_work_rejected",
                 "Force a random SQL query to be rejected 1/this many times.  "
                 "(Default: 0)", TUNABLE_INTEGER, &gbl_random_sql_work_rejected,
                 EXPERIMENTAL | INTERNAL, NULL, NULL, NULL, NULL);
REGISTER_TUNABLE("debug.osql_random_restart", "randomly restart osql operations",
                 TUNABLE_BOOLEAN, &gbl_osql_random_restart, NOARG, NULL, NULL, NULL, NULL);
REGISTER_TUNABLE("debug.toblock_random_deadlock_trans",
                 "return deadlock for a fraction of txns", TUNABLE_BOOLEAN,
                 &gbl_toblock_random_deadlock_trans, NOARG, NULL, NULL, NULL,
                 NULL);
REGISTER_TUNABLE("debug.tmptbl_corrupt_mem",
                 "Deliberately corrupt memory before freeing", TUNABLE_BOOLEAN,
                 &gbl_debug_tmptbl_corrupt_mem, INTERNAL, NULL, NULL, NULL,
                 NULL);
REGISTER_TUNABLE("debug.omit_dta_write",
                 "Deliberately corrupt insertion randomly to debug db_verify", TUNABLE_BOOLEAN,
                 &gbl_debug_omit_dta_write, INTERNAL, NULL, NULL, NULL,
                 NULL);
REGISTER_TUNABLE("debug.omit_idx_write",
                 "Deliberately corrupt insertion randomly to debug db_verify", TUNABLE_BOOLEAN,
                 &gbl_debug_omit_idx_write, INTERNAL, NULL, NULL, NULL,
                 NULL);
REGISTER_TUNABLE("debug.omit_blob_write",
                 "Deliberately corrupt insertion randomly to debug db_verify", TUNABLE_BOOLEAN,
                 &gbl_debug_omit_blob_write, INTERNAL, NULL, NULL, NULL,
                 NULL);
REGISTER_TUNABLE(
    "debug.skip_constraintscheck_on_insert",
    "Deliberately allow insertion without constraint check to debug db_verify",
    TUNABLE_BOOLEAN, &gbl_debug_skip_constraintscheck_on_insert, INTERNAL, NULL,
    NULL, NULL, NULL);
REGISTER_TUNABLE("bdboslog", NULL, TUNABLE_INTEGER, &gbl_namemangle_loglevel,
                 READONLY, NULL, NULL, NULL, NULL);
REGISTER_TUNABLE("deadlock_rep_retry_max", NULL, TUNABLE_INTEGER,
                 &max_replication_trans_retries, READONLY | NOZERO, NULL, NULL,
                 NULL, NULL);
REGISTER_TUNABLE("logmsg", NULL, TUNABLE_COMPOSITE, NULL, INTERNAL | READEARLY,
                 NULL, NULL, NULL, NULL);
REGISTER_TUNABLE("logmsg.level",
                 "All messages below this level will not be logged.",
                 TUNABLE_ENUM, NULL, READEARLY, logmsg_level_value, NULL,
                 logmsg_level_update, NULL);
REGISTER_TUNABLE(
    "logmsg.skiplevel",
    "Skip appending level information to the log message. This was added to "
    "keep up with the historical behavior (Default: on)",
    TUNABLE_BOOLEAN, NULL, NOARG | READEARLY | INVERSE_VALUE | INTERNAL,
    logmsg_prefix_level_value, NULL, logmsg_prefix_level_update, NULL);
REGISTER_TUNABLE("logmsg.syslog", "Log messages to syslog.", TUNABLE_BOOLEAN,
                 NULL, NOARG | READEARLY, logmsg_syslog_value, NULL,
                 logmsg_syslog_update, NULL);
REGISTER_TUNABLE("logmsg.timestamp", "Stamp all messages with timestamp.",
                 TUNABLE_BOOLEAN, NULL, NOARG | READEARLY,
                 logmsg_timestamp_value, NULL, logmsg_timestamp_update, NULL);
REGISTER_TUNABLE("logmsg.notimestamp", "Disables 'syslog.timestamp'.",
                 TUNABLE_BOOLEAN, NULL, INVERSE_VALUE | NOARG | READEARLY,
                 logmsg_timestamp_value, NULL, logmsg_timestamp_update, NULL);
REGISTER_TUNABLE("block_set_commit_genid_trace",
                 "Print trace when blocking set commit_genid. (Default: off)",
                 TUNABLE_BOOLEAN, &gbl_block_set_commit_genid_trace, INTERNAL,
                 NULL, NULL, NULL, NULL);
REGISTER_TUNABLE("abort_on_unset_ha_flag",
                 "Abort in snap_uid_retry if ha is unset. (Default: off)",
                 TUNABLE_BOOLEAN, &gbl_abort_on_unset_ha_flag, INTERNAL, NULL,
                 NULL, NULL, NULL);
REGISTER_TUNABLE("write_dummy_trace",
                 "Print trace when doing a dummy write. (Default: off)",
                 TUNABLE_BOOLEAN, &gbl_write_dummy_trace, INTERNAL, NULL, NULL,
                 NULL, NULL);
REGISTER_TUNABLE("seed_genid", "Set genid-seed in hex for genid48 test.",
                 TUNABLE_STRING, NULL, EXPERIMENTAL | INTERNAL,
                 next_genid_value, NULL, genid_seed_update, NULL);
REGISTER_TUNABLE("abort_on_bad_upgrade",
                 "Abort in upgrade current-generation exceeds ctrl-gen.",
                 TUNABLE_BOOLEAN, &gbl_abort_on_incorrect_upgrade,
                 EXPERIMENTAL | INTERNAL, NULL, NULL, NULL, NULL);
REGISTER_TUNABLE("poll_in_pgfree_recover", "Poll pgfree recovery handler.",
                 TUNABLE_BOOLEAN, &gbl_poll_in_pg_free_recover,
                 EXPERIMENTAL | INTERNAL, NULL, NULL, NULL, NULL);
REGISTER_TUNABLE("rep_badgen_trace", "Trace on rep mismatched generations.",
                 TUNABLE_BOOLEAN, &gbl_rep_badgen_trace,
                 EXPERIMENTAL | INTERNAL, NULL, NULL, NULL, NULL);
REGISTER_TUNABLE("dump_zero_coherency_ts", "Enable zero-coherency-ts trace.",
                 TUNABLE_BOOLEAN, &gbl_dump_zero_coherency_timestamp,
                 EXPERIMENTAL | INTERNAL, NULL, NULL, NULL, NULL);
REGISTER_TUNABLE("allow_incoherent_sql", "Enable sql against incoherent nodes.",
                 TUNABLE_BOOLEAN, &gbl_allow_incoherent_sql,
                 EXPERIMENTAL | INTERNAL, NULL, NULL, NULL, NULL);
REGISTER_TUNABLE("rep_process_msg_print_rc", "Print rc from rep_process_msg.",
                 TUNABLE_BOOLEAN, &gbl_rep_process_msg_print_rc,
                 EXPERIMENTAL | INTERNAL, NULL, NULL, NULL, NULL);
REGISTER_TUNABLE("verbose_master_req",
                 "Print trace showing master-req protocol.", TUNABLE_BOOLEAN,
                 &gbl_verbose_master_req, EXPERIMENTAL | INTERNAL, NULL, NULL,
                 NULL, NULL);
REGISTER_TUNABLE("verbose_send_cohlease",
                 "Print trace from lease-issue thread.", TUNABLE_BOOLEAN,
                 &gbl_verbose_send_coherency_lease, EXPERIMENTAL | INTERNAL,
                 NULL, NULL, NULL, NULL);
REGISTER_TUNABLE("reset_on_unelectable_cluster", "Reset master if unelectable.",
                 TUNABLE_BOOLEAN, &gbl_reset_on_unelectable_cluster,
                 EXPERIMENTAL | INTERNAL, NULL, NULL, NULL, NULL);
REGISTER_TUNABLE("decoupled_logputs",
                 "Perform logputs out-of-band. (Default: on)", TUNABLE_BOOLEAN,
                 &gbl_decoupled_logputs, EXPERIMENTAL | INTERNAL, NULL, NULL,
                 NULL, NULL);
REGISTER_TUNABLE("apply_pollms",
                 "Apply-thread poll time before checking queue. "
                 "(Default: 100ms)",
                 TUNABLE_INTEGER, &gbl_apply_thread_pollms,
                 EXPERIMENTAL | INTERNAL, NULL, NULL, NULL, NULL);
REGISTER_TUNABLE("rep_verify_always_grab_writelock",
                 "Force every rep_verify to grab writelock.", TUNABLE_BOOLEAN,
                 &gbl_rep_verify_always_grab_writelock, EXPERIMENTAL | INTERNAL,
                 NULL, NULL, NULL, NULL);
REGISTER_TUNABLE("rep_verify_will_recover_trace",
                 "Trace rep_verify_will_recover.", TUNABLE_BOOLEAN,
                 &gbl_rep_verify_will_recover_trace, EXPERIMENTAL | INTERNAL,
                 NULL, NULL, NULL, NULL);
REGISTER_TUNABLE("max_wr_rows_per_txn",
                 "Set the max written rows per transaction.", TUNABLE_INTEGER,
                 &gbl_max_wr_rows_per_txn, 0, NULL, NULL, NULL, NULL);
REGISTER_TUNABLE("print_deadlock_cycles",
                 "Print all deadlock cycles. (Default: off)", TUNABLE_BOOLEAN,
                 &gbl_print_deadlock_cycles, NOARG, NULL, NULL, NULL, NULL);
REGISTER_TUNABLE("always_send_cnonce",
                 "Always send cnonce to master. (Default: on)", TUNABLE_BOOLEAN,
                 &gbl_always_send_cnonce, NOARG, NULL, NULL, NULL, NULL);
REGISTER_TUNABLE("force_serial_on_writelock", "Disable parallel rep on "
                                              "upgrade.  (Default: on)",
                 TUNABLE_BOOLEAN, &gbl_force_serial_on_writelock,
                 EXPERIMENTAL | INTERNAL, NULL, NULL, NULL, NULL);
REGISTER_TUNABLE("processor_thd_poll", "Poll before dispatching worker thds. "
                                       "(Default: 0ms)",
                 TUNABLE_INTEGER, &gbl_processor_thd_poll,
                 EXPERIMENTAL | INTERNAL, NULL, NULL, NULL, NULL);
REGISTER_TUNABLE("time_rep_apply", "Display rep-apply times periodically. "
                                   "(Default: off)",
                 TUNABLE_BOOLEAN, &gbl_time_rep_apply, EXPERIMENTAL | INTERNAL,
                 NULL, NULL, NULL, NULL);
REGISTER_TUNABLE("logput_window",
                 "Drop log-broadcasts for incoherent nodes "
                 "more than this many bytes behind.  (Default: 0)",
                 TUNABLE_INTEGER, &gbl_incoherent_logput_window,
                 EXPERIMENTAL | INTERNAL, NULL, NULL, NULL, NULL);
REGISTER_TUNABLE("dump_full_netqueue", "Dump net-queue on full rcode. "
                                       "(Default: off)",
                 TUNABLE_BOOLEAN, &gbl_dump_full_net_queue,
                 EXPERIMENTAL | INTERNAL, NULL, NULL, NULL, NULL);
REGISTER_TUNABLE(
    "max_clientstats",
    "Max number of client stats stored in comdb2_clientstats. (Default: 10000)",
    TUNABLE_INTEGER, &gbl_max_clientstats_cache, DYNAMIC, NULL, NULL, NULL,
    NULL);
REGISTER_TUNABLE("max_logput_queue",
                 "Maximum queued log-records.  (Default: 100000)",
                 TUNABLE_INTEGER, &gbl_max_logput_queue,
                 EXPERIMENTAL | INTERNAL, NULL, NULL, NULL, NULL);
REGISTER_TUNABLE("master_req_waitms",
                 "Request master once per this interval.  (Default: 200ms)",
                 TUNABLE_INTEGER, &gbl_master_req_waitms,
                 EXPERIMENTAL | INTERNAL, NULL, NULL, NULL, NULL);
REGISTER_TUNABLE(
    "master_sends_query_effects",
    "Enables master to send query effects to the replicant. (Default: on)",
    TUNABLE_BOOLEAN, &gbl_master_sends_query_effects, NOARG | READONLY, NULL,
    NULL, NULL, NULL);
REGISTER_TUNABLE("req_all_threshold",
                 "Use req_all if a replicant is behind by "
                 "this amount or more.  (Default: 10000000)",
                 TUNABLE_INTEGER, &gbl_req_all_threshold,
                 EXPERIMENTAL | INTERNAL, NULL, NULL, NULL, NULL);

REGISTER_TUNABLE("req_all_time_threshold",
                 "Use req_all if a replicant hasn't updated its "
                 "lsn in more than this many ms.  (Default: 0)",
                 TUNABLE_INTEGER, &gbl_req_all_time_threshold,
                 EXPERIMENTAL | INTERNAL, NULL, NULL, NULL, NULL);

REGISTER_TUNABLE("fill_throttle",
                 "Throttle fill-reqs to once per fill-throttle ms.  "
                 "(Default: 500ms)",
                 TUNABLE_INTEGER, &gbl_fills_waitms, EXPERIMENTAL | INTERNAL,
                 NULL, NULL, NULL, NULL);
REGISTER_TUNABLE("verbose_fills", "Print fill trace.  (Default: off)",
                 TUNABLE_BOOLEAN, &gbl_verbose_fills, EXPERIMENTAL | INTERNAL,
                 NULL, NULL, NULL, NULL);
REGISTER_TUNABLE("verbose_repdups",
                 "Print trace on duplicate replication.  (Default: off)",
                 TUNABLE_BOOLEAN, &gbl_verbose_repdups, EXPERIMENTAL | INTERNAL,
                 NULL, NULL, NULL, NULL);
REGISTER_TUNABLE("warn_queue_latency",
                 "Trace for log queues processed that are older than this.  "
                 "(Default: 500ms)",
                 TUNABLE_INTEGER, &gbl_warn_queue_latency_threshold,
                 EXPERIMENTAL | INTERNAL, NULL, NULL, NULL, NULL);
REGISTER_TUNABLE("print_net_queue_size",
                 "Trace for net queue size.  (Default: off)", TUNABLE_BOOLEAN,
                 &gbl_print_net_queue_size, EXPERIMENTAL | INTERNAL, NULL, NULL,
                 NULL, NULL);
REGISTER_TUNABLE("verbose_repmore_trace",
                 "Verbose trace for rep-more requests.  (Default: off)",
                 TUNABLE_BOOLEAN, &gbl_trace_repmore_reqs,
                 EXPERIMENTAL | INTERNAL, NULL, NULL, NULL, NULL);
REGISTER_TUNABLE("throttle_logput_trace",
                 "Print trace when stopping logputs "
                 "to incoherent nodes.  (Default: off)",
                 TUNABLE_BOOLEAN, &gbl_throttle_logput_trace,
                 EXPERIMENTAL | INTERNAL, NULL, NULL, NULL, NULL);
REGISTER_TUNABLE("catchup_window_trace",
                 "Print master catchup window trace.  (Default: off)",
                 TUNABLE_BOOLEAN, &gbl_catchup_window_trace,
                 EXPERIMENTAL | INTERNAL, NULL, NULL, NULL, NULL);
REGISTER_TUNABLE("early_ack_trace",
                 "Print trace when sending an early ack.  (Default: off)",
                 TUNABLE_BOOLEAN, &gbl_early_ack_trace, EXPERIMENTAL | INTERNAL,
                 NULL, NULL, NULL, NULL);
REGISTER_TUNABLE("commit_delay_trace", "Verbose commit-delays.  (Default: off)",
                 TUNABLE_BOOLEAN, &gbl_commit_delay_trace,
                 EXPERIMENTAL | INTERNAL, NULL, NULL, NULL, NULL);
REGISTER_TUNABLE("set_coherent_state_trace",
                 "Verbose coherency trace.  (Default: off)", TUNABLE_BOOLEAN,
                 &gbl_set_coherent_state_trace, EXPERIMENTAL | INTERNAL, NULL,
                 NULL, NULL, NULL);
REGISTER_TUNABLE("finish_fill_threshold",
                 "Fill to end if end is less than this.  (Default: 60000000)",
                 TUNABLE_INTEGER, &gbl_finish_fill_threshold,
                 EXPERIMENTAL | INTERNAL, NULL, NULL, NULL, NULL);
REGISTER_TUNABLE("req_delay_count_threshold",
                 "Request commit-delay if falling "
                 "behind this many times.  (Default: 5)",
                 TUNABLE_INTEGER, &gbl_req_delay_count_threshold,
                 EXPERIMENTAL | INTERNAL, NULL, NULL, NULL, NULL);
REGISTER_TUNABLE("max_apply_dequeue",
                 "Limit apply-processing to this many per "
                 "loop.  this many times.  (Default: 100000)",
                 TUNABLE_INTEGER, &gbl_max_apply_dequeue,
                 EXPERIMENTAL | INTERNAL, NULL, NULL, NULL, NULL);
REGISTER_TUNABLE("last_locked_seqnum",
                 "Broadcast last-locked variable as seqnum.  (Default: on)",
                 TUNABLE_BOOLEAN, &gbl_last_locked_seqnum,
                 EXPERIMENTAL | INTERNAL, NULL, NULL, NULL, NULL);
REGISTER_TUNABLE("rep_getlock_latency",
                 "Sleep on replicant before getting locks.  (Default: 0)",
                 TUNABLE_INTEGER, &gbl_getlock_latencyms,
                 EXPERIMENTAL | INTERNAL, NULL, NULL, NULL, NULL);
REGISTER_TUNABLE("net_writer_poll_ms",
                 "Poll time for net writer thread.  (Default: 1000)",
                 TUNABLE_INTEGER, &gbl_net_writer_thread_poll_ms,
                 EXPERIMENTAL | INTERNAL, NULL, NULL, NULL, NULL);
REGISTER_TUNABLE("inmem_repdb",
                 "Use in memory structure for repdb (Default: off)",
                 TUNABLE_BOOLEAN, &gbl_inmem_repdb,
                 EXPERIMENTAL | INTERNAL | READONLY, NULL, NULL, NULL, NULL);
REGISTER_TUNABLE("inmem_repdb_maxlog",
                 "Maximum records for in-memory replist.  "
                 "(Default: 10000)",
                 TUNABLE_INTEGER, &gbl_inmem_repdb_maxlog,
                 EXPERIMENTAL | INTERNAL, NULL, NULL, NULL, NULL);
REGISTER_TUNABLE("durable_set_trace",
                 "Trace setting durable lsn.  (Default: off)", TUNABLE_BOOLEAN,
                 &gbl_durable_set_trace, EXPERIMENTAL | INTERNAL, NULL, NULL,
                 NULL, NULL);
REGISTER_TUNABLE("set_seqnum_trace",
                 "Trace setting setting seqnum.  (Default: off)",
                 TUNABLE_BOOLEAN, &gbl_set_seqnum_trace,
                 EXPERIMENTAL | INTERNAL, NULL, NULL, NULL, NULL);
REGISTER_TUNABLE("elect_priority_bias",
                 "Bias this node's election priority by this amount.  "
                 "(Default: 0)",
                 TUNABLE_INTEGER, &gbl_elect_priority_bias, 0, NULL, NULL, NULL,
                 NULL);
REGISTER_TUNABLE("apply_queue_memory",
                 "Current memory usage of apply-queue.  (Default: 0)",
                 TUNABLE_INTEGER, &gbl_apply_queue_memory, READONLY, NULL, NULL,
                 NULL, NULL);
REGISTER_TUNABLE("inmem_repdb_memory",
                 "Current memory usage of in-memory repdb.  (Default: 0)",
                 TUNABLE_INTEGER, &gbl_inmem_repdb_memory, READONLY, NULL, NULL,
                 NULL, NULL);
REGISTER_TUNABLE("queuedb_genid_filename",
                 "Use genid in queuedb filenames.  (Default: on)",
                 TUNABLE_BOOLEAN, &gbl_queuedb_genid_filename, READONLY, NULL,
                 NULL, NULL, NULL);
REGISTER_TUNABLE("queuedb_file_threshold",
                 "Maximum queuedb file size (in MB) before enqueueing to the "
                 "alternate file.  (Default: 0)", TUNABLE_INTEGER,
                 &gbl_queuedb_file_threshold, READONLY, NULL, NULL, NULL, NULL);
REGISTER_TUNABLE("queuedb_file_interval",
                 "Check on this interval each queuedb against its configured "
                 "maximum file size. (Default: 60000ms)", TUNABLE_INTEGER,
                 &gbl_queuedb_file_interval, READONLY, NULL, NULL, NULL, NULL);
REGISTER_TUNABLE("random_election_timeout",
                 "Use a random timeout in election.  (Default: on)",
                 TUNABLE_BOOLEAN, &gbl_rand_elect_timeout,
                 EXPERIMENTAL | INTERNAL, NULL, NULL, NULL, NULL);
REGISTER_TUNABLE("random_elect_min_ms",
                 "Minimum election timeout.  (Default: 1000)", TUNABLE_INTEGER,
                 &gbl_rand_elect_min_ms, EXPERIMENTAL | INTERNAL, NULL, NULL,
                 NULL, NULL);
REGISTER_TUNABLE("random_elect_max_ms",
                 "Maximum election timeout.  (Default: 7000)", TUNABLE_INTEGER,
                 &gbl_rand_elect_max_ms, EXPERIMENTAL | INTERNAL, NULL, NULL,
                 NULL, NULL);
REGISTER_TUNABLE("legacy_defaults", "Configure server with legacy defaults",
                 TUNABLE_BOOLEAN, NULL, NOARG | INTERNAL | READONLY | READEARLY,
                 NULL, NULL, pre_read_legacy_defaults, NULL);
REGISTER_TUNABLE("abort_on_reconstruct_failure",
                 "Abort database if snapshot fails to reconstruct a record.  "
                 "(Default: off)",
                 TUNABLE_BOOLEAN, &gbl_abort_on_reconstruct_failure,
                 EXPERIMENTAL | INTERNAL, NULL, NULL, NULL, NULL);

REGISTER_TUNABLE("netconndumptime",
                 "Dump connection statistics to ctrace this often.",
                 TUNABLE_INTEGER, NULL, 0, netconndumptime_value, NULL, 
                 netconndumptime_update, NULL);

REGISTER_TUNABLE("timeseries_metrics_maxpoints",
                 "Maximum data points to keep in memory for various metrics",
                 TUNABLE_INTEGER, &gbl_metric_maxpoints, 0, NULL, NULL, NULL, NULL);

REGISTER_TUNABLE("timeseries_metrics_maxage",
                 "Time to keep metrics in memory (seconds)",
                 TUNABLE_INTEGER, &gbl_metric_maxage, 0, NULL, NULL, NULL, NULL);

REGISTER_TUNABLE("timeseries_metrics",
                 "Keep time series data for some metrics",
                 TUNABLE_BOOLEAN, &gbl_timeseries_metrics, 0, NULL, NULL, NULL, NULL);

REGISTER_TUNABLE("handle_buf_latency_ms",
                 "Add up to this much artificial latency to handle-buf.  "
                 "(Default: 0)",
                 TUNABLE_INTEGER, &gbl_handle_buf_add_latency_ms,
                 EXPERIMENTAL | INTERNAL, NULL, NULL, NULL, NULL);

REGISTER_TUNABLE("queuedb_timeout_sec",
                 "Unassign Lua consumer/trigger if no heartbeat received for this time",
                 TUNABLE_INTEGER, &gbl_queuedb_timeout_sec, 0, NULL, NULL, NULL, NULL);

REGISTER_TUNABLE("osql_send_startgen",
                 "Send start-generation in osql stream. (Default: on)",
                 TUNABLE_BOOLEAN, &gbl_osql_send_startgen,
                 EXPERIMENTAL | INTERNAL, NULL, NULL, NULL, NULL);

REGISTER_TUNABLE("client_heartbeat_ms",
                 "Number of milliseconds between client api heartbeats.  "
                 "(Default: 100)",
                 TUNABLE_INTEGER, &gbl_client_heartbeat_ms,
                 EXPERIMENTAL | INTERNAL, NULL, NULL, NULL, NULL);

REGISTER_TUNABLE("rep_release_wait_ms",
                 "Release sql-locks if rep-thd is blocked for this many ms."
                 "  (Default: 60000)",
                 TUNABLE_INTEGER, &gbl_rep_wait_release_ms,
                 EXPERIMENTAL | INTERNAL, NULL, NULL, NULL, NULL);

REGISTER_TUNABLE("rep_wait_core_ms",
                 "Abort if rep-thread waits longer than this threshold for "
                 "locks.  (Default: 0)",
                 TUNABLE_INTEGER, &gbl_rep_wait_core_ms,
                 EXPERIMENTAL | INTERNAL, NULL, NULL, NULL, NULL);

REGISTER_TUNABLE("random_get_curtran_failures",
                 "Force a random get-curtran failure 1/this many times.  "
                 "(Default: 0)",
                 TUNABLE_INTEGER, &gbl_random_get_curtran_failures,
                 EXPERIMENTAL | INTERNAL, NULL, NULL, NULL, NULL);

REGISTER_TUNABLE("random_thdpool_work_timeout",
                 "Force a random thread pool work item timeout 1/this many "
                 "times.  (Default: 0)",
                 TUNABLE_INTEGER, &gbl_random_thdpool_work_timeout,
                 EXPERIMENTAL | INTERNAL, NULL, NULL, NULL, NULL);

REGISTER_TUNABLE("dohsql_disable",
                 "Disable running queries in distributed mode", TUNABLE_BOOLEAN,
                 &gbl_dohsql_disable, 0, NULL, NULL, NULL, NULL);

REGISTER_TUNABLE("dohsql_verbose",
                 "Run distributed queries in verbose/debug mode",
                 TUNABLE_BOOLEAN, &gbl_dohsql_verbose, 0, NULL, NULL, NULL,
                 NULL);

REGISTER_TUNABLE("dohast_disable",
                 "Disable generating AST for queries. This disables "
                 "distributed mode as well.",
                 TUNABLE_BOOLEAN, &gbl_dohast_disable, 0, NULL, NULL, NULL,
                 NULL);

REGISTER_TUNABLE("dohast_verbose",
                 "Print debug information when creating AST for statements",
                 TUNABLE_BOOLEAN, &gbl_dohast_verbose, 0, NULL, NULL, NULL,
                 NULL);

REGISTER_TUNABLE("dohsql_max_queued_kb_highwm",
                 "Maximum shard queue size, in KB; shard sqlite will pause "
                 "once queued bytes limit is reached.",
                 TUNABLE_INTEGER, &gbl_dohsql_max_queued_kb_highwm, 0, NULL,
                 NULL, NULL, NULL);

REGISTER_TUNABLE(
    "dohsql_max_threads",
    "Maximum number of parallel threads, otherwise run sequential.",
    TUNABLE_INTEGER, &gbl_dohsql_max_threads, 0, NULL, NULL, NULL, NULL);

REGISTER_TUNABLE(
    "dohsql_full_queue_poll_msec",
    "Poll milliseconds while waiting for coordinator to consume from queue.",
    TUNABLE_INTEGER, &gbl_dohsql_full_queue_poll_msec, 0, NULL, NULL, NULL,
    NULL);

REGISTER_TUNABLE("random_fail_client_write_lock",
                 "Force a random client write-lock failure 1/this many times.  "
                 "(Default: 0)",
                 TUNABLE_INTEGER, &gbl_fail_client_write_lock,
                 EXPERIMENTAL | INTERNAL, NULL, NULL, NULL, NULL);

REGISTER_TUNABLE("reorder_socksql_no_deadlock",
                 "Reorder sock sql to have no deadlocks ", TUNABLE_BOOLEAN,
                 &gbl_reorder_socksql_no_deadlock, DYNAMIC | EXPERIMENTAL,
                 NULL, NULL, NULL, NULL);

REGISTER_TUNABLE("reorder_idx_writes", "reorder_idx_writes (Default on)",
                 TUNABLE_BOOLEAN, &gbl_reorder_idx_writes, DYNAMIC | EXPERIMENTAL,
                 NULL, NULL, NULL, NULL);

REGISTER_TUNABLE("osql_snap_info_hashcheck",
                 "Enable snapinfo to be stored and checked in a hash in "
                 "toblock on master. (Default: on)",
                 TUNABLE_BOOLEAN, &gbl_osql_snap_info_hashcheck,
                 EXPERIMENTAL | INTERNAL, NULL, NULL, NULL, NULL);

REGISTER_TUNABLE("disable_tpsc_tblvers",
                 "Disable table version checks for time partition schema "
                 "changes",
                 TUNABLE_BOOLEAN, &gbl_disable_tpsc_tblvers, NOARG, NULL, NULL,
                 NULL, NULL);

REGISTER_TUNABLE("abort_irregular_set_durable_lsn",
                 "Abort incorrect calls to set_durable_lsn. (Default: off)",
                 TUNABLE_BOOLEAN, &gbl_abort_irregular_set_durable_lsn,
                 EXPERIMENTAL | INTERNAL, NULL, NULL, NULL, NULL);

REGISTER_TUNABLE("instrument_dblist",
                 "Extended dblist-trace in berkley.  (Default: off)",
                 TUNABLE_BOOLEAN, &gbl_instrument_dblist,
                 READONLY | EXPERIMENTAL | INTERNAL, NULL, NULL, NULL, NULL);

REGISTER_TUNABLE("match_on_ckp",
                 "Allow rep_verify_match on ckp records.  (Default: on)",
                 TUNABLE_BOOLEAN, &gbl_match_on_ckp, EXPERIMENTAL | INTERNAL,
                 NULL, NULL, NULL, NULL);

REGISTER_TUNABLE("verbose_physrep",
                 "Print extended physrep trace.  (Default: off)",
                 TUNABLE_BOOLEAN, &gbl_verbose_physrep, EXPERIMENTAL | INTERNAL,
                 NULL, NULL, NULL, NULL);

REGISTER_TUNABLE("physrep_reconnect_penalty",
                 "Physrep wait seconds before retry to the same node.  "
                 "(Default: 5)",
                 TUNABLE_INTEGER, &gbl_physrep_reconnect_penalty, 0, NULL, NULL,
                 NULL, NULL);

REGISTER_TUNABLE("physrep_register_interval",
                 "Interval for physical replicant re-registration.  "
                 "(Default: 3600)",
                 TUNABLE_INTEGER, &gbl_physrep_register_interval, 0, NULL, NULL,
                 NULL, NULL);

REGISTER_TUNABLE("blocking_physrep",
                 "Physical replicant blocks on select.  "
                 "(Default: false)",
                 TUNABLE_BOOLEAN, &gbl_blocking_physrep, 0, NULL, NULL, NULL,
                 NULL);

REGISTER_TUNABLE("logdelete_lock_trace",
                 "Print trace getting and releasing the logdelete lock.  "
                 "(Default: off)",
                 TUNABLE_BOOLEAN, &gbl_logdelete_lock_trace,
                 EXPERIMENTAL | INTERNAL, NULL, NULL, NULL, NULL);

REGISTER_TUNABLE("flush_log_at_checkpoint",
                 "Replicants flush the log at checkpoint records.  "
                 "(Default: on)",
                 TUNABLE_BOOLEAN, &gbl_flush_log_at_checkpoint,
                 EXPERIMENTAL | INTERNAL, NULL, NULL, NULL, NULL);

REGISTER_TUNABLE("verbose_set_sc_in_progress",
                 "Prints a line of trace when sc_in_progress is set.  "
                 "(Default: off)",
                 TUNABLE_BOOLEAN, &gbl_verbose_set_sc_in_progress,
                 EXPERIMENTAL | INTERNAL, NULL, NULL, NULL, NULL);

REGISTER_TUNABLE("send_failed_dispatch_message",
                 "Send explicit failed-dispatch message to the api.  "
                 "(Default: off)",
                 TUNABLE_BOOLEAN, &gbl_send_failed_dispatch_message,
                 EXPERIMENTAL | INTERNAL, NULL, NULL, NULL, NULL);

REGISTER_TUNABLE("legacy_schema", "Only allow legacy compatible csc2 schema",
                 TUNABLE_BOOLEAN, &gbl_legacy_schema,
                 EXPERIMENTAL | INTERNAL | READEARLY, NULL, NULL, NULL, NULL);

REGISTER_TUNABLE("force_incoherent",
                 "Force this node to be incoherent.  (Default: off)",
                 TUNABLE_BOOLEAN, &gbl_force_incoherent,
                 EXPERIMENTAL | INTERNAL, NULL, NULL, NULL, NULL);

REGISTER_TUNABLE("ignore_coherency",
                 "Force this node to be coherent.  (Default: off)",
                 TUNABLE_BOOLEAN, &gbl_ignore_coherency,
                 EXPERIMENTAL | INTERNAL, NULL, NULL, NULL, NULL);

REGISTER_TUNABLE("forbid_incoherent_writes",
                 "Prevent writes against a node which was incoherent at "
                 "transaction start.  (Default: off)",
                 TUNABLE_BOOLEAN, &gbl_forbid_incoherent_writes,
                 EXPERIMENTAL | INTERNAL, NULL, NULL, NULL, NULL);

REGISTER_TUNABLE("skip_catchup_logic",
                 "Skip initial catchup logic.  (Default: off)", TUNABLE_BOOLEAN,
                 &gbl_skip_catchup_logic, EXPERIMENTAL | INTERNAL, NULL, NULL,
                 NULL, NULL);

REGISTER_TUNABLE("libevent",
                 "Use libevent in net library. (Default: on)",
                 TUNABLE_BOOLEAN, &gbl_libevent, READONLY, 0, 0, 0, 0);

REGISTER_TUNABLE("online_recovery",
                 "Don't get the bdb-writelock for recovery.  (Default: on)",
                 TUNABLE_BOOLEAN, &gbl_online_recovery, EXPERIMENTAL | INTERNAL,
                 NULL, NULL, NULL, NULL);

REGISTER_TUNABLE("forbid_remote_admin",
                 "Forbid non-local admin requests.  (Default: on)",
                 TUNABLE_BOOLEAN, &gbl_forbid_remote_admin, 0, NULL, NULL, NULL,
                 NULL);

REGISTER_TUNABLE("abort_on_dta_lookup_error",
                 "Abort on dta lookup lost the race.  (Default: off)",
                 TUNABLE_BOOLEAN, &gbl_abort_on_dta_lookup_error,
                 EXPERIMENTAL | INTERNAL, NULL, NULL, NULL, NULL);

REGISTER_TUNABLE(
    "pbkdf2_iterations",
    "Number of iterations of PBKDF2 algorithm for password hashing.",
    TUNABLE_INTEGER, &gbl_pbkdf2_iterations, NOZERO | SIGNED, NULL, NULL,
    pbkdf2_iterations_update, NULL);

REGISTER_TUNABLE("kafka_topic", NULL, TUNABLE_STRING, &gbl_kafka_topic,
                 READONLY | READEARLY, NULL, NULL, NULL, NULL);

REGISTER_TUNABLE("kafka_brokers", NULL, TUNABLE_STRING, &gbl_kafka_brokers,
                 READONLY | READEARLY, NULL, NULL, NULL, NULL);

REGISTER_TUNABLE("machine_class",
                 "override for the machine class from this db perspective.",
                 TUNABLE_STRING, &gbl_machine_class, READEARLY | READONLY, NULL,
                 NULL, NULL, NULL);

REGISTER_TUNABLE("selectv_writelock_on_update",
                 "Acquire a writelock for updated selectv records.  "
                 "(Default: on)",
                 TUNABLE_BOOLEAN, &gbl_selectv_writelock_on_update,
                 EXPERIMENTAL | INTERNAL, NULL, NULL, NULL, NULL);

REGISTER_TUNABLE("selectv_writelock",
                 "Acquire a writelock for selectv records.  (Default: off)",
                 TUNABLE_BOOLEAN, &gbl_selectv_writelock,
                 EXPERIMENTAL | INTERNAL, NULL, NULL, NULL, NULL);

REGISTER_TUNABLE("clean_exit_on_sigterm",
                 "Attempt to do orderly shutdown on SIGTERM (Default: on)",
                 TUNABLE_BOOLEAN, &gbl_clean_exit_on_sigterm,
                 NOARG, NULL, NULL, update_clean_exit_on_sigterm, NULL);

REGISTER_TUNABLE("debug_children_lock",
                 "Stacktrace when database acquires or releases children lock."
                 "  (Default: off)",
                 TUNABLE_BOOLEAN, &gbl_debug_children_lock,
                 EXPERIMENTAL | INTERNAL, NULL, NULL, NULL, NULL);

REGISTER_TUNABLE("serialize_reads_like_writes",
                 "Send read-only multi-statement schedules to the master.  "
                 "(Default: off)",
                 TUNABLE_BOOLEAN, &gbl_serialize_reads_like_writes, 0, NULL,
                 NULL, NULL, NULL);

REGISTER_TUNABLE("long_log_truncation_warn_thresh_sec",
                 "Warn if log truncation takes more than this many seconds."
                 "  (Default: 2147483647)",
                 TUNABLE_INTEGER, &gbl_long_log_truncation_warn_thresh_sec,
                 EXPERIMENTAL | INTERNAL, NULL, NULL, NULL, NULL);

REGISTER_TUNABLE("long_log_truncation_abort_thresh_sec",
                 "SIGABRT if log truncation takes more than this many seconds."
                 "  (Default: 2147483647)",
                 TUNABLE_INTEGER, &gbl_long_log_truncation_abort_thresh_sec,
                 EXPERIMENTAL | INTERNAL, NULL, NULL, NULL, NULL);

REGISTER_TUNABLE("cache_flush_interval",
                 "Save bufferpool once every this many seconds.  "
                 "(Default: 30)",
                 TUNABLE_INTEGER, &gbl_cache_flush_interval, 0, NULL, NULL,
                 NULL, NULL);

REGISTER_TUNABLE("load_cache_threads",
                 "Number of threads loading pages to cache.  "
                 "(Default: 8)",
                 TUNABLE_INTEGER, &gbl_load_cache_threads, 0, NULL, NULL, NULL,
                 NULL);

REGISTER_TUNABLE("load_cache_max_pages",
                 "Maximum number of pages that will load into cache.  Setting "
                 "to 0 means that there is no limit.  (Default: 0)",
                 TUNABLE_INTEGER, &gbl_load_cache_max_pages, 0, NULL, NULL,
                 NULL, NULL);

REGISTER_TUNABLE("dump_cache_max_pages",
                 "Maximum number of pages that will dump into a pagelist.  "
                 "Setting to 0 means that there is no limit.  (Default: 0)",
                 TUNABLE_INTEGER, &gbl_dump_cache_max_pages, 0, NULL, NULL,
                 NULL, NULL);

REGISTER_TUNABLE("max_pages_per_cache_thread",
                 "Number of threads loading pages to cache.  "
                 "(Default: 8192)",
                 TUNABLE_INTEGER, &gbl_max_pages_per_cache_thread, INTERNAL,
                 NULL, NULL, NULL, NULL);

REGISTER_TUNABLE("memp_dump_cache_threshold",
                 "Don't flush the cache until this percentage of pages have "
                 "changed.  (Default: 20)",
                 TUNABLE_INTEGER, &gbl_memp_dump_cache_threshold, 0, NULL, NULL,
                 NULL, NULL);

REGISTER_TUNABLE("snapshot_serial_verify_retry",
                 "Automatic retries on verify errors for clients that haven't "
                 "read results.  (Default: on)",
                 TUNABLE_BOOLEAN, &gbl_snapshot_serial_verify_retry, 0, NULL,
                 NULL, NULL, NULL);

REGISTER_TUNABLE("strict_double_quotes",
                 "In SQL queries, forbid the use of double-quotes to denote "
                 "a string literal.  Any attempts to do so will result in a "
                 "syntax error (Default: off)", TUNABLE_BOOLEAN,
                 &gbl_strict_dbl_quotes, EXPERIMENTAL | INTERNAL, NULL, NULL,
                 NULL, NULL);

REGISTER_TUNABLE("eventlog_nkeep", "Keep this many eventlog files (Default: 2)",
                 TUNABLE_INTEGER, &eventlog_nkeep, 0, NULL, NULL, NULL, NULL);

REGISTER_TUNABLE("waitalive_iterations",
                 "Wait this many iterations for a "
                 "socket to be usable.  (Default: 3)",
                 TUNABLE_INTEGER, &gbl_waitalive_iterations,
                 EXPERIMENTAL | INTERNAL, NULL, NULL, NULL, NULL);
REGISTER_TUNABLE("disable_ckp", "Disable checkpoints to debug.  (Default: off)",
                 TUNABLE_BOOLEAN, &gbl_disable_ckp, EXPERIMENTAL | INTERNAL,
                 NULL, NULL, NULL, NULL);

REGISTER_TUNABLE("ref_sync_pollms",
                 "Set pollms for ref_sync thread.  "
                 "(Default: 250)",
                 TUNABLE_INTEGER, &gbl_ref_sync_pollms, EXPERIMENTAL | INTERNAL,
                 NULL, NULL, NULL, NULL);

REGISTER_TUNABLE("ref_sync_iterations",
                 "Set iterations for ref_sync thread.  "
                 "(Default: 4)",
                 TUNABLE_INTEGER, &gbl_ref_sync_iterations,
                 EXPERIMENTAL | INTERNAL, NULL, NULL, NULL, NULL);

REGISTER_TUNABLE("ref_sync_wait_txnlist",
                 "Wait for running txns to complete on sync failure.  "
                 "(Default: off)",
                 TUNABLE_BOOLEAN, &gbl_ref_sync_wait_txnlist,
                 EXPERIMENTAL | INTERNAL, NULL, NULL, NULL, NULL);

REGISTER_TUNABLE("sc_close_txn",
                 "Use separate close txn in schemachange.  "
                 "(Default: on)",
                 TUNABLE_BOOLEAN, &gbl_sc_close_txn, EXPERIMENTAL | INTERNAL,
                 NULL, NULL, NULL, NULL);

REGISTER_TUNABLE("abort_on_illegal_log_put",
                 "Abort if replicant log_puts.  "
                 "(Default: off)",
                 TUNABLE_BOOLEAN, &gbl_abort_on_illegal_log_put,
                 EXPERIMENTAL | INTERNAL, NULL, NULL, NULL, NULL);

REGISTER_TUNABLE("sc_pause_at_end",
                 "Pause schema-change after converters have completed.  "
                 "(Default: off)",
                 TUNABLE_BOOLEAN, &gbl_sc_pause_at_end, EXPERIMENTAL | INTERNAL,
                 NULL, NULL, NULL, NULL);

REGISTER_TUNABLE("sc_is_at_end",
                 "Schema-change has converted all records.  "
                 "(Default: off)",
                 TUNABLE_BOOLEAN, &gbl_sc_is_at_end, EXPERIMENTAL, NULL, NULL,
                 NULL, NULL);

REGISTER_TUNABLE("cached_output_buffer_max_bytes",
                 "Maximum size in bytes of the output buffer of an appsock "
                 "thread.  (Default: 8 MiB)",
                 TUNABLE_INTEGER, &gbl_cached_output_buffer_max_bytes, 0, NULL,
                 NULL, NULL, NULL);

<<<<<<< HEAD
REGISTER_TUNABLE("max_inmem_array_size", "Max in memory size for dynamic array",
                 TUNABLE_INTEGER, &gbl_max_inmem_array_size, 0, NULL, NULL, NULL, NULL);
=======
REGISTER_TUNABLE("debug_queuedb",
                 "Enable debug-trace for queuedb.  "
                 "(Default: off)",
                 TUNABLE_BOOLEAN, &gbl_debug_queuedb, EXPERIMENTAL, NULL, NULL,
                 NULL, NULL);

REGISTER_TUNABLE("lua_prepare_retries",
                 "Maximum number of times to retry SQL query preparation "
                 "when faced with 'database schema has changed' errors in "
                 "the Lua subsystem.  (Default: 0)", TUNABLE_INTEGER,
                 &gbl_lua_prepare_max_retries, EXPERIMENTAL | INTERNAL, NULL,
                 NULL, NULL, NULL);

REGISTER_TUNABLE("lua_prepare_retry_sleep",
                 "The number of milliseconds in between SQL query preparation "
                 "retries in the Lua subsystem.  (Default: 200)",
                 TUNABLE_INTEGER, &gbl_lua_prepare_retry_sleep,
                 EXPERIMENTAL | INTERNAL, NULL, NULL, NULL, NULL);

REGISTER_TUNABLE("dump_sql_on_repwait_sec",
                 "Dump sql queries that are blocking the replication thread "
                 "for more than this duration (Default: 10secs)",
                 TUNABLE_INTEGER, &gbl_dump_sql_on_repwait_sec, EXPERIMENTAL, NULL, NULL, NULL, NULL);

REGISTER_TUNABLE("client_queued_slow_seconds",
                 "If a client connection remains \"queued\" longer than this "
                 "period of time (in seconds), it is considered to be \"slow\", "
                 "which may trigger an action by the watchdog.  (Default: off)",
                 TUNABLE_INTEGER, &gbl_client_queued_slow_seconds,
                 EXPERIMENTAL | INTERNAL, NULL, NULL, NULL, NULL);

REGISTER_TUNABLE("client_running_slow_seconds",
                 "If a client connection remains \"running\" longer than this "
                 "period of time (in seconds), it is considered to be \"slow\", "
                 "which may trigger an action by the watchdog.  (Default: off)",
                 TUNABLE_INTEGER, &gbl_client_running_slow_seconds,
                 EXPERIMENTAL | INTERNAL, NULL, NULL, NULL, NULL);

REGISTER_TUNABLE("client_abort_on_slow",
                 "Enable watchdog to abort if a \"slow\" client is detected."
                 "  (Default: off)", TUNABLE_BOOLEAN, &gbl_client_abort_on_slow,
                 EXPERIMENTAL | INTERNAL, NULL, NULL, NULL, NULL);

REGISTER_TUNABLE("test_log_file",
                 "Dedicated log file for use by the test suite only.  "
                 "(Default: off)", TUNABLE_STRING, &gbl_test_log_file,
                 EXPERIMENTAL | INTERNAL | READEARLY, NULL, NULL,
                 test_log_file_update, NULL);

REGISTER_TUNABLE("debug_systable_locks",
                 "Grab the comdb2_systables lock in every schema change.  "
                 "(Default: off)",
                 TUNABLE_BOOLEAN, &gbl_debug_systable_locks, EXPERIMENTAL | INTERNAL, NULL, NULL, NULL, NULL);

REGISTER_TUNABLE("assert_systable_locks",
                 "Assert that schema change holds the correct locks on replicants.  "
                 "(Default: off)",
                 TUNABLE_BOOLEAN, &gbl_assert_systable_locks, EXPERIMENTAL | INTERNAL, NULL, NULL, NULL, NULL);

REGISTER_TUNABLE("track_curtran_gettran_locks", "Stack-trace curtran_gettran threads at lock-get.  (Default: off)",
                 TUNABLE_BOOLEAN, &gbl_track_curtran_gettran_locks, EXPERIMENTAL | INTERNAL, NULL, NULL, NULL, NULL);

REGISTER_TUNABLE("permit_small_sequences", "Allow int32 and int16 length sequences.  (Default: off)", TUNABLE_BOOLEAN,
                 &gbl_permit_small_sequences, 0, NULL, NULL, NULL, NULL);

REGISTER_TUNABLE("max_trigger_threads", "Maximum number of trigger threads allowed", TUNABLE_INTEGER,
                 &gbl_max_trigger_threads, 0, NULL, NULL, NULL, NULL);

REGISTER_TUNABLE("test_fdb_io", "Testing fail mode remote sql.  (Default: off)",
                 TUNABLE_BOOLEAN, &gbl_test_io_errors, INTERNAL, NULL, NULL,
                 NULL, NULL);

REGISTER_TUNABLE("physrep_exit_on_invalid_logstream", "Exit physreps on invalid logstream.  (Default: off)",
                 TUNABLE_BOOLEAN, &gbl_physrep_exit_on_invalid_logstream, 0, NULL, NULL, NULL, NULL);

REGISTER_TUNABLE("debug_sleep_in_sql_tick", "Sleep for a second in sql tick.  (Default: off)", TUNABLE_BOOLEAN,
                 &gbl_debug_sleep_in_sql_tick, INTERNAL | EXPERIMENTAL, NULL, NULL, NULL, NULL);

REGISTER_TUNABLE("debug_consumer_lock",
                 "Enable debug-trace for consumer lock.  "
                 "(Default: off)",
                 TUNABLE_BOOLEAN, &gbl_instrument_consumer_lock, EXPERIMENTAL | INTERNAL, NULL, NULL, NULL, NULL);

REGISTER_TUNABLE("reject_mixed_ddl_dml", "Reject write schedules which mix DDL and DML.  (Default: on)",
                 TUNABLE_BOOLEAN, &gbl_reject_mixed_ddl_dml, EXPERIMENTAL | INTERNAL, NULL, NULL, NULL, NULL);

REGISTER_TUNABLE("protobuf_prealloc_buffer_size", "Size of protobuf preallocated buffer.  (Default: 8192)", TUNABLE_INTEGER,
                 &gbl_protobuf_prealloc_buffer_size, INTERNAL, NULL, NULL, NULL, NULL);

REGISTER_TUNABLE("sockbplog",
                 "Enable sending transactions over socket instead of net",
                 TUNABLE_BOOLEAN, &gbl_sockbplog, READONLY | NOARG, NULL, NULL,
                 NULL, NULL);
REGISTER_TUNABLE("sockbplog_sockpool",
                 "Enable sockpool when for sockbplog feature", TUNABLE_BOOLEAN,
                 &gbl_sockbplog_sockpool, READONLY | NOARG, NULL, NULL, NULL,
                 NULL);

>>>>>>> 810d7071
#endif /* _DB_TUNABLES_H */<|MERGE_RESOLUTION|>--- conflicted
+++ resolved
@@ -1963,10 +1963,6 @@
                  TUNABLE_INTEGER, &gbl_cached_output_buffer_max_bytes, 0, NULL,
                  NULL, NULL, NULL);
 
-<<<<<<< HEAD
-REGISTER_TUNABLE("max_inmem_array_size", "Max in memory size for dynamic array",
-                 TUNABLE_INTEGER, &gbl_max_inmem_array_size, 0, NULL, NULL, NULL, NULL);
-=======
 REGISTER_TUNABLE("debug_queuedb",
                  "Enable debug-trace for queuedb.  "
                  "(Default: off)",
@@ -2065,5 +2061,6 @@
                  &gbl_sockbplog_sockpool, READONLY | NOARG, NULL, NULL, NULL,
                  NULL);
 
->>>>>>> 810d7071
+REGISTER_TUNABLE("max_inmem_array_size", "Max in memory size for dynamic array",
+                 TUNABLE_INTEGER, &gbl_max_inmem_array_size, 0, NULL, NULL, NULL, NULL);
 #endif /* _DB_TUNABLES_H */