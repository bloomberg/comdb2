/*
   Copyright 2017 Bloomberg Finance L.P.

   Licensed under the Apache License, Version 2.0 (the "License");
   you may not use this file except in compliance with the License.
   You may obtain a copy of the License at

       http://www.apache.org/licenses/LICENSE-2.0

   Unless required by applicable law or agreed to in writing, software
   distributed under the License is distributed on an "AS IS" BASIS,
   WITHOUT WARRANTIES OR CONDITIONS OF ANY KIND, either express or implied.
   See the License for the specific language governing permissions and
   limitations under the License.
 */

#ifndef _DB_TUNABLES_H
#define _DB_TUNABLES_H
/*
  We need this guard to avoid accidental inclusion of this file
  at multiple places.
*/

REGISTER_TUNABLE("abort_on_in_use_rqid", NULL, TUNABLE_BOOLEAN,
                 &gbl_abort_on_clear_inuse_rqid, READONLY | NOARG, NULL, NULL,
                 NULL, NULL);
REGISTER_TUNABLE("accept_osql_mismatch", NULL, TUNABLE_BOOLEAN,
                 &gbl_reject_osql_mismatch, READONLY | INVERSE_VALUE | NOARG,
                 NULL, NULL, NULL, NULL);
REGISTER_TUNABLE("allow_lua_print", "Enable to allow stored "
                                    "procedures to print trace on "
                                    "DB's stdout. (Default: off)",
                 TUNABLE_BOOLEAN, &gbl_allow_lua_print, READONLY | NOARG, NULL,
                 NULL, NULL, NULL);
REGISTER_TUNABLE("allow_lua_dynamic_libs",
                 "Enable to allow use of dynamic "
                 "libraries (Default: off)",
                 TUNABLE_BOOLEAN, &gbl_allow_lua_dynamic_libs, READONLY | NOARG,
                 NULL, NULL, NULL, NULL);
REGISTER_TUNABLE("allow_pragma",
                 "Enable to allow use of the PRAGMA command (Default: off)",
                 TUNABLE_BOOLEAN, &gbl_allow_pragma,
                 NOARG | EXPERIMENTAL | INTERNAL, NULL, NULL, NULL, NULL);
REGISTER_TUNABLE("allow_negative_column_size",
                 "Allow negative column size in csc2 schema. Added mostly for "
                 "backwards compatibility. (Default: off)",
                 TUNABLE_BOOLEAN, &gbl_allow_neg_column_size, READONLY | NOARG,
                 NULL, NULL, NULL, NULL);
REGISTER_TUNABLE("allow_portmux_route", NULL, TUNABLE_BOOLEAN,
                 &gbl_pmux_route_enabled, READONLY | NOARG | READEARLY, NULL,
                 NULL, NULL, NULL);
REGISTER_TUNABLE("allow_user_schema",
                 "Enable to allow per-user schemas. (Default: off)",
                 TUNABLE_BOOLEAN, &gbl_allow_user_schema, READONLY | NOARG,
                 NULL, NULL, NULL, NULL);
REGISTER_TUNABLE("analyze_comp_threads",
                 "Number of thread to use when generating samples for "
                 "computing index statistics. (Default: 10)",
                 TUNABLE_INTEGER, &analyze_max_comp_threads, READONLY, NULL,
                 NULL, analyze_set_max_sampling_threads, NULL);
REGISTER_TUNABLE("analyze_comp_threshold",
                 "Index file size above which we'll do sampling, rather than "
                 "scan the entire index. (Default: 104857600)",
                 TUNABLE_INTEGER, &sampling_threshold, READONLY, NULL, NULL,
                 analyze_set_sampling_threshold, NULL);
REGISTER_TUNABLE("analyze_tbl_threads",
                 "Number of threads to go through generated samples when "
                 "generating index statistics. (Default: 5)",
                 TUNABLE_INTEGER, &analyze_max_table_threads, READONLY, NULL,
                 NULL, analyze_set_max_table_threads, NULL);
REGISTER_TUNABLE("badwrite_intvl", NULL, TUNABLE_INTEGER,
                 &gbl_test_badwrite_intvl, READONLY, NULL, NULL, NULL, NULL);
REGISTER_TUNABLE("bbenv", NULL, TUNABLE_BOOLEAN, &gbl_bbenv,
                 DEPRECATED_TUNABLE | READONLY | NOARG, NULL, NULL, NULL, NULL);
REGISTER_TUNABLE("blob_mem_mb", "Blob allocator: Sets the max "
                                "memory limit to allow for blob "
                                "values (in MB). (Default: 0)",
                 TUNABLE_INTEGER, &gbl_blobmem_cap, READONLY, NULL, NULL,
                 blob_mem_mb_update, NULL);
REGISTER_TUNABLE("blobmem_sz_thresh_kb",
                 "Sets the threshold (in KB) above which blobs are allocated "
                 "by the blob allocator. (Default: 0)",
                 TUNABLE_INTEGER, &gbl_blob_sz_thresh_bytes, READONLY, NULL,
                 NULL, blobmem_sz_thresh_kb_update, NULL);
REGISTER_TUNABLE("blobstripe", NULL, TUNABLE_BOOLEAN, &gbl_blobstripe,
                 READONLY | NOARG, NULL, NULL, NULL, NULL);
REGISTER_TUNABLE("blocksql_grace",
                 "Let block transactions run this long if db is exiting before "
                 "being killed (and returning an error). (Default: 10sec)",
                 TUNABLE_INTEGER, &gbl_blocksql_grace, 0, NULL, NULL, NULL,
                 NULL);
REGISTER_TUNABLE("blocksql_throttle", NULL, TUNABLE_INTEGER,
                 &g_osql_blocksql_parallel_max, READONLY, NULL, NULL, NULL,
                 NULL);
REGISTER_TUNABLE("broken_max_rec_sz", NULL, TUNABLE_INTEGER,
                 &gbl_broken_max_rec_sz, READONLY, NULL, NULL,
                 broken_max_rec_sz_update, NULL);
REGISTER_TUNABLE("broken_num_parser", NULL, TUNABLE_BOOLEAN,
                 &gbl_broken_num_parser, READONLY | NOARG | READEARLY, NULL,
                 NULL, NULL, NULL);
REGISTER_TUNABLE("buffers_per_context", NULL, TUNABLE_INTEGER,
                 &gbl_buffers_per_context, READONLY | NOZERO, NULL, NULL, NULL,
                 NULL);
/*
REGISTER_TUNABLE("cache",
                 "Database cache size (in kb) . (Default: 64mb)",
                 TUNABLE_INTEGER, &db->cacheszkb, READONLY, NULL, NULL, NULL,
                 NULL);
*/
REGISTER_TUNABLE("cachekb", NULL, TUNABLE_INTEGER, &db->cacheszkb, READONLY,
                 NULL, NULL, NULL, NULL);
REGISTER_TUNABLE("cachekbmax", NULL, TUNABLE_INTEGER, &db->cacheszkbmax,
                 READONLY, NULL, NULL, NULL, NULL);
REGISTER_TUNABLE("cachekbmin", NULL, TUNABLE_INTEGER, &db->cacheszkbmin,
                 READONLY, NULL, NULL, NULL, NULL);
REGISTER_TUNABLE("checkctags", NULL, TUNABLE_ENUM, &gbl_check_client_tags,
                 READONLY, checkctags_value, NULL, checkctags_update, NULL);
REGISTER_TUNABLE("chkpoint_alarm_time",
                 "Warn if checkpoints are taking more than this many seconds. "
                 "(Default: 60 secs)",
                 TUNABLE_INTEGER, &gbl_chkpoint_alarm_time, READONLY, NULL,
                 NULL, NULL, NULL);
/* Generate the value of 'cluster' on fly (define value()). */
/*
REGISTER_TUNABLE("cluster",
                 "List of nodes that comprise the cluster for this database.",
                 TUNABLE_STRING, &placeholder, READONLY, NULL, NULL, NULL,
                 NULL);
*/
REGISTER_TUNABLE("compress_page_compact_log", NULL, TUNABLE_BOOLEAN,
                 &gbl_compress_page_compact_log, READONLY | NOARG, NULL, NULL,
                 NULL, NULL);
/* NOTE: THIS OPTION IS CURRENTLY IGNORED */
REGISTER_TUNABLE("convflush", NULL, TUNABLE_INTEGER, &gbl_conv_flush_freq,
                 READONLY, NULL, NULL, NULL, NULL);
REGISTER_TUNABLE("crc32c",
                 "Use crc32c (alternate faster implementation of CRC32, "
                 "different checksums) for page checksums. (Default: on)",
                 TUNABLE_BOOLEAN, &gbl_crc32c, READONLY | NOARG, NULL, NULL,
                 NULL, NULL);
REGISTER_TUNABLE("create_default_user",
                 "Automatically create 'default' user when authentication is "
                 "enabled. (Default: off)",
                 TUNABLE_BOOLEAN, &gbl_create_default_user, READONLY | NOARG,
                 NULL, NULL, NULL, NULL);
REGISTER_TUNABLE("crypto", NULL, TUNABLE_STRING, &gbl_crypto, READONLY, NULL,
                 NULL, NULL, NULL);
REGISTER_TUNABLE("ctrace_dbdir",
                 "If set, debug trace files will go to the data directory "
                 "instead of `$COMDB2_ROOT/var/log/cdb2/). (Default: off)",
                 TUNABLE_BOOLEAN, &gbl_ctrace_dbdir, READONLY | NOARG, NULL,
                 NULL, NULL, NULL);
REGISTER_TUNABLE("ctrace_gzip", NULL, TUNABLE_INTEGER, &ctrace_gzip,
                 DEPRECATED_TUNABLE | READONLY, NULL, NULL, NULL, NULL);
REGISTER_TUNABLE(
    "ddl_cascade_drop",
    "On DROP, also drop the dependent keys/constraints. (Default: 1)",
    TUNABLE_BOOLEAN, &gbl_ddl_cascade_drop, READONLY, NULL, NULL, NULL, NULL);
REGISTER_TUNABLE("deadlock_policy_override", NULL, TUNABLE_INTEGER,
                 &gbl_deadlock_policy_override, READONLY, NULL, NULL,
                 deadlock_policy_override_update, NULL);
/*
REGISTER_TUNABLE("decimal_rounding", NULL, TUNABLE_INTEGER,
                 &gbl_decimal_rounding, READONLY, NULL, NULL, NULL, NULL);
                 */
REGISTER_TUNABLE("decom_time", "Decomission time. (Default: 0)",
                 TUNABLE_INTEGER, &gbl_decom, READONLY | NOZERO, NULL, NULL,
                 NULL, NULL);
/*
REGISTER_TUNABLE("default_datetime_precision", NULL,
                 TUNABLE_INTEGER, &gbl_datetime_precision, READONLY, NULL, NULL,
                 NULL, NULL);
*/
REGISTER_TUNABLE("dir",
                 "Database directory. (Default: $COMDB2_ROOT/var/cdb2/$DBNAME)",
                 TUNABLE_STRING, &db->basedir, READONLY, NULL, NULL, NULL,
                 NULL);
REGISTER_TUNABLE("disable_cache_internal_nodes",
                 "Disables 'enable_cache_internal_nodes'. B-tree leaf nodes "
                 "are treated same as internal nodes.",
                 TUNABLE_BOOLEAN, &gbl_enable_cache_internal_nodes,
                 INVERSE_VALUE | READONLY | NOARG, NULL, NULL, NULL, NULL);
REGISTER_TUNABLE("disable_datetime_ms_us_sc",
                 "Disables 'enable_datetime_ms_us_sc'", TUNABLE_BOOLEAN,
                 &gbl_forbid_datetime_ms_us_s2s, READONLY | NOARG, NULL, NULL,
                 NULL, NULL);
REGISTER_TUNABLE("disable_datetime_promotion",
                 "Disables 'enable_datetime_promotion'", TUNABLE_BOOLEAN,
                 &gbl_forbid_datetime_promotion, READONLY | NOARG, NULL, NULL,
                 NULL, NULL);
REGISTER_TUNABLE("disable_datetime_truncation",
                 "Disables 'enable_datetime_truncation'", TUNABLE_BOOLEAN,
                 &gbl_forbid_datetime_truncation, READONLY | NOARG, NULL, NULL,
                 NULL, NULL);
REGISTER_TUNABLE("disable_inplace_blob_optimization",
                 "Disables 'enable_inplace_blob_optimization'", TUNABLE_BOOLEAN,
                 &gbl_inplace_blob_optimization,
                 INVERSE_VALUE | READONLY | NOARG, NULL, NULL, NULL, NULL);
REGISTER_TUNABLE("disable_inplace_blobs", "Disables 'enable_inplace_blobs'",
                 TUNABLE_BOOLEAN, &gbl_inplace_blobs,
                 INVERSE_VALUE | READONLY | NOARG, NULL, NULL, NULL, NULL);
REGISTER_TUNABLE("disable_lowpri_snapisol", "Disables 'enable_lowpri_snapisol'",
                 TUNABLE_BOOLEAN, &gbl_lowpri_snapisol_sessions,
                 INVERSE_VALUE | READONLY | NOARG, NULL, NULL, NULL, NULL);
/*
REGISTER_TUNABLE("disable_new_snapshot",
                 "Disables 'enable_new_snapshot'", TUNABLE_BOOLEAN,
                 &gbl_new_snapisol, INVERSE_VALUE | READONLY | NOARG, NULL,
                 NULL, NULL, NULL);
*/
REGISTER_TUNABLE("disable_osql_blob_optimization",
                 "Disables 'enable_osql_blob_optimization'", TUNABLE_BOOLEAN,
                 &gbl_osql_blob_optimization, INVERSE_VALUE | READONLY | NOARG,
                 NULL, NULL, NULL, NULL);
REGISTER_TUNABLE("disable_overflow_page_trace",
                 "Disables 'enable_overflow_page_trace'", TUNABLE_BOOLEAN,
                 &gbl_disable_overflow_page_trace, NOARG, NULL, NULL, NULL,
                 NULL);
REGISTER_TUNABLE("disable_page_compact", "Sets 'page_compact_thresh_ff' to 0.",
                 TUNABLE_BOOLEAN, &gbl_pg_compact_thresh,
                 INVERSE_VALUE | READONLY | NOARG, NULL, NULL, NULL, NULL);
REGISTER_TUNABLE("disable_page_compact_backward_scan",
                 "Disables 'enable_page_compact_backward_scan'",
                 TUNABLE_BOOLEAN, &gbl_disable_backward_scan, READONLY | NOARG,
                 NULL, NULL, NULL, NULL);
REGISTER_TUNABLE("disable_page_latches", "Disables 'page_latches'",
                 TUNABLE_BOOLEAN, &gbl_page_latches,
                 INVERSE_VALUE | READONLY | NOARG, NULL, NULL, NULL, NULL);
REGISTER_TUNABLE("disable_partial_indexes", "Disables 'enable_partial_indexes'",
                 TUNABLE_BOOLEAN, &gbl_partial_indexes,
                 INVERSE_VALUE | READONLY | NOARG, NULL, NULL, NULL, NULL);
REGISTER_TUNABLE("disable_prefault_udp", "Disables 'enable_prefault_udp'",
                 TUNABLE_BOOLEAN, &gbl_prefault_udp, INVERSE_VALUE | NOARG,
                 NULL, NULL, NULL, NULL);
REGISTER_TUNABLE("disable_replicant_latches", "Disables 'replicant_latches'",
                 TUNABLE_BOOLEAN, &gbl_replicant_latches,
                 INVERSE_VALUE | READONLY | NOARG, NULL, NULL, NULL, NULL);
REGISTER_TUNABLE("disable_rowlock_locking", NULL, TUNABLE_BOOLEAN,
                 &gbl_disable_rowlocks, READONLY | NOARG, NULL, NULL, NULL,
                 NULL);
REGISTER_TUNABLE("disable_skip_rows", NULL, TUNABLE_BOOLEAN,
                 &gbl_disable_skip_rows, READONLY | NOARG, NULL, NULL, NULL,
                 NULL);
REGISTER_TUNABLE("disable_sparse_lockerid_map",
                 "Disables 'enable_sparse_lockerid_map'", TUNABLE_BOOLEAN,
                 &gbl_sparse_lockerid_map, INVERSE_VALUE | READONLY | NOARG,
                 NULL, NULL, NULL, NULL);
REGISTER_TUNABLE("disable_sql_dlmalloc",
                 "If set, will use default system malloc for SQL state "
                 "machines. By default, each thread running SQL gets a "
                 "dedicated memory pool. (Default: off)",
                 TUNABLE_BOOLEAN, &gbl_disable_sql_dlmalloc, READONLY | NOARG,
                 NULL, NULL, NULL, NULL);
REGISTER_TUNABLE("disable_tagged_api", "Disables 'enable_tagged_api'",
                 TUNABLE_BOOLEAN, &gbl_disable_tagged_api, NOARG, NULL, NULL,
                 NULL, NULL);
REGISTER_TUNABLE("disable_temptable_pool", "Sets 'temptable_limit' to 0.",
                 TUNABLE_BOOLEAN, &gbl_temptable_pool_capacity,
                 INVERSE_VALUE | READONLY | NOARG, NULL, NULL, NULL, NULL);
REGISTER_TUNABLE("disable_upgrade_ahead", "Sets 'enable_upgrade_ahead' to 0.",
                 TUNABLE_BOOLEAN, &gbl_num_record_upgrades,
                 INVERSE_VALUE | READONLY | NOARG, NULL, NULL, NULL, NULL);
REGISTER_TUNABLE("disallow_portmux_route", "Disables 'allow_portmux_route'",
                 TUNABLE_BOOLEAN, &gbl_pmux_route_enabled,
                 INVERSE_VALUE | READONLY | NOARG | READEARLY, NULL, NULL, NULL,
                 NULL);
REGISTER_TUNABLE("dont_abort_on_in_use_rqid", "Disable 'abort_on_in_use_rqid'",
                 TUNABLE_BOOLEAN, &gbl_abort_on_clear_inuse_rqid,
                 INVERSE_VALUE | READONLY | NOARG, NULL, NULL, NULL, NULL);
REGISTER_TUNABLE("dont_forbid_ulonglong", "Disables 'forbid_ulonglong'",
                 TUNABLE_BOOLEAN, &gbl_forbid_ulonglong,
                 INVERSE_VALUE | READONLY | NOARG | READEARLY, NULL, NULL, NULL,
                 NULL);
REGISTER_TUNABLE("dont_init_with_inplace_updates",
                 "Disables 'init_with_inplace_updates'", TUNABLE_BOOLEAN,
                 &gbl_init_with_ipu, INVERSE_VALUE | READONLY | NOARG, NULL,
                 NULL, NULL, NULL);
REGISTER_TUNABLE("dont_init_with_instant_schema_change",
                 "Disables 'instant_schema_change'", TUNABLE_BOOLEAN,
                 &gbl_init_with_instant_sc, INVERSE_VALUE | READONLY | NOARG,
                 NULL, NULL, NULL, NULL);
REGISTER_TUNABLE("dont_init_with_ondisk_header",
                 "Disables 'dont_init_with_ondisk_header'", TUNABLE_BOOLEAN,
                 &gbl_init_with_odh, INVERSE_VALUE | READONLY | NOARG, NULL,
                 NULL, NULL, NULL);
REGISTER_TUNABLE("dont_optimize_repdb_truncate",
                 "Disable 'optimize_repdb_truncate'", TUNABLE_BOOLEAN,
                 &gbl_optimize_truncate_repdb,
                 INVERSE_VALUE | READONLY | NOARG | READEARLY, NULL, NULL, NULL,
                 NULL);
REGISTER_TUNABLE("dont_prefix_foreign_keys", "Disables 'prefix_foreign_keys'",
                 TUNABLE_BOOLEAN, &gbl_fk_allow_prefix_keys,
                 INVERSE_VALUE | READONLY | NOARG, NULL, NULL, NULL, NULL);
REGISTER_TUNABLE("dont_superset_foreign_keys",
                 "Disables 'superset_foreign_keys'", TUNABLE_BOOLEAN,
                 &gbl_fk_allow_superset_keys, INVERSE_VALUE | READONLY | NOARG,
                 NULL, NULL, NULL, NULL);
REGISTER_TUNABLE("dont_sort_nulls_with_header",
                 "Disables 'sort_nulls_with_header'", TUNABLE_BOOLEAN,
                 &gbl_sort_nulls_correctly, INVERSE_VALUE | READONLY | NOARG,
                 NULL, NULL, NULL, NULL);
REGISTER_TUNABLE("dtastripe", NULL, TUNABLE_INTEGER, &gbl_dtastripe,
                 READONLY | NOZERO, NULL, dtastripe_verify, NULL, NULL);
REGISTER_TUNABLE("early",
                 "When set, replicants will ack a transaction as soon as they "
                 "acquire locks - not that replication must succeed at that "
                 "point, and reads on that node will either see the records or "
                 "block. (Default: on)",
                 TUNABLE_BOOLEAN, &gbl_early, READONLY | NOARG, NULL, NULL,
                 NULL, NULL);
REGISTER_TUNABLE("enable_berkdb_retry_deadlock_bias", NULL, TUNABLE_BOOLEAN,
                 &gbl_enable_berkdb_retry_deadlock_bias, READONLY | NOARG, NULL,
                 NULL, NULL, NULL);
REGISTER_TUNABLE(
    "enable_cache_internal_nodes",
    "B-tree internal nodes have a higher cache priority. (Default: on)",
    TUNABLE_BOOLEAN, &gbl_enable_cache_internal_nodes, READONLY | NOARG, NULL,
    NULL, NULL, NULL);
REGISTER_TUNABLE("enable_datetime_ms_us_sc", NULL, TUNABLE_BOOLEAN,
                 &gbl_forbid_datetime_ms_us_s2s,
                 READONLY | INVERSE_VALUE | NOARG, NULL, NULL, NULL, NULL);
REGISTER_TUNABLE("enable_datetime_promotion", NULL, TUNABLE_BOOLEAN,
                 &gbl_forbid_datetime_promotion,
                 READONLY | INVERSE_VALUE | NOARG, NULL, NULL, NULL, NULL);
REGISTER_TUNABLE("enable_datetime_truncation", NULL, TUNABLE_BOOLEAN,
                 &gbl_forbid_datetime_truncation,
                 READONLY | INVERSE_VALUE | NOARG, NULL, NULL, NULL, NULL);
REGISTER_TUNABLE("enable_inplace_blob_optimization",
                 "Enables inplace blob updates (blobs are updated in place in "
                 "their b-tree when possible, not deleted/added) Note: This "
                 "changes the data-format. (Default: on)",
                 TUNABLE_BOOLEAN, &gbl_inplace_blob_optimization,
                 READONLY | NOARG, NULL, NULL, NULL, NULL);
REGISTER_TUNABLE(
    "enable_inplace_blobs",
    "Do not update the rowid of a blob entry on an update. (Default: on)",
    TUNABLE_BOOLEAN, &gbl_inplace_blobs, READONLY | NOARG, NULL, NULL, NULL,
    NULL);
REGISTER_TUNABLE("enable_lowpri_snapisol",
                 "Give lower priority to locks acquired when updating snapshot "
                 "state. (Default: off)",
                 TUNABLE_BOOLEAN, &gbl_lowpri_snapisol_sessions,
                 READONLY | NOARG, NULL, NULL, NULL, NULL);

/*
REGISTER_TUNABLE("enable_new_snapshot",
                 "Enable new SNAPSHOT implementation. (Default: off)",
                 TUNABLE_BOOLEAN, &gbl_new_snapisol, READONLY | NOARG, NULL,
                 NULL, NULL, NULL);
REGISTER_TUNABLE(
    "enable_new_snapshot_asof",
    "Enable new BEGIN TRANSACTION AS OF implementation. (Default: off)",
    TUNABLE_BOOLEAN, &gbl_new_snapisol_asof, READONLY | NOARG, NULL, NULL, NULL,
    NULL);
REGISTER_TUNABLE("enable_new_snapshot_logging",
                 "Enable alternate logging scheme. (Default: off)",
                 TUNABLE_BOOLEAN, &gbl_new_snapisol_logging, READONLY | NOARG,
                 NULL, NULL, NULL, NULL);
*/
REGISTER_TUNABLE("enable_osql_blob_optimization",
                 "Replicant tracks which columns are modified in a transaction "
                 "to allow blob updates to be ommitted if possible. (Default: "
                 "on)",
                 TUNABLE_BOOLEAN, &gbl_osql_blob_optimization, READONLY | NOARG,
                 NULL, NULL, NULL, NULL);
REGISTER_TUNABLE("enable_overflow_page_trace",
                 "If set, warn when a page order table scan encounters an "
                 "overflow page. (Default: off)",
                 TUNABLE_BOOLEAN, &gbl_disable_overflow_page_trace,
                 INVERSE_VALUE | NOARG, NULL, NULL, NULL, NULL);
REGISTER_TUNABLE("enable_page_compact_backward_scan", NULL, TUNABLE_INTEGER,
                 &gbl_disable_backward_scan, INVERSE_VALUE | READONLY | NOARG,
                 NULL, NULL, NULL, NULL);
REGISTER_TUNABLE(
    "enable_partial_indexes",
    "If set, allows partial index definitions in table schema. (Default: off)",
    TUNABLE_BOOLEAN, &gbl_partial_indexes, READONLY | NOARG, NULL, NULL, NULL,
    NULL);
REGISTER_TUNABLE("enable_prefault_udp",
                 "Send lossy prefault requests to replicants. (Default: off)",
                 TUNABLE_BOOLEAN, &gbl_prefault_udp, NOARG, NULL, NULL, NULL,
                 NULL);
REGISTER_TUNABLE("enable_selectv_range_check",
                 "If set, SELECTV will send ranges for verification, not every "
                 "touched record. (Default: off)",
                 TUNABLE_BOOLEAN, &gbl_selectv_rangechk, NOARG, NULL, NULL,
                 NULL, NULL);
REGISTER_TUNABLE("disable_selectv_range_check",
                 "Disables 'enable_selectv_range_check'", TUNABLE_BOOLEAN,
                 &gbl_selectv_rangechk, INVERSE_VALUE | NOARG, NULL, NULL, NULL,
                 NULL);
/*
REGISTER_TUNABLE("enable_snapshot_isolation",
                 "Enable to allow SNAPSHOT level transactions to run against "
                 "the database. (Default: off)",
                 TUNABLE_BOOLEAN, &gbl_snapisol, READONLY, NULL, NULL, NULL,
                 NULL);
*/
REGISTER_TUNABLE("enable_sparse_lockerid_map",
                 "If set, allocates a sparse map of lockers for deadlock "
                 "resolution. (Default: on)",
                 TUNABLE_BOOLEAN, &gbl_sparse_lockerid_map, READONLY | NOARG,
                 NULL, NULL, NULL, NULL);
REGISTER_TUNABLE("enable_sp_strict_assignments", NULL, TUNABLE_INTEGER,
                 &gbl_spstrictassignments, READONLY | NOARG, NULL, NULL, NULL,
                 NULL);
REGISTER_TUNABLE("enable_sql_stmt_caching",
                 "Enable caching of query plans. If followed by \"all\" will "
                 "cache all queries, including those without parameters. "
                 "(Default: on)",
                 TUNABLE_ENUM, &gbl_enable_sql_stmt_caching, READONLY | NOARG,
                 enable_sql_stmt_caching_value, NULL,
                 enable_sql_stmt_caching_update, NULL);
REGISTER_TUNABLE("enable_tagged_api",
                 "Enables tagged api requests. (Default: on)", TUNABLE_BOOLEAN,
                 &gbl_disable_tagged_api, INVERSE_VALUE | NOARG, NULL, NULL,
                 NULL, NULL);
REGISTER_TUNABLE("enable_upgrade_ahead",
                 "Occasionally update read records to the newest schema "
                 "version (saves some processing when reading them later). "
                 "(Default: off)",
                 TUNABLE_INTEGER, &gbl_num_record_upgrades, READONLY | NOARG,
                 NULL, NULL, enable_upgrade_ahead_update, NULL);
REGISTER_TUNABLE("enque_flush_interval", NULL, TUNABLE_INTEGER,
                 &gbl_enque_flush_interval, READONLY, NULL, NULL, NULL, NULL);
REGISTER_TUNABLE("enque_reorder_lookahead", NULL, TUNABLE_INTEGER,
                 &gbl_enque_reorder_lookahead, READONLY, NULL, NULL, NULL,
                 NULL);
REGISTER_TUNABLE("env_messages", NULL, TUNABLE_BOOLEAN, &gbl_noenv_messages,
                 INVERSE_VALUE | READONLY | NOARG, NULL, NULL, NULL, NULL);
REGISTER_TUNABLE("epochms_repts", NULL, TUNABLE_BOOLEAN,
                 &gbl_berkdb_epochms_repts, READONLY | NOARG, NULL, NULL, NULL,
                 NULL);
REGISTER_TUNABLE("erroff", "Disables 'erron'", TUNABLE_BOOLEAN, &db->errstaton,
                 INVERSE_VALUE | READONLY | NOARG, NULL, NULL, NULL, NULL);
REGISTER_TUNABLE("erron", NULL, TUNABLE_BOOLEAN, &db->errstaton,
                 READONLY | NOARG, NULL, NULL, NULL, NULL);
REGISTER_TUNABLE(
    "exclusive_blockop_qconsume",
    "Enables serialization of blockops and queue consumes. (Default: off)",
    TUNABLE_BOOLEAN, &gbl_exclusive_blockop_qconsume, READONLY | NOARG, NULL,
    NULL, NULL, NULL);
REGISTER_TUNABLE("exitalarmsec", NULL, TUNABLE_INTEGER, &gbl_exit_alarm_sec,
                 READONLY, NULL, NULL, NULL, NULL);
REGISTER_TUNABLE("exit_on_internal_failure", NULL, TUNABLE_BOOLEAN,
                 &gbl_exit_on_internal_error, READONLY | NOARG, NULL, NULL,
                 NULL, NULL);
REGISTER_TUNABLE("fdbdebg", NULL, TUNABLE_INTEGER, &gbl_fdb_track, 0, NULL,
                 NULL, NULL, NULL);
REGISTER_TUNABLE("fdbtrackhints", NULL, TUNABLE_INTEGER, &gbl_fdb_track_hints,
                 READONLY, NULL, NULL, NULL, NULL);
REGISTER_TUNABLE("forbid_ulonglong", "Disallow u_longlong. (Default: on)",
                 TUNABLE_BOOLEAN, &gbl_forbid_ulonglong,
                 READONLY | NOARG | READEARLY, NULL, NULL, NULL, NULL);
REGISTER_TUNABLE("force_highslot", NULL, TUNABLE_BOOLEAN, &gbl_force_highslot,
                 READONLY | NOARG, NULL, NULL, NULL, NULL);
REGISTER_TUNABLE("foreign_db_allow_cross_class", NULL, TUNABLE_BOOLEAN,
                 &gbl_fdb_allow_cross_classes, READONLY | NOARG | READEARLY,
                 NULL, NULL, NULL, NULL);
REGISTER_TUNABLE("foreign_db_resolve_local", NULL, TUNABLE_BOOLEAN,
                 &gbl_fdb_resolve_local, READONLY | NOARG | READEARLY, NULL,
                 NULL, NULL, NULL);
REGISTER_TUNABLE("fullrecovery", "Attempt to run database "
                                 "recovery from the beginning of "
                                 "available logs. (Default : off)",
                 TUNABLE_BOOLEAN, &gbl_fullrecovery, READONLY | NOARG, NULL,
                 NULL, NULL, NULL);
REGISTER_TUNABLE("gbl_exit_on_pthread_create_fail",
                 "If set, database will exit if thread pools aren't able to "
                 "create threads. (Default: 0)",
                 TUNABLE_INTEGER, &gbl_exit_on_pthread_create_fail, READONLY,
                 NULL, NULL, NULL, NULL);
REGISTER_TUNABLE("goslow", NULL, TUNABLE_BOOLEAN, &gbl_goslow, NOARG, NULL,
                 NULL, NULL, NULL);
REGISTER_TUNABLE("gofast", NULL, TUNABLE_BOOLEAN, &gbl_goslow,
                 INVERSE_VALUE | NOARG, NULL, NULL, NULL, NULL);
REGISTER_TUNABLE("heartbeat_check_time",
                 "Raise an error if no heartbeat for this amount of time (in "
                 "secs). (Default: 10 secs)",
                 TUNABLE_INTEGER, &gbl_heartbeat_check, READONLY | NOZERO, NULL,
                 NULL, NULL, NULL);
REGISTER_TUNABLE("heartbeat_send_time",
                 "Send heartbeats this often. (Default: 5secs)",
                 TUNABLE_INTEGER, &gbl_heartbeat_send, READONLY | NOZERO, NULL,
                 NULL, NULL, NULL);
REGISTER_TUNABLE("hostname", NULL, TUNABLE_STRING, &gbl_mynode,
                 READONLY | READEARLY, NULL, NULL, hostname_update, NULL);
REGISTER_TUNABLE("incoherent_alarm_time", NULL, TUNABLE_INTEGER,
                 &gbl_incoherent_alarm_time, READONLY, NULL, NULL, NULL, NULL);
REGISTER_TUNABLE("incoherent_msg_freq", NULL, TUNABLE_INTEGER,
                 &gbl_incoherent_msg_freq, READONLY, NULL, NULL, NULL, NULL);
REGISTER_TUNABLE("inflatelog", NULL, TUNABLE_INTEGER, &gbl_inflate_log,
                 READONLY, NULL, NULL, NULL, NULL);
REGISTER_TUNABLE("init_with_bthash", NULL, TUNABLE_INTEGER,
                 &gbl_init_with_bthash, READONLY | NOZERO, NULL, NULL, NULL,
                 NULL);
REGISTER_TUNABLE("init_with_compr", NULL, TUNABLE_ENUM, &gbl_init_with_compr,
                 READONLY, init_with_compr_value, NULL, init_with_compr_update,
                 NULL);
REGISTER_TUNABLE("init_with_compr_blobs", NULL, TUNABLE_ENUM,
                 &gbl_init_with_compr_blobs, READONLY, init_with_compr_value,
                 NULL, init_with_compr_blobs_update, NULL);
REGISTER_TUNABLE("init_with_genid48",
                 "Enables Genid48 for the database. (Default: on)",
                 TUNABLE_INTEGER, &gbl_init_with_genid48, READONLY | NOARG,
                 NULL, NULL, NULL, NULL);
REGISTER_TUNABLE("init_with_inplace_updates",
                 "Initialize tables with inplace-update support. (Default: on)",
                 TUNABLE_BOOLEAN, &gbl_init_with_ipu, READONLY | NOARG, NULL,
                 NULL, NULL, NULL);
REGISTER_TUNABLE("init_with_instant_schema_change",
                 "Same as 'instant_schema_change'", TUNABLE_BOOLEAN,
                 &gbl_init_with_instant_sc, READONLY | NOARG, NULL, NULL, NULL,
                 NULL);
REGISTER_TUNABLE("init_with_ondisk_header",
                 "Initialize tables with on-disk header. (Default: on)",
                 TUNABLE_BOOLEAN, &gbl_init_with_odh, READONLY | NOARG, NULL,
                 NULL, NULL, NULL);
REGISTER_TUNABLE("init_with_rowlocks",
                 "Enables row-locks for the database. (Default: 0)",
                 TUNABLE_INTEGER, &gbl_init_with_rowlocks, READONLY | NOARG,
                 NULL, NULL, init_with_rowlocks_update, NULL);
REGISTER_TUNABLE(
    "init_with_rowlocks_master_only",
    "Enables row-locks for the database (master-only). (Default: 0)",
    TUNABLE_INTEGER, &gbl_init_with_rowlocks, READONLY | NOARG, NULL, NULL,
    init_with_rowlocks_master_only_update, NULL);
REGISTER_TUNABLE("init_with_time_based_genids", "Enables time-based GENIDs",
                 TUNABLE_BOOLEAN, &gbl_init_with_genid48,
                 INVERSE_VALUE | READONLY | NOARG, NULL, NULL, NULL, NULL);
REGISTER_TUNABLE("instant_schema_change",
                 "When possible (eg: when just adding fields) schema change "
                 "will not rebuild the underlying tables. (Default: on)",
                 TUNABLE_BOOLEAN, &gbl_init_with_instant_sc, READONLY | NOARG,
                 NULL, NULL, NULL, NULL);
REGISTER_TUNABLE("ioqueue",
                 "Maximum depth of the I/O prefaulting queue. (Default: 0)",
                 TUNABLE_INTEGER, &gbl_ioqueue, READONLY, NULL, NULL, NULL,
                 NULL);
REGISTER_TUNABLE("iothreads",
                 "Number of threads to use for I/O prefaulting. (Default: 0)",
                 TUNABLE_INTEGER, &gbl_iothreads, READONLY, NULL, NULL, NULL,
                 NULL);
REGISTER_TUNABLE("keycompr",
                 "Enable index compression (applies to newly allocated index "
                 "pages, rebuild table to force for all pages.",
                 TUNABLE_BOOLEAN, &gbl_keycompr, READONLY | NOARG, NULL, NULL,
                 NULL, NULL);
REGISTER_TUNABLE("largepages", "Enables large pages. (Default: off)",
                 TUNABLE_BOOLEAN, &gbl_largepages, READONLY | NOARG, NULL, NULL,
                 NULL, NULL);
REGISTER_TUNABLE("lclpooledbufs", NULL, TUNABLE_INTEGER, &gbl_lclpooled_buffers,
                 READONLY, NULL, NULL, NULL, NULL);
REGISTER_TUNABLE("lk_hash", NULL, TUNABLE_INTEGER, &gbl_lk_hash,
                 READONLY | READEARLY, NULL, lk_verify, NULL, NULL);
REGISTER_TUNABLE("lk_part", NULL, TUNABLE_INTEGER, &gbl_lk_parts,
                 READONLY | READEARLY, NULL, lk_verify, NULL, NULL);
REGISTER_TUNABLE("lkr_hash", NULL, TUNABLE_INTEGER, &gbl_lkr_hash,
                 READONLY | READEARLY, NULL, lk_verify, NULL, NULL);
REGISTER_TUNABLE("lkr_part", NULL, TUNABLE_INTEGER, &gbl_lkr_parts,
                 READONLY | READEARLY, NULL, lk_verify, NULL, NULL);
REGISTER_TUNABLE("lock_conflict_trace",
                 "Dump count of lock conflicts every second. (Default: off)",
                 TUNABLE_BOOLEAN, &gbl_lock_conflict_trace, NOARG, NULL, NULL,
                 NULL, NULL);
/* TODO(Nirbhay): Merge the following 3 into a single (enum?) tunable. */
REGISTER_TUNABLE("log_delete_after_backup",
                 "Set log deletion policy to disable log deletion (can be set "
                 "by backups). (Default: off)",
                 TUNABLE_INTEGER, &db->log_delete_age, READONLY, NULL, NULL,
                 NULL, NULL);
REGISTER_TUNABLE("log_delete_before_startup",
                 "Set log deletion policy to disable logs older than database "
                 "startup time. (Default: off)",
                 TUNABLE_INTEGER, &db->log_delete_age, READONLY | NOARG, NULL,
                 NULL, log_delete_before_startup_update, NULL);
REGISTER_TUNABLE(
    "log_delete_now",
    "Set log deletion policy to delete logs as soon as possible. (Default: 0)",
    TUNABLE_INTEGER, &db->log_delete_age, READONLY | NOARG | INVERSE_VALUE,
    NULL, NULL, NULL, NULL);
REGISTER_TUNABLE("loghist", NULL, TUNABLE_INTEGER, &gbl_loghist,
                 READONLY | NOARG, NULL, NULL, loghist_update, NULL);
REGISTER_TUNABLE("loghist_verbose", NULL, TUNABLE_BOOLEAN, &gbl_loghist_verbose,
                 READONLY | NOARG, NULL, NULL, NULL, NULL);
/*
REGISTER_TUNABLE("mallocregions", NULL, TUNABLE_INTEGER,
                 &gbl_malloc_regions, READONLY, NULL, NULL, NULL, NULL);
*/
/*
  Note: master_retry_poll_ms' value < 0 was previously ignored without
  any error.
*/
REGISTER_TUNABLE("master_retry_poll_ms",
                 "Have a node wait this long after a master swing before "
                 "retrying a transaction. (Default: 100ms)",
                 TUNABLE_INTEGER, &gbl_master_retry_poll_ms, READONLY, NULL,
                 NULL, NULL, NULL);
REGISTER_TUNABLE("master_swing_osql_verbose",
                 "Produce verbose trace for SQL handlers detecting a master "
                 "change. (Default: off)",
                 TUNABLE_BOOLEAN, &gbl_master_swing_osql_verbose,
                 READONLY | NOARG, NULL, NULL, NULL, NULL);
REGISTER_TUNABLE("master_swing_osql_verbose_off",
                 "Disables 'master_swing_osql_verbose'", TUNABLE_BOOLEAN,
                 &gbl_master_swing_osql_verbose, INVERSE_VALUE | NOARG, NULL,
                 NULL, NULL, NULL);
REGISTER_TUNABLE("master_swing_sock_restart_sleep",
                 "For testing: sleep in osql_sock_restart when master swings",
                 TUNABLE_INTEGER, &gbl_master_swing_sock_restart_sleep,
                 READONLY, NULL, NULL, NULL, NULL);
REGISTER_TUNABLE("maxblobretries", NULL, TUNABLE_INTEGER, &gbl_maxblobretries,
                 READONLY, NULL, maxretries_verify, NULL, NULL);
REGISTER_TUNABLE("maxblockops", NULL, TUNABLE_INTEGER, &gbl_maxblockops,
                 READONLY, NULL, NULL, NULL, NULL);
REGISTER_TUNABLE("maxcolumns",
                 "Raise the maximum permitted number of columns per table. "
                 "There is a hard limit of 1024. (Default: 255)",
                 TUNABLE_INTEGER, &gbl_max_columns_soft_limit, READONLY, NULL,
                 maxcolumns_verify, NULL, NULL);
REGISTER_TUNABLE("maxcontextskips", NULL, TUNABLE_INTEGER, &gbl_maxcontextskips,
                 READONLY, NULL, NULL, NULL, NULL);
REGISTER_TUNABLE("maxosqltransfer",
                 "Maximum number of record modifications allowed per "
                 "transaction. (Default: 50000)",
                 TUNABLE_INTEGER, &g_osql_max_trans, READONLY, NULL, NULL, NULL,
                 NULL);
REGISTER_TUNABLE("maxthrottletime", NULL, TUNABLE_INTEGER,
                 &gbl_osql_max_throttle_sec, READONLY, NULL, NULL, NULL, NULL);
REGISTER_TUNABLE("max_incoherent_nodes", NULL, TUNABLE_INTEGER,
                 &gbl_max_incoherent_nodes, READONLY, NULL, NULL, NULL, NULL);
REGISTER_TUNABLE("max_lua_instructions",
                 "Maximum lua opcodes to execute before we assume the stored "
                 "procedure is looping and kill it. (Default: 10000)",
                 TUNABLE_INTEGER, &gbl_max_lua_instructions, READONLY, NULL,
                 NULL, NULL, NULL);
REGISTER_TUNABLE("max_num_compact_pages_per_txn", NULL, TUNABLE_INTEGER,
                 &gbl_max_num_compact_pages_per_txn, 0, NULL, NULL, NULL, NULL);
REGISTER_TUNABLE("maxq",
                 "Maximum queue depth for write requests. (Default: 192)",
                 TUNABLE_INTEGER, &gbl_maxqueue, READONLY, NULL, NULL,
                 maxq_update, NULL);
REGISTER_TUNABLE("maxretries", "Maximum number of times a "
                               "transactions will be retried on a "
                               "deadlock. (Default: 500)",
                 TUNABLE_INTEGER, &gbl_maxretries, READONLY, NULL,
                 maxretries_verify, NULL, NULL);
REGISTER_TUNABLE(
    "max_sqlcache_hints",
    "Maximum number of \"hinted\" query plans to keep (global). (Default: 100)",
    TUNABLE_INTEGER, &gbl_max_sql_hint_cache, READONLY, NULL, NULL, NULL, NULL);
REGISTER_TUNABLE("max_sqlcache_per_thread",
                 "Maximum number of plans to cache per sql thread (statement "
                 "cache is per-thread). (Default: 10)",
                 TUNABLE_INTEGER, &gbl_max_sqlcache, READONLY, NULL, NULL, NULL,
                 NULL);
REGISTER_TUNABLE("maxt", NULL, TUNABLE_INTEGER, &gbl_maxthreads,
                 READONLY | NOZERO, NULL, NULL, maxt_update, NULL);
REGISTER_TUNABLE(
    "maxwt",
    "Maximum number of threads processing write requests. (Default: 8)",
    TUNABLE_INTEGER, &gbl_maxwthreads, READONLY, NULL, NULL, NULL, NULL);
REGISTER_TUNABLE("memnice", NULL, TUNABLE_INTEGER, &gbl_mem_nice,
                 READONLY | NOARG, NULL, NULL, memnice_update, NULL);
REGISTER_TUNABLE("mempget_timeout", NULL, TUNABLE_INTEGER,
                 &__gbl_max_mpalloc_sleeptime, READONLY, NULL, NULL, NULL,
                 NULL);
REGISTER_TUNABLE("memstat_autoreport_freq",
                 "Dump memory usage to trace files at this frequency (in "
                 "secs). (Default: 180 secs)",
                 TUNABLE_INTEGER, &gbl_memstat_freq, READONLY, NULL, NULL, NULL,
                 NULL);
REGISTER_TUNABLE("morecolumns", NULL, TUNABLE_BOOLEAN, &gbl_morecolumns,
                 READONLY | NOARG | READEARLY, NULL, NULL, NULL, NULL);
REGISTER_TUNABLE("move_deadlock_max_attempt", NULL, TUNABLE_INTEGER,
                 &gbl_move_deadlk_max_attempt, 0, NULL, NULL, NULL, NULL);
REGISTER_TUNABLE("name", NULL, TUNABLE_STRING, &gbl_name, DEPRECATED_TUNABLE | READONLY,
                 NULL, NULL, NULL, NULL);
REGISTER_TUNABLE("natural_types", "Same as 'nosurprise'", TUNABLE_BOOLEAN,
                 &gbl_surprise, INVERSE_VALUE | READONLY | NOARG, NULL, NULL,
                 NULL, NULL);
REGISTER_TUNABLE("netbufsz", "Size of the network buffer (per "
                             "node) for the replication network. "
                             "(Default: 1MB)",
                 TUNABLE_INTEGER, &gbl_netbufsz, READONLY | NOZERO, NULL, NULL,
                 NULL, NULL);
REGISTER_TUNABLE(
    "net_explicit_flush_trace",
    "Produce a stack dump for long network flushes. (Default: off)",
    TUNABLE_BOOLEAN, &explicit_flush_trace, READONLY | NOARG, NULL, NULL, NULL,
    NULL);
REGISTER_TUNABLE("net_lmt_upd_incoherent_nodes", NULL, TUNABLE_INTEGER,
                 &gbl_net_lmt_upd_incoherent_nodes, 0, NULL, NULL, NULL, NULL);
REGISTER_TUNABLE("net_max_mem",
                 "Maximum size (in MB) of items keep on replication network "
                 "queue before dropping (per replicant). (Default: 0)",
                 TUNABLE_INTEGER, &gbl_net_max_mem, READONLY, NULL, NULL, NULL,
                 NULL);
REGISTER_TUNABLE("net_max_queue",
                 "Maximum number of items to keep on replication network queue "
                 "before dropping (per replicant). (Default: 25000)",
                 TUNABLE_INTEGER, &gbl_net_max_queue, READONLY, NULL, NULL,
                 NULL, NULL);
REGISTER_TUNABLE("net_poll",
                 "Allow a connection to linger for this many milliseconds "
                 "before identifying itself. Connections that take longer are "
                 "shut down. (Default: 100ms)",
                 TUNABLE_INTEGER, &gbl_net_poll, READONLY, NULL, NULL, NULL,
                 NULL);
REGISTER_TUNABLE("net_portmux_register_interval",
                 "Check on this interval if our port is correctly registered "
                 "with pmux for the replication net. (Default: 600ms)",
                 TUNABLE_INTEGER, &gbl_net_portmux_register_interval, READONLY,
                 NULL, NULL, NULL, NULL);
REGISTER_TUNABLE("net_throttle_percent", NULL, TUNABLE_INTEGER,
                 &gbl_net_throttle_percent, READONLY, NULL, percent_verify,
                 NULL, NULL);
REGISTER_TUNABLE("nice", "If set, nice() will be called with this "
                         "value to set the database nice level.",
                 TUNABLE_INTEGER, &gbl_nice, READONLY, NULL, NULL, NULL, NULL);
REGISTER_TUNABLE("noblobstripe", "Disables 'blobstripe'", TUNABLE_BOOLEAN,
                 &gbl_blobstripe, INVERSE_VALUE | READONLY | NOARG, NULL, NULL,
                 NULL, NULL);
REGISTER_TUNABLE("no_compress_page_compact_log",
                 "Disables 'compress_page_compact_log'", TUNABLE_BOOLEAN,
                 &gbl_compress_page_compact_log,
                 INVERSE_VALUE | READONLY | NOARG, NULL, NULL, NULL, NULL);
REGISTER_TUNABLE("nocrc32c", "Disables 'crc32c'", TUNABLE_BOOLEAN, &gbl_crc32c,
                 INVERSE_VALUE | READONLY | NOARG, NULL, NULL, NULL, NULL);
REGISTER_TUNABLE("nodeid", NULL, TUNABLE_INTEGER, &gbl_mynodeid, READONLY, NULL,
                 NULL, NULL, NULL);
REGISTER_TUNABLE("noearly", "Disables 'early'", TUNABLE_BOOLEAN, &gbl_early,
                 INVERSE_VALUE | READONLY | NOARG, NULL, NULL, NULL, NULL);
REGISTER_TUNABLE("noenv_messages", NULL, TUNABLE_BOOLEAN, &gbl_noenv_messages,
                 READONLY | NOARG, NULL, NULL, NULL, NULL);
REGISTER_TUNABLE("no_epochms_repts", "Disables 'epochms_repts'",
                 TUNABLE_BOOLEAN, &gbl_berkdb_epochms_repts,
                 INVERSE_VALUE | READONLY | NOARG, NULL, NULL, NULL, NULL);
REGISTER_TUNABLE("no_exit_on_internal_failure",
                 "Disables 'exit_on_internal_failure'", TUNABLE_BOOLEAN,
                 &gbl_exit_on_internal_error, INVERSE_VALUE | READONLY | NOARG,
                 NULL, NULL, NULL, NULL);
REGISTER_TUNABLE("nokeycompr", "Disables 'keycompr'", TUNABLE_BOOLEAN,
                 &gbl_keycompr, INVERSE_VALUE | READONLY | NOARG, NULL, NULL,
                 NULL, NULL);
REGISTER_TUNABLE("no_lock_conflict_trace", "Disables 'lock_conflict_trace'",
                 TUNABLE_BOOLEAN, &gbl_lock_conflict_trace,
                 INVERSE_VALUE | NOARG, NULL, NULL, NULL, NULL);
REGISTER_TUNABLE("nonames", NULL, TUNABLE_BOOLEAN, &gbl_nonames,
                 READONLY | NOARG | READEARLY, NULL, NULL, NULL, NULL);
REGISTER_TUNABLE("no_net_explicit_flush_trace",
                 "Disables 'net_explicit_flush_trace'", TUNABLE_BOOLEAN,
                 &explicit_flush_trace, INVERSE_VALUE | READONLY | NOARG, NULL,
                 NULL, NULL, NULL);
REGISTER_TUNABLE("no_null_blob_fix", "Disables 'null_blob_fix'",
                 TUNABLE_BOOLEAN, &gbl_disallow_null_blobs,
                 INVERSE_VALUE | READONLY | NOARG, NULL, NULL, NULL, NULL);
REGISTER_TUNABLE("norcache", "Disables 'rcache'", TUNABLE_BOOLEAN, &gbl_rcache,
                 INVERSE_VALUE | READONLY | NOARG, NULL, NULL, NULL, NULL);
REGISTER_TUNABLE("noreallearly", "Disables 'reallearly'", TUNABLE_BOOLEAN,
                 &gbl_reallyearly, INVERSE_VALUE | READONLY | NOARG, NULL, NULL,
                 NULL, NULL);
REGISTER_TUNABLE("norepdebug", "Disables 'repdebug'", TUNABLE_BOOLEAN,
                 &gbl_repdebug, INVERSE_VALUE | READONLY | NOARG, NULL, NULL,
                 NULL, NULL);
REGISTER_TUNABLE("no_rep_process_txn_trace", "Disables 'rep_process_txn_trace'",
                 TUNABLE_BOOLEAN, &gbl_rep_process_txn_time,
                 INVERSE_VALUE | READONLY | NOARG, NULL, NULL, NULL, NULL);
REGISTER_TUNABLE("no_round_robin_stripes", "Disables 'round_robin_stripes'",
                 TUNABLE_BOOLEAN, &gbl_round_robin_stripes,
                 INVERSE_VALUE | READONLY | NOARG, NULL, NULL, NULL, NULL);
REGISTER_TUNABLE("no_sc_inco_chk", NULL, TUNABLE_BOOLEAN, &gbl_sc_inco_chk,
                 READONLY | NOARG, NULL, NULL, NULL, NULL);
REGISTER_TUNABLE("no_static_tag_blob_fix", NULL, TUNABLE_BOOLEAN,
                 &gbl_force_notnull_static_tag_blobs,
                 INVERSE_VALUE | READONLY | NOARG, NULL, NULL, NULL, NULL);
REGISTER_TUNABLE("nosurprise", NULL, TUNABLE_BOOLEAN, &gbl_surprise,
                 INVERSE_VALUE | READONLY | NOARG, NULL, NULL, NULL, NULL);
REGISTER_TUNABLE("notimeout", "Turns off SQL timeouts. (Default: off)",
                 TUNABLE_BOOLEAN, &gbl_notimeouts, NOARG, NULL, NULL, NULL,
                 NULL);
REGISTER_TUNABLE("no_toblock_net_throttle", "Disables 'toblock_net_throttle'",
                 TUNABLE_BOOLEAN, &gbl_toblock_net_throttle,
                 INVERSE_VALUE | READONLY | NOARG, NULL, NULL, NULL, NULL);
REGISTER_TUNABLE("noudp", NULL, TUNABLE_BOOLEAN, &gbl_udp,
                 INVERSE_VALUE | READONLY | NOARG, NULL, NULL, NULL, NULL);
REGISTER_TUNABLE("no_update_delete_limit", NULL, TUNABLE_BOOLEAN,
                 &gbl_update_delete_limit, INVERSE_VALUE | READONLY | NOARG,
                 NULL, NULL, NULL, NULL);
REGISTER_TUNABLE("nowatch", "Disable watchdog. Watchdog aborts "
                            "the database if basic things like "
                            "creating threads, allocating memory, "
                            "etc. doesn't work. (Default: off)",
                 TUNABLE_BOOLEAN, &gbl_watchdog_disable_at_start,
                 READONLY | NOARG, NULL, NULL, NULL, NULL);
REGISTER_TUNABLE("null_blob_fix", NULL, TUNABLE_BOOLEAN,
                 &gbl_disallow_null_blobs, READONLY | NOARG, NULL, NULL, NULL,
                 NULL);
REGISTER_TUNABLE(
    "nullfkey",
    "Do not enforce foreign key constraints for null keys. (Default: on)",
    TUNABLE_BOOLEAN, &gbl_nullfkey, READONLY | NOARG | READEARLY, NULL, NULL,
    NULL, NULL);
/*
REGISTER_TUNABLE("nullsort", NULL, TUNABLE_ENUM,
                 &placeholder, READONLY, NULL, NULL, NULL, NULL);
*/
REGISTER_TUNABLE("num_contexts", NULL, TUNABLE_INTEGER, &gbl_num_contexts,
                 READONLY | NOZERO, NULL, NULL, NULL, NULL);
REGISTER_TUNABLE("num_qdbs", NULL, TUNABLE_INTEGER, &db->num_qdbs, READONLY,
                 NULL, NULL, num_qdbs_update, NULL);
REGISTER_TUNABLE("num_record_converts",
                 "During schema changes, pack this many records into a "
                 "transaction. (Default: 100)",
                 TUNABLE_INTEGER, &gbl_num_record_converts, READONLY | NOZERO,
                 NULL, NULL, NULL, NULL);
/* Backwards compatibility: This tunable DOES expect an argument. */
REGISTER_TUNABLE("oldrangexlim", NULL, TUNABLE_BOOLEAN,
                 &gbl_honor_rangextunit_for_old_apis, READONLY, NULL, NULL,
                 NULL, NULL);
REGISTER_TUNABLE("optimize_repdb_truncate",
                 "Enables use of optimized repdb truncate code. (Default: on)",
                 TUNABLE_BOOLEAN, &gbl_optimize_truncate_repdb,
                 READONLY | NOARG | READEARLY, NULL, NULL, NULL, NULL);
REGISTER_TUNABLE("osql_bkoff_netsend", NULL, TUNABLE_INTEGER,
                 &gbl_osql_bkoff_netsend, READONLY, NULL, NULL, NULL, NULL);
REGISTER_TUNABLE("osql_bkoff_netsend_lmt", NULL, TUNABLE_INTEGER,
                 &gbl_osql_bkoff_netsend_lmt, READONLY, NULL, NULL, NULL, NULL);
REGISTER_TUNABLE("osql_blockproc_timeout_sec", NULL, TUNABLE_INTEGER,
                 &gbl_osql_blockproc_timeout_sec, READONLY, NULL, NULL, NULL,
                 NULL);
REGISTER_TUNABLE("osql_heartbeat_alert_time", NULL, TUNABLE_INTEGER,
                 &gbl_osql_heartbeat_alert, READONLY | NOZERO, NULL,
                 osql_heartbeat_alert_time_verify, NULL, NULL);
REGISTER_TUNABLE("osql_heartbeat_send_time", NULL, TUNABLE_INTEGER,
                 &gbl_osql_heartbeat_send, READONLY | NOZERO, NULL, NULL, NULL,
                 NULL);
REGISTER_TUNABLE("osql_max_queue", NULL, TUNABLE_INTEGER, &gbl_osql_max_queue,
                 READONLY, NULL, NULL, NULL, NULL);
REGISTER_TUNABLE("osql_net_poll",
                 "Like net_sql, but for the offload network (used by write "
                 "transactions on replicants to send work to the master) "
                 "(Default: 100ms)",
                 TUNABLE_INTEGER, &gbl_osql_net_poll, READONLY, NULL, NULL,
                 NULL, NULL);
REGISTER_TUNABLE("osql_net_portmux_register_interval", NULL, TUNABLE_INTEGER,
                 &gbl_osql_net_portmux_register_interval, READONLY, NULL, NULL,
                 NULL, NULL);
REGISTER_TUNABLE("osqlprefaultthreads",
                 "If set, send prefaulting hints to nodes. (Default: 0)",
                 TUNABLE_INTEGER, &gbl_osqlpfault_threads, READONLY, NULL, NULL,
                 NULL, NULL);
REGISTER_TUNABLE("osql_verify_ext_chk",
                 "For block transaction mode only - after this many verify "
                 "errors, check if transaction is non-commitable (see default "
                 "isolation level). (Default: on)",
                 TUNABLE_INTEGER, &gbl_osql_verify_ext_chk, READONLY, NULL,
                 NULL, NULL, NULL);
REGISTER_TUNABLE("osql_verify_retry_max",
                 "Retry a transaction on a verify error this many times (see "
                 "optimistic concurrency control). (Default: 499)",
                 TUNABLE_INTEGER, &gbl_osql_verify_retries_max, READONLY, NULL,
                 NULL, NULL, NULL);
REGISTER_TUNABLE("override_cachekb", NULL, TUNABLE_INTEGER,
                 &db->override_cacheszkb, READONLY, NULL, NULL, NULL, NULL);
REGISTER_TUNABLE("page_compact_latency_ms", NULL, TUNABLE_INTEGER,
                 &gbl_pg_compact_latency_ms, READONLY, NULL, NULL, NULL, NULL);
REGISTER_TUNABLE("page_compact_target_ff", NULL, TUNABLE_DOUBLE,
                 &gbl_pg_compact_target_ff, NOARG, NULL, NULL,
                 page_compact_target_ff_update, NULL);
REGISTER_TUNABLE("page_compact_thresh_ff", NULL, TUNABLE_DOUBLE,
                 &gbl_pg_compact_thresh, READONLY | NOARG, NULL, NULL,
                 page_compact_thresh_ff_update, NULL);
REGISTER_TUNABLE("page_latches",
                 "If set, in rowlocks mode, will acquire fast latches on pages "
                 "instead of full locks. (Default: off)",
                 TUNABLE_BOOLEAN, &gbl_page_latches, READONLY | NOARG, NULL,
                 NULL, NULL, NULL);
REGISTER_TUNABLE(
    "pageordertablescan",
    "Perform table scans in page order and not row order. (Default: off)",
    TUNABLE_BOOLEAN, &gbl_page_order_table_scan, NOARG, NULL, NULL,
    page_order_table_scan_update, NULL);
/*
REGISTER_TUNABLE("pagesize", NULL, TUNABLE_INTEGER,
                 &placeholder, DEPRECATED_TUNABLE|READONLY, NULL, NULL, NULL,
                 NULL);
*/
REGISTER_TUNABLE("parallel_recovery", NULL, TUNABLE_INTEGER,
                 &gbl_parallel_recovery_threads, READONLY, NULL, NULL, NULL,
                 NULL);
REGISTER_TUNABLE("penaltyincpercent", NULL, TUNABLE_INTEGER,
                 &gbl_penaltyincpercent, READONLY, NULL, NULL, NULL, NULL);
REGISTER_TUNABLE("perfect_ckp", NULL, TUNABLE_INTEGER, &gbl_use_perfect_ckp,
                 READONLY | NOARG, NULL, NULL, NULL, NULL);
REGISTER_TUNABLE("portmux_bind_path", NULL, TUNABLE_STRING,
                 &gbl_portmux_unix_socket, READONLY | READEARLY, NULL, NULL,
                 NULL, NULL);
REGISTER_TUNABLE("portmux_port", NULL, TUNABLE_INTEGER, &portmux_port,
                 READONLY | READEARLY, NULL, NULL, NULL, NULL);
REGISTER_TUNABLE("prefaulthelper_blockops", NULL, TUNABLE_INTEGER,
                 &gbl_prefaulthelper_blockops, READONLY, NULL, NULL, NULL,
                 NULL);
REGISTER_TUNABLE("prefaulthelper_sqlreadahead", NULL, TUNABLE_INTEGER,
                 &gbl_prefaulthelper_sqlreadahead, READONLY, NULL, NULL, NULL,
                 NULL);
REGISTER_TUNABLE("prefaulthelperthreads",
                 "Max number of prefault helper threads. (Default: 0)",
                 TUNABLE_INTEGER, &gbl_prefaulthelperthreads, READONLY, NULL,
                 NULL, NULL, NULL);
REGISTER_TUNABLE("print_syntax_err",
                 "Trace all SQL with syntax errors. (Default: off)",
                 TUNABLE_BOOLEAN, &gbl_print_syntax_err, READONLY | NOARG, NULL,
                 NULL, NULL, NULL);
REGISTER_TUNABLE("prioritize_queries",
                 "Prioritize SQL queries based on loaded rulesets. "
                 "(Default: off)", TUNABLE_BOOLEAN, &gbl_prioritize_queries,
                 EXPERIMENTAL | INTERNAL, NULL, NULL, NULL, NULL);
REGISTER_TUNABLE("debug.force_thdpool_priority",
                 "Force highest thread pool priority to the specified value "
                 "instead of actually reading it from the thread pool queue. "
                 "(Default: 0)", TUNABLE_INTEGER,
                 &gbl_debug_force_thdpool_priority, EXPERIMENTAL | INTERNAL,
                 NULL, NULL, NULL, NULL);
REGISTER_TUNABLE("verbose_prioritize_queries",
                 "Show prioritized SQL queries based on origin and "
                 "fingerprint.  (Default: off)", TUNABLE_BOOLEAN,
                 &gbl_verbose_prioritize_queries, EXPERIMENTAL | INTERNAL,
                 NULL, NULL, NULL, NULL);
REGISTER_TUNABLE("random_lock_release_interval", NULL, TUNABLE_INTEGER,
                 &gbl_sql_random_release_interval, READONLY, NULL, NULL, NULL,
                 NULL);
REGISTER_TUNABLE("rangextlim", NULL, TUNABLE_INTEGER, &gbl_rangextunit,
                 READONLY | NOZERO, NULL, NULL, NULL, NULL);
REGISTER_TUNABLE(
    "rcache", "Keep a lookaside cache of root pages for B-trees. (Default: on)",
    TUNABLE_BOOLEAN, &gbl_rcache, READONLY | NOARG, NULL, NULL, NULL, NULL);
REGISTER_TUNABLE("reallearly",
                 "Acknowledge as soon as a commit record is seen by the "
                 "replicant (before it's applied). This effectively makes "
                 "replication asynchronous, so reads may not see the effects "
                 "of a committed transaction yet. (Default: off)",
                 TUNABLE_BOOLEAN, &gbl_reallyearly, READONLY | NOARG, NULL,
                 NULL, NULL, NULL);
REGISTER_TUNABLE("reject_osql_mismatch", "(Default: on)", TUNABLE_BOOLEAN,
                 &gbl_reject_osql_mismatch, READONLY | NOARG, NULL, NULL, NULL,
                 NULL);
REGISTER_TUNABLE("repchecksum",
                 "Enable to perform additional checksumming of replication "
                 "stream. Note: Log records in replication stream already have "
                 "checksums. (Default: off)",
                 TUNABLE_BOOLEAN, &gbl_repchecksum, READONLY | NOARG, NULL,
                 NULL, NULL, NULL);
REGISTER_TUNABLE("repdebug", "Enables replication debug messages.",
                 TUNABLE_BOOLEAN, &gbl_repdebug, READONLY | NOARG, NULL, NULL,
                 NULL, NULL);
REGISTER_TUNABLE("replicant_latches",
                 "Also acquire latches on replicants. (Default: off)",
                 TUNABLE_BOOLEAN, &gbl_replicant_latches, READONLY | NOARG,
                 NULL, NULL, NULL, NULL);
REGISTER_TUNABLE("replicate_local",
                 "When enabled, record all database events to a comdb2_oplog "
                 "table. This can be used to set clusters/instances that are "
                 "fed data from a database cluster. Alternate ways of doing "
                 "this are being planned, so enabling this option should not "
                 "be needed in the near future. (Default: off)",
                 TUNABLE_BOOLEAN, &gbl_replicate_local, READONLY | NOARG, NULL,
                 NULL, NULL, NULL);
REGISTER_TUNABLE("replicate_local_concurrent", NULL, TUNABLE_BOOLEAN,
                 &gbl_replicate_local_concurrent, READONLY | NOARG, NULL, NULL,
                 NULL, NULL);
REGISTER_TUNABLE("report_deadlock_verbose",
                 "If set, dump the current thread's stack for every deadlock. "
                 "(Default: off)",
                 TUNABLE_BOOLEAN, &gbl_disable_deadlock_trace, NOARG, NULL,
                 NULL, NULL, NULL);
REGISTER_TUNABLE("deadlkon", "Same as 'report_deadlock_verbose'",
                 TUNABLE_BOOLEAN, &gbl_disable_deadlock_trace, NOARG, NULL,
                 NULL, NULL, NULL);
REGISTER_TUNABLE("deadlkoff", "Disables 'report_deadlock_verbose'",
                 TUNABLE_BOOLEAN, &gbl_disable_deadlock_trace,
                 INVERSE_VALUE | NOARG, NULL, NULL, NULL, NULL);
REGISTER_TUNABLE("rep_process_txn_trace",
                 "If set, report processing time on replicant for all "
                 "transactions. (Default: off)",
                 TUNABLE_BOOLEAN, &gbl_rep_process_txn_time, READONLY | NOARG,
                 NULL, NULL, NULL, NULL);
REGISTER_TUNABLE("reqldiffstat", NULL, TUNABLE_INTEGER, &diffstat_thresh,
                 READONLY, NULL, NULL, NULL, NULL);
REGISTER_TUNABLE("reqltruncate", NULL, TUNABLE_INTEGER, &reqltruncate, READONLY,
                 NULL, NULL, NULL, NULL);
REGISTER_TUNABLE("retry", NULL, TUNABLE_INTEGER, &db->retry, READONLY, NULL,
                 NULL, retry_update, NULL);
REGISTER_TUNABLE("round_robin_stripes",
                 "Alternate to which table stripe new records are written. The "
                 "default is to keep stripe affinity by writer. (Default: off)",
                 TUNABLE_BOOLEAN, &gbl_round_robin_stripes, READONLY | NOARG,
                 NULL, NULL, NULL, NULL);
REGISTER_TUNABLE("rr_enable_count_changes", NULL, TUNABLE_BOOLEAN,
                 &gbl_rrenablecountchanges, READONLY | NOARG, NULL, NULL, NULL,
                 NULL);
REGISTER_TUNABLE("sbuftimeout", NULL, TUNABLE_INTEGER, &gbl_sbuftimeout,
                 READONLY, NULL, NULL, NULL, NULL);
REGISTER_TUNABLE("sc_del_unused_files_threshold", NULL, TUNABLE_INTEGER,
                 &gbl_sc_del_unused_files_threshold_ms, READONLY | NOZERO, NULL,
                 NULL, NULL, NULL);
REGISTER_TUNABLE("simulate_rowlock_deadlock", NULL, TUNABLE_INTEGER,
                 &gbl_simulate_rowlock_deadlock_interval, 0, NULL, NULL,
                 simulate_rowlock_deadlock_update, NULL);
REGISTER_TUNABLE("singlemeta", NULL, TUNABLE_INTEGER, &gbl_init_single_meta,
                 READONLY | NOARG, NULL, NULL, NULL, NULL);
REGISTER_TUNABLE("skip_clear_queue_extents", NULL, TUNABLE_BOOLEAN,
                 &skip_clear_queue_extents, READONLY | NOARG, NULL, NULL, NULL,
                 NULL);
REGISTER_TUNABLE("slowfget", NULL, TUNABLE_INTEGER, &__slow_memp_fget_ns,
                 READONLY, NULL, NULL, NULL, NULL);
REGISTER_TUNABLE("slowread", NULL, TUNABLE_INTEGER, &__slow_read_ns, READONLY,
                 NULL, NULL, NULL, NULL);
REGISTER_TUNABLE("slow_rep_process_txn_freq", NULL, TUNABLE_INTEGER,
                 &gbl_slow_rep_process_txn_freq, READONLY, NULL, NULL, NULL,
                 NULL);
REGISTER_TUNABLE("slow_rep_process_txn_maxms", NULL, TUNABLE_INTEGER,
                 &gbl_slow_rep_process_txn_maxms, READONLY, NULL, NULL, NULL,
                 NULL);
REGISTER_TUNABLE("slowwrite", NULL, TUNABLE_INTEGER, &__slow_write_ns, READONLY,
                 NULL, NULL, NULL, NULL);
REGISTER_TUNABLE("sort_nulls_with_header",
                 "Using record headers in key sorting. (Default: on)",
                 TUNABLE_BOOLEAN, &gbl_sort_nulls_correctly, READONLY | NOARG,
                 NULL, NULL, NULL, NULL);
REGISTER_TUNABLE("spfile", NULL, TUNABLE_STRING, &gbl_spfile_name, READONLY,
                 NULL, NULL, file_update, NULL);
REGISTER_TUNABLE("timepartitions", NULL, TUNABLE_STRING,
                 &gbl_timepart_file_name, READONLY, NULL, NULL, file_update,
                 NULL);
REGISTER_TUNABLE("exec_sql_on_new_connect",
                 "SQL command(s) to run for each new connection.",
                 TUNABLE_RAW, &gbl_exec_sql_on_new_connect,
                 EXPERIMENTAL | INTERNAL, NULL, NULL, NULL, NULL);
REGISTER_TUNABLE("sqlflush", "Force flushing the current record "
                             "stream to client every specified "
                             "number of records. (Default: 0)",
                 TUNABLE_INTEGER, &gbl_sqlflush_freq, READONLY, NULL, NULL,
                 NULL, NULL);
REGISTER_TUNABLE("sqlreadahead", NULL, TUNABLE_INTEGER, &gbl_sqlreadahead,
                 READONLY, NULL, NULL, NULL, NULL);
REGISTER_TUNABLE("sqlreadaheadthresh", NULL, TUNABLE_INTEGER,
                 &gbl_sqlreadaheadthresh, READONLY, NULL, NULL, NULL, NULL);
REGISTER_TUNABLE("sqlsortermem", "Maximum amount of memory to be "
                                 "allocated to the sqlite sorter. "
                                 "(Default: 314572800)",
                 TUNABLE_INTEGER, &gbl_sqlite_sorter_mem, READONLY, NULL, NULL,
                 NULL, NULL);
REGISTER_TUNABLE("sqlsortermult", NULL, TUNABLE_INTEGER, &gbl_sqlite_sortermult,
                 READONLY, NULL, NULL, NULL, NULL);
REGISTER_TUNABLE("sql_time_threshold",
                 "Sets the threshold time in ms after which queries are "
                 "reported as running a long time. (Default: 5000 ms)",
                 TUNABLE_INTEGER, &gbl_sql_time_threshold, READONLY, NULL, NULL,
                 NULL, NULL);
REGISTER_TUNABLE("sql_tranlevel_default",
                 "Sets the default SQL transaction level for the database.",
                 TUNABLE_ENUM, &gbl_sql_tranlevel_default, READONLY,
                 sql_tranlevel_default_value, NULL,
                 sql_tranlevel_default_update, NULL);
REGISTER_TUNABLE(
    "sqlwrtimeout",
    "Set timeout for writing to an SQL connection. (Default: 10000ms)",
    TUNABLE_INTEGER, &gbl_sqlwrtimeoutms, READONLY, NULL, NULL, NULL, NULL);
REGISTER_TUNABLE("static_tag_blob_fix", NULL, TUNABLE_BOOLEAN,
                 &gbl_force_notnull_static_tag_blobs, READONLY | NOARG, NULL,
                 NULL, NULL, NULL);
REGISTER_TUNABLE("surprise", NULL, TUNABLE_BOOLEAN, &gbl_surprise,
                 READONLY | NOARG, NULL, NULL, NULL, NULL);
/*
  Note: survive_n_master_swings' value < 0 was previously ignored without
  any error.
*/
REGISTER_TUNABLE("survive_n_master_swings",
                 "Have a node retry applying a transaction against a new "
                 "master this many times before giving up. (Default: 600)",
                 TUNABLE_INTEGER, &gbl_survive_n_master_swings, READONLY, NULL,
                 NULL, NULL, NULL);
REGISTER_TUNABLE("temptable_limit",
                 "Set the maximum number of temporary tables the database can "
                 "create. (Default: 8192)",
                 TUNABLE_INTEGER, &gbl_temptable_pool_capacity, READONLY, NULL,
                 NULL, NULL, NULL);
REGISTER_TUNABLE("test_blob_race", NULL, TUNABLE_INTEGER, &gbl_test_blob_race,
                 READONLY, NULL, NULL, NULL, NULL);
REGISTER_TUNABLE("test_scindex_deadlock",
                 "Test index on expressions schema change deadlock",
                 TUNABLE_BOOLEAN, &gbl_test_scindex_deadlock, READONLY, NULL,
                 NULL, NULL, NULL);
REGISTER_TUNABLE("test_sc_resume_race",
                 "Test race between schemachange resume and blockprocessor",
                 TUNABLE_BOOLEAN, &gbl_test_sc_resume_race, READONLY, NULL,
                 NULL, NULL, NULL);
REGISTER_TUNABLE("throttlesqloverlog",
                 "On a full queue of SQL requests, dump the current thread "
                 "pool this often (in secs). (Default: 5sec)",
                 TUNABLE_INTEGER, &gbl_throttle_sql_overload_dump_sec, READONLY,
                 NULL, NULL, NULL, NULL);
REGISTER_TUNABLE("toblock_net_throttle",
                 "Throttle writes in apply_changes. (Default: off)",
                 TUNABLE_BOOLEAN, &gbl_toblock_net_throttle, READONLY | NOARG,
                 NULL, NULL, NULL, NULL);
REGISTER_TUNABLE("track_berk_locks", NULL, TUNABLE_INTEGER,
                 &gbl_berkdb_track_locks, READONLY | NOARG, NULL, NULL, NULL,
                 NULL);
REGISTER_TUNABLE("udp", NULL, TUNABLE_BOOLEAN, &gbl_udp, READONLY | NOARG, NULL,
                 NULL, NULL, NULL);
REGISTER_TUNABLE("unnatural_types", "Same as 'surprise'", TUNABLE_BOOLEAN,
                 &gbl_surprise, READONLY | NOARG, NULL, NULL, NULL, NULL);
REGISTER_TUNABLE("update_delete_limit", NULL, TUNABLE_BOOLEAN,
                 &gbl_update_delete_limit, READONLY | NOARG, NULL, NULL, NULL,
                 NULL);
REGISTER_TUNABLE("updategenids",
                 "Enable use of update genid scheme. (Default: off)",
                 TUNABLE_BOOLEAN, &gbl_updategenids, READONLY | NOARG, NULL,
                 NULL, NULL, NULL);
REGISTER_TUNABLE("update_shadows_interval",
                 "Set to higher than 0 to update snaphots on every Nth "
                 "operation. (Default: 0, update on for every operation)",
                 TUNABLE_INTEGER, &gbl_update_shadows_interval, 0, NULL, NULL,
                 NULL, NULL);
REGISTER_TUNABLE("upd_null_cstr_return_conv_err", NULL, TUNABLE_INTEGER,
                 &gbl_upd_null_cstr_return_conv_err, READONLY | NOARG, NULL,
                 NULL, NULL, NULL);
REGISTER_TUNABLE("use_appsock_as_sqlthread", NULL, TUNABLE_INTEGER,
                 &gbl_use_appsock_as_sqlthread, READONLY | NOARG, NULL, NULL,
                 NULL, NULL);
REGISTER_TUNABLE("use_live_schema_change", NULL, TUNABLE_INTEGER,
                 &gbl_default_livesc, READONLY | NOARG, NULL, NULL, NULL, NULL);
/*
REGISTER_TUNABLE("use_llmeta", NULL, TUNABLE_INTEGER,
                 &gbl_use_llmeta, READONLY, NULL, NULL, NULL, NULL);
*/
REGISTER_TUNABLE("usenames", NULL, TUNABLE_BOOLEAN, &gbl_nonames,
                 INVERSE_VALUE | READONLY | NOARG | READEARLY, NULL, NULL, NULL,
                 NULL);
REGISTER_TUNABLE("use_node_priority",
                 "Sets node priority for the db. (Default: off)",
                 TUNABLE_BOOLEAN, &gbl_use_node_pri, READONLY | NOARG, NULL,
                 NULL, NULL, NULL);
REGISTER_TUNABLE("use_nondedicated_network", NULL, TUNABLE_BOOLEAN | NOARG,
                 &_non_dedicated_subnet, READONLY, NULL, NULL,
                 net_add_nondedicated_subnet, NULL);
/*
REGISTER_TUNABLE(
    "use_parallel_schema_change",
    "Scan stripes for a table in parallel during schema change. (Default: on)",
    TUNABLE_BOOLEAN, &gbl_default_sc_scanmode, READONLY, NULL, NULL, NULL,
    NULL);
*/

REGISTER_TUNABLE("use_planned_schema_change",
                 "Only change entities that need to change on a schema change. "
                 "Disable to always rebuild all data files and indices for the "
                 "changing table. (Default: 1)",
                 TUNABLE_INTEGER, &gbl_default_plannedsc, READONLY | NOARG,
                 NULL, NULL, NULL, NULL);
REGISTER_TUNABLE("watchthreshold", NULL, TUNABLE_INTEGER,
                 &gbl_watchdog_watch_threshold, READONLY, NULL, NULL, NULL,
                 NULL);
REGISTER_TUNABLE("ctrace_nlogs",
                 "When rolling trace files, keep this many. The older files "
                 "will have incrementing number suffixes (.1, .2, etc.). "
                 "(Default: 7)",
                 TUNABLE_INTEGER, &nlogs, READONLY | NOZERO, NULL, NULL, NULL,
                 NULL);
REGISTER_TUNABLE("ctrace_rollat",
                 "Roll database debug trace file "
                 "($COMDB2_ROOT/var/log/cdb2/$dbname.trc.c) at specified size. "
                 "Set to 0 (default) to never roll.",
                 TUNABLE_INTEGER, &rollat, READONLY | NOZERO, NULL, NULL,
                 ctrace_set_rollat, NULL);
REGISTER_TUNABLE(
    "debugthreads",
    "If set to 'on' enables trace on thread events. (Default: off)",
    TUNABLE_BOOLEAN, &thread_debug, READONLY, NULL, NULL, NULL, NULL);
REGISTER_TUNABLE(
    "dumpthreadonexit",
    "If set to 'on' dump resources held by a thread on exit. (Default: off)",
    TUNABLE_BOOLEAN, &dump_resources_on_thread_exit, READONLY, NULL, NULL, NULL,
    NULL);
REGISTER_TUNABLE("stack_disable", NULL, TUNABLE_BOOLEAN, &gbl_walkback_enabled,
                 INVERSE_VALUE | NOARG, NULL, NULL, NULL, NULL);
REGISTER_TUNABLE("stack_enable", NULL, TUNABLE_BOOLEAN, &gbl_walkback_enabled,
                 NOARG, NULL, NULL, NULL, NULL);
REGISTER_TUNABLE("stack_warn_threshold", NULL, TUNABLE_INTEGER, &gbl_warnthresh,
                 READONLY | NOZERO, NULL, NULL, NULL, NULL);
REGISTER_TUNABLE("ack_trace",
                 "Every second, produce trace for ack messages. (Default: off)",
                 TUNABLE_BOOLEAN, &gbl_ack_trace, READONLY | NOARG, NULL, NULL,
                 NULL, NULL);
REGISTER_TUNABLE("no_ack_trace", "Disables 'ack_trace'", TUNABLE_BOOLEAN,
                 &gbl_ack_trace, INVERSE_VALUE | READONLY | NOARG, NULL, NULL,
                 NULL, NULL);
REGISTER_TUNABLE("bdblock_debug", NULL, TUNABLE_BOOLEAN, &gbl_bdblock_debug,
                 READONLY | NOARG, NULL, NULL, NULL, NULL);
REGISTER_TUNABLE("debug.autoanalyze", "debug autoanalyze operations",
                 TUNABLE_BOOLEAN, &gbl_debug_aa, NOARG, NULL, NULL, NULL, NULL);
REGISTER_TUNABLE("debug.thdpool_queue_only",
                 "Force SQL query work items to be queued by the thread pool "
                 "even when a thread may be available.  (Default: 0)",
                 TUNABLE_BOOLEAN, &gbl_thdpool_queue_only,
                 EXPERIMENTAL | INTERNAL, NULL, NULL, NULL, NULL);
REGISTER_TUNABLE("debug.random_sql_work_delayed",
                 "Force a random SQL query to be delayed 1/this many times.  "
                 "(Default: 0)", TUNABLE_INTEGER, &gbl_random_sql_work_delayed,
                 EXPERIMENTAL | INTERNAL, NULL, NULL, NULL, NULL);
REGISTER_TUNABLE("debug.random_sql_work_rejected",
                 "Force a random SQL query to be rejected 1/this many times.  "
                 "(Default: 0)", TUNABLE_INTEGER, &gbl_random_sql_work_rejected,
                 EXPERIMENTAL | INTERNAL, NULL, NULL, NULL, NULL);
REGISTER_TUNABLE("debug.osql_random_restart", "randomly restart osql operations",
                 TUNABLE_BOOLEAN, &gbl_osql_random_restart, NOARG, NULL, NULL, NULL, NULL);
REGISTER_TUNABLE("debug.toblock_random_deadlock_trans",
                 "return deadlock for a fraction of txns", TUNABLE_BOOLEAN,
                 &gbl_toblock_random_deadlock_trans, NOARG, NULL, NULL, NULL,
                 NULL);
REGISTER_TUNABLE("debug.tmptbl_corrupt_mem",
                 "Deliberately corrupt memory before freeing", TUNABLE_BOOLEAN,
                 &gbl_debug_tmptbl_corrupt_mem, INTERNAL, NULL, NULL, NULL,
                 NULL);
REGISTER_TUNABLE("debug.omit_dta_write",
                 "Deliberately corrupt insertion randomly to debug db_verify", TUNABLE_BOOLEAN,
                 &gbl_debug_omit_dta_write, INTERNAL, NULL, NULL, NULL,
                 NULL);
REGISTER_TUNABLE("debug.omit_idx_write",
                 "Deliberately corrupt insertion randomly to debug db_verify", TUNABLE_BOOLEAN,
                 &gbl_debug_omit_idx_write, INTERNAL, NULL, NULL, NULL,
                 NULL);
REGISTER_TUNABLE("debug.omit_blob_write",
                 "Deliberately corrupt insertion randomly to debug db_verify", TUNABLE_BOOLEAN,
                 &gbl_debug_omit_blob_write, INTERNAL, NULL, NULL, NULL,
                 NULL);
REGISTER_TUNABLE(
    "debug.skip_constraintscheck_on_insert",
    "Deliberately allow insertion without constraint check to debug db_verify",
    TUNABLE_BOOLEAN, &gbl_debug_skip_constraintscheck_on_insert, INTERNAL, NULL,
    NULL, NULL, NULL);
REGISTER_TUNABLE("bdboslog", NULL, TUNABLE_INTEGER, &gbl_namemangle_loglevel,
                 READONLY, NULL, NULL, NULL, NULL);
REGISTER_TUNABLE("deadlock_rep_retry_max", NULL, TUNABLE_INTEGER,
                 &max_replication_trans_retries, READONLY | NOZERO, NULL, NULL,
                 NULL, NULL);
REGISTER_TUNABLE("logmsg", NULL, TUNABLE_COMPOSITE, NULL, INTERNAL | READEARLY,
                 NULL, NULL, NULL, NULL);
REGISTER_TUNABLE("logmsg.level",
                 "All messages below this level will not be logged.",
                 TUNABLE_ENUM, NULL, READEARLY, logmsg_level_value, NULL,
                 logmsg_level_update, NULL);
REGISTER_TUNABLE("logmsg.syslog", "Log messages to syslog.", TUNABLE_BOOLEAN,
                 NULL, NOARG | READEARLY, logmsg_syslog_value, NULL,
                 logmsg_syslog_update, NULL);
REGISTER_TUNABLE("logmsg.timestamp", "Stamp all messages with timestamp.",
                 TUNABLE_BOOLEAN, NULL, NOARG | READEARLY,
                 logmsg_timestamp_value, NULL, logmsg_timestamp_update, NULL);
REGISTER_TUNABLE("logmsg.notimestamp", "Disables 'syslog.timestamp'.",
                 TUNABLE_BOOLEAN, NULL, INVERSE_VALUE | NOARG | READEARLY,
                 logmsg_timestamp_value, NULL, logmsg_timestamp_update, NULL);
REGISTER_TUNABLE("block_set_commit_genid_trace",
                 "Print trace when blocking set commit_genid. (Default: off)",
                 TUNABLE_BOOLEAN, &gbl_block_set_commit_genid_trace, INTERNAL,
                 NULL, NULL, NULL, NULL);
REGISTER_TUNABLE("abort_on_unset_ha_flag",
                 "Abort in snap_uid_retry if ha is unset. (Default: off)",
                 TUNABLE_BOOLEAN, &gbl_abort_on_unset_ha_flag, INTERNAL, NULL,
                 NULL, NULL, NULL);
REGISTER_TUNABLE("write_dummy_trace",
                 "Print trace when doing a dummy write. (Default: off)",
                 TUNABLE_BOOLEAN, &gbl_write_dummy_trace, INTERNAL, NULL, NULL,
                 NULL, NULL);
REGISTER_TUNABLE("seed_genid", "Set genid-seed in hex for genid48 test.",
                 TUNABLE_STRING, NULL, EXPERIMENTAL | INTERNAL,
                 next_genid_value, NULL, genid_seed_update, NULL);
REGISTER_TUNABLE("abort_on_bad_upgrade",
                 "Abort in upgrade current-generation exceeds ctrl-gen.",
                 TUNABLE_BOOLEAN, &gbl_abort_on_incorrect_upgrade,
                 EXPERIMENTAL | INTERNAL, NULL, NULL, NULL, NULL);
REGISTER_TUNABLE("poll_in_pgfree_recover", "Poll pgfree recovery handler.",
                 TUNABLE_BOOLEAN, &gbl_poll_in_pg_free_recover,
                 EXPERIMENTAL | INTERNAL, NULL, NULL, NULL, NULL);
REGISTER_TUNABLE("rep_badgen_trace", "Trace on rep mismatched generations.",
                 TUNABLE_BOOLEAN, &gbl_rep_badgen_trace,
                 EXPERIMENTAL | INTERNAL, NULL, NULL, NULL, NULL);
REGISTER_TUNABLE("dump_zero_coherency_ts", "Enable zero-coherency-ts trace.",
                 TUNABLE_BOOLEAN, &gbl_dump_zero_coherency_timestamp,
                 EXPERIMENTAL | INTERNAL, NULL, NULL, NULL, NULL);
REGISTER_TUNABLE("allow_incoherent_sql", "Enable sql against incoherent nodes.",
                 TUNABLE_BOOLEAN, &gbl_allow_incoherent_sql,
                 EXPERIMENTAL | INTERNAL, NULL, NULL, NULL, NULL);
REGISTER_TUNABLE("rep_process_msg_print_rc", "Print rc from rep_process_msg.",
                 TUNABLE_BOOLEAN, &gbl_rep_process_msg_print_rc,
                 EXPERIMENTAL | INTERNAL, NULL, NULL, NULL, NULL);
REGISTER_TUNABLE("verbose_master_req",
                 "Print trace showing master-req protocol.", TUNABLE_BOOLEAN,
                 &gbl_verbose_master_req, EXPERIMENTAL | INTERNAL, NULL, NULL,
                 NULL, NULL);
REGISTER_TUNABLE("verbose_send_cohlease",
                 "Print trace from lease-issue thread.", TUNABLE_BOOLEAN,
                 &gbl_verbose_send_coherency_lease, EXPERIMENTAL | INTERNAL,
                 NULL, NULL, NULL, NULL);
REGISTER_TUNABLE("reset_on_unelectable_cluster", "Reset master if unelectable.",
                 TUNABLE_BOOLEAN, &gbl_reset_on_unelectable_cluster,
                 EXPERIMENTAL | INTERNAL, NULL, NULL, NULL, NULL);
REGISTER_TUNABLE("decoupled_logputs",
                 "Perform logputs out-of-band. (Default: on)", TUNABLE_BOOLEAN,
                 &gbl_decoupled_logputs, EXPERIMENTAL | INTERNAL, NULL, NULL,
                 NULL, NULL);
REGISTER_TUNABLE("apply_pollms",
                 "Apply-thread poll time before checking queue. "
                 "(Default: 100ms)",
                 TUNABLE_INTEGER, &gbl_apply_thread_pollms,
                 EXPERIMENTAL | INTERNAL, NULL, NULL, NULL, NULL);
REGISTER_TUNABLE("rep_verify_always_grab_writelock",
                 "Force every rep_verify to grab writelock.", TUNABLE_BOOLEAN,
                 &gbl_rep_verify_always_grab_writelock, EXPERIMENTAL | INTERNAL,
                 NULL, NULL, NULL, NULL);
REGISTER_TUNABLE("rep_verify_will_recover_trace",
                 "Trace rep_verify_will_recover.", TUNABLE_BOOLEAN,
                 &gbl_rep_verify_will_recover_trace, EXPERIMENTAL | INTERNAL,
                 NULL, NULL, NULL, NULL);
REGISTER_TUNABLE("max_wr_rows_per_txn",
                 "Set the max written rows per transaction.", TUNABLE_INTEGER,
                 &gbl_max_wr_rows_per_txn, 0, NULL, NULL, NULL, NULL);
REGISTER_TUNABLE("print_deadlock_cycles",
                 "Print all deadlock cycles. (Default: off)", TUNABLE_BOOLEAN,
                 &gbl_print_deadlock_cycles, NOARG, NULL, NULL, NULL, NULL);
REGISTER_TUNABLE("always_send_cnonce",
                 "Always send cnonce to master. (Default: on)", TUNABLE_BOOLEAN,
                 &gbl_always_send_cnonce, NOARG, NULL, NULL, NULL, NULL);
REGISTER_TUNABLE("force_serial_on_writelock", "Disable parallel rep on "
                                              "upgrade.  (Default: on)",
                 TUNABLE_BOOLEAN, &gbl_force_serial_on_writelock,
                 EXPERIMENTAL | INTERNAL, NULL, NULL, NULL, NULL);
REGISTER_TUNABLE("processor_thd_poll", "Poll before dispatching worker thds. "
                                       "(Default: 0ms)",
                 TUNABLE_INTEGER, &gbl_processor_thd_poll,
                 EXPERIMENTAL | INTERNAL, NULL, NULL, NULL, NULL);
REGISTER_TUNABLE("time_rep_apply", "Display rep-apply times periodically. "
                                   "(Default: off)",
                 TUNABLE_BOOLEAN, &gbl_time_rep_apply, EXPERIMENTAL | INTERNAL,
                 NULL, NULL, NULL, NULL);
REGISTER_TUNABLE("logput_window",
                 "Drop log-broadcasts for incoherent nodes "
                 "more than this many bytes behind.  (Default: 0)",
                 TUNABLE_INTEGER, &gbl_incoherent_logput_window,
                 EXPERIMENTAL | INTERNAL, NULL, NULL, NULL, NULL);
REGISTER_TUNABLE("dump_full_netqueue", "Dump net-queue on full rcode. "
                                       "(Default: off)",
                 TUNABLE_BOOLEAN, &gbl_dump_full_net_queue,
                 EXPERIMENTAL | INTERNAL, NULL, NULL, NULL, NULL);
REGISTER_TUNABLE(
    "max_clientstats",
    "Max number of client stats stored in comdb2_clientstats. (Default: 10000)",
    TUNABLE_INTEGER, &gbl_max_clientstats_cache, DYNAMIC, NULL, NULL, NULL,
    NULL);
REGISTER_TUNABLE("max_logput_queue",
                 "Maximum queued log-records.  (Default: 100000)",
                 TUNABLE_INTEGER, &gbl_max_logput_queue,
                 EXPERIMENTAL | INTERNAL, NULL, NULL, NULL, NULL);
REGISTER_TUNABLE("master_req_waitms",
                 "Request master once per this interval.  (Default: 200ms)",
                 TUNABLE_INTEGER, &gbl_master_req_waitms,
                 EXPERIMENTAL | INTERNAL, NULL, NULL, NULL, NULL);
REGISTER_TUNABLE("req_all_threshold",
                 "Use req_all if a replicant is behind by "
                 "this amount or more.  (Default: 10000000)",
                 TUNABLE_INTEGER, &gbl_req_all_threshold,
                 EXPERIMENTAL | INTERNAL, NULL, NULL, NULL, NULL);

REGISTER_TUNABLE("req_all_time_threshold",
                 "Use req_all if a replicant hasn't updated its "
                 "lsn in more than this many ms.  (Default: 0)",
                 TUNABLE_INTEGER, &gbl_req_all_time_threshold,
                 EXPERIMENTAL | INTERNAL, NULL, NULL, NULL, NULL);

REGISTER_TUNABLE("fill_throttle",
                 "Throttle fill-reqs to once per fill-throttle ms.  "
                 "(Default: 500ms)",
                 TUNABLE_INTEGER, &gbl_fills_waitms, EXPERIMENTAL | INTERNAL,
                 NULL, NULL, NULL, NULL);
REGISTER_TUNABLE("verbose_fills", "Print fill trace.  (Default: off)",
                 TUNABLE_BOOLEAN, &gbl_verbose_fills, EXPERIMENTAL | INTERNAL,
                 NULL, NULL, NULL, NULL);
REGISTER_TUNABLE("verbose_repdups",
                 "Print trace on duplicate replication.  (Default: off)",
                 TUNABLE_BOOLEAN, &gbl_verbose_repdups, EXPERIMENTAL | INTERNAL,
                 NULL, NULL, NULL, NULL);
REGISTER_TUNABLE("warn_queue_latency",
                 "Trace for log queues processed that are older than this.  "
                 "(Default: 500ms)",
                 TUNABLE_INTEGER, &gbl_warn_queue_latency_threshold,
                 EXPERIMENTAL | INTERNAL, NULL, NULL, NULL, NULL);
REGISTER_TUNABLE("print_net_queue_size",
                 "Trace for net queue size.  (Default: off)", TUNABLE_BOOLEAN,
                 &gbl_print_net_queue_size, EXPERIMENTAL | INTERNAL, NULL, NULL,
                 NULL, NULL);
REGISTER_TUNABLE("verbose_repmore_trace",
                 "Verbose trace for rep-more requests.  (Default: off)",
                 TUNABLE_BOOLEAN, &gbl_trace_repmore_reqs,
                 EXPERIMENTAL | INTERNAL, NULL, NULL, NULL, NULL);
REGISTER_TUNABLE("throttle_logput_trace",
                 "Print trace when stopping logputs "
                 "to incoherent nodes.  (Default: off)",
                 TUNABLE_BOOLEAN, &gbl_throttle_logput_trace,
                 EXPERIMENTAL | INTERNAL, NULL, NULL, NULL, NULL);
REGISTER_TUNABLE("catchup_window_trace",
                 "Print master catchup window trace.  (Default: off)",
                 TUNABLE_BOOLEAN, &gbl_catchup_window_trace,
                 EXPERIMENTAL | INTERNAL, NULL, NULL, NULL, NULL);
REGISTER_TUNABLE("early_ack_trace",
                 "Print trace when sending an early ack.  (Default: off)",
                 TUNABLE_BOOLEAN, &gbl_early_ack_trace, EXPERIMENTAL | INTERNAL,
                 NULL, NULL, NULL, NULL);
REGISTER_TUNABLE("commit_delay_trace", "Verbose commit-delays.  (Default: off)",
                 TUNABLE_BOOLEAN, &gbl_commit_delay_trace,
                 EXPERIMENTAL | INTERNAL, NULL, NULL, NULL, NULL);
REGISTER_TUNABLE("set_coherent_state_trace",
                 "Verbose coherency trace.  (Default: off)", TUNABLE_BOOLEAN,
                 &gbl_set_coherent_state_trace, EXPERIMENTAL | INTERNAL, NULL,
                 NULL, NULL, NULL);
REGISTER_TUNABLE("finish_fill_threshold",
                 "Fill to end if end is less than this.  (Default: 60000000)",
                 TUNABLE_INTEGER, &gbl_finish_fill_threshold,
                 EXPERIMENTAL | INTERNAL, NULL, NULL, NULL, NULL);
REGISTER_TUNABLE("req_delay_count_threshold",
                 "Request commit-delay if falling "
                 "behind this many times.  (Default: 5)",
                 TUNABLE_INTEGER, &gbl_req_delay_count_threshold,
                 EXPERIMENTAL | INTERNAL, NULL, NULL, NULL, NULL);
REGISTER_TUNABLE("max_apply_dequeue",
                 "Limit apply-processing to this many per "
                 "loop.  this many times.  (Default: 100000)",
                 TUNABLE_INTEGER, &gbl_max_apply_dequeue,
                 EXPERIMENTAL | INTERNAL, NULL, NULL, NULL, NULL);
REGISTER_TUNABLE("last_locked_seqnum",
                 "Broadcast last-locked variable as seqnum.  (Default: on)",
                 TUNABLE_BOOLEAN, &gbl_last_locked_seqnum,
                 EXPERIMENTAL | INTERNAL, NULL, NULL, NULL, NULL);
REGISTER_TUNABLE("rep_getlock_latency",
                 "Sleep on replicant before getting locks.  (Default: 0)",
                 TUNABLE_INTEGER, &gbl_getlock_latencyms,
                 EXPERIMENTAL | INTERNAL, NULL, NULL, NULL, NULL);
REGISTER_TUNABLE("net_writer_poll_ms",
                 "Poll time for net writer thread.  (Default: 1000)",
                 TUNABLE_INTEGER, &gbl_net_writer_thread_poll_ms,
                 EXPERIMENTAL | INTERNAL, NULL, NULL, NULL, NULL);
REGISTER_TUNABLE("inmem_repdb_maxlog",
                 "Maximum records for in-memory replist.  "
                 "(Default: 10000)",
                 TUNABLE_INTEGER, &gbl_inmem_repdb_maxlog,
                 EXPERIMENTAL | INTERNAL, NULL, NULL, NULL, NULL);
REGISTER_TUNABLE("durable_set_trace",
                 "Trace setting durable lsn.  (Default: off)", TUNABLE_BOOLEAN,
                 &gbl_durable_set_trace, EXPERIMENTAL | INTERNAL, NULL, NULL,
                 NULL, NULL);
REGISTER_TUNABLE("set_seqnum_trace",
                 "Trace setting setting seqnum.  (Default: off)",
                 TUNABLE_BOOLEAN, &gbl_set_seqnum_trace,
                 EXPERIMENTAL | INTERNAL, NULL, NULL, NULL, NULL);
REGISTER_TUNABLE("elect_priority_bias",
                 "Bias this node's election priority by this amount.  "
                 "(Default: 0)",
                 TUNABLE_INTEGER, &gbl_elect_priority_bias, 0, NULL, NULL, NULL,
                 NULL);
REGISTER_TUNABLE("apply_queue_memory",
                 "Current memory usage of apply-queue.  (Default: 0)",
                 TUNABLE_INTEGER, &gbl_apply_queue_memory, READONLY, NULL, NULL,
                 NULL, NULL);
REGISTER_TUNABLE("inmem_repdb_memory",
                 "Current memory usage of in-memory repdb.  (Default: 0)",
                 TUNABLE_INTEGER, &gbl_inmem_repdb_memory, READONLY, NULL, NULL,
                 NULL, NULL);
REGISTER_TUNABLE("queuedb_genid_filename",
                 "Use genid in queuedb filenames.  (Default: on)",
                 TUNABLE_BOOLEAN, &gbl_queuedb_genid_filename, READONLY, NULL,
                 NULL, NULL, NULL);
REGISTER_TUNABLE("random_election_timeout",
                 "Use a random timeout in election.  (Default: on)",
                 TUNABLE_BOOLEAN, &gbl_rand_elect_timeout,
                 EXPERIMENTAL | INTERNAL, NULL, NULL, NULL, NULL);
REGISTER_TUNABLE("random_elect_min_ms",
                 "Minimum election timeout.  (Default: 1000)", TUNABLE_INTEGER,
                 &gbl_rand_elect_min_ms, EXPERIMENTAL | INTERNAL, NULL, NULL,
                 NULL, NULL);
REGISTER_TUNABLE("random_elect_max_ms",
                 "Maximum election timeout.  (Default: 7000)", TUNABLE_INTEGER,
                 &gbl_rand_elect_max_ms, EXPERIMENTAL | INTERNAL, NULL, NULL,
                 NULL, NULL);
REGISTER_TUNABLE("legacy_defaults", "Configure server with legacy defaults",
                 TUNABLE_BOOLEAN, NULL, NOARG | INTERNAL | READONLY | READEARLY,
                 NULL, NULL, pre_read_legacy_defaults, NULL);
REGISTER_TUNABLE("abort_on_reconstruct_failure",
                 "Abort database if snapshot fails to reconstruct a record.  "
                 "(Default: off)",
                 TUNABLE_BOOLEAN, &gbl_abort_on_reconstruct_failure,
                 EXPERIMENTAL | INTERNAL, NULL, NULL, NULL, NULL);

REGISTER_TUNABLE("netconndumptime",
                 "Dump connection statistics to ctrace this often.",
                 TUNABLE_INTEGER, NULL, 0, netconndumptime_value, NULL, 
                 netconndumptime_update, NULL);

REGISTER_TUNABLE("timeseries_metrics_maxpoints",
                 "Maximum data points to keep in memory for various metrics",
                 TUNABLE_INTEGER, &gbl_metric_maxpoints, 0, NULL, NULL, NULL, NULL);

REGISTER_TUNABLE("timeseries_metrics_maxage",
                 "Time to keep metrics in memory (seconds)",
                 TUNABLE_INTEGER, &gbl_metric_maxage, 0, NULL, NULL, NULL, NULL);

REGISTER_TUNABLE("timeseries_metrics",
                 "Keep time series data for some metrics",
                 TUNABLE_BOOLEAN, &gbl_timeseries_metrics, 0, NULL, NULL, NULL, NULL);

REGISTER_TUNABLE("handle_buf_latency_ms",
                 "Add up to this much artificial latency to handle-buf.  "
                 "(Default: 0)",
                 TUNABLE_INTEGER, &gbl_handle_buf_add_latency_ms,
                 EXPERIMENTAL | INTERNAL, NULL, NULL, NULL, NULL);

REGISTER_TUNABLE("queuedb_timeout_sec",
                 "Unassign Lua consumer/trigger if no heartbeat received for this time",
                 TUNABLE_INTEGER, &gbl_queuedb_timeout_sec, 0, NULL, NULL, NULL, NULL);

REGISTER_TUNABLE("osql_send_startgen",
                 "Send start-generation in osql stream. (Default: on)",
                 TUNABLE_BOOLEAN, &gbl_osql_send_startgen,
                 EXPERIMENTAL | INTERNAL, NULL, NULL, NULL, NULL);

REGISTER_TUNABLE("client_heartbeat_ms",
                 "Number of milliseconds between client api heartbeats.  "
                 "(Default: 100)",
                 TUNABLE_INTEGER, &gbl_client_heartbeat_ms,
                 EXPERIMENTAL | INTERNAL, NULL, NULL, NULL, NULL);

REGISTER_TUNABLE("rep_release_wait_ms",
                 "Release sql-locks if rep-thd is blocked for this many ms."
                 "  (Default: 60000)",
                 TUNABLE_INTEGER, &gbl_rep_wait_release_ms,
                 EXPERIMENTAL | INTERNAL, NULL, NULL, NULL, NULL);

REGISTER_TUNABLE("rep_wait_core_ms",
                 "Abort if rep-thread waits longer than this threshold for "
                 "locks.  (Default: 0)",
                 TUNABLE_INTEGER, &gbl_rep_wait_core_ms,
                 EXPERIMENTAL | INTERNAL, NULL, NULL, NULL, NULL);

REGISTER_TUNABLE("random_get_curtran_failures",
                 "Force a random get-curtran failure 1/this many times.  "
                 "(Default: 0)",
                 TUNABLE_INTEGER, &gbl_random_get_curtran_failures,
                 EXPERIMENTAL | INTERNAL, NULL, NULL, NULL, NULL);

REGISTER_TUNABLE("random_thdpool_work_timeout",
                 "Force a random thread pool work item timeout 1/this many "
                 "times.  (Default: 0)",
                 TUNABLE_INTEGER, &gbl_random_thdpool_work_timeout,
                 EXPERIMENTAL | INTERNAL, NULL, NULL, NULL, NULL);

REGISTER_TUNABLE("dohsql_disable",
                 "Disable running queries in distributed mode", TUNABLE_BOOLEAN,
                 &gbl_dohsql_disable, 0, NULL, NULL, NULL, NULL);

REGISTER_TUNABLE("dohsql_verbose",
                 "Run distributed queries in verbose/debug mode",
                 TUNABLE_BOOLEAN, &gbl_dohsql_verbose, 0, NULL, NULL, NULL,
                 NULL);

REGISTER_TUNABLE("dohast_disable",
                 "Disable generating AST for queries. This disables "
                 "distributed mode as well.",
                 TUNABLE_BOOLEAN, &gbl_dohast_disable, 0, NULL, NULL, NULL,
                 NULL);

REGISTER_TUNABLE("dohast_verbose",
                 "Print debug information when creating AST for statements",
                 TUNABLE_BOOLEAN, &gbl_dohast_verbose, 0, NULL, NULL, NULL,
                 NULL);

REGISTER_TUNABLE("dohsql_max_queued_kb_highwm",
                 "Maximum shard queue size, in KB; shard sqlite will pause "
                 "once queued bytes limit is reached.",
                 TUNABLE_INTEGER, &gbl_dohsql_max_queued_kb_highwm, 0, NULL,
                 NULL, NULL, NULL);

REGISTER_TUNABLE(
    "dohsql_full_queue_poll_msec",
    "Poll milliseconds while waiting for coordinator to consume from queue.",
    TUNABLE_INTEGER, &gbl_dohsql_full_queue_poll_msec, 0, NULL, NULL, NULL,
    NULL);

REGISTER_TUNABLE("random_fail_client_write_lock",
                 "Force a random client write-lock failure 1/this many times.  "
                 "(Default: 0)",
                 TUNABLE_INTEGER, &gbl_fail_client_write_lock,
                 EXPERIMENTAL | INTERNAL, NULL, NULL, NULL, NULL);

REGISTER_TUNABLE("reorder_socksql_no_deadlock",
                 "Reorder sock sql to have no deadlocks ", TUNABLE_BOOLEAN,
                 &gbl_reorder_socksql_no_deadlock, EXPERIMENTAL | INTERNAL,
                 NULL, NULL, NULL, NULL);

REGISTER_TUNABLE("reorder_idx_writes", "reorder_idx_writes (Default on)",
                 TUNABLE_BOOLEAN, &gbl_reorder_idx_writes, DYNAMIC, NULL, NULL,
                 NULL, NULL);

REGISTER_TUNABLE("osql_check_replicant_numops",
                 "Check replicant nops sent in osql stream. (Default: on)",
                 TUNABLE_BOOLEAN, &gbl_osql_check_replicant_numops,
                 EXPERIMENTAL | INTERNAL, NULL, NULL, NULL, NULL);

REGISTER_TUNABLE("osql_snap_info_hashcheck",
                 "Enable snapinfo to be stored and checked in a hash in "
                 "toblock on master. (Default: on)",
                 TUNABLE_BOOLEAN, &gbl_osql_snap_info_hashcheck,
                 EXPERIMENTAL | INTERNAL, NULL, NULL, NULL, NULL);

REGISTER_TUNABLE("disable_tpsc_tblvers",
                 "Disable table version checks for time partition schema "
                 "changes",
                 TUNABLE_BOOLEAN, &gbl_disable_tpsc_tblvers, NOARG, NULL, NULL,
                 NULL, NULL);

REGISTER_TUNABLE("abort_irregular_set_durable_lsn",
                 "Abort incorrect calls to set_durable_lsn. (Default: off)",
                 TUNABLE_BOOLEAN, &gbl_abort_irregular_set_durable_lsn,
                 EXPERIMENTAL | INTERNAL, NULL, NULL, NULL, NULL);

REGISTER_TUNABLE("instrument_dblist",
                 "Extended dblist-trace in berkley.  (Default: off)",
                 TUNABLE_BOOLEAN, &gbl_instrument_dblist,
                 READONLY | EXPERIMENTAL | INTERNAL, NULL, NULL, NULL, NULL);

REGISTER_TUNABLE("match_on_ckp",
                 "Allow rep_verify_match on ckp records.  (Default: on)",
                 TUNABLE_BOOLEAN, &gbl_match_on_ckp, EXPERIMENTAL | INTERNAL,
                 NULL, NULL, NULL, NULL);

REGISTER_TUNABLE("verbose_physrep",
                 "Print extended physrep trace.  (Default: off)",
                 TUNABLE_BOOLEAN, &gbl_verbose_physrep, EXPERIMENTAL | INTERNAL,
                 NULL, NULL, NULL, NULL);

REGISTER_TUNABLE("physrep_reconnect_penalty",
                 "Physrep wait seconds before retry to the same node.  "
                 "(Default: 5)",
                 TUNABLE_INTEGER, &gbl_physrep_reconnect_penalty, 0, NULL, NULL,
                 NULL, NULL);

REGISTER_TUNABLE("verbose_physrep",
                 "Print extended physrep trace.  (Default: off)",
                 TUNABLE_BOOLEAN, &gbl_verbose_physrep, EXPERIMENTAL | INTERNAL,
                 NULL, NULL, NULL, NULL);

REGISTER_TUNABLE("physrep_register_interval",
                 "Interval for physical replicant re-registration.  "
                 "(Default: 3600)",
                 TUNABLE_INTEGER, &gbl_physrep_register_interval, 0, NULL, NULL,
                 NULL, NULL);

REGISTER_TUNABLE("blocking_physrep",
                 "Physical replicant blocks on select.  "
                 "(Default: false)",
                 TUNABLE_BOOLEAN, &gbl_blocking_physrep, 0, NULL, NULL, NULL,
                 NULL);

REGISTER_TUNABLE("logdelete_lock_trace",
                 "Print trace getting and releasing the logdelete lock.  "
                 "(Default: off)",
                 TUNABLE_BOOLEAN, &gbl_logdelete_lock_trace,
                 EXPERIMENTAL | INTERNAL, NULL, NULL, NULL, NULL);

REGISTER_TUNABLE("flush_log_at_checkpoint",
                 "Replicants flush the log at checkpoint records.  "
                 "(Default: on)",
                 TUNABLE_BOOLEAN, &gbl_flush_log_at_checkpoint,
                 EXPERIMENTAL | INTERNAL, NULL, NULL, NULL, NULL);

REGISTER_TUNABLE("verbose_set_sc_in_progress",
                 "Prints a line of trace when sc_in_progress is set.  "
                 "(Default: off)",
                 TUNABLE_BOOLEAN, &gbl_verbose_set_sc_in_progress,
                 EXPERIMENTAL | INTERNAL, NULL, NULL, NULL, NULL);

REGISTER_TUNABLE("send_failed_dispatch_message",
                 "Send explicit failed-dispatch message to the api.  "
                 "(Default: off)",
                 TUNABLE_BOOLEAN, &gbl_send_failed_dispatch_message,
                 EXPERIMENTAL | INTERNAL, NULL, NULL, NULL, NULL);

REGISTER_TUNABLE("legacy_schema", "Only allow legacy compatible csc2 schema",
                 TUNABLE_BOOLEAN, &gbl_legacy_schema,
                 EXPERIMENTAL | INTERNAL | READEARLY, NULL, NULL, NULL, NULL);

REGISTER_TUNABLE("force_incoherent",
                 "Force this node to be incoherent.  (Default: off)",
                 TUNABLE_BOOLEAN, &gbl_force_incoherent,
                 EXPERIMENTAL | INTERNAL, NULL, NULL, NULL, NULL);

REGISTER_TUNABLE("ignore_coherency",
                 "Force this node to be coherent.  (Default: off)",
                 TUNABLE_BOOLEAN, &gbl_ignore_coherency,
                 EXPERIMENTAL | INTERNAL, NULL, NULL, NULL, NULL);

REGISTER_TUNABLE("forbid_incoherent_writes",
                 "Prevent writes against a node which was incoherent at "
                 "transaction start.  (Default: off)",
                 TUNABLE_BOOLEAN, &gbl_forbid_incoherent_writes,
                 EXPERIMENTAL | INTERNAL, NULL, NULL, NULL, NULL);

REGISTER_TUNABLE("skip_catchup_logic",
                 "Skip initial catchup logic.  (Default: off)", TUNABLE_BOOLEAN,
                 &gbl_skip_catchup_logic, EXPERIMENTAL | INTERNAL, NULL, NULL,
                 NULL, NULL);

REGISTER_TUNABLE("abort_on_missing_osql_session",
                 "Abort if we can't find an osql session in the repository.  "
                 "(Default: off)",
                 TUNABLE_BOOLEAN, &gbl_abort_on_missing_osql_session,
                 EXPERIMENTAL | INTERNAL, NULL, NULL, NULL, NULL);

REGISTER_TUNABLE("online_recovery",
                 "Don't get the bdb-writelock for recovery.  (Default: on)",
                 TUNABLE_BOOLEAN, &gbl_online_recovery, EXPERIMENTAL | INTERNAL,
                 NULL, NULL, NULL, NULL);

REGISTER_TUNABLE("forbid_remote_admin",
                 "Forbid non-local admin requests.  (Default: on)",
                 TUNABLE_BOOLEAN, &gbl_forbid_remote_admin, 0, NULL, NULL, NULL,
                 NULL);

REGISTER_TUNABLE("abort_on_dta_lookup_error",
                 "Abort on dta lookup lost the race.  (Default: off)",
                 TUNABLE_BOOLEAN, &gbl_abort_on_dta_lookup_error,
                 EXPERIMENTAL | INTERNAL, NULL, NULL, NULL, NULL);

REGISTER_TUNABLE(
    "pbkdf2_iterations",
    "Number of iterations of PBKDF2 algorithm for password hashing.",
    TUNABLE_INTEGER, &gbl_pbkdf2_iterations, NOZERO | SIGNED, NULL, NULL,
    pbkdf2_iterations_update, NULL);

REGISTER_TUNABLE("kafka_topic", NULL, TUNABLE_STRING, &gbl_kafka_topic,
                 READONLY | READEARLY, NULL, NULL, NULL, NULL);

REGISTER_TUNABLE("kafka_brokers", NULL, TUNABLE_STRING, &gbl_kafka_brokers,
                 READONLY | READEARLY, NULL, NULL, NULL, NULL);

REGISTER_TUNABLE("machine_class",
                 "override for the machine class from this db perspective.",
                 TUNABLE_STRING, &gbl_machine_class, READEARLY | READONLY, NULL,
                 NULL, NULL, NULL);

REGISTER_TUNABLE("selectv_writelock_on_update",
                 "Acquire a writelock for updated selectv records.  "
                 "(Default: on)",
                 TUNABLE_BOOLEAN, &gbl_selectv_writelock_on_update,
                 EXPERIMENTAL | INTERNAL, NULL, NULL, NULL, NULL);

REGISTER_TUNABLE("selectv_writelock",
                 "Acquire a writelock for selectv records.  (Default: off)",
                 TUNABLE_BOOLEAN, &gbl_selectv_writelock,
                 EXPERIMENTAL | INTERNAL, NULL, NULL, NULL, NULL);

REGISTER_TUNABLE("clean_exit_on_sigterm",
                 "Attempt to do orderly shutdown on SIGTERM (Default: on)",
                 TUNABLE_BOOLEAN, &gbl_clean_exit_on_sigterm,
                 NOARG, NULL, NULL, update_clean_exit_on_sigterm, NULL);

REGISTER_TUNABLE("debug_children_lock",
                 "Stacktrace when database acquires or releases children lock."
                 "  (Default: off)",
                 TUNABLE_BOOLEAN, &gbl_debug_children_lock,
                 EXPERIMENTAL | INTERNAL, NULL, NULL, NULL, NULL);

REGISTER_TUNABLE("serialize_reads_like_writes",
                 "Send read-only multi-statement schedules to the master.  "
                 "(Default: off)",
                 TUNABLE_BOOLEAN, &gbl_serialize_reads_like_writes, 0, NULL,
                 NULL, NULL, NULL);

REGISTER_TUNABLE("long_log_truncation_warn_thresh_sec",
                 "Warn if log truncation takes more than this many seconds."
                 "  (Default: 2147483647)",
                 TUNABLE_INTEGER, &gbl_long_log_truncation_warn_thresh_sec,
                 EXPERIMENTAL | INTERNAL, NULL, NULL, NULL, NULL);

REGISTER_TUNABLE("long_log_truncation_abort_thresh_sec",
                 "SIGABRT if log truncation takes more than this many seconds."
                 "  (Default: 2147483647)",
                 TUNABLE_INTEGER, &gbl_long_log_truncation_abort_thresh_sec,
                 EXPERIMENTAL | INTERNAL, NULL, NULL, NULL, NULL);

REGISTER_TUNABLE("cache_flush_interval",
                 "Save bufferpool once every this many seconds.  "
                 "(Default: 30)",
                 TUNABLE_INTEGER, &gbl_cache_flush_interval, 0, NULL, NULL,
                 NULL, NULL);

REGISTER_TUNABLE("load_cache_threads",
                 "Number of threads loading pages to cache.  "
                 "(Default: 8)",
                 TUNABLE_INTEGER, &gbl_load_cache_threads, 0, NULL, NULL, NULL,
                 NULL);

REGISTER_TUNABLE("load_cache_max_pages",
                 "Maximum number of pages that will load into cache.  Setting "
                 "to 0 means that there is no limit.  (Default: 0)",
                 TUNABLE_INTEGER, &gbl_load_cache_max_pages, 0, NULL, NULL,
                 NULL, NULL);

REGISTER_TUNABLE("dump_cache_max_pages",
                 "Maximum number of pages that will dump into a pagelist.  "
                 "Setting to 0 means that there is no limit.  (Default: 0)",
                 TUNABLE_INTEGER, &gbl_dump_cache_max_pages, 0, NULL, NULL,
                 NULL, NULL);

REGISTER_TUNABLE("max_pages_per_cache_thread",
                 "Number of threads loading pages to cache.  "
                 "(Default: 8192)",
                 TUNABLE_INTEGER, &gbl_max_pages_per_cache_thread, INTERNAL,
                 NULL, NULL, NULL, NULL);

REGISTER_TUNABLE("memp_dump_cache_threshold",
                 "Don't flush the cache until this percentage of pages have "
                 "changed.  (Default: 20)",
                 TUNABLE_INTEGER, &gbl_memp_dump_cache_threshold, 0, NULL, NULL,
                 NULL, NULL);

REGISTER_TUNABLE("snapshot_serial_verify_retry",
                 "Automatic retries on verify errors for clients that haven't "
                 "read results.  (Default: on)",
                 TUNABLE_BOOLEAN, &gbl_snapshot_serial_verify_retry, 0, NULL,
                 NULL, NULL, NULL);

REGISTER_TUNABLE("strict_double_quotes",
                 "In SQL queries, forbid the use of double-quotes to denote "
                 "a string literal.  Any attempts to do so will result in a "
                 "syntax error (Default: off)", TUNABLE_BOOLEAN,
                 &gbl_strict_dbl_quotes, EXPERIMENTAL | INTERNAL, NULL, NULL,
                 NULL, NULL);

REGISTER_TUNABLE("eventlog_nkeep", "Keep this many eventlog files (Default: 2)",
                 TUNABLE_INTEGER, &eventlog_nkeep, 0, NULL, NULL, NULL, NULL);

<<<<<<< HEAD
REGISTER_TUNABLE("max_inmem_array_size", "Max in memory size for dynamic array",
                 TUNABLE_INTEGER, &gbl_max_inmem_array_size, 0, NULL, NULL, NULL, NULL);
=======
REGISTER_TUNABLE("waitalive_iterations",
                 "Wait this many iterations for a "
                 "socket to be usable.  (Default: 3)",
                 TUNABLE_INTEGER, &gbl_waitalive_iterations,
                 EXPERIMENTAL | INTERNAL, NULL, NULL, NULL, NULL);
>>>>>>> 8cc30178

#endif /* _DB_TUNABLES_H */<|MERGE_RESOLUTION|>--- conflicted
+++ resolved
@@ -1848,15 +1848,13 @@
 REGISTER_TUNABLE("eventlog_nkeep", "Keep this many eventlog files (Default: 2)",
                  TUNABLE_INTEGER, &eventlog_nkeep, 0, NULL, NULL, NULL, NULL);
 
-<<<<<<< HEAD
-REGISTER_TUNABLE("max_inmem_array_size", "Max in memory size for dynamic array",
-                 TUNABLE_INTEGER, &gbl_max_inmem_array_size, 0, NULL, NULL, NULL, NULL);
-=======
 REGISTER_TUNABLE("waitalive_iterations",
                  "Wait this many iterations for a "
                  "socket to be usable.  (Default: 3)",
                  TUNABLE_INTEGER, &gbl_waitalive_iterations,
                  EXPERIMENTAL | INTERNAL, NULL, NULL, NULL, NULL);
->>>>>>> 8cc30178
+
+REGISTER_TUNABLE("max_inmem_array_size", "Max in memory size for dynamic array",
+                 TUNABLE_INTEGER, &gbl_max_inmem_array_size, 0, NULL, NULL, NULL, NULL);
 
 #endif /* _DB_TUNABLES_H */