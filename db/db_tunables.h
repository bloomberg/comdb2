--- conflicted
+++ resolved
@@ -1277,14 +1277,12 @@
 REGISTER_TUNABLE("seed_genid", "Set genid-seed in hex for genid48 test.",
                  TUNABLE_STRING, NULL, EXPERIMENTAL | INTERNAL,
                  next_genid_value, NULL, genid_seed_update, NULL);
-<<<<<<< HEAD
 REGISTER_TUNABLE("abort_on_bad_upgrade",
                  "Abort in upgrade current-generation exceeds ctrl-gen.",
                  TUNABLE_BOOLEAN, &gbl_abort_on_incorrect_upgrade,
-=======
+                 EXPERIMENTAL | INTERNAL, NULL, NULL, NULL, NULL);
 REGISTER_TUNABLE("poll_in_pgfree_recover", "Poll pgfree recovery handler.",
                  TUNABLE_BOOLEAN, &gbl_poll_in_pg_free_recover,
->>>>>>> c0079c74
                  EXPERIMENTAL | INTERNAL, NULL, NULL, NULL, NULL);
 
 #endif /* _DB_TUNABLES_H */