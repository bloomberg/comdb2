--- conflicted
+++ resolved
@@ -1256,17 +1256,14 @@
                  "Deliberately corrupt insertion randomly to debug db_verify", TUNABLE_BOOLEAN,
                  &gbl_debug_omit_blob_write, INTERNAL, NULL, NULL, NULL,
                  NULL);
-<<<<<<< HEAD
 REGISTER_TUNABLE("debug.pthread_locks",
                  "Enable tracking pthread mutexes and rwlocks. (Default: off)", TUNABLE_BOOLEAN,
                  &gbl_debug_pthread_locks, EXPERIMENTAL | INTERNAL, NULL, NULL, NULL, NULL);
-=======
 REGISTER_TUNABLE(
     "debug.skip_constraintscheck_on_insert",
     "Deliberately allow insertion without constraint check to debug db_verify",
     TUNABLE_BOOLEAN, &gbl_debug_skip_constraintscheck_on_insert, INTERNAL, NULL,
     NULL, NULL, NULL);
->>>>>>> 88213cc4
 REGISTER_TUNABLE("bdboslog", NULL, TUNABLE_INTEGER, &gbl_namemangle_loglevel,
                  READONLY, NULL, NULL, NULL, NULL);
 REGISTER_TUNABLE("deadlock_rep_retry_max", NULL, TUNABLE_INTEGER,
