--- conflicted
+++ resolved
@@ -17,11 +17,8 @@
 const sqlite3_module systblKeywordsModule;
 const sqlite3_module systblLimitsModule;
 const sqlite3_module systblTunablesModule;
-<<<<<<< HEAD
-=======
 const sqlite3_module systblThreadPoolsModule;
 const sqlite3_module completionModule; // in ext/misc
->>>>>>> a421c370
 
 /* Simple yes/no answer for booleans */
 #define YESNO(x) ((x) ? "Y" : "N")
