/*
** 2001 September 15
**
** The author disclaims copyright to this source code.  In place of
** a legal notice, here is a blessing:
**
**    May you do good and not evil.
**    May you find forgiveness for yourself and forgive others.
**    May you share freely, never taking more than you give.
**
*************************************************************************
** This file contains routines used for analyzing expressions and
** for generating VDBE code that evaluates expressions in SQLite.
*/
#if defined(SQLITE_BUILDING_FOR_COMDB2)
#include <alloca.h>
#endif /* defined(SQLITE_BUILDING_FOR_COMDB2) */
#include "sqliteInt.h"
#if defined(SQLITE_BUILDING_FOR_COMDB2)
#include "logmsg.h"
#endif /* defined(SQLITE_BUILDING_FOR_COMDB2) */

/* Forward declarations */
static void exprCodeBetween(Parse*,Expr*,int,void(*)(Parse*,Expr*,int,int),int);
static int exprCodeVector(Parse *pParse, Expr *p, int *piToFree);

/*
** Return the affinity character for a single column of a table.
*/
char sqlite3TableColumnAffinity(Table *pTab, int iCol){
  assert( iCol<pTab->nCol );
  return iCol>=0 ? pTab->aCol[iCol].affinity : SQLITE_AFF_INTEGER;
}

/*
** Return the 'affinity' of the expression pExpr if any.
**
** If pExpr is a column, a reference to a column via an 'AS' alias,
** or a sub-select with a column as the return value, then the 
** affinity of that column is returned. Otherwise, 0x00 is returned,
** indicating no affinity for the expression.
**
** i.e. the WHERE clause expressions in the following statements all
** have an affinity:
**
** CREATE TABLE t1(a);
** SELECT * FROM t1 WHERE a;
** SELECT a AS b FROM t1 WHERE b;
** SELECT * FROM t1 WHERE (select a from t1);
*/
char sqlite3ExprAffinity(Expr *pExpr){
  int op;
  pExpr = sqlite3ExprSkipCollate(pExpr);
#if defined(SQLITE_BUILDING_FOR_COMDB2)
  if( pExpr->flags & EP_Generic ) return 0;
#endif /* defined(SQLITE_BUILDING_FOR_COMDB2) */
  op = pExpr->op;
  if( op==TK_SELECT ){
    assert( pExpr->flags&EP_xIsSelect );
    return sqlite3ExprAffinity(pExpr->x.pSelect->pEList->a[0].pExpr);
  }
  if( op==TK_REGISTER ) op = pExpr->op2;
#ifndef SQLITE_OMIT_CAST
  if( op==TK_CAST ){
    assert( !ExprHasProperty(pExpr, EP_IntValue) );
    return sqlite3AffinityType(pExpr->u.zToken, 0);
  }
#endif
  if( (op==TK_AGG_COLUMN || op==TK_COLUMN) && pExpr->y.pTab ){
    return sqlite3TableColumnAffinity(pExpr->y.pTab, pExpr->iColumn);
  }
  if( op==TK_SELECT_COLUMN ){
    assert( pExpr->pLeft->flags&EP_xIsSelect );
    return sqlite3ExprAffinity(
        pExpr->pLeft->x.pSelect->pEList->a[pExpr->iColumn].pExpr
    );
  }
  return pExpr->affinity;
}

/*
** Set the collating sequence for expression pExpr to be the collating
** sequence named by pToken.   Return a pointer to a new Expr node that
** implements the COLLATE operator.
**
** If a memory allocation error occurs, that fact is recorded in pParse->db
** and the pExpr parameter is returned unchanged.
*/
Expr *sqlite3ExprAddCollateToken(
  Parse *pParse,           /* Parsing context */
  Expr *pExpr,             /* Add the "COLLATE" clause to this expression */
  const Token *pCollName,  /* Name of collating sequence */
  int dequote              /* True to dequote pCollName */
){
  if( pCollName->n>0 ){
    Expr *pNew = sqlite3ExprAlloc(pParse->db, TK_COLLATE, pCollName, dequote);
    if( pNew ){
      pNew->pLeft = pExpr;
      pNew->flags |= EP_Collate|EP_Skip;
      pExpr = pNew;
    }
  }
  return pExpr;
}
Expr *sqlite3ExprAddCollateString(Parse *pParse, Expr *pExpr, const char *zC){
  Token s;
  assert( zC!=0 );
  sqlite3TokenInit(&s, (char*)zC);
  return sqlite3ExprAddCollateToken(pParse, pExpr, &s, 0);
}

/*
** Skip over any TK_COLLATE operators and any unlikely()
** or likelihood() function at the root of an expression.
*/
Expr *sqlite3ExprSkipCollate(Expr *pExpr){
  while( pExpr && ExprHasProperty(pExpr, EP_Skip) ){
    if( ExprHasProperty(pExpr, EP_Unlikely) ){
      assert( !ExprHasProperty(pExpr, EP_xIsSelect) );
      assert( pExpr->x.pList->nExpr>0 );
      assert( pExpr->op==TK_FUNCTION );
      pExpr = pExpr->x.pList->a[0].pExpr;
    }else{
      assert( pExpr->op==TK_COLLATE );
      pExpr = pExpr->pLeft;
    }
  }   
  return pExpr;
}

/*
** Return the collation sequence for the expression pExpr. If
** there is no defined collating sequence, return NULL.
**
** See also: sqlite3ExprNNCollSeq()
**
** The sqlite3ExprNNCollSeq() works the same exact that it returns the
** default collation if pExpr has no defined collation.
**
** The collating sequence might be determined by a COLLATE operator
** or by the presence of a column with a defined collating sequence.
** COLLATE operators take first precedence.  Left operands take
** precedence over right operands.
*/
CollSeq *sqlite3ExprCollSeq(Parse *pParse, Expr *pExpr){
  sqlite3 *db = pParse->db;
  CollSeq *pColl = 0;
  Expr *p = pExpr;
  while( p ){
    int op = p->op;
    if( p->flags & EP_Generic ) break;
    if( op==TK_REGISTER ) op = p->op2;
    if( (op==TK_AGG_COLUMN || op==TK_COLUMN || op==TK_TRIGGER)
     && p->y.pTab!=0
    ){
      /* op==TK_REGISTER && p->y.pTab!=0 happens when pExpr was originally
      ** a TK_COLUMN but was previously evaluated and cached in a register */
      int j = p->iColumn;
      if( j>=0 ){
        const char *zColl = p->y.pTab->aCol[j].zColl;
        pColl = sqlite3FindCollSeq(db, ENC(db), zColl, 0);
      }
      break;
    }
    if( op==TK_CAST || op==TK_UPLUS ){
      p = p->pLeft;
      continue;
    }
    if( op==TK_COLLATE ){
      pColl = sqlite3GetCollSeq(pParse, ENC(db), 0, p->u.zToken);
      break;
    }
    if( p->flags & EP_Collate ){
      if( p->pLeft && (p->pLeft->flags & EP_Collate)!=0 ){
        p = p->pLeft;
      }else{
        Expr *pNext  = p->pRight;
        /* The Expr.x union is never used at the same time as Expr.pRight */
        assert( p->x.pList==0 || p->pRight==0 );
        /* p->flags holds EP_Collate and p->pLeft->flags does not.  And
        ** p->x.pSelect cannot.  So if p->x.pLeft exists, it must hold at
        ** least one EP_Collate. Thus the following two ALWAYS. */
        if( p->x.pList!=0 && ALWAYS(!ExprHasProperty(p, EP_xIsSelect)) ){
          int i;
          for(i=0; ALWAYS(i<p->x.pList->nExpr); i++){
            if( ExprHasProperty(p->x.pList->a[i].pExpr, EP_Collate) ){
              pNext = p->x.pList->a[i].pExpr;
              break;
            }
          }
        }
        p = pNext;
      }
    }else{
      break;
    }
  }
  if( sqlite3CheckCollSeq(pParse, pColl) ){ 
    pColl = 0;
  }
  return pColl;
}

/*
** Return the collation sequence for the expression pExpr. If
** there is no defined collating sequence, return a pointer to the
** defautl collation sequence.
**
** See also: sqlite3ExprCollSeq()
**
** The sqlite3ExprCollSeq() routine works the same except that it
** returns NULL if there is no defined collation.
*/
CollSeq *sqlite3ExprNNCollSeq(Parse *pParse, Expr *pExpr){
  CollSeq *p = sqlite3ExprCollSeq(pParse, pExpr);
  if( p==0 ) p = pParse->db->pDfltColl;
  assert( p!=0 );
  return p;
}

/*
** Return TRUE if the two expressions have equivalent collating sequences.
*/
int sqlite3ExprCollSeqMatch(Parse *pParse, Expr *pE1, Expr *pE2){
  CollSeq *pColl1 = sqlite3ExprNNCollSeq(pParse, pE1);
  CollSeq *pColl2 = sqlite3ExprNNCollSeq(pParse, pE2);
  return sqlite3StrICmp(pColl1->zName, pColl2->zName)==0;
}

/*
** pExpr is an operand of a comparison operator.  aff2 is the
** type affinity of the other operand.  This routine returns the
** type affinity that should be used for the comparison operator.
*/
char sqlite3CompareAffinity(Expr *pExpr, char aff2){
  char aff1 = sqlite3ExprAffinity(pExpr);
  if( aff1 && aff2 ){
    /* Both sides of the comparison are columns. If one has numeric
    ** affinity, use that. Otherwise use no affinity.
    */
    if( sqlite3IsNumericAffinity(aff1) || sqlite3IsNumericAffinity(aff2) ){
      return SQLITE_AFF_NUMERIC;
    }else{
      return SQLITE_AFF_BLOB;
    }
  }else if( !aff1 && !aff2 ){
    /* Neither side of the comparison is a column.  Compare the
    ** results directly.
    */
    return SQLITE_AFF_BLOB;
  }else{
    /* One side is a column, the other is not. Use the columns affinity. */
    assert( aff1==0 || aff2==0 );
    return (aff1 + aff2);
  }
}

/*
** pExpr is a comparison operator.  Return the type affinity that should
** be applied to both operands prior to doing the comparison.
*/
static char comparisonAffinity(Expr *pExpr){
  char aff;
  assert( pExpr->op==TK_EQ || pExpr->op==TK_IN || pExpr->op==TK_LT ||
          pExpr->op==TK_GT || pExpr->op==TK_GE || pExpr->op==TK_LE ||
          pExpr->op==TK_NE || pExpr->op==TK_IS || pExpr->op==TK_ISNOT );
  assert( pExpr->pLeft );
  aff = sqlite3ExprAffinity(pExpr->pLeft);
  if( pExpr->pRight ){
    aff = sqlite3CompareAffinity(pExpr->pRight, aff);
  }else if( ExprHasProperty(pExpr, EP_xIsSelect) ){
    aff = sqlite3CompareAffinity(pExpr->x.pSelect->pEList->a[0].pExpr, aff);
  }else if( aff==0 ){
    aff = SQLITE_AFF_BLOB;
  }
  return aff;
}

/*
** pExpr is a comparison expression, eg. '=', '<', IN(...) etc.
** idx_affinity is the affinity of an indexed column. Return true
** if the index with affinity idx_affinity may be used to implement
** the comparison in pExpr.
*/
int sqlite3IndexAffinityOk(Expr *pExpr, char idx_affinity){
  char aff = comparisonAffinity(pExpr);
  switch( aff ){
    case SQLITE_AFF_BLOB:
      return 1;
    case SQLITE_AFF_TEXT:
      return idx_affinity==SQLITE_AFF_TEXT;
    default:
#if defined(SQLITE_BUILDING_FOR_COMDB2)
      if (aff < SQLITE_AFF_NUMERIC) return aff==idx_affinity;
      else
#endif /* defined(SQLITE_BUILDING_FOR_COMDB2) */
      return sqlite3IsNumericAffinity(idx_affinity);
  }
}

/*
** Return the P5 value that should be used for a binary comparison
** opcode (OP_Eq, OP_Ge etc.) used to compare pExpr1 and pExpr2.
*/
static u8 binaryCompareP5(Expr *pExpr1, Expr *pExpr2, int jumpIfNull){
  u8 aff = (char)sqlite3ExprAffinity(pExpr2);
  aff = (u8)sqlite3CompareAffinity(pExpr1, aff) | (u8)jumpIfNull;
  return aff;
}

/*
** Return a pointer to the collation sequence that should be used by
** a binary comparison operator comparing pLeft and pRight.
**
** If the left hand expression has a collating sequence type, then it is
** used. Otherwise the collation sequence for the right hand expression
** is used, or the default (BINARY) if neither expression has a collating
** type.
**
** Argument pRight (but not pLeft) may be a null pointer. In this case,
** it is not considered.
*/
CollSeq *sqlite3BinaryCompareCollSeq(
  Parse *pParse, 
  Expr *pLeft, 
  Expr *pRight
){
  CollSeq *pColl;
  assert( pLeft );
  if( pLeft->flags & EP_Collate ){
    pColl = sqlite3ExprCollSeq(pParse, pLeft);
  }else if( pRight && (pRight->flags & EP_Collate)!=0 ){
    pColl = sqlite3ExprCollSeq(pParse, pRight);
  }else{
    pColl = sqlite3ExprCollSeq(pParse, pLeft);
    if( !pColl ){
      pColl = sqlite3ExprCollSeq(pParse, pRight);
    }
  }
  return pColl;
}

/*
** Generate code for a comparison operator.
*/
static int codeCompare(
  Parse *pParse,    /* The parsing (and code generating) context */
  Expr *pLeft,      /* The left operand */
  Expr *pRight,     /* The right operand */
  int opcode,       /* The comparison opcode */
  int in1, int in2, /* Register holding operands */
  int dest,         /* Jump here if true.  */
  int jumpIfNull    /* If true, jump if either operand is NULL */
){
  int p5;
  int addr;
  CollSeq *p4;

  p4 = sqlite3BinaryCompareCollSeq(pParse, pLeft, pRight);
  p5 = binaryCompareP5(pLeft, pRight, jumpIfNull);
  addr = sqlite3VdbeAddOp4(pParse->pVdbe, opcode, in2, dest, in1,
                           (void*)p4, P4_COLLSEQ);
  sqlite3VdbeChangeP5(pParse->pVdbe, (u8)p5);
  return addr;
}

/*
** Return true if expression pExpr is a vector, or false otherwise.
**
** A vector is defined as any expression that results in two or more
** columns of result.  Every TK_VECTOR node is an vector because the
** parser will not generate a TK_VECTOR with fewer than two entries.
** But a TK_SELECT might be either a vector or a scalar. It is only
** considered a vector if it has two or more result columns.
*/
int sqlite3ExprIsVector(Expr *pExpr){
  return sqlite3ExprVectorSize(pExpr)>1;
}

/*
** If the expression passed as the only argument is of type TK_VECTOR 
** return the number of expressions in the vector. Or, if the expression
** is a sub-select, return the number of columns in the sub-select. For
** any other type of expression, return 1.
*/
int sqlite3ExprVectorSize(Expr *pExpr){
  u8 op = pExpr->op;
  if( op==TK_REGISTER ) op = pExpr->op2;
  if( op==TK_VECTOR ){
    return pExpr->x.pList->nExpr;
  }else if( op==TK_SELECT ){
    return pExpr->x.pSelect->pEList->nExpr;
  }else{
    return 1;
  }
}

/*
** Return a pointer to a subexpression of pVector that is the i-th
** column of the vector (numbered starting with 0).  The caller must
** ensure that i is within range.
**
** If pVector is really a scalar (and "scalar" here includes subqueries
** that return a single column!) then return pVector unmodified.
**
** pVector retains ownership of the returned subexpression.
**
** If the vector is a (SELECT ...) then the expression returned is
** just the expression for the i-th term of the result set, and may
** not be ready for evaluation because the table cursor has not yet
** been positioned.
*/
Expr *sqlite3VectorFieldSubexpr(Expr *pVector, int i){
  assert( i<sqlite3ExprVectorSize(pVector) );
  if( sqlite3ExprIsVector(pVector) ){
    assert( pVector->op2==0 || pVector->op==TK_REGISTER );
    if( pVector->op==TK_SELECT || pVector->op2==TK_SELECT ){
      return pVector->x.pSelect->pEList->a[i].pExpr;
    }else{
      return pVector->x.pList->a[i].pExpr;
    }
  }
  return pVector;
}

/*
** Compute and return a new Expr object which when passed to
** sqlite3ExprCode() will generate all necessary code to compute
** the iField-th column of the vector expression pVector.
**
** It is ok for pVector to be a scalar (as long as iField==0).  
** In that case, this routine works like sqlite3ExprDup().
**
** The caller owns the returned Expr object and is responsible for
** ensuring that the returned value eventually gets freed.
**
** The caller retains ownership of pVector.  If pVector is a TK_SELECT,
** then the returned object will reference pVector and so pVector must remain
** valid for the life of the returned object.  If pVector is a TK_VECTOR
** or a scalar expression, then it can be deleted as soon as this routine
** returns.
**
** A trick to cause a TK_SELECT pVector to be deleted together with
** the returned Expr object is to attach the pVector to the pRight field
** of the returned TK_SELECT_COLUMN Expr object.
*/
Expr *sqlite3ExprForVectorField(
  Parse *pParse,       /* Parsing context */
  Expr *pVector,       /* The vector.  List of expressions or a sub-SELECT */
  int iField           /* Which column of the vector to return */
){
  Expr *pRet;
  if( pVector->op==TK_SELECT ){
    assert( pVector->flags & EP_xIsSelect );
    /* The TK_SELECT_COLUMN Expr node:
    **
    ** pLeft:           pVector containing TK_SELECT.  Not deleted.
    ** pRight:          not used.  But recursively deleted.
    ** iColumn:         Index of a column in pVector
    ** iTable:          0 or the number of columns on the LHS of an assignment
    ** pLeft->iTable:   First in an array of register holding result, or 0
    **                  if the result is not yet computed.
    **
    ** sqlite3ExprDelete() specifically skips the recursive delete of
    ** pLeft on TK_SELECT_COLUMN nodes.  But pRight is followed, so pVector
    ** can be attached to pRight to cause this node to take ownership of
    ** pVector.  Typically there will be multiple TK_SELECT_COLUMN nodes
    ** with the same pLeft pointer to the pVector, but only one of them
    ** will own the pVector.
    */
    pRet = sqlite3PExpr(pParse, TK_SELECT_COLUMN, 0, 0);
    if( pRet ){
      pRet->iColumn = iField;
      pRet->pLeft = pVector;
    }
    assert( pRet==0 || pRet->iTable==0 );
  }else{
    if( pVector->op==TK_VECTOR ) pVector = pVector->x.pList->a[iField].pExpr;
    pRet = sqlite3ExprDup(pParse->db, pVector, 0);
#if !defined(SQLITE_BUILDING_FOR_COMDB2)
    sqlite3RenameTokenRemap(pParse, pRet, pVector);
#endif /* !defined(SQLITE_BUILDING_FOR_COMDB2) */
  }
  return pRet;
}

/*
** If expression pExpr is of type TK_SELECT, generate code to evaluate
** it. Return the register in which the result is stored (or, if the 
** sub-select returns more than one column, the first in an array
** of registers in which the result is stored).
**
** If pExpr is not a TK_SELECT expression, return 0.
*/
static int exprCodeSubselect(Parse *pParse, Expr *pExpr){
  int reg = 0;
#ifndef SQLITE_OMIT_SUBQUERY
  if( pExpr->op==TK_SELECT ){
    reg = sqlite3CodeSubselect(pParse, pExpr);
  }
#endif
  return reg;
}

/*
** Argument pVector points to a vector expression - either a TK_VECTOR
** or TK_SELECT that returns more than one column. This function returns
** the register number of a register that contains the value of
** element iField of the vector.
**
** If pVector is a TK_SELECT expression, then code for it must have 
** already been generated using the exprCodeSubselect() routine. In this
** case parameter regSelect should be the first in an array of registers
** containing the results of the sub-select. 
**
** If pVector is of type TK_VECTOR, then code for the requested field
** is generated. In this case (*pRegFree) may be set to the number of
** a temporary register to be freed by the caller before returning.
**
** Before returning, output parameter (*ppExpr) is set to point to the
** Expr object corresponding to element iElem of the vector.
*/
static int exprVectorRegister(
  Parse *pParse,                  /* Parse context */
  Expr *pVector,                  /* Vector to extract element from */
  int iField,                     /* Field to extract from pVector */
  int regSelect,                  /* First in array of registers */
  Expr **ppExpr,                  /* OUT: Expression element */
  int *pRegFree                   /* OUT: Temp register to free */
){
  u8 op = pVector->op;
  assert( op==TK_VECTOR || op==TK_REGISTER || op==TK_SELECT );
  if( op==TK_REGISTER ){
    *ppExpr = sqlite3VectorFieldSubexpr(pVector, iField);
    return pVector->iTable+iField;
  }
  if( op==TK_SELECT ){
    *ppExpr = pVector->x.pSelect->pEList->a[iField].pExpr;
     return regSelect+iField;
  }
  *ppExpr = pVector->x.pList->a[iField].pExpr;
  return sqlite3ExprCodeTemp(pParse, *ppExpr, pRegFree);
}

/*
** Expression pExpr is a comparison between two vector values. Compute
** the result of the comparison (1, 0, or NULL) and write that
** result into register dest.
**
** The caller must satisfy the following preconditions:
**
**    if pExpr->op==TK_IS:      op==TK_EQ and p5==SQLITE_NULLEQ
**    if pExpr->op==TK_ISNOT:   op==TK_NE and p5==SQLITE_NULLEQ
**    otherwise:                op==pExpr->op and p5==0
*/
static void codeVectorCompare(
  Parse *pParse,        /* Code generator context */
  Expr *pExpr,          /* The comparison operation */
  int dest,             /* Write results into this register */
  u8 op,                /* Comparison operator */
  u8 p5                 /* SQLITE_NULLEQ or zero */
){
  Vdbe *v = pParse->pVdbe;
  Expr *pLeft = pExpr->pLeft;
  Expr *pRight = pExpr->pRight;
  int nLeft = sqlite3ExprVectorSize(pLeft);
  int i;
  int regLeft = 0;
  int regRight = 0;
  u8 opx = op;
  int addrDone = sqlite3VdbeMakeLabel(pParse);

  if( nLeft!=sqlite3ExprVectorSize(pRight) ){
    sqlite3ErrorMsg(pParse, "row value misused");
    return;
  }
  assert( pExpr->op==TK_EQ || pExpr->op==TK_NE 
       || pExpr->op==TK_IS || pExpr->op==TK_ISNOT 
       || pExpr->op==TK_LT || pExpr->op==TK_GT 
       || pExpr->op==TK_LE || pExpr->op==TK_GE 
  );
  assert( pExpr->op==op || (pExpr->op==TK_IS && op==TK_EQ)
            || (pExpr->op==TK_ISNOT && op==TK_NE) );
  assert( p5==0 || pExpr->op!=op );
  assert( p5==SQLITE_NULLEQ || pExpr->op==op );

  p5 |= SQLITE_STOREP2;
  if( opx==TK_LE ) opx = TK_LT;
  if( opx==TK_GE ) opx = TK_GT;

  regLeft = exprCodeSubselect(pParse, pLeft);
  regRight = exprCodeSubselect(pParse, pRight);

  for(i=0; 1 /*Loop exits by "break"*/; i++){
    int regFree1 = 0, regFree2 = 0;
    Expr *pL, *pR; 
    int r1, r2;
    assert( i>=0 && i<nLeft );
    r1 = exprVectorRegister(pParse, pLeft, i, regLeft, &pL, &regFree1);
    r2 = exprVectorRegister(pParse, pRight, i, regRight, &pR, &regFree2);
    codeCompare(pParse, pL, pR, opx, r1, r2, dest, p5);
    testcase(op==OP_Lt); VdbeCoverageIf(v,op==OP_Lt);
    testcase(op==OP_Le); VdbeCoverageIf(v,op==OP_Le);
    testcase(op==OP_Gt); VdbeCoverageIf(v,op==OP_Gt);
    testcase(op==OP_Ge); VdbeCoverageIf(v,op==OP_Ge);
    testcase(op==OP_Eq); VdbeCoverageIf(v,op==OP_Eq);
    testcase(op==OP_Ne); VdbeCoverageIf(v,op==OP_Ne);
    sqlite3ReleaseTempReg(pParse, regFree1);
    sqlite3ReleaseTempReg(pParse, regFree2);
    if( i==nLeft-1 ){
      break;
    }
    if( opx==TK_EQ ){
      sqlite3VdbeAddOp2(v, OP_IfNot, dest, addrDone); VdbeCoverage(v);
      p5 |= SQLITE_KEEPNULL;
    }else if( opx==TK_NE ){
      sqlite3VdbeAddOp2(v, OP_If, dest, addrDone); VdbeCoverage(v);
      p5 |= SQLITE_KEEPNULL;
    }else{
      assert( op==TK_LT || op==TK_GT || op==TK_LE || op==TK_GE );
      sqlite3VdbeAddOp2(v, OP_ElseNotEq, 0, addrDone);
      VdbeCoverageIf(v, op==TK_LT);
      VdbeCoverageIf(v, op==TK_GT);
      VdbeCoverageIf(v, op==TK_LE);
      VdbeCoverageIf(v, op==TK_GE);
      if( i==nLeft-2 ) opx = op;
    }
  }
  sqlite3VdbeResolveLabel(v, addrDone);
}

#if SQLITE_MAX_EXPR_DEPTH>0
/*
** Check that argument nHeight is less than or equal to the maximum
** expression depth allowed. If it is not, leave an error message in
** pParse.
*/
int sqlite3ExprCheckHeight(Parse *pParse, int nHeight){
  int rc = SQLITE_OK;
  int mxHeight = pParse->db->aLimit[SQLITE_LIMIT_EXPR_DEPTH];
  if( nHeight>mxHeight ){
    sqlite3ErrorMsg(pParse, 
       "Expression tree is too large (maximum depth %d)", mxHeight
    );
    rc = SQLITE_ERROR;
  }
  return rc;
}

/* The following three functions, heightOfExpr(), heightOfExprList()
** and heightOfSelect(), are used to determine the maximum height
** of any expression tree referenced by the structure passed as the
** first argument.
**
** If this maximum height is greater than the current value pointed
** to by pnHeight, the second parameter, then set *pnHeight to that
** value.
*/
static void heightOfExpr(Expr *p, int *pnHeight){
  if( p ){
    if( p->nHeight>*pnHeight ){
      *pnHeight = p->nHeight;
    }
  }
}
static void heightOfExprList(ExprList *p, int *pnHeight){
  if( p ){
    int i;
    for(i=0; i<p->nExpr; i++){
      heightOfExpr(p->a[i].pExpr, pnHeight);
    }
  }
}
static void heightOfSelect(Select *pSelect, int *pnHeight){
  Select *p;
  for(p=pSelect; p; p=p->pPrior){
    heightOfExpr(p->pWhere, pnHeight);
    heightOfExpr(p->pHaving, pnHeight);
    heightOfExpr(p->pLimit, pnHeight);
    heightOfExprList(p->pEList, pnHeight);
    heightOfExprList(p->pGroupBy, pnHeight);
    heightOfExprList(p->pOrderBy, pnHeight);
  }
}

/*
** Set the Expr.nHeight variable in the structure passed as an 
** argument. An expression with no children, Expr.pList or 
** Expr.pSelect member has a height of 1. Any other expression
** has a height equal to the maximum height of any other 
** referenced Expr plus one.
**
** Also propagate EP_Propagate flags up from Expr.x.pList to Expr.flags,
** if appropriate.
*/
static void exprSetHeight(Expr *p){
  int nHeight = 0;
  heightOfExpr(p->pLeft, &nHeight);
  heightOfExpr(p->pRight, &nHeight);
  if( ExprHasProperty(p, EP_xIsSelect) ){
    heightOfSelect(p->x.pSelect, &nHeight);
  }else if( p->x.pList ){
    heightOfExprList(p->x.pList, &nHeight);
    p->flags |= EP_Propagate & sqlite3ExprListFlags(p->x.pList);
  }
  p->nHeight = nHeight + 1;
}

/*
** Set the Expr.nHeight variable using the exprSetHeight() function. If
** the height is greater than the maximum allowed expression depth,
** leave an error in pParse.
**
** Also propagate all EP_Propagate flags from the Expr.x.pList into
** Expr.flags. 
*/
void sqlite3ExprSetHeightAndFlags(Parse *pParse, Expr *p){
  if( pParse->nErr ) return;
  exprSetHeight(p);
  sqlite3ExprCheckHeight(pParse, p->nHeight);
}

/*
** Return the maximum height of any expression tree referenced
** by the select statement passed as an argument.
*/
int sqlite3SelectExprHeight(Select *p){
  int nHeight = 0;
  heightOfSelect(p, &nHeight);
  return nHeight;
}
#else /* ABOVE:  Height enforcement enabled.  BELOW: Height enforcement off */
/*
** Propagate all EP_Propagate flags from the Expr.x.pList into
** Expr.flags. 
*/
void sqlite3ExprSetHeightAndFlags(Parse *pParse, Expr *p){
  if( p && p->x.pList && !ExprHasProperty(p, EP_xIsSelect) ){
    p->flags |= EP_Propagate & sqlite3ExprListFlags(p->x.pList);
  }
}
#define exprSetHeight(y)
#endif /* SQLITE_MAX_EXPR_DEPTH>0 */

/*
** This routine is the core allocator for Expr nodes.
**
** Construct a new expression node and return a pointer to it.  Memory
** for this node and for the pToken argument is a single allocation
** obtained from sqlite3DbMalloc().  The calling function
** is responsible for making sure the node eventually gets freed.
**
** If dequote is true, then the token (if it exists) is dequoted.
** If dequote is false, no dequoting is performed.  The deQuote
** parameter is ignored if pToken is NULL or if the token does not
** appear to be quoted.  If the quotes were of the form "..." (double-quotes)
** then the EP_DblQuoted flag is set on the expression node.
**
** Special case:  If op==TK_INTEGER and pToken points to a string that
** can be translated into a 32-bit integer, then the token is not
** stored in u.zToken.  Instead, the integer values is written
** into u.iValue and the EP_IntValue flag is set.  No extra storage
** is allocated to hold the integer text and the dequote flag is ignored.
*/
Expr *sqlite3ExprAlloc(
  sqlite3 *db,            /* Handle for sqlite3DbMallocRawNN() */
  int op,                 /* Expression opcode */
  const Token *pToken,    /* Token argument.  Might be NULL */
  int dequote             /* True to dequote */
){
  Expr *pNew;
  int nExtra = 0;
  int iValue = 0;

  assert( db!=0 );
  if( pToken ){
    if( op!=TK_INTEGER || pToken->z==0
          || sqlite3GetInt32(pToken->z, &iValue)==0 ){
      nExtra = pToken->n+1;
      assert( iValue>=0 );
    }
  }
  pNew = sqlite3DbMallocRawNN(db, sizeof(Expr)+nExtra);
  if( pNew ){
    memset(pNew, 0, sizeof(Expr));
    pNew->op = (u8)op;
    pNew->iAgg = -1;
    if( pToken ){
      if( nExtra==0 ){
        pNew->flags |= EP_IntValue|EP_Leaf;
        pNew->u.iValue = iValue;
      }else{
        pNew->u.zToken = (char*)&pNew[1];
        assert( pToken->z!=0 || pToken->n==0 );
        if( pToken->n ) memcpy(pNew->u.zToken, pToken->z, pToken->n);
        pNew->u.zToken[pToken->n] = 0;
        if( dequote && sqlite3Isquote(pNew->u.zToken[0]) ){
          sqlite3DequoteExpr(pNew);
        }
      }
    }
#if SQLITE_MAX_EXPR_DEPTH>0
    pNew->nHeight = 1;
#endif  
  }
  return pNew;
}

/*
** Allocate a new expression node from a zero-terminated token that has
** already been dequoted.
*/
Expr *sqlite3Expr(
  sqlite3 *db,            /* Handle for sqlite3DbMallocZero() (may be null) */
  int op,                 /* Expression opcode */
  const char *zToken      /* Token argument.  Might be NULL */
){
  Token x;
  x.z = zToken;
  x.n = sqlite3Strlen30(zToken);
  return sqlite3ExprAlloc(db, op, &x, 0);
}

/*
** Attach subtrees pLeft and pRight to the Expr node pRoot.
**
** If pRoot==NULL that means that a memory allocation error has occurred.
** In that case, delete the subtrees pLeft and pRight.
*/
void sqlite3ExprAttachSubtrees(
  sqlite3 *db,
  Expr *pRoot,
  Expr *pLeft,
  Expr *pRight
){
  if( pRoot==0 ){
    assert( db->mallocFailed );
    sqlite3ExprDelete(db, pLeft);
    sqlite3ExprDelete(db, pRight);
  }else{
    if( pRight ){
      pRoot->pRight = pRight;
      pRoot->flags |= EP_Propagate & pRight->flags;
    }
    if( pLeft ){
      pRoot->pLeft = pLeft;
      pRoot->flags |= EP_Propagate & pLeft->flags;
    }
    exprSetHeight(pRoot);
  }
}

/*
** Allocate an Expr node which joins as many as two subtrees.
**
** One or both of the subtrees can be NULL.  Return a pointer to the new
** Expr node.  Or, if an OOM error occurs, set pParse->db->mallocFailed,
** free the subtrees and return NULL.
*/
Expr *sqlite3PExpr(
  Parse *pParse,          /* Parsing context */
  int op,                 /* Expression opcode */
  Expr *pLeft,            /* Left operand */
  Expr *pRight            /* Right operand */
){
  Expr *p;
  if( op==TK_AND && pParse->nErr==0 && !IN_RENAME_OBJECT ){
    /* Take advantage of short-circuit false optimization for AND */
    p = sqlite3ExprAnd(pParse->db, pLeft, pRight);
  }else{
    p = sqlite3DbMallocRawNN(pParse->db, sizeof(Expr));
    if( p ){
      memset(p, 0, sizeof(Expr));
      p->op = op & TKFLG_MASK;
      p->iAgg = -1;
    }
    sqlite3ExprAttachSubtrees(pParse->db, p, pLeft, pRight);
  }
  if( p ) {
    sqlite3ExprCheckHeight(pParse, p->nHeight);
  }
  return p;
}

/*
** Add pSelect to the Expr.x.pSelect field.  Or, if pExpr is NULL (due
** do a memory allocation failure) then delete the pSelect object.
*/
void sqlite3PExprAddSelect(Parse *pParse, Expr *pExpr, Select *pSelect){
  if( pExpr ){
    pExpr->x.pSelect = pSelect;
    ExprSetProperty(pExpr, EP_xIsSelect|EP_Subquery);
    sqlite3ExprSetHeightAndFlags(pParse, pExpr);
  }else{
    assert( pParse->db->mallocFailed );
    sqlite3SelectDelete(pParse->db, pSelect);
  }
}


/*
** If the expression is always either TRUE or FALSE (respectively),
** then return 1.  If one cannot determine the truth value of the
** expression at compile-time return 0.
**
** This is an optimization.  If is OK to return 0 here even if
** the expression really is always false or false (a false negative).
** But it is a bug to return 1 if the expression might have different
** boolean values in different circumstances (a false positive.)
**
** Note that if the expression is part of conditional for a
** LEFT JOIN, then we cannot determine at compile-time whether or not
** is it true or false, so always return 0.
*/
static int exprAlwaysTrue(Expr *p){
  int v = 0;
  if( ExprHasProperty(p, EP_FromJoin) ) return 0;
  if( !sqlite3ExprIsInteger(p, &v) ) return 0;
  return v!=0;
}
static int exprAlwaysFalse(Expr *p){
  int v = 0;
  if( ExprHasProperty(p, EP_FromJoin) ) return 0;
  if( !sqlite3ExprIsInteger(p, &v) ) return 0;
  return v==0;
}

/*
** Join two expressions using an AND operator.  If either expression is
** NULL, then just return the other expression.
**
** If one side or the other of the AND is known to be false, then instead
** of returning an AND expression, just return a constant expression with
** a value of false.
*/
Expr *sqlite3ExprAnd(sqlite3 *db, Expr *pLeft, Expr *pRight){
  if( pLeft==0 ){
    return pRight;
  }else if( pRight==0 ){
    return pLeft;
  }else if( exprAlwaysFalse(pLeft) || exprAlwaysFalse(pRight) ){
    sqlite3ExprDelete(db, pLeft);
    sqlite3ExprDelete(db, pRight);
    return sqlite3ExprAlloc(db, TK_INTEGER, &sqlite3IntTokens[0], 0);
  }else{
    Expr *pNew = sqlite3ExprAlloc(db, TK_AND, 0, 0);
    sqlite3ExprAttachSubtrees(db, pNew, pLeft, pRight);
    return pNew;
  }
}

/*
** Construct a new expression node for a function with multiple
** arguments.
*/
Expr *sqlite3ExprFunction(
  Parse *pParse,        /* Parsing context */
  ExprList *pList,      /* Argument list */
  Token *pToken,        /* Name of the function */
  int eDistinct         /* SF_Distinct or SF_ALL or 0 */
){
  Expr *pNew;
  sqlite3 *db = pParse->db;
  assert( pToken );
  pNew = sqlite3ExprAlloc(db, TK_FUNCTION, pToken, 1);
  if( pNew==0 ){
    sqlite3ExprListDelete(db, pList); /* Avoid memory leak when malloc fails */
    return 0;
  }
  if( pList && pList->nExpr > pParse->db->aLimit[SQLITE_LIMIT_FUNCTION_ARG] ){
    sqlite3ErrorMsg(pParse, "too many arguments on function %T", pToken);
  }
  pNew->x.pList = pList;
  ExprSetProperty(pNew, EP_HasFunc);
  assert( !ExprHasProperty(pNew, EP_xIsSelect) );
  sqlite3ExprSetHeightAndFlags(pParse, pNew);
  if( eDistinct==SF_Distinct ) ExprSetProperty(pNew, EP_Distinct);
  return pNew;
}

/*
** Assign a variable number to an expression that encodes a wildcard
** in the original SQL statement.  
**
** Wildcards consisting of a single "?" are assigned the next sequential
** variable number.
**
** Wildcards of the form "?nnn" are assigned the number "nnn".  We make
** sure "nnn" is not too big to avoid a denial of service attack when
** the SQL statement comes from an external source.
**
** Wildcards of the form ":aaa", "@aaa", or "$aaa" are assigned the same number
** as the previous instance of the same wildcard.  Or if this is the first
** instance of the wildcard, the next sequential variable number is
** assigned.
*/
void sqlite3ExprAssignVarNumber(Parse *pParse, Expr *pExpr, u32 n){
  sqlite3 *db = pParse->db;
  const char *z;
  ynVar x;

  if( pExpr==0 ) return;
  assert( !ExprHasProperty(pExpr, EP_IntValue|EP_Reduced|EP_TokenOnly) );
  z = pExpr->u.zToken;
  assert( z!=0 );
  assert( z[0]!=0 );
  assert( n==(u32)sqlite3Strlen30(z) );
  if( z[1]==0 ){
    /* Wildcard of the form "?".  Assign the next variable number */
    assert( z[0]=='?' );
    x = (ynVar)(++pParse->nVar);
  }else{
    int doAdd = 0;
    if( z[0]=='?' ){
      /* Wildcard of the form "?nnn".  Convert "nnn" to an integer and
      ** use it as the variable number */
      i64 i;
      int bOk;
      if( n==2 ){ /*OPTIMIZATION-IF-TRUE*/
        i = z[1]-'0';  /* The common case of ?N for a single digit N */
        bOk = 1;
      }else{
        bOk = 0==sqlite3Atoi64(&z[1], &i, n-1, SQLITE_UTF8);
      }
      testcase( i==0 );
      testcase( i==1 );
      testcase( i==db->aLimit[SQLITE_LIMIT_VARIABLE_NUMBER]-1 );
      testcase( i==db->aLimit[SQLITE_LIMIT_VARIABLE_NUMBER] );
      if( bOk==0 || i<1 || i>db->aLimit[SQLITE_LIMIT_VARIABLE_NUMBER] ){
        sqlite3ErrorMsg(pParse, "variable number must be between ?1 and ?%d",
            db->aLimit[SQLITE_LIMIT_VARIABLE_NUMBER]);
        return;
      }
      x = (ynVar)i;
      if( x>pParse->nVar ){
        pParse->nVar = (int)x;
        doAdd = 1;
      }else if( sqlite3VListNumToName(pParse->pVList, x)==0 ){
        doAdd = 1;
      }
    }else{
      /* Wildcards like ":aaa", "$aaa" or "@aaa".  Reuse the same variable
      ** number as the prior appearance of the same name, or if the name
      ** has never appeared before, reuse the same variable number
      */
      x = (ynVar)sqlite3VListNameToNum(pParse->pVList, z, n);
      if( x==0 ){
        x = (ynVar)(++pParse->nVar);
        doAdd = 1;
      }
    }
    if( doAdd ){
      pParse->pVList = sqlite3VListAdd(db, pParse->pVList, z, n, x);
    }
  }
  pExpr->iColumn = x;
  if( x>db->aLimit[SQLITE_LIMIT_VARIABLE_NUMBER] ){
    sqlite3ErrorMsg(pParse, "too many SQL variables");
  }
}

/*
** Recursively delete an expression tree.
*/
static SQLITE_NOINLINE void sqlite3ExprDeleteNN(sqlite3 *db, Expr *p){
  assert( p!=0 );
  /* Sanity check: Assert that the IntValue is non-negative if it exists */
  assert( !ExprHasProperty(p, EP_IntValue) || p->u.iValue>=0 );

  assert( !ExprHasProperty(p, EP_WinFunc) || p->y.pWin!=0 || db->mallocFailed );
  assert( p->op!=TK_FUNCTION || ExprHasProperty(p, EP_TokenOnly|EP_Reduced)
          || p->y.pWin==0 || ExprHasProperty(p, EP_WinFunc) );
#ifdef SQLITE_DEBUG
  if( ExprHasProperty(p, EP_Leaf) && !ExprHasProperty(p, EP_TokenOnly) ){
    assert( p->pLeft==0 );
    assert( p->pRight==0 );
    assert( p->x.pSelect==0 );
  }
#endif
  if( !ExprHasProperty(p, (EP_TokenOnly|EP_Leaf)) ){
    /* The Expr.x union is never used at the same time as Expr.pRight */
    assert( p->x.pList==0 || p->pRight==0 );
    if( p->pLeft && p->op!=TK_SELECT_COLUMN ) sqlite3ExprDeleteNN(db, p->pLeft);
    if( p->pRight ){
      sqlite3ExprDeleteNN(db, p->pRight);
    }else if( ExprHasProperty(p, EP_xIsSelect) ){
      sqlite3SelectDelete(db, p->x.pSelect);
    }else{
      sqlite3ExprListDelete(db, p->x.pList);
    }
    if( ExprHasProperty(p, EP_WinFunc) ){
      assert( p->op==TK_FUNCTION );
      sqlite3WindowDelete(db, p->y.pWin);
    }
  }
  if( ExprHasProperty(p, EP_MemToken) ) sqlite3DbFree(db, p->u.zToken);
  if( !ExprHasProperty(p, EP_Static) ){
    sqlite3DbFreeNN(db, p);
  }
}
void sqlite3ExprDelete(sqlite3 *db, Expr *p){
  if( p ) sqlite3ExprDeleteNN(db, p);
}

/*
** Return the number of bytes allocated for the expression structure 
** passed as the first argument. This is always one of EXPR_FULLSIZE,
** EXPR_REDUCEDSIZE or EXPR_TOKENONLYSIZE.
*/
static int exprStructSize(Expr *p){
  if( ExprHasProperty(p, EP_TokenOnly) ) return EXPR_TOKENONLYSIZE;
  if( ExprHasProperty(p, EP_Reduced) ) return EXPR_REDUCEDSIZE;
  return EXPR_FULLSIZE;
}

/*
** Copy the complete content of an Expr node, taking care not to read
** past the end of the structure for a reduced-size version of the source
** Expr.
*/
static void exprNodeCopy(Expr *pDest, Expr *pSrc){
  memset(pDest, 0, sizeof(Expr));
  memcpy(pDest, pSrc, exprStructSize(pSrc));
}

/*
** The dupedExpr*Size() routines each return the number of bytes required
** to store a copy of an expression or expression tree.  They differ in
** how much of the tree is measured.
**
**     dupedExprStructSize()     Size of only the Expr structure 
**     dupedExprNodeSize()       Size of Expr + space for token
**     dupedExprSize()           Expr + token + subtree components
**
***************************************************************************
**
** The dupedExprStructSize() function returns two values OR-ed together:  
** (1) the space required for a copy of the Expr structure only and 
** (2) the EP_xxx flags that indicate what the structure size should be.
** The return values is always one of:
**
**      EXPR_FULLSIZE
**      EXPR_REDUCEDSIZE   | EP_Reduced
**      EXPR_TOKENONLYSIZE | EP_TokenOnly
**
** The size of the structure can be found by masking the return value
** of this routine with 0xfff.  The flags can be found by masking the
** return value with EP_Reduced|EP_TokenOnly.
**
** Note that with flags==EXPRDUP_REDUCE, this routines works on full-size
** (unreduced) Expr objects as they or originally constructed by the parser.
** During expression analysis, extra information is computed and moved into
** later parts of the Expr object and that extra information might get chopped
** off if the expression is reduced.  Note also that it does not work to
** make an EXPRDUP_REDUCE copy of a reduced expression.  It is only legal
** to reduce a pristine expression tree from the parser.  The implementation
** of dupedExprStructSize() contain multiple assert() statements that attempt
** to enforce this constraint.
*/
static int dupedExprStructSize(Expr *p, int flags){
  int nSize;
  assert( flags==EXPRDUP_REDUCE || flags==0 ); /* Only one flag value allowed */
  assert( EXPR_FULLSIZE<=0xfff );
  assert( (0xfff & (EP_Reduced|EP_TokenOnly))==0 );
  if( 0==flags || p->op==TK_SELECT_COLUMN 
#ifndef SQLITE_OMIT_WINDOWFUNC
   || ExprHasProperty(p, EP_WinFunc)
#endif
  ){
    nSize = EXPR_FULLSIZE;
  }else{
    assert( !ExprHasProperty(p, EP_TokenOnly|EP_Reduced) );
    assert( !ExprHasProperty(p, EP_FromJoin) ); 
    assert( !ExprHasProperty(p, EP_MemToken) );
    assert( !ExprHasProperty(p, EP_NoReduce) );
    if( p->pLeft || p->x.pList ){
      nSize = EXPR_REDUCEDSIZE | EP_Reduced;
    }else{
      assert( p->pRight==0 );
      nSize = EXPR_TOKENONLYSIZE | EP_TokenOnly;
    }
  }
  return nSize;
}

/*
** This function returns the space in bytes required to store the copy 
** of the Expr structure and a copy of the Expr.u.zToken string (if that
** string is defined.)
*/
static int dupedExprNodeSize(Expr *p, int flags){
  int nByte = dupedExprStructSize(p, flags) & 0xfff;
  if( !ExprHasProperty(p, EP_IntValue) && p->u.zToken ){
    nByte += sqlite3Strlen30NN(p->u.zToken)+1;
  }
  return ROUND8(nByte);
}

/*
** Return the number of bytes required to create a duplicate of the 
** expression passed as the first argument. The second argument is a
** mask containing EXPRDUP_XXX flags.
**
** The value returned includes space to create a copy of the Expr struct
** itself and the buffer referred to by Expr.u.zToken, if any.
**
** If the EXPRDUP_REDUCE flag is set, then the return value includes 
** space to duplicate all Expr nodes in the tree formed by Expr.pLeft 
** and Expr.pRight variables (but not for any structures pointed to or 
** descended from the Expr.x.pList or Expr.x.pSelect variables).
*/
static int dupedExprSize(Expr *p, int flags){
  int nByte = 0;
  if( p ){
    nByte = dupedExprNodeSize(p, flags);
    if( flags&EXPRDUP_REDUCE ){
      nByte += dupedExprSize(p->pLeft, flags) + dupedExprSize(p->pRight, flags);
    }
  }
  return nByte;
}

/*
** This function is similar to sqlite3ExprDup(), except that if pzBuffer 
** is not NULL then *pzBuffer is assumed to point to a buffer large enough 
** to store the copy of expression p, the copies of p->u.zToken
** (if applicable), and the copies of the p->pLeft and p->pRight expressions,
** if any. Before returning, *pzBuffer is set to the first byte past the
** portion of the buffer copied into by this function.
*/
static Expr *exprDup(sqlite3 *db, Expr *p, int dupFlags, u8 **pzBuffer){
  Expr *pNew;           /* Value to return */
  u8 *zAlloc;           /* Memory space from which to build Expr object */
  u32 staticFlag;       /* EP_Static if space not obtained from malloc */

  assert( db!=0 );
  assert( p );
  assert( dupFlags==0 || dupFlags==EXPRDUP_REDUCE );
  assert( pzBuffer==0 || dupFlags==EXPRDUP_REDUCE );

  /* Figure out where to write the new Expr structure. */
  if( pzBuffer ){
    zAlloc = *pzBuffer;
    staticFlag = EP_Static;
  }else{
    zAlloc = sqlite3DbMallocRawNN(db, dupedExprSize(p, dupFlags));
    staticFlag = 0;
  }
  pNew = (Expr *)zAlloc;

  if( pNew ){
    /* Set nNewSize to the size allocated for the structure pointed to
    ** by pNew. This is either EXPR_FULLSIZE, EXPR_REDUCEDSIZE or
    ** EXPR_TOKENONLYSIZE. nToken is set to the number of bytes consumed
    ** by the copy of the p->u.zToken string (if any).
    */
    const unsigned nStructSize = dupedExprStructSize(p, dupFlags);
    const int nNewSize = nStructSize & 0xfff;
    int nToken;
    if( !ExprHasProperty(p, EP_IntValue) && p->u.zToken ){
      nToken = sqlite3Strlen30(p->u.zToken) + 1;
    }else{
      nToken = 0;
    }
    if( dupFlags ){
      assert( ExprHasProperty(p, EP_Reduced)==0 );
      memcpy(zAlloc, p, nNewSize);
    }else{
      u32 nSize = (u32)exprStructSize(p);
      memcpy(zAlloc, p, nSize);
      if( nSize<EXPR_FULLSIZE ){ 
        memset(&zAlloc[nSize], 0, EXPR_FULLSIZE-nSize);
      }
    }

    /* Set the EP_Reduced, EP_TokenOnly, and EP_Static flags appropriately. */
    pNew->flags &= ~(EP_Reduced|EP_TokenOnly|EP_Static|EP_MemToken);
    pNew->flags |= nStructSize & (EP_Reduced|EP_TokenOnly);
    pNew->flags |= staticFlag;

    /* Copy the p->u.zToken string, if any. */
    if( nToken ){
      char *zToken = pNew->u.zToken = (char*)&zAlloc[nNewSize];
      memcpy(zToken, p->u.zToken, nToken);
    }

    if( 0==((p->flags|pNew->flags) & (EP_TokenOnly|EP_Leaf)) ){
      /* Fill in the pNew->x.pSelect or pNew->x.pList member. */
      if( ExprHasProperty(p, EP_xIsSelect) ){
        pNew->x.pSelect = sqlite3SelectDup(db, p->x.pSelect, dupFlags);
      }else{
        pNew->x.pList = sqlite3ExprListDup(db, p->x.pList, dupFlags);
      }
    }

    /* Fill in pNew->pLeft and pNew->pRight. */
    if( ExprHasProperty(pNew, EP_Reduced|EP_TokenOnly|EP_WinFunc) ){
      zAlloc += dupedExprNodeSize(p, dupFlags);
      if( !ExprHasProperty(pNew, EP_TokenOnly|EP_Leaf) ){
        pNew->pLeft = p->pLeft ?
                      exprDup(db, p->pLeft, EXPRDUP_REDUCE, &zAlloc) : 0;
        pNew->pRight = p->pRight ?
                       exprDup(db, p->pRight, EXPRDUP_REDUCE, &zAlloc) : 0;
      }
#ifndef SQLITE_OMIT_WINDOWFUNC
      if( ExprHasProperty(p, EP_WinFunc) ){
        pNew->y.pWin = sqlite3WindowDup(db, pNew, p->y.pWin);
        assert( ExprHasProperty(pNew, EP_WinFunc) );
      }
#endif /* SQLITE_OMIT_WINDOWFUNC */
      if( pzBuffer ){
        *pzBuffer = zAlloc;
      }
    }else{
      if( !ExprHasProperty(p, EP_TokenOnly|EP_Leaf) ){
        if( pNew->op==TK_SELECT_COLUMN ){
          pNew->pLeft = p->pLeft;
          assert( p->iColumn==0 || p->pRight==0 );
          assert( p->pRight==0  || p->pRight==p->pLeft );
        }else{
          pNew->pLeft = sqlite3ExprDup(db, p->pLeft, 0);
        }
        pNew->pRight = sqlite3ExprDup(db, p->pRight, 0);
      }
    }
  }
  return pNew;
}

/*
** Create and return a deep copy of the object passed as the second 
** argument. If an OOM condition is encountered, NULL is returned
** and the db->mallocFailed flag set.
*/
#ifndef SQLITE_OMIT_CTE
static With *withDup(sqlite3 *db, With *p){
  With *pRet = 0;
  if( p ){
    int nByte = sizeof(*p) + sizeof(p->a[0]) * (p->nCte-1);
    pRet = sqlite3DbMallocZero(db, nByte);
    if( pRet ){
      int i;
      pRet->nCte = p->nCte;
      for(i=0; i<p->nCte; i++){
        pRet->a[i].pSelect = sqlite3SelectDup(db, p->a[i].pSelect, 0);
        pRet->a[i].pCols = sqlite3ExprListDup(db, p->a[i].pCols, 0);
        pRet->a[i].zName = sqlite3DbStrDup(db, p->a[i].zName);
      }
    }
  }
  return pRet;
}
#else
# define withDup(x,y) 0
#endif

#ifndef SQLITE_OMIT_WINDOWFUNC
/*
** The gatherSelectWindows() procedure and its helper routine
** gatherSelectWindowsCallback() are used to scan all the expressions
** an a newly duplicated SELECT statement and gather all of the Window
** objects found there, assembling them onto the linked list at Select->pWin.
*/
static int gatherSelectWindowsCallback(Walker *pWalker, Expr *pExpr){
  if( pExpr->op==TK_FUNCTION && pExpr->y.pWin!=0 ){
    assert( ExprHasProperty(pExpr, EP_WinFunc) );
    pExpr->y.pWin->pNextWin = pWalker->u.pSelect->pWin;
    pWalker->u.pSelect->pWin = pExpr->y.pWin;
  }
  return WRC_Continue;
}
static int gatherSelectWindowsSelectCallback(Walker *pWalker, Select *p){
  return p==pWalker->u.pSelect ? WRC_Continue : WRC_Prune;
}
static void gatherSelectWindows(Select *p){
  Walker w;
  w.xExprCallback = gatherSelectWindowsCallback;
  w.xSelectCallback = gatherSelectWindowsSelectCallback;
  w.xSelectCallback2 = 0;
  w.pParse = 0;
  w.u.pSelect = p;
  sqlite3WalkSelect(&w, p);
}
#endif


/*
** The following group of routines make deep copies of expressions,
** expression lists, ID lists, and select statements.  The copies can
** be deleted (by being passed to their respective ...Delete() routines)
** without effecting the originals.
**
** The expression list, ID, and source lists return by sqlite3ExprListDup(),
** sqlite3IdListDup(), and sqlite3SrcListDup() can not be further expanded 
** by subsequent calls to sqlite*ListAppend() routines.
**
** Any tables that the SrcList might point to are not duplicated.
**
** The flags parameter contains a combination of the EXPRDUP_XXX flags.
** If the EXPRDUP_REDUCE flag is set, then the structure returned is a
** truncated version of the usual Expr structure that will be stored as
** part of the in-memory representation of the database schema.
*/
Expr *sqlite3ExprDup(sqlite3 *db, Expr *p, int flags){
  assert( flags==0 || flags==EXPRDUP_REDUCE );
  return p ? exprDup(db, p, flags, 0) : 0;
}
ExprList *sqlite3ExprListDup(sqlite3 *db, ExprList *p, int flags){
  ExprList *pNew;
  struct ExprList_item *pItem, *pOldItem;
  int i;
  Expr *pPriorSelectCol = 0;
  assert( db!=0 );
  if( p==0 ) return 0;
  pNew = sqlite3DbMallocRawNN(db, sqlite3DbMallocSize(db, p));
  if( pNew==0 ) return 0;
  pNew->nExpr = p->nExpr;
  pItem = pNew->a;
  pOldItem = p->a;
  for(i=0; i<p->nExpr; i++, pItem++, pOldItem++){
    Expr *pOldExpr = pOldItem->pExpr;
    Expr *pNewExpr;
    pItem->pExpr = sqlite3ExprDup(db, pOldExpr, flags);
    if( pOldExpr 
     && pOldExpr->op==TK_SELECT_COLUMN
     && (pNewExpr = pItem->pExpr)!=0 
    ){
      assert( pNewExpr->iColumn==0 || i>0 );
      if( pNewExpr->iColumn==0 ){
        assert( pOldExpr->pLeft==pOldExpr->pRight );
        pPriorSelectCol = pNewExpr->pLeft = pNewExpr->pRight;
      }else{
        assert( i>0 );
        assert( pItem[-1].pExpr!=0 );
        assert( pNewExpr->iColumn==pItem[-1].pExpr->iColumn+1 );
        assert( pPriorSelectCol==pItem[-1].pExpr->pLeft );
        pNewExpr->pLeft = pPriorSelectCol;
      }
    }
    pItem->zName = sqlite3DbStrDup(db, pOldItem->zName);
    pItem->zSpan = sqlite3DbStrDup(db, pOldItem->zSpan);
    pItem->sortOrder = pOldItem->sortOrder;
    pItem->done = 0;
    pItem->bSpanIsTab = pOldItem->bSpanIsTab;
    pItem->bSorterRef = pOldItem->bSorterRef;
    pItem->u = pOldItem->u;
  }
  return pNew;
}

/*
** If cursors, triggers, views and subqueries are all omitted from
** the build, then none of the following routines, except for 
** sqlite3SelectDup(), can be called. sqlite3SelectDup() is sometimes
** called with a NULL argument.
*/
#if !defined(SQLITE_OMIT_VIEW) || !defined(SQLITE_OMIT_TRIGGER) \
 || !defined(SQLITE_OMIT_SUBQUERY)
SrcList *sqlite3SrcListDup(sqlite3 *db, SrcList *p, int flags){
  SrcList *pNew;
  int i;
  int nByte;
  assert( db!=0 );
  if( p==0 ) return 0;
  nByte = sizeof(*p) + (p->nSrc>0 ? sizeof(p->a[0]) * (p->nSrc-1) : 0);
  pNew = sqlite3DbMallocRawNN(db, nByte );
  if( pNew==0 ) return 0;
  pNew->nSrc = pNew->nAlloc = p->nSrc;
  for(i=0; i<p->nSrc; i++){
    struct SrcList_item *pNewItem = &pNew->a[i];
    struct SrcList_item *pOldItem = &p->a[i];
    Table *pTab;
    pNewItem->pSchema = pOldItem->pSchema;
    pNewItem->zDatabase = sqlite3DbStrDup(db, pOldItem->zDatabase);
    pNewItem->zName = sqlite3DbStrDup(db, pOldItem->zName);
    pNewItem->zAlias = sqlite3DbStrDup(db, pOldItem->zAlias);
    pNewItem->fg = pOldItem->fg;
    pNewItem->iCursor = pOldItem->iCursor;
    pNewItem->addrFillSub = pOldItem->addrFillSub;
    pNewItem->regReturn = pOldItem->regReturn;
    if( pNewItem->fg.isIndexedBy ){
      pNewItem->u1.zIndexedBy = sqlite3DbStrDup(db, pOldItem->u1.zIndexedBy);
    }
    pNewItem->pIBIndex = pOldItem->pIBIndex;
    if( pNewItem->fg.isTabFunc ){
      pNewItem->u1.pFuncArg = 
          sqlite3ExprListDup(db, pOldItem->u1.pFuncArg, flags);
    }
    pTab = pNewItem->pTab = pOldItem->pTab;
    if( pTab ){
      pTab->nTabRef++;
    }
    pNewItem->pSelect = sqlite3SelectDup(db, pOldItem->pSelect, flags);
    pNewItem->pOn = sqlite3ExprDup(db, pOldItem->pOn, flags);
    pNewItem->pUsing = sqlite3IdListDup(db, pOldItem->pUsing);
    pNewItem->colUsed = pOldItem->colUsed;
  }
  return pNew;
}
IdList *sqlite3IdListDup(sqlite3 *db, IdList *p){
  IdList *pNew;
  int i;
  assert( db!=0 );
  if( p==0 ) return 0;
  pNew = sqlite3DbMallocRawNN(db, sizeof(*pNew) );
  if( pNew==0 ) return 0;
  pNew->nId = p->nId;
  pNew->a = sqlite3DbMallocRawNN(db, p->nId*sizeof(p->a[0]) );
  if( pNew->a==0 ){
    sqlite3DbFreeNN(db, pNew);
    return 0;
  }
  /* Note that because the size of the allocation for p->a[] is not
  ** necessarily a power of two, sqlite3IdListAppend() may not be called
  ** on the duplicate created by this function. */
  for(i=0; i<p->nId; i++){
    struct IdList_item *pNewItem = &pNew->a[i];
    struct IdList_item *pOldItem = &p->a[i];
    pNewItem->zName = sqlite3DbStrDup(db, pOldItem->zName);
    pNewItem->idx = pOldItem->idx;
  }
  return pNew;
}
Select *sqlite3SelectDup(sqlite3 *db, Select *pDup, int flags){
  Select *pRet = 0;
  Select *pNext = 0;
  Select **pp = &pRet;
  Select *p;

  assert( db!=0 );
  for(p=pDup; p; p=p->pPrior){
    Select *pNew = sqlite3DbMallocRawNN(db, sizeof(*p) );
    if( pNew==0 ) break;
#if defined(SQLITE_BUILDING_FOR_COMDB2)
    pNew->recording = p->recording;
#endif /* defined(SQLITE_BUILDING_FOR_COMDB2) */
    pNew->pEList = sqlite3ExprListDup(db, p->pEList, flags);
    pNew->pSrc = sqlite3SrcListDup(db, p->pSrc, flags);
    pNew->pWhere = sqlite3ExprDup(db, p->pWhere, flags);
    pNew->pGroupBy = sqlite3ExprListDup(db, p->pGroupBy, flags);
    pNew->pHaving = sqlite3ExprDup(db, p->pHaving, flags);
    pNew->pOrderBy = sqlite3ExprListDup(db, p->pOrderBy, flags);
    pNew->op = p->op;
    pNew->pNext = pNext;
    pNew->pPrior = 0;
    pNew->pLimit = sqlite3ExprDup(db, p->pLimit, flags);
    pNew->iLimit = 0;
    pNew->iOffset = 0;
    pNew->selFlags = p->selFlags & ~SF_UsesEphemeral;
    pNew->addrOpenEphm[0] = -1;
    pNew->addrOpenEphm[1] = -1;
    pNew->nSelectRow = p->nSelectRow;
    pNew->pWith = withDup(db, p->pWith);
#ifndef SQLITE_OMIT_WINDOWFUNC
    pNew->pWin = 0;
    pNew->pWinDefn = sqlite3WindowListDup(db, p->pWinDefn);
    if( p->pWin ) gatherSelectWindows(pNew);
#endif
    pNew->selId = p->selId;
    *pp = pNew;
    pp = &pNew->pPrior;
    pNext = pNew;
  }

  return pRet;
}
#else
Select *sqlite3SelectDup(sqlite3 *db, Select *p, int flags){
  assert( p==0 );
  return 0;
}
#endif


/*
** Add a new element to the end of an expression list.  If pList is
** initially NULL, then create a new expression list.
**
** The pList argument must be either NULL or a pointer to an ExprList
** obtained from a prior call to sqlite3ExprListAppend().  This routine
** may not be used with an ExprList obtained from sqlite3ExprListDup().
** Reason:  This routine assumes that the number of slots in pList->a[]
** is a power of two.  That is true for sqlite3ExprListAppend() returns
** but is not necessarily true from the return value of sqlite3ExprListDup().
**
** If a memory allocation error occurs, the entire list is freed and
** NULL is returned.  If non-NULL is returned, then it is guaranteed
** that the new entry was successfully appended.
*/
ExprList *sqlite3ExprListAppend(
  Parse *pParse,          /* Parsing context */
  ExprList *pList,        /* List to which to append. Might be NULL */
  Expr *pExpr             /* Expression to be appended. Might be NULL */
){
  struct ExprList_item *pItem;
  sqlite3 *db = pParse->db;
  assert( db!=0 );
  if( pList==0 ){
    pList = sqlite3DbMallocRawNN(db, sizeof(ExprList) );
    if( pList==0 ){
      goto no_mem;
    }
    pList->nExpr = 0;
  }else if( (pList->nExpr & (pList->nExpr-1))==0 ){
    ExprList *pNew;
    pNew = sqlite3DbRealloc(db, pList, 
             sizeof(*pList)+(2*pList->nExpr - 1)*sizeof(pList->a[0]));
    if( pNew==0 ){
      goto no_mem;
    }
    pList = pNew;
  }
  pItem = &pList->a[pList->nExpr++];
  assert( offsetof(struct ExprList_item,zName)==sizeof(pItem->pExpr) );
  assert( offsetof(struct ExprList_item,pExpr)==0 );
  memset(&pItem->zName,0,sizeof(*pItem)-offsetof(struct ExprList_item,zName));
  pItem->pExpr = pExpr;
  return pList;

no_mem:     
  /* Avoid leaking memory if malloc has failed. */
  sqlite3ExprDelete(db, pExpr);
  sqlite3ExprListDelete(db, pList);
  return 0;
}

/*
** pColumns and pExpr form a vector assignment which is part of the SET
** clause of an UPDATE statement.  Like this:
**
**        (a,b,c) = (expr1,expr2,expr3)
** Or:    (a,b,c) = (SELECT x,y,z FROM ....)
**
** For each term of the vector assignment, append new entries to the
** expression list pList.  In the case of a subquery on the RHS, append
** TK_SELECT_COLUMN expressions.
*/
ExprList *sqlite3ExprListAppendVector(
  Parse *pParse,         /* Parsing context */
  ExprList *pList,       /* List to which to append. Might be NULL */
  IdList *pColumns,      /* List of names of LHS of the assignment */
  Expr *pExpr            /* Vector expression to be appended. Might be NULL */
){
  sqlite3 *db = pParse->db;
  int n;
  int i;
  int iFirst = pList ? pList->nExpr : 0;
  /* pColumns can only be NULL due to an OOM but an OOM will cause an
  ** exit prior to this routine being invoked */
  if( NEVER(pColumns==0) ) goto vector_append_error;
  if( pExpr==0 ) goto vector_append_error;

  /* If the RHS is a vector, then we can immediately check to see that 
  ** the size of the RHS and LHS match.  But if the RHS is a SELECT, 
  ** wildcards ("*") in the result set of the SELECT must be expanded before
  ** we can do the size check, so defer the size check until code generation.
  */
  if( pExpr->op!=TK_SELECT && pColumns->nId!=(n=sqlite3ExprVectorSize(pExpr)) ){
    sqlite3ErrorMsg(pParse, "%d columns assigned %d values",
                    pColumns->nId, n);
    goto vector_append_error;
  }

  for(i=0; i<pColumns->nId; i++){
    Expr *pSubExpr = sqlite3ExprForVectorField(pParse, pExpr, i);
    pList = sqlite3ExprListAppend(pParse, pList, pSubExpr);
    if( pList ){
      assert( pList->nExpr==iFirst+i+1 );
      pList->a[pList->nExpr-1].zName = pColumns->a[i].zName;
      pColumns->a[i].zName = 0;
    }
  }

  if( !db->mallocFailed && pExpr->op==TK_SELECT && ALWAYS(pList!=0) ){
    Expr *pFirst = pList->a[iFirst].pExpr;
    assert( pFirst!=0 );
    assert( pFirst->op==TK_SELECT_COLUMN );
     
    /* Store the SELECT statement in pRight so it will be deleted when
    ** sqlite3ExprListDelete() is called */
    pFirst->pRight = pExpr;
    pExpr = 0;

    /* Remember the size of the LHS in iTable so that we can check that
    ** the RHS and LHS sizes match during code generation. */
    pFirst->iTable = pColumns->nId;
  }

vector_append_error:
#if !defined(SQLITE_BUILDING_FOR_COMDB2)
  if( IN_RENAME_OBJECT ){
    sqlite3RenameExprUnmap(pParse, pExpr);
  }
#endif /* !defined(SQLITE_BUILDING_FOR_COMDB2) */
  sqlite3ExprDelete(db, pExpr);
  sqlite3IdListDelete(db, pColumns);
  return pList;
}

/*
** Set the sort order for the last element on the given ExprList.
*/
void sqlite3ExprListSetSortOrder(ExprList *p, int iSortOrder){
  if( p==0 ) return;
  assert( SQLITE_SO_UNDEFINED<0 && SQLITE_SO_ASC>=0 && SQLITE_SO_DESC>0 );
  assert( p->nExpr>0 );
  if( iSortOrder<0 ){
    assert( p->a[p->nExpr-1].sortOrder==SQLITE_SO_ASC );
    return;
  }
  p->a[p->nExpr-1].sortOrder = (u8)iSortOrder;
}

/*
** Set the ExprList.a[].zName element of the most recently added item
** on the expression list.
**
** pList might be NULL following an OOM error.  But pName should never be
** NULL.  If a memory allocation fails, the pParse->db->mallocFailed flag
** is set.
*/
void sqlite3ExprListSetName(
  Parse *pParse,          /* Parsing context */
  ExprList *pList,        /* List to which to add the span. */
  Token *pName,           /* Name to be added */
  int dequote             /* True to cause the name to be dequoted */
){
  assert( pList!=0 || pParse->db->mallocFailed!=0 );
  if( pList ){
    struct ExprList_item *pItem;
    assert( pList->nExpr>0 );
    pItem = &pList->a[pList->nExpr-1];
    assert( pItem->zName==0 );
    pItem->zName = sqlite3DbStrNDup(pParse->db, pName->z, pName->n);
    if( dequote ) sqlite3Dequote(pItem->zName);
#if !defined(SQLITE_BUILDING_FOR_COMDB2)
    if( IN_RENAME_OBJECT ){
      sqlite3RenameTokenMap(pParse, (void*)pItem->zName, pName);
    }
#endif /* !defined(SQLITE_BUILDING_FOR_COMDB2) */
  }
}

/*
** Set the ExprList.a[].zSpan element of the most recently added item
** on the expression list.
**
** pList might be NULL following an OOM error.  But pSpan should never be
** NULL.  If a memory allocation fails, the pParse->db->mallocFailed flag
** is set.
*/
void sqlite3ExprListSetSpan(
  Parse *pParse,          /* Parsing context */
  ExprList *pList,        /* List to which to add the span. */
  const char *zStart,     /* Start of the span */
  const char *zEnd        /* End of the span */
){
  sqlite3 *db = pParse->db;
  assert( pList!=0 || db->mallocFailed!=0 );
  if( pList ){
    struct ExprList_item *pItem = &pList->a[pList->nExpr-1];
    assert( pList->nExpr>0 );
    sqlite3DbFree(db, pItem->zSpan);
    pItem->zSpan = sqlite3DbSpanDup(db, zStart, zEnd);
  }
}

/*
** If the expression list pEList contains more than iLimit elements,
** leave an error message in pParse.
*/
void sqlite3ExprListCheckLength(
  Parse *pParse,
  ExprList *pEList,
  const char *zObject
){
  int mx = pParse->db->aLimit[SQLITE_LIMIT_COLUMN];
  testcase( pEList && pEList->nExpr==mx );
  testcase( pEList && pEList->nExpr==mx+1 );
  if( pEList && pEList->nExpr>mx ){
    sqlite3ErrorMsg(pParse, "too many columns in %s", zObject);
  }
}

/*
** Delete an entire expression list.
*/
static SQLITE_NOINLINE void exprListDeleteNN(sqlite3 *db, ExprList *pList){
  int i = pList->nExpr;
  struct ExprList_item *pItem =  pList->a;
  assert( pList->nExpr>0 );
  do{
    sqlite3ExprDelete(db, pItem->pExpr);
    sqlite3DbFree(db, pItem->zName);
    sqlite3DbFree(db, pItem->zSpan);
    pItem++;
  }while( --i>0 );
  sqlite3DbFreeNN(db, pList);
}
void sqlite3ExprListDelete(sqlite3 *db, ExprList *pList){
  if( pList ) exprListDeleteNN(db, pList);
}

/*
** Return the bitwise-OR of all Expr.flags fields in the given
** ExprList.
*/
u32 sqlite3ExprListFlags(const ExprList *pList){
  int i;
  u32 m = 0;
  assert( pList!=0 );
  for(i=0; i<pList->nExpr; i++){
     Expr *pExpr = pList->a[i].pExpr;
     assert( pExpr!=0 );
     m |= pExpr->flags;
  }
  return m;
}

/*
** This is a SELECT-node callback for the expression walker that
** always "fails".  By "fail" in this case, we mean set
** pWalker->eCode to zero and abort.
**
** This callback is used by multiple expression walkers.
*/
int sqlite3SelectWalkFail(Walker *pWalker, Select *NotUsed){
  UNUSED_PARAMETER(NotUsed);
  pWalker->eCode = 0;
  return WRC_Abort;
}

/*
** If the input expression is an ID with the name "true" or "false"
** then convert it into an TK_TRUEFALSE term.  Return non-zero if
** the conversion happened, and zero if the expression is unaltered.
*/
int sqlite3ExprIdToTrueFalse(Expr *pExpr){
  assert( pExpr->op==TK_ID || pExpr->op==TK_STRING );
  if( !ExprHasProperty(pExpr, EP_Quoted)
   && (sqlite3StrICmp(pExpr->u.zToken, "true")==0
       || sqlite3StrICmp(pExpr->u.zToken, "false")==0)
  ){
    pExpr->op = TK_TRUEFALSE;
    return 1;
  }
  return 0;
}

/*
** The argument must be a TK_TRUEFALSE Expr node.  Return 1 if it is TRUE
** and 0 if it is FALSE.
*/
int sqlite3ExprTruthValue(const Expr *pExpr){
  assert( pExpr->op==TK_TRUEFALSE );
  assert( sqlite3StrICmp(pExpr->u.zToken,"true")==0
       || sqlite3StrICmp(pExpr->u.zToken,"false")==0 );
  return pExpr->u.zToken[4]==0;
}


/*
** These routines are Walker callbacks used to check expressions to
** see if they are "constant" for some definition of constant.  The
** Walker.eCode value determines the type of "constant" we are looking
** for.
**
** These callback routines are used to implement the following:
**
**     sqlite3ExprIsConstant()                  pWalker->eCode==1
**     sqlite3ExprIsConstantNotJoin()           pWalker->eCode==2
**     sqlite3ExprIsTableConstant()             pWalker->eCode==3
**     sqlite3ExprIsConstantOrFunction()        pWalker->eCode==4 or 5
**
** In all cases, the callbacks set Walker.eCode=0 and abort if the expression
** is found to not be a constant.
**
** The sqlite3ExprIsConstantOrFunction() is used for evaluating expressions
** in a CREATE TABLE statement.  The Walker.eCode value is 5 when parsing
** an existing schema and 4 when processing a new statement.  A bound
** parameter raises an error for new statements, but is silently converted
** to NULL for existing schemas.  This allows sqlite_master tables that 
** contain a bound parameter because they were generated by older versions
** of SQLite to be parsed by newer versions of SQLite without raising a
** malformed schema error.
*/
static int exprNodeIsConstant(Walker *pWalker, Expr *pExpr){

  /* If pWalker->eCode is 2 then any term of the expression that comes from
  ** the ON or USING clauses of a left join disqualifies the expression
  ** from being considered constant. */
  if( pWalker->eCode==2 && ExprHasProperty(pExpr, EP_FromJoin) ){
    pWalker->eCode = 0;
    return WRC_Abort;
  }

  switch( pExpr->op ){
    /* Consider functions to be constant if all their arguments are constant
    ** and either pWalker->eCode==4 or 5 or the function has the
    ** SQLITE_FUNC_CONST flag. */
    case TK_FUNCTION:
      if( pWalker->eCode>=4 || ExprHasProperty(pExpr,EP_ConstFunc) ){
        return WRC_Continue;
      }else{
        pWalker->eCode = 0;
        return WRC_Abort;
      }
    case TK_ID:
      /* Convert "true" or "false" in a DEFAULT clause into the
      ** appropriate TK_TRUEFALSE operator */
      if( sqlite3ExprIdToTrueFalse(pExpr) ){
        return WRC_Prune;
      }
      /* Fall thru */
    case TK_COLUMN:
    case TK_AGG_FUNCTION:
    case TK_AGG_COLUMN:
      testcase( pExpr->op==TK_ID );
      testcase( pExpr->op==TK_COLUMN );
      testcase( pExpr->op==TK_AGG_FUNCTION );
      testcase( pExpr->op==TK_AGG_COLUMN );
      if( ExprHasProperty(pExpr, EP_FixedCol) && pWalker->eCode!=2 ){
        return WRC_Continue;
      }
      if( pWalker->eCode==3 && pExpr->iTable==pWalker->u.iCur ){
        return WRC_Continue;
      }
      /* Fall through */
    case TK_IF_NULL_ROW:
    case TK_REGISTER:
      testcase( pExpr->op==TK_REGISTER );
      testcase( pExpr->op==TK_IF_NULL_ROW );
      pWalker->eCode = 0;
      return WRC_Abort;
    case TK_VARIABLE:
      if( pWalker->eCode==5 ){
        /* Silently convert bound parameters that appear inside of CREATE
        ** statements into a NULL when parsing the CREATE statement text out
        ** of the sqlite_master table */
        pExpr->op = TK_NULL;
      }else if( pWalker->eCode==4 ){
        /* A bound parameter in a CREATE statement that originates from
        ** sqlite3_prepare() causes an error */
        pWalker->eCode = 0;
        return WRC_Abort;
      }
      /* Fall through */
    default:
      testcase( pExpr->op==TK_SELECT ); /* sqlite3SelectWalkFail() disallows */
      testcase( pExpr->op==TK_EXISTS ); /* sqlite3SelectWalkFail() disallows */
      return WRC_Continue;
  }
}
static int exprIsConst(Expr *p, int initFlag, int iCur){
  Walker w;
  w.eCode = initFlag;
  w.xExprCallback = exprNodeIsConstant;
  w.xSelectCallback = sqlite3SelectWalkFail;
#ifdef SQLITE_DEBUG
  w.xSelectCallback2 = sqlite3SelectWalkAssert2;
#endif
  w.u.iCur = iCur;
  sqlite3WalkExpr(&w, p);
  return w.eCode;
}

/*
** Walk an expression tree.  Return non-zero if the expression is constant
** and 0 if it involves variables or function calls.
**
** For the purposes of this function, a double-quoted string (ex: "abc")
** is considered a variable but a single-quoted string (ex: 'abc') is
** a constant.
*/
int sqlite3ExprIsConstant(Expr *p){
  return exprIsConst(p, 1, 0);
}

/*
** Walk an expression tree.  Return non-zero if
**
**   (1) the expression is constant, and
**   (2) the expression does originate in the ON or USING clause
**       of a LEFT JOIN, and
**   (3) the expression does not contain any EP_FixedCol TK_COLUMN
**       operands created by the constant propagation optimization.
**
** When this routine returns true, it indicates that the expression
** can be added to the pParse->pConstExpr list and evaluated once when
** the prepared statement starts up.  See sqlite3ExprCodeAtInit().
*/
int sqlite3ExprIsConstantNotJoin(Expr *p){
  return exprIsConst(p, 2, 0);
}

/*
** Walk an expression tree.  Return non-zero if the expression is constant
** for any single row of the table with cursor iCur.  In other words, the
** expression must not refer to any non-deterministic function nor any
** table other than iCur.
*/
int sqlite3ExprIsTableConstant(Expr *p, int iCur){
  return exprIsConst(p, 3, iCur);
}


/*
** sqlite3WalkExpr() callback used by sqlite3ExprIsConstantOrGroupBy().
*/
static int exprNodeIsConstantOrGroupBy(Walker *pWalker, Expr *pExpr){
  ExprList *pGroupBy = pWalker->u.pGroupBy;
  int i;

  /* Check if pExpr is identical to any GROUP BY term. If so, consider
  ** it constant.  */
  for(i=0; i<pGroupBy->nExpr; i++){
    Expr *p = pGroupBy->a[i].pExpr;
    if( sqlite3ExprCompare(0, pExpr, p, -1)<2 ){
      CollSeq *pColl = sqlite3ExprNNCollSeq(pWalker->pParse, p);
      if( sqlite3IsBinary(pColl) ){
        return WRC_Prune;
      }
    }
  }

  /* Check if pExpr is a sub-select. If so, consider it variable. */
  if( ExprHasProperty(pExpr, EP_xIsSelect) ){
    pWalker->eCode = 0;
    return WRC_Abort;
  }

  return exprNodeIsConstant(pWalker, pExpr);
}

/*
** Walk the expression tree passed as the first argument. Return non-zero
** if the expression consists entirely of constants or copies of terms 
** in pGroupBy that sort with the BINARY collation sequence.
**
** This routine is used to determine if a term of the HAVING clause can
** be promoted into the WHERE clause.  In order for such a promotion to work,
** the value of the HAVING clause term must be the same for all members of
** a "group".  The requirement that the GROUP BY term must be BINARY
** assumes that no other collating sequence will have a finer-grained
** grouping than binary.  In other words (A=B COLLATE binary) implies
** A=B in every other collating sequence.  The requirement that the
** GROUP BY be BINARY is stricter than necessary.  It would also work
** to promote HAVING clauses that use the same alternative collating
** sequence as the GROUP BY term, but that is much harder to check,
** alternative collating sequences are uncommon, and this is only an
** optimization, so we take the easy way out and simply require the
** GROUP BY to use the BINARY collating sequence.
*/
int sqlite3ExprIsConstantOrGroupBy(Parse *pParse, Expr *p, ExprList *pGroupBy){
  Walker w;
  w.eCode = 1;
  w.xExprCallback = exprNodeIsConstantOrGroupBy;
  w.xSelectCallback = 0;
  w.u.pGroupBy = pGroupBy;
  w.pParse = pParse;
  sqlite3WalkExpr(&w, p);
  return w.eCode;
}

/*
** Walk an expression tree.  Return non-zero if the expression is constant
** or a function call with constant arguments.  Return and 0 if there
** are any variables.
**
** For the purposes of this function, a double-quoted string (ex: "abc")
** is considered a variable but a single-quoted string (ex: 'abc') is
** a constant.
*/
int sqlite3ExprIsConstantOrFunction(Expr *p, u8 isInit){
  assert( isInit==0 || isInit==1 );
  return exprIsConst(p, 4+isInit, 0);
}

#ifdef SQLITE_ENABLE_CURSOR_HINTS
/*
** Walk an expression tree.  Return 1 if the expression contains a
** subquery of some kind.  Return 0 if there are no subqueries.
*/
int sqlite3ExprContainsSubquery(Expr *p){
  Walker w;
  w.eCode = 1;
  w.xExprCallback = sqlite3ExprWalkNoop;
  w.xSelectCallback = sqlite3SelectWalkFail;
#ifdef SQLITE_DEBUG
  w.xSelectCallback2 = sqlite3SelectWalkAssert2;
#endif
  sqlite3WalkExpr(&w, p);
  return w.eCode==0;
}
#endif

/*
** If the expression p codes a constant integer that is small enough
** to fit in a 32-bit integer, return 1 and put the value of the integer
** in *pValue.  If the expression is not an integer or if it is too big
** to fit in a signed 32-bit integer, return 0 and leave *pValue unchanged.
*/
int sqlite3ExprIsInteger(Expr *p, int *pValue){
  int rc = 0;
  if( p==0 ) return 0;  /* Can only happen following on OOM */

  /* If an expression is an integer literal that fits in a signed 32-bit
  ** integer, then the EP_IntValue flag will have already been set */
  assert( p->op!=TK_INTEGER || (p->flags & EP_IntValue)!=0
           || sqlite3GetInt32(p->u.zToken, &rc)==0 );

  if( p->flags & EP_IntValue ){
    *pValue = p->u.iValue;
    return 1;
  }
  switch( p->op ){
    case TK_UPLUS: {
      rc = sqlite3ExprIsInteger(p->pLeft, pValue);
      break;
    }
    case TK_UMINUS: {
      int v;
      if( sqlite3ExprIsInteger(p->pLeft, &v) ){
        assert( v!=(-2147483647-1) );
        *pValue = -v;
        rc = 1;
      }
      break;
    }
    default: break;
  }
  return rc;
}

/*
** Return FALSE if there is no chance that the expression can be NULL.
**
** If the expression might be NULL or if the expression is too complex
** to tell return TRUE.  
**
** This routine is used as an optimization, to skip OP_IsNull opcodes
** when we know that a value cannot be NULL.  Hence, a false positive
** (returning TRUE when in fact the expression can never be NULL) might
** be a small performance hit but is otherwise harmless.  On the other
** hand, a false negative (returning FALSE when the result could be NULL)
** will likely result in an incorrect answer.  So when in doubt, return
** TRUE.
*/
int sqlite3ExprCanBeNull(const Expr *p){
  u8 op;
  while( p->op==TK_UPLUS || p->op==TK_UMINUS ){
    p = p->pLeft;
  }
  op = p->op;
  if( op==TK_REGISTER ) op = p->op2;
  switch( op ){
    case TK_INTEGER:
    case TK_STRING:
    case TK_FLOAT:
    case TK_BLOB:
      return 0;
    case TK_COLUMN:
      return ExprHasProperty(p, EP_CanBeNull) ||
             p->y.pTab==0 ||  /* Reference to column of index on expression */
             (p->iColumn>=0 && p->y.pTab->aCol[p->iColumn].notNull==0);
    default:
      return 1;
  }
}

/*
** Return TRUE if the given expression is a constant which would be
** unchanged by OP_Affinity with the affinity given in the second
** argument.
**
** This routine is used to determine if the OP_Affinity operation
** can be omitted.  When in doubt return FALSE.  A false negative
** is harmless.  A false positive, however, can result in the wrong
** answer.
*/
int sqlite3ExprNeedsNoAffinityChange(const Expr *p, char aff){
  u8 op;
  if( aff==SQLITE_AFF_BLOB ) return 1;
  while( p->op==TK_UPLUS || p->op==TK_UMINUS ){ p = p->pLeft; }
  op = p->op;
  if( op==TK_REGISTER ) op = p->op2;
  switch( op ){
    case TK_INTEGER: {
      return aff==SQLITE_AFF_INTEGER || aff==SQLITE_AFF_NUMERIC;
    }
    case TK_FLOAT: {
      return aff==SQLITE_AFF_REAL || aff==SQLITE_AFF_NUMERIC;
    }
    case TK_STRING: {
      return aff==SQLITE_AFF_TEXT;
    }
    case TK_BLOB: {
      return 1;
    }
    case TK_COLUMN: {
      assert( p->iTable>=0 );  /* p cannot be part of a CHECK constraint */
      return p->iColumn<0
          && (aff==SQLITE_AFF_INTEGER || aff==SQLITE_AFF_NUMERIC);
    }
    default: {
      return 0;
    }
  }
}

/*
** Return TRUE if the given string is a row-id column name.
*/
int sqlite3IsRowid(const char *z){
  if( sqlite3StrICmp(z, "_ROWID_")==0 ) return 1;
  if( sqlite3StrICmp(z, "ROWID")==0 ) return 1;
  if( sqlite3StrICmp(z, "OID")==0 ) return 1;
  return 0;
}

#if defined(SQLITE_BUILDING_FOR_COMDB2)
int sqlite3IsComdb2Rowid(const char *z){
  return (sqlite3StrICmp(z, "COMDB2_ROWID") == 0);
}

int sqlite3IsComdb2RowTimestamp(const char *z){
  extern int comdb2genidcontainstime(void);
  if (comdb2genidcontainstime()){
      return 
          (sqlite3StrICmp(z, "COMDB2_ROW_TIMESTAMP") == 0 ||
           sqlite3StrICmp(z, "COMDB2_ROWTIMESTAMP") == 0);
  }
  return 0;
}
#endif /* defined(SQLITE_BUILDING_FOR_COMDB2) */

/*
** pX is the RHS of an IN operator.  If pX is a SELECT statement 
** that can be simplified to a direct table access, then return
** a pointer to the SELECT statement.  If pX is not a SELECT statement,
** or if the SELECT statement needs to be manifested into a transient
** table, then return NULL.
*/
#ifndef SQLITE_OMIT_SUBQUERY
static Select *isCandidateForInOpt(Expr *pX){
  Select *p;
  SrcList *pSrc;
  ExprList *pEList;
  Table *pTab;
  int i;
  if( !ExprHasProperty(pX, EP_xIsSelect) ) return 0;  /* Not a subquery */
  if( ExprHasProperty(pX, EP_VarSelect)  ) return 0;  /* Correlated subq */
  p = pX->x.pSelect;
  if( p->pPrior ) return 0;              /* Not a compound SELECT */
  if( p->selFlags & (SF_Distinct|SF_Aggregate) ){
    testcase( (p->selFlags & (SF_Distinct|SF_Aggregate))==SF_Distinct );
    testcase( (p->selFlags & (SF_Distinct|SF_Aggregate))==SF_Aggregate );
    return 0; /* No DISTINCT keyword and no aggregate functions */
  }
  assert( p->pGroupBy==0 );              /* Has no GROUP BY clause */
  if( p->pLimit ) return 0;              /* Has no LIMIT clause */
  if( p->pWhere ) return 0;              /* Has no WHERE clause */
  pSrc = p->pSrc;
  assert( pSrc!=0 );
  if( pSrc->nSrc!=1 ) return 0;          /* Single term in FROM clause */
  if( pSrc->a[0].pSelect ) return 0;     /* FROM is not a subquery or view */
  pTab = pSrc->a[0].pTab;
  assert( pTab!=0 );
  assert( pTab->pSelect==0 );            /* FROM clause is not a view */
  if( IsVirtual(pTab) ) return 0;        /* FROM clause not a virtual table */
  pEList = p->pEList;
  assert( pEList!=0 );
  /* All SELECT results must be columns. */
  for(i=0; i<pEList->nExpr; i++){
    Expr *pRes = pEList->a[i].pExpr;
    if( pRes->op!=TK_COLUMN ) return 0;
    assert( pRes->iTable==pSrc->a[0].iCursor );  /* Not a correlated subquery */
  }
  return p;
}
#endif /* SQLITE_OMIT_SUBQUERY */

#ifndef SQLITE_OMIT_SUBQUERY
/*
** Generate code that checks the left-most column of index table iCur to see if
** it contains any NULL entries.  Cause the register at regHasNull to be set
** to a non-NULL value if iCur contains no NULLs.  Cause register regHasNull
** to be set to NULL if iCur contains one or more NULL values.
*/
static void sqlite3SetHasNullFlag(Vdbe *v, int iCur, int regHasNull){
  int addr1;
  sqlite3VdbeAddOp2(v, OP_Integer, 0, regHasNull);
  addr1 = sqlite3VdbeAddOp1(v, OP_Rewind, iCur); VdbeCoverage(v);
  sqlite3VdbeAddOp3(v, OP_Column, iCur, 0, regHasNull);
  sqlite3VdbeChangeP5(v, OPFLAG_TYPEOFARG);
  VdbeComment((v, "first_entry_in(%d)", iCur));
  sqlite3VdbeJumpHere(v, addr1);
}
#endif


#ifndef SQLITE_OMIT_SUBQUERY
/*
** The argument is an IN operator with a list (not a subquery) on the 
** right-hand side.  Return TRUE if that list is constant.
*/
static int sqlite3InRhsIsConstant(Expr *pIn){
  Expr *pLHS;
  int res;
  assert( !ExprHasProperty(pIn, EP_xIsSelect) );
  pLHS = pIn->pLeft;
  pIn->pLeft = 0;
  res = sqlite3ExprIsConstant(pIn);
  pIn->pLeft = pLHS;
  return res;
}
#endif

/*
** This function is used by the implementation of the IN (...) operator.
** The pX parameter is the expression on the RHS of the IN operator, which
** might be either a list of expressions or a subquery.
**
** The job of this routine is to find or create a b-tree object that can
** be used either to test for membership in the RHS set or to iterate through
** all members of the RHS set, skipping duplicates.
**
** A cursor is opened on the b-tree object that is the RHS of the IN operator
** and pX->iTable is set to the index of that cursor.
**
** The returned value of this function indicates the b-tree type, as follows:
**
**   IN_INDEX_ROWID      - The cursor was opened on a database table.
**   IN_INDEX_INDEX_ASC  - The cursor was opened on an ascending index.
**   IN_INDEX_INDEX_DESC - The cursor was opened on a descending index.
**   IN_INDEX_EPH        - The cursor was opened on a specially created and
**                         populated epheremal table.
**   IN_INDEX_NOOP       - No cursor was allocated.  The IN operator must be
**                         implemented as a sequence of comparisons.
**
** An existing b-tree might be used if the RHS expression pX is a simple
** subquery such as:
**
**     SELECT <column1>, <column2>... FROM <table>
**
** If the RHS of the IN operator is a list or a more complex subquery, then
** an ephemeral table might need to be generated from the RHS and then
** pX->iTable made to point to the ephemeral table instead of an
** existing table.
**
** The inFlags parameter must contain, at a minimum, one of the bits
** IN_INDEX_MEMBERSHIP or IN_INDEX_LOOP but not both.  If inFlags contains
** IN_INDEX_MEMBERSHIP, then the generated table will be used for a fast
** membership test.  When the IN_INDEX_LOOP bit is set, the IN index will
** be used to loop over all values of the RHS of the IN operator.
**
** When IN_INDEX_LOOP is used (and the b-tree will be used to iterate
** through the set members) then the b-tree must not contain duplicates.
** An epheremal table will be created unless the selected columns are guaranteed
** to be unique - either because it is an INTEGER PRIMARY KEY or due to
** a UNIQUE constraint or index.
**
** When IN_INDEX_MEMBERSHIP is used (and the b-tree will be used 
** for fast set membership tests) then an epheremal table must 
** be used unless <columns> is a single INTEGER PRIMARY KEY column or an 
** index can be found with the specified <columns> as its left-most.
**
** If the IN_INDEX_NOOP_OK and IN_INDEX_MEMBERSHIP are both set and
** if the RHS of the IN operator is a list (not a subquery) then this
** routine might decide that creating an ephemeral b-tree for membership
** testing is too expensive and return IN_INDEX_NOOP.  In that case, the
** calling routine should implement the IN operator using a sequence
** of Eq or Ne comparison operations.
**
** When the b-tree is being used for membership tests, the calling function
** might need to know whether or not the RHS side of the IN operator
** contains a NULL.  If prRhsHasNull is not a NULL pointer and 
** if there is any chance that the (...) might contain a NULL value at
** runtime, then a register is allocated and the register number written
** to *prRhsHasNull. If there is no chance that the (...) contains a
** NULL value, then *prRhsHasNull is left unchanged.
**
** If a register is allocated and its location stored in *prRhsHasNull, then
** the value in that register will be NULL if the b-tree contains one or more
** NULL values, and it will be some non-NULL value if the b-tree contains no
** NULL values.
**
** If the aiMap parameter is not NULL, it must point to an array containing
** one element for each column returned by the SELECT statement on the RHS
** of the IN(...) operator. The i'th entry of the array is populated with the
** offset of the index column that matches the i'th column returned by the
** SELECT. For example, if the expression and selected index are:
**
**   (?,?,?) IN (SELECT a, b, c FROM t1)
**   CREATE INDEX i1 ON t1(b, c, a);
**
** then aiMap[] is populated with {2, 0, 1}.
*/
#ifndef SQLITE_OMIT_SUBQUERY
int sqlite3FindInIndex(
  Parse *pParse,             /* Parsing context */
  Expr *pX,                  /* The right-hand side (RHS) of the IN operator */
  u32 inFlags,               /* IN_INDEX_LOOP, _MEMBERSHIP, and/or _NOOP_OK */
  int *prRhsHasNull,         /* Register holding NULL status.  See notes */
  int *aiMap,                /* Mapping from Index fields to RHS fields */
  int *piTab                 /* OUT: index to use */
){
  Select *p;                            /* SELECT to the right of IN operator */
  int eType = 0;                        /* Type of RHS table. IN_INDEX_* */
  int iTab = pParse->nTab++;            /* Cursor of the RHS table */
  int mustBeUnique;                     /* True if RHS must be unique */
  Vdbe *v = sqlite3GetVdbe(pParse);     /* Virtual machine being coded */

  assert( pX->op==TK_IN );
  mustBeUnique = (inFlags & IN_INDEX_LOOP)!=0;

  /* If the RHS of this IN(...) operator is a SELECT, and if it matters 
  ** whether or not the SELECT result contains NULL values, check whether
  ** or not NULL is actually possible (it may not be, for example, due 
  ** to NOT NULL constraints in the schema). If no NULL values are possible,
  ** set prRhsHasNull to 0 before continuing.  */
  if( prRhsHasNull && (pX->flags & EP_xIsSelect) ){
    int i;
    ExprList *pEList = pX->x.pSelect->pEList;
    for(i=0; i<pEList->nExpr; i++){
      if( sqlite3ExprCanBeNull(pEList->a[i].pExpr) ) break;
    }
    if( i==pEList->nExpr ){
      prRhsHasNull = 0;
    }
  }

  /* Check to see if an existing table or index can be used to
  ** satisfy the query.  This is preferable to generating a new 
  ** ephemeral table.  */
  if( pParse->nErr==0 && (p = isCandidateForInOpt(pX))!=0 ){
    sqlite3 *db = pParse->db;              /* Database connection */
    Table *pTab;                           /* Table <table>. */
    i16 iDb;                               /* Database idx for pTab */
    ExprList *pEList = p->pEList;
    int nExpr = pEList->nExpr;

    assert( p->pEList!=0 );             /* Because of isCandidateForInOpt(p) */
    assert( p->pEList->a[0].pExpr!=0 ); /* Because of isCandidateForInOpt(p) */
    assert( p->pSrc!=0 );               /* Because of isCandidateForInOpt(p) */
    pTab = p->pSrc->a[0].pTab;

    /* Code an OP_Transaction and OP_TableLock for <table>. */
    iDb = sqlite3SchemaToIndex(db, pTab->pSchema);
    sqlite3CodeVerifySchema(pParse, iDb);
    sqlite3TableLock(pParse, iDb, pTab->tnum, 0, pTab->zName);

    assert(v);  /* sqlite3GetVdbe() has always been previously called */
    if( nExpr==1 && pEList->a[0].pExpr->iColumn<0 ){
      /* The "x IN (SELECT rowid FROM table)" case */
      int iAddr = sqlite3VdbeAddOp0(v, OP_Once);
      VdbeCoverage(v);

      sqlite3OpenTable(pParse, iTab, iDb, pTab, OP_OpenRead);
      eType = IN_INDEX_ROWID;
      ExplainQueryPlan((pParse, 0,
            "USING ROWID SEARCH ON TABLE %s FOR IN-OPERATOR",pTab->zName));
      sqlite3VdbeJumpHere(v, iAddr);
    }else{
      Index *pIdx;                         /* Iterator variable */
      int affinity_ok = 1;
      int i;

      /* Check that the affinity that will be used to perform each 
      ** comparison is the same as the affinity of each column in table
      ** on the RHS of the IN operator.  If it not, it is not possible to
      ** use any index of the RHS table.  */
      for(i=0; i<nExpr && affinity_ok; i++){
        Expr *pLhs = sqlite3VectorFieldSubexpr(pX->pLeft, i);
        int iCol = pEList->a[i].pExpr->iColumn;
        char idxaff = sqlite3TableColumnAffinity(pTab,iCol); /* RHS table */
        char cmpaff = sqlite3CompareAffinity(pLhs, idxaff);
        testcase( cmpaff==SQLITE_AFF_BLOB );
        testcase( cmpaff==SQLITE_AFF_TEXT );
        switch( cmpaff ){
          case SQLITE_AFF_BLOB:
            break;
          case SQLITE_AFF_TEXT:
            /* sqlite3CompareAffinity() only returns TEXT if one side or the
            ** other has no affinity and the other side is TEXT.  Hence,
            ** the only way for cmpaff to be TEXT is for idxaff to be TEXT
            ** and for the term on the LHS of the IN to have no affinity. */
            assert( idxaff==SQLITE_AFF_TEXT );
            break;
          default:
            affinity_ok = sqlite3IsNumericAffinity(idxaff);
        }
      }

      if( affinity_ok ){
        /* Search for an existing index that will work for this IN operator */
        for(pIdx=pTab->pIndex; pIdx && eType==0; pIdx=pIdx->pNext){
          Bitmask colUsed;      /* Columns of the index used */
          Bitmask mCol;         /* Mask for the current column */
          if( pIdx->nColumn<nExpr ) continue;
          if( pIdx->pPartIdxWhere!=0 ) continue;
          /* Maximum nColumn is BMS-2, not BMS-1, so that we can compute
          ** BITMASK(nExpr) without overflowing */
          testcase( pIdx->nColumn==BMS-2 );
          testcase( pIdx->nColumn==BMS-1 );
          if( pIdx->nColumn>=BMS-1 ) continue;
          if( mustBeUnique ){
            if( pIdx->nKeyCol>nExpr
             ||(pIdx->nColumn>nExpr && !IsUniqueIndex(pIdx))
            ){
              continue;  /* This index is not unique over the IN RHS columns */
            }
          }
  
          colUsed = 0;   /* Columns of index used so far */
          for(i=0; i<nExpr; i++){
            Expr *pLhs = sqlite3VectorFieldSubexpr(pX->pLeft, i);
            Expr *pRhs = pEList->a[i].pExpr;
            CollSeq *pReq = sqlite3BinaryCompareCollSeq(pParse, pLhs, pRhs);
            int j;
  
            assert( pReq!=0 || pRhs->iColumn==XN_ROWID || pParse->nErr );
            for(j=0; j<nExpr; j++){
              if( pIdx->aiColumn[j]!=pRhs->iColumn ) continue;
              assert( pIdx->azColl[j] );
              if( pReq!=0 && sqlite3StrICmp(pReq->zName, pIdx->azColl[j])!=0 ){
                continue;
              }
              break;
            }
            if( j==nExpr ) break;
            mCol = MASKBIT(j);
            if( mCol & colUsed ) break; /* Each column used only once */
            colUsed |= mCol;
            if( aiMap ) aiMap[i] = j;
          }
  
          assert( i==nExpr || colUsed!=(MASKBIT(nExpr)-1) );
          if( colUsed==(MASKBIT(nExpr)-1) ){
            /* If we reach this point, that means the index pIdx is usable */
            int iAddr = sqlite3VdbeAddOp0(v, OP_Once); VdbeCoverage(v);
            ExplainQueryPlan((pParse, 0,
                              "USING INDEX %s FOR IN-OPERATOR",pIdx->zName));
            sqlite3VdbeAddOp3(v, OP_OpenRead, iTab, pIdx->tnum, iDb);
            sqlite3VdbeSetP4KeyInfo(pParse, pIdx);
#if defined(SQLITE_BUILDING_FOR_COMDB2)
            sqlite3VdbeAddTable(v, pTab);
#endif /* defined(SQLITE_BUILDING_FOR_COMDB2) */
            VdbeComment((v, "%s", pIdx->zName));
            assert( IN_INDEX_INDEX_DESC == IN_INDEX_INDEX_ASC+1 );
            eType = IN_INDEX_INDEX_ASC + pIdx->aSortOrder[0];
  
            if( prRhsHasNull ){
#ifdef SQLITE_ENABLE_COLUMN_USED_MASK
              i64 mask = (1<<nExpr)-1;
              sqlite3VdbeAddOp4Dup8(v, OP_ColumnsUsed, 
                  iTab, 0, 0, (u8*)&mask, P4_INT64);
#endif
              *prRhsHasNull = ++pParse->nMem;
              if( nExpr==1 ){
                sqlite3SetHasNullFlag(v, iTab, *prRhsHasNull);
              }
            }
            sqlite3VdbeJumpHere(v, iAddr);
          }
        } /* End loop over indexes */
      } /* End if( affinity_ok ) */
    } /* End if not an rowid index */
  } /* End attempt to optimize using an index */

  /* If no preexisting index is available for the IN clause
  ** and IN_INDEX_NOOP is an allowed reply
  ** and the RHS of the IN operator is a list, not a subquery
  ** and the RHS is not constant or has two or fewer terms,
  ** then it is not worth creating an ephemeral table to evaluate
  ** the IN operator so return IN_INDEX_NOOP.
  */
  if( eType==0
   && (inFlags & IN_INDEX_NOOP_OK)
   && !ExprHasProperty(pX, EP_xIsSelect)
   && (!sqlite3InRhsIsConstant(pX) || pX->x.pList->nExpr<=2)
  ){
    eType = IN_INDEX_NOOP;
  }

  if( eType==0 ){
    /* Could not find an existing table or index to use as the RHS b-tree.
    ** We will have to generate an ephemeral table to do the job.
    */
    u32 savedNQueryLoop = pParse->nQueryLoop;
    int rMayHaveNull = 0;
    eType = IN_INDEX_EPH;
    if( inFlags & IN_INDEX_LOOP ){
      pParse->nQueryLoop = 0;
    }else if( prRhsHasNull ){
      *prRhsHasNull = rMayHaveNull = ++pParse->nMem;
    }
    assert( pX->op==TK_IN );
    sqlite3CodeRhsOfIN(pParse, pX, iTab);
    if( rMayHaveNull ){
      sqlite3SetHasNullFlag(v, iTab, rMayHaveNull);
    }
    pParse->nQueryLoop = savedNQueryLoop;
  }

  if( aiMap && eType!=IN_INDEX_INDEX_ASC && eType!=IN_INDEX_INDEX_DESC ){
    int i, n;
    n = sqlite3ExprVectorSize(pX->pLeft);
    for(i=0; i<n; i++) aiMap[i] = i;
  }
  *piTab = iTab;
  return eType;
}
#endif

#ifndef SQLITE_OMIT_SUBQUERY
/*
** Argument pExpr is an (?, ?...) IN(...) expression. This 
** function allocates and returns a nul-terminated string containing 
** the affinities to be used for each column of the comparison.
**
** It is the responsibility of the caller to ensure that the returned
** string is eventually freed using sqlite3DbFree().
*/
static char *exprINAffinity(Parse *pParse, Expr *pExpr){
  Expr *pLeft = pExpr->pLeft;
  int nVal = sqlite3ExprVectorSize(pLeft);
  Select *pSelect = (pExpr->flags & EP_xIsSelect) ? pExpr->x.pSelect : 0;
  char *zRet;

  assert( pExpr->op==TK_IN );
  zRet = sqlite3DbMallocRaw(pParse->db, nVal+1);
  if( zRet ){
    int i;
    for(i=0; i<nVal; i++){
      Expr *pA = sqlite3VectorFieldSubexpr(pLeft, i);
      char a = sqlite3ExprAffinity(pA);
      if( pSelect ){
        zRet[i] = sqlite3CompareAffinity(pSelect->pEList->a[i].pExpr, a);
      }else{
        zRet[i] = a;
      }
    }
    zRet[nVal] = '\0';
  }
  return zRet;
}
#endif

#ifndef SQLITE_OMIT_SUBQUERY
/*
** Load the Parse object passed as the first argument with an error 
** message of the form:
**
**   "sub-select returns N columns - expected M"
*/   
void sqlite3SubselectError(Parse *pParse, int nActual, int nExpect){
  const char *zFmt = "sub-select returns %d columns - expected %d";
  sqlite3ErrorMsg(pParse, zFmt, nActual, nExpect);
}
#endif

/*
** Expression pExpr is a vector that has been used in a context where
** it is not permitted. If pExpr is a sub-select vector, this routine 
** loads the Parse object with a message of the form:
**
**   "sub-select returns N columns - expected 1"
**
** Or, if it is a regular scalar vector:
**
**   "row value misused"
*/   
void sqlite3VectorErrorMsg(Parse *pParse, Expr *pExpr){
#ifndef SQLITE_OMIT_SUBQUERY
  if( pExpr->flags & EP_xIsSelect ){
    sqlite3SubselectError(pParse, pExpr->x.pSelect->pEList->nExpr, 1);
  }else
#endif
  {
    sqlite3ErrorMsg(pParse, "row value misused");
  }
}

#ifndef SQLITE_OMIT_SUBQUERY
/*
** Generate code that will construct an ephemeral table containing all terms
** in the RHS of an IN operator.  The IN operator can be in either of two
** forms:
**
**     x IN (4,5,11)              -- IN operator with list on right-hand side
**     x IN (SELECT a FROM b)     -- IN operator with subquery on the right
**
** The pExpr parameter is the IN operator.  The cursor number for the
** constructed ephermeral table is returned.  The first time the ephemeral
** table is computed, the cursor number is also stored in pExpr->iTable,
** however the cursor number returned might not be the same, as it might
** have been duplicated using OP_OpenDup.
**
** If the LHS expression ("x" in the examples) is a column value, or
** the SELECT statement returns a column value, then the affinity of that
** column is used to build the index keys. If both 'x' and the
** SELECT... statement are columns, then numeric affinity is used
** if either column has NUMERIC or INTEGER affinity. If neither
** 'x' nor the SELECT... statement are columns, then numeric affinity
** is used.
*/
void sqlite3CodeRhsOfIN(
  Parse *pParse,          /* Parsing context */
  Expr *pExpr,            /* The IN operator */
  int iTab                /* Use this cursor number */
){
  int addrOnce = 0;           /* Address of the OP_Once instruction at top */
  int addr;                   /* Address of OP_OpenEphemeral instruction */
  Expr *pLeft;                /* the LHS of the IN operator */
  KeyInfo *pKeyInfo = 0;      /* Key information */
  int nVal;                   /* Size of vector pLeft */
  Vdbe *v;                    /* The prepared statement under construction */

  v = pParse->pVdbe;
  assert( v!=0 );

  /* The evaluation of the IN must be repeated every time it
  ** is encountered if any of the following is true:
  **
  **    *  The right-hand side is a correlated subquery
  **    *  The right-hand side is an expression list containing variables
  **    *  We are inside a trigger
  **
  ** If all of the above are false, then we can compute the RHS just once
  ** and reuse it many names.
  */
  if( !ExprHasProperty(pExpr, EP_VarSelect) && pParse->iSelfTab==0 ){
    /* Reuse of the RHS is allowed */
    /* If this routine has already been coded, but the previous code
    ** might not have been invoked yet, so invoke it now as a subroutine. 
    */
    if( ExprHasProperty(pExpr, EP_Subrtn) ){
      addrOnce = sqlite3VdbeAddOp0(v, OP_Once); VdbeCoverage(v);
      if( ExprHasProperty(pExpr, EP_xIsSelect) ){
        ExplainQueryPlan((pParse, 0, "REUSE LIST SUBQUERY %d",
              pExpr->x.pSelect->selId));
      }
      sqlite3VdbeAddOp2(v, OP_Gosub, pExpr->y.sub.regReturn,
                        pExpr->y.sub.iAddr);
      sqlite3VdbeAddOp2(v, OP_OpenDup, iTab, pExpr->iTable);
      sqlite3VdbeJumpHere(v, addrOnce);
      return;
    }

    /* Begin coding the subroutine */
    ExprSetProperty(pExpr, EP_Subrtn);
    pExpr->y.sub.regReturn = ++pParse->nMem;
    pExpr->y.sub.iAddr =
      sqlite3VdbeAddOp2(v, OP_Integer, 0, pExpr->y.sub.regReturn) + 1;
    VdbeComment((v, "return address"));

    addrOnce = sqlite3VdbeAddOp0(v, OP_Once); VdbeCoverage(v);
  }

  /* Check to see if this is a vector IN operator */
  pLeft = pExpr->pLeft;
  nVal = sqlite3ExprVectorSize(pLeft);

  /* Construct the ephemeral table that will contain the content of
  ** RHS of the IN operator.
  */
  pExpr->iTable = iTab;
  addr = sqlite3VdbeAddOp2(v, OP_OpenEphemeral, pExpr->iTable, nVal);
#ifdef SQLITE_ENABLE_EXPLAIN_COMMENTS
  if( ExprHasProperty(pExpr, EP_xIsSelect) ){
    VdbeComment((v, "Result of SELECT %u", pExpr->x.pSelect->selId));
  }else{
    VdbeComment((v, "RHS of IN operator"));
  }
#endif
  pKeyInfo = sqlite3KeyInfoAlloc(pParse->db, nVal, 1);

  if( ExprHasProperty(pExpr, EP_xIsSelect) ){
#if defined(SQLITE_BUILDING_FOR_COMDB2)
    if( !pParse->ast ) pParse->ast = ast_init();
    ast_push(pParse->ast, AST_TYPE_IN, v, NULL);
#endif /* defined(SQLITE_BUILDING_FOR_COMDB2) */
    /* Case 1:     expr IN (SELECT ...)
    **
    ** Generate code to write the results of the select into the temporary
    ** table allocated and opened above.
    */
    Select *pSelect = pExpr->x.pSelect;
    ExprList *pEList = pSelect->pEList;

    ExplainQueryPlan((pParse, 1, "%sLIST SUBQUERY %d",
        addrOnce?"":"CORRELATED ", pSelect->selId
    ));
    /* If the LHS and RHS of the IN operator do not match, that
    ** error will have been caught long before we reach this point. */
    if( ALWAYS(pEList->nExpr==nVal) ){
      SelectDest dest;
      int i;
      sqlite3SelectDestInit(&dest, SRT_Set, iTab);
      dest.zAffSdst = exprINAffinity(pParse, pExpr);
      pSelect->iLimit = 0;
      testcase( pSelect->selFlags & SF_Distinct );
      testcase( pKeyInfo==0 ); /* Caused by OOM in sqlite3KeyInfoAlloc() */
      if( sqlite3Select(pParse, pSelect, &dest) ){
        sqlite3DbFree(pParse->db, dest.zAffSdst);
        sqlite3KeyInfoUnref(pKeyInfo);
        return;
      }
      sqlite3DbFree(pParse->db, dest.zAffSdst);
      assert( pKeyInfo!=0 ); /* OOM will cause exit after sqlite3Select() */
      assert( pEList!=0 );
      assert( pEList->nExpr>0 );
      assert( sqlite3KeyInfoIsWriteable(pKeyInfo) );
      for(i=0; i<nVal; i++){
        Expr *p = sqlite3VectorFieldSubexpr(pLeft, i);
        pKeyInfo->aColl[i] = sqlite3BinaryCompareCollSeq(
            pParse, p, pEList->a[i].pExpr
        );
      }
    }
<<<<<<< HEAD

    case TK_EXISTS:
    case TK_SELECT:
    default: {
      /* Case 3:    (SELECT ... FROM ...)
      **     or:    EXISTS(SELECT ... FROM ...)
      **
      ** For a SELECT, generate code to put the values for all columns of
      ** the first row into an array of registers and return the index of
      ** the first register.
      **
      ** If this is an EXISTS, write an integer 0 (not exists) or 1 (exists)
      ** into a register and return that register number.
      **
      ** In both cases, the query is augmented with "LIMIT 1".  Any 
      ** preexisting limit is discarded in place of the new LIMIT 1.
=======
  }else if( ALWAYS(pExpr->x.pList!=0) ){
    /* Case 2:     expr IN (exprlist)
    **
    ** For each expression, build an index key from the evaluation and
    ** store it in the temporary table. If <expr> is a column, then use
    ** that columns affinity when building index keys. If <expr> is not
    ** a column, use numeric affinity.
    */
    char affinity;            /* Affinity of the LHS of the IN */
    int i;
    ExprList *pList = pExpr->x.pList;
    struct ExprList_item *pItem;
    int r1, r2, r3;
    affinity = sqlite3ExprAffinity(pLeft);
    if( !affinity ){
      affinity = SQLITE_AFF_BLOB;
    }
    if( pKeyInfo ){
      assert( sqlite3KeyInfoIsWriteable(pKeyInfo) );
      pKeyInfo->aColl[0] = sqlite3ExprCollSeq(pParse, pExpr->pLeft);
    }

    /* Loop through each expression in <exprlist>. */
    r1 = sqlite3GetTempReg(pParse);
    r2 = sqlite3GetTempReg(pParse);
    for(i=pList->nExpr, pItem=pList->a; i>0; i--, pItem++){
      Expr *pE2 = pItem->pExpr;

      /* If the expression is not constant then we will need to
      ** disable the test that was generated above that makes sure
      ** this code only executes once.  Because for a non-constant
      ** expression we need to rerun this code each time.
>>>>>>> 07ce98af
      */
      if( addrOnce && !sqlite3ExprIsConstant(pE2) ){
        sqlite3VdbeChangeToNoop(v, addrOnce);
        addrOnce = 0;
      }

<<<<<<< HEAD
      testcase( pExpr->op==TK_EXISTS );
      testcase( pExpr->op==TK_SELECT );
      assert( pExpr->op==TK_EXISTS || pExpr->op==TK_SELECT );
      assert( ExprHasProperty(pExpr, EP_xIsSelect) );

      pSel = pExpr->x.pSelect;
      ExplainQueryPlan((pParse, 1, "%sSCALAR SUBQUERY",
            jmpIfDynamic>=0?"":"CORRELATED "));
      nReg = pExpr->op==TK_SELECT ? pSel->pEList->nExpr : 1;
      sqlite3SelectDestInit(&dest, 0, pParse->nMem+1);
      pParse->nMem += nReg;
      if( pExpr->op==TK_SELECT ){
        dest.eDest = SRT_Mem;
        dest.iSdst = dest.iSDParm;
        dest.nSdst = nReg;
        sqlite3VdbeAddOp3(v, OP_Null, 0, dest.iSDParm, dest.iSDParm+nReg-1);
        VdbeComment((v, "Init subquery result"));
      }else{
        dest.eDest = SRT_Exists;
        sqlite3VdbeAddOp2(v, OP_Integer, 0, dest.iSDParm);
        VdbeComment((v, "Init EXISTS result"));
      }
      pLimit = sqlite3ExprAlloc(pParse->db, TK_INTEGER,&sqlite3IntTokens[1], 0);
      if( pSel->pLimit ){
        sqlite3ExprDelete(pParse->db, pSel->pLimit->pLeft);
        pSel->pLimit->pLeft = pLimit;
      }else{
        pSel->pLimit = sqlite3PExpr(pParse, TK_LIMIT, pLimit, 0);
      }
      pSel->iLimit = 0;
      if( sqlite3Select(pParse, pSel, &dest) ){
        return 0;
      }
      rReg = dest.iSDParm;
      ExprSetVVAProperty(pExpr, EP_NoReduce);
      break;
    }
=======
      /* Evaluate the expression and insert it into the temp table */
      r3 = sqlite3ExprCodeTarget(pParse, pE2, r1);
      sqlite3VdbeAddOp4(v, OP_MakeRecord, r3, 1, r2, &affinity, 1);
      sqlite3VdbeAddOp4Int(v, OP_IdxInsert, iTab, r2, r3, 1);
    }
    sqlite3ReleaseTempReg(pParse, r1);
    sqlite3ReleaseTempReg(pParse, r2);
  }
  if( pKeyInfo ){
    sqlite3VdbeChangeP4(v, addr, (void *)pKeyInfo, P4_KEYINFO);
  }
  if( addrOnce ){
    sqlite3VdbeJumpHere(v, addrOnce);
    /* Subroutine return */
    sqlite3VdbeAddOp1(v, OP_Return, pExpr->y.sub.regReturn);
    sqlite3VdbeChangeP1(v, pExpr->y.sub.iAddr-1, sqlite3VdbeCurrentAddr(v)-1);
  }
}
#endif /* SQLITE_OMIT_SUBQUERY */

/*
** Generate code for scalar subqueries used as a subquery expression
** or EXISTS operator:
**
**     (SELECT a FROM b)          -- subquery
**     EXISTS (SELECT a FROM b)   -- EXISTS subquery
**
** The pExpr parameter is the SELECT or EXISTS operator to be coded.
**
** The register that holds the result.  For a multi-column SELECT, 
** the result is stored in a contiguous array of registers and the
** return value is the register of the left-most result column.
** Return 0 if an error occurs.
*/
#ifndef SQLITE_OMIT_SUBQUERY
int sqlite3CodeSubselect(Parse *pParse, Expr *pExpr){
  int addrOnce = 0;           /* Address of OP_Once at top of subroutine */
  int rReg = 0;               /* Register storing resulting */
  Select *pSel;               /* SELECT statement to encode */
  SelectDest dest;            /* How to deal with SELECT result */
  int nReg;                   /* Registers to allocate */
  Expr *pLimit;               /* New limit expression */

  Vdbe *v = pParse->pVdbe;
  assert( v!=0 );
  testcase( pExpr->op==TK_EXISTS );
  testcase( pExpr->op==TK_SELECT );
  assert( pExpr->op==TK_EXISTS || pExpr->op==TK_SELECT );
  assert( ExprHasProperty(pExpr, EP_xIsSelect) );
  pSel = pExpr->x.pSelect;

  /* The evaluation of the EXISTS/SELECT must be repeated every time it
  ** is encountered if any of the following is true:
  **
  **    *  The right-hand side is a correlated subquery
  **    *  The right-hand side is an expression list containing variables
  **    *  We are inside a trigger
  **
  ** If all of the above are false, then we can run this code just once
  ** save the results, and reuse the same result on subsequent invocations.
  */
  if( !ExprHasProperty(pExpr, EP_VarSelect) ){
    /* If this routine has already been coded, then invoke it as a
    ** subroutine. */
    if( ExprHasProperty(pExpr, EP_Subrtn) ){
      ExplainQueryPlan((pParse, 0, "REUSE SUBQUERY %d", pSel->selId));
      sqlite3VdbeAddOp2(v, OP_Gosub, pExpr->y.sub.regReturn,
                        pExpr->y.sub.iAddr);
      return pExpr->iTable;
    }

    /* Begin coding the subroutine */
    ExprSetProperty(pExpr, EP_Subrtn);
    pExpr->y.sub.regReturn = ++pParse->nMem;
    pExpr->y.sub.iAddr =
      sqlite3VdbeAddOp2(v, OP_Integer, 0, pExpr->y.sub.regReturn) + 1;
    VdbeComment((v, "return address"));

    addrOnce = sqlite3VdbeAddOp0(v, OP_Once); VdbeCoverage(v);
  }
  
  /* For a SELECT, generate code to put the values for all columns of
  ** the first row into an array of registers and return the index of
  ** the first register.
  **
  ** If this is an EXISTS, write an integer 0 (not exists) or 1 (exists)
  ** into a register and return that register number.
  **
  ** In both cases, the query is augmented with "LIMIT 1".  Any 
  ** preexisting limit is discarded in place of the new LIMIT 1.
  */
  ExplainQueryPlan((pParse, 1, "%sSCALAR SUBQUERY %d",
        addrOnce?"":"CORRELATED ", pSel->selId));
#if defined(SQLITE_BUILDING_FOR_COMDB2)
  nReg = pExpr->op==TK_SELECT || pExpr->op==TK_SELECTV ? pSel->pEList->nExpr : 1;
#else /* defined(SQLITE_BUILDING_FOR_COMDB2) */
  nReg = pExpr->op==TK_SELECT ? pSel->pEList->nExpr : 1;
#endif /* defined(SQLITE_BUILDING_FOR_COMDB2) */

  sqlite3SelectDestInit(&dest, 0, pParse->nMem+1);
  pParse->nMem += nReg;
#if defined(SQLITE_BUILDING_FOR_COMDB2)
  if( pExpr->op==TK_SELECT || pExpr->op==TK_SELECTV ){
#else /* defined(SQLITE_BUILDING_FOR_COMDB2) */
  if( pExpr->op==TK_SELECT ){
#endif /* defined(SQLITE_BUILDING_FOR_COMDB2) */
    dest.eDest = SRT_Mem;
    dest.iSdst = dest.iSDParm;
    dest.nSdst = nReg;
    sqlite3VdbeAddOp3(v, OP_Null, 0, dest.iSDParm, dest.iSDParm+nReg-1);
    VdbeComment((v, "Init subquery result"));
  }else{
    dest.eDest = SRT_Exists;
    sqlite3VdbeAddOp2(v, OP_Integer, 0, dest.iSDParm);
    VdbeComment((v, "Init EXISTS result"));
  }
  pLimit = sqlite3ExprAlloc(pParse->db, TK_INTEGER,&sqlite3IntTokens[1], 0);
  if( pSel->pLimit ){
    sqlite3ExprDelete(pParse->db, pSel->pLimit->pLeft);
    pSel->pLimit->pLeft = pLimit;
  }else{
    pSel->pLimit = sqlite3PExpr(pParse, TK_LIMIT, pLimit, 0);
>>>>>>> 07ce98af
  }
  pSel->iLimit = 0;
  if( sqlite3Select(pParse, pSel, &dest) ){
    return 0;
  }
  pExpr->iTable = rReg = dest.iSDParm;
  ExprSetVVAProperty(pExpr, EP_NoReduce);
  if( addrOnce ){
    sqlite3VdbeJumpHere(v, addrOnce);

    /* Subroutine return */
    sqlite3VdbeAddOp1(v, OP_Return, pExpr->y.sub.regReturn);
    sqlite3VdbeChangeP1(v, pExpr->y.sub.iAddr-1, sqlite3VdbeCurrentAddr(v)-1);
  }

  return rReg;
}
#endif /* SQLITE_OMIT_SUBQUERY */

#ifndef SQLITE_OMIT_SUBQUERY
/*
** Expr pIn is an IN(...) expression. This function checks that the 
** sub-select on the RHS of the IN() operator has the same number of 
** columns as the vector on the LHS. Or, if the RHS of the IN() is not 
** a sub-query, that the LHS is a vector of size 1.
*/
int sqlite3ExprCheckIN(Parse *pParse, Expr *pIn){
  int nVector = sqlite3ExprVectorSize(pIn->pLeft);
  if( (pIn->flags & EP_xIsSelect) ){
    if( nVector!=pIn->x.pSelect->pEList->nExpr ){
      sqlite3SubselectError(pParse, pIn->x.pSelect->pEList->nExpr, nVector);
      return 1;
    }
  }else if( nVector!=1 ){
    sqlite3VectorErrorMsg(pParse, pIn->pLeft);
    return 1;
  }
  return 0;
}
#endif

#ifndef SQLITE_OMIT_SUBQUERY
/*
** Generate code for an IN expression.
**
**      x IN (SELECT ...)
**      x IN (value, value, ...)
**
** The left-hand side (LHS) is a scalar or vector expression.  The 
** right-hand side (RHS) is an array of zero or more scalar values, or a
** subquery.  If the RHS is a subquery, the number of result columns must
** match the number of columns in the vector on the LHS.  If the RHS is
** a list of values, the LHS must be a scalar. 
**
** The IN operator is true if the LHS value is contained within the RHS.
** The result is false if the LHS is definitely not in the RHS.  The 
** result is NULL if the presence of the LHS in the RHS cannot be 
** determined due to NULLs.
**
** This routine generates code that jumps to destIfFalse if the LHS is not 
** contained within the RHS.  If due to NULLs we cannot determine if the LHS
** is contained in the RHS then jump to destIfNull.  If the LHS is contained
** within the RHS then fall through.
**
** See the separate in-operator.md documentation file in the canonical
** SQLite source tree for additional information.
*/
static void sqlite3ExprCodeIN(
  Parse *pParse,        /* Parsing and code generating context */
  Expr *pExpr,          /* The IN expression */
  int destIfFalse,      /* Jump here if LHS is not contained in the RHS */
  int destIfNull        /* Jump here if the results are unknown due to NULLs */
){
  int rRhsHasNull = 0;  /* Register that is true if RHS contains NULL values */
  int eType;            /* Type of the RHS */
  int rLhs;             /* Register(s) holding the LHS values */
  int rLhsOrig;         /* LHS values prior to reordering by aiMap[] */
  Vdbe *v;              /* Statement under construction */
  int *aiMap = 0;       /* Map from vector field to index column */
  char *zAff = 0;       /* Affinity string for comparisons */
  int nVector;          /* Size of vectors for this IN operator */
  int iDummy;           /* Dummy parameter to exprCodeVector() */
  Expr *pLeft;          /* The LHS of the IN operator */
  int i;                /* loop counter */
  int destStep2;        /* Where to jump when NULLs seen in step 2 */
  int destStep6 = 0;    /* Start of code for Step 6 */
  int addrTruthOp;      /* Address of opcode that determines the IN is true */
  int destNotNull;      /* Jump here if a comparison is not true in step 6 */
  int addrTop;          /* Top of the step-6 loop */ 
  int iTab = 0;         /* Index to use */

  pLeft = pExpr->pLeft;
  if( sqlite3ExprCheckIN(pParse, pExpr) ) return;
  zAff = exprINAffinity(pParse, pExpr);
  nVector = sqlite3ExprVectorSize(pExpr->pLeft);
  aiMap = (int*)sqlite3DbMallocZero(
      pParse->db, nVector*(sizeof(int) + sizeof(char)) + 1
  );
  if( pParse->db->mallocFailed ) goto sqlite3ExprCodeIN_oom_error;

  /* Attempt to compute the RHS. After this step, if anything other than
  ** IN_INDEX_NOOP is returned, the table opened with cursor iTab
  ** contains the values that make up the RHS. If IN_INDEX_NOOP is returned,
  ** the RHS has not yet been coded.  */
  v = pParse->pVdbe;
  assert( v!=0 );       /* OOM detected prior to this routine */
  VdbeNoopComment((v, "begin IN expr"));
  eType = sqlite3FindInIndex(pParse, pExpr,
                             IN_INDEX_MEMBERSHIP | IN_INDEX_NOOP_OK,
                             destIfFalse==destIfNull ? 0 : &rRhsHasNull,
                             aiMap, &iTab);

  assert( pParse->nErr || nVector==1 || eType==IN_INDEX_EPH
       || eType==IN_INDEX_INDEX_ASC || eType==IN_INDEX_INDEX_DESC 
  );
#ifdef SQLITE_DEBUG
  /* Confirm that aiMap[] contains nVector integer values between 0 and
  ** nVector-1. */
  for(i=0; i<nVector; i++){
    int j, cnt;
    for(cnt=j=0; j<nVector; j++) if( aiMap[j]==i ) cnt++;
    assert( cnt==1 );
  }
#endif

  /* Code the LHS, the <expr> from "<expr> IN (...)". If the LHS is a 
  ** vector, then it is stored in an array of nVector registers starting 
  ** at r1.
  **
  ** sqlite3FindInIndex() might have reordered the fields of the LHS vector
  ** so that the fields are in the same order as an existing index.   The
  ** aiMap[] array contains a mapping from the original LHS field order to
  ** the field order that matches the RHS index.
  */
  rLhsOrig = exprCodeVector(pParse, pLeft, &iDummy);
  for(i=0; i<nVector && aiMap[i]==i; i++){} /* Are LHS fields reordered? */
  if( i==nVector ){
    /* LHS fields are not reordered */
    rLhs = rLhsOrig;
  }else{
    /* Need to reorder the LHS fields according to aiMap */
    rLhs = sqlite3GetTempRange(pParse, nVector);
    for(i=0; i<nVector; i++){
      sqlite3VdbeAddOp3(v, OP_Copy, rLhsOrig+i, rLhs+aiMap[i], 0);
    }
  }

  /* If sqlite3FindInIndex() did not find or create an index that is
  ** suitable for evaluating the IN operator, then evaluate using a
  ** sequence of comparisons.
  **
  ** This is step (1) in the in-operator.md optimized algorithm.
  */
  if( eType==IN_INDEX_NOOP ){
    ExprList *pList = pExpr->x.pList;
    CollSeq *pColl = sqlite3ExprCollSeq(pParse, pExpr->pLeft);
    int labelOk = sqlite3VdbeMakeLabel(pParse);
    int r2, regToFree;
    int regCkNull = 0;
    int ii;
    assert( !ExprHasProperty(pExpr, EP_xIsSelect) );
    if( destIfNull!=destIfFalse ){
      regCkNull = sqlite3GetTempReg(pParse);
      sqlite3VdbeAddOp3(v, OP_BitAnd, rLhs, rLhs, regCkNull);
    }
    for(ii=0; ii<pList->nExpr; ii++){
      r2 = sqlite3ExprCodeTemp(pParse, pList->a[ii].pExpr, &regToFree);
      if( regCkNull && sqlite3ExprCanBeNull(pList->a[ii].pExpr) ){
        sqlite3VdbeAddOp3(v, OP_BitAnd, regCkNull, r2, regCkNull);
      }
      if( ii<pList->nExpr-1 || destIfNull!=destIfFalse ){
        sqlite3VdbeAddOp4(v, OP_Eq, rLhs, labelOk, r2,
                          (void*)pColl, P4_COLLSEQ);
        VdbeCoverageIf(v, ii<pList->nExpr-1);
        VdbeCoverageIf(v, ii==pList->nExpr-1);
        sqlite3VdbeChangeP5(v, zAff[0]);
      }else{
        assert( destIfNull==destIfFalse );
        sqlite3VdbeAddOp4(v, OP_Ne, rLhs, destIfFalse, r2,
                          (void*)pColl, P4_COLLSEQ); VdbeCoverage(v);
        sqlite3VdbeChangeP5(v, zAff[0] | SQLITE_JUMPIFNULL);
      }
      sqlite3ReleaseTempReg(pParse, regToFree);
    }
    if( regCkNull ){
      sqlite3VdbeAddOp2(v, OP_IsNull, regCkNull, destIfNull); VdbeCoverage(v);
      sqlite3VdbeGoto(v, destIfFalse);
    }
    sqlite3VdbeResolveLabel(v, labelOk);
    sqlite3ReleaseTempReg(pParse, regCkNull);
    goto sqlite3ExprCodeIN_finished;
  }

  /* Step 2: Check to see if the LHS contains any NULL columns.  If the
  ** LHS does contain NULLs then the result must be either FALSE or NULL.
  ** We will then skip the binary search of the RHS.
  */
  if( destIfNull==destIfFalse ){
    destStep2 = destIfFalse;
  }else{
    destStep2 = destStep6 = sqlite3VdbeMakeLabel(pParse);
  }
  for(i=0; i<nVector; i++){
    Expr *p = sqlite3VectorFieldSubexpr(pExpr->pLeft, i);
    if( sqlite3ExprCanBeNull(p) ){
      sqlite3VdbeAddOp2(v, OP_IsNull, rLhs+i, destStep2);
      VdbeCoverage(v);
    }
  }

  /* Step 3.  The LHS is now known to be non-NULL.  Do the binary search
  ** of the RHS using the LHS as a probe.  If found, the result is
  ** true.
  */
  if( eType==IN_INDEX_ROWID ){
    /* In this case, the RHS is the ROWID of table b-tree and so we also
    ** know that the RHS is non-NULL.  Hence, we combine steps 3 and 4
    ** into a single opcode. */
    sqlite3VdbeAddOp3(v, OP_SeekRowid, iTab, destIfFalse, rLhs);
    VdbeCoverage(v);
    addrTruthOp = sqlite3VdbeAddOp0(v, OP_Goto);  /* Return True */
  }else{
    sqlite3VdbeAddOp4(v, OP_Affinity, rLhs, nVector, 0, zAff, nVector);
    if( destIfFalse==destIfNull ){
      /* Combine Step 3 and Step 5 into a single opcode */
      sqlite3VdbeAddOp4Int(v, OP_NotFound, iTab, destIfFalse,
                           rLhs, nVector); VdbeCoverage(v);
      goto sqlite3ExprCodeIN_finished;
    }
    /* Ordinary Step 3, for the case where FALSE and NULL are distinct */
    addrTruthOp = sqlite3VdbeAddOp4Int(v, OP_Found, iTab, 0,
                                      rLhs, nVector); VdbeCoverage(v);
  }

  /* Step 4.  If the RHS is known to be non-NULL and we did not find
  ** an match on the search above, then the result must be FALSE.
  */
  if( rRhsHasNull && nVector==1 ){
    sqlite3VdbeAddOp2(v, OP_NotNull, rRhsHasNull, destIfFalse);
    VdbeCoverage(v);
  }

  /* Step 5.  If we do not care about the difference between NULL and
  ** FALSE, then just return false. 
  */
  if( destIfFalse==destIfNull ) sqlite3VdbeGoto(v, destIfFalse);

  /* Step 6: Loop through rows of the RHS.  Compare each row to the LHS.
  ** If any comparison is NULL, then the result is NULL.  If all
  ** comparisons are FALSE then the final result is FALSE.
  **
  ** For a scalar LHS, it is sufficient to check just the first row
  ** of the RHS.
  */
  if( destStep6 ) sqlite3VdbeResolveLabel(v, destStep6);
  addrTop = sqlite3VdbeAddOp2(v, OP_Rewind, iTab, destIfFalse);
  VdbeCoverage(v);
  if( nVector>1 ){
    destNotNull = sqlite3VdbeMakeLabel(pParse);
  }else{
    /* For nVector==1, combine steps 6 and 7 by immediately returning
    ** FALSE if the first comparison is not NULL */
    destNotNull = destIfFalse;
  }
  for(i=0; i<nVector; i++){
    Expr *p;
    CollSeq *pColl;
    int r3 = sqlite3GetTempReg(pParse);
    p = sqlite3VectorFieldSubexpr(pLeft, i);
    pColl = sqlite3ExprCollSeq(pParse, p);
    sqlite3VdbeAddOp3(v, OP_Column, iTab, i, r3);
    sqlite3VdbeAddOp4(v, OP_Ne, rLhs+i, destNotNull, r3,
                      (void*)pColl, P4_COLLSEQ);
    VdbeCoverage(v);
    sqlite3ReleaseTempReg(pParse, r3);
  }
  sqlite3VdbeAddOp2(v, OP_Goto, 0, destIfNull);
  if( nVector>1 ){
    sqlite3VdbeResolveLabel(v, destNotNull);
    sqlite3VdbeAddOp2(v, OP_Next, iTab, addrTop+1);
    VdbeCoverage(v);

    /* Step 7:  If we reach this point, we know that the result must
    ** be false. */
    sqlite3VdbeAddOp2(v, OP_Goto, 0, destIfFalse);
  }

  /* Jumps here in order to return true. */
  sqlite3VdbeJumpHere(v, addrTruthOp);

sqlite3ExprCodeIN_finished:
  if( rLhs!=rLhsOrig ) sqlite3ReleaseTempReg(pParse, rLhs);
  VdbeComment((v, "end IN expr"));
sqlite3ExprCodeIN_oom_error:
  sqlite3DbFree(pParse->db, aiMap);
  sqlite3DbFree(pParse->db, zAff);
}
#endif /* SQLITE_OMIT_SUBQUERY */

#ifndef SQLITE_OMIT_FLOATING_POINT
/*
** Generate an instruction that will put the floating point
** value described by z[0..n-1] into register iMem.
**
** The z[] string will probably not be zero-terminated.  But the 
** z[n] character is guaranteed to be something that does not look
** like the continuation of the number.
*/
static void codeReal(Vdbe *v, const char *z, int negateFlag, int iMem){
  if( ALWAYS(z!=0) ){
    double value;
    sqlite3AtoF(z, &value, sqlite3Strlen30(z), SQLITE_UTF8);
    assert( !sqlite3IsNaN(value) ); /* The new AtoF never returns NaN */
    if( negateFlag ) value = -value;
    sqlite3VdbeAddOp4Dup8(v, OP_Real, 0, iMem, 0, (u8*)&value, P4_REAL);
  }
}
#endif


/*
** Generate an instruction that will put the integer describe by
** text z[0..n-1] into register iMem.
**
** Expr.u.zToken is always UTF8 and zero-terminated.
*/
static void codeInteger(Parse *pParse, Expr *pExpr, int negFlag, int iMem){
  Vdbe *v = pParse->pVdbe;
  if( pExpr->flags & EP_IntValue ){
    int i = pExpr->u.iValue;
    assert( i>=0 );
    if( negFlag ) i = -i;
    sqlite3VdbeAddOp2(v, OP_Integer, i, iMem);
  }else{
    int c;
    i64 value;
    const char *z = pExpr->u.zToken;
    assert( z!=0 );
    c = sqlite3DecOrHexToI64(z, &value);
    if( (c==3 && !negFlag) || (c==2) || (negFlag && value==SMALLEST_INT64)){
#ifdef SQLITE_OMIT_FLOATING_POINT
      sqlite3ErrorMsg(pParse, "oversized integer: %s%s", negFlag ? "-" : "", z);
#else
#ifndef SQLITE_OMIT_HEX_INTEGER
      if( sqlite3_strnicmp(z,"0x",2)==0 ){
        sqlite3ErrorMsg(pParse, "hex literal too big: %s%s", negFlag?"-":"",z);
      }else
#endif
      {
        codeReal(v, z, negFlag, iMem);
      }
#endif
    }else{
      if( negFlag ){ value = c==3 ? SMALLEST_INT64 : -value; }
      sqlite3VdbeAddOp4Dup8(v, OP_Int64, 0, iMem, 0, (u8*)&value, P4_INT64);
    }
  }
}


/* Generate code that will load into register regOut a value that is
** appropriate for the iIdxCol-th column of index pIdx.
*/
void sqlite3ExprCodeLoadIndexColumn(
  Parse *pParse,  /* The parsing context */
  Index *pIdx,    /* The index whose column is to be loaded */
  int iTabCur,    /* Cursor pointing to a table row */
  int iIdxCol,    /* The column of the index to be loaded */
  int regOut      /* Store the index column value in this register */
){
  i16 iTabCol = pIdx->aiColumn[iIdxCol];
  if( iTabCol==XN_EXPR ){
    assert( pIdx->aColExpr );
    assert( pIdx->aColExpr->nExpr>iIdxCol );
    pParse->iSelfTab = iTabCur + 1;
    sqlite3ExprCodeCopy(pParse, pIdx->aColExpr->a[iIdxCol].pExpr, regOut);
    pParse->iSelfTab = 0;
  }else{
    sqlite3ExprCodeGetColumnOfTable(pParse->pVdbe, pIdx->pTable, iTabCur,
                                    iTabCol, regOut);
  }
}

/*
** Generate code to extract the value of the iCol-th column of a table.
*/
void sqlite3ExprCodeGetColumnOfTable(
  Vdbe *v,        /* The VDBE under construction */
  Table *pTab,    /* The table containing the value */
  int iTabCur,    /* The table cursor.  Or the PK cursor for WITHOUT ROWID */
  int iCol,       /* Index of the column to extract */
  int regOut      /* Extract the value into this register */
){
  if( pTab==0 ){
    sqlite3VdbeAddOp3(v, OP_Column, iTabCur, iCol, regOut);
    return;
  }
  if( iCol<0 || iCol==pTab->iPKey ){
#if defined(SQLITE_BUILDING_FOR_COMDB2)
    /* add the OP_Rowid with P2=1 to get the proper backend code to
       be run by the vm. */
    if( iCol == -1 ){
      sqlite3VdbeAddOp2(v, OP_Rowid, iTabCur, regOut);
    }else if( iCol == -2 ){
      sqlite3VdbeAddOp3(v, OP_Rowid, iTabCur, regOut, 1);
    }else if( iCol == -3 ){
      sqlite3VdbeAddOp3(v, OP_Rowid, iTabCur, regOut, 2);
    }else{
      sqlite3VdbeAddOp2(v, OP_Rowid, iTabCur, regOut);
    }
#else /* defined(SQLITE_BUILDING_FOR_COMDB2) */
    sqlite3VdbeAddOp2(v, OP_Rowid, iTabCur, regOut);
#endif /* defined(SQLITE_BUILDING_FOR_COMDB2) */
  }else{
    int op = IsVirtual(pTab) ? OP_VColumn : OP_Column;
    int x = iCol;
    if( !HasRowid(pTab) && !IsVirtual(pTab) ){
      x = sqlite3ColumnOfIndex(sqlite3PrimaryKeyIndex(pTab), iCol);
    }
    sqlite3VdbeAddOp3(v, op, iTabCur, x, regOut);
  }
  if( iCol>=0 ){
#if defined(SQLITE_BUILDING_FOR_COMDB2)
    /* register -1 will make it ignore affinity */
    sqlite3ColumnDefault(v, pTab, iCol, -1); 
#else /* defined(SQLITE_BUILDING_FOR_COMDB2) */
    sqlite3ColumnDefault(v, pTab, iCol, regOut);
#endif /* defined(SQLITE_BUILDING_FOR_COMDB2) */
  }
}

/*
** Generate code that will extract the iColumn-th column from
** table pTab and store the column value in register iReg. 
**
** There must be an open cursor to pTab in iTable when this routine
** is called.  If iColumn<0 then code is generated that extracts the rowid.
*/
int sqlite3ExprCodeGetColumn(
  Parse *pParse,   /* Parsing and code generating context */
  Table *pTab,     /* Description of the table we are reading from */
  int iColumn,     /* Index of the table column */
  int iTable,      /* The cursor pointing to the table */
  int iReg,        /* Store results here */
  u8 p5            /* P5 value for OP_Column + FLAGS */
){
  Vdbe *v = pParse->pVdbe;
  assert( v!=0 );
  sqlite3ExprCodeGetColumnOfTable(v, pTab, iTable, iColumn, iReg);
  if( p5 ){
    sqlite3VdbeChangeP5(v, p5);
  }
  return iReg;
}

/*
** Generate code to move content from registers iFrom...iFrom+nReg-1
** over to iTo..iTo+nReg-1.
*/
void sqlite3ExprCodeMove(Parse *pParse, int iFrom, int iTo, int nReg){
  assert( iFrom>=iTo+nReg || iFrom+nReg<=iTo );
  sqlite3VdbeAddOp3(pParse->pVdbe, OP_Move, iFrom, iTo, nReg);
}

/*
** Convert a scalar expression node to a TK_REGISTER referencing
** register iReg.  The caller must ensure that iReg already contains
** the correct value for the expression.
*/
static void exprToRegister(Expr *p, int iReg){
  p->op2 = p->op;
  p->op = TK_REGISTER;
  p->iTable = iReg;
  ExprClearProperty(p, EP_Skip);
}

/*
** Evaluate an expression (either a vector or a scalar expression) and store
** the result in continguous temporary registers.  Return the index of
** the first register used to store the result.
**
** If the returned result register is a temporary scalar, then also write
** that register number into *piFreeable.  If the returned result register
** is not a temporary or if the expression is a vector set *piFreeable
** to 0.
*/
static int exprCodeVector(Parse *pParse, Expr *p, int *piFreeable){
  int iResult;
  int nResult = sqlite3ExprVectorSize(p);
  if( nResult==1 ){
    iResult = sqlite3ExprCodeTemp(pParse, p, piFreeable);
  }else{
    *piFreeable = 0;
    if( p->op==TK_SELECT ){
#if SQLITE_OMIT_SUBQUERY
      iResult = 0;
#else
      iResult = sqlite3CodeSubselect(pParse, p);
#endif
    }else{
      int i;
      iResult = pParse->nMem+1;
      pParse->nMem += nResult;
      for(i=0; i<nResult; i++){
        sqlite3ExprCodeFactorable(pParse, p->x.pList->a[i].pExpr, i+iResult);
      }
    }
  }
  return iResult;
}


/*
** Generate code into the current Vdbe to evaluate the given
** expression.  Attempt to store the results in register "target".
** Return the register where results are stored.
**
** With this routine, there is no guarantee that results will
** be stored in target.  The result might be stored in some other
** register if it is convenient to do so.  The calling function
** must check the return code and move the results to the desired
** register.
*/
int sqlite3ExprCodeTarget(Parse *pParse, Expr *pExpr, int target){
  Vdbe *v = pParse->pVdbe;  /* The VM under construction */
  int op;                   /* The opcode being coded */
  int inReg = target;       /* Results stored in register inReg */
  int regFree1 = 0;         /* If non-zero free this temporary register */
  int regFree2 = 0;         /* If non-zero free this temporary register */
  int r1, r2;               /* Various register numbers */
  Expr tempX;               /* Temporary expression node */
  int p5 = 0;

  assert( target>0 && target<=pParse->nMem );
  if( v==0 ){
    assert( pParse->db->mallocFailed );
    return 0;
  }

expr_code_doover:
  if( pExpr==0 ){
    op = TK_NULL;
  }else{
    op = pExpr->op;
  }
  switch( op ){
    case TK_AGG_COLUMN: {
      AggInfo *pAggInfo = pExpr->pAggInfo;
      struct AggInfo_col *pCol = &pAggInfo->aCol[pExpr->iAgg];
      if( !pAggInfo->directMode ){
        assert( pCol->iMem>0 );
        return pCol->iMem;
      }else if( pAggInfo->useSortingIdx ){
        sqlite3VdbeAddOp3(v, OP_Column, pAggInfo->sortingIdxPTab,
                              pCol->iSorterColumn, target);
        return target;
      }
      /* Otherwise, fall thru into the TK_COLUMN case */
    }
    case TK_COLUMN: {
      int iTab = pExpr->iTable;
      if( ExprHasProperty(pExpr, EP_FixedCol) ){
        /* This COLUMN expression is really a constant due to WHERE clause
        ** constraints, and that constant is coded by the pExpr->pLeft
        ** expresssion.  However, make sure the constant has the correct
        ** datatype by applying the Affinity of the table column to the
        ** constant.
        */
        int iReg = sqlite3ExprCodeTarget(pParse, pExpr->pLeft,target);
        int aff = sqlite3TableColumnAffinity(pExpr->y.pTab, pExpr->iColumn);
        if( aff!=SQLITE_AFF_BLOB ){
#if defined(SQLITE_BUILDING_FOR_COMDB2)
          static const char zAff[] = "B\000C\000D\000E"
                                      "\000F\000G\000H"
                                      "\000I\000J\000K"
                                      "\000L\000M\000N";
#else /* defined(SQLITE_BUILDING_FOR_COMDB2) */
          static const char zAff[] = "B\000C\000D\000E";
#endif /* defined(SQLITE_BUILDING_FOR_COMDB2) */
          assert( SQLITE_AFF_BLOB=='A' );
          assert( SQLITE_AFF_TEXT=='B' );
#if defined(SQLITE_BUILDING_FOR_COMDB2)
          assert( SQLITE_AFF_DATETIME=='C' );
          assert( SQLITE_AFF_INTV_YE=='D' );
          assert( SQLITE_AFF_INTV_MO=='E' );
          assert( SQLITE_AFF_INTV_DY=='F' );
          assert( SQLITE_AFF_INTV_HO=='G' );
          assert( SQLITE_AFF_INTV_MI=='H' );
          assert( SQLITE_AFF_INTV_SE=='I' );
          assert( SQLITE_AFF_NUMERIC=='J' );
          assert( SQLITE_AFF_INTEGER=='K' );
          assert( SQLITE_AFF_REAL=='L' );
          assert( SQLITE_AFF_DECIMAL=='M' );
          assert( SQLITE_AFF_SMALL=='N' );
#endif /* defined(SQLITE_BUILDING_FOR_COMDB2) */
          if( iReg!=target ){
            sqlite3VdbeAddOp2(v, OP_SCopy, iReg, target);
            iReg = target;
          }
          sqlite3VdbeAddOp4(v, OP_Affinity, iReg, 1, 0,
                            &zAff[(aff-'B')*2], P4_STATIC);
        }
        return iReg;
      }
      if( iTab<0 ){
        if( pParse->iSelfTab<0 ){
          /* Generating CHECK constraints or inserting into partial index */
          return pExpr->iColumn - pParse->iSelfTab;
        }else{
          /* Coding an expression that is part of an index where column names
          ** in the index refer to the table to which the index belongs */
          iTab = pParse->iSelfTab - 1;
        }
      }
      return sqlite3ExprCodeGetColumn(pParse, pExpr->y.pTab,
                               pExpr->iColumn, iTab, target,
                               pExpr->op2);
    }
    case TK_INTEGER: {
      codeInteger(pParse, pExpr, 0, target);
      return target;
    }
    case TK_TRUEFALSE: {
      sqlite3VdbeAddOp2(v, OP_Integer, sqlite3ExprTruthValue(pExpr), target);
      return target;
    }
#ifndef SQLITE_OMIT_FLOATING_POINT
    case TK_FLOAT: {
      assert( !ExprHasProperty(pExpr, EP_IntValue) );
      codeReal(v, pExpr->u.zToken, 0, target);
      return target;
    }
#endif
    case TK_STRING: {
      assert( !ExprHasProperty(pExpr, EP_IntValue) );
      sqlite3VdbeLoadString(v, target, pExpr->u.zToken);
      return target;
    }
    case TK_NULL: {
      sqlite3VdbeAddOp2(v, OP_Null, 0, target);
      return target;
    }
#ifndef SQLITE_OMIT_BLOB_LITERAL
    case TK_BLOB: {
      int n;
      const char *z;
      char *zBlob;
      assert( !ExprHasProperty(pExpr, EP_IntValue) );
      assert( pExpr->u.zToken[0]=='x' || pExpr->u.zToken[0]=='X' );
      assert( pExpr->u.zToken[1]=='\'' );
      z = &pExpr->u.zToken[2];
      n = sqlite3Strlen30(z) - 1;
      assert( z[n]=='\'' );
      zBlob = sqlite3HexToBlob(sqlite3VdbeDb(v), z, n);
      sqlite3VdbeAddOp4(v, OP_Blob, n/2, target, 0, zBlob, P4_DYNAMIC);
      return target;
    }
#endif
    case TK_VARIABLE: {
      assert( !ExprHasProperty(pExpr, EP_IntValue) );
      assert( pExpr->u.zToken!=0 );
      assert( pExpr->u.zToken[0]!=0 );
      sqlite3VdbeAddOp2(v, OP_Variable, pExpr->iColumn, target);
      if( pExpr->u.zToken[1]!=0 ){
        const char *z = sqlite3VListNumToName(pParse->pVList, pExpr->iColumn);
        assert( pExpr->u.zToken[0]=='?' || strcmp(pExpr->u.zToken, z)==0 );
        pParse->pVList[0] = 0; /* Indicate VList may no longer be enlarged */
        sqlite3VdbeAppendP4(v, (char*)z, P4_STATIC);
      }
      return target;
    }
    case TK_REGISTER: {
      return pExpr->iTable;
    }
#ifndef SQLITE_OMIT_CAST
    case TK_CAST: {
      /* Expressions of the form:   CAST(pLeft AS token) */
      inReg = sqlite3ExprCodeTarget(pParse, pExpr->pLeft, target);
      if( inReg!=target ){
        sqlite3VdbeAddOp2(v, OP_SCopy, inReg, target);
        inReg = target;
      }
      sqlite3VdbeAddOp2(v, OP_Cast, target,
                        sqlite3AffinityType(pExpr->u.zToken, 0));
      return inReg;
    }
#endif /* SQLITE_OMIT_CAST */
    case TK_IS:
    case TK_ISNOT:
      op = (op==TK_IS) ? TK_EQ : TK_NE;
      p5 = SQLITE_NULLEQ;
      /* fall-through */
    case TK_LT:
    case TK_LE:
    case TK_GT:
    case TK_GE:
    case TK_NE:
    case TK_EQ: {
      Expr *pLeft = pExpr->pLeft;
      if( sqlite3ExprIsVector(pLeft) ){
        codeVectorCompare(pParse, pExpr, target, op, p5);
      }else{
        r1 = sqlite3ExprCodeTemp(pParse, pLeft, &regFree1);
        r2 = sqlite3ExprCodeTemp(pParse, pExpr->pRight, &regFree2);
        codeCompare(pParse, pLeft, pExpr->pRight, op,
            r1, r2, inReg, SQLITE_STOREP2 | p5);
        assert(TK_LT==OP_Lt); testcase(op==OP_Lt); VdbeCoverageIf(v,op==OP_Lt);
        assert(TK_LE==OP_Le); testcase(op==OP_Le); VdbeCoverageIf(v,op==OP_Le);
        assert(TK_GT==OP_Gt); testcase(op==OP_Gt); VdbeCoverageIf(v,op==OP_Gt);
        assert(TK_GE==OP_Ge); testcase(op==OP_Ge); VdbeCoverageIf(v,op==OP_Ge);
        assert(TK_EQ==OP_Eq); testcase(op==OP_Eq); VdbeCoverageIf(v,op==OP_Eq);
        assert(TK_NE==OP_Ne); testcase(op==OP_Ne); VdbeCoverageIf(v,op==OP_Ne);
        testcase( regFree1==0 );
        testcase( regFree2==0 );
      }
      break;
    }
    case TK_AND:
    case TK_OR:
    case TK_PLUS:
    case TK_STAR:
    case TK_MINUS:
    case TK_REM:
    case TK_BITAND:
    case TK_BITOR:
    case TK_SLASH:
    case TK_LSHIFT:
    case TK_RSHIFT: 
    case TK_CONCAT: {
      assert( TK_AND==OP_And );            testcase( op==TK_AND );
      assert( TK_OR==OP_Or );              testcase( op==TK_OR );
      assert( TK_PLUS==OP_Add );           testcase( op==TK_PLUS );
      assert( TK_MINUS==OP_Subtract );     testcase( op==TK_MINUS );
      assert( TK_REM==OP_Remainder );      testcase( op==TK_REM );
      assert( TK_BITAND==OP_BitAnd );      testcase( op==TK_BITAND );
      assert( TK_BITOR==OP_BitOr );        testcase( op==TK_BITOR );
      assert( TK_SLASH==OP_Divide );       testcase( op==TK_SLASH );
      assert( TK_LSHIFT==OP_ShiftLeft );   testcase( op==TK_LSHIFT );
      assert( TK_RSHIFT==OP_ShiftRight );  testcase( op==TK_RSHIFT );
      assert( TK_CONCAT==OP_Concat );      testcase( op==TK_CONCAT );
      r1 = sqlite3ExprCodeTemp(pParse, pExpr->pLeft, &regFree1);
      r2 = sqlite3ExprCodeTemp(pParse, pExpr->pRight, &regFree2);
      sqlite3VdbeAddOp3(v, op, r2, r1, target);
      testcase( regFree1==0 );
      testcase( regFree2==0 );
      break;
    }
    case TK_UMINUS: {
      Expr *pLeft = pExpr->pLeft;
      assert( pLeft );
      if( pLeft->op==TK_INTEGER ){
        codeInteger(pParse, pLeft, 1, target);
        return target;
#ifndef SQLITE_OMIT_FLOATING_POINT
      }else if( pLeft->op==TK_FLOAT ){
        assert( !ExprHasProperty(pExpr, EP_IntValue) );
        codeReal(v, pLeft->u.zToken, 1, target);
        return target;
#endif
      }else{
        tempX.op = TK_INTEGER;
        tempX.flags = EP_IntValue|EP_TokenOnly;
        tempX.u.iValue = 0;
        r1 = sqlite3ExprCodeTemp(pParse, &tempX, &regFree1);
        r2 = sqlite3ExprCodeTemp(pParse, pExpr->pLeft, &regFree2);
        sqlite3VdbeAddOp3(v, OP_Subtract, r2, r1, target);
        testcase( regFree2==0 );
      }
      break;
    }
    case TK_BITNOT:
    case TK_NOT: {
      assert( TK_BITNOT==OP_BitNot );   testcase( op==TK_BITNOT );
      assert( TK_NOT==OP_Not );         testcase( op==TK_NOT );
      r1 = sqlite3ExprCodeTemp(pParse, pExpr->pLeft, &regFree1);
      testcase( regFree1==0 );
      sqlite3VdbeAddOp2(v, op, r1, inReg);
      break;
    }
    case TK_TRUTH: {
      int isTrue;    /* IS TRUE or IS NOT TRUE */
      int bNormal;   /* IS TRUE or IS FALSE */
      r1 = sqlite3ExprCodeTemp(pParse, pExpr->pLeft, &regFree1);
      testcase( regFree1==0 );
      isTrue = sqlite3ExprTruthValue(pExpr->pRight);
      bNormal = pExpr->op2==TK_IS;
      testcase( isTrue && bNormal);
      testcase( !isTrue && bNormal);
      sqlite3VdbeAddOp4Int(v, OP_IsTrue, r1, inReg, !isTrue, isTrue ^ bNormal);
      break;
    }
    case TK_ISNULL:
    case TK_NOTNULL: {
      int addr;
      assert( TK_ISNULL==OP_IsNull );   testcase( op==TK_ISNULL );
      assert( TK_NOTNULL==OP_NotNull ); testcase( op==TK_NOTNULL );
      sqlite3VdbeAddOp2(v, OP_Integer, 1, target);
      r1 = sqlite3ExprCodeTemp(pParse, pExpr->pLeft, &regFree1);
      testcase( regFree1==0 );
      addr = sqlite3VdbeAddOp1(v, op, r1);
      VdbeCoverageIf(v, op==TK_ISNULL);
      VdbeCoverageIf(v, op==TK_NOTNULL);
      sqlite3VdbeAddOp2(v, OP_Integer, 0, target);
      sqlite3VdbeJumpHere(v, addr);
      break;
    }
    case TK_AGG_FUNCTION: {
      AggInfo *pInfo = pExpr->pAggInfo;
      if( pInfo==0 ){
        assert( !ExprHasProperty(pExpr, EP_IntValue) );
        sqlite3ErrorMsg(pParse, "misuse of aggregate: %s()", pExpr->u.zToken);
      }else{
        return pInfo->aFunc[pExpr->iAgg].iMem;
      }
      break;
    }
    case TK_FUNCTION: {
      ExprList *pFarg;       /* List of function arguments */
      int nFarg;             /* Number of function arguments */
      FuncDef *pDef;         /* The function definition object */
      const char *zId;       /* The function name */
      u32 constMask = 0;     /* Mask of function arguments that are constant */
      int i;                 /* Loop counter */
      sqlite3 *db = pParse->db;  /* The database connection */
      u8 enc = ENC(db);      /* The text encoding used by this database */
      CollSeq *pColl = 0;    /* A collating sequence */

#ifndef SQLITE_OMIT_WINDOWFUNC
      if( ExprHasProperty(pExpr, EP_WinFunc) ){
        return pExpr->y.pWin->regResult;
      }
#endif

      if( ConstFactorOk(pParse) && sqlite3ExprIsConstantNotJoin(pExpr) ){
        /* SQL functions can be expensive. So try to move constant functions
        ** out of the inner loop, even if that means an extra OP_Copy. */
        return sqlite3ExprCodeAtInit(pParse, pExpr, -1);
      }
      assert( !ExprHasProperty(pExpr, EP_xIsSelect) );
      if( ExprHasProperty(pExpr, EP_TokenOnly) ){
        pFarg = 0;
      }else{
        pFarg = pExpr->x.pList;
      }
      nFarg = pFarg ? pFarg->nExpr : 0;
      assert( !ExprHasProperty(pExpr, EP_IntValue) );
      zId = pExpr->u.zToken;
      pDef = sqlite3FindFunction(db, zId, nFarg, enc, 0);
#ifdef SQLITE_ENABLE_UNKNOWN_SQL_FUNCTION
      if( pDef==0 && pParse->explain ){
        pDef = sqlite3FindFunction(db, "unknown", nFarg, enc, 0);
      }
#endif
      if( pDef==0 || pDef->xFinalize!=0 ){
        sqlite3ErrorMsg(pParse, "unknown function: %s()", zId);
        break;
      }

      /* Attempt a direct implementation of the built-in COALESCE() and
      ** IFNULL() functions.  This avoids unnecessary evaluation of
      ** arguments past the first non-NULL argument.
      */
      if( pDef->funcFlags & SQLITE_FUNC_COALESCE ){
        int endCoalesce = sqlite3VdbeMakeLabel(pParse);
        assert( nFarg>=2 );
        sqlite3ExprCode(pParse, pFarg->a[0].pExpr, target);
        for(i=1; i<nFarg; i++){
          sqlite3VdbeAddOp2(v, OP_NotNull, target, endCoalesce);
          VdbeCoverage(v);
          sqlite3ExprCode(pParse, pFarg->a[i].pExpr, target);
        }
        sqlite3VdbeResolveLabel(v, endCoalesce);
        break;
      }

      /* The UNLIKELY() function is a no-op.  The result is the value
      ** of the first argument.
      */
      if( pDef->funcFlags & SQLITE_FUNC_UNLIKELY ){
        assert( nFarg>=1 );
        return sqlite3ExprCodeTarget(pParse, pFarg->a[0].pExpr, target);
      }

#ifdef SQLITE_DEBUG
      /* The AFFINITY() function evaluates to a string that describes
      ** the type affinity of the argument.  This is used for testing of
      ** the SQLite type logic.
      */
      if( pDef->funcFlags & SQLITE_FUNC_AFFINITY ){
        const char *azAff[] = { "blob", "text", "numeric", "integer", "real" };
        char aff;
        assert( nFarg==1 );
        aff = sqlite3ExprAffinity(pFarg->a[0].pExpr);
        sqlite3VdbeLoadString(v, target, 
                              aff ? azAff[aff-SQLITE_AFF_BLOB] : "none");
        return target;
      }
#endif

      for(i=0; i<nFarg; i++){
        if( i<32 && sqlite3ExprIsConstant(pFarg->a[i].pExpr) ){
          testcase( i==31 );
          constMask |= MASKBIT32(i);
        }
        if( (pDef->funcFlags & SQLITE_FUNC_NEEDCOLL)!=0 && !pColl ){
          pColl = sqlite3ExprCollSeq(pParse, pFarg->a[i].pExpr);
        }
      }
      if( pFarg ){
        if( constMask ){
          r1 = pParse->nMem+1;
          pParse->nMem += nFarg;
        }else{
          r1 = sqlite3GetTempRange(pParse, nFarg);
        }

        /* For length() and typeof() functions with a column argument,
        ** set the P5 parameter to the OP_Column opcode to OPFLAG_LENGTHARG
        ** or OPFLAG_TYPEOFARG respectively, to avoid unnecessary data
        ** loading.
        */
        if( (pDef->funcFlags & (SQLITE_FUNC_LENGTH|SQLITE_FUNC_TYPEOF))!=0 ){
          u8 exprOp;
          assert( nFarg==1 );
          assert( pFarg->a[0].pExpr!=0 );
          exprOp = pFarg->a[0].pExpr->op;
          if( exprOp==TK_COLUMN || exprOp==TK_AGG_COLUMN ){
            assert( SQLITE_FUNC_LENGTH==OPFLAG_LENGTHARG );
            assert( SQLITE_FUNC_TYPEOF==OPFLAG_TYPEOFARG );
            testcase( pDef->funcFlags & OPFLAG_LENGTHARG );
            pFarg->a[0].pExpr->op2 = 
                  pDef->funcFlags & (OPFLAG_LENGTHARG|OPFLAG_TYPEOFARG);
          }
        }

        sqlite3ExprCodeExprList(pParse, pFarg, r1, 0,
                                SQLITE_ECEL_DUP|SQLITE_ECEL_FACTOR);
      }else{
        r1 = 0;
      }
#ifndef SQLITE_OMIT_VIRTUALTABLE
      /* Possibly overload the function if the first argument is
      ** a virtual table column.
      **
      ** For infix functions (LIKE, GLOB, REGEXP, and MATCH) use the
      ** second argument, not the first, as the argument to test to
      ** see if it is a column in a virtual table.  This is done because
      ** the left operand of infix functions (the operand we want to
      ** control overloading) ends up as the second argument to the
      ** function.  The expression "A glob B" is equivalent to 
      ** "glob(B,A).  We want to use the A in "A glob B" to test
      ** for function overloading.  But we use the B term in "glob(B,A)".
      */
      if( nFarg>=2 && ExprHasProperty(pExpr, EP_InfixFunc) ){
        pDef = sqlite3VtabOverloadFunction(db, pDef, nFarg, pFarg->a[1].pExpr);
      }else if( nFarg>0 ){
        pDef = sqlite3VtabOverloadFunction(db, pDef, nFarg, pFarg->a[0].pExpr);
      }
#endif
      if( pDef->funcFlags & SQLITE_FUNC_NEEDCOLL ){
        if( !pColl ) pColl = db->pDfltColl; 
        sqlite3VdbeAddOp4(v, OP_CollSeq, 0, 0, 0, (char *)pColl, P4_COLLSEQ);
      }
#ifdef SQLITE_ENABLE_OFFSET_SQL_FUNC
      if( pDef->funcFlags & SQLITE_FUNC_OFFSET ){
        Expr *pArg = pFarg->a[0].pExpr;
        if( pArg->op==TK_COLUMN ){
          sqlite3VdbeAddOp3(v, OP_Offset, pArg->iTable, pArg->iColumn, target);
        }else{
          sqlite3VdbeAddOp2(v, OP_Null, 0, target);
        }
      }else
#endif
      {
        sqlite3VdbeAddOp4(v, pParse->iSelfTab ? OP_PureFunc0 : OP_Function0,
                          constMask, r1, target, (char*)pDef, P4_FUNCDEF);
        sqlite3VdbeChangeP5(v, (u8)nFarg);
      }
      if( nFarg && constMask==0 ){
        sqlite3ReleaseTempRange(pParse, r1, nFarg);
      }
      return target;
    }
#ifndef SQLITE_OMIT_SUBQUERY
    case TK_EXISTS:
    case TK_SELECT: {
      int nCol;
      testcase( op==TK_EXISTS );
      testcase( op==TK_SELECT );
      if( op==TK_SELECT && (nCol = pExpr->x.pSelect->pEList->nExpr)!=1 ){
        sqlite3SubselectError(pParse, nCol, 1);
      }else{
        return sqlite3CodeSubselect(pParse, pExpr);
      }
      break;
    }
    case TK_SELECT_COLUMN: {
      int n;
      if( pExpr->pLeft->iTable==0 ){
        pExpr->pLeft->iTable = sqlite3CodeSubselect(pParse, pExpr->pLeft);
      }
      assert( pExpr->iTable==0 || pExpr->pLeft->op==TK_SELECT );
      if( pExpr->iTable
       && pExpr->iTable!=(n = sqlite3ExprVectorSize(pExpr->pLeft)) 
      ){
        sqlite3ErrorMsg(pParse, "%d columns assigned %d values",
                                pExpr->iTable, n);
      }
      return pExpr->pLeft->iTable + pExpr->iColumn;
    }
    case TK_IN: {
      int destIfFalse = sqlite3VdbeMakeLabel(pParse);
      int destIfNull = sqlite3VdbeMakeLabel(pParse);
      sqlite3VdbeAddOp2(v, OP_Null, 0, target);
      sqlite3ExprCodeIN(pParse, pExpr, destIfFalse, destIfNull);
      sqlite3VdbeAddOp2(v, OP_Integer, 1, target);
      sqlite3VdbeResolveLabel(v, destIfFalse);
      sqlite3VdbeAddOp2(v, OP_AddImm, target, 0);
      sqlite3VdbeResolveLabel(v, destIfNull);
      return target;
    }
#endif /* SQLITE_OMIT_SUBQUERY */


    /*
    **    x BETWEEN y AND z
    **
    ** This is equivalent to
    **
    **    x>=y AND x<=z
    **
    ** X is stored in pExpr->pLeft.
    ** Y is stored in pExpr->pList->a[0].pExpr.
    ** Z is stored in pExpr->pList->a[1].pExpr.
    */
    case TK_BETWEEN: {
      exprCodeBetween(pParse, pExpr, target, 0, 0);
      return target;
    }
    case TK_SPAN:
    case TK_COLLATE: 
    case TK_UPLUS: {
      pExpr = pExpr->pLeft;
      goto expr_code_doover; /* 2018-04-28: Prevent deep recursion. OSSFuzz. */
    }

    case TK_TRIGGER: {
      /* If the opcode is TK_TRIGGER, then the expression is a reference
      ** to a column in the new.* or old.* pseudo-tables available to
      ** trigger programs. In this case Expr.iTable is set to 1 for the
      ** new.* pseudo-table, or 0 for the old.* pseudo-table. Expr.iColumn
      ** is set to the column of the pseudo-table to read, or to -1 to
      ** read the rowid field.
      **
      ** The expression is implemented using an OP_Param opcode. The p1
      ** parameter is set to 0 for an old.rowid reference, or to (i+1)
      ** to reference another column of the old.* pseudo-table, where 
      ** i is the index of the column. For a new.rowid reference, p1 is
      ** set to (n+1), where n is the number of columns in each pseudo-table.
      ** For a reference to any other column in the new.* pseudo-table, p1
      ** is set to (n+2+i), where n and i are as defined previously. For
      ** example, if the table on which triggers are being fired is
      ** declared as:
      **
      **   CREATE TABLE t1(a, b);
      **
      ** Then p1 is interpreted as follows:
      **
      **   p1==0   ->    old.rowid     p1==3   ->    new.rowid
      **   p1==1   ->    old.a         p1==4   ->    new.a
      **   p1==2   ->    old.b         p1==5   ->    new.b       
      */
      Table *pTab = pExpr->y.pTab;
      int p1 = pExpr->iTable * (pTab->nCol+1) + 1 + pExpr->iColumn;

      assert( pExpr->iTable==0 || pExpr->iTable==1 );
      assert( pExpr->iColumn>=-1 && pExpr->iColumn<pTab->nCol );
      assert( pTab->iPKey<0 || pExpr->iColumn!=pTab->iPKey );
      assert( p1>=0 && p1<(pTab->nCol*2+2) );

      sqlite3VdbeAddOp2(v, OP_Param, p1, target);
      VdbeComment((v, "r[%d]=%s.%s", target,
        (pExpr->iTable ? "new" : "old"),
        (pExpr->iColumn<0 ? "rowid" : pExpr->y.pTab->aCol[pExpr->iColumn].zName)
      ));

#ifndef SQLITE_OMIT_FLOATING_POINT
      /* If the column has REAL affinity, it may currently be stored as an
      ** integer. Use OP_RealAffinity to make sure it is really real.
      **
      ** EVIDENCE-OF: R-60985-57662 SQLite will convert the value back to
      ** floating point when extracting it from the record.  */
      if( pExpr->iColumn>=0 
       && pTab->aCol[pExpr->iColumn].affinity==SQLITE_AFF_REAL
      ){
        sqlite3VdbeAddOp1(v, OP_RealAffinity, target);
      }
#endif
      break;
    }

    case TK_VECTOR: {
      sqlite3ErrorMsg(pParse, "row value misused");
      break;
    }

    case TK_IF_NULL_ROW: {
      int addrINR;
      addrINR = sqlite3VdbeAddOp1(v, OP_IfNullRow, pExpr->iTable);
      inReg = sqlite3ExprCodeTarget(pParse, pExpr->pLeft, target);
      sqlite3VdbeJumpHere(v, addrINR);
      sqlite3VdbeChangeP3(v, addrINR, inReg);
      break;
    }

    /*
    ** Form A:
    **   CASE x WHEN e1 THEN r1 WHEN e2 THEN r2 ... WHEN eN THEN rN ELSE y END
    **
    ** Form B:
    **   CASE WHEN e1 THEN r1 WHEN e2 THEN r2 ... WHEN eN THEN rN ELSE y END
    **
    ** Form A is can be transformed into the equivalent form B as follows:
    **   CASE WHEN x=e1 THEN r1 WHEN x=e2 THEN r2 ...
    **        WHEN x=eN THEN rN ELSE y END
    **
    ** X (if it exists) is in pExpr->pLeft.
    ** Y is in the last element of pExpr->x.pList if pExpr->x.pList->nExpr is
    ** odd.  The Y is also optional.  If the number of elements in x.pList
    ** is even, then Y is omitted and the "otherwise" result is NULL.
    ** Ei is in pExpr->pList->a[i*2] and Ri is pExpr->pList->a[i*2+1].
    **
    ** The result of the expression is the Ri for the first matching Ei,
    ** or if there is no matching Ei, the ELSE term Y, or if there is
    ** no ELSE term, NULL.
    */
    default: assert( op==TK_CASE ); {
      int endLabel;                     /* GOTO label for end of CASE stmt */
      int nextCase;                     /* GOTO label for next WHEN clause */
      int nExpr;                        /* 2x number of WHEN terms */
      int i;                            /* Loop counter */
      ExprList *pEList;                 /* List of WHEN terms */
      struct ExprList_item *aListelem;  /* Array of WHEN terms */
      Expr opCompare;                   /* The X==Ei expression */
      Expr *pX;                         /* The X expression */
      Expr *pTest = 0;                  /* X==Ei (form A) or just Ei (form B) */

      assert( !ExprHasProperty(pExpr, EP_xIsSelect) && pExpr->x.pList );
      assert(pExpr->x.pList->nExpr > 0);
      pEList = pExpr->x.pList;
      aListelem = pEList->a;
      nExpr = pEList->nExpr;
      endLabel = sqlite3VdbeMakeLabel(pParse);
      if( (pX = pExpr->pLeft)!=0 ){
        exprNodeCopy(&tempX, pX);
        testcase( pX->op==TK_COLUMN );
        exprToRegister(&tempX, exprCodeVector(pParse, &tempX, &regFree1));
        testcase( regFree1==0 );
        memset(&opCompare, 0, sizeof(opCompare));
        opCompare.op = TK_EQ;
        opCompare.pLeft = &tempX;
        pTest = &opCompare;
        /* Ticket b351d95f9cd5ef17e9d9dbae18f5ca8611190001:
        ** The value in regFree1 might get SCopy-ed into the file result.
        ** So make sure that the regFree1 register is not reused for other
        ** purposes and possibly overwritten.  */
        regFree1 = 0;
      }
      for(i=0; i<nExpr-1; i=i+2){
        if( pX ){
          assert( pTest!=0 );
          opCompare.pRight = aListelem[i].pExpr;
        }else{
          pTest = aListelem[i].pExpr;
        }
        nextCase = sqlite3VdbeMakeLabel(pParse);
        testcase( pTest->op==TK_COLUMN );
        sqlite3ExprIfFalse(pParse, pTest, nextCase, SQLITE_JUMPIFNULL);
        testcase( aListelem[i+1].pExpr->op==TK_COLUMN );
        sqlite3ExprCode(pParse, aListelem[i+1].pExpr, target);
        sqlite3VdbeGoto(v, endLabel);
        sqlite3VdbeResolveLabel(v, nextCase);
      }
      if( (nExpr&1)!=0 ){
        sqlite3ExprCode(pParse, pEList->a[nExpr-1].pExpr, target);
      }else{
        sqlite3VdbeAddOp2(v, OP_Null, 0, target);
      }
      sqlite3VdbeResolveLabel(v, endLabel);
      break;
    }
#ifndef SQLITE_OMIT_TRIGGER
    case TK_RAISE: {
      assert( pExpr->affinity==OE_Rollback 
           || pExpr->affinity==OE_Abort
           || pExpr->affinity==OE_Fail
           || pExpr->affinity==OE_Ignore
      );
      if( !pParse->pTriggerTab ){
        sqlite3ErrorMsg(pParse,
                       "RAISE() may only be used within a trigger-program");
        return 0;
      }
      if( pExpr->affinity==OE_Abort ){
        sqlite3MayAbort(pParse);
      }
      assert( !ExprHasProperty(pExpr, EP_IntValue) );
      if( pExpr->affinity==OE_Ignore ){
        sqlite3VdbeAddOp4(
            v, OP_Halt, SQLITE_OK, OE_Ignore, 0, pExpr->u.zToken,0);
        VdbeCoverage(v);
      }else{
        sqlite3HaltConstraint(pParse, SQLITE_CONSTRAINT_TRIGGER,
                              pExpr->affinity, pExpr->u.zToken, 0, 0);
      }

      break;
    }
#endif
  }
  sqlite3ReleaseTempReg(pParse, regFree1);
  sqlite3ReleaseTempReg(pParse, regFree2);
  return inReg;
}

/*
** Factor out the code of the given expression to initialization time.
**
** If regDest>=0 then the result is always stored in that register and the
** result is not reusable.  If regDest<0 then this routine is free to 
** store the value whereever it wants.  The register where the expression 
** is stored is returned.  When regDest<0, two identical expressions will
** code to the same register.
*/
int sqlite3ExprCodeAtInit(
  Parse *pParse,    /* Parsing context */
  Expr *pExpr,      /* The expression to code when the VDBE initializes */
  int regDest       /* Store the value in this register */
){
  ExprList *p;
  assert( ConstFactorOk(pParse) );
  p = pParse->pConstExpr;
  if( regDest<0 && p ){
    struct ExprList_item *pItem;
    int i;
    for(pItem=p->a, i=p->nExpr; i>0; pItem++, i--){
      if( pItem->reusable && sqlite3ExprCompare(0,pItem->pExpr,pExpr,-1)==0 ){
        return pItem->u.iConstExprReg;
      }
    }
  }
  pExpr = sqlite3ExprDup(pParse->db, pExpr, 0);
  p = sqlite3ExprListAppend(pParse, p, pExpr);
  if( p ){
     struct ExprList_item *pItem = &p->a[p->nExpr-1];
     pItem->reusable = regDest<0;
     if( regDest<0 ) regDest = ++pParse->nMem;
     pItem->u.iConstExprReg = regDest;
  }
  pParse->pConstExpr = p;
  return regDest;
}

/*
** Generate code to evaluate an expression and store the results
** into a register.  Return the register number where the results
** are stored.
**
** If the register is a temporary register that can be deallocated,
** then write its number into *pReg.  If the result register is not
** a temporary, then set *pReg to zero.
**
** If pExpr is a constant, then this routine might generate this
** code to fill the register in the initialization section of the
** VDBE program, in order to factor it out of the evaluation loop.
*/
int sqlite3ExprCodeTemp(Parse *pParse, Expr *pExpr, int *pReg){
  int r2;
  pExpr = sqlite3ExprSkipCollate(pExpr);
  if( ConstFactorOk(pParse)
   && pExpr->op!=TK_REGISTER
   && sqlite3ExprIsConstantNotJoin(pExpr)
  ){
    *pReg  = 0;
    r2 = sqlite3ExprCodeAtInit(pParse, pExpr, -1);
  }else{
    int r1 = sqlite3GetTempReg(pParse);
    r2 = sqlite3ExprCodeTarget(pParse, pExpr, r1);
    if( r2==r1 ){
      *pReg = r1;
    }else{
      sqlite3ReleaseTempReg(pParse, r1);
      *pReg = 0;
    }
  }
  return r2;
}

/*
** Generate code that will evaluate expression pExpr and store the
** results in register target.  The results are guaranteed to appear
** in register target.
*/
void sqlite3ExprCode(Parse *pParse, Expr *pExpr, int target){
  int inReg;

  assert( target>0 && target<=pParse->nMem );
  if( pExpr && pExpr->op==TK_REGISTER ){
    sqlite3VdbeAddOp2(pParse->pVdbe, OP_Copy, pExpr->iTable, target);
  }else{
    inReg = sqlite3ExprCodeTarget(pParse, pExpr, target);
    assert( pParse->pVdbe!=0 || pParse->db->mallocFailed );
    if( inReg!=target && pParse->pVdbe ){
      sqlite3VdbeAddOp2(pParse->pVdbe, OP_SCopy, inReg, target);
    }
  }
}

/*
** Make a transient copy of expression pExpr and then code it using
** sqlite3ExprCode().  This routine works just like sqlite3ExprCode()
** except that the input expression is guaranteed to be unchanged.
*/
void sqlite3ExprCodeCopy(Parse *pParse, Expr *pExpr, int target){
  sqlite3 *db = pParse->db;
  pExpr = sqlite3ExprDup(db, pExpr, 0);
  if( !db->mallocFailed ) sqlite3ExprCode(pParse, pExpr, target);
  sqlite3ExprDelete(db, pExpr);
}

/*
** Generate code that will evaluate expression pExpr and store the
** results in register target.  The results are guaranteed to appear
** in register target.  If the expression is constant, then this routine
** might choose to code the expression at initialization time.
*/
void sqlite3ExprCodeFactorable(Parse *pParse, Expr *pExpr, int target){
  if( pParse->okConstFactor && sqlite3ExprIsConstantNotJoin(pExpr) ){
    sqlite3ExprCodeAtInit(pParse, pExpr, target);
  }else{
    sqlite3ExprCode(pParse, pExpr, target);
  }
}

/*
** Generate code that evaluates the given expression and puts the result
** in register target.
**
** Also make a copy of the expression results into another "cache" register
** and modify the expression so that the next time it is evaluated,
** the result is a copy of the cache register.
**
** This routine is used for expressions that are used multiple 
** times.  They are evaluated once and the results of the expression
** are reused.
*/
void sqlite3ExprCodeAndCache(Parse *pParse, Expr *pExpr, int target){
  Vdbe *v = pParse->pVdbe;
  int iMem;

  assert( target>0 );
  assert( pExpr->op!=TK_REGISTER );
  sqlite3ExprCode(pParse, pExpr, target);
  iMem = ++pParse->nMem;
  sqlite3VdbeAddOp2(v, OP_Copy, target, iMem);
  exprToRegister(pExpr, iMem);
}

/*
** Generate code that pushes the value of every element of the given
** expression list into a sequence of registers beginning at target.
**
** Return the number of elements evaluated.  The number returned will
** usually be pList->nExpr but might be reduced if SQLITE_ECEL_OMITREF
** is defined.
**
** The SQLITE_ECEL_DUP flag prevents the arguments from being
** filled using OP_SCopy.  OP_Copy must be used instead.
**
** The SQLITE_ECEL_FACTOR argument allows constant arguments to be
** factored out into initialization code.
**
** The SQLITE_ECEL_REF flag means that expressions in the list with
** ExprList.a[].u.x.iOrderByCol>0 have already been evaluated and stored
** in registers at srcReg, and so the value can be copied from there.
** If SQLITE_ECEL_OMITREF is also set, then the values with u.x.iOrderByCol>0
** are simply omitted rather than being copied from srcReg.
*/
int sqlite3ExprCodeExprList(
  Parse *pParse,     /* Parsing context */
  ExprList *pList,   /* The expression list to be coded */
  int target,        /* Where to write results */
  int srcReg,        /* Source registers if SQLITE_ECEL_REF */
  u8 flags           /* SQLITE_ECEL_* flags */
){
  struct ExprList_item *pItem;
  int i, j, n;
  u8 copyOp = (flags & SQLITE_ECEL_DUP) ? OP_Copy : OP_SCopy;
  Vdbe *v = pParse->pVdbe;
  assert( pList!=0 );
  assert( target>0 );
  assert( pParse->pVdbe!=0 );  /* Never gets this far otherwise */
  n = pList->nExpr;
  if( !ConstFactorOk(pParse) ) flags &= ~SQLITE_ECEL_FACTOR;
  for(pItem=pList->a, i=0; i<n; i++, pItem++){
    Expr *pExpr = pItem->pExpr;
#ifdef SQLITE_ENABLE_SORTER_REFERENCES
    if( pItem->bSorterRef ){
      i--;
      n--;
    }else
#endif
    if( (flags & SQLITE_ECEL_REF)!=0 && (j = pItem->u.x.iOrderByCol)>0 ){
      if( flags & SQLITE_ECEL_OMITREF ){
        i--;
        n--;
      }else{
        sqlite3VdbeAddOp2(v, copyOp, j+srcReg-1, target+i);
      }
    }else if( (flags & SQLITE_ECEL_FACTOR)!=0
           && sqlite3ExprIsConstantNotJoin(pExpr)
    ){
      sqlite3ExprCodeAtInit(pParse, pExpr, target+i);
    }else{
      int inReg = sqlite3ExprCodeTarget(pParse, pExpr, target+i);
      if( inReg!=target+i ){
        VdbeOp *pOp;
        if( copyOp==OP_Copy
         && (pOp=sqlite3VdbeGetOp(v, -1))->opcode==OP_Copy
         && pOp->p1+pOp->p3+1==inReg
         && pOp->p2+pOp->p3+1==target+i
        ){
          pOp->p3++;
        }else{
          sqlite3VdbeAddOp2(v, copyOp, inReg, target+i);
        }
      }
    }
  }
  return n;
}

/*
** Generate code for a BETWEEN operator.
**
**    x BETWEEN y AND z
**
** The above is equivalent to 
**
**    x>=y AND x<=z
**
** Code it as such, taking care to do the common subexpression
** elimination of x.
**
** The xJumpIf parameter determines details:
**
**    NULL:                   Store the boolean result in reg[dest]
**    sqlite3ExprIfTrue:      Jump to dest if true
**    sqlite3ExprIfFalse:     Jump to dest if false
**
** The jumpIfNull parameter is ignored if xJumpIf is NULL.
*/
static void exprCodeBetween(
  Parse *pParse,    /* Parsing and code generating context */
  Expr *pExpr,      /* The BETWEEN expression */
  int dest,         /* Jump destination or storage location */
  void (*xJump)(Parse*,Expr*,int,int), /* Action to take */
  int jumpIfNull    /* Take the jump if the BETWEEN is NULL */
){
 Expr exprAnd;     /* The AND operator in  x>=y AND x<=z  */
  Expr compLeft;    /* The  x>=y  term */
  Expr compRight;   /* The  x<=z  term */
  Expr exprX;       /* The  x  subexpression */
  int regFree1 = 0; /* Temporary use register */

  memset(&compLeft, 0, sizeof(Expr));
  memset(&compRight, 0, sizeof(Expr));
  memset(&exprAnd, 0, sizeof(Expr));

  assert( !ExprHasProperty(pExpr, EP_xIsSelect) );
  exprNodeCopy(&exprX, pExpr->pLeft);
  exprAnd.op = TK_AND;
  exprAnd.pLeft = &compLeft;
  exprAnd.pRight = &compRight;
  compLeft.op = TK_GE;
  compLeft.pLeft = &exprX;
  compLeft.pRight = pExpr->x.pList->a[0].pExpr;
  compRight.op = TK_LE;
  compRight.pLeft = &exprX;
  compRight.pRight = pExpr->x.pList->a[1].pExpr;
  exprToRegister(&exprX, exprCodeVector(pParse, &exprX, &regFree1));
  if( xJump ){
    xJump(pParse, &exprAnd, dest, jumpIfNull);
  }else{
    /* Mark the expression is being from the ON or USING clause of a join
    ** so that the sqlite3ExprCodeTarget() routine will not attempt to move
    ** it into the Parse.pConstExpr list.  We should use a new bit for this,
    ** for clarity, but we are out of bits in the Expr.flags field so we
    ** have to reuse the EP_FromJoin bit.  Bummer. */
    exprX.flags |= EP_FromJoin;
    sqlite3ExprCodeTarget(pParse, &exprAnd, dest);
  }
  sqlite3ReleaseTempReg(pParse, regFree1);

  /* Ensure adequate test coverage */
  testcase( xJump==sqlite3ExprIfTrue  && jumpIfNull==0 && regFree1==0 );
  testcase( xJump==sqlite3ExprIfTrue  && jumpIfNull==0 && regFree1!=0 );
  testcase( xJump==sqlite3ExprIfTrue  && jumpIfNull!=0 && regFree1==0 );
  testcase( xJump==sqlite3ExprIfTrue  && jumpIfNull!=0 && regFree1!=0 );
  testcase( xJump==sqlite3ExprIfFalse && jumpIfNull==0 && regFree1==0 );
  testcase( xJump==sqlite3ExprIfFalse && jumpIfNull==0 && regFree1!=0 );
  testcase( xJump==sqlite3ExprIfFalse && jumpIfNull!=0 && regFree1==0 );
  testcase( xJump==sqlite3ExprIfFalse && jumpIfNull!=0 && regFree1!=0 );
  testcase( xJump==0 );
}

/*
** Generate code for a boolean expression such that a jump is made
** to the label "dest" if the expression is true but execution
** continues straight thru if the expression is false.
**
** If the expression evaluates to NULL (neither true nor false), then
** take the jump if the jumpIfNull flag is SQLITE_JUMPIFNULL.
**
** This code depends on the fact that certain token values (ex: TK_EQ)
** are the same as opcode values (ex: OP_Eq) that implement the corresponding
** operation.  Special comments in vdbe.c and the mkopcodeh.awk script in
** the make process cause these values to align.  Assert()s in the code
** below verify that the numbers are aligned correctly.
*/
void sqlite3ExprIfTrue(Parse *pParse, Expr *pExpr, int dest, int jumpIfNull){
  Vdbe *v = pParse->pVdbe;
  int op = 0;
  int regFree1 = 0;
  int regFree2 = 0;
  int r1, r2;

  assert( jumpIfNull==SQLITE_JUMPIFNULL || jumpIfNull==0 );
  if( NEVER(v==0) )     return;  /* Existence of VDBE checked by caller */
  if( NEVER(pExpr==0) ) return;  /* No way this can happen */
  op = pExpr->op;
  switch( op ){
    case TK_AND: {
      int d2 = sqlite3VdbeMakeLabel(pParse);
      testcase( jumpIfNull==0 );
      sqlite3ExprIfFalse(pParse, pExpr->pLeft, d2,jumpIfNull^SQLITE_JUMPIFNULL);
      sqlite3ExprIfTrue(pParse, pExpr->pRight, dest, jumpIfNull);
      sqlite3VdbeResolveLabel(v, d2);
      break;
    }
    case TK_OR: {
      testcase( jumpIfNull==0 );
      sqlite3ExprIfTrue(pParse, pExpr->pLeft, dest, jumpIfNull);
      sqlite3ExprIfTrue(pParse, pExpr->pRight, dest, jumpIfNull);
      break;
    }
    case TK_NOT: {
      testcase( jumpIfNull==0 );
      sqlite3ExprIfFalse(pParse, pExpr->pLeft, dest, jumpIfNull);
      break;
    }
    case TK_TRUTH: {
      int isNot;      /* IS NOT TRUE or IS NOT FALSE */
      int isTrue;     /* IS TRUE or IS NOT TRUE */
      testcase( jumpIfNull==0 );
      isNot = pExpr->op2==TK_ISNOT;
      isTrue = sqlite3ExprTruthValue(pExpr->pRight);
      testcase( isTrue && isNot );
      testcase( !isTrue && isNot );
      if( isTrue ^ isNot ){
        sqlite3ExprIfTrue(pParse, pExpr->pLeft, dest,
                          isNot ? SQLITE_JUMPIFNULL : 0);
      }else{
        sqlite3ExprIfFalse(pParse, pExpr->pLeft, dest,
                           isNot ? SQLITE_JUMPIFNULL : 0);
      }
      break;
    }
    case TK_IS:
    case TK_ISNOT:
      testcase( op==TK_IS );
      testcase( op==TK_ISNOT );
      op = (op==TK_IS) ? TK_EQ : TK_NE;
      jumpIfNull = SQLITE_NULLEQ;
      /* Fall thru */
    case TK_LT:
    case TK_LE:
    case TK_GT:
    case TK_GE:
    case TK_NE:
    case TK_EQ: {
      if( sqlite3ExprIsVector(pExpr->pLeft) ) goto default_expr;
      testcase( jumpIfNull==0 );
      r1 = sqlite3ExprCodeTemp(pParse, pExpr->pLeft, &regFree1);
      r2 = sqlite3ExprCodeTemp(pParse, pExpr->pRight, &regFree2);
      codeCompare(pParse, pExpr->pLeft, pExpr->pRight, op,
                  r1, r2, dest, jumpIfNull);
      assert(TK_LT==OP_Lt); testcase(op==OP_Lt); VdbeCoverageIf(v,op==OP_Lt);
      assert(TK_LE==OP_Le); testcase(op==OP_Le); VdbeCoverageIf(v,op==OP_Le);
      assert(TK_GT==OP_Gt); testcase(op==OP_Gt); VdbeCoverageIf(v,op==OP_Gt);
      assert(TK_GE==OP_Ge); testcase(op==OP_Ge); VdbeCoverageIf(v,op==OP_Ge);
      assert(TK_EQ==OP_Eq); testcase(op==OP_Eq);
      VdbeCoverageIf(v, op==OP_Eq && jumpIfNull==SQLITE_NULLEQ);
      VdbeCoverageIf(v, op==OP_Eq && jumpIfNull!=SQLITE_NULLEQ);
      assert(TK_NE==OP_Ne); testcase(op==OP_Ne);
      VdbeCoverageIf(v, op==OP_Ne && jumpIfNull==SQLITE_NULLEQ);
      VdbeCoverageIf(v, op==OP_Ne && jumpIfNull!=SQLITE_NULLEQ);
      testcase( regFree1==0 );
      testcase( regFree2==0 );
      break;
    }
    case TK_ISNULL:
    case TK_NOTNULL: {
      assert( TK_ISNULL==OP_IsNull );   testcase( op==TK_ISNULL );
      assert( TK_NOTNULL==OP_NotNull ); testcase( op==TK_NOTNULL );
      r1 = sqlite3ExprCodeTemp(pParse, pExpr->pLeft, &regFree1);
      sqlite3VdbeAddOp2(v, op, r1, dest);
      VdbeCoverageIf(v, op==TK_ISNULL);
      VdbeCoverageIf(v, op==TK_NOTNULL);
      testcase( regFree1==0 );
      break;
    }
    case TK_BETWEEN: {
      testcase( jumpIfNull==0 );
      exprCodeBetween(pParse, pExpr, dest, sqlite3ExprIfTrue, jumpIfNull);
      break;
    }
#ifndef SQLITE_OMIT_SUBQUERY
    case TK_IN: {
      int destIfFalse = sqlite3VdbeMakeLabel(pParse);
      int destIfNull = jumpIfNull ? dest : destIfFalse;
      sqlite3ExprCodeIN(pParse, pExpr, destIfFalse, destIfNull);
      sqlite3VdbeGoto(v, dest);
      sqlite3VdbeResolveLabel(v, destIfFalse);
      break;
    }
#endif
    default: {
    default_expr:
      if( exprAlwaysTrue(pExpr) ){
        sqlite3VdbeGoto(v, dest);
      }else if( exprAlwaysFalse(pExpr) ){
        /* No-op */
      }else{
        r1 = sqlite3ExprCodeTemp(pParse, pExpr, &regFree1);
        sqlite3VdbeAddOp3(v, OP_If, r1, dest, jumpIfNull!=0);
        VdbeCoverage(v);
        testcase( regFree1==0 );
        testcase( jumpIfNull==0 );
      }
      break;
    }
  }
  sqlite3ReleaseTempReg(pParse, regFree1);
  sqlite3ReleaseTempReg(pParse, regFree2);  
}

/*
** Generate code for a boolean expression such that a jump is made
** to the label "dest" if the expression is false but execution
** continues straight thru if the expression is true.
**
** If the expression evaluates to NULL (neither true nor false) then
** jump if jumpIfNull is SQLITE_JUMPIFNULL or fall through if jumpIfNull
** is 0.
*/
void sqlite3ExprIfFalse(Parse *pParse, Expr *pExpr, int dest, int jumpIfNull){
  Vdbe *v = pParse->pVdbe;
  int op = 0;
  int regFree1 = 0;
  int regFree2 = 0;
  int r1, r2;

  assert( jumpIfNull==SQLITE_JUMPIFNULL || jumpIfNull==0 );
  if( NEVER(v==0) ) return; /* Existence of VDBE checked by caller */
  if( pExpr==0 )    return;

  /* The value of pExpr->op and op are related as follows:
  **
  **       pExpr->op            op
  **       ---------          ----------
  **       TK_ISNULL          OP_NotNull
  **       TK_NOTNULL         OP_IsNull
  **       TK_NE              OP_Eq
  **       TK_EQ              OP_Ne
  **       TK_GT              OP_Le
  **       TK_LE              OP_Gt
  **       TK_GE              OP_Lt
  **       TK_LT              OP_Ge
  **
  ** For other values of pExpr->op, op is undefined and unused.
  ** The value of TK_ and OP_ constants are arranged such that we
  ** can compute the mapping above using the following expression.
  ** Assert()s verify that the computation is correct.
  */
  op = ((pExpr->op+(TK_ISNULL&1))^1)-(TK_ISNULL&1);

  /* Verify correct alignment of TK_ and OP_ constants
  */
  assert( pExpr->op!=TK_ISNULL || op==OP_NotNull );
  assert( pExpr->op!=TK_NOTNULL || op==OP_IsNull );
  assert( pExpr->op!=TK_NE || op==OP_Eq );
  assert( pExpr->op!=TK_EQ || op==OP_Ne );
  assert( pExpr->op!=TK_LT || op==OP_Ge );
  assert( pExpr->op!=TK_LE || op==OP_Gt );
  assert( pExpr->op!=TK_GT || op==OP_Le );
  assert( pExpr->op!=TK_GE || op==OP_Lt );

  switch( pExpr->op ){
    case TK_AND: {
      testcase( jumpIfNull==0 );
      sqlite3ExprIfFalse(pParse, pExpr->pLeft, dest, jumpIfNull);
      sqlite3ExprIfFalse(pParse, pExpr->pRight, dest, jumpIfNull);
      break;
    }
    case TK_OR: {
      int d2 = sqlite3VdbeMakeLabel(pParse);
      testcase( jumpIfNull==0 );
      sqlite3ExprIfTrue(pParse, pExpr->pLeft, d2, jumpIfNull^SQLITE_JUMPIFNULL);
      sqlite3ExprIfFalse(pParse, pExpr->pRight, dest, jumpIfNull);
      sqlite3VdbeResolveLabel(v, d2);
      break;
    }
    case TK_NOT: {
      testcase( jumpIfNull==0 );
      sqlite3ExprIfTrue(pParse, pExpr->pLeft, dest, jumpIfNull);
      break;
    }
    case TK_TRUTH: {
      int isNot;   /* IS NOT TRUE or IS NOT FALSE */
      int isTrue;  /* IS TRUE or IS NOT TRUE */
      testcase( jumpIfNull==0 );
      isNot = pExpr->op2==TK_ISNOT;
      isTrue = sqlite3ExprTruthValue(pExpr->pRight);
      testcase( isTrue && isNot );
      testcase( !isTrue && isNot );
      if( isTrue ^ isNot ){
        /* IS TRUE and IS NOT FALSE */
        sqlite3ExprIfFalse(pParse, pExpr->pLeft, dest,
                           isNot ? 0 : SQLITE_JUMPIFNULL);

      }else{
        /* IS FALSE and IS NOT TRUE */
        sqlite3ExprIfTrue(pParse, pExpr->pLeft, dest,
                          isNot ? 0 : SQLITE_JUMPIFNULL);
      }
      break;
    }
    case TK_IS:
    case TK_ISNOT:
      testcase( pExpr->op==TK_IS );
      testcase( pExpr->op==TK_ISNOT );
      op = (pExpr->op==TK_IS) ? TK_NE : TK_EQ;
      jumpIfNull = SQLITE_NULLEQ;
      /* Fall thru */
    case TK_LT:
    case TK_LE:
    case TK_GT:
    case TK_GE:
    case TK_NE:
    case TK_EQ: {
      if( sqlite3ExprIsVector(pExpr->pLeft) ) goto default_expr;
      testcase( jumpIfNull==0 );
      r1 = sqlite3ExprCodeTemp(pParse, pExpr->pLeft, &regFree1);
      r2 = sqlite3ExprCodeTemp(pParse, pExpr->pRight, &regFree2);
      codeCompare(pParse, pExpr->pLeft, pExpr->pRight, op,
                  r1, r2, dest, jumpIfNull);
      assert(TK_LT==OP_Lt); testcase(op==OP_Lt); VdbeCoverageIf(v,op==OP_Lt);
      assert(TK_LE==OP_Le); testcase(op==OP_Le); VdbeCoverageIf(v,op==OP_Le);
      assert(TK_GT==OP_Gt); testcase(op==OP_Gt); VdbeCoverageIf(v,op==OP_Gt);
      assert(TK_GE==OP_Ge); testcase(op==OP_Ge); VdbeCoverageIf(v,op==OP_Ge);
      assert(TK_EQ==OP_Eq); testcase(op==OP_Eq);
      VdbeCoverageIf(v, op==OP_Eq && jumpIfNull!=SQLITE_NULLEQ);
      VdbeCoverageIf(v, op==OP_Eq && jumpIfNull==SQLITE_NULLEQ);
      assert(TK_NE==OP_Ne); testcase(op==OP_Ne);
      VdbeCoverageIf(v, op==OP_Ne && jumpIfNull!=SQLITE_NULLEQ);
      VdbeCoverageIf(v, op==OP_Ne && jumpIfNull==SQLITE_NULLEQ);
      testcase( regFree1==0 );
      testcase( regFree2==0 );
      break;
    }
    case TK_ISNULL:
    case TK_NOTNULL: {
      r1 = sqlite3ExprCodeTemp(pParse, pExpr->pLeft, &regFree1);
      sqlite3VdbeAddOp2(v, op, r1, dest);
      testcase( op==TK_ISNULL );   VdbeCoverageIf(v, op==TK_ISNULL);
      testcase( op==TK_NOTNULL );  VdbeCoverageIf(v, op==TK_NOTNULL);
      testcase( regFree1==0 );
      break;
    }
    case TK_BETWEEN: {
      testcase( jumpIfNull==0 );
      exprCodeBetween(pParse, pExpr, dest, sqlite3ExprIfFalse, jumpIfNull);
      break;
    }
#ifndef SQLITE_OMIT_SUBQUERY
    case TK_IN: {
      if( jumpIfNull ){
        sqlite3ExprCodeIN(pParse, pExpr, dest, dest);
      }else{
        int destIfNull = sqlite3VdbeMakeLabel(pParse);
        sqlite3ExprCodeIN(pParse, pExpr, dest, destIfNull);
        sqlite3VdbeResolveLabel(v, destIfNull);
      }
      break;
    }
#endif
    default: {
    default_expr: 
      if( exprAlwaysFalse(pExpr) ){
        sqlite3VdbeGoto(v, dest);
      }else if( exprAlwaysTrue(pExpr) ){
        /* no-op */
      }else{
        r1 = sqlite3ExprCodeTemp(pParse, pExpr, &regFree1);
        sqlite3VdbeAddOp3(v, OP_IfNot, r1, dest, jumpIfNull!=0);
        VdbeCoverage(v);
        testcase( regFree1==0 );
        testcase( jumpIfNull==0 );
      }
      break;
    }
  }
  sqlite3ReleaseTempReg(pParse, regFree1);
  sqlite3ReleaseTempReg(pParse, regFree2);
}

/*
** Like sqlite3ExprIfFalse() except that a copy is made of pExpr before
** code generation, and that copy is deleted after code generation. This
** ensures that the original pExpr is unchanged.
*/
void sqlite3ExprIfFalseDup(Parse *pParse, Expr *pExpr, int dest,int jumpIfNull){
  sqlite3 *db = pParse->db;
  Expr *pCopy = sqlite3ExprDup(db, pExpr, 0);
  if( db->mallocFailed==0 ){
    sqlite3ExprIfFalse(pParse, pCopy, dest, jumpIfNull);
  }
  sqlite3ExprDelete(db, pCopy);
}

#if defined(SQLITE_BUILDING_FOR_COMDB2)
#include <memcompare.c>
#endif /* defined(SQLITE_BUILDING_FOR_COMDB2) */

/*
** Expression pVar is guaranteed to be an SQL variable. pExpr may be any
** type of expression.
**
** If pExpr is a simple SQL value - an integer, real, string, blob
** or NULL value - then the VDBE currently being prepared is configured
** to re-prepare each time a new value is bound to variable pVar.
**
** Additionally, if pExpr is a simple SQL value and the value is the
** same as that currently bound to variable pVar, non-zero is returned.
** Otherwise, if the values are not the same or if pExpr is not a simple
** SQL value, zero is returned.
*/
static int exprCompareVariable(Parse *pParse, Expr *pVar, Expr *pExpr){
  int res = 0;
  int iVar;
  sqlite3_value *pL, *pR = 0;
  
  sqlite3ValueFromExpr(pParse->db, pExpr, SQLITE_UTF8, SQLITE_AFF_BLOB, &pR);
  if( pR ){
    iVar = pVar->iColumn;
    sqlite3VdbeSetVarmask(pParse->pVdbe, iVar);
    pL = sqlite3VdbeGetBoundValue(pParse->pReprepare, iVar, SQLITE_AFF_BLOB);
    if( pL ){
      if( sqlite3_value_type(pL)==SQLITE_TEXT ){
        sqlite3_value_text(pL); /* Make sure the encoding is UTF-8 */
      }
      res =  0==sqlite3MemCompare(pL, pR, 0);
    }
    sqlite3ValueFree(pR);
    sqlite3ValueFree(pL);
  }

  return res;
}

/*
** Do a deep comparison of two expression trees.  Return 0 if the two
** expressions are completely identical.  Return 1 if they differ only
** by a COLLATE operator at the top level.  Return 2 if there are differences
** other than the top-level COLLATE operator.
**
** If any subelement of pB has Expr.iTable==(-1) then it is allowed
** to compare equal to an equivalent element in pA with Expr.iTable==iTab.
**
** The pA side might be using TK_REGISTER.  If that is the case and pB is
** not using TK_REGISTER but is otherwise equivalent, then still return 0.
**
** Sometimes this routine will return 2 even if the two expressions
** really are equivalent.  If we cannot prove that the expressions are
** identical, we return 2 just to be safe.  So if this routine
** returns 2, then you do not really know for certain if the two
** expressions are the same.  But if you get a 0 or 1 return, then you
** can be sure the expressions are the same.  In the places where
** this routine is used, it does not hurt to get an extra 2 - that
** just might result in some slightly slower code.  But returning
** an incorrect 0 or 1 could lead to a malfunction.
**
** If pParse is not NULL then TK_VARIABLE terms in pA with bindings in
** pParse->pReprepare can be matched against literals in pB.  The 
** pParse->pVdbe->expmask bitmask is updated for each variable referenced.
** If pParse is NULL (the normal case) then any TK_VARIABLE term in 
** Argument pParse should normally be NULL. If it is not NULL and pA or
** pB causes a return value of 2.
*/
int sqlite3ExprCompare(Parse *pParse, Expr *pA, Expr *pB, int iTab){
  u32 combinedFlags;
  if( pA==0 || pB==0 ){
    return pB==pA ? 0 : 2;
  }
  if( pParse && pA->op==TK_VARIABLE && exprCompareVariable(pParse, pA, pB) ){
    return 0;
  }
  combinedFlags = pA->flags | pB->flags;
  if( combinedFlags & EP_IntValue ){
    if( (pA->flags&pB->flags&EP_IntValue)!=0 && pA->u.iValue==pB->u.iValue ){
      return 0;
    }
    return 2;
  }
  if( pA->op!=pB->op || pA->op==TK_RAISE ){
    if( pA->op==TK_COLLATE && sqlite3ExprCompare(pParse, pA->pLeft,pB,iTab)<2 ){
      return 1;
    }
    if( pB->op==TK_COLLATE && sqlite3ExprCompare(pParse, pA,pB->pLeft,iTab)<2 ){
      return 1;
    }
    return 2;
  }
  if( pA->op!=TK_COLUMN && pA->op!=TK_AGG_COLUMN && pA->u.zToken ){
    if( pA->op==TK_FUNCTION ){
      if( sqlite3StrICmp(pA->u.zToken,pB->u.zToken)!=0 ) return 2;
#ifndef SQLITE_OMIT_WINDOWFUNC
      /* Justification for the assert():
      ** window functions have p->op==TK_FUNCTION but aggregate functions
      ** have p->op==TK_AGG_FUNCTION.  So any comparison between an aggregate
      ** function and a window function should have failed before reaching
      ** this point.  And, it is not possible to have a window function and
      ** a scalar function with the same name and number of arguments.  So
      ** if we reach this point, either A and B both window functions or
      ** neither are a window functions. */
      assert( ExprHasProperty(pA,EP_WinFunc)==ExprHasProperty(pB,EP_WinFunc) );
      if( ExprHasProperty(pA,EP_WinFunc) ){
        if( sqlite3WindowCompare(pParse,pA->y.pWin,pB->y.pWin)!=0 ) return 2;
      }
#endif
    }else if( pA->op==TK_NULL ){
      return 0;
    }else if( pA->op==TK_COLLATE ){
      if( sqlite3_stricmp(pA->u.zToken,pB->u.zToken)!=0 ) return 2;
    }else if( ALWAYS(pB->u.zToken!=0) && strcmp(pA->u.zToken,pB->u.zToken)!=0 ){
      return 2;
    }
  }
  if( (pA->flags & EP_Distinct)!=(pB->flags & EP_Distinct) ) return 2;
  if( (combinedFlags & EP_TokenOnly)==0 ){
    if( combinedFlags & EP_xIsSelect ) return 2;
    if( (combinedFlags & EP_FixedCol)==0
     && sqlite3ExprCompare(pParse, pA->pLeft, pB->pLeft, iTab) ) return 2;
    if( sqlite3ExprCompare(pParse, pA->pRight, pB->pRight, iTab) ) return 2;
    if( sqlite3ExprListCompare(pA->x.pList, pB->x.pList, iTab) ) return 2;
    if( pA->op!=TK_STRING
     && pA->op!=TK_TRUEFALSE
     && (combinedFlags & EP_Reduced)==0
    ){
      if( pA->iColumn!=pB->iColumn ) return 2;
      if( pA->iTable!=pB->iTable 
       && (pA->iTable!=iTab || NEVER(pB->iTable>=0)) ) return 2;
    }
  }
  return 0;
}

/*
** Compare two ExprList objects.  Return 0 if they are identical and 
** non-zero if they differ in any way.
**
** If any subelement of pB has Expr.iTable==(-1) then it is allowed
** to compare equal to an equivalent element in pA with Expr.iTable==iTab.
**
** This routine might return non-zero for equivalent ExprLists.  The
** only consequence will be disabled optimizations.  But this routine
** must never return 0 if the two ExprList objects are different, or
** a malfunction will result.
**
** Two NULL pointers are considered to be the same.  But a NULL pointer
** always differs from a non-NULL pointer.
*/
int sqlite3ExprListCompare(ExprList *pA, ExprList *pB, int iTab){
  int i;
  if( pA==0 && pB==0 ) return 0;
  if( pA==0 || pB==0 ) return 1;
  if( pA->nExpr!=pB->nExpr ) return 1;
  for(i=0; i<pA->nExpr; i++){
    Expr *pExprA = pA->a[i].pExpr;
    Expr *pExprB = pB->a[i].pExpr;
    if( pA->a[i].sortOrder!=pB->a[i].sortOrder ) return 1;
    if( sqlite3ExprCompare(0, pExprA, pExprB, iTab) ) return 1;
  }
  return 0;
}

/*
** Like sqlite3ExprCompare() except COLLATE operators at the top-level
** are ignored.
*/
int sqlite3ExprCompareSkip(Expr *pA, Expr *pB, int iTab){
  return sqlite3ExprCompare(0,
             sqlite3ExprSkipCollate(pA),
             sqlite3ExprSkipCollate(pB),
             iTab);
}

/*
** Return true if we can prove the pE2 will always be true if pE1 is
** true.  Return false if we cannot complete the proof or if pE2 might
** be false.  Examples:
**
**     pE1: x==5       pE2: x==5             Result: true
**     pE1: x>0        pE2: x==5             Result: false
**     pE1: x=21       pE2: x=21 OR y=43     Result: true
**     pE1: x!=123     pE2: x IS NOT NULL    Result: true
**     pE1: x!=?1      pE2: x IS NOT NULL    Result: true
**     pE1: x IS NULL  pE2: x IS NOT NULL    Result: false
**     pE1: x IS ?2    pE2: x IS NOT NULL    Reuslt: false
**
** When comparing TK_COLUMN nodes between pE1 and pE2, if pE2 has
** Expr.iTable<0 then assume a table number given by iTab.
**
** If pParse is not NULL, then the values of bound variables in pE1 are 
** compared against literal values in pE2 and pParse->pVdbe->expmask is
** modified to record which bound variables are referenced.  If pParse 
** is NULL, then false will be returned if pE1 contains any bound variables.
**
** When in doubt, return false.  Returning true might give a performance
** improvement.  Returning false might cause a performance reduction, but
** it will always give the correct answer and is hence always safe.
*/
int sqlite3ExprImpliesExpr(Parse *pParse, Expr *pE1, Expr *pE2, int iTab){
  if( sqlite3ExprCompare(pParse, pE1, pE2, iTab)==0 ){
    return 1;
  }
  if( pE2->op==TK_OR
   && (sqlite3ExprImpliesExpr(pParse, pE1, pE2->pLeft, iTab)
             || sqlite3ExprImpliesExpr(pParse, pE1, pE2->pRight, iTab) )
  ){
    return 1;
  }
  if( pE2->op==TK_NOTNULL && pE1->op!=TK_ISNULL && pE1->op!=TK_IS ){
    Expr *pX = sqlite3ExprSkipCollate(pE1->pLeft);
    testcase( pX!=pE1->pLeft );
    if( sqlite3ExprCompare(pParse, pX, pE2->pLeft, iTab)==0 ) return 1;
  }
  return 0;
}

/*
** This is the Expr node callback for sqlite3ExprImpliesNotNullRow().
** If the expression node requires that the table at pWalker->iCur
** have one or more non-NULL column, then set pWalker->eCode to 1 and abort.
**
** This routine controls an optimization.  False positives (setting
** pWalker->eCode to 1 when it should not be) are deadly, but false-negatives
** (never setting pWalker->eCode) is a harmless missed optimization.
*/
static int impliesNotNullRow(Walker *pWalker, Expr *pExpr){
  testcase( pExpr->op==TK_AGG_COLUMN );
  testcase( pExpr->op==TK_AGG_FUNCTION );
  if( ExprHasProperty(pExpr, EP_FromJoin) ) return WRC_Prune;
  switch( pExpr->op ){
    case TK_ISNOT:
    case TK_NOT:
    case TK_ISNULL:
    case TK_NOTNULL:
    case TK_IS:
    case TK_OR:
    case TK_CASE:
    case TK_IN:
    case TK_FUNCTION:
      testcase( pExpr->op==TK_ISNOT );
      testcase( pExpr->op==TK_NOT );
      testcase( pExpr->op==TK_ISNULL );
      testcase( pExpr->op==TK_NOTNULL );
      testcase( pExpr->op==TK_IS );
      testcase( pExpr->op==TK_OR );
      testcase( pExpr->op==TK_CASE );
      testcase( pExpr->op==TK_IN );
      testcase( pExpr->op==TK_FUNCTION );
      return WRC_Prune;
    case TK_COLUMN:
      if( pWalker->u.iCur==pExpr->iTable ){
        pWalker->eCode = 1;
        return WRC_Abort;
      }
      return WRC_Prune;

    /* Virtual tables are allowed to use constraints like x=NULL.  So
    ** a term of the form x=y does not prove that y is not null if x
    ** is the column of a virtual table */
    case TK_EQ:
    case TK_NE:
    case TK_LT:
    case TK_LE:
    case TK_GT:
    case TK_GE:
      testcase( pExpr->op==TK_EQ );
      testcase( pExpr->op==TK_NE );
      testcase( pExpr->op==TK_LT );
      testcase( pExpr->op==TK_LE );
      testcase( pExpr->op==TK_GT );
      testcase( pExpr->op==TK_GE );
      if( (pExpr->pLeft->op==TK_COLUMN && IsVirtual(pExpr->pLeft->y.pTab))
       || (pExpr->pRight->op==TK_COLUMN && IsVirtual(pExpr->pRight->y.pTab))
      ){
       return WRC_Prune;
      }
    default:
      return WRC_Continue;
  }
}

/*
** Return true (non-zero) if expression p can only be true if at least
** one column of table iTab is non-null.  In other words, return true
** if expression p will always be NULL or false if every column of iTab
** is NULL.
**
** False negatives are acceptable.  In other words, it is ok to return
** zero even if expression p will never be true of every column of iTab
** is NULL.  A false negative is merely a missed optimization opportunity.
**
** False positives are not allowed, however.  A false positive may result
** in an incorrect answer.
**
** Terms of p that are marked with EP_FromJoin (and hence that come from
** the ON or USING clauses of LEFT JOINS) are excluded from the analysis.
**
** This routine is used to check if a LEFT JOIN can be converted into
** an ordinary JOIN.  The p argument is the WHERE clause.  If the WHERE
** clause requires that some column of the right table of the LEFT JOIN
** be non-NULL, then the LEFT JOIN can be safely converted into an
** ordinary join.
*/
int sqlite3ExprImpliesNonNullRow(Expr *p, int iTab){
  Walker w;
  w.xExprCallback = impliesNotNullRow;
  w.xSelectCallback = 0;
  w.xSelectCallback2 = 0;
  w.eCode = 0;
  w.u.iCur = iTab;
  sqlite3WalkExpr(&w, p);
  return w.eCode;
}

/*
** An instance of the following structure is used by the tree walker
** to determine if an expression can be evaluated by reference to the
** index only, without having to do a search for the corresponding
** table entry.  The IdxCover.pIdx field is the index.  IdxCover.iCur
** is the cursor for the table.
*/
struct IdxCover {
  Index *pIdx;     /* The index to be tested for coverage */
  int iCur;        /* Cursor number for the table corresponding to the index */
};

/*
** Check to see if there are references to columns in table 
** pWalker->u.pIdxCover->iCur can be satisfied using the index
** pWalker->u.pIdxCover->pIdx.
*/
static int exprIdxCover(Walker *pWalker, Expr *pExpr){
  if( pExpr->op==TK_COLUMN
   && pExpr->iTable==pWalker->u.pIdxCover->iCur
   && sqlite3ColumnOfIndex(pWalker->u.pIdxCover->pIdx, pExpr->iColumn)<0
  ){
    pWalker->eCode = 1;
    return WRC_Abort;
  }
  return WRC_Continue;
}

/*
** Determine if an index pIdx on table with cursor iCur contains will
** the expression pExpr.  Return true if the index does cover the
** expression and false if the pExpr expression references table columns
** that are not found in the index pIdx.
**
** An index covering an expression means that the expression can be
** evaluated using only the index and without having to lookup the
** corresponding table entry.
*/
int sqlite3ExprCoveredByIndex(
  Expr *pExpr,        /* The index to be tested */
  int iCur,           /* The cursor number for the corresponding table */
  Index *pIdx         /* The index that might be used for coverage */
){
  Walker w;
  struct IdxCover xcov;
  memset(&w, 0, sizeof(w));
  xcov.iCur = iCur;
  xcov.pIdx = pIdx;
  w.xExprCallback = exprIdxCover;
  w.u.pIdxCover = &xcov;
  sqlite3WalkExpr(&w, pExpr);
  return !w.eCode;
}


/*
** An instance of the following structure is used by the tree walker
** to count references to table columns in the arguments of an 
** aggregate function, in order to implement the
** sqlite3FunctionThisSrc() routine.
*/
struct SrcCount {
  SrcList *pSrc;   /* One particular FROM clause in a nested query */
  int nThis;       /* Number of references to columns in pSrcList */
  int nOther;      /* Number of references to columns in other FROM clauses */
};

/*
** Count the number of references to columns.
*/
static int exprSrcCount(Walker *pWalker, Expr *pExpr){
  /* The NEVER() on the second term is because sqlite3FunctionUsesThisSrc()
  ** is always called before sqlite3ExprAnalyzeAggregates() and so the
  ** TK_COLUMNs have not yet been converted into TK_AGG_COLUMN.  If
  ** sqlite3FunctionUsesThisSrc() is used differently in the future, the
  ** NEVER() will need to be removed. */
  if( pExpr->op==TK_COLUMN || NEVER(pExpr->op==TK_AGG_COLUMN) ){
    int i;
    struct SrcCount *p = pWalker->u.pSrcCount;
    SrcList *pSrc = p->pSrc;
    int nSrc = pSrc ? pSrc->nSrc : 0;
    for(i=0; i<nSrc; i++){
      if( pExpr->iTable==pSrc->a[i].iCursor ) break;
    }
    if( i<nSrc ){
      p->nThis++;
    }else{
      p->nOther++;
    }
  }
  return WRC_Continue;
}

/*
** Determine if any of the arguments to the pExpr Function reference
** pSrcList.  Return true if they do.  Also return true if the function
** has no arguments or has only constant arguments.  Return false if pExpr
** references columns but not columns of tables found in pSrcList.
*/
int sqlite3FunctionUsesThisSrc(Expr *pExpr, SrcList *pSrcList){
  Walker w;
  struct SrcCount cnt;
  assert( pExpr->op==TK_AGG_FUNCTION );
  w.xExprCallback = exprSrcCount;
  w.xSelectCallback = 0;
  w.u.pSrcCount = &cnt;
  cnt.pSrc = pSrcList;
  cnt.nThis = 0;
  cnt.nOther = 0;
  sqlite3WalkExprList(&w, pExpr->x.pList);
  return cnt.nThis>0 || cnt.nOther==0;
}

/*
** Add a new element to the pAggInfo->aCol[] array.  Return the index of
** the new element.  Return a negative number if malloc fails.
*/
static int addAggInfoColumn(sqlite3 *db, AggInfo *pInfo){
  int i;
  pInfo->aCol = sqlite3ArrayAllocate(
       db,
       pInfo->aCol,
       sizeof(pInfo->aCol[0]),
       &pInfo->nColumn,
       &i
  );
  return i;
}    

/*
** Add a new element to the pAggInfo->aFunc[] array.  Return the index of
** the new element.  Return a negative number if malloc fails.
*/
static int addAggInfoFunc(sqlite3 *db, AggInfo *pInfo){
  int i;
  pInfo->aFunc = sqlite3ArrayAllocate(
       db, 
       pInfo->aFunc,
       sizeof(pInfo->aFunc[0]),
       &pInfo->nFunc,
       &i
  );
  return i;
}    

/*
** This is the xExprCallback for a tree walker.  It is used to
** implement sqlite3ExprAnalyzeAggregates().  See sqlite3ExprAnalyzeAggregates
** for additional information.
*/
static int analyzeAggregate(Walker *pWalker, Expr *pExpr){
  int i;
  NameContext *pNC = pWalker->u.pNC;
  Parse *pParse = pNC->pParse;
  SrcList *pSrcList = pNC->pSrcList;
  AggInfo *pAggInfo = pNC->uNC.pAggInfo;

  assert( pNC->ncFlags & NC_UAggInfo );
  switch( pExpr->op ){
    case TK_AGG_COLUMN:
    case TK_COLUMN: {
      testcase( pExpr->op==TK_AGG_COLUMN );
      testcase( pExpr->op==TK_COLUMN );
      /* Check to see if the column is in one of the tables in the FROM
      ** clause of the aggregate query */
      if( ALWAYS(pSrcList!=0) ){
        struct SrcList_item *pItem = pSrcList->a;
        for(i=0; i<pSrcList->nSrc; i++, pItem++){
          struct AggInfo_col *pCol;
          assert( !ExprHasProperty(pExpr, EP_TokenOnly|EP_Reduced) );
          if( pExpr->iTable==pItem->iCursor ){
            /* If we reach this point, it means that pExpr refers to a table
            ** that is in the FROM clause of the aggregate query.  
            **
            ** Make an entry for the column in pAggInfo->aCol[] if there
            ** is not an entry there already.
            */
            int k;
            pCol = pAggInfo->aCol;
            for(k=0; k<pAggInfo->nColumn; k++, pCol++){
              if( pCol->iTable==pExpr->iTable &&
                  pCol->iColumn==pExpr->iColumn ){
                break;
              }
            }
            if( (k>=pAggInfo->nColumn)
             && (k = addAggInfoColumn(pParse->db, pAggInfo))>=0 
            ){
              pCol = &pAggInfo->aCol[k];
              pCol->pTab = pExpr->y.pTab;
              pCol->iTable = pExpr->iTable;
              pCol->iColumn = pExpr->iColumn;
              pCol->iMem = ++pParse->nMem;
              pCol->iSorterColumn = -1;
              pCol->pExpr = pExpr;
              if( pAggInfo->pGroupBy ){
                int j, n;
                ExprList *pGB = pAggInfo->pGroupBy;
                struct ExprList_item *pTerm = pGB->a;
                n = pGB->nExpr;
                for(j=0; j<n; j++, pTerm++){
                  Expr *pE = pTerm->pExpr;
                  if( pE->op==TK_COLUMN && pE->iTable==pExpr->iTable &&
                      pE->iColumn==pExpr->iColumn ){
                    pCol->iSorterColumn = j;
                    break;
                  }
                }
              }
              if( pCol->iSorterColumn<0 ){
                pCol->iSorterColumn = pAggInfo->nSortingColumn++;
              }
            }
            /* There is now an entry for pExpr in pAggInfo->aCol[] (either
            ** because it was there before or because we just created it).
            ** Convert the pExpr to be a TK_AGG_COLUMN referring to that
            ** pAggInfo->aCol[] entry.
            */
            ExprSetVVAProperty(pExpr, EP_NoReduce);
            pExpr->pAggInfo = pAggInfo;
            pExpr->op = TK_AGG_COLUMN;
            pExpr->iAgg = (i16)k;
            break;
          } /* endif pExpr->iTable==pItem->iCursor */
        } /* end loop over pSrcList */
      }
      return WRC_Prune;
    }
    case TK_AGG_FUNCTION: {
      if( (pNC->ncFlags & NC_InAggFunc)==0
       && pWalker->walkerDepth==pExpr->op2
      ){
        /* Check to see if pExpr is a duplicate of another aggregate 
        ** function that is already in the pAggInfo structure
        */
        struct AggInfo_func *pItem = pAggInfo->aFunc;
        for(i=0; i<pAggInfo->nFunc; i++, pItem++){
          if( sqlite3ExprCompare(0, pItem->pExpr, pExpr, -1)==0 ){
            break;
          }
        }
        if( i>=pAggInfo->nFunc ){
          /* pExpr is original.  Make a new entry in pAggInfo->aFunc[]
          */
          u8 enc = ENC(pParse->db);
          i = addAggInfoFunc(pParse->db, pAggInfo);
          if( i>=0 ){
            assert( !ExprHasProperty(pExpr, EP_xIsSelect) );
            pItem = &pAggInfo->aFunc[i];
            pItem->pExpr = pExpr;
            pItem->iMem = ++pParse->nMem;
            assert( !ExprHasProperty(pExpr, EP_IntValue) );
            pItem->pFunc = sqlite3FindFunction(pParse->db,
                   pExpr->u.zToken, 
                   pExpr->x.pList ? pExpr->x.pList->nExpr : 0, enc, 0);
            if( pExpr->flags & EP_Distinct ){
              pItem->iDistinct = pParse->nTab++;
            }else{
              pItem->iDistinct = -1;
            }
          }
        }
        /* Make pExpr point to the appropriate pAggInfo->aFunc[] entry
        */
        assert( !ExprHasProperty(pExpr, EP_TokenOnly|EP_Reduced) );
        ExprSetVVAProperty(pExpr, EP_NoReduce);
        pExpr->iAgg = (i16)i;
        pExpr->pAggInfo = pAggInfo;
        return WRC_Prune;
      }else{
        return WRC_Continue;
      }
    }
  }
  return WRC_Continue;
}
static int analyzeAggregatesInSelect(Walker *pWalker, Select *pSelect){
  UNUSED_PARAMETER(pSelect);
  pWalker->walkerDepth++;
  return WRC_Continue;
}
static void analyzeAggregatesInSelectEnd(Walker *pWalker, Select *pSelect){
  UNUSED_PARAMETER(pSelect);
  pWalker->walkerDepth--;
}

/*
** Analyze the pExpr expression looking for aggregate functions and
** for variables that need to be added to AggInfo object that pNC->pAggInfo
** points to.  Additional entries are made on the AggInfo object as
** necessary.
**
** This routine should only be called after the expression has been
** analyzed by sqlite3ResolveExprNames().
*/
void sqlite3ExprAnalyzeAggregates(NameContext *pNC, Expr *pExpr){
  Walker w;
  w.xExprCallback = analyzeAggregate;
  w.xSelectCallback = analyzeAggregatesInSelect;
  w.xSelectCallback2 = analyzeAggregatesInSelectEnd;
  w.walkerDepth = 0;
  w.u.pNC = pNC;
  w.pParse = 0;
  assert( pNC->pSrcList!=0 );
  sqlite3WalkExpr(&w, pExpr);
}

/*
** Call sqlite3ExprAnalyzeAggregates() for every expression in an
** expression list.  Return the number of errors.
**
** If an error is found, the analysis is cut short.
*/
void sqlite3ExprAnalyzeAggList(NameContext *pNC, ExprList *pList){
  struct ExprList_item *pItem;
  int i;
  if( pList ){
    for(pItem=pList->a, i=0; i<pList->nExpr; i++, pItem++){
      sqlite3ExprAnalyzeAggregates(pNC, pItem->pExpr);
    }
  }
}

/*
** Allocate a single new register for use to hold some intermediate result.
*/
int sqlite3GetTempReg(Parse *pParse){
  if( pParse->nTempReg==0 ){
    return ++pParse->nMem;
  }
  return pParse->aTempReg[--pParse->nTempReg];
}

/*
** Deallocate a register, making available for reuse for some other
** purpose.
*/
void sqlite3ReleaseTempReg(Parse *pParse, int iReg){
  if( iReg && pParse->nTempReg<ArraySize(pParse->aTempReg) ){
    pParse->aTempReg[pParse->nTempReg++] = iReg;
  }
}

/*
** Allocate or deallocate a block of nReg consecutive registers.
*/
int sqlite3GetTempRange(Parse *pParse, int nReg){
  int i, n;
  if( nReg==1 ) return sqlite3GetTempReg(pParse);
  i = pParse->iRangeReg;
  n = pParse->nRangeReg;
  if( nReg<=n ){
    pParse->iRangeReg += nReg;
    pParse->nRangeReg -= nReg;
  }else{
    i = pParse->nMem+1;
    pParse->nMem += nReg;
  }
  return i;
}
void sqlite3ReleaseTempRange(Parse *pParse, int iReg, int nReg){
  if( nReg==1 ){
    sqlite3ReleaseTempReg(pParse, iReg);
    return;
  }
  if( nReg>pParse->nRangeReg ){
    pParse->nRangeReg = nReg;
    pParse->iRangeReg = iReg;
  }
}

/*
** Mark all temporary registers as being unavailable for reuse.
*/
void sqlite3ClearTempRegCache(Parse *pParse){
  pParse->nTempReg = 0;
  pParse->nRangeReg = 0;
}

#if defined(SQLITE_BUILDING_FOR_COMDB2)
#include "vdbeInt.h"

extern char* fdb_table_name(int iTable);
static char *print_mem(Mem *m){
  int flg = m->flags & MEM_TypeMask;
  char *hex = "0123456789ABCDEF";

  switch (flg){
    case MEM_Null:
      return sqlite3_mprintf("null");
    case MEM_Str: 
      return sqlite3_mprintf("'%.*q'", m->n, m->z);
    case MEM_Int:
      return  sqlite3_mprintf("%lld", m->u.i);
    case MEM_Real:
      return sqlite3_mprintf("%f", m->u.r);
    case MEM_Blob: {
      char * key = alloca(2*m->n+1);
      int  i;

      for(i=0;i<m->n;i++){
	key[2*i] = hex[((unsigned char)m->z[i])/16];
	key[2*i+1] = hex[((unsigned char)m->z[i])%16];
      }
      key[2*m->n] = '\0';

      return sqlite3_mprintf("x'%s'", key);
    }
    case MEM_Datetime: {
      char tmp[256];
      int ltmp;
      if( dttz_to_str(&m->du.dt, tmp, sizeof(tmp), &ltmp, "UTC") ){
	return sqlite3_mprintf("???");
      }

      return sqlite3_mprintf("\"%s\"", tmp);
    }
  }
  /** TODO: should I return NULL here? */
  return sqlite3_mprintf("???");
}

char * binary_op(int op){
  switch( op ){
    case TK_SEMI:
    case TK_EXPLAIN:
    case TK_QUERY:
    case TK_PLAN:
    case TK_BEGIN:
    case TK_TRANSACTION:
    case TK_DEFERRED:
    case TK_IMMEDIATE:
    case TK_EXCLUSIVE:
    case TK_COMMIT:
    case TK_END:
    case TK_ROLLBACK:
    case TK_SAVEPOINT:
    case TK_RELEASE:
    case TK_TO:
    case TK_TABLE:
    case TK_CREATE:
    case TK_IF:
    case TK_NOT:
    case TK_EXISTS:
    case TK_TEMP:
    case TK_LP:
    case TK_RP:
    case TK_AS:
    case TK_COMMA:
    case TK_ID:
    case TK_INDEXED:
    case TK_ABORT:
    case TK_ACTION:
    case TK_AFTER:
    case TK_ANALYZE:
    case TK_ASC:
    case TK_ATTACH:
    case TK_BEFORE:
    case TK_BY:
    case TK_CASCADE:
    case TK_CAST:
    case TK_COLUMNKW:
    case TK_CONFLICT:
    case TK_DATABASE:
    case TK_DESC:
    case TK_DETACH:
    case TK_EACH:
    case TK_FAIL:
    case TK_FOR:
    case TK_IGNORE:
    case TK_INITIALLY:
    case TK_INSTEAD:
    case TK_LIKE_KW:
    case TK_MATCH:
    case TK_NO:
    case TK_KEY:
    case TK_OF:
    case TK_OFFSET:
    case TK_PRAGMA:
    case TK_RAISE:
    case TK_REPLACE:
    case TK_RESTRICT:
    case TK_ROW:
    case TK_TRIGGER:
    case TK_VACUUM:
    case TK_VIEW:
    case TK_VIRTUAL:
    case TK_REINDEX:
    case TK_RENAME:
    case TK_CTIME_KW:
    case TK_ANY: {
      break;
    }
    case TK_OR :
      return "OR";
    case TK_AND :
      return "AND";
    case TK_IS :
      return "IS";
    case TK_BETWEEN:
    case TK_IN:
    case TK_ISNULL:
    case TK_NOTNULL: {
      break;
    }
    case TK_NE :
      return "!=";
    case TK_EQ:
      return "=";
    case TK_GT :
      return ">";
    case TK_LE :
      return "<=";
    case TK_LT :
      return "<";
    case TK_GE :
      return ">=";
    case TK_ESCAPE: break;
    case TK_BITAND :
      return "&";
    case TK_BITOR :
      return "|";
    case TK_LSHIFT:
      return "<<";
    case TK_RSHIFT:
      return ">>";
    case TK_PLUS :
      return "+";
    case TK_MINUS :
      return "-";
    case TK_STAR :
      return "*";
    case TK_SLASH :
      return "/";
    case TK_REM :
      return "%";
    case TK_CONCAT:
      return "||";
    case TK_COLLATE:
    case TK_BITNOT:
    case TK_STRING:
    case TK_JOIN_KW:
    case TK_DEFAULT:
    case TK_NULL:
    case TK_PRIMARY:
    case TK_UNIQUE:
    case TK_REFERENCES:
    case TK_ON:
    case TK_INSERT:
    case TK_DELETE:
    case TK_UPDATE:
    case TK_SET:
    case TK_DEFERRABLE:
    case TK_FOREIGN:
    case TK_DROP:
    case TK_UNION:
    case TK_ALL:
    case TK_EXCEPT:
    case TK_INTERSECT:
    case TK_SELECT:
    case TK_DISTINCT:
    case TK_DOT:
    case TK_FROM:
    case TK_JOIN:
    case TK_USING:
    case TK_ORDER:
    case TK_GROUP:
    case TK_HAVING:
    case TK_LIMIT:
    case TK_WHERE:
    case TK_INTO:
    case TK_VALUES:
    case TK_INTEGER:
    case TK_FLOAT:
    case TK_BLOB:
    case TK_REGISTER:
    case TK_VARIABLE:
    case TK_CASE:
    case TK_WHEN:
    case TK_THEN:
    case TK_ELSE:
    case TK_INDEX:
    case TK_TO_TEXT:
    case TK_TO_DATETIME:
    case TK_TO_INTERVAL_YE:
    case TK_TO_INTERVAL_MO:
    case TK_TO_INTERVAL_DY:
    case TK_TO_INTERVAL_HO:
    case TK_TO_INTERVAL_MI:
    case TK_TO_INTERVAL_SE:
    case TK_TO_BLOB:
    case TK_TO_NUMERIC:
    case TK_TO_INT:
    case TK_TO_REAL:
    case TK_TO_DECIMAL:
    case TK_ISNOT:
    case TK_END_OF_FILE:
    case TK_ILLEGAL:
    case TK_SPACE:
    case TK_UNCLOSED_STRING:
    case TK_FUNCTION:
    case TK_COLUMN:
    case TK_AGG_FUNCTION:
    case TK_AGG_COLUMN:
    case TK_UMINUS:
    case TK_UPLUS: {
      break;
    }
  }

  return "???????";
}

extern const char* comdb2_get_sql(void);
#include "comdb2.h"
#include "dohsql.h"
//extern struct params_info* dohsql_params_append(struct params_info**, const char*, int);

static char* sqlite3ExprDescribe_inner(
  Vdbe *v,
  const Expr *pExpr,
  int atRuntime,
  struct params_info **pParamsOut
){
  int op = pExpr->op;
  switch( op ){
    case TK_SEMI:
    case TK_EXPLAIN:
    case TK_QUERY:
    case TK_PLAN:
    case TK_BEGIN:
    case TK_TRANSACTION:
    case TK_DEFERRED:
    case TK_IMMEDIATE:
    case TK_EXCLUSIVE:
    case TK_COMMIT:
    case TK_END:
    case TK_ROLLBACK:
    case TK_SAVEPOINT:
    case TK_RELEASE:
    case TK_TO:
    case TK_TABLE:
    case TK_CREATE:
    case TK_IF: {
      break;
    }
    case TK_NOT: {
      char *expr = sqlite3ExprDescribe_inner(v, pExpr->pLeft, atRuntime,
              pParamsOut);
      if ( !expr ){
        return NULL;
      }

      char *ret = sqlite3_mprintf("NOT %s", expr);

      sqlite3_free(expr);

      return ret;
    }
    case TK_EXISTS:
    case TK_TEMP:
    case TK_LP:
    case TK_RP:
    case TK_AS:
    case TK_COMMA:
        break;
    case TK_ID:
        return sqlite3_mprintf("%s", pExpr->u.zToken);
    case TK_INDEXED:
    case TK_ABORT:
    case TK_ACTION:
    case TK_AFTER:
    case TK_ANALYZE:
    case TK_ASC:
    case TK_ATTACH:
    case TK_BEFORE:
    case TK_BY:
    case TK_CASCADE: {
      break;
    }
    case TK_CAST: {
      char *left = sqlite3ExprDescribe_inner(v, pExpr->pLeft, atRuntime,
              pParamsOut);
      if (!left) return NULL;

      char *ret = sqlite3_mprintf("cast(%s as %s)", left, pExpr->u.zToken);
        
      sqlite3_free(left);

      return ret;
    }
    case TK_COLUMNKW:
    case TK_CONFLICT:
    case TK_DATABASE:
    case TK_DESC:
    case TK_DETACH:
    case TK_EACH:
    case TK_FAIL:
    case TK_FOR:
    case TK_IGNORE:
    case TK_INITIALLY:
    case TK_INSTEAD:
    case TK_LIKE_KW:
    case TK_MATCH:
    case TK_NO:
    case TK_KEY:
    case TK_OF:
    case TK_OFFSET:
    case TK_PRAGMA:
    case TK_RAISE:
    case TK_REPLACE:
    case TK_RESTRICT:
    case TK_ROW:
    case TK_TRIGGER:
    case TK_VACUUM:
    case TK_VIEW:
    case TK_VIRTUAL:
    case TK_REINDEX:
    case TK_RENAME:
    case TK_CTIME_KW:
    case TK_ANY: {
      break;
    }
    case TK_OR:
    case TK_AND:
    case TK_IS: {
      char *left = sqlite3ExprDescribe_inner(v, pExpr->pLeft, atRuntime,
              pParamsOut);
      if( !left ){
        return NULL;
      }
      char *right = sqlite3ExprDescribe_inner(v, pExpr->pRight, atRuntime,
              pParamsOut);
      if( !right ){
        sqlite3_free(left);
        return NULL;
      }

      char *ret = sqlite3_mprintf("( %s %s %s )",
                        left, binary_op(pExpr->op), right);
      sqlite3_free(left);
      sqlite3_free(right);

      return ret;
    }
    case TK_BETWEEN: {
        if (pExpr->x.pList->nExpr != 2) {
            return NULL;
        }
        char *col = sqlite3ExprDescribe_inner(v, pExpr->pLeft, atRuntime,
                pParamsOut);
        if (!col) {
            return NULL;
        }
        char *left = sqlite3ExprDescribe_inner(v, pExpr->x.pList->a[0].pExpr,
                atRuntime, pParamsOut);
        if (!left) {
            sqlite3DbFree(v->db, col);
            return NULL;
        }
        char *right = sqlite3ExprDescribe_inner(v, pExpr->x.pList->a[1].pExpr,
                atRuntime, pParamsOut);
        if (!right) {
            sqlite3DbFree(v->db, left);
            sqlite3DbFree(v->db, col);
            return NULL;
        }
        char *ret = sqlite3_mprintf("((%s) between (%s) and (%s))",
            col, left, right);
    
        sqlite3DbFree(v->db, right);
        sqlite3DbFree(v->db, left);
        sqlite3DbFree(v->db, col);

        return ret;
    }
    case TK_IN: {
      int  i;
      char *left, *ret2, *ret = NULL;

      if(!(pExpr->flags & EP_Subquery)) {
        if( pExpr->x.pList->nExpr == 0 ){
          break;
        }

        left = sqlite3ExprDescribe_inner(v, pExpr->pLeft, atRuntime,
                pParamsOut);
        if( !left ){
          return NULL;
        }
        ret = sqlite3_mprintf(" %s IN ", left);

        sqlite3_free(left);

        for(i =0; i< pExpr->x.pList->nExpr; i++){
          left = sqlite3ExprDescribe_inner(v, pExpr->x.pList->a[i].pExpr,
                  atRuntime, pParamsOut);
          if( !left ){
            sqlite3_free(ret);
            return NULL;
          }
          ret2 = sqlite3_mprintf("%s%s%s%s", ret, (i)?", ":"( ", left,
                  (i==pExpr->x.pList->nExpr-1)?" )":"");
          sqlite3_free(ret);
          sqlite3_free(left);
          ret = ret2;
        }
      }

      return ret;
    }
    case TK_ISNULL: {
      char *left = sqlite3ExprDescribe_inner(v, pExpr->pLeft, atRuntime,
              pParamsOut);
      if( !left ){
        return NULL;
      }
      char *ret = sqlite3_mprintf("( %s IS NULL )", left);

      sqlite3_free(left);

      return ret;
    }
    case TK_NOTNULL: {
      char *left = sqlite3ExprDescribe_inner(v, pExpr->pLeft, atRuntime,
              pParamsOut);
      if( !left ){
        return NULL;
      }
      char *ret = sqlite3_mprintf("( %s NOT NULL )", left);

      sqlite3_free(left);

      return ret;
    }
    case TK_NE :
    case TK_EQ:
    case TK_GT :
    case TK_LE :
    case TK_LT :
    case TK_GE: {
      char *left = sqlite3ExprDescribe_inner(v, pExpr->pLeft, atRuntime,
              pParamsOut);
      if( !left ){
        return NULL;
      }
      char *right = sqlite3ExprDescribe_inner(v, pExpr->pRight, atRuntime,
              pParamsOut);
      if( !right ){
        sqlite3_free(left);
        return NULL;
      }
      char *ret = sqlite3_mprintf("( %s %s %s )", left,
       binary_op(pExpr->op), right);

      sqlite3_free(left);
      sqlite3_free(right);

      return ret;
    }
    case TK_ESCAPE:{
      break;
    }
    case TK_BITAND:
    case TK_BITOR: {
      char *left = sqlite3ExprDescribe_inner(v, pExpr->pLeft, atRuntime,
              pParamsOut);
      if( !left ){
        return NULL;
      }
      char *right = sqlite3ExprDescribe_inner(v, pExpr->pRight, atRuntime,
              pParamsOut);
      if( !right ){
        sqlite3_free(left);
        return NULL;
      }

      char *ret = sqlite3_mprintf("( %s %s %s )", left, binary_op(pExpr->op),
       right);

      sqlite3_free(left);
      sqlite3_free(right);

      return ret;
    }
    case TK_LSHIFT:
    case TK_RSHIFT:
    case TK_PLUS :
    case TK_MINUS :
    case TK_STAR :
    case TK_SLASH :
    case TK_REM:
    case TK_CONCAT: {
      char *left = sqlite3ExprDescribe_inner(v, pExpr->pLeft, atRuntime,
              pParamsOut);
      if( !left ){
        return NULL;
      }
      char *right = sqlite3ExprDescribe_inner(v, pExpr->pRight, atRuntime,
              pParamsOut);
      if( !right ){
        sqlite3_free(left);
        return NULL;
      }
      char *ret = sqlite3_mprintf("( %s %s %s )", left, binary_op(pExpr->op),
       right);

      sqlite3_free(left);
      sqlite3_free(right);

      return ret;
    }
    case TK_COLLATE: {
      break;
    }
    case TK_BITNOT: {
      char *left = sqlite3ExprDescribe_inner(v, pExpr->pLeft, atRuntime,
              pParamsOut);
      if (!left)
        return NULL;
      char *ret = sqlite3_mprintf("( ~ %s )", left);

      sqlite3_free(left);

      return ret;
    }
    case TK_STRING: {
      return sqlite3_mprintf("'%q'", pExpr->u.zToken);
    }
    case TK_JOIN_KW:
    case TK_DEFAULT: {
      break;
    }
    case TK_NULL : {
      return sqlite3_mprintf("NULL");
    }
    case TK_SELECT: {
      return NULL; /* ignore subqueries */
    }
    case TK_PRIMARY:
    case TK_UNIQUE:
    case TK_REFERENCES:
    case TK_ON:
    case TK_INSERT:
    case TK_DELETE:
    case TK_UPDATE:
    case TK_SET:
    case TK_DEFERRABLE:
    case TK_FOREIGN:
    case TK_DROP:
    case TK_UNION:
    case TK_ALL:
    case TK_EXCEPT:
    case TK_INTERSECT:
    case TK_DISTINCT:
    case TK_DOT:
    case TK_FROM:
    case TK_JOIN:
    case TK_USING:
    case TK_ORDER: {
      break;
    }
    case TK_GROUP: {
#if 0
      char *expr = sqlite3ExprDescribe(v, pExpr->x.pEList);

      return sqlite3_mprintf(" GROUP BY %s", expr);
#endif

      break;
    }
    case TK_HAVING:
    case TK_LIMIT:
    case TK_WHERE:
    case TK_INTO:
    case TK_VALUES: {
      break;
    }
    case TK_INTEGER: {
      if ( pExpr->flags & EP_IntValue ){
        /* get pExpr->u.iValue */
        return sqlite3_mprintf("%d", pExpr->u.iValue);
      }else{
        /* get pExpr->u.zToken */
        return sqlite3_mprintf("%s", pExpr->u.zToken);
      }
      break;
    }
    case TK_FLOAT: {
      return sqlite3_mprintf("%s", pExpr->u.zToken);
    }
    case TK_BLOB: {
      return sqlite3_mprintf("%s", pExpr->u.zToken);
    }
    case TK_REGISTER: {
      if( atRuntime ){
        /* look into register pExpr->iTable */
        Mem *m;
        m = &v->aMem[pExpr->iTable];

        return print_mem(m);
      }else{
        /* probably an explain request */
        return sqlite3_mprintf("R%d", pExpr->iTable);
      }
    }
    case TK_VARIABLE: {
      int iBindVar = pExpr->iColumn;
      if (atRuntime) {
          Mem *m = &v->aVar[iBindVar-1];
          return print_mem(m);
      }else{
        if (pParamsOut) {
            *pParamsOut = dohsql_params_append(pParamsOut, pExpr->u.zToken,
                    pExpr->iColumn);
            if (!*pParamsOut) {
                /* something wrong with parameters, revert to 
                single-threaded execution */
                return NULL;
            }

            if (pExpr->u.zToken[0] == '?') {
                /* Wildcard of the form "?".  Convert to ?nnn and save */
                return sqlite3_mprintf("?%d", (*pParamsOut)->nparams/*pExpr->iColumn*/);
            } 
            /* fall-through, need to save @ parameters as such */
        }
        return sqlite3_mprintf("%s", pExpr->u.zToken);
      }
    }
    case TK_CASE: {
      char *ret = NULL;
      char *tmp = NULL;
      int i = 0;
      int nelem = pExpr->x.pList->nExpr;
      if (pExpr->pLeft) {
        tmp = sqlite3ExprDescribe_inner(v, pExpr->pLeft, atRuntime,
                pParamsOut);
        if (!tmp)
            return NULL;
        ret = sqlite3_mprintf("case %s ", tmp);
        sqlite3_free(tmp);
      } else {
        ret = sqlite3_mprintf("case ");
      }
      if (!ret) 
        return NULL;

      do { 
        char *c = sqlite3ExprDescribe_inner(v, pExpr->x.pList->a[i++].pExpr,
                atRuntime, pParamsOut);
        if (!c) {
          sqlite3_free(ret);
          return NULL;
        }
        if (i == nelem) {
            assert(i>1);
            tmp = sqlite3_mprintf("%s else %s", ret, c);
            sqlite3_free(c);
            sqlite3_free(ret);
            ret = tmp;
            break;
        } else {
          char *d = sqlite3ExprDescribe_inner(v, pExpr->x.pList->a[i++].pExpr,
                  atRuntime, pParamsOut);
          if (!d) {
            sqlite3_free(c);
            sqlite3_free(ret);
            return NULL;
          }
          tmp = sqlite3_mprintf("%s when %s then %s", ret, c, d);
          sqlite3_free(ret);
          sqlite3_free(c);
          sqlite3_free(d);
          if(!tmp)
            return NULL;

          ret = tmp;
          if (i == nelem) break;
        }
      } while(1);

      return ret;
    }
    case TK_WHEN:
    case TK_THEN:
    case TK_ELSE:
    case TK_INDEX:
    case TK_TO_TEXT:
    case TK_TO_DATETIME:
    case TK_TO_INTERVAL_YE:
    case TK_TO_INTERVAL_MO:
    case TK_TO_INTERVAL_DY:
    case TK_TO_INTERVAL_HO:
    case TK_TO_INTERVAL_MI:
    case TK_TO_INTERVAL_SE:
    case TK_TO_BLOB:
    case TK_TO_NUMERIC:
    case TK_TO_INT:
    case TK_TO_REAL:
    case TK_TO_DECIMAL:
    case TK_ISNOT:
    case TK_END_OF_FILE:
    case TK_ILLEGAL:
    case TK_SPACE:
    case TK_UNCLOSED_STRING: {
      break;
    }
    case TK_FUNCTION: {
      char *ret, *ret2;
      int i;
      /* dh: not all the functions can be blindely passed remotely! */
      if(strncasecmp(pExpr->u.zToken, "now", 3) == 0)
      { 
        if(atRuntime)
        {
          dttz_t dt;
          int prec;
        
          prec = v->dtprec;
          if(pExpr->x.pList && pExpr->x.pList->nExpr == 1) {
            if(pExpr->x.pList->a[0].pExpr->op == TK_STRING) {
              DTTZ_TEXT_TO_PREC(pExpr->x.pList->a[0].pExpr->u.zToken,
                                prec, 0, goto default_prec);
            } else if( pExpr->x.pList->a[0].pExpr->op == TK_INTEGER
                    && (pExpr->x.pList->a[0].pExpr->u.iValue == DTTZ_PREC_MSEC 
                       ||
                       pExpr->x.pList->a[0].pExpr->u.iValue == DTTZ_PREC_USEC)) {
              prec = pExpr->x.pList->a[0].pExpr->u.iValue;
            }
          }
default_prec:
          timespec_to_dttz(&v->tspec, &dt, prec);

          return sqlite3_mprintf("cast(%lld.%*.*u as datetime)",  
                                 dt.dttz_sec, prec, prec, dt.dttz_frac);
        }
        else
        {   
            if(pExpr->x.pList) 
            {
                assert(pExpr->x.pList->nExpr == 1);
                return sqlite3_mprintf("now(\'%s\')", 
                                       pExpr->x.pList->a[0].pExpr->u.zToken);
            }
            else
                return sqlite3_mprintf("now()");
        }
      }
      /* default, pass the function remotely */
      if( !pExpr->x.pList ) {
        /* no arguments */
        return sqlite3_mprintf(" %s() ", pExpr->u.zToken);
      } else {
        if( pExpr->x.pList->nExpr <= 0 )
          return sqlite3_mprintf(" %s ( )", pExpr->u.zToken);
        char *arg = sqlite3ExprDescribe_inner(v, pExpr->x.pList->a[0].pExpr,
                                              atRuntime, pParamsOut);
        if( !arg )
          return NULL;
        ret = sqlite3_mprintf(" %s ( %s", pExpr->u.zToken, arg);
        sqlite3_free(arg);
        arg = NULL;
        for( i = 1; i < pExpr->x.pList->nExpr; i++ ) {
          arg = sqlite3ExprDescribe_inner(v, pExpr->x.pList->a[i].pExpr,
                                        atRuntime, pParamsOut);
          if( !arg )
            return NULL;
          ret2 = sqlite3_mprintf("%s, %s", ret, arg);
          sqlite3_free(arg);
          sqlite3_free(ret);
          ret = ret2;
          arg = NULL;
          ret2 = NULL;
        }
        ret2 = sqlite3_mprintf("%s ) ", ret);
        sqlite3_free(ret);
        ret = ret2;
        return ret;
      }
    }
    case TK_COLUMN: {
      char *name;
      assert(pExpr->y.pTab &&
        (pExpr->iColumn >= -3 && pExpr->y.pTab->nCol > pExpr->iColumn));
      switch(pExpr->iColumn) {
      case -3:
        name = "comdb2_rowtimestamp";
        break;
      case -2:
        name = "comdb2_rowid";
        break;
      case -1:
        name = "rowid";
        break;
      default:
        name = pExpr->y.pTab->aCol[pExpr->iColumn].zName;
        break;
      }
      if( atRuntime ){
        return sqlite3_mprintf("\"%q\"", name);
      }else{
        return sqlite3_mprintf("%q", name);
      }
    }
    case TK_AGG_FUNCTION:
    case TK_AGG_COLUMN: {
      break;
    }
    case TK_UMINUS : {
       char *left = sqlite3ExprDescribe_inner(v, pExpr->pLeft, atRuntime,
               pParamsOut);
       if( !left ) return NULL;
       char *ret = sqlite3_mprintf("( - ( %s ) )", left);

       sqlite3_free(left);

       return ret;
    }
    case TK_UPLUS : {
       char *left = sqlite3ExprDescribe_inner(v, pExpr->pLeft, atRuntime,
               pParamsOut);
       if( !left ) return NULL;
       char *ret = sqlite3_mprintf("( + ( %s ) )", left);

       sqlite3_free(left);

       return ret;
    }
  }
  {
    static int last;

    if( last != pExpr->op ){
      const char *sql;

      sql = comdb2_get_sql();

      /* we only need one trace */
      logmsg(LOGMSG_ERROR, "Unsupported expression for remote cursors.");
      logmsg(LOGMSG_ERROR, "%s; pExpr->op=%d\n", __func__, pExpr->op);
      logmsg(LOGMSG_ERROR, "query:'%s'\n", (sql)?sql:"unavailable");

      last = pExpr->op;
    }
  }
  return NULL;
}

char* sqlite3ExprDescribe(Vdbe *v, const Expr *pExpr){
  return sqlite3ExprDescribe_inner(v, pExpr, 0, NULL);
}

char *sqlite3ExprDescribeAtRuntime(Vdbe *v, const Expr *pExpr){
  return sqlite3ExprDescribe_inner(v, pExpr, 1, NULL);
}

char *sqlite3ExprDescribeParams(Vdbe *v, const Expr *pExpr, struct params_info **pParamsOut){
  return sqlite3ExprDescribe_inner(v, pExpr, 0, pParamsOut);
}

#endif /* defined(SQLITE_BUILDING_FOR_COMDB2) */

/*
** Validate that no temporary register falls within the range of
** iFirst..iLast, inclusive.  This routine is only call from within assert()
** statements.
*/
#ifdef SQLITE_DEBUG
int sqlite3NoTempsInRange(Parse *pParse, int iFirst, int iLast){
  int i;
  if( pParse->nRangeReg>0
   && pParse->iRangeReg+pParse->nRangeReg > iFirst
   && pParse->iRangeReg <= iLast
  ){
     return 0;
  }
  for(i=0; i<pParse->nTempReg; i++){
    if( pParse->aTempReg[i]>=iFirst && pParse->aTempReg[i]<=iLast ){
      return 0;
    }
  }
  return 1;
}
#endif /* SQLITE_DEBUG */<|MERGE_RESOLUTION|>--- conflicted
+++ resolved
@@ -2819,24 +2819,6 @@
         );
       }
     }
-<<<<<<< HEAD
-
-    case TK_EXISTS:
-    case TK_SELECT:
-    default: {
-      /* Case 3:    (SELECT ... FROM ...)
-      **     or:    EXISTS(SELECT ... FROM ...)
-      **
-      ** For a SELECT, generate code to put the values for all columns of
-      ** the first row into an array of registers and return the index of
-      ** the first register.
-      **
-      ** If this is an EXISTS, write an integer 0 (not exists) or 1 (exists)
-      ** into a register and return that register number.
-      **
-      ** In both cases, the query is augmented with "LIMIT 1".  Any 
-      ** preexisting limit is discarded in place of the new LIMIT 1.
-=======
   }else if( ALWAYS(pExpr->x.pList!=0) ){
     /* Case 2:     expr IN (exprlist)
     **
@@ -2869,52 +2851,12 @@
       ** disable the test that was generated above that makes sure
       ** this code only executes once.  Because for a non-constant
       ** expression we need to rerun this code each time.
->>>>>>> 07ce98af
       */
       if( addrOnce && !sqlite3ExprIsConstant(pE2) ){
         sqlite3VdbeChangeToNoop(v, addrOnce);
         addrOnce = 0;
       }
 
-<<<<<<< HEAD
-      testcase( pExpr->op==TK_EXISTS );
-      testcase( pExpr->op==TK_SELECT );
-      assert( pExpr->op==TK_EXISTS || pExpr->op==TK_SELECT );
-      assert( ExprHasProperty(pExpr, EP_xIsSelect) );
-
-      pSel = pExpr->x.pSelect;
-      ExplainQueryPlan((pParse, 1, "%sSCALAR SUBQUERY",
-            jmpIfDynamic>=0?"":"CORRELATED "));
-      nReg = pExpr->op==TK_SELECT ? pSel->pEList->nExpr : 1;
-      sqlite3SelectDestInit(&dest, 0, pParse->nMem+1);
-      pParse->nMem += nReg;
-      if( pExpr->op==TK_SELECT ){
-        dest.eDest = SRT_Mem;
-        dest.iSdst = dest.iSDParm;
-        dest.nSdst = nReg;
-        sqlite3VdbeAddOp3(v, OP_Null, 0, dest.iSDParm, dest.iSDParm+nReg-1);
-        VdbeComment((v, "Init subquery result"));
-      }else{
-        dest.eDest = SRT_Exists;
-        sqlite3VdbeAddOp2(v, OP_Integer, 0, dest.iSDParm);
-        VdbeComment((v, "Init EXISTS result"));
-      }
-      pLimit = sqlite3ExprAlloc(pParse->db, TK_INTEGER,&sqlite3IntTokens[1], 0);
-      if( pSel->pLimit ){
-        sqlite3ExprDelete(pParse->db, pSel->pLimit->pLeft);
-        pSel->pLimit->pLeft = pLimit;
-      }else{
-        pSel->pLimit = sqlite3PExpr(pParse, TK_LIMIT, pLimit, 0);
-      }
-      pSel->iLimit = 0;
-      if( sqlite3Select(pParse, pSel, &dest) ){
-        return 0;
-      }
-      rReg = dest.iSDParm;
-      ExprSetVVAProperty(pExpr, EP_NoReduce);
-      break;
-    }
-=======
       /* Evaluate the expression and insert it into the temp table */
       r3 = sqlite3ExprCodeTarget(pParse, pE2, r1);
       sqlite3VdbeAddOp4(v, OP_MakeRecord, r3, 1, r2, &affinity, 1);
@@ -3008,19 +2950,11 @@
   */
   ExplainQueryPlan((pParse, 1, "%sSCALAR SUBQUERY %d",
         addrOnce?"":"CORRELATED ", pSel->selId));
-#if defined(SQLITE_BUILDING_FOR_COMDB2)
-  nReg = pExpr->op==TK_SELECT || pExpr->op==TK_SELECTV ? pSel->pEList->nExpr : 1;
-#else /* defined(SQLITE_BUILDING_FOR_COMDB2) */
   nReg = pExpr->op==TK_SELECT ? pSel->pEList->nExpr : 1;
-#endif /* defined(SQLITE_BUILDING_FOR_COMDB2) */
 
   sqlite3SelectDestInit(&dest, 0, pParse->nMem+1);
   pParse->nMem += nReg;
-#if defined(SQLITE_BUILDING_FOR_COMDB2)
-  if( pExpr->op==TK_SELECT || pExpr->op==TK_SELECTV ){
-#else /* defined(SQLITE_BUILDING_FOR_COMDB2) */
   if( pExpr->op==TK_SELECT ){
-#endif /* defined(SQLITE_BUILDING_FOR_COMDB2) */
     dest.eDest = SRT_Mem;
     dest.iSdst = dest.iSDParm;
     dest.nSdst = nReg;
@@ -3037,7 +2971,6 @@
     pSel->pLimit->pLeft = pLimit;
   }else{
     pSel->pLimit = sqlite3PExpr(pParse, TK_LIMIT, pLimit, 0);
->>>>>>> 07ce98af
   }
   pSel->iLimit = 0;
   if( sqlite3Select(pParse, pSel, &dest) ){
