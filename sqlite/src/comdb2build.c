--- conflicted
+++ resolved
@@ -5558,13 +5558,7 @@
             if (idx_part->name == 0)
                 goto oom;
 
-<<<<<<< HEAD
-            if (pFromCol->a[i].sortFlags & KEYINFO_ORDER_DESC) {
-                idx_part->flags |= INDEX_ORDER_DESC;
-            }
-=======
             assert(pFromCol->a[i].sortOrder == SQLITE_SO_ASC);
->>>>>>> fa90e7a0
 
             /* There's no comdb2_column for foreign columns. */
             // idx_part->column = 0;
@@ -5586,13 +5580,7 @@
         if (idx_part->name == 0)
             goto oom;
 
-<<<<<<< HEAD
-        if (pToCol->a[i].sortFlags & KEYINFO_ORDER_DESC) {
-            idx_part->flags |= INDEX_ORDER_DESC;
-        }
-=======
         assert(pToCol->a[i].sortOrder == SQLITE_SO_ASC);
->>>>>>> fa90e7a0
         // idx_part->column = 0;
 
         listc_abl(&constraint->parent_idx_col_list, idx_part);
