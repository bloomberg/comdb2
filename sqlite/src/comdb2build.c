#include <stdio.h>
#include "sqliteInt.h"
#include <vdbeInt.h>
#include "comdb2build.h"
#include "comdb2vdbe.h"
#include <stdlib.h>
#include <stdarg.h>
#include <string.h>
#include <schemachange.h>
#include <sc_lua.h>
#include <comdb2.h>
#include <bdb_api.h>
#include <osqlsqlthr.h>
#include <sqloffload.h>
#include <analyze.h>
#include <bdb_access.h>
#include <bpfunc.h>
#include <bpfunc.pb-c.h>
#include <osqlcomm.h>
#include <net_types.h>
#include <views.h>
#include <logmsg.h>
#include <str0.h>
#include <zlib.h>
#include <shard_range.h>
<<<<<<< HEAD
#include <sql.h>
=======
#include <logical_cron.h>
>>>>>>> bef234b2
#include "cdb2_constants.h"

#define COMDB2_NOT_AUTHORIZED_ERRMSG "comdb2: not authorized"

extern pthread_key_t query_info_key;
extern int gbl_commit_sleep;
extern int gbl_convert_sleep;
extern int gbl_check_access_controls;
extern int gbl_allow_user_schema;
extern int gbl_ddl_cascade_drop;

/******************* Utility ****************************/

static inline int setError(Parse *pParse, int rc, const char *msg)
{
    sqlite3ErrorMsg(pParse, "%s", msg);
    pParse->rc = rc;
    return rc;
}

// return 0 on failure to parse
int readIntFromToken(Token* t, int *rst)
{
    char nptr[t->n + 1];
    memcpy(nptr, t->z, t->n);
    nptr[t->n] = '\0';
    char *endptr;

    errno = 0;
    long int l = strtol(nptr, &endptr, 10);
    int i = l; // to detect int overflow

    if (errno || *endptr != '\0' || i != l)
        return 0;

    *rst = i;
    return 1;
}

/*
  Check whether a remote schema name is specified.

  If the schema name is specified and is either "main" or local
  schema, we copy it to the first argument and return 0.
*/
static inline int isRemote(Parse *pParse, Token **t1, Token **t2)
{
    /* Check if the second token is empty. */
    if ((*t2)->n == 0) {
        /* No schema name. */
        return 0;
    } else {
        /* We must have both the tokens set. */
        assert((*t1)->n > 0 && (*t2)->n > 0);

        /* t1 must be a local schema name. */
        if ((strncasecmp((*t1)->z, thedb->envname, (*t1)->n) == 0) ||
            (strncasecmp((*t1)->z, "main", (*t1)->n) == 0)) {
            /*
              Its a local schema. Let's move the table/index name in
              t2 to t1. Doing so will ease the callers by allowing
              them to simply refer to t1 for table/index name.
            */
            (*t1)->n = (*t2)->n;
            (*t1)->z = (*t2)->z;
            (*t2)->n = 0;
            (*t2)->z = 0;
            return 0;
        }
    }
    return setError(pParse, SQLITE_MISUSE,
                    "DDL commands operate on local schema only.");
}

enum {
    ERROR_ON_TBL_FOUND = 0,
    ERROR_ON_TBL_NOT_FOUND = 1,
    ERROR_IGNORE = 2,
};

static int authenticateSC(const char *table, Parse *pParse);
/* chkAndCopyTable expects the dst (OUT) buffer to be of MAXTABLELEN size. */
static inline int chkAndCopyTable(Parse *pParse, char *dst, const char *name,
                                  size_t name_len, int error_flag,
                                  int check_shard, int *table_exists)
{
    int rc = 0;
    char *table_name;
    struct sql_thread *thd = pthread_getspecific(query_info_key);

    table_name = strndup(name, name_len);
    if (table_name == NULL) {
        return setError(pParse, SQLITE_NOMEM, "System out of memory");
    }

    /* Remove quotes (if any). */
    sqlite3Dequote(table_name);

    /* Check whether table name length is valid. */
    if (strlen(table_name) >= MAXTABLELEN) {
        rc = setError(pParse, SQLITE_MISUSE, "Table name is too long");
        goto cleanup;
    }

    if(gbl_allow_user_schema && thd->clnt->user[0] != '\0' &&
       strcasecmp(thd->clnt->user,DEFAULT_USER) != 0) {
        /* Check whether table_name contains user name. */
        char* username = strchr(table_name, '@');
        if (username) {
            /* Do nothing. */
            strncpy(dst, table_name, MAXTABLELEN);
        } else { /* Add user nmame. */
            /* Make it part of user schema. */
            char userschema[MAXTABLELEN];
            int bdberr;
            int bytes_written;
            bdb_state_type *bdb_state = thedb->bdb_env;
            if (bdb_tbl_access_userschema_get(bdb_state, NULL, thd->clnt->user, userschema, &bdberr) == 0) {
              if (userschema[0] == '\0') {
                snprintf(dst, MAXTABLELEN, "%s", table_name);
              } else {
                bytes_written = snprintf(dst, MAXTABLELEN, "%s@%s", table_name,
                                         userschema);
                if (bytes_written >= MAXTABLELEN) {
                  rc = setError(pParse, SQLITE_MISUSE, "User-schema name is "
                                                       "too long");
                  goto cleanup;
                }
              }
            } else {
              bytes_written = snprintf(dst, MAXTABLELEN, "%s@%s", table_name,
                                       thd->clnt->user);
              if (bytes_written >= MAXTABLELEN) {
                rc = setError(pParse, SQLITE_MISUSE, "User-schema name is "
                                                     "too long");
                goto cleanup;
              }
            }
        }
    } else {
       strncpy(dst, table_name, MAXTABLELEN);
    }

    // Check whether the user is allowed perform this schema change.
    if (authenticateSC(dst, pParse))
        goto cleanup;

    if(!timepart_is_timepart(dst, 1))
    {
        struct dbtable *db = get_dbtable_by_name(dst);

        if (table_exists) {
            *table_exists = (db) ? 1 : 0;
        }

        if (db == NULL && (error_flag == ERROR_ON_TBL_NOT_FOUND)) {
            rc = setError(pParse, SQLITE_ERROR, "Table not found");
            goto cleanup;
        }

        if (db != NULL && (error_flag == ERROR_ON_TBL_FOUND)) {
            rc = setError(pParse, SQLITE_ERROR, "Table already exists");
            goto cleanup;
        }

        if (check_shard && timepart_is_shard(dst, 1, NULL))
        {
            setError(pParse, SQLITE_ERROR, "Shards cannot be schema changed independently");
            rc = SQLITE_ERROR;
            goto cleanup;
        }

        if (db) {
            /* use original tablename */
            strncpy0(dst, db->tablename, MAXTABLELEN);
        }
    }
    else
    {
        /* maybe mark it */
    }

    rc = SQLITE_OK;

cleanup:
    free(table_name);
    return rc;
}

static inline
int create_string_from_token(Vdbe* v, Parse* pParse, char** dst, Token* t)
{
    *dst = (char*) malloc (t->n + 1);

    if (*dst == NULL)
    {
        setError(pParse, SQLITE_NOMEM, "System out of memory");
        return SQLITE_NOMEM;
    }

    if (t->z[0] == '\'') {
      strncpy(*dst, t->z+1, t->n-2);
      (*dst)[t->n - 2] = '\0';
    } else {
      strncpy(*dst, t->z, t->n);
      (*dst)[t->n] = '\0';
    }

    return SQLITE_OK;
}

static inline int copyNoSqlToken(
  Vdbe* v,
  Parse *pParse,
  char** buf,
  Token *t
){
  size_t nByte = sizeof(char) * (t->n + 1);
  assert( *buf==NULL );
  *buf = (char *)malloc(nByte);
  if( *buf==NULL ){
    setError(pParse, SQLITE_NOMEM, "System out of memory");
    return SQLITE_NOMEM;
  }
  memset(*buf, 0, nByte);
  if( t->n>=3 ){
    const char *z = t->z;
    size_t n = (size_t)t->n;
    if( z[0]=='{' && z[n-1]=='}' ){ z++; n -= 2; }
    strncpy(*buf, z, n);
  }
  return SQLITE_OK;
}

static inline int chkAndCopyTableTokens(Parse *pParse, char *dst, Token *t1,
                                        Token *t2, int error_flag,
                                        int check_shard, int *table_exists)
{
    int rc;

    if (t1 == NULL)
        return SQLITE_OK;

    if (t2 && (rc = isRemote(pParse, &t1, &t2)))
        return rc;

    if ((rc = chkAndCopyTable(pParse, dst, t1->z, t1->n, error_flag, check_shard,
                              table_exists))) {
        return rc;
    }

    return SQLITE_OK;
}

static inline int chkAndCopyPartitionTokens(Parse *pParse, char *dst, Token *t1,
                                            Token *t2)
{
    char *table_name;
    int rc = SQLITE_OK;

    if (t1 == NULL)
        return SQLITE_OK;

    if (t2 && t2->n>0)
        return setError(pParse, SQLITE_MISUSE, "Local counters only");

    table_name = strndup(t1->z, t1->n);
    if (table_name == NULL) {
        return setError(pParse, SQLITE_NOMEM, "System out of memory");
    }

    sqlite3Dequote(table_name);

    if (strlen(table_name) >= MAXTABLELEN) {
        rc = setError(pParse, SQLITE_MISUSE, "Table name is too long");
        goto cleanup;
    }

    strncpy(dst, table_name, MAXTABLELEN);

cleanup:
    free(table_name);

    return rc;
}

static void fillTableOption(struct schema_change_type* sc, int opt)
{
    if (OPT_ON(opt, ODH_OFF))
        sc->headers = 0;
    else 
        sc->headers = 1;

    if (OPT_ON(opt, IPU_OFF))
        sc->ip_updates = 0;
    else
        sc->ip_updates = 1;

    if (OPT_ON(opt, ISC_OFF))
        sc->instant_sc = 0;
    else
        sc->instant_sc = 1;

    sc->compress_blobs = -1;
    if (OPT_ON(opt, BLOB_NONE))
        sc->compress_blobs = BDB_COMPRESS_NONE;
    else if (OPT_ON(opt, BLOB_RLE))
        sc->compress_blobs = BDB_COMPRESS_RLE8;
    else if (OPT_ON(opt, BLOB_ZLIB))
        sc->compress_blobs = BDB_COMPRESS_ZLIB;
    else if (OPT_ON(opt, BLOB_LZ4))
        sc->compress_blobs = BDB_COMPRESS_LZ4;

    sc->compress = -1;
    if (OPT_ON(opt, REC_NONE))
        sc->compress = BDB_COMPRESS_NONE;
    else if (OPT_ON(opt, REC_RLE))
        sc->compress = BDB_COMPRESS_RLE8;
    else if (OPT_ON(opt, REC_CRLE))
        sc->compress = BDB_COMPRESS_CRLE;
    else if (OPT_ON(opt, REC_ZLIB))
        sc->compress = BDB_COMPRESS_ZLIB;
    else if (OPT_ON(opt, REC_LZ4))
        sc->compress = BDB_COMPRESS_LZ4;

    if (OPT_ON(opt, FORCE_REBUILD))
        sc->force_rebuild = 1;
    else
        sc->force_rebuild = 0;

    if (OPT_ON(opt, PAGE_ORDER))
        sc->scanmode = SCAN_PAGEORDER;

    if (OPT_ON(opt, READ_ONLY))
        sc->live = 0;
    else
        sc->live = 1;

    sc->commit_sleep = gbl_commit_sleep;
    sc->convert_sleep = gbl_convert_sleep;
}

int comdb2PrepareSC(Vdbe *v, Parse *pParse, int int_arg,
                    struct schema_change_type *arg, vdbeFunc func,
                    vdbeFuncArgFree freeFunc)
{
    comdb2WriteTransaction(pParse);
    Table *t = sqlite3LocateTable(pParse, LOCATE_NOERR, arg->tablename, NULL);
    if (t) {
        sqlite3VdbeAddTable(v, t);
    }
    return comdb2prepareNoRows(v, pParse, int_arg, arg, func, freeFunc);
}

static int comdb2AuthenticateUserDDL(const char *tablename)
{
     struct sql_thread *thd = pthread_getspecific(query_info_key);
     void *tran = NULL;
     unsigned int savelid;
     bdb_state_type *bdb_state = thedb->bdb_env;
     int bdberr; 
     int authOn;
     
     if (thd && thd->clnt && (tran = bdb_tran_begin(bdb_state, NULL, &bdberr))
             == NULL) {
         logmsg(LOGMSG_FATAL, "%s failed allocating tran\n", __func__);
         abort();
     }

     if (tran) {
         int lid = bdb_get_lid_from_cursortran(thd->clnt->dbtran.cursor_tran);
         bdb_get_tran_lockerid(tran, &savelid);
         bdb_set_tran_lockerid(tran, lid);
     }

     authOn = bdb_authentication_get(bdb_state, tran, &bdberr); 

     if (tran) {
         bdb_set_tran_lockerid(tran, savelid);
         bdb_tran_abort(bdb_state, tran, &bdberr);
     }
    
     if (authOn != 0)
        return SQLITE_OK;

     if (thd->clnt && tablename)
     {
        if (bdb_tbl_op_access_get(bdb_state, NULL, 0, 
            tablename, thd->clnt->user, &bdberr))
          return SQLITE_AUTH;
        else
            return SQLITE_OK;
     }

     return SQLITE_AUTH;
}

static int comdb2CheckOpAccess(void) {
    if (comdb2AuthenticateUserDDL(""))
        return SQLITE_AUTH;
    return SQLITE_OK;
}

int comdb2IsPrepareOnly(Parse* pParse)
{
    return pParse==NULL || pParse->prepare_only;
}

int comdb2AuthenticateUserOp(Parse* pParse)
{
    int rc;
    rc = comdb2CheckOpAccess();
    if (rc != SQLITE_OK) {
        setError(pParse, rc, "User does not have OP credentials");
    }
    return rc;
}

/* Only an op user can turn authentication on. */
static int comdb2AuthenticateOpPassword(Parse* pParse)
{
     struct sql_thread *thd = pthread_getspecific(query_info_key);
     bdb_state_type *bdb_state = thedb->bdb_env;
     int bdberr; 

     if (thd->clnt)
     {
         /* Authenticate the password first, as we haven't been doing it so far. */
         struct sqlclntstate *s = thd->clnt;
         if (bdb_user_password_check(s->user, s->password, NULL))
         {
            return SQLITE_AUTH;
         }
         
         /* Check if the user is OP user. */
         if (bdb_tbl_op_access_get(bdb_state, NULL, 0, "", thd->clnt->user,
                                   &bdberr))
             return SQLITE_AUTH;
         else
             return SQLITE_OK;
     }

     return SQLITE_AUTH;
}

int comdb2SqlDryrunSchemaChange(OpFunc *f)
{
    struct sql_thread *thd = pthread_getspecific(query_info_key);
    struct schema_change_type *s = (struct schema_change_type*)f->arg;

    FILE *fl = tmpfile();
    if (!fl) {
        fprintf(stderr, "%s:%d SYSTEM RAN OUT OF FILE DESCRIPTORS!!! EXITING\n",
                __FILE__, __LINE__);
        exit(1);
    }
    SBUF2 *sb = sbuf2open( fileno(fl), SBUF2_NO_CLOSE_FD); /* sbuf pointed at f */
    s->sb = sb;
    int sv_onstack = s->onstack;
    s->onstack = 1;
    f->rc = do_dryrun(s);
    s->onstack = sv_onstack;
    sbuf2close(sb);

    rewind(fl);
    char buf[1024] = {0};
    while (f->rc == 0 && fgets(buf, sizeof(buf), fl)) {
#ifdef DEBUG
        printf("%s\n", buf);
#endif
        char *sptr = strchr(buf, '\n');
        if (sptr) *sptr = 0;
        if(buf[0] != '>' && buf[0] != '?')  continue; //filter out extra lines
        sptr = &buf[1];
        printf("%s\n", sptr);
        opFuncPrintf(f, "%s", sptr);
    }
    fclose(fl);

    /*
    */
    osqlstate_t *osql = &thd->clnt->osql;
    osql->xerr.errval = 0;
    f->errorMsg = osql->xerr.errstr;
    return f->rc;
}

static int comdb2SqlSchemaChange_int(OpFunc *f, int usedb)
{
    struct sql_thread *thd = pthread_getspecific(query_info_key);
    struct schema_change_type *s = (struct schema_change_type*)f->arg;
    f->rc = osql_schemachange_logic(s, thd, usedb);
    if (f->rc == SQLITE_DDL_MISUSE)
        f->errorMsg = "Transactional DDL Error: Overlapping Tables";
    else if (f->rc)
        f->errorMsg = "Transactional DDL Error: Internal Errors";
    return f->rc;
}

static int comdb2SqlSchemaChange_usedb(OpFunc *f)
{
    return comdb2SqlSchemaChange_int(f, 1);
}

static int comdb2SqlSchemaChange(OpFunc *f)
{
    return comdb2SqlSchemaChange_int(f, 0);
}

int comdb2SqlSchemaChange_tran(OpFunc *f)
{
    struct sql_thread *thd = pthread_getspecific(query_info_key);
    struct sqlclntstate *clnt = thd->clnt;
    osqlstate_t *osql = &clnt->osql;
    int rc = 0;
    int sentops = 0;
    int bdberr = 0;
    osql_sock_start(clnt, OSQL_SOCK_REQ ,0);
    comdb2SqlSchemaChange(f);
    if (clnt->dbtran.mode != TRANLEVEL_SOSQL) {
        rc = osql_shadtbl_process(clnt, &sentops, &bdberr, 0);
        if (rc) {
            logmsg(LOGMSG_ERROR,
                   "%s:%d failed to process shadow table, rc %d, bdberr %d\n",
                   __func__, __LINE__, rc, bdberr);
            osql_sock_abort(clnt, OSQL_SOCK_REQ);
            f->rc = osql->xerr.errval = ERR_INTERNAL;
            f->errorMsg = "Failed to process shadow table";
            return ERR_INTERNAL;
        }
    }
    rc = osql_sock_commit(clnt, OSQL_SOCK_REQ);
    if (osql->xerr.errval == COMDB2_SCHEMACHANGE_OK) {
        osql->xerr.errval = 0;
    }
    f->rc = osql->xerr.errval;
    f->errorMsg = osql->xerr.errstr;
    return f->rc;
}

static int comdb2ProcSchemaChange(OpFunc *f)
{
	int rc = comdb2SqlSchemaChange_tran(f);
	if (rc == 0) {
		opFuncPrintf(f, "%s", f->errorMsg);
	}
	return rc;
}

void free_rstMsg(struct rstMsg* rec)
{
    if (rec)
    {
        if (!rec->staticMsg && rec->msg)
            free(rec->msg);
        free(rec);
    }
}

/* 
* Send a BPFUNC to the master
* Returns SQLITE_OK if successful.
*
*/
int comdb2SendBpfunc(OpFunc *f)
{
   struct sql_thread *thd = pthread_getspecific(query_info_key);
   int rc = 0;
   BpfuncArg *arg = (BpfuncArg*)f->arg;

   rc = osql_bpfunc_logic(thd, arg);
    
   if (rc) {
       f->rc = rc;
       f->errorMsg = "FAIL"; // TODO This must be translated to a description
   } else {
       f->rc = SQLITE_OK;
       f->errorMsg = "";
   }
   return f->rc;
}




/* ######################### Parser Reductions ############################ */

/**************************** Function prototypes ***************************/

static void comdb2Rebuild(Parse *p, Token* nm, Token* lnm, int opt);

/************************** Function definitions ****************************/

static int authenticateSC(const char * table,  Parse *pParse)
{
    char *username = strstr(table, "@");
    struct sql_thread *thd = pthread_getspecific(query_info_key);
    if (username && strcmp(username+1, thd->clnt->user) == 0) {
        return 0;
    } else if (comdb2AuthenticateUserDDL(table) == 0) {
        return 0;
    } else if (comdb2AuthenticateUserOp(pParse) == 0) {
        return 0;
    }
    return -1;
}

void comdb2CreateTableCSC2(
  Parse *pParse,   /* Parser context */
  Token *pName1,   /* First part of the name of the table or view */
  Token *pName2,   /* Second part of the name of the table or view */
  int opt,         /* Various options for create (compress, etc) */
  Token *csc2,
  int temp,
  int noErr
)
{
    if (comdb2IsPrepareOnly(pParse))
        return;

#ifndef SQLITE_OMIT_AUTHORIZATION
    {
        if( sqlite3AuthCheck(pParse, SQLITE_CREATE_TABLE, 0, 0, 0) ){
            setError(pParse, SQLITE_AUTH, COMDB2_NOT_AUTHORIZED_ERRMSG);
            return;
        }
    }
#endif

    Vdbe *v  = sqlite3GetVdbe(pParse);

    int table_exists = 0;

    if (temp) {
        setError(pParse, SQLITE_MISUSE, "Can't create temporary csc2 table");
        return;
    }
    struct schema_change_type *sc = new_schemachange_type();
    if (sc == NULL) {
        setError(pParse, SQLITE_NOMEM, "System out of memory");
        return;
    }

    if (chkAndCopyTableTokens(pParse, sc->tablename, pName1, pName2,
                              (noErr) ? ERROR_IGNORE : ERROR_ON_TBL_FOUND, 1,
                              &table_exists))
        goto out;

    if (noErr && table_exists) {
        logmsg(LOGMSG_DEBUG, "Table '%s' already exists.", sc->tablename);
        goto out;
    }

    sc->addonly = 1;
    sc->nothrevent = 1;
    sc->live = 1;
    fillTableOption(sc, opt);
    copyNoSqlToken(v, pParse, &sc->newcsc2, csc2);
    comdb2PrepareSC(v, pParse, 0, sc, &comdb2SqlSchemaChange,
                    (vdbeFuncArgFree)&free_schema_change_type);
    return;

out:
    free_schema_change_type(sc);
    return;
}

void comdb2AlterTableCSC2(
  Parse *pParse,   /* Parser context */
  Token *pName1,   /* First part of the name of the table or view */
  Token *pName2,   /* Second part of the name of the table or view */
  int opt,         /* Various options for alter (compress, etc) */
  Token *csc2,
  int dryrun
)
{
    if (comdb2IsPrepareOnly(pParse))
        return;

#ifndef SQLITE_OMIT_AUTHORIZATION
    {
        if( sqlite3AuthCheck(pParse, SQLITE_ALTER_TABLE, 0, 0, 0) ){
            setError(pParse, SQLITE_AUTH, COMDB2_NOT_AUTHORIZED_ERRMSG);
            return;
        }
    }
#endif

    Vdbe *v = sqlite3GetVdbe(pParse);

    struct schema_change_type *sc = new_schemachange_type();
    if (sc == NULL) {
        setError(pParse, SQLITE_NOMEM, "System out of memory");
        return;
    }

    if (chkAndCopyTableTokens(pParse, sc->tablename, pName1, pName2, 1, 1, 0))
        goto out;

    sc->alteronly = 1;
    sc->nothrevent = 1;
    sc->live = 1;
    sc->use_plan = 1;
    sc->scanmode = SCAN_PARALLEL;
    sc->dryrun = dryrun;
    fillTableOption(sc, opt);
    copyNoSqlToken(v, pParse, &sc->newcsc2, csc2);
    if(dryrun)
        comdb2prepareSString(v, pParse, 0,  sc, &comdb2SqlDryrunSchemaChange,
                            (vdbeFuncArgFree)  &free_schema_change_type);
    else
        comdb2PrepareSC(v, pParse, 0, sc, &comdb2SqlSchemaChange_usedb,
                        (vdbeFuncArgFree)&free_schema_change_type);
    return;

out:
    free_schema_change_type(sc);
}

void comdb2DropTable(Parse *pParse, SrcList *pName)
{
    if (comdb2IsPrepareOnly(pParse))
        return;

#ifndef SQLITE_OMIT_AUTHORIZATION
    {
        if( sqlite3AuthCheck(pParse, SQLITE_DROP_TABLE, 0, 0, 0) ){
            setError(pParse, SQLITE_AUTH, COMDB2_NOT_AUTHORIZED_ERRMSG);
            return;
        }
    }
#endif

    Vdbe *v = sqlite3GetVdbe(pParse);

    struct schema_change_type *sc = new_schemachange_type();
    if (sc == NULL) {
        setError(pParse, SQLITE_NOMEM, "System out of memory");
        return;
    }

    Token table = {pName->a[0].zName, strlen(pName->a[0].zName)};
    if (chkAndCopyTableTokens(pParse, sc->tablename, &table, 0, 1, 1, 0))
        goto out;

    sc->same_schema = 1;
    sc->drop_table = 1;
    sc->fastinit = 1;
    sc->nothrevent = 1;

    if(get_csc2_file(sc->tablename, -1 , &sc->newcsc2, NULL )) {
        logmsg(LOGMSG_ERROR, "%s: table schema not found: %s\n", __func__,
               sc->tablename);
        setError(pParse, SQLITE_ERROR, "Table schema cannot be found");
        goto out;
    }

    comdb2PrepareSC(v, pParse, 0, sc, &comdb2SqlSchemaChange_usedb,
                    (vdbeFuncArgFree)&free_schema_change_type);
    return;

out:
    free_schema_change_type(sc);
}

static inline void comdb2Rebuild(Parse *pParse, Token* nm, Token* lnm, int opt)
{
    Vdbe *v  = sqlite3GetVdbe(pParse);

    struct schema_change_type* sc = new_schemachange_type();
    if (sc == NULL) {
        setError(pParse, SQLITE_NOMEM, "System out of memory");
        return;
    }

    if (chkAndCopyTableTokens(pParse, sc->tablename, nm, lnm, 1, 1, 0))
        goto out;

    sc->nothrevent = 1;
    sc->live = 1;
    sc->scanmode = gbl_default_sc_scanmode;
    
    if (OPT_ON(opt, REBUILD_ALL))
        sc->force_rebuild = 1;

    if (OPT_ON(opt, REBUILD_DATA))
        sc->force_dta_rebuild = 1;
    
    if (OPT_ON(opt, REBUILD_BLOB)) {
        sc->force_dta_rebuild = 1;
        sc->force_blob_rebuild = 1;
    }

    if (!sc->force_rebuild)
        sc->use_plan = 1;

    if (OPT_ON(opt, PAGE_ORDER))
        sc->scanmode = SCAN_PAGEORDER;

    if (OPT_ON(opt, READ_ONLY))
        sc->live = 0;
    else
        sc->live = 1;

    sc->alteronly = 1;
    sc->commit_sleep = gbl_commit_sleep;
    sc->convert_sleep = gbl_convert_sleep;

    sc->same_schema = 1;
    if(get_csc2_file(sc->tablename, -1 , &sc->newcsc2, NULL ))
    {
        logmsg(LOGMSG_ERROR, "%s: table schema not found: %s\n", __func__,
               sc->tablename);
        setError(pParse, SQLITE_ERROR, "Table schema cannot be found");
        goto out;
    }
    comdb2PrepareSC(v, pParse, 0, sc, &comdb2SqlSchemaChange_usedb,
                    (vdbeFuncArgFree)&free_schema_change_type);
    return;

out:
    free_schema_change_type(sc);
}


void comdb2RebuildFull(Parse* p, Token* nm,Token* lnm, int opt)
{
    if (comdb2IsPrepareOnly(p))
        return;

#ifndef SQLITE_OMIT_AUTHORIZATION
    {
        if( sqlite3AuthCheck(p, SQLITE_REBUILD_TABLE, 0, 0, 0) ){
            setError(p, SQLITE_AUTH, COMDB2_NOT_AUTHORIZED_ERRMSG);
            return;
        }
    }
#endif

    comdb2Rebuild(p, nm,lnm, REBUILD_ALL + REBUILD_DATA + REBUILD_BLOB + opt);
}


void comdb2RebuildData(Parse* p, Token* nm, Token* lnm, int opt)
{
    if (comdb2IsPrepareOnly(p))
        return;

#ifndef SQLITE_OMIT_AUTHORIZATION
    {
        if( sqlite3AuthCheck(p, SQLITE_REBUILD_DATA, 0, 0, 0) ){
            setError(p, SQLITE_AUTH, COMDB2_NOT_AUTHORIZED_ERRMSG);
            return;
        }
    }
#endif

    comdb2Rebuild(p,nm,lnm,REBUILD_DATA + opt);
}

void comdb2RebuildDataBlob(Parse* p,Token* nm, Token* lnm, int opt)
{
    if (comdb2IsPrepareOnly(p))
        return;

#ifndef SQLITE_OMIT_AUTHORIZATION
    {
        if( sqlite3AuthCheck(p, SQLITE_REBUILD_DATABLOB, 0, 0, 0) ){
            setError(p, SQLITE_AUTH, COMDB2_NOT_AUTHORIZED_ERRMSG);
            return;
        }
    }
#endif

    comdb2Rebuild(p, nm, lnm, REBUILD_BLOB + opt);
}

void comdb2Truncate(Parse* pParse, Token* nm, Token* lnm)
{
    if (comdb2IsPrepareOnly(pParse))
        return;

#ifndef SQLITE_OMIT_AUTHORIZATION
    {
        if( sqlite3AuthCheck(pParse, SQLITE_TRUNCATE_TABLE, 0, 0, 0) ){
            setError(pParse, SQLITE_AUTH, COMDB2_NOT_AUTHORIZED_ERRMSG);
            return;
        }
    }
#endif

    Vdbe *v  = sqlite3GetVdbe(pParse);

    struct schema_change_type* sc = new_schemachange_type();

    if (sc == NULL) {
        setError(pParse, SQLITE_NOMEM, "System out of memory");
        return;
    }

    if (chkAndCopyTableTokens(pParse, sc->tablename, nm, lnm, 1, 1, 0))
        goto out;

    sc->fastinit = 1;
    sc->nothrevent = 1;
    sc->same_schema = 1;

    if(get_csc2_file(sc->tablename, -1 , &sc->newcsc2, NULL ))
    {
        logmsg(LOGMSG_ERROR, "%s: table schema not found: %s\n", __func__,
               sc->tablename);
        setError(pParse, SQLITE_ERROR, "Table schema cannot be found");
        goto out;
    }
    comdb2PrepareSC(v, pParse, 0, sc, &comdb2SqlSchemaChange_usedb,
                    (vdbeFuncArgFree)&free_schema_change_type);
    return;

out:
    free_schema_change_type(sc);
}


void comdb2RebuildIndex(Parse* pParse, Token* nm, Token* lnm, Token* index, int opt)
{
    if (comdb2IsPrepareOnly(pParse))
        return;

#ifndef SQLITE_OMIT_AUTHORIZATION
    {
        if( sqlite3AuthCheck(pParse, SQLITE_REBUILD_INDEX, 0, 0, 0) ){
            setError(pParse, SQLITE_AUTH, COMDB2_NOT_AUTHORIZED_ERRMSG);
            return;
        }
    }
#endif

    Vdbe *v  = sqlite3GetVdbe(pParse);

    char* indexname;
    int index_num;

    struct schema_change_type* sc = new_schemachange_type();
    if (sc == NULL) {
        setError(pParse, SQLITE_NOMEM, "System out of memory");
        return;
    }

    if (chkAndCopyTableTokens(pParse, sc->tablename, nm, lnm, 1, 1, 0))
        goto out;

    sc->same_schema = 1;
    if(get_csc2_file(sc->tablename, -1 , &sc->newcsc2, NULL )) {
        logmsg(LOGMSG_ERROR, "%s: table schema not found: %s\n", __func__,
               sc->tablename);
        setError(pParse, SQLITE_ERROR, "Table schema cannot be found");
        goto out;
    }

    if (create_string_from_token(v, pParse, &indexname, index))
        goto out;

    int rc = getidxnumbyname(sc->tablename, indexname, &index_num );
    if( rc ){
        logmsg(LOGMSG_ERROR, "!table:index '%s:%s' not found\n", sc->tablename, indexname);
        setError(pParse, SQLITE_ERROR, "Index not found");
        goto out;
    }

    free(indexname);

    sc->alteronly = 1;
    sc->nothrevent = 1;
    sc->rebuild_index = 1;
    sc->index_to_rebuild = index_num;
    sc->use_plan = 1;
    sc->scanmode = gbl_default_sc_scanmode;

    if (OPT_ON(opt, PAGE_ORDER))
        sc->scanmode = SCAN_PAGEORDER;

    if (OPT_ON(opt, READ_ONLY))
        sc->live = 0;
    else
        sc->live = 1;

    if (OPT_ON(opt, READ_ONLY))
        sc->live = 0;
    else
        sc->live = 1;

    sc->commit_sleep = gbl_commit_sleep;
    sc->convert_sleep = gbl_convert_sleep;

    sc->same_schema = 1;

    comdb2PrepareSC(v, pParse, 0, sc, &comdb2SqlSchemaChange_usedb,
                    (vdbeFuncArgFree)&free_schema_change_type);
    return;

out:
    free_schema_change_type(sc);
}

/********************** STORED PROCEDURES ****************************************/

void comdb2CreateProcedure(Parse* pParse, Token* nm, Token* ver, Token* proc)
{
    if (comdb2IsPrepareOnly(pParse))
        return;

#ifndef SQLITE_OMIT_AUTHORIZATION
    {
        if( sqlite3AuthCheck(pParse, SQLITE_CREATE_PROC, 0, 0, 0) ){
            setError(pParse, SQLITE_AUTH, COMDB2_NOT_AUTHORIZED_ERRMSG);
            return;
        }
    }
#endif

    if (comdb2AuthenticateUserOp(pParse))
        return;

    char spname[MAX_SPNAME];
    char sp_version[MAX_SPVERSION_LEN];

    Vdbe *v  = sqlite3GetVdbe(pParse);

    if (comdb2TokenToStr(nm, spname, sizeof(spname))) {
        setError(pParse, SQLITE_MISUSE, "Procedure name is too long");
        return;
    }

    struct schema_change_type *sc = new_schemachange_type();
    strcpy(sc->tablename, spname);
    sc->addsp = 1;

    if (ver) {
        if (comdb2TokenToStr(ver, sp_version, sizeof(sp_version))) {
            setError(pParse, SQLITE_MISUSE, "Procedure version is too long");
            goto cleanup;
        }
        strcpy(sc->fname, sp_version);
    }
    copyNoSqlToken(v, pParse, &sc->newcsc2, proc);
    const char* colname[] = {"version"};
    const int coltype = OPFUNC_STRING_TYPE;
    OpFuncSetup stp = {1, colname, &coltype, 256};
    comdb2prepareOpFunc(v, pParse, 1, sc, &comdb2ProcSchemaChange,
                        (vdbeFuncArgFree)&free_schema_change_type, &stp);
    return;

cleanup:
    free_schema_change_type(sc);
    return;
}

void comdb2DefaultProcedure(Parse *pParse, Token *nm, Token *ver, int str)
{
    if (comdb2IsPrepareOnly(pParse))
        return;

#ifndef SQLITE_OMIT_AUTHORIZATION
    {
        if( sqlite3AuthCheck(pParse, SQLITE_PUT_TUNABLE, 0, 0, 0) ){
            setError(pParse, SQLITE_AUTH, COMDB2_NOT_AUTHORIZED_ERRMSG);
            return;
        }
    }
#endif

    if (comdb2AuthenticateUserOp(pParse))
        return;

    char spname[MAX_SPNAME];
    char sp_version[MAX_SPVERSION_LEN];

    Vdbe *v = sqlite3GetVdbe(pParse);

    if (comdb2TokenToStr(nm, spname, sizeof(spname))) {
        setError(pParse, SQLITE_MISUSE, "Procedure name is too long");
        return;
    }

    struct schema_change_type *sc = new_schemachange_type();
    strcpy(sc->tablename, spname);

    if (str) {
        if (comdb2TokenToStr(ver, sp_version, sizeof(sp_version))) {
            setError(pParse, SQLITE_MISUSE, "Procedure version is too long");
            goto cleanup;
        }
        strcpy(sc->fname, sp_version);
    } else {
        sc->newcsc2 = malloc(ver->n + 1);
        strncpy(sc->newcsc2, ver->z, ver->n);
        sc->newcsc2[ver->n] = '\0';
    }
    sc->defaultsp = 1;

    comdb2prepareNoRows(v, pParse, 0, sc, &comdb2SqlSchemaChange,
                        (vdbeFuncArgFree)&free_schema_change_type);
    return;

cleanup:
    free_schema_change_type(sc);
    return;
}

void comdb2DropProcedure(Parse *pParse, Token *nm, Token *ver, int str)
{
    if (comdb2IsPrepareOnly(pParse))
        return;

#ifndef SQLITE_OMIT_AUTHORIZATION
    {
        if( sqlite3AuthCheck(pParse, SQLITE_DROP_PROC, 0, 0, 0) ){
            setError(pParse, SQLITE_AUTH, COMDB2_NOT_AUTHORIZED_ERRMSG);
            return;
        }
    }
#endif

    if (comdb2AuthenticateUserOp(pParse))
        return;

    char spname[MAX_SPNAME];
    char sp_version[MAX_SPVERSION_LEN];

    Vdbe *v = sqlite3GetVdbe(pParse);

    if (comdb2TokenToStr(nm, spname, sizeof(spname))) {
        setError(pParse, SQLITE_MISUSE, "Procedure name is too long");
        return;
    }

    struct schema_change_type *sc = new_schemachange_type();
    if (sc == NULL) {
        setError(pParse, SQLITE_NOMEM, "System out of memory");
        return;
    }
    strcpy(sc->tablename, spname);

    if (str) {
        if (comdb2TokenToStr(ver, sp_version, sizeof(sp_version))) {
            setError(pParse, SQLITE_MISUSE, "Procedure version is too long");
            goto cleanup;
        }
        strcpy(sc->fname, sp_version);
    } else {
        sc->newcsc2 = malloc(ver->n + 1);
        strncpy(sc->newcsc2, ver->z, ver->n);
        sc->newcsc2[ver->n] = '\0';
    }
    sc->delsp = 1;

    comdb2prepareNoRows(v, pParse, 0, sc, &comdb2SqlSchemaChange_tran,
                        (vdbeFuncArgFree)&free_schema_change_type);
    return;

cleanup:
    free_schema_change_type(sc);
    return;
}

/********************* PARTITIONS  **********************************************/

void comdb2CreatePartition(Parse* pParse, Token* table,
                               Token* partition_name, Token* period,
                               Token* retention, Token* start)
{
    if (comdb2IsPrepareOnly(pParse))
        return;

#ifndef SQLITE_OMIT_AUTHORIZATION
    {
        if( sqlite3AuthCheck(pParse, SQLITE_CREATE_PART, 0, 0, 0) ){
            setError(pParse, SQLITE_AUTH, COMDB2_NOT_AUTHORIZED_ERRMSG);
            return;
        }
    }
#endif

    Vdbe *v  = sqlite3GetVdbe(pParse);

    BpfuncArg *arg = (BpfuncArg*) malloc(sizeof(BpfuncArg));
    if (!arg) {
        setError(pParse, SQLITE_NOMEM, "Out of Memory");
        goto clean_arg;
    }
    bpfunc_arg__init(arg);

    BpfuncCreateTimepart *tp = malloc(sizeof(BpfuncCreateTimepart));
    if (!tp) {
        setError(pParse, SQLITE_NOMEM, "Out of Memory");
        goto clean_arg;
    }
    bpfunc_create_timepart__init(tp);
    
    arg->crt_tp = tp;
    arg->type = BPFUNC_CREATE_TIMEPART;
    tp->tablename = (char*) malloc(MAXTABLELEN);
    if (!tp->tablename) {
        setError(pParse, SQLITE_NOMEM, "Out of Memory");
        goto clean_arg;
    }
    memset(tp->tablename, '\0', MAXTABLELEN);
    if (table &&
        chkAndCopyTableTokens(pParse, tp->tablename, table, NULL, 1, 1, 0))
        goto clean_arg;

    tp->partition_name = (char*) malloc(MAXTABLELEN);
    if (!tp->partition_name) {
        setError(pParse, SQLITE_NOMEM, "Out of Memory");
        goto clean_arg;
    }
    if (partition_name->n >= MAXTABLELEN) {
        setError(pParse, SQLITE_MISUSE, "Partition name is too long");
        goto clean_arg;
    }
    strncpy0(tp->partition_name, partition_name->z, partition_name->n + 1);

    char period_str[50];

    assert (*period->z == '\'' || *period->z == '\"');
    period->z++;
    period->n -= 2;

    if (period->n >= sizeof(period_str)) {
        setError(pParse, SQLITE_MISUSE, "Invalid period name");
        goto clean_arg;
    }
    strncpy0(period_str, period->z, period->n + 1);
    tp->period = name_to_period(period_str);

    if (tp->period == VIEW_PARTITION_INVALID) {
        setError(pParse, SQLITE_ERROR, "Invalid period name");
        goto clean_arg;
    }

    char retention_str[10];
    if (retention->n >= sizeof(retention_str)) {
        setError(pParse, SQLITE_MISUSE, "Invalid retention");
        goto clean_arg;
    }
    strncpy0(retention_str, retention->z, retention->n + 1);
    tp->retention = atoi(retention_str);

    char start_str[200];

    assert (*start->z == '\'' || *start->z == '\"');
    start->z++;
    start->n -= 2;

    if (start->n >= sizeof(start_str)) {
        setError(pParse, SQLITE_MISUSE, "Invalid start date");
        goto clean_arg;
    }
    strncpy0(start_str, start->z, start->n + 1);
    tp->start = convert_from_start_string(tp->period, start_str);

    if (tp->start == -1 ) {
        setError(pParse, SQLITE_ERROR, "Invalid start date");
        goto clean_arg;
    }

    comdb2prepareNoRows(v, pParse, 0, arg, &comdb2SendBpfunc,
                        (vdbeFuncArgFree) &free_bpfunc_arg);
    return;

clean_arg:
    if (arg)
        free_bpfunc_arg(arg);
}


void comdb2DropPartition(Parse* pParse, Token* partition_name)
{
    if (comdb2IsPrepareOnly(pParse))
        return;

#ifndef SQLITE_OMIT_AUTHORIZATION
    {
        if( sqlite3AuthCheck(pParse, SQLITE_DROP_PART, 0, 0, 0) ){
            setError(pParse, SQLITE_AUTH, COMDB2_NOT_AUTHORIZED_ERRMSG);
            return;
        }
    }
#endif

    Vdbe *v  = sqlite3GetVdbe(pParse);

    BpfuncArg *arg = (BpfuncArg*) malloc(sizeof(BpfuncArg));
    if (!arg) {
        setError(pParse, SQLITE_NOMEM, "Out of Memory");
        goto clean_arg;
    }

    bpfunc_arg__init(arg);

    BpfuncDropTimepart *tp = malloc(sizeof(BpfuncDropTimepart));
    if (!tp) {
        setError(pParse, SQLITE_NOMEM, "Out of Memory");
        goto clean_arg;
    }
    bpfunc_drop_timepart__init(tp);

    arg->drop_tp = tp;
    arg->type = BPFUNC_DROP_TIMEPART;
    tp->partition_name = (char*) malloc(MAXTABLELEN);
    if (!tp->partition_name) {
        setError(pParse, SQLITE_NOMEM, "Out of Memory");
        goto clean_arg;
    }
    if (partition_name->n >= MAXTABLELEN) {
        setError(pParse, SQLITE_MISUSE, "Partition name is too long");
        goto clean_arg;
    }
    strncpy0(tp->partition_name, partition_name->z, partition_name->n + 1);

    comdb2prepareNoRows(v, pParse, 0, arg, &comdb2SendBpfunc,
                        (vdbeFuncArgFree) &free_bpfunc_arg);

    return;

clean_arg:
    if(arg)
        free_bpfunc_arg(arg);
}


/********************* BULK IMPORT ***********************************************/

void comdb2bulkimport(Parse* pParse, Token* nm,Token* lnm, Token* nm2, Token* lnm2)
{
    if (comdb2IsPrepareOnly(pParse))
        return;

    setError(pParse, SQLITE_INTERNAL, "Not Implemented");
    logmsg(LOGMSG_DEBUG, "Bulk import from %.*s to %.*s ", nm->n + lnm->n,
           nm->z, nm2->n +lnm2->n, nm2->z);
}

/********************* ANALYZE ***************************************************/

int comdb2vdbeAnalyze(OpFunc *f)
{
    if ((f->rc = do_analyze(f->arg, f->int_arg)) != SQLITE_OK)
        f->errorMsg = "Analyze could not run because of internal problems";
    return f->rc;
}


void comdb2analyze(Parse* pParse, int opt, Token* nm, Token* lnm, int pc)
{
    if (comdb2IsPrepareOnly(pParse))
        return;

#ifndef SQLITE_OMIT_AUTHORIZATION
    {
        if( sqlite3AuthCheck(pParse, SQLITE_ANALYZE, 0, 0, 0) ){
            setError(pParse, SQLITE_AUTH, COMDB2_NOT_AUTHORIZED_ERRMSG);
            return;
        }
    }
#endif

    if (comdb2AuthenticateUserOp(pParse))
        return;

    Vdbe *v  = sqlite3GetVdbe(pParse);
    int threads = GET_ANALYZE_THREAD(opt);
    int sum_threads = GET_ANALYZE_SUMTHREAD(opt);

    if (threads > 0)
        analyze_set_max_table_threads(NULL, &threads);
    if (sum_threads)
        analyze_set_max_sampling_threads(NULL, &sum_threads);

    if (nm == NULL) {
        comdb2prepareNoRows(v, pParse, pc, NULL, &comdb2vdbeAnalyze,
                            (vdbeFuncArgFree) &free);
    } else {
        char *tablename = (char*) malloc(MAXTABLELEN);
        if (!tablename)
            goto err;

        if (chkAndCopyTableTokens(pParse, tablename, nm, lnm, 1, 1, 0)) {
            free(tablename);
            goto err;
        }
        else
            comdb2prepareNoRows(v, pParse, pc, tablename, &comdb2vdbeAnalyze,
                                (vdbeFuncArgFree) &free);
    }

    return;

err:
    setError(pParse, SQLITE_INTERNAL, "Internal Error");
}

void comdb2analyzeCoverage(Parse* pParse, Token* nm, Token* lnm, int newscale)
{
    if (comdb2IsPrepareOnly(pParse))
        return;

#ifndef SQLITE_OMIT_AUTHORIZATION
    {
        if( sqlite3AuthCheck(pParse, SQLITE_ANALYZE, 0, 0, 0) ){
            setError(pParse, SQLITE_AUTH, COMDB2_NOT_AUTHORIZED_ERRMSG);
            return;
        }
    }
#endif

    if (comdb2AuthenticateUserOp(pParse))
        return;

    Vdbe *v  = sqlite3GetVdbe(pParse);

    if (newscale < -1 || newscale > 100) {
        setError(pParse, SQLITE_ERROR, "Coverage must be between 0 and 100");
        return;
    }

    BpfuncArg *arg = (BpfuncArg*) malloc(sizeof(BpfuncArg));
    if (!arg) goto err;
    bpfunc_arg__init(arg);

    BpfuncAnalyzeCoverage *ancov_f = (BpfuncAnalyzeCoverage*) malloc(sizeof(BpfuncAnalyzeCoverage));
    if (!ancov_f) goto err;
    bpfunc_analyze_coverage__init(ancov_f);

    arg->an_cov = ancov_f;
    arg->type = BPFUNC_ANALYZE_COVERAGE;
    ancov_f->tablename = (char*) malloc(MAXTABLELEN);
    if (!ancov_f->tablename) goto err;

    if (chkAndCopyTableTokens(pParse, ancov_f->tablename, nm, lnm, 1, 1, 0))
        goto clean_arg;

    ancov_f->newvalue = newscale;
    comdb2prepareNoRows(v, pParse, 0, arg, &comdb2SendBpfunc, 
                        (vdbeFuncArgFree) &free_bpfunc_arg);
    return;

err:
    setError(pParse, SQLITE_INTERNAL, "Internal Error");
clean_arg:
    if (arg) free_bpfunc_arg(arg);
}


void comdb2setSkipscan(Parse* pParse, Token* nm, Token* lnm, int enable)
{
    if (comdb2IsPrepareOnly(pParse))
        return;

#ifndef SQLITE_OMIT_AUTHORIZATION
    {
        if( sqlite3AuthCheck(pParse, SQLITE_PUT_TUNABLE, 0, 0, 0) ){
            setError(pParse, SQLITE_AUTH, COMDB2_NOT_AUTHORIZED_ERRMSG);
            return;
        }
    }
#endif

    if (comdb2AuthenticateUserOp(pParse))
        return;

    Vdbe *v  = sqlite3GetVdbe(pParse);

    if (enable != 0 && enable != 1) {
        setError(pParse, SQLITE_ERROR, "Can only enable or disable skipscan");
        return;
    }

    BpfuncArg *arg = (BpfuncArg*) malloc(sizeof(BpfuncArg));
    if (!arg) goto err;
    bpfunc_arg__init(arg);

    BpfuncAnalyzeCoverage *ancov_f = (BpfuncAnalyzeCoverage*) malloc(sizeof(BpfuncAnalyzeCoverage));
    if (!ancov_f) goto err;
    bpfunc_analyze_coverage__init(ancov_f);

    arg->an_cov = ancov_f;
    arg->type = BPFUNC_SET_SKIPSCAN;
    ancov_f->tablename = (char*) malloc(MAXTABLELEN);
    if (!ancov_f->tablename) goto err;

    if (chkAndCopyTableTokens(pParse, ancov_f->tablename, nm, lnm, 1, 1, 0))
        goto clean_arg;

    ancov_f->newvalue = enable;
    comdb2prepareNoRows(v, pParse, 0, arg, &comdb2SendBpfunc, 
                        (vdbeFuncArgFree) &free_bpfunc_arg);
    return;

err:
    setError(pParse, SQLITE_INTERNAL, "Internal Error");
clean_arg:
    if (arg) free_bpfunc_arg(arg);
}


void comdb2enableGenid48(Parse* pParse, int enable)
{
    if (comdb2IsPrepareOnly(pParse))
        return;

#ifndef SQLITE_OMIT_AUTHORIZATION
    {
        if( sqlite3AuthCheck(pParse, SQLITE_PUT_TUNABLE, 0, 0, 0) ){
            setError(pParse, SQLITE_AUTH, COMDB2_NOT_AUTHORIZED_ERRMSG);
            return;
        }
    }
#endif

    if (comdb2AuthenticateUserOp(pParse))
        return;

    Vdbe *v  = sqlite3GetVdbe(pParse);
    BpfuncArg *arg = (BpfuncArg*) malloc(sizeof(BpfuncArg));

    if (arg)
        bpfunc_arg__init(arg);
    else
        goto err; 

    BpfuncGenid48Enable *gn = malloc(sizeof(BpfuncGenid48Enable));
    
    if (gn)
        bpfunc_genid48_enable__init(gn);
    else
        goto err;

    arg->gn_enable = gn;
    arg->type = BPFUNC_GENID48_ENABLE;
    gn->enable = enable;
    comdb2prepareNoRows(v, pParse, 0, arg, &comdb2SendBpfunc, 
                        (vdbeFuncArgFree) &free_bpfunc_arg);
    return;

err:
    setError(pParse, SQLITE_INTERNAL, "Internal Error");
    if (arg)
        free_bpfunc_arg(arg);   
}

void comdb2enableRowlocks(Parse* pParse, int enable)
{
    if (comdb2IsPrepareOnly(pParse))
        return;

#ifndef SQLITE_OMIT_AUTHORIZATION
    {
        if( sqlite3AuthCheck(pParse, SQLITE_PUT_TUNABLE, 0, 0, 0) ){
            setError(pParse, SQLITE_AUTH, COMDB2_NOT_AUTHORIZED_ERRMSG);
            return;
        }
    }
#endif

    if (comdb2AuthenticateUserOp(pParse))
        return;

    Vdbe *v  = sqlite3GetVdbe(pParse);
    BpfuncArg *arg = (BpfuncArg*) malloc(sizeof(BpfuncArg));

    if (arg)
        bpfunc_arg__init(arg);
    else
        goto err; 

    BpfuncRowlocksEnable *rl = malloc(sizeof(BpfuncRowlocksEnable));
    
    if (rl)
        bpfunc_rowlocks_enable__init(rl);
    else
        goto err;

    arg->rl_enable = rl;
    arg->type = BPFUNC_ROWLOCKS_ENABLE;
    rl->enable = enable;
    comdb2prepareNoRows(v, pParse, 0, arg, &comdb2SendBpfunc, 
                        (vdbeFuncArgFree) &free_bpfunc_arg);
    return;

err:
    setError(pParse, SQLITE_INTERNAL, "Internal Error");
    if (arg)
        free_bpfunc_arg(arg);   
}

void comdb2analyzeThreshold(Parse* pParse, Token* nm, Token* lnm, int newthreshold)
{
    if (comdb2IsPrepareOnly(pParse))
        return;

#ifndef SQLITE_OMIT_AUTHORIZATION
    {
        if( sqlite3AuthCheck(pParse, SQLITE_ANALYZE, 0, 0, 0) ){
            setError(pParse, SQLITE_AUTH, COMDB2_NOT_AUTHORIZED_ERRMSG);
            return;
        }
    }
#endif

    if (comdb2AuthenticateUserOp(pParse))
        return;

    Vdbe *v  = sqlite3GetVdbe(pParse);

    if (newthreshold < -1 || newthreshold > 100) {
        setError(pParse, SQLITE_ERROR, "Threshold must be between 0 and 100");
        return;
    }
    
    BpfuncArg *arg = (BpfuncArg*) malloc(sizeof(BpfuncArg));
    if (!arg) goto err;
    bpfunc_arg__init(arg);

    BpfuncAnalyzeThreshold *anthr_f = (BpfuncAnalyzeThreshold*) malloc(sizeof(BpfuncAnalyzeThreshold));
    if (!anthr_f) goto err;
    bpfunc_analyze_threshold__init(anthr_f);

    arg->an_thr = anthr_f;
    arg->type = BPFUNC_ANALYZE_THRESHOLD;
    anthr_f->tablename = (char*) malloc(MAXTABLELEN);

    if (!anthr_f->tablename)
        goto err;

    if (chkAndCopyTableTokens(pParse, anthr_f->tablename, nm, lnm, 1, 1, 0))
        return;

    anthr_f->newvalue = newthreshold;
    comdb2prepareNoRows(v, pParse, 0, arg, &comdb2SendBpfunc, 
                        (vdbeFuncArgFree) &free_bpfunc_arg);

    return;
err:
    setError(pParse, SQLITE_INTERNAL, "Internal Error");
    if (arg)
        free_bpfunc_arg(arg);
}

/********************* ALIAS **************************************************/

void comdb2setAlias(Parse* pParse, Token* name, Token* url)
{
    if (comdb2IsPrepareOnly(pParse))
        return;

#ifndef SQLITE_OMIT_AUTHORIZATION
    {
        if( sqlite3AuthCheck(pParse, SQLITE_PUT_TUNABLE, 0, 0, 0) ){
            setError(pParse, SQLITE_AUTH, COMDB2_NOT_AUTHORIZED_ERRMSG);
            return;
        }
    }
#endif

    if (comdb2AuthenticateUserOp(pParse))
        return;

    Vdbe *v  = sqlite3GetVdbe(pParse);
    BpfuncArg *arg = (BpfuncArg*) malloc(sizeof(BpfuncArg));

    if (arg)
    {
        bpfunc_arg__init(arg);
    } else
    {
        setError(pParse, SQLITE_NOMEM, "Out of Memory");
        return;
    }

    BpfuncAlias *alias_f = (BpfuncAlias*) malloc(sizeof(BpfuncAlias));

    if (alias_f)
    {
        bpfunc_alias__init(alias_f);
    } else
    {
        setError(pParse, SQLITE_NOMEM, "Out of Memory");
        goto clean_arg;
    }

    arg->alias = alias_f;
    arg->type = BPFUNC_ALIAS;
    alias_f->name = (char*) malloc(MAXTABLELEN);

    if (chkAndCopyTableTokens(pParse, alias_f->name, name, NULL, 0, 1, 0))
        goto clean_arg;

    assert (*url->z == '\'' || *url->z == '\"');
    url->z++;
    url->n -= 2;

    if (create_string_from_token(v, pParse, &alias_f->remote, url))
        goto clean_arg;

    comdb2prepareNoRows(v, pParse, 0, arg, &comdb2SendBpfunc, 
                        (vdbeFuncArgFree) &free_bpfunc_arg);

    return;

clean_arg:
    free_bpfunc_arg(arg);
}

void comdb2getAlias(Parse* pParse, Token* t1)
{
    if (comdb2IsPrepareOnly(pParse))
        return;

#ifndef SQLITE_OMIT_AUTHORIZATION
    {
        if( sqlite3AuthCheck(pParse, SQLITE_GET_TUNABLE, 0, 0, 0) ){
            setError(pParse, SQLITE_AUTH, COMDB2_NOT_AUTHORIZED_ERRMSG);
            return;
        }
    }
#endif

    if (comdb2AuthenticateUserOp(pParse))
        return;

    setError(pParse, SQLITE_INTERNAL, "Not Implemented");
    logmsg(LOGMSG_INFO, "Getting alias %.*s", t1->n, t1->z);
}

/********************* GRANT AUTHORIZAZIONS ************************************/

static int is_system_table(Parse *pParse, Token *nm, char *dst)
{
    char tablename[MAXTABLELEN];
    sqlite3 *db;

    /* missing table name? */
    if (!nm)
        return 0;

    if ((strncpy0(tablename, nm->z,
                  (nm->n < MAXTABLELEN) ? nm->n + 1 : MAXTABLELEN)) == NULL)
        return 0;

    sqlite3Dequote(tablename);

    db = pParse->db;

    if ((sqlite3HashFind(&db->aModule, tablename))) {
        strcpy(dst, tablename);
        return 1;
    }

    return 0;
}

void comdb2grant(Parse *pParse, int revoke, int permission, Token *nm,
                 Token *lnm, Token *u)
{
    if (comdb2IsPrepareOnly(pParse))
        return;

#ifndef SQLITE_OMIT_AUTHORIZATION
    {
        if( sqlite3AuthCheck(pParse, revoke ? SQLITE_REVOKE : SQLITE_GRANT, 0, 0, 0) ){
            setError(pParse, SQLITE_AUTH, COMDB2_NOT_AUTHORIZED_ERRMSG);
            return;
        }
    }
#endif

    if (comdb2AuthenticateUserOp(pParse))
        return;

    Vdbe *v  = sqlite3GetVdbe(pParse);
    BpfuncArg *arg = (BpfuncArg*) malloc(sizeof(BpfuncArg));

    if (arg)
    {
        bpfunc_arg__init(arg);
    } else
    {
        setError(pParse, SQLITE_NOMEM, "Out of Memory");
        return;
    }

    BpfuncGrant *grant = (BpfuncGrant*) malloc(sizeof(BpfuncGrant));

    if (grant)
    {
        bpfunc_grant__init(grant);
    } else
    {
        setError(pParse, SQLITE_NOMEM, "Out of Memory");
        goto clean_arg;
    }

    arg->grant = grant;
    arg->type = BPFUNC_GRANT;
    grant->yesno = revoke;
    grant->perm = permission;
    grant->table = (char*) malloc(MAXTABLELEN);
    grant->table[0] = '\0';

    if (permission == AUTH_USERSCHEMA) {
      if (create_string_from_token(v, pParse, &grant->userschema, nm))
        goto clean_arg;
    } else {
        /* Check for remote request only if both the tokens are set. */
        if (lnm && (isRemote(pParse, &nm, &lnm))) {
            goto clean_arg;
        }

        if ((is_system_table(pParse, nm, grant->table))) {
            if (permission != AUTH_READ) {
                setError(
                    pParse, SQLITE_ERROR,
                    "Can't GRANT/REVOKE non-READ permissions on system table");
                goto clean_arg;
            }
        } else if (chkAndCopyTableTokens(pParse, grant->table, nm, lnm, 1, 1,
                                         0)) {
            goto clean_arg;
        }
    }

    if (create_string_from_token(v, pParse, &grant->username, u))
        goto clean_arg;

    comdb2prepareNoRows(v, pParse, 0, arg, &comdb2SendBpfunc, 
                        (vdbeFuncArgFree) &free_bpfunc_arg);

    return;

clean_arg:
    free_bpfunc_arg(arg);

}

/****************************** AUTHENTICATION ON/OFF *******************************/

void comdb2enableAuth(Parse* pParse, int on)
{
    if (comdb2IsPrepareOnly(pParse))
        return;

#ifndef SQLITE_OMIT_AUTHORIZATION
    {
        if( sqlite3AuthCheck(pParse, SQLITE_PUT_TUNABLE, 0, 0, 0) ){
            setError(pParse, SQLITE_AUTH, COMDB2_NOT_AUTHORIZED_ERRMSG);
            return;
        }
    }
#endif

    if (comdb2AuthenticateOpPassword(pParse))
    {
        setError(pParse, SQLITE_AUTH, "User does not have OP credentials");
        return;
    }

    Vdbe *v  = sqlite3GetVdbe(pParse);
    BpfuncArg *arg = (BpfuncArg*) malloc(sizeof(BpfuncArg));
    
    if (arg)
    {
        bpfunc_arg__init(arg);
    }else
    {
        setError(pParse, SQLITE_NOMEM, "Out of Memory");
        return;
    }   


    BpfuncAuthentication *auth = (BpfuncAuthentication*) malloc(sizeof(BpfuncAuthentication));
    
    if (auth)
    {
        bpfunc_authentication__init(auth);
    } else
    {
        setError(pParse, SQLITE_NOMEM, "Out of Memory");
        goto clean_arg;
    }

    arg->auth = auth;
    arg->type = BPFUNC_AUTHENTICATION;
    auth->enabled = on;
    gbl_check_access_controls = 1;

    comdb2prepareNoRows(v, pParse, 0, arg, &comdb2SendBpfunc, 
        (vdbeFuncArgFree) &free_bpfunc_arg);

    return;

clean_arg:
    free_bpfunc_arg(arg);

}

/****************************** PASSWORD *******************************/

void comdb2setPassword(Parse* pParse, Token* pwd, Token* nm)
{
    if (comdb2IsPrepareOnly(pParse))
        return;

#ifndef SQLITE_OMIT_AUTHORIZATION
    {
        if( sqlite3AuthCheck(pParse, SQLITE_PUT_TUNABLE, 0, 0, 0) ){
            setError(pParse, SQLITE_AUTH, COMDB2_NOT_AUTHORIZED_ERRMSG);
            return;
        }
    }
#endif

    char username[MAX_USERNAME_LEN];
    char passwd[MAX_PASSWORD_LEN];

    Vdbe *v  = sqlite3GetVdbe(pParse);

    if (comdb2TokenToStr(pwd, passwd, sizeof(passwd))) {
        setError(pParse, SQLITE_MISUSE, "Password is too long");
        return;
    }

    if (comdb2TokenToStr(nm, username, sizeof(username))) {
        setError(pParse, SQLITE_MISUSE, "User name is too long");
        return;
    }

    BpfuncArg *arg = (BpfuncArg*) malloc(sizeof(BpfuncArg));
    if (arg == NULL) {
        setError(pParse, SQLITE_NOMEM, "Out of Memory");
        return;
    }
    bpfunc_arg__init(arg);

    BpfuncPassword *password = (BpfuncPassword*) malloc(sizeof(BpfuncPassword));
    if (password == NULL) {
        setError(pParse, SQLITE_NOMEM, "Out of Memory");
        goto clean_arg;
    }
    bpfunc_password__init(password);

    arg->pwd = password;
    arg->type = BPFUNC_PASSWORD;
    password->disable = 0;

    password->user = strdup(username);
    if (password->user == NULL) {
        setError(pParse, SQLITE_NOMEM, "Out of Memory");
        goto clean_arg;
    }

    password->password = strdup(passwd);
    if (password->password == NULL) {
        setError(pParse, SQLITE_NOMEM, "Out of Memory");
        goto clean_arg;
    }

    if (comdb2AuthenticateUserDDL(""))
    {
        struct sql_thread *thd = pthread_getspecific(query_info_key);
        /* Check if its password change request */
        if (!(thd && thd->clnt &&
                   strcmp(thd->clnt->user, password->user) == 0 )) {
            setError(pParse, SQLITE_AUTH, "User does not have OP credentials");
            goto clean_arg;
        }
    }

    comdb2prepareNoRows(v, pParse, 0, arg, &comdb2SendBpfunc,
        (vdbeFuncArgFree) &free_bpfunc_arg);

    return;

clean_arg:
    free_bpfunc_arg(arg);
}

void comdb2deletePassword(Parse* pParse, Token* nm)
{
    if (comdb2IsPrepareOnly(pParse))
        return;

#ifndef SQLITE_OMIT_AUTHORIZATION
    {
        if( sqlite3AuthCheck(pParse, SQLITE_PUT_TUNABLE, 0, 0, 0) ){
            setError(pParse, SQLITE_AUTH, COMDB2_NOT_AUTHORIZED_ERRMSG);
            return;
        }
    }
#endif

    if (comdb2AuthenticateUserOp(pParse))
    {
        setError(pParse, SQLITE_AUTH, "User does not have OP credentials");
        return;
    }

    Vdbe *v  = sqlite3GetVdbe(pParse);
    BpfuncArg *arg = (BpfuncArg*) malloc(sizeof(BpfuncArg));
    
    if (arg)
    {
        bpfunc_arg__init(arg);
    }else
    {
        setError(pParse, SQLITE_NOMEM, "Out of Memory");
        return;
    }  
  
    BpfuncPassword * pwd = (BpfuncPassword*) malloc(sizeof(BpfuncPassword));
    
    if (pwd)
    {
        bpfunc_password__init(pwd);
    } else
    {
        setError(pParse, SQLITE_NOMEM, "Out of Memory");
        goto clean_arg;
    }

    arg->pwd = pwd;
    arg->type = BPFUNC_PASSWORD;
    pwd->disable = 1;
  
    if (create_string_from_token(v, pParse, &pwd->user, nm))
        goto clean_arg;

    comdb2prepareNoRows(v, pParse, 0, arg, &comdb2SendBpfunc, 
        (vdbeFuncArgFree) &free_bpfunc_arg);
    
    return;

clean_arg:
    free_bpfunc_arg(arg);  
}

int comdb2genidcontainstime(void)
{
     bdb_state_type *bdb_state = thedb->bdb_env;
     return genid_contains_time(bdb_state);
}

int producekw(OpFunc *f)
{
    int found = 0;
    for (int i=0; i < sqlite3_keyword_count(); i++)
    {
        if ((f->int_arg != KW_ALL) && (f->int_arg != KW_RES))
            continue;

        const char *zName = 0;
        int nName = 0;
        if( sqlite3_keyword_name(i, &zName, &nName)==SQLITE_OK ){
            opFuncPrintf(f, "%.*s", nName, zName);
            found++;
        }
    }
    f->rc = found>0 ? SQLITE_OK : SQLITE_DONE;
    f->errorMsg = NULL;
    return SQLITE_OK;
}

void comdb2getkw(Parse* pParse, int arg)
{
    if (comdb2IsPrepareOnly(pParse))
        return;

#ifndef SQLITE_OMIT_AUTHORIZATION
    {
        if( sqlite3AuthCheck(pParse, SQLITE_GET_TUNABLE, 0, 0, 0) ){
            setError(pParse, SQLITE_AUTH, COMDB2_NOT_AUTHORIZED_ERRMSG);
            return;
        }
    }
#endif

    Vdbe *v  = sqlite3GetVdbe(pParse);
    const char* colname[] = {"Keyword"};
    const int coltype = OPFUNC_STRING_TYPE;
    OpFuncSetup stp = { 1, colname, &coltype, sqlite3_keyword_count() };
    comdb2prepareOpFunc(v, pParse, arg, NULL, &producekw, (vdbeFuncArgFree)  &free, &stp);

}

static int produceAnalyzeCoverage(OpFunc *f)
{

    char  *tablename = (char*) f->arg;
    int rst;
    int bdberr; 
    int rc = bdb_get_analyzecoverage_table(NULL, tablename, &rst, &bdberr);
    
    if (!rc)
    {
        opFuncWriteInteger(f, (int) rst );
        f->rc = SQLITE_OK;
        f->errorMsg = NULL;
    } else 
    {
        f->rc = SQLITE_INTERNAL;
        f->errorMsg = "Could not read value";
    }
    return SQLITE_OK;
}

void comdb2getAnalyzeCoverage(Parse* pParse, Token *nm, Token *lnm)
{
    if (comdb2IsPrepareOnly(pParse))
        return;

#ifndef SQLITE_OMIT_AUTHORIZATION
    {
        if( sqlite3AuthCheck(pParse, SQLITE_GET_TUNABLE, 0, 0, 0) ){
            setError(pParse, SQLITE_AUTH, COMDB2_NOT_AUTHORIZED_ERRMSG);
            return;
        }
    }
#endif

    Vdbe *v  = sqlite3GetVdbe(pParse);
    const char* colname[] = {"Coverage"};
    const int coltype = OPFUNC_INT_TYPE;
    OpFuncSetup stp = {1, colname, &coltype, 256};
    char *tablename = (char*) malloc (MAXTABLELEN);

    if (chkAndCopyTableTokens(pParse, tablename, nm, lnm, 1, 1, 0))
        free(tablename);
    else
        comdb2prepareOpFunc(v, pParse, 0, tablename, &produceAnalyzeCoverage,
                            (vdbeFuncArgFree)  &free, &stp);
}

void comdb2CreateRangePartition(Parse *pParse, Token *nm, Token *col,
        ExprList* limits)
{
    if (comdb2IsPrepareOnly(pParse))
        return;

#ifndef SQLITE_OMIT_AUTHORIZATION
    {
        if( sqlite3AuthCheck(pParse, SQLITE_CREATE_PART, 0, 0, 0) ){
            setError(pParse, SQLITE_AUTH, COMDB2_NOT_AUTHORIZED_ERRMSG);
            return;
        }
    }
#endif

    char tblname[MAXTABLELEN];

    if (chkAndCopyTableTokens(pParse, tblname, nm, NULL, 1, 0, 0))
        return;

    shard_range_create(pParse, tblname, col, limits);
}

static int produceAnalyzeThreshold(OpFunc *f)
{

    char  *tablename = (char*) f->arg;
    long long int rst;
    int bdberr;
    int rc = bdb_get_analyzethreshold_table(NULL, tablename, &rst, &bdberr);

    if (!rc)
    {
        opFuncWriteInteger(f, (int) rst );
        f->rc = SQLITE_OK;
        f->errorMsg = NULL;
    } else 
    {
        f->rc = SQLITE_INTERNAL;
        f->errorMsg = "Could not read value";
    }
    return SQLITE_OK;
}

void comdb2getAnalyzeThreshold(Parse* pParse, Token *nm, Token *lnm)
{
    if (comdb2IsPrepareOnly(pParse))
        return;

#ifndef SQLITE_OMIT_AUTHORIZATION
    {
        if( sqlite3AuthCheck(pParse, SQLITE_GET_TUNABLE, 0, 0, 0) ){
            setError(pParse, SQLITE_AUTH, COMDB2_NOT_AUTHORIZED_ERRMSG);
            return;
        }
    }
#endif

    Vdbe *v  = sqlite3GetVdbe(pParse);
    const char* colname[] = {"Threshold"};
    const int coltype = OPFUNC_INT_TYPE;
    OpFuncSetup stp = {1, colname, &coltype, 256};
    char *tablename = (char*) malloc (MAXTABLELEN);

    if (chkAndCopyTableTokens(pParse, tablename, nm, lnm, 1, 1, 0))
        free(tablename);
    else
        comdb2prepareOpFunc(v, pParse, 0, tablename, &produceAnalyzeThreshold,
                            (vdbeFuncArgFree)  &free, &stp);
}

int resolveTableName(struct SrcList_item *p, const char *zDB, char *tableName,
                      size_t len)
{
   struct sql_thread *thd = pthread_getspecific(query_info_key);
   if ((zDB && (!strcasecmp(zDB, "main") || !strcasecmp(zDB, "temp"))))
   {
       snprintf(tableName, len, "%s", p->zName);
   } else if (thd->clnt && (thd->clnt->user[0] != '\0') &&
              !strchr(p->zName, '@') &&
              strncasecmp(p->zName, "sqlite_", 7) &&
              strncasecmp(p->zName, "comdb2", 6))
   {
       char userschema[MAXTABLELEN];
       int bdberr;
       int bytes_written;
       bdb_state_type *bdb_state = thedb->bdb_env;
       if (bdb_tbl_access_userschema_get(bdb_state, NULL, thd->clnt->user,
                                         userschema, &bdberr) == 0) {
         if (userschema[0] == '\0') {
           bytes_written = snprintf(tableName, len, "%s", p->zName);
           if (bytes_written >= len) {
               return 1;
           }
         } else {
           bytes_written = snprintf(tableName, len, "%s@%s", p->zName,
                                    userschema);
           if (bytes_written >= len) {
               return 1;
           }
         }
       } else {
         bytes_written = snprintf(tableName, len, "%s@%s", p->zName,
                                  thd->clnt->user);
         if (bytes_written >= len) {
             return 1;
         }
       }
   } else {
       snprintf(tableName, len, "%s", p->zName);
   }
   return 0;
}


void comdb2timepartRetention(Parse *pParse, Token *nm, Token *lnm, int retention)
{
    if (comdb2IsPrepareOnly(pParse))
        return;

#ifndef SQLITE_OMIT_AUTHORIZATION
    {
        if( sqlite3AuthCheck(pParse, SQLITE_PUT_TUNABLE, 0, 0, 0) ){
            setError(pParse, SQLITE_AUTH, COMDB2_NOT_AUTHORIZED_ERRMSG);
            return;
        }
    }
#endif

    if (comdb2AuthenticateUserOp(pParse))
        goto err;       

    Vdbe *v  = sqlite3GetVdbe(pParse);
    BpfuncArg *arg = NULL;

    if (retention < 2)
    {
        setError(pParse, SQLITE_ERROR, "Retention must be 2 or higher");
        return;
    }

    arg = (BpfuncArg*) malloc(sizeof(BpfuncArg));
    
    if (arg)
        bpfunc_arg__init(arg);
    else
        goto err;
    BpfuncTimepartRetention *tp_retention = (BpfuncTimepartRetention*) 
        malloc(sizeof(BpfuncTimepartRetention));

    if (tp_retention)
        bpfunc_timepart_retention__init(tp_retention);
    else
        goto err;

    arg->tp_ret = tp_retention;
    arg->type = BPFUNC_TIMEPART_RETENTION;
    tp_retention->timepartname = (char*) malloc(MAXTABLELEN);

    if (!tp_retention->timepartname)
        goto err;

    if (chkAndCopyTableTokens(pParse, tp_retention->timepartname, nm, lnm, 1, 1,
                              0))
        goto clean_arg;

    tp_retention->newvalue = retention;

    comdb2prepareNoRows(v, pParse, 0, arg, &comdb2SendBpfunc, 
                        (vdbeFuncArgFree)&free_bpfunc_arg);

    return;
err:
    setError(pParse, SQLITE_INTERNAL, "Internal Error");
clean_arg:
    if (arg)
        free_bpfunc_arg(arg);
}

static void comdb2CounterInt(Parse *pParse, Token *nm, Token *lnm,
        int isset, long long value)
{
    char name[MAXTABLELEN];
    char *query;

    if (comdb2AuthenticateUserOp(pParse))
        goto err;       

    if (chkAndCopyPartitionTokens(pParse, name, nm, lnm))
        goto err;

    query = logical_cron_update_sql(name, value, isset==0);

    sqlite3NestedParsePreserveFlags(pParse, query);

    sqlite3_free(query);
    return;
err:
    logmsg(LOGMSG_ERROR, "%s: failed to parse generated query!\n", __func__);
}

void comdb2CounterIncr(Parse *pParse, Token *nm, Token *lnm)
{
    comdb2CounterInt(pParse, nm, lnm, 0, 0);
}

void comdb2CounterSet(Parse *pParse, Token *nm, Token *lnm, long long value)
{
    comdb2CounterInt(pParse, nm, lnm, 1, value);
}

void sqlite3AlterRenameTable(Parse *pParse, Token *pSrcName, Token *pName,
        int dryrun)
{
    if (comdb2IsPrepareOnly(pParse))
        return;

#ifndef SQLITE_OMIT_AUTHORIZATION
    {
        if( sqlite3AuthCheck(pParse, SQLITE_ALTER_TABLE, 0, 0, 0) ){
            setError(pParse, SQLITE_AUTH, COMDB2_NOT_AUTHORIZED_ERRMSG);
            return;
        }
    }
#endif

    char table[MAXTABLELEN];
    char newTable[MAXTABLELEN];
    struct schema_change_type *sc;

    Vdbe *v = sqlite3GetVdbe(pParse);

    if (comdb2TokenToStr(pSrcName, table, sizeof(table))) {
        setError(pParse, SQLITE_MISUSE, "Table name is too long");
        return;
    }

    if (comdb2TokenToStr(pName, newTable, sizeof(newTable))) {
        setError(pParse, SQLITE_MISUSE, "Table name is too long");
        return;
    }

    if (get_dbtable_by_name(newTable)) {
        setError(pParse, SQLITE_ERROR, "New table name already exists");
        return;
    }

    sc = new_schemachange_type();
    if (sc == NULL) {
        setError(pParse, SQLITE_NOMEM, "System out of memory");
        return;
    }

    if (chkAndCopyTableTokens(pParse, sc->tablename, pSrcName, NULL, 1, 1, 0))
        goto out;

    comdb2WriteTransaction(pParse);
    sc->nothrevent = 1;
    sc->live = 1;
    sc->rename = 1;
    strncpy(sc->newtable, newTable, sizeof(sc->newtable));

    comdb2prepareNoRows(v, pParse, 0, sc, &comdb2SqlSchemaChange_usedb,
                        (vdbeFuncArgFree)&free_schema_change_type);
    return;

out:
    free_schema_change_type(sc);
}

void comdb2schemachangeCommitsleep(Parse* pParse, int num)
{
    if (comdb2IsPrepareOnly(pParse))
        return;

#ifndef SQLITE_OMIT_AUTHORIZATION
    {
        if( sqlite3AuthCheck(pParse, SQLITE_PUT_TUNABLE, 0, 0, 0) ){
            setError(pParse, SQLITE_AUTH, COMDB2_NOT_AUTHORIZED_ERRMSG);
            return;
        }
    }
#endif

    if (comdb2AuthenticateUserOp(pParse))
        return;

    gbl_commit_sleep = num;
}

void comdb2schemachangeConvertsleep(Parse* pParse, int num)
{
    if (comdb2IsPrepareOnly(pParse))
        return;

#ifndef SQLITE_OMIT_AUTHORIZATION
    {
        if( sqlite3AuthCheck(pParse, SQLITE_PUT_TUNABLE, 0, 0, 0) ){
            setError(pParse, SQLITE_AUTH, COMDB2_NOT_AUTHORIZED_ERRMSG);
            return;
        }
    }
#endif

    if (comdb2AuthenticateUserOp(pParse))
        return;

    gbl_convert_sleep = num;
}

void comdb2WriteTransaction(Parse *pParse)
{
    pParse->write = 1;
}

/* Column flags */
enum {
    COLUMN_NO_NULL = 1 << 0,
    COLUMN_DELETED = 1 << 1,
};

typedef LISTC_T(struct comdb2_index_part) comdb2_index_part_lst;
typedef LISTC_T(struct comdb2_key) comdb2_key_lst;

struct comdb2_column {
    /* Name of the column or csc2 style expression (denoting index
     * on expression) */
    char *name;
    /* Default value */
    char *def;
    /* Column type */
    uint8_t type;
    /* Type length */
    uint32_t len;
    /* Column flags */
    uint8_t flags;
    /* More flags */
    struct field_conv_opts convopts;
    /* Link */
    LINKC_T(struct comdb2_column) lnk;
};

/* Index column flags */
enum {
    INDEX_ORDER_DESC = 1 << 0,
    INDEX_IS_EXPR = 1 << 2,
};

struct comdb2_index_part {
    char *name;
    /* Index column flags */
    uint8_t flags;
    /* Reference to the column. */
    struct comdb2_column *column;
    /* Link */
    LINKC_T(struct comdb2_index_part) lnk;
};

/* Key flags */
enum {
    KEY_DUP = 1 << 0,
    KEY_DATACOPY = 1 << 1,
    KEY_DELETED = 1 << 2,
    KEY_UNIQNULLS = 1 << 3
};

struct comdb2_key {
    /* Name of the index */
    char *name;
    /* Parent table name */
    char *table;
    /* Partial index expression */
    char *where;
    /* Key flags */
    uint8_t flags;
    /* List of columns */
    comdb2_index_part_lst idx_col_list;
    /* Link */
    LINKC_T(struct comdb2_key) lnk;
};

/* Constraint flags */
enum {
    CONS_UPD_CASCADE = 1 << 0,
    CONS_DEL_CASCADE = 1 << 1,
    CONS_DELETED = 1 << 2,
};

struct comdb2_constraint {
    /* Name of the constraint. */
    char *name;

    /*
       The following are helper fields to hold the column names and respective
       sort orders as specified in the query, to be later used to find the
       matching keys.
     */

    /* List of index columns in the child table. */
    comdb2_index_part_lst child_idx_col_list;
    /* List of index columns in the parent table. */
    comdb2_index_part_lst parent_idx_col_list;

    /* A reference to the child key */
    struct comdb2_key *child;
    /* Parent table */
    char *parent_table;
    /* Parent key name */
    char *parent_key;
    /* Constraint flags */
    uint8_t flags;

    /* Link */
    LINKC_T(struct comdb2_constraint) lnk;
};

struct comdb2_schema {
    /* Name of the table */
    char *name;
    /* Table options */
    uint32_t table_options;
    /* Staging list of new/existing columns */
    LISTC_T(struct comdb2_column) column_list;
    /* Staging list of new/existing keys */
    comdb2_key_lst key_list;
    /* Staging list of new/existing constraints */
    LISTC_T(struct comdb2_constraint) constraint_list;

    /* Link */
    LINKC_T(struct comdb2_schema) lnk;
};

/* DDL context flags */
enum {
    DDL_NOOP = 1 << 0,
    DDL_DRYRUN = 1 << 1,
    DDL_PENDING = 1 << 2,
};

/* DDL context for CREATE/ALTER command */
struct comdb2_ddl_context {
    /* Table definition */
    struct comdb2_schema *schema;
    /* User tag definitions */
    LISTC_T(struct comdb2_schema) tag_list;
    /* Flags */
    int flags;
    /* Memory allocator */
    comdb2ma mem;
    /* Only used during ALTER TABLE */
    struct comdb2_column *alter_column;
    /* Table name */
    char tablename[MAXTABLELEN];
};

/* Type properties */
enum {
    FLAG_ALLOW_ARRAY = 1 << 0,
    FLAG_QUOTE_DEFAULT = 1 << 1,
    /* cstring types need an extra byte for NULL-terminator. */
    FLAG_EXTRA_BYTE = 1 << 2,
};

/* A mapping from SQL types to Comdb2 types. */
#define TYPE_MAPPING                                                           \
    XMACRO_TYPE(SQL_TYPE_USHORT, "u_short", "u_short", 0)                      \
    XMACRO_TYPE(SQL_TYPE_SHORT, "short", "short", 0)                           \
    XMACRO_TYPE(SQL_TYPE_UINT, "u_int", "u_int", 0)                            \
    XMACRO_TYPE(SQL_TYPE_INT, "int", "int", 0)                                 \
    XMACRO_TYPE(SQL_TYPE_LONGLONG, "longlong", "longlong", 0)                  \
    XMACRO_TYPE(SQL_TYPE_ULONGLONG, "u_longlong", "u_longlong", 0)             \
    XMACRO_TYPE(SQL_TYPE_CSTRING, "cstring", "cstring",                        \
                FLAG_ALLOW_ARRAY | FLAG_QUOTE_DEFAULT)                         \
    XMACRO_TYPE(SQL_TYPE_VUTF8, "vutf8", "vutf8",                              \
                FLAG_ALLOW_ARRAY | FLAG_QUOTE_DEFAULT)                         \
    XMACRO_TYPE(SQL_TYPE_BLOB, "blob", "blob",                                 \
                FLAG_ALLOW_ARRAY | FLAG_QUOTE_DEFAULT)                         \
    XMACRO_TYPE(SQL_TYPE_BYTE, "byte", "byte",                                 \
                FLAG_ALLOW_ARRAY | FLAG_QUOTE_DEFAULT)                         \
    XMACRO_TYPE(SQL_TYPE_DATETIME, "datetime", "datetime", FLAG_QUOTE_DEFAULT) \
    XMACRO_TYPE(SQL_TYPE_DATETIMEUS, "datetimeus", "datetimeus",               \
                FLAG_QUOTE_DEFAULT)                                            \
    XMACRO_TYPE(SQL_TYPE_INTERVALDS, "intervalds", "intervalds",               \
                FLAG_QUOTE_DEFAULT)                                            \
    XMACRO_TYPE(SQL_TYPE_INTERVALDSUS, "intervaldsus", "intervaldsus",         \
                FLAG_QUOTE_DEFAULT)                                            \
    XMACRO_TYPE(SQL_TYPE_INTERVALYM, "intervalym", "intervalym",               \
                FLAG_QUOTE_DEFAULT)                                            \
    XMACRO_TYPE(SQL_TYPE_DECIMAL32, "decimal32", "decimal32", 0)               \
    XMACRO_TYPE(SQL_TYPE_DECIMAL64, "decimal64", "decimal64", 0)               \
    XMACRO_TYPE(SQL_TYPE_DECIMAL128, "decimal128", "decimal128", 0)            \
    XMACRO_TYPE(SQL_TYPE_FLOAT, "float", "float", 0)                           \
    XMACRO_TYPE(SQL_TYPE_DOUBLE, "double", "double", 0)                        \
    /* Additional types mapped to a Comdb2 type. */                            \
    XMACRO_TYPE(SQL_TYPE_VARCHAR, "varchar", "cstring",                        \
                FLAG_ALLOW_ARRAY | FLAG_QUOTE_DEFAULT | FLAG_EXTRA_BYTE)       \
    XMACRO_TYPE(SQL_TYPE_CHAR, "char", "cstring",                              \
                FLAG_ALLOW_ARRAY | FLAG_QUOTE_DEFAULT | FLAG_EXTRA_BYTE)       \
    XMACRO_TYPE(SQL_TYPE_TEXT, "text", "vutf8",                                \
                FLAG_ALLOW_ARRAY | FLAG_QUOTE_DEFAULT)                         \
    XMACRO_TYPE(SQL_TYPE_INTEGER, "integer", "int", 0)                         \
    XMACRO_TYPE(SQL_TYPE_SMALLINT, "smallint", "short", 0)                     \
    XMACRO_TYPE(SQL_TYPE_BIGINT, "bigint", "longlong", 0)                      \
    XMACRO_TYPE(SQL_TYPE_REAL, "real", "float", 0)                             \
    /* End marker */                                                           \
    XMACRO_TYPE(SQL_TYPE_LAST, 0, 0, 0)

#define XMACRO_TYPE(code, sql_str, comdb2_str, flags) code,
typedef enum { TYPE_MAPPING } type_codes;
#undef XMACRO_TYPE

#define XMACRO_TYPE(code, sql_str, comdb2_str, flags) sql_str,
static const char *type_sql_str[] = {TYPE_MAPPING};
#undef XMACRO_TYPE

#define XMACRO_TYPE(code, sql_str, comdb2_str, flags) sizeof(sql_str) - 1,
static size_t type_sql_str_len[] = {TYPE_MAPPING};
#undef XMACRO_TYPE

#define XMACRO_TYPE(code, sql_str, comdb2_str, flags) comdb2_str,
static const char *type_comdb2_str[] = {TYPE_MAPPING};
#undef XMACRO_TYPE

#define XMACRO_TYPE(code, sql_str, comdb2_str, flags) flags,
static int type_flags[] = {TYPE_MAPPING};
#undef XMACRO_TYPE

/*
  Allocate Comdb2 DDL context to be used during parsing.
*/
static struct comdb2_ddl_context *create_ddl_context(Parse *pParse)
{
    struct comdb2_ddl_context *ctx;

    /* Allocate struct comdb2_ddl_context. */
    ctx = calloc(1, sizeof(struct comdb2_ddl_context));
    if (ctx == NULL) {
        logmsg(LOGMSG_ERROR, "%s:%d out of memory\n", __FILE__, __LINE__);
        return NULL;
    }

    /* All memory allocations must happen using this allocator. */
    ctx->mem = comdb2ma_create(0, 0, "parser_ddl_context", COMDB2MA_MT_SAFE);
    if (ctx->mem == NULL) {
        logmsg(LOGMSG_ERROR, "%s:%d comdb2ma_create() failed\n", __FILE__,
               __LINE__);
        goto err;
    }

    /* Allocate struct comdb2_schema */
    ctx->schema = comdb2_calloc(ctx->mem, 1, sizeof(struct comdb2_schema));
    if (ctx->schema == NULL) {
        logmsg(LOGMSG_ERROR, "%s:%d out of memory\n", __FILE__, __LINE__);
        goto err;
    }

    /* Initialize various lists */
    listc_init(&ctx->tag_list, offsetof(struct comdb2_schema, lnk));
    listc_init(&ctx->schema->column_list, offsetof(struct comdb2_column, lnk));
    listc_init(&ctx->schema->key_list, offsetof(struct comdb2_key, lnk));
    listc_init(&ctx->schema->constraint_list,
               offsetof(struct comdb2_constraint, lnk));

    pParse->comdb2_ddl_ctx = ctx;
    return ctx;

err:
    if (ctx->mem) {
        comdb2ma_destroy(ctx->mem);
    }
    free(ctx);
    return NULL;
}

/*
  Deallocate Comdb2 DDL context.
*/
static void free_ddl_context(Parse *pParse)
{
    struct comdb2_ddl_context *ctx;

    ctx = pParse->comdb2_ddl_ctx;
    if (ctx == 0)
        return;

    comdb2ma_destroy(ctx->mem);
    free(ctx);

    pParse->comdb2_ddl_ctx = 0;
    return;
}

/*
  Parse the specified type and return the position of the matching entry
  in type_mapping array. Also parse the size (if any) and store it into
  memory pointed by the size.

  @return
   -1    Error (invalid type/size)
   type  Position in type_mapping array
*/
static int comdb2_parse_sql_type(const char *type, int *size)
{
    char *endptr;
    size_t type_len;
    int accepts_size;

    type_len = strlen(type);

    for (int i = 0; i < SQL_TYPE_LAST; ++i) {

        /* Check if current type could accept size. */
        accepts_size = (type_flags[i] & FLAG_ALLOW_ARRAY);

        if ((accepts_size == 0) && (type_sql_str_len[i] != type_len)) {
            continue;
        }

        if (strncasecmp(type, type_sql_str[i], type_sql_str_len[i]) == 0) {
            /* No size specified. */
            if ((type_sql_str_len[i]) == strlen(type)) {
                *size = 0;
                return i;
            }

            const char *ptr = type + type_sql_str_len[i];

            /* Move past whitespaces (if any). */
            while (isspace(*ptr))
                ptr++;

            if (*ptr != '(') {
                /* Malformed size. */
                return -1;
            }

            /* A size has been specified. */

            if (accepts_size == 0) {
                /* The type does not accept size. */
                return -1;
            }

            errno = 0;
            *size = strtol(ptr + 1, &endptr, 10);

            /* Correction: cstring types require an additional byte. */
            if ((type_flags[i] & FLAG_EXTRA_BYTE) != 0) {
                (*size)++;
            }

            if (errno == EINVAL || errno == ERANGE || *size < 0) {
                /* Malformed size. */
                return -1;
            }

            while (isspace(*endptr))
                endptr++;
            if (*endptr != ')') {
                /* Missing closing parenthesis */
                return -1;
            }
            return i;
        }
    }
    return -1;
}

/*
  Convert the type and length of the retrieved fields so they can be added
  to the new generated csc2.
*/
static int prepare_column_for_csc2(struct comdb2_column *column)
{
    uint8_t *type = &column->type;
    uint32_t *len = &column->len;
    int in_len;

    assert(type && len);

    in_len = *len;

    /* For most of the non-array types we do not need their size. */
    *len = 0;

    switch (*type) {
    case SERVER_UINT:
        switch (in_len) {
        case 3:
            *type = SQL_TYPE_USHORT;
            break;
        case 5:
            *type = SQL_TYPE_UINT;
            break;
        case 9:
            *type = SQL_TYPE_ULONGLONG;
            break;
        default:
            goto err;
        }
        break;
    case CLIENT_UINT:
        switch (in_len) {
        case 2:
            *type = SQL_TYPE_USHORT;
            break;
        case 4:
            *type = SQL_TYPE_UINT;
            break;
        case 8:
            *type = SQL_TYPE_ULONGLONG;
            break;
        default:
            goto err;
        }
        break;
    case SERVER_BINT:
        switch (in_len) {
        case 3:
            *type = SQL_TYPE_SHORT;
            break;
        case 5:
            *type = SQL_TYPE_INT;
            break;
        case 9:
            *type = SQL_TYPE_LONGLONG;
            break;
        default:
            goto err;
        }
        break;
    case CLIENT_INT:
        switch (in_len) {
        case 2:
            *type = SQL_TYPE_SHORT;
            break;
        case 4:
            *type = SQL_TYPE_INT;
            break;
        case 8:
            *type = SQL_TYPE_LONGLONG;
            break;
        default:
            goto err;
        }
        break;
    case SERVER_BREAL:
        in_len--;
        /* fallthrough */
    case CLIENT_REAL:
        switch (in_len) {
        case 4:
            *type = SQL_TYPE_FLOAT;
            break;
        case 8:
            *type = SQL_TYPE_DOUBLE;
            break;
        default:
            goto err;
        }
        break;
    case SERVER_BCSTR: /* fallthrough */
    case CLIENT_CSTR:
        *type = SQL_TYPE_CSTRING;
        *len = in_len;
        break;
    case SERVER_BYTEARRAY:
        *type = SQL_TYPE_BYTE;
        *len = in_len - 1;
        break;
    case CLIENT_BYTEARRAY:
        *type = SQL_TYPE_BYTE;
        *len = in_len;
        break;
    case SERVER_DATETIME: /* fallthrough */
    case CLIENT_DATETIME:
        *type = SQL_TYPE_DATETIME;
        break;
    case SERVER_INTVYM: /* fallthrough */
    case CLIENT_INTVYM:
        *type = SQL_TYPE_INTERVALYM;
        break;
    case SERVER_INTVDS: /* fallthrough */
    case CLIENT_INTVDS:
        *type = SQL_TYPE_INTERVALDS;
        break;
    case SERVER_VUTF8:
        *type = SQL_TYPE_VUTF8;
        *len = in_len - 5;
        break;
    case CLIENT_VUTF8:
        *type = SQL_TYPE_VUTF8;
        *len = in_len;
        break;
    case SERVER_DECIMAL:
        switch (in_len) {
        case 7:
            *type = SQL_TYPE_DECIMAL32;
            break;
        case 13:
            *type = SQL_TYPE_DECIMAL64;
            break;
        case 22:
            *type = SQL_TYPE_DECIMAL128;
            break;
        default:
            goto err;
        }
        break;
    case SERVER_BLOB: /* fallthrough */
    case SERVER_BLOB2:
        *type = SQL_TYPE_BLOB;
        *len = in_len - 5;
        break;
    case CLIENT_BLOB: /* fallthrough */
    case CLIENT_BLOB2:
        *type = SQL_TYPE_BLOB;
        break;
    case SERVER_DATETIMEUS: /* fallthrough */
    case CLIENT_DATETIMEUS:
        *type = SQL_TYPE_DATETIMEUS;
        break;
    case SERVER_INTVDSUS: /* fallthrough */
    case CLIENT_INTVDSUS:
        *type = SQL_TYPE_INTERVALDSUS;
        break;
    default:
        goto err;
    }
    return 0;
err:
    logmsg(LOGMSG_ERROR,
           "%s:%d Invalid/unhandled type encountered (type: %d, "
           "len: %d). Please report a bug.\n",
           __FILE__, __LINE__, *type, in_len);
    return 1;
}

/*
  Format the table information into a CSC2 string.
*/
static char *format_csc2(struct comdb2_ddl_context *ctx)
{
    char *str;
    /* Buffer to store CSC2 representation */
    struct strbuf *csc2;
    struct comdb2_column *column;
    struct comdb2_key *key;
    struct comdb2_constraint *constraint;
    int nkeys = 0;
    int nconstraints = 0;

    csc2 = strbuf_new();

    /* Schema (columns) section */
    strbuf_append(csc2, "schema\n\t{");
    LISTC_FOR_EACH(&ctx->schema->column_list, column, lnk)
    {
        if (column->flags & COLUMN_DELETED)
            continue;

        /* Append type and name */
        strbuf_appendf(csc2, "\n\t\t%s ", type_comdb2_str[column->type]);
        strbuf_appendf(csc2, "%s", column->name);
        if (column->len > 0) {
            strbuf_appendf(csc2, "[%d] ", column->len);
        } else {
            strbuf_append(csc2, " ");
        }

        /* Append default. The default is always a null-terminated string. */
        if (column->def) {
            assert(column->type < SQL_TYPE_LAST);

            /*
              Check whether the default value needs to be quoted. Note: CSC2
              does not allow single quoted value.
            */
            if ((type_flags[column->type] & FLAG_QUOTE_DEFAULT) != 0) {
                strbuf_appendf(csc2, "dbstore = \"%s\" ", column->def);
            } else {
                strbuf_appendf(csc2, "dbstore = %s ", column->def);
            }
        }

        if (column->convopts.dbpad > 0) {
            strbuf_appendf(csc2, "dbpad = %d ", column->convopts.dbpad);
        }

        /* No need to print 'null = no'. That's implicit. */
        if ((column->flags & COLUMN_NO_NULL) == 0) {
            strbuf_append(csc2, "null = yes ");
        }
    }
    strbuf_append(csc2, "\n\t}\n");

    /* Keys section */
    LISTC_FOR_EACH(&ctx->schema->key_list, key, lnk)
    {
        if (key->flags & KEY_DELETED)
            continue;

        ++nkeys;

        /* Opening keys section. */
        if (nkeys == 1)
            strbuf_append(csc2, "keys\n\t{");

        strbuf_append(csc2, "\n\t\t");

        if ((key->flags & KEY_DUP) != 0) {
            strbuf_append(csc2, "dup ");
        }

        if ((key->flags & KEY_DATACOPY) != 0) {
            strbuf_append(csc2, "datacopy ");
        }

        if ((key->flags & KEY_UNIQNULLS) != 0) {
            strbuf_append(csc2, "uniqnulls ");
        }

        strbuf_appendf(csc2, "\"%s\" = ", key->name);

        int added = 0;
        struct comdb2_index_part *idx_part;
        LISTC_FOR_EACH(&key->idx_col_list, idx_part, lnk)
        {
            if (added > 0) {
                strbuf_append(csc2, "+ ");
            }

            /* Expression index parts do not have column reference. */
            assert(((idx_part->flags & INDEX_IS_EXPR) != 0) ||
                   ((idx_part->column->flags & COLUMN_DELETED) == 0));

            strbuf_appendf(csc2, "%s%s ",
                           (idx_part->flags & INDEX_ORDER_DESC) ? "<DESCEND> "
                                                                  : "",
                           idx_part->name);

            added++;
        }

        if (key->where != 0) {
            strbuf_appendf(csc2, "{ %s } ", key->where);
        }
    }

    /* Closing keys section. */
    if (nkeys)
        strbuf_append(csc2, "\n\t}\n");

    /* Constraints section */
    LISTC_FOR_EACH(&ctx->schema->constraint_list, constraint, lnk)
    {
        if (constraint->flags & CONS_DELETED)
            continue;

        ++nconstraints;

        /* Opening constraints section. */
        if (nconstraints == 1)
            strbuf_append(csc2, "constraints\n\t{");

        strbuf_append(csc2, "\n\t\t");

        if (constraint->name)
            strbuf_appendf(csc2, "\"%s\" = ", constraint->name);

        strbuf_appendf(csc2, "\"%s\" -> ", constraint->child->name);
        strbuf_appendf(csc2, "<\"%s\":\"%s\"> ", constraint->parent_table,
                       constraint->parent_key);

        if ((constraint->flags & CONS_UPD_CASCADE) != 0) {
            strbuf_append(csc2, "on update cascade ");
        }
        if ((constraint->flags & CONS_DEL_CASCADE) != 0) {
            strbuf_append(csc2, "on delete cascade ");
        }
    }

    /* Closing constraints section. */
    if (nconstraints)
        strbuf_append(csc2, "\n\t}\n");

    /* Tags */
    struct comdb2_schema *tag;
    LISTC_FOR_EACH(&ctx->tag_list, tag, lnk)
    {
        strbuf_appendf(csc2, "tag \"%s\"\n\t{", tag->name);

        column = 0;
        LISTC_FOR_EACH(&tag->column_list, column, lnk)
        {
            /* Append type and name */
            strbuf_appendf(csc2, "\n\t\t%s ", type_comdb2_str[column->type]);
            strbuf_appendf(csc2, "%s", column->name);
            if (column->len > 0) {
                strbuf_appendf(csc2, "[%d] ", column->len);
            } else {
                strbuf_append(csc2, " ");
            }
        }
        strbuf_append(csc2, "\n\t}\n");
    }

    str = strdup((char *)strbuf_buf(csc2));
    strbuf_free(csc2);

    logmsg(LOGMSG_DEBUG, "CSC2: %s\n", str);

    return str;
}

#define COMDB2_PK "COMDB2_PK"
#define GEN_KEY_PREFIX "KEY"
#define GEN_CONS_PREFIX "CONSTRAINT"

/* Generate a key name for the specified key. */
static int gen_key_name(struct comdb2_key *key, const char *table, char *out,
                        size_t out_size)
{
    struct comdb2_index_part *idx_part;
    char buf[16 * 1024];
    int pos = 0;
    unsigned long crc;

    /* Table name */
    SNPRINTF(buf, sizeof(buf), pos, "%s", table)

    /* DATACOPY */
    if (key->flags & KEY_DATACOPY)
        SNPRINTF(buf, sizeof(buf), pos, "%s", "DATACOPY")

    /* DUP */
    if (key->flags & KEY_DUP)
        SNPRINTF(buf, sizeof(buf), pos, "%s", "DUP")

    /* UNIQNULLS */
    if (key->flags & KEY_UNIQNULLS)
        SNPRINTF(buf, sizeof(buf), pos, "%s", "UNIQNULLS")

    LISTC_FOR_EACH(&key->idx_col_list, idx_part, lnk)
    {
        assert(((idx_part->flags & INDEX_IS_EXPR) != 0) ||
               ((idx_part->column->flags & COLUMN_DELETED) == 0));
        SNPRINTF(buf, sizeof(buf), pos, "%s", idx_part->name)

        if (idx_part->flags & INDEX_ORDER_DESC)
            SNPRINTF(buf, sizeof(buf), pos, "%s", "DESC")
    }

done:
    crc = crc32(0, (unsigned char *)buf, pos);

    snprintf(out, out_size, "$%s_%X", GEN_KEY_PREFIX, (unsigned int)crc);

    return 0;
}

/*
  Generate the constraint name using crc32.

  The 'in' buffer contains the following information to ensure the
  uniqueness of the constraint name, thus generated.
      - child key (columns and respective sort orders)
      - parent table name, and
      - parent key (columns and respective sort orders)
*/
static int gen_constraint_name_int(char *in, size_t in_size, char *out,
                                   size_t out_size)
{
    unsigned long crc;
    crc = crc32(0, (unsigned char *)in, in_size);

    snprintf(out, out_size, "$%s_%X", GEN_CONS_PREFIX, (unsigned int)crc);
    return 0;
}

int gen_constraint_name(constraint_t *pConstraint, int parent_idx, char *out,
                        size_t out_size)
{
    char buf[3 * 1024];
    struct dbtable *table;
    struct schema *key;
    int pos = 0;
#ifndef NDEBUG
    int found = 0;
#endif

    /* Child key columns and sort orders */
    for (int i = 0; i < pConstraint->lcltable->schema->nix; i++) {
        if (strcasecmp(pConstraint->lclkeyname,
                       pConstraint->lcltable->schema->ix[i]->csctag) == 0) {
#ifndef NDEBUG
            found = 1;
#endif
            key = pConstraint->lcltable->schema->ix[i];

            for (int j = 0; j < key->nmembers; j++) {
                /* Column name */
                SNPRINTF(buf, sizeof(buf), pos, "%s", key->member[j].name)

                /* Sort order */
                if (key->member[j].flags & INDEX_DESCEND)
                    SNPRINTF(buf, sizeof(buf), pos, "%s", "DESC")
            }
            break;
        }
    }
#ifndef NDEBUG
    assert(found == 1);
#endif

    /* Parent table name */
    SNPRINTF(buf, sizeof(buf), pos, "%s", pConstraint->table[parent_idx])

    /* Get the parent table */
    table = get_dbtable_by_name(pConstraint->table[parent_idx]);

    /* There must be a valid referenced table. */
    assert(table);

    /* Parent key columns and sort orders */
#ifndef NDEBUG
    found = 0;
#endif
    for (int i = 0; i < table->schema->nix; i++) {
        if (strcasecmp(pConstraint->keynm[parent_idx],
                       table->schema->ix[i]->csctag) == 0) {
#ifndef NDEBUG
            found = 1;
#endif
            key = table->schema->ix[i];

            for (int j = 0; j < key->nmembers; j++) {
                /* Column name */
                SNPRINTF(buf, sizeof(buf), pos, "%s", key->member[j].name)

                /* Sort order */
                if (key->member[j].flags & INDEX_DESCEND)
                    SNPRINTF(buf, sizeof(buf), pos, "%s", "DESC")
            }
            break;
        }
    }
#ifndef NDEBUG
    assert(found == 1);
#endif

done:
    gen_constraint_name_int(buf, pos, out, out_size);

    return 0;
}

static int gen_constraint_name2(struct comdb2_constraint *constraint, char *out,
                                size_t out_size)
{
    char buf[3 * 1024];
    int pos = 0;
    struct comdb2_index_part *idx_part;

    /* Child key columns and sort orders */
    LISTC_FOR_EACH(&constraint->child_idx_col_list, idx_part, lnk)
    {
        /* Column name */
        SNPRINTF(buf, sizeof(buf), pos, "%s", idx_part->name)

        /* Sort order */
        if (idx_part->flags & INDEX_ORDER_DESC)
            SNPRINTF(buf, sizeof(buf), pos, "%s", "DESC")
    }

    /* Parent table name */
    SNPRINTF(buf, sizeof(buf), pos, "%s", constraint->parent_table)

    /* Parent key columns and sort orders */
    LISTC_FOR_EACH(&constraint->parent_idx_col_list, idx_part, lnk)
    {
        /* Column name */
        SNPRINTF(buf, sizeof(buf), pos, "%s", idx_part->name)

        /* Sort order */
        if (idx_part->flags & INDEX_ORDER_DESC)
            SNPRINTF(buf, sizeof(buf), pos, "%s", "DESC")
    }

done:
    gen_constraint_name_int(buf, pos, out, out_size);

    return 0;
}

static int is_pk(const char *key)
{
    return (((strncasecmp(key, COMDB2_PK, sizeof(COMDB2_PK) - 1)) == 0) ? 1
                                                                        : 0);
}

static struct comdb2_key *find_idx_by_name(struct comdb2_ddl_context *ctx,
                                           const char *key_name)
{
    struct comdb2_key *key;

    LISTC_FOR_EACH(&ctx->schema->key_list, key, lnk)
    {
        /* Ignore the dropped key(s). */
        if (key->flags & KEY_DELETED)
            continue;

        if ((strcasecmp(key->name, key_name) == 0)) {
            return key;
        }
    }
    return 0;
}

static struct comdb2_column *find_column_by_name(struct comdb2_ddl_context *ctx,
                                                 const char *column_name)
{
    struct comdb2_column *column;

    LISTC_FOR_EACH(&ctx->schema->column_list, column, lnk)
    {
        /* Ignore the dropped column(s). */
        if (column->flags & COLUMN_DELETED)
            continue;

        if ((strcasecmp(column->name, column_name) == 0)) {
            return column;
        }
    }
    return 0;
}

static struct comdb2_key *
find_suitable_key(comdb2_index_part_lst *idx_col_list,
                  comdb2_key_lst *key_list)
{
    struct comdb2_key *current_key;
    struct comdb2_index_part *current_idx_part;
    struct comdb2_index_part *idx_part;
    int key_found = 0;

    LISTC_FOR_EACH(key_list, current_key, lnk)
    {
        if ((current_key->flags & KEY_DELETED) ||
            (listc_size(idx_col_list) > listc_size(&current_key->idx_col_list)))
            continue;

        /* Let's start by assuming that we have found the matching key. */
        key_found = 1;

        current_idx_part = LISTC_TOP(&current_key->idx_col_list);

        LISTC_FOR_EACH(idx_col_list, idx_part, lnk)
        {
            if ((strcasecmp(idx_part->name, current_idx_part->name) != 0) ||
                (idx_part->flags != current_idx_part->flags)) {
                key_found = 0;
                break;
            }
            /* Move to the next index column in the key. */
            current_idx_part = LISTC_NEXT(current_idx_part, lnk);
        }

        if (key_found == 1) {
            break;
        }
    }

    return (key_found == 1) ? current_key : 0;
}

static char *prepare_csc2(Parse *pParse, struct comdb2_ddl_context *ctx)
{
    char *csc2;
    struct comdb2_column *column;
    struct comdb2_index_part *child_idx_part;
    struct comdb2_key *key;
    struct comdb2_constraint *constraint;

    int ncolumns = 0;
    LISTC_FOR_EACH(&ctx->schema->column_list, column, lnk)
    {
        if (column->flags & COLUMN_DELETED)
            continue;
        ncolumns++;
    }

    /* Check whether there is at least one column. */
    if (ncolumns == 0) {
        setError(pParse, SQLITE_ERROR, "Table must have at least one column.");
        goto cleanup;
    }

    /*
      Check the properties of PRIMARY KEYs:
      * Unique
      * Columns must not allow NULLs
      * Must be only one per table
    */
    int pk_count = 0;
    LISTC_FOR_EACH(&ctx->schema->key_list, key, lnk)
    {
        if (key->flags & KEY_DELETED)
            continue;

        if (is_pk(key->name)) {
            if (++pk_count > 1) {
                pParse->rc = SQLITE_ERROR;
                sqlite3ErrorMsg(pParse, "Multiple primary key definitions.");
                goto cleanup;
            }

            /* Primary keys mustn't be dup. */
            if (key->flags & KEY_DUP) {
                pParse->rc = SQLITE_ERROR;
                sqlite3ErrorMsg(pParse, "A primary key must be UNIQUE.");
                goto cleanup;
            }

            /* Also make sure none of its columns allow NULLs. (n^2) */
            struct comdb2_index_part *idx_part;
            LISTC_FOR_EACH(&key->idx_col_list, idx_part, lnk)
            {
                /* There must not be a dropped column in the key. */
                assert((idx_part->column->flags & COLUMN_DELETED) == 0);
                if ((idx_part->column->flags & COLUMN_NO_NULL) == 0) {
                    pParse->rc = SQLITE_ERROR;
                    sqlite3ErrorMsg(pParse, "A primary key column must be "
                                            "NOT NULL.");
                    goto cleanup;
                }
            }
        }
    }

    /*
      Choose/assign an appropriate (non-dropped) child key for each constraint
      that does not have one.
    */
    LISTC_FOR_EACH(&ctx->schema->constraint_list, constraint, lnk)
    {
        /* Check whether the constraint has been dropped. */
        if (constraint->flags & CONS_DELETED)
            continue;

        /* Check if there's already a child key */
        if (constraint->child)
            continue;

        /* The parent table and key must have already been set by now. */
        assert(constraint->parent_table && constraint->parent_key);

        constraint->child = find_suitable_key(&constraint->child_idx_col_list,
                                              &ctx->schema->key_list);

        /*
          Implicitly add a new DUP key if a matching local index was not found.
        */
        if (constraint->child == 0) {
            ExprList *pList = 0;
            int i = 0;

            LISTC_FOR_EACH(&constraint->child_idx_col_list, child_idx_part,
                           lnk)
            {
                Token x;

                x.z = child_idx_part->name;
                x.n = strlen(child_idx_part->name);

                Expr *pExpr = sqlite3ExprAlloc(pParse->db, TK_ID, &x, 0);
                if (pExpr == 0) goto oom;

                pList = sqlite3ExprListAppend(pParse, pList, pExpr);
                if (pList == 0) goto oom;

                sqlite3ExprListSetName(pParse, pList, &x, 0);
                if( pParse->db->mallocFailed ) goto oom;

                pList->a[i].pExpr->op = TK_ID;
                pList->a[i].pExpr->u.zToken = child_idx_part->name;
                pList->a[i].zName = child_idx_part->name;
                if (child_idx_part->flags & INDEX_ORDER_DESC) {
                    pList->a[i].sortOrder = SQLITE_SO_DESC;
                } else {
                    pList->a[i].sortOrder = SQLITE_SO_ASC;
                }

                i++;
            }

            comdb2AddIndex(pParse, 0 /* Key name will be generated */,
                           pList, 0, 0, 0, 0, 0, SQLITE_IDXTYPE_DUPKEY, 0);
            if (pParse->rc)
                goto cleanup;

            constraint->child =
                (struct comdb2_key *)LISTC_BOT(&ctx->schema->key_list);
        }
    }

    /* Generate CSC2 for the new/existing table. */
    csc2 = format_csc2(ctx);

    int comdb2_save_ddl_context(char *name, void *ctx, comdb2ma mem);
    /* save context to client */
    if (comdb2_save_ddl_context(ctx->schema->name, ctx, ctx->mem) != 0) {
        /* We get here if we are not in client transaction or it failed to save
         */
        /*
          Now that we have the generated csc2 in a separate buffer, it
          is safe to teardown the parser context. The csc2 buffer will
          be reclaimed later in free_schema_change_type().
        */
        free_ddl_context(pParse);
    }

    return csc2;

oom:
    setError(pParse, SQLITE_NOMEM, "System out of memory");

cleanup:
    free_ddl_context(pParse);
    return 0;
}

static int retrieve_table_options(struct dbtable *table)
{
    int table_options = 0;
    int odh;
    int inplace_updates;
    int instant_schema_change;
    int compr;
    int compr_blobs;

    get_db_odh(table, &odh);
    get_db_inplace_updates(table, &inplace_updates);
    get_db_instant_schema_change(table, &instant_schema_change);
    get_db_compress(table, &compr);
    get_db_compress_blobs(table, &compr_blobs);

    switch (odh) {
    case 0: table_options |= ODH_OFF; break;
    case 1: break;
    default: assert(0);
    }

    switch (inplace_updates) {
    case 0: table_options |= IPU_OFF; break;
    case 1: break;
    default: assert(0);
    }

    switch (instant_schema_change) {
    case 0: table_options |= ISC_OFF; break;
    case 1: break;
    default: assert(0);
    }

    switch (compr) {
    case BDB_COMPRESS_RLE8: table_options |= REC_RLE; break;
    case BDB_COMPRESS_CRLE: table_options |= REC_CRLE; break;
    case BDB_COMPRESS_ZLIB: table_options |= REC_ZLIB; break;
    case BDB_COMPRESS_LZ4: table_options |= REC_LZ4; break;
    case BDB_COMPRESS_NONE: break;
    default: assert(0);
    }

    switch (compr_blobs) {
    case BDB_COMPRESS_RLE8: table_options |= BLOB_RLE; break;
    case BDB_COMPRESS_CRLE: table_options |= BLOB_CRLE; break;
    case BDB_COMPRESS_ZLIB: table_options |= BLOB_ZLIB; break;
    case BDB_COMPRESS_LZ4: table_options |= BLOB_LZ4; break;
    case BDB_COMPRESS_NONE: break;
    default: assert(0);
    }

    return table_options;
}

/* Retrieve table columns */
static int retrieve_columns(Parse *pParse, struct comdb2_ddl_context *ctx,
                            struct schema *src_schema,
                            struct comdb2_schema *dst_schema)
{
    struct comdb2_column *column;
    char *def_str;

    for (int i = 0; i < src_schema->nmembers; i++) {
        column = comdb2_calloc(ctx->mem, 1, sizeof(struct comdb2_column));
        if (column == 0)
            goto oom;

        /* Name */
        column->name = comdb2_strdup(ctx->mem, src_schema->member[i].name);
        if (column->name == 0)
            goto oom;

        /* Convert the default value to string. */
        if (src_schema->member[i].in_default) {
            def_str = sql_field_default_trans(&src_schema->member[i], 0);
            /* Remove the quotes around the default value (if any). */
            sqlite3Dequote(def_str);

            column->def = comdb2_strdup(ctx->mem, def_str);
            sqlite3_free(def_str);
        }

        /* Type */
        column->type = src_schema->member[i].type;

        /* Length */
        column->len = src_schema->member[i].len;

        /* Flags */
        if (src_schema->member[i].flags & NO_NULL) {
            column->flags |= COLUMN_NO_NULL;
        }

        /* Copy column_conv_opts */
        column->convopts = src_schema->member[i].convopts;

        /* Convert type and length */
        prepare_column_for_csc2(column);

        /* Add it to the list */
        listc_abl(&dst_schema->column_list, column);
    }
    return 0;

oom:
    setError(pParse, SQLITE_NOMEM, "System out of memory");
    return 1;
}

/*
  Fetch the schema definition of the table being altered.
*/
static int retrieve_schema(Parse *pParse, struct comdb2_ddl_context *ctx)
{
    struct dbtable *table;
    struct dbtable *parent_table;
    struct schema *schema;
    struct dbtag *tag;

    assert(ctx != 0);

    table = get_dbtable_by_name(ctx->schema->name);
    if (table == 0) {
        pParse->rc = SQLITE_ERROR;
        sqlite3ErrorMsg(pParse, "Table '%s' not found.", ctx->schema->name);
        return 1;
    }
    schema = table->schema;

    /* Retrieve the table options. */
    ctx->schema->table_options = retrieve_table_options(table);

    /* Retrieve table columns. */
    if (retrieve_columns(pParse, ctx, schema, ctx->schema)) {
        return 1;
    }

    /* Populate keys list */
    struct comdb2_key *key;
    for (int i = 0; i < schema->nix; i++) {
        key = comdb2_calloc(ctx->mem, 1, sizeof(struct comdb2_key));
        if (key == 0)
            goto oom;

        /* Key name */
        key->name = comdb2_strdup(ctx->mem, schema->ix[i]->csctag);
        if (key->name == 0)
            goto oom;

        /* Parent table name */
        key->table = comdb2_strdup(ctx->mem, ctx->schema->name);
        if (key->table == 0)
            goto oom;

        /* Partial index expression */
        if (schema->ix[i]->where) {
            char *endptr;
            size_t where_sz;

            where_sz = strlen(schema->ix[i]->where);
            key->where =
                comdb2_strndup(ctx->mem, schema->ix[i]->where, where_sz);
            if (key->where == 0)
                goto oom;

            /* Remove trailing spaces. */
            endptr = key->where + where_sz;
            while (isspace(*(--endptr))) {
            }
            *(++endptr) = 0;
        }

        /* Key flags */
        if (schema->ix[i]->flags & SCHEMA_DUP) {
            key->flags |= KEY_DUP;
        }
        if (schema->ix[i]->flags & SCHEMA_DATACOPY) {
            key->flags |= KEY_DATACOPY;
        }
        if (schema->ix[i]->flags & SCHEMA_UNIQNULLS) {
            key->flags |= KEY_UNIQNULLS;
        }

        listc_init(&key->idx_col_list,
                   offsetof(struct comdb2_index_part, lnk));

        struct comdb2_column *column;
        struct comdb2_index_part *idx_part;
        int idx;
        for (int j = 0; j < schema->ix[i]->nmembers; j++) {
            idx_part =
                comdb2_calloc(ctx->mem, 1, sizeof(struct comdb2_index_part));
            if (idx_part == 0)
                goto oom;

            if (schema->ix[i]->member[j].isExpr) {
                struct strbuf *csc2_expr;
                struct comdb2_column expr_col;
                char *c;

                /* field.idx is the index of column in the table. It's -1
                 * for index on expression. */
                assert(schema->ix[i]->member[j].idx == -1);
                idx_part->flags |= INDEX_IS_EXPR;

                csc2_expr = strbuf_new();

                /* Type */
                expr_col.type = schema->ix[i]->member[j].type;
                expr_col.len =schema->ix[i]->member[j].len;

                /* Convert type and length */
                prepare_column_for_csc2(&expr_col);
                strbuf_appendf(csc2_expr, "(%s", type_comdb2_str[expr_col.type]);
                if (expr_col.len > 0) {
                    strbuf_appendf(csc2_expr, "[%d]", expr_col.len);
                }
                strbuf_append(csc2_expr, ")\"");

                /* Expression */
                c = schema->ix[i]->member[j].name;
                while(*c) {
                    if (*c == '"') {
                        strbuf_append(csc2_expr, "\\\"");
                    } else {
                        strbuf_appendf(csc2_expr, "%c", *c);
                    }
                    ++c;
                }
                strbuf_append(csc2_expr, "\"");

                idx_part->name =
                    comdb2_strdup(ctx->mem, (char *) strbuf_buf(csc2_expr));

                strbuf_free(csc2_expr);

                /* No need to refer to the column as we have got all required
                 * information */
                idx_part->column = 0;
            } else {
                /* Column name */
                idx_part->name = schema->ix[i]->member[j].name;

                idx = schema->ix[i]->member[j].idx;
                /* Retrieve the column at the given position. */
                LISTC_FOR_EACH(&ctx->schema->column_list, column, lnk)
                {
                    if (idx == 0)
                        break;
                    idx--;
                }

                /* Column name */
                idx_part->name = column->name;

                /* Column reference */
                idx_part->column = column;
            }

            /* Column flags */
            if (schema->ix[i]->member[j].flags & INDEX_DESCEND) {
                idx_part->flags |= INDEX_ORDER_DESC;
            }

            listc_abl(&key->idx_col_list, idx_part);
        }
        listc_abl(&ctx->schema->key_list, key);
    }

    /* Populate constraints list */
    struct comdb2_constraint *constraint;
    struct comdb2_index_part *idx_part;
    struct comdb2_key *child_key;
    struct schema *parent_schema;
    for (int i = 0; i < table->n_constraints; i++) {
        struct comdb2_key *current;
        int key_found = 0;
        /* Locate the child key. */
        LISTC_FOR_EACH(&ctx->schema->key_list, current, lnk)
        {
            if (strcasecmp(table->constraints[i].lclkeyname, current->name) ==
                0) {
                child_key = current;
                key_found = 1;
                break;
            }
        }

        if (key_found == 0) {
            setError(pParse, SQLITE_ERROR,
                     "FK: Local key used in the foreign "
                     "key constraint could not be "
                     "found.");
            goto cleanup;
        }

        /* Locate the parent key. */
        for (int j = 0; j < table->constraints->nrules; j++) {
            parent_schema = 0;
            parent_table = get_dbtable_by_name(table->constraints[i].table[j]);
            if (parent_table == 0) {
                pParse->rc = SQLITE_ERROR;
                sqlite3ErrorMsg(pParse, "FK: Parent table '%s' not found.",
                                table->constraints[i].table[j]);
                goto cleanup;
            }

            for (int k = 0; k < parent_table->schema->nix; k++) {
                if (strcasecmp(parent_table->schema->ix[k]->csctag,
                               table->constraints[i].keynm[j]) == 0) {
                    parent_schema = parent_table->schema->ix[k];
                }
            }
            if (parent_schema == 0) {
                setError(pParse, SQLITE_ERROR,
                         "FK: Referenced key used in the "
                         "foreign key constraint could "
                         "not be found.");
                goto cleanup;
            }

            constraint =
                comdb2_calloc(ctx->mem, 1, sizeof(struct comdb2_constraint));
            if (constraint == 0)
                goto oom;

            /* Initialize the lists. */
            listc_init(&constraint->child_idx_col_list,
                       offsetof(struct comdb2_index_part, lnk));
            listc_init(&constraint->parent_idx_col_list,
                       offsetof(struct comdb2_index_part, lnk));

            /* Add child index columns. */
            struct comdb2_index_part *current;
            LISTC_FOR_EACH(&child_key->idx_col_list, current, lnk)
            {
                idx_part = comdb2_calloc(ctx->mem, 1,
                                           sizeof(struct comdb2_index_part));
                if (idx_part == 0)
                    goto oom;

                idx_part->name = current->name;
                idx_part->flags = current->flags;
                idx_part->column = current->column;

                listc_abl(&constraint->child_idx_col_list, idx_part);
            }

            /* Add parent index columns. */
            for (int i = 0; i < parent_schema->nmembers; i++) {
                idx_part = comdb2_calloc(ctx->mem, 1,
                                           sizeof(struct comdb2_index_part));
                if (idx_part == 0)
                    goto oom;

                idx_part->name =
                    comdb2_strdup(ctx->mem, parent_schema->member[i].name);
                if (idx_part->name == 0)
                    goto oom;

                if (parent_schema->member[i].flags & INDEX_DESCEND) {
                    idx_part->flags |= INDEX_ORDER_DESC;
                }
                /* There's no comdb2_column for foreign columns. */
                // idx_part->column = 0;

                listc_abl(&constraint->parent_idx_col_list, idx_part);
            }

            /* Reference to the child key. */
            constraint->child = child_key;

            /* Parent table name. */
            constraint->parent_table =
                comdb2_strdup(ctx->mem, parent_table->tablename);
            if (constraint->parent_table == 0)
                goto oom;

            /* Parent key name */
            constraint->parent_key =
                comdb2_strdup(ctx->mem, parent_schema->csctag);
            if (constraint->parent_key == 0)
                goto oom;

            /* Flags */
            if (table->constraints[i].flags & CT_UPD_CASCADE) {
                constraint->flags |= CONS_UPD_CASCADE;
            }
            if (table->constraints[i].flags & CT_DEL_CASCADE) {
                constraint->flags |= CONS_DEL_CASCADE;
            }

            if (table->constraints[i].consname) {
                /*
                  Csc2 does not allow named constraints to have multiple
                  parent key references.
                */
                assert(j == 0);
                constraint->name =
                    comdb2_strdup(ctx->mem, table->constraints[i].consname);
                if (constraint->name == 0)
                    goto oom;
            }

            listc_abl(&ctx->schema->constraint_list, constraint);
        }
    }

    /* Fetch all user-defined tags. */
    lock_taglock();
    tag = hash_find_readonly(gbl_tag_hash, &ctx->schema->name);
    if (tag) {
        struct schema *old_tag;
        LISTC_FOR_EACH(&tag->taglist, old_tag, lnk)
        {
            /* Skip internal tags. */
            if (old_tag->tag[0] != '.' &&
                (old_tag->flags & SCHEMA_INDEX) == 0) {
                struct comdb2_schema *new_tag =
                    comdb2_calloc(ctx->mem, 1, sizeof(struct comdb2_schema));
                if (!new_tag) {
                    unlock_taglock();
                    goto oom;
                }

                new_tag->name = comdb2_strdup(ctx->mem, old_tag->tag);
                if (new_tag->name == 0) {
                    unlock_taglock();
                    goto oom;
                }

                /* Retrieve tag columns. */
                listc_init(&new_tag->column_list,
                           offsetof(struct comdb2_column, lnk));
                if (retrieve_columns(pParse, ctx, old_tag, new_tag)) {
                    unlock_taglock();
                    return 1;
                }

                /* Add it to the list */
                listc_abl(&ctx->tag_list, new_tag);
            }
        }
    }
    unlock_taglock();

    return 0;

oom:
    setError(pParse, SQLITE_NOMEM, "System out of memory");

cleanup:
    return 1;
}

#define use_sqlite_impl(parse) (parse->comdb2_ddl_ctx == NULL)

void comdb2AlterTableStart(
    Parse *pParse, /* Parser context */
    Token *pName1, /* First part of the name of the table. */
    Token *pName2, /* Second part of the name of the table. */
    int dryrun     /* Whether its a dryrun? */
)
{
    if (comdb2IsPrepareOnly(pParse))
        return;

#ifndef SQLITE_OMIT_AUTHORIZATION
    {
        if( sqlite3AuthCheck(pParse, SQLITE_ALTER_TABLE, 0, 0, 0) ){
            setError(pParse, SQLITE_AUTH, COMDB2_NOT_AUTHORIZED_ERRMSG);
            return;
        }
    }
#endif

    struct comdb2_ddl_context *ctx;

    assert(pParse->comdb2_ddl_ctx == 0);

    ctx = create_ddl_context(pParse);
    if (ctx == 0)
        goto oom;

    if ((chkAndCopyTableTokens(pParse, ctx->tablename, pName1, pName2, 1, 0,
                               0)))
        goto cleanup;

    ctx->schema->name = comdb2_strdup(ctx->mem, ctx->tablename);
    if (ctx->schema->name == 0)
        goto oom;

    if (dryrun == 1)
        ctx->flags |= DDL_DRYRUN;

    /*
      Add all the columns, indexes and constraints in the table to the
      respective list.
     */
    if (retrieve_schema(pParse, ctx)) {
        goto cleanup;
    }

    return;

oom:
    setError(pParse, SQLITE_NOMEM, "System out of memory");

cleanup:
    free_ddl_context(pParse);
    return;
}

/*
  Finalize the ALTER TABLE command.
*/
void comdb2AlterTableEnd(Parse *pParse)
{
    if (comdb2IsPrepareOnly(pParse))
        return;

    Vdbe *v;
    struct comdb2_ddl_context *ctx = pParse->comdb2_ddl_ctx;

    if (ctx == 0) {
        /* An error must have been set. */
        assert(pParse->rc != 0);
        return;
    }

    v = sqlite3GetVdbe(pParse);

    struct schema_change_type *sc = new_schemachange_type();
    if (sc == 0)
        goto oom;

    memcpy(sc->tablename, ctx->tablename, MAXTABLELEN);

    sc->alteronly =
        ((ctx->flags & DDL_PENDING) != 0) ? SC_ALTER_PENDING : SC_ALTER_ONLY;
    sc->nothrevent = 1;
    sc->live = 1;
    sc->use_plan = 1;
    sc->scanmode = SCAN_PARALLEL;
    sc->dryrun = ((ctx->flags & DDL_DRYRUN) != 0) ? 1 : 0;

    fillTableOption(sc, ctx->schema->table_options);

    sc->newcsc2 = prepare_csc2(pParse, ctx);
    if (sc->newcsc2 == 0) {
        /* An error must have been set. */
        assert(pParse->rc != 0);
        goto cleanup;
    }

    if (sc->dryrun)
        comdb2prepareSString(v, pParse, 0, sc, &comdb2SqlDryrunSchemaChange,
                             (vdbeFuncArgFree)&free_schema_change_type);
    else
        comdb2PrepareSC(v, pParse, 0, sc, &comdb2SqlSchemaChange_usedb,
                        (vdbeFuncArgFree)&free_schema_change_type);
    return;

oom:
    setError(pParse, SQLITE_NOMEM, "System out of memory");

cleanup:
    free_schema_change_type(sc);
    free_ddl_context(pParse);
    return;
}

void comdb2AlterCommitPending(Parse *pParse /* Parsing context */)
{
    if (comdb2IsPrepareOnly(pParse))
        return;

    struct comdb2_ddl_context *ctx = pParse->comdb2_ddl_ctx;
    if (ctx == 0) {
        /* An error must have been set. */
        assert(pParse->rc != 0);
        return;
    }

    if ((ctx->flags & DDL_NOOP) != 0) {
        return;
    }

    ctx->flags |= DDL_PENDING;
}

void comdb2CreateTableStart(
    Parse *pParse, /* Parser context */
    Token *pName1, /* First part of the name of the table or view */
    Token *pName2, /* Second part of the name of the table or view */
    int isTemp,    /* True if this is a TEMP table */
    int isView,    /* True if this is a VIEW */
    int isVirtual, /* True if this is a VIRTUAL table */
    int noErr      /* Do nothing if table already exists */
)
{
    if (comdb2IsPrepareOnly(pParse))
        return;

#ifndef SQLITE_OMIT_AUTHORIZATION
    {
        if( sqlite3AuthCheck(pParse, SQLITE_CREATE_TABLE, 0, 0, 0) ){
            setError(pParse, SQLITE_AUTH, COMDB2_NOT_AUTHORIZED_ERRMSG);
            return;
        }
    }
#endif

    int table_exists = 0;

    if (isTemp || isView || isVirtual || pParse->db->init.busy ||
        pParse->db->isExpert || IN_SPECIAL_PARSE) {
        pParse->comdb2_ddl_ctx = 0;
        sqlite3StartTable(pParse, pName1, pName2, isTemp, isView, isVirtual,
                          noErr);
        return;
    }

    struct comdb2_ddl_context *ctx = create_ddl_context(pParse);
    if (ctx == 0)
        goto oom;

    if (chkAndCopyTableTokens(pParse, ctx->tablename, pName1, pName2,
                              (noErr) ? ERROR_IGNORE : ERROR_ON_TBL_FOUND, 1,
                              &table_exists))
        goto cleanup;

    ctx->schema->name = comdb2_strdup(ctx->mem, ctx->tablename);
    if (ctx->schema->name == 0)
        goto oom;

    if (noErr && table_exists) {
        ctx->flags |= DDL_NOOP;
        logmsg(LOGMSG_DEBUG, "Table '%s' already exists.", ctx->tablename);
        /* We'll not free the context here, as the flag's needed later. */
        goto out;
    }

    return;

oom:
    setError(pParse, SQLITE_NOMEM, "System out of memory");
cleanup:
    free_ddl_context(pParse);
out:
    return;
}

void comdb2CreateTableEnd(
    Parse *pParse, /* Parse context */
    Token *pCons,  /* The ',' token after the last column defn. */
    Token *pEnd,   /* The ')' before options in the CREATE TABLE */
    u8 tabOpts,    /* Extra table options. Usually 0. */
    int comdb2Opts /* Comdb2 specific table options. */
)
{
    if (comdb2IsPrepareOnly(pParse))
        return;

    struct schema_change_type *sc = 0;
    struct comdb2_ddl_context *ctx = pParse->comdb2_ddl_ctx;
    Vdbe *v;

    if (use_sqlite_impl(pParse)) {
        assert(ctx == 0);
        sqlite3EndTable(pParse, pCons, pEnd, tabOpts, 0);
        return;
    }

    if (ctx == 0) {
        /* An error must have been set. */
        assert(pParse->rc != 0);
        return;
    }

    if ((ctx->flags & DDL_NOOP) != 0) {
        goto cleanup;
    }

    v = sqlite3GetVdbe(pParse);

    sc = new_schemachange_type();
    if (sc == 0)
        goto oom;

    memcpy(sc->tablename, ctx->tablename, MAXTABLELEN);

    sc->addonly = 1;
    sc->nothrevent = 1;
    sc->live = 1;

    fillTableOption(sc, comdb2Opts);

    sc->newcsc2 = prepare_csc2(pParse, ctx);
    if (sc->newcsc2 == 0) {
        /* An error must have been set. */
        assert(pParse->rc != 0);
        goto cleanup;
    }

    comdb2PrepareSC(v, pParse, 0, sc, &comdb2SqlSchemaChange,
                    (vdbeFuncArgFree)&free_schema_change_type);
    return;

oom:
    setError(pParse, SQLITE_NOMEM, "System out of memory");
cleanup:
    free_schema_change_type(sc);
    free_ddl_context(pParse);
    return;
}

void comdb2CreateTableLikeEnd(
    Parse *pParse, /* Parse context */
    Token *pName1, /* First part of the name of the table */
    Token *pName2  /* Second part of the name of the table */
)
{
    if (comdb2IsPrepareOnly(pParse))
        return;

    char *newTab;
    char *otherTab;

    struct comdb2_ddl_context *ctx = pParse->comdb2_ddl_ctx;
    assert(!use_sqlite_impl(pParse));

    if (isRemote(pParse, &pName1, &pName2)) {
        return;
    }

    otherTab = comdb2_strndup(ctx->mem, pName1->z, pName1->n);
    if (otherTab == 0)
        goto oom;
    sqlite3Dequote(otherTab);

    /* Retrieve the schema of the existing table. */
    newTab = ctx->schema->name;
    ctx->schema->name = otherTab;
    if (retrieve_schema(pParse, ctx)) {
        goto cleanup;
    }
    ctx->schema->name = newTab;

    comdb2CreateTableEnd(pParse, 0, 0, 0, ctx->schema->table_options);

    return;

oom:
    setError(pParse, SQLITE_NOMEM, "System out of memory");

cleanup:
    free_ddl_context(pParse);
    return;
}

void comdb2AddColumn(Parse *pParse, /* Parser context */
                     Token *pName,  /* Name of the column */
                     Token *pType   /* Type of the column */
)
{
    if (comdb2IsPrepareOnly(pParse))
        return;

    struct comdb2_column *column;
    struct comdb2_column *current;
    char type[pType->n + 1];
    struct comdb2_ddl_context *ctx = pParse->comdb2_ddl_ctx;
    int rc;
    int column_exists;

    if (use_sqlite_impl(pParse)) {
        assert(ctx == 0);
        // TODO: BAD ASSERT: if ((pParse->pNewTable) == 0) assert(0);
        sqlite3AddColumn(pParse, pName, pType);
        return;
    }

    if (ctx == 0) {
        /* An error must have been set. */
        assert(pParse->rc != 0);
        return;
    }

    if ((ctx->flags & DDL_NOOP) != 0) {
        return;
    }

    /* Allocate a new column. */
    column = comdb2_calloc(ctx->mem, 1, sizeof(struct comdb2_column));
    if (column == 0)
        goto oom;

    /* Column name */
    column->name = comdb2_strndup(ctx->mem, pName->z, pName->n);
    if (column->name == 0)
        goto oom;
    sqlite3Dequote(column->name);

    /* Column type */
    if (pType->n == 0) {
        setError(pParse, SQLITE_MISUSE, "No type specified.");
        goto cleanup;
    }
    strncpy0(type, pType->z, sizeof(type));
    sqlite3Dequote(type);

    if ((rc = comdb2_parse_sql_type(type, (int *)&column->len)) == -1) {
        setError(pParse, SQLITE_MISUSE, "Invalid type specified.");
        goto cleanup;
    }
    column->type = (uint8_t)rc;

    column_exists = 0;
    LISTC_FOR_EACH(&ctx->schema->column_list, current, lnk)
    {
        if ((strcasecmp(column->name, current->name) == 0) &&
            ((current->flags & COLUMN_DELETED) == 0)) {
            column_exists = 1;
            break;
        }
    }

    if (column_exists == 1) {
        pParse->rc = SQLITE_ERROR;
        sqlite3ErrorMsg(pParse, "Duplicate column name '%s'.", current->name);
        goto cleanup;
    } else {
        /* We cannot allow dropping and adding the same column in the same
         * ALTER TABLE command as that could potentially switch the position
         * of the column in the resulting csc2 schema. Which, if allowed,
         * would cause the csc2 system to simply "re-position the existing
         * column along with all its data" - not something user actually
         * asked for.
         */
        LISTC_FOR_EACH_REVERSE(&ctx->schema->column_list, current, lnk)
        {
            if ((strcasecmp(column->name, current->name) == 0) &&
                ((current->flags & COLUMN_DELETED) != 0)) {
                sqlite3ErrorMsg(
                    pParse,
                    "Cannot DROP and ADD same column in an ALTER command.");
                pParse->rc = SQLITE_MISUSE;
                goto cleanup;
            }
        }
    }

    listc_abl(&ctx->schema->column_list, column);

    return;

oom:
    setError(pParse, SQLITE_NOMEM, "System out of memory");

cleanup:
    free_ddl_context(pParse);
    return;
}

static void comdb2ColumnSetDefault(
    Parse *pParse,                /* Parsing context */
    struct comdb2_column *column, /* Set the default value of this column */
    Expr *pExpr,        /* The parsed expression of the default value */
    const char *zStart, /* Start of the default value text */
    const char *zEnd    /* First character past end of defaut value
                           text */
)
{
    struct comdb2_ddl_context *ctx = pParse->comdb2_ddl_ctx;
    char *def;
    int def_len;

    /* Add DEFAULT to the specified column. */
    def_len = zEnd - zStart;
    def = comdb2_strndup(ctx->mem, zStart, def_len);
    if (def == 0)
        goto oom;
    /* Remove the quotes around the default value (if any). */
    sqlite3Dequote(def);

    column->def = def;

    return;

oom:
    setError(pParse, SQLITE_NOMEM, "System out of memory");

    free_ddl_context(pParse);
    return;
}

void comdb2AddDefaultValue(
    Parse *pParse,      /* Parsing context */
    Expr *pExpr,        /* The parsed expression of the default value */
    const char *zStart, /* Start of the default value text */
    const char *zEnd    /* First character past end of defaut value text */
)
{
    if (comdb2IsPrepareOnly(pParse))
        return;

    struct comdb2_ddl_context *ctx = pParse->comdb2_ddl_ctx;
    struct comdb2_column *column;

    if (use_sqlite_impl(pParse)) {
        assert(ctx == 0);
        sqlite3AddDefaultValue(pParse, pExpr, zStart, zEnd);
        return;
    }

    if (ctx == 0) {
        /* An error must have been set. */
        assert(pParse->rc != 0);
        return;
    }

    if ((ctx->flags & DDL_NOOP) != 0) {
        return;
    }

    /* Add DEFAULT to the last added column. */
    column = (struct comdb2_column *)LISTC_BOT(&ctx->schema->column_list);
    comdb2ColumnSetDefault(pParse, column, pExpr, zStart, zEnd);
    return;
}

static void comdb2ColumnSetNull(Parse *pParse, struct comdb2_column *column)
{
    /* Clear the COLUMN_NO_NULL bit. */
    column->flags &= ~COLUMN_NO_NULL;
    return;
}

/*
  Allow NULLs for the last added column.
*/
void comdb2AddNull(Parse *pParse)
{
    if (comdb2IsPrepareOnly(pParse))
        return;

    struct comdb2_ddl_context *ctx = pParse->comdb2_ddl_ctx;
    struct comdb2_column *column;

    if (use_sqlite_impl(pParse)) {
        assert(ctx == 0);
        return;
    }

    if (ctx == 0) {
        /* An error must have been set. */
        assert(pParse->rc != 0);
        return;
    }

    if ((ctx->flags & DDL_NOOP) != 0) {
        return;
    }

    column = (struct comdb2_column *)LISTC_BOT(&ctx->schema->column_list);
    comdb2ColumnSetNull(pParse, column);

    return;
}

static void comdb2ColumnSetNotNull(Parse *pParse, struct comdb2_column *column)
{
    /* Set the COLUMN_NO_NULL bit. */
    column->flags |= COLUMN_NO_NULL;
    return;
}

/*
  Disallow NULLs for the last added column.
*/
void comdb2AddNotNull(Parse *pParse, int onError)
{
    if (comdb2IsPrepareOnly(pParse))
        return;

    struct comdb2_ddl_context *ctx = pParse->comdb2_ddl_ctx;
    struct comdb2_column *column;

    if (use_sqlite_impl(pParse)) {
        assert(ctx == 0);
        sqlite3AddNotNull(pParse, onError);
    }

    if (ctx == 0) {
        /* An error must have been set. */
        assert(pParse->rc != 0);
        return;
    }

    if ((ctx->flags & DDL_NOOP) != 0) {
        return;
    }

    column = (struct comdb2_column *)LISTC_BOT(&ctx->schema->column_list);
    comdb2ColumnSetNotNull(pParse, column);

    return;
}

void comdb2AddDbpad(Parse *pParse, int dbpad)
{
    if (comdb2IsPrepareOnly(pParse))
        return;

    struct comdb2_ddl_context *ctx = pParse->comdb2_ddl_ctx;
    struct comdb2_column *column;

    if (use_sqlite_impl(pParse)) {
        assert(ctx == 0);
        return;
    }

    if (ctx == 0) {
        /* An error must have been set. */
        assert(pParse->rc != 0);
        return;
    }
    if ((ctx->flags & DDL_NOOP) != 0) {
        return;
    }

    column = (struct comdb2_column *)LISTC_BOT(&ctx->schema->column_list);
    column->convopts.dbpad = dbpad;

    return;
}

static struct comdb2_constraint *
find_cons_by_name(struct comdb2_ddl_context *ctx, const char *cons)
{
    struct comdb2_constraint *constraint;
    char *constraint_name;
    char constraint_name_buf[MAXGENCONSLEN + 1];

    LISTC_FOR_EACH(&ctx->schema->constraint_list, constraint, lnk)
    {
        /* Ignore the dropped constraints. */
        if (constraint->flags & CONS_DELETED)
            continue;

        if (constraint->name == 0) {
            gen_constraint_name2(constraint, constraint_name_buf,
                                 sizeof(constraint_name_buf));
            constraint_name = constraint_name_buf;
        } else {
            constraint_name = constraint->name;
        }

        if ((strcasecmp(cons, constraint_name)) == 0) {
            return constraint;
        }
    }
    return 0;
}

static void comdb2AddIndexInt(
    Parse *pParse,      /* All information about this parse */
    char *keyname,      /* Index name (Optional) */
    ExprList *pList,    /* A list of columns to be indexed */
    int onError,        /* OE_Abort, OE_Ignore, OE_Replace, or OE_None */
    Expr *pPIWhere,     /* WHERE clause for partial indices */
    const char *zStart, /* Start of WHERE clause token text */
    const char *zEnd,   /* End of WHERE clause token text */
    int sortOrder,      /* Sort order of primary key when pList==NULL */
    u8 idxType,         /* The index type */
    int withOpts        /* WITH options (DATACOPY) */
)
{
    struct comdb2_ddl_context *ctx = pParse->comdb2_ddl_ctx;
    struct comdb2_key *key;

    if (use_sqlite_impl(pParse)) {
        assert(ctx == 0);
        assert(idxType != SQLITE_IDXTYPE_DUPKEY);
        sqlite3CreateIndex(pParse, 0, 0, 0, pList, onError, 0, 0, 0, 0,
                           idxType);
        return;
    }

    if (ctx == 0) {
        /* An error must have been set. */
        assert(pParse->rc != 0);
        return;
    }

    if ((ctx->flags & DDL_NOOP) != 0) {
        return;
    }

    key = comdb2_calloc(ctx->mem, 1, sizeof(struct comdb2_key));
    if (key == 0)
        goto oom;

    if (keyname) {
        if (idxType != SQLITE_IDXTYPE_PRIMARYKEY && is_pk(keyname)) {
            pParse->rc = SQLITE_ERROR;
            sqlite3ErrorMsg(pParse, "Invalid key name '%s'.", keyname);
            goto cleanup;
        }
        key->name = keyname;
    } else {
        /* Key name not specified, will be generated later. */
    }

    switch (idxType) {
    case SQLITE_IDXTYPE_APPDEF:
        /* For CREATE INDEX, we need to check onError */
        if (onError != OE_Abort) {
            key->flags |= KEY_DUP;
        } else {
            key->flags |= KEY_UNIQNULLS;
        }
        break;
    case SQLITE_IDXTYPE_UNIQUE:
        /* fallthrough */
    case SQLITE_IDXTYPE_PRIMARYKEY:
        key->flags |= KEY_UNIQNULLS;
        break;
    case SQLITE_IDXTYPE_DUPKEY:
        key->flags |= KEY_DUP;
        break;
    default:
        assert(0);
    }

    if (withOpts == 1) {
        key->flags |= KEY_DATACOPY;
    }

    /* Initialize the index column list. */
    listc_init(&key->idx_col_list, offsetof(struct comdb2_index_part, lnk));

    /*
      pList == 0 imples that the PRIMARY/UNIQUE/DUP key was specified in the
      column definition.
    */
    if (pList == 0) {
        struct comdb2_column *column;
        struct comdb2_index_part *idx_part;
        idx_part =
            comdb2_calloc(ctx->mem, 1, sizeof(struct comdb2_index_part));
        if (idx_part == 0)
            goto oom;

        column = (struct comdb2_column *)LISTC_BOT(&ctx->schema->column_list);

        idx_part->name = column->name;
        if (sortOrder == SQLITE_SO_DESC) {
            /* Only PKs accept sort order in the column definition. */
            assert(idxType == SQLITE_IDXTYPE_PRIMARYKEY);
            idx_part->flags |= INDEX_ORDER_DESC;
        }
        idx_part->column = column;

        /* Add the index column to the list. */
        listc_abl(&key->idx_col_list, idx_part);

        /* For a PRIMARY KEY, force its column to be NOT NULL. */
        if (idxType == SQLITE_IDXTYPE_PRIMARYKEY) {
            column->flags |= COLUMN_NO_NULL;
        }
    } else {
        struct comdb2_index_part *idx_part;
        struct ExprList_item *pListItem;
        int i;

        /* Validate the index column list. */
        sqlite3ExprListCheckLength(pParse, pList, "index");
        for (i = 0, pListItem = pList->a; i < pList->nExpr; i++, pListItem++) {

            idx_part =
                comdb2_calloc(ctx->mem, 1, sizeof(struct comdb2_index_part));
            if (idx_part == 0)
                goto oom;

            switch (pListItem->pExpr->op) {
            case TK_ID: // fallthrough
            case TK_STRING: {
                struct comdb2_column *column;
                column = find_column_by_name(ctx, pListItem->pExpr->u.zToken);
                if (column == 0) {
                    pParse->rc = SQLITE_ERROR;
                    sqlite3ErrorMsg(pParse, "Unknown column '%s'.",
                                    pListItem->pExpr->u.zToken);
                    goto cleanup;
                }
                idx_part->name = column->name;

                /* For a PRIMARY KEY, force all its columns to be NOT NULL. */
                if (idxType == SQLITE_IDXTYPE_PRIMARYKEY) {
                    column->flags |= COLUMN_NO_NULL;
                }
                idx_part->column = column;
                break;
            }
            case TK_CAST: {
                Vdbe *v;
                char *type;
                char *ptr;
                char *expr;
                struct strbuf *csc2_expr;

                v = sqlite3GetVdbe(pParse);
                expr = sqlite3ExprDescribe(v, pListItem->pExpr->pLeft);
                if (!expr) {
                    pParse->rc = SQLITE_ERROR;
                    sqlite3ErrorMsg(pParse, "Invalid expression");
                    goto cleanup;
                }

                csc2_expr = strbuf_new();

                /* Type */
                type = comdb2_strndup(ctx->mem, pListItem->pExpr->u.zToken,
                                      strlen(pListItem->pExpr->u.zToken) + 1);
                /* Fix the type: convert '()' (sql-land) to '[]' (csc2-land) */
                ptr = type;
                while (*ptr) {
                    switch (*ptr) {
                    case '(':
                        *ptr = '[';
                        break;
                    case ')':
                        *ptr = ']';
                        break;
                    }
                    *ptr = tolower(*ptr);
                    ++ptr;
                }
                strbuf_appendf(csc2_expr, "(%s)", type);

                /* Expression */
                strbuf_append(csc2_expr, "\"");
                ptr = expr;
                while(*ptr) {
                    if (*ptr == '"') {
                        strbuf_append(csc2_expr, "\\\"");
                    } else {
                        strbuf_appendf(csc2_expr, "%c", *ptr);
                    }
                    ++ptr;
                }
                strbuf_append(csc2_expr, "\"");

                idx_part->name =
                    comdb2_strdup(ctx->mem, (char *) strbuf_buf(csc2_expr));

                strbuf_free(csc2_expr);

                /* No need to refer to the column as we have got all required
                 * information */
                idx_part->column = 0;
                idx_part->flags |= INDEX_IS_EXPR;
                break;
            }
            default:
                pParse->rc = SQLITE_ERROR;
                sqlite3ErrorMsg(pParse, "Invalid index column list");
                goto cleanup;
            }

            if (pListItem->sortOrder == SQLITE_SO_DESC) {
                idx_part->flags |= INDEX_ORDER_DESC;
            }

            /* Add the index column to the list. */
            listc_abl(&key->idx_col_list, idx_part);
        }
    }

    if (pPIWhere && zStart && zEnd) {
        char *where_clause;
        size_t where_sz;

        where_sz = zEnd - zStart;
        assert(where_sz > 0);
        where_clause = comdb2_strndup(ctx->mem, zStart, where_sz + 1);
        if (where_clause == 0)
            goto oom;

        where_sz += (sizeof("where") + 1);
        key->where = comdb2_malloc(ctx->mem, where_sz);
        if (key->where == 0)
            goto oom;

        snprintf(key->where, where_sz, "%s", where_clause);
    }

    /*
      Generate a key name if it has not been explicitly provided in
      the command.
    */
    if (key->name == 0) {
        char *keyname = comdb2_malloc(ctx->mem, MAXGENKEYLEN);
        if (keyname == 0) {
            goto oom;
        }

        gen_key_name(key, ctx->schema->name, keyname, MAXGENKEYLEN);
        key->name = keyname;
    }

    /*
      Check if a key already exists with the same name. For indices
      created via CREATE INDEX (SQLITE_IDXTYPE_APPDEF) this check has
      already been done to address IF NOT EXISTS.
    */
    if (idxType != SQLITE_IDXTYPE_APPDEF && find_idx_by_name(ctx, key->name)) {
        pParse->rc = SQLITE_ERROR;
        sqlite3ErrorMsg(pParse, "Index '%s' already exists.", key->name);
        goto cleanup;
    }

    /* Add the key to the list. */
    listc_abl(&ctx->schema->key_list, key);

    return;

oom:
    setError(pParse, SQLITE_NOMEM, "System out of memory");

cleanup:
    free_ddl_context(pParse);
    return;
}

void comdb2AddPrimaryKey(
    Parse *pParse,   /* Parsing context */
    ExprList *pList, /* List of column names to be indexed */
    int onError,     /* What to do with a uniqueness conflict */
    int autoInc,     /* True if the AUTOINCREMENT keyword is present */
    int sortOrder    /* SQLITE_SO_ASC or SQLITE_SO_DESC */
)
{
    if (comdb2IsPrepareOnly(pParse))
        return;

    struct comdb2_ddl_context *ctx = pParse->comdb2_ddl_ctx;
    char *keyname;

    if (use_sqlite_impl(pParse)) {
        assert(ctx == 0);
        sqlite3AddPrimaryKey(pParse, pList, onError, autoInc, sortOrder);
        return;
    }

    if (ctx == 0) {
        /* An error must have been set. */
        assert(pParse->rc != 0);
        return;
    }

    if ((ctx->flags & DDL_NOOP) != 0) {
        return;
    }

    keyname = comdb2_strdup(ctx->mem, COMDB2_PK);
    if (keyname == 0)
        goto oom;

    comdb2AddIndexInt(pParse, keyname, pList, onError, 0, 0, 0, sortOrder,
                      SQLITE_IDXTYPE_PRIMARYKEY, 0);
    if (pParse->rc)
        goto cleanup;

    return;

oom:
    setError(pParse, SQLITE_NOMEM, "System out of memory");

cleanup:
    free_ddl_context(pParse);
    return;
}

void comdb2DropPrimaryKey(Parse *pParse /* Parsing context */)
{
    if (comdb2IsPrepareOnly(pParse))
        return;

    Token t = {COMDB2_PK, sizeof(COMDB2_PK) - 1};
    comdb2AlterDropIndex(pParse, &t);
    return;
}

/* Implementation of index added via CREATE\ALTER TABLE commands. */
void comdb2AddIndex(
    Parse *pParse,      /* All information about this parse */
    Token *pName,       /* Index name (Optional) */
    ExprList *pList,    /* A list of columns to be indexed */
    int onError,        /* OE_Abort, OE_Ignore, OE_Replace, or OE_None */
    Expr *pPIWhere,     /* WHERE clause for partial indices */
    const char *zStart, /* Start of WHERE clause token text */
    const char *zEnd,   /* End of WHERE clause token text */
    int sortOrder,      /* Sort order of primary key when pList==NULL */
    u8 idxType,         /* The index type */
    int withOpts        /* WITH options (DATACOPY) */
)
{
    if (comdb2IsPrepareOnly(pParse))
        return;

    struct comdb2_ddl_context *ctx = pParse->comdb2_ddl_ctx;
    char *keyname;

    if (use_sqlite_impl(pParse)) {
        assert(ctx == 0);
        assert(idxType != SQLITE_IDXTYPE_DUPKEY);
        sqlite3CreateIndex(pParse, 0, 0, 0, pList, onError, 0, 0, 0, 0,
                           idxType);
        return;
    }

    if (ctx == 0) {
        /* An error must have been set. */
        assert(pParse->rc != 0);
        return;
    }

    if ((ctx->flags & DDL_NOOP) != 0) {
        return;
    }

    if (pName && pName->n > 0) {
        keyname = comdb2_strndup(ctx->mem, pName->z, pName->n);
        if (keyname == 0)
            goto oom;
        sqlite3Dequote(keyname);
    } else {
        /* Key name not specified, one will be generated later. */
        keyname = 0;
    }

    comdb2AddIndexInt(pParse, keyname, pList, onError, pPIWhere, zStart,
                      zEnd, sortOrder, idxType, withOpts);
    if (pParse->rc)
        goto cleanup;

    return;

oom:
    setError(pParse, SQLITE_NOMEM, "System out of memory");

cleanup:
    free_ddl_context(pParse);
    return;
}

/* Implementation of CREATE INDEX command. */
void comdb2CreateIndex(
    Parse *pParse,      /* All information about this parse */
    Token *pName1,      /* First part of index name (db or index name). */
    Token *pName2,      /* Second part of index name. May be NULL */
    SrcList *pTblName,  /* Table to index */
    ExprList *pList,    /* A list of columns to be indexed */
    int onError,        /* OE_Abort, OE_Ignore, OE_Replace, or OE_None */
    Token *pStart,      /* The CREATE token that begins this statement */
    Expr *pPIWhere,     /* WHERE clause for partial indices */
    const char *zStart, /* Start of WHERE clause token text */
    const char *zEnd,   /* End of WHERE clause token text */
    int sortOrder,      /* Sort order of primary key when pList==NULL */
    int ifNotExist,     /* Omit error if index already exists */
    u8 idxType,         /* The index type */
    int withOpts,       /* WITH options (DATACOPY) */
    int temp)
{
    if (comdb2IsPrepareOnly(pParse))
        return;

#ifndef SQLITE_OMIT_AUTHORIZATION
    {
        if( sqlite3AuthCheck(pParse, SQLITE_CREATE_INDEX, 0, 0, 0) ){
            setError(pParse, SQLITE_AUTH, COMDB2_NOT_AUTHORIZED_ERRMSG);
            return;
        }
    }
#endif

    Vdbe *v;
    struct schema_change_type *sc;
    struct comdb2_ddl_context *ctx;
    char *keyname;

    if (temp || pParse->db->init.busy || pParse->db->isExpert ||
        IN_SPECIAL_PARSE) {
        sqlite3CreateIndex(pParse, pName1, pName2, pTblName, pList, onError,
                           pStart, pPIWhere, sortOrder, ifNotExist, idxType);
        return;
    }

    assert(pTblName->nSrc == 1);
    assert(pName1->n != 0);
    assert(pList != 0);
    assert(idxType == SQLITE_IDXTYPE_APPDEF);

    v = sqlite3GetVdbe(pParse);

    sc = new_schemachange_type();
    if (sc == 0)
        goto oom;

    ctx = create_ddl_context(pParse);
    if (ctx == 0)
        goto oom;

    ctx->schema->name = comdb2_strdup(ctx->mem, pTblName->a[0].zName);
    if (ctx->schema->name == 0)
        goto oom;

    if (isRemote(pParse, &pName1, &pName2)) {
        return;
    }

    if ((chkAndCopyTable(pParse, sc->tablename, ctx->schema->name,
                         strlen(ctx->schema->name), 1, 1, 0)))
        goto cleanup;

    /*
       Add all the columns, indexes and constraints in the table to the
       respective list.
    */
    if (retrieve_schema(pParse, ctx)) {
        goto cleanup;
    }

    keyname = comdb2_strndup(ctx->mem, pName1->z, pName1->n);
    if (keyname == 0)
        goto oom;
    sqlite3Dequote(keyname);

    /* Check whether an index with the same name already exists. */
    if (find_idx_by_name(ctx, keyname)) {
        if (ifNotExist == 0) {
            pParse->rc = SQLITE_ERROR;
            sqlite3ErrorMsg(pParse, "Index '%s' already exists.", keyname);
        } else {
            /* Do not report this as an error. */
            logmsg(LOGMSG_DEBUG, "Index '%s' already exists.", keyname);
        }
        goto cleanup;
    }

    comdb2AddIndexInt(pParse, keyname, pList, onError, pPIWhere, zStart,
                      zEnd, sortOrder, idxType, withOpts);
    if (pParse->rc)
        goto cleanup;

    sc->alteronly = 1;
    sc->nothrevent = 1;
    sc->live = 1;
    sc->use_plan = 1;
    sc->scanmode = SCAN_PARALLEL;
    sc->dryrun = 0;

    fillTableOption(sc, ctx->schema->table_options);

    sc->newcsc2 = prepare_csc2(pParse, ctx);
    if (sc->newcsc2 == 0) {
        /* An error must have been set. */
        assert(pParse->rc != 0);
        goto cleanup;
    }

    comdb2PrepareSC(v, pParse, 0, sc, &comdb2SqlSchemaChange_usedb,
                    (vdbeFuncArgFree)&free_schema_change_type);
    return;

oom:
    setError(pParse, SQLITE_NOMEM, "System out of memory");

cleanup:
    free_schema_change_type(sc);
    free_ddl_context(pParse);
    return;
}

/*
  Check whether the requested action is supported by Comdb2.
*/
static int check_constraint_action(Parse *pParse, int *flags)
{
    int in_flags = *flags;

    u8 on_delete = (u8)(in_flags & 0xff);
    u8 on_update = (u8)((in_flags >> 8) & 0xff);

    *flags = 0;

    if ((on_delete != 0 && on_delete != OE_Cascade) ||
        (on_update != 0 && on_update != OE_Cascade)) {
        pParse->rc = SQLITE_ERROR;
        sqlite3ErrorMsg(pParse, "Actions other than cascading delete and "
                                "update are currently not supported in "
                                "Comdb2.");
        return 1;
    } else {
        if (on_delete == OE_Cascade) {
            *flags |= CT_DEL_CASCADE;
        }
        if (on_update == OE_Cascade) {
            *flags |= CT_UPD_CASCADE;
        }
    }

    return 0;
}

/* search matching key in parent table using saved client context:
 * return 1 if found and no error, 0 otherwise
 */
static int
find_parent_key_in_client_context(Parse *pParse, struct comdb2_ddl_context *ctx,
                                  struct comdb2_constraint *constraint)
{
    void *comdb2_get_ddl_context(char *name);
    struct comdb2_ddl_context *clnt_ctx = NULL;
    struct comdb2_key *key;

    clnt_ctx = comdb2_get_ddl_context(constraint->parent_table);
    if (clnt_ctx == NULL &&
        strcasecmp(ctx->schema->name, constraint->parent_table) == 0)
        clnt_ctx = ctx;
    if (clnt_ctx == NULL)
        return 0;

    key = find_suitable_key(&constraint->parent_idx_col_list,
                            &clnt_ctx->schema->key_list);

    if (key == 0) {
        pParse->rc = SQLITE_ERROR;
        sqlite3ErrorMsg(pParse,
                        "A matching key for the FOREIGN KEY was not "
                        "found in the parent (referenced) table '%s'.",
                        constraint->parent_table);
        return 0;
    } else {
        constraint->parent_key = comdb2_strdup(ctx->mem, key->name);
        if (constraint->parent_key == 0) {
            setError(pParse, SQLITE_NOMEM, "System out of memory");
            return 0;
        }
    }
    return 1;
}

void comdb2CreateForeignKey(
    Parse *pParse,      /* Parsing context */
    ExprList *pFromCol, /* Columns in this table that point to other table */
    Token *pTo,         /* Name of the other table */
    ExprList *pToCol,   /* Columns in the other table */
    int flags           /* Conflict resolution algorithms. */
)
{
    if (comdb2IsPrepareOnly(pParse))
        return;

    struct comdb2_constraint *constraint;
    struct comdb2_index_part *idx_part;
    struct comdb2_ddl_context *ctx = pParse->comdb2_ddl_ctx;
    struct dbtable *parent_table;
    char *constraint_name;
    char constraint_name_buf[MAXCONSLEN + 1];
    int key_found = 0;

    if (use_sqlite_impl(pParse)) {
        assert(ctx == 0);
        sqlite3CreateForeignKey(pParse, pFromCol, pTo, pToCol, flags);
        return;
    }

    if (ctx == 0) {
        /* An error must have been set. */
        assert(pParse->rc != 0);
        return;
    }

    if ((ctx->flags & DDL_NOOP) != 0) {
        return;
    }

    constraint = comdb2_calloc(ctx->mem, 1, sizeof(struct comdb2_constraint));
    if (constraint == 0)
        goto oom;

    /* Initialize the lists. */
    listc_init(&constraint->child_idx_col_list,
               offsetof(struct comdb2_index_part, lnk));
    listc_init(&constraint->parent_idx_col_list,
               offsetof(struct comdb2_index_part, lnk));

    assert(pToCol);

    /*
      FROM column(s) and sort order(s)

      pFromCol == 0 imples that the FOREIGN KEY was specified in the column
      definition.
    */
    if (pFromCol == 0) {
        struct comdb2_column *column;

        /* Child column is the last one added to the column list. */
        column = (struct comdb2_column *)LISTC_BOT(&ctx->schema->column_list);

        idx_part =
            comdb2_calloc(ctx->mem, 1, sizeof(struct comdb2_index_part));
        if (idx_part == 0)
            goto oom;

        idx_part->name = comdb2_strdup(ctx->mem, column->name);
        if (idx_part->name == 0)
            goto oom;

        /* Note: In this case the sort order is always ASC. */
        // idx_part->flags = 0;

        /* Assign the reference. */
        idx_part->column = column;

        listc_abl(&constraint->child_idx_col_list, idx_part);
    } else {
        /*
          Though some RDBMSs allow this, the number of referenced columns in
          FK must not be zero. PG, for instance picks the primary key from the
          referenced table.
        */
        assert(pToCol->nExpr > 0);

        for (int i = 0; i < pFromCol->nExpr; i++) {
            idx_part =
                comdb2_calloc(ctx->mem, 1, sizeof(struct comdb2_index_part));
            if (idx_part == 0)
                goto oom;

            idx_part->name = comdb2_strdup(ctx->mem, pFromCol->a[i].zName);
            if (idx_part->name == 0)
                goto oom;

            if (pFromCol->a[i].sortOrder == SQLITE_SO_DESC) {
                idx_part->flags |= INDEX_ORDER_DESC;
            }

            /* There's no comdb2_column for foreign columns. */
            // idx_part->column = 0;

            listc_abl(&constraint->child_idx_col_list, idx_part);
        }
    }

    /*
      TO (referenced) column(s) and sort order(s).
    */
    for (int i = 0; i < pToCol->nExpr; i++) {
        idx_part =
            comdb2_calloc(ctx->mem, 1, sizeof(struct comdb2_index_part));
        if (idx_part == 0)
            goto oom;

        idx_part->name = comdb2_strdup(ctx->mem, pToCol->a[i].zName);
        if (idx_part->name == 0)
            goto oom;

        if (pToCol->a[i].sortOrder == SQLITE_SO_DESC) {
            idx_part->flags |= INDEX_ORDER_DESC;
        }
        // idx_part->column = 0;

        listc_abl(&constraint->parent_idx_col_list, idx_part);
    }

    /* To be assigned later */
    // constraint->child = 0;

    /* Referenced table */
    constraint->parent_table = comdb2_strndup(ctx->mem, pTo->z, pTo->n);
    if (constraint->parent_table == 0)
        goto oom;
    sqlite3Dequote(constraint->parent_table);

    key_found = find_parent_key_in_client_context(pParse, ctx, constraint);
    if (pParse->rc)
        goto cleanup;
    else if (key_found)
        goto parent_key_found;

    /* Determine an appropriate key in the parent table. */
    parent_table = get_dbtable_by_name(constraint->parent_table);
    if (parent_table == 0) {
        pParse->rc = SQLITE_ERROR;
        sqlite3ErrorMsg(
            pParse, "Parent table '%s' of the FOREIGN KEY could not be found.",
            constraint->parent_table);
        goto cleanup;
    }

    for (int i = 0; i < parent_table->schema->nix; i++) {
        if (parent_table->schema->ix[i]->nmembers <
            listc_size(&constraint->parent_idx_col_list))
            continue;

        /* Let's start by assuming that we have found the matching key. */
        key_found = 1;
        int j = 0;
        LISTC_FOR_EACH(&constraint->parent_idx_col_list, idx_part, lnk)
        {
            int sort_order =
                (parent_table->schema->ix[i]->member[j].flags & INDEX_DESCEND)
                    ? INDEX_ORDER_DESC
                    : 0;
            if ((strcasecmp(idx_part->name,
                            parent_table->schema->ix[i]->member[j].name) !=
                 0) ||
                idx_part->flags != sort_order) {
                key_found = 0;
                break;
            }
            j++;
        }

        if (key_found == 1) {
            constraint->parent_key =
                comdb2_strdup(ctx->mem, parent_table->schema->ix[i]->csctag);
            if (constraint->parent_key == 0)
                goto oom;

            /* Matching key found */
            break;
        }
    }

    if (key_found == 0) {
        pParse->rc = SQLITE_ERROR;
        sqlite3ErrorMsg(pParse,
                        "A matching key for the FOREIGN KEY was not "
                        "found in the parent (referenced) table '%s'.",
                        constraint->parent_table);
        goto cleanup;
    }

parent_key_found:
    /* Verify the conststraint action. */
    if ((check_constraint_action(pParse, &flags))) {
        goto cleanup;
    }
    constraint->flags = flags;

    if (pParse->constraintName.n == 0) {
        /*
          Check whether a similar constraint already exists.

          Generate the constraint name.
        */
        gen_constraint_name2(constraint, constraint_name_buf,
                             sizeof(constraint_name_buf));
        constraint_name = constraint_name_buf;
    } else {
        if (pParse->constraintName.n > MAXCONSLEN) {
            setError(pParse, SQLITE_MISUSE, "Constraint name is too long.");
            goto cleanup;
        }
        constraint->name = comdb2_strndup(ctx->mem, pParse->constraintName.z,
                                          pParse->constraintName.n);
        if (constraint->name == 0)
            goto oom;
        sqlite3Dequote(constraint->name);
        constraint_name = constraint->name;
    }
    if ((find_cons_by_name(ctx, constraint_name))) {
        pParse->rc = SQLITE_ERROR;
        sqlite3ErrorMsg(pParse, "Constraint '%s' already exists.",
                        constraint_name);
        goto cleanup;
    }

    /* Add this new constraint to the list. */
    listc_abl(&ctx->schema->constraint_list, constraint);

    return;

oom:
    setError(pParse, SQLITE_NOMEM, "System out of memory");

cleanup:
    free_ddl_context(pParse);
    return;
}

void comdb2DeferForeignKey(Parse *pParse, int isDeferred)
{
    if (comdb2IsPrepareOnly(pParse))
        return;

    if (use_sqlite_impl(pParse)) {
        assert(pParse->comdb2_ddl_ctx == 0);
        sqlite3DeferForeignKey(pParse, isDeferred);
        return;
    }
    return;
}

void comdb2DropForeignKey(Parse *pParse, /* Parser context */
                          Token *pName   /* Foreign key name */
)
{
    if (comdb2IsPrepareOnly(pParse))
        return;

    char *name;
    struct comdb2_ddl_context *ctx = pParse->comdb2_ddl_ctx;
    struct comdb2_constraint *cons;

    if (ctx == 0) {
        /* An error must have been set. */
        assert(pParse->rc != 0);
        return;
    }

    assert(pParse->db->init.busy == 0);

    name = comdb2_strndup(ctx->mem, pName->z, pName->n);
    if (name == 0)
        goto oom;
    sqlite3Dequote(name);

    /* Check whether the FK exists. */
    cons = find_cons_by_name(ctx, name);
    if (cons) {
        /* Mark FK as dropped. */
        cons->flags |= CONS_DELETED;
    } else {
        pParse->rc = SQLITE_ERROR;
        sqlite3ErrorMsg(pParse, "Foreign key '%s' not found.", name);
        goto cleanup;
    }

    /* Foreign key marked for removal. */

    return;

oom:
    setError(pParse, SQLITE_NOMEM, "System out of memory");

cleanup:
    free_ddl_context(pParse);
}

/*
 * Check whether the specified key has any existing associated
 * constraint(s) and drop if asked.
 */
static int check_dependent_cons(struct comdb2_ddl_context *ctx,
                                struct comdb2_key *key, int drop)
{
    struct comdb2_constraint *constraint;

    LISTC_FOR_EACH(&ctx->schema->constraint_list, constraint, lnk)
    {
        /* Skip if the constraint has already been dropped. */
        if (constraint->flags & CONS_DELETED) {
            continue;
        }

        if (constraint->child == key) {
            if (drop) {
                constraint->flags |= CONS_DELETED;
            } else {
                return 1;
            }
        }
    }
    return 0;
}

/*
 * Check whether the specified column has any existing associated
 * key(s) and drop if asked.
 */
static int check_dependent_keys(struct comdb2_ddl_context *ctx,
                                const char *column, int drop)
{
    struct comdb2_key *key;
    struct comdb2_index_part *idx_col;

    /* Check if an index exists that has this column a member. */
    LISTC_FOR_EACH(&ctx->schema->key_list, key, lnk)
    {
        /* Skip if the key has already been dropped. */
        if (key->flags & KEY_DELETED)
            continue;

        LISTC_FOR_EACH(&key->idx_col_list, idx_col, lnk)
        {
            if (strcasecmp(idx_col->name, column) == 0) {
                if (drop) {
                    /* Drop the dependent constraints. */
                    check_dependent_cons(ctx, key, 1);

                    /* Mark the key as deleted. */
                    key->flags |= KEY_DELETED;
                } else {
                    return 1;
                }
            }
        }
    }
    return 0;
}

/*
  Drop the specified column.
*/
void comdb2DropColumn(Parse *pParse, /* Parser context */
                      Token *pName   /* Name of the column */
)
{
    if (comdb2IsPrepareOnly(pParse))
        return;

    struct comdb2_ddl_context *ctx = pParse->comdb2_ddl_ctx;
    struct comdb2_column *column;
    char *name;
    int column_exists = 0;

    if (ctx == 0) {
        /* An error must have been set. */
        assert(pParse->rc != 0);
        return;
    }

    assert(pParse->db->init.busy == 0);

    name = comdb2_strndup(ctx->mem, pName->z, pName->n);
    if (name == 0)
        goto oom;
    sqlite3Dequote(name);

    LISTC_FOR_EACH(&ctx->schema->column_list, column, lnk)
    {
        if ((strcasecmp(name, column->name)) == 0) {
            /* Check whether an index is referring to this column. */
            if (check_dependent_keys(ctx, name, gbl_ddl_cascade_drop)) {
                pParse->rc = SQLITE_ERROR;
                sqlite3ErrorMsg(pParse,
                                "Column '%s' cannot be dropped as it is part "
                                "of an existing key.",
                                name);
                goto cleanup;
            }

            /* Mark the column as deleted. */
            column->flags |= COLUMN_DELETED;
            column_exists = 1;
            break;
        }
    }

    /* Check whether the column exists. */
    if (column_exists == 0) {
        pParse->rc = SQLITE_ERROR;
        sqlite3ErrorMsg(pParse, "Column '%s' not found.", name);
        goto cleanup;
    }

    /* Column marked for removal. */

    return;

oom:
    setError(pParse, SQLITE_NOMEM, "System out of memory");

cleanup:
    free_ddl_context(pParse);
    return;
}

void comdb2DropIndexInt(Parse *pParse, char *idx_name)
{
    struct comdb2_key *key;
    struct comdb2_ddl_context *ctx = pParse->comdb2_ddl_ctx;

    assert(ctx);

    /* Find the index in the context. */
    key = find_idx_by_name(ctx, idx_name);

    if (!key) {
        pParse->rc = SQLITE_ERROR;
        sqlite3ErrorMsg(pParse, "Key '%s' not found.", idx_name);
        goto cleanup;
    } else {
        /* First, check whether a constraint is associated with this key. */
        if (check_dependent_cons(ctx, key, gbl_ddl_cascade_drop)) {
            pParse->rc = SQLITE_ERROR;
            sqlite3ErrorMsg(pParse,
                            "Key '%s' cannot be dropped as it is being used "
                            "in a foreign key constraint.",
                            idx_name);
            goto cleanup;
        }

        /* Mark the key as deleted. */
        key->flags |= KEY_DELETED;
    }

    return;

cleanup:
    free_ddl_context(pParse);
    return;
}

/*
  Top-level implementation for DROP INDEX.
*/
void comdb2DropIndex(Parse *pParse, Token *pName1, Token *pName2, int ifExists)
{
    if (comdb2IsPrepareOnly(pParse))
        return;

#ifndef SQLITE_OMIT_AUTHORIZATION
    {
        if( sqlite3AuthCheck(pParse, SQLITE_DROP_INDEX, 0, 0, 0) ){
            setError(pParse, SQLITE_AUTH, COMDB2_NOT_AUTHORIZED_ERRMSG);
            return;
        }
    }
#endif

    Vdbe *v;
    struct dbtable *table = NULL;
    struct schema_change_type *sc;
    struct comdb2_ddl_context *ctx;
    char *idx_name;
    char *tbl_name = 0;
    int index_count = 0;

    assert(pParse->comdb2_ddl_ctx == 0);

    v = sqlite3GetVdbe(pParse);

    sc = new_schemachange_type();
    if (sc == 0)
        goto oom;

    ctx = create_ddl_context(pParse);
    if (ctx == 0)
        goto oom;

    /* Index name */
    idx_name = comdb2_strndup(ctx->mem, pName1->z, pName1->n);
    if (idx_name == 0)
        goto oom;
    sqlite3Dequote(idx_name);

    /* The table name has been specified. */
    if (pName2) {
        int found = 0;
        tbl_name = comdb2_strndup(ctx->mem, pName2->z, pName2->n);
        if (tbl_name == 0)
            goto oom;
        sqlite3Dequote(tbl_name);

        if ((chkAndCopyTable(pParse, sc->tablename, tbl_name, strlen(tbl_name),
                             1, 1, 0)))
            goto cleanup;

        if (authenticateSC(sc->tablename, pParse))
            goto cleanup;

        table = get_dbtable_by_name(tbl_name);
        /* Already checked in chkAndCopyTable(). */
        assert(table);

        /* Check whether an index exist with the specified name. */
        for (int i = 0; i < table->schema->nix; i++) {
            if ((strcasecmp(table->schema->ix[i]->csctag, idx_name)) == 0) {
                found = 1;
                break;
            }
        }

        if (found == 0) {
            if (ifExists == 0) {
                pParse->rc = SQLITE_ERROR;
                sqlite3ErrorMsg(pParse, "Index '%s' not found.", idx_name);
            }
            goto cleanup;
        }
    } else {
        /*
          No table name specified, the index name must be unqiue across
          the database or we fail.

          Unlike Sqlite, Comdb2 allows multiples keys with same name
          but in different tables. So, we first need to check if the
          specified index is unique across ALL the tables, and only
          drop the index if it is, or fail otherwise.
        */

        for (int i = 0; i < thedb->num_dbs; i++) {
            for (int j = 0; j < thedb->dbs[i]->schema->nix; j++) {
                if ((strcasecmp(thedb->dbs[i]->schema->ix[j]->csctag,
                                idx_name)) == 0) {
                    table = thedb->dbs[i];
                    index_count++;
                }
            }
        }

        if (index_count == 0) {
            if (ifExists == 0) {
                pParse->rc = SQLITE_ERROR;
                sqlite3ErrorMsg(pParse, "Index '%s' not found.", idx_name);
            }
            goto cleanup;
        } else if (index_count > 1) {
            pParse->rc = SQLITE_ERROR;
            sqlite3ErrorMsg(pParse, "Multiple indexes with same name '%s'.",
                            idx_name);
            goto cleanup;
        }

        if ((chkAndCopyTable(pParse, sc->tablename, table->tablename,
                             strlen(table->tablename), 1, 1, 0)))
            goto cleanup;

        if (authenticateSC(sc->tablename, pParse))
            goto cleanup;
    }

    ctx->schema->name = table->tablename;

    /*
      Add all the columns, indexes and constraints in the table to the
      respective list.
    */
    if (retrieve_schema(pParse, ctx)) {
        goto cleanup;
    }

    /* Mark the index for removal. */
    comdb2DropIndexInt(pParse, idx_name);
    if (pParse->rc)
        goto cleanup;

    sc->alteronly = 1;
    sc->nothrevent = 1;
    sc->live = 1;
    sc->use_plan = 1;
    sc->scanmode = SCAN_PARALLEL;
    sc->dryrun = 0;

    fillTableOption(sc, ctx->schema->table_options);

    sc->newcsc2 = prepare_csc2(pParse, ctx);
    if (sc->newcsc2 == 0) {
        /* An error must have been set. */
        assert(pParse->rc != 0);
        goto cleanup;
    }

    comdb2PrepareSC(v, pParse, 0, sc, &comdb2SqlSchemaChange_usedb,
                    (vdbeFuncArgFree)&free_schema_change_type);
    return;

oom:
    setError(pParse, SQLITE_NOMEM, "System out of memory");

cleanup:
    free_schema_change_type(sc);
    free_ddl_context(pParse);
    return;
}

/*
  Implementation for ALTER TABLE [..] DROP INDEX.
*/
void comdb2AlterDropIndex(Parse *pParse, Token *pName)
{
    if (comdb2IsPrepareOnly(pParse))
        return;

    struct comdb2_ddl_context *ctx = pParse->comdb2_ddl_ctx;
    char *keyname;

    assert(pName->n);

    if (ctx == 0) {
        /* An error must have been set. */
        assert(pParse->rc != 0);
        return;
    }

    if ((ctx->flags & DDL_NOOP) != 0) {
        return;
    }

    keyname = comdb2_strndup(ctx->mem, pName->z, pName->n);
    if (keyname == 0)
        goto oom;
    sqlite3Dequote(keyname);

    comdb2DropIndexInt(pParse, keyname);
    if (pParse->rc)
        goto cleanup;

    return;

oom:
    setError(pParse, SQLITE_NOMEM, "System out of memory");

cleanup:
    free_ddl_context(pParse);
    return;
}

void comdb2putTunable(Parse *pParse, Token *name, Token *value)
{
    if (comdb2IsPrepareOnly(pParse))
        return;

#ifndef SQLITE_OMIT_AUTHORIZATION
    {
        if( sqlite3AuthCheck(pParse, SQLITE_PUT_TUNABLE, 0, 0, 0) ){
            setError(pParse, SQLITE_AUTH, COMDB2_NOT_AUTHORIZED_ERRMSG);
            return;
        }
    }
#endif

    if (comdb2AuthenticateUserOp(pParse))
        return;

    char *t_name;
    char *t_value = NULL;
    int rc;
    comdb2_tunable_err err;

    rc = create_string_from_token(NULL, pParse, &t_name, name);
    if (rc != SQLITE_OK)
        goto cleanup; /* Error has been set. */
    rc = create_string_from_token(NULL, pParse, &t_value, value);
    if (rc != SQLITE_OK)
        goto cleanup; /* Error has been set. */

    if ((err = handle_runtime_tunable(t_name, t_value))) {
        setError(pParse, SQLITE_ERROR, tunable_error(err));
    }

cleanup:
    free(t_name);
    free(t_value);
    return;
}

// Use create_string_from_token() to store the string on heap.
int comdb2TokenToStr(Token *nm, char *out, size_t len)
{
    char *buf;
    int rc = 0;
    int malloced = 0;

    if (likely(nm->n < 100)) {
        buf = alloca(nm->n + 1);
    } else {
        buf = malloc(nm->n + 1);
        if (buf == 0) /* malloc failed */
            return -1;
        malloced = 1;
    }
    memcpy(buf, nm->z, nm->n);
    buf[nm->n] = '\0';

    sqlite3Dequote(buf);

    if (strlen(buf) >= len) {
        rc = 1;
        goto done;
    }

    strcpy(out, buf);

done:
    if (malloced)
        free(buf);

    return rc;
}

void comdb2AlterColumnStart(Parse *pParse /* Parser context */,
                            Token *pName /* Column name */)
{
    if (comdb2IsPrepareOnly(pParse))
        return;

    struct comdb2_ddl_context *ctx = pParse->comdb2_ddl_ctx;
    struct comdb2_column *current;
    char *column_name;
    int column_exists;

    if (ctx == 0) {
        /* An error must have been set. */
        assert(pParse->rc != 0);
        return;
    }

    if ((ctx->flags & DDL_NOOP) != 0) {
        return;
    }

    column_name = comdb2_strndup(ctx->mem, pName->z, pName->n);
    if (column_name == 0)
        goto oom;
    sqlite3Dequote(column_name);

    column_exists = 0;
    LISTC_FOR_EACH(&ctx->schema->column_list, current, lnk)
    {
        if ((strcasecmp(column_name, current->name) == 0) &&
            ((current->flags & COLUMN_DELETED) == 0)) {
            column_exists = 1;
            break;
        }
    }

    if (column_exists == 0) {
        pParse->rc = SQLITE_ERROR;
        sqlite3ErrorMsg(pParse, "Column '%s' not found.", column_name);
        goto cleanup;
    }

    ctx->alter_column = current;

    return;

oom:
    setError(pParse, SQLITE_NOMEM, "System out of memory");

cleanup:
    free_ddl_context(pParse);
    return;
}

void comdb2AlterColumnEnd(Parse *pParse /* Parser context */)
{
    if (comdb2IsPrepareOnly(pParse))
        return;

    if (pParse->comdb2_ddl_ctx) {
        assert(pParse->comdb2_ddl_ctx->alter_column);
        pParse->comdb2_ddl_ctx->alter_column = 0;
    }
    return;
}

void comdb2AlterColumnType(Parse *pParse, /* Parser context */
                           Token *pType /* New type of the column */)
{
    if (comdb2IsPrepareOnly(pParse))
        return;

    struct comdb2_ddl_context *ctx = pParse->comdb2_ddl_ctx;
    char type[pType->n + 1];
    int rc;

    if (ctx == 0) {
        /* An error must have been set. */
        assert(pParse->rc != 0);
        return;
    }

    if ((ctx->flags & DDL_NOOP) != 0) {
        return;
    }

    /* Column type */
    if (pType->n == 0) {
        setError(pParse, SQLITE_MISUSE, "No type specified.");
        goto cleanup;
    }
    strncpy0(type, pType->z, sizeof(type));
    sqlite3Dequote(type);

    if ((rc = comdb2_parse_sql_type(type, (int *)&ctx->alter_column->len)) ==
        -1) {
        setError(pParse, SQLITE_MISUSE, "Invalid type specified.");
        goto cleanup;
    }
    ctx->alter_column->type = (uint8_t)rc;

    return;

cleanup:
    free_ddl_context(pParse);
    return;
}

void comdb2AlterColumnSetDefault(
    Parse *pParse,      /* Parsing context */
    Expr *pExpr,        /* The parsed expression of the default value */
    const char *zStart, /* Start of the default value text */
    const char *zEnd /* First character past end of defaut value text */)
{
    if (comdb2IsPrepareOnly(pParse))
        return;

    struct comdb2_ddl_context *ctx = pParse->comdb2_ddl_ctx;

    if (ctx == 0) {
        /* An error must have been set. */
        assert(pParse->rc != 0);
        return;
    }

    if ((ctx->flags & DDL_NOOP) != 0) {
        return;
    }

    assert(ctx->alter_column);
    comdb2ColumnSetDefault(pParse, ctx->alter_column, pExpr, zStart, zEnd);
    return;
}

void comdb2AlterColumnDropDefault(Parse *pParse /* Parser context */)
{
    if (comdb2IsPrepareOnly(pParse))
        return;

    struct comdb2_ddl_context *ctx = pParse->comdb2_ddl_ctx;

    if (ctx == 0) {
        /* An error must have been set. */
        assert(pParse->rc != 0);
        return;
    }

    if ((ctx->flags & DDL_NOOP) != 0) {
        return;
    }

    assert(ctx->alter_column);
    ctx->alter_column->def = 0;
    return;
}

void comdb2AlterColumnSetNotNull(Parse *pParse /* Parser context */)
{
    if (comdb2IsPrepareOnly(pParse))
        return;

    struct comdb2_ddl_context *ctx = pParse->comdb2_ddl_ctx;

    if (ctx == 0) {
        /* An error must have been set. */
        assert(pParse->rc != 0);
        return;
    }

    if ((ctx->flags & DDL_NOOP) != 0) {
        return;
    }

    assert(ctx->alter_column);
    comdb2ColumnSetNotNull(pParse, ctx->alter_column);
}

void comdb2AlterColumnDropNotNull(Parse *pParse /* Parser context */)
{
    if (comdb2IsPrepareOnly(pParse))
        return;

    struct comdb2_ddl_context *ctx = pParse->comdb2_ddl_ctx;

    if (ctx == 0) {
        /* An error must have been set. */
        assert(pParse->rc != 0);
        return;
    }

    if ((ctx->flags & DDL_NOOP) != 0) {
        return;
    }

    assert(ctx->alter_column);
    comdb2ColumnSetNull(pParse, ctx->alter_column);
}

void comdb2SchemachangeControl(Parse *pParse, int action, Token *nm, Token *lnm)
{
    if (comdb2IsPrepareOnly(pParse))
        return;

    Vdbe *v = sqlite3GetVdbe(pParse);
    char *t_action = NULL;

    struct schema_change_type *sc = new_schemachange_type();

    if (sc == NULL) {
        setError(pParse, SQLITE_NOMEM, "System out of memory");
        return;
    }

    sc->preempted = action;

    if (chkAndCopyTableTokens(pParse, sc->tablename, nm, lnm, 1, 1, 0))
        goto out;

    if (authenticateSC(sc->tablename, pParse))
        goto out;

    if (get_csc2_file(sc->tablename, -1, &sc->newcsc2, NULL)) {
        logmsg(LOGMSG_ERROR, "%s: table schema not found: %s\n", __func__,
               sc->tablename);
        setError(pParse, SQLITE_ERROR, "Table schema cannot be found");
        goto out;
    }
    comdb2PrepareSC(v, pParse, 0, sc, &comdb2SqlSchemaChange_usedb,
                    (vdbeFuncArgFree)&free_schema_change_type);
    return;

out:
    if (t_action)
        free(t_action);
    free_schema_change_type(sc);
}<|MERGE_RESOLUTION|>--- conflicted
+++ resolved
@@ -23,11 +23,8 @@
 #include <str0.h>
 #include <zlib.h>
 #include <shard_range.h>
-<<<<<<< HEAD
 #include <sql.h>
-=======
 #include <logical_cron.h>
->>>>>>> bef234b2
 #include "cdb2_constants.h"
 
 #define COMDB2_NOT_AUTHORIZED_ERRMSG "comdb2: not authorized"
@@ -2352,11 +2349,23 @@
 static void comdb2CounterInt(Parse *pParse, Token *nm, Token *lnm,
         int isset, long long value)
 {
+    if (comdb2IsPrepareOnly(pParse))
+        return;
+
+#ifndef SQLITE_OMIT_AUTHORIZATION
+    {
+        if( sqlite3AuthCheck(pParse, SQLITE_PUT_TUNABLE, 0, 0, 0) ){
+            setError(pParse, SQLITE_AUTH, COMDB2_NOT_AUTHORIZED_ERRMSG);
+            return;
+        }
+    }
+#endif
+
+    if (comdb2AuthenticateUserOp(pParse))
+        goto err;       
+
     char name[MAXTABLELEN];
     char *query;
-
-    if (comdb2AuthenticateUserOp(pParse))
-        goto err;       
 
     if (chkAndCopyPartitionTokens(pParse, name, nm, lnm))
         goto err;
