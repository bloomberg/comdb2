--- conflicted
+++ resolved
@@ -587,7 +587,6 @@
 )
 {
     Vdbe *v  = sqlite3GetVdbe(pParse);
-<<<<<<< HEAD
 
 #ifndef SQLITE_OMIT_AUTHORIZATION
     {
@@ -599,9 +598,7 @@
 #endif
 
     char table[MAXTABLELEN];
-=======
     int table_exists = 0;
->>>>>>> dd762f62
 
     if (temp) {
         setError(pParse, SQLITE_MISUSE, "Can't create temporary csc2 table");
@@ -691,7 +688,6 @@
 
     Vdbe *v = sqlite3GetVdbe(pParse);
 
-<<<<<<< HEAD
 #ifndef SQLITE_OMIT_AUTHORIZATION
     {
         if( sqlite3AuthCheck(pParse, SQLITE_DROP_TABLE, 0, 0, 0) ){
@@ -701,10 +697,7 @@
     }
 #endif
 
-    struct schema_change_type* sc = new_schemachange_type();
-=======
     struct schema_change_type *sc = new_schemachange_type();
->>>>>>> dd762f62
     if (sc == NULL) {
         setError(pParse, SQLITE_NOMEM, "System out of memory");
         return;
@@ -2047,7 +2040,6 @@
 void comdb2CreateRangePartition(Parse *pParse, Token *nm, Token *col,
         ExprList* limits)
 {
-<<<<<<< HEAD
     Vdbe *v  = sqlite3GetVdbe(pParse);
 
 #ifndef SQLITE_OMIT_AUTHORIZATION
@@ -2059,8 +2051,6 @@
     }
 #endif
 
-=======
->>>>>>> dd762f62
     char tblname[MAXTABLELEN];
 
     if (chkAndCopyTableTokens(pParse, tblname, nm, NULL, 1, 0, 0))
@@ -3956,7 +3946,6 @@
     int noErr      /* Do nothing if table already exists */
 )
 {
-<<<<<<< HEAD
 #ifndef SQLITE_OMIT_AUTHORIZATION
     {
         if( sqlite3AuthCheck(pParse, SQLITE_CREATE_TABLE, 0, 0, 0) ){
@@ -3965,9 +3954,8 @@
         }
     }
 #endif
-=======
+
     int table_exists = 0;
->>>>>>> dd762f62
 
     if (isTemp || isView || isVirtual || pParse->db->init.busy ||
         pParse->db->isExpert || IN_SPECIAL_PARSE) {
