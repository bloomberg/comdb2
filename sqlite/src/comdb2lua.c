#include <string.h>
#include <poll.h>
#include <limits.h>
#include <pthread.h>
#include <sys/types.h>
#include <sys/stat.h>
#include <fcntl.h>
#include <unistd.h>

#include <berkdb/dbinc/queue.h>
#include <schemachange.h>
#include <sc_struct.h>
#include <strbuf.h>
#include <sqliteInt.h>
#include <comdb2build.h>
#include <comdb2vdbe.h>
#include <trigger.h>
#include <sqlglue.h>

struct dbtable;
struct dbtable *getqueuebyname(const char *);
int bdb_get_sp_get_default_version(const char *, int *);

#define COMDB2_NOT_AUTHORIZED_ERRMSG "comdb2: not authorized"

int comdb2LocateSP(Parse *p, char *sp)
{
	char *ver = NULL;
	int bdberr;
	int rc0 = bdb_get_sp_get_default_version(sp, &bdberr);
	int rc1 = bdb_get_default_versioned_sp(sp, &ver);
	free(ver);
	if (rc0 < 0 && rc1 < 0) {
		sqlite3ErrorMsg(p, "no such procedure: %s", sp);
		return -1;
	}
	return 0;
}

enum ops { del = 0x01, ins = 0x02, upd = 0x04 };

typedef struct columnevent {
	const char *col;
	int event;
	LIST_ENTRY(columnevent) link;
} ColumnEvent;

typedef struct {
	LIST_HEAD(, columnevent) head;
} ColumnEventList;

static ColumnEvent *getcol(ColumnEventList *list, const char *col)
{
	ColumnEvent *e = NULL;
	LIST_FOREACH(e, &list->head, link) {
		if (strcmp(e->col, col) == 0) {
			return e;
		}
	}
	e = malloc(sizeof(ColumnEvent));
	e->col = col;
	e->event = 0;
	LIST_INSERT_HEAD(&list->head, e, link);
	return e;
}

#define ALLOW_ALL_COLS
static void add_watched_cols(int type, Table *table, Cdb2TrigEvent *event,
			     ColumnEventList *list)
{
	if (event->cols) {
		for (int i = 0; i < event->cols->nId; ++i) {
			ColumnEvent *ce = getcol(list, event->cols->a[i].zName);
			ce->event |= type;
		}
	#ifdef ALLOW_ALL_COLS
	} else {
		for (int i = 0; i < table->nCol; ++i) {
			ColumnEvent *ce = getcol(list, table->aCol[i].zName);
			ce->event |= type;
		}
	#endif
	}
}

Cdb2TrigEvents *comdb2AddTriggerEvent(Parse *pParse, Cdb2TrigEvents *A, Cdb2TrigEvent *B)
{
	if (A == NULL) {
		A = sqlite3DbMallocZero(pParse->db, sizeof(Cdb2TrigEvents));
	}
	Cdb2TrigEvent *e = NULL;
	const char *type = NULL;
	switch (B->op) {
	case TK_DELETE: e = &A->del; type = "delete"; break;
	case TK_INSERT: e = &A->ins; type = "insert"; break;
	case TK_UPDATE: e = &A->upd; type = "update"; break;
	default: sqlite3ErrorMsg(pParse, "%s: bad op", __func__, B->op); return NULL;
	}
	if (B->op == e->op) {
		sqlite3DbFree(pParse->db, A);
		sqlite3ErrorMsg(pParse, "%s condition repeated", type);
		return NULL;
	#ifndef ALLOW_ALL_COLS
	} else if (B->cols == NULL) {
		sqlite3DbFree(pParse->db, A);
		sqlite3ErrorMsg(pParse, "%s condition has unspecified columns", type);
		return NULL;
	#endif
	}
	e->op = B->op;
	e->cols = B->cols;
	return A;
}

Cdb2TrigTables *comdb2AddTriggerTable(Parse *parse, Cdb2TrigTables *tables,
				      SrcList *tbl, Cdb2TrigEvents *events)
{
	Table *table;
	if ((table = sqlite3LocateTableItem(parse, 0, &tbl->a[0])) == NULL) {
		sqlite3ErrorMsg(parse, "no such table:%s", tbl->a[0].zName);
		return NULL;
	}
	Cdb2TrigTables *tmp;
	const char *name = table->zName;
	if (tables) {
		tmp = tables;
		while (tmp) {
			if (strcmp(tmp->table->zName, name) == 0) {
				sqlite3ErrorMsg(parse, "trigger already specified table:%s", name);
				return NULL;
			}
			tmp = tmp->next;
		}
	}
	tmp = sqlite3DbMallocRaw(parse->db, sizeof(Cdb2TrigTables));
	if (tmp == NULL) {
		sqlite3ErrorMsg(parse, "malloc failED");
		return NULL;
	}
	tmp->table = table;
	tmp->events = events;
	tmp->next = tables;
	return tmp;
}

// dynamic -> consumer
void comdb2CreateTrigger(Parse *parse, int dynamic, Token *proc,
                         Cdb2TrigTables *tbl)
{
<<<<<<< HEAD
#ifndef SQLITE_OMIT_AUTHORIZATION
    {
        if( sqlite3AuthCheck(parse, dynamic ? SQLITE_CREATE_LUA_CONSUMER :
                             SQLITE_CREATE_LUA_TRIGGER, 0, 0, 0) ){
            sqlite3ErrorMsg(parse, COMDB2_NOT_AUTHORIZED_ERRMSG);
            parse->rc = SQLITE_AUTH;
            return;
        }
    }
#endif

    char spname[MAX_SPNAME];
=======
    if (comdb2IsPrepareOnly(parse))
        return;

>>>>>>> 19b3a2e5
    if (comdb2AuthenticateUserOp(parse))
        return;

    char spname[MAX_SPNAME];

    if (comdb2TokenToStr(proc, spname, sizeof(spname))) {
        sqlite3ErrorMsg(parse, "Procedure name is too long");
        return;
    }

	Q4SP(qname, spname);
	if (getqueuebyname(qname)) {
		sqlite3ErrorMsg(parse, "trigger already exists: %s", spname);
		return;
	}

	if (comdb2LocateSP(parse, spname) != 0) {
		return;
	}

	strbuf *s = strbuf_new();
	while (tbl) {
		Table *table = tbl->table;
		Cdb2TrigEvents *events = tbl->events;
		tbl = tbl->next;
		ColumnEventList celist;
		LIST_INIT(&celist.head);
		if (events->del.op == TK_DELETE) {
			add_watched_cols(del, table, &events->del, &celist);
		}
		if (events->ins.op == TK_INSERT) {
			add_watched_cols(ins, table, &events->ins, &celist);
		}
		if (events->upd.op == TK_UPDATE) {
			add_watched_cols(upd, table, &events->upd, &celist);
		}
		strbuf_appendf(s, "table %s\n", table->zName);
		ColumnEvent *prev = NULL, *ce = NULL;
		LIST_FOREACH(ce, &celist.head, link) {
			strbuf_appendf(s, "field %s", ce->col);
			if (ce->event & del) {
				strbuf_append(s, " del");
			}
			if (ce->event & ins) {
				strbuf_append(s, " add");
			}
			if (ce->event & upd) {
				strbuf_append(s, " pre_upd post_upd");
			}
			strbuf_append(s, "\n");
			free(prev);
			prev = ce;
		}
		free(prev);
	}

	char method[64];
	sprintf(method, "dest:%s:%s", dynamic ? "dynlua" : "lua", spname);

	// trigger add table:qname dest:method
	struct schema_change_type *sc = new_schemachange_type();
	sc->is_trigger = 1;
	sc->addonly = 1;
	strcpy(sc->tablename, qname);
	struct dest *d = malloc(sizeof(struct dest));
	d->dest = strdup(method);
	listc_abl(&sc->dests, d);
	sc->newcsc2 = strbuf_disown(s);
	strbuf_free(s);
	Vdbe *v = sqlite3GetVdbe(parse);
	comdb2prepareNoRows(v, parse, 0, sc, &comdb2SqlSchemaChange_tran,
			    (vdbeFuncArgFree)&free_schema_change_type);
}

void comdb2DropTrigger(Parse *parse, int dynamic, Token *proc)
{
<<<<<<< HEAD
#ifndef SQLITE_OMIT_AUTHORIZATION
    {
        if( sqlite3AuthCheck(parse, dynamic ? SQLITE_DROP_LUA_CONSUMER :
                             SQLITE_DROP_LUA_TRIGGER, 0, 0, 0) ){
            sqlite3ErrorMsg(parse, COMDB2_NOT_AUTHORIZED_ERRMSG);
            parse->rc = SQLITE_AUTH;
            return;
        }
    }
#endif

    char spname[MAX_SPNAME];
=======
    if (comdb2IsPrepareOnly(parse))
        return;

>>>>>>> 19b3a2e5
    if (comdb2AuthenticateUserOp(parse))
        return;

    char spname[MAX_SPNAME];

    if (comdb2TokenToStr(proc, spname, sizeof(spname))) {
        sqlite3ErrorMsg(parse, "Procedure name is too long");
        return;
    }

	Q4SP(qname, spname);
	if (!getqueuebyname(qname)) {
		sqlite3ErrorMsg(parse, "no such trigger: %s", spname);
		return;
	}

	// trigger drop table:qname
	struct schema_change_type *sc = new_schemachange_type();
	sc->is_trigger = 1;
	sc->drop_table = 1;
	strcpy(sc->tablename, qname);
	Vdbe *v = sqlite3GetVdbe(parse);
	comdb2prepareNoRows(v, parse, 0, sc, &comdb2SqlSchemaChange_tran,
			    (vdbeFuncArgFree)&free_schema_change_type);
}

#define comdb2CreateFunc(parse, proc, pfx, type)                               \
    do {                                                                       \
<<<<<<< HEAD
        char spname[MAX_SPNAME];                                               \
=======
        if (comdb2IsPrepareOnly(parse))                                        \
            return;                                                            \
>>>>>>> 19b3a2e5
        if (comdb2AuthenticateUserOp(parse))                                   \
            return;                                                            \
        char spname[MAX_SPNAME];                                               \
        if (comdb2TokenToStr(proc, spname, sizeof(spname))) {                  \
            sqlite3ErrorMsg(parse, "Procedure name is too long");              \
            return;                                                            \
        }                                                                      \
        if (comdb2LocateSP(parse, spname) != 0) {                              \
            return;                                                            \
        }                                                                      \
        if (find_lua_##pfx##func(spname)) {                                    \
            sqlite3ErrorMsg(parse, "lua " #type "func:%s already exists",      \
                            spname);                                           \
            return;                                                            \
        }                                                                      \
        struct schema_change_type *sc = new_schemachange_type();               \
        sc->is_##pfx##func = 1;                                                \
        sc->addonly = 1;                                                       \
        strcpy(sc->spname, spname);                                            \
        Vdbe *v = sqlite3GetVdbe(parse);                                       \
        comdb2prepareNoRows(v, parse, 0, sc, &comdb2SqlSchemaChange_tran,      \
                            (vdbeFuncArgFree)&free_schema_change_type);        \
    } while (0)

void comdb2CreateScalarFunc(Parse *parse, Token *proc)
{
#ifndef SQLITE_OMIT_AUTHORIZATION
    {
        if( sqlite3AuthCheck(parse, SQLITE_CREATE_LUA_FUNCTION, 0, 0, 0) ){
            sqlite3ErrorMsg(parse, COMDB2_NOT_AUTHORIZED_ERRMSG);
            parse->rc = SQLITE_AUTH;
            return;
        }
    }
#endif

    comdb2CreateFunc(parse, proc, s, scalar);
}

void comdb2CreateAggFunc(Parse *parse, Token *proc)
{
#ifndef SQLITE_OMIT_AUTHORIZATION
    {
        if( sqlite3AuthCheck(parse, SQLITE_CREATE_LUA_FUNCTION, 0, 0, 0) ){
            sqlite3ErrorMsg(parse, COMDB2_NOT_AUTHORIZED_ERRMSG);
            parse->rc = SQLITE_AUTH;
            return;
        }
    }
#endif

    comdb2CreateFunc(parse, proc, a, aggregate);
}

#define comdb2DropFunc(parse, proc, pfx, type)                                 \
    do {                                                                       \
<<<<<<< HEAD
        char spname[MAX_SPNAME];                                               \
        if (comdb2AuthenticateUserOp(parse))                                   \
=======
        if (comdb2IsPrepareOnly(parse))                                        \
>>>>>>> 19b3a2e5
            return;                                                            \
        if (comdb2AuthenticateUserOp(parse))                                   \
            return;                                                            \
        char spname[MAX_SPNAME];                                               \
        if (comdb2TokenToStr(proc, spname, sizeof(spname))) {                  \
            sqlite3ErrorMsg(parse, "Procedure name is too long");              \
            return;                                                            \
        }                                                                      \
        if (find_lua_##pfx##func(spname) == 0) {                               \
            sqlite3ErrorMsg(parse, "no such lua " #type "func:%s", spname);    \
            return;                                                            \
        }                                                                      \
        struct schema_change_type *sc = new_schemachange_type();               \
        sc->is_##pfx##func = 1;                                                \
        sc->addonly = 0;                                                       \
        strcpy(sc->spname, spname);                                            \
        Vdbe *v = sqlite3GetVdbe(parse);                                       \
        comdb2prepareNoRows(v, parse, 0, sc, &comdb2SqlSchemaChange_tran,      \
                            (vdbeFuncArgFree)&free_schema_change_type);        \
    } while (0)

void comdb2DropScalarFunc(Parse *parse, Token *proc)
{
#ifndef SQLITE_OMIT_AUTHORIZATION
    {
        if( sqlite3AuthCheck(parse, SQLITE_DROP_LUA_FUNCTION, 0, 0, 0) ){
            sqlite3ErrorMsg(parse, COMDB2_NOT_AUTHORIZED_ERRMSG);
            parse->rc = SQLITE_AUTH;
            return;
        }
    }
#endif

    comdb2DropFunc(parse, proc, s, scalar);
}

void comdb2DropAggFunc(Parse *parse, Token *proc)
{
#ifndef SQLITE_OMIT_AUTHORIZATION
    {
        if( sqlite3AuthCheck(parse, SQLITE_DROP_LUA_FUNCTION, 0, 0, 0) ){
            sqlite3ErrorMsg(parse, COMDB2_NOT_AUTHORIZED_ERRMSG);
            parse->rc = SQLITE_AUTH;
            return;
        }
    }
#endif

    comdb2DropFunc(parse, proc, a, aggregate);
}<|MERGE_RESOLUTION|>--- conflicted
+++ resolved
@@ -147,7 +147,9 @@
 void comdb2CreateTrigger(Parse *parse, int dynamic, Token *proc,
                          Cdb2TrigTables *tbl)
 {
-<<<<<<< HEAD
+    if (comdb2IsPrepareOnly(parse))
+        return;
+
 #ifndef SQLITE_OMIT_AUTHORIZATION
     {
         if( sqlite3AuthCheck(parse, dynamic ? SQLITE_CREATE_LUA_CONSUMER :
@@ -159,12 +161,6 @@
     }
 #endif
 
-    char spname[MAX_SPNAME];
-=======
-    if (comdb2IsPrepareOnly(parse))
-        return;
-
->>>>>>> 19b3a2e5
     if (comdb2AuthenticateUserOp(parse))
         return;
 
@@ -241,7 +237,9 @@
 
 void comdb2DropTrigger(Parse *parse, int dynamic, Token *proc)
 {
-<<<<<<< HEAD
+    if (comdb2IsPrepareOnly(parse))
+        return;
+
 #ifndef SQLITE_OMIT_AUTHORIZATION
     {
         if( sqlite3AuthCheck(parse, dynamic ? SQLITE_DROP_LUA_CONSUMER :
@@ -253,12 +251,6 @@
     }
 #endif
 
-    char spname[MAX_SPNAME];
-=======
-    if (comdb2IsPrepareOnly(parse))
-        return;
-
->>>>>>> 19b3a2e5
     if (comdb2AuthenticateUserOp(parse))
         return;
 
@@ -287,14 +279,6 @@
 
 #define comdb2CreateFunc(parse, proc, pfx, type)                               \
     do {                                                                       \
-<<<<<<< HEAD
-        char spname[MAX_SPNAME];                                               \
-=======
-        if (comdb2IsPrepareOnly(parse))                                        \
-            return;                                                            \
->>>>>>> 19b3a2e5
-        if (comdb2AuthenticateUserOp(parse))                                   \
-            return;                                                            \
         char spname[MAX_SPNAME];                                               \
         if (comdb2TokenToStr(proc, spname, sizeof(spname))) {                  \
             sqlite3ErrorMsg(parse, "Procedure name is too long");              \
@@ -319,6 +303,9 @@
 
 void comdb2CreateScalarFunc(Parse *parse, Token *proc)
 {
+    if (comdb2IsPrepareOnly(parse))
+        return;
+
 #ifndef SQLITE_OMIT_AUTHORIZATION
     {
         if( sqlite3AuthCheck(parse, SQLITE_CREATE_LUA_FUNCTION, 0, 0, 0) ){
@@ -329,11 +316,17 @@
     }
 #endif
 
+    if (comdb2AuthenticateUserOp(parse))
+        return;
+
     comdb2CreateFunc(parse, proc, s, scalar);
 }
 
 void comdb2CreateAggFunc(Parse *parse, Token *proc)
 {
+    if (comdb2IsPrepareOnly(parse))
+        return;
+
 #ifndef SQLITE_OMIT_AUTHORIZATION
     {
         if( sqlite3AuthCheck(parse, SQLITE_CREATE_LUA_FUNCTION, 0, 0, 0) ){
@@ -343,21 +336,15 @@
         }
     }
 #endif
+
+    if (comdb2AuthenticateUserOp(parse))
+        return;
 
     comdb2CreateFunc(parse, proc, a, aggregate);
 }
 
 #define comdb2DropFunc(parse, proc, pfx, type)                                 \
     do {                                                                       \
-<<<<<<< HEAD
-        char spname[MAX_SPNAME];                                               \
-        if (comdb2AuthenticateUserOp(parse))                                   \
-=======
-        if (comdb2IsPrepareOnly(parse))                                        \
->>>>>>> 19b3a2e5
-            return;                                                            \
-        if (comdb2AuthenticateUserOp(parse))                                   \
-            return;                                                            \
         char spname[MAX_SPNAME];                                               \
         if (comdb2TokenToStr(proc, spname, sizeof(spname))) {                  \
             sqlite3ErrorMsg(parse, "Procedure name is too long");              \
@@ -378,6 +365,9 @@
 
 void comdb2DropScalarFunc(Parse *parse, Token *proc)
 {
+    if (comdb2IsPrepareOnly(parse))
+        return;
+
 #ifndef SQLITE_OMIT_AUTHORIZATION
     {
         if( sqlite3AuthCheck(parse, SQLITE_DROP_LUA_FUNCTION, 0, 0, 0) ){
@@ -388,11 +378,17 @@
     }
 #endif
 
+    if (comdb2AuthenticateUserOp(parse))
+        return;
+
     comdb2DropFunc(parse, proc, s, scalar);
 }
 
 void comdb2DropAggFunc(Parse *parse, Token *proc)
 {
+    if (comdb2IsPrepareOnly(parse))
+        return;
+
 #ifndef SQLITE_OMIT_AUTHORIZATION
     {
         if( sqlite3AuthCheck(parse, SQLITE_DROP_LUA_FUNCTION, 0, 0, 0) ){
@@ -402,6 +398,9 @@
         }
     }
 #endif
+
+    if (comdb2AuthenticateUserOp(parse))
+        return;
 
     comdb2DropFunc(parse, proc, a, aggregate);
 }