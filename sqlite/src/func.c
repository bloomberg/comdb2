--- conflicted
+++ resolved
@@ -770,19 +770,12 @@
     }else{
       sqlite3_result_error(context, "unable to obtain host name", -1);
     }
-<<<<<<< HEAD
   }else if( sqlite3_stricmp(zName, "priority")==0 ){
     struct sql_thread *thd = pthread_getspecific(query_info_key);
     struct sqlclntstate *clnt = thd!=NULL ? thd->clnt : NULL;
     if( clnt!=NULL ){
       sqlite3_result_int64(context, clnt->priority);
     }
-  }else if( sqlite3_stricmp(zName, "parallel")==0 ){
-    struct sql_thread *thd = pthread_getspecific(query_info_key);
-    struct sqlclntstate *clnt = thd!=NULL ? thd->clnt : NULL;
-    sqlite3_result_int(context, clnt!=NULL && clnt->conns!=NULL);
-=======
->>>>>>> 8fbefe61
   }else if( sqlite3_stricmp(zName, "version")==0 ){
     char *zVersion = sqlite3_mprintf("[%s] [%s] [%s] [%s] [%s]", gbl_db_version,
                                      gbl_db_codename, gbl_db_semver,
