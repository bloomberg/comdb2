--- conflicted
+++ resolved
@@ -803,23 +803,15 @@
 
   zName = (const char *)sqlite3_value_text(argv[0]);
   if( sqlite3_stricmp(zName, "parallel")==0 ){
-<<<<<<< HEAD
-    struct sql_thread *thd = pthread_getspecific(query_info_key);
-    struct sqlclntstate *clnt = thd!=NULL ? thd->clnt : NULL;
-    sqlite3_result_int(context, clnt!=NULL && clnt->conns!=NULL);
+    if( clnt ){
+      sqlite3_result_int(context, clnt->conns!=NULL);
+    }
   }else if( sqlite3_stricmp(zName, "priority")==0 ){
-    struct sql_thread *thd = pthread_getspecific(query_info_key);
-    struct sqlclntstate *clnt = thd!=NULL ? thd->clnt : NULL;
-    if( clnt!=NULL ){
+    if( clnt ){
       sqlite3_result_int64(context, clnt->priority);
     }
-=======
-    if (clnt) {
-      sqlite3_result_int(context, clnt->conns!=NULL);
-    }
-  } else if( sqlite3_stricmp(zName, "user")==0 ){
+  }else if( sqlite3_stricmp(zName, "user")==0 ){
     sqlite3_result_text(context, get_current_user(clnt), -1, SQLITE_STATIC);
->>>>>>> a0d5eb49
   }
 }
 
