/*
** 2001 September 15
**
** The author disclaims copyright to this source code.  In place of
** a legal notice, here is a blessing:
**
**    May you do good and not evil.
**    May you find forgiveness for yourself and forgive others.
**    May you share freely, never taking more than you give.
**
*************************************************************************
** This file contains SQLite's grammar for SQL.  Process this file
** using the lemon parser generator to generate C code that runs
** the parser.  Lemon will also generate a header file containing
** numeric codes for all of the tokens.
*/

// All token codes are small integers with #defines that begin with "TK_"
%token_prefix TK_

// The type of the data attached to each token is Token.  This is also the
// default type for non-terminals.
//
%token_type {Token}
%default_type {Token}

// The generated parser function takes a 4th argument as follows:
%extra_argument {Parse *pParse}

// This code runs whenever there is a syntax error
//
%syntax_error {
  UNUSED_PARAMETER(yymajor);  /* Silence some compiler warnings */
  assert( TOKEN.z[0] );  /* The tokenizer always gives us a token */
  sqlite3ErrorMsg(pParse, "near \"%T\": syntax error", &TOKEN);
}
%stack_overflow {
  sqlite3ErrorMsg(pParse, "parser stack overflow");
}

// The name of the generated procedure that implements the parser
// is as follows:
%name sqlite3Parser

// The following text is included near the beginning of the C source
// code file that implements the parser.
//
%include {
#include "sqliteInt.h"
#include "comdb2Int.h"  /* COMDB2 CUSTOM FUNCTION (ALL CUSTOM HEADERS
                           ARE INCLUDED FROM HERE) */
/*
** Disable all error recovery processing in the parser push-down
** automaton.
*/
#define YYNOERRORRECOVERY 1

/*
** Make yytestcase() the same as testcase()
*/
#define yytestcase(X) testcase(X)

/*
** Indicate that sqlite3ParserFree() will never be called with a null
** pointer.
*/
#define YYPARSEFREENEVERNULL 1

/*
** Alternative datatype for the argument to the malloc() routine passed
** into sqlite3ParserAlloc().  The default is size_t.
*/
#define YYMALLOCARGTYPE  u64

/*
** An instance of this structure holds information about the
** LIMIT clause of a SELECT statement.
*/
struct LimitVal {
  Expr *pLimit;    /* The LIMIT expression.  NULL if there is no limit */
  Expr *pOffset;   /* The OFFSET expression.  NULL if there is none */
};

/*
** An instance of the following structure describes the event of a
** TRIGGER.  "a" is the event type, one of TK_UPDATE, TK_INSERT,
** TK_DELETE, or TK_INSTEAD.  If the event is of the form
**
**      UPDATE ON (a,b,c)
**
** Then the "b" IdList records the list "a,b,c".
*/
struct TrigEvent { int a; IdList * b; };

/*
** Disable lookaside memory allocation for objects that might be
** shared across database connections.
*/
static void disableLookaside(Parse *pParse){
  pParse->disableLookaside++;
  pParse->db->lookaside.bDisable++;
}

} // end %include

// Input is a single SQL command
input ::= cmdlist.
cmdlist ::= cmdlist ecmd.
cmdlist ::= ecmd.
ecmd ::= SEMI.
ecmd ::= explain cmdx SEMI.
explain ::= .
%ifndef SQLITE_OMIT_EXPLAIN
explain ::= EXPLAIN.              { pParse->explain = 1; }
explain ::= EXPLAIN QUERY PLAN.   { pParse->explain = 2; }
%endif  SQLITE_OMIT_EXPLAIN
cmdx ::= cmd.           { sqlite3FinishCoding(pParse); }

///////////////////// Begin and end transactions. ////////////////////////////
//

cmd ::= BEGIN transtype(Y) trans_opt.  {sqlite3BeginTransaction(pParse, Y);}
trans_opt ::= .
trans_opt ::= TRANSACTION.
trans_opt ::= TRANSACTION nm.
%type transtype {int}
transtype(A) ::= .             {A = TK_DEFERRED;}
transtype(A) ::= DEFERRED(X).  {A = @X; /*A-overwrites-X*/}
transtype(A) ::= IMMEDIATE(X). {A = @X; /*A-overwrites-X*/}
transtype(A) ::= EXCLUSIVE(X). {A = @X; /*A-overwrites-X*/}
cmd ::= COMMIT trans_opt.      {sqlite3CommitTransaction(pParse);}
cmd ::= END trans_opt.         {sqlite3CommitTransaction(pParse);}
cmd ::= ROLLBACK trans_opt.    {sqlite3RollbackTransaction(pParse);}

savepoint_opt ::= SAVEPOINT.
savepoint_opt ::= .
cmd ::= SAVEPOINT nm(X). {
  sqlite3Savepoint(pParse, SAVEPOINT_BEGIN, &X);
}
cmd ::= RELEASE savepoint_opt nm(X). {
  sqlite3Savepoint(pParse, SAVEPOINT_RELEASE, &X);
}
cmd ::= ROLLBACK trans_opt TO savepoint_opt nm(X). {
  sqlite3Savepoint(pParse, SAVEPOINT_ROLLBACK, &X);
}

///////////////////// The CREATE TABLE statement ////////////////////////////

/* CREATE TABLE */
cmd ::= create_table create_table_args.
create_table ::= createkw temp(T) TABLE ifnotexists(E) nm(Y) dbnm(Z) . {
  comdb2CreateTableStart(pParse,&Y,&Z,T,0,0,E);
}

/* CREATE TABLE (Comdb2 - CSC2) */
cmd ::= comdb2_create_table_csc2.
comdb2_create_table_csc2 ::= createkw temp(T) TABLE ifnotexists(E) nm(Y) dbnm(Z) comdb2opt(O) NOSQL(C). {
  comdb2CreateTableCSC2(pParse,&Y,&Z,O,&C,T,E);
}

%type temp {int}
temp(A) ::= TEMP.  { A = 1; }
temp(A) ::= . {A = 0;}

createkw(A) ::= CREATE(A).  {disableLookaside(pParse);}

%type ifnotexists {int}
ifnotexists(A) ::= .              {A = 0;}
ifnotexists(A) ::= IF NOT EXISTS. {A = 1;}

create_table_args ::= LP columnlist conslist_opt(X) RP(E) comdb2opt(O) table_options(F). {
  comdb2CreateTableEnd(pParse,&X,&E,F,O);
}
create_table_args ::= AS select(S). {
  sqlite3EndTable(pParse,0,0,0,S);
  sqlite3SelectDelete(pParse->db, S);
}

%type table_options {int}
table_options(A) ::= .    {A = 0;}
table_options(A) ::= WITHOUT nm(X). {
  if( X.n==5 && sqlite3_strnicmp(X.z,"rowid",5)==0 ){
    A = TF_WithoutRowid | TF_NoVisibleRowid;
  }else{
    A = 0;
    sqlite3ErrorMsg(pParse, "unknown table option: %.*s", X.n, X.z);
  }
}

columnlist ::= columnlist COMMA columnname carglist.
columnlist ::= columnname carglist.
columnname(A) ::= nm(A) typetoken(Y). {comdb2AddColumn(pParse,&A,&Y);}

// Define operator precedence early so that this is the first occurrence
// of the operator tokens in the grammer.  Keeping the operators together
// causes them to be assigned integer values that are close together,
// which keeps parser tables smaller.
//
// The token values assigned to these symbols is determined by the order
// in which lemon first sees them.  It must be the case that ISNULL/NOTNULL,
// NE/EQ, GT/LE, and GE/LT are separated by only a single value.  See
// the sqlite3ExprIfFalse() routine for additional information on this
// constraint.
//
%left OR.
%left AND.
%right NOT.
%left IS MATCH LIKE_KW BETWEEN IN ISNULL NOTNULL NE EQ.
%left GT LE LT GE.
%right ESCAPE.
%left BITAND BITOR LSHIFT RSHIFT.
%left PLUS MINUS.
%left STAR SLASH REM.
%left CONCAT.
%left COLLATE.
%right BITNOT.

// An IDENTIFIER can be a generic identifier, or one of several
// keywords.  Any non-standard keyword can also be an identifier.
//
%token_class id  ID|INDEXED.

// The following directive causes tokens ABORT, AFTER, ASC, etc. to
// fallback to ID if they will not parse as their original value.
// This obviates the need for the "id" nonterminal.
//
%fallback ID
  ABORT ACTION AFTER ANALYZE ASC ATTACH BEFORE BEGIN BY CASCADE CAST COLUMNKW
  CONFLICT DATABASE DEFERRED DESC DETACH EACH END EXCLUSIVE EXPLAIN FAIL
  IGNORE IMMEDIATE INITIALLY INSTEAD LIKE_KW MATCH NO PLAN
  QUERY KEY OF OFFSET PRAGMA RAISE RECURSIVE RELEASE REPLACE RESTRICT ROW
  ROLLBACK SAVEPOINT TEMP TRIGGER VACUUM VIEW VIRTUAL WITH WITHOUT
%ifdef SQLITE_OMIT_COMPOUND_SELECT
  EXCEPT INTERSECT UNION
%endif SQLITE_OMIT_COMPOUND_SELECT
  REINDEX RENAME CTIME_KW IF
//
// COMDB2 KEYWORDS  
//
  ADD AGGREGATE ALIAS AUTHENTICATION BLOBFIELD BULKIMPORT COMMITSLEEP
  CONSUMER CONVERTSLEEP COVERAGE CRLE DATA DATABLOB DATACOPY DBPAD
  DEFERRABLE DISABLE DRYRUN ENABLE FOR FOREIGN FUNCTION GENID48 GET GRANT
  IPU ISC KW LUA LZ4 NONE ODH OFF OP OPTIONS PARTITION PASSWORD PERIOD
  PROCEDURE PUT REBUILD READ REC REFERENCES RESERVED RETENTION REVOKE RLE
  ROWLOCKS SCALAR SCHEMACHANGE SKIPSCAN START SUMMARIZE THREADS THRESHOLD TIME
  TRUNCATE TUNABLE VERSION WRITE DDL USERSCHEMA ZLIB .
%wildcard ANY.


// And "ids" is an identifer-or-string.
//
%token_class ids  ID|STRING.

// The name of a column or table can be any of the following:
//
%type nm {Token}
nm(A) ::= id(A).
nm(A) ::= STRING(A).
nm(A) ::= JOIN_KW(A).

// A typetoken is really zero or more tokens that form a type name such
// as can be found after the column name in a CREATE TABLE statement.
// Multiple tokens are concatenated to form the value of the typetoken.
//
%type typetoken {Token}
typetoken(A) ::= .   {A.n = 0; A.z = 0;}
typetoken(A) ::= typename(A).
typetoken(A) ::= typename(A) LP signed RP(Y). {
  A.n = (int)(&Y.z[Y.n] - A.z);
}
/*
typetoken(A) ::= typename(A) LP signed COMMA signed RP(Y). {
  A.n = (int)(&Y.z[Y.n] - A.z);
}
*/
%type typename {Token}
typename(A) ::= ids(A).
typename(A) ::= typename(A) ids(Y). {A.n=Y.n+(int)(Y.z-A.z);}
signed ::= plus_num.
signed ::= minus_num.

// "carglist" is a list of additional constraints that come after the
// column name and column type in a CREATE|ALTER TABLE statement.
//
carglist ::= carglist ccons.
carglist ::= .
ccons ::= CONSTRAINT nm(X).           {pParse->constraintName = X;}
ccons ::= DEFAULT term(X).            {comdb2AddDefaultValue(pParse,&X);}
ccons ::= DEFAULT LP expr(X) RP.      {comdb2AddDefaultValue(pParse,&X);}
ccons ::= DEFAULT PLUS term(X).       {comdb2AddDefaultValue(pParse,&X);}
ccons ::= DEFAULT MINUS(A) term(X).      {
  ExprSpan v;
  v.pExpr = sqlite3PExpr(pParse, TK_UMINUS, X.pExpr, 0, 0);
  v.zStart = A.z;
  v.zEnd = X.zEnd;
  comdb2AddDefaultValue(pParse,&v);
}
ccons ::= DEFAULT id(X).              {
  ExprSpan v;
  spanExpr(&v, pParse, TK_STRING, X);
  comdb2AddDefaultValue(pParse,&v);
}

// In addition to the type name, we also care about the primary key and
// UNIQUE constraints.
//
ccons ::= NULL onconf.           {comdb2AddNull(pParse);}
ccons ::= NOT NULL onconf(R).    {comdb2AddNotNull(pParse, R);}
ccons ::= PRIMARY KEY sortorder(Z) onconf(R) autoinc(I).
                                 {comdb2AddPrimaryKey(pParse,0,R,I,Z);}
ccons ::= UNIQUE onconf(R).      {comdb2AddIndex(pParse,0,R,
                                   SQLITE_IDXTYPE_UNIQUE);}
ccons ::= CHECK LP expr(X) RP.   {sqlite3AddCheckConstraint(pParse,X.pExpr);}
ccons ::= REFERENCES nm(T) eidlist_opt(TA) refargs(R).
                                 {comdb2CreateForeignKey(pParse,0,&T,TA,R);}
ccons ::= defer_subclause(D).    {sqlite3DeferForeignKey(pParse,D);}
ccons ::= COLLATE ids(C).        {sqlite3AddCollateType(pParse, &C);}
ccons ::= WITH DBPAD EQ INTEGER(X). {
    int tmp;
    if (!readIntFromToken(&X, &tmp))
        tmp = 0;
    comdb2AddDbpad(pParse, tmp);
}

// The optional AUTOINCREMENT keyword
%type autoinc {int}
autoinc(X) ::= .          {X = 0;}
autoinc(X) ::= AUTOINCR.  {X = 1;}
<<<<<<< HEAD

// The next group of rules parses the arguments to a REFERENCES clause
// that determine if the referential integrity checking is deferred or
// or immediate and which determine what action to take if a ref-integ
// check fails.
//
%type refargs {int}
refargs(A) ::= .                  { A = OE_None*0x0101; /* EV: R-19803-45884 */}
refargs(A) ::= refargs(A) refarg(Y). { A = (A & ~Y.mask) | Y.value; }
%type refarg {struct {int value; int mask;}}
refarg(A) ::= MATCH nm.              { A.value = 0;     A.mask = 0x000000; }
refarg(A) ::= ON INSERT refact.      { A.value = 0;     A.mask = 0x000000; }
refarg(A) ::= ON DELETE refact(X).   { A.value = X;     A.mask = 0x0000ff; }
refarg(A) ::= ON UPDATE refact(X).   { A.value = X<<8;  A.mask = 0x00ff00; }
%type refact {int}
refact(A) ::= SET NULL.              { A = OE_SetNull;  /* EV: R-33326-45252 */}
refact(A) ::= SET DEFAULT.           { A = OE_SetDflt;  /* EV: R-33326-45252 */}
refact(A) ::= CASCADE.               { A = OE_Cascade;  /* EV: R-33326-45252 */}
refact(A) ::= RESTRICT.              { A = OE_Restrict; /* EV: R-33326-45252 */}
refact(A) ::= NO ACTION.             { A = OE_None;     /* EV: R-33326-45252 */}
%type defer_subclause {int}
defer_subclause(A) ::= NOT DEFERRABLE init_deferred_pred_opt.     {A = 0;}
defer_subclause(A) ::= DEFERRABLE init_deferred_pred_opt(X).      {A = X;}
%type init_deferred_pred_opt {int}
init_deferred_pred_opt(A) ::= .                       {A = 0;}
init_deferred_pred_opt(A) ::= INITIALLY DEFERRED.     {A = 1;}
init_deferred_pred_opt(A) ::= INITIALLY IMMEDIATE.    {A = 0;}

conslist_opt(A) ::= .                         {A.n = 0; A.z = 0;}
conslist_opt(A) ::= COMMA(A) conslist.
conslist ::= conslist tconscomma tcons.
conslist ::= tcons.
tconscomma ::= COMMA.            {pParse->constraintName.n = 0;}
tconscomma ::= .
tcons ::= CONSTRAINT nm(X).      {pParse->constraintName = X;}
tcons ::= PRIMARY KEY LP sortlist(X) autoinc(I) RP onconf(R).
                                 {comdb2AddPrimaryKey(pParse,X,R,I,0);}
tcons ::= UNIQUE LP sortlist(X) RP onconf(R).
                                 {comdb2AddIndex(pParse,X,R,
                                   SQLITE_IDXTYPE_UNIQUE);}
tcons ::= CHECK LP expr(E) RP onconf.
                                 {sqlite3AddCheckConstraint(pParse,E.pExpr);}
tcons ::= FOREIGN KEY LP eidlist(FA) RP
          REFERENCES nm(T) eidlist_opt(TA) refargs(R) defer_subclause_opt(D). {
    comdb2CreateForeignKey(pParse, FA, &T, TA, R);
    comdb2DeferForeignKey(pParse, D);
}
%type defer_subclause_opt {int}
defer_subclause_opt(A) ::= .                    {A = 0;}
defer_subclause_opt(A) ::= defer_subclause(A).

// The following is a non-standard extension that allows us to declare the
// default behavior when there is a constraint conflict.
//
%type onconf {int}
%type orconf {int}
%type resolvetype {int}
onconf(A) ::= .                              {A = OE_Default;}
onconf(A) ::= ON CONFLICT resolvetype(X).    {A = X;}
orconf(A) ::= .                              {A = OE_Default;}
orconf(A) ::= OR resolvetype(X).             {A = X;}
resolvetype(A) ::= raisetype(A).
resolvetype(A) ::= IGNORE.                   {A = OE_Ignore;}
/* COMDB2 MODIFICATION 
 * insert or replace logic not supported
 * resolvetype(A) ::= REPLACE.                  {A = OE_Replace;} 
 */

////////////////////////// The DROP TABLE /////////////////////////////////////
//
cmd ::= DROP TABLE ifexists(E) fullname(X). {
  sqlite3DropTable(pParse, X, 0, E);
}
%type ifexists {int}
ifexists(A) ::= IF EXISTS.   {A = 1;}
ifexists(A) ::= .            {A = 0;}

///////////////////// The CREATE VIEW statement /////////////////////////////
//
%ifndef SQLITE_OMIT_VIEW
cmd ::= createkw(X) temp(T) VIEW ifnotexists(E) nm(Y) dbnm(Z) eidlist_opt(C)
          AS select(S). {
  sqlite3CreateView(pParse, &X, &Y, &Z, C, S, T, E);
}
cmd ::= DROP VIEW ifexists(E) fullname(X). {
  sqlite3DropTable(pParse, X, 1, E);
}
%endif  SQLITE_OMIT_VIEW

//////////////////////// The SELECT statement /////////////////////////////////
//
cmd ::= select(X).  {
  SelectDest dest = {SRT_Output, 0, 0, 0, 0, 0};
  sqlite3FingerprintSelect(pParse->db, X);
  sqlite3Select(pParse, X, &dest);
  sqlite3SelectDelete(pParse->db, X);
}

%type select {Select*}
%destructor select {sqlite3SelectDelete(pParse->db, $$);}
%type selectnowith {Select*}
%destructor selectnowith {sqlite3SelectDelete(pParse->db, $$);}
%type oneselect {Select*}
%destructor oneselect {sqlite3SelectDelete(pParse->db, $$);}

%include {
  /*
  ** For a compound SELECT statement, make sure p->pPrior->pNext==p for
  ** all elements in the list.  And make sure list length does not exceed
  ** SQLITE_LIMIT_COMPOUND_SELECT.
  */
  static void parserDoubleLinkSelect(Parse *pParse, Select *p){
    if( p->pPrior ){
      Select *pNext = 0, *pLoop;
      int mxSelect, cnt = 0;
      for(pLoop=p; pLoop; pNext=pLoop, pLoop=pLoop->pPrior, cnt++){
        pLoop->pNext = pNext;
        pLoop->selFlags |= SF_Compound;
      }
      if( (p->selFlags & SF_MultiValue)==0 && 
        (mxSelect = pParse->db->aLimit[SQLITE_LIMIT_COMPOUND_SELECT])>0 &&
        cnt>mxSelect
      ){
        sqlite3ErrorMsg(pParse, "too many terms in compound SELECT");
      }
    }
  }
}

select(A) ::= with(W) selectnowith(X). {
  Select *p = X;
  if( p ){
    p->pWith = W;
    parserDoubleLinkSelect(pParse, p);
  }else{
    sqlite3WithDelete(pParse->db, W);
  }
  A = p; /*A-overwrites-W*/
=======

// The next group of rules parses the arguments to a REFERENCES clause
// that determine if the referential integrity checking is deferred or
// or immediate and which determine what action to take if a ref-integ
// check fails.
//
%type refargs {int}
refargs(A) ::= .                  { A = OE_None*0x0101; /* EV: R-19803-45884 */}
refargs(A) ::= refargs(A) refarg(Y). { A = (A & ~Y.mask) | Y.value; }
%type refarg {struct {int value; int mask;}}
refarg(A) ::= MATCH nm.              { A.value = 0;     A.mask = 0x000000; }
refarg(A) ::= ON INSERT refact.      { A.value = 0;     A.mask = 0x000000; }
refarg(A) ::= ON DELETE refact(X).   { A.value = X;     A.mask = 0x0000ff; }
refarg(A) ::= ON UPDATE refact(X).   { A.value = X<<8;  A.mask = 0x00ff00; }
%type refact {int}
refact(A) ::= SET NULL.              { A = OE_SetNull;  /* EV: R-33326-45252 */}
refact(A) ::= SET DEFAULT.           { A = OE_SetDflt;  /* EV: R-33326-45252 */}
refact(A) ::= CASCADE.               { A = OE_Cascade;  /* EV: R-33326-45252 */}
refact(A) ::= RESTRICT.              { A = OE_Restrict; /* EV: R-33326-45252 */}
refact(A) ::= NO ACTION.             { A = OE_None;     /* EV: R-33326-45252 */}
%type defer_subclause {int}
defer_subclause(A) ::= NOT DEFERRABLE init_deferred_pred_opt.     {A = 0;}
defer_subclause(A) ::= DEFERRABLE init_deferred_pred_opt(X).      {A = X;}
%type init_deferred_pred_opt {int}
init_deferred_pred_opt(A) ::= .                       {A = 0;}
init_deferred_pred_opt(A) ::= INITIALLY DEFERRED.     {A = 1;}
init_deferred_pred_opt(A) ::= INITIALLY IMMEDIATE.    {A = 0;}

conslist_opt(A) ::= .                         {A.n = 0; A.z = 0;}
conslist_opt(A) ::= COMMA(A) conslist.
conslist ::= conslist tconscomma tcons.
conslist ::= tcons.
tconscomma ::= COMMA.            {pParse->constraintName.n = 0;}
tconscomma ::= .
tcons ::= CONSTRAINT nm(X).      {pParse->constraintName = X;}
tcons ::= PRIMARY KEY LP sortlist(X) autoinc(I) RP onconf(R).
                                 {comdb2AddPrimaryKey(pParse,X,R,I,0);}
tcons ::= UNIQUE LP sortlist(X) RP onconf(R).
                                 {comdb2AddIndex(pParse,X,R,
                                   SQLITE_IDXTYPE_UNIQUE);}
tcons ::= CHECK LP expr(E) RP onconf.
                                 {sqlite3AddCheckConstraint(pParse,E.pExpr);}
tcons ::= FOREIGN KEY LP eidlist(FA) RP
          REFERENCES nm(T) eidlist_opt(TA) refargs(R) defer_subclause_opt(D). {
    comdb2CreateForeignKey(pParse, FA, &T, TA, R);
    comdb2DeferForeignKey(pParse, D);
}
%type defer_subclause_opt {int}
defer_subclause_opt(A) ::= .                    {A = 0;}
defer_subclause_opt(A) ::= defer_subclause(A).

// The following is a non-standard extension that allows us to declare the
// default behavior when there is a constraint conflict.
//
%type onconf {int}
%type orconf {int}
%type resolvetype {int}
onconf(A) ::= .                              {A = OE_Default;}
onconf(A) ::= ON CONFLICT resolvetype(X).    {A = X;}
orconf(A) ::= .                              {A = OE_Default;}
orconf(A) ::= OR resolvetype(X).             {A = X;}
resolvetype(A) ::= raisetype(A).
resolvetype(A) ::= IGNORE.                   {A = OE_Ignore;}
/* COMDB2 MODIFICATION 
 * insert or replace logic not supported
 * resolvetype(A) ::= REPLACE.                  {A = OE_Replace;} 
 */

////////////////////////// The DROP TABLE /////////////////////////////////////
//
cmd ::= DROP TABLE ifexists(E) fullname(X). {
  sqlite3DropTable(pParse, X, 0, E);
}
%type ifexists {int}
ifexists(A) ::= IF EXISTS.   {A = 1;}
ifexists(A) ::= .            {A = 0;}

///////////////////// The CREATE VIEW statement /////////////////////////////
//
%ifndef SQLITE_OMIT_VIEW
cmd ::= createkw(X) temp(T) VIEW ifnotexists(E) nm(Y) dbnm(Z) eidlist_opt(C)
          AS select(S). {
  sqlite3CreateView(pParse, &X, &Y, &Z, C, S, T, E);
}
cmd ::= DROP VIEW ifexists(E) fullname(X). {
  sqlite3DropTable(pParse, X, 1, E);
>>>>>>> a421c370
}
%endif  SQLITE_OMIT_VIEW

<<<<<<< HEAD
selectnowith(A) ::= oneselect(A).
%ifndef SQLITE_OMIT_COMPOUND_SELECT
selectnowith(A) ::= selectnowith(A) multiselect_op(Y) oneselect(Z).  {
  Select *pRhs = Z;
  Select *pLhs = A;
  if( pRhs && pRhs->pPrior ){
    SrcList *pFrom;
    Token x;
    x.n = 0;
    parserDoubleLinkSelect(pParse, pRhs);
    pFrom = sqlite3SrcListAppendFromTerm(pParse,0,0,0,&x,pRhs,0,0);
    pRhs = sqlite3SelectNew(pParse,0,pFrom,0,0,0,0,0,0,0);
  }
  if( pRhs ){
    pRhs->op = (u8)Y;
    pRhs->pPrior = pLhs;
    if( ALWAYS(pLhs) ) pLhs->selFlags &= ~SF_MultiValue;
    pRhs->selFlags &= ~SF_MultiValue;
    if( Y!=TK_ALL ) pParse->hasCompound = 1;
  }else{
    sqlite3SelectDelete(pParse->db, pLhs);
  }
  A = pRhs;
}
%type multiselect_op {int}
multiselect_op(A) ::= UNION(OP).             {A = @OP; /*A-overwrites-OP*/}
multiselect_op(A) ::= UNION ALL.             {A = TK_ALL;}
multiselect_op(A) ::= EXCEPT|INTERSECT(OP).  {A = @OP; /*A-overwrites-OP*/}
%endif SQLITE_OMIT_COMPOUND_SELECT
oneselect(A) ::= SELECT(S) distinct(D) selcollist(W) from(X) where_opt(Y)
                 groupby_opt(P) having_opt(Q) orderby_opt(Z) limit_opt(L). {
#if SELECTTRACE_ENABLED
  Token s = S; /*A-overwrites-S*/
#endif
  A = sqlite3SelectNew(pParse,W,X,Y.pExpr,P,Q,Z,D,L.pLimit,L.pOffset);
#if SELECTTRACE_ENABLED
  /* Populate the Select.zSelName[] string that is used to help with
  ** query planner debugging, to differentiate between multiple Select
  ** objects in a complex query.
  **
  ** If the SELECT keyword is immediately followed by a C-style comment
  ** then extract the first few alphanumeric characters from within that
  ** comment to be the zSelName value.  Otherwise, the label is #N where
  ** is an integer that is incremented with each SELECT statement seen.
  */
  if( A!=0 ){
    const char *z = s.z+6;
    int i;
    sqlite3_snprintf(sizeof(A->zSelName), A->zSelName, "#%d",
                     ++pParse->nSelect);
    while( z[0]==' ' ) z++;
    if( z[0]=='/' && z[1]=='*' ){
      z += 2;
      while( z[0]==' ' ) z++;
      for(i=0; sqlite3Isalnum(z[i]); i++){}
      sqlite3_snprintf(sizeof(A->zSelName), A->zSelName, "%.*s", i, z);
    }
  }
#endif /* SELECTRACE_ENABLED */
}
oneselect(A) ::= values(A).

%type values {Select*}
%destructor values {sqlite3SelectDelete(pParse->db, $$);}
values(A) ::= VALUES LP nexprlist(X) RP. {
  A = sqlite3SelectNew(pParse,X,0,0,0,0,0,SF_Values,0,0);
}
values(A) ::= values(A) COMMA LP exprlist(Y) RP. {
  Select *pRight, *pLeft = A;
  pRight = sqlite3SelectNew(pParse,Y,0,0,0,0,0,SF_Values|SF_MultiValue,0,0);
  if( ALWAYS(pLeft) ) pLeft->selFlags &= ~SF_MultiValue;
  if( pRight ){
    pRight->op = TK_ALL;
    pRight->pPrior = pLeft;
    A = pRight;
  }else{
    A = pLeft;
  }
}

/* COMDB2 MODIFICATION 
 * add the SELECTV instruction */
oneselect(A) ::= SELECTV distinct(D) selcollist(W) from(X) where_opt(Y)
                 groupby_opt(P) having_opt(Q) orderby_opt(Z) limit_opt(L). {
  A = sqlite3SelectNew(pParse,W,X,Y.pExpr,P,Q,Z,D,L.pLimit,L.pOffset);
  A->op = TK_SELECTV;
  A->recording = 1;
}


// The "distinct" nonterminal is true (1) if the DISTINCT keyword is
// present and false (0) if it is not.
//
%type distinct {int}
distinct(A) ::= DISTINCT.   {A = SF_Distinct;}
distinct(A) ::= ALL.        {A = SF_All;}
distinct(A) ::= .           {A = 0;}

// selcollist is a list of expressions that are to become the return
// values of the SELECT statement.  The "*" in statements like
// "SELECT * FROM ..." is encoded as a special expression with an
// opcode of TK_ASTERISK.
//
%type selcollist {ExprList*}
%destructor selcollist {sqlite3ExprListDelete(pParse->db, $$);}
%type sclp {ExprList*}
%destructor sclp {sqlite3ExprListDelete(pParse->db, $$);}
sclp(A) ::= selcollist(A) COMMA.
sclp(A) ::= .                                {A = 0;}
selcollist(A) ::= sclp(A) expr(X) as(Y).     {
   A = sqlite3ExprListAppend(pParse, A, X.pExpr);
   if( Y.n>0 ) sqlite3ExprListSetName(pParse, A, &Y, 1);
   sqlite3ExprListSetSpan(pParse,A,&X);
}
selcollist(A) ::= sclp(A) STAR. {
  Expr *p = sqlite3Expr(pParse->db, TK_ASTERISK, 0);
  A = sqlite3ExprListAppend(pParse, A, p);
}
selcollist(A) ::= sclp(A) nm(X) DOT STAR. {
  Expr *pRight = sqlite3PExpr(pParse, TK_ASTERISK, 0, 0, 0);
  Expr *pLeft = sqlite3PExpr(pParse, TK_ID, 0, 0, &X);
  Expr *pDot = sqlite3PExpr(pParse, TK_DOT, pLeft, pRight, 0);
  A = sqlite3ExprListAppend(pParse,A, pDot);
}

// An option "AS <id>" phrase that can follow one of the expressions that
// define the result set, or one of the tables in the FROM clause.
//
%type as {Token}
as(X) ::= AS nm(Y).    {X = Y;}
as(X) ::= ids(X).
as(X) ::= .            {X.n = 0; X.z = 0;}

=======
//////////////////////// The SELECT statement /////////////////////////////////
//
cmd ::= select(X).  {
  SelectDest dest = {SRT_Output, 0, 0, 0, 0, 0};
  sqlite3FingerprintSelect(pParse->db, X);
  sqlite3Select(pParse, X, &dest);
  sqlite3SelectDelete(pParse->db, X);
}

%type select {Select*}
%destructor select {sqlite3SelectDelete(pParse->db, $$);}
%type selectnowith {Select*}
%destructor selectnowith {sqlite3SelectDelete(pParse->db, $$);}
%type oneselect {Select*}
%destructor oneselect {sqlite3SelectDelete(pParse->db, $$);}

%include {
  /*
  ** For a compound SELECT statement, make sure p->pPrior->pNext==p for
  ** all elements in the list.  And make sure list length does not exceed
  ** SQLITE_LIMIT_COMPOUND_SELECT.
  */
  static void parserDoubleLinkSelect(Parse *pParse, Select *p){
    if( p->pPrior ){
      Select *pNext = 0, *pLoop;
      int mxSelect, cnt = 0;
      for(pLoop=p; pLoop; pNext=pLoop, pLoop=pLoop->pPrior, cnt++){
        pLoop->pNext = pNext;
        pLoop->selFlags |= SF_Compound;
      }
      if( (p->selFlags & SF_MultiValue)==0 && 
        (mxSelect = pParse->db->aLimit[SQLITE_LIMIT_COMPOUND_SELECT])>0 &&
        cnt>mxSelect
      ){
        sqlite3ErrorMsg(pParse, "too many terms in compound SELECT");
      }
    }
  }
}

select(A) ::= with(W) selectnowith(X). {
  Select *p = X;
  if( p ){
    p->pWith = W;
    parserDoubleLinkSelect(pParse, p);
  }else{
    sqlite3WithDelete(pParse->db, W);
  }
  A = p; /*A-overwrites-W*/
}

selectnowith(A) ::= oneselect(A).
%ifndef SQLITE_OMIT_COMPOUND_SELECT
selectnowith(A) ::= selectnowith(A) multiselect_op(Y) oneselect(Z).  {
  Select *pRhs = Z;
  Select *pLhs = A;
  if( pRhs && pRhs->pPrior ){
    SrcList *pFrom;
    Token x;
    x.n = 0;
    parserDoubleLinkSelect(pParse, pRhs);
    pFrom = sqlite3SrcListAppendFromTerm(pParse,0,0,0,&x,pRhs,0,0);
    pRhs = sqlite3SelectNew(pParse,0,pFrom,0,0,0,0,0,0,0);
  }
  if( pRhs ){
    pRhs->op = (u8)Y;
    pRhs->pPrior = pLhs;
    if( ALWAYS(pLhs) ) pLhs->selFlags &= ~SF_MultiValue;
    pRhs->selFlags &= ~SF_MultiValue;
    if( Y!=TK_ALL ) pParse->hasCompound = 1;
  }else{
    sqlite3SelectDelete(pParse->db, pLhs);
  }
  A = pRhs;
}
%type multiselect_op {int}
multiselect_op(A) ::= UNION(OP).             {A = @OP; /*A-overwrites-OP*/}
multiselect_op(A) ::= UNION ALL.             {A = TK_ALL;}
multiselect_op(A) ::= EXCEPT|INTERSECT(OP).  {A = @OP; /*A-overwrites-OP*/}
%endif SQLITE_OMIT_COMPOUND_SELECT
oneselect(A) ::= SELECT(S) distinct(D) selcollist(W) from(X) where_opt(Y)
                 groupby_opt(P) having_opt(Q) orderby_opt(Z) limit_opt(L). {
#if SELECTTRACE_ENABLED
  Token s = S; /*A-overwrites-S*/
#endif
  A = sqlite3SelectNew(pParse,W,X,Y.pExpr,P,Q,Z,D,L.pLimit,L.pOffset);
#if SELECTTRACE_ENABLED
  /* Populate the Select.zSelName[] string that is used to help with
  ** query planner debugging, to differentiate between multiple Select
  ** objects in a complex query.
  **
  ** If the SELECT keyword is immediately followed by a C-style comment
  ** then extract the first few alphanumeric characters from within that
  ** comment to be the zSelName value.  Otherwise, the label is #N where
  ** is an integer that is incremented with each SELECT statement seen.
  */
  if( A!=0 ){
    const char *z = s.z+6;
    int i;
    sqlite3_snprintf(sizeof(A->zSelName), A->zSelName, "#%d",
                     ++pParse->nSelect);
    while( z[0]==' ' ) z++;
    if( z[0]=='/' && z[1]=='*' ){
      z += 2;
      while( z[0]==' ' ) z++;
      for(i=0; sqlite3Isalnum(z[i]); i++){}
      sqlite3_snprintf(sizeof(A->zSelName), A->zSelName, "%.*s", i, z);
    }
  }
#endif /* SELECTRACE_ENABLED */
}
oneselect(A) ::= values(A).

%type values {Select*}
%destructor values {sqlite3SelectDelete(pParse->db, $$);}
values(A) ::= VALUES LP nexprlist(X) RP. {
  A = sqlite3SelectNew(pParse,X,0,0,0,0,0,SF_Values,0,0);
}
values(A) ::= values(A) COMMA LP exprlist(Y) RP. {
  Select *pRight, *pLeft = A;
  pRight = sqlite3SelectNew(pParse,Y,0,0,0,0,0,SF_Values|SF_MultiValue,0,0);
  if( ALWAYS(pLeft) ) pLeft->selFlags &= ~SF_MultiValue;
  if( pRight ){
    pRight->op = TK_ALL;
    pRight->pPrior = pLeft;
    A = pRight;
  }else{
    A = pLeft;
  }
}

/* COMDB2 MODIFICATION 
 * add the SELECTV instruction */
oneselect(A) ::= SELECTV distinct(D) selcollist(W) from(X) where_opt(Y)
                 groupby_opt(P) having_opt(Q) orderby_opt(Z) limit_opt(L). {
  A = sqlite3SelectNew(pParse,W,X,Y.pExpr,P,Q,Z,D,L.pLimit,L.pOffset);
  A->op = TK_SELECTV;
  A->recording = 1;
}


// The "distinct" nonterminal is true (1) if the DISTINCT keyword is
// present and false (0) if it is not.
//
%type distinct {int}
distinct(A) ::= DISTINCT.   {A = SF_Distinct;}
distinct(A) ::= ALL.        {A = SF_All;}
distinct(A) ::= .           {A = 0;}

// selcollist is a list of expressions that are to become the return
// values of the SELECT statement.  The "*" in statements like
// "SELECT * FROM ..." is encoded as a special expression with an
// opcode of TK_ASTERISK.
//
%type selcollist {ExprList*}
%destructor selcollist {sqlite3ExprListDelete(pParse->db, $$);}
%type sclp {ExprList*}
%destructor sclp {sqlite3ExprListDelete(pParse->db, $$);}
sclp(A) ::= selcollist(A) COMMA.
sclp(A) ::= .                                {A = 0;}
selcollist(A) ::= sclp(A) expr(X) as(Y).     {
   A = sqlite3ExprListAppend(pParse, A, X.pExpr);
   if( Y.n>0 ) sqlite3ExprListSetName(pParse, A, &Y, 1);
   sqlite3ExprListSetSpan(pParse,A,&X);
}
selcollist(A) ::= sclp(A) STAR. {
  Expr *p = sqlite3Expr(pParse->db, TK_ASTERISK, 0);
  A = sqlite3ExprListAppend(pParse, A, p);
}
selcollist(A) ::= sclp(A) nm(X) DOT STAR. {
  Expr *pRight = sqlite3PExpr(pParse, TK_ASTERISK, 0, 0, 0);
  Expr *pLeft = sqlite3PExpr(pParse, TK_ID, 0, 0, &X);
  Expr *pDot = sqlite3PExpr(pParse, TK_DOT, pLeft, pRight, 0);
  A = sqlite3ExprListAppend(pParse,A, pDot);
}

// An option "AS <id>" phrase that can follow one of the expressions that
// define the result set, or one of the tables in the FROM clause.
//
%type as {Token}
as(X) ::= AS nm(Y).    {X = Y;}
as(X) ::= ids(X).
as(X) ::= .            {X.n = 0; X.z = 0;}

>>>>>>> a421c370

%type seltablist {SrcList*}
%destructor seltablist {sqlite3SrcListDelete(pParse->db, $$);}
%type stl_prefix {SrcList*}
%destructor stl_prefix {sqlite3SrcListDelete(pParse->db, $$);}
%type from {SrcList*}
%destructor from {sqlite3SrcListDelete(pParse->db, $$);}

// A complete FROM clause.
//
from(A) ::= .                {A = sqlite3DbMallocZero(pParse->db, sizeof(*A));}
from(A) ::= FROM seltablist(X). {
  A = X;
  sqlite3SrcListShiftJoinType(A);
}

// "seltablist" is a "Select Table List" - the content of the FROM clause
// in a SELECT statement.  "stl_prefix" is a prefix of this list.
//
stl_prefix(A) ::= seltablist(A) joinop(Y).    {
   if( ALWAYS(A && A->nSrc>0) ) A->a[A->nSrc-1].fg.jointype = (u8)Y;
}
stl_prefix(A) ::= .                           {A = 0;}
seltablist(A) ::= stl_prefix(A) nm(Y) dbnm(D) as(Z) indexed_opt(I)
                  on_opt(N) using_opt(U). {
  A = sqlite3SrcListAppendFromTerm(pParse,A,&Y,&D,&Z,0,N,U);
  sqlite3SrcListIndexedBy(pParse, A, &I);
}
seltablist(A) ::= stl_prefix(A) nm(Y) dbnm(D) LP exprlist(E) RP as(Z)
                  on_opt(N) using_opt(U). {
  A = sqlite3SrcListAppendFromTerm(pParse,A,&Y,&D,&Z,0,N,U);
  sqlite3SrcListFuncArgs(pParse, A, E);
}
%ifndef SQLITE_OMIT_SUBQUERY
  seltablist(A) ::= stl_prefix(A) LP select(S) RP
                    as(Z) on_opt(N) using_opt(U). {
    A = sqlite3SrcListAppendFromTerm(pParse,A,0,0,&Z,S,N,U);
  }
  seltablist(A) ::= stl_prefix(A) LP seltablist(F) RP
                    as(Z) on_opt(N) using_opt(U). {
    if( A==0 && Z.n==0 && N==0 && U==0 ){
      A = F;
    }else if( F->nSrc==1 ){
      A = sqlite3SrcListAppendFromTerm(pParse,A,0,0,&Z,0,N,U);
      if( A ){
        struct SrcList_item *pNew = &A->a[A->nSrc-1];
        struct SrcList_item *pOld = F->a;
        pNew->zName = pOld->zName;
        pNew->zDatabase = pOld->zDatabase;
        pNew->pSelect = pOld->pSelect;
        pOld->zName = pOld->zDatabase = 0;
        pOld->pSelect = 0;
      }
      sqlite3SrcListDelete(pParse->db, F);
    }else{
      Select *pSubquery;
      sqlite3SrcListShiftJoinType(F);
      pSubquery = sqlite3SelectNew(pParse,0,F,0,0,0,0,SF_NestedFrom,0,0);
      A = sqlite3SrcListAppendFromTerm(pParse,A,0,0,&Z,pSubquery,N,U);
    }
  }
%endif  SQLITE_OMIT_SUBQUERY
<<<<<<< HEAD

%type dbnm {Token}
dbnm(A) ::= .          {A.z=0; A.n=0;}
dbnm(A) ::= DOT nm(X). {A = X;}

%type fullname {SrcList*}
%destructor fullname {sqlite3SrcListDelete(pParse->db, $$);}
fullname(A) ::= nm(X) dbnm(Y).  
   {A = sqlite3SrcListAppend(pParse->db,0,&X,&Y); /*A-overwrites-X*/}

%type joinop {int}
joinop(X) ::= COMMA|JOIN.              { X = JT_INNER; }
joinop(X) ::= JOIN_KW(A) JOIN.
                  {X = sqlite3JoinType(pParse,&A,0,0);  /*X-overwrites-A*/}
joinop(X) ::= JOIN_KW(A) nm(B) JOIN.
                  {X = sqlite3JoinType(pParse,&A,&B,0); /*X-overwrites-A*/}
joinop(X) ::= JOIN_KW(A) nm(B) nm(C) JOIN.
                  {X = sqlite3JoinType(pParse,&A,&B,&C);/*X-overwrites-A*/}

%type on_opt {Expr*}
%destructor on_opt {sqlite3ExprDelete(pParse->db, $$);}
on_opt(N) ::= ON expr(E).   {N = E.pExpr;}
on_opt(N) ::= .             {N = 0;}

// Note that this block abuses the Token type just a little. If there is
// no "INDEXED BY" clause, the returned token is empty (z==0 && n==0). If
// there is an INDEXED BY clause, then the token is populated as per normal,
// with z pointing to the token data and n containing the number of bytes
// in the token.
//
// If there is a "NOT INDEXED" clause, then (z==0 && n==1), which is 
// normally illegal. The sqlite3SrcListIndexedBy() function 
// recognizes and interprets this as a special case.
//
%type indexed_opt {Token}
indexed_opt(A) ::= .                 {A.z=0; A.n=0;}

/* COMDB2 MODIFICATION
 * sqlite itself discourages use of these clauses and we want
 * to avoid having developers write queries that mess with the 
 * planner
 * indexed_opt(A) ::= INDEXED BY nm(X). {A = X;}
 * indexed_opt(A) ::= NOT INDEXED.      {A.z=0; A.n=1;}
*/

%type using_opt {IdList*}
%destructor using_opt {sqlite3IdListDelete(pParse->db, $$);}
using_opt(U) ::= USING LP idlist(L) RP.  {U = L;}
using_opt(U) ::= .                        {U = 0;}

=======

%type dbnm {Token}
dbnm(A) ::= .          {A.z=0; A.n=0;}
dbnm(A) ::= DOT nm(X). {A = X;}

%type fullname {SrcList*}
%destructor fullname {sqlite3SrcListDelete(pParse->db, $$);}
fullname(A) ::= nm(X) dbnm(Y).  
   {A = sqlite3SrcListAppend(pParse->db,0,&X,&Y); /*A-overwrites-X*/}

%type joinop {int}
joinop(X) ::= COMMA|JOIN.              { X = JT_INNER; }
joinop(X) ::= JOIN_KW(A) JOIN.
                  {X = sqlite3JoinType(pParse,&A,0,0);  /*X-overwrites-A*/}
joinop(X) ::= JOIN_KW(A) nm(B) JOIN.
                  {X = sqlite3JoinType(pParse,&A,&B,0); /*X-overwrites-A*/}
joinop(X) ::= JOIN_KW(A) nm(B) nm(C) JOIN.
                  {X = sqlite3JoinType(pParse,&A,&B,&C);/*X-overwrites-A*/}

%type on_opt {Expr*}
%destructor on_opt {sqlite3ExprDelete(pParse->db, $$);}
on_opt(N) ::= ON expr(E).   {N = E.pExpr;}
on_opt(N) ::= .             {N = 0;}

// Note that this block abuses the Token type just a little. If there is
// no "INDEXED BY" clause, the returned token is empty (z==0 && n==0). If
// there is an INDEXED BY clause, then the token is populated as per normal,
// with z pointing to the token data and n containing the number of bytes
// in the token.
//
// If there is a "NOT INDEXED" clause, then (z==0 && n==1), which is 
// normally illegal. The sqlite3SrcListIndexedBy() function 
// recognizes and interprets this as a special case.
//
%type indexed_opt {Token}
indexed_opt(A) ::= .                 {A.z=0; A.n=0;}

/* COMDB2 MODIFICATION
 * sqlite itself discourages use of these clauses and we want
 * to avoid having developers write queries that mess with the 
 * planner
 * indexed_opt(A) ::= INDEXED BY nm(X). {A = X;}
 * indexed_opt(A) ::= NOT INDEXED.      {A.z=0; A.n=1;}
*/

%type using_opt {IdList*}
%destructor using_opt {sqlite3IdListDelete(pParse->db, $$);}
using_opt(U) ::= USING LP idlist(L) RP.  {U = L;}
using_opt(U) ::= .                        {U = 0;}
>>>>>>> a421c370

%type orderby_opt {ExprList*}
%destructor orderby_opt {sqlite3ExprListDelete(pParse->db, $$);}

// the sortlist non-terminal stores a list of expression where each
// expression is optionally followed by ASC or DESC to indicate the
// sort order.
//
%type sortlist {ExprList*}
%destructor sortlist {sqlite3ExprListDelete(pParse->db, $$);}

<<<<<<< HEAD
orderby_opt(A) ::= .                          {A = 0;}
orderby_opt(A) ::= ORDER BY sortlist(X).      {A = X;}
sortlist(A) ::= sortlist(A) COMMA expr(Y) sortorder(Z). {
  A = sqlite3ExprListAppend(pParse,A,Y.pExpr);
  sqlite3ExprListSetSortOrder(A,Z);
}
sortlist(A) ::= expr(Y) sortorder(Z). {
  A = sqlite3ExprListAppend(pParse,0,Y.pExpr); /*A-overwrites-Y*/
  sqlite3ExprListSetSortOrder(A,Z);
}

%type sortorder {int}

sortorder(A) ::= ASC.           {A = SQLITE_SO_ASC;}
sortorder(A) ::= DESC.          {A = SQLITE_SO_DESC;}
sortorder(A) ::= .              {A = SQLITE_SO_UNDEFINED;}

%type groupby_opt {ExprList*}
%destructor groupby_opt {sqlite3ExprListDelete(pParse->db, $$);}
groupby_opt(A) ::= .                      {A = 0;}
groupby_opt(A) ::= GROUP BY nexprlist(X). {A = X;}

%type having_opt {Expr*}
%destructor having_opt {sqlite3ExprDelete(pParse->db, $$);}
having_opt(A) ::= .                {A = 0;}
having_opt(A) ::= HAVING expr(X).  {A = X.pExpr;}

%type limit_opt {struct LimitVal}

// The destructor for limit_opt will never fire in the current grammar.
// The limit_opt non-terminal only occurs at the end of a single production
// rule for SELECT statements.  As soon as the rule that create the 
// limit_opt non-terminal reduces, the SELECT statement rule will also
// reduce.  So there is never a limit_opt non-terminal on the stack 
// except as a transient.  So there is never anything to destroy.
//
//%destructor limit_opt {
//  sqlite3ExprDelete(pParse->db, $$.pLimit);
//  sqlite3ExprDelete(pParse->db, $$.pOffset);
//}
limit_opt(A) ::= .                    {A.pLimit = 0; A.pOffset = 0;}
limit_opt(A) ::= LIMIT expr(X).       {A.pLimit = X.pExpr; A.pOffset = 0;}
limit_opt(A) ::= LIMIT expr(X) OFFSET expr(Y). 
                                      {A.pLimit = X.pExpr; A.pOffset = Y.pExpr;}
limit_opt(A) ::= LIMIT expr(X) COMMA expr(Y). 
                                      {A.pOffset = X.pExpr; A.pLimit = Y.pExpr;}

/////////////////////////// The DELETE statement /////////////////////////////
//
%ifdef SQLITE_ENABLE_UPDATE_DELETE_LIMIT
cmd ::= with(C) DELETE FROM fullname(X) indexed_opt(I) where_opt(W) 
        orderby_opt(O) limit_opt(L). {
  sqlite3WithPush(pParse, C, 1);
  sqlite3SrcListIndexedBy(pParse, X, &I);
  W.pExpr = sqlite3LimitWhere(pParse, X, W.pExpr, O, L.pLimit, L.pOffset, "DELETE");
  sqlite3FingerprintDelete(pParse->db, X, W.pExpr);
  sqlite3DeleteFrom(pParse,X,W.pExpr);
}
%endif
%ifndef SQLITE_ENABLE_UPDATE_DELETE_LIMIT
cmd ::= with(C) DELETE FROM fullname(X) indexed_opt(I) where_opt(W). {
  sqlite3WithPush(pParse, C, 1);
  sqlite3SrcListIndexedBy(pParse, X, &I);
  sqlite3FingerprintDelete(pParse->db, X, W.pExpr);
  sqlite3DeleteFrom(pParse,X,W.pExpr);
}
%endif

%type where_opt {ExprSpan}
%destructor where_opt {sqlite3ExprDelete(pParse->db, $$.pExpr);}

where_opt(A) ::= .                    {A.pExpr = 0;}
where_opt(A) ::= WHERE expr(X).       {A = X;}

////////////////////////// The UPDATE command ////////////////////////////////
//
%ifdef SQLITE_ENABLE_UPDATE_DELETE_LIMIT
cmd ::= with(C) UPDATE orconf(R) fullname(X) indexed_opt(I) SET setlist(Y)
        where_opt(W) orderby_opt(O) limit_opt(L).  {
  sqlite3WithPush(pParse, C, 1);
  sqlite3SrcListIndexedBy(pParse, X, &I);
  sqlite3ExprListCheckLength(pParse,Y,"set list"); 
  W.pExpr = sqlite3LimitWhere(pParse, X, W.pExpr, O, L.pLimit, L.pOffset, "UPDATE");
  sqlite3FingerprintUpdate(pParse->db, X, Y, W.pExpr, R);
  sqlite3Update(pParse,X,Y,W.pExpr,R);
}
%endif
%ifndef SQLITE_ENABLE_UPDATE_DELETE_LIMIT
cmd ::= with(C) UPDATE orconf(R) fullname(X) indexed_opt(I) SET setlist(Y)
        where_opt(W).  {
  sqlite3WithPush(pParse, C, 1);
  sqlite3SrcListIndexedBy(pParse, X, &I);
  sqlite3ExprListCheckLength(pParse,Y,"set list"); 
  sqlite3FingerprintUpdate(pParse->db, X, Y, W.pExpr, R);
  sqlite3Update(pParse,X,Y,W.pExpr,R);
}
%endif
=======
%type orderby_opt {ExprList*}
%destructor orderby_opt {sqlite3ExprListDelete(pParse->db, $$);}

// the sortlist non-terminal stores a list of expression where each
// expression is optionally followed by ASC or DESC to indicate the
// sort order.
//
%type sortlist {ExprList*}
%destructor sortlist {sqlite3ExprListDelete(pParse->db, $$);}

orderby_opt(A) ::= .                          {A = 0;}
orderby_opt(A) ::= ORDER BY sortlist(X).      {A = X;}
sortlist(A) ::= sortlist(A) COMMA expr(Y) sortorder(Z). {
  A = sqlite3ExprListAppend(pParse,A,Y.pExpr);
  sqlite3ExprListSetSortOrder(A,Z);
}
sortlist(A) ::= expr(Y) sortorder(Z). {
  A = sqlite3ExprListAppend(pParse,0,Y.pExpr); /*A-overwrites-Y*/
  sqlite3ExprListSetSortOrder(A,Z);
}

%type sortorder {int}

sortorder(A) ::= ASC.           {A = SQLITE_SO_ASC;}
sortorder(A) ::= DESC.          {A = SQLITE_SO_DESC;}
sortorder(A) ::= .              {A = SQLITE_SO_UNDEFINED;}

%type groupby_opt {ExprList*}
%destructor groupby_opt {sqlite3ExprListDelete(pParse->db, $$);}
groupby_opt(A) ::= .                      {A = 0;}
groupby_opt(A) ::= GROUP BY nexprlist(X). {A = X;}

%type having_opt {Expr*}
%destructor having_opt {sqlite3ExprDelete(pParse->db, $$);}
having_opt(A) ::= .                {A = 0;}
having_opt(A) ::= HAVING expr(X).  {A = X.pExpr;}

%type limit_opt {struct LimitVal}

// The destructor for limit_opt will never fire in the current grammar.
// The limit_opt non-terminal only occurs at the end of a single production
// rule for SELECT statements.  As soon as the rule that create the 
// limit_opt non-terminal reduces, the SELECT statement rule will also
// reduce.  So there is never a limit_opt non-terminal on the stack 
// except as a transient.  So there is never anything to destroy.
//
//%destructor limit_opt {
//  sqlite3ExprDelete(pParse->db, $$.pLimit);
//  sqlite3ExprDelete(pParse->db, $$.pOffset);
//}
limit_opt(A) ::= .                    {A.pLimit = 0; A.pOffset = 0;}
limit_opt(A) ::= LIMIT expr(X).       {A.pLimit = X.pExpr; A.pOffset = 0;}
limit_opt(A) ::= LIMIT expr(X) OFFSET expr(Y). 
                                      {A.pLimit = X.pExpr; A.pOffset = Y.pExpr;}
limit_opt(A) ::= LIMIT expr(X) COMMA expr(Y). 
                                      {A.pOffset = X.pExpr; A.pLimit = Y.pExpr;}

/////////////////////////// The DELETE statement /////////////////////////////
//
%ifdef SQLITE_ENABLE_UPDATE_DELETE_LIMIT
cmd ::= with(C) DELETE FROM fullname(X) indexed_opt(I) where_opt(W) 
        orderby_opt(O) limit_opt(L). {
  sqlite3WithPush(pParse, C, 1);
  sqlite3SrcListIndexedBy(pParse, X, &I);
  W.pExpr = sqlite3LimitWhere(pParse, X, W.pExpr, O, L.pLimit, L.pOffset, "DELETE");
  sqlite3FingerprintDelete(pParse->db, X, W.pExpr);
  sqlite3DeleteFrom(pParse,X,W.pExpr);
}
%endif
%ifndef SQLITE_ENABLE_UPDATE_DELETE_LIMIT
cmd ::= with(C) DELETE FROM fullname(X) indexed_opt(I) where_opt(W). {
  sqlite3WithPush(pParse, C, 1);
  sqlite3SrcListIndexedBy(pParse, X, &I);
  sqlite3FingerprintDelete(pParse->db, X, W.pExpr);
  sqlite3DeleteFrom(pParse,X,W.pExpr);
}
%endif

%type where_opt {ExprSpan}
%destructor where_opt {sqlite3ExprDelete(pParse->db, $$.pExpr);}

where_opt(A) ::= .                    {A.pExpr = 0;}
where_opt(A) ::= WHERE expr(X).       {A = X;}

////////////////////////// The UPDATE command ////////////////////////////////
//
%ifdef SQLITE_ENABLE_UPDATE_DELETE_LIMIT
cmd ::= with(C) UPDATE orconf(R) fullname(X) indexed_opt(I) SET setlist(Y)
        where_opt(W) orderby_opt(O) limit_opt(L).  {
  sqlite3WithPush(pParse, C, 1);
  sqlite3SrcListIndexedBy(pParse, X, &I);
  sqlite3ExprListCheckLength(pParse,Y,"set list"); 
  W.pExpr = sqlite3LimitWhere(pParse, X, W.pExpr, O, L.pLimit, L.pOffset, "UPDATE");
  sqlite3FingerprintUpdate(pParse->db, X, Y, W.pExpr, R);
  sqlite3Update(pParse,X,Y,W.pExpr,R);
}
%endif
%ifndef SQLITE_ENABLE_UPDATE_DELETE_LIMIT
cmd ::= with(C) UPDATE orconf(R) fullname(X) indexed_opt(I) SET setlist(Y)
        where_opt(W).  {
  sqlite3WithPush(pParse, C, 1);
  sqlite3SrcListIndexedBy(pParse, X, &I);
  sqlite3ExprListCheckLength(pParse,Y,"set list"); 
  sqlite3FingerprintUpdate(pParse->db, X, Y, W.pExpr, R);
  sqlite3Update(pParse,X,Y,W.pExpr,R);
}
%endif
>>>>>>> a421c370

%type setlist {ExprList*}
%destructor setlist {sqlite3ExprListDelete(pParse->db, $$);}

setlist(A) ::= setlist(A) COMMA nm(X) EQ expr(Y). {
  A = sqlite3ExprListAppend(pParse, A, Y.pExpr);
  sqlite3ExprListSetName(pParse, A, &X, 1);
}
setlist(A) ::= setlist(A) COMMA LP idlist(X) RP EQ expr(Y). {
  A = sqlite3ExprListAppendVector(pParse, A, X, Y.pExpr);
}
setlist(A) ::= nm(X) EQ expr(Y). {
  A = sqlite3ExprListAppend(pParse, 0, Y.pExpr);
  sqlite3ExprListSetName(pParse, A, &X, 1);
}
setlist(A) ::= LP idlist(X) RP EQ expr(Y). {
  A = sqlite3ExprListAppendVector(pParse, 0, X, Y.pExpr);
}

////////////////////////// The INSERT command /////////////////////////////////
//
cmd ::= with(W) insert_cmd(R) INTO fullname(X) idlist_opt(F) select(S). {
  sqlite3WithPush(pParse, W, 1);
  sqlite3FingerprintInsert(pParse->db, X, S, F, W);
  sqlite3Insert(pParse, X, S, F, R);
}
cmd ::= with(W) insert_cmd(R) INTO fullname(X) idlist_opt(F) DEFAULT VALUES.
{
  sqlite3WithPush(pParse, W, 1);
  sqlite3FingerprintInsert(pParse->db, X, NULL, F, W);
  sqlite3Insert(pParse, X, NULL, F, R);
}

%type insert_cmd {int}
insert_cmd(A) ::= INSERT orconf(R).   {A = R;}
/* COMDB2 MODIFICATION 
 * insert or replace logic not supported
 * insert_cmd(A) ::= REPLACE.            {A = OE_Replace;} 
 */

%type idlist_opt {IdList*}
%destructor idlist_opt {sqlite3IdListDelete(pParse->db, $$);}
%type idlist {IdList*}
%destructor idlist {sqlite3IdListDelete(pParse->db, $$);}
<<<<<<< HEAD

idlist_opt(A) ::= .                       {A = 0;}
idlist_opt(A) ::= LP idlist(X) RP.    {A = X;}
idlist(A) ::= idlist(A) COMMA nm(Y).
    {A = sqlite3IdListAppend(pParse->db,A,&Y);}
idlist(A) ::= nm(Y).
    {A = sqlite3IdListAppend(pParse->db,0,&Y); /*A-overwrites-Y*/}

/////////////////////////// Expression Processing /////////////////////////////
//

=======

idlist_opt(A) ::= .                       {A = 0;}
idlist_opt(A) ::= LP idlist(X) RP.    {A = X;}
idlist(A) ::= idlist(A) COMMA nm(Y).
    {A = sqlite3IdListAppend(pParse->db,A,&Y);}
idlist(A) ::= nm(Y).
    {A = sqlite3IdListAppend(pParse->db,0,&Y); /*A-overwrites-Y*/}

/////////////////////////// Expression Processing /////////////////////////////
//

>>>>>>> a421c370
%type expr {ExprSpan}
%destructor expr {sqlite3ExprDelete(pParse->db, $$.pExpr);}
%type term {ExprSpan}
%destructor term {sqlite3ExprDelete(pParse->db, $$.pExpr);}

%include {
  /* This is a utility routine used to set the ExprSpan.zStart and
  ** ExprSpan.zEnd values of pOut so that the span covers the complete
  ** range of text beginning with pStart and going to the end of pEnd.
  */
  static void spanSet(ExprSpan *pOut, Token *pStart, Token *pEnd){
    pOut->zStart = pStart->z;
    pOut->zEnd = &pEnd->z[pEnd->n];
  }

  /* Construct a new Expr object from a single identifier.  Use the
  ** new Expr to populate pOut.  Set the span of pOut to be the identifier
  ** that created the expression.
  */
  static void spanExpr(ExprSpan *pOut, Parse *pParse, int op, Token t){
    Expr *p = sqlite3DbMallocRawNN(pParse->db, sizeof(Expr)+t.n+1);
    if( p ){
      memset(p, 0, sizeof(Expr));
      p->op = (u8)op;
      p->flags = EP_Leaf;
      p->iAgg = -1;
      p->u.zToken = (char*)&p[1];
      memcpy(p->u.zToken, t.z, t.n);
      p->u.zToken[t.n] = 0;
      if( sqlite3Isquote(p->u.zToken[0]) ){
        if( p->u.zToken[0]=='"' ) p->flags |= EP_DblQuoted;
        sqlite3Dequote(p->u.zToken);
      }
#if SQLITE_MAX_EXPR_DEPTH>0
      p->nHeight = 1;
#endif  
    }
    pOut->pExpr = p;
    pOut->zStart = t.z;
    pOut->zEnd = &t.z[t.n];
  }
}

expr(A) ::= term(A).
expr(A) ::= LP(B) expr(X) RP(E).
            {spanSet(&A,&B,&E); /*A-overwrites-B*/  A.pExpr = X.pExpr;}
term(A) ::= NULL(X).        {spanExpr(&A,pParse,@X,X);/*A-overwrites-X*/}
expr(A) ::= id(X).          {spanExpr(&A,pParse,TK_ID,X); /*A-overwrites-X*/}
expr(A) ::= JOIN_KW(X).     {spanExpr(&A,pParse,TK_ID,X); /*A-overwrites-X*/}
expr(A) ::= nm(X) DOT nm(Y). {
  Expr *temp1 = sqlite3ExprAlloc(pParse->db, TK_ID, &X, 1);
  Expr *temp2 = sqlite3ExprAlloc(pParse->db, TK_ID, &Y, 1);
  spanSet(&A,&X,&Y); /*A-overwrites-X*/
  A.pExpr = sqlite3PExpr(pParse, TK_DOT, temp1, temp2, 0);
}
expr(A) ::= nm(X) DOT nm(Y) DOT nm(Z). {
  Expr *temp1 = sqlite3ExprAlloc(pParse->db, TK_ID, &X, 1);
  Expr *temp2 = sqlite3ExprAlloc(pParse->db, TK_ID, &Y, 1);
  Expr *temp3 = sqlite3ExprAlloc(pParse->db, TK_ID, &Z, 1);
  Expr *temp4 = sqlite3PExpr(pParse, TK_DOT, temp2, temp3, 0);
  spanSet(&A,&X,&Z); /*A-overwrites-X*/
  A.pExpr = sqlite3PExpr(pParse, TK_DOT, temp1, temp4, 0);
}
term(A) ::= FLOAT|BLOB(X). {spanExpr(&A,pParse,@X,X);/*A-overwrites-X*/}
term(A) ::= STRING(X).     {spanExpr(&A,pParse,@X,X);/*A-overwrites-X*/}
term(A) ::= INTEGER(X). {
  A.pExpr = sqlite3ExprAlloc(pParse->db, TK_INTEGER, &X, 1);
  A.zStart = X.z;
  A.zEnd = X.z + X.n;
  if( A.pExpr ) A.pExpr->flags |= EP_Leaf;
}
expr(A) ::= VARIABLE(X).     {
  if( !(X.z[0]=='#' && sqlite3Isdigit(X.z[1])) ){
    u32 n = X.n;
    spanExpr(&A, pParse, TK_VARIABLE, X);
    sqlite3ExprAssignVarNumber(pParse, A.pExpr, n);
  }else{
    /* When doing a nested parse, one can include terms in an expression
    ** that look like this:   #1 #2 ...  These terms refer to registers
    ** in the virtual machine.  #N is the N-th register. */
    Token t = X; /*A-overwrites-X*/
    assert( t.n>=2 );
    spanSet(&A, &t, &t);
    if( pParse->nested==0 ){
      sqlite3ErrorMsg(pParse, "near \"%T\": syntax error", &t);
      A.pExpr = 0;
    }else{
      A.pExpr = sqlite3PExpr(pParse, TK_REGISTER, 0, 0, 0);
      if( A.pExpr ) sqlite3GetInt32(&t.z[1], &A.pExpr->iTable);
    }
  }
}
expr(A) ::= expr(A) COLLATE ids(C). {
  A.pExpr = sqlite3ExprAddCollateToken(pParse, A.pExpr, &C, 1);
  A.zEnd = &C.z[C.n];
}

expr(A) ::= expr(A) COLLATE DATACOPY. {
  if (pParse->db->init.busy == 0) {
      sqlite3ErrorMsg(pParse, "Support for 'COLLATE DATACOPY' syntax "
                      "has been removed; use WITH DATACOPY.");
      pParse->rc = SQLITE_ERROR;
  } else {
      Token t = {"DATACOPY", 8};
      A.pExpr = sqlite3ExprAddCollateToken(pParse, A.pExpr, &t, 1);
      A.zEnd = &t.z[t.n];
  }
}

%ifndef SQLITE_OMIT_CAST
expr(A) ::= CAST(X) LP expr(E) AS typetoken(T) RP(Y). {
  spanSet(&A,&X,&Y); /*A-overwrites-X*/
  A.pExpr = sqlite3PExpr(pParse, TK_CAST, E.pExpr, 0, &T);
}
%endif  SQLITE_OMIT_CAST
expr(A) ::= id(X) LP distinct(D) exprlist(Y) RP(E). {
  if( Y && Y->nExpr>pParse->db->aLimit[SQLITE_LIMIT_FUNCTION_ARG] ){
    sqlite3ErrorMsg(pParse, "too many arguments on function %T", &X);
  }
  A.pExpr = sqlite3ExprFunction(pParse, Y, &X);
  spanSet(&A,&X,&E);
  if( D==SF_Distinct && A.pExpr ){
    A.pExpr->flags |= EP_Distinct;
  }
}
expr(A) ::= id(X) LP STAR RP(E). {
  A.pExpr = sqlite3ExprFunction(pParse, 0, &X);
  spanSet(&A,&X,&E);
}
term(A) ::= CTIME_KW(OP). {
  A.pExpr = sqlite3ExprFunction(pParse, 0, &OP);
  spanSet(&A, &OP, &OP);
}

%include {
  /* This routine constructs a binary expression node out of two ExprSpan
  ** objects and uses the result to populate a new ExprSpan object.
  */
  static void spanBinaryExpr(
    Parse *pParse,      /* The parsing context.  Errors accumulate here */
    int op,             /* The binary operation */
    ExprSpan *pLeft,    /* The left operand, and output */
    ExprSpan *pRight    /* The right operand */
  ){
    pLeft->pExpr = sqlite3PExpr(pParse, op, pLeft->pExpr, pRight->pExpr, 0);
    pLeft->zEnd = pRight->zEnd;
  }

  /* If doNot is true, then add a TK_NOT Expr-node wrapper around the
  ** outside of *ppExpr.
  */
  static void exprNot(Parse *pParse, int doNot, ExprSpan *pSpan){
    if( doNot ){
      pSpan->pExpr = sqlite3PExpr(pParse, TK_NOT, pSpan->pExpr, 0, 0);
    }
  }
}

expr(A) ::= LP(L) nexprlist(X) COMMA expr(Y) RP(R). {
  ExprList *pList = sqlite3ExprListAppend(pParse, X, Y.pExpr);
  A.pExpr = sqlite3PExpr(pParse, TK_VECTOR, 0, 0, 0);
  if( A.pExpr ){
    A.pExpr->x.pList = pList;
    spanSet(&A, &L, &R);
  }else{
    sqlite3ExprListDelete(pParse->db, pList);
  }
}

expr(A) ::= expr(A) AND(OP) expr(Y).    {spanBinaryExpr(pParse,@OP,&A,&Y);}
expr(A) ::= expr(A) OR(OP) expr(Y).     {spanBinaryExpr(pParse,@OP,&A,&Y);}
expr(A) ::= expr(A) LT|GT|GE|LE(OP) expr(Y).
                                        {spanBinaryExpr(pParse,@OP,&A,&Y);}
expr(A) ::= expr(A) EQ|NE(OP) expr(Y).  {spanBinaryExpr(pParse,@OP,&A,&Y);}
expr(A) ::= expr(A) BITAND|BITOR|LSHIFT|RSHIFT(OP) expr(Y).
                                        {spanBinaryExpr(pParse,@OP,&A,&Y);}
expr(A) ::= expr(A) PLUS|MINUS(OP) expr(Y).
                                        {spanBinaryExpr(pParse,@OP,&A,&Y);}
expr(A) ::= expr(A) STAR|SLASH|REM(OP) expr(Y).
                                        {spanBinaryExpr(pParse,@OP,&A,&Y);}
expr(A) ::= expr(A) CONCAT(OP) expr(Y). {spanBinaryExpr(pParse,@OP,&A,&Y);}
%type likeop {Token}
likeop(A) ::= LIKE_KW|MATCH(X).     {A=X;/*A-overwrites-X*/}
likeop(A) ::= NOT LIKE_KW|MATCH(X). {A=X; A.n|=0x80000000; /*A-overwrite-X*/}
expr(A) ::= expr(A) likeop(OP) expr(Y).  [LIKE_KW]  {
  ExprList *pList;
  int bNot = OP.n & 0x80000000;
  OP.n &= 0x7fffffff;
  pList = sqlite3ExprListAppend(pParse,0, Y.pExpr);
  pList = sqlite3ExprListAppend(pParse,pList, A.pExpr);
  A.pExpr = sqlite3ExprFunction(pParse, pList, &OP);
  exprNot(pParse, bNot, &A);
  A.zEnd = Y.zEnd;
  if( A.pExpr ) A.pExpr->flags |= EP_InfixFunc;
}
expr(A) ::= expr(A) likeop(OP) expr(Y) ESCAPE expr(E).  [LIKE_KW]  {
  ExprList *pList;
  int bNot = OP.n & 0x80000000;
  OP.n &= 0x7fffffff;
  pList = sqlite3ExprListAppend(pParse,0, Y.pExpr);
  pList = sqlite3ExprListAppend(pParse,pList, A.pExpr);
  pList = sqlite3ExprListAppend(pParse,pList, E.pExpr);
  A.pExpr = sqlite3ExprFunction(pParse, pList, &OP);
  exprNot(pParse, bNot, &A);
  A.zEnd = E.zEnd;
  if( A.pExpr ) A.pExpr->flags |= EP_InfixFunc;
}

%include {
  /* Construct an expression node for a unary postfix operator
  */
  static void spanUnaryPostfix(
    Parse *pParse,         /* Parsing context to record errors */
    int op,                /* The operator */
    ExprSpan *pOperand,    /* The operand, and output */
    Token *pPostOp         /* The operand token for setting the span */
  ){
    pOperand->pExpr = sqlite3PExpr(pParse, op, pOperand->pExpr, 0, 0);
    pOperand->zEnd = &pPostOp->z[pPostOp->n];
  }                           
}

expr(A) ::= expr(A) ISNULL|NOTNULL(E).   {spanUnaryPostfix(pParse,@E,&A,&E);}
expr(A) ::= expr(A) NOT NULL(E). {spanUnaryPostfix(pParse,TK_NOTNULL,&A,&E);}

%include {
  /* A routine to convert a binary TK_IS or TK_ISNOT expression into a
  ** unary TK_ISNULL or TK_NOTNULL expression. */
  static void binaryToUnaryIfNull(Parse *pParse, Expr *pY, Expr *pA, int op){
    sqlite3 *db = pParse->db;
    if( pA && pY && pY->op==TK_NULL ){
      pA->op = (u8)op;
      sqlite3ExprDelete(db, pA->pRight);
      pA->pRight = 0;
    }
  }
}

//    expr1 IS expr2
//    expr1 IS NOT expr2
//
// If expr2 is NULL then code as TK_ISNULL or TK_NOTNULL.  If expr2
// is any other expression, code as TK_IS or TK_ISNOT.
// 
expr(A) ::= expr(A) IS expr(Y).     {
  spanBinaryExpr(pParse,TK_IS,&A,&Y);
  binaryToUnaryIfNull(pParse, Y.pExpr, A.pExpr, TK_ISNULL);
}
expr(A) ::= expr(A) IS NOT expr(Y). {
  spanBinaryExpr(pParse,TK_ISNOT,&A,&Y);
  binaryToUnaryIfNull(pParse, Y.pExpr, A.pExpr, TK_NOTNULL);
}

%include {
  /* Construct an expression node for a unary prefix operator
  */
  static void spanUnaryPrefix(
    ExprSpan *pOut,        /* Write the new expression node here */
    Parse *pParse,         /* Parsing context to record errors */
    int op,                /* The operator */
    ExprSpan *pOperand,    /* The operand */
    Token *pPreOp         /* The operand token for setting the span */
  ){
    pOut->zStart = pPreOp->z;
    pOut->pExpr = sqlite3PExpr(pParse, op, pOperand->pExpr, 0, 0);
    pOut->zEnd = pOperand->zEnd;
  }
}



expr(A) ::= NOT(B) expr(X).  
              {spanUnaryPrefix(&A,pParse,@B,&X,&B);/*A-overwrites-B*/}
expr(A) ::= BITNOT(B) expr(X).
              {spanUnaryPrefix(&A,pParse,@B,&X,&B);/*A-overwrites-B*/}
expr(A) ::= MINUS(B) expr(X). [BITNOT]
              {spanUnaryPrefix(&A,pParse,TK_UMINUS,&X,&B);/*A-overwrites-B*/}
expr(A) ::= PLUS(B) expr(X). [BITNOT]
              {spanUnaryPrefix(&A,pParse,TK_UPLUS,&X,&B);/*A-overwrites-B*/}

%type between_op {int}
between_op(A) ::= BETWEEN.     {A = 0;}
between_op(A) ::= NOT BETWEEN. {A = 1;}
expr(A) ::= expr(A) between_op(N) expr(X) AND expr(Y). [BETWEEN] {
  ExprList *pList = sqlite3ExprListAppend(pParse,0, X.pExpr);
  pList = sqlite3ExprListAppend(pParse,pList, Y.pExpr);
  A.pExpr = sqlite3PExpr(pParse, TK_BETWEEN, A.pExpr, 0, 0);
  if( A.pExpr ){
    A.pExpr->x.pList = pList;
  }else{
    sqlite3ExprListDelete(pParse->db, pList);
  } 
  exprNot(pParse, N, &A);
  A.zEnd = Y.zEnd;
}
%ifndef SQLITE_OMIT_SUBQUERY
  %type in_op {int}
  in_op(A) ::= IN.      {A = 0;}
  in_op(A) ::= NOT IN.  {A = 1;}
  expr(A) ::= expr(A) in_op(N) LP exprlist(Y) RP(E). [IN] {
    if( Y==0 ){
      /* Expressions of the form
      **
      **      expr1 IN ()
      **      expr1 NOT IN ()
      **
      ** simplify to constants 0 (false) and 1 (true), respectively,
      ** regardless of the value of expr1.
      */
      sqlite3ExprDelete(pParse->db, A.pExpr);
      A.pExpr = sqlite3PExpr(pParse, TK_INTEGER, 0, 0, &sqlite3IntTokens[N]);
    }else if( Y->nExpr==1 ){
      /* Expressions of the form:
      **
      **      expr1 IN (?1)
      **      expr1 NOT IN (?2)
      **
      ** with exactly one value on the RHS can be simplified to something
      ** like this:
      **
      **      expr1 == ?1
      **      expr1 <> ?2
      **
      ** But, the RHS of the == or <> is marked with the EP_Generic flag
      ** so that it may not contribute to the computation of comparison
      ** affinity or the collating sequence to use for comparison.  Otherwise,
      ** the semantics would be subtly different from IN or NOT IN.
      */
      Expr *pRHS = Y->a[0].pExpr;
      Y->a[0].pExpr = 0;
      sqlite3ExprListDelete(pParse->db, Y);
      /* pRHS cannot be NULL because a malloc error would have been detected
      ** before now and control would have never reached this point */
      if( ALWAYS(pRHS) ){
        pRHS->flags &= ~EP_Collate;
        pRHS->flags |= EP_Generic;
      }
      A.pExpr = sqlite3PExpr(pParse, N ? TK_NE : TK_EQ, A.pExpr, pRHS, 0);
    }else{
      A.pExpr = sqlite3PExpr(pParse, TK_IN, A.pExpr, 0, 0);
      if( A.pExpr ){
        A.pExpr->x.pList = Y;
        sqlite3ExprSetHeightAndFlags(pParse, A.pExpr);
      }else{
        sqlite3ExprListDelete(pParse->db, Y);
      }
      exprNot(pParse, N, &A);
    }
    A.zEnd = &E.z[E.n];
  }
  expr(A) ::= LP(B) select(X) RP(E). {
    spanSet(&A,&B,&E); /*A-overwrites-B*/
    A.pExpr = sqlite3PExpr(pParse, TK_SELECT, 0, 0, 0);
    sqlite3PExprAddSelect(pParse, A.pExpr, X);
  }
  expr(A) ::= expr(A) in_op(N) LP select(Y) RP(E).  [IN] {
    A.pExpr = sqlite3PExpr(pParse, TK_IN, A.pExpr, 0, 0);
    sqlite3PExprAddSelect(pParse, A.pExpr, Y);
    exprNot(pParse, N, &A);
    A.zEnd = &E.z[E.n];
  }
  expr(A) ::= expr(A) in_op(N) nm(Y) dbnm(Z) paren_exprlist(E). [IN] {
    SrcList *pSrc = sqlite3SrcListAppend(pParse->db, 0,&Y,&Z);
    Select *pSelect = sqlite3SelectNew(pParse, 0,pSrc,0,0,0,0,0,0,0);
    if( E )  sqlite3SrcListFuncArgs(pParse, pSelect ? pSrc : 0, E);
    A.pExpr = sqlite3PExpr(pParse, TK_IN, A.pExpr, 0, 0);
    sqlite3PExprAddSelect(pParse, A.pExpr, pSelect);
    exprNot(pParse, N, &A);
    A.zEnd = Z.z ? &Z.z[Z.n] : &Y.z[Y.n];
  }
  expr(A) ::= EXISTS(B) LP select(Y) RP(E). {
    Expr *p;
    spanSet(&A,&B,&E); /*A-overwrites-B*/
    p = A.pExpr = sqlite3PExpr(pParse, TK_EXISTS, 0, 0, 0);
    sqlite3PExprAddSelect(pParse, p, Y);
  }
%endif SQLITE_OMIT_SUBQUERY

/* CASE expressions */
expr(A) ::= CASE(C) case_operand(X) case_exprlist(Y) case_else(Z) END(E). {
  spanSet(&A,&C,&E);  /*A-overwrites-C*/
  A.pExpr = sqlite3PExpr(pParse, TK_CASE, X, 0, 0);
  if( A.pExpr ){
    A.pExpr->x.pList = Z ? sqlite3ExprListAppend(pParse,Y,Z) : Y;
    sqlite3ExprSetHeightAndFlags(pParse, A.pExpr);
  }else{
    sqlite3ExprListDelete(pParse->db, Y);
    sqlite3ExprDelete(pParse->db, Z);
  }
}
%type case_exprlist {ExprList*}
%destructor case_exprlist {sqlite3ExprListDelete(pParse->db, $$);}
case_exprlist(A) ::= case_exprlist(A) WHEN expr(Y) THEN expr(Z). {
  A = sqlite3ExprListAppend(pParse,A, Y.pExpr);
  A = sqlite3ExprListAppend(pParse,A, Z.pExpr);
}
case_exprlist(A) ::= WHEN expr(Y) THEN expr(Z). {
  A = sqlite3ExprListAppend(pParse,0, Y.pExpr);
  A = sqlite3ExprListAppend(pParse,A, Z.pExpr);
}
%type case_else {Expr*}
%destructor case_else {sqlite3ExprDelete(pParse->db, $$);}
case_else(A) ::=  ELSE expr(X).         {A = X.pExpr;}
case_else(A) ::=  .                     {A = 0;} 
%type case_operand {Expr*}
%destructor case_operand {sqlite3ExprDelete(pParse->db, $$);}
case_operand(A) ::= expr(X).            {A = X.pExpr; /*A-overwrites-X*/} 
case_operand(A) ::= .                   {A = 0;} 

%type exprlist {ExprList*}
%destructor exprlist {sqlite3ExprListDelete(pParse->db, $$);}
%type nexprlist {ExprList*}
%destructor nexprlist {sqlite3ExprListDelete(pParse->db, $$);}

exprlist(A) ::= nexprlist(A).
exprlist(A) ::= .                            {A = 0;}
nexprlist(A) ::= nexprlist(A) COMMA expr(Y).
    {A = sqlite3ExprListAppend(pParse,A,Y.pExpr);}
nexprlist(A) ::= expr(Y).
    {A = sqlite3ExprListAppend(pParse,0,Y.pExpr); /*A-overwrites-Y*/}

%ifndef SQLITE_OMIT_SUBQUERY
/* A paren_exprlist is an optional expression list contained inside
** of parenthesis */
%type paren_exprlist {ExprList*}
%destructor paren_exprlist {sqlite3ExprListDelete(pParse->db, $$);}
paren_exprlist(A) ::= .   {A = 0;}
paren_exprlist(A) ::= LP exprlist(X) RP.  {A = X;}
%endif SQLITE_OMIT_SUBQUERY


///////////////////////////// The CREATE INDEX command ///////////////////////
//
cmd ::= createkw(S) uniqueflag(U) INDEX ifnotexists(NE) nm(X) dbnm(D)
        ON nm(Y) LP sortlist(Z) RP with_opt(O) where_opt(W). {
  comdb2CreateIndex(pParse, &X, &D,
                    sqlite3SrcListAppend(pParse->db,0,&Y,0), Z, U,
                    &S, &W, SQLITE_SO_ASC, NE, SQLITE_IDXTYPE_APPDEF, O);
}

%type uniqueflag {int}
uniqueflag(A) ::= UNIQUE.  {A = OE_Abort;}
uniqueflag(A) ::= .        {A = OE_None;}

%type with_opt {int}
with_opt(A) ::= WITH DATACOPY. {A = 1;}
with_opt(A) ::= . {A = 0;}

// The eidlist non-terminal (Expression Id List) generates an ExprList
// from a list of identifiers.  The identifier names are in ExprList.a[].zName.
// This list is stored in an ExprList rather than an IdList so that it
// can be easily sent to sqlite3ColumnsExprList().
//
// eidlist is grouped with CREATE INDEX because it used to be the non-terminal
// used for the arguments to an index.  That is just an historical accident.
//
// IMPORTANT COMPATIBILITY NOTE:  Some prior versions of SQLite accepted
// COLLATE clauses and ASC or DESC keywords on ID lists in inappropriate
// places - places that might have been stored in the sqlite_master schema.
// Those extra features were ignored.  But because they might be in some
// (busted) old databases, we need to continue parsing them when loading
// historical schemas.
//
%type eidlist {ExprList*}
%destructor eidlist {sqlite3ExprListDelete(pParse->db, $$);}
%type eidlist_opt {ExprList*}
%destructor eidlist_opt {sqlite3ExprListDelete(pParse->db, $$);}

%include {
  /* Add a single new term to an ExprList that is used to store a
  ** list of identifiers.  Report an error if the ID list contains
  ** a COLLATE clause or an ASC or DESC keyword, except ignore the
  ** error while parsing a legacy schema.
  */
  static ExprList *parserAddExprIdListTerm(
    Parse *pParse,
    ExprList *pPrior,
    Token *pIdToken,
    int hasCollate,
    int sortOrder
  ){
    ExprList *p = sqlite3ExprListAppend(pParse, pPrior, 0);
    if( (hasCollate || sortOrder!=SQLITE_SO_UNDEFINED)
        && pParse->db->init.busy==0
    ){
      sqlite3ErrorMsg(pParse, "syntax error after column name \"%.*s\"",
                         pIdToken->n, pIdToken->z);
    }
    sqlite3ExprListSetName(pParse, p, pIdToken, 1);
    return p;
  }
} // end %include

eidlist_opt(A) ::= .                         {A = 0;}
eidlist_opt(A) ::= LP eidlist(X) RP.         {A = X;}
eidlist(A) ::= eidlist(A) COMMA nm(Y) collate(C) sortorder(Z).  {
  A = parserAddExprIdListTerm(pParse, A, &Y, C, Z);
}
eidlist(A) ::= nm(Y) collate(C) sortorder(Z). {
  A = parserAddExprIdListTerm(pParse, 0, &Y, C, Z); /*A-overwrites-Y*/
}

%type collate {int}
collate(C) ::= .              {C = 0;}
collate(C) ::= COLLATE ids.   {C = 1;}


///////////////////////////// The DROP INDEX command /////////////////////////
//
cmd ::= DROP INDEX ifexists(E) fullname(X).   {comdb2DropIndex(pParse, X, E);}
cmd ::= DROP INDEX ifexists(E) nm(X) ON nm(Y). {comdb2DropIndexExtn(pParse, &X, &Y, E);}

///////////////////////////// The VACUUM command /////////////////////////////
//
%ifndef SQLITE_OMIT_VACUUM
%ifndef SQLITE_OMIT_ATTACH
cmd ::= VACUUM.                {sqlite3Vacuum(pParse,0);}
cmd ::= VACUUM nm(X).          {sqlite3Vacuum(pParse,&X);}
%endif  SQLITE_OMIT_ATTACH
%endif  SQLITE_OMIT_VACUUM

///////////////////////////// The PRAGMA command /////////////////////////////
//
%ifndef SQLITE_OMIT_PRAGMA
cmd ::= PRAGMA nm(X) dbnm(Z).                {sqlite3Pragma(pParse,&X,&Z,0,0);}
cmd ::= PRAGMA nm(X) dbnm(Z) EQ nmnum(Y).    {sqlite3Pragma(pParse,&X,&Z,&Y,0);}
cmd ::= PRAGMA nm(X) dbnm(Z) LP nmnum(Y) RP. {sqlite3Pragma(pParse,&X,&Z,&Y,0);}
cmd ::= PRAGMA nm(X) dbnm(Z) EQ minus_num(Y). 
                                             {sqlite3Pragma(pParse,&X,&Z,&Y,1);}
cmd ::= PRAGMA nm(X) dbnm(Z) LP minus_num(Y) RP.
                                             {sqlite3Pragma(pParse,&X,&Z,&Y,1);}

nmnum(A) ::= plus_num(A).
nmnum(A) ::= nm(A).
nmnum(A) ::= ON(A).
nmnum(A) ::= DELETE(A).
nmnum(A) ::= DEFAULT(A).
%endif SQLITE_OMIT_PRAGMA
%token_class number INTEGER|FLOAT.
plus_num(A) ::= PLUS number(X).       {A = X;}
plus_num(A) ::= number(A).
minus_num(A) ::= MINUS number(X).     {A = X;}
//////////////////////////// The CREATE TRIGGER command /////////////////////

%ifndef SQLITE_OMIT_TRIGGER

cmd ::= createkw trigger_decl(A) BEGIN trigger_cmd_list(S) END(Z). {
  Token all;
  all.z = A.z;
  all.n = (int)(Z.z - A.z) + Z.n;
  sqlite3FinishTrigger(pParse, S, &all);
}

trigger_decl(A) ::= temp(T) TRIGGER ifnotexists(NOERR) nm(B) dbnm(Z) 
                    trigger_time(C) trigger_event(D)
                    ON fullname(E) foreach_clause when_clause(G). {
  sqlite3BeginTrigger(pParse, &B, &Z, C, D.a, D.b, E, G, T, NOERR);
  A = (Z.n==0?B:Z); /*A-overwrites-T*/
}

%type trigger_time {int}
trigger_time(A) ::= BEFORE.      { A = TK_BEFORE; }
trigger_time(A) ::= AFTER.       { A = TK_AFTER;  }
trigger_time(A) ::= INSTEAD OF.  { A = TK_INSTEAD;}
trigger_time(A) ::= .            { A = TK_BEFORE; }

%type trigger_event {struct TrigEvent}
%destructor trigger_event {sqlite3IdListDelete(pParse->db, $$.b);}
trigger_event(A) ::= DELETE|INSERT(X).   {A.a = @X; /*A-overwrites-X*/ A.b = 0;}
trigger_event(A) ::= UPDATE(X).          {A.a = @X; /*A-overwrites-X*/ A.b = 0;}
trigger_event(A) ::= UPDATE OF idlist(X).{A.a = TK_UPDATE; A.b = X;}

foreach_clause ::= .
foreach_clause ::= FOR EACH ROW.

%type when_clause {Expr*}
%destructor when_clause {sqlite3ExprDelete(pParse->db, $$);}
when_clause(A) ::= .             { A = 0; }
when_clause(A) ::= WHEN expr(X). { A = X.pExpr; }

%type trigger_cmd_list {TriggerStep*}
%destructor trigger_cmd_list {sqlite3DeleteTriggerStep(pParse->db, $$);}
trigger_cmd_list(A) ::= trigger_cmd_list(A) trigger_cmd(X) SEMI. {
  assert( A!=0 );
  A->pLast->pNext = X;
  A->pLast = X;
}
trigger_cmd_list(A) ::= trigger_cmd(A) SEMI. { 
  assert( A!=0 );
  A->pLast = A;
}

// Disallow qualified table names on INSERT, UPDATE, and DELETE statements
// within a trigger.  The table to INSERT, UPDATE, or DELETE is always in 
// the same database as the table that the trigger fires on.
//
%type trnm {Token}
trnm(A) ::= nm(A).
trnm(A) ::= nm DOT nm(X). {
  A = X;
  sqlite3ErrorMsg(pParse, 
        "qualified table names are not allowed on INSERT, UPDATE, and DELETE "
        "statements within triggers");
}

// Disallow the INDEX BY and NOT INDEXED clauses on UPDATE and DELETE
// statements within triggers.  We make a specific error message for this
// since it is an exception to the default grammar rules.
//
tridxby ::= .
tridxby ::= INDEXED BY nm. {
  sqlite3ErrorMsg(pParse,
        "the INDEXED BY clause is not allowed on UPDATE or DELETE statements "
        "within triggers");
}
tridxby ::= NOT INDEXED. {
  sqlite3ErrorMsg(pParse,
        "the NOT INDEXED clause is not allowed on UPDATE or DELETE statements "
        "within triggers");
}



%type trigger_cmd {TriggerStep*}
%destructor trigger_cmd {sqlite3DeleteTriggerStep(pParse->db, $$);}
// UPDATE 
trigger_cmd(A) ::=
   UPDATE orconf(R) trnm(X) tridxby SET setlist(Y) where_opt(Z).  
   {A = sqlite3TriggerUpdateStep(pParse->db, &X, Y, Z.pExpr, R);}
<<<<<<< HEAD

// INSERT
trigger_cmd(A) ::= insert_cmd(R) INTO trnm(X) idlist_opt(F) select(S).
   {A = sqlite3TriggerInsertStep(pParse->db, &X, F, S, R);/*A-overwrites-R*/}

// DELETE
trigger_cmd(A) ::= DELETE FROM trnm(X) tridxby where_opt(Y).
   {A = sqlite3TriggerDeleteStep(pParse->db, &X, Y.pExpr);}

// SELECT
trigger_cmd(A) ::= select(X).
   {A = sqlite3TriggerSelectStep(pParse->db, X); /*A-overwrites-X*/}

=======

// INSERT
trigger_cmd(A) ::= insert_cmd(R) INTO trnm(X) idlist_opt(F) select(S).
   {A = sqlite3TriggerInsertStep(pParse->db, &X, F, S, R);/*A-overwrites-R*/}

// DELETE
trigger_cmd(A) ::= DELETE FROM trnm(X) tridxby where_opt(Y).
   {A = sqlite3TriggerDeleteStep(pParse->db, &X, Y.pExpr);}

// SELECT
trigger_cmd(A) ::= select(X).
   {A = sqlite3TriggerSelectStep(pParse->db, X); /*A-overwrites-X*/}

>>>>>>> a421c370
// The special RAISE expression that may occur in trigger programs
expr(A) ::= RAISE(X) LP IGNORE RP(Y).  {
  spanSet(&A,&X,&Y);  /*A-overwrites-X*/
  A.pExpr = sqlite3PExpr(pParse, TK_RAISE, 0, 0, 0); 
  if( A.pExpr ){
    A.pExpr->affinity = OE_Ignore;
  }
}
expr(A) ::= RAISE(X) LP raisetype(T) COMMA nm(Z) RP(Y).  {
  spanSet(&A,&X,&Y);  /*A-overwrites-X*/
  A.pExpr = sqlite3PExpr(pParse, TK_RAISE, 0, 0, &Z); 
  if( A.pExpr ) {
    A.pExpr->affinity = (char)T;
  }
}
%endif  !SQLITE_OMIT_TRIGGER

%type raisetype {int}
raisetype(A) ::= ROLLBACK.  {A = OE_Rollback;}
raisetype(A) ::= ABORT.     {A = OE_Abort;}
raisetype(A) ::= FAIL.      {A = OE_Fail;}


////////////////////////  DROP TRIGGER statement //////////////////////////////
%ifndef SQLITE_OMIT_TRIGGER
cmd ::= DROP TRIGGER ifexists(NOERR) fullname(X). {
  sqlite3DropTrigger(pParse,X,NOERR);
}
%endif  !SQLITE_OMIT_TRIGGER

//////////////////////// ATTACH DATABASE file AS name /////////////////////////
%ifndef SQLITE_OMIT_ATTACH
cmd ::= ATTACH database_kw_opt expr(F) AS expr(D) key_opt(K). {
  sqlite3Attach(pParse, F.pExpr, D.pExpr, K);
}
cmd ::= DETACH database_kw_opt expr(D). {
  sqlite3Detach(pParse, D.pExpr);
}

%type key_opt {Expr*}
%destructor key_opt {sqlite3ExprDelete(pParse->db, $$);}
key_opt(A) ::= .                     { A = 0; }
key_opt(A) ::= KEY expr(X).          { A = X.pExpr; }

database_kw_opt ::= DATABASE.
database_kw_opt ::= .
%endif SQLITE_OMIT_ATTACH

////////////////////////// REINDEX collation //////////////////////////////////
%ifndef SQLITE_OMIT_REINDEX
cmd ::= REINDEX.                {sqlite3Reindex(pParse, 0, 0);}
cmd ::= REINDEX nm(X) dbnm(Y).  {sqlite3Reindex(pParse, &X, &Y);}
%endif  SQLITE_OMIT_REINDEX

/////////////////////////////////// ANALYZE ///////////////////////////////////
%ifndef SQLITE_OMIT_ANALYZE
cmd ::= ANALYZESQLITE.                {sqlite3Analyze(pParse, 0, 0);}
cmd ::= ANALYZESQLITE nm(X) dbnm(Y).  {sqlite3Analyze(pParse, &X, &Y);}
%endif

//////////////////////// ALTER TABLE table ... ////////////////////////////////
%ifndef SQLITE_OMIT_ALTERTABLE
cmd ::= ALTER TABLE fullname(X) RENAME TO nm(Z). {
  sqlite3AlterRenameTable(pParse,X,&Z);
}
cmd ::= ALTER TABLE add_column_fullname
        ADD kwcolumn_opt columnname(Y) carglist. {
  Y.n = (int)(pParse->sLastToken.z-Y.z) + pParse->sLastToken.n;
  sqlite3AlterFinishAddColumn(pParse, &Y);
}
add_column_fullname ::= fullname(X). {
  disableLookaside(pParse);
  sqlite3AlterBeginAddColumn(pParse, X);
}
kwcolumn_opt ::= .
kwcolumn_opt ::= COLUMNKW.
%endif  SQLITE_OMIT_ALTERTABLE

//////////////////////// CREATE VIRTUAL TABLE ... /////////////////////////////
%ifndef SQLITE_OMIT_VIRTUALTABLE
cmd ::= create_vtab.                       {sqlite3VtabFinishParse(pParse,0);}
cmd ::= create_vtab LP vtabarglist RP(X).  {sqlite3VtabFinishParse(pParse,&X);}
create_vtab ::= createkw VIRTUAL TABLE ifnotexists(E)
                nm(X) dbnm(Y) USING nm(Z). {
    sqlite3VtabBeginParse(pParse, &X, &Y, &Z, E);
}
vtabarglist ::= vtabarg.
vtabarglist ::= vtabarglist COMMA vtabarg.
vtabarg ::= .                       {sqlite3VtabArgInit(pParse);}
vtabarg ::= vtabarg vtabargtoken.
vtabargtoken ::= ANY(X).            {sqlite3VtabArgExtend(pParse,&X);}
vtabargtoken ::= lp anylist RP(X).  {sqlite3VtabArgExtend(pParse,&X);}
lp ::= LP(X).                       {sqlite3VtabArgExtend(pParse,&X);}
anylist ::= .
anylist ::= anylist LP anylist RP.
anylist ::= anylist ANY.
%endif  SQLITE_OMIT_VIRTUALTABLE


//////////////////////// COMMON TABLE EXPRESSIONS ////////////////////////////
%type with {With*}
%type wqlist {With*}
%destructor with {sqlite3WithDelete(pParse->db, $$);}
%destructor wqlist {sqlite3WithDelete(pParse->db, $$);}

with(A) ::= . {A = 0;}
%ifndef SQLITE_OMIT_CTE
with(A) ::= WITH wqlist(W).              { A = W; }
with(A) ::= WITH RECURSIVE wqlist(W).    { A = W; }

wqlist(A) ::= nm(X) eidlist_opt(Y) AS LP select(Z) RP. {
  A = sqlite3WithAdd(pParse, 0, &X, Y, Z); /*A-overwrites-X*/
}
wqlist(A) ::= wqlist(A) COMMA nm(X) eidlist_opt(Y) AS LP select(Z) RP. {
  A = sqlite3WithAdd(pParse, A, &X, Y, Z);
}
%endif  SQLITE_OMIT_CTE

///////////////////////////////////////////////////////////////////////
//////////////////////// COMDB2 EXTENSIONS ////////////////////////////
///////////////////////////////////////////////////////////////////////

///////////////////// COMDB2 SET/GET statements ////////////////////////////////
//
<<<<<<< HEAD

cmd ::= GET getcmd.

getcmd ::= ALIAS nm(U). {
    comdb2getAlias(pParse, &U);
}

getcmd ::= KW. {
    comdb2getkw(pParse, KW_ALL);
}

getcmd ::= RESERVED KW. {
    comdb2getkw(pParse, KW_RES);
}

getcmd ::= NOT RESERVED KW. {
    comdb2getkw(pParse, KW_FB);
}

getcmd ::= ANALYZE COVERAGE nm(Y) dbnm(Z). {
    comdb2getAnalyzeCoverage(pParse,&Y,&Z);
}

getcmd ::= ANALYZE THRESHOLD nm(Y) dbnm(Z). {
    comdb2getAnalyzeThreshold(pParse,&Y,&Z);
}

///////////////////// COMDB2 PUT statements //////////////////////////////////

=======

cmd ::= GET getcmd.

getcmd ::= ALIAS nm(U). {
    comdb2getAlias(pParse, &U);
}

getcmd ::= KW. {
    comdb2getkw(pParse, KW_ALL);
}

getcmd ::= RESERVED KW. {
    comdb2getkw(pParse, KW_RES);
}

getcmd ::= NOT RESERVED KW. {
    comdb2getkw(pParse, KW_FB);
}

getcmd ::= ANALYZE COVERAGE nm(Y) dbnm(Z). {
    comdb2getAnalyzeCoverage(pParse,&Y,&Z);
}

getcmd ::= ANALYZE THRESHOLD nm(Y) dbnm(Z). {
    comdb2getAnalyzeThreshold(pParse,&Y,&Z);
}

///////////////////// COMDB2 PUT statements //////////////////////////////////

>>>>>>> a421c370
cmd ::= PUT putcmd. {
    comdb2WriteTransaction(pParse);
}

putcmd ::= ANALYZE COVERAGE nm(Y) dbnm(Z) INTEGER(F). {
    int tmp;
    if (!readIntFromToken(&F, &tmp))
        tmp = 0;

    comdb2analyzeCoverage(pParse,&Y,&Z,tmp);
}

putcmd ::= GENID48 ENABLE. {
    comdb2enableGenid48(pParse, 1);
}

putcmd ::= GENID48 DISABLE. {
    comdb2enableGenid48(pParse, 0);
}

putcmd ::= ROWLOCKS ENABLE. {
    comdb2enableRowlocks(pParse, 1);
}

putcmd ::= ROWLOCKS DISABLE. {
    comdb2enableRowlocks(pParse, 0);
}

putcmd ::= ANALYZE THRESHOLD nm(Y) dbnm(Z) INTEGER(F). {
    int tmp;
    if (!readIntFromToken(&F, &tmp))
        tmp = 0;
    comdb2analyzeThreshold(pParse,&Y,&Z, tmp);
}

putcmd ::= SKIPSCAN ENABLE nm(Y) dbnm(Z). {
    comdb2setSkipscan(pParse,&Y, &Z, 1);
}

putcmd ::= SKIPSCAN DISABLE nm(Y) dbnm(Z). {
    comdb2setSkipscan(pParse,&Y, &Z, 0);
}

putcmd ::= DEFAULT PROCEDURE nm(N) INTEGER(V). {
    comdb2DefaultProcedure(pParse,&N,&V,0);
<<<<<<< HEAD
}

putcmd ::= DEFAULT PROCEDURE nm(N) STRING(V). {
    comdb2DefaultProcedure(pParse,&N,&V,1);
}

putcmd ::= ALIAS nm(Y) nm(U). {
    comdb2setAlias(pParse,&Y,&U);
}

putcmd ::= PASSWORD OFF FOR nm(N). {
    comdb2deletePassword(pParse, &N);
}

putcmd ::= PASSWORD STRING(P) FOR nm(N). {
    comdb2setPassword(pParse, &P, &N);
}

putcmd ::= AUTHENTICATION ON. {
    comdb2enableAuth(pParse, 1);
}

putcmd ::= AUTHENTICATION OFF. {
    comdb2enableAuth(pParse, 0);
}

putcmd ::= TIME PARTITION nm(Y) dbnm(Z) RETENTION  INTEGER(R). {
    int tmp;
    if (!readIntFromToken(&R, &tmp))
        tmp = 0;
    comdb2timepartRetention(pParse, &Y, &Z, tmp);
}

putcmd ::= SCHEMACHANGE COMMITSLEEP INTEGER(F). {
    int tmp;
    if (!readIntFromToken(&F, &tmp))
        tmp = 0;
    comdb2schemachangeCommitsleep(pParse, tmp);
}

putcmd ::= SCHEMACHANGE CONVERTSLEEP INTEGER(F). {
    int tmp;
    if (!readIntFromToken(&F, &tmp))
        tmp = 0;
    comdb2schemachangeConvertsleep(pParse, tmp);
}

putcmd ::= TUNABLE nm(N) INTEGER|FLOAT|STRING(M). {
    comdb2putTunable(pParse, &N, &M);
}

///////////////////// COMDB2 REBUILD STATEMENTS //////////////////////////////

cmd ::= rebuild.

rebuild ::= REBUILD nm(T) dbnm(X). { /* REBUILD FULL CANNOT BE USED
                                        BECAUSE OF SQLITE SYNTAX */
    comdb2rebuildFull(pParse,&T,&X);
}

rebuild ::= REBUILD INDEX nm(T) dbnm(Y) nm(X). {
    comdb2rebuildIndex(pParse, &T,&Y, &X);
}

rebuild ::= REBUILD DATA nm(T) dbnm(X). {
    comdb2rebuildData(pParse, &T, &X);
}

rebuild ::= REBUILD DATABLOB nm(N) dbnm(X). {
    comdb2rebuildDataBlob(pParse,&N, &X);
}
/////////////////////COMDB2 GRANT STATEMENT //////////////////////////////////

%type sql_permission {int}
sql_permission(A) ::= READ. { A = AUTH_READ; }
sql_permission(A) ::= WRITE.{ A = AUTH_WRITE;}
sql_permission(A) ::= DDL.  { A = AUTH_OP;}

%type op_permission{int}
op_permission(A) ::= OP.   { A = AUTH_OP;   }

%type userschema{int}
userschema(A) ::= USERSCHEMA. {A = AUTH_USERSCHEMA;}

cmd ::= GRANT sql_permission(P) ON nm(T) dbnm(Y) TO nm(U). {
    comdb2WriteTransaction(pParse);
    comdb2grant(pParse, 0, P, &T,&Y,&U);
}

cmd ::= GRANT op_permission(P) TO nm(U). {
    comdb2WriteTransaction(pParse);
    comdb2grant(pParse, 0, P, NULL,NULL,&U);
}

cmd ::= GRANT userschema(P) nm(U1) TO nm(U2). {
    comdb2WriteTransaction(pParse);
    comdb2grant(pParse, 0, P, &U1,NULL,&U2);
}

=======
}

putcmd ::= DEFAULT PROCEDURE nm(N) STRING(V). {
    comdb2DefaultProcedure(pParse,&N,&V,1);
}

putcmd ::= ALIAS nm(Y) nm(U). {
    comdb2setAlias(pParse,&Y,&U);
}

putcmd ::= PASSWORD OFF FOR nm(N). {
    comdb2deletePassword(pParse, &N);
}

putcmd ::= PASSWORD STRING(P) FOR nm(N). {
    comdb2setPassword(pParse, &P, &N);
}

putcmd ::= AUTHENTICATION ON. {
    comdb2enableAuth(pParse, 1);
}

putcmd ::= AUTHENTICATION OFF. {
    comdb2enableAuth(pParse, 0);
}

putcmd ::= TIME PARTITION nm(Y) dbnm(Z) RETENTION  INTEGER(R). {
    int tmp;
    if (!readIntFromToken(&R, &tmp))
        tmp = 0;
    comdb2timepartRetention(pParse, &Y, &Z, tmp);
}

putcmd ::= SCHEMACHANGE COMMITSLEEP INTEGER(F). {
    int tmp;
    if (!readIntFromToken(&F, &tmp))
        tmp = 0;
    comdb2schemachangeCommitsleep(pParse, tmp);
}

putcmd ::= SCHEMACHANGE CONVERTSLEEP INTEGER(F). {
    int tmp;
    if (!readIntFromToken(&F, &tmp))
        tmp = 0;
    comdb2schemachangeConvertsleep(pParse, tmp);
}

putcmd ::= TUNABLE nm(N) INTEGER|FLOAT|STRING(M). {
    comdb2putTunable(pParse, &N, &M);
}

///////////////////// COMDB2 REBUILD STATEMENTS //////////////////////////////

cmd ::= rebuild.

rebuild ::= REBUILD nm(T) dbnm(X). { /* REBUILD FULL CANNOT BE USED
                                        BECAUSE OF SQLITE SYNTAX */
    comdb2RebuildFull(pParse,&T,&X);
}

rebuild ::= REBUILD INDEX nm(T) dbnm(Y) nm(X). {
    comdb2RebuildIndex(pParse, &T,&Y, &X);
}

rebuild ::= REBUILD DATA nm(T) dbnm(X). {
    comdb2RebuildData(pParse, &T, &X);
}

rebuild ::= REBUILD DATABLOB nm(N) dbnm(X). {
    comdb2RebuildDataBlob(pParse,&N, &X);
}
/////////////////////COMDB2 GRANT STATEMENT //////////////////////////////////

%type sql_permission {int}
sql_permission(A) ::= READ. { A = AUTH_READ; }
sql_permission(A) ::= WRITE.{ A = AUTH_WRITE;}
sql_permission(A) ::= DDL.  { A = AUTH_OP;}

%type op_permission{int}
op_permission(A) ::= OP.   { A = AUTH_OP;   }

%type userschema{int}
userschema(A) ::= USERSCHEMA. {A = AUTH_USERSCHEMA;}

cmd ::= GRANT sql_permission(P) ON nm(T) dbnm(Y) TO nm(U). {
    comdb2WriteTransaction(pParse);
    comdb2grant(pParse, 0, P, &T,&Y,&U);
}

cmd ::= GRANT op_permission(P) TO nm(U). {
    comdb2WriteTransaction(pParse);
    comdb2grant(pParse, 0, P, NULL,NULL,&U);
}

cmd ::= GRANT userschema(P) nm(U1) TO nm(U2). {
    comdb2WriteTransaction(pParse);
    comdb2grant(pParse, 0, P, &U1,NULL,&U2);
}

>>>>>>> a421c370
cmd ::= REVOKE sql_permission(P) ON nm(T) dbnm(Y) TO nm(U). {
    comdb2WriteTransaction(pParse);
    comdb2grant(pParse, 1, P, &T,&Y,&U);
}

cmd ::= REVOKE op_permission(P) TO nm(U). {
    comdb2WriteTransaction(pParse);
    comdb2grant(pParse, 1, P, NULL,NULL,&U);
}

cmd ::= REVOKE userschema(P) nm(U1) TO nm(U2). {
    comdb2WriteTransaction(pParse);
    comdb2grant(pParse, 1, P, &U1,NULL,&U2);
}

//////////////////// COMDB2 TRUNCATE TABLE statement /////////////////////////

cmd ::= truncate.
truncate ::= TRUNCATE table_opt nm(T) dbnm(Y).
{
<<<<<<< HEAD
    comdb2truncate(pParse, &T, &Y);
=======
    comdb2Truncate(pParse, &T, &Y);
>>>>>>> a421c370
}

table_opt ::= .
table_opt ::= TABLE.

cmd ::= BULKIMPORT nm(A) DOT nm(B) nm(C) DOT nm(D). {
    comdb2bulkimport(pParse, &A, &B, &C, &D);
}

//////////////////// COMDB2 PARTITION //////////////////////////////////

cmd ::= createkw TIME PARTITION ON nm(A) AS nm(P) PERIOD STRING(D) RETENTION INTEGER(R) START STRING(S). {
    comdb2WriteTransaction(pParse);
    comdb2CreateTimePartition(pParse, &A, &P, &D, &R, &S);
}

cmd ::= DROP TIME PARTITION nm(N). {
    comdb2WriteTransaction(pParse);
    comdb2DropTimePartition(pParse, &N);
}

//////////////////// COMDB2 ANALYZE //////////////////////////////////////////
cmd ::= ANALYZE nm(N) dbnm(Y) analyzepercentage(P) analyzeopt(X). {
    comdb2analyze(pParse, X, &N, &Y, P);
}

cmd ::= ANALYZE analyzepercentage(P) analyzeopt(X). {
    comdb2analyze(pParse, X, NULL, NULL, P);
}

%type analyzepercentage {int}
analyzepercentage(A) ::= . {A = 0;}
analyzepercentage(A) ::= INTEGER(X). {
    if (!readIntFromToken(&X, &(A)))
        A = 0;

}


%type analyzeopt {int}
analyzeopt(A) ::= . { A = 0;}
analyzeopt(A) ::= OPTIONS analyzeoptlst(X). {A=X;}

%type analyzeoptlst {int}
analyzeoptlst(A) ::= analyze_thds(L) COMMA analyze_sumthds(R). {A = L + R;}
analyzeoptlst(A) ::= analyze_sumthds(L) COMMA analyze_thds(R). {A = L + R;}
analyzeoptlst(A) ::= analyze_thds(X). {A = X;}
analyzeoptlst(A) ::= analyze_sumthds(X). {A = X;}

%type analyze_thds {int}
analyze_thds(A) ::= THREADS INTEGER(X). {
    int tmp;
    A = 0;
    if (!readIntFromToken(&X, &(tmp)))
        SET_ANALYZE_THREAD(A,0);

    SET_ANALYZE_THREAD(A,tmp);
}

%type analyze_sumthds {int}
analyze_sumthds(A) ::= SUMMARIZE INTEGER(X). {
    int tmp;
    A = 0;
    if (!readIntFromToken(&X, &(tmp)))
        SET_ANALYZE_SUMTHREAD(A, 0);
    SET_ANALYZE_SUMTHREAD(A,tmp);
}

///////////////////// COMDB2 REBUILD TABLE statement //////////////////////////
%type comdb2opt {int}
comdb2opt(A) ::= . {A = 0;}
comdb2opt(A) ::= OPTIONS comdb2optlist(X). {A = X;}
%type comdb2optlist {int}
comdb2optlist(A) ::= comdb2optfield(O). {
    A = O;
}
comdb2optlist(A) ::= comdb2optlist(X) COMMA comdb2optfield(O). {
    A = X | O;
}
%type comdb2optfield {int}
comdb2optfield(A) ::= odh(O). {A = O;}
comdb2optfield(A) ::= ipu(I). {A = I;}
comdb2optfield(A) ::= isc(S). {A = S;}
comdb2optfield(A) ::= REBUILD. {A = FORCE_REBUILD;}
comdb2optfield(A) ::= compress_blob(C). {A = C;}
comdb2optfield(A) ::= compress_rec(C). {A = C;}

%type odh {int}
odh(A) ::= ODH OFF. {A = ODH_OFF;}

%type ipu {int}
ipu(A) ::= IPU OFF. {A = IPU_OFF;}

%type isc {int}
isc(A) ::= ISC OFF. {A = ISC_OFF;}

%type compress_blob {int}
compress_blob(A) ::= BLOBFIELD blob_compress_type(T). { A = T;}

%type blob_compress_type {int}
blob_compress_type(A) ::= NONE. {A = BLOB_NONE;}
blob_compress_type(A) ::= RLE. {A = BLOB_RLE;}
//blob_compress_type(A) ::= CRLE. {A = BLOB_CRLE;}
blob_compress_type(A) ::= ZLIB. {A = BLOB_ZLIB;}
blob_compress_type(A) ::= LZ4. {A = BLOB_LZ4;}

%type compress_rec {int}
compress_rec(A) ::= REC rle_compress_type(T). {A = T;}

%type rle_compress_type {int}
rle_compress_type(A) ::= NONE. {A = REC_NONE;}
rle_compress_type(A) ::= RLE. {A = REC_RLE;}
rle_compress_type(A) ::= CRLE. {A = REC_CRLE;}
rle_compress_type(A) ::= ZLIB. {A = REC_ZLIB;}
rle_compress_type(A) ::= LZ4. {A = REC_LZ4;}

//////////////////// COMDB2 STORED PROCEDURES /////////////////////////////////

cmd ::= createkw PROCEDURE nm(N) NOSQL(X). {
    comdb2CreateProcedure(pParse, &N, NULL, &X);
}
cmd ::= createkw PROCEDURE nm(N) VERSION STRING(V) NOSQL(X). {
    comdb2CreateProcedure(pParse, &N, &V, &X);
}
cmd ::= DROP PROCEDURE nm(N) INTEGER(V). {
    comdb2DropProcedure(pParse, &N, &V, 0);
}
cmd ::= DROP PROCEDURE nm(N) STRING(V). {
    comdb2DropProcedure(pParse, &N, &V, 1);
}

////////////////////// CREATE LUA commands ////////////////////
cmd ::= createkw LUA SCALAR FUNCTION nm(Q). {
	comdb2CreateScalarFunc(pParse, &Q);
}

cmd ::= createkw LUA AGGREGATE FUNCTION nm(Q). {
	comdb2CreateAggFunc(pParse, &Q);
}

cmd ::= createkw LUA TRIGGER nm(Q) ON table_trigger_event(T). {
  comdb2CreateTrigger(pParse,0,&Q,T);
}

cmd ::= createkw LUA CONSUMER nm(Q) ON table_trigger_event(T). {
  comdb2CreateTrigger(pParse,1,&Q,T);
}

table_trigger_event(A) ::= table_trigger_event(B) COMMA LP TABLE fullname(T) FOR trigger_events(C) RP. {
  A = comdb2AddTriggerTable(pParse,B,T,C);
}

table_trigger_event(A) ::= LP TABLE fullname(T) FOR trigger_events(B) RP. {
  A = comdb2AddTriggerTable(pParse,0,T,B);
}

%type table_trigger_event {Cdb2TrigTables*}
%destructor table_trigger_event {sqlite3DbFree(pParse->db, $$);}

%type cdb2_trigger_event {Cdb2TrigEvent}
%destructor cdb2_trigger_event {sqlite3IdListDelete(pParse->db, $$.cols);}

%type trigger_events {Cdb2TrigEvents*}
%destructor trigger_events {sqlite3DbFree(pParse->db, $$);}

trigger_events(A) ::= trigger_events(B) AND cdb2_trigger_event(C). {
  A = comdb2AddTriggerEvent(pParse,B,&C);
}
trigger_events(A) ::= cdb2_trigger_event(B). {
  A = comdb2AddTriggerEvent(pParse,0,&B);
}
cdb2_trigger_event(A) ::= DELETE. {
  A.op = TK_DELETE;
  A.cols = 0;
}
cdb2_trigger_event(A) ::= INSERT. {
  A.op = TK_INSERT;
  A.cols = 0;
}
cdb2_trigger_event(A) ::= UPDATE. {
  A.op = TK_UPDATE;
  A.cols = 0;
}
cdb2_trigger_event(A) ::= DELETE OF idlist(X). {
  A.op = TK_DELETE;
  A.cols = X;
}
cdb2_trigger_event(A) ::= INSERT OF idlist(X). {
  A.op = TK_INSERT;
  A.cols = X;
}
cdb2_trigger_event(A) ::= UPDATE OF idlist(X). {
  A.op = TK_UPDATE;
  A.cols = X;
}

///////////////////////// DROP LUA commands /////////////////////////
cmd ::= DROP LUA SCALAR FUNCTION nm(A). {
  comdb2DropScalarFunc(pParse,&A);
}
cmd ::= DROP LUA AGGREGATE FUNCTION nm(A). {
  comdb2DropAggFunc(pParse,&A);
}
cmd ::= DROP LUA TRIGGER nm(A). {
  comdb2DropTrigger(pParse,&A);
}
cmd ::= DROP LUA CONSUMER nm(A). {
  comdb2DropTrigger(pParse,&A);
}

/////////////////// COMDB2 ALTER TABLE STATEMENT  //////////////////////////////

/* ALTER TABLE (CSC2) */
cmd ::= comdb2_alter_table_csc2.
comdb2_alter_table_csc2 ::= dryrun(D) ALTER TABLE nm(Y) dbnm(Z) comdb2opt(O) NOSQL(C). {
  comdb2AlterTableCSC2(pParse,&Y,&Z,O,&C,D);
}

/* ALTER TABLE (Comdb2) */
cmd ::= alter_table alter_table_action_list. {
  comdb2AlterTableEnd(pParse);
}

alter_table ::= dryrun(D) ALTER TABLE nm(Y) dbnm(Z) . {
  comdb2AlterTableStart(pParse,&Y,&Z,D);
}

alter_table_action_list ::= alter_table_action_list COMMA alter_table_action.
alter_table_action_list ::= alter_table_action.

alter_table_action ::= alter_table_add_column.
alter_table_action ::= alter_table_drop_column.

alter_table_add_column ::= ADD kwcolumn_opt columnname carglist.
alter_table_drop_column ::= DROP kwcolumn_opt nm(Y) . {
  comdb2DropColumn(pParse, &Y);
}

%ifdef SQLITE_OMIT_ALTERTABLE
kwcolumn_opt ::= .
kwcolumn_opt ::= COLUMNKW.
%endif

%type dryrun {int}
dryrun(D) ::= DRYRUN.  {D=1;}
dryrun(D) ::= . {D=0;}
/* vim: set ft=lemon: */<|MERGE_RESOLUTION|>--- conflicted
+++ resolved
@@ -326,7 +326,6 @@
 %type autoinc {int}
 autoinc(X) ::= .          {X = 0;}
 autoinc(X) ::= AUTOINCR.  {X = 1;}
-<<<<<<< HEAD
 
 // The next group of rules parses the arguments to a REFERENCES clause
 // that determine if the referential integrity checking is deferred or
@@ -465,98 +464,8 @@
     sqlite3WithDelete(pParse->db, W);
   }
   A = p; /*A-overwrites-W*/
-=======
-
-// The next group of rules parses the arguments to a REFERENCES clause
-// that determine if the referential integrity checking is deferred or
-// or immediate and which determine what action to take if a ref-integ
-// check fails.
-//
-%type refargs {int}
-refargs(A) ::= .                  { A = OE_None*0x0101; /* EV: R-19803-45884 */}
-refargs(A) ::= refargs(A) refarg(Y). { A = (A & ~Y.mask) | Y.value; }
-%type refarg {struct {int value; int mask;}}
-refarg(A) ::= MATCH nm.              { A.value = 0;     A.mask = 0x000000; }
-refarg(A) ::= ON INSERT refact.      { A.value = 0;     A.mask = 0x000000; }
-refarg(A) ::= ON DELETE refact(X).   { A.value = X;     A.mask = 0x0000ff; }
-refarg(A) ::= ON UPDATE refact(X).   { A.value = X<<8;  A.mask = 0x00ff00; }
-%type refact {int}
-refact(A) ::= SET NULL.              { A = OE_SetNull;  /* EV: R-33326-45252 */}
-refact(A) ::= SET DEFAULT.           { A = OE_SetDflt;  /* EV: R-33326-45252 */}
-refact(A) ::= CASCADE.               { A = OE_Cascade;  /* EV: R-33326-45252 */}
-refact(A) ::= RESTRICT.              { A = OE_Restrict; /* EV: R-33326-45252 */}
-refact(A) ::= NO ACTION.             { A = OE_None;     /* EV: R-33326-45252 */}
-%type defer_subclause {int}
-defer_subclause(A) ::= NOT DEFERRABLE init_deferred_pred_opt.     {A = 0;}
-defer_subclause(A) ::= DEFERRABLE init_deferred_pred_opt(X).      {A = X;}
-%type init_deferred_pred_opt {int}
-init_deferred_pred_opt(A) ::= .                       {A = 0;}
-init_deferred_pred_opt(A) ::= INITIALLY DEFERRED.     {A = 1;}
-init_deferred_pred_opt(A) ::= INITIALLY IMMEDIATE.    {A = 0;}
-
-conslist_opt(A) ::= .                         {A.n = 0; A.z = 0;}
-conslist_opt(A) ::= COMMA(A) conslist.
-conslist ::= conslist tconscomma tcons.
-conslist ::= tcons.
-tconscomma ::= COMMA.            {pParse->constraintName.n = 0;}
-tconscomma ::= .
-tcons ::= CONSTRAINT nm(X).      {pParse->constraintName = X;}
-tcons ::= PRIMARY KEY LP sortlist(X) autoinc(I) RP onconf(R).
-                                 {comdb2AddPrimaryKey(pParse,X,R,I,0);}
-tcons ::= UNIQUE LP sortlist(X) RP onconf(R).
-                                 {comdb2AddIndex(pParse,X,R,
-                                   SQLITE_IDXTYPE_UNIQUE);}
-tcons ::= CHECK LP expr(E) RP onconf.
-                                 {sqlite3AddCheckConstraint(pParse,E.pExpr);}
-tcons ::= FOREIGN KEY LP eidlist(FA) RP
-          REFERENCES nm(T) eidlist_opt(TA) refargs(R) defer_subclause_opt(D). {
-    comdb2CreateForeignKey(pParse, FA, &T, TA, R);
-    comdb2DeferForeignKey(pParse, D);
-}
-%type defer_subclause_opt {int}
-defer_subclause_opt(A) ::= .                    {A = 0;}
-defer_subclause_opt(A) ::= defer_subclause(A).
-
-// The following is a non-standard extension that allows us to declare the
-// default behavior when there is a constraint conflict.
-//
-%type onconf {int}
-%type orconf {int}
-%type resolvetype {int}
-onconf(A) ::= .                              {A = OE_Default;}
-onconf(A) ::= ON CONFLICT resolvetype(X).    {A = X;}
-orconf(A) ::= .                              {A = OE_Default;}
-orconf(A) ::= OR resolvetype(X).             {A = X;}
-resolvetype(A) ::= raisetype(A).
-resolvetype(A) ::= IGNORE.                   {A = OE_Ignore;}
-/* COMDB2 MODIFICATION 
- * insert or replace logic not supported
- * resolvetype(A) ::= REPLACE.                  {A = OE_Replace;} 
- */
-
-////////////////////////// The DROP TABLE /////////////////////////////////////
-//
-cmd ::= DROP TABLE ifexists(E) fullname(X). {
-  sqlite3DropTable(pParse, X, 0, E);
-}
-%type ifexists {int}
-ifexists(A) ::= IF EXISTS.   {A = 1;}
-ifexists(A) ::= .            {A = 0;}
-
-///////////////////// The CREATE VIEW statement /////////////////////////////
-//
-%ifndef SQLITE_OMIT_VIEW
-cmd ::= createkw(X) temp(T) VIEW ifnotexists(E) nm(Y) dbnm(Z) eidlist_opt(C)
-          AS select(S). {
-  sqlite3CreateView(pParse, &X, &Y, &Z, C, S, T, E);
-}
-cmd ::= DROP VIEW ifexists(E) fullname(X). {
-  sqlite3DropTable(pParse, X, 1, E);
->>>>>>> a421c370
-}
-%endif  SQLITE_OMIT_VIEW
-
-<<<<<<< HEAD
+}
+
 selectnowith(A) ::= oneselect(A).
 %ifndef SQLITE_OMIT_COMPOUND_SELECT
 selectnowith(A) ::= selectnowith(A) multiselect_op(Y) oneselect(Z).  {
@@ -690,192 +599,6 @@
 as(X) ::= ids(X).
 as(X) ::= .            {X.n = 0; X.z = 0;}
 
-=======
-//////////////////////// The SELECT statement /////////////////////////////////
-//
-cmd ::= select(X).  {
-  SelectDest dest = {SRT_Output, 0, 0, 0, 0, 0};
-  sqlite3FingerprintSelect(pParse->db, X);
-  sqlite3Select(pParse, X, &dest);
-  sqlite3SelectDelete(pParse->db, X);
-}
-
-%type select {Select*}
-%destructor select {sqlite3SelectDelete(pParse->db, $$);}
-%type selectnowith {Select*}
-%destructor selectnowith {sqlite3SelectDelete(pParse->db, $$);}
-%type oneselect {Select*}
-%destructor oneselect {sqlite3SelectDelete(pParse->db, $$);}
-
-%include {
-  /*
-  ** For a compound SELECT statement, make sure p->pPrior->pNext==p for
-  ** all elements in the list.  And make sure list length does not exceed
-  ** SQLITE_LIMIT_COMPOUND_SELECT.
-  */
-  static void parserDoubleLinkSelect(Parse *pParse, Select *p){
-    if( p->pPrior ){
-      Select *pNext = 0, *pLoop;
-      int mxSelect, cnt = 0;
-      for(pLoop=p; pLoop; pNext=pLoop, pLoop=pLoop->pPrior, cnt++){
-        pLoop->pNext = pNext;
-        pLoop->selFlags |= SF_Compound;
-      }
-      if( (p->selFlags & SF_MultiValue)==0 && 
-        (mxSelect = pParse->db->aLimit[SQLITE_LIMIT_COMPOUND_SELECT])>0 &&
-        cnt>mxSelect
-      ){
-        sqlite3ErrorMsg(pParse, "too many terms in compound SELECT");
-      }
-    }
-  }
-}
-
-select(A) ::= with(W) selectnowith(X). {
-  Select *p = X;
-  if( p ){
-    p->pWith = W;
-    parserDoubleLinkSelect(pParse, p);
-  }else{
-    sqlite3WithDelete(pParse->db, W);
-  }
-  A = p; /*A-overwrites-W*/
-}
-
-selectnowith(A) ::= oneselect(A).
-%ifndef SQLITE_OMIT_COMPOUND_SELECT
-selectnowith(A) ::= selectnowith(A) multiselect_op(Y) oneselect(Z).  {
-  Select *pRhs = Z;
-  Select *pLhs = A;
-  if( pRhs && pRhs->pPrior ){
-    SrcList *pFrom;
-    Token x;
-    x.n = 0;
-    parserDoubleLinkSelect(pParse, pRhs);
-    pFrom = sqlite3SrcListAppendFromTerm(pParse,0,0,0,&x,pRhs,0,0);
-    pRhs = sqlite3SelectNew(pParse,0,pFrom,0,0,0,0,0,0,0);
-  }
-  if( pRhs ){
-    pRhs->op = (u8)Y;
-    pRhs->pPrior = pLhs;
-    if( ALWAYS(pLhs) ) pLhs->selFlags &= ~SF_MultiValue;
-    pRhs->selFlags &= ~SF_MultiValue;
-    if( Y!=TK_ALL ) pParse->hasCompound = 1;
-  }else{
-    sqlite3SelectDelete(pParse->db, pLhs);
-  }
-  A = pRhs;
-}
-%type multiselect_op {int}
-multiselect_op(A) ::= UNION(OP).             {A = @OP; /*A-overwrites-OP*/}
-multiselect_op(A) ::= UNION ALL.             {A = TK_ALL;}
-multiselect_op(A) ::= EXCEPT|INTERSECT(OP).  {A = @OP; /*A-overwrites-OP*/}
-%endif SQLITE_OMIT_COMPOUND_SELECT
-oneselect(A) ::= SELECT(S) distinct(D) selcollist(W) from(X) where_opt(Y)
-                 groupby_opt(P) having_opt(Q) orderby_opt(Z) limit_opt(L). {
-#if SELECTTRACE_ENABLED
-  Token s = S; /*A-overwrites-S*/
-#endif
-  A = sqlite3SelectNew(pParse,W,X,Y.pExpr,P,Q,Z,D,L.pLimit,L.pOffset);
-#if SELECTTRACE_ENABLED
-  /* Populate the Select.zSelName[] string that is used to help with
-  ** query planner debugging, to differentiate between multiple Select
-  ** objects in a complex query.
-  **
-  ** If the SELECT keyword is immediately followed by a C-style comment
-  ** then extract the first few alphanumeric characters from within that
-  ** comment to be the zSelName value.  Otherwise, the label is #N where
-  ** is an integer that is incremented with each SELECT statement seen.
-  */
-  if( A!=0 ){
-    const char *z = s.z+6;
-    int i;
-    sqlite3_snprintf(sizeof(A->zSelName), A->zSelName, "#%d",
-                     ++pParse->nSelect);
-    while( z[0]==' ' ) z++;
-    if( z[0]=='/' && z[1]=='*' ){
-      z += 2;
-      while( z[0]==' ' ) z++;
-      for(i=0; sqlite3Isalnum(z[i]); i++){}
-      sqlite3_snprintf(sizeof(A->zSelName), A->zSelName, "%.*s", i, z);
-    }
-  }
-#endif /* SELECTRACE_ENABLED */
-}
-oneselect(A) ::= values(A).
-
-%type values {Select*}
-%destructor values {sqlite3SelectDelete(pParse->db, $$);}
-values(A) ::= VALUES LP nexprlist(X) RP. {
-  A = sqlite3SelectNew(pParse,X,0,0,0,0,0,SF_Values,0,0);
-}
-values(A) ::= values(A) COMMA LP exprlist(Y) RP. {
-  Select *pRight, *pLeft = A;
-  pRight = sqlite3SelectNew(pParse,Y,0,0,0,0,0,SF_Values|SF_MultiValue,0,0);
-  if( ALWAYS(pLeft) ) pLeft->selFlags &= ~SF_MultiValue;
-  if( pRight ){
-    pRight->op = TK_ALL;
-    pRight->pPrior = pLeft;
-    A = pRight;
-  }else{
-    A = pLeft;
-  }
-}
-
-/* COMDB2 MODIFICATION 
- * add the SELECTV instruction */
-oneselect(A) ::= SELECTV distinct(D) selcollist(W) from(X) where_opt(Y)
-                 groupby_opt(P) having_opt(Q) orderby_opt(Z) limit_opt(L). {
-  A = sqlite3SelectNew(pParse,W,X,Y.pExpr,P,Q,Z,D,L.pLimit,L.pOffset);
-  A->op = TK_SELECTV;
-  A->recording = 1;
-}
-
-
-// The "distinct" nonterminal is true (1) if the DISTINCT keyword is
-// present and false (0) if it is not.
-//
-%type distinct {int}
-distinct(A) ::= DISTINCT.   {A = SF_Distinct;}
-distinct(A) ::= ALL.        {A = SF_All;}
-distinct(A) ::= .           {A = 0;}
-
-// selcollist is a list of expressions that are to become the return
-// values of the SELECT statement.  The "*" in statements like
-// "SELECT * FROM ..." is encoded as a special expression with an
-// opcode of TK_ASTERISK.
-//
-%type selcollist {ExprList*}
-%destructor selcollist {sqlite3ExprListDelete(pParse->db, $$);}
-%type sclp {ExprList*}
-%destructor sclp {sqlite3ExprListDelete(pParse->db, $$);}
-sclp(A) ::= selcollist(A) COMMA.
-sclp(A) ::= .                                {A = 0;}
-selcollist(A) ::= sclp(A) expr(X) as(Y).     {
-   A = sqlite3ExprListAppend(pParse, A, X.pExpr);
-   if( Y.n>0 ) sqlite3ExprListSetName(pParse, A, &Y, 1);
-   sqlite3ExprListSetSpan(pParse,A,&X);
-}
-selcollist(A) ::= sclp(A) STAR. {
-  Expr *p = sqlite3Expr(pParse->db, TK_ASTERISK, 0);
-  A = sqlite3ExprListAppend(pParse, A, p);
-}
-selcollist(A) ::= sclp(A) nm(X) DOT STAR. {
-  Expr *pRight = sqlite3PExpr(pParse, TK_ASTERISK, 0, 0, 0);
-  Expr *pLeft = sqlite3PExpr(pParse, TK_ID, 0, 0, &X);
-  Expr *pDot = sqlite3PExpr(pParse, TK_DOT, pLeft, pRight, 0);
-  A = sqlite3ExprListAppend(pParse,A, pDot);
-}
-
-// An option "AS <id>" phrase that can follow one of the expressions that
-// define the result set, or one of the tables in the FROM clause.
-//
-%type as {Token}
-as(X) ::= AS nm(Y).    {X = Y;}
-as(X) ::= ids(X).
-as(X) ::= .            {X.n = 0; X.z = 0;}
-
->>>>>>> a421c370
 
 %type seltablist {SrcList*}
 %destructor seltablist {sqlite3SrcListDelete(pParse->db, $$);}
@@ -938,7 +661,6 @@
     }
   }
 %endif  SQLITE_OMIT_SUBQUERY
-<<<<<<< HEAD
 
 %type dbnm {Token}
 dbnm(A) ::= .          {A.z=0; A.n=0;}
@@ -989,57 +711,6 @@
 using_opt(U) ::= USING LP idlist(L) RP.  {U = L;}
 using_opt(U) ::= .                        {U = 0;}
 
-=======
-
-%type dbnm {Token}
-dbnm(A) ::= .          {A.z=0; A.n=0;}
-dbnm(A) ::= DOT nm(X). {A = X;}
-
-%type fullname {SrcList*}
-%destructor fullname {sqlite3SrcListDelete(pParse->db, $$);}
-fullname(A) ::= nm(X) dbnm(Y).  
-   {A = sqlite3SrcListAppend(pParse->db,0,&X,&Y); /*A-overwrites-X*/}
-
-%type joinop {int}
-joinop(X) ::= COMMA|JOIN.              { X = JT_INNER; }
-joinop(X) ::= JOIN_KW(A) JOIN.
-                  {X = sqlite3JoinType(pParse,&A,0,0);  /*X-overwrites-A*/}
-joinop(X) ::= JOIN_KW(A) nm(B) JOIN.
-                  {X = sqlite3JoinType(pParse,&A,&B,0); /*X-overwrites-A*/}
-joinop(X) ::= JOIN_KW(A) nm(B) nm(C) JOIN.
-                  {X = sqlite3JoinType(pParse,&A,&B,&C);/*X-overwrites-A*/}
-
-%type on_opt {Expr*}
-%destructor on_opt {sqlite3ExprDelete(pParse->db, $$);}
-on_opt(N) ::= ON expr(E).   {N = E.pExpr;}
-on_opt(N) ::= .             {N = 0;}
-
-// Note that this block abuses the Token type just a little. If there is
-// no "INDEXED BY" clause, the returned token is empty (z==0 && n==0). If
-// there is an INDEXED BY clause, then the token is populated as per normal,
-// with z pointing to the token data and n containing the number of bytes
-// in the token.
-//
-// If there is a "NOT INDEXED" clause, then (z==0 && n==1), which is 
-// normally illegal. The sqlite3SrcListIndexedBy() function 
-// recognizes and interprets this as a special case.
-//
-%type indexed_opt {Token}
-indexed_opt(A) ::= .                 {A.z=0; A.n=0;}
-
-/* COMDB2 MODIFICATION
- * sqlite itself discourages use of these clauses and we want
- * to avoid having developers write queries that mess with the 
- * planner
- * indexed_opt(A) ::= INDEXED BY nm(X). {A = X;}
- * indexed_opt(A) ::= NOT INDEXED.      {A.z=0; A.n=1;}
-*/
-
-%type using_opt {IdList*}
-%destructor using_opt {sqlite3IdListDelete(pParse->db, $$);}
-using_opt(U) ::= USING LP idlist(L) RP.  {U = L;}
-using_opt(U) ::= .                        {U = 0;}
->>>>>>> a421c370
 
 %type orderby_opt {ExprList*}
 %destructor orderby_opt {sqlite3ExprListDelete(pParse->db, $$);}
@@ -1051,7 +722,6 @@
 %type sortlist {ExprList*}
 %destructor sortlist {sqlite3ExprListDelete(pParse->db, $$);}
 
-<<<<<<< HEAD
 orderby_opt(A) ::= .                          {A = 0;}
 orderby_opt(A) ::= ORDER BY sortlist(X).      {A = X;}
 sortlist(A) ::= sortlist(A) COMMA expr(Y) sortorder(Z). {
@@ -1149,115 +819,6 @@
   sqlite3Update(pParse,X,Y,W.pExpr,R);
 }
 %endif
-=======
-%type orderby_opt {ExprList*}
-%destructor orderby_opt {sqlite3ExprListDelete(pParse->db, $$);}
-
-// the sortlist non-terminal stores a list of expression where each
-// expression is optionally followed by ASC or DESC to indicate the
-// sort order.
-//
-%type sortlist {ExprList*}
-%destructor sortlist {sqlite3ExprListDelete(pParse->db, $$);}
-
-orderby_opt(A) ::= .                          {A = 0;}
-orderby_opt(A) ::= ORDER BY sortlist(X).      {A = X;}
-sortlist(A) ::= sortlist(A) COMMA expr(Y) sortorder(Z). {
-  A = sqlite3ExprListAppend(pParse,A,Y.pExpr);
-  sqlite3ExprListSetSortOrder(A,Z);
-}
-sortlist(A) ::= expr(Y) sortorder(Z). {
-  A = sqlite3ExprListAppend(pParse,0,Y.pExpr); /*A-overwrites-Y*/
-  sqlite3ExprListSetSortOrder(A,Z);
-}
-
-%type sortorder {int}
-
-sortorder(A) ::= ASC.           {A = SQLITE_SO_ASC;}
-sortorder(A) ::= DESC.          {A = SQLITE_SO_DESC;}
-sortorder(A) ::= .              {A = SQLITE_SO_UNDEFINED;}
-
-%type groupby_opt {ExprList*}
-%destructor groupby_opt {sqlite3ExprListDelete(pParse->db, $$);}
-groupby_opt(A) ::= .                      {A = 0;}
-groupby_opt(A) ::= GROUP BY nexprlist(X). {A = X;}
-
-%type having_opt {Expr*}
-%destructor having_opt {sqlite3ExprDelete(pParse->db, $$);}
-having_opt(A) ::= .                {A = 0;}
-having_opt(A) ::= HAVING expr(X).  {A = X.pExpr;}
-
-%type limit_opt {struct LimitVal}
-
-// The destructor for limit_opt will never fire in the current grammar.
-// The limit_opt non-terminal only occurs at the end of a single production
-// rule for SELECT statements.  As soon as the rule that create the 
-// limit_opt non-terminal reduces, the SELECT statement rule will also
-// reduce.  So there is never a limit_opt non-terminal on the stack 
-// except as a transient.  So there is never anything to destroy.
-//
-//%destructor limit_opt {
-//  sqlite3ExprDelete(pParse->db, $$.pLimit);
-//  sqlite3ExprDelete(pParse->db, $$.pOffset);
-//}
-limit_opt(A) ::= .                    {A.pLimit = 0; A.pOffset = 0;}
-limit_opt(A) ::= LIMIT expr(X).       {A.pLimit = X.pExpr; A.pOffset = 0;}
-limit_opt(A) ::= LIMIT expr(X) OFFSET expr(Y). 
-                                      {A.pLimit = X.pExpr; A.pOffset = Y.pExpr;}
-limit_opt(A) ::= LIMIT expr(X) COMMA expr(Y). 
-                                      {A.pOffset = X.pExpr; A.pLimit = Y.pExpr;}
-
-/////////////////////////// The DELETE statement /////////////////////////////
-//
-%ifdef SQLITE_ENABLE_UPDATE_DELETE_LIMIT
-cmd ::= with(C) DELETE FROM fullname(X) indexed_opt(I) where_opt(W) 
-        orderby_opt(O) limit_opt(L). {
-  sqlite3WithPush(pParse, C, 1);
-  sqlite3SrcListIndexedBy(pParse, X, &I);
-  W.pExpr = sqlite3LimitWhere(pParse, X, W.pExpr, O, L.pLimit, L.pOffset, "DELETE");
-  sqlite3FingerprintDelete(pParse->db, X, W.pExpr);
-  sqlite3DeleteFrom(pParse,X,W.pExpr);
-}
-%endif
-%ifndef SQLITE_ENABLE_UPDATE_DELETE_LIMIT
-cmd ::= with(C) DELETE FROM fullname(X) indexed_opt(I) where_opt(W). {
-  sqlite3WithPush(pParse, C, 1);
-  sqlite3SrcListIndexedBy(pParse, X, &I);
-  sqlite3FingerprintDelete(pParse->db, X, W.pExpr);
-  sqlite3DeleteFrom(pParse,X,W.pExpr);
-}
-%endif
-
-%type where_opt {ExprSpan}
-%destructor where_opt {sqlite3ExprDelete(pParse->db, $$.pExpr);}
-
-where_opt(A) ::= .                    {A.pExpr = 0;}
-where_opt(A) ::= WHERE expr(X).       {A = X;}
-
-////////////////////////// The UPDATE command ////////////////////////////////
-//
-%ifdef SQLITE_ENABLE_UPDATE_DELETE_LIMIT
-cmd ::= with(C) UPDATE orconf(R) fullname(X) indexed_opt(I) SET setlist(Y)
-        where_opt(W) orderby_opt(O) limit_opt(L).  {
-  sqlite3WithPush(pParse, C, 1);
-  sqlite3SrcListIndexedBy(pParse, X, &I);
-  sqlite3ExprListCheckLength(pParse,Y,"set list"); 
-  W.pExpr = sqlite3LimitWhere(pParse, X, W.pExpr, O, L.pLimit, L.pOffset, "UPDATE");
-  sqlite3FingerprintUpdate(pParse->db, X, Y, W.pExpr, R);
-  sqlite3Update(pParse,X,Y,W.pExpr,R);
-}
-%endif
-%ifndef SQLITE_ENABLE_UPDATE_DELETE_LIMIT
-cmd ::= with(C) UPDATE orconf(R) fullname(X) indexed_opt(I) SET setlist(Y)
-        where_opt(W).  {
-  sqlite3WithPush(pParse, C, 1);
-  sqlite3SrcListIndexedBy(pParse, X, &I);
-  sqlite3ExprListCheckLength(pParse,Y,"set list"); 
-  sqlite3FingerprintUpdate(pParse->db, X, Y, W.pExpr, R);
-  sqlite3Update(pParse,X,Y,W.pExpr,R);
-}
-%endif
->>>>>>> a421c370
 
 %type setlist {ExprList*}
 %destructor setlist {sqlite3ExprListDelete(pParse->db, $$);}
@@ -1302,7 +863,6 @@
 %destructor idlist_opt {sqlite3IdListDelete(pParse->db, $$);}
 %type idlist {IdList*}
 %destructor idlist {sqlite3IdListDelete(pParse->db, $$);}
-<<<<<<< HEAD
 
 idlist_opt(A) ::= .                       {A = 0;}
 idlist_opt(A) ::= LP idlist(X) RP.    {A = X;}
@@ -1314,19 +874,6 @@
 /////////////////////////// Expression Processing /////////////////////////////
 //
 
-=======
-
-idlist_opt(A) ::= .                       {A = 0;}
-idlist_opt(A) ::= LP idlist(X) RP.    {A = X;}
-idlist(A) ::= idlist(A) COMMA nm(Y).
-    {A = sqlite3IdListAppend(pParse->db,A,&Y);}
-idlist(A) ::= nm(Y).
-    {A = sqlite3IdListAppend(pParse->db,0,&Y); /*A-overwrites-Y*/}
-
-/////////////////////////// Expression Processing /////////////////////////////
-//
-
->>>>>>> a421c370
 %type expr {ExprSpan}
 %destructor expr {sqlite3ExprDelete(pParse->db, $$.pExpr);}
 %type term {ExprSpan}
@@ -1956,7 +1503,6 @@
 trigger_cmd(A) ::=
    UPDATE orconf(R) trnm(X) tridxby SET setlist(Y) where_opt(Z).  
    {A = sqlite3TriggerUpdateStep(pParse->db, &X, Y, Z.pExpr, R);}
-<<<<<<< HEAD
 
 // INSERT
 trigger_cmd(A) ::= insert_cmd(R) INTO trnm(X) idlist_opt(F) select(S).
@@ -1970,21 +1516,6 @@
 trigger_cmd(A) ::= select(X).
    {A = sqlite3TriggerSelectStep(pParse->db, X); /*A-overwrites-X*/}
 
-=======
-
-// INSERT
-trigger_cmd(A) ::= insert_cmd(R) INTO trnm(X) idlist_opt(F) select(S).
-   {A = sqlite3TriggerInsertStep(pParse->db, &X, F, S, R);/*A-overwrites-R*/}
-
-// DELETE
-trigger_cmd(A) ::= DELETE FROM trnm(X) tridxby where_opt(Y).
-   {A = sqlite3TriggerDeleteStep(pParse->db, &X, Y.pExpr);}
-
-// SELECT
-trigger_cmd(A) ::= select(X).
-   {A = sqlite3TriggerSelectStep(pParse->db, X); /*A-overwrites-X*/}
-
->>>>>>> a421c370
 // The special RAISE expression that may occur in trigger programs
 expr(A) ::= RAISE(X) LP IGNORE RP(Y).  {
   spanSet(&A,&X,&Y);  /*A-overwrites-X*/
@@ -2109,7 +1640,6 @@
 
 ///////////////////// COMDB2 SET/GET statements ////////////////////////////////
 //
-<<<<<<< HEAD
 
 cmd ::= GET getcmd.
 
@@ -2139,37 +1669,6 @@
 
 ///////////////////// COMDB2 PUT statements //////////////////////////////////
 
-=======
-
-cmd ::= GET getcmd.
-
-getcmd ::= ALIAS nm(U). {
-    comdb2getAlias(pParse, &U);
-}
-
-getcmd ::= KW. {
-    comdb2getkw(pParse, KW_ALL);
-}
-
-getcmd ::= RESERVED KW. {
-    comdb2getkw(pParse, KW_RES);
-}
-
-getcmd ::= NOT RESERVED KW. {
-    comdb2getkw(pParse, KW_FB);
-}
-
-getcmd ::= ANALYZE COVERAGE nm(Y) dbnm(Z). {
-    comdb2getAnalyzeCoverage(pParse,&Y,&Z);
-}
-
-getcmd ::= ANALYZE THRESHOLD nm(Y) dbnm(Z). {
-    comdb2getAnalyzeThreshold(pParse,&Y,&Z);
-}
-
-///////////////////// COMDB2 PUT statements //////////////////////////////////
-
->>>>>>> a421c370
 cmd ::= PUT putcmd. {
     comdb2WriteTransaction(pParse);
 }
@@ -2215,7 +1714,6 @@
 
 putcmd ::= DEFAULT PROCEDURE nm(N) INTEGER(V). {
     comdb2DefaultProcedure(pParse,&N,&V,0);
-<<<<<<< HEAD
 }
 
 putcmd ::= DEFAULT PROCEDURE nm(N) STRING(V). {
@@ -2273,19 +1771,19 @@
 
 rebuild ::= REBUILD nm(T) dbnm(X). { /* REBUILD FULL CANNOT BE USED
                                         BECAUSE OF SQLITE SYNTAX */
-    comdb2rebuildFull(pParse,&T,&X);
+    comdb2RebuildFull(pParse,&T,&X);
 }
 
 rebuild ::= REBUILD INDEX nm(T) dbnm(Y) nm(X). {
-    comdb2rebuildIndex(pParse, &T,&Y, &X);
+    comdb2RebuildIndex(pParse, &T,&Y, &X);
 }
 
 rebuild ::= REBUILD DATA nm(T) dbnm(X). {
-    comdb2rebuildData(pParse, &T, &X);
+    comdb2RebuildData(pParse, &T, &X);
 }
 
 rebuild ::= REBUILD DATABLOB nm(N) dbnm(X). {
-    comdb2rebuildDataBlob(pParse,&N, &X);
+    comdb2RebuildDataBlob(pParse,&N, &X);
 }
 /////////////////////COMDB2 GRANT STATEMENT //////////////////////////////////
 
@@ -2315,107 +1813,6 @@
     comdb2grant(pParse, 0, P, &U1,NULL,&U2);
 }
 
-=======
-}
-
-putcmd ::= DEFAULT PROCEDURE nm(N) STRING(V). {
-    comdb2DefaultProcedure(pParse,&N,&V,1);
-}
-
-putcmd ::= ALIAS nm(Y) nm(U). {
-    comdb2setAlias(pParse,&Y,&U);
-}
-
-putcmd ::= PASSWORD OFF FOR nm(N). {
-    comdb2deletePassword(pParse, &N);
-}
-
-putcmd ::= PASSWORD STRING(P) FOR nm(N). {
-    comdb2setPassword(pParse, &P, &N);
-}
-
-putcmd ::= AUTHENTICATION ON. {
-    comdb2enableAuth(pParse, 1);
-}
-
-putcmd ::= AUTHENTICATION OFF. {
-    comdb2enableAuth(pParse, 0);
-}
-
-putcmd ::= TIME PARTITION nm(Y) dbnm(Z) RETENTION  INTEGER(R). {
-    int tmp;
-    if (!readIntFromToken(&R, &tmp))
-        tmp = 0;
-    comdb2timepartRetention(pParse, &Y, &Z, tmp);
-}
-
-putcmd ::= SCHEMACHANGE COMMITSLEEP INTEGER(F). {
-    int tmp;
-    if (!readIntFromToken(&F, &tmp))
-        tmp = 0;
-    comdb2schemachangeCommitsleep(pParse, tmp);
-}
-
-putcmd ::= SCHEMACHANGE CONVERTSLEEP INTEGER(F). {
-    int tmp;
-    if (!readIntFromToken(&F, &tmp))
-        tmp = 0;
-    comdb2schemachangeConvertsleep(pParse, tmp);
-}
-
-putcmd ::= TUNABLE nm(N) INTEGER|FLOAT|STRING(M). {
-    comdb2putTunable(pParse, &N, &M);
-}
-
-///////////////////// COMDB2 REBUILD STATEMENTS //////////////////////////////
-
-cmd ::= rebuild.
-
-rebuild ::= REBUILD nm(T) dbnm(X). { /* REBUILD FULL CANNOT BE USED
-                                        BECAUSE OF SQLITE SYNTAX */
-    comdb2RebuildFull(pParse,&T,&X);
-}
-
-rebuild ::= REBUILD INDEX nm(T) dbnm(Y) nm(X). {
-    comdb2RebuildIndex(pParse, &T,&Y, &X);
-}
-
-rebuild ::= REBUILD DATA nm(T) dbnm(X). {
-    comdb2RebuildData(pParse, &T, &X);
-}
-
-rebuild ::= REBUILD DATABLOB nm(N) dbnm(X). {
-    comdb2RebuildDataBlob(pParse,&N, &X);
-}
-/////////////////////COMDB2 GRANT STATEMENT //////////////////////////////////
-
-%type sql_permission {int}
-sql_permission(A) ::= READ. { A = AUTH_READ; }
-sql_permission(A) ::= WRITE.{ A = AUTH_WRITE;}
-sql_permission(A) ::= DDL.  { A = AUTH_OP;}
-
-%type op_permission{int}
-op_permission(A) ::= OP.   { A = AUTH_OP;   }
-
-%type userschema{int}
-userschema(A) ::= USERSCHEMA. {A = AUTH_USERSCHEMA;}
-
-cmd ::= GRANT sql_permission(P) ON nm(T) dbnm(Y) TO nm(U). {
-    comdb2WriteTransaction(pParse);
-    comdb2grant(pParse, 0, P, &T,&Y,&U);
-}
-
-cmd ::= GRANT op_permission(P) TO nm(U). {
-    comdb2WriteTransaction(pParse);
-    comdb2grant(pParse, 0, P, NULL,NULL,&U);
-}
-
-cmd ::= GRANT userschema(P) nm(U1) TO nm(U2). {
-    comdb2WriteTransaction(pParse);
-    comdb2grant(pParse, 0, P, &U1,NULL,&U2);
-}
-
->>>>>>> a421c370
 cmd ::= REVOKE sql_permission(P) ON nm(T) dbnm(Y) TO nm(U). {
     comdb2WriteTransaction(pParse);
     comdb2grant(pParse, 1, P, &T,&Y,&U);
@@ -2436,11 +1833,7 @@
 cmd ::= truncate.
 truncate ::= TRUNCATE table_opt nm(T) dbnm(Y).
 {
-<<<<<<< HEAD
-    comdb2truncate(pParse, &T, &Y);
-=======
     comdb2Truncate(pParse, &T, &Y);
->>>>>>> a421c370
 }
 
 table_opt ::= .
