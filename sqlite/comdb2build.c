--- conflicted
+++ resolved
@@ -3262,13 +3262,7 @@
     int found;
     char *keyname;
 
-<<<<<<< HEAD
-    assert(pParse->comdb2_ddl_ctx == 0);
-
-    if (temp || use_sqlite_impl(pParse)) {
-=======
-    if (pParse->db->init.busy || IN_DECLARE_VTAB) {
->>>>>>> f34c913b
+    if (temp || pParse->db->init.busy || IN_DECLARE_VTAB) {
         sqlite3CreateIndex(pParse, pName1, pName2, pTblName, pList, onError,
                            pStart, pPIWhere->pExpr, sortOrder, ifNotExist,
                            idxType);
