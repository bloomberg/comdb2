/*
** 2001 September 15
**
** The author disclaims copyright to this source code.  In place of
** a legal notice, here is a blessing:
**
**    May you do good and not evil.
**    May you find forgiveness for yourself and forgive others.
**    May you share freely, never taking more than you give.
**
*************************************************************************
** Internal interface definitions for SQLite.
**
*/
#ifndef _SQLITEINT_H_
#define _SQLITEINT_H_

/* COMDB2 MODIFICATION */
#include <cheapstack.h>
#include "tunables.h"

#undef debug_raw
/* Special Comments:
**
** Some comments have special meaning to the tools that measure test
** coverage:
**
**    NO_TEST                     - The branches on this line are not
**                                  measured by branch coverage.  This is
**                                  used on lines of code that actually
**                                  implement parts of coverage testing.
**
**    OPTIMIZATION-IF-TRUE        - This branch is allowed to alway be false
**                                  and the correct answer is still obtained,
**                                  though perhaps more slowly.
**
**    OPTIMIZATION-IF-FALSE       - This branch is allowed to alway be true
**                                  and the correct answer is still obtained,
**                                  though perhaps more slowly.
**
**    PREVENTS-HARMLESS-OVERREAD  - This branch prevents a buffer overread
**                                  that would be harmless and undetectable
**                                  if it did occur.  
**
** In all cases, the special comment must be enclosed in the usual
** slash-asterisk...asterisk-slash comment marks, with no spaces between the 
** asterisks and the comment text.
*/

/*
** Make sure the Tcl calling convention macro is defined.  This macro is
** only used by test code and Tcl integration code.
*/
#ifndef SQLITE_TCLAPI
#  define SQLITE_TCLAPI
#endif

/*
** Make sure that rand_s() is available on Windows systems with MSVC 2005
** or higher.
*/
#if defined(_MSC_VER) && _MSC_VER>=1400
#  define _CRT_RAND_S
#endif

/*
** Include the header file used to customize the compiler options for MSVC.
** This should be done first so that it can successfully prevent spurious
** compiler warnings due to subsequent content in this file and other files
** that are included by this file.
*/
#include "msvc.h"

/*
** Special setup for VxWorks
*/
#include "vxworks.h"

/*
** These #defines should enable >2GB file support on POSIX if the
** underlying operating system supports it.  If the OS lacks
** large file support, or if the OS is windows, these should be no-ops.
**
** Ticket #2739:  The _LARGEFILE_SOURCE macro must appear before any
** system #includes.  Hence, this block of code must be the very first
** code in all source files.
**
** Large file support can be disabled using the -DSQLITE_DISABLE_LFS switch
** on the compiler command line.  This is necessary if you are compiling
** on a recent machine (ex: Red Hat 7.2) but you want your code to work
** on an older machine (ex: Red Hat 6.0).  If you compile on Red Hat 7.2
** without this option, LFS is enable.  But LFS does not exist in the kernel
** in Red Hat 6.0, so the code won't work.  Hence, for maximum binary
** portability you should omit LFS.
**
** The previous paragraph was written in 2005.  (This paragraph is written
** on 2008-11-28.) These days, all Linux kernels support large files, so
** you should probably leave LFS enabled.  But some embedded platforms might
** lack LFS in which case the SQLITE_DISABLE_LFS macro might still be useful.
**
** Similar is true for Mac OS X.  LFS is only supported on Mac OS X 9 and later.
*/
#ifndef SQLITE_DISABLE_LFS
# define _LARGE_FILE       1
# ifndef _FILE_OFFSET_BITS
#   define _FILE_OFFSET_BITS 64
# endif
# define _LARGEFILE_SOURCE 1
#endif

/* What version of GCC is being used.  0 means GCC is not being used */
#ifdef __GNUC__
# define GCC_VERSION (__GNUC__*1000000+__GNUC_MINOR__*1000+__GNUC_PATCHLEVEL__)
#else
# define GCC_VERSION 0
#endif

/* Needed for various definitions... */
#if defined(__GNUC__) && !defined(_GNU_SOURCE)
# define _GNU_SOURCE
#endif

#if defined(__OpenBSD__) && !defined(_BSD_SOURCE)
# define _DEFAULT_SOURCE
#endif

/*
** For MinGW, check to see if we can include the header file containing its
** version information, among other things.  Normally, this internal MinGW
** header file would [only] be included automatically by other MinGW header
** files; however, the contained version information is now required by this
** header file to work around binary compatibility issues (see below) and
** this is the only known way to reliably obtain it.  This entire #if block
** would be completely unnecessary if there was any other way of detecting
** MinGW via their preprocessor (e.g. if they customized their GCC to define
** some MinGW-specific macros).  When compiling for MinGW, either the
** _HAVE_MINGW_H or _HAVE__MINGW_H (note the extra underscore) macro must be
** defined; otherwise, detection of conditions specific to MinGW will be
** disabled.
*/
#if defined(_HAVE_MINGW_H)
# include "mingw.h"
#elif defined(_HAVE__MINGW_H)
# include "_mingw.h"
#endif

/*
** For MinGW version 4.x (and higher), check to see if the _USE_32BIT_TIME_T
** define is required to maintain binary compatibility with the MSVC runtime
** library in use (e.g. for Windows XP).
*/
#if !defined(_USE_32BIT_TIME_T) && !defined(_USE_64BIT_TIME_T) && \
    defined(_WIN32) && !defined(_WIN64) && \
    defined(__MINGW_MAJOR_VERSION) && __MINGW_MAJOR_VERSION >= 4 && \
    defined(__MSVCRT__)
# define _USE_32BIT_TIME_T
#endif

/* The public SQLite interface.  The _FILE_OFFSET_BITS macro must appear
** first in QNX.  Also, the _USE_32BIT_TIME_T macro must appear first for
** MinGW.
*/
#include "sqlite3.h"

/*
** Include the configuration header output by 'configure' if we're using the
** autoconf-based build
*/
#ifdef _HAVE_SQLITE_CONFIG_H
#include "config.h"
#endif

#include "sqliteLimit.h"

/* Disable nuisance warnings on Borland compilers */
#if defined(__BORLANDC__)
#pragma warn -rch /* unreachable code */
#pragma warn -ccc /* Condition is always true or false */
#pragma warn -aus /* Assigned value is never used */
#pragma warn -csu /* Comparing signed and unsigned */
#pragma warn -spa /* Suspicious pointer arithmetic */
#endif

/*
** Include standard header files as necessary
*/
#ifdef HAVE_STDINT_H
#include <stdint.h>
#endif
#ifdef HAVE_INTTYPES_H
#include <inttypes.h>
#endif

/* COMDB2 MODIFICATION */
#define SQLITE_INDEX_SAMPLES 10

/*
** The following macros are used to cast pointers to integers and
** integers to pointers.  The way you do this varies from one compiler
** to the next, so we have developed the following set of #if statements
** to generate appropriate macros for a wide range of compilers.
**
** The correct "ANSI" way to do this is to use the intptr_t type.
** Unfortunately, that typedef is not available on all compilers, or
** if it is available, it requires an #include of specific headers
** that vary from one machine to the next.
**
** Ticket #3860:  The llvm-gcc-4.2 compiler from Apple chokes on
** the ((void*)&((char*)0)[X]) construct.  But MSVC chokes on ((void*)(X)).
** So we have to define the macros in different ways depending on the
** compiler.
*/
#if defined(__PTRDIFF_TYPE__)  /* This case should work for GCC */
# define SQLITE_INT_TO_PTR(X)  ((void*)(__PTRDIFF_TYPE__)(X))
# define SQLITE_PTR_TO_INT(X)  ((int)(__PTRDIFF_TYPE__)(X))
#elif !defined(__GNUC__)       /* Works for compilers other than LLVM */
# define SQLITE_INT_TO_PTR(X)  ((void*)&((char*)0)[X])
# define SQLITE_PTR_TO_INT(X)  ((int)(((char*)X)-(char*)0))
#elif defined(HAVE_STDINT_H)   /* Use this case if we have ANSI headers */
# define SQLITE_INT_TO_PTR(X)  ((void*)(intptr_t)(X))
# define SQLITE_PTR_TO_INT(X)  ((int)(intptr_t)(X))
#else                          /* Generates a warning - but it always works */
# define SQLITE_INT_TO_PTR(X)  ((void*)(X))
# define SQLITE_PTR_TO_INT(X)  ((int)(X))
#endif

/*
** A macro to hint to the compiler that a function should not be
** inlined.
*/
#if defined(__GNUC__)
#  define SQLITE_NOINLINE  __attribute__((noinline))
#elif defined(_MSC_VER) && _MSC_VER>=1310
#  define SQLITE_NOINLINE  __declspec(noinline)
#else
#  define SQLITE_NOINLINE
#endif

/*
** Make sure that the compiler intrinsics we desire are enabled when
** compiling with an appropriate version of MSVC unless prevented by
** the SQLITE_DISABLE_INTRINSIC define.
*/
#if !defined(SQLITE_DISABLE_INTRINSIC)
#  if defined(_MSC_VER) && _MSC_VER>=1400
#    if !defined(_WIN32_WCE)
#      include <intrin.h>
#      pragma intrinsic(_byteswap_ushort)
#      pragma intrinsic(_byteswap_ulong)
#      pragma intrinsic(_ReadWriteBarrier)
#    else
#      include <cmnintrin.h>
#    endif
#  endif
#endif

/*
** The SQLITE_THREADSAFE macro must be defined as 0, 1, or 2.
** 0 means mutexes are permanently disable and the library is never
** threadsafe.  1 means the library is serialized which is the highest
** level of threadsafety.  2 means the library is multithreaded - multiple
** threads can use SQLite as long as no two threads try to use the same
** database connection at the same time.
**
** Older versions of SQLite used an optional THREADSAFE macro.
** We support that for legacy.
*/
#if !defined(SQLITE_THREADSAFE)
# if defined(THREADSAFE)
#   define SQLITE_THREADSAFE THREADSAFE
# else
#   define SQLITE_THREADSAFE 1 /* IMP: R-07272-22309 */
# endif
#endif

/*
** Powersafe overwrite is on by default.  But can be turned off using
** the -DSQLITE_POWERSAFE_OVERWRITE=0 command-line option.
*/
#ifndef SQLITE_POWERSAFE_OVERWRITE
# define SQLITE_POWERSAFE_OVERWRITE 1
#endif

/*
** EVIDENCE-OF: R-25715-37072 Memory allocation statistics are enabled by
** default unless SQLite is compiled with SQLITE_DEFAULT_MEMSTATUS=0 in
** which case memory allocation statistics are disabled by default.
*/
#if !defined(SQLITE_DEFAULT_MEMSTATUS)
# define SQLITE_DEFAULT_MEMSTATUS 1
#endif

/*
** Exactly one of the following macros must be defined in order to
** specify which memory allocation subsystem to use.
**
**     SQLITE_SYSTEM_MALLOC          // Use normal system malloc()
**     SQLITE_WIN32_MALLOC           // Use Win32 native heap API
**     SQLITE_ZERO_MALLOC            // Use a stub allocator that always fails
**     SQLITE_MEMDEBUG               // Debugging version of system malloc()
**
** On Windows, if the SQLITE_WIN32_MALLOC_VALIDATE macro is defined and the
** assert() macro is enabled, each call into the Win32 native heap subsystem
** will cause HeapValidate to be called.  If heap validation should fail, an
** assertion will be triggered.
**
** If none of the above are defined, then set SQLITE_SYSTEM_MALLOC as
** the default.
*/
#if defined(SQLITE_SYSTEM_MALLOC) \
  + defined(SQLITE_WIN32_MALLOC) \
  + defined(SQLITE_ZERO_MALLOC) \
  + defined(SQLITE_MEMDEBUG)>1
# error "Two or more of the following compile-time configuration options\
 are defined but at most one is allowed:\
 SQLITE_SYSTEM_MALLOC, SQLITE_WIN32_MALLOC, SQLITE_MEMDEBUG,\
 SQLITE_ZERO_MALLOC"
#endif
#if defined(SQLITE_SYSTEM_MALLOC) \
  + defined(SQLITE_WIN32_MALLOC) \
  + defined(SQLITE_ZERO_MALLOC) \
  + defined(SQLITE_MEMDEBUG)==0
# define SQLITE_SYSTEM_MALLOC 1
#endif

/*
** If SQLITE_MALLOC_SOFT_LIMIT is not zero, then try to keep the
** sizes of memory allocations below this value where possible.
*/
#if !defined(SQLITE_MALLOC_SOFT_LIMIT)
# define SQLITE_MALLOC_SOFT_LIMIT 1024
#endif

/*
** We need to define _XOPEN_SOURCE as follows in order to enable
** recursive mutexes on most Unix systems and fchmod() on OpenBSD.
** But _XOPEN_SOURCE define causes problems for Mac OS X, so omit
** it.
*/
/* COMDB2 MODIFICATION */
/* Not compiling on sun with the following */
#if 0
#if !defined(_XOPEN_SOURCE) && !defined(__DARWIN__) && !defined(__APPLE__)
#  define _XOPEN_SOURCE 600
#endif
#endif

/*
** NDEBUG and SQLITE_DEBUG are opposites.  It should always be true that
** defined(NDEBUG)==!defined(SQLITE_DEBUG).  If this is not currently true,
** make it true by defining or undefining NDEBUG.
**
** Setting NDEBUG makes the code smaller and faster by disabling the
** assert() statements in the code.  So we want the default action
** to be for NDEBUG to be set and NDEBUG to be undefined only if SQLITE_DEBUG
** is set.  Thus NDEBUG becomes an opt-in rather than an opt-out
** feature.
*/
#if !defined(NDEBUG) && !defined(SQLITE_DEBUG)
# define NDEBUG 1
#endif
#if defined(NDEBUG) && defined(SQLITE_DEBUG)
# undef NDEBUG
#endif

/*
** Enable SQLITE_ENABLE_EXPLAIN_COMMENTS if SQLITE_DEBUG is turned on.
*/
#if !defined(SQLITE_ENABLE_EXPLAIN_COMMENTS) && defined(SQLITE_DEBUG)
# define SQLITE_ENABLE_EXPLAIN_COMMENTS 1
#endif

/*
** The testcase() macro is used to aid in coverage testing.  When
** doing coverage testing, the condition inside the argument to
** testcase() must be evaluated both true and false in order to
** get full branch coverage.  The testcase() macro is inserted
** to help ensure adequate test coverage in places where simple
** condition/decision coverage is inadequate.  For example, testcase()
** can be used to make sure boundary values are tested.  For
** bitmask tests, testcase() can be used to make sure each bit
** is significant and used at least once.  On switch statements
** where multiple cases go to the same block of code, testcase()
** can insure that all cases are evaluated.
**
*/
#ifdef SQLITE_COVERAGE_TEST
  void sqlite3Coverage(int);
# define testcase(X)  if( X ){ sqlite3Coverage(__LINE__); }
#else
# define testcase(X)
#endif

/*
** The TESTONLY macro is used to enclose variable declarations or
** other bits of code that are needed to support the arguments
** within testcase() and assert() macros.
*/
#if !defined(NDEBUG) || defined(SQLITE_COVERAGE_TEST)
# define TESTONLY(X)  X
#else
# define TESTONLY(X)
#endif

/*
** Sometimes we need a small amount of code such as a variable initialization
** to setup for a later assert() statement.  We do not want this code to
** appear when assert() is disabled.  The following macro is therefore
** used to contain that setup code.  The "VVA" acronym stands for
** "Verification, Validation, and Accreditation".  In other words, the
** code within VVA_ONLY() will only run during verification processes.
*/
#ifndef NDEBUG
# define VVA_ONLY(X)  X
#else
# define VVA_ONLY(X)
#endif

/*
** The ALWAYS and NEVER macros surround boolean expressions which
** are intended to always be true or false, respectively.  Such
** expressions could be omitted from the code completely.  But they
** are included in a few cases in order to enhance the resilience
** of SQLite to unexpected behavior - to make the code "self-healing"
** or "ductile" rather than being "brittle" and crashing at the first
** hint of unplanned behavior.
**
** In other words, ALWAYS and NEVER are added for defensive code.
**
** When doing coverage testing ALWAYS and NEVER are hard-coded to
** be true and false so that the unreachable code they specify will
** not be counted as untested code.
*/
#if defined(SQLITE_COVERAGE_TEST) || defined(SQLITE_MUTATION_TEST)
# define ALWAYS(X)      (1)
# define NEVER(X)       (0)
#elif !defined(NDEBUG)
# define ALWAYS(X)      ((X)?1:(assert(0),0))
# define NEVER(X)       ((X)?(assert(0),1):0)
#else
# define ALWAYS(X)      (X)
# define NEVER(X)       (X)
#endif

/*
** Some malloc failures are only possible if SQLITE_TEST_REALLOC_STRESS is
** defined.  We need to defend against those failures when testing with
** SQLITE_TEST_REALLOC_STRESS, but we don't want the unreachable branches
** during a normal build.  The following macro can be used to disable tests
** that are always false except when SQLITE_TEST_REALLOC_STRESS is set.
*/
#if defined(SQLITE_TEST_REALLOC_STRESS)
# define ONLY_IF_REALLOC_STRESS(X)  (X)
#elif !defined(NDEBUG)
# define ONLY_IF_REALLOC_STRESS(X)  ((X)?(assert(0),1):0)
#else
# define ONLY_IF_REALLOC_STRESS(X)  (0)
#endif

/*
** Declarations used for tracing the operating system interfaces.
*/
#if defined(SQLITE_FORCE_OS_TRACE) || defined(SQLITE_TEST) || \
    (defined(SQLITE_DEBUG) && SQLITE_OS_WIN)
  extern int sqlite3OSTrace;
# define OSTRACE(X)          if( sqlite3OSTrace ) sqlite3DebugPrintf X
# define SQLITE_HAVE_OS_TRACE
#else
# define OSTRACE(X)
# undef  SQLITE_HAVE_OS_TRACE
#endif

/*
** Is the sqlite3ErrName() function needed in the build?  Currently,
** it is needed by "mutex_w32.c" (when debugging), "os_win.c" (when
** OSTRACE is enabled), and by several "test*.c" files (which are
** compiled using SQLITE_TEST).
*/
#if defined(SQLITE_HAVE_OS_TRACE) || defined(SQLITE_TEST) || \
    (defined(SQLITE_DEBUG) && SQLITE_OS_WIN)
# define SQLITE_NEED_ERR_NAME
#else
# undef  SQLITE_NEED_ERR_NAME
#endif

/*
** SQLITE_ENABLE_EXPLAIN_COMMENTS is incompatible with SQLITE_OMIT_EXPLAIN
*/
#ifdef SQLITE_OMIT_EXPLAIN
# undef SQLITE_ENABLE_EXPLAIN_COMMENTS
#endif

/*
** Return true (non-zero) if the input is an integer that is too large
** to fit in 32-bits.  This macro is used inside of various testcase()
** macros to verify that we have tested SQLite for large-file support.
*/
#define IS_BIG_INT(X)  (((X)&~(i64)0xffffffff)!=0)

/*
** The macro unlikely() is a hint that surrounds a boolean
** expression that is usually false.  Macro likely() surrounds
** a boolean expression that is usually true.  These hints could,
** in theory, be used by the compiler to generate better code, but
** currently they are just comments for human readers.
*/
/* COMDB2 MODIFICATION */
#ifndef likely /* not already defined in comdb2.h */
#if defined(__GNUC__) || defined(__IBMC__)
# define likely(x)      __builtin_expect(!!(x), 1)
# define unlikely(x)    __builtin_expect(!!(x), 0)
#else
# define likely(X)    (X)
# define unlikely(X)  (X)
#endif
#endif

#include "hash.h"
#include "parse.h"
#include <stdio.h>
#include <stdlib.h>
#include <string.h>
#include <assert.h>
#include <stddef.h>

/*
** If compiling for a processor that lacks floating point support,
** substitute integer for floating-point
*/
#ifdef SQLITE_OMIT_FLOATING_POINT
# define double sqlite_int64
# define float sqlite_int64
# define LONGDOUBLE_TYPE sqlite_int64
# ifndef SQLITE_BIG_DBL
#   define SQLITE_BIG_DBL (((sqlite3_int64)1)<<50)
# endif
# define SQLITE_OMIT_DATETIME_FUNCS 1
# define SQLITE_OMIT_TRACE 1
# undef SQLITE_MIXED_ENDIAN_64BIT_FLOAT
# undef SQLITE_HAVE_ISNAN
#endif
#ifndef SQLITE_BIG_DBL
# define SQLITE_BIG_DBL (1e99)
#endif

/*
** OMIT_TEMPDB is set to 1 if SQLITE_OMIT_TEMPDB is defined, or 0
** afterward. Having this macro allows us to cause the C compiler
** to omit code used by TEMP tables without messy #ifndef statements.
*/
#ifdef SQLITE_OMIT_TEMPDB
#define OMIT_TEMPDB 1
#else
#define OMIT_TEMPDB 0
#endif

/*
** The "file format" number is an integer that is incremented whenever
** the VDBE-level file format changes.  The following macros define the
** the default file format for new databases and the maximum file format
** that the library can read.
*/
#define SQLITE_MAX_FILE_FORMAT 4
#ifndef SQLITE_DEFAULT_FILE_FORMAT
# define SQLITE_DEFAULT_FILE_FORMAT 4
#endif

/*
** Determine whether triggers are recursive by default.  This can be
** changed at run-time using a pragma.
*/
#ifndef SQLITE_DEFAULT_RECURSIVE_TRIGGERS
# define SQLITE_DEFAULT_RECURSIVE_TRIGGERS 0
#endif

/*
** Provide a default value for SQLITE_TEMP_STORE in case it is not specified
** on the command-line
*/
#ifndef SQLITE_TEMP_STORE
# define SQLITE_TEMP_STORE 1
# define SQLITE_TEMP_STORE_xc 1  /* Exclude from ctime.c */
#endif

/*
** If no value has been provided for SQLITE_MAX_WORKER_THREADS, or if
** SQLITE_TEMP_STORE is set to 3 (never use temporary files), set it
** to zero.
*/
#if SQLITE_TEMP_STORE==3 || SQLITE_THREADSAFE==0
# undef SQLITE_MAX_WORKER_THREADS
# define SQLITE_MAX_WORKER_THREADS 0
#endif
#ifndef SQLITE_MAX_WORKER_THREADS
# define SQLITE_MAX_WORKER_THREADS 8
#endif
#ifndef SQLITE_DEFAULT_WORKER_THREADS
# define SQLITE_DEFAULT_WORKER_THREADS 0
#endif
#if SQLITE_DEFAULT_WORKER_THREADS>SQLITE_MAX_WORKER_THREADS
# undef SQLITE_MAX_WORKER_THREADS
# define SQLITE_MAX_WORKER_THREADS SQLITE_DEFAULT_WORKER_THREADS
#endif


/*
** GCC does not define the offsetof() macro so we'll have to do it
** ourselves.
*/
#ifndef offsetof
#define offsetof(STRUCTURE,FIELD) ((int)((char*)&((STRUCTURE*)0)->FIELD))
#endif

/*
** Macros to compute minimum and maximum of two numbers.
*/
#ifndef MIN
# define MIN(A,B) ((A)<(B)?(A):(B))
#endif
#ifndef MAX
# define MAX(A,B) ((A)>(B)?(A):(B))
#endif

/*
** Swap two objects of type TYPE.
*/
#define SWAP(TYPE,A,B) {TYPE t=A; A=B; B=t;}

/*
** Check to see if this machine uses EBCDIC.  (Yes, believe it or
** not, there are still machines out there that use EBCDIC.)
*/
#if 'A' == '\301'
# define SQLITE_EBCDIC 1
#else
# define SQLITE_ASCII 1
#endif

/*
** Integers of known sizes.  These typedefs might change for architectures
** where the sizes very.  Preprocessor macros are available so that the
** types can be conveniently redefined at compile-type.  Like this:
**
**         cc '-DUINTPTR_TYPE=long long int' ...
*/
#ifndef UINT32_TYPE
# ifdef HAVE_UINT32_T
#  define UINT32_TYPE uint32_t
# else
#  define UINT32_TYPE unsigned int
# endif
#endif
#ifndef UINT16_TYPE
# ifdef HAVE_UINT16_T
#  define UINT16_TYPE uint16_t
# else
#  define UINT16_TYPE unsigned short int
# endif
#endif
#ifndef INT16_TYPE
# ifdef HAVE_INT16_T
#  define INT16_TYPE int16_t
# else
#  define INT16_TYPE short int
# endif
#endif
#ifndef UINT8_TYPE
# ifdef HAVE_UINT8_T
#  define UINT8_TYPE uint8_t
# else
#  define UINT8_TYPE unsigned char
# endif
#endif
#ifndef INT8_TYPE
# ifdef HAVE_INT8_T
#  define INT8_TYPE int8_t
# else
#  define INT8_TYPE signed char
# endif
#endif
#ifndef LONGDOUBLE_TYPE
# define LONGDOUBLE_TYPE long double
#endif
typedef sqlite_int64 i64;          /* 8-byte signed integer */
typedef sqlite_uint64 u64;         /* 8-byte unsigned integer */
typedef UINT32_TYPE u32;           /* 4-byte unsigned integer */
typedef UINT16_TYPE u16;           /* 2-byte unsigned integer */
typedef INT16_TYPE i16;            /* 2-byte signed integer */
typedef UINT8_TYPE u8;             /* 1-byte unsigned integer */
typedef INT8_TYPE i8;              /* 1-byte signed integer */

/*
** SQLITE_MAX_U32 is a u64 constant that is the maximum u64 value
** that can be stored in a u32 without loss of data.  The value
** is 0x00000000ffffffff.  But because of quirks of some compilers, we
** have to specify the value in the less intuitive manner shown:
*/
#define SQLITE_MAX_U32  ((((u64)1)<<32)-1)

/*
** The datatype used to store estimates of the number of rows in a
** table or index.  This is an unsigned integer type.  For 99.9% of
** the world, a 32-bit integer is sufficient.  But a 64-bit integer
** can be used at compile-time if desired.
*/
#ifdef SQLITE_64BIT_STATS
 typedef u64 tRowcnt;    /* 64-bit only if requested at compile-time */
#else
 typedef u32 tRowcnt;    /* 32-bit is the default */
#endif

/*
** Estimated quantities used for query planning are stored as 16-bit
** logarithms.  For quantity X, the value stored is 10*log2(X).  This
** gives a possible range of values of approximately 1.0e986 to 1e-986.
** But the allowed values are "grainy".  Not every value is representable.
** For example, quantities 16 and 17 are both represented by a LogEst
** of 40.  However, since LogEst quantities are suppose to be estimates,
** not exact values, this imprecision is not a problem.
**
** "LogEst" is short for "Logarithmic Estimate".
**
** Examples:
**      1 -> 0              20 -> 43          10000 -> 132
**      2 -> 10             25 -> 46          25000 -> 146
**      3 -> 16            100 -> 66        1000000 -> 199
**      4 -> 20           1000 -> 99        1048576 -> 200
**     10 -> 33           1024 -> 100    4294967296 -> 320
**
** The LogEst can be negative to indicate fractional values.
** Examples:
**
**    0.5 -> -10           0.1 -> -33        0.0625 -> -40
*/
typedef INT16_TYPE LogEst;

/*
** Set the SQLITE_PTRSIZE macro to the number of bytes in a pointer
*/
#ifndef SQLITE_PTRSIZE
# if defined(__SIZEOF_POINTER__)
#   define SQLITE_PTRSIZE __SIZEOF_POINTER__
# elif defined(i386)     || defined(__i386__)   || defined(_M_IX86) ||    \
       defined(_M_ARM)   || defined(__arm__)    || defined(__x86)
#   define SQLITE_PTRSIZE 4
# else
#   define SQLITE_PTRSIZE 8
# endif
#endif

/* The uptr type is an unsigned integer large enough to hold a pointer
*/
#if defined(HAVE_STDINT_H)
  typedef uintptr_t uptr;
#elif SQLITE_PTRSIZE==4
  typedef u32 uptr;
#else
  typedef u64 uptr;
#endif

/*
** The SQLITE_WITHIN(P,S,E) macro checks to see if pointer P points to
** something between S (inclusive) and E (exclusive).
**
** In other words, S is a buffer and E is a pointer to the first byte after
** the end of buffer S.  This macro returns true if P points to something
** contained within the buffer S.
*/
#define SQLITE_WITHIN(P,S,E) (((uptr)(P)>=(uptr)(S))&&((uptr)(P)<(uptr)(E)))


/*
** Macros to determine whether the machine is big or little endian,
** and whether or not that determination is run-time or compile-time.
**
** For best performance, an attempt is made to guess at the byte-order
** using C-preprocessor macros.  If that is unsuccessful, or if
** -DSQLITE_RUNTIME_BYTEORDER=1 is set, then byte-order is determined
** at run-time.
*/
#if (defined(i386)     || defined(__i386__)   || defined(_M_IX86) ||    \
     defined(__x86_64) || defined(__x86_64__) || defined(_M_X64)  ||    \
     defined(_M_AMD64) || defined(_M_ARM)     || defined(__x86)   ||    \
     defined(__arm__)) && !defined(SQLITE_RUNTIME_BYTEORDER)
# define SQLITE_BYTEORDER    1234
# define SQLITE_BIGENDIAN    0
# define SQLITE_LITTLEENDIAN 1
# define SQLITE_UTF16NATIVE  SQLITE_UTF16LE
#endif
#if (defined(sparc)    || defined(__ppc__))  \
    && !defined(SQLITE_RUNTIME_BYTEORDER)
# define SQLITE_BYTEORDER    4321
# define SQLITE_BIGENDIAN    1
# define SQLITE_LITTLEENDIAN 0
# define SQLITE_UTF16NATIVE  SQLITE_UTF16BE
#endif
#if !defined(SQLITE_BYTEORDER)
# ifdef SQLITE_AMALGAMATION
  const int sqlite3one = 1;
# else
  extern const int sqlite3one;
# endif
# define SQLITE_BYTEORDER    0     /* 0 means "unknown at compile-time" */
# define SQLITE_BIGENDIAN    (*(char *)(&sqlite3one)==0)
# define SQLITE_LITTLEENDIAN (*(char *)(&sqlite3one)==1)
# define SQLITE_UTF16NATIVE  (SQLITE_BIGENDIAN?SQLITE_UTF16BE:SQLITE_UTF16LE)
#endif

/*
** Constants for the largest and smallest possible 64-bit signed integers.
** These macros are designed to work correctly on both 32-bit and 64-bit
** compilers.
*/
#define LARGEST_INT64  (0xffffffff|(((i64)0x7fffffff)<<32))
#define SMALLEST_INT64 (((i64)-1) - LARGEST_INT64)

/*
** Round up a number to the next larger multiple of 8.  This is used
** to force 8-byte alignment on 64-bit architectures.
*/
#define ROUND8(x)     (((x)+7)&~7)

/*
** Round down to the nearest multiple of 8
*/
#define ROUNDDOWN8(x) ((x)&~7)

/*
** Assert that the pointer X is aligned to an 8-byte boundary.  This
** macro is used only within assert() to verify that the code gets
** all alignment restrictions correct.
**
** Except, if SQLITE_4_BYTE_ALIGNED_MALLOC is defined, then the
** underlying malloc() implementation might return us 4-byte aligned
** pointers.  In that case, only verify 4-byte alignment.
*/
#ifdef SQLITE_4_BYTE_ALIGNED_MALLOC
# define EIGHT_BYTE_ALIGNMENT(X)   ((((char*)(X) - (char*)0)&3)==0)
#else
# define EIGHT_BYTE_ALIGNMENT(X)   ((((char*)(X) - (char*)0)&7)==0)
#endif

/*
** Disable MMAP on platforms where it is known to not work
*/
#if defined(__OpenBSD__) || defined(__QNXNTO__)
# undef SQLITE_MAX_MMAP_SIZE
# define SQLITE_MAX_MMAP_SIZE 0
#endif

/*
** Default maximum size of memory used by memory-mapped I/O in the VFS
*/
#ifdef __APPLE__
# include <TargetConditionals.h>
#endif
#ifndef SQLITE_MAX_MMAP_SIZE
# if defined(__linux__) \
  || defined(_WIN32) \
  || (defined(__APPLE__) && defined(__MACH__)) \
  || defined(__sun) \
  || defined(__FreeBSD__) \
  || defined(__DragonFly__)
#   define SQLITE_MAX_MMAP_SIZE 0x7fff0000  /* 2147418112 */
# else
#   define SQLITE_MAX_MMAP_SIZE 0
# endif
# define SQLITE_MAX_MMAP_SIZE_xc 1 /* exclude from ctime.c */
#endif

/*
** The default MMAP_SIZE is zero on all platforms.  Or, even if a larger
** default MMAP_SIZE is specified at compile-time, make sure that it does
** not exceed the maximum mmap size.
*/
#ifndef SQLITE_DEFAULT_MMAP_SIZE
# define SQLITE_DEFAULT_MMAP_SIZE 0
# define SQLITE_DEFAULT_MMAP_SIZE_xc 1  /* Exclude from ctime.c */
#endif
#if SQLITE_DEFAULT_MMAP_SIZE>SQLITE_MAX_MMAP_SIZE
# undef SQLITE_DEFAULT_MMAP_SIZE
# define SQLITE_DEFAULT_MMAP_SIZE SQLITE_MAX_MMAP_SIZE
#endif

/*
** Only one of SQLITE_ENABLE_STAT3 or SQLITE_ENABLE_STAT4 can be defined.
** Priority is given to SQLITE_ENABLE_STAT4.  If either are defined, also
** define SQLITE_ENABLE_STAT3_OR_STAT4
*/
#ifdef SQLITE_ENABLE_STAT4
# undef SQLITE_ENABLE_STAT3
# define SQLITE_ENABLE_STAT3_OR_STAT4 1
#elif SQLITE_ENABLE_STAT3
# define SQLITE_ENABLE_STAT3_OR_STAT4 1
#elif SQLITE_ENABLE_STAT3_OR_STAT4
# undef SQLITE_ENABLE_STAT3_OR_STAT4
#endif

/*
** SELECTTRACE_ENABLED will be either 1 or 0 depending on whether or not
** the Select query generator tracing logic is turned on.
*/
#if defined(SQLITE_DEBUG) || defined(SQLITE_ENABLE_SELECTTRACE)
# define SELECTTRACE_ENABLED 1
#else
# define SELECTTRACE_ENABLED 0
#endif

/*
** An instance of the following structure is used to store the busy-handler
** callback for a given sqlite handle.
**
** The sqlite.busyHandler member of the sqlite struct contains the busy
** callback for the database handle. Each pager opened via the sqlite
** handle is passed a pointer to sqlite.busyHandler. The busy-handler
** callback is currently invoked only from within pager.c.
*/
typedef struct BusyHandler BusyHandler;
struct BusyHandler {
  int (*xFunc)(void *,int);  /* The busy callback */
  void *pArg;                /* First arg to busy callback */
  int nBusy;                 /* Incremented with each busy call */
};

/*
** Name of the master database table.  The master database table
** is a special table that holds the names and attributes of all
** user tables and indices.
*/
#define MASTER_NAME       "sqlite_master"
#define TEMP_MASTER_NAME  "sqlite_temp_master"

/*
** The root-page of the master database table.
*/
#define MASTER_ROOT       1

/*
** The name of the schema table.
*/
#define SCHEMA_TABLE(x)  ((!OMIT_TEMPDB)&&(x==1)?TEMP_MASTER_NAME:MASTER_NAME)

/*
** A convenience macro that returns the number of elements in
** an array.
*/
#define ArraySize(X)    ((int)(sizeof(X)/sizeof(X[0])))

/*
** Determine if the argument is a power of two
*/
#define IsPowerOfTwo(X) (((X)&((X)-1))==0)

/*
** The following value as a destructor means to use sqlite3DbFree().
** The sqlite3DbFree() routine requires two parameters instead of the
** one parameter that destructors normally want.  So we have to introduce
** this magic value that the code knows to handle differently.  Any
** pointer will work here as long as it is distinct from SQLITE_STATIC
** and SQLITE_TRANSIENT.
*/
#define SQLITE_DYNAMIC   ((sqlite3_destructor_type)sqlite3MallocSize)

/*
** When SQLITE_OMIT_WSD is defined, it means that the target platform does
** not support Writable Static Data (WSD) such as global and static variables.
** All variables must either be on the stack or dynamically allocated from
** the heap.  When WSD is unsupported, the variable declarations scattered
** throughout the SQLite code must become constants instead.  The SQLITE_WSD
** macro is used for this purpose.  And instead of referencing the variable
** directly, we use its constant as a key to lookup the run-time allocated
** buffer that holds real variable.  The constant is also the initializer
** for the run-time allocated buffer.
**
** In the usual case where WSD is supported, the SQLITE_WSD and GLOBAL
** macros become no-ops and have zero performance impact.
*/
#ifdef SQLITE_OMIT_WSD
  #define SQLITE_WSD const
  #define GLOBAL(t,v) (*(t*)sqlite3_wsd_find((void*)&(v), sizeof(v)))
  #define sqlite3GlobalConfig GLOBAL(struct Sqlite3Config, sqlite3Config)
  int sqlite3_wsd_init(int N, int J);
  void *sqlite3_wsd_find(void *K, int L);
#else
  #define SQLITE_WSD
  #define GLOBAL(t,v) v
  #define sqlite3GlobalConfig sqlite3Config
#endif

/*
** The following macros are used to suppress compiler warnings and to
** make it clear to human readers when a function parameter is deliberately
** left unused within the body of a function. This usually happens when
** a function is called via a function pointer. For example the
** implementation of an SQL aggregate step callback may not use the
** parameter indicating the number of arguments passed to the aggregate,
** if it knows that this is enforced elsewhere.
**
** When a function parameter is not used at all within the body of a function,
** it is generally named "NotUsed" or "NotUsed2" to make things even clearer.
** However, these macros may also be used to suppress warnings related to
** parameters that may or may not be used depending on compilation options.
** For example those parameters only used in assert() statements. In these
** cases the parameters are named as per the usual conventions.
*/
#define UNUSED_PARAMETER(x) (void)(x)
#define UNUSED_PARAMETER2(x,y) UNUSED_PARAMETER(x),UNUSED_PARAMETER(y)

/*
** Forward references to structures
*/
typedef struct AggInfo AggInfo;
typedef struct AuthContext AuthContext;
typedef struct AutoincInfo AutoincInfo;
typedef struct Bitvec Bitvec;
typedef struct CollSeq CollSeq;
typedef struct Column Column;
typedef struct Db Db;
typedef struct Schema Schema;
typedef struct Expr Expr;
typedef struct ExprList ExprList;
typedef struct ExprSpan ExprSpan;
typedef struct FKey FKey;
typedef struct FuncDestructor FuncDestructor;
typedef struct FuncDef FuncDef;
typedef struct FuncDefHash FuncDefHash;
typedef struct IdList IdList;
typedef struct Index Index;
typedef struct IndexSample IndexSample;
typedef struct KeyClass KeyClass;
typedef struct KeyInfo KeyInfo;
typedef struct Lookaside Lookaside;
typedef struct LookasideSlot LookasideSlot;
typedef struct Module Module;
typedef struct NameContext NameContext;
typedef struct Parse Parse;
typedef struct PreUpdate PreUpdate;
typedef struct PrintfArguments PrintfArguments;
typedef struct RowSet RowSet;
typedef struct Savepoint Savepoint;
typedef struct Select Select;
typedef struct SQLiteThread SQLiteThread;
typedef struct SelectDest SelectDest;
typedef struct SrcList SrcList;
typedef struct StrAccum StrAccum;
typedef struct Table Table;
typedef struct TableLock TableLock;
typedef struct Token Token;
typedef struct TreeView TreeView;
typedef struct Trigger Trigger;
typedef struct TriggerPrg TriggerPrg;
typedef struct TriggerStep TriggerStep;
typedef struct UnpackedRecord UnpackedRecord;
typedef struct VTable VTable;
typedef struct VtabCtx VtabCtx;
typedef struct Walker Walker;
typedef struct WhereInfo WhereInfo;
typedef struct With With;
/* COMDB2 MODIFICATION */
typedef struct Cdb2TrigEvent Cdb2TrigEvent;
typedef struct Cdb2TrigEvents Cdb2TrigEvents;
typedef struct Cdb2TrigTables Cdb2TrigTables;
typedef struct comdb2_ddl_context Cdb2DDL;

/*
** Defer sourcing vdbe.h and btree.h until after the "u8" and
** "BusyHandler" typedefs. vdbe.h also requires a few of the opaque
** pointer types (i.e. FuncDef) defined above.
*/
#include "sqlite_btree.h"
#include "vdbe.h"
#include "pager.h"
#include "os.h"
#include "mutex.h"

/* The SQLITE_EXTRA_DURABLE compile-time option used to set the default
** synchronous setting to EXTRA.  It is no longer supported.
*/
#ifdef SQLITE_EXTRA_DURABLE
# warning Use SQLITE_DEFAULT_SYNCHRONOUS=3 instead of SQLITE_EXTRA_DURABLE
# define SQLITE_DEFAULT_SYNCHRONOUS 3
#endif

/*
** Default synchronous levels.
**
** Note that (for historcal reasons) the PAGER_SYNCHRONOUS_* macros differ
** from the SQLITE_DEFAULT_SYNCHRONOUS value by 1.
**
**           PAGER_SYNCHRONOUS       DEFAULT_SYNCHRONOUS
**   OFF           1                         0
**   NORMAL        2                         1
**   FULL          3                         2
**   EXTRA         4                         3
**
** The "PRAGMA synchronous" statement also uses the zero-based numbers.
** In other words, the zero-based numbers are used for all external interfaces
** and the one-based values are used internally.
*/
#ifndef SQLITE_DEFAULT_SYNCHRONOUS
# define SQLITE_DEFAULT_SYNCHRONOUS (PAGER_SYNCHRONOUS_FULL-1)
#endif
#ifndef SQLITE_DEFAULT_WAL_SYNCHRONOUS
# define SQLITE_DEFAULT_WAL_SYNCHRONOUS SQLITE_DEFAULT_SYNCHRONOUS
#endif

/*
** Each database file to be accessed by the system is an instance
** of the following structure.  There are normally two of these structures
** in the sqlite.aDb[] array.  aDb[0] is the main database file and
** aDb[1] is the database file used to hold temporary tables.  Additional
** databases may be attached.
*/
struct Db {
  char *zDbSName;      /* Name of this database. (schema name, not filename) */
  Btree *pBt;          /* The B*Tree structure for this database file */
  u8 safety_level;     /* How aggressive at syncing data to disk */
  u8 bSyncSet;         /* True if "PRAGMA synchronous=N" has been run */
  Schema *pSchema;     /* Pointer to database schema (possibly shared) */
};

/*
** An instance of the following structure stores a database schema.
**
** Most Schema objects are associated with a Btree.  The exception is
** the Schema for the TEMP databaes (sqlite3.aDb[1]) which is free-standing.
** In shared cache mode, a single Schema object can be shared by multiple
** Btrees that refer to the same underlying BtShared object.
**
** Schema objects are automatically deallocated when the last Btree that
** references them is destroyed.   The TEMP Schema is manually freed by
** sqlite3_close().
*
** A thread must be holding a mutex on the corresponding Btree in order
** to access Schema content.  This implies that the thread must also be
** holding a mutex on the sqlite3 connection pointer that owns the Btree.
** For a TEMP Schema, only the connection mutex is required.
*/
struct Schema {
  int schema_cookie;   /* Database schema version number for this file */
  int iGeneration;     /* Generation counter.  Incremented with each change */
  Hash tblHash;        /* All tables indexed by name */
  Hash idxHash;        /* All (named) indices indexed by name */
  Hash trigHash;       /* All triggers indexed by name */
  Hash fkeyHash;       /* All foreign keys by referenced table name */
  Table *pSeqTab;      /* The sqlite_sequence table used by AUTOINCREMENT */
  u8 file_format;      /* Schema format version for this file */
  u8 enc;              /* Text encoding used by this database */
  u16 schemaFlags;     /* Flags associated with this schema */
  int cache_size;      /* Number of pages to use in the cache */
};

/*
** These macros can be used to test, set, or clear bits in the
** Db.pSchema->flags field.
*/
#define DbHasProperty(D,I,P)     (((D)->aDb[I].pSchema->schemaFlags&(P))==(P))
#define DbHasAnyProperty(D,I,P)  (((D)->aDb[I].pSchema->schemaFlags&(P))!=0)
#define DbSetProperty(D,I,P)     (D)->aDb[I].pSchema->schemaFlags|=(P)
#define DbClearProperty(D,I,P)   (D)->aDb[I].pSchema->schemaFlags&=~(P)

/*
** Allowed values for the DB.pSchema->flags field.
**
** The DB_SchemaLoaded flag is set after the database schema has been
** read into internal hash tables.
**
** DB_UnresetViews means that one or more views have column names that
** have been filled out.  If the schema changes, these column names might
** changes and so the view will need to be reset.
*/
#define DB_SchemaLoaded    0x0001  /* The schema has been loaded */
#define DB_UnresetViews    0x0002  /* Some views have defined column names */
#define DB_Empty           0x0004  /* The file is empty (length 0 bytes) */

/*
** The number of different kinds of things that can be limited
** using the sqlite3_limit() interface.
*/
#define SQLITE_N_LIMIT (SQLITE_LIMIT_WORKER_THREADS+1)

/*
** Lookaside malloc is a set of fixed-size buffers that can be used
** to satisfy small transient memory allocation requests for objects
** associated with a particular database connection.  The use of
** lookaside malloc provides a significant performance enhancement
** (approx 10%) by avoiding numerous malloc/free requests while parsing
** SQL statements.
**
** The Lookaside structure holds configuration information about the
** lookaside malloc subsystem.  Each available memory allocation in
** the lookaside subsystem is stored on a linked list of LookasideSlot
** objects.
**
** Lookaside allocations are only allowed for objects that are associated
** with a particular database connection.  Hence, schema information cannot
** be stored in lookaside because in shared cache mode the schema information
** is shared by multiple database connections.  Therefore, while parsing
** schema information, the Lookaside.bEnabled flag is cleared so that
** lookaside allocations are not used to construct the schema objects.
*/
struct Lookaside {
  u32 bDisable;           /* Only operate the lookaside when zero */
  u16 sz;                 /* Size of each buffer in bytes */
  u8 bMalloced;           /* True if pStart obtained from sqlite3_malloc() */
  int nOut;               /* Number of buffers currently checked out */
  int mxOut;              /* Highwater mark for nOut */
  int anStat[3];          /* 0: hits.  1: size misses.  2: full misses */
  LookasideSlot *pFree;   /* List of available buffers */
  void *pStart;           /* First byte of available memory space */
  void *pEnd;             /* First byte past end of available space */
};
struct LookasideSlot {
  LookasideSlot *pNext;    /* Next buffer in the list of free buffers */
};

/*
** A hash table for built-in function definitions.  (Application-defined
** functions use a regular table table from hash.h.)
**
** Hash each FuncDef structure into one of the FuncDefHash.a[] slots.
** Collisions are on the FuncDef.u.pHash chain.
*/
#define SQLITE_FUNC_HASH_SZ 23
struct FuncDefHash {
  FuncDef *a[SQLITE_FUNC_HASH_SZ];       /* Hash table for functions */
};

#ifdef SQLITE_USER_AUTHENTICATION
/*
** Information held in the "sqlite3" database connection object and used
** to manage user authentication.
*/
typedef struct sqlite3_userauth sqlite3_userauth;
struct sqlite3_userauth {
  u8 authLevel;                 /* Current authentication level */
  int nAuthPW;                  /* Size of the zAuthPW in bytes */
  char *zAuthPW;                /* Password used to authenticate */
  char *zAuthUser;              /* User name used to authenticate */
};

/* Allowed values for sqlite3_userauth.authLevel */
#define UAUTH_Unknown     0     /* Authentication not yet checked */
#define UAUTH_Fail        1     /* User authentication failed */
#define UAUTH_User        2     /* Authenticated as a normal user */
#define UAUTH_Admin       3     /* Authenticated as an administrator */

/* Functions used only by user authorization logic */
int sqlite3UserAuthTable(const char*);
int sqlite3UserAuthCheckLogin(sqlite3*,const char*,u8*);
void sqlite3UserAuthInit(sqlite3*);
void sqlite3CryptFunc(sqlite3_context*,int,sqlite3_value**);

#endif /* SQLITE_USER_AUTHENTICATION */

/*
** typedef for the authorization callback function.
*/
#ifdef SQLITE_USER_AUTHENTICATION
  typedef int (*sqlite3_xauth)(void*,int,const char*,const char*,const char*,
                               const char*, const char*);
#else
  typedef int (*sqlite3_xauth)(void*,int,const char*,const char*,const char*,
                               const char*);
#endif

#ifndef SQLITE_OMIT_DEPRECATED
/* This is an extra SQLITE_TRACE macro that indicates "legacy" tracing
** in the style of sqlite3_trace()
*/
#define SQLITE_TRACE_LEGACY  0x80
#else
#define SQLITE_TRACE_LEGACY  0
#endif /* SQLITE_OMIT_DEPRECATED */


/*
** Each database connection is an instance of the following structure.
*/
struct sqlite3 {
  sqlite3_vfs *pVfs;            /* OS Interface */
  struct Vdbe *pVdbe;           /* List of active virtual machines */
  CollSeq *pDfltColl;           /* The default collating sequence (BINARY) */
  sqlite3_mutex *mutex;         /* Connection mutex */
  Db *aDb;                      /* All backends */
  int nDb;                      /* Number of backends currently in use */
  int flags;                    /* Miscellaneous flags. See below */
  i64 lastRowid;                /* ROWID of most recent insert (see above) */
  i64 szMmap;                   /* Default mmap_size setting */
  unsigned int openFlags;       /* Flags passed to sqlite3_vfs.xOpen() */
  int errCode;                  /* Most recent error code (SQLITE_*) */
  int errMask;                  /* & result codes with this before returning */
  int iSysErrno;                /* Errno value from last system error */
  u16 dbOptFlags;               /* Flags to enable/disable optimizations */
  u8 enc;                       /* Text encoding */
  u8 autoCommit;                /* The auto-commit flag. */
  u8 temp_store;                /* 1: file 2: memory 0: default */
  u8 mallocFailed;              /* True if we have seen a malloc failure */
  u8 bBenignMalloc;             /* Do not require OOMs if true */
  u8 dfltLockMode;              /* Default locking-mode for attached dbs */
  signed char nextAutovac;      /* Autovac setting after VACUUM if >=0 */
  u8 suppressErr;               /* Do not issue error messages if true */
  u8 vtabOnConflict;            /* Value to return for s3_vtab_on_conflict() */
  u8 isTransactionSavepoint;    /* True if the outermost savepoint is a TS */
  u8 mTrace;                    /* zero or more SQLITE_TRACE flags */
  int nextPagesize;             /* Pagesize after VACUUM if >0 */
  u32 magic;                    /* Magic number for detect library misuse */
  int nChange;                  /* Value returned by sqlite3_changes() */
  int nTotalChange;             /* Value returned by sqlite3_total_changes() */
  int aLimit[SQLITE_N_LIMIT];   /* Limits */
  int nMaxSorterMmap;           /* Maximum size of regions mapped by sorter */
  struct sqlite3InitInfo {      /* Information used during initialization */
    char *zTblName;             /* Optional table name for attachments */
    int newTnum;                /* Rootpage of table being initialized */
    u8 iDb;                     /* Which db file is being initialized */
    u8 busy;                    /* TRUE if currently initializing */
    u8 orphanTrigger;           /* Last statement is orphaned TEMP trigger */
    u8 imposterTable;           /* Building an imposter table */
  } init;
  int nVdbeActive;              /* Number of VDBEs currently running */
  int nVdbeRead;                /* Number of active VDBEs that read or write */
  int nVdbeWrite;               /* Number of active VDBEs that read and write */
  int nVdbeExec;                /* Number of nested calls to VdbeExec() */
  int nVDestroy;                /* Number of active OP_VDestroy operations */
  int nExtension;               /* Number of loaded extensions */
  void **aExtension;            /* Array of shared library handles */
  int (*xTrace)(u32,void*,void*,void*);     /* Trace function */
  void *pTraceArg;                          /* Argument to the trace function */
  void (*xProfile)(void*,const char*,u64);  /* Profiling function */
  void *pProfileArg;                        /* Argument to profile function */
  void *pCommitArg;                 /* Argument to xCommitCallback() */
  int (*xCommitCallback)(void*);    /* Invoked at every commit. */
  void *pRollbackArg;               /* Argument to xRollbackCallback() */
  void (*xRollbackCallback)(void*); /* Invoked at every commit. */
  void *pUpdateArg;
  void (*xUpdateCallback)(void*,int, const char*,const char*,sqlite_int64);
#ifdef SQLITE_ENABLE_PREUPDATE_HOOK
  void *pPreUpdateArg;          /* First argument to xPreUpdateCallback */
  void (*xPreUpdateCallback)(   /* Registered using sqlite3_preupdate_hook() */
    void*,sqlite3*,int,char const*,char const*,sqlite3_int64,sqlite3_int64
  );
  PreUpdate *pPreUpdate;        /* Context for active pre-update callback */
#endif /* SQLITE_ENABLE_PREUPDATE_HOOK */
#ifndef SQLITE_OMIT_WAL
  int (*xWalCallback)(void *, sqlite3 *, const char *, int);
  void *pWalArg;
#endif
  void(*xCollNeeded)(void*,sqlite3*,int eTextRep,const char*);
  void(*xCollNeeded16)(void*,sqlite3*,int eTextRep,const void*);
  void *pCollNeededArg;
  sqlite3_value *pErr;          /* Most recent error message */
  union {
    volatile int isInterrupted; /* True if sqlite3_interrupt has been called */
    double notUsed1;            /* Spacer */
  } u1;
  Lookaside lookaside;          /* Lookaside malloc configuration */
#ifndef SQLITE_OMIT_AUTHORIZATION
  sqlite3_xauth xAuth;          /* Access authorization function */
  void *pAuthArg;               /* 1st argument to the access auth function */
#endif
#ifndef SQLITE_OMIT_PROGRESS_CALLBACK
  int (*xProgress)(void *);     /* The progress callback */
  void *pProgressArg;           /* Argument to the progress callback */
  unsigned nProgressOps;        /* Number of opcodes for progress callback */
#endif
#ifndef SQLITE_OMIT_VIRTUALTABLE
  int nVTrans;                  /* Allocated size of aVTrans */
  Hash aModule;                 /* populated by sqlite3_create_module() */
  VtabCtx *pVtabCtx;            /* Context for active vtab connect/create */
  VTable **aVTrans;             /* Virtual tables with open transactions */
  VTable *pDisconnect;    /* Disconnect these in next sqlite3_prepare() */
  void *pBestIndexCtx;          /* For sqlite3_vtab_collation() */
#endif
  Hash aFunc;                   /* Hash table of connection functions */
  Hash aCollSeq;                /* All collating sequences */
  BusyHandler busyHandler;      /* Busy callback */
  Db aDbStatic[2];              /* Static space for the 2 default backends */
  Savepoint *pSavepoint;        /* List of active savepoints */
  int busyTimeout;              /* Busy handler timeout, in msec */
  int nSavepoint;               /* Number of non-transaction savepoints */
  int nStatement;               /* Number of nested statement-transactions  */
  i64 nDeferredCons;            /* Net deferred constraints this transaction. */
  i64 nDeferredImmCons;         /* Net deferred immediate constraints */
  int *pnBytesFreed;            /* If not NULL, increment this in DbFree() */
#ifdef SQLITE_ENABLE_UNLOCK_NOTIFY
  /* The following variables are all protected by the STATIC_MASTER
  ** mutex, not by sqlite3.mutex. They are used by code in notify.c.
  **
  ** When X.pUnlockConnection==Y, that means that X is waiting for Y to
  ** unlock so that it can proceed.
  **
  ** When X.pBlockingConnection==Y, that means that something that X tried
  ** tried to do recently failed with an SQLITE_LOCKED error due to locks
  ** held by Y.
  */
  sqlite3 *pBlockingConnection; /* Connection that caused SQLITE_LOCKED */
  sqlite3 *pUnlockConnection;           /* Connection to watch for unlock */
  void *pUnlockArg;                     /* Argument to xUnlockNotify */
  void (*xUnlockNotify)(void **, int);  /* Unlock notify callback */
  sqlite3 *pNextBlocked;        /* Next in list of all blocked connections */
#endif
#ifdef SQLITE_USER_AUTHENTICATION
  sqlite3_userauth auth;        /* User authentication information */
#endif

  /* COMDB2 MODIFICATION */
  u8 should_fingerprint;
  char fingerprint[16];              /* Figerprint of the last query that was prepared */
};

/*
** A macro to discover the encoding of a database.
*/
#define SCHEMA_ENC(db) ((db)->aDb[0].pSchema->enc)
#define ENC(db)        ((db)->enc)

/*
** Possible values for the sqlite3.flags.
**
** Value constraints (enforced via assert()):
**      SQLITE_FullFSync     == PAGER_FULLFSYNC
**      SQLITE_CkptFullFSync == PAGER_CKPT_FULLFSYNC
**      SQLITE_CacheSpill    == PAGER_CACHE_SPILL
*/
#define SQLITE_VdbeTrace      0x00000001  /* True to trace VDBE execution */
#define SQLITE_InternChanges  0x00000002  /* Uncommitted Hash table changes */
#define SQLITE_FullColNames   0x00000004  /* Show full column names on SELECT */
#define SQLITE_FullFSync      0x00000008  /* Use full fsync on the backend */
#define SQLITE_CkptFullFSync  0x00000010  /* Use full fsync for checkpoint */
#define SQLITE_CacheSpill     0x00000020  /* OK to spill pager cache */
#define SQLITE_ShortColNames  0x00000040  /* Show short columns names */
#define SQLITE_CountRows      0x00000080  /* Count rows changed by INSERT, */
                                          /*   DELETE, or UPDATE and return */
                                          /*   the count using a callback. */
#define SQLITE_NullCallback   0x00000100  /* Invoke the callback once if the */
                                          /*   result set is empty */
#define SQLITE_SqlTrace       0x00000200  /* Debug print SQL as it executes */
#define SQLITE_VdbeListing    0x00000400  /* Debug listings of VDBE programs */
#define SQLITE_WriteSchema    0x00000800  /* OK to update SQLITE_MASTER */
#define SQLITE_VdbeAddopTrace 0x00001000  /* Trace sqlite3VdbeAddOp() calls */
#define SQLITE_IgnoreChecks   0x00002000  /* Do not enforce check constraints */
#define SQLITE_ReadUncommitted 0x0004000  /* For shared-cache mode */
#define SQLITE_LegacyFileFmt  0x00008000  /* Create new databases in format 1 */
#define SQLITE_RecoveryMode   0x00010000  /* Ignore schema errors */
#define SQLITE_ReverseOrder   0x00020000  /* Reverse unordered SELECTs */
#define SQLITE_RecTriggers    0x00040000  /* Enable recursive triggers */
#define SQLITE_ForeignKeys    0x00080000  /* Enforce foreign key constraints  */
#define SQLITE_AutoIndex      0x00100000  /* Enable automatic indexes */
#define SQLITE_PreferBuiltin  0x00200000  /* Preference to built-in funcs */
#define SQLITE_LoadExtension  0x00400000  /* Enable load_extension */
#define SQLITE_LoadExtFunc    0x00800000  /* Enable load_extension() SQL func */
#define SQLITE_EnableTrigger  0x01000000  /* True to enable triggers */
#define SQLITE_DeferFKs       0x02000000  /* Defer all FK constraints */
#define SQLITE_QueryOnly      0x04000000  /* Disable database changes */
#define SQLITE_VdbeEQP        0x08000000  /* Debug EXPLAIN QUERY PLAN */
#define SQLITE_Vacuum         0x10000000  /* Currently in a VACUUM */
#define SQLITE_CellSizeCk     0x20000000  /* Check btree cell sizes on load */
#define SQLITE_Fts3Tokenizer  0x40000000  /* Enable fts3_tokenizer(2) */


/*
** Bits of the sqlite3.dbOptFlags field that are used by the
** sqlite3_test_control(SQLITE_TESTCTRL_OPTIMIZATIONS,...) interface to
** selectively disable various optimizations.
*/
#define SQLITE_QueryFlattener 0x0001   /* Query flattening */
#define SQLITE_ColumnCache    0x0002   /* Column cache */
#define SQLITE_GroupByOrder   0x0004   /* GROUPBY cover of ORDERBY */
#define SQLITE_FactorOutConst 0x0008   /* Constant factoring */
/*                not used    0x0010   // Was: SQLITE_IdxRealAsInt */
#define SQLITE_DistinctOpt    0x0020   /* DISTINCT using indexes */
#define SQLITE_CoverIdxScan   0x0040   /* Covering index scans */
#define SQLITE_OrderByIdxJoin 0x0080   /* ORDER BY of joins via index */
#define SQLITE_SubqCoroutine  0x0100   /* Evaluate subqueries as coroutines */
#define SQLITE_Transitive     0x0200   /* Transitive constraints */
#define SQLITE_OmitNoopJoin   0x0400   /* Omit unused tables in joins */
#define SQLITE_Stat34         0x0800   /* Use STAT3 or STAT4 data */
#define SQLITE_CountOfView    0x1000   /* The count-of-view optimization */
#define SQLITE_CursorHints    0x2000   /* Add OP_CursorHint opcodes */
#define SQLITE_AllOpts        0xffff   /* All optimizations */

/*
** Macros for testing whether or not optimizations are enabled or disabled.
*/
#ifndef SQLITE_OMIT_BUILTIN_TEST
#define OptimizationDisabled(db, mask)  (((db)->dbOptFlags&(mask))!=0)
#define OptimizationEnabled(db, mask)   (((db)->dbOptFlags&(mask))==0)
#else
#define OptimizationDisabled(db, mask)  0
#define OptimizationEnabled(db, mask)   1
#endif

/*
** Return true if it OK to factor constant expressions into the initialization
** code. The argument is a Parse object for the code generator.
*/
#define ConstFactorOk(P) ((P)->okConstFactor)

/*
** Possible values for the sqlite.magic field.
** The numbers are obtained at random and have no special meaning, other
** than being distinct from one another.
*/
#define SQLITE_MAGIC_OPEN     0xa029a697  /* Database is open */
#define SQLITE_MAGIC_CLOSED   0x9f3c2d33  /* Database is closed */
#define SQLITE_MAGIC_SICK     0x4b771290  /* Error and awaiting close */
#define SQLITE_MAGIC_BUSY     0xf03b7906  /* Database currently in use */
#define SQLITE_MAGIC_ERROR    0xb5357930  /* An SQLITE_MISUSE error occurred */
#define SQLITE_MAGIC_ZOMBIE   0x64cffc7f  /* Close with last statement close */

/*
** Each SQL function is defined by an instance of the following
** structure.  For global built-in functions (ex: substr(), max(), count())
** a pointer to this structure is held in the sqlite3BuiltinFunctions object.
** For per-connection application-defined functions, a pointer to this
** structure is held in the db->aHash hash table.
**
** The u.pHash field is used by the global built-ins.  The u.pDestructor
** field is used by per-connection app-def functions.
*/
struct FuncDef {
  i8 nArg;             /* Number of arguments.  -1 means unlimited */
  u16 funcFlags;       /* Some combination of SQLITE_FUNC_* */
  void *pUserData;     /* User data parameter */
  FuncDef *pNext;      /* Next function with same name */
  void (*xSFunc)(sqlite3_context*,int,sqlite3_value**); /* func or agg-step */
  void (*xFinalize)(sqlite3_context*);                  /* Agg finalizer */
  const char *zName;   /* SQL name of the function. */
  union {
    FuncDef *pHash;      /* Next with a different name but the same hash */
    FuncDestructor *pDestructor;   /* Reference counted destructor function */
  } u;
};

/*
** This structure encapsulates a user-function destructor callback (as
** configured using create_function_v2()) and a reference counter. When
** create_function_v2() is called to create a function with a destructor,
** a single object of this type is allocated. FuncDestructor.nRef is set to
** the number of FuncDef objects created (either 1 or 3, depending on whether
** or not the specified encoding is SQLITE_ANY). The FuncDef.pDestructor
** member of each of the new FuncDef objects is set to point to the allocated
** FuncDestructor.
**
** Thereafter, when one of the FuncDef objects is deleted, the reference
** count on this object is decremented. When it reaches 0, the destructor
** is invoked and the FuncDestructor structure freed.
*/
struct FuncDestructor {
  int nRef;
  void (*xDestroy)(void *);
  void *pUserData;
};

/*
** Possible values for FuncDef.flags.  Note that the _LENGTH and _TYPEOF
** values must correspond to OPFLAG_LENGTHARG and OPFLAG_TYPEOFARG.  And
** SQLITE_FUNC_CONSTANT must be the same as SQLITE_DETERMINISTIC.  There
** are assert() statements in the code to verify this.
**
** Value constraints (enforced via assert()):
**     SQLITE_FUNC_MINMAX    ==  NC_MinMaxAgg      == SF_MinMaxAgg
**     SQLITE_FUNC_LENGTH    ==  OPFLAG_LENGTHARG
**     SQLITE_FUNC_TYPEOF    ==  OPFLAG_TYPEOFARG
**     SQLITE_FUNC_CONSTANT  ==  SQLITE_DETERMINISTIC from the API
**     SQLITE_FUNC_ENCMASK   depends on SQLITE_UTF* macros in the API
*/
#define SQLITE_FUNC_ENCMASK  0x0003 /* SQLITE_UTF8, SQLITE_UTF16BE or UTF16LE */
#define SQLITE_FUNC_LIKE     0x0004 /* Candidate for the LIKE optimization */
#define SQLITE_FUNC_CASE     0x0008 /* Case-sensitive LIKE-type function */
#define SQLITE_FUNC_EPHEM    0x0010 /* Ephemeral.  Delete with VDBE */
#define SQLITE_FUNC_NEEDCOLL 0x0020 /* sqlite3GetFuncCollSeq() might be called*/
#define SQLITE_FUNC_LENGTH   0x0040 /* Built-in length() function */
#define SQLITE_FUNC_TYPEOF   0x0080 /* Built-in typeof() function */
#define SQLITE_FUNC_COUNT    0x0100 /* Built-in count(*) aggregate */
#define SQLITE_FUNC_COALESCE 0x0200 /* Built-in coalesce() or ifnull() */
#define SQLITE_FUNC_UNLIKELY 0x0400 /* Built-in unlikely() function */
#define SQLITE_FUNC_CONSTANT 0x0800 /* Constant inputs give a constant output */
#define SQLITE_FUNC_MINMAX   0x1000 /* True for min() and max() aggregates */
#define SQLITE_FUNC_SLOCHNG  0x2000 /* "Slow Change". Value constant during a
                                    ** single query - might change over time */

/*
** The following three macros, FUNCTION(), LIKEFUNC() and AGGREGATE() are
** used to create the initializers for the FuncDef structures.
**
**   FUNCTION(zName, nArg, iArg, bNC, xFunc)
**     Used to create a scalar function definition of a function zName
**     implemented by C function xFunc that accepts nArg arguments. The
**     value passed as iArg is cast to a (void*) and made available
**     as the user-data (sqlite3_user_data()) for the function. If
**     argument bNC is true, then the SQLITE_FUNC_NEEDCOLL flag is set.
**
**   VFUNCTION(zName, nArg, iArg, bNC, xFunc)
**     Like FUNCTION except it omits the SQLITE_FUNC_CONSTANT flag.
**
**   DFUNCTION(zName, nArg, iArg, bNC, xFunc)
**     Like FUNCTION except it omits the SQLITE_FUNC_CONSTANT flag and
**     adds the SQLITE_FUNC_SLOCHNG flag.  Used for date & time functions
**     and functions like sqlite_version() that can change, but not during
**     a single query.
**
**   AGGREGATE(zName, nArg, iArg, bNC, xStep, xFinal)
**     Used to create an aggregate function definition implemented by
**     the C functions xStep and xFinal. The first four parameters
**     are interpreted in the same way as the first 4 parameters to
**     FUNCTION().
**
**   LIKEFUNC(zName, nArg, pArg, flags)
**     Used to create a scalar function definition of a function zName
**     that accepts nArg arguments and is implemented by a call to C
**     function likeFunc. Argument pArg is cast to a (void *) and made
**     available as the function user-data (sqlite3_user_data()). The
**     FuncDef.flags variable is set to the value passed as the flags
**     parameter.
*/
#define FUNCTION(zName, nArg, iArg, bNC, xFunc) \
  {nArg, SQLITE_FUNC_CONSTANT|SQLITE_UTF8|(bNC*SQLITE_FUNC_NEEDCOLL), \
   SQLITE_INT_TO_PTR(iArg), 0, xFunc, 0, #zName, {0} }
#define VFUNCTION(zName, nArg, iArg, bNC, xFunc) \
  {nArg, SQLITE_UTF8|(bNC*SQLITE_FUNC_NEEDCOLL), \
   SQLITE_INT_TO_PTR(iArg), 0, xFunc, 0, #zName, {0} }
#define DFUNCTION(zName, nArg, iArg, bNC, xFunc) \
  {nArg, SQLITE_FUNC_SLOCHNG|SQLITE_UTF8|(bNC*SQLITE_FUNC_NEEDCOLL), \
   SQLITE_INT_TO_PTR(iArg), 0, xFunc, 0, #zName, {0} }
#define FUNCTION2(zName, nArg, iArg, bNC, xFunc, extraFlags) \
  {nArg,SQLITE_FUNC_CONSTANT|SQLITE_UTF8|(bNC*SQLITE_FUNC_NEEDCOLL)|extraFlags,\
   SQLITE_INT_TO_PTR(iArg), 0, xFunc, 0, #zName, {0} }
#define STR_FUNCTION(zName, nArg, pArg, bNC, xFunc) \
  {nArg, SQLITE_FUNC_SLOCHNG|SQLITE_UTF8|(bNC*SQLITE_FUNC_NEEDCOLL), \
   pArg, 0, xFunc, 0, #zName, }
#define LIKEFUNC(zName, nArg, arg, flags) \
  {nArg, SQLITE_FUNC_CONSTANT|SQLITE_UTF8|flags, \
   (void *)arg, 0, likeFunc, 0, #zName, {0} }
#define AGGREGATE(zName, nArg, arg, nc, xStep, xFinal) \
  {nArg, SQLITE_UTF8|(nc*SQLITE_FUNC_NEEDCOLL), \
   SQLITE_INT_TO_PTR(arg), 0, xStep,xFinal,#zName, {0}}
#define AGGREGATE2(zName, nArg, arg, nc, xStep, xFinal, extraFlags) \
  {nArg, SQLITE_UTF8|(nc*SQLITE_FUNC_NEEDCOLL)|extraFlags, \
   SQLITE_INT_TO_PTR(arg), 0, xStep,xFinal,#zName, {0}}

/*
** All current savepoints are stored in a linked list starting at
** sqlite3.pSavepoint. The first element in the list is the most recently
** opened savepoint. Savepoints are added to the list by the vdbe
** OP_Savepoint instruction.
*/
struct Savepoint {
  char *zName;                        /* Savepoint name (nul-terminated) */
  i64 nDeferredCons;                  /* Number of deferred fk violations */
  i64 nDeferredImmCons;               /* Number of deferred imm fk. */
  Savepoint *pNext;                   /* Parent savepoint (if any) */
};

/*
** The following are used as the second parameter to sqlite3Savepoint(),
** and as the P1 argument to the OP_Savepoint instruction.
*/
#define SAVEPOINT_BEGIN      0
#define SAVEPOINT_RELEASE    1
#define SAVEPOINT_ROLLBACK   2


/*
** Each SQLite module (virtual table definition) is defined by an
** instance of the following structure, stored in the sqlite3.aModule
** hash table.
*/
struct Module {
  const sqlite3_module *pModule;       /* Callback pointers */
  const char *zName;                   /* Name passed to create_module() */
  void *pAux;                          /* pAux passed to create_module() */
  void (*xDestroy)(void *);            /* Module destructor function */
  Table *pEpoTab;                      /* Eponymous table for this module */
};

/*
** information about each column of an SQL table is held in an instance
** of this structure.
*/
struct Column {
  char *zName;     /* Name of this column, \000, then the type */
  Expr *pDflt;     /* Default value of this column */
  char *zColl;     /* Collating sequence.  If NULL, use the default */
  u8 notNull;      /* An OE_ code for handling a NOT NULL constraint */
  char affinity;   /* One of the SQLITE_AFF_... values */
  u8 szEst;        /* Estimated size of value in this column. sizeof(INT)==1 */
  u8 colFlags;     /* Boolean properties.  See COLFLAG_ defines below */
};

/* Allowed values for Column.colFlags:
*/
#define COLFLAG_PRIMKEY  0x0001    /* Column is part of the primary key */
#define COLFLAG_HIDDEN   0x0002    /* A hidden column in a virtual table */
#define COLFLAG_HASTYPE  0x0004    /* Type name follows column name */

/*
** A "Collating Sequence" is defined by an instance of the following
** structure. Conceptually, a collating sequence consists of a name and
** a comparison routine that defines the order of that sequence.
**
** If CollSeq.xCmp is NULL, it means that the
** collating sequence is undefined.  Indices built on an undefined
** collating sequence may not be read or written.
*/
struct CollSeq {
  char *zName;          /* Name of the collating sequence, UTF-8 encoded */
  u8 enc;               /* Text encoding handled by xCmp() */
  void *pUser;          /* First argument to xCmp() */
  int (*xCmp)(void*,int, const void*, int, const void*);
  void (*xDel)(void*);  /* Destructor for pUser */
};

/*
** A sort order can be either ASC or DESC.
*/
#define SQLITE_SO_ASC       0  /* Sort in ascending order */
#define SQLITE_SO_DESC      1  /* Sort in ascending order */
#define SQLITE_SO_UNDEFINED -1 /* No sort order specified */

/*
** Column affinity types.
**
** These used to have mnemonic name like 'i' for SQLITE_AFF_INTEGER and
** 't' for SQLITE_AFF_TEXT.  But we can save a little space and improve
** the speed a little by numbering the values consecutively.
**
** But rather than start with 0 or 1, we begin with 'A'.  That way,
** when multiple affinity types are concatenated into a string and
** used as the P4 operand, they will be more readable.
**
** Note also that the numeric types are grouped together so that testing
** for a numeric type is a single comparison.  And the BLOB type is first.
*/
/* COMDB2 MODIFICATION
 * Changed to upper case so we don't break SQLITE_JUMPIFNULL, etc. 
 * (!) If you change the types for NONE and TEXT, please update the hardcoded
 * affinity type strings in analyzeOneTable().
 */
#define SQLITE_AFF_BLOB     'A'
#define SQLITE_AFF_TEXT     'B'
/* COMDB2 MODIFICATION */
#define SQLITE_AFF_DATETIME 'C'
#define SQLITE_AFF_INTV_YE  'D'
#define SQLITE_AFF_INTV_MO  'E'
#define SQLITE_AFF_INTV_DY  'F'
#define SQLITE_AFF_INTV_HO  'G'
#define SQLITE_AFF_INTV_MI  'H'
#define SQLITE_AFF_INTV_SE  'I'
/* COMDB2 MODIFICATION */
#define SQLITE_AFF_NUMERIC  'J'  /* originally 'C'... */
#define SQLITE_AFF_INTEGER  'K'  /* originally 'D'... */
#define SQLITE_AFF_REAL     'L'  /* originally 'E'... */
/* COMDB2 MODIFICATION */
#define SQLITE_AFF_DECIMAL  'M'  
#define SQLITE_AFF_SMALL    'N'  /* for float */

/*
** The SQLITE_AFF_MASK values masks off the significant bits of an
** affinity value.
*/
/* COMDB2 MODIFICATION */
#define SQLITE_AFF_MASK     0x4F

/* COMDB2 MODIFICATION 
#define sqlite3IsNumericAffinity(X)  ((X)>=SQLITE_AFF_NUMERIC) */
#define sqlite3IsNumericAffinity(X)  (((X)&SQLITE_AFF_MASK)>=SQLITE_AFF_NUMERIC)

/*
** Additional bit values that can be ORed with an affinity without
** changing the affinity.
**
** The SQLITE_NOTNULL flag is a combination of NULLEQ and JUMPIFNULL.
** It causes an assert() to fire if either operand to a comparison
** operator is NULL.  It is added to certain comparison operators to
** prove that the operands are always NOT NULL.
*/
/* COMDB2 MODIFICATION
** SQLite source:
** #define SQLITE_KEEPNULL     0x08
**
** However, Comdb2 has more affinity types than SQLite and we are using 0x4F as
** the SQLITE_AFF_MASK whereas SQLite is currently using 0x47.
** So, using 0x08 for SQLITE_KEEPNULL is ok for SQLite but not with Comdb2 as
** it will overlap with Comdb2's affinity bits.
**
** Comdb2 changes SQLITE_KEEPNULL to be a combination of STOREP2 and JUMPIFNULL.
** KEEPNULL is checked only when comparison results are stored to P2
** (i.e. STOREP2 is set)
** Jump is only taken when STOREP2 is not set and JUMPIFNULL is only checked
** when we actually jump insteaed of storing result to P2. In other words,
** STOREP2 and JUMPIFNULL are mutually exclusive. Therefore, it should be ok to
** combine these two for SQLITE_KEEPNULL and use 0x30.
**
** -- Lingzhi Deng
*/
#define SQLITE_KEEPNULL     0x30  /* Used by vector == or <> */
#define SQLITE_JUMPIFNULL   0x10  /* jumps if either operand is NULL */
#define SQLITE_STOREP2      0x20  /* Store result in reg[P2] rather than jump */
#define SQLITE_NULLEQ       0x80  /* NULL=NULL */
#define SQLITE_NOTNULL      0x90  /* Assert that operands are never NULL */

/*
** An object of this type is created for each virtual table present in
** the database schema.
**
** If the database schema is shared, then there is one instance of this
** structure for each database connection (sqlite3*) that uses the shared
** schema. This is because each database connection requires its own unique
** instance of the sqlite3_vtab* handle used to access the virtual table
** implementation. sqlite3_vtab* handles can not be shared between
** database connections, even when the rest of the in-memory database
** schema is shared, as the implementation often stores the database
** connection handle passed to it via the xConnect() or xCreate() method
** during initialization internally. This database connection handle may
** then be used by the virtual table implementation to access real tables
** within the database. So that they appear as part of the callers
** transaction, these accesses need to be made via the same database
** connection as that used to execute SQL operations on the virtual table.
**
** All VTable objects that correspond to a single table in a shared
** database schema are initially stored in a linked-list pointed to by
** the Table.pVTable member variable of the corresponding Table object.
** When an sqlite3_prepare() operation is required to access the virtual
** table, it searches the list for the VTable that corresponds to the
** database connection doing the preparing so as to use the correct
** sqlite3_vtab* handle in the compiled query.
**
** When an in-memory Table object is deleted (for example when the
** schema is being reloaded for some reason), the VTable objects are not
** deleted and the sqlite3_vtab* handles are not xDisconnect()ed
** immediately. Instead, they are moved from the Table.pVTable list to
** another linked list headed by the sqlite3.pDisconnect member of the
** corresponding sqlite3 structure. They are then deleted/xDisconnected
** next time a statement is prepared using said sqlite3*. This is done
** to avoid deadlock issues involving multiple sqlite3.mutex mutexes.
** Refer to comments above function sqlite3VtabUnlockList() for an
** explanation as to why it is safe to add an entry to an sqlite3.pDisconnect
** list without holding the corresponding sqlite3.mutex mutex.
**
** The memory for objects of this type is always allocated by
** sqlite3DbMalloc(), using the connection handle stored in VTable.db as
** the first argument.
*/
struct VTable {
  sqlite3 *db;              /* Database connection associated with this table */
  Module *pMod;             /* Pointer to module implementation */
  sqlite3_vtab *pVtab;      /* Pointer to vtab instance */
  int nRef;                 /* Number of pointers to this structure */
  u8 bConstraint;           /* True if constraints are supported */
  int iSavepoint;           /* Depth of the SAVEPOINT stack */
  VTable *pNext;            /* Next in linked list (see above) */
};

/*
** The schema for each SQL table and view is represented in memory
** by an instance of the following structure.
*/
struct Table {
  char *zName;         /* Name of the table or view */
  Column *aCol;        /* Information about each column */
  Index *pIndex;       /* List of SQL indexes on this table. */
  Select *pSelect;     /* NULL for tables.  Points to definition if a view. */
  FKey *pFKey;         /* Linked list of all foreign keys in this table */
  char *zColAff;       /* String defining the affinity of each column */
  ExprList *pCheck;    /* All CHECK constraints */
                       /*   ... also used as column name list in a VIEW */
  int tnum;            /* Root BTree page for this table */
  i16 iPKey;           /* If not negative, use aCol[iPKey] as the rowid */
  i16 nCol;            /* Number of columns in this table */
  u16 nRef;            /* Number of pointers to this Table */
  LogEst nRowLogEst;   /* Estimated rows in table - from sqlite_stat1 table */
  LogEst szTabRow;     /* Estimated size of each table row in bytes */
#ifdef SQLITE_ENABLE_COSTMULT
  LogEst costMult;     /* Cost multiplier for using this table */
#endif
  u8 tabFlags;         /* Mask of TF_* values */
  u8 keyConf;          /* What to do in case of uniqueness conflict on iPKey */
#ifndef SQLITE_OMIT_ALTERTABLE
  int addColOffset;    /* Offset in CREATE TABLE stmt to add a new column */
#endif
#ifndef SQLITE_OMIT_VIRTUALTABLE
  int nModuleArg;      /* Number of arguments to the module */
  char **azModuleArg;  /* 0: module 1: schema 2: vtab name 3...: args */
  VTable *pVTable;     /* List of VTable objects. */
#endif
  Trigger *pTrigger;   /* List of triggers stored in pSchema */
  Schema *pSchema;     /* Schema that contains this table */
  Table *pNextZombie;  /* Next on the Parse.pZombieTab list */
  int version;         /* used for cached table schema, from remote */
  int iDb;             /* iDb version */

  /* COMDB2 MODIFICATION */
  int hasPartIdx;
  int hasExprIdx;
};

/*
** Allowed values for Table.tabFlags.
**
** TF_OOOHidden applies to tables or view that have hidden columns that are
** followed by non-hidden columns.  Example:  "CREATE VIRTUAL TABLE x USING
** vtab1(a HIDDEN, b);".  Since "b" is a non-hidden column but "a" is hidden,
** the TF_OOOHidden attribute would apply in this case.  Such tables require
** special handling during INSERT processing.
*/
#define TF_Readonly        0x01    /* Read-only system table */
#define TF_Ephemeral       0x02    /* An ephemeral table */
#define TF_HasPrimaryKey   0x04    /* Table has a primary key */
#define TF_Autoincrement   0x08    /* Integer primary key is autoincrement */
#define TF_Virtual         0x10    /* Is a virtual table */
#define TF_WithoutRowid    0x20    /* No rowid.  PRIMARY KEY is the key */
#define TF_NoVisibleRowid  0x40    /* No user-visible "rowid" column */
#define TF_OOOHidden       0x80    /* Out-of-Order hidden columns */


/*
** Test to see whether or not a table is a virtual table.  This is
** done as a macro so that it will be optimized out when virtual
** table support is omitted from the build.
*/
#ifndef SQLITE_OMIT_VIRTUALTABLE
#  define IsVirtual(X)      (((X)->tabFlags & TF_Virtual)!=0)
#else
#  define IsVirtual(X)      0
#endif

/*
** Macros to determine if a column is hidden.  IsOrdinaryHiddenColumn()
** only works for non-virtual tables (ordinary tables and views) and is
** always false unless SQLITE_ENABLE_HIDDEN_COLUMNS is defined.  The
** IsHiddenColumn() macro is general purpose.
*/
#if defined(SQLITE_ENABLE_HIDDEN_COLUMNS)
#  define IsHiddenColumn(X)         (((X)->colFlags & COLFLAG_HIDDEN)!=0)
#  define IsOrdinaryHiddenColumn(X) (((X)->colFlags & COLFLAG_HIDDEN)!=0)
#elif !defined(SQLITE_OMIT_VIRTUALTABLE)
#  define IsHiddenColumn(X)         (((X)->colFlags & COLFLAG_HIDDEN)!=0)
#  define IsOrdinaryHiddenColumn(X) 0
#else
#  define IsHiddenColumn(X)         0
#  define IsOrdinaryHiddenColumn(X) 0
#endif


/* Does the table have a rowid */
#define HasRowid(X)     (((X)->tabFlags & TF_WithoutRowid)==0)
#define VisibleRowid(X) (((X)->tabFlags & TF_NoVisibleRowid)==0)

/*
** Each foreign key constraint is an instance of the following structure.
**
** A foreign key is associated with two tables.  The "from" table is
** the table that contains the REFERENCES clause that creates the foreign
** key.  The "to" table is the table that is named in the REFERENCES clause.
** Consider this example:
**
**     CREATE TABLE ex1(
**       a INTEGER PRIMARY KEY,
**       b INTEGER CONSTRAINT fk1 REFERENCES ex2(x)
**     );
**
** For foreign key "fk1", the from-table is "ex1" and the to-table is "ex2".
** Equivalent names:
**
**     from-table == child-table
**       to-table == parent-table
**
** Each REFERENCES clause generates an instance of the following structure
** which is attached to the from-table.  The to-table need not exist when
** the from-table is created.  The existence of the to-table is not checked.
**
** The list of all parents for child Table X is held at X.pFKey.
**
** A list of all children for a table named Z (which might not even exist)
** is held in Schema.fkeyHash with a hash key of Z.
*/
struct FKey {
  Table *pFrom;     /* Table containing the REFERENCES clause (aka: Child) */
  FKey *pNextFrom;  /* Next FKey with the same in pFrom. Next parent of pFrom */
  char *zTo;        /* Name of table that the key points to (aka: Parent) */
  FKey *pNextTo;    /* Next with the same zTo. Next child of zTo. */
  FKey *pPrevTo;    /* Previous with the same zTo */
  int nCol;         /* Number of columns in this key */
  /* EV: R-30323-21917 */
  u8 isDeferred;       /* True if constraint checking is deferred till COMMIT */
  u8 aAction[2];        /* ON DELETE and ON UPDATE actions, respectively */
  Trigger *apTrigger[2];/* Triggers for aAction[] actions */
  struct sColMap {      /* Mapping of columns in pFrom to columns in zTo */
    int iFrom;            /* Index of column in pFrom */
    char *zCol;           /* Name of column in zTo.  If NULL use PRIMARY KEY */
  } aCol[1];            /* One entry for each of nCol columns */
};

/*
** SQLite supports many different ways to resolve a constraint
** error.  ROLLBACK processing means that a constraint violation
** causes the operation in process to fail and for the current transaction
** to be rolled back.  ABORT processing means the operation in process
** fails and any prior changes from that one operation are backed out,
** but the transaction is not rolled back.  FAIL processing means that
** the operation in progress stops and returns an error code.  But prior
** changes due to the same operation are not backed out and no rollback
** occurs.  IGNORE means that the particular row that caused the constraint
** error is not inserted or updated.  Processing continues and no error
** is returned.  REPLACE means that preexisting database rows that caused
** a UNIQUE constraint violation are removed so that the new insert or
** update can proceed.  Processing continues and no error is reported.
**
** RESTRICT, SETNULL, and CASCADE actions apply only to foreign keys.
** RESTRICT is the same as ABORT for IMMEDIATE foreign keys and the
** same as ROLLBACK for DEFERRED keys.  SETNULL means that the foreign
** key is set to NULL.  CASCADE means that a DELETE or UPDATE of the
** referenced table row is propagated into the row that holds the
** foreign key.
**
** The following symbolic values are used to record which type
** of action to take.
*/
#define OE_None     0   /* There is no constraint to check */
#define OE_Rollback 1   /* Fail the operation and rollback the transaction */
#define OE_Abort    2   /* Back out changes but do no rollback transaction */
#define OE_Fail     3   /* Stop the operation but leave all prior changes */
#define OE_Ignore   4   /* Ignore the error. Do not do the INSERT or UPDATE */
#define OE_Replace  5   /* Delete existing record, then do INSERT or UPDATE */

#define OE_Restrict 6   /* OE_Abort for IMMEDIATE, OE_Rollback for DEFERRED */
#define OE_SetNull  7   /* Set the foreign key value to NULL */
#define OE_SetDflt  8   /* Set the foreign key value to its default */
#define OE_Cascade  9   /* Cascade the changes */

#define OE_Default  10  /* Do whatever the default action is */


/*
** An instance of the following structure is passed as the first
** argument to sqlite3VdbeKeyCompare and is used to control the
** comparison of the two index keys.
**
** Note that aSortOrder[] and aColl[] have nField+1 slots.  There
** are nField slots for the columns of an index then one extra slot
** for the rowid at the end.
*/
struct KeyInfo {
  u32 nRef;           /* Number of references to this KeyInfo object */
  u8 enc;             /* Text encoding - one of the SQLITE_UTF* values */
  u16 nField;         /* Number of key columns in the index */
  u16 nXField;        /* Number of columns beyond the key columns */
  sqlite3 *db;        /* The database connection */
  u8 *aSortOrder;     /* Sort order for each column. */
  CollSeq *aColl[1];  /* Collating sequence for each term of the key */
};

/*
** This object holds a record which has been parsed out into individual
** fields, for the purposes of doing a comparison.
**
** A record is an object that contains one or more fields of data.
** Records are used to store the content of a table row and to store
** the key of an index.  A blob encoding of a record is created by
** the OP_MakeRecord opcode of the VDBE and is disassembled by the
** OP_Column opcode.
**
** An instance of this object serves as a "key" for doing a search on
** an index b+tree. The goal of the search is to find the entry that
** is closed to the key described by this object.  This object might hold
** just a prefix of the key.  The number of fields is given by
** pKeyInfo->nField.
**
** The r1 and r2 fields are the values to return if this key is less than
** or greater than a key in the btree, respectively.  These are normally
** -1 and +1 respectively, but might be inverted to +1 and -1 if the b-tree
** is in DESC order.
**
** The key comparison functions actually return default_rc when they find
** an equals comparison.  default_rc can be -1, 0, or +1.  If there are
** multiple entries in the b-tree with the same key (when only looking
** at the first pKeyInfo->nFields,) then default_rc can be set to -1 to
** cause the search to find the last match, or +1 to cause the search to
** find the first match.
**
** The key comparison functions will set eqSeen to true if they ever
** get and equal results when comparing this structure to a b-tree record.
** When default_rc!=0, the search might end up on the record immediately
** before the first match or immediately after the last match.  The
** eqSeen field will indicate whether or not an exact match exists in the
** b-tree.
*/
struct UnpackedRecord {
  KeyInfo *pKeyInfo;  /* Collation and sort-order information */
  Mem *aMem;          /* Values */
  u16 nField;         /* Number of entries in apMem[] */
  i8 default_rc;      /* Comparison result if keys are equal */
  u8 errCode;         /* Error detected by xRecordCompare (CORRUPT or NOMEM) */
  i8 r1;              /* Value to return if (lhs > rhs) */
  i8 r2;              /* Value to return if (rhs < lhs) */
  u8 eqSeen;          /* True if an equality comparison has been seen */
};


/*
** Each SQL index is represented in memory by an
** instance of the following structure.
**
** The columns of the table that are to be indexed are described
** by the aiColumn[] field of this structure.  For example, suppose
** we have the following table and index:
**
**     CREATE TABLE Ex1(c1 int, c2 int, c3 text);
**     CREATE INDEX Ex2 ON Ex1(c3,c1);
**
** In the Table structure describing Ex1, nCol==3 because there are
** three columns in the table.  In the Index structure describing
** Ex2, nColumn==2 since 2 of the 3 columns of Ex1 are indexed.
** The value of aiColumn is {2, 0}.  aiColumn[0]==2 because the
** first column to be indexed (c3) has an index of 2 in Ex1.aCol[].
** The second column to be indexed (c1) has an index of 0 in
** Ex1.aCol[], hence Ex2.aiColumn[1]==0.
**
** The Index.onError field determines whether or not the indexed columns
** must be unique and what to do if they are not.  When Index.onError=OE_None,
** it means this is not a unique index.  Otherwise it is a unique index
** and the value of Index.onError indicate the which conflict resolution
** algorithm to employ whenever an attempt is made to insert a non-unique
** element.
**
** While parsing a CREATE TABLE or CREATE INDEX statement in order to
** generate VDBE code (as opposed to parsing one read from an sqlite_master
** table as part of parsing an existing database schema), transient instances
** of this structure may be created. In this case the Index.tnum variable is
** used to store the address of a VDBE instruction, not a database page
** number (it cannot - the database page is not allocated until the VDBE
** program is executed). See convertToWithoutRowidTable() for details.
*/
struct Index {
  char *zName;             /* Name of this index */
  i16 *aiColumn;           /* Which columns are used by this index.  1st is 0 */
  LogEst *aiRowLogEst;     /* From ANALYZE: Est. rows selected by each column */
  Table *pTable;           /* The SQL table being indexed */
  char *zColAff;           /* String defining the affinity of each column */
  Index *pNext;            /* The next index associated with the same table */
  Schema *pSchema;         /* Schema containing this index */
  u8 *aSortOrder;          /* for each column: True==DESC, False==ASC */
  const char **azColl;     /* Array of collation sequence names for index */
  Expr *pPartIdxWhere;     /* WHERE clause for partial indices */
  KeyInfo *pKeyInfo;       /* A KeyInfo object suitable for this index */
  ExprList *aColExpr;      /* Column expressions */
  int tnum;                /* DB Page containing root of this index */
  LogEst szIdxRow;         /* Estimated average row size in bytes */
  u16 nKeyCol;             /* Number of columns forming the key */
  u16 nColumn;             /* Number of columns stored in the index */
  u8 onError;              /* OE_Abort, OE_Ignore, OE_Replace, or OE_None */
  unsigned idxType:2;      /* 1==UNIQUE, 2==PRIMARY KEY, 0==CREATE INDEX */
  unsigned bUnordered:1;   /* Use this index for == or IN queries only */
  unsigned uniqNotNull:1;  /* True if UNIQUE and NOT NULL for all columns */
  unsigned isResized:1;    /* True if resizeIndexObject() has been called */
  unsigned isCovering:1;   /* True if this is a covering index */
  unsigned noSkipScan:1;   /* Do not try to use skip-scan if true */
#ifdef SQLITE_ENABLE_STAT3_OR_STAT4
  int nSample;             /* Number of elements in aSample[] */
  int nAlloc;              /* Number of elements allocated in aSample[] (will be >= nSample) */
  int nSampleCol;          /* Size of IndexSample.anEq[] and so on */
  tRowcnt *aAvgEq;         /* Average nEq values for keys not in aSample */
  IndexSample *aSample;    /* Samples of the left-most key */
  tRowcnt *aiRowEst;       /* Non-logarithmic stat1 data for this index */
  tRowcnt nRowEst0;        /* Non-logarithmic number of rows in the index */
#endif
};

/*
** Allowed values for Index.idxType
*/
#define SQLITE_IDXTYPE_APPDEF      0   /* Created using CREATE INDEX */
#define SQLITE_IDXTYPE_UNIQUE      1   /* Implements a UNIQUE constraint */
#define SQLITE_IDXTYPE_PRIMARYKEY  2   /* Is the PRIMARY KEY for the table */

/* Return true if index X is a PRIMARY KEY index */
#define IsPrimaryKeyIndex(X)  ((X)->idxType==SQLITE_IDXTYPE_PRIMARYKEY)

/* Return true if index X is a UNIQUE index */
#define IsUniqueIndex(X)      ((X)->onError!=OE_None)

/* The Index.aiColumn[] values are normally positive integer.  But
** there are some negative values that have special meaning:
*/
#define XN_ROWID     (-1)     /* Indexed column is the rowid */
#define XN_EXPR      (-2)     /* Indexed column is an expression */

/*
** Each sample stored in the sqlite_stat3 table is represented in memory
** using a structure of this type.  See documentation at the top of the
** analyze.c source file for additional information.
*/
struct IndexSample {
  void *p;          /* Pointer to sampled record */
  int n;            /* Size of record in bytes */
  tRowcnt *anEq;    /* Est. number of rows where the key equals this sample */
  tRowcnt *anLt;    /* Est. number of rows where key is less than this sample */
  tRowcnt *anDLt;   /* Est. number of distinct keys less than this sample */
};

/*
** Each token coming out of the lexer is an instance of
** this structure.  Tokens are also used as part of an expression.
**
** Note if Token.z==0 then Token.dyn and Token.n are undefined and
** may contain random values.  Do not make any assumptions about Token.dyn
** and Token.n when Token.z==0.
*/
struct Token {
  const char *z;     /* Text of the token.  Not NULL-terminated! */
  unsigned int n;    /* Number of characters in this token */
};

/*
** An instance of this structure contains information needed to generate
** code for a SELECT that contains aggregate functions.
**
** If Expr.op==TK_AGG_COLUMN or TK_AGG_FUNCTION then Expr.pAggInfo is a
** pointer to this structure.  The Expr.iColumn field is the index in
** AggInfo.aCol[] or AggInfo.aFunc[] of information needed to generate
** code for that node.
**
** AggInfo.pGroupBy and AggInfo.aFunc.pExpr point to fields within the
** original Select structure that describes the SELECT statement.  These
** fields do not need to be freed when deallocating the AggInfo structure.
*/
struct AggInfo {
  u8 directMode;          /* Direct rendering mode means take data directly
                          ** from source tables rather than from accumulators */
  u8 useSortingIdx;       /* In direct mode, reference the sorting index rather
                          ** than the source table */
  int sortingIdx;         /* Cursor number of the sorting index */
  int sortingIdxPTab;     /* Cursor number of pseudo-table */
  int nSortingColumn;     /* Number of columns in the sorting index */
  int mnReg, mxReg;       /* Range of registers allocated for aCol and aFunc */
  ExprList *pGroupBy;     /* The group by clause */
  struct AggInfo_col {    /* For each column used in source tables */
    Table *pTab;             /* Source table */
    int iTable;              /* Cursor number of the source table */
    int iColumn;             /* Column number within the source table */
    int iSorterColumn;       /* Column number in the sorting index */
    int iMem;                /* Memory location that acts as accumulator */
    Expr *pExpr;             /* The original expression */
  } *aCol;
  int nColumn;            /* Number of used entries in aCol[] */
  int nAccumulator;       /* Number of columns that show through to the output.
                          ** Additional columns are used only as parameters to
                          ** aggregate functions */
  struct AggInfo_func {   /* For each aggregate function */
    Expr *pExpr;             /* Expression encoding the function */
    FuncDef *pFunc;          /* The aggregate function implementation */
    int iMem;                /* Memory location that acts as accumulator */
    int iDistinct;           /* Ephemeral table used to enforce DISTINCT */
  } *aFunc;
  int nFunc;              /* Number of entries in aFunc[] */
};

/*
** The datatype ynVar is a signed integer, either 16-bit or 32-bit.
** Usually it is 16-bits.  But if SQLITE_MAX_VARIABLE_NUMBER is greater
** than 32767 we have to make it 32-bit.  16-bit is preferred because
** it uses less memory in the Expr object, which is a big memory user
** in systems with lots of prepared statements.  And few applications
** need more than about 10 or 20 variables.  But some extreme users want
** to have prepared statements with over 32767 variables, and for them
** the option is available (at compile-time).
*/
#if SQLITE_MAX_VARIABLE_NUMBER<=32767
typedef i16 ynVar;
#else
typedef int ynVar;
#endif

/*
** Each node of an expression in the parse tree is an instance
** of this structure.
**
** Expr.op is the opcode. The integer parser token codes are reused
** as opcodes here. For example, the parser defines TK_GE to be an integer
** code representing the ">=" operator. This same integer code is reused
** to represent the greater-than-or-equal-to operator in the expression
** tree.
**
** If the expression is an SQL literal (TK_INTEGER, TK_FLOAT, TK_BLOB,
** or TK_STRING), then Expr.token contains the text of the SQL literal. If
** the expression is a variable (TK_VARIABLE), then Expr.token contains the
** variable name. Finally, if the expression is an SQL function (TK_FUNCTION),
** then Expr.token contains the name of the function.
**
** Expr.pRight and Expr.pLeft are the left and right subexpressions of a
** binary operator. Either or both may be NULL.
**
** Expr.x.pList is a list of arguments if the expression is an SQL function,
** a CASE expression or an IN expression of the form "<lhs> IN (<y>, <z>...)".
** Expr.x.pSelect is used if the expression is a sub-select or an expression of
** the form "<lhs> IN (SELECT ...)". If the EP_xIsSelect bit is set in the
** Expr.flags mask, then Expr.x.pSelect is valid. Otherwise, Expr.x.pList is
** valid.
**
** An expression of the form ID or ID.ID refers to a column in a table.
** For such expressions, Expr.op is set to TK_COLUMN and Expr.iTable is
** the integer cursor number of a VDBE cursor pointing to that table and
** Expr.iColumn is the column number for the specific column.  If the
** expression is used as a result in an aggregate SELECT, then the
** value is also stored in the Expr.iAgg column in the aggregate so that
** it can be accessed after all aggregates are computed.
**
** If the expression is an unbound variable marker (a question mark
** character '?' in the original SQL) then the Expr.iTable holds the index
** number for that variable.
**
** If the expression is a subquery then Expr.iColumn holds an integer
** register number containing the result of the subquery.  If the
** subquery gives a constant result, then iTable is -1.  If the subquery
** gives a different answer at different times during statement processing
** then iTable is the address of a subroutine that computes the subquery.
**
** If the Expr is of type OP_Column, and the table it is selecting from
** is a disk table or the "old.*" pseudo-table, then pTab points to the
** corresponding table definition.
**
** ALLOCATION NOTES:
**
** Expr objects can use a lot of memory space in database schema.  To
** help reduce memory requirements, sometimes an Expr object will be
** truncated.  And to reduce the number of memory allocations, sometimes
** two or more Expr objects will be stored in a single memory allocation,
** together with Expr.zToken strings.
**
** If the EP_Reduced and EP_TokenOnly flags are set when
** an Expr object is truncated.  When EP_Reduced is set, then all
** the child Expr objects in the Expr.pLeft and Expr.pRight subtrees
** are contained within the same memory allocation.  Note, however, that
** the subtrees in Expr.x.pList or Expr.x.pSelect are always separately
** allocated, regardless of whether or not EP_Reduced is set.
*/
struct Expr {
  u8 op;                 /* Operation performed by this node */
  char affinity;         /* The affinity of the column or 0 if not a column */
  u32 flags;             /* Various flags.  EP_* See below */
  union {
    char *zToken;          /* Token value. Zero terminated and dequoted */
    int iValue;            /* Non-negative integer value if EP_IntValue */
  } u;

  /* If the EP_TokenOnly flag is set in the Expr.flags mask, then no
  ** space is allocated for the fields below this point. An attempt to
  ** access them will result in a segfault or malfunction.
  *********************************************************************/

  Expr *pLeft;           /* Left subnode */
  Expr *pRight;          /* Right subnode */
  union {
    ExprList *pList;     /* op = IN, EXISTS, SELECT, CASE, FUNCTION, BETWEEN */
    Select *pSelect;     /* EP_xIsSelect and op = IN, EXISTS, SELECT */
  } x;

  /* If the EP_Reduced flag is set in the Expr.flags mask, then no
  ** space is allocated for the fields below this point. An attempt to
  ** access them will result in a segfault or malfunction.
  *********************************************************************/

#if SQLITE_MAX_EXPR_DEPTH>0
  int nHeight;           /* Height of the tree headed by this node */
#endif
  int iTable;            /* TK_COLUMN: cursor number of table holding column
                         ** TK_REGISTER: register number
                         ** TK_TRIGGER: 1 -> new, 0 -> old
                         ** EP_Unlikely:  134217728 times likelihood
                         ** TK_SELECT: 1st register of result vector */
  ynVar iColumn;         /* TK_COLUMN: column index.  -1 for rowid.
                         ** TK_VARIABLE: variable number (always >= 1).
                         ** TK_SELECT_COLUMN: column of the result vector */
  i16 iAgg;              /* Which entry in pAggInfo->aCol[] or ->aFunc[] */
  i16 iRightJoinTable;   /* If EP_FromJoin, the right table of the join */
  u8 op2;                /* TK_REGISTER: original value of Expr.op
                         ** TK_COLUMN: the value of p5 for OP_Column
                         ** TK_AGG_FUNCTION: nesting depth */
  AggInfo *pAggInfo;     /* Used by TK_AGG_COLUMN and TK_AGG_FUNCTION */
  Table *pTab;           /* Table for TK_COLUMN expressions. */
  /* COMDB2 MODIFICATION */
  u8 visited;            /* Set if visited by fingerprinter. */
};

/*
** The following are the meanings of bits in the Expr.flags field.
*/
#define EP_FromJoin  0x000001 /* Originates in ON/USING clause of outer join */
#define EP_Agg       0x000002 /* Contains one or more aggregate functions */
#define EP_Resolved  0x000004 /* IDs have been resolved to COLUMNs */
#define EP_Error     0x000008 /* Expression contains one or more errors */
#define EP_Distinct  0x000010 /* Aggregate function with DISTINCT keyword */
#define EP_VarSelect 0x000020 /* pSelect is correlated, not constant */
#define EP_DblQuoted 0x000040 /* token.z was originally in "..." */
#define EP_InfixFunc 0x000080 /* True for an infix function: LIKE, GLOB, etc */
#define EP_Collate   0x000100 /* Tree contains a TK_COLLATE operator */
#define EP_Generic   0x000200 /* Ignore COLLATE or affinity on this tree */
#define EP_IntValue  0x000400 /* Integer value contained in u.iValue */
#define EP_xIsSelect 0x000800 /* x.pSelect is valid (otherwise x.pList is) */
#define EP_Skip      0x001000 /* COLLATE, AS, or UNLIKELY */
#define EP_Reduced   0x002000 /* Expr struct EXPR_REDUCEDSIZE bytes only */
#define EP_TokenOnly 0x004000 /* Expr struct EXPR_TOKENONLYSIZE bytes only */
#define EP_Static    0x008000 /* Held in memory not obtained from malloc() */
#define EP_MemToken  0x010000 /* Need to sqlite3DbFree() Expr.zToken */
#define EP_NoReduce  0x020000 /* Cannot EXPRDUP_REDUCE this Expr */
#define EP_Unlikely  0x040000 /* unlikely() or likelihood() function */
#define EP_ConstFunc 0x080000 /* A SQLITE_FUNC_CONSTANT or _SLOCHNG function */
#define EP_CanBeNull 0x100000 /* Can be null despite NOT NULL constraint */
#define EP_Subquery  0x200000 /* Tree contains a TK_SELECT operator */
#define EP_Alias     0x400000 /* Is an alias for a result set column */
#define EP_Leaf      0x800000 /* Expr.pLeft, .pRight, .u.pSelect all NULL */

/*
** Combinations of two or more EP_* flags
*/
#define EP_Propagate (EP_Collate|EP_Subquery) /* Propagate these bits up tree */

/*
** These macros can be used to test, set, or clear bits in the
** Expr.flags field.
*/
#define ExprHasProperty(E,P)     (((E)->flags&(P))!=0)
#define ExprHasAllProperty(E,P)  (((E)->flags&(P))==(P))
#define ExprSetProperty(E,P)     (E)->flags|=(P)
#define ExprClearProperty(E,P)   (E)->flags&=~(P)

/* The ExprSetVVAProperty() macro is used for Verification, Validation,
** and Accreditation only.  It works like ExprSetProperty() during VVA
** processes but is a no-op for delivery.
*/
#ifdef SQLITE_DEBUG
# define ExprSetVVAProperty(E,P)  (E)->flags|=(P)
#else
# define ExprSetVVAProperty(E,P)
#endif

/*
** Macros to determine the number of bytes required by a normal Expr
** struct, an Expr struct with the EP_Reduced flag set in Expr.flags
** and an Expr struct with the EP_TokenOnly flag set.
*/
#define EXPR_FULLSIZE           sizeof(Expr)           /* Full size */
#define EXPR_REDUCEDSIZE        offsetof(Expr,iTable)  /* Common features */
#define EXPR_TOKENONLYSIZE      offsetof(Expr,pLeft)   /* Fewer features */

/*
** Flags passed to the sqlite3ExprDup() function. See the header comment
** above sqlite3ExprDup() for details.
*/
#define EXPRDUP_REDUCE         0x0001  /* Used reduced-size Expr nodes */

/*
** A list of expressions.  Each expression may optionally have a
** name.  An expr/name combination can be used in several ways, such
** as the list of "expr AS ID" fields following a "SELECT" or in the
** list of "ID = expr" items in an UPDATE.  A list of expressions can
** also be used as the argument to a function, in which case the a.zName
** field is not used.
**
** By default the Expr.zSpan field holds a human-readable description of
** the expression that is used in the generation of error messages and
** column labels.  In this case, Expr.zSpan is typically the text of a
** column expression as it exists in a SELECT statement.  However, if
** the bSpanIsTab flag is set, then zSpan is overloaded to mean the name
** of the result column in the form: DATABASE.TABLE.COLUMN.  This later
** form is used for name resolution with nested FROM clauses.
*/
struct ExprList {
  int nExpr;             /* Number of expressions on the list */
  struct ExprList_item { /* For each expression in the list */
    Expr *pExpr;            /* The list of expressions */
    char *zName;            /* Token associated with this expression */
    char *zSpan;            /* Original text of the expression */
    u8 sortOrder;           /* 1 for DESC or 0 for ASC */
    unsigned done :1;       /* A flag to indicate when processing is finished */
    unsigned bSpanIsTab :1; /* zSpan holds DB.TABLE.COLUMN */
    unsigned reusable :1;   /* Constant expression is reusable */
    union {
      struct {
        u16 iOrderByCol;      /* For ORDER BY, column number in result set */
        u16 iAlias;           /* Index into Parse.aAlias[] for zName */
      } x;
      int iConstExprReg;      /* Register in which Expr value is cached */
    } u;
  } *a;                  /* Alloc a power of two greater or equal to nExpr */
};

/*
** An instance of this structure is used by the parser to record both
** the parse tree for an expression and the span of input text for an
** expression.
*/
struct ExprSpan {
  Expr *pExpr;          /* The expression parse tree */
  const char *zStart;   /* First character of input text */
  const char *zEnd;     /* One character past the end of input text */
};

/*
** An instance of this structure can hold a simple list of identifiers,
** such as the list "a,b,c" in the following statements:
**
**      INSERT INTO t(a,b,c) VALUES ...;
**      CREATE INDEX idx ON t(a,b,c);
**      CREATE TRIGGER trig BEFORE UPDATE ON t(a,b,c) ...;
**
** The IdList.a.idx field is used when the IdList represents the list of
** column names after a table name in an INSERT statement.  In the statement
**
**     INSERT INTO t(a,b,c) ...
**
** If "a" is the k-th column of table "t", then IdList.a[0].idx==k.
*/
struct IdList {
  struct IdList_item {
    char *zName;      /* Name of the identifier */
    int idx;          /* Index in some Table.aCol[] of a column named zName */
  } *a;
  int nId;         /* Number of identifiers on the list */
};

/*
** The bitmask datatype defined below is used for various optimizations.
**
** Changing this from a 64-bit to a 32-bit type limits the number of
** tables in a join to 32 instead of 64.  But it also reduces the size
** of the library by 738 bytes on ix86.
*/
#ifdef SQLITE_BITMASK_TYPE
  typedef SQLITE_BITMASK_TYPE Bitmask;
#else
  typedef u64 Bitmask;
#endif

/*
** The number of bits in a Bitmask.  "BMS" means "BitMask Size".
*/
#define BMS  ((int)(sizeof(Bitmask)*8))

/*
** A bit in a Bitmask
*/
#define MASKBIT(n)   (((Bitmask)1)<<(n))
#define MASKBIT32(n) (((unsigned int)1)<<(n))
#define ALLBITS      ((Bitmask)-1)

/*
** The following structure describes the FROM clause of a SELECT statement.
** Each table or subquery in the FROM clause is a separate element of
** the SrcList.a[] array.
**
** With the addition of multiple database support, the following structure
** can also be used to describe a particular table such as the table that
** is modified by an INSERT, DELETE, or UPDATE statement.  In standard SQL,
** such a table must be a simple name: ID.  But in SQLite, the table can
** now be identified by a database name, a dot, then the table name: ID.ID.
**
** The jointype starts out showing the join type between the current table
** and the next table on the list.  The parser builds the list this way.
** But sqlite3SrcListShiftJoinType() later shifts the jointypes so that each
** jointype expresses the join between the table and the previous table.
**
** In the colUsed field, the high-order bit (bit 63) is set if the table
** contains more than 63 columns and the 64-th or later column is used.
*/
struct SrcList {
  int nSrc;        /* Number of tables or subqueries in the FROM clause */
  u32 nAlloc;      /* Number of entries allocated in a[] below */
  Index *pPrevIdx; /* COMDB2 MODIFICATION */
  struct SrcList_item {
    Schema *pSchema;  /* Schema to which this item is fixed */
    char *zDatabase;  /* Name of database holding this table */
    char *zName;      /* Name of the table */
    char *zAlias;     /* The "B" part of a "A AS B" phrase.  zName is the "A" */
    Table *pTab;      /* An SQL table corresponding to zName */
    Select *pSelect;  /* A SELECT statement used in place of a table name */
    int addrFillSub;  /* Address of subroutine to manifest a subquery */
    int regReturn;    /* Register holding return address of addrFillSub */
    int regResult;    /* Registers holding results of a co-routine */
    struct {
      u8 jointype;      /* Type of join between this table and the previous */
      unsigned notIndexed :1;    /* True if there is a NOT INDEXED clause */
      unsigned isIndexedBy :1;   /* True if there is an INDEXED BY clause */
      unsigned isTabFunc :1;     /* True if table-valued-function syntax */
      unsigned isCorrelated :1;  /* True if sub-query is correlated */
      unsigned viaCoroutine :1;  /* Implemented as a co-routine */
      unsigned isRecursive :1;   /* True for recursive reference in WITH */
    } fg;
#ifndef SQLITE_OMIT_EXPLAIN
    u8 iSelectId;     /* If pSelect!=0, the id of the sub-select in EQP */
#endif
    int iCursor;      /* The VDBE cursor number used to access this table */
    Expr *pOn;        /* The ON clause of a join */
    IdList *pUsing;   /* The USING clause of a join */
    Bitmask colUsed;  /* Bit N (1<<N) set if column N of pTab is used */
    union {
      char *zIndexedBy;    /* Identifier from "INDEXED BY <zIndex>" clause */
      ExprList *pFuncArg;  /* Arguments to table-valued-function */
    } u1;
    Index *pIBIndex;  /* Index structure corresponding to u1.zIndexedBy */
  } a[1];             /* One entry for each identifier on the list */
};

/*
** Permitted values of the SrcList.a.jointype field
*/
#define JT_INNER     0x0001    /* Any kind of inner or cross join */
#define JT_CROSS     0x0002    /* Explicit use of the CROSS keyword */
#define JT_NATURAL   0x0004    /* True for a "natural" join */
#define JT_LEFT      0x0008    /* Left outer join */
#define JT_RIGHT     0x0010    /* Right outer join */
#define JT_OUTER     0x0020    /* The "OUTER" keyword is present */
#define JT_ERROR     0x0040    /* unknown or unsupported join type */


/*
** Flags appropriate for the wctrlFlags parameter of sqlite3WhereBegin()
** and the WhereInfo.wctrlFlags member.
**
** Value constraints (enforced via assert()):
**     WHERE_USE_LIMIT  == SF_FixedLimit
*/
#define WHERE_ORDERBY_NORMAL   0x0000 /* No-op */
#define WHERE_ORDERBY_MIN      0x0001 /* ORDER BY processing for min() func */
#define WHERE_ORDERBY_MAX      0x0002 /* ORDER BY processing for max() func */
#define WHERE_ONEPASS_DESIRED  0x0004 /* Want to do one-pass UPDATE/DELETE */
#define WHERE_ONEPASS_MULTIROW 0x0008 /* ONEPASS is ok with multiple rows */
#define WHERE_DUPLICATES_OK    0x0010 /* Ok to return a row more than once */
#define WHERE_OR_SUBCLAUSE     0x0020 /* Processing a sub-WHERE as part of
                                      ** the OR optimization  */
#define WHERE_GROUPBY          0x0040 /* pOrderBy is really a GROUP BY */
#define WHERE_DISTINCTBY       0x0080 /* pOrderby is really a DISTINCT clause */
#define WHERE_WANT_DISTINCT    0x0100 /* All output needs to be distinct */
#define WHERE_SORTBYGROUP      0x0200 /* Support sqlite3WhereIsSorted() */
#define WHERE_SEEK_TABLE       0x0400 /* Do not defer seeks on main table */
#define WHERE_ORDERBY_LIMIT    0x0800 /* ORDERBY+LIMIT on the inner loop */
                        /*     0x1000    not currently used */
                        /*     0x2000    not currently used */
#define WHERE_USE_LIMIT        0x4000 /* Use the LIMIT in cost estimates */
                        /*     0x8000    not currently used */

/* Allowed return values from sqlite3WhereIsDistinct()
*/
#define WHERE_DISTINCT_NOOP      0  /* DISTINCT keyword not used */
#define WHERE_DISTINCT_UNIQUE    1  /* No duplicates */
#define WHERE_DISTINCT_ORDERED   2  /* All duplicates are adjacent */
#define WHERE_DISTINCT_UNORDERED 3  /* Duplicates are scattered */

/*
** A NameContext defines a context in which to resolve table and column
** names.  The context consists of a list of tables (the pSrcList) field and
** a list of named expression (pEList).  The named expression list may
** be NULL.  The pSrc corresponds to the FROM clause of a SELECT or
** to the table being operated on by INSERT, UPDATE, or DELETE.  The
** pEList corresponds to the result set of a SELECT and is NULL for
** other statements.
**
** NameContexts can be nested.  When resolving names, the inner-most
** context is searched first.  If no match is found, the next outer
** context is checked.  If there is still no match, the next context
** is checked.  This process continues until either a match is found
** or all contexts are check.  When a match is found, the nRef member of
** the context containing the match is incremented.
**
** Each subquery gets a new NameContext.  The pNext field points to the
** NameContext in the parent query.  Thus the process of scanning the
** NameContext list corresponds to searching through successively outer
** subqueries looking for a match.
*/
struct NameContext {
  Parse *pParse;       /* The parser */
  SrcList *pSrcList;   /* One or more tables used to resolve names */
  ExprList *pEList;    /* Optional list of result-set columns */
  AggInfo *pAggInfo;   /* Information about aggregates at this level */
  NameContext *pNext;  /* Next outer name context.  NULL for outermost */
  int nRef;            /* Number of names resolved by this context */
  int nErr;            /* Number of errors encountered while resolving names */
  u16 ncFlags;         /* Zero or more NC_* flags defined below */
};

/*
** Allowed values for the NameContext, ncFlags field.
**
** Value constraints (all checked via assert()):
**    NC_HasAgg    == SF_HasAgg
**    NC_MinMaxAgg == SF_MinMaxAgg == SQLITE_FUNC_MINMAX
**
*/
#define NC_AllowAgg  0x0001  /* Aggregate functions are allowed here */
#define NC_PartIdx   0x0002  /* True if resolving a partial index WHERE */
#define NC_IsCheck   0x0004  /* True if resolving names in a CHECK constraint */
#define NC_InAggFunc 0x0008  /* True if analyzing arguments to an agg func */
#define NC_HasAgg    0x0010  /* One or more aggregate functions seen */
#define NC_IdxExpr   0x0020  /* True if resolving columns of CREATE INDEX */
#define NC_VarSelect 0x0040  /* A correlated subquery has been seen */
#define NC_MinMaxAgg 0x1000  /* min/max aggregates seen.  See note above */

/*
** An instance of the following structure contains all information
** needed to generate code for a single SELECT statement.
**
** nLimit is set to -1 if there is no LIMIT clause.  nOffset is set to 0.
** If there is a LIMIT clause, the parser sets nLimit to the value of the
** limit and nOffset to the value of the offset (or 0 if there is not
** offset).  But later on, nLimit and nOffset become the memory locations
** in the VDBE that record the limit and offset counters.
**
** addrOpenEphm[] entries contain the address of OP_OpenEphemeral opcodes.
** These addresses must be stored so that we can go back and fill in
** the P4_KEYINFO and P2 parameters later.  Neither the KeyInfo nor
** the number of columns in P2 can be computed at the same time
** as the OP_OpenEphm instruction is coded because not
** enough information about the compound query is known at that point.
** The KeyInfo for addrOpenTran[0] and [1] contains collating sequences
** for the result set.  The KeyInfo for addrOpenEphm[2] contains collating
** sequences for the ORDER BY clause.
*/
struct Select {
  ExprList *pEList;      /* The fields of the result */
  u8 op;                 /* One of: TK_UNION TK_ALL TK_INTERSECT TK_EXCEPT */
  LogEst nSelectRow;     /* Estimated number of result rows */
  u32 selFlags;          /* Various SF_* values */
  int iLimit, iOffset;   /* Memory registers holding LIMIT & OFFSET counters */
#if SELECTTRACE_ENABLED
  char zSelName[12];     /* Symbolic name of this SELECT use for debugging */
#endif
  int addrOpenEphm[2];   /* OP_OpenEphem opcodes related to this select */
  SrcList *pSrc;         /* The FROM clause */
  Expr *pWhere;          /* The WHERE clause */
  ExprList *pGroupBy;    /* The GROUP BY clause */
  Expr *pHaving;         /* The HAVING clause */
  ExprList *pOrderBy;    /* The ORDER BY clause */
  Select *pPrior;        /* Prior select in a compound select statement */
  Select *pNext;         /* Next select to the left in a compound */
  Expr *pLimit;          /* LIMIT expression. NULL means not used. */
  Expr *pOffset;         /* OFFSET expression. NULL means not used. */
  With *pWith;           /* WITH clause attached to this select. Or NULL. */
  /* COMDB2 MODIFICATION */
  u8 recording;          /* set this to 1 from SELECTV */
};

/*
** Allowed values for Select.selFlags.  The "SF" prefix stands for
** "Select Flag".
**
** Value constraints (all checked via assert())
**     SF_HasAgg     == NC_HasAgg
**     SF_MinMaxAgg  == NC_MinMaxAgg     == SQLITE_FUNC_MINMAX
**     SF_FixedLimit == WHERE_USE_LIMIT
*/
#define SF_Distinct       0x00001  /* Output should be DISTINCT */
#define SF_All            0x00002  /* Includes the ALL keyword */
#define SF_Resolved       0x00004  /* Identifiers have been resolved */
#define SF_Aggregate      0x00008  /* Contains agg functions or a GROUP BY */
#define SF_HasAgg         0x00010  /* Contains aggregate functions */
#define SF_UsesEphemeral  0x00020  /* Uses the OpenEphemeral opcode */
#define SF_Expanded       0x00040  /* sqlite3SelectExpand() called on this */
#define SF_HasTypeInfo    0x00080  /* FROM subqueries have Table metadata */
#define SF_Compound       0x00100  /* Part of a compound query */
#define SF_Values         0x00200  /* Synthesized from VALUES clause */
#define SF_MultiValue     0x00400  /* Single VALUES term with multiple rows */
#define SF_NestedFrom     0x00800  /* Part of a parenthesized FROM clause */
#define SF_MinMaxAgg      0x01000  /* Aggregate containing min() or max() */
#define SF_Recursive      0x02000  /* The recursive part of a recursive CTE */
#define SF_FixedLimit     0x04000  /* nSelectRow set by a constant LIMIT */
#define SF_MaybeConvert   0x08000  /* Need convertCompoundSelectToSubquery() */
#define SF_Converted      0x10000  /* By convertCompoundSelectToSubquery() */
#define SF_IncludeHidden  0x20000  /* Include hidden columns in output */


/*
** The results of a SELECT can be distributed in several ways, as defined
** by one of the following macros.  The "SRT" prefix means "SELECT Result
** Type".
**
**     SRT_Union       Store results as a key in a temporary index
**                     identified by pDest->iSDParm.
**
**     SRT_Except      Remove results from the temporary index pDest->iSDParm.
**
**     SRT_Exists      Store a 1 in memory cell pDest->iSDParm if the result
**                     set is not empty.
**
**     SRT_Discard     Throw the results away.  This is used by SELECT
**                     statements within triggers whose only purpose is
**                     the side-effects of functions.
**
** All of the above are free to ignore their ORDER BY clause. Those that
** follow must honor the ORDER BY clause.
**
**     SRT_Output      Generate a row of output (using the OP_ResultRow
**                     opcode) for each row in the result set.
**
**     SRT_Mem         Only valid if the result is a single column.
**                     Store the first column of the first result row
**                     in register pDest->iSDParm then abandon the rest
**                     of the query.  This destination implies "LIMIT 1".
**
**     SRT_Set         The result must be a single column.  Store each
**                     row of result as the key in table pDest->iSDParm.
**                     Apply the affinity pDest->affSdst before storing
**                     results.  Used to implement "IN (SELECT ...)".
**
**     SRT_EphemTab    Create an temporary table pDest->iSDParm and store
**                     the result there. The cursor is left open after
**                     returning.  This is like SRT_Table except that
**                     this destination uses OP_OpenEphemeral to create
**                     the table first.
**
**     SRT_Coroutine   Generate a co-routine that returns a new row of
**                     results each time it is invoked.  The entry point
**                     of the co-routine is stored in register pDest->iSDParm
**                     and the result row is stored in pDest->nDest registers
**                     starting with pDest->iSdst.
**
**     SRT_Table       Store results in temporary table pDest->iSDParm.
**     SRT_Fifo        This is like SRT_EphemTab except that the table
**                     is assumed to already be open.  SRT_Fifo has
**                     the additional property of being able to ignore
**                     the ORDER BY clause.
**
**     SRT_DistFifo    Store results in a temporary table pDest->iSDParm.
**                     But also use temporary table pDest->iSDParm+1 as
**                     a record of all prior results and ignore any duplicate
**                     rows.  Name means:  "Distinct Fifo".
**
**     SRT_Queue       Store results in priority queue pDest->iSDParm (really
**                     an index).  Append a sequence number so that all entries
**                     are distinct.
**
**     SRT_DistQueue   Store results in priority queue pDest->iSDParm only if
**                     the same record has never been stored before.  The
**                     index at pDest->iSDParm+1 hold all prior stores.
*/
#define SRT_Union        1  /* Store result as keys in an index */
#define SRT_Except       2  /* Remove result from a UNION index */
#define SRT_Exists       3  /* Store 1 if the result is not empty */
#define SRT_Discard      4  /* Do not save the results anywhere */
#define SRT_Fifo         5  /* Store result as data with an automatic rowid */
#define SRT_DistFifo     6  /* Like SRT_Fifo, but unique results only */
#define SRT_Queue        7  /* Store result in an queue */
#define SRT_DistQueue    8  /* Like SRT_Queue, but unique results only */

/* The ORDER BY clause is ignored for all of the above */
#define IgnorableOrderby(X) ((X->eDest)<=SRT_DistQueue)

#define SRT_Output       9  /* Output each row of result */
#define SRT_Mem         10  /* Store result in a memory cell */
#define SRT_Set         11  /* Store results as keys in an index */
#define SRT_EphemTab    12  /* Create transient tab and store like SRT_Table */
#define SRT_Coroutine   13  /* Generate a single row of result */
#define SRT_Table       14  /* Store result as data with an automatic rowid */

/*
** An instance of this object describes where to put of the results of
** a SELECT statement.
*/
struct SelectDest {
  u8 eDest;            /* How to dispose of the results.  On of SRT_* above. */
  char *zAffSdst;      /* Affinity used when eDest==SRT_Set */
  int iSDParm;         /* A parameter used by the eDest disposal method */
  int iSdst;           /* Base register where results are written */
  int nSdst;           /* Number of registers allocated */
  ExprList *pOrderBy;  /* Key columns for SRT_Queue and SRT_DistQueue */
};

/*
** During code generation of statements that do inserts into AUTOINCREMENT
** tables, the following information is attached to the Table.u.autoInc.p
** pointer of each autoincrement table to record some side information that
** the code generator needs.  We have to keep per-table autoincrement
** information in case inserts are done within triggers.  Triggers do not
** normally coordinate their activities, but we do need to coordinate the
** loading and saving of autoincrement information.
*/
struct AutoincInfo {
  AutoincInfo *pNext;   /* Next info block in a list of them all */
  Table *pTab;          /* Table this info block refers to */
  int iDb;              /* Index in sqlite3.aDb[] of database holding pTab */
  int regCtr;           /* Memory register holding the rowid counter */
};

/*
** Size of the column cache
*/
#ifndef SQLITE_N_COLCACHE
# define SQLITE_N_COLCACHE 10
#endif

/*
** At least one instance of the following structure is created for each
** trigger that may be fired while parsing an INSERT, UPDATE or DELETE
** statement. All such objects are stored in the linked list headed at
** Parse.pTriggerPrg and deleted once statement compilation has been
** completed.
**
** A Vdbe sub-program that implements the body and WHEN clause of trigger
** TriggerPrg.pTrigger, assuming a default ON CONFLICT clause of
** TriggerPrg.orconf, is stored in the TriggerPrg.pProgram variable.
** The Parse.pTriggerPrg list never contains two entries with the same
** values for both pTrigger and orconf.
**
** The TriggerPrg.aColmask[0] variable is set to a mask of old.* columns
** accessed (or set to 0 for triggers fired as a result of INSERT
** statements). Similarly, the TriggerPrg.aColmask[1] variable is set to
** a mask of new.* columns used by the program.
*/
struct TriggerPrg {
  Trigger *pTrigger;      /* Trigger this program was coded from */
  TriggerPrg *pNext;      /* Next entry in Parse.pTriggerPrg list */
  SubProgram *pProgram;   /* Program implementing pTrigger/orconf */
  int orconf;             /* Default ON CONFLICT policy */
  u32 aColmask[2];        /* Masks of old.*, new.* columns accessed */
};

/*
** The yDbMask datatype for the bitmask of all attached databases.
*/
#if SQLITE_MAX_ATTACHED>30
  typedef unsigned char yDbMask[(SQLITE_MAX_ATTACHED+9)/8];
# define DbMaskTest(M,I)    (((M)[(I)/8]&(1<<((I)&7)))!=0)
# define DbMaskZero(M)      memset((M),0,sizeof(M))
# define DbMaskSet(M,I)     (M)[(I)/8]|=(1<<((I)&7))
# define DbMaskAllZero(M, S)   sqlite3DbMaskAllZero(M, S)
# define DbMaskNonZero(M, S)   (sqlite3DbMaskAllZero(M, S)==0)
#else
  typedef unsigned int yDbMask;
# define DbMaskTest(M,I)    (((M)&(((yDbMask)1)<<(I)))!=0)
# define DbMaskZero(M)      (M)=0
# define DbMaskSet(M,I)     (M)|=(((yDbMask)1)<<(I))
# define DbMaskAllZero(M, S)   (M)==0
# define DbMaskNonZero(M, S)   (M)!=0
#endif

/*
** An SQL parser context.  A copy of this structure is passed through
** the parser and down into all the parser action routine in order to
** carry around information that is global to the entire parse.
**
** The structure is divided into two parts.  When the parser and code
** generate call themselves recursively, the first part of the structure
** is constant but the second part is reset at the beginning and end of
** each recursion.
**
** The nTableLock and aTableLock variables are only used if the shared-cache
** feature is enabled (if sqlite3Tsd()->useSharedData is true). They are
** used to store the set of table-locks required by the statement being
** compiled. Function sqlite3TableLock() is used to add entries to the
** list.
*/
/** COMDB2 MODIFICATION
  mark which cursor is recording and which not 
 */
#define MAX_CURSOR_IDS  10000
struct Parse {
  sqlite3 *db;         /* The main database structure */
  char *zErrMsg;       /* An error message */
  Vdbe *pVdbe;         /* An engine for executing database bytecode */
  int rc;              /* Return code from execution */
  u8 colNamesSet;      /* TRUE after OP_ColumnName has been issued to pVdbe */
  u8 checkSchema;      /* Causes schema cookie check after an error */
  u8 nested;           /* Number of nested calls to the parser/code generator */
  u8 nTempReg;         /* Number of temporary registers in aTempReg[] */
  u8 isMultiWrite;     /* True if statement may modify/insert multiple rows */
  u8 mayAbort;         /* True if statement may throw an ABORT exception */
  u8 hasCompound;      /* Need to invoke convertCompoundSelectToSubquery() */
  u8 okConstFactor;    /* OK to factor out constants */
  u8 disableLookaside; /* Number of times lookaside has been disabled */
  u8 nColCache;        /* Number of entries in aColCache[] */
  int nRangeReg;       /* Size of the temporary register block */
  int iRangeReg;       /* First register in temporary register block */
  int nErr;            /* Number of errors seen */
  int nTab;            /* Number of previously allocated VDBE cursors */
  int nMem;            /* Number of memory cells used so far */
  int nOpAlloc;        /* Number of slots allocated for Vdbe.aOp[] */
  int szOpAlloc;       /* Bytes of memory space allocated for Vdbe.aOp[] */
  int ckBase;          /* Base register of data during check constraints */
  int iSelfTab;        /* Table of an index whose exprs are being coded */
  int iCacheLevel;     /* ColCache valid when aColCache[].iLevel<=iCacheLevel */
  int iCacheCnt;       /* Counter used to generate aColCache[].lru values */
  int nLabel;          /* Number of labels used */
  int *aLabel;         /* Space to hold the labels */
  ExprList *pConstExpr;/* Constant expressions */
  Token constraintName;/* Name of the constraint currently being parsed */
  yDbMask writeMask;   /* Start a write transaction on these databases */
  yDbMask cookieMask;  /* Bitmask of schema verified databases */
  int regRowid;        /* Register holding rowid of CREATE TABLE entry */
  int regRoot;         /* Register holding root page number for new objects */
  int nMaxArg;         /* Max args passed to user function by sub-program */
#if SELECTTRACE_ENABLED
  int nSelect;         /* Number of SELECT statements seen */
  int nSelectIndent;   /* How far to indent SELECTTRACE() output */
#endif
#ifndef SQLITE_OMIT_SHARED_CACHE
  int nTableLock;        /* Number of locks in aTableLock */
  TableLock *aTableLock; /* Required table locks for shared-cache mode */
#endif
  AutoincInfo *pAinc;  /* Information about AUTOINCREMENT counters */
  Parse *pToplevel;    /* Parse structure for main program (or NULL) */
  Table *pTriggerTab;  /* Table triggers are being coded for */
  int addrCrTab;       /* Address of OP_CreateTable opcode on CREATE TABLE */
  u32 nQueryLoop;      /* Est number of iterations of a query (10*log2(N)) */
  u32 oldmask;         /* Mask of old.* columns referenced */
  u32 newmask;         /* Mask of new.* columns referenced */
  u8 eTriggerOp;       /* TK_UPDATE, TK_INSERT or TK_DELETE */
  u8 eOrconf;          /* Default ON CONFLICT policy for trigger steps */
  u8 disableTriggers;  /* True to disable triggers */

  /**************************************************************************
  ** Fields above must be initialized to zero.  The fields that follow,
  ** down to the beginning of the recursive section, do not need to be
  ** initialized as they will be set before being used.  The boundary is
  ** determined by offsetof(Parse,aColCache).
  **************************************************************************/

  struct yColCache {
    int iTable;           /* Table cursor number */
    i16 iColumn;          /* Table column number */
    u8 tempReg;           /* iReg is a temp register that needs to be freed */
    int iLevel;           /* Nesting level */
    int iReg;             /* Reg with value of this column. 0 means none. */
    int lru;              /* Least recently used entry has the smallest value */
  } aColCache[SQLITE_N_COLCACHE];  /* One for each column cache entry */
  int aTempReg[8];        /* Holding area for temporary registers */
  Token sNameToken;       /* Token with unqualified schema object name */
  Token sLastToken;       /* The last token parsed */

  /************************************************************************
  ** Above is constant between recursions.  Below is reset before and after
  ** each recursion.  The boundary between these two regions is determined
  ** using offsetof(Parse,nVar) so the nVar field must be the first field
  ** in the recursive region.
  ************************************************************************/

  ynVar nVar;               /* Number of '?' variables seen in the SQL so far */
  int nzVar;                /* Number of available slots in azVar[] */
  u8 iPkSortOrder;          /* ASC or DESC for INTEGER PRIMARY KEY */
  u8 explain;               /* True if the EXPLAIN flag is found on the query */
#ifndef SQLITE_OMIT_VIRTUALTABLE
  u8 declareVtab;           /* True if inside sqlite3_declare_vtab() */
  int nVtabLock;            /* Number of virtual tables to lock */
#endif
  int nHeight;              /* Expression tree height of current sub-select */
#ifndef SQLITE_OMIT_EXPLAIN
  int iSelectId;            /* ID of current select for EXPLAIN output */
  int iNextSelectId;        /* Next available select ID for EXPLAIN output */
#endif
  char **azVar;             /* Pointers to names of parameters */
  Vdbe *pReprepare;         /* VM being reprepared (sqlite3Reprepare()) */
  const char *zTail;        /* All SQL text past the last semicolon parsed */
  Table *pNewTable;         /* A table being constructed by CREATE TABLE */
  Trigger *pNewTrigger;     /* Trigger under construct by a CREATE TRIGGER */
  const char *zAuthContext; /* The 6th parameter to db->xAuth callbacks */
#ifndef SQLITE_OMIT_VIRTUALTABLE
  Token sArg;               /* Complete text of a module argument */
  Table **apVtabLock;       /* Pointer to virtual tables needing locking */
#endif
  Table *pZombieTab;        /* List of Table objects to delete after code gen */
  TriggerPrg *pTriggerPrg;  /* Linked list of coded triggers */
  With *pWith;              /* Current WITH clause, or NULL */
  /* COMDB2 MODIFICATION */
  int recording[MAX_CURSOR_IDS/sizeof(int)];  /* register which cursors are recording and which not */
  With *pWithToFree;        /* Free this WITH object at the end of the parse */
  u8 write;                 /* Flag to indicate write transaction during sqlite3FinishCoding */
<<<<<<< HEAD
  u8 isExpert;              /* If analyze is done using sqlite expert */
  void *comdb2_ddl_ctx;     /* Context for DDL commands */
=======
  Cdb2DDL *comdb2_ddl_ctx;  /* Context for DDL commands */
>>>>>>> f34c913b
};

/* COMDB2 MODIFICATION */
#if NODEBUG 
#define SET_CURSOR_RECORDING(p,i)      \
   (p)->recording[(i)/sizeof(int)] |= (1<<(i)%sizeof(int))   
#define CLR_CURSOR_RECORDING(p,i)      \
   (p)->recording[(i)/sizeof(int)] &= ~(1<<(i)%sizeof(int))
#define GET_CURSOR_RECORDING(p,i)      \
   ((p)->recording[(i)/sizeof(int)] & (1<<(i)%sizeof(int)))

#else

static void SET_CURSOR_RECORDING( Parse *p, int i)
{
   (p)->recording[(i)/sizeof(int)] |= (1<<(i)%sizeof(int));   
}
static void CLR_CURSOR_RECORDING( Parse *p, int i)
{
   (p)->recording[(i)/sizeof(int)] &= ~(1<<(i)%sizeof(int));
}
static int GET_CURSOR_RECORDING( Parse *p, int i)
{ 
   return ((p)->recording[(i)/sizeof(int)] & (1<<(i)%sizeof(int)));
}
#endif

/*
** Sizes and pointers of various parts of the Parse object.
*/
#define PARSE_HDR_SZ offsetof(Parse,aColCache) /* Recursive part w/o aColCache*/
#define PARSE_RECURSE_SZ offsetof(Parse,nVar)  /* Recursive part */
#define PARSE_TAIL_SZ (sizeof(Parse)-PARSE_RECURSE_SZ) /* Non-recursive part */
#define PARSE_TAIL(X) (((char*)(X))+PARSE_RECURSE_SZ)  /* Pointer to tail */

/*
** Return true if currently inside an sqlite3_declare_vtab() call.
*/
#ifdef SQLITE_OMIT_VIRTUALTABLE
  #define IN_DECLARE_VTAB 0
#else
  #define IN_DECLARE_VTAB (pParse->declareVtab)
#endif

/*
** An instance of the following structure can be declared on a stack and used
** to save the Parse.zAuthContext value so that it can be restored later.
*/
struct AuthContext {
  const char *zAuthContext;   /* Put saved Parse.zAuthContext here */
  Parse *pParse;              /* The Parse structure */
};

/*
** Bitfield flags for P5 value in various opcodes.
**
** Value constraints (enforced via assert()):
**    OPFLAG_LENGTHARG    == SQLITE_FUNC_LENGTH
**    OPFLAG_TYPEOFARG    == SQLITE_FUNC_TYPEOF
**    OPFLAG_BULKCSR      == BTREE_BULKLOAD
**    OPFLAG_SEEKEQ       == BTREE_SEEK_EQ
**    OPFLAG_FORDELETE    == BTREE_FORDELETE
**    OPFLAG_SAVEPOSITION == BTREE_SAVEPOSITION
**    OPFLAG_AUXDELETE    == BTREE_AUXDELETE
*/
#define OPFLAG_NCHANGE       0x01    /* OP_Insert: Set to update db->nChange */
                                     /* Also used in P2 (not P5) of OP_Delete */
#define OPFLAG_EPHEM         0x01    /* OP_Column: Ephemeral output is ok */
#define OPFLAG_LASTROWID     0x02    /* Set to update db->lastRowid */
#define OPFLAG_ISUPDATE      0x04    /* This OP_Insert is an sql UPDATE */
#define OPFLAG_APPEND        0x08    /* This is likely to be an append */
#define OPFLAG_USESEEKRESULT 0x10    /* Try to avoid a seek in BtreeInsert() */
#ifdef SQLITE_ENABLE_PREUPDATE_HOOK
#define OPFLAG_ISNOOP        0x40    /* OP_Delete does pre-update-hook only */
#endif
#define OPFLAG_LENGTHARG     0x40    /* OP_Column only used for length() */
#define OPFLAG_TYPEOFARG     0x80    /* OP_Column only used for typeof() */
#define OPFLAG_BULKCSR       0x01    /* OP_Open** used to open bulk cursor */
#define OPFLAG_SEEKEQ        0x02    /* OP_Open** cursor uses EQ seek only */
#define OPFLAG_FORDELETE     0x08    /* OP_Open should use BTREE_FORDELETE */
#define OPFLAG_P2ISREG       0x10    /* P2 to OP_Open** is a register number */
#define OPFLAG_PERMUTE       0x01    /* OP_Compare: use the permutation */
#define OPFLAG_SAVEPOSITION  0x02    /* OP_Delete: keep cursor position */
#define OPFLAG_AUXDELETE     0x04    /* OP_Delete: index in a DELETE op */

/*
 * Each trigger present in the database schema is stored as an instance of
 * struct Trigger.
 *
 * Pointers to instances of struct Trigger are stored in two ways.
 * 1. In the "trigHash" hash table (part of the sqlite3* that represents the
 *    database). This allows Trigger structures to be retrieved by name.
 * 2. All triggers associated with a single table form a linked list, using the
 *    pNext member of struct Trigger. A pointer to the first element of the
 *    linked list is stored as the "pTrigger" member of the associated
 *    struct Table.
 *
 * The "step_list" member points to the first element of a linked list
 * containing the SQL statements specified as the trigger program.
 */
struct Trigger {
  char *zName;            /* The name of the trigger                        */
  char *table;            /* The table or view to which the trigger applies */
  u8 op;                  /* One of TK_DELETE, TK_UPDATE, TK_INSERT         */
  u8 tr_tm;               /* One of TRIGGER_BEFORE, TRIGGER_AFTER */
  Expr *pWhen;            /* The WHEN clause of the expression (may be NULL) */
  IdList *pColumns;       /* If this is an UPDATE OF <column-list> trigger,
                             the <column-list> is stored here */
  Schema *pSchema;        /* Schema containing the trigger */
  Schema *pTabSchema;     /* Schema containing the table */
  TriggerStep *step_list; /* Link list of trigger program steps             */
  Trigger *pNext;         /* Next trigger associated with the table */
};

/*
** A trigger is either a BEFORE or an AFTER trigger.  The following constants
** determine which.
**
** If there are multiple triggers, you might of some BEFORE and some AFTER.
** In that cases, the constants below can be ORed together.
*/
#define TRIGGER_BEFORE  1
#define TRIGGER_AFTER   2

/*
 * An instance of struct TriggerStep is used to store a single SQL statement
 * that is a part of a trigger-program.
 *
 * Instances of struct TriggerStep are stored in a singly linked list (linked
 * using the "pNext" member) referenced by the "step_list" member of the
 * associated struct Trigger instance. The first element of the linked list is
 * the first step of the trigger-program.
 *
 * The "op" member indicates whether this is a "DELETE", "INSERT", "UPDATE" or
 * "SELECT" statement. The meanings of the other members is determined by the
 * value of "op" as follows:
 *
 * (op == TK_INSERT)
 * orconf    -> stores the ON CONFLICT algorithm
 * pSelect   -> If this is an INSERT INTO ... SELECT ... statement, then
 *              this stores a pointer to the SELECT statement. Otherwise NULL.
 * zTarget   -> Dequoted name of the table to insert into.
 * pExprList -> If this is an INSERT INTO ... VALUES ... statement, then
 *              this stores values to be inserted. Otherwise NULL.
 * pIdList   -> If this is an INSERT INTO ... (<column-names>) VALUES ...
 *              statement, then this stores the column-names to be
 *              inserted into.
 *
 * (op == TK_DELETE)
 * zTarget   -> Dequoted name of the table to delete from.
 * pWhere    -> The WHERE clause of the DELETE statement if one is specified.
 *              Otherwise NULL.
 *
 * (op == TK_UPDATE)
 * zTarget   -> Dequoted name of the table to update.
 * pWhere    -> The WHERE clause of the UPDATE statement if one is specified.
 *              Otherwise NULL.
 * pExprList -> A list of the columns to update and the expressions to update
 *              them to. See sqlite3Update() documentation of "pChanges"
 *              argument.
 *
 */
struct TriggerStep {
  u8 op;               /* One of TK_DELETE, TK_UPDATE, TK_INSERT, TK_SELECT */
  u8 orconf;           /* OE_Rollback etc. */
  Trigger *pTrig;      /* The trigger that this step is a part of */
  Select *pSelect;     /* SELECT statement or RHS of INSERT INTO SELECT ... */
  char *zTarget;       /* Target table for DELETE, UPDATE, INSERT */
  Expr *pWhere;        /* The WHERE clause for DELETE or UPDATE steps */
  ExprList *pExprList; /* SET clause for UPDATE. */
  IdList *pIdList;     /* Column names for INSERT */
  TriggerStep *pNext;  /* Next in the link-list */
  TriggerStep *pLast;  /* Last element in link-list. Valid for 1st elem only */
};

/*
** The following structure contains information used by the sqliteFix...
** routines as they walk the parse tree to make database references
** explicit.
*/
typedef struct DbFixer DbFixer;
struct DbFixer {
  Parse *pParse;      /* The parsing context.  Error messages written here */
  Schema *pSchema;    /* Fix items to this schema */
  int bVarOnly;       /* Check for variable references only */
  const char *zDb;    /* Make sure all objects are contained in this database */
  const char *zType;  /* Type of the container - used for error messages */
  const Token *pName; /* Name of the container - used for error messages */
};

/*
** An objected used to accumulate the text of a string where we
** do not necessarily know how big the string will be in the end.
*/
struct StrAccum {
  sqlite3 *db;         /* Optional database for lookaside.  Can be NULL */
  char *zBase;         /* A base allocation.  Not from malloc. */
  char *zText;         /* The string collected so far */
  u32  nChar;          /* Length of the string so far */
  u32  nAlloc;         /* Amount of space allocated in zText */
  u32  mxAlloc;        /* Maximum allowed allocation.  0 for no malloc usage */
  u8   accError;       /* STRACCUM_NOMEM or STRACCUM_TOOBIG */
  u8   printfFlags;    /* SQLITE_PRINTF flags below */
};
#define STRACCUM_NOMEM   1
#define STRACCUM_TOOBIG  2
#define SQLITE_PRINTF_INTERNAL 0x01  /* Internal-use-only converters allowed */
#define SQLITE_PRINTF_SQLFUNC  0x02  /* SQL function arguments to VXPrintf */
#define SQLITE_PRINTF_MALLOCED 0x04  /* True if xText is allocated space */

#define isMalloced(X)  (((X)->printfFlags & SQLITE_PRINTF_MALLOCED)!=0)


/*
** A pointer to this structure is used to communicate information
** from sqlite3Init and OP_ParseSchema into the sqlite3InitCallback.
*/
typedef struct {
  sqlite3 *db;        /* The database being initialized */
  char **pzErrMsg;    /* Error message stored here */
  int iDb;            /* 0 for main database.  1 for TEMP, 2.. for ATTACHed */
  int rc;             /* Result code stored here */
} InitData;

/*
** Structure containing global configuration data for the SQLite library.
**
** This structure also contains some state information.
*/
struct Sqlite3Config {
  int bMemstat;                     /* True to enable memory status */
  int bCoreMutex;                   /* True to enable core mutexing */
  int bFullMutex;                   /* True to enable full mutexing */
  int bOpenUri;                     /* True to interpret filenames as URIs */
  int bUseCis;                      /* Use covering indices for full-scans */
  int mxStrlen;                     /* Maximum string length */
  int neverCorrupt;                 /* Database is always well-formed */
  int szLookaside;                  /* Default lookaside buffer size */
  int nLookaside;                   /* Default lookaside buffer count */
  int nStmtSpill;                   /* Stmt-journal spill-to-disk threshold */
  sqlite3_mem_methods m;            /* Low-level memory allocation interface */
  sqlite3_mutex_methods mutex;      /* Low-level mutex interface */
  sqlite3_pcache_methods2 pcache2;  /* Low-level page-cache interface */
  void *pHeap;                      /* Heap storage space */
  int nHeap;                        /* Size of pHeap[] */
  int mnReq, mxReq;                 /* Min and max heap requests sizes */
  sqlite3_int64 szMmap;             /* mmap() space per open file */
  sqlite3_int64 mxMmap;             /* Maximum value for szMmap */
  void *pScratch;                   /* Scratch memory */
  int szScratch;                    /* Size of each scratch buffer */
  int nScratch;                     /* Number of scratch buffers */
  void *pPage;                      /* Page cache memory */
  int szPage;                       /* Size of each page in pPage[] */
  int nPage;                        /* Number of pages in pPage[] */
  int mxParserStack;                /* maximum depth of the parser stack */
  int sharedCacheEnabled;           /* true if shared-cache mode enabled */
  u32 szPma;                        /* Maximum Sorter PMA size */
  /* The above might be initialized to non-zero.  The following need to always
  ** initially be zero, however. */
  int isInit;                       /* True after initialization has finished */
  int inProgress;                   /* True while initialization in progress */
  int isMutexInit;                  /* True after mutexes are initialized */
  int isMallocInit;                 /* True after malloc is initialized */
  int isPCacheInit;                 /* True after malloc is initialized */
  int nRefInitMutex;                /* Number of users of pInitMutex */
  sqlite3_mutex *pInitMutex;        /* Mutex used by sqlite3_initialize() */
  void (*xLog)(void*,int,const char*); /* Function for logging */
  void *pLogArg;                       /* First argument to xLog() */
#ifdef SQLITE_ENABLE_SQLLOG
  void(*xSqllog)(void*,sqlite3*,const char*, int);
  void *pSqllogArg;
#endif
#ifdef SQLITE_VDBE_COVERAGE
  /* The following callback (if not NULL) is invoked on every VDBE branch
  ** operation.  Set the callback using SQLITE_TESTCTRL_VDBE_COVERAGE.
  */
  void (*xVdbeBranch)(void*,int iSrcLine,u8 eThis,u8 eMx);  /* Callback */
  void *pVdbeBranchArg;                                     /* 1st argument */
#endif
#ifndef SQLITE_OMIT_BUILTIN_TEST
  int (*xTestCallback)(int);        /* Invoked by sqlite3FaultSim() */
#endif
  int bLocaltimeFault;              /* True to fail localtime() calls */
  int iOnceResetThreshold;          /* When to reset OP_Once counters */
};

/*
** This macro is used inside of assert() statements to indicate that
** the assert is only valid on a well-formed database.  Instead of:
**
**     assert( X );
**
** One writes:
**
**     assert( X || CORRUPT_DB );
**
** CORRUPT_DB is true during normal operation.  CORRUPT_DB does not indicate
** that the database is definitely corrupt, only that it might be corrupt.
** For most test cases, CORRUPT_DB is set to false using a special
** sqlite3_test_control().  This enables assert() statements to prove
** things that are always true for well-formed databases.
*/
#define CORRUPT_DB  (sqlite3Config.neverCorrupt==0)

/*
** Context pointer passed down through the tree-walk.
*/
struct Walker {
  Parse *pParse;                            /* Parser context.  */
  int (*xExprCallback)(Walker*, Expr*);     /* Callback for expressions */
  int (*xSelectCallback)(Walker*,Select*);  /* Callback for SELECTs */
  void (*xSelectCallback2)(Walker*,Select*);/* Second callback for SELECTs */
  int walkerDepth;                          /* Number of subqueries */
  u8 eCode;                                 /* A small processing code */
  union {                                   /* Extra data for callback */
    NameContext *pNC;                          /* Naming context */
    int n;                                     /* A counter */
    int iCur;                                  /* A cursor number */
    SrcList *pSrcList;                         /* FROM clause */
    struct SrcCount *pSrcCount;                /* Counting column references */
    struct CCurHint *pCCurHint;                /* Used by codeCursorHint() */
    int *aiCol;                                /* array of column indexes */
    struct IdxCover *pIdxCover;                /* Check for index coverage */
  } u;
};

/* Forward declarations */
int sqlite3WalkExpr(Walker*, Expr*);
int sqlite3WalkExprList(Walker*, ExprList*);
int sqlite3WalkSelect(Walker*, Select*);
int sqlite3WalkSelectExpr(Walker*, Select*);
int sqlite3WalkSelectFrom(Walker*, Select*);
int sqlite3ExprWalkNoop(Walker*, Expr*);

/*
** Return code from the parse-tree walking primitives and their
** callbacks.
*/
#define WRC_Continue    0   /* Continue down into children */
#define WRC_Prune       1   /* Omit children but continue walking siblings */
#define WRC_Abort       2   /* Abandon the tree walk */

/*
** An instance of this structure represents a set of one or more CTEs
** (common table expressions) created by a single WITH clause.
*/
struct With {
  int nCte;                       /* Number of CTEs in the WITH clause */
  With *pOuter;                   /* Containing WITH clause, or NULL */
  struct Cte {                    /* For each CTE in the WITH clause.... */
    char *zName;                    /* Name of this CTE */
    ExprList *pCols;                /* List of explicit column names, or NULL */
    Select *pSelect;                /* The definition of this CTE */
    const char *zCteErr;            /* Error message for circular references */
  } a[1];
};

#ifdef SQLITE_BUILDING_FOR_COMDB2
/*
** An instance of the TreeView object is used for printing the content of
** data structures on sqlite3DebugPrintf() using a tree-like view.
*/
struct TreeView {
  int iLevel;             /* Which level of the tree we are on */
  u8  bLine[100];         /* Draw vertical in column i if bLine[i] is true */
};
#endif /* SQLITE_BUILDING_FOR_COMDB2 */

/*
** Assuming zIn points to the first byte of a UTF-8 character,
** advance zIn to point to the first byte of the next UTF-8 character.
*/
#define SQLITE_SKIP_UTF8(zIn) {                        \
  if( (*(zIn++))>=0xc0 ){                              \
    while( (*zIn & 0xc0)==0x80 ){ zIn++; }             \
  }                                                    \
}

/*
** The SQLITE_*_BKPT macros are substitutes for the error codes with
** the same name but without the _BKPT suffix.  These macros invoke
** routines that report the line-number on which the error originated
** using sqlite3_log().  The routines also provide a convenient place
** to set a debugger breakpoint.
*/
int sqlite3CorruptError(int);
int sqlite3MisuseError(int);
int sqlite3CantopenError(int);
#define SQLITE_CORRUPT_BKPT sqlite3CorruptError(__LINE__)
#define SQLITE_MISUSE_BKPT sqlite3MisuseError(__LINE__)
#define SQLITE_CANTOPEN_BKPT sqlite3CantopenError(__LINE__)
#ifdef SQLITE_DEBUG
  int sqlite3NomemError(int);
  int sqlite3IoerrnomemError(int);
# define SQLITE_NOMEM_BKPT sqlite3NomemError(__LINE__)
# define SQLITE_IOERR_NOMEM_BKPT sqlite3IoerrnomemError(__LINE__)
#else
# define SQLITE_NOMEM_BKPT SQLITE_NOMEM
# define SQLITE_IOERR_NOMEM_BKPT SQLITE_IOERR_NOMEM
#endif

/*
** FTS3 and FTS4 both require virtual table support
*/
#if defined(SQLITE_OMIT_VIRTUALTABLE)
# undef SQLITE_ENABLE_FTS3
# undef SQLITE_ENABLE_FTS4
#endif

/*
** FTS4 is really an extension for FTS3.  It is enabled using the
** SQLITE_ENABLE_FTS3 macro.  But to avoid confusion we also call
** the SQLITE_ENABLE_FTS4 macro to serve as an alias for SQLITE_ENABLE_FTS3.
*/
#if defined(SQLITE_ENABLE_FTS4) && !defined(SQLITE_ENABLE_FTS3)
# define SQLITE_ENABLE_FTS3 1
#endif

/*
** The ctype.h header is needed for non-ASCII systems.  It is also
** needed by FTS3 when FTS3 is included in the amalgamation.
*/
#if !defined(SQLITE_ASCII) || \
    (defined(SQLITE_ENABLE_FTS3) && defined(SQLITE_AMALGAMATION))
# include <ctype.h>
#endif

/*
** The following macros mimic the standard library functions toupper(),
** isspace(), isalnum(), isdigit() and isxdigit(), respectively. The
** sqlite versions only work for ASCII characters, regardless of locale.
*/
#ifdef SQLITE_ASCII
# define sqlite3Toupper(x)  ((x)&~(sqlite3CtypeMap[(unsigned char)(x)]&0x20))
# define sqlite3Isspace(x)   (sqlite3CtypeMap[(unsigned char)(x)]&0x01)
# define sqlite3Isalnum(x)   (sqlite3CtypeMap[(unsigned char)(x)]&0x06)
# define sqlite3Isalpha(x)   (sqlite3CtypeMap[(unsigned char)(x)]&0x02)
# define sqlite3Isdigit(x)   (sqlite3CtypeMap[(unsigned char)(x)]&0x04)
# define sqlite3Isxdigit(x)  (sqlite3CtypeMap[(unsigned char)(x)]&0x08)
# define sqlite3Tolower(x)   (sqlite3UpperToLower[(unsigned char)(x)])
# define sqlite3Isquote(x)   (sqlite3CtypeMap[(unsigned char)(x)]&0x80)
#else
# define sqlite3Toupper(x)   toupper((unsigned char)(x))
# define sqlite3Isspace(x)   isspace((unsigned char)(x))
# define sqlite3Isalnum(x)   isalnum((unsigned char)(x))
# define sqlite3Isalpha(x)   isalpha((unsigned char)(x))
# define sqlite3Isdigit(x)   isdigit((unsigned char)(x))
# define sqlite3Isxdigit(x)  isxdigit((unsigned char)(x))
# define sqlite3Tolower(x)   tolower((unsigned char)(x))
# define sqlite3Isquote(x)   ((x)=='"'||(x)=='\''||(x)=='['||(x)=='`')
#endif
#ifndef SQLITE_OMIT_COMPILEOPTION_DIAGS
int sqlite3IsIdChar(u8);
#endif

/*
** Internal function prototypes
*/
int sqlite3StrICmp(const char*,const char*);
int sqlite3Strlen30(const char*);
char *sqlite3ColumnType(Column*,char*);
#define sqlite3StrNICmp sqlite3_strnicmp

int sqlite3MallocInit(void);
void sqlite3MallocEnd(void);
void *sqlite3Malloc(u64);
void *sqlite3MallocZero(u64);
void *sqlite3DbMallocZero(sqlite3*, u64);
void *sqlite3DbMallocRaw(sqlite3*, u64);
void *sqlite3DbMallocRawNN(sqlite3*, u64);
char *sqlite3DbStrDup(sqlite3*,const char*);
char *sqlite3DbStrNDup(sqlite3*,const char*, u64);
void *sqlite3Realloc(void*, u64);
void *sqlite3DbReallocOrFree(sqlite3 *, void *, u64);
void *sqlite3DbRealloc(sqlite3 *, void *, u64);
void sqlite3DbFree(sqlite3*, void*);
int sqlite3MallocSize(void*);
int sqlite3DbMallocSize(sqlite3*, void*);
void *sqlite3ScratchMalloc(int);
void sqlite3ScratchFree(void*);
void *sqlite3PageMalloc(int);
void sqlite3PageFree(void*);
void sqlite3MemSetDefault(void);
#ifndef SQLITE_OMIT_BUILTIN_TEST
void sqlite3BenignMallocHooks(void (*)(void), void (*)(void));
#endif
int sqlite3HeapNearlyFull(void);

/*
** On systems with ample stack space and that support alloca(), make
** use of alloca() to obtain space for large automatic objects.  By default,
** obtain space from malloc().
**
** The alloca() routine never returns NULL.  This will cause code paths
** that deal with sqlite3StackAlloc() failures to be unreachable.
*/
#ifdef SQLITE_USE_ALLOCA
# define sqlite3StackAllocRaw(D,N)   alloca(N)
# define sqlite3StackAllocZero(D,N)  memset(alloca(N), 0, N)
# define sqlite3StackFree(D,P)
#else
# define sqlite3StackAllocRaw(D,N)   sqlite3DbMallocRaw(D,N)
# define sqlite3StackAllocZero(D,N)  sqlite3DbMallocZero(D,N)
# define sqlite3StackFree(D,P)       sqlite3DbFree(D,P)
#endif

/* Do not allow both MEMSYS5 and MEMSYS3 to be defined together.  If they
** are, disable MEMSYS3
*/
#ifdef SQLITE_ENABLE_MEMSYS5
const sqlite3_mem_methods *sqlite3MemGetMemsys5(void);
#undef SQLITE_ENABLE_MEMSYS3
#endif
#ifdef SQLITE_ENABLE_MEMSYS3
const sqlite3_mem_methods *sqlite3MemGetMemsys3(void);
#endif


#ifndef SQLITE_MUTEX_OMIT
  sqlite3_mutex_methods const *sqlite3DefaultMutex(void);
  sqlite3_mutex_methods const *sqlite3NoopMutex(void);
  sqlite3_mutex *sqlite3MutexAlloc(int);
  int sqlite3MutexInit(void);
  int sqlite3MutexEnd(void);
#endif
#if !defined(SQLITE_MUTEX_OMIT) && !defined(SQLITE_MUTEX_NOOP)
  void sqlite3MemoryBarrier(void);
#else
# define sqlite3MemoryBarrier()
#endif

sqlite3_int64 sqlite3StatusValue(int);
void sqlite3StatusUp(int, int);
void sqlite3StatusDown(int, int);
void sqlite3StatusHighwater(int, int);

/* Access to mutexes used by sqlite3_status() */
sqlite3_mutex *sqlite3MallocMutex(void);

#ifndef SQLITE_OMIT_FLOATING_POINT
  int sqlite3IsNaN(double);
#else
# define sqlite3IsNaN(X)  0
#endif

/*
** An instance of the following structure holds information about SQL
** functions arguments that are the parameters to the printf() function.
*/
struct PrintfArguments {
  int nArg;                /* Total number of arguments */
  int nUsed;               /* Number of arguments used so far */
  sqlite3_value **apArg;   /* The argument values */
};

void sqlite3VXPrintf(StrAccum*, const char*, va_list);
void sqlite3XPrintf(StrAccum*, const char*, ...);
char *sqlite3MPrintf(sqlite3*,const char*, ...);
char *sqlite3VMPrintf(sqlite3*,const char*, va_list);
char *sqlite3MAppendf(sqlite3*,char*,const char*,...);
/* COMDB2 MODIFICATION: required for comdb2sqlexplain */
#if defined(SQLITE_BUILDING_FOR_COMDB2) || defined(SQLITE_HAVE_OS_TRACE)
  void sqlite3DebugPrintf(const char*, ...);
#endif
#if defined(SQLITE_TEST)
  void *sqlite3TestTextToPtr(const char*);
#endif
#if defined(SQLITE_BUILDING_FOR_COMDB2)
  void sqlite3TreeViewExpr(TreeView*, const Expr*, u8);
  void sqlite3TreeViewBareExprList(TreeView*, const ExprList*, const char*);
  void sqlite3TreeViewExprList(TreeView*, const ExprList*, u8, const char*);
  void sqlite3TreeViewSelect(TreeView*, const Select*, u8);
  void sqlite3TreeViewWith(TreeView*, const With*, u8);
#endif


void sqlite3SetString(char **, sqlite3*, const char*);
void sqlite3ErrorMsg(Parse*, const char*, ...);
void sqlite3Dequote(char*);
void sqlite3TokenInit(Token*,char*);
int sqlite3KeywordCode(const unsigned char*, int);
int sqlite3RunParser(Parse*, const char*, char **);
void sqlite3FinishCoding(Parse*);
int sqlite3GetTempReg(Parse*);
void sqlite3ReleaseTempReg(Parse*,int);
int sqlite3GetTempRange(Parse*,int);
void sqlite3ReleaseTempRange(Parse*,int,int);
void sqlite3ClearTempRegCache(Parse*);
#ifdef SQLITE_DEBUG
int sqlite3NoTempsInRange(Parse*,int,int);
#endif
Expr *sqlite3ExprAlloc(sqlite3*,int,const Token*,int);
Expr *sqlite3Expr(sqlite3*,int,const char*);
void sqlite3ExprAttachSubtrees(sqlite3*,Expr*,Expr*,Expr*);
Expr *sqlite3PExpr(Parse*, int, Expr*, Expr*, const Token*);
void sqlite3PExprAddSelect(Parse*, Expr*, Select*);
Expr *sqlite3ExprAnd(sqlite3*,Expr*, Expr*);
Expr *sqlite3ExprFunction(Parse*,ExprList*, Token*);
void sqlite3ExprAssignVarNumber(Parse*, Expr*, u32);
void sqlite3ExprDelete(sqlite3*, Expr*);
ExprList *sqlite3ExprListAppend(Parse*,ExprList*,Expr*);
ExprList *sqlite3ExprListAppendVector(Parse*,ExprList*,IdList*,Expr*);
void sqlite3ExprListSetSortOrder(ExprList*,int);
void sqlite3ExprListSetName(Parse*,ExprList*,Token*,int);
void sqlite3ExprListSetSpan(Parse*,ExprList*,ExprSpan*);
void sqlite3ExprListDelete(sqlite3*, ExprList*);
u32 sqlite3ExprListFlags(const ExprList*);
int sqlite3Init(sqlite3*, char**);
int sqlite3InitCallback(void*, int, char**, char**);
void sqlite3Pragma(Parse*,Token*,Token*,Token*,int);
#ifndef SQLITE_OMIT_VIRTUALTABLE
Module *sqlite3PragmaVtabRegister(sqlite3*,const char *zName);
#endif
void sqlite3ResetAllSchemasOfConnection(sqlite3*);
void sqlite3ResetOneSchema(sqlite3*,int);
void sqlite3ResetOneSchemaByName(sqlite3*,const char*,const char*);
void sqlite3CollapseDatabaseArray(sqlite3*);
void sqlite3CommitInternalChanges(sqlite3*);
void sqlite3DeleteColumnNames(sqlite3*,Table*);
int sqlite3ColumnsFromExprList(Parse*,ExprList*,i16*,Column**);
void sqlite3SelectAddColumnTypeAndCollation(Parse*,Table*,Select*);
Table *sqlite3ResultSetOfSelect(Parse*,Select*);
void sqlite3OpenMasterTable(Parse *, int);
Index *sqlite3PrimaryKeyIndex(Table*);
i16 sqlite3ColumnOfIndex(Index*, i16);
void sqlite3StartTable(Parse*,Token*,Token*,int,int,int,int);
#if SQLITE_ENABLE_HIDDEN_COLUMNS
  void sqlite3ColumnPropertiesFromName(Table*, Column*);
#else
# define sqlite3ColumnPropertiesFromName(T,C) /* no-op */
#endif
void sqlite3AddColumn(Parse*,Token*,Token*);
void sqlite3AddNotNull(Parse*, int);
void sqlite3AddPrimaryKey(Parse*, ExprList*, int, int, int);
void sqlite3AddCheckConstraint(Parse*, Expr*);
void sqlite3AddDefaultValue(Parse*,ExprSpan*);
void sqlite3AddCollateType(Parse*, Token*);
void sqlite3EndTable(Parse*,Token*,Token*,u8,Select*);
int sqlite3ParseUri(const char*,const char*,unsigned int*,
                    sqlite3_vfs**,char**,char **);
Btree *sqlite3DbNameToBtree(sqlite3*,const char*);

#ifdef SQLITE_OMIT_BUILTIN_TEST
# define sqlite3FaultSim(X) SQLITE_OK
#else
  int sqlite3FaultSim(int);
#endif

Bitvec *sqlite3BitvecCreate(u32);
int sqlite3BitvecTest(Bitvec*, u32);
int sqlite3BitvecTestNotNull(Bitvec*, u32);
int sqlite3BitvecSet(Bitvec*, u32);
void sqlite3BitvecClear(Bitvec*, u32, void*);
void sqlite3BitvecDestroy(Bitvec*);
u32 sqlite3BitvecSize(Bitvec*);
#ifndef SQLITE_OMIT_BUILTIN_TEST
int sqlite3BitvecBuiltinTest(int,int*);
#endif

RowSet *sqlite3RowSetInit(sqlite3*, void*, unsigned int);
void sqlite3RowSetClear(RowSet*);
void sqlite3RowSetInsert(RowSet*, i64);
int sqlite3RowSetTest(RowSet*, int iBatch, i64);
int sqlite3RowSetNext(RowSet*, i64*);

void sqlite3CreateView(Parse*,Token*,Token*,Token*,ExprList*,Select*,int,int);

#if !defined(SQLITE_OMIT_VIEW) || !defined(SQLITE_OMIT_VIRTUALTABLE)
  int sqlite3ViewGetColumnNames(Parse*,Table*);
#else
# define sqlite3ViewGetColumnNames(A,B) 0
#endif

#if SQLITE_MAX_ATTACHED>30
  int sqlite3DbMaskAllZero(yDbMask, int);
#endif
void sqlite3DropTable(Parse*, SrcList*, int, int);
void sqlite3CodeDropTable(Parse*, Table*, int, int);
void sqlite3DeleteTable(sqlite3*, Table*);
#ifndef SQLITE_OMIT_AUTOINCREMENT
  void sqlite3AutoincrementBegin(Parse *pParse);
  void sqlite3AutoincrementEnd(Parse *pParse);
#else
# define sqlite3AutoincrementBegin(X)
# define sqlite3AutoincrementEnd(X)
#endif
void sqlite3Insert(Parse*, SrcList*, Select*, IdList*, int);
void *sqlite3ArrayAllocate(sqlite3*,void*,int,int*,int*);
IdList *sqlite3IdListAppend(sqlite3*, IdList*, Token*);
int sqlite3IdListIndex(IdList*,const char*);
SrcList *sqlite3SrcListEnlarge(sqlite3*, SrcList*, int, int);
SrcList *sqlite3SrcListAppend(sqlite3*, SrcList*, Token*, Token*);
SrcList *sqlite3SrcListAppendFromTerm(Parse*, SrcList*, Token*, Token*,
                                      Token*, Select*, Expr*, IdList*);
void sqlite3SrcListIndexedBy(Parse *, SrcList *, Token *);
void sqlite3SrcListFuncArgs(Parse*, SrcList*, ExprList*);
int sqlite3IndexedByLookup(Parse *, struct SrcList_item *);
void sqlite3SrcListShiftJoinType(SrcList*);
/* COMDB2 MODIFICATION */
void sqlite3SrcListAssignCursors(Parse*, SrcList*, int);
void sqlite3IdListDelete(sqlite3*, IdList*);
void sqlite3SrcListDelete(sqlite3*, SrcList*);
Index *sqlite3AllocateIndexObject(sqlite3*,i16,int,char**);
void sqlite3CreateIndex(Parse*,Token*,Token*,SrcList*,ExprList*,int,Token*,
                          Expr*, int, int, u8);
void sqlite3DropIndex(Parse*, SrcList*, int);
int sqlite3Select(Parse*, Select*, SelectDest*);
Select *sqlite3SelectNew(Parse*,ExprList*,SrcList*,Expr*,ExprList*,
                         Expr*,ExprList*,u32,Expr*,Expr*);
void sqlite3SelectDelete(sqlite3*, Select*);
Table *sqlite3SrcListLookup(Parse*, SrcList*);
int sqlite3IsReadOnly(Parse*, Table*, int);
void sqlite3OpenTable(Parse*, int iCur, int iDb, Table*, int);
#if defined(SQLITE_ENABLE_UPDATE_DELETE_LIMIT) && !defined(SQLITE_OMIT_SUBQUERY)
Expr *sqlite3LimitWhere(Parse*,SrcList*,Expr*,ExprList*,Expr*,Expr*,char*);
#endif
void sqlite3DeleteFrom(Parse*, SrcList*, Expr*);
void sqlite3Update(Parse*, SrcList*, ExprList*, Expr*, int);
WhereInfo *sqlite3WhereBegin(Parse*,SrcList*,Expr*,ExprList*,ExprList*,u16,int);
void sqlite3WhereEnd(WhereInfo*);
LogEst sqlite3WhereOutputRowCount(WhereInfo*);
int sqlite3WhereIsDistinct(WhereInfo*);
int sqlite3WhereIsOrdered(WhereInfo*);
int sqlite3WhereOrderedInnerLoop(WhereInfo*);
int sqlite3WhereIsSorted(WhereInfo*);
int sqlite3WhereContinueLabel(WhereInfo*);
int sqlite3WhereBreakLabel(WhereInfo*);
int sqlite3WhereOkOnePass(WhereInfo*, int*);
#define ONEPASS_OFF      0        /* Use of ONEPASS not allowed */
#define ONEPASS_SINGLE   1        /* ONEPASS valid for a single row update */
#define ONEPASS_MULTI    2        /* ONEPASS is valid for multiple rows */
void sqlite3ExprCodeLoadIndexColumn(Parse*, Index*, int, int, int);
int sqlite3ExprCodeGetColumn(Parse*, Table*, int, int, int, u8);
void sqlite3ExprCodeGetColumnToReg(Parse*, Table*, int, int, int);
void sqlite3ExprCodeGetColumnOfTable(Vdbe*, Table*, int, int, int);
void sqlite3ExprCodeMove(Parse*, int, int, int);
void sqlite3ExprCacheStore(Parse*, int, int, int);
void sqlite3ExprCachePush(Parse*);
void sqlite3ExprCachePop(Parse*);
void sqlite3ExprCacheRemove(Parse*, int, int);
void sqlite3ExprCacheClear(Parse*);
void sqlite3ExprCacheAffinityChange(Parse*, int, int);
void sqlite3ExprCode(Parse*, Expr*, int);
void sqlite3ExprCodeCopy(Parse*, Expr*, int);
void sqlite3ExprCodeFactorable(Parse*, Expr*, int);
void sqlite3ExprCodeAtInit(Parse*, Expr*, int, u8);
int sqlite3ExprCodeTemp(Parse*, Expr*, int*);
int sqlite3ExprCodeTarget(Parse*, Expr*, int);
void sqlite3ExprCodeAndCache(Parse*, Expr*, int);
int sqlite3ExprCodeExprList(Parse*, ExprList*, int, int, u8);
#define SQLITE_ECEL_DUP      0x01  /* Deep, not shallow copies */
#define SQLITE_ECEL_FACTOR   0x02  /* Factor out constant terms */
#define SQLITE_ECEL_REF      0x04  /* Use ExprList.u.x.iOrderByCol */
void sqlite3ExprIfTrue(Parse*, Expr*, int, int);
void sqlite3ExprIfFalse(Parse*, Expr*, int, int);
void sqlite3ExprIfFalseDup(Parse*, Expr*, int, int);
Table *sqlite3FindTable(sqlite3*,const char*, const char*);
Table *sqlite3FindTableCheckOnly(sqlite3*,const char*, const char*);
Table *sqlite3FindTableByAnalysisLoad(sqlite3*,const char*, const char*);
#define LOCATE_VIEW    0x01
#define LOCATE_NOERR   0x02
Table *sqlite3LocateTable(Parse*,u32 flags,const char*, const char*);
Table *sqlite3LocateTableItem(Parse*,u32 flags,struct SrcList_item *);
Index *sqlite3FindIndex(sqlite3*,const char*, const char*);
void sqlite3UnlinkAndDeleteTable(sqlite3*,int,const char*);
void sqlite3UnlinkAndDeleteIndex(sqlite3*,int,const char*);
void sqlite3Vacuum(Parse*,Token*);
int sqlite3RunVacuum(char**, sqlite3*, int);
char *sqlite3NameFromToken(sqlite3*, Token*);
int sqlite3ExprCompare(Expr*, Expr*, int);
int sqlite3ExprListCompare(ExprList*, ExprList*, int);
int sqlite3ExprImpliesExpr(Expr*, Expr*, int);
void sqlite3ExprAnalyzeAggregates(NameContext*, Expr*);
void sqlite3ExprAnalyzeAggList(NameContext*,ExprList*);
int sqlite3ExprCoveredByIndex(Expr*, int iCur, Index *pIdx);
int sqlite3FunctionUsesThisSrc(Expr*, SrcList*);
Vdbe *sqlite3GetVdbe(Parse*);
/* COMDB2 MODIFICATION */
void sqlite3CreateUpdCols(Vdbe *,sqlite3 *db, int, int *);
int sqlite3PredicatedClearViews(sqlite3 *db, 
      int (*predicated_delete)(const char *name, sqlite3 *db, void *arg), void *arg);
#ifndef SQLITE_OMIT_BUILTIN_TEST
void sqlite3PrngSaveState(void);
void sqlite3PrngRestoreState(void);
#endif
void sqlite3RollbackAll(sqlite3*,int);
void sqlite3CodeVerifySchema(Parse*, int);
void sqlite3CodeVerifyNamedSchema(Parse*, const char *zDb);
void sqlite3BeginTransaction(Parse*, int);
void sqlite3CommitTransaction(Parse*);
void sqlite3RollbackTransaction(Parse*);
void sqlite3Savepoint(Parse*, int, Token*);
void sqlite3CloseSavepoints(sqlite3 *);
void sqlite3LeaveMutexAndCloseZombie(sqlite3*);
int sqlite3ExprIsConstant(Expr*);
int sqlite3ExprIsConstantNotJoin(Expr*);
int sqlite3ExprIsConstantOrFunction(Expr*, u8);
int sqlite3ExprIsTableConstant(Expr*,int);
#ifdef SQLITE_ENABLE_CURSOR_HINTS
int sqlite3ExprContainsSubquery(Expr*);
#endif
int sqlite3ExprIsInteger(Expr*, int*);
int sqlite3ExprCanBeNull(const Expr*);
int sqlite3ExprNeedsNoAffinityChange(const Expr*, char);
int sqlite3IsRowid(const char*);
void sqlite3GenerateRowDelete(
    Parse*,Table*,Trigger*,int,int,int,i16,u8,u8,u8,int);
void sqlite3GenerateRowIndexDelete(Parse*, Table*, int, int, int*, int);
int sqlite3GenerateIndexKey(Parse*, Index*, int, int, int, int*,Index*,int);
void sqlite3ResolvePartIdxLabel(Parse*,int);
void sqlite3GenerateConstraintChecks(Parse*,Table*,int*,int,int,int,int,
                                     u8,u8,int,int*,int*);
void sqlite3CompleteInsertion(Parse*,Table*,int,int,int,int*,int,int,int);
int sqlite3OpenTableAndIndices(Parse*, Table*, int, u8, int, u8*, int*, int*);
void sqlite3BeginWriteOperation(Parse*, int, int);
void sqlite3MultiWrite(Parse*);
void sqlite3MayAbort(Parse*);
void sqlite3HaltConstraint(Parse*, int, int, char*, i8, u8);
void sqlite3UniqueConstraint(Parse*, int, Index*);
void sqlite3RowidConstraint(Parse*, int, Table*);
Expr *sqlite3ExprDup(sqlite3*,Expr*,int);
ExprList *sqlite3ExprListDup(sqlite3*,ExprList*,int);
SrcList *sqlite3SrcListDup(sqlite3*,SrcList*,int);
IdList *sqlite3IdListDup(sqlite3*,IdList*);
Select *sqlite3SelectDup(sqlite3*,Select*,int);
#if SELECTTRACE_ENABLED
void sqlite3SelectSetName(Select*,const char*);
#else
# define sqlite3SelectSetName(A,B)
#endif
void sqlite3InsertBuiltinFuncs(FuncDef*,int);
FuncDef *sqlite3FindFunction(sqlite3*,const char*,int,u8,u8);
void sqlite3RegisterBuiltinFunctions(void);
void sqlite3RegisterDateTimeFunctions(void);
void sqlite3RegisterPerConnectionBuiltinFunctions(sqlite3*);
int sqlite3SafetyCheckOk(sqlite3*);
int sqlite3SafetyCheckSickOrOk(sqlite3*);
void sqlite3ChangeCookie(Parse*, int);

#if !defined(SQLITE_OMIT_VIEW) && !defined(SQLITE_OMIT_TRIGGER)
void sqlite3MaterializeView(Parse*, Table*, Expr*, int);
#endif

#ifndef SQLITE_OMIT_TRIGGER
  void sqlite3BeginTrigger(Parse*, Token*,Token*,int,int,IdList*,SrcList*,
                           Expr*,int, int);
  void sqlite3FinishTrigger(Parse*, TriggerStep*, Token*);
  void sqlite3DropTrigger(Parse*, SrcList*, int);
  void sqlite3DropTriggerPtr(Parse*, Trigger*);
  Trigger *sqlite3TriggersExist(Parse *, Table*, int, ExprList*, int *pMask);
  Trigger *sqlite3TriggerList(Parse *, Table *);
  void sqlite3CodeRowTrigger(Parse*, Trigger *, int, ExprList*, int, Table *,
                            int, int, int);
  void sqlite3CodeRowTriggerDirect(Parse *, Trigger *, Table *, int, int, int);
  void sqliteViewTriggers(Parse*, Table*, Expr*, int, ExprList*);
  void sqlite3DeleteTriggerStep(sqlite3*, TriggerStep*);
  TriggerStep *sqlite3TriggerSelectStep(sqlite3*,Select*);
  TriggerStep *sqlite3TriggerInsertStep(sqlite3*,Token*, IdList*,
                                        Select*,u8);
  TriggerStep *sqlite3TriggerUpdateStep(sqlite3*,Token*,ExprList*, Expr*, u8);
  TriggerStep *sqlite3TriggerDeleteStep(sqlite3*,Token*, Expr*);
  void sqlite3DeleteTrigger(sqlite3*, Trigger*);
  void sqlite3UnlinkAndDeleteTrigger(sqlite3*,int,const char*);
  u32 sqlite3TriggerColmask(Parse*,Trigger*,ExprList*,int,int,Table*,int);
# define sqlite3ParseToplevel(p) ((p)->pToplevel ? (p)->pToplevel : (p))
# define sqlite3IsToplevel(p) ((p)->pToplevel==0)
#else
# define sqlite3TriggersExist(B,C,D,E,F) 0
# define sqlite3DeleteTrigger(A,B)
# define sqlite3DropTriggerPtr(A,B)
# define sqlite3UnlinkAndDeleteTrigger(A,B,C)
# define sqlite3CodeRowTrigger(A,B,C,D,E,F,G,H,I)
# define sqlite3CodeRowTriggerDirect(A,B,C,D,E,F)
# define sqlite3TriggerList(X, Y) 0
# define sqlite3ParseToplevel(p) p
# define sqlite3IsToplevel(p) 1
# define sqlite3TriggerColmask(A,B,C,D,E,F,G) 0
#endif

int sqlite3JoinType(Parse*, Token*, Token*, Token*);
void sqlite3CreateForeignKey(Parse*, ExprList*, Token*, ExprList*, int);
void sqlite3DeferForeignKey(Parse*, int);
#ifndef SQLITE_OMIT_AUTHORIZATION
  void sqlite3AuthRead(Parse*,Expr*,Schema*,SrcList*);
  int sqlite3AuthCheck(Parse*,int, const char*, const char*, const char*);
  void sqlite3AuthContextPush(Parse*, AuthContext*, const char*);
  void sqlite3AuthContextPop(AuthContext*);
  int sqlite3AuthReadCol(Parse*, const char *, const char *, int);
#else
# define sqlite3AuthRead(a,b,c,d)
# define sqlite3AuthCheck(a,b,c,d,e)    SQLITE_OK
# define sqlite3AuthContextPush(a,b,c)
# define sqlite3AuthContextPop(a)  ((void)(a))
#endif
void sqlite3Attach(Parse*, Expr*, Expr*, Expr*);
void sqlite3Detach(Parse*, Expr*);
void sqlite3FixInit(DbFixer*, Parse*, int, const char*, const Token*);
int sqlite3FixSrcList(DbFixer*, SrcList*);
int sqlite3FixSelect(DbFixer*, Select*);
int sqlite3FixExpr(DbFixer*, Expr*);
int sqlite3FixExprList(DbFixer*, ExprList*);
int sqlite3FixTriggerStep(DbFixer*, TriggerStep*);
int sqlite3AtoF(const char *z, double*, int, u8);
int sqlite3GetInt32(const char *, int*);
int sqlite3Atoi(const char*);
int sqlite3Utf16ByteLen(const void *pData, int nChar);
int sqlite3Utf8CharLen(const char *pData, int nByte);
u32 sqlite3Utf8Read(const u8**);
LogEst sqlite3LogEst(u64);
LogEst sqlite3LogEstAdd(LogEst,LogEst);
//TODO: AZ: #ifndef SQLITE_OMIT_VIRTUALTABLE
LogEst sqlite3LogEstFromDouble(double);
//TODO: AZ: #endif
#if defined(SQLITE_ENABLE_STMT_SCANSTATUS) || \
    defined(SQLITE_ENABLE_STAT3_OR_STAT4) || \
    defined(SQLITE_EXPLAIN_ESTIMATED_ROWS)
u64 sqlite3LogEstToInt(LogEst);
#endif

/*
** Routines to read and write variable-length integers.  These used to
** be defined locally, but now we use the varint routines in the util.c
** file.
*/
int sqlite3PutVarint(unsigned char*, u64);
u8 sqlite3GetVarint(const unsigned char *, u64 *);
u8 sqlite3GetVarint32(const unsigned char *, u32 *);
int sqlite3VarintLen(u64 v);

/*
** The common case is for a varint to be a single byte.  They following
** macros handle the common case without a procedure call, but then call
** the procedure for larger varints.
*/
#define getVarint32(A,B)  \
  (u8)((*(A)<(u8)0x80)?((B)=(u32)*(A)),1:sqlite3GetVarint32((A),(u32 *)&(B)))
#define putVarint32(A,B)  \
  (u8)(((u32)(B)<(u32)0x80)?(*(A)=(unsigned char)(B)),1:\
  sqlite3PutVarint((A),(B)))
#define getVarint    sqlite3GetVarint
#define putVarint    sqlite3PutVarint


const char *sqlite3IndexAffinityStr(sqlite3*, Index*);
void sqlite3TableAffinity(Vdbe*, Table*, int);
char sqlite3CompareAffinity(Expr *pExpr, char aff2);
int sqlite3IndexAffinityOk(Expr *pExpr, char idx_affinity);
char sqlite3TableColumnAffinity(Table*,int);
char sqlite3ExprAffinity(Expr *pExpr);
int sqlite3Atoi64(const char*, i64*, int, u8);
int sqlite3DecOrHexToI64(const char*, i64*);
void sqlite3ErrorWithMsg(sqlite3*, int, const char*,...);
void sqlite3Error(sqlite3*,int);
void sqlite3SystemError(sqlite3*,int);
void *sqlite3HexToBlob(sqlite3*, const char *z, int n);
u8 sqlite3HexToInt(int h);
int sqlite3TwoPartName(Parse *, Token *, Token *, Token **);

#if defined(SQLITE_NEED_ERR_NAME)
const char *sqlite3ErrName(int);
#endif

const char *sqlite3ErrStr(int);
int sqlite3ReadSchema(Parse *pParse);
CollSeq *sqlite3FindCollSeq(sqlite3*,u8 enc, const char*,int);
CollSeq *sqlite3LocateCollSeq(Parse *pParse, const char*zName);
CollSeq *sqlite3ExprCollSeq(Parse *pParse, Expr *pExpr);
Expr *sqlite3ExprAddCollateToken(Parse *pParse, Expr*, const Token*, int);
Expr *sqlite3ExprAddCollateString(Parse*,Expr*,const char*);
Expr *sqlite3ExprSkipCollate(Expr*);
int sqlite3CheckCollSeq(Parse *, CollSeq *);
int sqlite3CheckObjectName(Parse *, const char *);
void sqlite3VdbeSetChanges(sqlite3 *, int);
int sqlite3AddInt64(i64*,i64);
int sqlite3SubInt64(i64*,i64);
int sqlite3MulInt64(i64*,i64);
int sqlite3AbsInt32(int);
#ifdef SQLITE_ENABLE_8_3_NAMES
void sqlite3FileSuffix3(const char*, char*);
#else
# define sqlite3FileSuffix3(X,Y)
#endif
u8 sqlite3GetBoolean(const char *z,u8);

const void *sqlite3ValueText(sqlite3_value*, u8);
int sqlite3ValueBytes(sqlite3_value*, u8);
void sqlite3ValueSetStr(sqlite3_value*, int, const void *,u8,
                        void(*)(void*));
void sqlite3ValueSetNull(sqlite3_value*);
void sqlite3ValueFree(sqlite3_value*);
sqlite3_value *sqlite3ValueNew(sqlite3 *);
char *sqlite3Utf16to8(sqlite3 *, const void*, int, u8);
int sqlite3ValueFromExpr(sqlite3 *, Expr *, u8, u8, sqlite3_value **);
void sqlite3ValueApplyAffinity(sqlite3_value *, u8, u8);
#ifndef SQLITE_AMALGAMATION
extern const unsigned char sqlite3OpcodeProperty[];
extern const char sqlite3StrBINARY[];
extern const unsigned char sqlite3UpperToLower[];
extern const unsigned char sqlite3CtypeMap[];
extern const Token sqlite3IntTokens[];
extern SQLITE_WSD struct Sqlite3Config sqlite3Config;
extern FuncDefHash sqlite3BuiltinFunctions;
#ifndef SQLITE_OMIT_WSD
extern int sqlite3PendingByte;
#endif
#endif
void sqlite3RootPageMoved(sqlite3*, int, int, int);
void sqlite3Reindex(Parse*, Token*, Token*);
void sqlite3AlterFunctions(void);
void sqlite3AlterRenameTable(Parse*, SrcList*, Token*);
int sqlite3GetToken(const unsigned char *, int *);
void sqlite3NestedParse(Parse*, const char*, ...);
void sqlite3ExpirePreparedStatements(sqlite3*);
int sqlite3CodeSubselect(Parse*, Expr *, int, int);
void sqlite3SelectPrep(Parse*, Select*, NameContext*);
void sqlite3SelectWrongNumTermsError(Parse *pParse, Select *p);
int sqlite3MatchSpanName(const char*, const char*, const char*, const char*);
int sqlite3ResolveExprNames(NameContext*, Expr*);
int sqlite3ResolveExprListNames(NameContext*, ExprList*);
void sqlite3ResolveSelectNames(Parse*, Select*, NameContext*);
void sqlite3ResolveSelfReference(Parse*,Table*,int,Expr*,ExprList*);
int sqlite3ResolveOrderGroupBy(Parse*, Select*, ExprList*, const char*);
void sqlite3ColumnDefault(Vdbe *, Table *, int, int);
void sqlite3AlterFinishAddColumn(Parse *, Token *);
void sqlite3AlterBeginAddColumn(Parse *, SrcList *);
CollSeq *sqlite3GetCollSeq(Parse*, u8, CollSeq *, const char*);
char sqlite3AffinityType(const char*, u8*);
void sqlite3Analyze(Parse*, Token*, Token*);
int sqlite3InvokeBusyHandler(BusyHandler*);
int sqlite3FindDb(sqlite3*, Token*);
int sqlite3FindDbName(sqlite3 *, const char *);
int sqlite3AnalysisLoad(sqlite3*,int iDB);
void sqlite3DeleteIndexSamples(sqlite3*,Index*);
void sqlite3DefaultRowEst(Index*);
void sqlite3RegisterLikeFunctions(sqlite3*, int);
int sqlite3IsLikeFunction(sqlite3*,Expr*,int*,char*);
void sqlite3SchemaClear(void *);
void sqlite3SchemaClearByName(void *,const char *);
Schema *sqlite3SchemaGet(sqlite3 *, Btree *);
int sqlite3SchemaToIndex(sqlite3 *db, Schema *);
KeyInfo *sqlite3KeyInfoAlloc(sqlite3*,int,int);
void sqlite3KeyInfoUnref(KeyInfo*);
KeyInfo *sqlite3KeyInfoRef(KeyInfo*);
KeyInfo *sqlite3KeyInfoOfIndex(Parse*, Index*);
#ifdef SQLITE_DEBUG
int sqlite3KeyInfoIsWriteable(KeyInfo*);
#endif
int sqlite3CreateFunc(sqlite3 *, const char *, int, int, void *,
  void (*)(sqlite3_context*,int,sqlite3_value **),
  void (*)(sqlite3_context*,int,sqlite3_value **), void (*)(sqlite3_context*),
  FuncDestructor *pDestructor
);
void sqlite3OomFault(sqlite3*);
void sqlite3OomClear(sqlite3*);
int sqlite3ApiExit(sqlite3 *db, int);
int sqlite3OpenTempDatabase(Parse *);

/* COMDB2 MODIFICATION */
void register_date_functions(sqlite3 * db);

void sqlite3StrAccumInit(StrAccum*, sqlite3*, char*, int, int);
void sqlite3StrAccumAppend(StrAccum*,const char*,int);
void sqlite3StrAccumAppendAll(StrAccum*,const char*);
void sqlite3AppendChar(StrAccum*,int,char);
char *sqlite3StrAccumFinish(StrAccum*);
void sqlite3StrAccumReset(StrAccum*);
void sqlite3SelectDestInit(SelectDest*,int,int);
Expr *sqlite3CreateColumnExpr(sqlite3 *, SrcList *, int, int);

void sqlite3BackupRestart(sqlite3_backup *);
void sqlite3BackupUpdate(sqlite3_backup *, Pgno, const u8 *);

#ifndef SQLITE_OMIT_SUBQUERY
int sqlite3ExprCheckIN(Parse*, Expr*);
#else
# define sqlite3ExprCheckIN(x,y) SQLITE_OK
#endif

#ifdef SQLITE_ENABLE_STAT3_OR_STAT4
void sqlite3AnalyzeFunctions(void);
int sqlite3Stat4ProbeSetValue(
    Parse*,Index*,UnpackedRecord**,Expr*,int,int,int*);
int sqlite3Stat4ValueFromExpr(Parse*, Expr*, u8, sqlite3_value**);
void sqlite3Stat4ProbeFree(UnpackedRecord*);
int sqlite3Stat4Column(sqlite3*, const void*, int, int, sqlite3_value**);
char sqlite3IndexColumnAffinity(sqlite3*, Index*, int);
#endif

/*
** The interface to the LEMON-generated parser
*/
void *sqlite3ParserAlloc(void*(*)(u64));
void sqlite3ParserFree(void*, void(*)(void*));
void sqlite3Parser(void*, int, Token, Parse*);
#ifdef YYTRACKMAXSTACKDEPTH
  int sqlite3ParserStackPeak(void*);
#endif

void sqlite3AutoLoadExtensions(sqlite3*);
#ifndef SQLITE_OMIT_LOAD_EXTENSION
  void sqlite3CloseExtensions(sqlite3*);
#else
# define sqlite3CloseExtensions(X)
#endif

#ifndef SQLITE_OMIT_SHARED_CACHE
  void sqlite3TableLock(Parse *, int, int, u8, const char *);
#else
  #define sqlite3TableLock(v,w,x,y,z)
#endif

#ifdef SQLITE_TEST
  int sqlite3Utf8To8(unsigned char*);
#endif

#ifdef SQLITE_OMIT_VIRTUALTABLE
#  define sqlite3VtabClear(Y)
#  define sqlite3VtabSync(X,Y) SQLITE_OK
#  define sqlite3VtabRollback(X)
#  define sqlite3VtabCommit(X)
#  define sqlite3VtabInSync(db) 0
#  define sqlite3VtabLock(X)
#  define sqlite3VtabUnlock(X)
#  define sqlite3VtabUnlockList(X)
#  define sqlite3VtabSavepoint(X, Y, Z) SQLITE_OK
#  define sqlite3GetVTable(X,Y)  ((VTable*)0)
#else
   void sqlite3VtabClear(sqlite3 *db, Table*);
   void sqlite3VtabDisconnect(sqlite3 *db, Table *p);
   int sqlite3VtabSync(sqlite3 *db, Vdbe*);
   int sqlite3VtabRollback(sqlite3 *db);
   int sqlite3VtabCommit(sqlite3 *db);
   void sqlite3VtabLock(VTable *);
   void sqlite3VtabUnlock(VTable *);
   void sqlite3VtabUnlockList(sqlite3*);
   int sqlite3VtabSavepoint(sqlite3 *, int, int);
   void sqlite3VtabImportErrmsg(Vdbe*, sqlite3_vtab*);
   VTable *sqlite3GetVTable(sqlite3*, Table*);
   Module *sqlite3VtabCreateModule(
     sqlite3*,
     const char*,
     const sqlite3_module*,
     void*,
     void(*)(void*)
   );
#  define sqlite3VtabInSync(db) ((db)->nVTrans>0 && (db)->aVTrans==0)
#endif
int sqlite3VtabEponymousTableInit(Parse*,Module*);
void sqlite3VtabEponymousTableClear(sqlite3*,Module*);
void sqlite3VtabMakeWritable(Parse*,Table*);
void sqlite3VtabBeginParse(Parse*, Token*, Token*, Token*, int);
void sqlite3VtabFinishParse(Parse*, Token*);
void sqlite3VtabArgInit(Parse*);
void sqlite3VtabArgExtend(Parse*, Token*);
int sqlite3VtabCallCreate(sqlite3*, int, const char *, char **);
int sqlite3VtabCallConnect(Parse*, Table*);
int sqlite3VtabCallDestroy(sqlite3*, int, const char *);
int sqlite3VtabBegin(sqlite3 *, VTable *);
FuncDef *sqlite3VtabOverloadFunction(sqlite3 *,FuncDef*, int nArg, Expr*);
void sqlite3InvalidFunction(sqlite3_context*,int,sqlite3_value**);
sqlite3_int64 sqlite3StmtCurrentTime(sqlite3_context*);
int sqlite3VdbeParameterIndex(Vdbe*, const char*, int);
int sqlite3TransferBindings(sqlite3_stmt *, sqlite3_stmt *);
void sqlite3ParserReset(Parse*);
int sqlite3Reprepare(Vdbe*);
void sqlite3ExprListCheckLength(Parse*, ExprList*, const char*);
CollSeq *sqlite3BinaryCompareCollSeq(Parse *, Expr *, Expr *);
int sqlite3TempInMemory(const sqlite3*);
const char *sqlite3JournalModename(int);
#ifndef SQLITE_OMIT_WAL
  int sqlite3Checkpoint(sqlite3*, int, int, int*, int*);
  int sqlite3WalDefaultHook(void*,sqlite3*,const char*,int);
#endif
#ifndef SQLITE_OMIT_CTE
  With *sqlite3WithAdd(Parse*,With*,Token*,ExprList*,Select*);
  void sqlite3WithDelete(sqlite3*,With*);
  void sqlite3WithPush(Parse*, With*, u8);
#else
#define sqlite3WithPush(x,y,z)
#define sqlite3WithDelete(x,y)
#endif

/* Declarations for functions in fkey.c. All of these are replaced by
** no-op macros if OMIT_FOREIGN_KEY is defined. In this case no foreign
** key functionality is available. If OMIT_TRIGGER is defined but
** OMIT_FOREIGN_KEY is not, only some of the functions are no-oped. In
** this case foreign keys are parsed, but no other functionality is
** provided (enforcement of FK constraints requires the triggers sub-system).
*/
#if !defined(SQLITE_OMIT_FOREIGN_KEY) && !defined(SQLITE_OMIT_TRIGGER)
  void sqlite3FkCheck(Parse*, Table*, int, int, int*, int);
  void sqlite3FkDropTable(Parse*, SrcList *, Table*);
  void sqlite3FkActions(Parse*, Table*, ExprList*, int, int*, int);
  int sqlite3FkRequired(Parse*, Table*, int*, int);
  u32 sqlite3FkOldmask(Parse*, Table*);
  FKey *sqlite3FkReferences(Table *);
#else
  #define sqlite3FkActions(a,b,c,d,e,f)
  #define sqlite3FkCheck(a,b,c,d,e,f)
  #define sqlite3FkDropTable(a,b,c)
  #define sqlite3FkOldmask(a,b)         0
  #define sqlite3FkRequired(a,b,c,d)    0
#endif
#ifndef SQLITE_OMIT_FOREIGN_KEY
  void sqlite3FkDelete(sqlite3 *, Table*);
  int sqlite3FkLocateIndex(Parse*,Table*,FKey*,Index**,int**);
#else
  #define sqlite3FkDelete(a,b)
  #define sqlite3FkLocateIndex(a,b,c,d,e)
#endif


/*
** Available fault injectors.  Should be numbered beginning with 0.
*/
#define SQLITE_FAULTINJECTOR_MALLOC     0
#define SQLITE_FAULTINJECTOR_COUNT      1

/*
** The interface to the code in fault.c used for identifying "benign"
** malloc failures. This is only present if SQLITE_OMIT_BUILTIN_TEST
** is not defined.
*/
#ifndef SQLITE_OMIT_BUILTIN_TEST
  void sqlite3BeginBenignMalloc(void);
  void sqlite3EndBenignMalloc(void);
#else
  #define sqlite3BeginBenignMalloc()
  #define sqlite3EndBenignMalloc()
#endif

/*
** Allowed return values from sqlite3FindInIndex()
*/
#define IN_INDEX_ROWID        1   /* Search the rowid of the table */
#define IN_INDEX_EPH          2   /* Search an ephemeral b-tree */
#define IN_INDEX_INDEX_ASC    3   /* Existing index ASCENDING */
#define IN_INDEX_INDEX_DESC   4   /* Existing index DESCENDING */
#define IN_INDEX_NOOP         5   /* No table available. Use comparisons */
/*
** Allowed flags for the 3rd parameter to sqlite3FindInIndex().
*/
#define IN_INDEX_NOOP_OK     0x0001  /* OK to return IN_INDEX_NOOP */
#define IN_INDEX_MEMBERSHIP  0x0002  /* IN operator used for membership test */
#define IN_INDEX_LOOP        0x0004  /* IN operator used as a loop */
int sqlite3FindInIndex(Parse *, Expr *, u32, int*, int*);

int sqlite3JournalOpen(sqlite3_vfs *, const char *, sqlite3_file *, int, int);
int sqlite3JournalSize(sqlite3_vfs *);
#ifdef SQLITE_ENABLE_ATOMIC_WRITE
  int sqlite3JournalCreate(sqlite3_file *);
#endif

int sqlite3JournalIsInMemory(sqlite3_file *p);
void sqlite3MemJournalOpen(sqlite3_file *);

void sqlite3ExprSetHeightAndFlags(Parse *pParse, Expr *p);
#if SQLITE_MAX_EXPR_DEPTH>0
  int sqlite3SelectExprHeight(Select *);
  int sqlite3ExprCheckHeight(Parse*, int);
#else
  #define sqlite3SelectExprHeight(x) 0
  #define sqlite3ExprCheckHeight(x,y)
#endif

u32 sqlite3Get4byte(const u8*);
void sqlite3Put4byte(u8*, u32);

#ifdef SQLITE_ENABLE_UNLOCK_NOTIFY
  void sqlite3ConnectionBlocked(sqlite3 *, sqlite3 *);
  void sqlite3ConnectionUnlocked(sqlite3 *db);
  void sqlite3ConnectionClosed(sqlite3 *db);
#else
  #define sqlite3ConnectionBlocked(x,y)
  #define sqlite3ConnectionUnlocked(x)
  #define sqlite3ConnectionClosed(x)
#endif

#ifdef SQLITE_DEBUG
  void sqlite3ParserTrace(FILE*, char *);
#endif

/*
** If the SQLITE_ENABLE IOTRACE exists then the global variable
** sqlite3IoTrace is a pointer to a printf-like routine used to
** print I/O tracing messages.
*/
#ifdef SQLITE_ENABLE_IOTRACE
# define IOTRACE(A)  if( sqlite3IoTrace ){ sqlite3IoTrace A; }
  void sqlite3VdbeIOTraceSql(Vdbe*);
SQLITE_API SQLITE_EXTERN void (SQLITE_CDECL *sqlite3IoTrace)(const char*,...);
#else
# define IOTRACE(A)
# define sqlite3VdbeIOTraceSql(X)
#endif

/*
** These routines are available for the mem2.c debugging memory allocator
** only.  They are used to verify that different "types" of memory
** allocations are properly tracked by the system.
**
** sqlite3MemdebugSetType() sets the "type" of an allocation to one of
** the MEMTYPE_* macros defined below.  The type must be a bitmask with
** a single bit set.
**
** sqlite3MemdebugHasType() returns true if any of the bits in its second
** argument match the type set by the previous sqlite3MemdebugSetType().
** sqlite3MemdebugHasType() is intended for use inside assert() statements.
**
** sqlite3MemdebugNoType() returns true if none of the bits in its second
** argument match the type set by the previous sqlite3MemdebugSetType().
**
** Perhaps the most important point is the difference between MEMTYPE_HEAP
** and MEMTYPE_LOOKASIDE.  If an allocation is MEMTYPE_LOOKASIDE, that means
** it might have been allocated by lookaside, except the allocation was
** too large or lookaside was already full.  It is important to verify
** that allocations that might have been satisfied by lookaside are not
** passed back to non-lookaside free() routines.  Asserts such as the
** example above are placed on the non-lookaside free() routines to verify
** this constraint.
**
** All of this is no-op for a production build.  It only comes into
** play when the SQLITE_MEMDEBUG compile-time option is used.
*/
#ifdef SQLITE_MEMDEBUG
  void sqlite3MemdebugSetType(void*,u8);
  int sqlite3MemdebugHasType(void*,u8);
  int sqlite3MemdebugNoType(void*,u8);
#else
# define sqlite3MemdebugSetType(X,Y)  /* no-op */
# define sqlite3MemdebugHasType(X,Y)  1
# define sqlite3MemdebugNoType(X,Y)   1
#endif
#define MEMTYPE_HEAP       0x01  /* General heap allocations */
#define MEMTYPE_LOOKASIDE  0x02  /* Heap that might have been lookaside */
#define MEMTYPE_SCRATCH    0x04  /* Scratch allocations */
#define MEMTYPE_PCACHE     0x08  /* Page cache allocations */

/*
** Threading interface
*/
#if SQLITE_MAX_WORKER_THREADS>0
int sqlite3ThreadCreate(SQLiteThread**,void*(*)(void*),void*);
int sqlite3ThreadJoin(SQLiteThread*, void**);
#endif

#if defined(SQLITE_ENABLE_DBSTAT_VTAB) || defined(SQLITE_TEST)
int sqlite3DbstatRegister(sqlite3*);
#endif

/* COMDB2 MODIFICATION */
enum {
    SQLITE_ATTR_QUANTITY   = 1,
    SQLITE_ATTR_BOOLEAN    = 2
};

enum {
#define DEF_ATTR(NAME, name, type, dflt) NAME,
#include "sqlite_tunables.h"
    SQLITE_ATTR_MAX
};
#undef DEF_ATTR

struct sqlite3_tunables_type {
#define DEF_ATTR(NAME, name, type, dflt) int name;
#include "sqlite_tunables.h"
};
#undef DEF_ATTR

extern struct sqlite3_tunables_type sqlite3_gbl_tunables;
void sqlite3_tunables_init(void);
void sqlite3_dump_tunables(void);
void sqlite3_set_tunable_by_name(char *tname, char *val);

/* COMDB2 MODIFICATION */
extern int sqlite3AddAndLockTable(sqlite3 *db, const char *dbname,
      const char *table,
      int *version, int in_analysis_load);
extern int sqlite3UnlockTable(const char *dbname, const char *table);
extern int comdb2_dynamic_attach(sqlite3 *db, sqlite3_context *context, sqlite3_value **argv,
      const char *zName, const char *zFile, char **pzErrDyn, int version);
extern int comdb2_fdb_check_class(const char *dbname);
int sqlite3InitTable(sqlite3 *db, char **pzErrMsg, const char *zName);
extern int sqlite3UpdateMemCollAttr(BtCursor *pCur, int idx, Mem *mem);
char* sqlite3ExprDescribe(Vdbe *v, const Expr *pExpr);
char* sqlite3ExprDescribeAtRuntime(Vdbe *v, const Expr *pExpr);
char *sqlite3DescribeIndexOrder(sqlite3 *db, 
      const char *zName, const char *zDb, 
      Mem *m, int nfields, int *hasCondition,
      char **columns,
      int op,
      int is_equality,
      unsigned long long colMask);

#if defined(SQLITE_ENABLE_DBSTAT_VTAB) || defined(SQLITE_TEST)
int sqlite3DbstatRegister(sqlite3*);
#endif

#ifndef _SQL_H_
#include "mem_sqlite.h"
#include "mem_override.h"
#endif

struct Cdb2TrigEvent {
  int op;
  IdList *cols;
};
struct Cdb2TrigEvents {
  Cdb2TrigEvent del;
  Cdb2TrigEvent ins;
  Cdb2TrigEvent upd;
};
struct Cdb2TrigTables {
  Table *table;
  Cdb2TrigEvents *events;
  Cdb2TrigTables *next;
};
Cdb2TrigEvents *comdb2AddTriggerEvent(Parse*,Cdb2TrigEvents*,Cdb2TrigEvent*);
void comdb2DropTrigger(Parse*,Token*);
Cdb2TrigTables *comdb2AddTriggerTable(Parse*,Cdb2TrigTables*,SrcList*,Cdb2TrigEvents*);
void comdb2CreateTrigger(Parse*,int dynamic,Token*,Cdb2TrigTables*);

void comdb2CreateScalarFunc(Parse *, Token *);
void comdb2DropScalarFunc(Parse *, Token *);
void comdb2CreateAggFunc(Parse *, Token *);
void comdb2DropAggFunc(Parse *, Token *);

int sqlite3ExprVectorSize(Expr *pExpr);
int sqlite3ExprIsVector(Expr *pExpr);
Expr *sqlite3VectorFieldSubexpr(Expr*, int);
Expr *sqlite3ExprForVectorField(Parse*,Expr*,int);
void sqlite3FingerprintSelect(sqlite3 *db, Select *p);
void sqlite3FingerprintDelete(sqlite3 *db, SrcList *pTabList, Expr *pWhere);
void sqlite3FingerprintInsert(sqlite3 *db, SrcList *, Select *, IdList *, With *);
void sqlite3FingerprintUpdate(sqlite3 *db, SrcList *pTabList, ExprList *pChanges, Expr *pWhere, int onError);
void comdb2WriteTransaction(Parse*);

#endif /* _SQLITEINT_H_ */<|MERGE_RESOLUTION|>--- conflicted
+++ resolved
@@ -3063,12 +3063,8 @@
   int recording[MAX_CURSOR_IDS/sizeof(int)];  /* register which cursors are recording and which not */
   With *pWithToFree;        /* Free this WITH object at the end of the parse */
   u8 write;                 /* Flag to indicate write transaction during sqlite3FinishCoding */
-<<<<<<< HEAD
   u8 isExpert;              /* If analyze is done using sqlite expert */
-  void *comdb2_ddl_ctx;     /* Context for DDL commands */
-=======
   Cdb2DDL *comdb2_ddl_ctx;  /* Context for DDL commands */
->>>>>>> f34c913b
 };
 
 /* COMDB2 MODIFICATION */
