/*
   Copyright 2015 Bloomberg Finance L.P.

   Licensed under the Apache License, Version 2.0 (the "License");
   you may not use this file except in compliance with the License.
   You may obtain a copy of the License at

       http://www.apache.org/licenses/LICENSE-2.0

   Unless required by applicable law or agreed to in writing, software
   distributed under the License is distributed on an "AS IS" BASIS,
   WITHOUT WARRANTIES OR CONDITIONS OF ANY KIND, either express or implied.
   See the License for the specific language governing permissions and
   limitations under the License.
 */

#define NODELAY
#define NOLINGER
#ifdef __linux__
#define TCPBUFSZ
#endif

<<<<<<< HEAD
/*#define PTHREAD_USERFUNC*/
=======
#include <stdio.h>
#include <stdlib.h>
#include <strings.h>
#include <string.h>
#include <errno.h>
#include <time.h>
#include <alloca.h>
#include <ctrace.h>
>>>>>>> 07cab48a

#include <netdb.h>
#include <unistd.h>
#include <signal.h>

#ifdef __DGUX__
#include <siginfo.h>
#endif
#ifdef __sun
#include <siginfo.h>
#endif

#include <fcntl.h>
#ifdef _AIX
#include <sys/socket.h>
#include <sys/socketvar.h>
#endif
#include <netinet/tcp.h>
#include <utime.h>
#include <sys/time.h>
#include <poll.h>

#include <bb_oscompat.h>
#include <compat.h>
#include <pool.h>
#include <assert.h>
#include <crc32c.h>

#include "locks_wrap.h"
#include "net.h"
#include "net_int.h"

/* rtcpu.h breaks dbx on sun */
#ifndef NET_DEBUG
#include <rtcpu.h>
#endif

#include <endian_core.h>
#include <compile_time_assert.h>
<<<<<<< HEAD
#include <portmuxusr.h>
=======

#include <portmuxapi.h>

>>>>>>> 07cab48a
#include <epochlib.h>
#include <str0.h>

#include <util.h>
#include "intern_strings.h"

<<<<<<< HEAD
=======
#include "rtcpu.h"

>>>>>>> 07cab48a
#include "mem_net.h"
#include "mem_override.h"
#include <bdb_net.h>

#include "debug_switches.h"
#include "comdb2_atomic.h"
#include "thrman.h"
#include "thread_util.h"

BB_COMPILE_TIME_ASSERT(NUMNETS, MAXNETS == NET_MAX);

#ifdef UDP_DEBUG
static int curr_udp_cnt = 0;
#endif

#define MILLION 1000000
#define BILLION 1000000000

extern int gbl_pmux_route_enabled;
extern int gbl_exit;
extern int gbl_net_portmux_register_interval;
extern int gbl_accept_on_child_nets;

extern void myfree(void *ptr);
extern int db_is_stopped(void);

int gbl_verbose_net = 0;
int subnet_blackout_timems = 5000;

#ifdef PER_THREAD_MALLOC
#define HOST_MALLOC(h, sz) comdb2_malloc((h)->msp, (sz))
#else
#define HOST_MALLOC(h, sz) malloc(sz)
#endif /* PER_THREAD_MALLOC */

static int net_flush(host_node_type *host_node_ptr)
{
    return gbl_libevent ? net_flush_evbuffer(host_node_ptr)
                        : sbuf2flush(host_node_ptr->sb);
}

void net_set_subnet_blackout(int ms)
{
    if (ms >= 0) {
        subnet_blackout_timems = ms;
    }
}

static unsigned long long gettmms(void)
{
    struct timeval tm;

    gettimeofday(&tm, NULL);

    return 1000 * ((unsigned long long)tm.tv_sec) +
           ((unsigned long long)tm.tv_usec) / 1000;
}

static int sbuf2read_wrapper(SBUF2 *sb, char *buf, int nbytes)
{
    if (debug_switch_verbose_sbuf())
        logmsg(LOGMSG_USER, "reading, reading %llu\n", gettmms());

    return sbuf2unbufferedread(sb, buf, nbytes);
}

static int sbuf2write_wrapper(SBUF2 *sb, const char *buf, int nbytes)
{
    if (debug_switch_verbose_sbuf())
        logmsg(LOGMSG_USER, "writing, writing %llu\n", gettmms());

    return sbuf2unbufferedwrite(sb, buf, nbytes);
}

/* Help me build the test program... - Sam J */
#ifdef TEST
static void myfree(void *ptr)
{
    if (ptr)
        free(ptr);
}
#endif

static sanc_node_type *add_to_sanctioned_nolock(netinfo_type *netinfo_ptr,
                                                const char hostname[],
                                                int portnum);
static int process_hello_common(netinfo_type *netinfo_ptr,
                                host_node_type *host_node_ptr,
                                int look_for_magic);
static int process_hello(netinfo_type *netinfo_ptr,
                         host_node_type *host_node_ptr);
static int process_hello_reply(netinfo_type *netinfo_ptr,
                               host_node_type *host_node_ptr);
static int connect_to_host(netinfo_type *netinfo_ptr,
                           host_node_type *host_node_ptr,
                           host_node_type *sponsor_host);
static int read_connect_message(SBUF2 *sb, char hostname[], int hostnamel,
                                int *portnum, netinfo_type *netinfo_ptr);
static void *accept_thread(void *arg);
static void *heartbeat_send_thread(void *arg);
static void *heartbeat_check_thread(void *arg);
static void *writer_thread(void *args);
static void *reader_thread(void *arg);
static void *connect_thread(void *arg);

static int net_writes(SBUF2 *sb, const char *buf, int nbytes);
static int net_reads(SBUF2 *sb, char *buf, int nbytes);

static watchlist_node_type *get_watchlist_node(SBUF2 *, const char *funcname);

int sbuf2ungetc(char c, SBUF2 *sb);

static int net_portmux_hello(void *);

/* Endian manipulation routines */
static uint8_t *net_connect_message_put(const connect_message_type *msg_ptr,
                                        uint8_t *p_buf,
                                        const uint8_t *p_buf_end)
{
    int node = 0;
    if (p_buf_end < p_buf || NET_CONNECT_MESSAGE_TYPE_LEN > (p_buf_end - p_buf))
        return NULL;

    p_buf = buf_no_net_put(&(msg_ptr->to_hostname),
                           sizeof(msg_ptr->to_hostname), p_buf, p_buf_end);
    p_buf = buf_put(&(msg_ptr->to_portnum), sizeof(msg_ptr->to_portnum), p_buf,
                    p_buf_end);
    p_buf =
        buf_put(&(msg_ptr->flags), sizeof(msg_ptr->flags), p_buf, p_buf_end);
    p_buf = buf_no_net_put(&(msg_ptr->my_hostname),
                           sizeof(msg_ptr->my_hostname), p_buf, p_buf_end);
    p_buf = buf_put(&(msg_ptr->my_portnum), sizeof(msg_ptr->my_portnum), p_buf,
                    p_buf_end);
    p_buf = buf_put(&node, sizeof(msg_ptr->my_nodenum), p_buf, p_buf_end);

    return p_buf;
}

const uint8_t *net_connect_message_get(connect_message_type *msg_ptr,
                                       const uint8_t *p_buf,
                                       const uint8_t *p_buf_end)
{
    int node = 0;
    if (p_buf_end < p_buf || NET_CONNECT_MESSAGE_TYPE_LEN > (p_buf_end - p_buf))
        return NULL;

    p_buf = buf_no_net_get(&(msg_ptr->to_hostname),
                           sizeof(msg_ptr->to_hostname), p_buf, p_buf_end);
    p_buf = buf_get(&(msg_ptr->to_portnum), sizeof(msg_ptr->to_portnum), p_buf,
                    p_buf_end);
    p_buf =
        buf_get(&(msg_ptr->flags), sizeof(msg_ptr->flags), p_buf, p_buf_end);
    p_buf = buf_no_net_get(&(msg_ptr->my_hostname),
                           sizeof(msg_ptr->my_hostname), p_buf, p_buf_end);
    p_buf = buf_get(&(msg_ptr->my_portnum), sizeof(msg_ptr->my_portnum), p_buf,
                    p_buf_end);
    p_buf = buf_get(&node, sizeof(msg_ptr->my_nodenum), p_buf, p_buf_end);

    return p_buf;
}

uint8_t *net_wire_header_put(const wire_header_type *header_ptr, uint8_t *p_buf,
                             const uint8_t *p_buf_end)
{
    int node = 0;
    if (p_buf_end < p_buf || NET_WIRE_HEADER_TYPE_LEN > (p_buf_end - p_buf))
        return NULL;

    p_buf = buf_no_net_put(&(header_ptr->fromhost),
                           sizeof(header_ptr->fromhost), p_buf, p_buf_end);
    p_buf = buf_put(&(header_ptr->fromport), sizeof(header_ptr->fromport),
                    p_buf, p_buf_end);
    p_buf = buf_put(&node, sizeof(header_ptr->fromnode), p_buf, p_buf_end);
    p_buf = buf_no_net_put(&(header_ptr->tohost), sizeof(header_ptr->tohost),
                           p_buf, p_buf_end);
    p_buf = buf_put(&(header_ptr->toport), sizeof(header_ptr->toport), p_buf,
                    p_buf_end);
    p_buf = buf_put(&node, sizeof(header_ptr->tonode), p_buf, p_buf_end);
    p_buf = buf_put(&(header_ptr->type), sizeof(header_ptr->type), p_buf,
                    p_buf_end);

    return p_buf;
}

const uint8_t *net_wire_header_get(wire_header_type *header_ptr,
                                   const uint8_t *p_buf,
                                   const uint8_t *p_buf_end)
{
    int node = 0;
    if (p_buf_end < p_buf || NET_WIRE_HEADER_TYPE_LEN > (p_buf_end - p_buf))
        return NULL;

    p_buf = buf_no_net_get(&(header_ptr->fromhost),
                           sizeof(header_ptr->fromhost), p_buf, p_buf_end);
    p_buf = buf_get(&(header_ptr->fromport), sizeof(header_ptr->fromport),
                    p_buf, p_buf_end);
    p_buf = buf_get(&node, sizeof(header_ptr->fromnode), p_buf, p_buf_end);
    p_buf = buf_no_net_get(&(header_ptr->tohost), sizeof(header_ptr->tohost),
                           p_buf, p_buf_end);
    p_buf = buf_get(&(header_ptr->toport), sizeof(header_ptr->toport), p_buf,
                    p_buf_end);
    p_buf = buf_get(&node, sizeof(header_ptr->tonode), p_buf, p_buf_end);
    p_buf = buf_get(&(header_ptr->type), sizeof(header_ptr->type), p_buf,
                    p_buf_end);

    return p_buf;
}

uint8_t *net_send_message_header_put(const net_send_message_header *header_ptr,
                                     uint8_t *p_buf, const uint8_t *p_buf_end)
{
    if (p_buf_end < p_buf || NET_SEND_MESSAGE_HEADER_LEN > (p_buf_end - p_buf))
        return NULL;

    p_buf = buf_put(&(header_ptr->usertype), sizeof(header_ptr->usertype),
                    p_buf, p_buf_end);
    p_buf = buf_put(&(header_ptr->seqnum), sizeof(header_ptr->seqnum), p_buf,
                    p_buf_end);
    p_buf = buf_put(&(header_ptr->waitforack), sizeof(header_ptr->waitforack),
                    p_buf, p_buf_end);
    p_buf = buf_put(&(header_ptr->datalen), sizeof(header_ptr->datalen), p_buf,
                    p_buf_end);

    return p_buf;
}

const uint8_t *net_send_message_header_get(net_send_message_header *header_ptr,
                                           const uint8_t *p_buf,
                                           const uint8_t *p_buf_end)
{
    if (p_buf_end < p_buf || NET_SEND_MESSAGE_HEADER_LEN > (p_buf_end - p_buf))
        return NULL;

    p_buf = buf_get(&(header_ptr->usertype), sizeof(header_ptr->usertype),
                    p_buf, p_buf_end);
    p_buf = buf_get(&(header_ptr->seqnum), sizeof(header_ptr->seqnum), p_buf,
                    p_buf_end);
    p_buf = buf_get(&(header_ptr->waitforack), sizeof(header_ptr->waitforack),
                    p_buf, p_buf_end);
    p_buf = buf_get(&(header_ptr->datalen), sizeof(header_ptr->datalen), p_buf,
                    p_buf_end);

    return p_buf;
}

static uint8_t *net_ack_message_payload_type_put(
    const net_ack_message_payload_type *payload_type_ptr, uint8_t *p_buf,
    const uint8_t *p_buf_end)
{
    if (p_buf_end < p_buf || (NET_ACK_MESSAGE_PAYLOAD_TYPE_LEN +
                              payload_type_ptr->paylen) > (p_buf_end - p_buf))
        return NULL;

    p_buf = buf_put(&(payload_type_ptr->seqnum),
                    sizeof(payload_type_ptr->seqnum), p_buf, p_buf_end);
    p_buf = buf_put(&(payload_type_ptr->outrc), sizeof(payload_type_ptr->outrc),
                    p_buf, p_buf_end);
    p_buf = buf_put(&(payload_type_ptr->paylen),
                    sizeof(payload_type_ptr->paylen), p_buf, p_buf_end);

    return p_buf;
}

const uint8_t *
net_ack_message_payload_type_get(net_ack_message_payload_type *payload_type_ptr,
                                 const uint8_t *p_buf, const uint8_t *p_buf_end)
{
    if (p_buf_end < p_buf ||
        NET_ACK_MESSAGE_PAYLOAD_TYPE_LEN > (p_buf_end - p_buf))
        return NULL;

    p_buf = buf_get(&(payload_type_ptr->seqnum),
                    sizeof(payload_type_ptr->seqnum), p_buf, p_buf_end);
    p_buf = buf_get(&(payload_type_ptr->outrc), sizeof(payload_type_ptr->outrc),
                    p_buf, p_buf_end);
    p_buf = buf_get(&(payload_type_ptr->paylen),
                    sizeof(payload_type_ptr->paylen), p_buf, p_buf_end);

    return p_buf;
}

static const uint8_t *
net_ack_message_type_put(const net_ack_message_type *p_net_ack_message_type,
                         uint8_t *p_buf, const uint8_t *p_buf_end)
{
    if (p_buf_end < p_buf || NET_ACK_MESSAGE_TYPE_LEN > (p_buf_end - p_buf))
        return NULL;

    p_buf = buf_put(&(p_net_ack_message_type->seqnum),
                    sizeof(p_net_ack_message_type->seqnum), p_buf, p_buf_end);
    p_buf = buf_put(&(p_net_ack_message_type->outrc),
                    sizeof(p_net_ack_message_type->outrc), p_buf, p_buf_end);

    return p_buf;
}

const uint8_t *
net_ack_message_type_get(net_ack_message_type *p_net_ack_message_type,
                         const uint8_t *p_buf, const uint8_t *p_buf_end)
{
    if (p_buf_end < p_buf || NET_ACK_MESSAGE_TYPE_LEN > (p_buf_end - p_buf))
        return NULL;

    p_buf = buf_get(&(p_net_ack_message_type->seqnum),
                    sizeof(p_net_ack_message_type->seqnum), p_buf, p_buf_end);
    p_buf = buf_get(&(p_net_ack_message_type->outrc),
                    sizeof(p_net_ack_message_type->outrc), p_buf, p_buf_end);

    return p_buf;
}

typedef struct connect_and_accept {
    netinfo_type *netinfo_ptr;
    SBUF2 *sb;
    struct in_addr addr;
} connect_and_accept_t;

/* Close socket related to hostnode.  */
static void shutdown_hostnode_socket(host_node_type *host_node_ptr)
{
    if (gbl_libevent) {
        return;
    }
    if (gbl_verbose_net) {
        host_node_printf(LOGMSG_USER, host_node_ptr, "shutting down fd %d\n",
                         host_node_ptr->fd);
    }
    if (shutdown(host_node_ptr->fd, 2) != 0) {
        if (errno != ENOTCONN) {
            host_node_errf(LOGMSG_ERROR, host_node_ptr,
                           "%s: shutdown fd %d errno %d %s\n", __func__,
                           host_node_ptr->fd, errno, strerror(errno));
        }
    }
}

/* This must be called while holding the host_node_ptr->lock.
 *
 * This will call shutdown() on the fd, which will cause the reader & writer
 * threads (if any) to error out of any blocking io and exit.
 *
 * If there are no reader or writer threads left then this will properly
 * close the socket and sbuf.
 */
static void close_hostnode_ll(host_node_type *host_node_ptr)
{
    if (!host_node_ptr->closed) {
        host_node_ptr->closed = 1;

        /* this has to be done before notifying the sql transactions
           that connection dropped, otherwise they will race and
           send stuff before the host is reconnected; transaction is
           send to garbcan without notifying sql, or master, and they
           will never be applied */
        host_node_ptr->got_hello = 0;

        shutdown_hostnode_socket(host_node_ptr);

        /* wake up the writer thread if it's asleep */
        Pthread_cond_signal(&(host_node_ptr->write_wakeup));

        /* call the hostdown routine if provided */
        if (host_node_ptr->netinfo_ptr->hostdown_rtn) {
            (host_node_ptr->netinfo_ptr->hostdown_rtn)(
                host_node_ptr->netinfo_ptr, host_node_ptr->host);
            host_node_printf(LOGMSG_DEBUG, host_node_ptr, "back from hostdown_rtn\n");
        }
    }

    /* If we have an fd or sbuf, and no reader or writer thread, then
     * close the socket properly */
    if (host_node_ptr->have_reader_thread == 0 &&
        host_node_ptr->have_writer_thread == 0 &&
        host_node_ptr->really_closed == 0
    ){
        SBUF2 *sb = host_node_ptr->sb;
        if (sb) {
#           if WITH_SSL
            if (sslio_has_ssl(sb))
                sslio_close(sb, 1);
#           endif
            sbuf2close(host_node_ptr->sb);
            host_node_ptr->sb = NULL;
            if (gbl_verbose_net)
                host_node_printf(LOGMSG_DEBUG, host_node_ptr, "closing sbuf\n");
        }
        if (host_node_ptr->fd >= 0) {
            if (gbl_verbose_net)
                host_node_printf(LOGMSG_DEBUG, host_node_ptr, "close fd %d\n",
                                 host_node_ptr->fd);
            if (close(host_node_ptr->fd) != 0)
                host_node_errf(LOGMSG_ERROR, host_node_ptr, "%s close fd %d errno %d %s\n",
                               __func__, host_node_ptr->fd, errno,
                               strerror(errno));
            host_node_ptr->fd = -1;
        }
        host_node_ptr->really_closed = 1;
    }
}

static void close_hostnode(host_node_type *host_node_ptr)
{
    Pthread_mutex_lock(&(host_node_ptr->lock));
    close_hostnode_ll(host_node_ptr);
    Pthread_mutex_unlock(&(host_node_ptr->lock));
}

#ifdef LIST_DEBUG
static void check_list_sizes_lk(host_node_type *host_node_ptr)
{
    write_data *list_ptr;
    list_ptr = host_node_ptr->write_head;
    while (list_ptr) {
        if (list_ptr->len > BILLION)
            abort();
        list_ptr = list_ptr->next;
    }
}

static void check_list_sizes(host_node_type *host_node_ptr)
{
    Pthread_mutex_lock(&(host_node_ptr->enquelk));
    check_list_sizes_lk(host_node_ptr);
    Pthread_mutex_unlock(&(host_node_ptr->enquelk));
}
#endif

int gbl_print_net_queue_size = 0;

/* Enque a net message consisting of a header and some optional data.
 * The caller should hold the enque lock.
 * Note that dataptr1==NULL => datasz1==0 and dataptr2==NULL => datasz2==0
 */
static int write_list(netinfo_type *netinfo_ptr, host_node_type *host_node_ptr,
                      const wire_header_type *headptr, const struct iovec *iov,
                      int iovcount, int flags)
{
    if (gbl_libevent) {
        return write_list_evbuffer(host_node_ptr, headptr->type, iov, iovcount,
                                   flags);
    }
    write_data *insert;
    int ii;
    size_t datasz;
    char *ptr;
    int rc;

    Pthread_mutex_lock(&(host_node_ptr->enquelk));


    /* let 1 message always slip in */
    if (host_node_ptr->enque_count) {
        if ((flags & WRITE_MSG_NOLIMIT) == 0 &&
            ((host_node_ptr->enque_count > netinfo_ptr->max_queue) ||
             (host_node_ptr->enque_bytes > netinfo_ptr->max_bytes))) {
            host_node_ptr->num_queue_full++;

            rc = -2;
            goto out;
        }
    }

    /* Although generic, this logic was really added to ensure that we
     * don't double enque heartbeat messages.  Not sure how much this really
     * happens in practice. */
    if ((flags & WRITE_MSG_NODUPE) != 0 && host_node_ptr->write_head) {
        const wire_header_type *newitem = headptr;
        wire_header_type *headitem = &host_node_ptr->write_head->payload.header;
        if (newitem->type == headitem->type) {
            /* Dedupe this item */
            host_node_ptr->dedupe_count++;
            rc = 0;
            goto out;
        }
    }

    Pthread_mutex_unlock(&(host_node_ptr->enquelk));

    for (datasz = 0, ii = 0; ii < iovcount; ii++) {
        if (iov[ii].iov_base)
            datasz += iov[ii].iov_len;
    }
    if (netinfo_ptr->myhostname_len > HOSTNAME_LEN)
        datasz += netinfo_ptr->myhostname_len;
    if (host_node_ptr->hostname_len > HOSTNAME_LEN)
        datasz += host_node_ptr->hostname_len;

    time_metric_add(host_node_ptr->metric_queue_size, datasz);

    /* Malloc space for the list item struct (which includes the net message
     * header) and all the data in our iovec. */
    insert = HOST_MALLOC(host_node_ptr, sizeof(write_data) + datasz);
    if (insert == NULL) {
        logmsg(LOGMSG_ERROR, "%s: %s: %zu\n", __func__, strerror(errno),
               datasz);
        return -1;
    }

    insert->flags = flags;
    insert->enque_time = comdb2_time_epoch();
    insert->next = NULL;
    insert->prev = NULL;
    insert->len = sizeof(wire_header_type) + datasz;

    memcpy(&insert->payload.header, headptr, sizeof(wire_header_type));
    ptr = insert->payload.raw + sizeof(wire_header_type);
    // start = insert->payload.raw;

    /* if we have long hostnames, account for them here */
    if (netinfo_ptr->myhostname_len > HOSTNAME_LEN) {
        memcpy(ptr, netinfo_ptr->myhostname, netinfo_ptr->myhostname_len);
        ptr += netinfo_ptr->myhostname_len;
    }
    if (host_node_ptr->hostname_len > HOSTNAME_LEN) {
        memcpy(ptr, host_node_ptr->host, host_node_ptr->hostname_len);
        ptr += host_node_ptr->hostname_len;
    }
    for (ii = 0; ii < iovcount; ii++) {
        if (iov[ii].iov_base) {
            memcpy(ptr, iov[ii].iov_base, iov[ii].iov_len);
            ptr += iov[ii].iov_len;
        }
    }

    Pthread_mutex_lock(&(host_node_ptr->enquelk));

    if (host_node_ptr->write_head == NULL) {
        host_node_ptr->write_head = host_node_ptr->write_tail = insert;
        insert->next = insert->prev = NULL;
    } else if (flags & WRITE_MSG_HEAD) {
        /* Insert at head of list */
        insert->next = host_node_ptr->write_head;
        insert->prev = NULL;
        host_node_ptr->write_head->prev = insert;
        host_node_ptr->write_head = insert;
    } else if (flags & WRITE_MSG_INORDER && netinfo_ptr->netcmp_rtn != NULL) {
        int cnt = 0, cmp, reordered = 0;
        write_data *ptr = host_node_ptr->write_tail;

        while (ptr != NULL &&
               (cmp = (netinfo_ptr->netcmp_rtn)(
                    netinfo_ptr, insert->payload.raw, insert->len,
                    ptr->payload.raw, ptr->len)) < 0 &&
               cnt++ < netinfo_ptr->enque_reorder_lookahead) {
            reordered = 1;
            ptr = ptr->prev;
        }

        /* Update some stats */
        if (reordered) {
            netinfo_ptr->stats.reorders++;
            host_node_ptr->stats.reorders++;
        }

        /* Insert at head */
        if (ptr == NULL) {
            insert->next = host_node_ptr->write_head;
            insert->prev = NULL;
            host_node_ptr->write_head->prev = insert;
            host_node_ptr->write_head = insert;
        } else {
            insert->prev = ptr;
            insert->next = ptr->next;

            /* Normal case: will be at the tail */
            if (ptr == host_node_ptr->write_tail) {
                host_node_ptr->write_tail = insert;
            } else {
                ptr->next->prev = insert;
            }
            ptr->next = insert;
        }
    } else

    {
        /* Insert at tail of list */
        host_node_ptr->write_tail->next = insert;
        insert->prev = host_node_ptr->write_tail;
        insert->next = NULL;
        host_node_ptr->write_tail = insert;
    }

    if (netinfo_ptr->qstat_enque_rtn) {
        (netinfo_ptr->qstat_enque_rtn)(netinfo_ptr, host_node_ptr->qstat,
                                       insert->payload.raw, insert->len);
    }

    if (host_node_ptr->netinfo_ptr->trace && debug_switch_net_verbose())
        logmsg(LOGMSG_USER, "Queing %zu bytes %llu\n", insert->len, gettmms());
    host_node_ptr->enque_count++;
    if (host_node_ptr->enque_count > host_node_ptr->peak_enque_count) {
        host_node_ptr->peak_enque_count = host_node_ptr->enque_count;
        host_node_ptr->peak_enque_count_time = comdb2_time_epoch();
    }
    host_node_ptr->enque_bytes += insert->len;
    if (host_node_ptr->enque_bytes > host_node_ptr->peak_enque_bytes) {
        host_node_ptr->peak_enque_bytes = host_node_ptr->enque_bytes;
        host_node_ptr->peak_enque_bytes_time = comdb2_time_epoch();
    }

    rc = 0;

out:
    Pthread_mutex_unlock(&(host_node_ptr->enquelk));
    return rc;
}

static int read_stream(netinfo_type *netinfo_ptr, host_node_type *host_node_ptr,
                       SBUF2 *sb, void *inptr, int maxbytes)
{
    uint8_t *ptr = inptr;
    const int fd = sbuf2fileno(sb);
    int nread = 0;
    while (nread < maxbytes) {
        if (host_node_ptr) /* not set by all callers */
            host_node_ptr->timestamp = time(NULL);
        int n = sbuf2unbufferedread(sb, (char *)ptr + nread, maxbytes - nread);
        if (n > 0) {
            nread += n;
        } else if (n < 0) {
            if (errno == EAGAIN) { /* wait for some data */
                struct pollfd pol;
                pol.fd = fd;
                pol.events = POLLIN;
                if (poll(&pol, 1, -1) < 0) {
                    break;
                }
                if ((pol.revents & POLLIN) == 0) {
                    break;
                }
            } else if (errno == EINTR) { /* just read again */
                continue;
            } else {
                if (host_node_ptr)
                    host_node_printf(LOGMSG_USER, host_node_ptr, "%s:%s\n",
                                     __func__, strerror(errno));
                else
                    logmsgperror(__func__);
                break;
            }
        } else { /* n == 0; EOF */
            break;
        }
    }

    if (nread > 0) {
        if (netinfo_ptr) /* not set by all callers */
            netinfo_ptr->stats.bytes_read += nread;
        if (host_node_ptr)
            host_node_ptr->stats.bytes_read += nread;
    }

    return nread;
}

/*
 * Retrieve the host_node_type by name.
 * Caller should be holding netinfo_ptr->lock.
 */
host_node_type *get_host_node_by_name_ll(netinfo_type *netinfo_ptr,
                                         const char name[])
{
    if (!isinterned(name))
        abort();

    host_node_type *ptr = NULL;
    ptr = netinfo_ptr->head;
    while (ptr != NULL && ptr->host != name)
        ptr = ptr->next;

    return ptr;
}

static uint64_t net_delayed = 0;

// 10000 * 0.1 ms = 1s
#define net_delay_mult 10000

// don't delay > 5s
#define net_delay_max (5 * net_delay_mult)

void print_netdelay(void)
{
    int d = debug_switch_net_delay();
    double delay = (double)d / 10; // 0.1ms -> ms
    const char *status = "no";
    if (d && delay <= net_delay_max)
        status = "yes";
    logmsg(LOGMSG_USER,
           "netdelay=> delay:%.1fms delayed:%" PRIu64 " delaying:%s\n", delay,
           net_delayed, status);
}

static void timeval_to_timespec(struct timeval *tv, struct timespec *ts)
{
    ts->tv_sec = tv->tv_sec;
    ts->tv_nsec = tv->tv_usec * 1000;
}

static void timespec_to_timeval(struct timespec *ts, struct timeval *tv)
{
    tv->tv_sec = ts->tv_sec;
    tv->tv_usec = ts->tv_nsec / 1000;
}

static int timeval_cmp(struct timeval *x, struct timeval *y)
{
    if (x->tv_sec > y->tv_sec)
        return 1;
    if (x->tv_sec < y->tv_sec)
        return -1;
    if (x->tv_usec > y->tv_usec)
        return 1;
    if (x->tv_usec < y->tv_usec)
        return -1;
    return 0;
}

void comdb2_nanosleep(struct timespec *req)
{
    struct timeval before, now, need, elapsed;
    timespec_to_timeval(req, &need);
    gettimeofday(&before, NULL);
    do {
        sched_yield();
        gettimeofday(&now, NULL);
        timeval_diff(&before, &now, &elapsed);
    } while (timeval_cmp(&elapsed, &need) < 0);
}

void net_delay(const char *host)
{
    int delay = debug_switch_net_delay();
    if (delay) {
        if (delay > net_delay_max)
            return;
        int other_room;
        struct timespec req;
        time_t sec;
        other_room = getroom_callback(NULL, host);
        if (gbl_myroom == other_room)
            return;
        sec = 0;
        if (delay >= net_delay_mult) {
            sec = delay / net_delay_mult;
            delay = delay % net_delay_mult;
        }
        req.tv_sec = sec;
        req.tv_nsec = delay * 100000; // 0.1 ms -> ns

#ifdef _LINUX_SOURCE
        // spin for delay < 10ms
        if (delay < 100)
            comdb2_nanosleep(&req);
        else
#endif
            nanosleep(&req, NULL);
        ++net_delayed;
    }
}

static ssize_t write_stream(netinfo_type *netinfo_ptr,
                            host_node_type *hostinfo_ptr, SBUF2 *sb,
                            void *inptr, size_t maxbytes)
{
    if (gbl_libevent) {
        abort();
    }
    int nwrite = sbuf2write(inptr, maxbytes, sb);

    /* Note for future - this locking seems OTT.  We must already be under lock
     * here or we couldn't safely use the sbuf. */
    if (nwrite > 0) {
        /* update these stats without lock */
        netinfo_ptr->stats.bytes_written += nwrite;
        if (hostinfo_ptr)
            hostinfo_ptr->stats.bytes_written += nwrite;
    }

    return nwrite;
}

#if WITH_SSL
extern ssl_mode gbl_rep_ssl_mode;
extern SSL_CTX *gbl_ssl_ctx;
#endif
static int read_connect_message(SBUF2 *sb, char hostname[], int hostnamel,
                                int *portnum, netinfo_type *netinfo_ptr)
{
    connect_message_type connect_message;
    uint8_t conndata[NET_CONNECT_MESSAGE_TYPE_LEN], *p_buf, *p_buf_end;
    int rc;
    int hosteq = 0;
    char my_hostname[256];
    char to_hostname[256];
    int namelen;

    rc = read_stream(netinfo_ptr, NULL, sb, &conndata,
                     NET_CONNECT_MESSAGE_TYPE_LEN);
    if (rc != NET_CONNECT_MESSAGE_TYPE_LEN)
        return -1;

    p_buf = conndata;
    p_buf_end = (conndata + sizeof(conndata));

    if (!(net_connect_message_get(&connect_message, p_buf, p_buf_end))) {
        return -1;
    }

    /* If the hostname doesn't fit in HOSTNAME_LEN (16) characters,
     * the first byte of host will be '.' followed by the name length,
     * and the real hostname follows. */
    if (connect_message.my_hostname[0] == '.') {
        connect_message.my_hostname[HOSTNAME_LEN - 1] = 0;
        namelen = atoi(&connect_message.my_hostname[1]);
        if (namelen < 0 || namelen > sizeof(my_hostname)) {
            logmsg(LOGMSG_WARN, "Invalid hostname length %d\n", namelen);
            return 1;
        }
        rc = read_stream(netinfo_ptr, NULL, sb, my_hostname, namelen);
        if (rc != namelen)
            return -1;
    } else {
        strncpy0(my_hostname, connect_message.my_hostname, HOSTNAME_LEN);
    }

    if (connect_message.to_hostname[0] == '.') {
        connect_message.to_hostname[HOSTNAME_LEN - 1] = 0;
        namelen = atoi(&connect_message.to_hostname[1]);
        if (namelen < 0 || namelen > sizeof(to_hostname)) {
            logmsg(LOGMSG_WARN, "Invalid hostname length %d\n", namelen);
            return 1;
        }
        rc = read_stream(netinfo_ptr, NULL, sb, to_hostname, namelen);
        if (rc != namelen)
            return -1;
    } else {
        strncpy0(to_hostname, connect_message.to_hostname, HOSTNAME_LEN);
    }

    if (strcmp(netinfo_ptr->myhostname, to_hostname) == 0)
        hosteq = 1;

    if ((!hosteq) || ((netinfo_ptr->myport != connect_message.to_portnum))) {
        logmsg(LOGMSG_ERROR,
               "netinfo_ptr->hostname = %s, "
               "connect_message.to_hostname = %s\n",
               netinfo_ptr->myhostname, to_hostname);
        logmsg(LOGMSG_ERROR, 
                "netinfo_ptr->myport != connect_message.to_portnum %d %d\n",
                netinfo_ptr->myport, connect_message.to_portnum);
        logmsg(LOGMSG_ERROR, "origin: from=hostname=%s node=%d port=%d\n",
               my_hostname, connect_message.my_nodenum,
               connect_message.my_portnum);
        logmsg(LOGMSG_ERROR, "service: %s\n", netinfo_ptr->service);

        return -1;
    }

    if (netinfo_ptr->allow_rtn &&
        !netinfo_ptr->allow_rtn(netinfo_ptr, intern(my_hostname))) {
        logmsg(LOGMSG_ERROR,
               "received connection from node %d, hostname %s which is not "
               "allowed\n",
               connect_message.my_nodenum, my_hostname);
        return -2;
    }

    strncpy(hostname, my_hostname, hostnamel);
    *portnum = connect_message.my_portnum;

#if WITH_SSL
    if (connect_message.flags & CONNECT_MSG_SSL) {
        if (gbl_rep_ssl_mode < SSL_ALLOW) {
            /* Reject if mis-configured. */
            logmsg(LOGMSG_ERROR,
                   "Misconfiguration: Peer requested SSL, "
                   "but I don't have an SSL key pair.\n");
            return -1;
        }

        rc = sslio_accept(sb, gbl_ssl_ctx, gbl_rep_ssl_mode, gbl_dbname,
                          gbl_nid_dbname, 1);
        if (rc != 1) {
            char err[256];
            sbuf2lasterror(sb, err, sizeof(err));
            logmsg(LOGMSG_ERROR, "%s\n", err);
            return -1;
        }
    } else if (gbl_rep_ssl_mode >= SSL_REQUIRE) {
        /* Reject if I require SSL. */
        logmsg(LOGMSG_WARN,
               "Replicant SSL connections are required.\n");
        return -1;
    }
#else
    if (connect_message.flags & CONNECT_MSG_SSL) {
        logmsg(LOGMSG_ERROR, "Misconfiguration: Peer requested SSL, "
                             "but I am not built with SSL.\n");
        return -1;
    }
#endif

    return 0;
}

static int empty_write_list(host_node_type *host_node_ptr)
{
    write_data *ptr, *nxt;

    Pthread_mutex_lock(&(host_node_ptr->enquelk));

    nxt = ptr = host_node_ptr->write_head;
    while (nxt != NULL) {
        ptr = ptr->next;
        free(nxt);
        nxt = ptr;
    }
    host_node_ptr->write_head = host_node_ptr->write_tail = NULL;

    host_node_ptr->enque_count = 0;
    host_node_ptr->enque_bytes = 0;

    Pthread_mutex_unlock(&(host_node_ptr->enquelk));

    return 0;
}

int write_connect_message(netinfo_type *netinfo_ptr,
                          host_node_type *host_node_ptr, SBUF2 *sb)
{
    connect_message_type connect_message;
    uint8_t conndata[NET_CONNECT_MESSAGE_TYPE_LEN] = {0}, *p_buf, *p_buf_end;
    int rc;
    char type = 0;
    int append_to = 0, append_from = 0;

    if (!gbl_libevent) {
        rc = write_stream(netinfo_ptr, host_node_ptr, sb, &type, sizeof(char));
        if (rc != sizeof(char)) {
            host_node_errf(LOGMSG_ERROR, host_node_ptr, "write connect message error\n");
            return 1;
        }
    }

    memset(&connect_message, 0, sizeof(connect_message_type));

    if (host_node_ptr->hostname_len > HOSTNAME_LEN) {
        snprintf(connect_message.to_hostname,
                 sizeof(connect_message.to_hostname), ".%d",
                 host_node_ptr->hostname_len);
        append_to = 1;
    } else {
        strncpy0(connect_message.to_hostname, host_node_ptr->host,
                 sizeof(connect_message.to_hostname));
    }
    connect_message.to_portnum = host_node_ptr->port;
    /* It was `to_nodenum`. */
    connect_message.flags = 0;
#if WITH_SSL
    if (gbl_rep_ssl_mode >= SSL_REQUIRE)
        connect_message.flags |= CONNECT_MSG_SSL;
#endif

    if (netinfo_ptr->myhostname_len > HOSTNAME_LEN) {
        snprintf(connect_message.my_hostname,
                 sizeof(connect_message.my_hostname), ".%d",
                 netinfo_ptr->myhostname_len);
        append_from = 1;
    } else {
        strncpy0(connect_message.my_hostname, netinfo_ptr->myhostname,
                 sizeof(connect_message.my_hostname));
    }

    if (gbl_accept_on_child_nets || !netinfo_ptr->ischild) {
        connect_message.my_portnum = netinfo_ptr->myport;
    } else {
        connect_message.my_portnum =
            netinfo_ptr->parent->myport | (netinfo_ptr->netnum << 16);
    }

    connect_message.my_nodenum = 0;

    p_buf = conndata;
    p_buf_end = (conndata + sizeof(conndata));

    net_connect_message_put(&connect_message, p_buf, p_buf_end);

    if (gbl_libevent) {
        int i = 0;
        int n = 2 + append_from + append_to;
        struct iovec iov[n];

        iov[i].iov_base = &type;
        iov[i].iov_len = sizeof(type);
        ++i;

        iov[i].iov_base = &conndata;
        iov[i].iov_len = NET_CONNECT_MESSAGE_TYPE_LEN;
        ++i;

        if (append_from) {
            iov[i].iov_base = netinfo_ptr->myhostname;
            iov[i].iov_len = netinfo_ptr->myhostname_len;
            ++i;
        }

        if (append_to) {
            iov[i].iov_base = host_node_ptr->host;
            iov[i].iov_len = host_node_ptr->hostname_len;
            ++i;
        }

        return write_connect_message_evbuffer(host_node_ptr, iov, n);
    }

    /* always do a write_stream for the connect message */
    rc = write_stream(netinfo_ptr, host_node_ptr, sb, &conndata,
                      NET_CONNECT_MESSAGE_TYPE_LEN);
    if (rc != sizeof(connect_message_type)) {
        host_node_errf(LOGMSG_ERROR, host_node_ptr,
                       "write connect message error\n");
        return 1;
    }
    if (append_from) {
        rc = write_stream(netinfo_ptr, host_node_ptr, sb,
                          netinfo_ptr->myhostname, netinfo_ptr->myhostname_len);
        if (rc != netinfo_ptr->myhostname_len) {
            host_node_errf(LOGMSG_ERROR, host_node_ptr,
                           "write connect message error (from)\n");
            return 1;
        }
    }
    if (append_to) {
        rc = write_stream(netinfo_ptr, host_node_ptr, sb, host_node_ptr->host,
                          host_node_ptr->hostname_len);
        if (rc != host_node_ptr->hostname_len) {
            host_node_errf(LOGMSG_ERROR, host_node_ptr,
                           "write connect message error (to)\n");
            return 1;
        }
    }

#if WITH_SSL
    if (gbl_rep_ssl_mode >= SSL_REQUIRE) {
        net_flush(host_node_ptr);
        if (sslio_connect(sb, gbl_ssl_ctx, gbl_rep_ssl_mode, gbl_dbname,
                          gbl_nid_dbname, 1) != 1) {
            char err[256];
            sbuf2lasterror(sb, err, sizeof(err));
            logmsg(LOGMSG_ERROR, "%s\n", err);
            return 1;
        }
    }
#endif

    return 0;
}

/* To reduce double buffering and other daftness this has evolved a sort of
 * writev style interface with data1 and data2. */
static int write_message_int(netinfo_type *netinfo_ptr,
                             host_node_type *host_node_ptr, int type,
                             const struct iovec *iov, int iovcount, int flags)
{
    wire_header_type wire_header;
    int rc;

    if ((flags & WRITE_MSG_NOHELLOCHECK) == 0) {
        if (!host_node_ptr->got_hello) {
            return -9;
        }
    }

    /* The writer thread will fill in these details later.. for now, we don't
     * necessarily know the correct details anyway. */
    /*
    strncpy0(wire_header.fromhost, netinfo_ptr->myhostname,
       sizeof(wire_header.fromhost));
    wire_header.fromport = netinfo_ptr->myport;
    wire_header.fromnode = netinfo_ptr->mynode;
    strncpy0(wire_header.tohost, host_node_ptr->host,
       sizeof(wire_header.tohost));
    wire_header.toport = host_node_ptr->port;
    wire_header.tonode = host_node_ptr->node;
    */

    wire_header.type = type;

    /* Add this message to our linked list to send. */
    rc = write_list(netinfo_ptr, host_node_ptr, &wire_header, iov, iovcount,
                    flags);
    if (rc < 0) {
        if (rc == -1) {
            logmsg(LOGMSG_ERROR, "%s: got reallybad failure?\n", __func__);
            return 2;
        } else {
            return rc;
        }
    }

    if (gbl_libevent) {
        return 0;
    }

    /* wake up the writer thread */
    if (flags & WRITE_MSG_NODELAY)
        Pthread_cond_signal(&(host_node_ptr->write_wakeup));

    return 0;
}

static int write_message_checkhello(netinfo_type *netinfo_ptr,
                                    host_node_type *host_node_ptr, int type,
                                    const struct iovec *iov, int iovcount,
                                    int nodelay, int nodrop, int inorder)
{
    return write_message_int(netinfo_ptr, host_node_ptr, type, iov, iovcount,
                             (nodelay ? WRITE_MSG_NODELAY : 0) |
                                 (nodrop ? WRITE_MSG_NOLIMIT : 0) |
                                 (inorder ? WRITE_MSG_INORDER : 0));
}

static int write_message_nohello(netinfo_type *netinfo_ptr,
                                 host_node_type *host_node_ptr, int type,
                                 const void *data, size_t datalen)
{
    struct iovec iov = {(void *)data, datalen};
    return write_message_int(netinfo_ptr, host_node_ptr, type, &iov, 1,
                             WRITE_MSG_NODELAY | WRITE_MSG_NOHELLOCHECK);
}

static int write_message(netinfo_type *netinfo_ptr,
                         host_node_type *host_node_ptr, int type,
                         const void *data, size_t datalen)
{
    struct iovec iov = {(void *)data, datalen};
    return write_message_int(netinfo_ptr, host_node_ptr, type, &iov, 1,
                             WRITE_MSG_NODELAY);
}

static int read_message_header(netinfo_type *netinfo_ptr,
                               host_node_type *host_node_ptr,
                               wire_header_type *wire_header,
                               char fromhost[256], char tohost[256])
{
    int rc;
    wire_header_type tmpheader;
    uint8_t *p_buf, *p_buf_end;
    int namelen;

    rc = read_stream(netinfo_ptr, host_node_ptr, host_node_ptr->sb, &tmpheader,
                     sizeof(wire_header_type));

    if (rc != sizeof(wire_header_type))
        return 1;

    p_buf = (uint8_t *)&tmpheader;
    p_buf_end = ((uint8_t *)&tmpheader + sizeof(wire_header_type));

    net_wire_header_get(wire_header, p_buf, p_buf_end);
    if (wire_header->fromhost[0] == '.') {
        wire_header->fromhost[HOSTNAME_LEN - 1] = 0;
        namelen = atoi(&wire_header->fromhost[1]);
        if (namelen < 1 || namelen > 256)
            return 1;
        rc = read_stream(netinfo_ptr, host_node_ptr, host_node_ptr->sb,
                         fromhost, namelen);
        if (rc != namelen)
            return 1;
    } else {
        strncpy0(fromhost, wire_header->fromhost, HOSTNAME_LEN);
    }
    if (wire_header->tohost[0] == '.') {
        wire_header->tohost[HOSTNAME_LEN - 1] = 0;
        namelen = atoi(&wire_header->tohost[1]);
        if (namelen < 1 || namelen > 256)
            return 1;
        rc = read_stream(netinfo_ptr, host_node_ptr, host_node_ptr->sb, tohost,
                         namelen);
        if (rc != namelen)
            return 1;
    } else {
        strncpy0(tohost, wire_header->tohost, HOSTNAME_LEN);
    }

    return 0;
}

int write_heartbeat(netinfo_type *netinfo_ptr, host_node_type *host_node_ptr)
{
    /* heartbeats always jump to the head */
    return write_message_int(netinfo_ptr, host_node_ptr, WIRE_HEADER_HEARTBEAT,
                             NULL, 0,
                             WRITE_MSG_HEAD | WRITE_MSG_NODUPE |
                                 WRITE_MSG_NODELAY | WRITE_MSG_NOLIMIT);
}

typedef int (hello_func)(netinfo_type *, host_node_type *, int type,
                          const void *, size_t);

/*
  this is the protocol where each node advertises all the other nodes
  they know about so that eventually (quickly) every node know about
  every other nodes
*/
static int write_hello_int(netinfo_type *netinfo_ptr, host_node_type *host_node_ptr, int type, hello_func *func)
{
    int rc;
    int numhosts;
    char *data;
    uint8_t *p_buf, *p_buf_end;
    host_node_type *tmp_host_ptr;
    int datasz;

    Pthread_rwlock_rdlock(&(netinfo_ptr->lock));

    numhosts = 0;
    for (tmp_host_ptr = netinfo_ptr->head; tmp_host_ptr != NULL;
         tmp_host_ptr = tmp_host_ptr->next)
        numhosts++;

    datasz = sizeof(int) + sizeof(int) + /* int numhosts */
             (HOSTNAME_LEN * numhosts) + /* char host[16]... ( 1 per host ) */
             (sizeof(int) * numhosts)  + /* int port...      ( 1 per host ) */
             (sizeof(int) * numhosts);   /* int node...      ( 1 per host ) */

    /* write long hostnames */
    for (tmp_host_ptr = netinfo_ptr->head; tmp_host_ptr != NULL;
         tmp_host_ptr = tmp_host_ptr->next) {
        if (tmp_host_ptr->hostname_len > HOSTNAME_LEN)
            datasz += tmp_host_ptr->hostname_len;
    }
    data = HOST_MALLOC(host_node_ptr, datasz);
    memset(data, 0, datasz);

    p_buf = (uint8_t *)data;
    p_buf_end = (uint8_t *)(data + datasz);

    p_buf = buf_put(&datasz, sizeof(int), p_buf, p_buf_end);

    /* fill in numhosts */
    p_buf = buf_put(&numhosts, sizeof(int), p_buf, p_buf_end);

    /* fill in hostnames */
    for (tmp_host_ptr = netinfo_ptr->head; tmp_host_ptr != NULL;
         tmp_host_ptr = tmp_host_ptr->next) {
        if (tmp_host_ptr->hostname_len > HOSTNAME_LEN) {
            char lenstr[HOSTNAME_LEN] = {0};
            snprintf(lenstr, sizeof(lenstr), ".%d", tmp_host_ptr->hostname_len);
            lenstr[HOSTNAME_LEN - 1] = 0;
            p_buf = buf_no_net_put(lenstr, HOSTNAME_LEN - 1, p_buf, p_buf_end);
        } else {
            char lenstr[HOSTNAME_LEN] = {0};
            memcpy(lenstr, tmp_host_ptr->host, tmp_host_ptr->hostname_len);
            lenstr[HOSTNAME_LEN - 1] = 0;
            p_buf = buf_no_net_put(lenstr, HOSTNAME_LEN - 1, p_buf, p_buf_end);
        }
        /* null terminate */
        p_buf = buf_zero_put(sizeof(char), p_buf, p_buf_end);
    }

    for (tmp_host_ptr = netinfo_ptr->head; tmp_host_ptr != NULL;
         tmp_host_ptr = tmp_host_ptr->next) {
        p_buf = buf_put(&tmp_host_ptr->port, sizeof(int), p_buf, p_buf_end);
    }

    for (tmp_host_ptr = netinfo_ptr->head; tmp_host_ptr != NULL;
         tmp_host_ptr = tmp_host_ptr->next) {
        int node = machine_num(tmp_host_ptr->host);
        p_buf = buf_put(&node, sizeof(int), p_buf, p_buf_end);
    }
    /* write long hostnames */
    for (tmp_host_ptr = netinfo_ptr->head; tmp_host_ptr != NULL;
         tmp_host_ptr = tmp_host_ptr->next) {
        if (tmp_host_ptr->hostname_len > HOSTNAME_LEN) {
            p_buf =
                buf_no_net_put(tmp_host_ptr->host, tmp_host_ptr->hostname_len,
                               p_buf, p_buf_end);
        }
    }

    Pthread_rwlock_unlock(&(netinfo_ptr->lock));

    rc = func(netinfo_ptr, host_node_ptr, type, data, datasz);

    free(data);

    return rc;
}

int write_hello(netinfo_type *netinfo_ptr, host_node_type *host_node_ptr)
{
    return write_hello_int(netinfo_ptr, host_node_ptr, WIRE_HEADER_HELLO,
                           write_message_nohello);
}

int write_hello_reply(netinfo_type *netinfo_ptr, host_node_type *host_node_ptr)
{
    return write_hello_int(netinfo_ptr, host_node_ptr, WIRE_HEADER_HELLO_REPLY,
                           write_message);
}

static void add_millisecs_to_timespec(struct timespec *orig, int millisecs)
{
    int nanosecs = orig->tv_nsec;
    int secs = orig->tv_sec;

    secs += (millisecs / 1000);
    millisecs = (millisecs % 1000);

    nanosecs += (millisecs * MILLION);
    secs += (nanosecs / BILLION);
    nanosecs = (nanosecs % BILLION);
    orig->tv_sec = secs;
    orig->tv_nsec = nanosecs;
    return;
}

static seq_data *add_seqnum_to_waitlist(host_node_type *host_node_ptr,
                                        int seqnum)
{
    seq_data *new_seq_node, *seq_list_ptr;
    new_seq_node = HOST_MALLOC(host_node_ptr, sizeof(seq_data));
    memset(new_seq_node, 0, sizeof(seq_data));
    new_seq_node->seqnum = seqnum;
    new_seq_node->timestamp = time(NULL);
    /* always add to the end of the list. */
    /* only remove from the beginning, and then,
       only if the "ack" has occurred */
    if (host_node_ptr->wait_list == NULL)
        host_node_ptr->wait_list = new_seq_node;
    else {
        seq_list_ptr = host_node_ptr->wait_list;
        while (seq_list_ptr->next != NULL)
            seq_list_ptr = seq_list_ptr->next;
        seq_list_ptr->next = new_seq_node;
    }
    return new_seq_node;
}

/* already under lock */
static int remove_seqnum_from_waitlist(host_node_type *host_node_ptr,
                                       void **payloadptr, int *payloadlen,
                                       int seqnum)
{
    seq_data *seq_list_ptr, *back;
    int outrc;

    back = seq_list_ptr = host_node_ptr->wait_list;

    while (seq_list_ptr != NULL && seq_list_ptr->seqnum != seqnum) {
        back = seq_list_ptr;
        seq_list_ptr = seq_list_ptr->next;
    }
    if (seq_list_ptr == NULL) {
        /*fprintf(stderr,"cant find seq num %d in waitlist\n", seqnum);*/
        return -1;
    }
    if (seq_list_ptr == host_node_ptr->wait_list)
        host_node_ptr->wait_list = host_node_ptr->wait_list->next;
    else
        back->next = seq_list_ptr->next;

    outrc = seq_list_ptr->outrc;
    if (payloadptr) {
        (*payloadptr) = seq_list_ptr->payload;
        seq_list_ptr->payload = NULL;
        (*payloadlen) = seq_list_ptr->payloadlen;
    }
    if (seq_list_ptr->payload)
        free(seq_list_ptr->payload);
    free(seq_list_ptr);

    return outrc;
}

static void net_throttle_wait_loop(netinfo_type *netinfo_ptr,
                                   host_node_type *host_ptr,
                                   uint32_t queue_threshold,
                                   uint64_t byte_threshold)
{
    int loops = 0;
    Pthread_mutex_lock(&(host_ptr->throttle_lock));
    host_ptr->throttle_waiters++;

    while (!host_ptr->closed && ((host_ptr->enque_count > queue_threshold) ||
                                 (host_ptr->enque_bytes > byte_threshold)))

    {
        struct timespec waittime;
        struct timeval tv;

#ifdef HAS_CLOCK_GETTIME
        clock_gettime(CLOCK_REALTIME, &waittime);
#else
        gettimeofday(&tv, NULL);
        timeval_to_timespec(&tv, &waittime);
#endif
        add_millisecs_to_timespec(&waittime, 1000);

        if (loops > 0) {
            logmsg(LOGMSG_ERROR,
                   "%s thread %lu waiting for net count to drop"
                   " to %u enqueued buffers or %" PRIu64 " bytes (%d loops)\n",
                   __func__, pthread_self(), queue_threshold, byte_threshold,
                   loops);
        }

        host_ptr->stats.throttle_waits++;
        netinfo_ptr->stats.throttle_waits++;

        pthread_cond_timedwait(&(host_ptr->throttle_wakeup),
                               &(host_ptr->throttle_lock), &waittime);

        loops++;
    }

    host_ptr->throttle_waiters--;
    Pthread_mutex_unlock(&(host_ptr->throttle_lock));
}


int net_throttle_wait(netinfo_type *netinfo_ptr)
{
    uint32_t queue_threshold;
    uint64_t byte_threshold;
    int cnt = 0;

    /* let one message always get in */

    queue_threshold =
        (netinfo_ptr->throttle_percent * netinfo_ptr->max_queue) / 100;

    byte_threshold =
        (netinfo_ptr->throttle_percent * netinfo_ptr->max_bytes) / 100;

    if (netinfo_ptr->fake || queue_threshold >= netinfo_ptr->max_queue ||
        queue_threshold == 0 || byte_threshold >= netinfo_ptr->max_bytes ||
        byte_threshold == 0)
        return 0;

    Pthread_rwlock_rdlock(&(netinfo_ptr->lock));

    host_node_type *ptr = netinfo_ptr->head;
    /* let 1 message always slip in */
    if (ptr && ptr->enque_count) {
        while (ptr) {
            if (!ptr->closed && ((ptr->enque_count > queue_threshold) ||
                                 (ptr->enque_bytes > byte_threshold))) {
                cnt++;
                net_throttle_wait_loop(netinfo_ptr, ptr, queue_threshold,
                                       byte_threshold);
            }
            ptr = ptr->next;
        }
    }

    Pthread_rwlock_unlock(&(netinfo_ptr->lock));
    return cnt;
}

int net_get_queue_size(netinfo_type *netinfo_ptr, const char *hostname,
                       int *limit, int *usage)
{

    host_node_type *host_node_ptr = NULL;

    Pthread_rwlock_rdlock(&(netinfo_ptr->lock));
    host_node_ptr = get_host_node_by_name_ll(netinfo_ptr, hostname);
    if (host_node_ptr == NULL) {
        Pthread_rwlock_unlock(&(netinfo_ptr->lock));
        return NET_SEND_FAIL_INVALIDNODE;
    }

    Pthread_mutex_lock(&(host_node_ptr->enquelk));
    *usage = host_node_ptr->enque_count;
    *limit = netinfo_ptr->max_queue;
    Pthread_mutex_unlock(&(host_node_ptr->enquelk));

    Pthread_rwlock_unlock(&(netinfo_ptr->lock));

    return 0;
}

int net_send_message_payload_ack(netinfo_type *netinfo_ptr, const char *to_host,
                                 int usertype, void *data, int datalen,
                                 uint8_t **payloadptr, int *payloadlen,
                                 int waitforack, int waitms)
{
    net_send_message_header tmphd, msghd;
    uint8_t *p_buf, *p_buf_end;
    seq_data *seq_ptr;
    host_node_type *host_node_ptr;
    int rc;
    struct timespec waittime;
#ifndef HAS_CLOCK_GETTIME
    struct timeval tv;
#endif
    struct iovec iov[2];

    rc = 0;

    /* do nothing if we have a fake netinfo */
    if (netinfo_ptr->fake)
        return 0;
    if (to_host == NULL)
        abort();

    Pthread_rwlock_rdlock(&(netinfo_ptr->lock));
    host_node_ptr = get_host_node_by_name_ll(netinfo_ptr, to_host);
    if (host_node_ptr == NULL) {
        Pthread_rwlock_unlock(&(netinfo_ptr->lock));
        return NET_SEND_FAIL_INVALIDNODE;
    }

    if (host_node_ptr->host == netinfo_ptr->myhostname) {
        rc = NET_SEND_FAIL_SENDTOME;
        goto end;
    }

    /* fail if we don't have a socket */
    if (host_node_ptr->fd == -1) {
        rc = NET_SEND_FAIL_NOSOCK;
        goto end;
    }

    /* fail if we are closed */
    if (host_node_ptr->closed) {
        rc = NET_SEND_FAIL_CLOSED;
        goto end;
    }

    msghd.usertype = usertype;
    msghd.seqnum = ATOMIC_ADD(netinfo_ptr->seqnum, 1);
    msghd.waitforack = waitforack;
    msghd.datalen = datalen;

    p_buf = (uint8_t *)&tmphd;
    p_buf_end = ((uint8_t *)&tmphd + sizeof(net_send_message_header));

    net_send_message_header_put(&msghd, p_buf, p_buf_end);

    iov[0].iov_base = (int8_t *)&tmphd;
    iov[0].iov_len = sizeof(tmphd);
    iov[1].iov_base = data;
    iov[1].iov_len = datalen;

    Pthread_mutex_lock(&(host_node_ptr->wait_mutex));

    if (waitforack) {
        seq_ptr = add_seqnum_to_waitlist(host_node_ptr, msghd.seqnum);
        seq_ptr->ack = 0;
    } else
        seq_ptr = NULL;

    rc = write_message_checkhello(netinfo_ptr, host_node_ptr,
                                  WIRE_HEADER_USER_MSG, iov, 2, 1 /*nodelay*/,
                                  0, 0);

    if (rc != 0) {
        if (seq_ptr)
            remove_seqnum_from_waitlist(host_node_ptr, (void**) payloadptr, 
                                        payloadlen, seq_ptr->seqnum);
        Pthread_mutex_unlock(&(host_node_ptr->wait_mutex));

        rc = NET_SEND_FAIL_WRITEFAIL;
        goto end;
    }

    if (!waitforack) {
        Pthread_mutex_unlock(&(host_node_ptr->wait_mutex));
        rc = 0;
        goto end;
    }

#ifdef HAS_CLOCK_GETTIME
    rc = clock_gettime(CLOCK_REALTIME, &waittime);
    if (rc != 0) {
        logmsg(LOGMSG_ERROR, "clock_gettime err %d %s\n", errno, strerror(errno));
        remove_seqnum_from_waitlist(host_node_ptr, payloadptr, payloadlen,
                                    seq_ptr->seqnum);
        Pthread_mutex_unlock(&(host_node_ptr->wait_mutex));

        rc = NET_SEND_FAIL_INTERNAL;
        goto end;
    }
#else
    rc = gettimeofday(&tv, NULL);
    if (rc != 0) {
        logmsg(LOGMSG_ERROR, "gettimeofday failed\n");
        remove_seqnum_from_waitlist(host_node_ptr, (void**) payloadptr, payloadlen, 
                                    seq_ptr->seqnum);
        Pthread_mutex_unlock(&(host_node_ptr->wait_mutex));

        rc = NET_SEND_FAIL_INTERNAL;
        goto end;
    }

    timeval_to_timespec(&tv, &waittime);
#endif

    add_millisecs_to_timespec(&waittime, waitms);

    rc = 0;
    while (1) {
        if (seq_ptr->ack == 1) {
            rc = remove_seqnum_from_waitlist(host_node_ptr, (void**) payloadptr,
                                             payloadlen, seq_ptr->seqnum);
            /* user is only allowed to return >=0 */
            if (rc < 0)
                rc = NET_SEND_FAIL_INVALIDACKRC;

            Pthread_mutex_unlock(&(host_node_ptr->wait_mutex));

            if (rc == ETIMEDOUT) {
                logmsg(LOGMSG_ERROR, "timeout, but found reply afterwards??\n");
            }
            goto end;
        }

        if (rc == ETIMEDOUT) {
            remove_seqnum_from_waitlist(host_node_ptr, (void**) payloadptr,
                                        payloadlen, seq_ptr->seqnum);
            logmsg(LOGMSG_ERROR, "net_send_message: timeout to %s\n",
                    host_node_ptr->host);

            Pthread_mutex_unlock(&(host_node_ptr->wait_mutex));

            rc = NET_SEND_FAIL_TIMEOUT;
            goto end;
        } else if (rc != 0) {
            remove_seqnum_from_waitlist(host_node_ptr, (void**) payloadptr,
                                        payloadlen, seq_ptr->seqnum);
            Pthread_mutex_unlock(&(host_node_ptr->wait_mutex));
            logmsg(LOGMSG_ERROR,
                   "net_send_message: host %s, "
                   "got rc = %d from pthread_cond_timedwait\n",
                   host_node_ptr->host, rc);

            rc = NET_SEND_FAIL_INTERNAL;
            goto end;
        }

        /*
        fprintf(stderr, "waiting for ack from %s\n", host_node_ptr->host);
        */

        rc = pthread_cond_timedwait(&(host_node_ptr->ack_wakeup),
                                    &(host_node_ptr->wait_mutex), &waittime);

        if (rc == EINVAL)
            goto end;

        /*fprintf(stderr, "got ack\n");*/
    }

end:
    Pthread_rwlock_unlock(&(netinfo_ptr->lock));

    return rc;
}

int net_send_message(netinfo_type *netinfo_ptr, const char *to_host,
                     int usertype, void *data, int datalen, int waitforack,
                     int waitms)
{
    return net_send_message_payload_ack(netinfo_ptr, to_host, usertype, data,
                                        datalen, NULL, NULL, waitforack,
                                        waitms);
}

static unsigned long long num_flushes = 0;
static unsigned long long send_interval_flushes = 0;
static unsigned long long explicit_flushes = 0;

unsigned long long net_get_send_interval_flushes(void)
{
    return send_interval_flushes;
}

void net_reset_send_interval_flushes(void) { send_interval_flushes = 0; }

unsigned long long net_get_explicit_flushes(void) { return explicit_flushes; }

void net_reset_explicit_flushes(void) { explicit_flushes = 0; }

unsigned long long net_get_num_flushes(void) { return num_flushes; }

void net_reset_num_flushes(void) { num_flushes = 0; }

static int stack_flush_min = 50;
int explicit_flush_trace = 0;

void net_enable_explicit_flush_trace(void) { explicit_flush_trace = 1; }

void net_disable_explicit_flush_trace(void) { explicit_flush_trace = 0; }

void comdb2_cheapstack(FILE *f);

static void net_trace_explicit_flush(void)
{
    static int lastpr = 0, count = 0;
    int now, flushmin = stack_flush_min;

    if (!explicit_flush_trace)
        return;

    count++;

    if (flushmin > 0 && (now = comdb2_time_epoch()) - lastpr) {
        if (count > flushmin) {
            comdb2_cheapstack(stdout);
        }
        lastpr = now;
        count = 0;
    }
}

int net_get_stack_flush_threshold(void) { return stack_flush_min; }

void net_set_stack_flush_threshold(int thresh) { stack_flush_min = thresh; }

int gbl_dump_full_net_queue = 0;

static void dump_queue(netinfo_type *netinfo_ptr, host_node_type *host_node_ptr)
{
    int now, cnt = 0, logput_cnt = 0, non_logput_cnt = 0;

    if (netinfo_ptr->getlsn_rtn == NULL)
        return;

    if ((now = time(NULL)) - host_node_ptr->last_queue_dump) {
        write_data *ptr;
        int file, offset, rc, wl = 0;
        logmsg(LOGMSG_USER, "Dumping net-queue for %s\n", host_node_ptr->host);
        Pthread_mutex_lock(&(host_node_ptr->enquelk));
        ptr = host_node_ptr->write_head;
        while (ptr != NULL) {
            cnt++;
            if ((rc = (netinfo_ptr->getlsn_rtn)(netinfo_ptr, ptr->payload.raw,
                                                ptr->len, &file, &offset)) ==
                0) {
                logput_cnt++;
                if (wl == 0) {
                    logmsg(LOGMSG_USER, "%s: ", host_node_ptr->host);
                }
                logmsg(LOGMSG_USER, "%d:%d ", file, offset);
                wl = 1;
                if ((logput_cnt % 20) == 0) {
                    logmsg(LOGMSG_USER, "\n");
                    wl = 0;
                }
            } else {
                non_logput_cnt++;
            }
            ptr = ptr->next;
        }
        Pthread_mutex_unlock(&(host_node_ptr->enquelk));

        if (wl) {
            logmsg(LOGMSG_USER, "\n");
        }
        logmsg(LOGMSG_USER, "%s: %d logputs, %d other\n", host_node_ptr->host,
               logput_cnt, non_logput_cnt);
        host_node_ptr->last_queue_dump = now;
    }
}

static int net_send_int(netinfo_type *netinfo_ptr, const char *host,
                        int usertype, void *data, int datalen, int nodelay,
                        int numtails, void **tails, int *taillens, int nodrop,
                        int inorder, int trace)
{
    if (gbl_libevent) {
        int f = 0;
        if (nodelay)
            f |= NET_SEND_NODELAY;
        if (nodrop)
            f |= NET_SEND_NODROP;
        return net_send_evbuffer(netinfo_ptr, host, usertype, data, datalen,
                                    numtails, tails, taillens, f);
    }
    host_node_type *host_node_ptr;
    net_send_message_header tmphd, msghd;
    uint8_t *p_buf, *p_buf_end;
    int rc;
    struct iovec iov[35];
    int iovcount;
    int total_tails_len = 0;
    int i;
    int tailen;
#if 0
   if (strcmp(netinfo_ptr->service, "offloadsql") == 0) {
       printf("net %s usertype %d to %s\n", netinfo_ptr->service, usertype, host);
   }
#endif
#ifdef UDP_DEBUG
    if (usertype == 2) {
        int last = __atomic_exchange_n(&curr_udp_cnt, 0, __ATOMIC_SEQ_CST);
        if (last > 0)
            logmsg(LOGMSG_USER, "udp_packets sent %d\n", last);
    }
#endif

    rc = 0;
    if (numtails > 32) {
        logmsg(LOGMSG_ERROR, "too many tails %d passed to net_send_tails, max 32\n",
               numtails);
        return -1;
    }

    /* testpoint- throw 'queue-full' errors */
    if ((0 == rc) && (NET_TEST_QUEUE_FULL == netinfo_ptr->net_test) &&
        (rand() % 100) == 0) {
        logmsg(LOGMSG_INFO, "%s line %d debug/random QUEUE-FULL\n", __func__,
               __LINE__);
        return NET_SEND_FAIL_QUEUE_FULL;
    }

    /* do nothing if we have a fake netinfo */
    if (netinfo_ptr->fake) {
        return 0;
    }

    for (i = 0; i < numtails; i++)
        total_tails_len += taillens[i];

    tailen =
        (numtails > 0 && tails && total_tails_len > 0) ? total_tails_len : 0;

    Pthread_rwlock_rdlock(&(netinfo_ptr->lock));
    host_node_ptr = get_host_node_by_name_ll(netinfo_ptr, host);
    if (host_node_ptr == NULL) {
        Pthread_rwlock_unlock(&(netinfo_ptr->lock));
        if (trace) {
            logmsg(LOGMSG_USER, "%s line %d returning INVALIDNODE\n", __func__,
                   __LINE__);
        }
        return NET_SEND_FAIL_INVALIDNODE;
    }

    if (host_node_ptr->host == netinfo_ptr->myhostname) {
        if (trace) {
            logmsg(LOGMSG_USER, "%s line %d returning FAIL_SENDTOME\n",
                   __func__, __LINE__);
        }
        rc = NET_SEND_FAIL_SENDTOME;
        goto end;
    }

    /* fail if we don't have a socket */
    if (host_node_ptr->fd == -1) {
        if (trace) {
            logmsg(LOGMSG_USER, "%s line %d returning NOSOCK\n", __func__,
                   __LINE__);
        }
        rc = NET_SEND_FAIL_NOSOCK;
        goto end;
    }

    /* fail if we are closed */
    if (host_node_ptr->closed) {
        if (trace) {
            logmsg(LOGMSG_USER, "%s line %d returning CLOSED\n", __func__,
                   __LINE__);
        }
        rc = NET_SEND_FAIL_CLOSED;
        goto end;
    }

    host_node_ptr->num_sends++;
    if (nodelay) {
        explicit_flushes++;
        net_trace_explicit_flush();
    } else if (host_node_ptr->num_sends > netinfo_ptr->enque_flush_interval) {
        send_interval_flushes++;
        nodelay = 1;
    }

    if (nodelay)
        host_node_ptr->num_sends = 0;

    /*ctrace("net_send_message: to node %s, ut=%d\n", host_node_ptr->host, usertype);*/

    msghd.usertype = usertype;
    msghd.seqnum = ATOMIC_ADD(netinfo_ptr->seqnum, 1);
    msghd.waitforack = 0;
    msghd.datalen = datalen + tailen;

    p_buf = (uint8_t *)&tmphd;
    p_buf_end = ((uint8_t *)&tmphd + sizeof(net_send_message_header));

    net_send_message_header_put(&msghd, p_buf, p_buf_end);

    iov[0].iov_base = (int8_t *)&tmphd;
    iov[0].iov_len = sizeof(tmphd);
    iovcount = 1;
    if (data && datalen) {
        iov[iovcount].iov_base = data;
        iov[iovcount].iov_len = datalen;
        iovcount++;
    }
    if (numtails > 0) {
        for (i = 0; i < numtails; i++) {
            iov[iovcount].iov_base = tails[i];
            iov[iovcount].iov_len = taillens[i];
            iovcount++;
        }
    }

    if (nodelay) {
        host_node_ptr->num_flushes++;
        num_flushes++;
    }

    rc = write_message_checkhello(netinfo_ptr, host_node_ptr,
                                  WIRE_HEADER_USER_MSG, iov, iovcount, nodelay,
                                  nodrop, inorder);

    /* queue is full */
    if (-2 == rc) {
        if (trace) {
            logmsg(LOGMSG_USER, "%s line %d returning QUEUE-FULL\n", __func__,
                   __LINE__);
        }
        rc = NET_SEND_FAIL_QUEUE_FULL;
    }

    /* write_list failed to malloc */
    else if (2 == rc) {
        if (trace) {
            logmsg(LOGMSG_USER, "%s line %d returning MALLOC-FAIL\n", __func__,
                   __LINE__);
        }
        rc = NET_SEND_FAIL_MALLOC_FAIL;
    }

    /* all other failures */
    else if (0 != rc) {
        if (trace) {
            logmsg(LOGMSG_USER, "%s line %d returning WRITEFAIL\n", __func__,
                   __LINE__);
        }
        rc = NET_SEND_FAIL_WRITEFAIL;
    }

end:

    if (rc == NET_SEND_FAIL_QUEUE_FULL && gbl_dump_full_net_queue)
        dump_queue(netinfo_ptr, host_node_ptr);

    Pthread_rwlock_unlock(&(netinfo_ptr->lock));
    return rc;
}

int net_send_authcheck_all(netinfo_type *netinfo_ptr)
{
    int rc, count = 0, i;
    const char *nodes[REPMAX];
    int outrc = 0;

    count = net_get_all_nodes(netinfo_ptr, nodes);

    for (i = 0; i < count; i++) {
        rc = net_send_message(netinfo_ptr, nodes[i], NET_AUTHENTICATION_CHECK,
                              NULL, 0, 0, 5000);
        if (rc < 0) {
            logmsg(LOGMSG_ERROR,
                   "Sending Auth Check failed for node %s rc=%d\n", nodes[i],
                   rc);
            outrc++;
        }
    }
    return outrc;
}


/* Re-order this on the queue */
int net_send_inorder(netinfo_type *netinfo_ptr, const char *host, int usertype,
                     void *data, int datalen, int nodelay)
{
    return net_send_int(netinfo_ptr, host, usertype, data, datalen, nodelay, 0,
                        NULL, 0, 0, 1, 0);
}

int net_send_inorder_nodrop(netinfo_type *netinfo_ptr, const char *host,
                            int usertype, void *data, int datalen, int nodelay)
{
    return net_send_int(netinfo_ptr, host, usertype, data, datalen, nodelay, 0,
                        NULL, 0, 1, 1, 0);
}

int net_send_flags(netinfo_type *netinfo_ptr, const char *host, int usertype,
                   void *data, int datalen, uint32_t flags)
{
    return net_send_int(netinfo_ptr, host, usertype, data, datalen,
                        (flags & NET_SEND_NODELAY), 0, NULL, 0,
                        (flags & NET_SEND_NODROP), (flags & NET_SEND_INORDER),
                        (flags & NET_SEND_TRACE));
}

int net_send(netinfo_type *netinfo_ptr, const char *host, int usertype,
             void *data, int datalen, int nodelay)
{

    return net_send_int(netinfo_ptr, host, usertype, data, datalen, nodelay, 0,
                        NULL, 0, 0, 0, 0);
}

int net_send_nodrop(netinfo_type *netinfo_ptr, const char *host, int usertype,
                    void *data, int datalen, int nodelay)
{

    return net_send_int(netinfo_ptr, host, usertype, data, datalen, nodelay, 0,
                        NULL, 0, 1, 0, 0);
}

int net_send_tails(netinfo_type *netinfo_ptr, const char *host, int usertype,
                   void *data, int datalen, int nodelay, int numtails,
                   void **tails, int *taillens)
{

    return net_send_int(netinfo_ptr, host, usertype, data, datalen, nodelay,
                        numtails, tails, taillens, 0, 0, 0);
}

int net_send_tail(netinfo_type *netinfo_ptr, const char *host, int usertype,
                  void *data, int datalen, int nodelay, void *tail, int tailen)
{

#ifdef _BLOCKSQL_DBG
    int i = 0;
    printf("Sending data [%d]:\n", datalen);
    for (i = 0; i < datalen; i++)
        printf("%02x ", ((char *)data)[i]);
    printf("\n");

    printf("Sending tail[%d]:\n", tailen);
    for (i = 0; i < tailen; i++)
        printf("%02x ", ((char *)tail)[i]);
    printf("\n");
#endif
    return net_send_int(netinfo_ptr, host, usertype, data, datalen, nodelay, 1,
                        &tail, &tailen, 0, 0, 0);
}

/* returns all nodes MINUS you */
int net_get_all_nodes(netinfo_type *netinfo_ptr, const char *hostlist[REPMAX])
{
    host_node_type *ptr;
    int count = 0;

    Pthread_rwlock_rdlock(&(netinfo_ptr->lock));

    for (ptr = netinfo_ptr->head; ptr != NULL; ptr = ptr->next) {
        /* dont send to yourself */
        if (ptr->host == netinfo_ptr->myhostname)
            continue;

        hostlist[count++] = ptr->host;
        if (count >= REPMAX)
            break;
    }

    Pthread_rwlock_unlock(&(netinfo_ptr->lock));

    return count;
}

int net_get_all_commissioned_nodes(netinfo_type *netinfo_ptr,
                                   const char *hostlist[REPMAX])
{
    host_node_type *ptr;
    int count = 0;

    Pthread_rwlock_rdlock(&(netinfo_ptr->lock));

    for (ptr = netinfo_ptr->head; ptr != NULL; ptr = ptr->next) {
        /* dont send to yourself */
        if (ptr->host == netinfo_ptr->myhostname)
            continue;

        if (!ptr->decom_flag) {
            hostlist[count++] = ptr->host;
            if (count >= REPMAX)
                break;
        }
    }

    Pthread_rwlock_unlock(&(netinfo_ptr->lock));

    return count;
}

int net_get_all_nodes_connected(netinfo_type *netinfo_ptr,
                                const char *hostlist[REPMAX])
{
    host_node_type *ptr;
    int count = 0;

    Pthread_rwlock_rdlock(&(netinfo_ptr->lock));

    for (ptr = netinfo_ptr->head; ptr != NULL; ptr = ptr->next) {
        /* dont send to yourself */
        if (ptr->host == netinfo_ptr->myhostname)
            continue;

        /* dont count disconected guys */
        if (ptr->fd <= 0)
            continue;

        /* dont count guys that didnt hello us */
        if (!ptr->got_hello)
            continue;

        hostlist[count++] = ptr->host;
        if (count >= REPMAX)
            break;
    }

    Pthread_rwlock_unlock(&(netinfo_ptr->lock));

    return count;
}

int net_register_queue_stat(netinfo_type *netinfo_ptr, QSTATINITFP *qinit,
                            QSTATREADERFP *reader, QSTATENQUEFP *enque,
                            QSTATCLEARFP *qclear, QSTATFREEFP *qfree)
{
    host_node_type *tmp_host_ptr;

    /* Set qstat for each existing node */
    Pthread_rwlock_rdlock(&(netinfo_ptr->lock));

    for (tmp_host_ptr = netinfo_ptr->head; tmp_host_ptr != NULL;
         tmp_host_ptr = tmp_host_ptr->next) {
        if (strcmp(tmp_host_ptr->host, netinfo_ptr->myhostname) != 0) {
            tmp_host_ptr->qstat =
                qinit(netinfo_ptr, netinfo_ptr->service, tmp_host_ptr->host);
        }
    }

    netinfo_ptr->qstat_free_rtn = qfree;
    netinfo_ptr->qstat_init_rtn = qinit;
    netinfo_ptr->qstat_reader_rtn = reader;
    netinfo_ptr->qstat_enque_rtn = enque;
    netinfo_ptr->qstat_clear_rtn = qclear;
    Pthread_rwlock_unlock(&(netinfo_ptr->lock));

    return 0;
}

void net_userfunc_iterate(netinfo_type *netinfo_ptr, UFUNCITERFP *uf_iter,
                          void *arg)
{
    for (int i = 0; i < USER_TYPE_MAX; i++) {
        if (netinfo_ptr->userfuncs[i].func) {
            uf_iter(netinfo_ptr, arg, netinfo_ptr->service,
                    netinfo_ptr->userfuncs[i].name,
                    netinfo_ptr->userfuncs[i].count,
                    netinfo_ptr->userfuncs[i].totus);
        }
    }
}

void net_queue_stat_iterate(netinfo_type *netinfo_ptr, QSTATITERFP qs_iter,
                            void *arg)
{
    host_node_type *tmp_host_ptr;

    Pthread_rwlock_rdlock(&(netinfo_ptr->lock));
    for (tmp_host_ptr = netinfo_ptr->head; tmp_host_ptr != NULL;
         tmp_host_ptr = tmp_host_ptr->next) {
        qs_iter(netinfo_ptr, arg, tmp_host_ptr->qstat);
    }
    Pthread_rwlock_unlock(&(netinfo_ptr->lock));
}

int net_register_getlsn(netinfo_type *netinfo_ptr, GETLSNFP func)
{
    netinfo_ptr->getlsn_rtn = func;
    return 0;
}

int net_register_netcmp(netinfo_type *netinfo_ptr, NETCMPFP func)
{
    netinfo_ptr->netcmp_rtn = func;
    return 0;
}

int net_register_hostdown(netinfo_type *netinfo_ptr, HOSTDOWNFP *func)
{
    netinfo_ptr->hostdown_rtn = func;

    return 0;
}

int net_register_name(netinfo_type *netinfo_ptr, char name[])
{
    netinfo_ptr->name = strdup(name);

    return 0;
}

int net_register_hello(netinfo_type *netinfo_ptr, HELLOFP func)
{
    netinfo_ptr->hello_rtn = func;

    return 0;
}

int net_register_handler(netinfo_type *netinfo_ptr, int usertype,
                         char *name, NETFP func)
{
    if (usertype <= USER_TYPE_MIN || usertype >= USER_TYPE_MAX)
        return -1;

    netinfo_ptr->userfuncs[usertype].func = func;
    netinfo_ptr->userfuncs[usertype].name = name;
    netinfo_ptr->userfuncs[usertype].totus = 0;
    netinfo_ptr->userfuncs[usertype].count = 0;

    return 0;
}

int is_real_netinfo(netinfo_type *netinfo_ptr)
{
    if (!netinfo_ptr->fake)
        return 1;
    else
        return 0;
}

int is_offload_netinfo(netinfo_type *netinfo_ptr)
{
    if (netinfo_ptr->offload)
        return 1;
    else
        return 0;
}


/* This function needs to be called with netinfo_ptr->lock held.
 *
 * Will get netinfo for node, check cache first:
 * if not the last used node then do a linear search in list
 */
static inline host_node_type *get_host_node_cache_ll(netinfo_type *netinfo_ptr,
                                                     const char *host)
{
    host_node_type *host_node_ptr = netinfo_ptr->last_used_node_ptr;
    if (!host_node_ptr || host_node_ptr->host != host) {
        host_node_ptr = get_host_node_by_name_ll(netinfo_ptr, host);
        netinfo_ptr->last_used_node_ptr = host_node_ptr;
        netinfo_ptr->last_used_node_miss_cntr++;
    } else {
        netinfo_ptr->last_used_node_hit_cntr++;
    }
    return host_node_ptr;
}


void net_inc_recv_cnt_from(netinfo_type *netinfo_ptr, char *host)
{
    Pthread_rwlock_rdlock(&(netinfo_ptr->lock));
    host_node_type *host_node_ptr = get_host_node_cache_ll(netinfo_ptr, host);
    if (!host_node_ptr) {
        Pthread_rwlock_unlock(&(netinfo_ptr->lock));
        logmsg(LOGMSG_ERROR, "%s: node not found %s\n", __func__, host);
        return;
    }

    ++host_node_ptr->udp_info.recv;
    Pthread_rwlock_unlock(&(netinfo_ptr->lock));
}

void net_reset_udp_stat(netinfo_type *netinfo_ptr)
{
    Pthread_rwlock_rdlock(&(netinfo_ptr->lock));

    for (host_node_type *ptr = netinfo_ptr->head; ptr != NULL;
         ptr = ptr->next) {
        ptr->udp_info.sent = 0;
        ptr->udp_info.recv = 0;
    }

    netinfo_ptr->last_used_node_hit_cntr = 0;
    netinfo_ptr->last_used_node_miss_cntr = 0;
    Pthread_rwlock_unlock(&(netinfo_ptr->lock));
}

void print_all_udp_stat(netinfo_type *netinfo_ptr)
{
    if (!netinfo_ptr) return;
    Pthread_rwlock_rdlock(&(netinfo_ptr->lock));

    for (host_node_type *ptr = netinfo_ptr->head; ptr != NULL;
         ptr = ptr->next) {
        struct sockaddr_in sin;
        sin.sin_addr = ptr->addr;
        sin.sin_family = AF_INET;
        sin.sin_port = htons(ptr->port);
        int port = ptr->port;
        uint64_t sent = ptr->udp_info.sent;
        char buf1[256];
#ifdef UDP_DEBUG
        uint64_t recv = ptr->udp_info.recv;
        printf("node:%s port:%5d recv:%7llu sent:%7lu %s\n", ptr->host, port,
               recv, sent, print_addr(&sin, buf1));
#else
        logmsg(LOGMSG_USER, "node:%s port:%5d sent:%7" PRIu64 " %s\n",
               ptr->host, port, sent, print_addr(&sin, buf1));
#endif
    }
    Pthread_rwlock_unlock(&(netinfo_ptr->lock));
    logmsg(LOGMSG_USER, "netinfo udp cache hits: %u misses: %u lastnode: %s\n",
           netinfo_ptr->last_used_node_hit_cntr,
           netinfo_ptr->last_used_node_miss_cntr,
           (netinfo_ptr->last_used_node_ptr
                ? netinfo_ptr->last_used_node_ptr->host
                : NULL));
}

void print_node_udp_stat(char *prefix, netinfo_type *netinfo_ptr,
                         const char *host)
{
    Pthread_rwlock_rdlock(&(netinfo_ptr->lock));
    host_node_type *host_node_ptr = get_host_node_cache_ll(netinfo_ptr, host);
    if (!host_node_ptr) {
        Pthread_rwlock_unlock(&(netinfo_ptr->lock));
        logmsg(LOGMSG_ERROR, "%s: node not found %s\n", __func__, host);
        return;
    }

    int port = host_node_ptr->port;
    uint64_t sent = host_node_ptr->udp_info.sent;
    uint64_t recv = host_node_ptr->udp_info.recv;
    struct in_addr addr = host_node_ptr->addr;
    Pthread_rwlock_unlock(&(netinfo_ptr->lock));

    logmsg(LOGMSG_USER,
           "%snode:%s port:%5d recv:%7" PRIu64 " sent:%7" PRIu64 " [%s]\n",
           prefix, host, port, recv, sent, inet_ntoa(addr));
}

ssize_t net_udp_send(int udp_fd, netinfo_type *netinfo_ptr, const char *host,
                     size_t len, void *info)
{
    struct sockaddr_in paddr;

    Pthread_rwlock_rdlock(&(netinfo_ptr->lock));
    host_node_type *host_node_ptr = get_host_node_cache_ll(netinfo_ptr, host);

    if (!host_node_ptr) {
        Pthread_rwlock_unlock(&(netinfo_ptr->lock));
        extern const char *db_eid_invalid;
        if (strcmp(host, db_eid_invalid) == 0)
            return -999;
        logmsg(LOGMSG_ERROR, "%s: node not found %s\n", __func__, host);
        return -1;
    }
    ++host_node_ptr->udp_info.sent;
    paddr.sin_addr = host_node_ptr->addr;
    paddr.sin_port = htons(host_node_ptr->port);
    Pthread_rwlock_unlock(&(netinfo_ptr->lock));

    paddr.sin_family = AF_INET;
    socklen_t addrlen = sizeof(paddr);

#ifdef UDP_DEBUG
    __atomic_add_fetch(&curr_udp_cnt, 1, __ATOMIC_SEQ_CST);
#endif

    net_delay(host);
    ssize_t nsent =
        sendto(udp_fd, info, len, 0, (struct sockaddr *)&paddr, addrlen);

    if (nsent < 0) {
        logmsgperror("net_udp_send:sendto");
        logmsg(LOGMSG_USER, "dest=%s, addr=%s\n", host,
               inet_ntoa(paddr.sin_addr));
    }

    return nsent;
}

static host_node_type *add_to_netinfo_ll(netinfo_type *netinfo_ptr,
                                         const char hostname[], int portnum)
{
    host_node_type *ptr;
    /* check to see if the node already exists */
    ptr = netinfo_ptr->head;
    if (debug_switch_offload_check_hostname() &&
        is_offload_netinfo(netinfo_ptr)) {
        while (ptr != NULL && (strcmp(ptr->host, hostname)))
            ptr = ptr->next;
    } else {
        while (ptr != NULL && ptr->host != hostname)
            ptr = ptr->next;
    }
    if (ptr != NULL) {
        return ptr;
    }

    ptr = calloc(1, sizeof(host_node_type));
    if (!ptr) {
        logmsg(LOGMSG_FATAL, "Can't allocate memory for netinfo\n");
        abort();
    }

#ifdef PER_THREAD_MALLOC
    if (gbl_verbose_net)
        logmsg(LOGMSG_INFO, "creating %d byte buffer pool for node %s\n",
               netinfo_ptr->pool_size, hostname);

    size_t scopelen = strlen(hostname) + sizeof(netinfo_ptr->service) + 2;
    char *scope = malloc(scopelen);
    if (scope == NULL) {
        logmsg(LOGMSG_ERROR, "%s: couldn't init msp for %s\n", __func__,
               hostname);
        free(ptr);
        return NULL;
    }

    snprintf(scope, scopelen, "%s@%s", netinfo_ptr->service, hostname);
    ptr->msp =
        comdb2ma_create_with_scope(netinfo_ptr->pool_size, 0, "NET", scope, 1);
    if (ptr->msp == NULL) {
        logmsg(LOGMSG_ERROR, "%s: couldn't init msp for %s\n", __func__,
               hostname);
        free(scope);
        free(ptr);
        return NULL;
    }
#endif /* PER_THREAD_MALLOC */

    Pthread_mutex_init(&(ptr->write_lock), NULL);

    ptr->netinfo_ptr = netinfo_ptr;
    ptr->closed = 1;
    ptr->really_closed = 1;
    ptr->fd = -1;

    ptr->next = netinfo_ptr->head;
    ptr->host = intern(hostname);
    ptr->hostname_len = strlen(ptr->host) + 1;
    /* ptr->addr will be set by connect_thread() */
    ptr->port = portnum;
    ptr->timestamp = time(NULL);

    Pthread_mutex_init(&(ptr->lock), NULL);
    Pthread_mutex_init(&(ptr->timestamp_lock), NULL);

    ptr->user_data_buf = malloc(netinfo_ptr->user_data_buf_size);

    Pthread_mutex_init(&(ptr->enquelk), NULL);
    Pthread_mutex_init(&(ptr->wait_mutex), NULL);
    Pthread_mutex_init(&(ptr->throttle_lock), NULL);
    Pthread_cond_init(&(ptr->ack_wakeup), NULL);
    Pthread_cond_init(&(ptr->write_wakeup), NULL);
    Pthread_cond_init(&(ptr->throttle_wakeup), NULL);

    if (netinfo_ptr->qstat_init_rtn) {
        ptr->qstat = (netinfo_ptr->qstat_init_rtn)(
            netinfo_ptr, netinfo_ptr->service, hostname);
    } else {
        ptr->qstat = NULL;
    }

    netinfo_ptr->head = ptr;

    char *metric_name = comdb2_asprintf("queue_size_%s", hostname);
    ptr->metric_queue_size = time_metric_new(metric_name);
    free(metric_name);

    return ptr;
}

host_node_type *add_to_netinfo(netinfo_type *netinfo_ptr, const char hostname[],
                               int portnum)
{
    host_node_type *ptr;

#ifdef DEBUGNET
    fprintf(stderr, "%s: adding %s\n", __func__, hostname);
#endif

    if (!isinterned(hostname))
        abort();

    /*override with smaller timeout*/
    portmux_set_default_timeout(100);

    /* don't add disallowed nodes */
    if (netinfo_ptr->allow_rtn &&
        !netinfo_ptr->allow_rtn(netinfo_ptr, hostname)) {
        logmsg(LOGMSG_ERROR, "%s: not allowed to add %s\n", __func__, hostname);
        return NULL;
    }

    /* we need to lock the netinfo to prevent creating too many connect threads
     */
    Pthread_rwlock_wrlock(&(netinfo_ptr->lock));

    ptr = add_to_netinfo_ll(netinfo_ptr, hostname, portnum);

    Pthread_rwlock_unlock(&(netinfo_ptr->lock));
    return ptr;
}

/* for debugging only */
void netinfo_lock(netinfo_type *netinfo_ptr, int seconds)
{
    logmsg(LOGMSG_USER, "grabbing exclusive access to netinfo lock\n");
    Pthread_rwlock_wrlock(&(netinfo_ptr->lock));
    logmsg(LOGMSG_USER, "sleeping for %d seconds\n", seconds);
    sleep(seconds);
    logmsg(LOGMSG_USER, "releasing netinfo lock\n");
    Pthread_rwlock_unlock(&(netinfo_ptr->lock));
}

static void rem_from_netinfo_ll(netinfo_type *netinfo_ptr,
                                host_node_type *host_node_ptr)
{
    host_node_type *tmp = netinfo_ptr->head;
    if (host_node_ptr == tmp) {
        netinfo_ptr->head = host_node_ptr->next;
    } else {
        while (tmp && tmp->next != host_node_ptr)
            tmp = tmp->next;
        if (tmp)
            tmp->next = host_node_ptr->next;
    }

    /* Call qstat free routine if its set */
    if (netinfo_ptr->qstat_free_rtn)
        (netinfo_ptr->qstat_free_rtn)(netinfo_ptr, host_node_ptr->qstat);

    // if last_used is eq to host_node_ptr->host, clear last_used_node_ptr
    if (host_node_ptr == netinfo_ptr->last_used_node_ptr) {
        netinfo_ptr->last_used_node_ptr = NULL;
    }

    if (host_node_ptr->write_head != NULL) {
        /* purge anything pending to be sent */
        Pthread_mutex_lock(&(host_node_ptr->write_lock));
        empty_write_list(host_node_ptr);
        Pthread_mutex_unlock(&(host_node_ptr->write_lock));
    }

    Pthread_mutex_lock(&(host_node_ptr->lock));
    close_hostnode_ll(host_node_ptr);
    while (host_node_ptr->have_connect_thread ||
           host_node_ptr->have_reader_thread ||
           host_node_ptr->have_writer_thread) {
        Pthread_mutex_unlock(&(host_node_ptr->lock));
        Pthread_rwlock_unlock(&(netinfo_ptr->lock));
        sleep(1);
        Pthread_rwlock_rdlock(&(netinfo_ptr->lock));
        Pthread_mutex_lock(&(host_node_ptr->lock));
        printf("%s:%s connect_thd:%d reader_thd:%d writer_thd:%d\n",
               netinfo_ptr->service, host_node_ptr->host,
               host_node_ptr->have_connect_thread,
               host_node_ptr->have_reader_thread,
               host_node_ptr->have_writer_thread);
    }
    Pthread_mutex_unlock(&(host_node_ptr->lock));
    Pthread_mutex_destroy(&(host_node_ptr->lock));
    Pthread_mutex_destroy(&(host_node_ptr->timestamp_lock));
    Pthread_mutex_destroy(&(host_node_ptr->write_lock));
    Pthread_mutex_destroy(&(host_node_ptr->enquelk));
    Pthread_mutex_destroy(&(host_node_ptr->wait_mutex));
    Pthread_mutex_destroy(&(host_node_ptr->throttle_lock));

    Pthread_cond_destroy(&(host_node_ptr->ack_wakeup));
    Pthread_cond_destroy(&(host_node_ptr->write_wakeup));
    Pthread_cond_destroy(&(host_node_ptr->throttle_wakeup));

#ifdef PER_THREAD_MALLOC
    comdb2ma_destroy(host_node_ptr->msp);
#endif /* PER_THREAD_MALLOC */

    free(host_node_ptr->user_data_buf);
    sbuf2free(host_node_ptr->sb);

#ifndef NDEBUG
    memset(host_node_ptr, 0, sizeof(host_node_type));
#endif
    free(host_node_ptr);
}

/* called from connect thread upon exiting:
 * when db is exiting or when host_node_ptr decom_flag is set
 */
void rem_from_netinfo(netinfo_type *netinfo_ptr, host_node_type *host_node_ptr)
{
    if (!host_node_ptr)
        return;
    host_node_printf(LOGMSG_INFO, host_node_ptr, "rem_from_netinfo: node=%s\n",
                     host_node_ptr->host);
    Pthread_rwlock_wrlock(&(netinfo_ptr->lock));
    rem_from_netinfo_ll(netinfo_ptr, host_node_ptr);
    Pthread_rwlock_unlock(&(netinfo_ptr->lock));
}

void net_cleanup_netinfo(netinfo_type *netinfo_ptr)
{
    host_node_type *ptr;
    Pthread_rwlock_wrlock(&(netinfo_ptr->lock));
    while ((ptr = netinfo_ptr->head) != NULL) {
        rem_from_netinfo_ll(netinfo_ptr, ptr);
    }
    Pthread_rwlock_unlock(&(netinfo_ptr->lock));
}

sanc_node_type *net_add_to_sanctioned(netinfo_type *netinfo_ptr,
                                      char hostname[], int portnum)
{
    sanc_node_type *ptr;

    /* don't add disallowed nodes */
    if (netinfo_ptr->allow_rtn &&
        !netinfo_ptr->allow_rtn(netinfo_ptr, hostname)) {
        logmsg(LOGMSG_ERROR, "net_add_to_sanctioned: not allowed to add %s\n",
                hostname);
        return NULL;
    }

    logmsg(LOGMSG_INFO, "net_add_to_sanctioned %s\n", hostname);

    Pthread_mutex_lock(&(netinfo_ptr->sanclk));

    ptr = add_to_sanctioned_nolock(netinfo_ptr, hostname, portnum);

    Pthread_mutex_unlock(&(netinfo_ptr->sanclk));

    return ptr;
}

int net_is_single_sanctioned_node(netinfo_type *netinfo_ptr)
{
    int single_node = 0 ;
    sanc_node_type *ptr;

    Pthread_mutex_lock(&(netinfo_ptr->sanclk));

    ptr = netinfo_ptr->sanctioned_list;

    if (ptr && !ptr->next && !strcmp(ptr->host, netinfo_ptr->myhostname))
        single_node = 1;

    Pthread_mutex_unlock(&(netinfo_ptr->sanclk));

    return single_node;
}

static int net_get_sanctioned_int(netinfo_type *netinfo_ptr, int max_nodes,
                                 const char *hosts[REPMAX], int include_self)
{
    int count = 0;
    sanc_node_type *ptr;

    Pthread_mutex_lock(&(netinfo_ptr->sanclk));

    for (ptr = netinfo_ptr->sanctioned_list; ptr != NULL; ptr = ptr->next) {
        if (ptr->host == netinfo_ptr->myhostname && !include_self)
            continue;

        if (count < max_nodes) {
            hosts[count] = ptr->host;
        }
        count++;
    }
    Pthread_mutex_unlock(&(netinfo_ptr->sanclk));

    return count;
}

int net_get_sanctioned_node_list(netinfo_type *netinfo_ptr, int max_nodes,
                                 const char *hosts[REPMAX])
{
    return net_get_sanctioned_int(netinfo_ptr, max_nodes, hosts, 1);
}

int net_get_sanctioned_replicants(netinfo_type *netinfo_ptr, int max_nodes,
                                 const char *hosts[REPMAX])
{
    return net_get_sanctioned_int(netinfo_ptr, max_nodes, hosts, 0);
}

int net_sanctioned_and_connected_nodes(netinfo_type *netinfo_ptr, int max_nodes,
                                       const char *hosts[REPMAX])
{
    host_node_type *ptr;
    sanc_node_type *ptr_sanc;
    int count = 0;
    int is_sanc = 0;

    Pthread_rwlock_rdlock(&(netinfo_ptr->lock));

    for (ptr = netinfo_ptr->head; ptr != NULL; ptr = ptr->next) {
        /* dont send to yourself */
        if (ptr->host == netinfo_ptr->myhostname)
            continue;

        /* dont count disconected guys */
        if (ptr->fd <= 0)
            continue;

        /* dont count guys that didnt hello us */
        if (!ptr->got_hello)
            continue;

        is_sanc = 0;
        Pthread_mutex_lock(&(netinfo_ptr->sanclk));
        for (ptr_sanc = netinfo_ptr->sanctioned_list; ptr_sanc != NULL;
             ptr_sanc = ptr_sanc->next) {
            if (strcmp(ptr_sanc->host, ptr->host) == 0
                /*&& ptr_sanc->port == ptr->port*/) {
                is_sanc = 1;
                break;
            }
        }
        Pthread_mutex_unlock(&(netinfo_ptr->sanclk));

        if (is_sanc) {
            hosts[count++] = ptr->host;
            if (count >= REPMAX)
                break;
        }
    }

    Pthread_rwlock_unlock(&(netinfo_ptr->lock));

    return count;
}

/* This just pulls the given node out of the linked list and frees it.
 * We assume that the thread ids and pointers to other memory will all
 * be NULL and so we don't have to stop any threads/free other memory. */
int net_del_from_sanctioned(netinfo_type *netinfo_ptr, char *host)
{
    sanc_node_type *ptr, *last;

    Pthread_mutex_lock(&(netinfo_ptr->sanclk));

    ptr = netinfo_ptr->sanctioned_list;

    last = NULL;
    while (ptr != NULL && ptr->host != host) {
        last = ptr;
        ptr = ptr->next;
    }

    if (ptr != NULL) {
        if (last)
            last->next = ptr->next;
        else
            netinfo_ptr->sanctioned_list = ptr->next;
    }

    Pthread_mutex_unlock(&(netinfo_ptr->sanclk));

    if (ptr) {
        logmsg(LOGMSG_INFO, "net_del_from_sanctioned %s\n", host);
        myfree(ptr);
        return 0;
    } else {
        logmsg(LOGMSG_INFO, "net_del_from_sanctioned %s - not in sanc list\n",
                host);
        return -1;
    }
}

void net_set_portmux_register_interval(netinfo_type *netinfo_ptr, int x)
{
    if (x >= 0)
        netinfo_ptr->portmux_register_interval = x;
    else
        logmsg(LOGMSG_ERROR, 
               "net_set_portmux_register_interval: invalid argument, %d\n", x);
}

void net_set_throttle_percent(netinfo_type *netinfo_ptr, int x)
{
    if (x >= 0 && x <= 100)
        netinfo_ptr->throttle_percent = x;
    else
        logmsg(LOGMSG_ERROR, 
               "net_set_app_throttle_percent: invalid input, %d.\n",
               x);
}

void net_set_enque_reorder_lookahead(netinfo_type *netinfo_ptr, int x)
{
    netinfo_ptr->enque_reorder_lookahead = x;
}

void net_set_enque_flush_interval(netinfo_type *netinfo_ptr, int x)
{
    netinfo_ptr->enque_flush_interval = x;
}

int net_get_enque_flush_interval(netinfo_type *netinfo_ptr)
{
    return netinfo_ptr->enque_flush_interval;
}

void net_setbufsz(netinfo_type *netinfo_ptr, int bufsz)
{
    netinfo_ptr->bufsz = bufsz;
}

void net_exiting(netinfo_type *netinfo_ptr)
{
    netinfo_ptr->exiting = 1;
}

int net_is_exiting(netinfo_type *netinfo_ptr)
{
    return netinfo_ptr->exiting;
}

typedef struct netinfo_node {
    LINKC_T(struct netinfo_node) lnk;
    netinfo_type *netinfo_ptr;
} netinfo_node_t;
static LISTC_T(netinfo_node_t) nets_list;
static pthread_mutex_t nets_list_lk = PTHREAD_MUTEX_INITIALIZER;

netinfo_type *create_netinfo(char myhostname[], int myportnum, int myfd,
                             char app[], char service[], char instance[],
                             int fake, int offload, int ischild,
                             int use_getservbyname)
{
    netinfo_type *netinfo_ptr;
    host_node_type *host_node_ptr;
    netinfo_node_t *netinfo_node;
    int rc;

    netinfo_ptr = calloc(1, sizeof(netinfo_type));
    if (!netinfo_ptr) {
        logmsg(LOGMSG_FATAL, "Can't allocate memory for netinfo entry\n");
        abort();
    }

    listc_init(&(netinfo_ptr->watchlist), offsetof(watchlist_node_type, lnk));

    /* default queue of 25000 */
    netinfo_ptr->max_queue = 25000;

    /* default queue of 512M */
    netinfo_ptr->max_bytes = 512 * 1024 /*k*/ * 1024 /*m*/;

    /* flush every 1000 sends */
    netinfo_ptr->enque_flush_interval = 1000;

    /* Only look 20 buffers ahead for reordering */
    netinfo_ptr->enque_reorder_lookahead = 20;

    netinfo_ptr->heartbeat_send_time = 5;
    netinfo_ptr->heartbeat_check_time = 10;

    netinfo_ptr->bufsz = 1 * 1024 * 1024;

    netinfo_ptr->portmux_register_interval = gbl_net_portmux_register_interval;
    netinfo_ptr->ischild = ischild;
    netinfo_ptr->use_getservbyname = use_getservbyname;

    if (myportnum > 0 && !ischild) {
        /* manually specified port in lrl */
        netinfo_ptr->port_from_lrl = 1;
    }

    if (myportnum <= 0 && !fake && (!ischild || gbl_accept_on_child_nets)) {
        if (netinfo_ptr->use_getservbyname) {
            myportnum = net_get_port_by_service(instance);
        }
        if (myportnum <= 0) {
            myportnum = portmux_register(app, service, instance);
            if (myportnum == -1) {
                logmsg(LOGMSG_FATAL, "couldnt register port\n");
                exit(1);
            }
            logmsg(LOGMSG_INFO, "i registered port %d for %s\n", myportnum,
                    service);
        } else {
            portmux_use(app, service, instance, myportnum);
        }
        netinfo_ptr->portmux_register_time = comdb2_time_epoch();
    }

    Pthread_attr_init(&(netinfo_ptr->pthread_attr_detach));

    rc = pthread_attr_setdetachstate(&(netinfo_ptr->pthread_attr_detach),
                                     PTHREAD_CREATE_DETACHED);
    if (rc != 0) {
        logmsg(LOGMSG_FATAL, "pthread_attr_setdetachstate failed\n");
        exit(1);
    }

#ifdef DEBUG
    Pthread_attr_setstacksize(&(netinfo_ptr->pthread_attr_detach), 1024 * 1024);
#else
    Pthread_attr_setstacksize(&(netinfo_ptr->pthread_attr_detach), 1024 * 256);
#endif

    Pthread_mutex_init(&(netinfo_ptr->connlk), NULL);

    netinfo_ptr->connpool =
        pool_setalloc_init(sizeof(connect_and_accept_t), 0, malloc, free);
    if (netinfo_ptr->connpool == NULL) {
        logmsg(LOGMSG_ERROR, "create_netinfo: couldn't init connect_and_accept pool\n");
        goto fail;
    }

    Pthread_rwlock_init(&(netinfo_ptr->lock), NULL);
    Pthread_mutex_init(&(netinfo_ptr->stop_thread_callback_lock), NULL);
    Pthread_mutex_init(&(netinfo_ptr->watchlk), NULL);
    Pthread_mutex_init(&(netinfo_ptr->sanclk), NULL);

    netinfo_ptr->pool_size = 512 * 1024;
    netinfo_ptr->user_data_buf_size = 256 * 1024;

    netinfo_ptr->throttle_percent = 50;
    netinfo_ptr->seqnum = (getpid() * 65537);
    netinfo_ptr->myport = myportnum;
    netinfo_ptr->myhostname = intern(myhostname);
    netinfo_ptr->myhostname_len = strlen(netinfo_ptr->myhostname) + 1;

    netinfo_ptr->fake = fake;
    netinfo_ptr->offload = offload;

    strncpy0(netinfo_ptr->app, app, sizeof(netinfo_ptr->app));
    strncpy0(netinfo_ptr->service, service, sizeof(netinfo_ptr->service));
    strncpy0(netinfo_ptr->instance, instance, sizeof(netinfo_ptr->instance));

    host_node_ptr = add_to_netinfo(netinfo_ptr, myhostname, myportnum);
    if (host_node_ptr == NULL) {
        logmsg(LOGMSG_ERROR, "create_netinfo: couldn't add self to netinfo\n");
        goto fail;
    }
    netinfo_ptr->myfd = myfd;

    netinfo_node = malloc(sizeof(netinfo_node_t));
    if (netinfo_node == NULL) {
        logmsg(LOGMSG_ERROR, "create_netinfo: malloc failed. memstat on this "
                        "netinfo will not be tracked\n");
    } else {
        netinfo_node->netinfo_ptr = netinfo_ptr;
        Pthread_mutex_lock(&nets_list_lk);
        listc_atl(&nets_list, netinfo_node);
        Pthread_mutex_unlock(&nets_list_lk);
    }
    netinfo_ptr->hellofd = -1;

    netinfo_ptr->conntime_all = quantize_new(1, 100, "ms");
    netinfo_ptr->conntime_periodic = quantize_new(1, 100, "ms");
    netinfo_ptr->conntime_dump_period = 10 * 60;

    return netinfo_ptr;

fail:
    free(netinfo_ptr);
    return NULL;
}

netinfo_type *create_netinfo_fake(void)
{
    return create_netinfo(intern("fakehost"), -1, -1, "fakeapp", "fakeservice", "fakeinstance", 1, 0, 0, 0);
}

void net_count_nodes_ex(netinfo_type *netinfo_ptr, int *total_ptr,
                        int *connected_ptr)
{
    host_node_type *ptr;
    int total = 0, connected = 0;

    Pthread_rwlock_rdlock(&(netinfo_ptr->lock));

    for (ptr = netinfo_ptr->head; ptr != NULL; ptr = ptr->next) {
        total++;
        if (ptr->got_hello)
            connected++;
    }

    Pthread_rwlock_unlock(&(netinfo_ptr->lock));

    if (total_ptr)
        *total_ptr = total;
    if (connected_ptr)
        *connected_ptr = connected + 1; /* because I won't have had a hello
                                           from myself */
}

inline int net_count_nodes(netinfo_type *netinfo_ptr)
{
    if (!netinfo_ptr) return 0;
    int total;
    net_count_nodes_ex(netinfo_ptr, &total, NULL);
    return total;
}

inline int net_count_connected_nodes(netinfo_type *netinfo_ptr)
{
    int connected;
    net_count_nodes_ex(netinfo_ptr, NULL, &connected);
    return connected;
}

/* This appears to be unused -- Sam J 03/24/05 */
void print_netinfo(netinfo_type *netinfo_ptr)
{
    host_node_type *ptr;

    Pthread_rwlock_rdlock(&(netinfo_ptr->lock));

    for (ptr = netinfo_ptr->head; ptr != NULL; ptr = ptr->next) {
        logmsg(LOGMSG_USER, "%s:%d fd=%d host=%s\n", ptr->host, ptr->port, ptr->fd,
                ptr->host);
    }

    Pthread_rwlock_unlock(&(netinfo_ptr->lock));
}

/*
   caller is expected to pass in array of pointers and array of ints,
   specifying size of the array in numhosts.
   upon return, ports array will be filled with ints
   hosts array will be filled with pointers.  caller must free each
   pointer when done.  numhosts will be set upon return to indicate
   number of entries actually returned
 */
static int read_hostlist(netinfo_type *netinfo_ptr, SBUF2 *sb, char *hosts[],
                         int ports[], int *numhosts)
{
    int datasz;
    int i;
    int num = 0;
    char *data;
    int rc;
    int tmp;
    uint8_t *p_buf, *p_buf_end;

    rc = read_stream(netinfo_ptr, NULL, sb, &tmp, sizeof(int));
    if (rc < 0)
        return -1;
    if (rc != sizeof(int)) {
        return 1;
    }

    p_buf = (uint8_t *)&tmp;
    p_buf_end = ((uint8_t *)&tmp + sizeof(int));
    buf_get(&datasz, sizeof(int), p_buf, p_buf_end);

    /* some reasonable sanity check on datasz */
    if ((datasz < 10) || (datasz > 1024 * 1024)) {
        return 1;
    }

    data = malloc(datasz);
    p_buf = (uint8_t *)data;
    p_buf_end = ((uint8_t *)data + datasz);

    /* read one integer less than datasz because we already read
       datasz */
    rc = read_stream(netinfo_ptr, NULL, sb, data, datasz - sizeof(int));
    if (rc < 0)
        return -1;
    if (rc != (datasz - sizeof(int))) {
        free(data);
        return 1;
    }

    /* copy out the numhosts */
    p_buf = (uint8_t *)buf_get(&num, sizeof(num), p_buf, p_buf_end);

    /* make sure we only return what fits in the user's buffer */
    if (num < *numhosts)
        *numhosts = num;

    /* copy out the hosts, make sure the strings are \0 terminated */
    for (i = 0; i < *numhosts; i++) {
        hosts[i] = malloc(HOSTNAME_LEN + 1);
        p_buf =
            (uint8_t *)buf_no_net_get(hosts[i], HOSTNAME_LEN, p_buf, p_buf_end);
        hosts[i][HOSTNAME_LEN] = '\0';
    }

    /* copy out the ports */
    for (i = 0; i < *numhosts; i++) {
        int *p_port = (ports + i);
        p_buf = (uint8_t *)buf_get(p_port, sizeof(int), p_buf, p_buf_end);
        /* older comdb2 will not handle mangled ports and might hello us back
         * unmasked values */
        p_port[0] &= 0x0ffff;
    }

    /* read and discard node numbers */
    for (i = 0; i < *numhosts; i++) {
        int node;
        p_buf = (uint8_t *)buf_get(&node, sizeof(int), p_buf, p_buf_end);
    }

    for (i = 0; i < *numhosts; i++) {
        if (hosts[i][0] == '.') {
            int len = atoi(&hosts[i][1]);
            if (len > 4096) {
                for (int j = 0; j < *numhosts; j++) {
                    free(hosts[j]);
                }
                free(data);
                return 1;
            }
            hosts[i] = realloc(hosts[i], len);
            p_buf = (uint8_t *)buf_no_net_get(hosts[i], len, p_buf, p_buf_end);
        }
    }

    free(data);

    return 0;
}

static int read_user_data(host_node_type *host_node_ptr, int *type, int *seqnum,
                          int *needack, int *datalen, void **data,
                          int *malloced)
{
    int rc;
    net_send_message_header msghdr;
    uint8_t databf[NET_SEND_MESSAGE_HEADER_LEN], *p_buf, *p_buf_end;
    netinfo_type *netinfo_ptr = host_node_ptr->netinfo_ptr;
    SBUF2 *sb = host_node_ptr->sb;

    *malloced = 0;

    rc = read_stream(netinfo_ptr, host_node_ptr, sb, &databf, sizeof(databf));
    if (rc != sizeof(msghdr)) {
        host_node_errf(LOGMSG_ERROR, host_node_ptr,
                       "read_user_data:error reading user data header\n");
        goto fail;
    }

    p_buf = databf;
    p_buf_end = (databf + NET_SEND_MESSAGE_HEADER_LEN);

    net_send_message_header_get(&msghdr, p_buf, p_buf_end);

    *type = msghdr.usertype;
    *seqnum = msghdr.seqnum;
    *needack = msghdr.waitforack;
    *datalen = msghdr.datalen;

    if (*datalen > 0) {
        if (netinfo_ptr->trace && debug_switch_net_verbose())
            logmsg(LOGMSG_ERROR, "Reading %d bytes %llu\n", *datalen, gettmms());

        if (*datalen < (netinfo_ptr->user_data_buf_size)) {
            *data = host_node_ptr->user_data_buf;
            *malloced = 0;
        } else {
            *data = HOST_MALLOC(host_node_ptr, *datalen);
            *malloced = 1;
        }

        if (*data == NULL) {
            host_node_errf(LOGMSG_ERROR, host_node_ptr, "%s: malloc %d failed\n", __func__,
                           *datalen);
            goto fail;
        }
        rc = read_stream(netinfo_ptr, host_node_ptr, sb, *data, *datalen);
        if (rc != *datalen) {
            host_node_errf(LOGMSG_ERROR, host_node_ptr,
                           "read_user_data:error reading user_data, "
                           "wanted %d bytes, got %d\n",
                           *datalen, rc);

            if (*malloced)
                free(*data);

            goto fail;
        }
    } else {
        *data = NULL;
    }

    return 0;

fail:
    return -1;
}

int net_ack_message_payload(void *handle, int outrc, void *payload,
                            int payloadlen)
{
    uint8_t *ack_buf, *p_buf, *p_buf_end;
    net_ack_message_payload_type p_net_ack_payload_message;
    host_node_type *host_node_ptr;
    int rc = 0;
    ack_state_type *ack_state = handle;

    int sz = NET_ACK_MESSAGE_PAYLOAD_TYPE_LEN + payloadlen;

    if (ack_state->needack) {
        Pthread_rwlock_rdlock(&(ack_state->netinfo->lock));

        host_node_ptr =
            get_host_node_by_name_ll(ack_state->netinfo, ack_state->fromhost);

        if (host_node_ptr == NULL) {
            Pthread_rwlock_unlock(&(ack_state->netinfo->lock));
            return -1;
        }

        p_net_ack_payload_message.seqnum = ack_state->seqnum;
        p_net_ack_payload_message.outrc = outrc;
        p_net_ack_payload_message.paylen = payloadlen;

        ack_buf = alloca(sz);
        p_buf = ack_buf;
        p_buf_end = ack_buf + sz;

        p_buf = net_ack_message_payload_type_put(&p_net_ack_payload_message,
                                                 p_buf, p_buf_end);
        p_buf = buf_no_net_put(payload, payloadlen, p_buf, p_buf_end);

        /*fprintf(stderr, "net_ack_message: sending to %d\n",
          ack_state->from_node);*/

        rc = write_message(ack_state->netinfo, host_node_ptr,
                           WIRE_HEADER_ACK_PAYLOAD, ack_buf, sz);

        Pthread_rwlock_unlock(&(ack_state->netinfo->lock));
    }
    return rc;
}

static int process_payload_ack(netinfo_type *netinfo_ptr,
                               host_node_type *host_node_ptr)
{
    int rc;
    int seqnum, outrc;
    net_ack_message_payload_type p_net_ack_message_payload = {0};
    void *payload = NULL;
    uint8_t *buf, *p_buf, *p_buf_end;
    seq_data *ptr;

    buf = alloca(NET_ACK_MESSAGE_PAYLOAD_TYPE_LEN);

    rc = read_stream(netinfo_ptr, host_node_ptr, host_node_ptr->sb, buf,
                     NET_ACK_MESSAGE_PAYLOAD_TYPE_LEN);
    if (rc != NET_ACK_MESSAGE_PAYLOAD_TYPE_LEN)
        return -1;

    p_buf = buf;
    p_buf_end = buf + NET_ACK_MESSAGE_PAYLOAD_TYPE_LEN;

    net_ack_message_payload_type_get(&p_net_ack_message_payload, p_buf,
                                     p_buf_end);

    seqnum = p_net_ack_message_payload.seqnum;
    outrc = p_net_ack_message_payload.outrc;

    if (p_net_ack_message_payload.paylen > 1024 ||
        p_net_ack_message_payload.paylen <= 0)
        return -1;

    payload = HOST_MALLOC(host_node_ptr, p_net_ack_message_payload.paylen);
    rc = read_stream(netinfo_ptr, host_node_ptr, host_node_ptr->sb, payload,
                     p_net_ack_message_payload.paylen);

    Pthread_mutex_lock(&(host_node_ptr->wait_mutex));

    ptr = host_node_ptr->wait_list;

    while (ptr != NULL && (ptr->seqnum != seqnum)) {
        ptr = ptr->next;
    }

    if (ptr == NULL) {
        free(payload);
    } else {
        ptr->outrc = outrc;
        ptr->payload = payload;
        ptr->payloadlen = p_net_ack_message_payload.paylen;
        ptr->ack = 1;
        Pthread_cond_broadcast(&(host_node_ptr->ack_wakeup));
    }

    Pthread_mutex_unlock(&(host_node_ptr->wait_mutex));

    return 0;
}

static int process_ack(netinfo_type *netinfo_ptr, host_node_type *host_node_ptr)
{
    int rc;
    int seqnum, outrc;
    net_ack_message_type p_net_ack_message;
    uint8_t buf[NET_ACK_MESSAGE_TYPE_LEN], *p_buf, *p_buf_end;
    seq_data *ptr;

    rc = read_stream(netinfo_ptr, host_node_ptr, host_node_ptr->sb, buf,
                     NET_ACK_MESSAGE_TYPE_LEN);
    if (rc != NET_ACK_MESSAGE_TYPE_LEN)
        return -1;

    p_buf = buf;
    p_buf_end = buf + NET_ACK_MESSAGE_TYPE_LEN;

    net_ack_message_type_get(&p_net_ack_message, p_buf, p_buf_end);

    seqnum = p_net_ack_message.seqnum;
    outrc = p_net_ack_message.outrc;

    Pthread_mutex_lock(&(host_node_ptr->wait_mutex));

    ptr = host_node_ptr->wait_list;

    while (ptr != NULL && (ptr->seqnum != seqnum)) {
        ptr = ptr->next;
    }

    if (ptr != NULL) {
        ptr->outrc = outrc;
        ptr->ack = 1;
        Pthread_cond_broadcast(&(host_node_ptr->ack_wakeup));
    }

    Pthread_mutex_unlock(&(host_node_ptr->wait_mutex));

    return 0;
}

int net_ack_message(void *handle, int outrc)
{
    uint8_t ack_buf[NET_ACK_MESSAGE_TYPE_LEN], *p_buf, *p_buf_end;
    net_ack_message_type p_net_ack_message;
    host_node_type *host_node_ptr;
    int rc = 0;
    ack_state_type *ack_state = handle;

    if (ack_state->needack) {
        Pthread_rwlock_rdlock(&(ack_state->netinfo->lock));

        host_node_ptr =
            get_host_node_by_name_ll(ack_state->netinfo, ack_state->fromhost);

        if (host_node_ptr == NULL) {
            Pthread_rwlock_unlock(&(ack_state->netinfo->lock));
            return -1;
        }

        p_net_ack_message.seqnum = ack_state->seqnum;
        p_net_ack_message.outrc = outrc;

        p_buf = ack_buf;
        p_buf_end = ack_buf + NET_ACK_MESSAGE_TYPE_LEN;

        net_ack_message_type_put(&p_net_ack_message, p_buf, p_buf_end);

        /*fprintf(stderr, "net_ack_message: sending to %d\n",
          ack_state->from_node);*/

        rc = write_message(ack_state->netinfo, host_node_ptr, WIRE_HEADER_ACK,
                           ack_buf, sizeof(ack_buf));

        Pthread_rwlock_unlock(&(ack_state->netinfo->lock));
    }
    return rc;
}

static int process_user_message(netinfo_type *netinfo_ptr,
                                host_node_type *host_node_ptr)
{
    int usertype, seqnum, datalen, needack;
    ack_state_type *ack_state = NULL;
    void *data;

    /* deliver nothing for fake netinfo */
    if (netinfo_ptr->fake || netinfo_ptr->exiting)
        return 0;


    int malloced = 0;

    int rc = read_user_data(host_node_ptr, &usertype, &seqnum, &needack,
                            &datalen, &data, &malloced);

#if 0
    logmsg(LOGMSG_DEBUG, "process_user_message from %s, ut=%d\n",
           host_node_ptr->host, usertype);
#endif

    if (rc != 0)
        return -1; /* not sure ... exit the reader thread??? */

    if (usertype > USER_TYPE_MIN && usertype < USER_TYPE_MAX &&
         netinfo_ptr->userfuncs[usertype].func != NULL) {
        if (needack) {
            ack_state = HOST_MALLOC(host_node_ptr, sizeof(ack_state_type));
            ack_state->seqnum = seqnum;
            ack_state->needack = needack;
            ack_state->fromhost = host_node_ptr->host;
            ack_state->netinfo = netinfo_ptr;
        } else {
            ack_state = NULL;
        }

        Pthread_mutex_lock(&(host_node_ptr->timestamp_lock));
        host_node_ptr->running_user_func = 1;
        Pthread_mutex_unlock(&(host_node_ptr->timestamp_lock));

        int64_t start_us = comdb2_time_epochus();
        /* run the user's function */
        netinfo_ptr->userfuncs[usertype].func(
            ack_state, netinfo_ptr->usrptr, host_node_ptr->host, usertype,
            data, datalen, 1);
        netinfo_ptr->userfuncs[usertype].count++;
        netinfo_ptr->userfuncs[usertype].totus +=
            (comdb2_time_epochus() - start_us);

        /* update timestamp before checking it */
        Pthread_mutex_lock(&(host_node_ptr->timestamp_lock));
        host_node_ptr->timestamp = time(NULL);
        host_node_ptr->running_user_func = 0;
        Pthread_mutex_unlock(&(host_node_ptr->timestamp_lock));
    } else {
        static int lastpr = 0, count = 0;
        int now;
        count++;
        if ((now = comdb2_time_epoch()) - lastpr) {
            host_node_printf(LOGMSG_INFO, host_node_ptr,
                             "%s: unexpected usertype:%d, count=%d\n", __func__,
                             usertype, count);
            lastpr = now;
        }
    }

    if (ack_state)
        free(ack_state);

    if (malloced)
        free(data);

    return 0;
}

/* remove node from the netinfo list */
void net_decom_node(netinfo_type *netinfo_ptr, const char *host)
{
    if (host && netinfo_ptr->myhostname == host) {
        return;
    }

    Pthread_rwlock_wrlock(&(netinfo_ptr->lock));

    /* remove the host node from the netinfo list */
    host_node_type *host_ptr, *host_back;
    host_back = host_ptr = netinfo_ptr->head;
    while (host_ptr != NULL && host_ptr->host != host) {
        host_back = host_ptr;
        host_ptr = host_ptr->next;
    }
    if (host_ptr != NULL) {
        if (host_ptr == netinfo_ptr->head)
            netinfo_ptr->head = host_ptr->next;
        else
            host_back->next = host_ptr->next;

        host_ptr->decom_flag = 1;

        if (host_ptr == netinfo_ptr->last_used_node_ptr)
            netinfo_ptr->last_used_node_ptr = NULL; // clear last_used_node_ptr
    }

    /* we can't free the host node pointer memory -
       let the connect thread do that */
    Pthread_rwlock_unlock(&(netinfo_ptr->lock));
}

struct net_decom_node_arg {
    netinfo_type *netinfo_ptr;
    char *host;
};

/* run net_decom_node after sleeping for a few sec
 */
static void *net_decom_node_delayed(void *p)
{
    struct net_decom_node_arg *args = (struct net_decom_node_arg *)p;
    sleep(2);
    net_decom_node(args->netinfo_ptr, args->host);
    free(args);
    return NULL;
}

static int run_net_decom_node_delayed(netinfo_type *netinfo_ptr,
                                      const char *host)
{
    /* dangerous to run this later as things are getting shutdown */
    if (gbl_exit) {
        return 0;
    }
    pthread_t tid;
    struct net_decom_node_arg *args;
    args = malloc(sizeof(struct net_decom_node_arg));
    if (args == NULL) {
        errno = ENOMEM;
        return -1;
    }

    args->host = host ? intern(host) : NULL;
    args->netinfo_ptr = netinfo_ptr;
    int rc = pthread_create(&tid, &(netinfo_ptr->pthread_attr_detach),
                            net_decom_node_delayed, args);
    if (rc != 0) {
       logmsg(LOGMSG_ERROR, "%s: pthread_create reader_thread failed rc %d\n", __func__, rc);
    }

    return 0;
}

int write_decom_msg(struct netinfo_struct *n, struct host_node_tag *h, int type,
                    void *a, int alen, void *b, int blen)
{
    struct iovec iov[] = {{.iov_base = a, .iov_len = alen},
                          {.iov_base = b, .iov_len = blen}};
    return write_message_int(n, h, type, iov, b ? 2 : 1,
                             WRITE_MSG_NOLIMIT | WRITE_MSG_NOHELLOCHECK |
                                 WRITE_MSG_NODELAY | WRITE_MSG_HEAD);
}

static int write_decom_hostname(netinfo_type *netinfo_ptr,
                                host_node_type *host_node_ptr,
                                const char *decom_host, int decom_hostlen,
                                const char *to_host)
{
    int a = htonl(decom_hostlen);
    return write_decom_msg(netinfo_ptr, host_node_ptr, WIRE_HEADER_DECOM_NAME,
                           &a, sizeof(a), (void *)decom_host, decom_hostlen);
}

static decom_writer *write_decom_impl = write_decom_hostname;
void set_decom_writer(decom_writer *impl)
{
    write_decom_impl = impl;
}

/* write decom message to to_host */
int write_decom(netinfo_type *netinfo_ptr, host_node_type *host_node_ptr,
                const char *decom_host, int decom_hostlen, const char *to_host)
{
    return write_decom_impl(netinfo_ptr, host_node_ptr, decom_host,
                            decom_hostlen, to_host);
}


/* send a decom message about node "decom_host" to node "to_host" */
static int net_send_decom(netinfo_type *netinfo_ptr, const char *decom_host,
                          const char *to_host)
{
    host_node_type *host_node_ptr;
#ifdef DEBUG
    fprintf(stderr, "net_send_decom [%s] to_node=%d decom_node=%d\n",
            netinfo_ptr->service, to_host, decom_host);
#endif

    /* grab the host-node ptr for the to_host */
    Pthread_rwlock_rdlock(&(netinfo_ptr->lock));

    host_node_ptr = netinfo_ptr->head;
    while (host_node_ptr != NULL && host_node_ptr->host != to_host)
        host_node_ptr = host_node_ptr->next;

    if (host_node_ptr == NULL) {
        Pthread_rwlock_unlock(&(netinfo_ptr->lock));
#ifdef DEBUG
        fprintf(stderr, "net_send_decom [%s] not found %s\n",
                netinfo_ptr->service, to_host);
#endif
        return -1;
    }

    int decom_hostlen = strlen(decom_host) + 1;
    int rc = write_decom(netinfo_ptr, host_node_ptr, decom_host, 
                         decom_hostlen, to_host);
    Pthread_rwlock_unlock(&(netinfo_ptr->lock));

    return rc;
}

static int process_decom_int(netinfo_type *netinfo_ptr, char *host)
{
    net_decom_node(netinfo_ptr, host);
    if (gbl_libevent) {
        decom(host);
        return 0;
    } else {
        return run_net_decom_node_delayed(netinfo_ptr, host);
    }
}

int net_send_decom_all(netinfo_type *netinfo_ptr, char *decom_host)
{
    int outrc = 0;
    const char *nodes[REPMAX];
    int count = net_get_all_nodes(netinfo_ptr, nodes);
    for (int i = 0; i < count; i++) {
        logmsg(LOGMSG_INFO, "%s: [%s] decom:%s to:%s\n", __func__,
               netinfo_ptr->service, decom_host, nodes[i]);
        int rc = net_send_decom(netinfo_ptr, decom_host, nodes[i]);
        if (rc != 0) {
            outrc++;
            logmsg(LOGMSG_ERROR, "rc=%d sending decom to node %s\n", rc,
                   nodes[i]);
        }
    }
    process_decom_int(netinfo_ptr, decom_host);
    return outrc;
}


int net_is_connected(netinfo_type *netinfo_ptr, const char *host)
{
    host_node_type *host_node_ptr;
    int rc = 0;

    Pthread_rwlock_rdlock(&(netinfo_ptr->lock));

    host_node_ptr = netinfo_ptr->head;

    while (host_node_ptr != NULL && host_node_ptr->host != host)
        host_node_ptr = host_node_ptr->next;

    if (host_node_ptr && (host_node_ptr->fd != -1))
        rc = 1;

    Pthread_rwlock_unlock(&(netinfo_ptr->lock));

    return rc;
}


int net_send_hello(netinfo_type *netinfo_ptr, const char *tohost)
{
    host_node_type *host_node_ptr;
    int rc = -1;

    Pthread_rwlock_rdlock(&(netinfo_ptr->lock));
    host_node_ptr = netinfo_ptr->head;
    while (host_node_ptr != NULL && host_node_ptr->host != tohost)
        host_node_ptr = host_node_ptr->next;
    if (host_node_ptr)
        rc = write_hello(netinfo_ptr, host_node_ptr);
    Pthread_rwlock_unlock(&(netinfo_ptr->lock));

    return rc;
}

static int process_decom(netinfo_type *net, host_node_type *host)
{
    int node, rc;
    rc = read_stream(net, host, host->sb, &node, sizeof(int));
    if (rc != sizeof(int)) {
        logmsg(LOGMSG_ERROR,
               "%s:err from read_stream attempting to read host, rc=%d",
               __func__, rc);
        return -1;
    }
    node = ntohl(node);
    return process_decom_int(net, hostname(node));
}

static int process_decom_name(netinfo_type *netinfo_ptr,
                              host_node_type *host_node_ptr)
{
    int hostlen;
    char *host, *ihost;
    int rc;
    rc = read_stream(netinfo_ptr, host_node_ptr, host_node_ptr->sb, &hostlen,
                     sizeof(int));
    if (rc != sizeof(int)) {
        logmsg(LOGMSG_ERROR,
               "%s:err from read_stream attempting to read host length, rc=%d",
               __func__, rc);
        return -1;
    }
    hostlen = ntohl(hostlen);
    if (hostlen > 256) {
        logmsg(LOGMSG_ERROR, "%s:absurd length for hostname, %d\n", __func__,
               hostlen);
        return -1;
    }
    host = HOST_MALLOC(host_node_ptr, hostlen);
    if (host == NULL) {
        logmsg(LOGMSG_ERROR, "%s:err can't allocate %d bytes for hostname\n",
               __func__, hostlen);
        return -1;
    }
    rc = read_stream(netinfo_ptr, host_node_ptr, host_node_ptr->sb, host,
                     hostlen);
    if (rc != hostlen) {
        logmsg(LOGMSG_ERROR,
               "%s:err from read_stream attempting to read host, rc=%d",
               __func__, rc);
        free(host);
        return -1;
    }
    ihost = intern(host);
    free(host);
    return process_decom_int(netinfo_ptr, ihost);
}


/* This must be called while holding the host_node_ptr->lock.
 * host_node_ptr->fd and host_node_ptr->sb should have been set up
 * to valid values before calling this.
 */
static int create_reader_writer_threads(host_node_type *host_node_ptr,
                                        const char *funcname)
{
    int rc;
    if (host_node_ptr->netinfo_ptr->exiting)
        return 0;

    /* make sure we have a reader thread */
    if (!(host_node_ptr->have_reader_thread)) {
        rc = pthread_create(&(host_node_ptr->reader_thread_id),
                            &(host_node_ptr->netinfo_ptr->pthread_attr_detach),
                            reader_thread, host_node_ptr);
        if (rc != 0) {
            host_node_errf(LOGMSG_ERROR, host_node_ptr,
                           "%s: pthread_create reader_thread failed: %d %s\n",
                           funcname, rc, strerror(rc));
            return -1;
        } else {
            host_node_ptr->have_reader_thread = 1;
        }
    }

    /* make sure we have a writer thread */
    if (!(host_node_ptr->have_writer_thread)) {
        rc = pthread_create(&(host_node_ptr->writer_thread_id),
                            &(host_node_ptr->netinfo_ptr->pthread_attr_detach),
                            writer_thread, host_node_ptr);
        if (rc != 0) {
            host_node_errf(LOGMSG_ERROR, host_node_ptr,
                           "%s: pthread_create writer_thread failed: %d %s\n",
                           funcname, rc, strerror(rc));
            return -1;
        } else {
            host_node_ptr->have_writer_thread = 1;
        }
    }

    return 0;
}

void kill_subnet(const char *subnet)
{
    host_node_type *ptr;
    int len = strlen(subnet) + 1;
    netinfo_node_t *curpos, *tmppos;

    Pthread_mutex_lock(&nets_list_lk);
    LISTC_FOR_EACH_SAFE(&nets_list, curpos, tmppos, lnk)
    {
        netinfo_type *netinfo_ptr = curpos->netinfo_ptr;
        ptr = netinfo_ptr->head;

        while (ptr != NULL) {
            if (!strncmp(ptr->subnet, subnet, len)) {
                if (!ptr->closed) {
                    logmsg(LOGMSG_INFO, "Shutting down socket for %s %s\n",
                           ptr->host, ptr->netinfo_ptr->service);
                    shutdown_hostnode_socket(ptr);
                } else {
                    logmsg(LOGMSG_INFO, "Already closed socket for %s %s\n",
                           ptr->host, ptr->netinfo_ptr->service);
                }
            }
            ptr = ptr->next;
        }
    }
    Pthread_mutex_unlock(&nets_list_lk);
}

int gbl_net_writer_thread_poll_ms = 1000;

static void *writer_thread(void *args)
{
    netinfo_type *netinfo_ptr;
    host_node_type *host_node_ptr;
    write_data *write_list_ptr, *write_list_back;
    int rc, flags, maxage;
    struct timespec waittime;
#ifndef HAS_CLOCK_GETTIME
    struct timeval tv;
#endif
    thrman_register(THRTYPE_GENERIC);
    thread_started("net writer");
    THREAD_TYPE(__func__);

    host_node_ptr = args;
    netinfo_ptr = host_node_ptr->netinfo_ptr;

    host_node_ptr->writer_thread_arch_tid = getarchtid();
    if (gbl_verbose_net)
        host_node_printf(LOGMSG_DEBUG, host_node_ptr, "%s: starting tid=%d\n", __func__,
                         host_node_ptr->writer_thread_arch_tid);

    if (netinfo_ptr->start_thread_callback)
        netinfo_ptr->start_thread_callback(netinfo_ptr->callback_data);

    rc = write_hello(netinfo_ptr, host_node_ptr);

    Pthread_mutex_lock(&(host_node_ptr->enquelk));

    while (!host_node_ptr->decom_flag && !host_node_ptr->closed &&
           !netinfo_ptr->exiting) {
        while (host_node_ptr->write_head != NULL) {
            unsigned count, bytes;
            int start_time, end_time, diff_time;

            /* grab the entire list and reset enqueue counters */
            write_list_back = write_list_ptr = host_node_ptr->write_head;
            host_node_ptr->write_head = host_node_ptr->write_tail = NULL;
            count = host_node_ptr->enque_count;
            bytes = host_node_ptr->enque_bytes;
            host_node_ptr->enque_count = 0;
            host_node_ptr->enque_bytes = 0;

            if (netinfo_ptr->qstat_clear_rtn) {
                (netinfo_ptr->qstat_clear_rtn)(netinfo_ptr,
                                               host_node_ptr->qstat);
            }

            /* release this before writing to sock*/
            Pthread_mutex_unlock(&(host_node_ptr->enquelk));

            Pthread_cond_broadcast(&(host_node_ptr->throttle_wakeup));

            rc = 0;
            flags = 0;
            maxage = 0;

            Pthread_mutex_lock(&(host_node_ptr->write_lock));
            start_time = comdb2_time_epoch();
            while (write_list_ptr != NULL) {
                /* stop writing if we've hit an error or if we've disconnected
                 */
                if (!host_node_ptr->closed && rc >= 0) {
                    int age;
                    wire_header_type *wire_header, tmp_wire_hdr;
                    uint8_t *p_buf, *p_buf_end;

                    if (flags & WRITE_MSG_NODELAY) {
                        age = comdb2_time_epoch() - write_list_ptr->enque_time;
                        if (age > maxage)
                            maxage = age;
                    }

                    /* File in the wire header with correct details for our
                     * current connection. */

                    wire_header = &write_list_ptr->payload.header;
                    if (netinfo_ptr->myhostname_len > HOSTNAME_LEN) {
                        snprintf(tmp_wire_hdr.fromhost,
                                 sizeof(tmp_wire_hdr.fromhost), ".%d",
                                 netinfo_ptr->myhostname_len);
                    } else {
                        strncpy0(tmp_wire_hdr.fromhost, netinfo_ptr->myhostname,
                                 sizeof(tmp_wire_hdr.fromhost));
                    }
                    tmp_wire_hdr.fromport = netinfo_ptr->myport;
                    tmp_wire_hdr.fromnode = 0;
                    if (host_node_ptr->hostname_len > HOSTNAME_LEN) {
                        snprintf(tmp_wire_hdr.tohost,
                                 sizeof(tmp_wire_hdr.tohost), ".%d",
                                 host_node_ptr->hostname_len);
                    } else {
                        strncpy0(tmp_wire_hdr.tohost, host_node_ptr->host,
                                 sizeof(tmp_wire_hdr.tohost));
                    }
                    tmp_wire_hdr.toport = host_node_ptr->port;
                    tmp_wire_hdr.tonode = 0;
                    tmp_wire_hdr.type = wire_header->type;

                    /* This shouldn't happen.. but for a while it was happening
                     * due to various races. */
                    if (tmp_wire_hdr.toport == 0)
                        host_node_errf(LOGMSG_WARN, host_node_ptr, "PORT IS ZERO! type %d\n",
                                       tmp_wire_hdr.type);

                    p_buf = (uint8_t *)wire_header;
                    p_buf_end = ((uint8_t *)wire_header + sizeof(*wire_header));

                    /* endianize this */
                    net_wire_header_put(&tmp_wire_hdr, p_buf, p_buf_end);

                    rc = write_stream(
                        netinfo_ptr, host_node_ptr, host_node_ptr->sb,
                        write_list_ptr->payload.raw, write_list_ptr->len);
                    flags |= write_list_ptr->flags;
                } else
                    rc = -1;

                write_list_back = write_list_ptr;
                write_list_ptr = write_list_ptr->next;
                free(write_list_back);
            }
            /* we seem to set nodelay on virtually every message.  try to get
             * slightly better streaming performance by moving the flush out of
             * the main loop. */
            if (flags & WRITE_MSG_NODELAY) {
                net_delay(host_node_ptr->host);
                if (netinfo_ptr->trace && debug_switch_net_verbose())
                    logmsg(LOGMSG_USER, "Flushing %llu\n", gettmms());
                net_flush(host_node_ptr);
            }
            end_time = comdb2_time_epoch();
            Pthread_mutex_unlock(&(host_node_ptr->write_lock));

            diff_time = end_time - start_time;
            if (diff_time >= 2) {
                /* this is really informational now so I won't use
                 * capitals.  this trace dosn't necessarily mean that the
                 * network
                 * is being unreasonable. */
                host_node_errf(LOGMSG_WARN, host_node_ptr,
                               "%s: long write %d secs %u items %u bytes\n",
                               __func__, diff_time, count, bytes);
            }

            Pthread_mutex_lock(&(host_node_ptr->enquelk));
            if (rc < 0) {
                goto done;
            }
        }

#ifdef HAS_CLOCK_GETTIME
        rc = clock_gettime(CLOCK_REALTIME, &waittime);
#else
        rc = gettimeofday(&tv, NULL);
        timeval_to_timespec(&tv, &waittime);
#endif
        add_millisecs_to_timespec(&waittime, gbl_net_writer_thread_poll_ms);

        pthread_cond_timedwait(&(host_node_ptr->write_wakeup),
                               &(host_node_ptr->enquelk), &waittime);

        /*
           Pthread_cond_wait(&(host_node_ptr->write_wakeup),
           &(host_node_ptr->enquelk));
         */

        /*fprintf(stderr, "writer_thread: past pthread_cond_timedwait\n");*/
    }

done:
    Pthread_mutex_unlock(&(host_node_ptr->enquelk));

    Pthread_mutex_lock(&(host_node_ptr->lock));
    host_node_ptr->have_writer_thread = 0;
    if (gbl_verbose_net)
        host_node_printf(LOGMSG_DEBUG, host_node_ptr, "%s exiting\n", __func__);
    close_hostnode_ll(host_node_ptr);
    Pthread_mutex_unlock(&(host_node_ptr->lock));

    Pthread_mutex_lock(&(netinfo_ptr->stop_thread_callback_lock));
    if (netinfo_ptr->stop_thread_callback)
        netinfo_ptr->stop_thread_callback(netinfo_ptr->callback_data);
    Pthread_mutex_unlock(&(netinfo_ptr->stop_thread_callback_lock));

    return NULL;
}


static int process_hello(netinfo_type *netinfo_ptr,
                         host_node_type *host_node_ptr)
{
    int rc = process_hello_common(netinfo_ptr, host_node_ptr, 1);
    if (rc == 1) {
        logmsg(LOGMSG_ERROR, "rejected hello from %s\n", host_node_ptr->host);
    }
    if (rc == 0) {
        write_hello_reply(netinfo_ptr, host_node_ptr);
    } else if (rc != -1) {
        /* Only propogate IO errors backwards. */
        rc = 0;
    }
    return rc;
}


static int process_hello_reply(netinfo_type *netinfo_ptr,
                               host_node_type *host_node_ptr)
{
    int rc = process_hello_common(netinfo_ptr, host_node_ptr, 0);
    if (rc == 1) {
        logmsg(LOGMSG_ERROR, "rejected hello reply from %s\n", host_node_ptr->host);
    }
    if (rc != -1) {
        /* Only propogate IO errors backwards. */
        rc = 0;
    }
    return rc;
}

/* Common code for processing hello and hello reply.
 *
 * Inputs: look_for_magic==1 if we want to check for the MAGICNODE.
 *
 * Returns:
 *    1     Hello was rejected (contained bad port numbers or error in
 *          read_hostlist).
 *    -1    IO error, reader thread cleans up.
 *    0     Success.
 */
static int process_hello_common(netinfo_type *netinfo_ptr,
                                host_node_type *host_node_ptr,
                                int look_for_magic)
{
    char *hosts[REPMAX];
    int ports[REPMAX];
    host_node_type *newhost, *fndhost;
    int rc;
    int numhosts = REPMAX;

    rc = read_hostlist(netinfo_ptr, host_node_ptr->sb, hosts, ports, &numhosts);
    if (rc < 0)
        return -1; /* reader thread cleans up */
    if (rc != 0) {
        logmsg(LOGMSG_ERROR, 
               "process_hello_common:error from read_hostlist, rc=%d\n", rc);
        return 0;
    }

    /* add each host, dont worry, dupes wont be added */
    for (int i = 0; i < numhosts; i++) {
        // only truly new hosts will return non-NULL
        newhost = add_to_netinfo(netinfo_ptr, intern(hosts[i]), ports[i]);

        if (newhost != NULL) {
            /* get readlock to prevent host from disappearing */
            Pthread_rwlock_rdlock(&(netinfo_ptr->lock));

            fndhost = get_host_node_by_name_ll(netinfo_ptr, intern(hosts[i]));
            if (fndhost)
                connect_to_host(netinfo_ptr, fndhost, host_node_ptr);

            Pthread_rwlock_unlock(&(netinfo_ptr->lock));
        }

        host_node_ptr->got_hello = 1;
    }

    for (int i = 0; i < numhosts; i++)
        free(hosts[i]);

    return 0;
}

static void *reader_thread(void *arg)
{
    netinfo_type *netinfo_ptr;
    host_node_type *host_node_ptr;
    wire_header_type wire_header;
    int rc, set_qstat = 0;
    char fromhost[256], tohost[256];

    thrman_register(THRTYPE_GENERIC);
    thread_started("net reader");
    THREAD_TYPE(__func__);

    host_node_ptr = arg;
    netinfo_ptr = host_node_ptr->netinfo_ptr;

    host_node_ptr->reader_thread_arch_tid = getarchtid();
    if (gbl_verbose_net)
        host_node_printf(LOGMSG_DEBUG, host_node_ptr, "%s: starting tid=%d\n", __func__,
                         host_node_ptr->reader_thread_arch_tid);

    if (netinfo_ptr->start_thread_callback)
        netinfo_ptr->start_thread_callback(netinfo_ptr->callback_data);

    while (!host_node_ptr->decom_flag && !host_node_ptr->closed &&
           !netinfo_ptr->exiting) {

        if (set_qstat == 0 && netinfo_ptr->qstat_reader_rtn) {
            (netinfo_ptr->qstat_reader_rtn)(netinfo_ptr, host_node_ptr->qstat);
            set_qstat = 1;
        }

        host_node_ptr->timestamp = time(NULL);

        if (netinfo_ptr->trace && debug_switch_net_verbose())
           logmsg(LOGMSG_USER, "RT: reading header %llu\n", gettmms());

        rc = read_message_header(netinfo_ptr, host_node_ptr, &wire_header,
                                 fromhost, tohost);
        if (rc != 0) {
            if (!host_node_ptr->distress) {
                host_node_printf(LOGMSG_WARN, host_node_ptr, "entering distress mode\n");
            }
            /* if we loop it should be ok; TODO: maybe wanna have
             * a modulo operation to report errors w/ a certain periodicity? */
            host_node_ptr->distress++;
            break;
        } else {
            if (host_node_ptr->distress) {
                unsigned cycles = host_node_ptr->distress;
                host_node_ptr->distress = 0;
                host_node_printf(LOGMSG_INFO, host_node_ptr,
                                 "%s: leaving distress mode after %u cycles\n",
                                 __func__, cycles);
            }
        }

        /* We received data - update our timestamp.  We used to do this only
         * for heartbeat messages; do this for all types of message. */
        host_node_ptr->timestamp = comdb2_time_epoch();

        if (netinfo_ptr->trace && debug_switch_net_verbose())
           logmsg(LOGMSG_USER, "RT: got packet type=%d %llu\n", wire_header.type,
                   gettmms());

        switch (wire_header.type) {
        case WIRE_HEADER_HEARTBEAT:
            /* No special processing for heartbeats */
            break;

        case WIRE_HEADER_HELLO:
            rc = process_hello(netinfo_ptr, host_node_ptr);
            if (rc != 0) {
                logmsg(LOGMSG_ERROR, "reader thread: hello error from host %s\n",
                        host_node_ptr->host);
                goto done;
            }
            break;

        case WIRE_HEADER_HELLO_REPLY:
            rc = process_hello_reply(netinfo_ptr, host_node_ptr);
            if (rc != 0) {
                logmsg(LOGMSG_ERROR, "reader thread: hello error from host %s\n",
                        host_node_ptr->host);
                goto done;
            }
            break;

        case WIRE_HEADER_DECOM:
            rc = process_decom(netinfo_ptr, host_node_ptr);
            if (rc != 0) {
                logmsg(LOGMSG_ERROR, "reader thread: decom error from host %s\n",
                        host_node_ptr->host);
                goto done;
            }
            break;

        case WIRE_HEADER_DECOM_NAME:
            rc = process_decom_name(netinfo_ptr, host_node_ptr);
            if (rc != 0) {
                logmsg(LOGMSG_ERROR, "reader thread: decom name error from host %s\n",
                        host_node_ptr->host);
                goto done;
            }
            break;

        case WIRE_HEADER_USER_MSG:
            if (netinfo_ptr->trace && debug_switch_net_verbose())
                logmsg(LOGMSG_DEBUG, "Here %llu\n", gettmms());
            rc = process_user_message(netinfo_ptr, host_node_ptr);
            if (rc != 0) {
                logmsg(LOGMSG_ERROR, 
                        "reader thread: process_user_message error from host %s\n",
                    host_node_ptr->host);
                goto done;
            }
            break;

        case WIRE_HEADER_ACK_PAYLOAD:
            rc = process_payload_ack(netinfo_ptr, host_node_ptr);
            if (rc != 0) {
                logmsg(LOGMSG_ERROR, "reader thread: payload ack error from host %s\n",
                        host_node_ptr->host);
                goto done;
            }
            break;

        case WIRE_HEADER_ACK:
            rc = process_ack(netinfo_ptr, host_node_ptr);
            if (rc != 0) {
                logmsg(LOGMSG_ERROR, "reader thread: ack error from host %s\n",
                        host_node_ptr->host);
                goto done;
            }
            break;

        default:
            logmsg(LOGMSG_ERROR, 
                   "reader thread: unknown wire_header.type: %d from host %s\n",
                   wire_header.type, host_node_ptr->host);
            break;
        }

        if (netinfo_ptr->trace && debug_switch_net_verbose())
           logmsg(LOGMSG_USER, "RT: done processing %d %llu\n", wire_header.type,
                   gettmms());
    }

done:
    Pthread_mutex_lock(&(host_node_ptr->lock));
    host_node_ptr->have_reader_thread = 0;
    if (gbl_verbose_net)
        host_node_printf(LOGMSG_INFO, host_node_ptr, "%s exiting\n", __func__);
    close_hostnode_ll(host_node_ptr);
    Pthread_mutex_unlock(&(host_node_ptr->lock));

    Pthread_mutex_lock(&(netinfo_ptr->stop_thread_callback_lock));
    if (netinfo_ptr->stop_thread_callback)
        netinfo_ptr->stop_thread_callback(netinfo_ptr->callback_data);
<<<<<<< HEAD
    Pthread_mutex_unlock(&(netinfo_ptr->stop_thread_callback_lock));

=======
>>>>>>> 07cab48a
    return NULL;
}


#define MAXSUBNETS 15
// MAXSUBNETS + Slot for the Non-dedicated net
static char *subnet_suffices[MAXSUBNETS + 1] = {0};
static uint8_t num_dedicated_subnets = 0;
static time_t subnet_disabled[MAXSUBNETS + 1] = {0};
static int last_bad_subnet_idx = -1;
static time_t last_bad_subnet_time = 0;
uint8_t _non_dedicated_subnet = 0;
pthread_mutex_t subnet_mtx = PTHREAD_MUTEX_INITIALIZER;

int net_check_bad_subnet_lk(int ii)
{
    int rc = 0;

    if (subnet_disabled[ii])
        return 1;

    if (!last_bad_subnet_time) {
        if (gbl_verbose_net)
            logmsg(LOGMSG_USER, "%p %s Not set %d %s\n", (void *)pthread_self(),
                   __func__, ii, subnet_suffices[ii]);
        goto out;
    }

    if (last_bad_subnet_time + subnet_blackout_timems < comdb2_time_epochms()) {
        if (gbl_verbose_net)
            logmsg(LOGMSG_USER, "%p %s Clearing out net %d %s\n",
                   (void *)pthread_self(), __func__, ii, subnet_suffices[ii]);
        last_bad_subnet_time = 0;
        goto out;
    }

    if (ii == last_bad_subnet_idx) {
        if (gbl_verbose_net)
            logmsg(LOGMSG_USER, "%p %s Bad net %d %s\n", (void *)pthread_self(),
                   __func__, ii, subnet_suffices[ii]);
        rc = 1;
    }
out:
    return rc;
}

void net_subnet_status()
{
    int i = 0;
    Pthread_mutex_lock(&subnet_mtx);
    char my_buf[30];
    for (i = 0; i < num_dedicated_subnets; i++) {
        logmsg(LOGMSG_USER, "Subnet %s %s%s%s", subnet_suffices[i],
               subnet_disabled[i] ? "disabled" : "enabled\n",
               subnet_disabled[i] ? " at " : "",
               subnet_disabled[i] ? ctime_r(&subnet_disabled[i], my_buf) : "");
    }
    Pthread_mutex_unlock(&subnet_mtx);
}

void net_set_bad_subnet(const char *subnet)
{
    int i = 0;
    Pthread_mutex_lock(&subnet_mtx);
    for (i = 0; i < num_dedicated_subnets; i++) {
        if (subnet_suffices[i][0] &&
            strncmp(subnet, subnet_suffices[i], strlen(subnet) + 1) == 0) {
            last_bad_subnet_time = comdb2_time_epochms();
            last_bad_subnet_idx = i;
            if (gbl_verbose_net)
                logmsg(LOGMSG_USER, "%p %s Marking %s bad, idx %d time %d\n",
                       (void *)pthread_self(), __func__, subnet_suffices[i],
                       last_bad_subnet_idx, (int)last_bad_subnet_time);
        }
    }
    Pthread_mutex_unlock(&subnet_mtx);
}

void net_clipper(const char *subnet, int is_disable)
{
    int i = 0;
    time_t now;
    Pthread_mutex_lock(&subnet_mtx);
    for (i = 0; i < num_dedicated_subnets; i++) {
        if (subnet_suffices[i][0] &&
            strncmp(subnet, subnet_suffices[i], strlen(subnet) + 1) == 0) {
            extern int gbl_ready;
            if (gbl_ready)
                now = comdb2_time_epoch();
            else
                time(&now);
            if (gbl_verbose_net)
                logmsg(LOGMSG_USER, "0x%p %s subnet %s time %ld\n",
                       (void *)pthread_self(),
                       (is_disable) ? "Disabling" : "Enabling",
                       subnet_suffices[i], now);

            if (is_disable == 0) {
                subnet_disabled[i] = 0;
            } else {
                subnet_disabled[i] = now;
                kill_subnet(subnet);
            }
        }
    }
    Pthread_mutex_unlock(&subnet_mtx);
}

int net_subnet_disabled(const char *subnet)
{
    int i = 0;
    int rc = 0;
    Pthread_mutex_lock(&subnet_mtx);
    for (i = 0; i < num_dedicated_subnets; i++) {
        if (subnet_suffices[i][0] &&
            strncmp(subnet, subnet_suffices[i], strlen(subnet) + 1) == 0) {
            rc = (subnet_disabled[i] != 0);
            break;
        }
    }
    Pthread_mutex_unlock(&subnet_mtx);
    return rc;
}

int net_add_nondedicated_subnet(void *context, void *value)
{
    // increment num_dedicated_subnets only once for non dedicated subnet
    if (0 == _non_dedicated_subnet) {
        _non_dedicated_subnet = 1;
        Pthread_mutex_lock(&subnet_mtx);
        subnet_suffices[num_dedicated_subnets] = strdup("");
        num_dedicated_subnets++;
        Pthread_mutex_unlock(&subnet_mtx);
    }
    return 0;
}

int net_add_to_subnets(const char *suffix, const char *lrlname)
{
#ifdef DEBUG
    printf("net_add_to_subnets subnet '%s'\n", suffix);
#endif

    Pthread_mutex_lock(&subnet_mtx);
    if (num_dedicated_subnets >= MAXSUBNETS) {
        logmsg(LOGMSG_ERROR, "too many subnet suffices (max=%d) in lrl %s\n",
               MAXSUBNETS, lrlname);
        Pthread_mutex_unlock(&subnet_mtx);
        return -1;
    }
    subnet_suffices[num_dedicated_subnets] = strdup(suffix);
    num_dedicated_subnets++;
    Pthread_mutex_unlock(&subnet_mtx);
    return 0;
}


void net_cleanup()
{
    Pthread_mutex_lock(&subnet_mtx);
    for (uint8_t i = 0; i < num_dedicated_subnets; i++) {
        if (subnet_suffices[i]) {
            free(subnet_suffices[i]);
            subnet_suffices[i] = NULL;
        }
    }
    Pthread_mutex_unlock(&subnet_mtx);
    clear_portmux_bind_path();
}

/* Dedicated subnets are specified in the lrl file:
 * If option is left out, we use the normal subnet.
 * If more than one is specified, we use a counter to rotate
 * between the available dedicated subnets
 * When trying to connect, if the subnet is down
 * we will try to connect to the next one until we succeed.
 */
int get_dedicated_conhost(host_node_type *host_node_ptr, struct in_addr *addr)
{
    static unsigned int counter = 0xffff;
    uint8_t ii = 0; // do the loop no more that max subnets

    Pthread_mutex_lock(&subnet_mtx);
    if (num_dedicated_subnets == 0) {
#ifdef DEBUG
        host_node_printf(LOGMSG_USER, host_node_ptr,
                         "Connecting to default hostname/subnet '%s'\n",
                         host_node_ptr->host);
#endif
        Pthread_mutex_unlock(&subnet_mtx);
        int rc = comdb2_gethostbyname(&host_node_ptr->host, addr);
        if (rc == 0 && addr != &host_node_ptr->addr) {
            host_node_ptr->addr = *addr;
        }
        return rc;
    }

    if (counter == 0xffff) // start with a random subnet
        counter = rand() % num_dedicated_subnets;

    int rc = 0;
    while (ii < num_dedicated_subnets) {
        counter++;
        ii++;

        const char *subnet = subnet_suffices[counter % num_dedicated_subnets];

        /* skip last bad network, if we have a choice */
        if (num_dedicated_subnets > 1) {
            if (net_check_bad_subnet_lk(counter % num_dedicated_subnets))
                continue;
        }

        int loc_len = strlen(host_node_ptr->host) + strlen(subnet);
        char tmp_hostname[loc_len + 1];
        char *rephostname = tmp_hostname;
        strcpy(rephostname, host_node_ptr->host);
        if (subnet[0]) {
            strcat(rephostname, subnet);
            strncpy0(host_node_ptr->subnet, subnet, HOSTNAME_LEN);

#ifdef DEBUG
            host_node_printf(
                LOGMSG_USER, host_node_ptr,
                "Connecting to dedicated hostname/subnet '%s' counter=%d\n",
                rephostname, counter);
#endif

        }
#ifdef DEBUG
        else
            host_node_printf(
                LOGMSG_USER, host_node_ptr,
                "Connecting to NON dedicated hostname/subnet '%s' counter=%d\n",
                rephostname, counter);
#endif
        rc = comdb2_gethostbyname(&rephostname, addr);
        if (rc) {
            logmsg(LOGMSG_ERROR, "%d) %s(): ERROR gethostbyname '%s' FAILED\n",
                    ii, __func__, rephostname);
        } else {
            if (gbl_verbose_net) {
                host_node_printf(LOGMSG_USER, host_node_ptr,
                                 "'%s': gethostbyname '%s' addr %x\n", __func__,
                                 rephostname, (unsigned)addr->s_addr);
            }
            if (addr != &host_node_ptr->addr) {
                host_node_ptr->addr = *addr;
            }
            break;
        }
    }
    Pthread_mutex_unlock(&subnet_mtx);
    return rc;
}

int net_get_port_by_service(const char *dbname)
{
    short port = 0;
    comdb2_getservbyname(dbname, "tcp", &port);
    return ntohs(port);
}

int gbl_waitalive_iterations = 3;

void wait_alive(int fd)
{
    int iter = gbl_waitalive_iterations, i;
    for (i = 0; i < iter; i++) {
        int error = 0;
        socklen_t len = sizeof(error);
        int retval = getsockopt(fd, SOL_SOCKET, SO_ERROR, &error, &len);
        if (retval == 0 && error == 0) {
            if (i > 0) {
                logmsg(LOGMSG_ERROR, "%s returning after %d iterations %dms\n",
                       __func__, i, i * 10);
            }
            return;
        }
        poll(NULL, 0, 10);
    }
}

static void *connect_thread(void *arg)
{
    netinfo_type *netinfo_ptr;
    host_node_type *host_node_ptr;
    socklen_t len;
    int fd;
    int rc;
    int flag = 1;
    int connport = -1;

    thrman_register(THRTYPE_GENERIC);
    thread_started("connect thread");
    THREAD_TYPE(__func__);

    int flags;
    struct pollfd pfd;
    int err;

    host_node_ptr = arg;
    netinfo_ptr = host_node_ptr->netinfo_ptr;

    host_node_ptr->connect_thread_arch_tid = getarchtid();
    if (gbl_verbose_net)
        host_node_printf(LOGMSG_USER, host_node_ptr, "%s: starting tid=%d, hostname='%s'\n",
                         __func__, host_node_ptr->connect_thread_arch_tid,
                         host_node_ptr->host);

    if (netinfo_ptr->start_thread_callback)
        netinfo_ptr->start_thread_callback(netinfo_ptr->callback_data);

    struct {
        arch_tid tid;
        struct timeval t;
        pid_t pid;
    } seed_data = {0};
    seed_data.tid = getarchtid();
    seed_data.pid = getpid();

    int check = 1;
    Pthread_mutex_lock(&(host_node_ptr->lock));
    while (!host_node_ptr->decom_flag && !gbl_exit) {
        if (host_node_ptr->fd != -1) { /* already have connection */
            check = 1;
            goto again;
        } else if (check) {
            gettimeofday(&seed_data.t, NULL);
            uint32_t seed = crc32c((uint8_t *)&seed_data, sizeof(seed_data));
            int r = rand_r(&seed) % 5000;
            Pthread_mutex_unlock(&(host_node_ptr->lock));
            // sleep up to r-ms by 1s (1000ms) increments
            while (r > 0 && !host_node_ptr->decom_flag &&
                   !netinfo_ptr->exiting) {
                int milli = (r > 1000) ? 1000 : r; // usleep for at most 1s
                usleep(milli * 1000);
                r -= 1000;
            }
            check = 0;
            Pthread_mutex_lock(&(host_node_ptr->lock));
            continue;
        }

        if (!host_node_ptr->really_closed) {
            goto again;
        }

        if (get_dedicated_conhost(host_node_ptr, &host_node_ptr->addr) != 0) {
            if (gbl_verbose_net)
                host_node_printf(LOGMSG_USER, host_node_ptr,
                                 "%s: couldnt connect to dedicated host\n",
                                 __func__);
            goto again;
        }

        if (!host_node_ptr->port) {
            netinfo_type *net = NULL;
            if (gbl_accept_on_child_nets || !netinfo_ptr->ischild) {
                net = netinfo_ptr;
            } else {
                net = netinfo_ptr->parent;
            }
            if (net->use_getservbyname)
                connport = net_get_port_by_service(net->instance);
            if (connport <= 0)
                connport = portmux_geti(host_node_ptr->addr, net->app,
                                        net->service, net->instance);
        } else {
            connport = host_node_ptr->port;
        }

        if (connport <= 0) {
            host_node_printf(LOGMSG_ERROR, host_node_ptr, "portmux_geti returned port = %d\n",
                             connport);
            goto again;
        }

        struct sockaddr_in sin = {0};
        sin.sin_addr = host_node_ptr->addr;
        sin.sin_family = AF_INET;
        sin.sin_port = htons(connport);

        fd = socket(AF_INET, SOCK_STREAM, 0);
        if (fd < 0) {
            goto again;
        }

        if (gbl_verbose_net)
            host_node_printf(LOGMSG_USER, host_node_ptr, "%s: connecting on ip=%s port=%d\n",
                             __func__, inet_ntoa(sin.sin_addr),
                             ntohs(sin.sin_port));

        flags = fcntl(fd, F_GETFL, 0);
        if (flags < 0) {
            logmsgperror("tcplib:lclconn:fcntl:F_GETFL");
            exit(1);
        }
        if (fcntl(fd, F_SETFL, flags | O_NONBLOCK) < 0) {
            logmsgperror("tcplib:lclconn:fcntl:F_SETFL");
            exit(1);
        }

#if defined _SUN_SOURCE
        wait_alive(fd);
#endif

        int on = 1;
        len = sizeof(on);
        rc = setsockopt(fd, SOL_SOCKET, SO_KEEPALIVE, (char *)&on, len);
        if (rc != 0) {
            logmsg(LOGMSG_ERROR,
                   "%s: couldnt turn on keep alive on new fd %d: %d %s\n",
                   __func__, fd, errno, strerror(errno));

            close(fd);
            goto again;
        }

#ifdef NODELAY
        flag = 1;
        len = sizeof(flag);
        rc = setsockopt(fd, IPPROTO_TCP, TCP_NODELAY, (char *)&flag, len);
        if (rc != 0) {
            logmsg(LOGMSG_ERROR,
                   "%s: couldnt turn off nagel on new fd %d: %d %s\n", __func__,
                   fd, errno, strerror(errno));
            close(fd);
            goto again;
        }
#endif
        if (gbl_exit) {
            close(fd);
            break;
        }
        rc = connect(fd, (struct sockaddr *)&sin, sizeof(sin));
        if (rc == -1 && errno == EINPROGRESS) {
            /*wait for connect event */
            pfd.fd = fd;
            pfd.events = POLLOUT;

            /*fprintf(stderr, "sleeping for 100ms\n");*/

            rc = poll(&pfd, 1, 100);

            if (rc == 0) {
                /*timeout*/
                host_node_printf(LOGMSG_WARN, host_node_ptr, "%s: connect timed out\n",
                                 __func__);
                close(fd);
                goto again;
            }
            if (rc != 1) {
                /*poll failed?*/
                host_node_printf(LOGMSG_ERROR, host_node_ptr,
                                 "%s: poll on connect failed %d %s\n", __func__,
                                 errno, strerror(errno));
                close(fd);
                goto again;
            }
            if ((pfd.revents & POLLOUT) == 0) {
#ifdef _LINUX_SOURCE
                /* Linux returns EPOLLHUP|EPOLLERR */
                host_node_printf(LOGMSG_WARN, host_node_ptr,
                                 "%s: poll returns events 0x%03x\n", __func__,
                                 pfd.revents);
#else
                /*wrong event*/
                host_node_printf(LOGMSG_ERROR, host_node_ptr,
                                 "%s: poll returned wrong event\n", __func__);
#endif
                close(fd);
                goto again;
            }

            if (fcntl(fd, F_SETFL, flags) < 0) {
                logmsgperror("tcplib:lclconn:fcntl2");
                exit(1);
            }
        } else if (rc == -1) {
            if (gbl_verbose_net)
                host_node_printf(LOGMSG_USER, host_node_ptr, "%s: connect error %d %s\n",
                                 __func__, errno, strerror(errno));
            close(fd);
            goto again;
        } else {
            if (gbl_verbose_net)
                host_node_printf(LOGMSG_USER, host_node_ptr, "%s: connect succeeded\n",
                                 __func__);
        }

        /* put blocking back */
        if (fcntl(fd, F_SETFL, flags) < 0) {
            logmsgperror("tcplib:lclconn:fcntl2");
            exit(1);
        }

        len = sizeof(err);
        if (getsockopt(fd, SOL_SOCKET, SO_ERROR, &err, &len)) {
            logmsgperror("tcplib:lclconn:getsockopt");
#ifndef _HP_SOURCE
            exit(1);
#endif
        }

        /* remember the port */
        host_node_ptr->port = connport;

        host_node_ptr->sb = sbuf2open(fd, SBUF2_NO_CLOSE_FD | SBUF2_NO_FLUSH);
        if (host_node_ptr->sb == NULL) {
            host_node_errf(LOGMSG_ERROR, host_node_ptr, "%s: sbuf2open failed\n", __func__);
            close(fd);
            goto again;
        }

        sbuf2setbufsize(host_node_ptr->sb, netinfo_ptr->bufsz);

        if (debug_switch_net_verbose()) {
            logmsg(LOGMSG_USER, "Setting wrapper\n");
            /* override sbuf2 defaults for testing */
            sbuf2setr(host_node_ptr->sb, sbuf2read_wrapper);
            sbuf2setw(host_node_ptr->sb, sbuf2write_wrapper);
        }

        /* doesn't matter - it's under lock ... */
        host_node_ptr->timestamp = time(NULL);

        Pthread_mutex_lock(&(host_node_ptr->write_lock));

        if (gbl_verbose_net)
            host_node_printf(LOGMSG_USER, host_node_ptr, "%s: write connect message\n",
                             __func__);

        rc = write_connect_message(netinfo_ptr, host_node_ptr,
                                   host_node_ptr->sb);
        if (rc != 0) {
            host_node_printf(LOGMSG_ERROR, host_node_ptr,
                             "%s: couldn't send connect message\n", __func__);
            Pthread_mutex_unlock(&(host_node_ptr->write_lock));
            close_hostnode_ll(host_node_ptr);
            goto again;
        }
        net_flush(host_node_ptr);

        /*
           dont set this till after we wrote the connect message -
           this prevents a race where the heartbeat thread gets the
           heartbeat out before we get the connect message out
        */
        host_node_ptr->fd = fd;
        host_node_ptr->really_closed = 0;
        host_node_ptr->closed = 0;

        /* Also call the new node routine here - it shouldn't matter which
         * node initiated the connection. */
        if (netinfo_ptr->new_node_rtn)
            netinfo_ptr->new_node_rtn(netinfo_ptr, host_node_ptr->host, host_node_ptr->port);

        /* wake writer, if exists */
        Pthread_cond_signal(&(host_node_ptr->write_wakeup));
        Pthread_mutex_unlock(&(host_node_ptr->write_lock));

        if (gbl_verbose_net)
            host_node_printf(LOGMSG_USER, 
                    host_node_ptr, "%s: connection established\n",
                             __func__);
        host_node_ptr->timestamp = time(NULL);

        rc = create_reader_writer_threads(host_node_ptr, __func__);
        if (rc != 0) {
            close_hostnode_ll(host_node_ptr);
            goto again;
        }

    again:
        Pthread_mutex_unlock(&(host_node_ptr->lock));
        sleep(1);
        Pthread_mutex_lock(&(host_node_ptr->lock));
    }
    host_node_ptr->have_connect_thread = 0;

    if (host_node_ptr->decom_flag)
        logmsg(LOGMSG_INFO, "connect_thread: host_node_ptr->decom_flag set for host %s\n",
                host_node_ptr->host);
    else
        host_node_printf(LOGMSG_INFO, host_node_ptr, "connect_thread: netinfo->exiting\n");

    /* close the file-descriptor, wait for reader / writer threads
       to exit, free host_node_ptr, then exit */
    close_hostnode_ll(host_node_ptr);
    Pthread_mutex_unlock(&(host_node_ptr->lock));

    while (!netinfo_ptr->exiting) {
        int ref;
        Pthread_mutex_lock(&(host_node_ptr->lock));
        ref = host_node_ptr->have_reader_thread +
              host_node_ptr->have_writer_thread;
        Pthread_mutex_unlock(&(host_node_ptr->lock));

        Pthread_mutex_lock(&(host_node_ptr->throttle_lock));
        ref += host_node_ptr->throttle_waiters;
        if (host_node_ptr->throttle_waiters > 0)
            Pthread_cond_broadcast(&(host_node_ptr->throttle_wakeup));
        Pthread_mutex_unlock(&(host_node_ptr->throttle_lock));

        if (ref == 0)
            break;

        Pthread_cond_signal(&(host_node_ptr->write_wakeup));
        poll(NULL, 0, 1000);
    }

    if (!netinfo_ptr->exiting) {
        /* lock, unlink, free, damn it */
        rem_from_netinfo(netinfo_ptr, host_node_ptr);
    }

    Pthread_mutex_lock(&(netinfo_ptr->stop_thread_callback_lock));
    if (netinfo_ptr->stop_thread_callback)
        netinfo_ptr->stop_thread_callback(netinfo_ptr->callback_data);
    Pthread_mutex_unlock(&(netinfo_ptr->stop_thread_callback_lock));

    return NULL;
}


/*  changed to support a 'sponsor-host' trace: if we're starting a connect-
    thread because of machine we learned about from a recent 'hello' message,
    make that information explicit here */
static int connect_to_host(netinfo_type *netinfo_ptr,
                           host_node_type *host_node_ptr,
                           host_node_type *sponsor_host)
{
    if (host_node_ptr->host == netinfo_ptr->myhostname)
        return 1;

    Pthread_mutex_lock(&(host_node_ptr->lock));
    if (host_node_ptr->have_connect_thread == 0) {
        if (gbl_verbose_net) {
            if (sponsor_host) {
                host_node_printf(
                    LOGMSG_DEBUG,
                    sponsor_host,
                    "%s: creating (sponsored) connect_thread for %s:%d\n",
                    __func__, host_node_ptr->host, host_node_ptr->port);
            } else {
                logmsg(LOGMSG_INFO, "%s: creating connect_thread for node %s:%d\n",
                        __func__, host_node_ptr->host, host_node_ptr->port);
            }
        }

        int rc = pthread_create(&(host_node_ptr->connect_thread_id),
                                &(netinfo_ptr->pthread_attr_detach),
                                connect_thread, host_node_ptr);
        if (rc != 0) {
            if (sponsor_host) {
                host_node_errf(LOGMSG_ERROR, sponsor_host,
                               "%s: couldnt create connect thd, errno=%d %s\n",
                               __func__, errno, strerror(errno));
            } else {
                logmsg(LOGMSG_ERROR, "%s: couldnt create connect thd, errno=%d %s\n",
                        __func__, errno, strerror(errno));
            }
            Pthread_mutex_unlock(&(host_node_ptr->lock));
            return -1;
        }
        host_node_ptr->have_connect_thread = 1;
    }
    Pthread_mutex_unlock(&(host_node_ptr->lock));
    return 0;
}

static int get_subnet_incomming_syn(host_node_type *host_node_ptr)
{
    struct sockaddr_in lcl_addr_inet;
    socklen_t lcl_len = sizeof(lcl_addr_inet);
    if (getsockname(host_node_ptr->fd, (struct sockaddr *)&lcl_addr_inet,
                    &lcl_len)) {
        logmsg(LOGMSG_ERROR, "Failed to getsockname() for fd=%d\n",
               host_node_ptr->fd);
        return 0;
    }

    char host[NI_MAXHOST], service[NI_MAXSERV];
    /* get our host name for local _into_ address of connection */
    int s = getnameinfo((struct sockaddr *)&lcl_addr_inet, lcl_len, host,
                        NI_MAXHOST, service, NI_MAXSERV, 0);

    if (s != 0) {
        logmsg(LOGMSG_WARN, "Incoming connection into unknown (%s:%u): %s\n",
               inet_ntoa(lcl_addr_inet.sin_addr),
               (unsigned)ntohs(lcl_addr_inet.sin_port), gai_strerror(s));
        return 0;
    }

    /* extract the suffix of subnet ex. '_n3' in name node1_n3 */
    int myh_len = strlen(host_node_ptr->netinfo_ptr->myhostname);
    if (strncmp(host_node_ptr->netinfo_ptr->myhostname, host, myh_len) == 0) {
        assert(myh_len <= sizeof(host));
        char *subnet = &host[myh_len];
        if (subnet[0])
            strncpy0(host_node_ptr->subnet, subnet, HOSTNAME_LEN);
    }

    /* check if the net is disabled */
    if (net_subnet_disabled(host_node_ptr->subnet))
        return 1;

    return 0;
}

static void accept_handle_new_host(netinfo_type *netinfo_ptr,
                                   const char *hostname, int portnum,
                                   int new_fd, SBUF2 *sb, struct in_addr addr)
{
    host_node_type *host_node_ptr = NULL;

#ifdef DEBUG
    char ip[16];
    fprintf(stderr, "%s: hostname %s (%s:%d)\n", __func__, hostname,
            inet_ntoa_r(addr.s_addr, ip), portnum);
#endif

    /* dont accept when we are exiting (how about decom?) */
    if (netinfo_ptr->exiting) {
        logmsg(LOGMSG_INFO, "%s:we are exiting so not continuing conn to %s\n",
                __func__, hostname);
        return;
    }

    /* see if we already have an entry.  if we do, CLOSE the socket.
       if we dont, create a reader_thread */
    Pthread_rwlock_rdlock(&(netinfo_ptr->lock));

    host_node_ptr = get_host_node_by_name_ll(netinfo_ptr, hostname);
    if (!host_node_ptr) {
        /* unlock */
        Pthread_rwlock_unlock(&(netinfo_ptr->lock));

        /* add to netinfo */
        host_node_ptr = add_to_netinfo(netinfo_ptr, hostname, portnum);

        /* failed to add .. sbuf has NO_CLOSE_FD set */
        if (host_node_ptr == NULL) {
            sbuf2close(sb);
            close(new_fd);
            return;
        }

        /* relock */
        Pthread_rwlock_rdlock(&(netinfo_ptr->lock));

        /* find */
        host_node_ptr = get_host_node_by_name_ll(netinfo_ptr, hostname);

        /* removed from under us .. */
        if (host_node_ptr == NULL) {
            sbuf2close(sb);
            close(new_fd);
            Pthread_rwlock_unlock(&(netinfo_ptr->lock));
            return;
        }

        /* success! */
        if (gbl_verbose_net)
            host_node_printf(
                LOGMSG_USER,
                host_node_ptr,
                "%s: got initial connection on fd %d - new host_node_ptr\n",
                __func__, new_fd);
    }

    if (gbl_verbose_net)
        host_node_printf(LOGMSG_USER, host_node_ptr, "%s: got initial connection on fd %d\n",
                         __func__, new_fd);

    int cnt = 0;
    Pthread_mutex_lock(&(host_node_ptr->lock));
    while (1) {
        if (netinfo_ptr->exiting || host_node_ptr->decom_flag) {
            sbuf2close(sb);
            close(new_fd);
            Pthread_mutex_unlock(&(host_node_ptr->lock));
            Pthread_rwlock_unlock(&(netinfo_ptr->lock));
            return;
        }
        if (!host_node_ptr->have_reader_thread &&
            !host_node_ptr->have_writer_thread) {
            break;
        }
        /* shutdown the fd. rd/wr thds (if any) will stop immediately */
        close_hostnode_ll(host_node_ptr);
        Pthread_mutex_unlock(&(host_node_ptr->lock));
        Pthread_rwlock_unlock(&(netinfo_ptr->lock));
        poll(NULL, 0, 100);
        if (++cnt % 10 == 0) {
            host_node_printf(LOGMSG_USER, host_node_ptr,
                             "%s waiting for r/w thds to exit\n", __func__);
        }
        Pthread_rwlock_rdlock(&(netinfo_ptr->lock));
        Pthread_mutex_lock(&(host_node_ptr->lock));
    }

    /* Set the port so that we can send out messages that the other end
     * will understand (i.e. no packet not intended for us silliness) */
    if (host_node_ptr->port != portnum) {
        host_node_printf(LOGMSG_DEBUG, host_node_ptr, "%s: changing port from %d to %d\n",
                         __func__, host_node_ptr->port, portnum);
        host_node_ptr->port = portnum;
    }

    /* assigning addr here is needed to do udp_send()
     * if connect_thread body gets executed (when there is no connection yet)
     * it will refresh the addr (and that's ok).
     */
    host_node_ptr->addr = addr;
    memset(host_node_ptr->subnet, 0, HOSTNAME_LEN);

    host_node_ptr->timestamp = time(NULL);
    Pthread_mutex_lock(&(host_node_ptr->write_lock));
    empty_write_list(host_node_ptr);
    host_node_ptr->fd = new_fd;
    host_node_ptr->sb = sb;
    Pthread_mutex_unlock(&(host_node_ptr->write_lock));

    int rc = get_subnet_incomming_syn(host_node_ptr);
    if (rc) {
        host_node_printf(LOGMSG_INFO, host_node_ptr,
                         "%s: Clipping connect from %s on disabled subnet %s\n",
                         __func__, host_node_ptr->host,
                         (host_node_ptr->subnet[0] != '\0')
                             ? host_node_ptr->subnet
                             : "UNKNOWN");
        Pthread_mutex_unlock(&(host_node_ptr->lock));
        Pthread_rwlock_unlock(&(netinfo_ptr->lock));
        return;
    }

    if (gbl_verbose_net)
        host_node_errf(LOGMSG_USER, host_node_ptr, "%s: accepting connection on new_fd %d\n",
                       __func__, new_fd);

    host_node_ptr->really_closed = 0;
    host_node_ptr->closed = 0;
    host_node_ptr->rej_up_cnt = 0;

    /* create reader & writer threads */
    rc = create_reader_writer_threads(host_node_ptr, __func__);
    if (rc != 0) {
        close_hostnode_ll(host_node_ptr);
        Pthread_mutex_unlock(&(host_node_ptr->lock));
        Pthread_rwlock_unlock(&(netinfo_ptr->lock));
        return;
    }

    int become_connect_thread = 0;

    /* become the connect thread if we don't have one */
    if (!(host_node_ptr->have_connect_thread)) {
        /* set a flag */
        become_connect_thread = 1;

        /* prevent this from being created elsewhere */
        host_node_ptr->have_connect_thread = 1;

        /* set my id */
        host_node_ptr->connect_thread_id = pthread_self();
    }

    if (host_node_ptr->distress) {
        unsigned cycles = host_node_ptr->distress;
        host_node_ptr->distress = 0;
        host_node_printf(LOGMSG_INFO, 
                         host_node_ptr,
                         "%s: leaving distress mode after %u cycles\n",
                         __func__, cycles);
    }

    Pthread_mutex_unlock(&(host_node_ptr->lock));

    // Why write hello here? writer thread above will say hello, no?
    /* write_hello(netinfo_ptr, host_node_ptr); */

    if (gbl_verbose_net)
        host_node_printf(LOGMSG_USER, host_node_ptr, "%s: wrote hello\n", __func__);

    /* call the newhost routine if provided */
    if (host_node_ptr->netinfo_ptr->new_node_rtn) {
        (host_node_ptr->netinfo_ptr->new_node_rtn)(host_node_ptr->netinfo_ptr,
                                                   host_node_ptr->host,
                                                   host_node_ptr->port);
        host_node_printf(LOGMSG_DEBUG, host_node_ptr, "back from newnode_rtn\n");
    }

    Pthread_rwlock_unlock(&(netinfo_ptr->lock));

    /* become the connect thread */
    if (become_connect_thread) {
        if (gbl_verbose_net)
            host_node_printf(LOGMSG_USER, host_node_ptr, "becomming connect thread\n");
        connect_thread(host_node_ptr);
    }

    ++netinfo_ptr->num_current_non_appsock_accepts;
}


/* find the remote peer.  code stolen from sqlinterfaces.c */
int findpeer(int fd, char *addr, int len)
{
    int rc;
    struct sockaddr_in peeraddr;
    socklen_t pl = sizeof(struct sockaddr_in);

    /* find peer ip */
    rc = getpeername(fd, (struct sockaddr *)&peeraddr, &pl);
    if (rc) {
        snprintf(addr, len, "<unknown>");
        return -1;
    }

    /* find hostname */
    if (NULL == inet_ntop(peeraddr.sin_family, &peeraddr.sin_addr, addr, len)) {
        snprintf(addr, len, "<unknown>");
        return -1;
    }

    return 0;
}


/* reads the connect message & creates threads to monitor connection state */
static void *connect_and_accept(void *arg)
{
    connect_and_accept_t *ca;
    netinfo_type *netinfo_ptr;
    SBUF2 *sb;
    char hostname[256], addr[64];
    int portnum = 0, fd, rc;
    char *host;
    int netnum;

    /* retrieve arguments */
    ca = (connect_and_accept_t *)arg;
    netinfo_ptr = ca->netinfo_ptr;
    sb = ca->sb;
    fd = sbuf2fileno(sb);
    struct in_addr inaddr = ca->addr;

    /* free */
    Pthread_mutex_lock(&(netinfo_ptr->connlk));
    pool_relablk(netinfo_ptr->connpool, ca);
    Pthread_mutex_unlock(&(netinfo_ptr->connlk));

    /* read connect message */
    rc = read_connect_message(sb, hostname, sizeof(hostname), &portnum,
                              netinfo_ptr);
    host = intern(hostname);

    /* print the origin of malformed messages */
    if (rc < 0) {
        findpeer(fd, addr, sizeof(addr));
        logmsg(LOGMSG_ERROR, "%s:malformed connect message from %s "
                        "closing connection\n",
                __func__, addr);
        sbuf2close(sb);
        pthread_exit(NULL);
    }

    // This is our socket, not an appsock. Set the flags we want.
    sbuf2setflags(sb, SBUF2_NO_CLOSE_FD | SBUF2_NO_FLUSH);
    netnum = (portnum & 0x000f0000) >> 16;
    /* Special port number to indicate we're meant for a different net. */
    portnum &= 0xffff;
    /* if connect message specifies a child net, use it */
    if (netnum && netnum != netinfo_ptr->netnum) {
        netinfo_type *net;
        Pthread_rwlock_rdlock(&(netinfo_ptr->lock));
        if (netnum < 0 || netnum >= netinfo_ptr->num_child_nets ||
            netinfo_ptr->child_nets[netnum] == NULL) {
            logmsg(LOGMSG_ERROR,
                   "connect message for netnum %d, num_child_nets %d, net not "
                   "registered\n",
                   netnum, netinfo_ptr->num_child_nets);
            Pthread_rwlock_unlock(&(netinfo_ptr->lock));
            return NULL;
        }
        net = netinfo_ptr->child_nets[netnum];
        Pthread_rwlock_unlock(&(netinfo_ptr->lock));
        accept_handle_new_host(net, host, portnum, fd, sb, inaddr);
    } else {
        /* i become the connect thread if there isn't one already */
        accept_handle_new_host(netinfo_ptr, host, portnum, fd, sb, inaddr);
    }

    return NULL;
}


void net_register_child_net(netinfo_type *netinfo_ptr,
                            netinfo_type *netinfo_child, int netnum, int accept)
{
    netinfo_type **t;
    Pthread_rwlock_wrlock(&(netinfo_ptr->lock));
    if (netnum >= netinfo_ptr->num_child_nets) {
        t = calloc(netnum + 1, sizeof(netinfo_type *));
        if (t == NULL) {
            logmsg(LOGMSG_FATAL, "Can't allocate memory for child net\n");
            abort();
        }
        for (int i = 0; i < netinfo_ptr->num_child_nets; i++)
            t[i] = netinfo_ptr->child_nets[i];
        netinfo_ptr->child_nets = t;
    }
    netinfo_child->parent = netinfo_ptr;
    netinfo_child->netnum = netnum;
    netinfo_child->accept_on_child = accept;
    netinfo_ptr->child_nets[netinfo_child->netnum] = netinfo_child;
    if (netnum > netinfo_ptr->num_child_nets)
        netinfo_ptr->num_child_nets = netnum + 1;
    Pthread_rwlock_unlock(&(netinfo_ptr->lock));
}

int gbl_forbid_remote_admin = 1;

void do_appsock(netinfo_type *netinfo_ptr, struct sockaddr_in *cliaddr,
                SBUF2 *sb, uint8_t firstbyte)
{
    watchlist_node_type *watchlist_node;
    int new_fd = sbuf2fileno(sb);
    char paddr[64];

    int admin = 0;
    APPSOCKFP *rtn = NULL;

    if (firstbyte == '@') {
        findpeer(new_fd, paddr, sizeof(paddr));
        if (!gbl_forbid_remote_admin ||
            (cliaddr->sin_addr.s_addr == htonl(INADDR_LOOPBACK))) {
            logmsg(LOGMSG_INFO, "Accepting admin user from %s\n", paddr);
            admin = 1;
        } else {
            logmsg(LOGMSG_INFO, "Rejecting non-local admin user from %s\n",
                   paddr);
            sbuf2close(sb);
            return;
        }
    } else if (firstbyte != sbuf2ungetc(firstbyte, sb)) {
        logmsg(LOGMSG_ERROR, "sbuf2ungetc failed %s:%d\n", __FILE__, __LINE__);
        sbuf2close(sb);
        return;
    }

    /* call user specified app routine */
    if (admin && netinfo_ptr->admin_appsock_rtn) {
        rtn = netinfo_ptr->admin_appsock_rtn;
    } else if (netinfo_ptr->appsock_rtn) {
        rtn = netinfo_ptr->appsock_rtn;
    }

    if (rtn) {
        /* set up the watchlist system for this node */
        watchlist_node = calloc(1, sizeof(watchlist_node_type));
        if (!watchlist_node) {
            logmsg(LOGMSG_ERROR, "%s: malloc watchlist_node failed\n",
                   __func__);
            sbuf2close(sb);
            return;
        }
        memcpy(watchlist_node->magic, "WLST", 4);
        watchlist_node->in_watchlist = 0;
        watchlist_node->netinfo_ptr = netinfo_ptr;
        watchlist_node->sb = sb;
        watchlist_node->readfn = sbuf2getr(sb);
        watchlist_node->writefn = sbuf2getw(sb);
        watchlist_node->addr = *cliaddr;
        sbuf2setrw(sb, net_reads, net_writes);
        sbuf2setuserptr(sb, watchlist_node);

        /* this doesn't read- it just farms this off to a thread */
        (rtn)(netinfo_ptr, sb);
    }
}

static void *accept_thread(void *arg)
{
    netinfo_type *netinfo_ptr;
    struct pollfd pol;
    int rc;
    int listenfd = 0;
    int polltm;
    int tcpbfsz;
    struct linger linger_data;
    struct sockaddr_in cliaddr;
    connect_and_accept_t *ca;
    pthread_t tid;
    char paddr[64];
    socklen_t clilen;
    socklen_t len;
    int new_fd;
    int flag = 1;
    SBUF2 *sb;
    portmux_fd_t *portmux_fds = NULL;
    unsigned int last_stat_dump_time = comdb2_time_epochms();

    thrman_register(THRTYPE_GENERIC);
    thread_started("net accept");
    THREAD_TYPE(__func__);

    netinfo_ptr = (netinfo_type *)arg;

    netinfo_ptr->accept_thread_arch_tid = getarchtid();

    logmsg(LOGMSG_INFO, "%s: starting, tid=%d.\n", __func__,
            netinfo_ptr->accept_thread_arch_tid);

    if (netinfo_ptr->start_thread_callback)
        netinfo_ptr->start_thread_callback(netinfo_ptr->callback_data);

    logmsg(LOGMSG_INFO, "net %s my port is %d fd is %d\n", netinfo_ptr->service,
            netinfo_ptr->myport, netinfo_ptr->myfd);

    if (gbl_pmux_route_enabled) {
        portmux_fds =
            portmux_listen_setup(netinfo_ptr->app, netinfo_ptr->service,
                                 netinfo_ptr->instance, netinfo_ptr->myfd);
        if (!portmux_fds) {
            logmsg(LOGMSG_FATAL, "Could not get portmux_fds\n");
            exit(1);
        }
    } else {
        /* We used to listen here. We now listen way earlier and get a file
           descriptor passed in.
           This is to prevent 2 instances from coming up against the same data.
           */
        if (netinfo_ptr->myfd != -1)
            listenfd = netinfo_ptr->myfd;
        else
            listenfd = netinfo_ptr->myfd = net_listen(netinfo_ptr->myport);
        if (listenfd < 0) {
            logmsg(LOGMSG_FATAL, "Could not get listenfd\n");
            exit(1);
        }
    }

    netinfo_ptr->accept_thread_created = 1;
    /*fprintf(stderr, "setting netinfo_ptr->accept_thread_created\n");*/

    while (!netinfo_ptr->exiting && !db_is_stopped()) {

        clilen = sizeof(cliaddr);

        if (portmux_fds) {
            new_fd = portmux_accept(portmux_fds, -1);
        } else {
            new_fd = accept(listenfd, (struct sockaddr *)&cliaddr, &clilen);
        }

        if (new_fd == -1) {
            logmsg(LOGMSG_ERROR, "accept fd %d rc %d %s\n", listenfd, errno,
                   strerror(errno));
            continue;
        }

        if (new_fd <= 2) {
            logmsg(LOGMSG_ERROR, "Weird new_fd:%d\n", new_fd);
            continue;
        }

#if defined _SUN_SOURCE
        wait_alive(new_fd);
#endif

        if(portmux_fds) {
            rc = getpeername(new_fd, (struct sockaddr *)&cliaddr, &clilen);
            if (rc) {
                logmsg(LOGMSG_ERROR,
                       "Failed to get peer address, error: %d %s\n", errno,
                       strerror(errno));
                close(new_fd);
                continue;
            }
        }

        if (netinfo_ptr->exiting) {
            close(new_fd);
            break;
        }

#ifdef NODELAY
        flag = 1;
        len = sizeof(flag);
        rc = setsockopt(new_fd, IPPROTO_TCP, TCP_NODELAY, (char *)&flag, len);
        if (rc != 0) {
            logmsg(LOGMSG_ERROR, 
                    "%s: couldnt turn off nagel on new_fd %d, flag=%d: %d "
                    "%s\n",
                    __func__, new_fd, flag, errno, strerror(errno));
            close(new_fd);
            continue;
        }
#endif

        int on = 1;
        len = sizeof(on);
        rc = setsockopt(new_fd, SOL_SOCKET, SO_KEEPALIVE, (char *)&on, len);
        if (rc != 0) {
            logmsg(LOGMSG_ERROR,
                   "%s: couldnt turn on keep alive on new fd %d: %d %s\n",
                   __func__, new_fd, errno, strerror(errno));
            close(new_fd);
            continue;
        }

#ifdef TCPBUFSZ
        tcpbfsz = (8 * 1024 * 1024);
        len = sizeof(tcpbfsz);
        rc = setsockopt(new_fd, SOL_SOCKET, SO_SNDBUF, &tcpbfsz, len);
        if (rc < 0) {
            logmsg(LOGMSG_ERROR,
                   "%s: couldnt set tcp sndbuf size on listenfd %d: %d %s\n",
                   __func__, new_fd, errno, strerror(errno));
            close(new_fd);
            continue;
        }

        tcpbfsz = (8 * 1024 * 1024);
        len = sizeof(tcpbfsz);
        rc = setsockopt(new_fd, SOL_SOCKET, SO_RCVBUF, &tcpbfsz, len);
        if (rc < 0) {
            logmsg(LOGMSG_ERROR,
                   "%s: couldnt set tcp rcvbuf size on listenfd %d: %d %s\n",
                   __func__, new_fd, errno, strerror(errno));
            close(new_fd);
            continue;
        }
#endif

#ifdef NOLINGER
        linger_data.l_onoff = 0;
        linger_data.l_linger = 1;
        len = sizeof(linger_data);
        if (setsockopt(new_fd, SOL_SOCKET, SO_LINGER, (char *)&linger_data,
                       len) != 0) {
            logmsg(LOGMSG_ERROR, "%s: couldnt turn off linger on new_fd %d: %d %s\n",
                    __func__, new_fd, errno, strerror(errno));
            close(new_fd);
            continue;
        }
#endif

        /* get a buffered pointer to the socket */
        sb = sbuf2open(new_fd, 0); /* no flags yet... */
        if (sb == NULL) {
            logmsg(LOGMSG_ERROR, "sbuf2open failed\n");
            continue;
        }

        if (debug_switch_net_verbose()) {
            logmsg(LOGMSG_DEBUG, "Setting wrapper\n");
            sbuf2setr(sb, sbuf2read_wrapper);
            sbuf2setw(sb, sbuf2write_wrapper);
        }

        sbuf2setbufsize(sb, netinfo_ptr->bufsz);

        /* reasonable default for poll */
        polltm = 100;

        /* use tuned value if set */
        if (netinfo_ptr->netpoll > 0) {
            polltm = netinfo_ptr->netpoll;
        }

        /* setup poll */
        pol.fd = new_fd;
        pol.events = POLLIN;

        /* poll */
        unsigned pollstart, pollend;
        pollstart = comdb2_time_epochms();
        rc = poll(&pol, 1, polltm);
        pollend = comdb2_time_epochms();

        quantize(netinfo_ptr->conntime_all, pollend - pollstart);
        quantize(netinfo_ptr->conntime_periodic, pollend - pollstart);
        netinfo_ptr->num_accepts++;

        if (netinfo_ptr->conntime_dump_period && ((pollend - last_stat_dump_time) / 1000) > netinfo_ptr->conntime_dump_period ) {
            quantize_ctrace(netinfo_ptr->conntime_all, "Accept poll times, overall:");
            quantize_ctrace(netinfo_ptr->conntime_periodic, "Accept poll times, last period:");
            quantize_clear(netinfo_ptr->conntime_periodic);
            last_stat_dump_time = pollend;
        }

        /* drop connection on poll error */
        if (rc < 0) {
            findpeer(new_fd, paddr, sizeof(paddr));
            logmsg(LOGMSG_ERROR, "%s: error from poll: %s, peeraddr=%s\n", __func__,
                    strerror(errno), paddr);
            sbuf2close(sb);
            continue;
        }

        /* drop connection on timeout */
        else if (0 == rc) {
            findpeer(new_fd, paddr, sizeof(paddr));
            logmsg(LOGMSG_ERROR, "%s: timeout reading from socket, peeraddr=%s\n",
                    __func__, paddr);
            sbuf2close(sb);
            netinfo_ptr->num_accept_timeouts++;
            continue;
        }

        /* drop connection if i would block in read */
        if ((pol.revents & POLLIN) == 0) {
            findpeer(new_fd, paddr, sizeof(paddr));
            logmsg(LOGMSG_ERROR, "%s: cannot read without blocking, peeraddr=%s\n",
                    __func__, paddr);
            sbuf2close(sb);
            continue;
        }

        /* the above poll ensures that this will not block */

        uint8_t firstbyte;
        rc = read_stream(netinfo_ptr, NULL, sb, &firstbyte, 1);
        if (rc != 1) {
            findpeer(new_fd, paddr, sizeof(paddr));
            logmsg(LOGMSG_ERROR, "%s: read_stream failed for = %s\n", __func__,
                    paddr);
            sbuf2close(sb);
            continue;
        }

        /* appsock reqs have a non-0 first byte */
        if (firstbyte > 0) {
            do_appsock(netinfo_ptr, &cliaddr, sb, firstbyte);
            continue;
        }

        /* grab pool memory for connect_and_accept_t */
        Pthread_mutex_lock(&(netinfo_ptr->connlk));
        ca = (connect_and_accept_t *)pool_getablk(netinfo_ptr->connpool);
        Pthread_mutex_unlock(&(netinfo_ptr->connlk));

        /* setup connect_and_accept args */
        ca->netinfo_ptr = netinfo_ptr;
        ca->sb = sb;
        ca->addr = cliaddr.sin_addr;

        /* connect and accept- this might be replaced with a threadpool later */
        rc = pthread_create(&tid, &(netinfo_ptr->pthread_attr_detach),
                            connect_and_accept, ca);

        if (rc != 0) {
            logmsg(LOGMSG_ERROR, "%s:pthread_create error: %s\n", __func__,
                    strerror(errno));
            Pthread_mutex_lock(&(netinfo_ptr->connlk));
            pool_relablk(netinfo_ptr->connpool, ca);
            Pthread_mutex_unlock(&(netinfo_ptr->connlk));
            sbuf2close(sb);
            continue;
        }
    }

    close(listenfd);

#ifdef NOTREACHED
    Pthread_mutex_lock(&(netinfo_ptr->stop_thread_callback_lock));
    if (netinfo_ptr->stop_thread_callback)
        netinfo_ptr->stop_thread_callback(netinfo_ptr->callback_data);
    Pthread_mutex_unlock(&(netinfo_ptr->stop_thread_callback_lock));

    if (portmux_fds)
        portmux_close(portmux_fds);
#endif
    /* make the compiler shutup */
    return NULL;
}


static void *heartbeat_send_thread(void *arg)
{
    host_node_type *ptr;
    netinfo_type *netinfo_ptr;

    thrman_register(THRTYPE_GENERIC);
    thread_started("net heartbeat send");

    netinfo_ptr = (netinfo_type *)arg;

    netinfo_ptr->heartbeat_send_thread_arch_tid = getarchtid();
    logmsg(LOGMSG_INFO, "heartbeat send thread starting.  time=%d.  tid=%d\n",
            netinfo_ptr->heartbeat_send_time,
            netinfo_ptr->heartbeat_send_thread_arch_tid);

    if (netinfo_ptr->start_thread_callback)
        netinfo_ptr->start_thread_callback(netinfo_ptr->callback_data);

    while (!netinfo_ptr->exiting) {
        /* netinfo lock protects the list AND the write_heartbeat call
           no need to grab rdlock */
        Pthread_rwlock_rdlock(&(netinfo_ptr->lock));
        for (ptr = netinfo_ptr->head; ptr != NULL; ptr = ptr->next) {
            if (ptr->host != netinfo_ptr->myhostname) {
                write_heartbeat(netinfo_ptr, ptr);
            }
        }
        Pthread_rwlock_unlock(&(netinfo_ptr->lock));

        if (netinfo_ptr->exiting)
            break;

        int ss = netinfo_ptr->heartbeat_send_time;
        for (int i = 0; i < ss && !netinfo_ptr->exiting; i++)
            sleep(1);
    }
    Pthread_mutex_lock(&(netinfo_ptr->stop_thread_callback_lock));
    if (netinfo_ptr->stop_thread_callback)
        netinfo_ptr->stop_thread_callback(netinfo_ptr->callback_data);
    Pthread_mutex_unlock(&(netinfo_ptr->stop_thread_callback_lock));

    return NULL;
}

static watchlist_node_type *get_watchlist_node(SBUF2 *sb, const char *funcname)
{
    watchlist_node_type *watchlist_node = sbuf2getuserptr(sb);
    if (!watchlist_node) {
        logmsg(LOGMSG_ERROR, "%s: sbuf2 %p has no user pointer\n", funcname, sb);
        return NULL;
    } else if (memcmp(watchlist_node->magic, "WLST", 4) != 0) {
        logmsg(LOGMSG_ERROR, "%s: sbuf2 %p user pointer is not a watch list node\n",
                funcname, sb);
        return NULL;
    } else {
        return watchlist_node;
    }
}

static int net_writes(SBUF2 *sb, const char *buf, int nbytes)
{
    int outrc;
    watchlist_node_type *watchlist_node = get_watchlist_node(sb, __func__);
    if (!watchlist_node)
        return -1;
    watchlist_node->write_age = comdb2_time_epoch();
    outrc = watchlist_node->writefn(sb, buf, nbytes);
    watchlist_node->write_age = 0;
    return outrc;
}

static int net_reads(SBUF2 *sb, char *buf, int nbytes)
{
    int outrc;
    watchlist_node_type *watchlist_node = get_watchlist_node(sb, __func__);
    if (!watchlist_node)
        return -1;
    watchlist_node->read_age = comdb2_time_epoch();
    outrc = watchlist_node->readfn(sb, buf, nbytes);
    watchlist_node->read_age = 0;
    return outrc;
}

void net_timeout_watchlist(netinfo_type *netinfo_ptr)
{
    watchlist_node_type *watchlist_ptr;
    SBUF2 *sb;
    int fd;

    Pthread_mutex_lock(&(netinfo_ptr->watchlk));

    LISTC_FOR_EACH(&(netinfo_ptr->watchlist), watchlist_ptr, lnk)
    {
        sb = watchlist_ptr->sb;
        fd = sbuf2fileno(sb);

        int write_age = watchlist_ptr->write_age;
        int read_age = watchlist_ptr->read_age;

        if (((watchlist_ptr->write_timeout) && (write_age) &&
             ((comdb2_time_epoch() - write_age) >
              watchlist_ptr->write_timeout)) ||

            ((watchlist_ptr->read_timeout) && (read_age) &&
             ((comdb2_time_epoch() - read_age) >
              watchlist_ptr->read_timeout))) {
            logmsg(LOGMSG_INFO, "timing out session, closing fd %d read_age %d "
                                "timeout %d write_age %d timeout %d\n",
                   fd, comdb2_time_epoch() - read_age,
                   watchlist_ptr->read_timeout, comdb2_time_epoch() - write_age,
                   watchlist_ptr->write_timeout);
            shutdown(fd, 2);

            watchlist_ptr->write_timeout = 0;
            watchlist_ptr->read_timeout = 0;
        }
        /* warning path */
        else if ((watchlist_ptr->read_warning_timeout) &&
                 (watchlist_ptr->read_warning_arg) &&
                 (watchlist_ptr->read_warning_func) && (read_age)) {
            int gap = comdb2_time_epoch() - read_age;
            if (gap > watchlist_ptr->read_warning_timeout) {
                int rc = watchlist_ptr->read_warning_func(
                    watchlist_ptr->read_warning_arg,
                    watchlist_ptr->read_warning_timeout, gap);
                if (rc < 0) {
                    logmsg(LOGMSG_INFO, "timing out session, closing fd %d\n", fd);
                    shutdown(fd, 2);

                    watchlist_ptr->write_timeout = 0;
                    watchlist_ptr->read_timeout = 0;
                    watchlist_ptr->read_warning_timeout = 0;
                } else if (rc == 1) {
                    watchlist_ptr->read_warning_timeout = 0; /* stop warning */
                }
            }
        }
    }

    Pthread_mutex_unlock(&(netinfo_ptr->watchlk));
}

void net_end_appsock(SBUF2 *sb)
{
    watchlist_node_type *watchlist_node;
    netinfo_type *netinfo_ptr;

    if (!sb)
        return;

    watchlist_node = get_watchlist_node(sb, __func__);
    if (watchlist_node) {
        netinfo_ptr = watchlist_node->netinfo_ptr;

        /* remove from the watch list, if it's on there */
        Pthread_mutex_lock(&(netinfo_ptr->watchlk));
        if (watchlist_node->in_watchlist) {
            listc_rfl(&(netinfo_ptr->watchlist), watchlist_node);
        }

        /* Restore original read/write functions so that if sbuf2close does a
         * flush it won't be trying to update the watchlist node. */
        sbuf2setrw(sb, watchlist_node->readfn, watchlist_node->writefn);

        free(watchlist_node);
        Pthread_mutex_unlock(&(netinfo_ptr->watchlk));
    }

    sbuf2close(sb);
}

void net_add_watch(SBUF2 *sb, int read_timeout, int write_timeout)
{
    watchlist_node_type *watchlist_node;
    netinfo_type *netinfo_ptr;

    watchlist_node = get_watchlist_node(sb, __func__);

    if (!watchlist_node)
        return;

    netinfo_ptr = watchlist_node->netinfo_ptr;

    Pthread_mutex_lock(&(netinfo_ptr->watchlk));

    if (watchlist_node->in_watchlist) {
        watchlist_node->read_timeout = read_timeout;
        watchlist_node->write_timeout = write_timeout;

        Pthread_mutex_unlock(&(netinfo_ptr->watchlk));

        return;
    }

    watchlist_node->read_timeout = read_timeout;
    watchlist_node->write_timeout = write_timeout;
    watchlist_node->in_watchlist = 1;

    listc_atl(&(netinfo_ptr->watchlist), watchlist_node);

    Pthread_mutex_unlock(&(netinfo_ptr->watchlk));
}

void net_set_writefn(SBUF2 *sb, sbuf2writefn writefn)
{
    watchlist_node_type *watchlist_node = sbuf2getuserptr(sb);
    if (watchlist_node == NULL)
        return;
    watchlist_node->writefn = writefn;
}

static void *heartbeat_check_thread(void *arg)
{
    host_node_type *ptr;
    netinfo_type *netinfo_ptr;
    int timestamp;
    int fd;
    int node_timestamp;
    int running_user_func;

    thrman_register(THRTYPE_GENERIC);
    thread_started("net heartbeat check");

    netinfo_ptr = (netinfo_type *)arg;
    netinfo_ptr->heartbeat_check_thread_arch_tid = getarchtid();
    logmsg(LOGMSG_INFO, "heartbeat check thread starting.  time=%d.  tid=%d\n",
            netinfo_ptr->heartbeat_check_time,
            netinfo_ptr->heartbeat_check_thread_arch_tid);

    if (netinfo_ptr->start_thread_callback)
        netinfo_ptr->start_thread_callback(netinfo_ptr->callback_data);

    while (!netinfo_ptr->exiting) {
        int now;
        /* Re-register under portmux if it's time */
        if (netinfo_ptr->portmux_register_interval > 0 &&
            ((now = comdb2_time_epoch()) - netinfo_ptr->portmux_register_time) >
                netinfo_ptr->portmux_register_interval) {
            int pport;
            if (netinfo_ptr->port_from_lrl)
                pport = portmux_use(netinfo_ptr->app, netinfo_ptr->service,
                                    netinfo_ptr->instance, netinfo_ptr->myport);
            else
                pport = portmux_register(netinfo_ptr->app, netinfo_ptr->service,
                                         netinfo_ptr->instance);

            if (pport != netinfo_ptr->myport && pport > 0) {
                /* What on earth should i do?  Abort maybe?  i'm already using
                 * the old port, and sockpool has it cached everywhere .. */
                logmsg(LOGMSG_FATAL, "Portmux returned a different port for %s %s %s?  ",
                        netinfo_ptr->app, netinfo_ptr->service,
                        netinfo_ptr->instance);
                logmsg(LOGMSG_FATAL, "Oldport=%d, returned-port=%d\n",
                       netinfo_ptr->myport, pport);
                abort();
            }
            netinfo_ptr->portmux_register_time = now;
        }

        Pthread_rwlock_rdlock(&(netinfo_ptr->lock));

        /*fprintf(stderr, "heartbeat thread running\n");*/

        for (ptr = netinfo_ptr->head; ptr != NULL; ptr = ptr->next) {
            if (ptr->host != netinfo_ptr->myhostname) {
                /* CLOSE it if we havent recieved a heartbeat from it */
                timestamp = time(NULL);

                Pthread_mutex_lock(&(ptr->timestamp_lock));
                fd = ptr->fd;
                running_user_func = ptr->running_user_func;
                node_timestamp = ptr->timestamp;
                Pthread_mutex_unlock(&(ptr->timestamp_lock));

                if ((fd > 0) && (running_user_func == 0)) {
                    if ((timestamp - node_timestamp) >
                        netinfo_ptr->heartbeat_check_time) {
                        host_node_printf(
                            LOGMSG_WARN,
                            ptr, "%s: no data in %d seconds, killing session\n",
                            __func__, timestamp - node_timestamp);

                        /* mark last failing subnet */
                        net_set_bad_subnet(ptr->subnet);

                        close_hostnode(ptr);
                    }
                }
            }
        }

        Pthread_rwlock_unlock(&(netinfo_ptr->lock));

        if (netinfo_ptr->exiting)
            break;
        sleep(1);
    }

    logmsg(LOGMSG_DEBUG, "heartbeat check thread exiting!\n");

    Pthread_mutex_lock(&(netinfo_ptr->stop_thread_callback_lock));
    if (netinfo_ptr->stop_thread_callback)
        netinfo_ptr->stop_thread_callback(netinfo_ptr->callback_data);
    Pthread_mutex_unlock(&(netinfo_ptr->stop_thread_callback_lock));

    return NULL;
}

int net_close_connection(netinfo_type *netinfo_ptr, const char *hostname)
{
    host_node_type *ptr;
    int closed = 0;

    if (!isinterned(hostname))
        abort();

    logmsg(LOGMSG_USER, "Asked to close connection to %s on %s\n", hostname,
            netinfo_ptr->service);

    Pthread_rwlock_rdlock(&(netinfo_ptr->lock));

    for (ptr = netinfo_ptr->head; ptr != NULL; ptr = ptr->next) {
        if (ptr->host != hostname) {
            close_hostnode(ptr);
            closed = 1;
            break;
        }
    }

    Pthread_rwlock_unlock(&(netinfo_ptr->lock));
    return !closed;
}

/* call this under netinfo_ptr lock ! */
static int is_ok(netinfo_type *netinfo_ptr, const char *host)
{
    host_node_type *host_node_ptr;
    if (netinfo_ptr->myhostname == host)
        return 1;
    for (host_node_ptr = netinfo_ptr->head; host_node_ptr != NULL;
         host_node_ptr = host_node_ptr->next) {
        if (host_node_ptr->host == host) {
            /* To prevent race conditions we should check this
             * stuff under lock. */
            int ok = 0;
            Pthread_mutex_lock(&(host_node_ptr->lock));
            if (host_node_ptr->fd > 0 && !host_node_ptr->decom_flag &&
                !host_node_ptr->closed && !host_node_ptr->really_closed) {
                ok = 1;
            }
            Pthread_mutex_unlock(&(host_node_ptr->lock));
            return ok;
        }
    }

    return 0;
}

int net_set_max_queue(netinfo_type *netinfo_ptr, int x)
{
    netinfo_ptr->max_queue = x;
    return 0;
}

int net_set_max_bytes(netinfo_type *netinfo_ptr, uint64_t x)
{
    netinfo_ptr->max_bytes = x;
    return 0;
}

int net_sanctioned_list_ok(netinfo_type *netinfo_ptr)
{
    sanc_node_type *sanc_node_ptr;
    int ok = 1;

    Pthread_mutex_lock(&(netinfo_ptr->sanclk));

    for (sanc_node_ptr = netinfo_ptr->sanctioned_list;
         ok && sanc_node_ptr != NULL; sanc_node_ptr = sanc_node_ptr->next) {
        ok = is_ok(netinfo_ptr, sanc_node_ptr->host);
    }

    Pthread_mutex_unlock(&(netinfo_ptr->sanclk));

    return ok;
}

static sanc_node_type *add_to_sanctioned_nolock(netinfo_type *netinfo_ptr,
                                                const char hostname[],
                                                int portnum)
{
    /* scan to see if it's already there */
    sanc_node_type *ptr = netinfo_ptr->sanctioned_list;

    while (ptr != NULL && ptr->host != hostname)
        ptr = ptr->next;

    if (ptr != NULL) {
        return ptr;
    }

    ptr = calloc(1, sizeof(sanc_node_type));
    ptr->next = netinfo_ptr->sanctioned_list;
    ptr->host = hostname;
    ptr->port = portnum;
    ptr->timestamp = time(NULL);

    netinfo_ptr->sanctioned_list = ptr;

    return ptr;
}

void connect_to_all(netinfo_type *netinfo_ptr)
{
    if (gbl_libevent) {
        return;
    }

    host_node_type *host_node_ptr;

    Pthread_rwlock_rdlock(&(netinfo_ptr->lock));

    for (host_node_ptr = netinfo_ptr->head; host_node_ptr != NULL;
         host_node_ptr = host_node_ptr->next) {
        if (host_node_ptr->host != netinfo_ptr->myhostname)
            connect_to_host(netinfo_ptr, host_node_ptr, NULL);
        /*sleep(1);*/
    }

    Pthread_rwlock_unlock(&(netinfo_ptr->lock));
}

/*
  1) set up a socket bound, and listening on our host/port
  2) create an accept_thread blocked on that socket
  3) create a connect thread for each entry in sites[] array
  4) create a heartbeat thread
*/

int net_init(netinfo_type *netinfo_ptr)
{
    int rc;
    host_node_type *host_node_ptr;

    /* block SIGPIPE */
    sighold(SIGPIPE);

    /* do nothing if we have a fake netinfo */
    if (netinfo_ptr->fake)
        return 0;

    /* add everything we have at this point to the sanctioned list */
    for (host_node_ptr = netinfo_ptr->head; host_node_ptr != NULL;
         host_node_ptr = host_node_ptr->next) {
        add_to_sanctioned_nolock(netinfo_ptr, host_node_ptr->host,
                                 host_node_ptr->port);
        host_node_printf(LOGMSG_USER, host_node_ptr, "adding to sanctioned\n");
        add_host(host_node_ptr);
    }
    if (gbl_libevent) {
        return 0;
    }

    /* create heartbeat writer thread */
    rc = pthread_create(&(netinfo_ptr->heartbeat_send_thread_id),
                        &(netinfo_ptr->pthread_attr_detach),
                        heartbeat_send_thread, netinfo_ptr);
    if (rc != 0) {
        logmsg(LOGMSG_FATAL, "init_network:couldnt create heartbeat thread - "
                        "rc=%d errno=%d %s exiting\n",
                rc, errno, strerror(errno));
        exit(1);
    }

    /* create heartbeat reader thread */
    rc = pthread_create(&(netinfo_ptr->heartbeat_check_thread_id),
                        &(netinfo_ptr->pthread_attr_detach),
                        heartbeat_check_thread, netinfo_ptr);
    if (rc != 0) {
        logmsg(LOGMSG_FATAL, "init_network:couldnt create heartbeat thread - "
                        "rc=%d, errno=%d %s exiting\n",
                rc, errno, strerror(errno));
        exit(1);
    }

    if (netinfo_ptr->accept_on_child || !netinfo_ptr->ischild) {
        portmux_register_reconnect_callback(net_portmux_hello, netinfo_ptr);
        net_portmux_hello(netinfo_ptr);

        /* create accept thread */
        rc = pthread_create(&(netinfo_ptr->accept_thread_id),
                            &(netinfo_ptr->pthread_attr_detach), accept_thread,
                            netinfo_ptr);
        if (rc != 0) {
            logmsg(LOGMSG_FATAL, "init_network: couldnt create accept thread - "
                            "rc=%d, errno=%d %s exiting\n",
                    rc, errno, strerror(errno));
            exit(1);
        }

        /* dont proceed till the accept thread is set up */
        while (!netinfo_ptr->accept_thread_created) {
            usleep(10000);
        }
    }
    /*fprintf(stderr, "netinfo_ptr->accept_thread_created = %d\n",
       netinfo_ptr->accept_thread_created);*/

    /* create threads to connect to each host we know about */
    connect_to_all(netinfo_ptr);

    /* XXX just give things a chance to settle down before we return */
    usleep(10000);

    return 0;
}

static int net_portmux_hello(void *p)
{
    netinfo_type *netinfo_ptr = (netinfo_type *)p;
    if (netinfo_ptr->hellofd != -1) {
        close(netinfo_ptr->hellofd);
        netinfo_ptr->hellofd = -1;
    }
    char register_name[16 + 16 + MAX_DBNAME_LENGTH + 1];
    snprintf(register_name, sizeof(register_name), "%s/%s/%s", netinfo_ptr->app,
             netinfo_ptr->service, netinfo_ptr->instance);
    return portmux_hello("localhost", register_name, &netinfo_ptr->hellofd);
}

int net_register_admin_appsock(netinfo_type *netinfo_ptr, APPSOCKFP func)
{
    netinfo_ptr->admin_appsock_rtn = func;
    return 0;
}

int net_register_appsock(netinfo_type *netinfo_ptr, APPSOCKFP func)
{
    netinfo_ptr->appsock_rtn = func;
    return 0;
}

int net_register_allow(netinfo_type *netinfo_ptr, NETALLOWFP func)
{
    netinfo_ptr->allow_rtn = func;
    return 0;
}

int net_register_newnode(netinfo_type *netinfo_ptr, NEWNODEFP func)
{
    netinfo_ptr->new_node_rtn = func;
    return 0;
}

int net_set_pool_size(netinfo_type *netinfo_ptr, int size)
{
    int cnt = 0;
    Pthread_rwlock_rdlock(&(netinfo_ptr->lock));
    for (host_node_type *ptr = netinfo_ptr->head; ptr != NULL; ptr = ptr->next)
        cnt++;
    Pthread_rwlock_unlock(&(netinfo_ptr->lock));
    if (cnt > 1) {
        logmsg(LOGMSG_ERROR, 
                "%s: cannot set pool size after open - pool_size is %d\n",
                __func__, netinfo_ptr->pool_size);
    } else {
        logmsg(LOGMSG_INFO, "%s: set pool size to %d\n", __func__, size);
        netinfo_ptr->pool_size = size;
    }
    return 0;
}

int net_set_heartbeat_send_time(netinfo_type *netinfo_ptr, int time)
{
    if (netinfo_ptr == NULL)
        return 0;
    netinfo_ptr->heartbeat_send_time = time;
    return 0;
}

int net_get_heartbeat_send_time(netinfo_type *netinfo_ptr)
{
    return netinfo_ptr->heartbeat_send_time;
}

int net_set_heartbeat_check_time(netinfo_type *netinfo_ptr, int time)
{
    if (netinfo_ptr == NULL)
        return 0;
    netinfo_ptr->heartbeat_check_time = time;
    return 0;
}

void net_set_callback_data(netinfo_type *info, void *data)
{
    info->callback_data = data;
}

void net_register_start_thread_callback(netinfo_type *info,
                                        void (*callback)(void *))
{
    info->start_thread_callback = callback;
}

void net_register_stop_thread_callback(netinfo_type *info,
                                       void (*callback)(void *))
{
    info->stop_thread_callback = callback;
}

/* pick a sibling for sql offloading */
char *net_get_osql_node(netinfo_type *netinfo_ptr)
{
    host_node_type *ptr, *nodes[REPMAX]; /* 16 siblings, more than reasonable
                                          * replicated cluster */
    int nnodes = 0;
    int index = 0;

    Pthread_rwlock_rdlock(&(netinfo_ptr->lock));

    for (ptr = netinfo_ptr->head; ptr != NULL; ptr = ptr->next) {
        /* prefering to offload */
        if (ptr->host == netinfo_ptr->myhostname)
            continue;

        /* disconnected already ?*/
        if (ptr->fd <= 0 || !ptr->got_hello)
            continue;

        /* is rtcpu-ed? */
        if (machine_is_up(ptr->host) != 1)
            continue;

        if (nnodes >= REPMAX)
            break;

        nodes[nnodes++] = ptr;
    }

    Pthread_rwlock_unlock(&(netinfo_ptr->lock));

    /* no siblings */
    if (!nnodes)
        return NULL;

    {
        /* avoid sending all same sec requests to the same node */
        static int init = 0;
        if (!init) {
            unsigned int t = time(NULL);
            index = init = rand_r(&t) % nnodes; /* let it spread */
        } else {
            init = (init + 1) % nnodes; /* round robin */
            index = init;
        }
    }

    return nodes[index]->host;
}

char *net_get_mynode(netinfo_type *netinfo_ptr)
{
    return netinfo_ptr->myhostname;
}

void *net_get_usrptr(netinfo_type *netinfo_ptr) { return netinfo_ptr->usrptr; }

void net_set_usrptr(netinfo_type *netinfo_ptr, void *usrptr)
{
    netinfo_ptr->usrptr = usrptr;
}

/* deprecated */
void net_sleep_with_lock(netinfo_type *netinfo_ptr, int nseconds)
{
    logmsg(LOGMSG_ERROR, "%s is deprecated\n", __func__);
}

int net_get_nodes_info(netinfo_type *netinfo_ptr, int max_nodes,
                       struct host_node_info *out_nodes)
{
    host_node_type *ptr;
    int count = 0;

    Pthread_rwlock_rdlock(&(netinfo_ptr->lock));

    for (ptr = netinfo_ptr->head; ptr != NULL; ptr = ptr->next) {
        if (max_nodes > 0) {
            out_nodes->fd = ptr->fd;
            out_nodes->host = ptr->host;
            out_nodes->port = ptr->port;

            out_nodes++;
            max_nodes--;
        }
        count++;
    }

    Pthread_rwlock_unlock(&(netinfo_ptr->lock));

    return count;
}

int net_get_host_network_usage(netinfo_type *netinfo_ptr, const char *host,
                               unsigned long long *written,
                               unsigned long long *read,
                               unsigned long long *throttle_waits,
                               unsigned long long *reorders)
{
    host_node_type *ptr;

    Pthread_rwlock_rdlock(&(netinfo_ptr->lock));
    for (ptr = netinfo_ptr->head; ptr != NULL; ptr = ptr->next) {
        if (ptr->host == host)
            break;
    }
    Pthread_rwlock_unlock(&(netinfo_ptr->lock));

    if (ptr == NULL)
        return -1;

    *written = ptr->stats.bytes_written;
    *read = ptr->stats.bytes_read;
    *throttle_waits = ptr->stats.throttle_waits;
    *reorders = ptr->stats.reorders;

    return 0;
}

int net_get_network_usage(netinfo_type *netinfo_ptr,
                          unsigned long long *written, unsigned long long *read,
                          unsigned long long *throttle_waits,
                          unsigned long long *reorders)
{
    *written = netinfo_ptr->stats.bytes_written;
    *read = netinfo_ptr->stats.bytes_read;
    *throttle_waits = netinfo_ptr->stats.throttle_waits;
    *reorders = netinfo_ptr->stats.reorders;
    return 0;
}

int net_get_my_port(netinfo_type *netinfo_ptr) { return netinfo_ptr->myport; }

void net_trace(netinfo_type *netinfo_ptr, int on) { netinfo_ptr->trace = on; }

void net_enable_test(netinfo_type *netinfo_ptr, int test)
{
    netinfo_ptr->net_test = test;
}

void net_disable_test(netinfo_type *netinfo_ptr) { netinfo_ptr->net_test = 0; }

void net_set_poll(netinfo_type *netinfo_ptr, int polltm)
{
    netinfo_ptr->netpoll = polltm;
}

int net_get_poll(netinfo_type *netinfo_ptr) { return netinfo_ptr->netpoll; }

int get_host_port(netinfo_type *netinfo)
{
    Pthread_rwlock_rdlock(&(netinfo->lock));
    int port = netinfo->myport;
    Pthread_rwlock_unlock(&(netinfo->lock));
    return port;
}

void net_add_watch_warning(SBUF2 *sb, int read_warning_timeout,
                           int write_timeout, void *arg,
                           int (*callback)(void *, int, int))
{
    watchlist_node_type *watchlist_node;
    netinfo_type *netinfo_ptr;

    watchlist_node = get_watchlist_node(sb, __func__);

    if (!watchlist_node)
        return;

    netinfo_ptr = watchlist_node->netinfo_ptr;

    Pthread_mutex_lock(&(netinfo_ptr->watchlk));

    if (watchlist_node->in_watchlist) {
        watchlist_node->read_timeout = 0;
        watchlist_node->write_timeout = write_timeout;
        watchlist_node->read_warning_timeout = read_warning_timeout;
        watchlist_node->read_warning_arg = arg;
        watchlist_node->read_warning_func = callback;

        Pthread_mutex_unlock(&(netinfo_ptr->watchlk));

        return;
    }

    watchlist_node->in_watchlist = 1;
    watchlist_node->read_timeout = 0;
    watchlist_node->write_timeout = write_timeout;
    watchlist_node->read_warning_timeout = read_warning_timeout;
    watchlist_node->read_warning_arg = arg;
    watchlist_node->read_warning_func = callback;

    listc_atl(&(netinfo_ptr->watchlist), watchlist_node);

    Pthread_mutex_unlock(&(netinfo_ptr->watchlk));
}

int net_appsock_get_addr(SBUF2 *sb, struct sockaddr_in *addr)
{
    watchlist_node_type *watchlist_node;

    watchlist_node = get_watchlist_node(sb, __func__);
    if (!watchlist_node)
        return 1;

    *addr = watchlist_node->addr;
    return 0;
}

/* return a socket set up for listening on given port */
int net_listen(int port)
{
    struct sockaddr_in sin;
    int listenfd;
    int tcpbfsz;
    int reuse_addr;
    socklen_t len;
    struct linger linger_data;
    int flag;
    int rc;

    memset(&sin, 0, sizeof(sin));
    sin.sin_family = AF_INET;
    sin.sin_addr.s_addr = htonl(INADDR_ANY);
    sin.sin_port = htons(port);

    /* TODO: make these tunable */

    listenfd = socket(AF_INET, SOCK_STREAM, 0);
    if (listenfd < 0) {
        logmsg(LOGMSG_ERROR, "%s: socket rc %d %s\n", __func__, errno,
                strerror(errno));
        return -1;
    }

#if defined _SUN_SOURCE
    wait_alive(listenfd);
#endif
#ifdef NODELAY
    flag = 1;
    len = sizeof(flag);
    rc = setsockopt(listenfd, IPPROTO_TCP, TCP_NODELAY, (char *)&flag, len);
    if (rc != 0) {
        logmsg(LOGMSG_ERROR, "%s: couldnt turn off nagel on listenfd %d: %d %s\n",
                __func__, listenfd, errno, strerror(errno));
        return -1;
    }
#endif

#ifdef TCPBUFSZ
    tcpbfsz = (8 * 1024 * 1024);
    len = sizeof(tcpbfsz);
    rc = setsockopt(listenfd, SOL_SOCKET, SO_SNDBUF, &tcpbfsz, len);
    if (rc < 0) {
        logmsg(LOGMSG_ERROR, 
                "%s: couldnt set tcp sndbuf size on listenfd %d: %d %s\n",
                __func__, listenfd, errno, strerror(errno));
        return -1;
    }

    tcpbfsz = (8 * 1024 * 1024);
    len = sizeof(tcpbfsz);
    rc = setsockopt(listenfd, SOL_SOCKET, SO_RCVBUF, &tcpbfsz, len);
    if (rc < 0) {
        logmsg(LOGMSG_ERROR, 
                "%s: couldnt set tcp rcvbuf size on listenfd %d: %d %s\n",
                __func__, listenfd, errno, strerror(errno));
        return -1;
    }
#endif

    /* allow reuse of local addresses */
    reuse_addr = 1;
    len = sizeof(reuse_addr);
    if (setsockopt(listenfd, SOL_SOCKET, SO_REUSEADDR, (char *)&reuse_addr,
                   len) != 0) {
        logmsg(LOGMSG_ERROR, "%s: coun't set reuseaddr %d %s\n", __func__, errno,
                strerror(errno));
        return -1;
    }

#ifdef NOLINGER
    linger_data.l_onoff = 0;
    linger_data.l_linger = 1;
    len = sizeof(linger_data);
    if (setsockopt(listenfd, SOL_SOCKET, SO_LINGER, (char *)&linger_data,
                   len) != 0) {
        logmsg(LOGMSG_ERROR, "%s: coun't set keepalive %d %s\n", __func__, errno,
                strerror(errno));
        return -1;
    }
#endif

    /* enable keepalive timer. */
    int on = 1;
    len = sizeof(on);
    if (setsockopt(listenfd, SOL_SOCKET, SO_KEEPALIVE, (char *)&on, len) != 0) {
        logmsg(LOGMSG_ERROR, "%s: coun't set keepalive %d %s\n", __func__, errno,
                strerror(errno));
        return -1;
    }

    /* bind an address to the socket */
    if (bind(listenfd, (struct sockaddr *)&sin, sizeof(sin)) == -1) {
        logmsg(LOGMSG_ERROR, "%s: FAILED TO BIND to port %d: %d %s\n", __func__,
                port, errno, strerror(errno));
        return -1;
    }

    /* listen for connections on socket */
    if (listen(listenfd, SOMAXCONN) < 0) {
        logmsg(LOGMSG_ERROR, "%s: listen rc %d %s\n", __func__, errno,
                strerror(errno));
        return -1;
    }

    return listenfd;
}

void net_set_conntime_dump_period(netinfo_type *netinfo_ptr, int value)  {
    netinfo_ptr->conntime_dump_period = value;
}

int net_get_conntime_dump_period(netinfo_type *netinfo_ptr) {
    return netinfo_ptr->conntime_dump_period;
}

int net_get_stats(netinfo_type *netinfo_ptr, struct net_stats *stat) {
    struct host_node_tag *ptr;

    stat->num_drops = 0;

    Pthread_rwlock_rdlock(&(netinfo_ptr->lock));
    for (ptr = netinfo_ptr->head; ptr != NULL; ptr = ptr->next)
        stat->num_drops = ptr->num_queue_full;

    Pthread_rwlock_unlock(&(netinfo_ptr->lock));

    return 0;
}

int net_get_host_stats(netinfo_type *netinfo_ptr, const char *host, struct net_host_stats *stat) {
    struct host_node_tag *ptr;
    stat->queue_size = 0;

    Pthread_rwlock_rdlock(&(netinfo_ptr->lock));
    for (ptr = netinfo_ptr->head; ptr != NULL; ptr = ptr->next) {
        if (strcmp(host, ptr->host) == 0) {
            stat->queue_size = time_metric_max(ptr->metric_queue_size);
            break;
        }
    }
    Pthread_rwlock_unlock(&(netinfo_ptr->lock));

    return 0;
}

int net_send_all(netinfo_type *netinfo_ptr, int num, void **data, int *sz,
                 int *type, int *flag)
{
    if (gbl_libevent) {
        return net_send_all_evbuffer(netinfo_ptr, num, data, sz, type, flag);
    }
    int rc = 0;
    const char *hostlist[REPMAX];
    int count = net_get_all_nodes_connected(netinfo_ptr, hostlist);
    for (int i = 0; i < count; i++) {
        const char *h = hostlist[i];
        for (int j = 0; j < num; ++j) {
            if (net_send_flags(netinfo_ptr, h, type[j], data[j], sz[j], flag[j])) {
                rc = 1;
            }
        }
    }
    return rc;
}<|MERGE_RESOLUTION|>--- conflicted
+++ resolved
@@ -20,18 +20,6 @@
 #define TCPBUFSZ
 #endif
 
-<<<<<<< HEAD
-/*#define PTHREAD_USERFUNC*/
-=======
-#include <stdio.h>
-#include <stdlib.h>
-#include <strings.h>
-#include <string.h>
-#include <errno.h>
-#include <time.h>
-#include <alloca.h>
-#include <ctrace.h>
->>>>>>> 07cab48a
 
 #include <netdb.h>
 #include <unistd.h>
@@ -71,24 +59,14 @@
 
 #include <endian_core.h>
 #include <compile_time_assert.h>
-<<<<<<< HEAD
-#include <portmuxusr.h>
-=======
-
 #include <portmuxapi.h>
-
->>>>>>> 07cab48a
 #include <epochlib.h>
 #include <str0.h>
 
 #include <util.h>
 #include "intern_strings.h"
 
-<<<<<<< HEAD
-=======
 #include "rtcpu.h"
-
->>>>>>> 07cab48a
 #include "mem_net.h"
 #include "mem_override.h"
 #include <bdb_net.h>
@@ -4312,11 +4290,7 @@
     Pthread_mutex_lock(&(netinfo_ptr->stop_thread_callback_lock));
     if (netinfo_ptr->stop_thread_callback)
         netinfo_ptr->stop_thread_callback(netinfo_ptr->callback_data);
-<<<<<<< HEAD
     Pthread_mutex_unlock(&(netinfo_ptr->stop_thread_callback_lock));
-
-=======
->>>>>>> 07cab48a
     return NULL;
 }
 
