/*
   Copyright 2020 Bloomberg Finance L.P.

   Licensed under the Apache License, Version 2.0 (the "License");
   you may not use this file except in compliance with the License.
   You may obtain a copy of the License at

       http://www.apache.org/licenses/LICENSE-2.0

   Unless required by applicable law or agreed to in writing, software
   distributed under the License is distributed on an "AS IS" BASIS,
   WITHOUT WARRANTIES OR CONDITIONS OF ANY KIND, either express or implied.
   See the License for the specific language governing permissions and
   limitations under the License.
*/

#ifdef __sun
#  define BSD_COMP /* for FIONREAD */
#endif

#include <alloca.h>
#include <arpa/inet.h>
#include <fcntl.h>
#include <limits.h>
#include <netinet/tcp.h>
#include <pthread.h>
#include <stdlib.h>
#include <string.h>
#include <sys/ioctl.h>
#include <sys/resource.h>
#include <sys/socket.h>
#include <sys/socketvar.h>
#include <sys/types.h>
#include <sys/un.h>
#include <time.h>
#include <unistd.h>

#include <event2/buffer.h>
#include <event2/event.h>
#include <event2/event_struct.h>
#include <event2/listener.h>
#include <event2/thread.h>
#include <event2/util.h>

#include <bb_oscompat.h>
#include <berkdb/dbinc/rep_types.h>
#include <comdb2_atomic.h>
#include <compat.h>
#include <intern_strings.h>
#include <sys_wrap.h>
#include <logmsg.h>
#ifdef PER_THREAD_MALLOC
  #include <mem_net.h>
  #include <mem_override.h>
#endif
#include <net.h>
#include <net_appsock.h>
#include <net_int.h>
#include <plhash_glue.h>
#include <portmuxapi.h>
#include <ssl_bend.h>
#include <ssl_evbuffer.h>
#include <ssl_glue.h>
#include <timer_util.h>

#include <connectmsg.pb-c.h>
#include <hostname_support.h>
#include "net_int.h"

#ifndef FIONREAD
#  error FIONREAD not available
#endif

#define NEED_LSN_DEF
#include <rep_qstat.h>

#ifndef likely
#  if defined(__GNUC__)
#    define likely(x) __builtin_expect(!!(x), 1)
#    define unlikely(x) __builtin_expect(!!(x), 0)
#  else
#    define likely(x) (x)
#    define unlikely(x) (x)
#  endif
#endif

#define SBUF2UNGETC_BUF_MAX 8 /* See also, util/sbuf2.c */
#define MAX_DISTRESS_COUNT 3

#define hprintf_lvl LOGMSG_USER
#define hprintf_format(a) "[%.3s %-8s fd:%-4d %3s %24s] " a, e->service, e->host, e->fd, e->ssl_data ? "TLS" : "", __func__
#define distress_logmsg(...)                                                   \
    do {                                                                       \
        if (e->distressed) {                                                   \
            break;                                                             \
        } else if (e->distress_count >= MAX_DISTRESS_COUNT) {                  \
            logmsg(hprintf_lvl, hprintf_format("ENTERING DISTRESS MODE\n"));   \
            e->distressed = 1;                                                 \
            break;                                                             \
        }                                                                      \
        logmsg(hprintf_lvl, __VA_ARGS__);                                      \
    } while (0)

#define no_distress_logmsg(...) logmsg(hprintf_lvl, __VA_ARGS__)

#define hprintf(a, ...) distress_logmsg(hprintf_format(a), __VA_ARGS__)
#define hputs(a) distress_logmsg(hprintf_format(a))

/* nd: ignore distressed state and print */
#define hprintf_nd(a, ...) no_distress_logmsg(hprintf_format(a), __VA_ARGS__)
#define hputs_nd(a) no_distress_logmsg(hprintf_format(a))

int gbl_pb_connectmsg = 1;
int gbl_libevent_rte_only = 0;

extern char gbl_dbname[MAX_DBNAME_LENGTH];
extern char *gbl_myhostname;
extern int gbl_accept_on_child_nets;
extern int gbl_create_mode;
extern int gbl_debug_pb_connectmsg_dbname_check;
extern int gbl_debug_pb_connectmsg_gibberish;
extern int gbl_exit;
extern int gbl_fullrecovery;
extern int gbl_pmux_route_enabled;
extern int gbl_ready;
extern int gbl_revsql_debug;
extern int gbl_ssl_allow_localhost;
extern void pstack_self(void);

static struct timeval one_sec = {1, 0};
static struct timeval connect_timeout = {1, 0};

enum policy {
    POLICY_NONE,
    POLICY_SINGLE,
    POLICY_PER_NET,
    POLICY_PER_HOST,
    POLICY_PER_EVENT
};

static int dedicated_appsock = 1;
static int dedicated_timer = 1;
static int dedicated_fdb = 1;
static int dedicated_dist = 1;
static enum policy reader_policy = POLICY_PER_NET;
static enum policy writer_policy = POLICY_PER_HOST;

struct policy_info {
    pthread_t rdthd;
    pthread_t wrthd;
    struct event_base *rdbase;
    struct event_base *wrbase;
};

static struct policy_info single;
static pthread_t base_thd;
static struct event_base *base;

static pthread_t timer_thd;
static struct event_base *timer_base;
static struct timeval timer_tick;

static pthread_t fdb_thd;
static struct event_base *fdb_base;
static struct timeval fdb_tick;

static pthread_t dist_thd;
static struct event_base *dist_base;
static struct timeval dist_tick;

#define NUM_APPSOCK_RD 8
static pthread_t appsock_thd[NUM_APPSOCK_RD];
static struct event_base *appsock_base[NUM_APPSOCK_RD];
static struct timeval appsock_tick[NUM_APPSOCK_RD];

#define get_rd_policy()                                                        \
    ({                                                                         \
        struct policy_info *f = NULL;                                          \
        switch (reader_policy) {                                               \
        case POLICY_NONE:                                                      \
        case POLICY_SINGLE: f = &single; break;                                \
        case POLICY_PER_NET: f = &e->net_info->per_net; break;                 \
        case POLICY_PER_HOST: f = &e->host_info->per_host; break;              \
        case POLICY_PER_EVENT: f = &e->per_event; break;                       \
        }                                                                      \
        f;                                                                     \
    })

#define get_wr_policy()                                                        \
    ({                                                                         \
        struct policy_info *f = NULL;                                          \
        switch (writer_policy) {                                               \
        case POLICY_NONE:                                                      \
        case POLICY_SINGLE: f = &single; break;                                \
        case POLICY_PER_NET: f = &e->net_info->per_net; break;                 \
        case POLICY_PER_HOST: f = &e->host_info->per_host; break;              \
        case POLICY_PER_EVENT: f = &e->per_event; break;                       \
        }                                                                      \
        f;                                                                     \
    })

#define rd_thd ({ get_rd_policy()->rdthd; })
#define rd_base ({ get_rd_policy()->rdbase; })

#define wr_thd ({ get_wr_policy()->wrthd; })
#define wr_base ({ get_wr_policy()->wrbase; })

#define check_base_thd() check_thd(base_thd)
#define check_timer_thd() check_thd(timer_thd)
#define check_fdb_thd() check_thd(fdb_thd)
#define check_dist_thd() check_thd(dist_thd);
#define check_rd_thd() check_thd(rd_thd)
#define check_wr_thd() check_thd(wr_thd)

static void *start_stop_callback_data;
static void (*start_callback)(void *);
static void (*stop_callback)(void *);

static pthread_once_t exit_once = PTHREAD_ONCE_INIT;
static pthread_cond_t exit_cond = PTHREAD_COND_INITIALIZER;
static pthread_mutex_t exit_mtx = PTHREAD_MUTEX_INITIALIZER;

struct connect_info;
struct event_info;
struct net_info;

static void *rd_worker(void *);
static void do_add_host(int, short, void *);
static void do_open(int, short, void *);
static void pmux_connect(int, short, void *);
static void pmux_reconnect(struct connect_info *);
static void resume_read(int, short, void *);
static void unix_connect(int, short, void *);
static int wr_connect_msg_proto(struct event_info *);

static struct timeval reconnect_time(int retry)
{
    time_t sec;
    suseconds_t usec = (random() % 900000) + 100000;
    if (retry <= 8) {
        sec = 0;
    } else if (retry <= 16) {
        sec = 1;
    } else if (retry <= 32) {
        sec = 10 + (usec % 51); /* (10, 60) */
    } else {
        sec = 60 + (usec % 241); /* (60, 300) */
    }
    struct timeval t = {sec, usec};
    return t;
}

static void make_socket_blocking(int fd)
{
    int flags;
    if ((flags = fcntl(fd, F_GETFL, NULL)) < 0) {
        logmsgperror("fcntl:F_GETFL");
        exit(1);
    }
    if (!(flags & O_NONBLOCK)) {
        return;
    }
    flags &= ~O_NONBLOCK;
    if (fcntl(fd, F_SETFL, flags) == -1) {
        logmsgperror("fcntl:F_SETFL");
        exit(1);
    }
}

static void make_socket_nolinger(int fd)
{
    struct linger lg = {.l_onoff = 0, .l_linger = 0};
    if (setsockopt(fd, SOL_SOCKET, SO_LINGER, &lg, sizeof(struct linger))) {
        logmsg(LOGMSG_ERROR, "%s fd:%d err:%s\n", __func__, fd, strerror(errno));
    }
}

static void make_socket_nodelay(int fd)
{
    int flag = 1;
    if (setsockopt(fd, IPPROTO_TCP, TCP_NODELAY, &flag, sizeof(flag))) {
        logmsg(LOGMSG_ERROR, "%s fd:%d err:%s\n", __func__, fd, strerror(errno));
    }
}

static void make_socket_keepalive(int fd)
{
    int flag = 1;
    if (setsockopt(fd, SOL_SOCKET, SO_KEEPALIVE, &flag, sizeof(flag))) {
        logmsg(LOGMSG_ERROR, "%s fd:%d err:%s\n", __func__, fd, strerror(errno));
    }
}

static void make_socket_reusable(int fd)
{
    int flag = 1;
    if (setsockopt(fd, SOL_SOCKET, SO_REUSEADDR, &flag, sizeof(flag))) {
        logmsg(LOGMSG_ERROR, "%s fd:%d err:%s\n", __func__, fd, strerror(errno));
    }
}

void make_server_socket(int fd)
{
    evutil_make_socket_nonblocking(fd);
    make_socket_nolinger(fd);
    make_socket_nodelay(fd);
    make_socket_keepalive(fd);
    make_socket_reusable(fd);
}

static int get_nonblocking_socket(void)
{
    int fd = socket(AF_INET, SOCK_STREAM, 0);
    if (fd == -1) {
        logmsgperror("get_nonblocking_socket socket");
    } else {
        make_server_socket(fd);
    }
    return fd;
}

static hash_t *appsock_hash;
struct appsock_info {
    const char *key;
    event_callback_fn cb;
};

static struct appsock_info *get_appsock_info(const char *key)
{
    return hash_find_readonly(appsock_hash, &key);
}

struct host_info {
    LIST_HEAD(, event_info) event_list;
    LIST_ENTRY(host_info) entry;
    struct interned_string *host_interned;
    char *host;
    struct policy_info per_host;
};

struct host_connected_info;

struct event_info {
    host_node_type *host_node_ptr;
    struct host_connected_info *host_connected;
    struct host_connected_info *host_connected_pending;
    event_callback_fn after_close;
    LIST_ENTRY(event_info) host_list_entry;
    LIST_ENTRY(event_info) net_list_entry;
    int fd;
    int port;
    struct interned_string *host_interned;
    char *host;
    char *service;
    int wirehdr_len;
    wire_header_type *wirehdr[WIRE_HEADER_MAX]; /* network byte-order */
    struct net_info *net_info;
    struct host_info *host_info;
    struct policy_info per_event;
    struct event *hb_check_ev;
    struct event *hb_send_ev;
    struct event *connect_ev;
    time_t recv_at;
    time_t sent_at;
    int distress_count;
    int distressed;
    int decomissioned;
    int got_hello;
    int got_hello_reply;
    struct ssl_data *ssl_data;

    /* read */
    ssize_t (*readv)(struct event_info *);
    int readv_gen;
    time_t rd_full;
    pthread_t rd_worker_thd;
    pthread_mutex_t rd_lk;
    pthread_cond_t rd_cond;
    uint8_t *rd_buf;
    size_t rd_worker_sz;
    struct evbuffer *readv_buf;
    struct event *rd_ev;
    size_t need;
    int state;
    wire_header_type hdr;
    net_send_message_header msg;
    net_ack_message_payload_type ack;

    /* write */
    ssize_t (*writev)(struct event_info *);
    pthread_mutex_t wr_lk;
    struct evbuffer *flush_buf;
    struct evbuffer *wr_buf;
    struct event *wr_ev;
    time_t wr_full;
};

#define EVENT_HASH_KEY_SZ 128
struct event_hash_entry {
    char key[EVENT_HASH_KEY_SZ];
    struct event_info *e;
};
static hash_t *event_hash;
static pthread_mutex_t event_hash_lk = PTHREAD_MUTEX_INITIALIZER;
static void make_event_hash_key(char *key, const char *service, const char *host)
{
    strcpy(key, service);
    strcat(key, host);
}

struct net_dispatch_info {
    const char *who;
    struct event_base *base;
    struct timeval *tick;
    int priority;
};

struct user_msg_info {
    int gen;
    struct event_info *e;
    net_send_message_header msg;
};

#if 0
struct user_event_info {
    void *data;
    struct event *ev;
    event_callback_fn func;
    LIST_ENTRY(user_event_info) entry;
};
static LIST_HEAD(, user_event_info) user_event_list = LIST_HEAD_INITIALIZER(user_event_list);
#endif
static LIST_HEAD(, net_info) net_list = LIST_HEAD_INITIALIZER(net_list);
static LIST_HEAD(, host_info) host_list = LIST_HEAD_INITIALIZER(host_list);

static void host_node_open(host_node_type *host_node_ptr, int fd)
{
    check_base_thd();
    host_node_ptr->fd = fd;
    host_node_ptr->closed = 0;
    host_node_ptr->decom_flag = 0;
}

static void host_node_close(host_node_type *host_node_ptr)
{
    check_base_thd();
    host_node_ptr->fd = -1;
    host_node_ptr->got_hello = 0;
    host_node_ptr->closed = 1;
}

static void shutdown_close(int fd)
{
    if (fd <= 2) {
        logmsg(LOGMSG_FATAL, "%s closing fd:%d\n", __func__, fd);
        abort();
    }
    shutdown(fd, SHUT_RDWR);
    Close(fd);
}

static void event_tick(int dummyfd, short what, void *arg)
{
    struct net_dispatch_info *n = arg;
    if (n->tick) gettimeofday(n->tick, NULL);
}

static void *do_pstack(void *arg)
{
    pstack_self();
    return NULL;
}

#define timeval_to_ms(x) x.tv_sec * 1000 + x.tv_usec / 1000
int gbl_timer_warn_interval = 1500; //msec. To disable check, set to 0.
int gbl_timer_pstack_threshold =  5000; //msec.
int gbl_timer_pstack_interval =  0; //sec. To disable pstack, but keep monitoring, set to 0.
extern struct timeval last_pstack_time;
static struct timeval last_timer_check;
void check_timers(void)
{
    if (gbl_timer_warn_interval == 0) return;
    if (last_timer_check.tv_sec == 0) {
        gettimeofday(&last_timer_check, NULL);
        return;
    }

    int ms, need_pstack = 0;
    struct timeval now, diff;
    gettimeofday(&now, NULL);

    timersub(&now, &last_timer_check, &diff);
    ms = timeval_to_ms(diff);
    if (ms >= gbl_timer_warn_interval) {
        logmsg(LOGMSG_WARN, "DELAYED TIMER CHECK:%dms\n", ms);
        if (ms > gbl_timer_pstack_threshold) need_pstack = 1;
    }

    timersub(&now, &timer_tick, &diff);
    ms = timeval_to_ms(diff);
    if (ms >= gbl_timer_warn_interval) {
        logmsg(LOGMSG_WARN, "LONG TIMER TICK:%dms\n", ms);
        if (ms > gbl_timer_pstack_threshold) need_pstack = 1;
    }

    timersub(&now, &fdb_tick, &diff);
    ms = timeval_to_ms(diff);
    if (ms >= gbl_timer_warn_interval) {
        logmsg(LOGMSG_WARN, "LONG FDB TICK:%dms\n", ms);
        if (ms > gbl_timer_pstack_threshold) need_pstack = 1;
    }

    timersub(&now, &dist_tick, &diff);
    ms = timeval_to_ms(diff);
    if (ms >= gbl_timer_warn_interval) {
        logmsg(LOGMSG_WARN, "LONG DIST TICK:%dms\n", ms);
        if (ms > gbl_timer_pstack_threshold) need_pstack = 1;
    }

    int thds = dedicated_appsock ? NUM_APPSOCK_RD : 0;
    for (int i = 0; i < thds; ++i) {
        timersub(&now, &appsock_tick[i], &diff);
        ms = timeval_to_ms(diff);
        if (ms < gbl_timer_warn_interval) continue;
        logmsg(LOGMSG_WARN, "LONG APPSOCK TICK:%dms id:%d thd:%p\n", ms, i, (void*) appsock_thd[i]);
        if (ms > gbl_timer_pstack_threshold) need_pstack = 1;
    }

    last_timer_check = now;
    if (!need_pstack) return;
    timersub(&now, &last_pstack_time, &diff);
    if (gbl_timer_pstack_interval == 0 || diff.tv_sec < gbl_timer_pstack_interval) return;
    logmsg(LOGMSG_WARN, "%s: Last pstack:%lds. Generating pstack\n", __func__, diff.tv_sec);
    pthread_t t;
    Pthread_create(&t, NULL, do_pstack, NULL);
    Pthread_detach(t);
}

static __thread struct event_base *current_base;
static void *net_dispatch(void *arg)
{
    struct net_dispatch_info *n = arg;
    ENABLE_PER_THREAD_MALLOC(n->who);

    comdb2_name_thread(n->who);
    current_base = n->base;

    struct event *ev = event_new(n->base, -1, EV_PERSIST, event_tick, n);
    struct timeval one = {1, 0};
    if (n->priority) event_priority_set(ev, 0);
    event_add(ev, &one);

    if (start_callback) {
        start_callback(start_stop_callback_data);
    }
    event_base_dispatch(n->base);
    if (stop_callback) {
        stop_callback(start_stop_callback_data);
    }
    event_del(ev);
    event_free(ev);
    free(n);
    Pthread_mutex_lock(&exit_mtx);
    Pthread_cond_signal(&exit_cond);
    Pthread_mutex_unlock(&exit_mtx);
    return NULL;
}

static void init_base_priority(pthread_t *t, struct event_base **bb, const char *who, int priority,
                               struct timeval *tick)
{
    struct net_dispatch_info *info = calloc(1, sizeof(struct net_dispatch_info));
    *bb = event_base_new();
    if (priority) {
        event_base_priority_init(*bb, priority);
    }
    info->who = who;
    info->base = *bb;
    info->tick = tick;
    info->priority = priority;
    Pthread_create(t, NULL, net_dispatch, info);
    Pthread_detach(*t);
}

static void init_base(pthread_t *t, struct event_base **bb, const char *who)
{
    init_base_priority(t, bb, who, 0, NULL);
}

static struct host_info *host_info_new(char *host)
{
    check_base_thd();
    struct host_info *h = calloc(1, sizeof(struct host_info));
    h->host_interned = intern_ptr(host);
    h->host = h->host_interned->str;
    if (reader_policy == POLICY_PER_HOST) {
        char thdname[16];
        snprintf(thdname, sizeof(thdname), "R:%s", h->host);
        init_base(&h->per_host.rdthd, &h->per_host.rdbase, strdup(thdname));
    }
    if (writer_policy == POLICY_PER_HOST) {
        char thdname[16];
        snprintf(thdname, sizeof(thdname), "W:%s", h->host);
        init_base(&h->per_host.wrthd, &h->per_host.wrbase, strdup(thdname));
    }
    LIST_INIT(&h->event_list);
    LIST_INSERT_HEAD(&host_list, h, entry);
    return h;
}

static struct host_info *host_info_find(const char *host)
{
    struct host_info *h;
    LIST_FOREACH(h, &host_list, entry) {
        if (strcmp(h->host, host) == 0) {
            break;
        }
    }
    return h;
}

struct net_info {
    netinfo_type *netinfo_ptr;
    LIST_HEAD(, event_info) event_list;
    LIST_ENTRY(net_info) entry;
    int port;
    char *service;
    char *instance;
    char *app;
    size_t rd_max;
    size_t wr_max;
    struct event *unix_ev;
    struct evbuffer *unix_buf;
    struct evconnlistener *listener;
    struct policy_info per_net;
};

static struct net_info *net_info_new(netinfo_type *netinfo_ptr)
{
    check_base_thd();
    struct net_info *n = calloc(1, sizeof(struct net_info));
    n->netinfo_ptr = netinfo_ptr;
    n->service = strdup(netinfo_ptr->service);
    n->instance = strdup(netinfo_ptr->instance);
    n->app = strdup(netinfo_ptr->app);
    n->port = netinfo_ptr->myport;
    // Low during catchup; increase after 'I AM READY.'
    // See increase_net_buf()
    n->rd_max = n->wr_max = MB(8);
    if (reader_policy == POLICY_PER_NET) {
        char thdname[16];
        snprintf(thdname, sizeof(thdname), "R:%s", n->service);
        init_base(&n->per_net.rdthd, &n->per_net.rdbase, strdup(thdname));
    }
    if (writer_policy == POLICY_PER_NET) {
        char thdname[16];
        snprintf(thdname, sizeof(thdname), "W:%s", n->service);
        init_base(&n->per_net.wrthd, &n->per_net.wrbase, strdup(thdname));
    }
    LIST_INIT(&n->event_list);
    LIST_INSERT_HEAD(&net_list, n, entry);
    return n;
}

static void net_info_free(struct net_info *n)
{
    check_base_thd();
    LIST_REMOVE(n, entry);
    event_free(n->unix_ev);
    evbuffer_free(n->unix_buf);
    evconnlistener_free(n->listener);
    free(n->service);
    free(n->instance);
    free(n->app);
    free(n);
}

static struct net_info *net_info_find(const char *name)
{
    struct net_info *n;
    LIST_FOREACH(n, &net_list, entry) {
        if (strcmp(n->service, name) == 0) {
            break;
        }
    }
    return n;
}

static struct event_info *event_info_find(struct net_info *n, struct host_info *h)
{
    struct event_info *e;
    LIST_FOREACH(e, &h->event_list, host_list_entry) {
        if (strcmp(e->service, n->service) == 0) {
            return e;
        }
    }
    return NULL;
}

static void update_wire_hdrs(struct event_info *e)
{
    for (int i = 1; i < WIRE_HEADER_MAX; ++i) {
        e->wirehdr[i]->toport = htonl(e->port);
    }
}

static void setup_wire_hdrs(struct event_info *e)
{
    int fromlen = strlen(gbl_myhostname);
    int tolen = strlen(e->host);
    size_t len = NET_WIRE_HEADER_TYPE_LEN;
    if (fromlen > HOSTNAME_LEN)
        len += fromlen;
    if (tolen > HOSTNAME_LEN)
        len += tolen;
    e->wirehdr_len = len;
    for (int i = 1; i < WIRE_HEADER_MAX; ++i) {
        e->wirehdr[i] = calloc(1, len);
        char *name = (char *)e->wirehdr[i] + NET_WIRE_HEADER_TYPE_LEN;
        if (fromlen > HOSTNAME_LEN) {
            sprintf(e->wirehdr[i]->fromhost, ".%d", fromlen);
            memcpy(name, gbl_myhostname, fromlen);
            name += fromlen;
        } else {
            memcpy(e->wirehdr[i]->fromhost, gbl_myhostname, fromlen);
        }
        e->wirehdr[i]->fromport = htonl(e->net_info->port);
        if (tolen > HOSTNAME_LEN) {
            sprintf(e->wirehdr[i]->tohost, ".%d", tolen);
            memcpy(name, e->host, tolen);
        } else {
            memcpy(e->wirehdr[i]->tohost, e->host, tolen);
        }
        e->wirehdr[i]->toport = htonl(e->port);
        e->wirehdr[i]->type = htonl(i);
    }
}

static struct event_info *event_info_new(struct net_info *n, struct host_info *h)
{
    check_base_thd();
    struct event_info *e = calloc(1, sizeof(struct event_info));
    e->fd = -1;
    e->host_interned = h->host_interned;
    e->host = h->host;
    e->service = n->service;
    e->host_info = h;
    e->net_info = n;
    e->readv_buf = evbuffer_new();
    setup_wire_hdrs(e);
    struct event_hash_entry *entry = malloc(sizeof(struct event_hash_entry));
    make_event_hash_key(entry->key, n->service, h->host);
    entry->e = e;
    Pthread_mutex_lock(&event_hash_lk);
    hash_add(event_hash, entry);
    Pthread_mutex_unlock(&event_hash_lk);
    if (reader_policy == POLICY_PER_EVENT) {
        char thdname[16];
        int x = snprintf(thdname, sizeof(thdname), "R:%s", entry->key);
        (void)x;
        init_base(&e->per_event.rdthd, &e->per_event.rdbase, strdup(thdname));
    }
    if (writer_policy == POLICY_PER_EVENT) {
        char thdname[16];
        int x = snprintf(thdname, sizeof(thdname), "W:%s", entry->key);
        (void)x;
        init_base(&e->per_event.wrthd, &e->per_event.wrbase, strdup(thdname));
    }
    /* set up rd_worker */
    Pthread_mutex_init(&e->rd_lk, NULL);
    Pthread_cond_init(&e->rd_cond, NULL);
    Pthread_mutex_lock(&e->rd_lk);
    pthread_attr_t attr;
    Pthread_attr_init(&attr);
    Pthread_attr_setdetachstate(&attr, PTHREAD_CREATE_DETACHED);
    Pthread_attr_setstacksize(&attr, 1 * 1024 * 1024);
    Pthread_create(&e->rd_worker_thd, &attr, rd_worker, e);
    Pthread_attr_destroy(&attr);

    Pthread_cond_wait(&e->rd_cond, &e->rd_lk); /* wait for ready signal from rd_worker() */
    Pthread_mutex_unlock(&e->rd_lk);
    Pthread_mutex_init(&e->wr_lk, NULL);
    LIST_INSERT_HEAD(&h->event_list, e, host_list_entry);
    LIST_INSERT_HEAD(&n->event_list, e, net_list_entry);
    return e;
}

struct host_connected_info {
    int fd;
    struct event_info *e;
    int connect_msg;
    struct ssl_data *ssl_data;
};

static struct host_connected_info *
host_connected_info_new(struct event_info *e, int fd, int connect_msg, struct ssl_data *ssl_data)
{
    struct host_connected_info *info = calloc(1, sizeof(struct host_connected_info));
    info->e = e;
    info->fd = fd;
    info->connect_msg = connect_msg;
    info->ssl_data = ssl_data;
    return info;
}

static void host_connected_info_free(struct host_connected_info *info)
{
    if (info->ssl_data) {
        ssl_data_free(info->ssl_data);
    }
    free(info);
}

struct accept_info {
    int fd;
    int secure; /* whether connection is routed from a secure pmux port */
    int pmuv;
    int badrte;
    struct evbuffer *buf;
    int to_len;
    char *to_host;
    int from_len;
    char *from_host;
    char *from_host_interned;
    int from_port;
    int need;
    struct sockaddr_in ss;
    connect_message_type c;
    netinfo_type *netinfo_ptr;
    struct event *ev;
    int uses_proto;
    char *dbname;
    struct ssl_data *ssl_data;
    char *origin;
};

static int pending_connections; /* accepted, but not processed first-byte */
static int accept_paused;

static void do_read(int, short, void *);
static void accept_info_free(struct accept_info *);

static void accept_info_new(netinfo_type *netinfo_ptr, struct sockaddr_in *addr, int fd, int secure,
                                           int badrte, int pmuv)
{
    check_base_thd();
    ++pending_connections;
    if (pending_connections >= (get_max_appsocks_limit() / 2)) {
        accept_paused = 1;
        struct net_info *n = net_info_find("replication");
        evconnlistener_disable(n->listener);
        event_del(n->unix_ev);
    }
    struct accept_info *a = calloc(1, sizeof(struct accept_info));
    a->netinfo_ptr = netinfo_ptr;
    a->ss = *addr;
    a->fd = fd;
    a->secure = secure;
    a->badrte = badrte;
    a->pmuv = pmuv;
    a->ev = event_new(base, fd, EV_READ, do_read, a);
    event_add(a->ev, NULL);
}

static void accept_info_free(struct accept_info *a)
{
    check_base_thd();
    --pending_connections;
    if (accept_paused && pending_connections == 0) {
        accept_paused = 0;
        struct net_info *n = net_info_find("replication");
        evconnlistener_enable(n->listener);
        event_add(n->unix_ev, NULL);
    }
    if (a->ev) {
        event_free(a->ev);
    }
    if (a->fd != -1) {
        shutdown_close(a->fd);
    }
    if (a->buf) {
        evbuffer_free(a->buf);
    }
    if (a->ssl_data) {
        ssl_data_free(a->ssl_data);
    }
    free(a->from_host);
    free(a->to_host);
    free(a->dbname);
    free(a);
}

struct connect_info {
    int fd;
    struct evbuffer *buf;
    struct event_info *e;
};

static struct connect_info *connect_info_new(struct event_info *e)
{
    struct connect_info *c = calloc(1, sizeof(struct connect_info));
    c->fd = -1;
    c->e = e;
    c->buf = evbuffer_new();
    return c;
}

static void connect_info_free(struct connect_info *c)
{
    if (c->fd != -1) {
        struct event_info *e = c->e;
        hprintf("CLOSING fd:%d\n", c->fd);
        shutdown_close(c->fd);
    }
    if (c->buf) {
        evbuffer_free(c->buf);
    }
    free(c);
}

static void set_hello_message(struct event_info *e)
{
    e->got_hello = 1;
    e->host_node_ptr->got_hello = 1;
}

static void set_decom(struct event_info *e)
{
    e->decomissioned = 1;
    e->host_node_ptr->decom_flag = 1;
}

static void update_host_node_ptr(host_node_type *host_node_ptr, struct event_info *e)
{
    host_node_ptr->event_info = e;
    e->host_node_ptr = host_node_ptr;
}

static void update_event_port(struct event_info *e, int port)
{
    e->port = port;
    e->host_node_ptr->port = port;
}

static void update_event_fd(struct event_info *e, int fd)
{
    e->fd = fd;
    e->host_node_ptr->fd = fd;
}

static void update_net_info(struct net_info *n, int fd, int port)
{
    n->port = port;
    n->netinfo_ptr->myfd = fd;
    n->netinfo_ptr->myport = port;
}

static void do_disable_write(struct event_info *e)
{
    check_wr_thd();
    if (e->wr_ev) {
        event_free(e->wr_ev);
        e->wr_ev = NULL;
    }
    if (e->flush_buf) {
        evbuffer_free(e->flush_buf);
        e->flush_buf = NULL;
    }
    if (e->wr_buf) {
        evbuffer_free(e->wr_buf);
        e->wr_buf = NULL;
    }
    e->got_hello = 0;
    e->got_hello_reply = 0;
}

static void disable_ssl(int dummyfd, short what, void *data)
{
    check_base_thd();
    struct event_info *e = data;
    if (e->ssl_data) {
        ssl_data_free(e->ssl_data);
        e->ssl_data = NULL;
    }
    event_callback_fn func = e->after_close;
    e->after_close = NULL;
    if (func) func(-1, 0, e); /* -> do_reconnect, do_open */
}

static void disable_write(int dummyfd, short what, void *data)
{
    struct event_info *e = data;
    Pthread_mutex_lock(&e->wr_lk);
    do_disable_write(e);
    if (e->fd != -1) {
        hprintf("CLOSING CONNECTION fd:%d\n", e->fd);
        shutdown_close(e->fd);
        e->fd = -1;
    }
    Pthread_mutex_unlock(&e->wr_lk);
    evtimer_once(base, disable_ssl, e);
}

static void do_disable_read(struct event_info *e)
{
    check_rd_thd();
    ++e->readv_gen;
    if (e->readv_buf) {
        evbuffer_free(e->readv_buf);
        e->readv_buf = NULL;
    }
    if (e->rd_ev) {
        event_free(e->rd_ev);
        e->rd_ev = NULL;
    }
}

static void disable_read(int dummyfd, short what, void *data)
{
    struct event_info *e = data;
    Pthread_mutex_lock(&e->rd_lk);
    do_disable_read(e);
    Pthread_mutex_unlock(&e->rd_lk);
    evtimer_once(wr_base, disable_write, e);
}

static void do_disable_heartbeats(struct event_info *e)
{
    check_timer_thd();
    if (e->hb_check_ev) {
        event_free(e->hb_check_ev);
        e->hb_check_ev = NULL;
    }
    if (e->hb_send_ev) {
        event_free(e->hb_send_ev);
        e->hb_send_ev = NULL;
    }
}

static void disable_heartbeats(int dummyfd, short what, void *data)
{
    struct event_info *e = data;
    do_disable_heartbeats(e);
    evtimer_once(rd_base, disable_read, e);
}

static void do_host_close(int dummyfd, short what, void *data)
{
    struct event_info *e = data;
    netinfo_type *netinfo_ptr = e->net_info->netinfo_ptr;
    if (netinfo_ptr->hostdown_rtn) { /* net_hostdown_rtn or net_osql_nodedwn */
        netinfo_ptr->hostdown_rtn(netinfo_ptr, e->host_interned);
    }
    host_node_close(e->host_node_ptr);
    evtimer_once(timer_base, disable_heartbeats, e);
}

static void do_close(struct event_info *e, event_callback_fn func)
{
    check_base_thd();
    if (e->after_close) {
        hputs("CLOSE ALREADY IN PROGRESS\n");
        return;
    }
    hputs("CLOSE CONNECTION\n");
    e->after_close = func;
    evtimer_once(base, do_host_close, e);
}

static int skip_connect(struct event_info *e)
{
    if (e->decomissioned) {
        hputs_nd("SKIPPING DECOM HOST\n");
        return 1;
    }
    return 0;
}

static void do_reconnect(int dummyfd, short what, void *data)
{
    check_base_thd();
    struct event_info *e = data;
    if (skip_connect(e)) {
        return;
    }
    if (e->connect_ev) {
        hputs("HAVE PENDING RECONNECT\n");
        return;
    } else if (e->host_connected) {
        hputs("HAVE CONNECTION\n");
        do_open(-1, 0, e);
        return;
    }
    struct timeval t = reconnect_time(e->distress_count);
    hprintf("RECONNECT IN %lds.%ldus\n", t.tv_sec, (long int)t.tv_usec);
    e->connect_ev = event_new(base, -1, EV_TIMEOUT, pmux_connect, e);
    event_add(e->connect_ev, &t);
}

static void reconnect(int fd, short what, void *data)
{
    check_base_thd();
    struct event_info *e = data;
    if (gbl_exit) {
        return;
    }
    hputs("CLOSE AND RECONNECT\n");
    do_close(e, do_reconnect);
}

static void check_rd_full(struct event_info *e)
{
    if (e->rd_full) return;
    size_t max_bytes = e->net_info->rd_max;
    size_t outstanding = evbuffer_get_length(e->readv_buf) + ATOMIC_LOAD64(e->rd_worker_sz);
    if (outstanding < max_bytes) return;
    e->rd_full = time(NULL);
    event_del(e->rd_ev);
    //hprintf("SUSPENDING RD outstanding:%zumb\n", max_bytes / MB(1));
}

static void check_wr_full(struct event_info *e)
{
    if (e->wr_full) return;
    size_t max_bytes = e->net_info->wr_max;
    size_t outstanding = evbuffer_get_length(e->flush_buf) + evbuffer_get_length(e->wr_buf);
    if (outstanding < max_bytes) return;
    e->wr_full = time(NULL);
    //hprintf("SUSPENDING WR outstanding:%zumb\n", max_bytes / MB(1));
}

static ssize_t writev_ciphertext(struct event_info *e)
{
    return wr_ssl_evbuffer(e->ssl_data, e->wr_buf);
}

static ssize_t writev_plaintext(struct event_info *e)
{
    return evbuffer_write(e->wr_buf, e->fd);
}

static void writecb(int fd, short what, void *data)
{
    struct event_info *e = data;
    Pthread_mutex_lock(&e->wr_lk);
    if (fd != e->fd || !e->flush_buf || !e->wr_buf) abort(); /* sanity check */
    evbuffer_add_buffer(e->wr_buf, e->flush_buf);
    if (e->host_node_ptr) {
        e->host_node_ptr->enque_count = 0;
        e->host_node_ptr->enque_bytes = 0;
    }
    Pthread_mutex_unlock(&e->wr_lk);
    size_t len = evbuffer_get_length(e->wr_buf);
    while (len) {
        int rc = e->writev(e); // -> writev_plaintext
        if (rc <= 0) {
            if (errno != EAGAIN && errno != EWOULDBLOCK) {
                hprintf("writev rc:%d errno:%d:%s\n", rc, errno, strerror(errno));
                Pthread_mutex_lock(&e->wr_lk);
                do_disable_write(e);
                Pthread_mutex_unlock(&e->wr_lk);
                evtimer_once(base, reconnect, e);
            }
            return;
        }
        e->sent_at = time(NULL);
        Pthread_mutex_lock(&e->wr_lk);
        evbuffer_add_buffer(e->wr_buf, e->flush_buf);
        len = evbuffer_get_length(e->wr_buf);
        if (len == 0) {
            event_del(e->wr_ev);
            if (e->wr_full) {
                //hprintf("RESUMING WR after:%ds\n", (int)(time(NULL) - e->wr_full));
                e->wr_full = 0;
            }
        }
        Pthread_mutex_unlock(&e->wr_lk);
    }
}

static void flush_evbuffer(struct event_info *e, int nodelay)
{
    size_t flush_threashold = e->net_info->wr_max / 2;
    if (nodelay || evbuffer_get_length(e->flush_buf) > flush_threashold) {
        event_add(e->wr_ev, NULL);
    }
    check_wr_full(e);
}

static void send_decom_all(int dummyfd, short what, void *data)
{
    struct event_info *e = data;
    struct net_info *n = e->net_info;
    struct event_info *to;
    LIST_FOREACH(to, &n->event_list, net_list_entry) {
        write_decom(n->netinfo_ptr, to->host_node_ptr, e->host, strlen(e->host), to->host);
    }
    hputs_nd("DECOMMISSIONED\n");
}

static void message_done(struct event_info *e)
{
    e->hdr.type = 0;
    e->need = e->wirehdr_len;
}

static int process_user_msg(struct event_info *e)
{
    net_send_message_header *msg = &e->msg;
    if (e->state == 0) {
        ++e->state;
        net_send_message_header_get(msg, e->rd_buf, e->rd_buf + sizeof(*msg));
        if (msg->usertype <= USER_TYPE_MIN || msg->usertype >= USER_TYPE_MAX) {
            hprintf("BAD USER MSG TYPE:%d (htonl:%d)\n", msg->usertype, htonl(msg->usertype));
            return -1;
        }
        if (msg->datalen) {
            e->need = msg->datalen;
            return 0;
        }
    }
    netinfo_type *netinfo_ptr = e->net_info->netinfo_ptr;
    NETFP *func = netinfo_ptr->userfuncs[msg->usertype].func;
    if (func == NULL) {
        /* Startup race without accept-on-child-net: Replication net is
         * ready and accepts offload connection but offload callbacks have not
         * registered yet. */
        hprintf("NO USERFUNC FOR USERTYPE:%d\n", msg->usertype);
        return -1;
    }
    char *host = e->host;
    struct interned_string *host_interned = e->host_interned;

    void *usrptr = netinfo_ptr->usrptr;
    ack_state_type ack = {
        .seqnum = msg->seqnum,
        .needack = msg->waitforack,
        .fromhost = host,
        .netinfo = netinfo_ptr,
    };
    func(&ack, usrptr, host, host_interned, msg->usertype, e->rd_buf, msg->datalen, 1);
    message_done(e);
    return 0;
}

static void stop_base(struct event_base *b)
{
    Pthread_mutex_lock(&exit_mtx);
    event_base_loopbreak(b);
    Pthread_cond_wait(&exit_cond, &exit_mtx);
    Pthread_mutex_unlock(&exit_mtx);
}

static int net_stop = 1;
static void exit_once_func(void)
{
    logmsg(LOGMSG_USER, "%s: STOP NET\n", __func__);
    struct net_info *n;
    struct host_info *h;
    struct event_info *e;
    LIST_FOREACH(n, &net_list, entry) {
        LIST_FOREACH(e, &n->event_list, net_list_entry) {
            write_decom(n->netinfo_ptr, e->host_node_ptr, gbl_myhostname,
                        strlen(gbl_myhostname), e->host);
        }
    }
    net_stop = 1;
    stop_base(base);
    if (dedicated_timer) {
        stop_base(timer_base);
    }
    if (dedicated_fdb) {
        stop_base(fdb_base);
    }
    if (dedicated_dist) {
        stop_base(dist_base);
    }
    if (dedicated_appsock) {
        for (int i = 0; i < NUM_APPSOCK_RD; ++i) {
            stop_base(appsock_base[i]);
        }
    }
    switch (reader_policy) {
    case POLICY_NONE:
        break;
    case POLICY_SINGLE:
        stop_base(single.rdbase);
        break;
    case POLICY_PER_NET:
        LIST_FOREACH(n, &net_list, entry) {
            stop_base(n->per_net.rdbase);
        }
        break;
    case POLICY_PER_HOST:
        LIST_FOREACH(h, &host_list, entry) {
            stop_base(h->per_host.rdbase);
        }
        break;
    case POLICY_PER_EVENT:
        LIST_FOREACH(n, &net_list, entry) {
            LIST_FOREACH(e, &n->event_list, net_list_entry) {
                stop_base(e->per_event.rdbase);
            }
        }
        break;
    }

    LIST_FOREACH(n, &net_list, entry) {
        LIST_FOREACH(e, &n->event_list, net_list_entry) {
            Pthread_mutex_lock(&e->rd_lk);
            Pthread_cond_signal(&e->rd_cond);
            Pthread_mutex_unlock(&e->rd_lk);
        }
    }

    switch (writer_policy) {
    case POLICY_NONE:
        break;
    case POLICY_SINGLE:
        stop_base(single.wrbase);
        break;
    case POLICY_PER_NET:
        LIST_FOREACH(n, &net_list, entry) {
            stop_base(n->per_net.wrbase);
        }
        break;
    case POLICY_PER_HOST:
        LIST_FOREACH(h, &host_list, entry) {
            stop_base(h->per_host.wrbase);
        }
        break;
    case POLICY_PER_EVENT:
        LIST_FOREACH(n, &net_list, entry) {
            LIST_FOREACH(e, &n->event_list, net_list_entry) {
                stop_base(e->per_event.wrbase);
            }
        }
        break;
    }
    Pthread_cond_destroy(&exit_cond);
    Pthread_mutex_destroy(&exit_mtx);
    logmsg(LOGMSG_USER, "%s: STOPPED NET\n", __func__);
}

static void heartbeat_check(int dummyfd, short what, void *data)
{
    check_timer_thd();
    struct event_info *e = data;
    if (e->rd_full) return;
    int diff = time(NULL) - e->recv_at;
    netinfo_type *netinfo_ptr = e->net_info->netinfo_ptr;
    if (diff >= netinfo_ptr->heartbeat_check_time) {
        hprintf("no data in %d seconds\n", diff);
        do_disable_heartbeats(e);
        evtimer_once(base, reconnect, e);
    }
}

static void heartbeat_send(int dummyfd, short what, void *data)
{
    check_timer_thd();
    struct event_info *e = data;
    if (e->wr_full) return;
    int diff = time(NULL) - e->sent_at;
    if (!diff) return;
    if (diff < 10) {
        netinfo_type *netinfo_ptr = e->net_info->netinfo_ptr;
        write_heartbeat(netinfo_ptr, e->host_node_ptr);
    }
    if (diff % 10 == 0) { /* reduce spew */
        hprintf("no data in %d seconds\n", diff);
    }
}

static void hello_hdr_common(struct event_info *e)
{
    uint32_t n;
    memcpy(&n, e->rd_buf, sizeof(n));
    e->need = htonl(n) - sizeof(n);
}

struct add_host_info {
    struct event_info *e;
    char *ihost;
    int port;
};

static void add_host_from_hello_msg(void *data)
{
    check_base_thd();
    struct add_host_info *i = data;
    struct event_info *e = i->e;
    netinfo_type *netinfo_ptr = e->net_info->netinfo_ptr;
    host_node_type *host_node_ptr = get_host_node_by_name_ll(netinfo_ptr, i->ihost);
    if (host_node_ptr) return;
    host_node_ptr = add_to_netinfo_ll(netinfo_ptr, i->ihost, i->port);
    if (!host_node_ptr) return;
    if (i->port) {
        host_node_ptr->port = i->port;
    }
    evtimer_once(base, do_add_host, host_node_ptr);
}

static int hello_msg_common(struct event_info *e)
{
    int rc = -1;
    uint32_t nn;
    uint8_t *buf = e->rd_buf;
    memcpy(&nn, buf, sizeof(nn));
    buf += sizeof(nn);
    const uint32_t n = htonl(nn);
    if (n > REPMAX) {
        hprintf("RECV'd BAD COUNT OF HOSTS:%u (max:%d)\n", n, REPMAX);
        return -1;
    }
    char **hosts = malloc(sizeof(char *) * n);
    for (uint32_t i = 0; i < n; ++i) {
        hosts[i] = malloc(HOSTNAME_LEN + 1);
        memcpy(hosts[i], buf, HOSTNAME_LEN);
        buf += HOSTNAME_LEN;
        hosts[i][HOSTNAME_LEN] = 0;
    }
    uint32_t *ports = malloc(sizeof(uint32_t) * n);
    for (uint32_t i = 0; i < n; ++i) {
        memcpy(&ports[i], buf, sizeof(uint32_t));
        buf += sizeof(ports[i]);
        ports[i] = htonl(ports[i]);
    }
    buf +=  (n * sizeof(uint32_t)); /* We have no use for node numbers */
    for (uint32_t i = 0; i < n; ++i) {
        int need_free = 0;
        char *host = hosts[i];
        if (*host == '.') {
            ++host;
            uint32_t s = atoi(host);
            if (s > HOST_NAME_MAX) {
                hprintf("RECV'd BAD HOSTNAME len:%u (max:%d)\n", s, HOST_NAME_MAX);
                goto out;
            }
            need_free = 1;
            host = malloc(s + 1);
            memcpy(host, buf, s);
            buf += s;
            host[s] = 0;
        }
        if (strcmp(host, gbl_myhostname) == 0) {
            if (need_free) free(host);
            continue;
        }
        struct host_info *hi = host_info_find(host);
        if (hi && event_info_find(e->net_info, hi)) {
            if (need_free) free(host);
            continue;
        }
        char *ihost = intern(host);
        if (need_free) free(host);
        netinfo_type *netinfo_ptr = e->net_info->netinfo_ptr;
        if (netinfo_ptr->allow_rtn && !netinfo_ptr->allow_rtn(netinfo_ptr, ihost)) { /* net_allow_node */
            logmsg(LOGMSG_ERROR, "connection to host:%s not allowed\n", ihost);
            continue;
        }
        struct add_host_info info = {.e = e, .ihost = ihost, .port = ports[i]};
        run_on_base(base, add_host_from_hello_msg, &info);
    }
    set_hello_message(e);
    rc = 0;
out:free(ports);
    for (uint32_t i = 0; i < n; ++i) {
        free(hosts[i]);
    }
    free(hosts);
    return rc;
}

static void clear_distress(struct event_info *e)
{
    int distress_count = e->distress_count;
    e->distress_count = e->distressed = 0;
    if (distress_count >= MAX_DISTRESS_COUNT) {
        hprintf("LEAVING DISTRESS MODE (retries:%d)\n", distress_count);
    }
}

static int process_hello_msg(struct event_info *e)
{
    if (e->state == 0) {
        ++e->state;
        hello_hdr_common(e);
        return 0;
    }
    clear_distress(e);
    int send_reply = 0;
    if (!e->got_hello) {
        send_reply = 1;
        hputs("GOT HELLO\n");
    }
    if (hello_msg_common(e) != 0) {
        return -1;
    }
    if (send_reply) {
        hputs("WRITE HELLO REPLY\n");
        write_hello_reply(e->net_info->netinfo_ptr, e->host_node_ptr);
    }
    message_done(e);
    return 0;
}

static int process_hello_reply(struct event_info *e)
{
    if (e->state == 0) {
        ++e->state;
        hello_hdr_common(e);
        return 0;
    }
    clear_distress(e);
    if (!e->got_hello_reply) {
        e->got_hello_reply = 1;
        hputs("GOT HELLO REPLY\n");
    }
    if (hello_msg_common(e) != 0) {
        return -1;
    }
    message_done(e);
    return 0;
}

static int process_ack_no_payload(struct event_info *e)
{
    net_ack_message_type ack = {0};
    net_ack_message_type_get(&ack, e->rd_buf, e->rd_buf + sizeof(ack));
    host_node_type *host_node_ptr = e->host_node_ptr;
    Pthread_mutex_lock(&host_node_ptr->wait_mutex);
    seq_data *ptr = host_node_ptr->wait_list;
    while (ptr != NULL && (ptr->seqnum != ack.seqnum)) {
        ptr = ptr->next;
    }
    if (ptr) {
        ptr->ack = 1;
        ptr->outrc = ack.outrc;
        Pthread_cond_signal(&host_node_ptr->ack_wakeup);
    }
    Pthread_mutex_unlock(&host_node_ptr->wait_mutex);
    message_done(e);
    return 0;
}

static int process_ack_with_payload(struct event_info *e)
{
    host_node_type *host_node_ptr = e->host_node_ptr;
    net_ack_message_payload_type *ack = &e->ack;
    if (e->state == 0) {
        ++e->state;
        net_ack_message_payload_type_get(ack, e->rd_buf, e->rd_buf + sizeof(*ack));
        e->need = ack->paylen;
        return 0;
    }
    void *p = malloc(ack->paylen);
    memcpy(p, e->rd_buf, ack->paylen);
    Pthread_mutex_lock(&host_node_ptr->wait_mutex);
    seq_data *ptr = host_node_ptr->wait_list;
    while (ptr != NULL && (ptr->seqnum != ack->seqnum)) {
        ptr = ptr->next;
    }
    if (ptr) {
        ptr->ack = 1;
        ptr->outrc = ack->outrc;
        ptr->payload = p;
        ptr->payloadlen = ack->paylen;
        Pthread_cond_signal(&host_node_ptr->ack_wakeup);
    }
    Pthread_mutex_unlock(&host_node_ptr->wait_mutex);
    if (!ptr) {
        free(p);
    }
    message_done(e);
    return 0;
}

static int process_decom_nodenum(struct event_info *e)
{
    uint32_t n;
    memcpy(&n, e->rd_buf, sizeof(n));
    n = htonl(n);
    dispatch_decom(hostname(n));
    message_done(e);
    return 0;
}

static int process_decom_hostname(struct event_info *e)
{
    if (e->state == 0) {
        ++e->state;
        uint32_t n;
        memcpy(&n, e->rd_buf, sizeof(n));
        e->need = htonl(n);
        return 0;
    }
    if (e->need > HOSTNAME_LEN) {
        hprintf("bad hostname len:%zu\n", e->need);
    } else {
        char host[e->need + 1];
        memcpy(host, e->rd_buf, e->need);
        host[e->need] = 0;
        dispatch_decom(intern(host));
    }
    message_done(e);
    return 0;
}

static int process_hdr(struct event_info *e)
{
    net_wire_header_get(&e->hdr, e->rd_buf, e->rd_buf + sizeof(wire_header_type));
    e->state = 0;
    switch (e->hdr.type) {
    case WIRE_HEADER_HEARTBEAT: message_done(e); return 0;
    case WIRE_HEADER_HELLO: e->need = sizeof(uint32_t); return 0;
    case WIRE_HEADER_DECOM: e->need = sizeof(uint32_t); return 0;
    case WIRE_HEADER_USER_MSG: e->need = NET_SEND_MESSAGE_HEADER_LEN; return 0;
    case WIRE_HEADER_ACK: e->need = NET_ACK_MESSAGE_TYPE_LEN; return 0;
    case WIRE_HEADER_HELLO_REPLY: e->need = sizeof(uint32_t); return 0;
    case WIRE_HEADER_DECOM_NAME: e->need = sizeof(uint32_t); return 0;
    case WIRE_HEADER_ACK_PAYLOAD: e->need = NET_ACK_MESSAGE_PAYLOAD_TYPE_LEN; return 0;
    default: hprintf("UNKNOWN HDR:%d\n", e->hdr.type); return -1;
    }
}

static int process_payload(struct event_info *e)
{
    switch (e->hdr.type) {
    case WIRE_HEADER_HELLO: return process_hello_msg(e);
    case WIRE_HEADER_DECOM: return process_decom_nodenum(e);
    case WIRE_HEADER_USER_MSG: return process_user_msg(e);
    case WIRE_HEADER_ACK: return process_ack_no_payload(e);
    case WIRE_HEADER_HELLO_REPLY: return process_hello_reply(e);
    case WIRE_HEADER_DECOM_NAME: return process_decom_hostname(e);
    case WIRE_HEADER_ACK_PAYLOAD: return process_ack_with_payload(e);
    default: hprintf("UNKNOWN HDR:%d\n", e->hdr.type); return -1;
    }
}

static int process_net_msgs(struct event_info *e, struct evbuffer *buf, void **mbuf, size_t *msz)
{
    int rc;
    struct iovec v;
    do {
        const int need = e->need;
        if (evbuffer_get_contiguous_space(buf) >= need) {
            evbuffer_peek(buf, need, NULL, &v, 1);
            e->rd_buf = v.iov_base;
        } else {
            if (*msz < need) {
                *msz = need;
                free(*mbuf);
                *mbuf = malloc(need);
            }
            e->rd_buf = *mbuf;
            evbuffer_copyout(buf, e->rd_buf, need);
        }
        rc = e->hdr.type == 0 ? process_hdr(e) : process_payload(e);
        evbuffer_drain(buf, need);
        ATOMIC_ADD64(e->rd_worker_sz, -need);
        if (rc) break;
    } while (evbuffer_get_length(buf) >= e->need);
    return rc;
}

static void *rd_worker(void *data)
{
    struct event_info *e = data;
    char thdname[16];
    snprintf(thdname, sizeof(thdname), "%c:%s", e->service[0], e->host);
    comdb2_name_thread(thdname);

    netinfo_type *n = e->net_info->netinfo_ptr;
    if (n->start_thread_callback) {
        n->start_thread_callback(n->callback_data);
    }

    int gen = -1;
    size_t msz = 0;
    void *mbuf = NULL;
    struct evbuffer *buf = evbuffer_new();

    Pthread_mutex_lock(&e->rd_lk);
    Pthread_cond_signal(&e->rd_cond); // this allows event_info_new() to continue
    Pthread_cond_wait(&e->rd_cond, &e->rd_lk); // now we wait until readcb() has data

    while (1) {
        if (net_stop) break;
        if (!e->readv_buf) { // wait for connection
            Pthread_cond_wait(&e->rd_cond, &e->rd_lk);
            continue;
        }
        if (e->readv_gen != gen) {
            evbuffer_free(buf);
            buf = evbuffer_new();
            gen = e->readv_gen;
            e->rd_worker_sz = 0;
            message_done(e);
        }
        evbuffer_add_buffer(buf, e->readv_buf);
        e->rd_worker_sz = evbuffer_get_length(buf);
        if (e->rd_worker_sz < e->need) {
            if (e->rd_full) {
                //hprintf("RESUMING RD after:%ds\n", (int)(time(NULL) - e->rd_full));
                e->rd_full = 0;
                evtimer_once(rd_base, resume_read, e);
            }
            Pthread_cond_wait(&e->rd_cond, &e->rd_lk);
            continue;
        }
        Pthread_mutex_unlock(&e->rd_lk);
        int rc = process_net_msgs(e, buf, &mbuf, &msz);
        if (msz > MB(4))  msz = 0;
        Pthread_mutex_lock(&e->rd_lk);
        if (rc) {
            if (gen == e->readv_gen) {
                hprintf("stale read gen:%d readv_gen:%d\n", gen, e->readv_gen);
                evtimer_once(base, reconnect, e);
            }
            while (!net_stop && e->readv_gen == gen) {
                hputs("waiting for new connection\n");
                Pthread_cond_wait(&e->rd_cond, &e->rd_lk);
            }
        }
    }
    free(mbuf);
    evbuffer_free(buf);
    Pthread_mutex_unlock(&e->rd_lk);

    if (n->stop_thread_callback) {
        n->stop_thread_callback(n->callback_data);
    }
    return NULL;
}

#define advance_evbuffer_ptr(ptr, size) evbuffer_ptr_set(e->flush_buf, (ptr), (size), EVBUFFER_PTR_ADD)

static int get_stat_from_user_msg(struct event_info *e, struct evbuffer *buf, struct evbuffer_ptr *p, net_queue_stat_t *stat)
{
    /* seqnum */
    if (advance_evbuffer_ptr(p, sizeof(uint32_t)) != 0) return -1;
    uint32_t n = sizeof(uint32_t);

    struct {
        uint32_t sz;
        uint32_t crc;
    } rep, ctrl;

    /* rep record */
    if (evbuffer_copyout_from(buf, p, &rep, sizeof(rep)) != sizeof(rep)) {
        return -1;
    }
    rep.sz = ntohl(rep.sz);
    if (advance_evbuffer_ptr(p, sizeof(rep) + rep.sz) != 0) return -1;
    n += (sizeof(rep) + rep.sz);

    /* control record */
    if (evbuffer_copyout_from(buf, p, &ctrl, sizeof(ctrl)) != sizeof(ctrl)) {
        return -1;
    }
    ctrl.sz = ntohl(ctrl.sz);
    if (advance_evbuffer_ptr(p, sizeof(ctrl)) != 0) return -1;
    n += sizeof(ctrl);

    /* rep_control */
    struct {
        uint32_t rep_version;
        uint32_t log_version;
        struct __db_lsn lsn;
        uint32_t rectype;
    } rep_ctrl;
    if (evbuffer_copyout_from(buf, p, &rep_ctrl, sizeof(rep_ctrl)) != sizeof(rep_ctrl)) {
        return -1;
    }
    if (advance_evbuffer_ptr(p, ctrl.sz) != 0) return -1;
    n += ctrl.sz;
    rep_ctrl.lsn.file = ntohl(rep_ctrl.lsn.file);
    rep_ctrl.lsn.offset = ntohl(rep_ctrl.lsn.offset);
    rep_ctrl.rectype = ntohl(rep_ctrl.rectype);

    ++stat->total_count;
    if (rep_ctrl.rectype <= 0 || rep_ctrl.rectype >= REP_MAX_TYPE) {
        return -1;
    }
    ++stat->type_counts[rep_ctrl.rectype];
    if (stat->min_lsn.file == 0) {
        stat->min_lsn = stat->max_lsn = rep_ctrl.lsn;
    }
    if (rep_ctrl.lsn.file <= stat->min_lsn.file) {
        if (rep_ctrl.lsn.file < stat->min_lsn.file || rep_ctrl.lsn.offset < stat->min_lsn.offset) {
            stat->min_lsn = rep_ctrl.lsn;
        }
    }
    if (rep_ctrl.lsn.file >= stat->max_lsn.file) {
        if (rep_ctrl.lsn.file > stat->max_lsn.file || rep_ctrl.lsn.offset > stat->max_lsn.offset) {
            stat->max_lsn = rep_ctrl.lsn;
        }
    }
    return n;
}

static void get_stat_evbuffer(struct event_info *e, struct evbuffer *buf, net_queue_stat_t *stat)
{
    if (!buf) return;
    if (!e->got_hello && !e->got_hello_reply) return;
    uint32_t n;
    wire_header_type hdr;
    net_send_message_header msg;
    net_ack_message_payload_type ack;
    struct evbuffer_ptr p;
    evbuffer_ptr_set(buf, &p, 0, EVBUFFER_PTR_SET);
    while (evbuffer_copyout_from(buf, &p, &hdr, sizeof(hdr)) == sizeof(hdr)) {
        if (advance_evbuffer_ptr(&p, e->wirehdr_len) != 0) return;
        int rc = -1;
        int type = ntohl(hdr.type);
        int known = 0;
        switch (type) {
        case WIRE_HEADER_HEARTBEAT:
            rc = 0;
            break;
        case WIRE_HEADER_HELLO:
        case WIRE_HEADER_HELLO_REPLY:
            if (evbuffer_copyout_from(buf, &p, &n, sizeof(n)) != sizeof(n)) {
                break;
            }
            n = ntohl(n);
            rc = advance_evbuffer_ptr(&p, n);
            break;
        case WIRE_HEADER_DECOM:
            rc = advance_evbuffer_ptr(&p, sizeof(n));
            break;
        case WIRE_HEADER_USER_MSG:
            if (evbuffer_copyout_from(buf, &p, &msg, sizeof(msg)) != sizeof(msg)) {
                break;
            }
            advance_evbuffer_ptr(&p, NET_SEND_MESSAGE_HEADER_LEN);
            msg.datalen = ntohl(msg.datalen);
            msg.usertype = ntohl(msg.usertype);
            if (msg.usertype != USER_TYPE_BERKDB_REP) {
                rc = advance_evbuffer_ptr(&p, msg.datalen);
            } else if (get_stat_from_user_msg(e, buf, &p, stat) == msg.datalen) {
                rc = 0;
                known = 1;
            }
            break;
        case WIRE_HEADER_ACK:
            rc = advance_evbuffer_ptr(&p, NET_ACK_MESSAGE_TYPE_LEN);
            break;
        case WIRE_HEADER_DECOM_NAME:
            if (evbuffer_copyout_from(buf, &p, &n, sizeof(n)) != sizeof(n)) {
                break;
            }
            n = ntohl(n);
            rc = advance_evbuffer_ptr(&p, sizeof(n) + n);
            break;
        case WIRE_HEADER_ACK_PAYLOAD:
            if (evbuffer_copyout_from(buf, &p, &ack, sizeof(ack)) != sizeof(ack)) {
                break;
            }
            n = ntohl(ack.paylen);
            rc = advance_evbuffer_ptr(&p, NET_ACK_MESSAGE_PAYLOAD_TYPE_LEN + n);
            break;
        default:
            break;
        }
        if (rc) {
            hprintf_nd("got error on type:%d (%d)\n", type, ntohl(type));
            break;
        } else if (!known) {
            ++stat->unknown_count;
        }
    }
}

static ssize_t readv_plaintext(struct event_info *e)
{
#   define NVEC 8
    struct iovec v[NVEC];
    int avail;
    (void)ioctl(e->fd, FIONREAD, &avail);
    if (avail <= 0) avail = KB(8);
    const int nv = evbuffer_reserve_space(e->readv_buf, avail, v, NVEC);
    if (nv <= 0) {
        hprintf("evbuffer_reserve_space failed nv:%d need:%d\n", nv, avail);
        errno = ENOMEM;
        return -1;
    }
    const ssize_t sz = readv(e->fd, v, nv);
    if (sz <= 0) {
        if (errno == EAGAIN || errno == EWOULDBLOCK) return 0;
        return sz;
    }
    ssize_t n = sz;
    for (int i = 0; i < nv; ++i) {
        if (v[i].iov_len < n) {
            n -= v[i].iov_len;
            continue;
        }
        v[i].iov_len = n;
        n = 0;
    }
    evbuffer_commit_space(e->readv_buf, v, nv);
    return sz;
}

static ssize_t readv_ciphertext(struct event_info *e)
{
    int eof;
    int rc = rd_ssl_evbuffer(e->readv_buf, e->ssl_data, &eof);
    return eof ? -1 : rc;
}

static void readcb(int fd, short what, void *data)
{
    struct event_info *e = data;
    check_rd_thd();
    Pthread_mutex_lock(&e->rd_lk);
    if (fd != e->fd) {
        hprintf("bad fd:%d\n", fd);
        abort();
    }
    /*
    ** evbuffer_set_max_read() is not released yet..
    ** Writing my own readv wrapper; Observed max read of 4K with:
    ** ssize_t n = evbuffer_read(e->readv_buf, e->fd, -1);
    */
    ssize_t n = e->readv(e); // -> readv_plaintext()
    if (n > 0) {
        check_rd_full(e);
        e->recv_at = time(NULL);
        Pthread_cond_signal(&e->rd_cond); // -> rd_worker()
    } else {
        do_disable_read(e);
        hprintf("bad read rc:%zd\n", n);
        evtimer_once(base, reconnect, e);
    }
    Pthread_mutex_unlock(&e->rd_lk);
}

static void resume_read(int dummyfd, short what, void *data)
{
    struct event_info *e = data;
    check_rd_thd();
    if (!e->rd_ev) return;
    event_add(e->rd_ev, NULL);
}

static void write_hello_evbuffer(struct event_info *e)
{
    hputs("WRITING HELLO\n");
    write_hello(e->net_info->netinfo_ptr, e->host_node_ptr);
    event_add(e->rd_ev, NULL);
    event_add(e->hb_send_ev, &one_sec);
}

static void net_connect_ssl_error(void *data)
{
    struct event_info *e = data;
    hputs("call reconnect\n");
    evtimer_once(base, reconnect, e);
}

static void net_connect_ssl_success(void *data)
{
    struct event_info *e = data;
    hputs("SSL CONNECTED\n");
    e->readv = readv_ciphertext;
    e->writev = writev_ciphertext;
    write_hello_evbuffer(e);
}

static void finish_host_setup(int dummyfd, short what, void *data)
{
    check_base_thd();
    struct event_info *e = data;
    struct host_connected_info *i = e->host_connected;
    e->host_connected = NULL;
    int connect_msg = i->connect_msg;
    host_connected_info_free(i);
    if (e->host_connected_pending) {
        e->host_connected = e->host_connected_pending;
        e->host_connected_pending = NULL;
        hprintf("WORKING ON PENDING CONNECTION fd:%d\n", e->host_connected->fd);
        do_close(e, do_open);
    } else if (connect_msg) {
        netinfo_type *netinfo_ptr = e->net_info->netinfo_ptr;
        if (gbl_pb_connectmsg) {
            wr_connect_msg_proto(e);
        } else {
            hputs("WRITING CONNECT MSG\n");
            write_connect_message(netinfo_ptr, e->host_node_ptr, NULL);
        }
        if (e->ssl_data) abort();
        if (SSL_IS_REQUIRED(gbl_rep_ssl_mode)) {
            net_flush_evbuffer(e->host_node_ptr);
            e->ssl_data = ssl_data_new(e->fd, e->host);
            hputs("SSL CONNECT\n");
            connect_ssl_evbuffer(e->ssl_data, base, net_connect_ssl_error, net_connect_ssl_success, e);
        } else {
            write_hello_evbuffer(e);
        }
    } else {
        hputs("CONNECTED\n");
    }
}

static void enable_heartbeats(int dummyfd, short what, void *data)
{
    struct event_info *e = data;
    check_timer_thd();
    if (e->hb_send_ev || e->hb_check_ev) {
        abort();
    }
    e->recv_at = e->sent_at = time(NULL);
    e->hb_check_ev = event_new(timer_base, -1, EV_PERSIST, heartbeat_check, e);
    e->hb_send_ev = event_new(timer_base, -1, EV_PERSIST, heartbeat_send, e);
    event_add(e->hb_check_ev, &one_sec);

    struct host_connected_info *i = e->host_connected;
    if (!i->connect_msg) event_add(e->hb_send_ev, &one_sec); /* enable after sending connect-msg */
    evtimer_once(base, finish_host_setup, e);
}

static void enable_read(int dummyfd, short what, void *data)
{
    struct event_info *e = data;
    check_rd_thd();
    e->rd_full = 0;
    e->need = e->wirehdr_len;
    if (e->readv_buf || e->rd_ev) {
        abort();
    }
    e->readv_buf = evbuffer_new();
    e->rd_ev = event_new(rd_base, e->fd, EV_READ | EV_PERSIST, readcb, e);
    struct host_connected_info *i = e->host_connected;
    if (!i->connect_msg) event_add(e->rd_ev, NULL); /* enable after sending connect-msg */
    evtimer_once(timer_base, enable_heartbeats, e);
}

static void enable_write(int dummyfd, short what, void *data)
{
    struct event_info *e = data;
    struct host_connected_info *i = e->host_connected;
    check_wr_thd();
    Pthread_mutex_lock(&e->wr_lk);
    update_event_fd(e, i->fd);
    if (e->flush_buf || e->wr_ev || e->ssl_data) {
        abort();
    }
    e->wr_ev = event_new(wr_base, e->fd, EV_WRITE | EV_PERSIST, writecb, e);
    e->flush_buf = evbuffer_new();
    e->wr_buf = evbuffer_new();
    e->wr_full = 0;
    e->decomissioned = 0;
    if (i->ssl_data) {
        e->readv = readv_ciphertext;
        e->writev = writev_ciphertext;
        e->ssl_data = i->ssl_data;
        i->ssl_data = NULL;
        hputs("SSL ACCEPTED\n");
    } else {
        e->readv = readv_plaintext;
        e->writev = writev_plaintext;
    }
    Pthread_mutex_unlock(&e->wr_lk);
    evtimer_once(rd_base, enable_read, e);
}

static void do_open(int dummyfd, short what, void *data)
{
    check_base_thd();
    struct event_info *e = data;
    struct host_connected_info *i = e->host_connected;
    hprintf("ENABLE CONNECTION fd:%d\n", i->fd);
    host_node_open(e->host_node_ptr, i->fd);
    evtimer_once(wr_base, enable_write, e);
}

static void host_connected(struct event_info *e, int fd, int connect_msg, struct ssl_data *ssl_data)
{
    check_base_thd();
    struct host_connected_info *i = host_connected_info_new(e, fd, connect_msg, ssl_data);
    struct host_connected_info *pending = e->host_connected_pending;
    if (pending) {
        if (e->host_connected == NULL) {
            abort();
        }
        hprintf("ONGOING fd:%d  PENDING fd:%d  REPLACE WITH fd:%d\n", e->host_connected->fd, pending->fd, fd);
        shutdown_close(pending->fd);
        host_connected_info_free(pending);
        e->host_connected_pending = i;
    } else if (e->host_connected) {
        hprintf("ONGOING fd:%d  ENQUEUE fd:%d\n", e->host_connected->fd, fd);
        e->host_connected_pending = i;
    } else {
        hprintf("PROCESS CONNECTION fd:%d\n", fd);
        e->host_connected = i;
        do_close(e, do_open);
    }
}

static void dist_heartbeat(int dummyfd, short what, void *data)
{
    check_dist_thd();
    dist_hbeats_type *dt = data;
    if (dt->ev_hbeats) {
        dist_heartbeats(dt);
    }
}

static void do_enable_dist_heartbeats(int dummyfd, short what, void *data)
{
    dist_hbeats_type *dt = data;

    check_dist_thd();
    if (dt->ev_hbeats)
        return;

    dt->ev_hbeats = event_new(dist_base, -1, EV_PERSIST, dist_heartbeat, dt);
    if (!dt->ev_hbeats) {
        logmsg(LOGMSG_ERROR, "Failed to create new event for dist_heartbeat\n");
        return;
    }
    dt->tv.tv_sec = 2;
    dt->tv.tv_usec = 0;

    event_add(dt->ev_hbeats, &dt->tv);
}

int enable_dist_heartbeats(dist_hbeats_type *dt)
{
    return event_base_once(dist_base, -1, EV_TIMEOUT, do_enable_dist_heartbeats, dt, NULL);
}

static void do_disable_dist_heartbeats_and_free(int dummyfd, short what, void *data)
{
    dist_hbeats_type *dt = data;
    check_dist_thd();
    if (dt->ev_hbeats) {
        event_del(dt->ev_hbeats);
        event_free(dt->ev_hbeats);
        dt->ev_hbeats = NULL;
    }
    dist_heartbeat_free_tran(dt);
}

static void do_disable_dist_heartbeats(int dummyfd, short what, void *data)
{
    dist_hbeats_type *dt = data;
    check_dist_thd();
    if (dt->ev_hbeats) {
        event_del(dt->ev_hbeats);
        event_free(dt->ev_hbeats);
        dt->ev_hbeats = NULL;
    }
}

int disable_dist_heartbeats_and_free(dist_hbeats_type *dt)
{
    return event_base_once(dist_base, -1, EV_TIMEOUT, do_disable_dist_heartbeats_and_free, dt, NULL);
}

int disable_dist_heartbeats(dist_hbeats_type *dt)
{
    return event_base_once(dist_base, -1, EV_TIMEOUT, do_disable_dist_heartbeats, dt, NULL);
}

extern int fdb_heartbeats(fdb_hbeats_type *hb);
static void fdb_heartbeat(int dummyfd, short what, void *data)
{
    check_fdb_thd();

    fdb_hbeats_type *hb = data;
    logmsg(LOGMSG_INFO, "Sending fdb heartbeat for tran %p\n", hb);
    fdb_heartbeats(hb);
}

static void do_enable_fdb_heartbeats(int dummyfd, short what, void *data)
{
    fdb_hbeats_type *hb = data;

    check_fdb_thd();
    if (hb->ev_hbeats)
        abort();

    hb->ev_hbeats = event_new(fdb_base, -1, EV_PERSIST, fdb_heartbeat, hb);
    if (!hb->ev_hbeats) {
        logmsg(LOGMSG_ERROR, "Failed to create new event for fdb_heartbeat\n");
        return;
    }
    hb->tv.tv_sec = 5; /*IOTIMEOUTMS/2*/
    hb->tv.tv_usec = 0;

    event_add(hb->ev_hbeats, &hb->tv);
}

extern void fdb_heartbeat_free_tran(fdb_hbeats_type *hb);
static void do_disable_fdb_heartbeats_and_free(int dummyfd, short what, void *data)
{
    fdb_hbeats_type *hb= data;

    check_fdb_thd();
    if (hb->ev_hbeats) {
        event_del(hb->ev_hbeats);
        event_free(hb->ev_hbeats);
        hb->ev_hbeats = NULL;
    }
    fdb_heartbeat_free_tran(hb);
}

static netinfo_type *pmux_netinfo(struct event_info *e)
{
    netinfo_type *netinfo_ptr = e->net_info->netinfo_ptr;
    if (netinfo_ptr->ischild && !netinfo_ptr->accept_on_child) {
        netinfo_ptr = netinfo_ptr->parent;
    }
    return netinfo_ptr;
}

static void comdb2_connected(int fd, short what, void *data)
{
    check_base_thd();
    struct connect_info *c = data;
    struct event_info *e = c->e;
    if (what & EV_TIMEOUT) {
        hprintf("TIMEOUT fd:%d\n", fd);
        pmux_reconnect(c);
        return;
    }
    if (e->fd != -1) {
        hputs("HAVE ACTIVE CONNECTION\n");
    } else if (e->host_connected) {
        struct host_connected_info *info = e->host_connected;
        hprintf("HAVE PENDING CONNECTION fd:%d\n", info->fd);
    } else if (!skip_connect(e)) {
        hprintf("MADE NEW CONNECTION fd:%d\n", fd);
        host_connected(e, fd, 1, NULL);
        c->fd = -1;
    }
    connect_info_free(c);
}

static void comdb2_connect(struct connect_info *c, int port)
{
    check_base_thd();
    struct event_info *e = c->e;
    struct sockaddr_in sin = {0};
    sin.sin_family = AF_INET;
    sin.sin_port = htons(e->port);
    if (get_dedicated_conhost(e->host_node_ptr, &sin.sin_addr)) {
        pmux_reconnect(c);
        return;
    }
    int fd = get_nonblocking_socket();
    if (fd == -1) {
        pmux_reconnect(c);
        return;
    }
    c->fd = fd;
    socklen_t len = sizeof(sin);
    int rc = connect(fd, (struct sockaddr *)&sin, len);
    if (rc == -1 && errno != EINPROGRESS) {
        pmux_reconnect(c);
        return;
    }
    event_base_once(base, fd, EV_WRITE, comdb2_connected, c, &connect_timeout);
}

static void pmux_rte_readcb(int fd, short what, void *data)
{
    check_base_thd();
    int rc;
    struct connect_info *c = data;
    struct event_info *e = c->e;
    if (what & EV_TIMEOUT) {
        hprintf("TIMEOUT fd:%d\n", fd);
        pmux_reconnect(c);
        return;
    } else if ((rc = evbuffer_read(c->buf, fd, -1)) <= 0) {
        hprintf("FAILED read fd:%d rc:%d errno:%d -- %s\n", fd, rc, errno, strerror(errno));
        pmux_reconnect(c);
        return;
    }
    size_t len;
    char *res = evbuffer_readln(c->buf, &len, EVBUFFER_EOL_ANY);
    if (res == NULL) {
        event_base_once(base, fd, EV_READ, pmux_rte_readcb, c, &connect_timeout);
        return;
    }
    int pmux_rc = -1;
    rc = sscanf(res, "%d", &pmux_rc);
    free(res);
    if (rc != 1 || pmux_rc != 0) {
        pmux_reconnect(c);
        return;
    }
    event_base_once(base, fd, EV_WRITE, comdb2_connected, c, &connect_timeout);
}

static void pmux_rte_writecb(int fd, short what, void *data)
{
    check_base_thd();
    int rc;
    struct connect_info *c = data;
    struct event_info *e = c->e;
    if (what & EV_TIMEOUT) {
        hprintf("TIMEOUT fd:%d\n", fd);
        pmux_reconnect(c);
        return;
    } else if ((rc = evbuffer_write(c->buf, fd)) <= 0) {
        hprintf("FAILED write fd:%d rc:%d errno:%d -- %s\n", fd, rc, errno, strerror(errno));
        pmux_reconnect(c);
        return;
    }
    if (evbuffer_get_length(c->buf) == 0) {
        event_base_once(base, fd, EV_READ, pmux_rte_readcb, c, &connect_timeout);
    } else {
        event_base_once(base, fd, EV_WRITE, pmux_rte_writecb, c, &connect_timeout);
    }
}

static void pmux_rte(struct connect_info *c)
{
    check_base_thd();
    struct event_info *e = c->e;
    hputs("RTE req\n");
    netinfo_type *netinfo_ptr = pmux_netinfo(e);
    evbuffer_add_printf(c->buf, "rte %s/%s/%s\n",
                        netinfo_ptr->app, netinfo_ptr->service,
                        netinfo_ptr->instance);
    event_base_once(base, c->fd, EV_WRITE, pmux_rte_writecb, c, &connect_timeout);
}

static void pmux_get_readcb(int fd, short what, void *data)
{
    check_base_thd();
    int rc;
    struct connect_info *c = data;
    struct event_info *e = c->e;
    netinfo_type *netinfo_ptr = pmux_netinfo(e);
    if (what & EV_TIMEOUT) {
        hprintf("TIMEOUT fd:%d\n", fd);
        pmux_reconnect(c);
        return;
    } else if ((rc = evbuffer_read(c->buf, fd, -1)) <= 0) {
        hprintf("FAILED read fd:%d rc:%d errno:%d -- %s\n", fd, rc, errno, strerror(errno));
        pmux_reconnect(c);
        return;
    }
    size_t len;
    char *res = evbuffer_readln(c->buf, &len, EVBUFFER_EOL_ANY);
    if (res == NULL) {
        event_base_once(base, fd, EV_READ, pmux_get_readcb, c, &connect_timeout);
        return;
    }
    int good = 0;
    int port = -1;
    sscanf(res, "%d", &port);
    hprintf("GOT PORT:%d\n", port);
    if (port > 0 && port <= USHRT_MAX) {
        char expected[len + 1];
        snprintf(expected, sizeof(expected), "%d %s/%s/%s", port,
                 netinfo_ptr->app, netinfo_ptr->service, netinfo_ptr->instance);
        if (strcmp(res, expected) == 0) {
            good = 1;
        }
    }
    free(res);
    if (!good) {
        pmux_reconnect(c);
        return;
    }
    update_event_port(e, port);
    if (gbl_pmux_route_enabled) {
        pmux_rte(c);
        return;
    }
    c->fd = -1;
    shutdown_close(fd);
    comdb2_connect(c, port);
}

static void pmux_get_writecb(int fd, short what, void *data)
{
    check_base_thd();
    int rc;
    struct connect_info *c = data;
    struct event_info *e = c->e;
    if (what & EV_TIMEOUT) {
        hprintf("TIMEOUT fd:%d\n", fd);
        pmux_reconnect(c);
        return;
    } else if ((rc = evbuffer_write(c->buf, fd)) <= 0) {
        hprintf("FAILED write fd:%d rc:%d errno:%d -- %s\n", fd, rc, errno, strerror(errno));
        pmux_reconnect(c);
        return;
    }
    if (evbuffer_get_length(c->buf) == 0) {
        event_base_once(base, fd, EV_READ, pmux_get_readcb, c, &connect_timeout);
    } else {
        event_base_once(base, fd, EV_WRITE, pmux_get_writecb, c, &connect_timeout);
    }
}

static void pmux_get(struct connect_info *c)
{
    check_base_thd();
    struct event_info *e = c->e;
    hputs("GET req\n");
    netinfo_type *netinfo_ptr = pmux_netinfo(e);
    evbuffer_add_printf(c->buf, "get /echo %s/%s/%s\n", netinfo_ptr->app,
                        netinfo_ptr->service, netinfo_ptr->instance);
    event_base_once(base, c->fd, EV_WRITE, pmux_get_writecb, c, &connect_timeout);
}

static void pmux_reconnect(struct connect_info *c)
{
    check_base_thd();
    struct event_info *e = c->e;
    hprintf("FAILED CONNECTING fd:%d\n", c->fd);
    connect_info_free(c);
    if (e->fd == -1 && !e->host_connected) {
        do_reconnect(-1, 0, e);
    }
}

static void pmux_connect(int dummyfd, short what, void *data)
{
    check_base_thd();
    struct event_info *e = data;
    if (e->connect_ev) {
        event_del(e->connect_ev);
        e->connect_ev = NULL;
    }
    if (skip_connect(e)) {
        return;
    }
    if (e->fd != -1) {
        hputs("HAVE ACTIVE CONNECTION\n");
        return;
    }
    if (e->host_connected) {
        hprintf("HAVE CONNECTION fd:%d\n", e->host_connected->fd);
        return;
    }
    struct connect_info *c = connect_info_new(e);
    ++e->distress_count;
    struct sockaddr_in sin = {0};
    sin.sin_family = AF_INET;
    sin.sin_port = htons(get_portmux_port());
    socklen_t len = sizeof(sin);
    if (get_dedicated_conhost(e->host_node_ptr, &sin.sin_addr)) {
        hputs("get_dedicated_conhost failed\n");
        pmux_reconnect(c);
        return;
    }
    int fd = get_nonblocking_socket();
    if (fd == -1) {
        pmux_reconnect(c);
        return;
    }
    c->fd = fd;
    int rc = connect(fd, (struct sockaddr *)&sin, len);
    if (rc == -1 && errno != EINPROGRESS) {
        pmux_reconnect(c);
        return;
    }
    hprintf("CONNECTING fd:%d\n", c->fd);
    /* Need to discover port for udp_send */
    if (gbl_pmux_route_enabled && e->port != 0) {
        pmux_rte(c);
    } else {
        pmux_get(c);
    }
}

static struct timeval ms_to_timeval(int ms)
{
    struct timeval t = {0};
    if (ms >= 1000) {
        t.tv_sec = ms / 1000;
        ms %= 1000;
    }
    t.tv_usec = ms * 1000;
    return t;
}

static int accept_host(struct accept_info *a)
{
    check_base_thd();
    int port = a->from_port;
    char *host = a->from_host_interned;
    netinfo_type *netinfo_ptr = a->netinfo_ptr;
    host_node_type *host_node_ptr = get_host_node_by_name_ll(netinfo_ptr, host);
    if (!host_node_ptr) {
        host_node_ptr = add_to_netinfo_ll(netinfo_ptr, host, port);
        if (!host_node_ptr) return -1;
    }
    struct net_info *n = net_info_find(netinfo_ptr->service);
    if (n == NULL) {
        n = net_info_new(netinfo_ptr);
    }
    struct host_info *h = host_info_find(host);
    if (h == NULL) {
        h = host_info_new(host);
    }
    struct event_info *e = event_info_find(n, h);
    if (e == NULL) {
        e = event_info_new(n, h);
    }
    host_node_ptr->addr = a->ss.sin_addr;
    update_host_node_ptr(host_node_ptr, e);
    update_event_port(e, port);
    update_wire_hdrs(e);
    if (netinfo_ptr->new_node_rtn) { /* net_newnode_rtn */
        netinfo_ptr->new_node_rtn(netinfo_ptr, h->host_interned, port);
    }
    if (a->ssl_data) {
        hprintf("ACCEPTED NEW SSL CONNECTION fd:%d\n", a->fd);
    } else {
        hprintf("ACCEPTED NEW CONNECTION fd:%d\n", a->fd);
    }
    host_connected(e, a->fd, 0, a->ssl_data);
    a->ssl_data = NULL;
    a->fd = -1;
    accept_info_free(a);
    return 0;
}

static void net_accept_ssl_success(void *data)
{
    struct accept_info *a = data;
    if (verify_ssl_evbuffer(a->ssl_data, gbl_rep_ssl_mode) == 0) {
        if (accept_host(a) == 0) return;
        logmsg(LOGMSG_ERROR, "%s: accept_host failed host:%s fd:%d\n", __func__, a->origin, a->fd);
    } else {
        logmsg(LOGMSG_ERROR, "%s: verify_ssl_evbuffer failed host:%s fd:%d\n", __func__, a->origin, a->fd);
    }
    accept_info_free(a);
}

static void net_accept_ssl_error(void *data)
{
    struct accept_info *a = data;
    logmsg(LOGMSG_ERROR, "%s: accept_ssl_evbuffer failed host:%s fd:%d\n", __func__, a->origin, a->fd);
    accept_info_free(a);
}

static int validate_host(struct accept_info *a)
{
    if (strcmp(a->from_host, gbl_myhostname) == 0) {
        logmsg(LOGMSG_WARN, "%s fd:%d invalid from:%s\n", __func__, a->fd, a->from_host);
        return -1;
    }

    char *dbname = gbl_dbname;
    if (gbl_debug_pb_connectmsg_dbname_check) {
        dbname = "icthxdb";
    }

    if (a->dbname && strcmp(a->dbname, dbname) != 0) {
        logmsg(LOGMSG_WARN, "%s fd:%d invalid dbname:%s (exp:%s)\n", __func__, a->fd, a->dbname, dbname);
        return -1;
    }
    int check_port = 1;
    int port = a->c.from_portnum;
    int netnum = port >> 16;
    a->from_port = port &= 0xffff;
    if (netnum > 0 && netnum < a->netinfo_ptr->num_child_nets) {
        check_port = 0;
        a->netinfo_ptr = a->netinfo_ptr->child_nets[netnum];
    }
    netinfo_type *netinfo_ptr = a->netinfo_ptr;
    if (netinfo_ptr == NULL) {
        logmsg(LOGMSG_ERROR,
               "%s failed node:%d host:%s netnum:%d (%d) failed\n", __func__,
               a->c.from_nodenum, a->from_host, netnum, a->netinfo_ptr->netnum);
        return -1;
    }
    if (check_port && a->c.to_portnum != netinfo_ptr->myport) {
        logmsg(LOGMSG_WARN,
               "%s: fd:%d hostname:%s svc:%s invalid port:%d (exp:%d)\n",
               __func__, a->fd, a->from_host, netinfo_ptr->service,
               a->c.to_portnum, netinfo_ptr->myport);
        return -1;
    }
    char *host = a->from_host_interned = intern(a->from_host);
    if (netinfo_ptr->allow_rtn && !netinfo_ptr->allow_rtn(netinfo_ptr, host)) { /* net_allow_node */
        logmsg(LOGMSG_ERROR, "connection from node:%d host:%s not allowed\n", a->c.from_nodenum, host);
        return -1;
    }
    if (a->c.flags & CONNECT_MSG_SSL) {
        if (!SSL_IS_ABLE(gbl_rep_ssl_mode)) {
            logmsg(LOGMSG_ERROR, "Peer requested SSL, but I don't have an SSL key pair.\n");
            return -1;
        }
        a->origin = get_hostname_by_fileno(a->fd);
        a->ssl_data = ssl_data_new(a->fd, a->origin);
        accept_ssl_evbuffer(a->ssl_data, base, net_accept_ssl_error, net_accept_ssl_success, a);
        return 0;
    } else if (SSL_IS_REQUIRED(gbl_rep_ssl_mode)) {
        logmsg(LOGMSG_ERROR, "Replicant SSL connections are required.\n");
        return -1;
    }
    return accept_host(a);
}

static int process_long_hostname(struct accept_info *a)
{
    struct evbuffer *input = a->buf;
    char *buf = (char *)evbuffer_pullup(input, a->need);
    if (a->from_len) {
        a->from_host = strndup(buf, a->from_len);
        buf += a->from_len;
    }
    if (a->to_len) {
        a->to_host = strndup(buf, a->to_len);
    }
    return validate_host(a);
}

static void read_long_hostname(int fd, short what, void *data)
{
    struct accept_info *a = data;
    int need = a->need - evbuffer_get_length(a->buf);
    int n = evbuffer_read(a->buf, fd, need);
    if (n <= 0) {
        accept_info_free(a);
        return;
    }
    int rc;
    if (n == need) {
        rc = process_long_hostname(a);
    } else {
        rc = event_base_once(base, fd, EV_READ, read_long_hostname, a, NULL);
    }
    if (rc) {
        accept_info_free(a);
    }
}

static int read_hostname(char **host, int *len, char *name)
{
    int n = 0;
    if (*name == '.') {
        ++name;
        n = atoi(name);
        if (n < 1 || n > HOST_NAME_MAX) {
            return -1;
        }
        *len = n;
        return 0;
    }
    *host = strndup(name, HOSTNAME_LEN);
    return 0;
}

static int process_connect_message(struct accept_info *a)
{
    struct evbuffer *input = a->buf;
    uint8_t *buf = evbuffer_pullup(input, NET_CONNECT_MESSAGE_TYPE_LEN);
    if (buf == NULL) {
        return -1;
    }
    net_connect_message_get(&a->c, buf, buf + NET_CONNECT_MESSAGE_TYPE_LEN);
    evbuffer_drain(input, NET_CONNECT_MESSAGE_TYPE_LEN);
    if (read_hostname(&a->from_host, &a->from_len, a->c.from_hostname) != 0) {
        return -1;
    }
    if (read_hostname(&a->to_host, &a->to_len, a->c.to_hostname) != 0) {
        return -1;
    }
    int more = a->from_len + a->to_len;
    if (more == 0) {
        return validate_host(a);
    }
    a->need = more;
    return event_base_once(base, a->fd, EV_READ, read_long_hostname, a, NULL);
}

static int process_connect_message_proto(struct accept_info *a)
{
    struct evbuffer *input = a->buf;
    uint8_t *buf = evbuffer_pullup(input, a->need);
    if (buf == NULL) {
        return -1;
    }
    NetConnectmsg *c = net_connectmsg__unpack(NULL, a->need, buf);
    evbuffer_drain(input, a->need);
    int bad = 0;
    char *missing = "Connect message missing field";
    if (!c) {
        logmsg(LOGMSG_ERROR, "Could not unpack connect message\n");
        return -1;
    }
    if (c->to_hostname)
        a->to_host = strdup(c->to_hostname);
    else {
        logmsg(LOGMSG_ERROR, "%s to_hostname\n", missing);
        bad = 1;
    }
    if (c->has_to_portnum)
        a->c.to_portnum = c->to_portnum;
    else {
        logmsg(LOGMSG_ERROR, "%s to_portnum\n", missing);
        bad = 1;
    }
    if (c->from_hostname)
        a->from_host = strdup(c->from_hostname);
    else {
        logmsg(LOGMSG_ERROR, "%s from_hostname\n", missing);
        bad = 1;
    }
    if (c->has_from_portnum)
        a->c.from_portnum = c->from_portnum;
    else {
        logmsg(LOGMSG_ERROR, "%s from_portnum\n", missing);
        bad = 1;
    }
    if (c->dbname)
        a->dbname = strdup(c->dbname);
    else {
        logmsg(LOGMSG_ERROR, "%s dbname\n", missing);
        bad = 1;
    }
    if (c->has_ssl && c->ssl) {
        a->c.flags |= CONNECT_MSG_SSL;
    }
    net_connectmsg__free_unpacked(c, NULL);
    return bad ? -1 : validate_host(a);
}

static void rd_connect_msg(int fd, short what, void *data)
{
    struct accept_info *a = data;
    int need = a->need - evbuffer_get_length(a->buf);
    int n = evbuffer_read(a->buf, fd, need);
    if (n <= 0 && (what & EV_READ)) {
        accept_info_free(a);
        return;
    }
    int rc;
    if (n == need) {
        if (a->uses_proto) {
            rc = process_connect_message_proto(a);
        } else {
            rc = process_connect_message(a);
        }
    } else {
        rc = event_base_once(base, fd, EV_READ, rd_connect_msg, a, NULL);
    }
    if (rc) {
        accept_info_free(a);
    }
}

static int wr_connect_msg_proto(struct event_info *e)
{
    netinfo_type *netinfo_ptr = e->net_info->netinfo_ptr;
    host_node_type *host_node_ptr = e->host_node_ptr;
    hputs("WRITING CONNECT MSG\n");
    char type = 0;
    char star = '*';
    NetConnectmsg connect_message = NET_CONNECTMSG__INIT;

    // fill in message
    connect_message.to_hostname = host_node_ptr->host;
    connect_message.has_to_portnum = 1;
    connect_message.to_portnum = host_node_ptr->port;
    connect_message.from_hostname = netinfo_ptr->myhostname;
    connect_message.has_from_portnum = 1;
    if (gbl_accept_on_child_nets || !netinfo_ptr->ischild) {
        connect_message.from_portnum = netinfo_ptr->myport;
    } else {
        connect_message.from_portnum = netinfo_ptr->parent->myport | (netinfo_ptr->netnum << 16);
    }
    connect_message.dbname = gbl_dbname;
    if (gbl_debug_pb_connectmsg_dbname_check) {
        connect_message.dbname = "icthxdb";
    }
    if (SSL_IS_REQUIRED(gbl_rep_ssl_mode)) {
        connect_message.has_ssl = 1;
        connect_message.ssl = 1;
    }

    // send message
    int len = net_connectmsg__get_packed_size(&connect_message);
    int net_len = htonl(len);

    uint8_t *buf = malloc(len);
    net_connectmsg__pack(&connect_message, buf);

    int i = 0;
    int n = 4;
    struct iovec iov[n];
    int rc;

    iov[i].iov_base = &type;
    iov[i].iov_len = sizeof(type);
    ++i;

    iov[i].iov_base = &star;
    iov[i].iov_len = sizeof(star);
    ++i;

    iov[i].iov_base = &net_len;
    iov[i].iov_len = sizeof(net_len);
    ++i;

    iov[i].iov_base = buf;
    iov[i].iov_len = len;
    ++i;

    rc = write_connect_message_evbuffer(host_node_ptr, iov, n);
    free(buf);
    return rc;
}

static int handle_appsock(netinfo_type *netinfo_ptr, struct sockaddr_in *ss, int first_byte,
                          struct evbuffer *buf, int fd)
{
    int n = evbuffer_get_length(buf);
    char req[n + 1];
    evbuffer_copyout(buf, req, -1);
    evbuffer_free(buf);
    make_socket_blocking(fd);
    SBUF2 *sb = sbuf2open(fd, 0);
    for (int i = n - 1; i > 0; --i) {
        sbuf2ungetc(req[i], sb);
    }
    return do_appsock(netinfo_ptr, ss, sb, first_byte);
}

/* retrive next 5 bytes to search for '*' and len */
static void rd_connect_msg_len(int fd, short what, void *data)
{
    char first;
    int len, n;
    struct accept_info *a = data;
    int need = sizeof(first) + sizeof(len) - evbuffer_get_length(a->buf);

    if (need > 0) {
        n = evbuffer_read(a->buf, fd, need);
        if (n <= 0 && (what & EV_READ)) {
            accept_info_free(a);
            return;
        }
    } else {
        n = need; // we are done reading
    }

    if (n == need) {
        evbuffer_copyout(a->buf, &first, 1);
        if (first == '*' && !gbl_debug_pb_connectmsg_gibberish) { // protobuf connect message
            evbuffer_drain(a->buf, 1);
            evbuffer_remove(a->buf, &len, sizeof(len));
            len = ntohl(len);
            a->need = len;
            a->uses_proto = 1;
        } else {
            a->need = NET_CONNECT_MESSAGE_TYPE_LEN;
            a->uses_proto = 0;
        }
        rd_connect_msg(fd, 0, a);
    } else if (event_base_once(base, fd, EV_READ, rd_connect_msg_len, a, NULL)) {
        accept_info_free(a);
    }
}

void free_appsock_handler_arg(struct appsock_handler_arg *arg)
{
    free(arg);
}

static int do_appsock_evbuffer(struct evbuffer *buf, struct sockaddr_in *ss, int fd,
                               int is_readonly, int secure, int *pbadrte)
{
    struct appsock_info *info = NULL;
    struct evbuffer_ptr b = evbuffer_search(buf, "\n", 1, NULL);
    if (b.pos == -1) {
        b = evbuffer_search(buf, " ", 1, NULL);
    }

    if (b.pos != -1) {
        char key[b.pos + 2];
        evbuffer_copyout(buf, key, b.pos + 1);
        key[b.pos + 1] = 0;
        if (secure && strstr(key, "newsql") == NULL) {
            logmsg(LOGMSG_ERROR, "appsock '%s' disallowed on secure port\n", key);
            return 1;
        }

        if (strcmp(key, "rte ") == 0) {
            evbuffer_read(buf, fd, -1);
            evbuffer_free(buf);
            ssize_t rc = write(fd, "0\n", 2);
            if (rc == 2 && pbadrte)
                *pbadrte = 1;
            return 1;
        }

        info = get_appsock_info(key);
    }

    if (info == NULL) return 1;

    evbuffer_drain(buf, b.pos + 1);
    struct appsock_handler_arg *arg = malloc(sizeof(*arg));
    arg->fd = fd;
    arg->addr = *ss;
    arg->rd_buf = buf;
    arg->is_readonly = is_readonly;
    arg->secure = secure;
    arg->badrte = *pbadrte;

    static int appsock_counter = 0;
    arg->base = appsock_base[appsock_counter++];
    if (appsock_counter == NUM_APPSOCK_RD) appsock_counter = 0;

    evtimer_once(arg->base, info->cb, arg); /* handle_newsql_request_evbuffer */
    return 0;
}

static int should_reject_request(uint8_t first_byte)
{
    if (db_is_exiting() || gbl_exit || !gbl_ready) return 1;
    int is_admin = 0;
    if (first_byte == '@') is_admin = 1;
    return check_appsock_limit(pending_connections, is_admin);
}

/* PMUV REQUEST/RESPONSE */
enum request { V_WHO = 1, V_NAK = 2, V_ACK = 3 };
enum response { V_NONE = 0, V_ID = 1 };

static int portmux_server_side_validation(struct accept_info *a, char request) {
    ssize_t rc;
    char response;
    switch(request) {
        case V_WHO:
            response = V_ID;
            rc = write(a->fd, &response, 1);
            if (rc != 1) {
                logmsg(LOGMSG_ERROR, "%s:write failure fd:%d rc:%zd (%s)\n", __func__,
                       a->fd, rc, strerror(errno));
                return 1;
            }

            uint32_t size = 0;
            uint32_t features = htonl(0);
            /* format the triplet into a string.
             * snprintf returns the number of characters printed, excluding
             * the null byte used to end output to strings - we want that too.
             */
            char buf[512];
            netinfo_type *netinfo_ptr = a->netinfo_ptr;
            uint32_t buflen = snprintf(buf, sizeof(buf), "%s/%s/%s", netinfo_ptr->app,
                                       netinfo_ptr->service, netinfo_ptr->instance) +
                              1;
            if (buflen > sizeof(buf)) {
                return 1;
            }
            evbuffer_drain(a->buf, 1);
            /* Logic from portmuxuser.c portmux_server_side_validation */
            size_t total_len = 0;
            struct evbuffer_iovec iov[3];
            iov[0].iov_base = (void *)&size;
            iov[0].iov_len = sizeof(uint32_t);
            iov[1].iov_base = (void *)&features;
            iov[1].iov_len = sizeof(uint32_t);
            iov[2].iov_base = (void *)buf;
            iov[2].iov_len = buflen;
            size = iov[1].iov_len + iov[2].iov_len;
            total_len = size + iov[0].iov_len;
            size = htonl(size);
            evbuffer_add_iovec(a->buf, iov, 3);
            rc = evbuffer_write(a->buf, a->fd);
            if (rc != total_len) {
                logmsg(LOGMSG_ERROR, "%s:unable to write fd:%d rc:%zd (%s)\n", __func__,
                       a->fd, rc, strerror(errno));
                return 1;
            }
            /* Still in pmuv validation mode, don't reset the flag */
            a->ev = event_new(base, a->fd, EV_READ, do_read, a);
            event_add(a->ev, NULL);
            return 0;
        case V_NAK:
            /* Validation failed */
            return 1;
        case V_ACK:
            /* Validation done */
            a->pmuv = 0;
            a->ev = event_new(base, a->fd, EV_READ, do_read, a);
            event_add(a->ev, NULL);
            return 0;
        default:
            return 1;
    }
}

static void do_read(int fd, short what, void *data)
{
    check_base_thd();
    struct accept_info *a = data;
    struct evbuffer *buf = evbuffer_new();
    ssize_t n = evbuffer_read(buf, fd, SBUF2UNGETC_BUF_MAX);
    if (n <= 0) {
        evbuffer_free(buf);
        accept_info_free(a);
        return;
    }

    uint8_t first_byte;
    evbuffer_copyout(buf, &first_byte, 1);
    if (a->pmuv) {
        a->buf = buf;
        evbuffer_drain(buf, 1);
        if (portmux_server_side_validation(a, first_byte) != 0) {
            evbuffer_free(buf);
            shutdown_close(fd);
        } else {
            evbuffer_free(buf);
            a->buf = NULL;
        }
        return;
    }
    if (first_byte == 0) { /* replication or offloadsql */
        evbuffer_drain(buf, 1);
        a->buf = buf;
        rd_connect_msg_len(fd, 0, a);
        return;
    }
    netinfo_type *netinfo_ptr = a->netinfo_ptr;
    struct sockaddr_in ss = a->ss;
    int secure = a->secure;
    int badrte = a->badrte;
    a->fd = -1;
    accept_info_free(a);
    a = NULL;
    if (should_reject_request(first_byte)) {
        // Failed to increment appsock count
        evbuffer_free(buf);
        shutdown_close(fd);
        return;
    }
    if ((do_appsock_evbuffer(buf, &ss, fd, 0, secure, &badrte)) == 0) {
        // Successfully handled fd
        return;
    }
    if (badrte) {
<<<<<<< HEAD
        if (first_byte != '@') {
            ATOMIC_ADD32(active_appsock_conns, -1);
        }
        accept_info_new(netinfo_ptr, &ss, fd, secure, 1, 0);
=======
        // Failed to handle fd because of badrte
        rem_appsock_connection_evbuffer();
        accept_info_new(netinfo_ptr, &ss, fd, secure, 1);
>>>>>>> 7b1c4524
        return;
    }
    if (handle_appsock(netinfo_ptr, &ss, first_byte, buf, fd) != 0) {
        // Failed to handle appsock
        rem_appsock_connection_evbuffer();
        return;
    }
}

static void accept_pmuv(struct evconnlistener *listener, evutil_socket_t fd,
                      struct sockaddr *addr, int len, void *data)
{
    check_base_thd();
    struct net_info *n = data;
    netinfo_type *netinfo_ptr = n->netinfo_ptr;
    netinfo_ptr->num_accepts++;
    accept_info_new(netinfo_ptr, (struct sockaddr_in *)addr, fd, 0, 0, 1);
}

static void accept_cb(struct evconnlistener *listener, evutil_socket_t fd,
                      struct sockaddr *addr, int len, void *data)
{
    check_base_thd();
    struct net_info *n = data;
    netinfo_type *netinfo_ptr = n->netinfo_ptr;
    netinfo_ptr->num_accepts++;
    accept_info_new(netinfo_ptr, (struct sockaddr_in *)addr, fd, 0, 0, 0);
}

static void accept_secure(struct evconnlistener *listener, evutil_socket_t fd, struct sockaddr *addr, int len,
                          void *data)
{
    check_base_thd();
    struct net_info *n = data;
    netinfo_type *netinfo_ptr = n->netinfo_ptr;
    netinfo_ptr->num_accepts++;
    accept_info_new(netinfo_ptr, (struct sockaddr_in *)addr, fd, 1, 0, 0);
}

static void accept_error_cb(struct evconnlistener *listener, void *data)
{
    check_base_thd();
    int err = EVUTIL_SOCKET_ERROR();
    logmsg(LOGMSG_ERROR, "%s err:%d [%s] [outstanding fds:%d] [appsock fds:%d]\n",
           __func__, err, evutil_socket_error_to_string(err), pending_connections, active_appsock_conns);
    if (err == EMFILE) abort();
}

static void reopen_unix(int fd, struct net_info *n)
{
    check_base_thd();
    if (n->unix_ev) {
        event_free(n->unix_ev);
        n->unix_ev = NULL;
    }
    if (n->unix_buf) {
        evbuffer_free(n->unix_buf);
        n->unix_buf = NULL;
    }
    shutdown_close(fd);
    event_base_once(base, -1, EV_TIMEOUT, unix_connect, n, &one_sec);
}

#ifndef __sun
#define is_fd(m)                                                               \
    ((m)->cmsg_len == CMSG_LEN(sizeof(int)) &&                                 \
     (m)->cmsg_level == SOL_SOCKET && (m)->cmsg_type == SCM_RIGHTS)
#endif

static int recvfd(int pmux_fd, int *secure, int *pmuv)
{
    int newfd = -1;
    char buf[sizeof("pmux") - 1];
    struct iovec iov = {.iov_base = buf, .iov_len = sizeof(buf)};
    struct msghdr msg = {0};
    msg.msg_iov = &iov;
    msg.msg_iovlen = 1;
#   ifdef __sun
    msg.msg_accrights = (caddr_t)&newfd;
    msg.msg_accrightslen = sizeof(newfd);
    ssize_t rc = recvmsg(pmux_fd, &msg, 0);
    if (rc != sizeof(buf)) {
        logmsg(LOGMSG_ERROR, "%s:recvmsg pmux_fd:%d rc:%zd expected:%zu (%s)\n",
               __func__, pmux_fd, rc, sizeof(buf), strerror(errno));
        return -1;
    }
    if (msg.msg_accrightslen != sizeof(newfd)) {
        return -1;
    }
#   else
    struct cmsghdr *cmsgptr = alloca(CMSG_SPACE(sizeof(int)));
    msg.msg_control = cmsgptr;
    msg.msg_controllen = CMSG_SPACE(sizeof(int));
    ssize_t rc = recvmsg(pmux_fd, &msg, 0);
    if (rc == -1) {
        if (errno == EAGAIN || errno == EWOULDBLOCK) {
            return 0;
        }
        logmsg(LOGMSG_ERROR, "%s:recvmsg pmux_fd:%d rc:%zd errno:%d [%s]\n",
               __func__, pmux_fd, rc, errno, strerror(errno));
        return -1;
    }
    if (rc != sizeof(buf)) {
        logmsg(LOGMSG_ERROR, "%s:recvmsg pmux_fd:%d rc:%zd expected:%zu\n",
               __func__, pmux_fd, rc, sizeof(buf));
        return -1;
    }
    struct cmsghdr *tmp, *m;
    m = tmp = CMSG_FIRSTHDR(&msg);
    if (!m) {
        logmsg(LOGMSG_ERROR, "%s:CMSG_FIRSTHDR NULL msghdr\n", __func__);
        return -1;
    }
    if (CMSG_NXTHDR(&msg, tmp) != NULL) {
        logmsg(LOGMSG_ERROR, "%s:CMSG_NXTHDR unexpected msghdr\n", __func__);
        return -1;
    }
    if (!is_fd(m)) {
        logmsg(LOGMSG_ERROR, "%s: bad msg attributes\n", __func__);
        return -1;
    }
    newfd = *(int *)CMSG_DATA(m);
#   endif
    if (memcmp(buf, "pmux", sizeof(buf)) != 0 && memcmp(buf, "spmu", sizeof(buf)) != 0 &&
        memcmp(buf, "pmuv", sizeof(buf))) {
        shutdown_close(newfd);
        logmsg(LOGMSG_ERROR, "%s:recvmsg pmux_fd:%d unexpected msg:%.*s\n", __func__,
               pmux_fd, (int)sizeof(buf), buf);
        return -1;
    }
    *secure = (memcmp(buf, "spmu", sizeof(buf)) == 0);
    *pmuv = (memcmp(buf, "pmuv", sizeof(buf)) == 0);
    return newfd;
}

static void do_recvfd(int pmux_fd, short what, void *data)
{
    check_base_thd();
    struct net_info *n = data;
    int secure;
    int pmuv;
    int newfd = recvfd(pmux_fd, &secure, &pmuv);
    if (newfd == 0) return;
    if (newfd < 0) {
        reopen_unix(pmux_fd, n);
        return;
    }
    make_server_socket(newfd);
    ssize_t rc;
    if (pmuv) {
        /* Validate */
        rc = write(newfd, "1\n", 2);
    } else {
        rc = write(newfd, "0\n", 2);
    }
    if (rc != 2) {
        logmsg(LOGMSG_ERROR, "%s:write pmux_fd:%d rc:%zd (%s)\n", __func__, pmux_fd, rc, strerror(errno));
        shutdown_close(newfd);
        return;
    }
    struct sockaddr_in saddr;
    struct sockaddr *addr = (struct sockaddr *)&saddr;
    socklen_t addrlen = sizeof(saddr);
    getpeername(newfd, addr, &addrlen);
    if (secure)
        accept_secure(NULL, newfd, addr, addrlen, n);
    else if (pmuv)
        accept_pmuv(NULL, newfd, addr, addrlen, n);
    else
        accept_cb(NULL, newfd, addr, addrlen, n);
}

static int process_reg_reply(char *res, struct net_info *n, int unix_fd)
{
    int port;
    if (sscanf(res, "%d", &port) != 1) {
        return -1;
    }

    /* Accept connection on unix fd */
    evbuffer_free(n->unix_buf);
    n->unix_buf = NULL;
    event_free(n->unix_ev);
    n->unix_ev = event_new(base, unix_fd, EV_READ | EV_PERSIST, do_recvfd, n);
    logmsg(LOGMSG_USER, "%s: svc:%s accepting on unix socket fd:%d\n",
           __func__, n->service, unix_fd);
    event_add(n->unix_ev, NULL);

    /* Accept connection on new port */
    if (gbl_libevent_rte_only) {
        logmsg(LOGMSG_WARN, "%s: svc:%s rte-mode only\n", __func__, n->service);
        n->port = port;
        return 0;
    }
    if (n->port == port && n->listener) {
        return 0;
    }
    if (n->port != port) {
        logmsg(LOGMSG_WARN, "%s: PORT CHANGED %d->%d\n", __func__, n->port, port);
    }
    if (n->listener) {
        evconnlistener_free(n->listener);
        n->listener = NULL;
    }
    struct sockaddr_in sin = {0};
    sin.sin_family = AF_INET;
    sin.sin_port = htons(port);
    socklen_t len = sizeof(sin);
    struct sockaddr *s  = (struct sockaddr *)&sin;
    unsigned flags;
    flags = LEV_OPT_REUSEABLE | LEV_OPT_CLOSE_ON_FREE;
    n->listener = evconnlistener_new_bind(base, accept_cb, n, flags, SOMAXCONN, s, len);
    if (n->listener == NULL) {
        return -1;
    }
    evconnlistener_set_error_cb(n->listener, accept_error_cb);
    int fd = evconnlistener_get_fd(n->listener);
    update_net_info(n, fd, port);
    logmsg(LOGMSG_USER, "%s svc:%s accepting on port:%d fd:%d\n", __func__,
           n->service, port, fd);
    return 0;
}

static void unix_reg_reply(int fd, short what, void *data)
{
    check_base_thd();
    struct net_info *n = data;
    if ((what & EV_READ) == 0) {
        logmsg(LOGMSG_WARN, "%s fd:%d %s%s%s%s\n", __func__, fd,
               (what & EV_TIMEOUT) ? " timeout" : "",
               (what & EV_READ) ? " read" : "",
               (what & EV_WRITE) ? " write" : "",
               (what & EV_SIGNAL) ? " signal" : "");
        reopen_unix(fd, n);
        return;
    }
    struct evbuffer *buf = n->unix_buf;
    int rc;
    size_t len;
    char *res = NULL;
    errno = 0;
    while ((rc = evbuffer_read(buf, fd, 1)) == 1) {
        if ((res = evbuffer_readln(buf, &len, EVBUFFER_EOL_ANY)) != NULL)
            break;
        if ((len = evbuffer_get_length(buf)) > sizeof("65535")) {
            logmsg(LOGMSG_ERROR, "%s: bad pmux reply len:%zu max-expected:6\n",
                   __func__, len);
            reopen_unix(fd, n);
            return;
        }
    }
    if (res == NULL) {
        if (rc <= 0) {
            if (errno != EAGAIN && errno != EWOULDBLOCK) {
                logmsgperror("unix_reg_reply:evbuffer_read");
                reopen_unix(fd, n);
            }
        }
        return;
    }
    if (process_reg_reply(res, n, fd) != 0) {
        reopen_unix(fd, n);
    }
    free(res);
    return;
}

static void unix_reg(int fd, short what, void *data)
{
    check_base_thd();
    struct net_info *n = data;
    if ((what & EV_WRITE) == 0) {
        logmsg(LOGMSG_WARN, "%s fd:%d %s%s%s%s\n", __func__, fd,
               (what & EV_TIMEOUT) ? " timeout" : "",
               (what & EV_READ) ? " read" : "",
               (what & EV_WRITE) ? " write" : "",
               (what & EV_SIGNAL) ? " signal" : "");
        reopen_unix(fd, n);
        return;
    }
    errno = 0;
    struct evbuffer *buf = n->unix_buf;
    int rc = evbuffer_write(buf, fd);
    if (rc <= 0) {
        if (errno != EAGAIN && errno != EWOULDBLOCK) {
            logmsgperror("unix_reg:evbuffer_write");
            reopen_unix(fd, n);
        }
        return;
    }
    if (evbuffer_get_length(buf) == 0) {
        struct event *ev = n->unix_ev;
        event_free(ev);
        n->unix_ev = event_new(base, fd, EV_READ | EV_PERSIST, unix_reg_reply, n);
        event_add(n->unix_ev, &one_sec);
    }
}

static void unix_connect(int dummyfd, short what, void *data)
{
    check_base_thd();
    struct net_info *n = data;
    if (n->unix_ev) {
        logmsg(LOGMSG_FATAL, "%s: LEFTOVER unix_ev for:%s\n", __func__, n->service);
        abort();
    }
    int fd = socket(AF_UNIX, SOCK_STREAM, 0);
    evutil_make_socket_nonblocking(fd);
    logmsg(LOGMSG_USER, "%s fd:%d\n", __func__, fd);

    struct sockaddr_un addr = {0};
    socklen_t len = sizeof(addr);
    addr.sun_family = AF_UNIX;
    strcpy(addr.sun_path, get_portmux_bind_path());
    int rc = connect(fd, (struct sockaddr *)&addr, len);
    if (rc == -1 && errno != EINPROGRESS) {
        logmsgperror("unix_connect:connect");
        reopen_unix(fd, n);
        return;
    }
    n->unix_buf = evbuffer_new();
    evbuffer_add_printf(n->unix_buf, "reg %s/%s/%s\n", n->app, n->service, n->instance);
    n->unix_ev = event_new(base, fd, EV_WRITE | EV_PERSIST, unix_reg, n);
    event_add(n->unix_ev, &one_sec);
}

static void net_accept(netinfo_type *netinfo_ptr)
{
    check_base_thd();
    struct net_info *n = net_info_find(netinfo_ptr->service);
    if (n) {
        return;
    }
    n = net_info_new(netinfo_ptr);
    if (netinfo_ptr->ischild && !netinfo_ptr->accept_on_child) {
        return;
    }
    unix_connect(-1, EV_TIMEOUT, n);
    if (gbl_libevent_rte_only) {
        return;
    }
    int fd = netinfo_ptr->myfd;
    if (fd == -1) {
        return;
    }
    make_server_socket(fd);
    n->listener = evconnlistener_new(base, accept_cb, n, LEV_OPT_CLOSE_ON_FREE,
                                     gbl_net_maxconn ? gbl_net_maxconn : SOMAXCONN, fd);
    evconnlistener_set_error_cb(n->listener, accept_error_cb);
    logmsg(LOGMSG_INFO, "%s svc:%s accepting on port:%d fd:%d\n", __func__,
           netinfo_ptr->service, netinfo_ptr->myport, fd);
}

static void do_add_host(int accept_fd, short what, void *data)
{
    host_node_type *host_node_ptr = data;
    netinfo_type *netinfo_ptr = host_node_ptr->netinfo_ptr;
    net_accept(netinfo_ptr);
    char *host = host_node_ptr->host;
    if (strcmp(host, gbl_myhostname) == 0) {
        return;
    }
    struct net_info *n = net_info_find(netinfo_ptr->service);
    if (n == NULL) {
        n = net_info_new(netinfo_ptr);
    }
    struct host_info *h = host_info_find(host);
    if (h == NULL) {
        h = host_info_new(host);
    }
    struct event_info *e = event_info_find(n, h);
    if (e != NULL) {
        update_host_node_ptr(host_node_ptr, e);
        return;
    }
    e = event_info_new(n, h);
    update_host_node_ptr(host_node_ptr, e);
    pmux_connect(-1, 0, e);
    /* Tell all nodes about this host */
    LIST_FOREACH(e, &n->event_list, net_list_entry) {
        if (e->got_hello) {
            hprintf("HELLO NEW NODE:%s\n", host);
            write_hello_reply(netinfo_ptr, e->host_node_ptr);
        }
    }
}

static inline int skip_send(struct event_info *e, int nodrop, int check_hello)
{
    if (e->fd == -1 || e->decomissioned || (check_hello && !e->got_hello)) return -3;
    if (e->wr_full && !nodrop) return -2;
    return 0;
}

struct shared_msg {
    int sz;
    uint32_t ref;
    net_send_message_header hdr;
    uint8_t buf[0];
};

static struct shared_msg *shared_msg_new(void *buf, int len, int type)
{
    struct shared_msg *msg = malloc(sizeof(struct shared_msg) + len);
    if (msg == NULL) {
        return NULL;
    }
    msg->sz = NET_SEND_MESSAGE_HEADER_LEN + len;
    msg->ref = 1;
    net_send_message_header tmp = {
        .usertype = type,
        .datalen = len,
    };
    net_send_message_header *hdr = &msg->hdr;
    net_send_message_header_put(&tmp, (uint8_t *)hdr, (uint8_t *)(hdr + 1));
    memcpy(&msg->buf, buf, len);
    return msg;
}

static void shared_msg_free(const void *unused0, size_t unused1, void *ptr)
{
    struct shared_msg *msg = ptr;
    int ref = ATOMIC_ADD32(msg->ref, -1);
    if (ref) {
        return;
    }
    free(msg);
}

static void shared_msg_addref(struct shared_msg *msg)
{
    ATOMIC_ADD32(msg->ref, 1);
}

static int addref_evbuffer(struct evbuffer *buf, struct event_info *e, int n, struct shared_msg **msg)
{
    int rc = 0;
    for (int i = 0; i < n; ++i) {
        rc = evbuffer_add(buf, e->wirehdr[WIRE_HEADER_USER_MSG], e->wirehdr_len);
        if (rc) break;
        rc = evbuffer_add_reference(buf, &msg[i]->hdr, msg[i]->sz, shared_msg_free, msg[i]);
        if (rc) break;
        shared_msg_addref(msg[i]);
    }
    return rc;
}

static int memcpy_evbuffer(struct evbuffer *flush_buf, struct event_info *e, int sz, int n, void **buf, int *len, int *type)
{
    sz += (n * e->wirehdr_len);
    struct iovec v[1];
    const int nv = evbuffer_reserve_space(flush_buf, sz, v, 1);
    if (nv != 1) {
        return -1;
    }
    uint8_t *b = v[0].iov_base;
    v[0].iov_len = sz;
    net_send_message_header hdr = {0};
    for (int i = 0; i < n; ++i) {
        memcpy(b, e->wirehdr[WIRE_HEADER_USER_MSG], e->wirehdr_len);
        b += e->wirehdr_len;

        hdr.usertype = type[i];
        hdr.datalen = len[i];
        b = net_send_message_header_put(&hdr, b, b + sizeof(net_send_message_header));

        memcpy(b, buf[i], len[i]);
        b += len[i];
    }
    evbuffer_commit_space(flush_buf, v, 1);
    return 0;
}

/* All you base are belong to me.. */
static void setup_bases(void)
{
    init_base(&base_thd, &base, "main");
    if (dedicated_timer) {
        gettimeofday(&timer_tick, NULL);
        init_base_priority(&timer_thd, &timer_base, "timer", 0, &timer_tick);
    } else {
        timer_thd = base_thd;
        timer_base = base;
    }
    if (dedicated_fdb) {
        gettimeofday(&fdb_tick, NULL);
        init_base_priority(&fdb_thd, &fdb_base, "fdb", 0, &fdb_tick);
    } else {
        fdb_thd = base_thd;
        fdb_base = base;
    }
    if (dedicated_dist) {
        gettimeofday(&dist_tick, NULL);
        init_base_priority(&dist_thd, &dist_base, "dist", 0, &dist_tick);
    } else {
        dist_thd = base_thd;
        dist_base = base;
    }
    if (dedicated_appsock) {
        for (int i = 0; i < NUM_APPSOCK_RD; ++i) {
            gettimeofday(&appsock_tick[i], NULL);
            char thdname[16];
            snprintf(thdname, sizeof(thdname), "appsock:%d", i);
            //priorities: 0 => timer-tick;  1 => free-connection;  2 => process-connection
            init_base_priority(&appsock_thd[i], &appsock_base[i], strdup(thdname), 3, &appsock_tick[i]);
        }
    } else {
        for (int i = 0; i < NUM_APPSOCK_RD; ++i) {
            appsock_base[i] = base;
            appsock_thd[i] = base_thd;
        }
    }
    if (writer_policy == POLICY_NONE) {
        single.wrthd = base_thd;
        single.wrbase = base;
    } else if (writer_policy == POLICY_SINGLE) {
        init_base(&single.wrthd, &single.wrbase, "write");
    }

    if (reader_policy == POLICY_NONE) {
        single.rdthd = base_thd;
        single.rdbase = base;
    } else if (reader_policy == POLICY_SINGLE) {
        init_base(&single.rdthd, &single.rdbase, "read");
    }

    logmsg(LOGMSG_USER, "Libevent:%s method:%s\n", event_get_version(), event_base_get_method(base));
}

static void init_event_net(netinfo_type *netinfo_ptr)
{
    if (base) {
        return;
    }
    evthread_use_pthreads();
#   ifdef PER_THREAD_MALLOC
    event_set_mem_functions(malloc, realloc, free);
#   endif
    start_stop_callback_data = netinfo_ptr->callback_data;
    start_callback = netinfo_ptr->start_thread_callback;
    stop_callback = netinfo_ptr->stop_thread_callback;
    setup_bases();
    event_hash = hash_init_str(offsetof(struct event_hash_entry, key));
    net_stop = 0;
}

/* This allows waiting for async call to finish */
struct run_base_func_info {
    pthread_mutex_t lock;
    pthread_cond_t cond;
    run_on_base_fn func;
    void *arg;
};

static void run_base_func(int dummyfd, short what, void *data)
{
    struct run_base_func_info *info = data;
    info->func(info->arg);
    Pthread_mutex_lock(&info->lock);
    Pthread_cond_signal(&info->cond);
    Pthread_mutex_unlock(&info->lock);
}

#if 0
static void user_event_func(int fd, short what, void *data)
{
    struct user_event_info *info = data;
    info->func(fd, what, info->data);
}

static void add_event(int fd, event_callback_fn func, void *data)
{
    if (net_stop) {
        return;
    }
    struct user_event_info *info = malloc(sizeof(struct user_event_info));
    info->func = func;
    info->data = data;
    info->ev = event_new(rd_base, fd, EV_READ | EV_PERSIST, user_event_func, info);
    LIST_INSERT_HEAD(&user_event_list, info, entry);
    event_add(info->ev, NULL);
}

void add_tcp_event(int fd, event_callback_fn func, void *data)
{
    make_server_socket(fd);
    add_event(fd, func, data);
}

void add_udp_event(int fd, event_callback_fn func, void *data)
{
    evutil_make_socket_nonblocking(fd);
    add_event(fd, func, data);
}

void add_timer_event(event_callback_fn func, void *data, int ms)
{
    if (net_stop) {
        return;
    }
    struct user_event_info *info = malloc(sizeof(struct user_event_info));
    info->func = func;
    info->data = data;
    info->ev = event_new(timer_base, -1, EV_TIMEOUT | EV_PERSIST, user_event_func, info);
    struct timeval t = ms_to_timeval(ms);
    LIST_INSERT_HEAD(&user_event_list, info, entry);
    event_add(info->ev, &t);
}
#endif

struct get_hosts_info {
    int max_hosts;
    int num_hosts;
    host_node_type **hosts;
};

static void get_hosts_evbuffer_impl(void *arg)
{
    check_base_thd();
    struct get_hosts_info *info = arg;
    struct net_info *n = net_info_find("replication");
    host_node_type *me = get_host_node_by_name_ll(n->netinfo_ptr, gbl_myhostname);
    if (!me) {
        abort();
    }
    info->hosts[0] = me;
    int i = 1;
    struct event_info *e;
    LIST_FOREACH(e, &n->event_list, net_list_entry) {
        if (e->decomissioned || !e->host_node_ptr) continue;
        info->hosts[i] = e->host_node_ptr;
        ++i;
        if (i == info->max_hosts) {
            break;
        }
    }
    info->num_hosts = i;
}

struct hosts_metric {
    const char *netname;
    enum net_metric_type type;
    int value;
};

static void get_hosts_metric_impl(void *arg)
{
    check_base_thd();
    struct hosts_metric *metric = arg;
    struct net_info *n = net_info_find(metric->netname);
    host_node_type *me = get_host_node_by_name_ll(n->netinfo_ptr, gbl_myhostname);
    if (!me) {
        abort();
    }
    switch (metric->type) {
        case NET_DROPS:
            metric->value = me->num_queue_full;
            break;
        case MAX_QUEUE_SIZE:
            metric->value = time_metric_max(me->metric_queue_size);
    }

    struct event_info *e;
    LIST_FOREACH(e, &n->event_list, net_list_entry) {
        if (e->decomissioned || !e->host_node_ptr) continue;
        switch (metric->type) {
            case NET_DROPS:
                metric->value += e->host_node_ptr->num_queue_full;
                break;
            case MAX_QUEUE_SIZE: {
                int tmp = time_metric_max(e->host_node_ptr->metric_queue_size);
                if (metric->value < tmp)
                    metric->value = tmp;
                break;
            }
        }
    }
}

static void do_increase_net_buf(void *data)
{
    struct net_info *n;
    LIST_FOREACH(n, &net_list, entry) {
        n->rd_max = n->wr_max = MB(64);
    }
}

static void decom(int fd, short what, void *data)
{
    char *host = data;
    struct host_info *h;
    if (!host || net_stop || strcmp(host, gbl_myhostname) == 0 ||
        (h = host_info_find(host)) == NULL) {
        return;
    }
    struct event_info *e;
    LIST_FOREACH(e, &h->event_list, host_list_entry) {
        if (e->decomissioned) continue;
        net_decom_node(e->net_info->netinfo_ptr, e->host);
        set_decom(e);
        do_close(e, send_decom_all);
    }
}

/********************/
/* PUBLIC INTERFACE */
/********************/


void add_host(host_node_type *host_node_ptr)
{
    netinfo_type *netinfo_ptr = host_node_ptr->netinfo_ptr;
    int fake = netinfo_ptr->fake;
    if (gbl_create_mode || gbl_exit || fake) {
        return;
    }
    init_event_net(netinfo_ptr);
    evtimer_once(base, do_add_host, host_node_ptr);
}

void dispatch_decom(char *host)
{
    evtimer_once(base, decom, host);
}

void stop_event_net(void)
{
    if (net_stop) {
        return;
    }
    Pthread_once(&exit_once, exit_once_func);
}

int write_connect_message_evbuffer(host_node_type *host_node_ptr,
                                   const struct iovec *iov, int n)
{
    if (net_stop) {
        return 0;
    }
    check_base_thd();
    struct event_info *e = host_node_ptr->event_info;
    Pthread_mutex_lock(&e->wr_lk);
    struct evbuffer *buf = e->flush_buf;
    if (buf) {
        for (int i = 0; i < n; ++i) {
            evbuffer_add(buf, iov[i].iov_base, iov[i].iov_len);
        }
    }
    Pthread_mutex_unlock(&e->wr_lk);
    return 0;
}

int write_list_evbuffer(host_node_type *host_node_ptr, int type, const struct iovec *iov, int n, int flags)
{
    if (net_stop) {
        return 0;
    }
    int rc;
    int nodrop = flags & WRITE_MSG_NOLIMIT;
    int nodelay = flags & WRITE_MSG_NODELAY;
    struct event_info *e = host_node_ptr->event_info;
    int total = e->wirehdr_len;
    for (int i = 0; i < n; ++i) total += iov[i].iov_len;
    Pthread_mutex_lock(&e->wr_lk);
    if (!e->flush_buf) {
       rc = -3;
    } else if ((rc = skip_send(e, nodrop, 0)) == 0) {
        if ((rc = evbuffer_expand(e->flush_buf, total)) == 0) {
            evbuffer_add(e->flush_buf, e->wirehdr[type], e->wirehdr_len);
            for (int i = 0; i < n; ++i) evbuffer_add(e->flush_buf, iov[i].iov_base, iov[i].iov_len);
            flush_evbuffer(e, nodelay);
        } else {
            rc = -1;
        }
    }
    if (rc==0) {
        e->net_info->netinfo_ptr->stats.bytes_written += total;
        host_node_ptr->stats.bytes_written += total;
        update_host_net_queue_stats(host_node_ptr, 1, total);
    }
    Pthread_mutex_unlock(&e->wr_lk);
    return rc;
}

int net_send_all_evbuffer(netinfo_type *netinfo_ptr, int n, void **buf, int *len, int *type, int *flags)
{
    if (net_stop) {
        return 0;
    }
    int nodrop = 0;
    int nodelay = 0;
    int logput = 0;
    int sz = (n * NET_SEND_MESSAGE_HEADER_LEN);
    for (int i = 0; i < n; ++i) {
        sz += len[i];
        nodrop |= flags[i] & NET_SEND_NODROP;
        nodelay |= flags[i] & NET_SEND_NODELAY;
        logput |= flags[i] & NET_SEND_LOGPUT;
    }
    struct shared_msg **msg = NULL;
    if (sz > KB(1)) {
        msg = alloca(sizeof(struct shared_msg *) * n);
        int i;
        for (i = 0; i < n; ++i) {
            if ((msg[i] = shared_msg_new(buf[i], len[i], type[i])) == NULL) break;
        }
        if (i < n) {
            for (int j = 0; j < i; ++j) {
                shared_msg_free(0, 0, msg[j]);
            }
            return NET_SEND_FAIL_MALLOC_FAIL;
        }
    }
    struct net_info *ni = net_info_find(netinfo_ptr->service);
    struct event_info *e;
    LIST_FOREACH(e, &ni->event_list, net_list_entry) {
        if (logput && netinfo_ptr->throttle_rtn && (netinfo_ptr->throttle_rtn)(netinfo_ptr, e->host_interned)) {
            continue;
        }
        Pthread_mutex_lock(&e->wr_lk);
        if (e->flush_buf && !skip_send(e, nodrop, 1)) {
            if (msg) {
                addref_evbuffer(e->flush_buf, e, n, msg);
            } else {
                memcpy_evbuffer(e->flush_buf, e, sz, n, buf, len, type);
            }
            flush_evbuffer(e, nodelay);
        }
        Pthread_mutex_unlock(&e->wr_lk);
        if (e->host_node_ptr) {
            e->host_node_ptr->stats.bytes_written += sz;
            update_host_net_queue_stats(e->host_node_ptr, 1, sz);
        }
        netinfo_ptr->stats.bytes_written += sz;
    }
    if (msg) {
        for (int i = 0; i < n; ++i) {
            shared_msg_free(0, 0, msg[i]);
        }
    }
    return 0;
}

int net_flush_evbuffer(host_node_type *host_node_ptr)
{
    if (net_stop) {
        return 0;
    }
    struct event_info *e = host_node_ptr->event_info;
    Pthread_mutex_lock(&e->wr_lk);
    if (e->flush_buf) {
        flush_evbuffer(e, 1);
    }
    Pthread_mutex_unlock(&e->wr_lk);
    return 0;
}

int net_send_evbuffer(netinfo_type *netinfo_ptr, const char *host,
                         int usertype, void *data, int datalen, int numtails,
                         void **tails, int *taillens, int flags)
{
    if (net_stop) {
        return 0;
    }
    char key[EVENT_HASH_KEY_SZ];
    make_event_hash_key(key, netinfo_ptr->service, host);
    Pthread_mutex_lock(&event_hash_lk);
    struct event_hash_entry *obj = hash_find(event_hash, key);
    Pthread_mutex_unlock(&event_hash_lk);
    if (!obj) {
        return NET_SEND_FAIL_INVALIDNODE;
    }
    struct event_info *e = obj->e;
    if (strcmp(e->host, gbl_myhostname) == 0) {
        return NET_SEND_FAIL_SENDTOME;
    }
    int n = numtails + 1;
    if (data && datalen) {
        ++n;
    }
    struct iovec iov[n], *i = iov;
    int total = 0;
    if (data && datalen) {
        ++i;
        i->iov_base = data;
        i->iov_len = datalen;
        total += datalen;
    }
    for (int t = 0; t < numtails; ++t) {
        ++i;
        i->iov_base = tails[t];
        i->iov_len = taillens[t];
        total += taillens[t];
    }
    net_send_message_header hdr, tmp = {
        .usertype = usertype,
        .datalen = total
    };
    net_send_message_header_put(&tmp, (uint8_t *)&hdr, (uint8_t *)(&hdr + 1));
    iov[0].iov_base = &hdr;
    iov[0].iov_len = sizeof(hdr);
    int write_flags = flags & NET_SEND_NODROP ? WRITE_MSG_NOLIMIT : 0;
    write_flags |= flags & NET_SEND_NODELAY ? WRITE_MSG_NODELAY : 0;
    int rc = write_list_evbuffer(e->host_node_ptr, WIRE_HEADER_USER_MSG, iov, n, write_flags);
    switch (rc) {
    case  0: return 0;
    case -1: return NET_SEND_FAIL_MALLOC_FAIL;
    case -2: return NET_SEND_FAIL_QUEUE_FULL;
    case -3: return NET_SEND_FAIL_NOSOCK;
    default: return NET_SEND_FAIL_WRITEFAIL;
    }
}

int get_hosts_evbuffer(int max_hosts, host_node_type **hosts)
{
    struct get_hosts_info info = {.max_hosts = max_hosts, .hosts = hosts};
    run_on_base(base, get_hosts_evbuffer_impl, &info);
    return info.num_hosts;
}

int get_hosts_metric(const char *netname, enum net_metric_type type)
{
    struct hosts_metric metric = {.netname = netname, .type = type, .value = 0};
    run_on_base(base, get_hosts_metric_impl, &metric);
    return metric.value;
}

int add_appsock_handler(const char *key, event_callback_fn cb)
{
    size_t keylen = strlen(key);
    if (keylen > SBUF2UNGETC_BUF_MAX) {
        /* Sanity check: If appsock type is unknown, we need to fallback to sbuf2
         * and put data back into its ungetc buffer. */
        logmsg(LOGMSG_ERROR, "bad appsock parameter:%s\n", key);
        return -1;
    }
    if (appsock_hash == NULL) {
        appsock_hash = hash_init_strptr(offsetof(struct appsock_info, key));
    }
    struct appsock_info *info = get_appsock_info(key);
    if (info) {
        /* Sanity check: plugins should not re-register */
        logmsg(LOGMSG_ERROR, "attempt to re-register:%s\n", key);
        return -1;
    }
    info = malloc(sizeof(struct appsock_info));
    info->key = key;
    info->cb = cb;
    hash_add(appsock_hash, info);
    return 0;
}

void run_on_base(struct event_base *base, run_on_base_fn func, void *arg)
{
    if (base == current_base) {
        func(arg);
        return;
    }
    struct run_base_func_info info;
    info.func = func;
    info.arg = arg;
    Pthread_mutex_init(&info.lock, NULL);
    Pthread_cond_init(&info.cond, NULL);
    Pthread_mutex_lock(&info.lock);
    if (event_base_once(base, -1, EV_TIMEOUT, run_base_func, &info, NULL) != 0) abort();
    Pthread_cond_wait(&info.cond, &info.lock);
    Pthread_mutex_unlock(&info.lock);
    Pthread_mutex_destroy(&info.lock);
    Pthread_cond_destroy(&info.cond);
}

void net_queue_stat_iterate_evbuffer(netinfo_type *netinfo_ptr, QSTATITERFP func, struct net_get_records *arg)
{
    struct net_info *ni = net_info_find(netinfo_ptr->service);
    struct event_info *e;
    LIST_FOREACH(e, &ni->event_list, net_list_entry) {
        int type_counts[REP_MAX_TYPE] = {0};
        net_queue_stat_t stat = {0};
        Pthread_mutex_init(&stat.lock, NULL);
        stat.nettype = e->service;
        stat.hostname = e->host;
        stat.max_type = REP_MAX_TYPE - 1;
        stat.type_counts = type_counts;

        Pthread_mutex_lock(&e->wr_lk);
        get_stat_evbuffer(e, e->flush_buf, &stat);
        Pthread_mutex_unlock(&e->wr_lk);

        func(arg, &stat); /* net_to_systable */
        Pthread_mutex_destroy(&stat.lock);
    }
}

void increase_net_buf(void)
{
    run_on_base(base, do_increase_net_buf, NULL);
}

int enable_fdb_heartbeats(fdb_hbeats_type  *hb)
{
    return event_base_once(fdb_base, -1, EV_TIMEOUT, do_enable_fdb_heartbeats, hb, NULL);
}

int disable_fdb_heartbeats_and_free(fdb_hbeats_type *hb)
{
    return event_base_once(fdb_base, -1, EV_TIMEOUT, do_disable_fdb_heartbeats_and_free, hb, NULL);
}

struct event_base *get_dispatch_event_base(void)
{
    return appsock_base[0];
}

struct event_base *get_main_event_base(void)
{
    return base;
}

void do_revconn_evbuffer(int fd, short what, void *data)
{
    check_base_thd();
    if (what & EV_TIMEOUT) {
        logmsg(LOGMSG_USER, "revconn: %s: Timeout reading from fd:%d\n", __func__, fd);
        shutdown_close(fd);
        return;
    }
    int rc;
    struct evbuffer *buf = evbuffer_new();
    if ((rc = evbuffer_read(buf, fd, -1)) <= 0) {
        logmsg(LOGMSG_USER, "revconn: %s: Failed to read from fd:%d rc:%d\n", __func__, fd, rc);
        evbuffer_free(buf);
        shutdown_close(fd);
        return;
    }
    if (gbl_revsql_debug) {
        logmsg(LOGMSG_USER, "revconn: %s: Received 'newsql' request over 'reversesql' connection fd:%d\n", __func__, fd);
    }
    struct sockaddr_in addr;
    socklen_t laddr = sizeof(addr);
    getsockname(fd, (struct sockaddr *)&addr, &laddr);
    int badrte = 0;
    do_appsock_evbuffer(buf, &addr, fd, 1, 0, &badrte);
}<|MERGE_RESOLUTION|>--- conflicted
+++ resolved
@@ -3049,16 +3049,9 @@
         return;
     }
     if (badrte) {
-<<<<<<< HEAD
-        if (first_byte != '@') {
-            ATOMIC_ADD32(active_appsock_conns, -1);
-        }
-        accept_info_new(netinfo_ptr, &ss, fd, secure, 1, 0);
-=======
         // Failed to handle fd because of badrte
         rem_appsock_connection_evbuffer();
-        accept_info_new(netinfo_ptr, &ss, fd, secure, 1);
->>>>>>> 7b1c4524
+        accept_info_new(netinfo_ptr, &ss, fd, secure, 1, 0);
         return;
     }
     if (handle_appsock(netinfo_ptr, &ss, first_byte, buf, fd) != 0) {
