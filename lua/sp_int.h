--- conflicted
+++ resolved
@@ -51,13 +51,6 @@
     int  rc;
     SP parent;
 
-<<<<<<< HEAD
-    int in_parent_trans;
-    int make_parent_trans;
-    int trans_count; //count of transactions inside this SP
-
-=======
->>>>>>> 0e22318f
     pthread_mutex_t *emit_mutex; //parent only
     int ntypes; //parent only
     char **clntname; //parent only
