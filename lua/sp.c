/*
   Copyright 2015 Bloomberg Finance L.P.

   Licensed under the Apache License, Version 2.0 (the "License");
   you may not use this file except in compliance with the License.
   You may obtain a copy of the License at

       http://www.apache.org/licenses/LICENSE-2.0

   Unless required by applicable law or agreed to in writing, software
   distributed under the License is distributed on an "AS IS" BASIS,
   WITHOUT WARRANTIES OR CONDITIONS OF ANY KIND, either express or implied.
   See the License for the specific language governing permissions and
   limitations under the License.
 */

#ifdef __sun
#define __EXTENSIONS__
#endif
#include <limits.h> // PTHREAD_STACK_MIN
#include <pthread.h>
#include <stdlib.h>
#include <stdio.h>
#include <errno.h>
#include <string.h>
#include <stddef.h>
#include <ctype.h>
#include <arpa/inet.h>
#include <alloca.h>
#include <poll.h>
#include <unistd.h>

#include <sqlite3.h>
#include <sqliteInt.h>
#include <comdb2.h>
#include <sqlglue.h>
#include <types.h>
#include <sql.h>
#include <sqlinterfaces.h>
#include <sqloffload.h>
#include <flibc.h>
#include <plbitlib.h>
#include <sqlresponse.pb-c.h>
#include <str0.h>

#include <bdb_api.h>
#include <bdb_queue.h>
#include <strbuf.h>

#include <cson_amalgamation_core.h>
#include <translistener.h>
#include <net_types.h>
#include <locks.h>
#include <trigger.h>
#include <thread_malloc.h>

#include <lua.h>
#include <lauxlib.h>
#include <lualib.h>
#include <sp_int.h>
#include <luaglue.h>
#include <luautil.h>
#include <logmsg.h>
#include <util.h>

extern int gbl_dump_sql_dispatched; /* dump all sql strings dispatched */
extern int gbl_return_long_column_names;
extern int gbl_max_sqlcache;
extern int gbl_lua_new_trans_model;
extern int gbl_max_lua_instructions;
extern int gbl_lua_version;
extern int gbl_break_lua;

char *gbl_break_spname;
void *debug_clnt;

pthread_mutex_t lua_debug_mutex = PTHREAD_MUTEX_INITIALIZER;
pthread_cond_t lua_debug_cond = PTHREAD_COND_INITIALIZER;

struct tmptbl_info_t {
    int rootpg;
    char *sql;
    char name[MAXTABLELEN * 2]; // namespace.name
    pthread_mutex_t *lk;
    LIST_ENTRY(tmptbl_info_t) entries;
};

typedef struct {
    DBTYPES_COMMON;
} db_t;

typedef struct {
    DBTYPES_COMMON;
    SP parent;
    int is_temp_tbl;
    char table_name[MAXTABLELEN * 2]; // namespace.name
} dbtable_t;

struct dbstmt_t {
    DBTYPES_COMMON;
    sqlite3_stmt *stmt;
    int rows_changed;
    uint16_t num_tbls;
    uint8_t fetched;
    uint8_t initial; // 1: stmt tables are locked
    struct sql_state *rec; // only db:prepare will set
    LIST_ENTRY(dbstmt_t) entries;
};

typedef struct {
    DBTYPES_COMMON;
    pthread_mutex_t lua_thread_mutex;
    pthread_cond_t lua_thread_cond;
    int finished_run;
    pthread_t lua_tid;
    char *sql;
    Lua lua;
    SP sp;
    char error[128];
    struct sqlclntstate *clnt;
} dbthread_t;

typedef struct {
    DBTYPES_COMMON;
    struct ireq iq;
    struct consumer *consumer;
    genid_t genid;

    /* signaling from libdb on qdb insert */
    pthread_mutex_t *lock;
    pthread_cond_t *cond;
    const uint8_t *open;
    trigger_reg_t info; // must be last in struct
} dbconsumer_t;

struct qfound {
    struct bdb_queue_found *item;
    size_t len;
    size_t dtaoff;
};

static int db_reset(Lua);
static SP create_sp(char **err);
static int push_trigger_args_int(Lua, dbconsumer_t *, struct qfound *, char **);
static void reset_sp(SP);

#define getdb(x) (x)->thd->sqldb
#define dbconsumer_sz(spname)                                                  \
    (sizeof(dbconsumer_t) - sizeof(trigger_reg_t) + trigger_reg_sz(spname))

static int setup_dbconsumer(dbconsumer_t *q, struct consumer *consumer,
                            struct dbtable *qdb, trigger_reg_t *info)
{
    init_fake_ireq(thedb, &q->iq);
    int spname_len = htonl(info->spname_len);
    q->iq.usedb = qdb;
    q->consumer = consumer;
    q->info = *info;
    strcpy(q->info.spname, info->spname);
    strcpy(q->info.spname + spname_len + 1, info->spname + spname_len + 1);
    return bdb_trigger_subscribe(qdb->handle, &q->cond, &q->lock, &q->open);
}

static int db_emiterror(lua_State *lua);
static int db_emit(lua_State *lua);
static int db_column_name(lua_State *lua);
static int db_column_type(lua_State *lua);
static int db_num_columns(lua_State *lua);
static int db_trace(lua_State *lua);
static int db_print(lua_State *lua);
static int db_isnull(lua_State *lua);
static int db_setnull(Lua);
static int db_settyped(Lua);
static int db_setmaxinstructions(lua_State *lua);
static int db_getinstructioncount(lua_State *lua);
static int db_now(Lua lua);
static int db_copyrow(lua_State *lua);
static int db_settimezone(lua_State *lua);
static int db_gettimezone(Lua L);
static int db_bind(Lua L);
static int db_exec(Lua);
static int dbstmt_emit(Lua);
static int db_prepare(Lua lua);
static int db_create_thread(Lua L);
static int db_table(lua_State *lua);
static int db_cast(Lua L);
static int db_sleep(Lua lua);
static int db_csv_to_table(Lua L);
static int db_json_to_table(Lua lua);
static int db_table_to_json(Lua L);
static int db_get_trans(Lua lua);
static int db_NULL(Lua L);
static int db_sqlerror(lua_State *lua);
static int db_debug(lua_State *lua);
static int db_db_debug(Lua lua);
static int db_begin(Lua L);
static int db_commit(Lua L);
static int db_rollback(Lua L);
static int db_bootstrap(Lua);

static const luaL_Reg tran_funcs[] = {
    {"begin", db_begin},
    {"commit", db_commit},
    {"rollback", db_rollback},
    {"create_thread", db_create_thread}, // not tran func; same visibility
    {NULL, NULL}};

/*
** n1: namespace - main, temp, fdb ...
** n2: unqualified table name
*/
static int two_part_tbl_name(const char *name, char *n1, char *n2)
{
    char *dot;
    if ((dot = strstr(name, ".")) != NULL) {
        if (dot - name >= MAXTABLELEN) {
            return -1;
        }
        strncpy0(n1, name, dot - name + 1);
        ++dot;
        if (strlen(dot) >= MAXTABLELEN) {
            return -1;
        }
        strcpy(n2, dot);
    } else {
        if (strlen(name) >= MAXTABLELEN) {
            return -1;
        }
        strcpy(n1, "");
        strcpy(n2, name);
    }
    return 0;
}

static void query_tbl_name(const char *name, char *n1, char *sep, char *n2)
{
    two_part_tbl_name(name, n1, n2);
    if (strcmp(n1, "") == 0)
        strcpy(sep, "");
    else
        strcpy(sep, ".");
}

//////////////////////////////////
// Borrowed from sqlite/shell.c //
//////////////////////////////////

/*
** An object used to read a CSV file
*/
typedef struct CSVReader CSVReader;
struct CSVReader {
    // const char *zFile;  /* Name of the input file */
    // FILE *in;           /* Read the CSV text from this input stream */
    Lua lua;
    const char *in;
    size_t pos;
    char *z;        /* Accumulated text for a field */
    int n;          /* Number of bytes in z */
    int nAlloc;     /* Space allocated for z[] */
    int nLine;      /* Current line number */
    int cTerm;      /* Character that terminated the most recent field */
    int cSeparator; /* The separator character.  (Usually ",") */
};

/* Append a single byte to z[] */
static void csv_append_char(CSVReader *p, int c)
{
    if (p->n + 1 >= p->nAlloc) {
        p->nAlloc += p->nAlloc + 100;
        p->z = realloc(p->z, p->nAlloc);
        if (p->z == 0) {
            logmsg(LOGMSG_FATAL, "out of memory\n");
            exit(1);
        }
    }
    p->z[p->n++] = (char)c;
}

/* Read a single field of CSV text.  Compatible with rfc4180 and extended
** with the option of having a separator other than ",".
**
**   +  Input comes from p->in.
**   +  Store results in p->z of length p->n.  Space to hold p->z comes
**      from sqlite3_malloc().
**   +  Use p->cSep as the separator.  The default is ",".
**   +  Keep track of the line number in p->nLine.
**   +  Store the character that terminates the field in p->cTerm.  Store
**      EOF on end-of-file.
**   +  Report syntax errors on stderr
*/
static char *csv_read_one_field(CSVReader *p)
{
    int c, pc, ppc;
    int cSep = p->cSeparator;
    p->n = 0;
    // c = fgetc(p->in);
    c = p->in[p->pos++];
    if (c == 0 /* || seenInterrupt */) {
        p->cTerm = 0;
        return 0;
    }
    if (c == '"') {
        int startLine = p->nLine;
        int cQuote = c;
        pc = ppc = 0;
        while (1) {
            // c = fgetc(p->in);
            c = p->in[p->pos++];
            if (c == '\n') p->nLine++;
            if (c == cQuote) {
                if (pc == cQuote) {
                    pc = 0;
                    continue;
                }
            }
            if ((c == cSep && pc == cQuote) || (c == '\n' && pc == cQuote) ||
                (c == '\n' && pc == '\r' && ppc == cQuote) ||
                (c == 0 && pc == cQuote)) {
                do {
                    p->n--;
                } while (p->z[p->n] != cQuote);
                p->cTerm = c;
                break;
            }
            if (pc == cQuote && c != '\r') {
                free(p->z);
                luabb_error(p->lua, NULL,
                            "CSV line:%d: unescaped %c character\n", p->nLine,
                            cQuote);
            }
            if (c == 0) {
                free(p->z);
                luabb_error(p->lua, NULL,
                            "CSV line:%d: unterminated %c-quoted field\n",
                            p->nLine, startLine, cQuote);
                p->cTerm = 0;
                break;
            }
            csv_append_char(p, c);
            ppc = pc;
            pc = c;
        }
    } else {
        while (c != 0 && c != cSep && c != '\n') {
            csv_append_char(p, c);
            // c = fgetc(p->in);
            c = p->in[p->pos++];
        }
        if (c == '\n') {
            p->nLine++;
            if (p->n > 0 && p->z[p->n - 1] == '\r') p->n--;
        }
        p->cTerm = c;
    }
    if (p->z) p->z[p->n] = 0;
    return p->z;
}

static int check_register_condition(Lua L, dbconsumer_t *q)
{
    if (q->info.elect_cookie == htonl(gbl_master_changes)) {
        return 0;
    }

    logmsg(LOGMSG_ERROR,
           "%s stale cookie -- register with master name:%s cookie:%d\n",
           __func__, q->info.spname, q->info.elect_cookie);
    return 1;
}

static int check_retry_conditions(Lua L, int initial)
{
    SP sp = getsp(L);

    if (thedb->stopped || thedb->exiting) {
        luabb_error(L, sp, "database exiting");
        return -1;
    }

    if (peer_dropped_connection(sp->clnt)) {
        luabb_error(L, sp, "client disconnect");
        return -2;
    }

    if (bdb_lock_desired(thedb->bdb_env)) {
        int rc;
        if ((rc = recover_deadlock(thedb->bdb_env, sp->thd->sqlthd, NULL, 0)) !=
            0) {
            luabb_error(L, sp, "recover deadlock failed");
            return -3;
        }
    }

    // Server goes incoherent during election.
    // Mask failure during registration.
    if (initial) {
        return 0;
    }

    if (!bdb_am_i_coherent(thedb->bdb_env)) {
        luabb_error(L, sp, "incoherent server");
        return -4;
    }

    return 0;
}

static int luabb_trigger_register(Lua L, trigger_reg_t *reg)
{
    logmsg(LOGMSG_DEBUG,
<<<<<<< HEAD
           "%s waiting for %s elect_cookie:%d trigger_cookie:0x%llx\n",
           __func__, reg->spname, ntohl(reg->elect_cookie),
           reg->trigger_cookie);
=======
           "%s waiting for %s elect_cookie:%d trigger_cookie:0x%lx\n",
           __func__, reg->spname, ntohl(reg->elect_cookie), reg->trigger_cookie);
>>>>>>> 88db4afd
    int rc;
    SP sp = getsp(L);
    while ((rc = trigger_register_req(reg)) != CDB2_TRIG_REQ_SUCCESS) {
        if (check_retry_conditions(L, 1) != 0) {
            return luabb_error(L, sp, sp->error);
        }
        switch (rc) {
        case NET_SEND_FAIL_TIMEOUT:
        case NET_SEND_FAIL_INVALIDNODE:
        case CDB2_TRIG_ASSIGNED_OTHER:
        case CDB2_TRIG_NOT_MASTER: sleep(1); break;
        default:
            luabb_error(L, sp, "failed to register trigger:%s rc:%d",
                        reg->spname, rc);
            return -1;
        }
    }
    logmsg(LOGMSG_DEBUG, "%s rc:%d %s elect_cookie:%d trigger_cookie:0x%lx\n",
           __func__, rc, reg->spname, ntohl(reg->elect_cookie),
           reg->trigger_cookie);
    return rc;
}

static void luabb_trigger_unregister(dbconsumer_t *q)
{
    pthread_mutex_lock(q->lock);
    if (*q->open) {
        bdb_trigger_unsubscribe(q->iq.usedb->handle);
    }
    pthread_mutex_unlock(q->lock);

    logmsg(LOGMSG_DEBUG,
           "%s waiting for %s elect_cookie:%d trigger_cookie:0x%lx\n",
           __func__, q->info.spname, ntohl(q->info.elect_cookie),
           q->info.trigger_cookie);
    int rc;
    int retry = 10;
    do {
        --retry;
        rc = trigger_unregister_req(&q->info);
        switch (rc) {
        case NET_SEND_FAIL_INTERNAL:
        case NET_SEND_FAIL_TIMEOUT:
        case NET_SEND_FAIL_INVALIDNODE:
        case CDB2_TRIG_NOT_MASTER:
            // retry only if couldn't reach master
            break;
        default: retry = 0; break;
        }
    } while (retry > 0);
    logmsg(LOGMSG_DEBUG, "%s rc:%d %s elect_cookie:%d trigger_cookie:0x%lx\n",
           __func__, rc, q->info.spname, ntohl(q->info.elect_cookie),
           q->info.trigger_cookie);
}

static void ping(Lua L)
{
    SP sp = getsp(L);
    sp->pingpong = 1;
}

static void pong(Lua L)
{
    SP sp = getsp(L);
    struct newsqlheader hdr;
    int num = 1;
    if (sbuf2fread((void *)&hdr, sizeof(hdr), num, sp->clnt->sb) != num) {
        luaL_error(L, "client disconnect");
    }
    if (ntohl(hdr.type) != RESPONSE_HEADER__SQL_RESPONSE_PONG) {
        luaL_error(L, "client protocol error");
    }
    sp->pingpong = 0;
}

static int dbq_pushargs(Lua L, dbconsumer_t *q, struct qfound *f)
{
    char *err;
    int rc = push_trigger_args_int(L, q, f, &err);
    free(f->item);
    if (rc != 1) {
        SP sp = getsp(L);
        luabb_error(L, sp, err);
        free(err);
    }
    return rc;
}

static const int dbq_delay = 1000; // ms
// Call with q->lock held.
// Unlocks q->lock on return.
// Returns  -2:stopped -1:error  0:IX_NOTFND  1:IX_FND
// If IX_FND will push Lua table on stack.
static int dbq_poll_int(Lua L, dbconsumer_t *q)
{
    struct qfound f = {0};
    int rc = dbq_get(&q->iq, 0, NULL, (void **)&f.item, &f.len, &f.dtaoff, NULL,
                     NULL);
    pthread_mutex_unlock(q->lock);
    getsp(L)->num_instructions = 0;
    if (rc == 0) {
        return dbq_pushargs(L, q, &f);
    }
    if (rc == IX_NOTFND) {
        return 0;
    }
    return -1;
}

static int dbq_poll(Lua L, dbconsumer_t *q, int delay)
{
    SP sp = getsp(L);
    while (1) {
        int rc;
        if ((rc = check_retry_conditions(L, 0)) != 0) {
            return rc;
        }
        if ((rc = check_register_condition(L, q)) != 0) {
            if (luabb_trigger_register(L, &q->info) != CDB2_TRIG_REQ_SUCCESS) {
                return -1;
            }
        }
        pthread_mutex_lock(q->lock);
    again:
        if (*q->open) {
            rc = dbq_poll_int(L, q); // call will release q->lock
        } else {
            pthread_mutex_unlock(q->lock);
            rc = -2;
        }
        if (rc == 1) {
            return rc;
        }
        if (rc < 0) {
            luabb_error(L, sp, "failed to read from:%s rc:%d", q->info.spname,
                        rc);
            return rc;
        }
        delay -= dbq_delay;
        if (delay < 0) {
            return 0;
        }
        struct timespec ts;
        clock_gettime(CLOCK_REALTIME, &ts);
        ts.tv_sec += (dbq_delay / 1000);
        pthread_mutex_lock(q->lock);
        if (pthread_cond_timedwait(q->cond, q->lock, &ts) == 0) {
            // was woken up -- try getting from queue
            goto again;
        }
        pthread_mutex_unlock(q->lock);
    }
}

// this call will block until queue item available
static int dbconsumer_get_int(Lua L, dbconsumer_t *q)
{
    int rc;
    while ((rc = dbq_poll(L, q, dbq_delay)) == 0)
        ;
    return rc;
}

static int dbconsumer_get(Lua L)
{
    dbconsumer_t *q = luaL_checkudata(L, 1, dbtypes.dbconsumer);
    int rc;
    if ((rc = dbconsumer_get_int(L, q)) > 0) return rc;
    return luaL_error(L, getsp(L)->error);
}

static int dbconsumer_poll(Lua L)
{
    dbconsumer_t *q = luaL_checkudata(L, 1, dbtypes.dbconsumer);
    lua_Number arg = luaL_checknumber(L, 2);
    lua_Integer delay; // ms
    lua_number2integer(delay, arg);
    delay += (dbq_delay - delay % dbq_delay); // multiple of dbq_delay
    int rc = dbq_poll(L, q, delay);
    if (rc >= 0) {
        return rc;
    }
    return luaL_error(L, getsp(L)->error);
}

static inline int push_and_return(Lua L, int rc)
{
    lua_pushinteger(L, rc);
    return 1;
}

static const char *begin_parent(Lua);
static const char *commit_parent(Lua);

static int in_parent_trans(SP sp)
{
    return (sp->in_parent_trans || !sp->make_parent_trans);
}

static int lua_trigger_impl(Lua L, dbconsumer_t *q)
{
    SP sp = getsp(L);
    struct sqlclntstate *clnt = sp->clnt;
    if (!clnt->intrans) {
        int rc;
        if ((rc = osql_sock_start(clnt, OSQL_SOCK_REQ, 0)) != 0) {
            return rc;
        }
        clnt->intrans = 1;
    }
    clnt->ctrl_sqlengine = SQLENG_INTRANS_STATE;
    return osql_dbq_consume_logic(clnt, q->info.spname, q->genid);
}

/*
** (1) No explicit db:begin()
** (2) Have explicit db:begin(), but no writes yet.
** Start a new transaction in either case.
** Commit transaction only for (1)
*/
static int lua_consumer_impl(Lua L, dbconsumer_t *q)
{
    int rc = 0;
    SP sp = getsp(L);
    int start = in_parent_trans(sp);
    struct sqlclntstate *clnt = sp->clnt;
    if (start || clnt->intrans == 0) {
        if ((rc = osql_sock_start(clnt, OSQL_SOCK_REQ, 0)) != 0) {
            luaL_error(L, "%s osql_sock_start rc:%d\n", __func__, rc);
        }
        clnt->intrans = 1;
    }
    if ((rc = osql_dbq_consume_logic(clnt, q->info.spname, q->genid)) != 0) {
        if (start) {
            osql_sock_abort(clnt, OSQL_SOCK_REQ);
        }
        luaL_error(L, "%s osql_dbq_consume_logic rc:%d\n", __func__, rc);
    }
    if (start) {
        if ((rc = osql_sock_commit(clnt, OSQL_SOCK_REQ)) != 0) {
            luaL_error(L, "%s osql_sock_commit rc:%d\n", __func__, rc);
        }
    } else {
        clnt->ctrl_sqlengine = SQLENG_INTRANS_STATE;
    }
    return rc;
}

static int dbconsumer_consume_int(Lua L, dbconsumer_t *q)
{
    // check_register_condition(L, q);
    if (q->genid == 0) {
        return -1;
    }
    enum consumer_t type = consumer_type(q->consumer);
    int rc = (type == CONSUMER_TYPE_LUA) ? lua_trigger_impl(L, q)
                                         : lua_consumer_impl(L, q);
    q->genid = 0;
    return rc;
}

static int dbconsumer_consume(Lua L)
{
    dbconsumer_t *q = luaL_checkudata(L, 1, dbtypes.dbconsumer);
    return push_and_return(L, dbconsumer_consume_int(L, q));
}

static int db_emit_int(Lua);
static int dbconsumer_emit(Lua L)
{
    luaL_checkudata(L, 1, dbtypes.dbconsumer);
    lua_remove(L, 1);

    ping(L);
    int rc = db_emit_int(L);
    pong(L);
    return rc;
}

static int dbconsumer_free(Lua L)
{
    dbconsumer_t *q = luaL_checkudata(L, 1, dbtypes.dbconsumer);
    luabb_trigger_unregister(q);
    return 0;
}

static int l_global_undef(lua_State *lua)
{
    lua_pushnumber(lua, -1);
    return luaL_error(lua, "Global variables not allowed.");
}

int to_positive_index(Lua L, int idx)
{
    if (idx < 0) {
        idx = lua_gettop(L) + idx + 1;
    }
    return idx;
}

static void *lua_mem_init()
{
    /* We used to start with 1MB - this isn't quite necessary
       as comdb2_malloc pre-allocation is much smarter now.
       We also name it "LUA" (uppercase) to differentiate it
       from those implicitly created per-thread allocators
       whose names are "lua" (lowercase). Those allocators are
       mainly used to bootstrap Lua environment. */
    void *mspace = comdb2ma_create(0, 0, "LUA", COMDB2MA_MT_UNSAFE);
    if (mspace == NULL) {
        logmsg(LOGMSG_FATAL, "%s: comdb2ma_create failed\n", __func__);
        exit(1);
    }
    return mspace;
}

static void free_tmptbl(SP sp, tmptbl_info_t *tbl)
{
    LIST_REMOVE(tbl, entries);
    if (sp->parent == sp) {
        pthread_mutex_destroy(tbl->lk);
        free(tbl->lk);
    }
    free(tbl->sql);
    free(tbl);
}

static void free_tmptbls(SP sp)
{
    tmptbl_info_t *tbl, *tmp;
    LIST_FOREACH_SAFE(tbl, &sp->tmptbls, entries, tmp)
    {
        free_tmptbl(sp, tbl);
    }
    LIST_INIT(&sp->tmptbls);
}

static void reset_dbtable(dbtable_t *dbtable)
{
    bzero(dbtable, sizeof(dbtable_t));
    init_new_t(dbtable, DBTYPES_DBTABLE);
}

static int lua_check_errors(struct sqlclntstate *clnt, sqlite3 *sqldb,
                            sqlite3_stmt *stmt, const char **errstr)
{
    int rc = sql_check_errors(clnt, sqldb, stmt, errstr);
    if (rc) {
        rc = sqlserver2sqlclient_error(rc);
    } else {
        rc = errstat_get_rc(&clnt->osql.xerr);
        if (rc) {
            *errstr = errstat_get_str(&clnt->osql.xerr);
        }
    }
    return rc;
}

/*
** Call this with parent emit mutex held
** Will allocate space for 'ntypes' columns
*/
static void new_col_info(SP sp, int ntypes)
{
    SP parent = sp->parent;
    int prev = parent->ntypes;
    if (prev >= ntypes) {
        return;
    }
    parent->clntname =
        realloc(parent->clntname, ntypes * sizeof(parent->clntname[0]));
    parent->clnttype =
        realloc(parent->clnttype, ntypes * sizeof(parent->clnttype[0]));
    for (int i = prev; i < ntypes; ++i) {
        parent->clntname[i] = NULL;
        parent->clnttype[i] = -1;
    }
    parent->ntypes = ntypes;
}

static int sqlite_type_to_client_type(int type)
{
    switch (type) {
    case SQLITE_INTEGER: return CDB2_INTEGER;
    case SQLITE_FLOAT: return CDB2_REAL;
    case SQLITE_BLOB: return CDB2_BLOB;
    case SQLITE_DATETIME: return CDB2_DATETIME;
    case SQLITE_DATETIMEUS: return CDB2_DATETIMEUS;
    case SQLITE_INTERVAL_YM: return CDB2_INTERVALYM;
    case SQLITE_INTERVAL_DS: return CDB2_INTERVALDS;
    case SQLITE_INTERVAL_DSUS: return CDB2_INTERVALDSUS;
    case SQLITE_DECIMAL:
    default: return CDB2_CSTRING;
    }
}

/* TODO: delete it once typestr_to_type starts giving decimals. */
static int sqlite_str_to_type(const char *ctype)
{
    if (ctype == NULL) return SQLITE_TEXT;
    if ((strcmp("smallint", ctype) == 0) || (strcmp("int", ctype) == 0) ||
        (strcmp("largeint", ctype) == 0))
        return SQLITE_INTEGER;
    else if ((strcmp("smallfloat", ctype) == 0) ||
             (strcmp("float", ctype) == 0))
        return SQLITE_FLOAT;
    else if (strncmp("char", ctype, 4) == 0)
        return SQLITE_TEXT;
    else if (strncmp("blob", ctype, 4) == 0)
        return SQLITE_BLOB;
    else if (strncmp("datetime", ctype, 8) == 0)
        return SQLITE_DATETIME;
    else if (strncmp("datetimeus", ctype, 8) == 0)
        return SQLITE_DATETIMEUS;
    else if (strstr(ctype, "year"))
        return SQLITE_INTERVAL_YM;
    else if (strstr(ctype, "day"))
        return SQLITE_INTERVAL_DS;
    else if (strncmp("deci", ctype, 4) == 0)
        return SQLITE_DECIMAL;
    else {
        return SQLITE_TEXT;
    }
}

static dbtypes_enum sqlite_type_to_dbtype(int sqltype)
{
    switch (sqltype) {
    case SQLITE_INTEGER: return DBTYPES_INTEGER;
    case SQLITE_FLOAT: return DBTYPES_REAL;
    case SQLITE_BLOB: return DBTYPES_BLOB;
    case SQLITE_DATETIME: return DBTYPES_DATETIME;
    case SQLITE_DATETIMEUS: return DBTYPES_DATETIME;
    case SQLITE_INTERVAL_YM: return DBTYPES_INTERVALYM;
    case SQLITE_INTERVAL_DS: return DBTYPES_INTERVALDS;
    case SQLITE_INTERVAL_DSUS: return DBTYPES_INTERVALDS;
    case SQLITE_DECIMAL: return DBTYPES_DECIMAL;
    case SQLITE_TEXT:
    default: return DBTYPES_CSTRING;
    }
}

int dbtype_to_client_type(lua_dbtypes_t *t)
{
    switch (t->dbtype) {
    case DBTYPES_INTEGER: return CDB2_INTEGER;
    case DBTYPES_DECIMAL:
    case DBTYPES_CSTRING: return CDB2_CSTRING;
    case DBTYPES_REAL: return CDB2_REAL;
    case DBTYPES_DATETIME: {
        lua_datetime_t *ldt = (lua_datetime_t *)t;
        return (ldt->val.prec == DTTZ_PREC_MSEC) ? CDB2_DATETIME
                                                 : CDB2_DATETIMEUS;
    }
    case DBTYPES_BLOB: return CDB2_BLOB;
    case DBTYPES_INTERVALYM: return CDB2_INTERVALYM;
    case DBTYPES_INTERVALDS: {
        lua_intervalds_t *lds = (lua_intervalds_t *)t;
        return (lds->val.u.ds.prec == DTTZ_PREC_MSEC) ? CDB2_INTERVALDS
                                                      : CDB2_INTERVALDSUS;
    }
    default: return -1;
    }
}

int lua_to_client_type(Lua lua, int idx)
{
    if (lua_isnumber(lua, idx)) {
        return CDB2_REAL;
    } else if (lua_isstring(lua, idx)) {
        return CDB2_CSTRING;
    } else if (lua_type(lua, idx) == LUA_TUSERDATA) {
        lua_dbtypes_t *t = lua_touserdata(lua, idx);
        return dbtype_to_client_type(t);
    } else {
        return -1;
    }
}

static void setup_cinfo_from_sqlite(SP sp, sqlite3_stmt *stmt, int nargs,
                                    int *types)
{
    SP parent = sp->parent;
    for (int col = 0; col < nargs; ++col) {
        char *colname = (char *)sqlite3_column_name(stmt, col);
        if (parent->clntname[col] == NULL) {
            if (colname) {
                parent->clntname[col] = strdup(colname);
            }
        }
        int sql_type = sqlite3_column_type(stmt, col);
        if (sql_type == SQLITE_NULL) {
            sql_type = sqlite_str_to_type(sqlite3_column_decltype(stmt, col));
        }
        if (types) {
            parent->clnttype[col] = types[col];
        } else if (parent->clnt->req.parm) {
            parent->clnttype[col] = parent->clnt->type_overrides[col];
        } else if (parent->clnttype[col] == -1) {
            parent->clnttype[col] = sqlite_type_to_client_type(sql_type);
        }
    }
}

static int check_param_count(struct sqlclntstate *clnt, int num)
{
    CDB2SQLQUERY *query = clnt->sql_query;
    if ((query && query->n_types && query->n_types != num) ||
        (clnt->req.parm && clnt->req.parm != num)) {
        /* cdb2api or comdb2api params exist and don't match number of args */
        return -1;
    }
    return 0;
}

static int check_param_range(struct sqlclntstate *clnt, int num)
{
    CDB2SQLQUERY *query = clnt->sql_query;
    if ((query && query->n_types && query->n_types > num) ||
        clnt->req.parm > num) {
        return -1;
    }
    return 0;
}

static int typed_stmt(struct sqlclntstate *clnt)
{
    CDB2SQLQUERY *query = clnt->sql_query;
    if ((query && query->n_types) || clnt->req.parm) {
        return 1;
    }
    return 0;
}
static int send_col_data(Lua lua, SP sp, sqlite3_stmt *stmt, int nargs)
{
    SP parent = sp->parent;
    struct sqlclntstate *clnt = parent->clnt;
    CDB2SQLQUERY *query = clnt->sql_query;
    int *types = NULL;
    if (query && query->n_types) types = query->types;

    assert(nargs > 0);
    if (check_param_count(clnt, nargs) != 0) {
        luabb_error(lua, sp, "num of overrides:%d and columns:%d don't match",
                    types ? query->n_types : clnt->req.parm, nargs);
        return 1;
    }
    if (parent->ntypes != nargs) {
        new_col_info(sp, nargs);
    }
    if (stmt) {
        setup_cinfo_from_sqlite(sp, stmt, nargs, types);
    }
    if (parent->ntypes != nargs) {
        return luabb_error(lua, sp, "can't send %d columns. need %d", nargs,
                           parent->ntypes);
    }
    size_t infosz = sizeof(struct column_info) * nargs;
    struct column_info *info = malloc(infosz);
    for (int i = 0; i < nargs; ++i) {
        if (types) {
            parent->clnttype[i] = types[i];
        } else if (clnt->req.parm) {
            parent->clnttype[i] = clnt->type_overrides[i];
        } else if (parent->clnttype[i] == -1) {
            parent->clnttype[i] = lua_to_client_type(lua, i + 1);
        }

        if (parent->clnttype[i] == -1) {
            // Did not find override, db:column_type, sql or lua type.
            // Default to string; can convert anything to string
            parent->clnttype[i] = CDB2_CSTRING;
        }

        info[i].type = htonl(parent->clnttype[i]);
        if (parent->clntname[i] == NULL) {
            parent->clntname[i] = malloc(16);
            sprintf(parent->clntname[i], "$%d", i);
        }
        strncpy0(info[i].column_name, parent->clntname[i],
                 sizeof(info[i].column_name));
    }

    /* write columns */
    if (sp->clnt->is_newsql) {
        CDB2SQLRESPONSE sql_response = CDB2__SQLRESPONSE__INIT;
        CDB2SQLRESPONSE__Column column[nargs];
        CDB2SQLRESPONSE__Column *column_ptr[nargs];
        sql_response.response_type = 1;
        sql_response.n_value = nargs;

        for (int i = 0; i < nargs; i++) {
            column_ptr[i] = &column[i];
            cdb2__sqlresponse__column__init(&column[i]);
            column[i].has_type = 1;
            column[i].type = parent->clnttype[i];
            const char *colname = NULL;
            if (gbl_return_long_column_names) {
                column[i].value.len = strlen(parent->clntname[i]) + 1;
                column[i].value.data = parent->clntname[i];
            } else {
                column[i].value.len = 32;
                column[i].value.data = (uint8_t *)info[i].column_name;
            }
        }
        sql_response.value = column_ptr;
        sql_response.error_code = 0;

        sp->rc = newsql_write_response(sp->clnt, RESPONSE_HEADER__SQL_RESPONSE,
                                       &sql_response, 1 /*flush*/, malloc,
                                       __func__, __LINE__);
    } else {
        struct fsqlresp rsp;
        rsp.response = FSQL_COLUMN_DATA;
        rsp.flags = 0;
        rsp.rcode = 0;
        rsp.parm = nargs;
        rsp.followlen = sizeof(info);
        sp->rc = fsql_write_response(sp->clnt, &rsp, info, infosz, 0, __func__,
                                     __LINE__);
    }
    free(info);
    if (sp->rc) {
        luabb_error(lua, sp, "%s: couldn't send result back", __func__);
        return 1;
    }
    parent->clnt->osql.sent_column_data = 1;
    return 0;
}

static void donate_stmt(SP sp, dbstmt_t *dbstmt)
{
    sqlite3_stmt *stmt = dbstmt->stmt;
    if (stmt == NULL) return;

    if (!gbl_enable_sql_stmt_caching || !dbstmt->rec) {
        sqlite3_finalize(stmt);
    } else {
        put_prepared_stmt(sp->thd, sp->clnt, dbstmt->rec, sp->rc);
    }
    if (dbstmt->num_tbls) {
        LIST_REMOVE(dbstmt, entries);
    }
    free(dbstmt->rec);
    dbstmt->rec = NULL;
    dbstmt->stmt = NULL;
    dbstmt->num_tbls = 0;
}

static int enable_global_variables(lua_State *lua)
{
    /* Override the old meta table. */
    lua_createtable(lua, 0, 2);
    lua_setmetatable(lua, LUA_GLOBALSINDEX);
    return 0;
}

static int lua_prepare_sql(Lua, SP, const char *sql, sqlite3_stmt **);

/*
** Lua stack:
** 1: Lua str (tmptbl name)
** 2: Lua tbl (tmptbl schema)
*/
static int create_temp_table(Lua lua, pthread_mutex_t **lk, const char **name)
{
    int rc = -1;
    strbuf *sql = NULL;
    SP sp = getsp(lua);
    char n1[MAXTABLELEN], n2[MAXTABLELEN];
    *name = lua_tostring(lua, 1);
    if (two_part_tbl_name(*name, n1, n2) != 0) {
        luabb_error(lua, sp, "bad table name:%s", *name);
        goto out;
    }
    if (strcasecmp(n1, "") != 0 && strcasecmp(n1, "temp") != 0) {
        luabb_error(lua, sp, "bad table name:%s", *name);
        goto out;
    }
    sql = strbuf_new();
    strbuf_appendf(sql, "CREATE TEMP TABLE \"%s\" (", n2);
    size_t num = lua_objlen(lua, 2);
    const char *comma = "";
    for (size_t i = 1; i <= num; ++i) {
        lua_rawgeti(lua, 2, i);
        if (lua_objlen(lua, -1) != 2) { // need {"name", "type"}
            luabb_error(lua, sp, "bad argument (columns) to 'table'");
            goto out;
        }
        lua_rawgeti(lua, -1, 1);
        lua_rawgeti(lua, -2, 2);
        char *quoted_col = sqlite3_mprintf("\"%w\"", lua_tostring(lua, -2));
        strbuf_appendf(sql, "%s%s %s", comma, quoted_col,
                       lua_tostring(lua, -1));
        sqlite3_free(quoted_col);
        lua_pop(lua, 3);
        comma = ", ";
    }
    strbuf_append(sql, ")");

    // Following can throw exception which may leak strbuf.
    // Copy DDL string onto stack instead.
    int len = strbuf_len(sql) + 1;
    char *ddl = alloca(len);
    memcpy(ddl, strbuf_buf(sql), len);
    strbuf_free(sql);
    sql = NULL;
    sqlite3_stmt *stmt;
    if ((rc = lua_prepare_sql(lua, sp, ddl, &stmt)) != 0) {
        goto out;
    }

    // Run ddl stmt 'create temp table...' under schema lk
    if (tryrdlock_schema_lk() != 0) {
        sqlite3_finalize(stmt);
        return luaL_error(sp->lua, sqlite3ErrStr(SQLITE_SCHEMA));
    }
    // now, actually create the temp table
    *lk = malloc(sizeof(pthread_mutex_t));
    pthread_mutex_init(*lk, NULL);
    comdb2_set_tmptbl_lk(*lk);
    while ((rc = sqlite3_step(stmt)) == SQLITE_ROW)
        ;
    comdb2_set_tmptbl_lk(NULL);
    unlock_schema_lk();
    sqlite3_finalize(stmt);

    if (rc == SQLITE_DONE) {
        return 0;
    } else {
        luabb_error(lua, sp, sqlite3ErrStr(rc));
    }
out:
    if (sql) strbuf_free(sql);
    return -1;
}

static int comdb2_table(Lua lua)
{
    if (!lua_isstring(lua, 1))
        return luabb_error(lua, getsp(lua), "bad argument to 'table'");
    const char *table_name = lua_tostring(lua, 1);
    while (isspace(*table_name))
        ++table_name;
    char n1[MAXTABLELEN], n2[MAXTABLELEN];
    if (two_part_tbl_name(table_name, n1, n2) != 0) {
        return luabb_error(lua, getsp(lua), "bad argument to 'table'");
    }

    dbtable_t *dbtable;
    new_lua_t(dbtable, dbtable_t, DBTYPES_DBTABLE);
    strcpy(dbtable->table_name, table_name);

    // figure out if dbtable is a tmp-tbl
    if (strcasecmp(n1, "temp") == 0) {
        dbtable->is_temp_tbl = 1;
    } else if (strcmp(n1, "") == 0) {
        // not main.tablename or fdb.tablename
        // go through tmp tbls
        SP sp = getsp(lua);
        tmptbl_info_t *tbl;
        LIST_FOREACH(tbl, &sp->tmptbls, entries)
        {
            char n3[MAXTABLELEN], n4[MAXTABLELEN];
            two_part_tbl_name(tbl->name, n3, n4);
            if (strcasecmp(n2, n4) == 0) {
                dbtable->is_temp_tbl = 1;
                break;
            }
        }
    }
    lua_pushinteger(lua, 0);
    return 2;
}

static int new_temp_table(Lua lua)
{
    if (!lua_isstring(lua, 1))
        return luabb_error(lua, NULL, "bad argument to 'table'");
    if (!lua_istable(lua, 2))
        return luabb_error(lua, NULL, "bad argument to 'table'");

    int rc;
    const char *name;
    pthread_mutex_t *lk;
    if (create_temp_table(lua, &lk, &name) == 0) {
        // success - create dbtable
        rc = 0;
        SP sp = getsp(lua);
        dbtable_t *table;
        new_lua_t(table, dbtable_t, DBTYPES_DBTABLE);
        table->is_temp_tbl = 1;
        table->parent = sp->parent;
        strcpy(table->table_name, name);

        // add to list of tmp tbls
        tmptbl_info_t *tmp = malloc(sizeof(tmptbl_info_t));
        tmp->lk = lk;
        tmp->sql = NULL;
        strcpy(tmp->name, name);
        LIST_INSERT_HEAD(&sp->tmptbls, tmp, entries);
    } else {
        // make this fatal for sp
        // temptable name may shadow real tbl name and bad things
        // will happen if sloppy sp keeps using tbl name
        luaL_error(lua, "failed to create tmptable:%s", name);
#       if 0
        rc = 1;
        lua_pushnil(lua);
#       endif
    }
    lua_pushinteger(lua, rc);
    return 2;
}

static int disable_global_variables(lua_State *lua)
{
    lua_createtable(lua, 0, 2);
    lua_pushliteral(lua, "__newindex");
    lua_pushcfunction(lua, l_global_undef);
    lua_rawset(lua, -3);
    lua_pushliteral(lua, "__index");
    lua_pushcfunction(lua, l_global_undef);
    lua_rawset(lua, -3);
    lua_setmetatable(lua, LUA_GLOBALSINDEX);
    return 0;
}

/*
** This returns dbrow or nil on end of result set. There is no way to signal
** error. I'll throw runtime error -- seems appropriate, SQL encountered some
** runtime error (type conversion, row corruption, etc). SPs probably not
** written to handle this situation anyway.
*/
static int lua_sql_step(Lua lua, sqlite3_stmt *stmt)
{
    SP sp = getsp(lua);
    struct sqlthdstate *thd = sp->thd;
    struct sqlclntstate *clnt = sp->clnt;
    int rc = sqlite3_step(stmt);

    if (rc == SQLITE_DONE) {
        return rc;
    } else if (rc != SQLITE_ROW) {
        return luaL_error(lua, sqlite3_errmsg(getdb(sp)));
    }

    release_locks_on_emit_row(thd, clnt);
    lua_newtable(lua);

    int ncols = sqlite3_column_count(stmt);
    for (int col = 0; col < ncols; col++) {
        int type = sqlite3_column_type(stmt, col);
        switch (type) {
        case SQLITE_NULL: {
            int sqltype =
                sqlite_str_to_type(sqlite3_column_decltype(stmt, col));
            luabb_pushnull(lua, sqlite_type_to_dbtype(sqltype));
            break;
        }
        case SQLITE_INTEGER: {
            long long ival = sqlite3_column_int64(stmt, col);
            luabb_pushinteger(lua, ival);
            break;
        }
        case SQLITE_FLOAT: {
            double dval = sqlite3_column_double(stmt, col);
            luabb_pushreal(lua, dval);
            break;
        }
        case SQLITE_TEXT: {
            char *tval = (char *)sqlite3_column_text(stmt, col);
            luabb_pushcstring(lua, tval);
            break;
        }
        case SQLITE_DATETIME: {
            cdb2_client_datetime_t cdt;
            datetime_t datetime;
            const dttz_t *dt = sqlite3_column_datetime(stmt, col);
            dttz_to_client_datetime(dt, stmt_tzname(stmt), &cdt);
            client_datetime_to_datetime_t(&cdt, &datetime, 0);
            luabb_pushdatetime(lua, &datetime);
            break;
        }
        case SQLITE_DATETIMEUS: {
            cdb2_client_datetimeus_t cdt;
            datetime_t datetime;
            const dttz_t *dt = sqlite3_column_datetime(stmt, col);
            dttz_to_client_datetimeus(dt, stmt_tzname(stmt), &cdt);
            client_datetimeus_to_datetime_t(&cdt, &datetime, 0);
            luabb_pushdatetime(lua, &datetime);
            break;
        }
        case SQLITE_BLOB: {
            blob_t blob;
            blob.length = sqlite3_column_bytes(stmt, col);
            blob.data = (char *)sqlite3_column_blob(stmt, col);
            luabb_pushblob(lua, &blob);
            break;
        }
        case SQLITE_INTERVAL_YM: {
            const intv_t *val =
                sqlite3_column_interval(stmt, col, SQLITE_AFF_INTV_MO);
            luabb_pushintervalym(lua, val);
            break;
        }
        case SQLITE_INTERVAL_DSUS:
        case SQLITE_INTERVAL_DS: {
            const intv_t *val =
                sqlite3_column_interval(stmt, col, SQLITE_AFF_INTV_SE);
            luabb_pushintervalds(lua, val);
            break;
        }
        case SQLITE_DECIMAL: {
            const intv_t *val =
                sqlite3_column_interval(stmt, col, SQLITE_AFF_DECIMAL);
            luabb_pushdecimal(lua, &val->u.dec);
            break;
        }
        default:
            return luaL_error(lua, "unknown field type:%d for col:%s",
                              thd->cinfo[col].type,
                              thd->cinfo[col].column_name);
        }
        lua_setfield(lua, -2, sqlite3_column_name(stmt, col));
    }
    return rc;
}

static void set_sqlrow_stmt(Lua L)
{
    /*
    **  stack:
    **    1. row (lua table)
    **    2. stmt
    **  tag stmt to row by:
    **    newtbl = {}
    **    newtbl.__metatable = stmt
    **    setmetatable(row, newtbl)
    */
    lua_newtable(L);
    lua_pushvalue(L, -3);
    lua_setfield(L, -2, "__metatable");
    lua_setmetatable(L, -2);
}

static sqlite3_stmt *get_sqlrow_stmt(Lua L)
{
    dbstmt_t *stmt = NULL;
    if (lua_getmetatable(L, -1) == 0) return NULL;
    lua_getfield(L, -1, "__metatable");
    if (luabb_type(L, -1) == DBTYPES_DBSTMT) stmt = lua_touserdata(L, -1);
    lua_pop(L, 2);
    return stmt ? stmt->stmt : NULL;
}

static int stmt_sql_step(Lua L, dbstmt_t *stmt)
{
    int rc;
    if ((rc = lua_sql_step(L, stmt->stmt)) == SQLITE_ROW) {
        set_sqlrow_stmt(L);
    }
    return rc;
}

typedef struct client_info {
    struct sqlclntstate *clnt;
    int thread_id;
    char buffer[250];
    int has_buffer;
} clnt_info;

static int send_sp_trace(SP sp, const char *trace, int want_response)
{
    int rc;
    CDB2SQLRESPONSE sql_response = CDB2__SQLRESPONSE__INIT;
    if (want_response) {
        sql_response.response_type = RESPONSE_TYPE__SP_DEBUG;
    } else {
        sql_response.response_type = RESPONSE_TYPE__SP_TRACE;
    }
    sql_response.n_value = 0;
    sql_response.value = NULL;
    sql_response.error_code = 0;
    sql_response.info_string = (char *)trace;
    sp->rc = newsql_write_response(
        sp->clnt, RESPONSE_HEADER__SQL_RESPONSE_TRACE, &sql_response,
        1 /*flush*/, malloc, __func__, __LINE__);
    return rc;
}

static clnt_info info_buf;

static int get_remote_input(lua_State *lua, char *buffer)
{
    struct fsqlresp rsp;
    int rc = 0;

    SP sp = getsp(lua);

    info_buf.has_buffer = 0;

    char *trace = "\ncomdb2_lua> ";
    if (sp->debug_clnt->is_newsql) {
        sp->rc = send_sp_trace(sp, trace, 1);
    } else {
        rsp.response = FSQL_DEBUG_TRACE;
        rsp.flags = 0;
        rsp.rcode = 0;
        rsp.parm = 0;
        sp->rc = fsql_write_response(sp->debug_clnt, &rsp, (char *)trace,
                                     strlen(trace) + 1, 1, __func__, __LINE__);
    }
    if (sp->rc) {
        return luabb_error(lua, sp,
                           "get_remote_input: couldn't send results back");
    }
    pthread_mutex_lock(&lua_debug_mutex);
    if (!sp->debug_clnt->is_newsql) {
        if (info_buf.has_buffer == 0) {
            rc = sbuf2fread(buffer, 250, 1, sp->debug_clnt->sb);
        } else {
            info_buf.has_buffer = 0;
            strcpy(buffer, info_buf.buffer);
        }
    } else {
        struct newsqlheader hdr;
        rc = sbuf2fread((char *)&hdr, sizeof(hdr), 1, sp->debug_clnt->sb);
        hdr.type = ntohl(hdr.type);
        hdr.length = ntohl(hdr.length);
        if (rc != 1 || hdr.type != CDB2_REQUEST_TYPE__CDB2QUERY) {
            pthread_mutex_unlock(&lua_debug_mutex);
            return luabb_error(
                lua, sp, "get_remote_input: couldn't read remote command");
        }
        CDB2QUERY *query;
        char *cmddata = malloc(hdr.length);
        rc = sbuf2fread(cmddata, hdr.length, 1, sp->debug_clnt->sb);
        query = cdb2__query__unpack(NULL, hdr.length, cmddata);
        strcpy(buffer, query->spcmd);
        free(cmddata);
        cdb2__query__free_unpacked(query, NULL);
    }
    pthread_mutex_unlock(&lua_debug_mutex);
    return rc;
}

void *read_client_socket(void *in)
{
    int rc;
    struct client_info *info = in;
    struct sqlclntstate *clnt = info->clnt;
    rc = pthread_mutex_trylock(&lua_debug_mutex);
    if (rc) {
        free(info);
        return NULL;
    }
    rc = sbuf2fread(info->buffer, 250, 1, clnt->sb);
    if (rc && (strncmp(info->buffer, "HALT", 4) == 0)) {
        gbl_break_lua = info->thread_id;
        pthread_mutex_unlock(&lua_debug_mutex);
    } else if (rc) {
        info->has_buffer = 1;
        info_buf = *info;
        pthread_mutex_unlock(&lua_debug_mutex);
    } else {
        clnt->sb = NULL;
        pthread_mutex_unlock(&lua_debug_mutex);
    }
    /* Socket is disconnected now. */
    free(info);
    return NULL;
}

static void InstructionCountHook(Lua, lua_Debug *);
static int db_debug(lua_State *lua)
{
    int nargs = lua_gettop(lua);
    struct fsqlresp rsp;
    const char *trace;
    int rc;

    if (nargs > 2)
        return luabb_error(lua, NULL,
                           "wrong number of  arguments %d, should be 1", nargs);

    SP sp = getsp(lua);

    if (sp->debug_clnt->sp == NULL) {
        /* To be given as lrl value. */
        logmsg(LOGMSG_ERROR, "debug client no longer valid \n");
        sp->debug_clnt = sp->clnt;
        lua_sethook(lua, InstructionCountHook, LUA_MASKCOUNT, 1);
        pthread_cond_broadcast(&lua_debug_cond);
        return 0;
    }

    if (sp->debug_clnt->want_stored_procedure_debug) {
        trace = lua_tostring(lua, -1);
        if (sp->clnt->is_newsql) {
            rc = send_sp_trace(sp, trace, 0);
        } else {
            rsp.response = FSQL_DEBUG_TRACE;
            rsp.flags = 0;
            rsp.rcode = 0;
            rsp.parm = 0;
            rc = fsql_write_response(sp->debug_clnt, &rsp, (void *)trace,
                                     strlen(trace) + 1, 1, __func__, __LINE__);
        }
        if (rc) {
            if (sp->debug_clnt != sp->clnt) {
                /* To be given as lrl value. */
                sp->debug_clnt = sp->clnt;
                lua_sethook(lua, InstructionCountHook, LUA_MASKCOUNT, 1);
                pthread_cond_broadcast(&lua_debug_cond);
                return 0;
            }
            sleep(2);
            return luabb_error(lua, NULL, "Error in sending back data.");
        }
    }

    if ((gbl_break_lua == INT_MAX)) {
        char sp_info[128];
        int len;
        if (sp->spversion.version_num) {
            sprintf(sp_info, "%s:%d", sp->spname, sp->spversion.version_num);
        } else {
            sprintf(sp_info, "%s:%s", sp->spname, sp->spversion.version_str);
        }
        len = strlen(sp_info);
        if (strncasecmp(sp_info, gbl_break_spname, len) == 0) {
            gbl_break_lua = pthread_self();
        }
    }

    if (gbl_break_lua && (gbl_break_lua == pthread_self())) {
        if (debug_clnt) {
            sp->debug_clnt = debug_clnt;
            sp->debug_clnt->sp = sp;
            debug_clnt = NULL;
        }
        char *buffer = "_SP.debug_next()";
        if (luaL_loadbuffer(lua, buffer, strlen(buffer), "=(debug command)") ||
            lua_pcall(lua, 0, 0, 0)) {
            return luabb_error(lua, NULL, "Error in the call for breakpoint");
        }
        lua_settop(lua, 0); /* remove eventual returns */
        gbl_break_lua = 0;
    }

    return 0;
}

static int db_db_debug(Lua lua)
{
    int i, read;
    char *replace_from = NULL;
    int finish_execute = 0;
    int is_cont = 0;
    for (;;) {
        char buffer[250] = {0};
        char old_buffer[250];
        read = get_remote_input(lua, buffer);
        if (strncmp(buffer, "cont", 4) == 0) {
            pthread_cond_broadcast(&lua_debug_cond);
            sprintf(buffer, " %s", "_SP.do_next = false \n if (db.emit) then "
                                   "\n db_emit = db.emit \n end");
            finish_execute = 1;
            is_cont = 1;
        } else if (strncmp(buffer, "help", 4) == 0) {
            sprintf(buffer, " %s()", "_SP.help");
        } else if (strncmp(buffer, "next", 4) == 0) {
            sprintf(buffer, " %s()", "_SP.debug_next");
            finish_execute = 1;
        } else if (strncmp(buffer, "breakpoints", 11) == 0) {
            sprintf(buffer, " %s()", "_SP.bkps");
        } else if (strncmp(buffer, "stop at", 7) == 0) {
            i = atoi(&buffer[7]);
            sprintf(buffer, " %s(%d)", "_SP.set_breakpoint", i);
        } else if (strncmp(buffer, "list", 4) == 0) {
            i = atoi(&buffer[4]);
            sprintf(buffer, " %s(%d)", "_SP.list_code", i);
        } else if (strncmp(buffer, "delete at", 9) == 0) {
            i = atoi(&buffer[9]);
            sprintf(buffer, " %s(%d)", "_SP.delete_breakpoint", i);
        } else if (strncmp(buffer, "print ", 6) == 0) {
            sprintf(old_buffer, "%s", &buffer);
            int len = strlen(&old_buffer[6]);
            old_buffer[6 + len - 1] = '\0';
            sprintf(buffer, "eval('%s')", &old_buffer[6]);
        } else if (strncmp(buffer, "getinfo", 7) == 0) {
            sprintf(buffer, " %s", "_SP.getinfo(5)");
        } else if (strncmp(buffer, "HALT", 4) == 0) {
            logmsg(LOGMSG_USER, "Halt should not be coming here...\n");
            continue;
        } else if (strncmp(buffer, "where", 5) == 0) {
            sprintf(buffer, " %s", "_SP.where()");
        } else if (replace_from = strstr(buffer, "getvariable")) {
            strncpy(replace_from, "_SP.get_var", 11);
            replace_from = NULL;
        } else if (replace_from = strstr(buffer, "setvariable")) {
            strncpy(replace_from, "_SP.set_var", 11);
            replace_from = NULL;
        } else if (read == 0) {
            /* Debugging socket is closed, let the program continue. */
            pthread_cond_broadcast(&lua_debug_cond);
            sprintf(buffer, " %s", "db_emit = db.emit");
            finish_execute = 1;
        } else if (buffer[0] == '\0') {
            /* Debugging socket is closed, let the program continue. */
            sprintf(buffer, " %s()", "_SP.debug_next");
        }

        logmsg(LOGMSG_USER, "Running buffer%s ", buffer);

        if (luaL_loadbuffer(lua, buffer, strlen(buffer), "=(debug command)") ||
            lua_pcall(lua, 0, 0, 0)) {
            db_debug(lua);
            logmsg(LOGMSG_ERROR, "Problem in running LUA %s\n", buffer);
        }
        lua_settop(lua, 0); /* remove eventual returns */
        if (finish_execute) {
            SP sp = getsp(lua);
            if (is_cont && (sp->clnt == sp->debug_clnt) &&
                sp->clnt->want_stored_procedure_debug) {
                clnt_info *info = malloc(sizeof(clnt_info));
                info->clnt = sp->clnt;
                info->thread_id = pthread_self();
                pthread_t read_client;
                pthread_create(&read_client, NULL, read_client_socket, info);
            }
            return 0;
        }
    }
}

static int db_trace(lua_State *lua)
{
    int nargs = lua_gettop(lua);
    struct fsqlresp rsp;
    const char *trace;
    int rc;

    if (nargs > 2)
        return luabb_error(lua, NULL, "wrong number of  arguments %d", nargs);

    trace = lua_tostring(lua, -1);

    if (trace == NULL) return 0;

    SP sp = getsp(lua);

    if (sp->clnt->want_stored_procedure_trace) {
        if (!sp->clnt->is_newsql) {
            rsp.response = FSQL_DEBUG_TRACE;
            rsp.flags = 0;
            rsp.rcode = 0;
            rsp.parm = 0;
            rc = fsql_write_response(sp->clnt, &rsp, (char *)trace,
                                     strlen(trace) + 1, 1, __func__, __LINE__);
            if (rc)
                return luabb_error(lua, sp, "%s: couldn't send results back",
                                   __func__);
        } else {
            sp->rc = send_sp_trace(sp, trace, 0);
        }
    }

    return 0;
}

static int l_panic(lua_State *lua)
{
    logmsg(LOGMSG_ERROR, "PANIC: %s\n", lua_tostring(lua, -1));
    return 0;
}

static void stack_trace(lua_State *lua)
{
    lua_getfield(lua, LUA_GLOBALSINDEX, "debug");
    if (!lua_istable(lua, -1)) {
        lua_pop(lua, 1);
        return;
    }
    lua_getfield(lua, -1, "traceback");
    if (!lua_isfunction(lua, -1)) {
        lua_pop(lua, 2);
        return;
    }
    lua_pushvalue(lua, 1);
    lua_pushinteger(lua, 2);
    lua_call(lua, 2, 1);
    logmsg(LOGMSG_USER, "\n");
}

static char *no_such_procedure(const char *name, struct spversion_t *spversion)
{
    strbuf *buf = strbuf_new();
    if (spversion->version_num) {
        strbuf_appendf(buf, "no such procedure: %s ver:%d", name,
                       spversion->version_num);
    } else {
        strbuf_appendf(buf, "no such procedure: %s ver:%s", name,
                       spversion->version_str ? spversion->version_str : "0");
    }
    char *ret = strbuf_disown(buf);
    strbuf_free(buf);
    return ret;
}

static char bootstrap_src[] = "\n"
                              "local function comdb2_main()\n"
                              "    db:bootstrap()\n"
                              "end\n"
                              "comdb2_main()";

static char *load_default_src(char *spname, struct spversion_t *spversion,
                              int *size)
{
    char *src = NULL;
    int bdberr;
    int v = bdb_get_sp_get_default_version(spname, &bdberr);
    if (v > 0) {
        if (bdb_get_sp_lua_source(NULL, NULL, spname, &src, v, size, &bdberr) ==
            0)
            spversion->version_num = v;
        return src;
    }
    if (bdb_get_default_versioned_sp(spname, &spversion->version_str) != 0) {
        return NULL;
    }
    if (bdb_get_versioned_sp(spname, spversion->version_str, &src) == 0) {
        *size = strlen(src) + 1;
    }
    return src;
}

static char *load_src(char *spname, struct spversion_t *spversion,
                      int bootstrap, char **err)
{
    int rc, bdb_err;
    char *src;
    int size = 0;
    if (strncasecmp(spname, "sys.", 4) == 0) {
        src = find_syssp(spname);
        if (src == NULL) {
            *err = no_such_procedure(spname, spversion);
            return NULL;
        }
        if (bootstrap) {
            size = strlen(src) + 1;
            char *bsrc = malloc(size + sizeof(bootstrap_src));
            strcpy(bsrc, src);
            strcat(bsrc, bootstrap_src);
            return bsrc;
        } else {
            return strdup(src);
        }
    }
    if (spversion->version_num == 0 && spversion->version_str == NULL) {
        if ((src = load_default_src(spname, spversion, &size)) == NULL) {
            *err = no_such_procedure(spname, spversion);
            return NULL;
        }
    } else if (spversion->version_num > 0) {
        if ((rc = bdb_get_sp_lua_source(thedb->bdb_env, NULL, spname, &src,
                                        spversion->version_num, &size,
                                        &bdb_err)) != 0) {
            *err = no_such_procedure(spname, spversion);
            return NULL;
        }
    } else {
        if (bdb_get_versioned_sp(spname, spversion->version_str, &src) != 0) {
            *err = no_such_procedure(spname, spversion);
            return NULL;
        }
        size = strlen(src) + 1;
    }
    if (bootstrap) {
        src = realloc(src, size + sizeof(bootstrap_src));
        strcat(src, bootstrap_src);
    }
    return src;
}

static int load_debugging_information(struct stored_proc *sp, char **err)
{
    int i, bdb_err, rc = 0;
    char *s;
    int idx = 1;
    const char *err_str = NULL;
    char *debug;
    char *sp_source;
    int source_size;

    enable_global_variables(sp->lua);

    sp_source = load_src(sp->spname, &sp->spversion, 0, err);
    if (sp_source) {
        source_size = strlen(sp_source);
    } else {
        reset_sp(sp);
        return -1;
    }

    s = sp_source;
    lua_newtable(sp->lua);
    for (i = 0; i < source_size; i++) {
        if (sp_source[i] == '\n') {
            sp_source[i] = '\0';
            /*printf("%d> %s\n", idx, s);*/
            lua_pushstring(sp->lua, s);
            lua_rawseti(sp->lua, -2, idx++);
            s = &sp_source[i + 1];
        }
    }
    /* make this more hidden somehow? */
    lua_setglobal(sp->lua, "_thecode");
    if (sp->clnt->want_stored_procedure_trace) {
        debug = "function trace (event, line)\n"
                "  local s = debug.getinfo(0).name \n"
                "  if (s == 'return_type') then  \n"
                "     s = nil  \n"
                "  end  \n"
                " if (s and _thecode[line]) then \n"
                "   db.trace(line .. ':' .. _thecode[line])\n"
                " end\n"
                "end\n"
                "debug.sethook(trace, \"l\")\n";
    } else {
        /* REM : Use level 4 when trying to access variables in debugging. */
        debug = "_SP._breakpoints = {}\n"
                "_SP._variables = {}\n"
                "_SP.do_next = true\n" /* Have the breakpoint at first running
                                          line. */
                "_SP.curr_line = 0\n"
                "_SP.set_breakpoint = function(line) \n"
                " _SP._breakpoints[line] = true  \n"
                " db.debug('Breakpoint set at line : ' .. line)\n"
                "end \n"
                "_SP.delete_breakpoint = function(line) \n"
                " _SP._breakpoints[line] = false  \n"
                " db.debug('Breakpoint deleted from line : ' .. line)\n"
                "end \n"
                "_SP.list_code = function(line) \n"
                " local curr_line = line \n"
                " while( curr_line <line+10) do \n"
                "   if(_thecode[curr_line]) then \n"
                "     db.debug( curr_line .. ' : ' ..  _thecode[curr_line])\n"
                "   end\n"
                "   curr_line = curr_line + 1\n"
                " end\n"
                "end \n"
                "_SP.has_breakpoint = function(line)\n"
                " return _SP._breakpoints[line] \n"
                "end \n"
                "_SP.debug_next = function(line)\n"
                " _SP.do_next = true \n"
                "end \n"
                "_SP.help = function(line)\n"
                "     db.debug('stop at <line no>        -- Adds Breakpoint')\n"
                "     db.debug('delete at <line no>      -- Deletes "
                "Breakpoint')\n"
                "     db.debug('next                     -- Next Line')\n"
                "     db.debug('getinfo                  -- Get info of local "
                "variables')\n"
                "     db.debug('getvariable(num)         -- Get local variable "
                "of the number displayed in getinfo call.')\n"
                "     db.debug('setvariable(num)         -- Set local variable "
                "of the number displayed in getinfo call.')\n"
                "     db.debug('print                    -- Display Local "
                "Variable by name')\n"
                "     db.debug('cont                     -- Continue')\n"
                "     db.debug('help                     -- This menu')\n"
                "end \n"
                "eval = function(object, value)\n"
                " if(_SP._variables[object]) then\n"
                "   value = _SP._variables[object]  \n"
                " end\n"
                "   if(value and type(value) == 'table') then\n"
                "    db.debug(tostring(object)) \n"
                "    display_table(value)\n"
                "    return\n"
                "   end\n"
                "   if (value) then \n"
                "     db.debug(tostring(object) ..' : ' .. tostring(value)) \n"
                "   else \n"
                "     db.debug(tostring(object)) \n"
                "   end \n"
                "end \n"
                "display_table = function(object)\n"
                " if(_SP._variables[object]) then\n"
                "   table.foreach(_SP._variables[object], eval) \n"
                " else\n"
                "   table.foreach(object, eval) \n"
                " end\n"
                "end \n"
                "_SP.bkps = function(object)\n"
                " local line = 1 \n"
                " while true do \n"
                "   if(_thecode[line]) then \n"
                "     if(_SP.has_breakpoint(line)) then\n"
                "       db.debug('line no ' .. line .. ':' .. _thecode[line])\n"
                "     end \n"
                "   else \n"
                "     return \n"
                "   end \n"
                "   line = line + 1\n"
                " end \n"
                "end \n"
                "_SP.get_var = function(num) \n"
                "  local name, x = debug.getlocal(5, num) \n"
                "  if name then  \n"
                "    db.debug('got local variable ' .. name .. ' : ' .. "
                "tostring(x))\n"
                "  end \n"
                "  return x\n"
                "end \n"
                "_SP.set_var = function(num, val) \n"
                "  local name, x = debug.setlocal(5, num,val) \n"
                "end \n"
                "_SP.where = function() \n"
                "  db.debug('line no ' .. _SP.curr_line .. ':' .. "
                "_thecode[_SP.curr_line])\n"
                "end \n"
                "_SP.getinfo = function(num) \n"
                "     local a = 1\n"
                "     while true do \n"
                "       local name, value = debug.getlocal(num, a) \n"
                "       if not name then break end \n"
                "       _SP._variables[name] = value \n"
                "       db.debug('local var ' .. a .. '). '.. name .. ' : ' .. "
                "tostring(value))\n"
                "       a = a + 1\n"
                "     end\n"
                "end\n"
                "local function debug_emit(obj) \n"
                "  table.foreach(obj, eval) \n"
                "  db.emit(obj)\n"
                "end \n"
                "function comdb2_debug (event, line)\n"
                "  _SP.curr_line = line\n"
                "  local s = debug.getinfo(0).name \n"
                "  if (s == 'return_type') then  \n"
                "     s = nil  \n"
                "  end  \n"
                "  if(s and _thecode[line]) then \n"
                "    db.debug('line no ' .. line .. ':' .. _thecode[line])\n"
                "    if(_SP.has_breakpoint(line) or _SP.do_next) then\n"
                "       local db_emit = debug_emit\n"
                "       local a = 1\n"
                "       while true do \n"
                "         local name, value = debug.getlocal(2, a) \n"
                "         if not name then break end \n"
                "         _SP._variables[name] = value \n"
                "         a = a + 1\n"
                "       end\n"
                "       _SP.do_next = false \n"
                "       db.db_debug()\n"
                "    end  \n"
                "   end \n"
                "end\n"
                "\n"
                "debug.sethook(comdb2_debug, \"l\")\n";
    }
    rc = luaL_loadstring(sp->lua, debug);
    if (rc) {
        err_str = lua_tostring(sp->lua, -1);
        if (err_str)
            logmsg(LOGMSG_ERROR, "err: [%d] %s\n", rc, err_str);
        else
            logmsg(LOGMSG_ERROR, "err: [%d]\n", rc);
        stack_trace(sp->lua);
    }

    rc = lua_pcall(sp->lua, 0, 0, 0);
    if (rc) {
        if (lua_isnumber(sp->lua, -1)) {
            rc = lua_tonumber(sp->lua, -1);
            if (sp->error) err_str = sp->error;
        } else {
            err_str = lua_tostring(sp->lua, -1);
            rc = -1;
        }

        if (err)
            logmsg(LOGMSG_ERROR, "err: [%d] %s\n", rc, err_str);
        else
            logmsg(LOGMSG_ERROR, "err: [%d]\n", rc);
        stack_trace(sp->lua);
    }
    free(sp_source);
    return rc;
}

static void InstructionCountHook(lua_State *lua, lua_Debug *debug)
{
    SP sp = getsp(lua);
    if (sp) {
        lua_pop(lua, 1);
        if (sp->num_instructions > sp->max_num_instructions) {
            luabb_error(
                lua, NULL,
                "Exceeded instruction quota (%d). Set db:setmaxinstructions()",
                sp->max_num_instructions);
        }
        sp->num_instructions++;

        if ((gbl_break_lua == INT_MAX)) {
            lua_getstack(lua, 1, debug);
            lua_getinfo(lua, "nSl", debug);
            char sp_info[128];
            lua_getstack(lua, 1, debug);
            lua_getinfo(lua, "nSl", debug);
            if (sp->spversion.version_num) {
                sprintf(sp_info, "%s:%d:%d", sp->spname,
                        sp->spversion.version_num, debug->currentline);
            } else {
                sprintf(sp_info, "%s:%s:%d", sp->spname,
                        sp->spversion.version_str, debug->currentline);
            }
            if (strcasecmp(sp_info, gbl_break_spname) == 0) {
                gbl_break_lua = pthread_self();
            }
        }

        if (gbl_break_lua && (gbl_break_lua == pthread_self())) {
            if (debug_clnt) {
                char *err = NULL;
                load_debugging_information(sp, &err);
            }
        }
        extern int gbl_notimeouts;
        extern int gbl_epoch_time;

        if (gbl_epoch_time) {
            if ((gbl_epoch_time - sp->clnt->last_check_time) > 5) {
                sp->clnt->last_check_time = gbl_epoch_time;
                if (!gbl_notimeouts) {
                    if (peer_dropped_connection(sp->clnt)) {
                        luaL_error(lua, "Socket Connection DROPPED");
                    }
                }
            }
        }
    }
}

static int stmt_bind_int(Lua lua, sqlite3_stmt *stmt, int name, int value)
{
    SP sp = getsp(lua);
    int position;
    if (lua_isnumber(lua, name)) {
        position = lua_tonumber(lua, name);
    } else if (lua_isstring(lua, name)) {
        char parmname[32];
        snprintf(parmname, sizeof(parmname), "@%s", lua_tostring(lua, name));
        position = sqlite3_bind_parameter_index(stmt, parmname);
    } else {
        return luabb_error(lua, sp, "bad argument to 'bind'");
    }

    if (position == 0) {
        return luabb_error(lua, sp, "invalid position");
    }

    dttz_t dt;
    const char *c;
    const void *p;
    blob_t *b;
    intv_t *i;
    datetime_t *d;
    int type;

    if ((type = luabb_dbtype(lua, value)) > DBTYPES_MINTYPE) {
        if (luabb_isnull(lua, value)) {
            return sqlite3_bind_null(stmt, position);
        }
        p = lua_topointer(lua, value);
    }
    switch (type) {
    case DBTYPES_LNIL: return sqlite3_bind_null(stmt, position);
    case DBTYPES_LSTRING:
        c = lua_tostring(lua, value);
        return sqlite3_bind_text(stmt, position, c, strlen(c), NULL);
    case DBTYPES_LNUMBER:
        return sqlite3_bind_double(stmt, position, lua_tonumber(lua, value));
    case DBTYPES_INTEGER:
        return sqlite3_bind_int64(stmt, position, ((lua_int_t *)p)->val);
    case DBTYPES_REAL:
        return sqlite3_bind_double(stmt, position, ((lua_real_t *)p)->val);
    case DBTYPES_CSTRING:
        c = ((lua_cstring_t *)p)->val;
        return sqlite3_bind_text(stmt, position, c, strlen(c), NULL);
    case DBTYPES_BLOB:
        b = &((lua_blob_t *)p)->val;
        return sqlite3_bind_blob(stmt, position, b->data, b->length, NULL);
    case DBTYPES_DATETIME:
        d = &((lua_datetime_t *)p)->val;
        datetime_t_to_dttz(d, &dt);
        return sqlite3_bind_datetime(stmt, position, &dt, d->tzname);
    case DBTYPES_INTERVALYM:
        i = &((lua_intervalym_t *)p)->val;
        return sqlite3_bind_interval(stmt, position, *i);
    case DBTYPES_INTERVALDS:
        i = &((lua_intervalds_t *)p)->val;
        return sqlite3_bind_interval(stmt, position, *i);
    default: return luabb_error(lua, NULL, "unsupported type for bind");
    }
}

static int stmt_bind(Lua L, sqlite3_stmt *stmt)
{
    int rc = stmt_bind_int(L, stmt, 2, 3);
    lua_pushinteger(L, rc);
    return 1;
}

static inline void no_stmt_chk(Lua L, const dbstmt_t *dbstmt)
{
    if (dbstmt == NULL || dbstmt->stmt == NULL) luaL_error(L, "no active stmt");
}

static int dbstmt_bind_int(Lua lua, dbstmt_t *dbstmt)
{
    no_stmt_chk(lua, dbstmt);
    if (dbstmt->fetched) {
        dbstmt->fetched = 0;
        sqlite3_reset(dbstmt->stmt);
    }
    return stmt_bind(lua, dbstmt->stmt);
}

static int lua_prepare_sql_int(Lua L, SP sp, const char *sql,
                               sqlite3_stmt **stmt, struct sql_state *rec)
{
    struct errstat err = {0};
    struct sql_state rec_lcl = {0};
    struct sql_state *rec_ptr = rec ? rec : &rec_lcl;
    rec_ptr->sql = sql;
    sp->rc = get_prepared_stmt_try_lock(sp->thd, sp->clnt, rec_ptr, &err, sp->initial);
    sp->initial = 0;
    if (sp->rc == 0) {
        *stmt = rec_ptr->stmt;
    } else if (sp->rc == SQLITE_SCHEMA) {
        return luaL_error(L, sqlite3ErrStr(sp->rc));
    } else {
        luabb_error(L, sp, "%s in stmt: %s", err.errstr, sql);
    }
    return sp->rc;
}

static int lua_prepare_sql(Lua L, SP sp, const char *sql, sqlite3_stmt **stmt)
{
    return lua_prepare_sql_int(L, sp, sql, stmt, NULL);
}

static void push_sql_cols(Lua lua, sqlite3_stmt *stmt)
{
    int cols = sqlite3_column_count(stmt);
    lua_checkstack(lua, cols + 10);
    for (int i = 0; i < cols; ++i) {
        lua_getfield(lua, -1, sqlite3_column_name(stmt, i));
        lua_insert(lua, -2);
    }
}

static void push_clnt_cols(Lua L, SP sp)
{
    SP parent = sp->parent;
    int cols = parent->ntypes;
    if (parent->clntname == NULL) {
        luaL_error(L, "attempt to emit row without defining columns");
        return;
    }
    lua_checkstack(L, cols + 10);
    for (int i = 0; i < cols; ++i) {
        if (parent->clntname[i] == NULL) {
            luaL_error(L, "attempt to emit row without defining columns");
            return;
        }
        lua_getfield(L, -1, parent->clntname[i]);
        lua_insert(L, -2);
    }
}

static int l_send_back_row(Lua, sqlite3_stmt *, int);
static int luatable_emit(Lua L)
{
    int cols;
    SP sp = getsp(L);
    sqlite3_stmt *stmt = get_sqlrow_stmt(L);
    if (stmt) {
        push_sql_cols(L, stmt);
        lua_pop(L, 1);
        cols = sqlite3_column_count(stmt);
    } else if (sp->parent->ntypes) {
        push_clnt_cols(L, sp);
        lua_pop(L, 1);
        cols = lua_gettop(L);
    } else {
        return luaL_error(L, "attempt to emit row without defining columns");
    }
    int rc = l_send_back_row(L, stmt, cols);
    lua_pushinteger(L, rc);
    return 1;
}

static int dbtable_insert(Lua lua)
{
    SP sp = getsp(lua);

    int rc, nargs, len;
    strbuf *columns, *params, *sql;

    nargs = lua_gettop(lua);
    if (nargs != 2) {
        return luabb_error(lua, NULL, "bad arguments to 'insert'");
    }

    luaL_checkudata(lua, 1, dbtypes.dbtable);
    dbtable_t *table = lua_touserdata(lua, 1);

    columns = strbuf_new();
    params = strbuf_new();

    strbuf_append(columns, "(");
    strbuf_append(params, "(");

    luaL_checktype(lua, 2, LUA_TTABLE);

    // Iterate lua table to create prepared statement
    lua_pushnil(lua);
    while (lua_next(lua, 2)) {
        const char *col = lua_tostring(lua, -2);
        char *quoted_col = sqlite3_mprintf("\"%w\",", col);
        strbuf_append(columns, quoted_col);
        sqlite3_free(quoted_col);
        strbuf_appendf(params, "?,");
        lua_pop(lua, 1);
    }
    strbuf_del(columns, 1);
    strbuf_del(params, 1);

    strbuf_append(columns, ")");
    strbuf_append(params, ")");

    char n1[MAXTABLELEN], separator[2], n2[MAXTABLELEN];
    query_tbl_name(table->table_name, n1, separator, n2);
    sql = strbuf_new();
    strbuf_appendf(sql, "INSERT INTO %s%s\"%s\" %s VALUES %s", n1, separator,
                   n2, strbuf_buf(columns), strbuf_buf(params));
    char *sqlstr = strbuf_disown(sql);

    strbuf_free(sql);
    strbuf_free(columns);
    strbuf_free(params);

    db_reset(lua);
    sqlite3_stmt *stmt = NULL;
    rc = lua_prepare_sql(lua, sp, sqlstr, &stmt);
    free(sqlstr);
    if (rc != 0) {
        lua_pushinteger(lua, rc); /* Failure return code. */
        return 1;
    }

    // Iterate lua table again to bind params to stmt
    lua_pushnil(lua);
    int pos = 1;
    while (lua_next(lua, 2)) {
        lua_pushinteger(lua, pos++);
        if ((rc = stmt_bind_int(lua, stmt, 5, 4)) != 0) goto out;
        lua_pop(lua, 2);
    }
    lua_pop(lua, 1); /* Keep just dbtable on stack. */

    while ((rc = sqlite3_step(stmt)) == SQLITE_ROW)
        ;

    if (rc == SQLITE_DONE) rc = 0;

out:
    sqlite3_finalize(stmt);
    lua_pushinteger(lua, rc); /* Success return code. */
    return 1;
}

static int dbtable_copyfrom(Lua lua)
{
    SP sp = getsp(lua);

    dbtable_t *tbl1, *tbl2;
    const char *where_clause = NULL;

    int nargs = lua_gettop(lua);
    if (nargs > 3) {
        return luabb_error(lua, sp, "expected 2 arguments found %d %s", nargs,
                           __func__);
    }

    luaL_checkudata(lua, 1, dbtypes.dbtable);
    tbl1 = (dbtable_t *)lua_topointer(lua, 1);

    luaL_checkudata(lua, 2, dbtypes.dbtable);
    tbl2 = (dbtable_t *)lua_topointer(lua, 2);

    if (lua_isstring(lua, 3)) where_clause = (const char *)lua_tostring(lua, 3);

    char t1n1[MAXTABLELEN], t1sep[2], t1n2[MAXTABLELEN];
    query_tbl_name(tbl1->table_name, t1n1, t1sep, t1n2);

    char t2n1[MAXTABLELEN], t2sep[2], t2n2[MAXTABLELEN];
    query_tbl_name(tbl2->table_name, t2n1, t2sep, t2n2);

    strbuf *sql = strbuf_new();
    if (where_clause)
        strbuf_appendf(
            sql, "insert into %s%s\"%s\" select * from %s%s\"%s\" where %s",
            t1n1, t1sep, t1n2, t2n1, t2sep, t2n2, where_clause);
    else
        strbuf_appendf(sql, "insert into %s%s\"%s\" select * from %s%s\"%s\"",
                       t1n1, t1sep, t1n2, t2n1, t2sep, t2n2);

    db_reset(lua);
    sqlite3_stmt *stmt = NULL;
    int rc = lua_prepare_sql(lua, sp, strbuf_buf(sql), &stmt);
    strbuf_free(sql);
    if (rc != 0) {
        return rc;
    }

    while ((rc = sqlite3_step(stmt)) == SQLITE_ROW)
        ;

    sqlite3_finalize(stmt);

    lua_pushinteger(lua, 0); /* Success return code. */
    return 1;
}

static int dbtable_name(Lua L)
{
    luaL_checkudata(L, 1, dbtypes.dbtable);
    dbtable_t *dbtable = lua_touserdata(L, 1);
    lua_pushstring(L, dbtable->table_name);
    return 1;
}

// dbtable_emit = db_exec + dbstmt_emit
static int dbtable_emit_int(Lua L, dbtable_t *table)
{
    char n1[MAXTABLELEN], separator[2], n2[MAXTABLELEN];
    query_tbl_name(table->table_name, n1, separator, n2);

    char sql[128];
    sprintf(sql, "select * from %s%s\"%s\"", n1, separator, n2);

    lua_getglobal(L, "db");
    lua_pushstring(L, sql);
    db_exec(L);
    if (lua_isnumber(L, -1) && lua_tonumber(L, -1) == 0) {
        /*
        **  Lua stack:
        **    1. number
        **    2. stmt
        **    3. sql string
        **    4. db
        */
        lua_pop(L, 1);
        lua_insert(L, 1);
        lua_settop(L, 1);
        /*
        **  Lua stack:
        **    1. stmt
        */
        return dbstmt_emit(L);
    }
    return 1;
}

static int dbtable_emit(Lua L)
{
    luaL_checkudata(L, 1, dbtypes.dbtable);
    dbtable_t *table = lua_touserdata(L, 1);
    lua_pop(L, 1);
    return dbtable_emit_int(L, table);
}

dbstmt_t *new_dbstmt(Lua lua, SP sp, sqlite3_stmt *stmt)
{
    dbstmt_t *dbstmt;
    new_lua_t(dbstmt, dbstmt_t, DBTYPES_DBSTMT);
    dbstmt->stmt = stmt;
    dbstmt->num_tbls = stmt_num_tbls(stmt);
    if (dbstmt->num_tbls) {
        LIST_INSERT_HEAD(&sp->dbstmts, dbstmt, entries);
    }
    return dbstmt;
}
static int dbtable_where(lua_State *lua)
{
    SP sp = getsp(lua);

    int nargs = lua_gettop(lua);
    if (nargs != 2) {
        luabb_error(lua, sp, "wrong number of arguments to 'where'");
        return 2;
    }
    luaL_checkudata(lua, 1, dbtypes.dbtable);

    const dbtable_t *tbl = lua_topointer(lua, 1);
    char n1[MAXTABLELEN], separator[2], n2[MAXTABLELEN];
    query_tbl_name(tbl->table_name, n1, separator, n2);
    const char *condition = lua_tostring(lua, 2);
    strbuf *sql = strbuf_new();
    if (condition && strlen(condition))
        strbuf_appendf(sql, "select * from %s%s\"%s\" where %s", n1, separator,
                       n2, condition);
    else
        strbuf_appendf(sql, "select * from %s%s\"%s\"", n1, separator, n2);
    db_reset(lua);
    sqlite3_stmt *stmt = NULL;
    int rc = lua_prepare_sql(lua, sp, strbuf_buf(sql), &stmt);
    strbuf_free(sql);
    if (rc) {
        lua_pushnil(lua);
        lua_pushinteger(lua, rc); /* Failure return code. */
        return 2;
    }
    new_dbstmt(lua, sp, stmt);
    lua_pushnumber(lua, 0);
    return 2;
}

#if 0
/* Get column information from the first row (if any) and send it.
 * Sorry - I realize something very very similar already exists.
 * Needed for a quick change - hoping to re-unite duplicated code soon.
 * */
static int send_column_info_for_result_set(SP sp, sqlite3_stmt *stmt, struct column_info *cols, int have_a_row) {
    int rc;
    int col;
    int ncols;
    struct sqlthdstate *thd;
    SP parent;
    struct fsqlresp resp;

    parent = sp->parent;

    ncols = sqlite3_column_count(stmt);
    thd = sp->thd;

    if (sp->clnt->req.parm && sp->clnt->req.parm != ncols)
        return luabb_error(sp->lua, sp,
          "number of type overrides doesn't match #columns in result set");
    else if (sp->clnt->req.parm) {
        if (sp->clnt->req.parm)
            cols[col].type = htonl(sp->clnt->type_overrides[col]);
    }
    else if (rc == SQLITE_DONE) {
        /* Don't have first row to make type decisions, fall
         * back overrides, or to sqlite's at last resort. */
        for (col = 0; col < ncols; col++) {
            cols[col].type = htonl(
              sqlite_str_to_type(sqlite3_column_decltype(stmt, col)));
        }
    } else {
        for (col = 0; col < ncols; col++) {
            int type;
            type = sqlite3_column_type(stmt, col);
            if (type == SQLITE_NULL)
                type = sqlite_str_to_type(
                  sqlite3_column_decltype(stmt, col));
            else
                type = sqlite_type_to_client_type(type);

            cols[col].type = htonl(type);
        }
    }
    for (col = 0; col < ncols; col++) {
        strncpy(cols[col].column_name, sqlite3_column_name(stmt, col),
          sizeof(cols[col].column_name));
        cols[col].column_name[sizeof(cols[0].column_name)-1] = 0;
    }

    if (sp->clnt->is_newsql) {
      for (col = 0; col < ncols; col++)
          cols[col].type = ntohl(cols[col].type);
      CDB2SQLRESPONSE sql_response = CDB2__SQLRESPONSE__INIT;
      CDB2SQLRESPONSE__Column column[ncols];
      CDB2SQLRESPONSE__Column *column_ptr[ncols];
      sql_response.response_type = 1;
      sql_response.n_value = ncols;

      for(int i = 0; i < ncols; i++)
      {
         column_ptr[i] = &column[i];
         cdb2__sqlresponse__column__init(&column[i]);
         column[i].has_type = 1;
         column[i].type = cols[i].type;
         column[i].value.len = 32;
         column[i].value.data = cols[i].column_name;
      }
      sql_response.value = column_ptr;
      sql_response.error_code = 0;

      sp->rc = newsql_write_response(sp->clnt, 1002, &sql_response,
                                     1 /*flush*/, malloc, __func__, __LINE__);
    } else {
      resp.response = FSQL_COLUMN_DATA;
      resp.flags = 0;
      resp.rcode = FSQL_OK;
      resp.parm = ncols;
      pthread_mutex_lock(parent->emit_mutex);
      rc = fsql_write_response(sp->clnt, &resp, cols, ncols * sizeof(struct column_info), 0, __func__, __LINE__);
      pthread_mutex_unlock(parent->emit_mutex);
      if (rc)
          return luabb_error(sp->lua, sp, "error sending back column data");
      /* flip back because code expects native values later */
      for (col = 0; col < ncols; col++)
          cols[col].type = ntohl(cols[col].type);
    }


    parent->clnt->osql.sent_column_data = 1;

    return 0;
}
#endif

static inline const char *bad_handle()
{
    return "Wrong sql handle state";
}

static inline const char *no_transaction()
{
    return "No transaction to COMMIT/ROLLBACK";
}

static void reset_stmt(SP sp, dbstmt_t *dbstmt)
{
    if (dbstmt->rec) { // prepared stmt
        dbstmt->fetched = 0;
        dbstmt->initial = 0;
        sqlite3_reset(dbstmt->stmt);
    } else {
        donate_stmt(sp, dbstmt);
    }
}

static void reset_stmts(SP sp)
{
    dbstmt_t *dbstmt, *tmp;
    LIST_FOREACH_SAFE(dbstmt, &sp->dbstmts, entries, tmp)
    {
        reset_stmt(sp, dbstmt);
    }
}

// _int variants don't modify lua stack, just return success/error code
static const char *db_begin_int(Lua, int *);
static const char *db_commit_int(Lua, int *);
static const char *db_rollback_int(Lua, int *);

static int db_begin(Lua L)
{
    luaL_checkudata(L, 1, dbtypes.db);
    int rc;          // begin rc
    const char *err; // logic err - terminate lua prog
    if ((err = db_begin_int(L, &rc)) == NULL) return push_and_return(L, rc);
    return luaL_error(L, err);
}

static int db_commit(Lua L)
{
    luaL_checkudata(L, 1, dbtypes.db);
    SP sp = getsp(L);
    if (sp->in_parent_trans) { // explicit commit w/o begin
        return luaL_error(L, no_transaction());
    }
    int rc;          // commit rc
    const char *err; // logic err - terminate lua prog
    if ((err = db_commit_int(L, &rc)) == NULL) return push_and_return(L, rc);
    return luaL_error(L, err);
}

static int db_rollback(Lua L)
{
    luaL_checkudata(L, 1, dbtypes.db);
    SP sp = getsp(L);
    if (sp->in_parent_trans) { // explicit commit w/o begin
        return luaL_error(L, no_transaction());
    }
    int rc;          // rollback rc
    const char *err; // logic err - terminate lua prog
    if ((err = db_rollback_int(L, &rc)) == NULL) return push_and_return(L, rc);
    return luaL_error(L, err);
}

static const char *db_begin_int(Lua L, int *rc)
{
    SP sp = getsp(L);
    if (sp->in_parent_trans && sp->make_parent_trans) {
        const char *err;
        if ((err = db_commit_int(L, rc)) != NULL) return err;
        sp->in_parent_trans = 0;
    } else {
        reset_stmts(sp);
    }
    if (sp->clnt->ctrl_sqlengine != SQLENG_NORMAL_PROCESS) {
        sql_set_sqlengine_state(sp->clnt, __FILE__, __LINE__,
                                SQLENG_WRONG_STATE);
        return "BEGIN in the middle of transaction";
    }
    sql_set_sqlengine_state(sp->clnt, __FILE__, __LINE__,
                            SQLENG_PRE_STRT_STATE);
    *rc = handle_sql_begin(sp->thd, sp->clnt, 0);
    sp->clnt->ready_for_heartbeats = 1;
    return NULL;
}

static const char *db_commit_int(Lua L, int *rc)
{
    SP sp = getsp(L);
    if (sp->clnt->ctrl_sqlengine != SQLENG_INTRANS_STATE &&
        sp->clnt->ctrl_sqlengine != SQLENG_STRT_STATE) {
        sql_set_sqlengine_state(sp->clnt, __FILE__, __LINE__,
                                SQLENG_WRONG_STATE);
        return no_transaction(L);
    }
    reset_stmts(sp);
    sql_set_sqlengine_state(sp->clnt, __FILE__, __LINE__, SQLENG_FNSH_STATE);
    if ((*rc = handle_sql_commitrollback(sp->thd, sp->clnt, 0)) == 0) {
        free(sp->error);
        sp->error = NULL;
    } else {
        luabb_error(L, sp, errstat_get_str(&sp->clnt->osql.xerr));
    }
    sp->clnt->ready_for_heartbeats = 1; /* Don't stop sending heartbeats. */
    if ((sp->in_parent_trans == 0) && sp->make_parent_trans) {
        int tmp;
        if (db_begin_int(L, &tmp) == 0) sp->in_parent_trans = 1;
    }
    sp->clnt->osql.tran_ops = 0;
    sp->clnt->iswrite = 0;
    return NULL;
}

static const char *db_rollback_int(Lua L, int *rc)
{
    SP sp = getsp(L);
    if (sp->clnt->ctrl_sqlengine != SQLENG_INTRANS_STATE &&
        sp->clnt->ctrl_sqlengine != SQLENG_STRT_STATE) {
        sql_set_sqlengine_state(sp->clnt, __FILE__, __LINE__,
                                SQLENG_WRONG_STATE);
        return no_transaction(L);
    }
    reset_stmts(sp);
    sql_set_sqlengine_state(sp->clnt, __FILE__, __LINE__,
                            SQLENG_FNSH_RBK_STATE);
    reqlog_set_event(sp->thd->logger, "sp");
    *rc = handle_sql_commitrollback(sp->thd, sp->clnt, 0);
    sp->clnt->ready_for_heartbeats = 1;
    if ((sp->in_parent_trans == 0) && sp->make_parent_trans) {
        int tmp;
        if (db_begin_int(L, &tmp) == 0) sp->in_parent_trans = 1;
    }
    sp->clnt->osql.tran_ops = 0;
    sp->clnt->iswrite = 0;
    return NULL;
}

static const char *begin_parent(Lua L)
{
    SP sp = getsp(L);
    if (sp->clnt->ctrl_sqlengine != SQLENG_NORMAL_PROCESS) {
        return bad_handle();
    }
    const char *err;
    int rc;
    if ((err = db_begin_int(L, &rc)) == NULL && rc == 0) {
        sp->in_parent_trans = 1;
        sp->make_parent_trans = 1;
        return NULL;
    }
    if (err == NULL) err = "BEGIN failed for implicit transaction";
    return err;
}

static const char *commit_parent(Lua L)
{
    SP sp = getsp(L);
    if (sp->in_parent_trans && sp->make_parent_trans) {
        db_commit_int(L, &sp->rc);
        if (sp->rc == 0) {
            sp->in_parent_trans = 0;
            sp->make_parent_trans = 0;
            return NULL;
        }
        if (sp->error == NULL)
            sp->error = "COMMIT failed for implicit transaction";
        return sp->error;
    }
    return NULL;
}

static void *dispatch_lua_thread(void *lt)
{
    dbthread_t *l_thread = lt;
    struct sqlclntstate clnt;
    reset_clnt(&clnt, l_thread->clnt->sb, 1);
    clnt.want_stored_procedure_trace =
        l_thread->clnt->want_stored_procedure_trace;
    clnt.dbtran.mode = l_thread->clnt->dbtran.mode;
    clnt.is_newsql = l_thread->clnt->is_newsql;
    clnt.sp = l_thread->sp;
    clnt.sql = l_thread->sql;
    clnt.must_close_sb = 0;
    clnt.exec_lua_thread = 1;
    pthread_mutex_init(&clnt.wait_mutex, NULL);
    pthread_cond_init(&clnt.wait_cond, NULL);
    pthread_mutex_init(&clnt.write_lock, NULL);
    pthread_mutex_init(&clnt.dtran_mtx, NULL);

    strcpy(clnt.tzname, l_thread->clnt->tzname);
    if (l_thread->clnt->have_endian &&
        l_thread->clnt->endian == FSQL_ENDIAN_LITTLE_ENDIAN) {
        clnt.have_endian = 1;
        clnt.endian = FSQL_ENDIAN_LITTLE_ENDIAN;
    } else {
        clnt.have_endian = 0;
        clnt.endian = FSQL_ENDIAN_BIG_ENDIAN;
    }

    dispatch_sql_query(&clnt); // --> exec_thread()

    if (clnt.query_stats) free(clnt.query_stats);

    pthread_mutex_destroy(&clnt.wait_mutex);
    pthread_cond_destroy(&clnt.wait_cond);
    pthread_mutex_destroy(&clnt.write_lock);
    pthread_mutex_destroy(&clnt.dtran_mtx);

    l_thread->finished_run = 1;
    l_thread->lua_tid = 0;
    pthread_cond_broadcast(&l_thread->lua_thread_cond);
    pthread_cond_destroy(&l_thread->lua_thread_cond);

    return NULL;
}

typedef struct {
    SP sp1;
    SP sp2;
} mycallback_t;

int mycallback(void *arg_, int cols, char **text, char **name)
{
    mycallback_t *arg = arg_;
    SP sp1 = arg->sp1;
    SP sp2 = arg->sp2;

    tmptbl_info_t *tmp1;
    LIST_FOREACH(tmp1, &sp1->tmptbls, entries)
    {
        char n1[MAXTABLELEN], n2[MAXTABLELEN];
        two_part_tbl_name(tmp1->name, n1, n2);
        if (strcmp(text[0], n2) == 0) {
            tmptbl_info_t *tmp2 = malloc(sizeof(tmptbl_info_t));
            strcpy(tmp2->name, tmp1->name);
            tmp2->lk = tmp1->lk;
            tmp2->rootpg = atoi(text[1]);
            tmp2->sql = strdup(text[2]);
            LIST_INSERT_HEAD(&sp2->tmptbls, tmp2, entries);
            return 0;
        }
    }
    return 2;
}

static int copy_tmptbl_info(dbtable_t *t, SP sp1, SP sp2)
{
    char n1[MAXTABLELEN], n2[MAXTABLELEN];
    two_part_tbl_name(t->table_name, n1, n2);
    char sql[512];
    sprintf(sql, "select name,rootpage,sql from sqlite_temp_master "
                 "where type='table' and tbl_name='%s'",
            n2);
    mycallback_t arg = {.sp1 = sp1, .sp2 = sp2};
    return sqlite3_exec(getdb(sp1), sql, mycallback, &arg, NULL);
}

#define copy_type(dbtype, lua_t)                                               \
    const lua_t *f1 = lua_topointer(lua1, index);                              \
    lua_t *f2 = lua_newuserdata(lua2, sizeof(lua_t));                          \
    *f2 = *f1;                                                                 \
    luaL_getmetatable(lua2, dbtype);                                           \
    lua_setmetatable(lua2, -2);

static void copy_comdb2_type(lua_State *lua1, lua_State *lua2, int index,
                             int allow_tmptbl, hash_t *tmptbls)
{
    if (luabb_istype(lua1, index, DBTYPES_INTEGER)) {
        copy_type(dbtypes.integer, lua_int_t);
    } else if (luabb_istype(lua1, index, DBTYPES_REAL)) {
        copy_type(dbtypes.real, lua_real_t);
    } else if (luabb_istype(lua1, index, DBTYPES_DATETIME)) {
        copy_type(dbtypes.datetime, lua_datetime_t);
    } else if (luabb_istype(lua1, index, DBTYPES_DECIMAL)) {
        copy_type(dbtypes.decimal, lua_dec_t);
    } else if (luabb_istype(lua1, index, DBTYPES_INTERVALYM)) {
        copy_type(dbtypes.intervalym, lua_intervalym_t);
    } else if (luabb_istype(lua1, index, DBTYPES_INTERVALDS)) {
        copy_type(dbtypes.intervalds, lua_intervalds_t);
    } else if (luabb_istype(lua1, index, DBTYPES_CSTRING)) {
        copy_type(dbtypes.cstring, lua_cstring_t);
        if (f1->is_null) {
            f2->val = NULL;
        } else {
            f2->val = strdup(f1->val);
        }
    } else if (luabb_istype(lua1, index, DBTYPES_BLOB)) {
        copy_type(dbtypes.blob, lua_blob_t);
        if (f1->is_null) {
            f2->val.data = NULL;
        } else {
            f2->val.data = malloc(f1->val.length);
            memcpy(f2->val.data, f1->val.data, f1->val.length);
        }
    } else if (luabb_istype(lua1, index, DBTYPES_DBTABLE)) {
        if (!allow_tmptbl)
            return; // luabb_error(lua2, NULL, "attemp to return temp table");
        dbtable_t *src = lua_touserdata(lua1, index);
        dbtable_t *dest = lua_newuserdata(lua2, sizeof(dbtable_t));
        memcpy(dest, src, sizeof(dbtable_t));
        luaL_getmetatable(lua2, dbtypes.dbtable);
        lua_setmetatable(lua2, -2);
        if (dest->is_temp_tbl &&
            !hash_find_readonly(tmptbls, dest->table_name)) {
            SP sp1 = getsp(lua1);
            SP sp2 = getsp(lua2);
            if (copy_tmptbl_info(dest, sp1, sp2) != 0) {
                // TODO FIXME XXX
                // Handle failure - need to cleaup
                // return luaL_error(lua1, "error passing temp tables to
                // thread");
                abort();
            }
            hash_add(tmptbls, dest->table_name);
        }
    }
}

static int copy_state_table(lua_State *lua1, lua_State *lua2, int i,
                            int allow_tmptbl, hash_t *tmptbls)
{
    int type;
    lua_newtable(lua2);
    int new_table = lua_gettop(lua2);
    lua_pushnil(lua1);
    while (lua_next(lua1, i) != 0) {
        type = lua_type(lua1, -2);
        if (type == LUA_TUSERDATA) {
            copy_comdb2_type(lua1, lua2, -2, allow_tmptbl, tmptbls);
        } else if (lua_isnumber(lua1, -2)) {
            double num = lua_tonumber(lua1, -2);
            lua_pushnumber(lua2, num);
        } else {
            const char *arg = lua_tostring(lua1, -2);
            lua_pushstring(lua2, arg);
        }

        type = lua_type(lua1, -1);
        if (type == LUA_TUSERDATA) {
            copy_comdb2_type(lua1, lua2, -1, allow_tmptbl, tmptbls);
        } else if (lua_isnumber(lua1, -1)) {
            double num = lua_tonumber(lua1, -1);
            lua_pushnumber(lua2, num);
        } else if (lua_istable(lua1, -1)) {
            int num = lua_gettop(lua1);
            copy_state_table(lua1, lua2, num, allow_tmptbl, tmptbls);
        } else {
            const char *arg = lua_tostring(lua1, -1);
            lua_pushstring(lua2, arg);
        }
        lua_settable(lua2, new_table);
        lua_pop(lua1, 1);
    }
    return 0;
}

static int copy_state_stacks(Lua lua1, Lua lua2, int allow_tmptbl)
{
    hash_t *tmptbls = NULL;
    if (allow_tmptbl) {
        tmptbls = hash_init_str(0);
    }
    int num_returns = lua_gettop(lua1);
    for (int i = 1; i <= num_returns; i++) {
        int type = lua_type(lua1, i);
        if (type == LUA_TUSERDATA) {
            copy_comdb2_type(lua1, lua2, i, allow_tmptbl, tmptbls);
        } else if (lua_istable(lua1, i)) {
            copy_state_table(lua1, lua2, i, allow_tmptbl, tmptbls);
            lua_settop(lua1, num_returns);
        } else if (lua_isnumber(lua1, i)) {
            double num = lua_tonumber(lua1, i);
            lua_pushnumber(lua2, num);
        } else {
            const char *arg = lua_tostring(lua1, i);
            if (arg == NULL)
                lua_pushnil(lua2);
            else
                lua_pushstring(lua2, arg);
        }
    }
    if (tmptbls) {
        hash_free(tmptbls);
    }
    return num_returns;
}

static int get_func_by_ref(Lua L, const char *entry, char **err)
{
    // return function to call on the lua stack
    lua_getglobal(L, "_SP");
    lua_pushstring(L, "cdb2_func_refs");
    lua_gettable(L, -2); // result, _SP{}
    if (!lua_istable(L, -1)) {
        goto bad;
    }
    lua_remove(L, 1); // _SP{}
    lua_pushstring(L, entry);
    lua_gettable(L, -2);
    if (!lua_isfunction(L, -1)) {
        goto bad;
    }
    lua_remove(L, 1); // cdb2_func_refs
    // return with function on stack
    return 0;

bad:
    // return with nothing on the stack
    lua_settop(L, 0);
    *err = strdup("get_func_by_ref failed");
    return -1;
}

// return 'main' function to call on the lua stack
static int get_func_by_name(Lua L, const char *func, char **err)
{
    lua_getglobal(L, "_SP");
    lua_pushstring(L, "cdb2_func_names");
    lua_gettable(L, -2); // result, _SP{}
    if (!lua_istable(L, -1)) {
        logmsg(LOGMSG_ERROR, "%s fail at %d\n", __func__, __LINE__);
        *err = strdup("get_func_by_name failed");
        return -1;
    }
    lua_pushstring(L, func);
    lua_gettable(L, -2);
    if (!lua_isfunction(L, -1)) {
        if (strcmp(func, "main") != 0) {
            logmsg(LOGMSG_ERROR, "%s fail at %d\n", __func__, __LINE__);
            *err = strdup("get_func_by_name failed");
            return -2;
        }
        lua_pop(L, 1); // nil
        // local function main()  -- not found
        // look for _SP.spname
        SP sp = getsp(L);
        lua_pushstring(L, sp->spname);
        lua_gettable(L, -3); // _SP.spname ?
        if (!lua_isfunction(L, -1)) {
            logmsg(LOGMSG_ERROR, "%s fail at %d\n", __func__, __LINE__);
            *err = strdup("get_func_by_name failed");
            return -3;
        }
    }
    lua_insert(L, 1);
    lua_settop(L, 1);
    return 0;
}

static int process_src(Lua L, const char *src, char **err)
{
    int rc;
    if ((rc = luaL_dostring(L, src)) != 0) {
        *err = strdup(lua_tostring(L, -1));
        return -1;
    }
    // TODO FIXME XXX: HOW IS THERE CRAP ON THE STACK HERE??
    lua_settop(L, 0);
    return 0;
}

static int have_tran_funcs(Lua L)
{
    luaL_getmetatable(L, dbtypes.db);
    lua_getfield(L, -1, "begin");
    int have = !lua_isnil(L, -1);
    lua_pop(L, 2);
    return have;
}

static void remove_tran_funcs(Lua L)
{
    luaL_getmetatable(L, dbtypes.db);
    for (int i = 0; tran_funcs[i].name; ++i) {
        lua_pushnil(L);
        lua_setfield(L, -2, tran_funcs[i].name);
    }
    lua_pop(L, 1);
}

static void remove_consumer(Lua L)
{
    luaL_getmetatable(L, dbtypes.db);
    lua_pushnil(L);
    lua_setfield(L, -2, "consumer");
}

static void remove_emit(Lua L)
{
    luaL_getmetatable(L, dbtypes.db);
    lua_pushnil(L);
    lua_setfield(L, -2, "emit");

    luaL_getmetatable(L, dbtypes.dbstmt);
    lua_pushnil(L);
    lua_setfield(L, -2, "emit");
}

static void update_tran_funcs(Lua L, int in_tran)
{
    int have = have_tran_funcs(L);
    if (in_tran) {
        if (have) remove_tran_funcs(L);
        return;
    }
    if (have) return;
    luaL_getmetatable(L, dbtypes.db);
    luaL_openlib(L, NULL, tran_funcs, 0);
    lua_pop(L, 1);
}

static void drop_temp_tables(SP sp)
{
    tmptbl_info_t *tbl;
    LIST_FOREACH(tbl, &sp->tmptbls, entries)
    {
        char n1[MAXTABLELEN], n2[MAXTABLELEN];
        two_part_tbl_name(tbl->name, n1, n2);
        char drop_sql[128];
        sprintf(drop_sql, "DROP TABLE temp.\"%s\"", n2);
        sqlite3 *db = getdb(sp);
        sp->clnt->skip_peer_chk = 1;
        sqlite3_exec(db, drop_sql, NULL, NULL, NULL);
        sp->clnt->skip_peer_chk = 0;
    }
}

// SP ready to run again
static void reset_sp(SP sp)
{
    if (sp->lua) {
        lua_gc(sp->lua, LUA_GCCOLLECT, 0);
        drop_temp_tables(sp);
    }
    sp->in_parent_trans = 0;
    sp->make_parent_trans = 0;
    if (sp->parent == sp) {
        if (sp->clntname) {
            for (int i = 0; i < sp->ntypes; ++i) {
                free(sp->clntname[i]);
                sp->clntname[i] = NULL;
            }
            free(sp->clntname);
            sp->clntname = NULL;
        }
        free(sp->clnttype);
        sp->clnttype = NULL;
    }
    free_tmptbls(sp);
    if (sp->buf) {
        free(sp->buf);
        sp->buf = NULL;
    }
    if (sp->error) {
        free(sp->error);
        sp->error = NULL;
    }
    sp->have_consumer = 0;
    sp->pingpong = 0;
    sp->ntypes = 0;
    sp->bufsz = 0;
    sp->rc = 0;
    sp->nrows = 0;
    sp->num_instructions = 0;
    sp->max_num_instructions = gbl_max_lua_instructions;
    LIST_INIT(&sp->dbstmts);
    LIST_INIT(&sp->tmptbls);
}

static void free_spversion(SP sp)
{
    sp->spname[0] = 0;
    free(sp->src);
    sp->src = NULL;
    sp->spversion.version_num = 0;
    free(sp->spversion.version_str);
    sp->spversion.version_str = NULL;
}

// SP can't be used anymore
static void close_sp_int(SP sp, int freesp)
{
    if (!sp) return;
    reset_sp(sp);
    if (sp->lua) lua_close(sp->lua);
    comdb2ma mspace = sp->mspace;
    free_spversion(sp);
    comdb2ma_destroy(mspace);
    free(sp);
}

static int db_create_thread_int(Lua lua, const char *funcname)
{
    /* Make a new cloned working state. */
    dbthread_t *lt;
    new_lua_t(lt, dbthread_t, DBTYPES_THREAD);
    pthread_mutex_init(&lt->lua_thread_mutex, NULL);
    pthread_cond_init(&lt->lua_thread_cond, NULL);

    SP sp = getsp(lua);
    SP newsp = NULL;
    char *err = NULL;
    int rc;
    if ((newsp = create_sp(&err)) == NULL) {
        free(err);
        return -1;
    }
    Lua newlua = newsp->lua;
    update_tran_funcs(newlua, sp->clnt->in_client_trans);

    lua_sethook(newlua, InstructionCountHook, 0, 1); /*This means no hook.*/
    lt->lua = newlua;
    lt->sp = newsp;
    lt->sql = sp->clnt->sql;
    lt->clnt = sp->clnt;

    strcpy(newsp->spname, sp->spname);
    newsp->spversion = sp->spversion;
    if (newsp->spversion.version_str)
        newsp->spversion.version_str = strdup(newsp->spversion.version_str);
    newsp->parent = sp->parent;

    if (process_src(newlua, sp->src, &err) != 0) goto bad;

    if ((rc = get_func_by_name(newlua, funcname, &err)) != 0) {
        goto bad;
    }

    copy_state_stacks(lua, newlua, 1);

    pthread_attr_t attr; // small stack for dispatch_lua_thread
    pthread_attr_init(&attr);
#ifdef PTHREAD_STACK_MIN
    pthread_attr_setstacksize(&attr, PTHREAD_STACK_MIN + 16 * 1024);
#endif
    rc = pthread_create(&lt->lua_tid, &attr, dispatch_lua_thread, lt);
    pthread_attr_destroy(&attr);
    if (rc == 0) return 1;
    luabb_error(lua, sp, "failed to create thread");
bad:
    free(err);
    lua_close(newlua);
    reset_sp(newsp);
    return 0;
}

static int dbthread_error(lua_State *lua)
{
    dbthread_t *lt = lua_touserdata(lua, -1);
    if (lt && lt->error) {
        lua_pushstring(lua, lt->error);
        return 1;
    } else {
        lua_pushstring(lua, "");
        return 1;
    }
}

static int dbthread_free(lua_State *lua)
{
    dbthread_t *lt = lua_touserdata(lua, -1);
    void *rc;
    if ((lt->finished_run == 0) && lt->lua_tid) {
        pthread_join(lt->lua_tid, &rc);
        lt->lua_tid = 0;
    }
    return 0;
}

static int dbthread_join(Lua lua1)
{
    dbthread_t *lt = lua_touserdata(lua1, -1);
    pthread_mutex_lock(&lt->lua_thread_mutex);
    while (lt->finished_run == 0) {
        struct timespec ts;
        clock_gettime(CLOCK_REALTIME, &ts);
        ts.tv_sec += 1;
        pthread_cond_timedwait(&lt->lua_thread_cond, &lt->lua_thread_mutex,
                               &ts);
    }
    pthread_mutex_unlock(&lt->lua_thread_mutex);

    Lua lua2 = lt->lua;
    SP sp = lt->sp;
    int num_returns = copy_state_stacks(lua2, lua1, 0);
    if (sp->error) strncpy(lt->error, sp->error, sizeof(lt->error));
    close_sp_int(sp, 1);
    return num_returns;
}

static int dbstmt_free(Lua L)
{
    dbstmt_t *stmt = lua_touserdata(L, -1);
    donate_stmt(getsp(L), stmt);
    return 0;
}

static int dbstmt_bind(Lua L)
{
    luaL_checkudata(L, 1, dbtypes.dbstmt);
    return dbstmt_bind_int(L, lua_touserdata(L, 1));
}

static inline void setup_first_sqlite_step(SP sp, dbstmt_t *dbstmt)
{
    if (dbstmt->fetched) {
        // tbls already locked by previous step()
        return;
    }
    run_stmt_setup(sp->clnt, dbstmt->stmt);
    dbstmt->fetched = 1;
    if (dbstmt->rec == NULL) {
        // Not a prepared-stmt.
        // tbls locked by get_prepared_stmt_try_lock()
        return;
    }
    if (dbstmt->initial) {
        // Initial run of prepared-stmt.
        // tbls locked by get_prepared_stmt_try_lock()
        dbstmt->initial = 0;
        return;
    }
    // Need to lock tbls. We may be holding some other tbl locks and locking
    // schema can cause deadlock; trylock instead.
    if (tryrdlock_schema_lk() != 0) {
        luaL_error(sp->lua, sqlite3ErrStr(SQLITE_SCHEMA));
        return;
    }
    int rc = sqlengine_prepare_engine(sp->thd, sp->clnt, 0);
    if (rc == 0) {
        sqlite3LockStmtTables(dbstmt->stmt);
        unlock_schema_lk();
    } else {
        unlock_schema_lk();
        luaL_error(sp->lua, sqlite3ErrStr(rc));
        return;
    }
}

static int dbstmt_exec(Lua lua)
{
    SP sp = getsp(lua);
    sqlite3 *sqldb = getdb(sp);

    luaL_checkudata(lua, 1, dbtypes.dbstmt);
    dbstmt_t *dbstmt = lua_touserdata(lua, 1);
    no_stmt_chk(lua, dbstmt);
    setup_first_sqlite_step(sp, dbstmt);
    sqlite3_stmt *stmt = dbstmt->stmt;
    int rc;
    while ((rc = sqlite3_step(stmt)) == SQLITE_ROW)
        ;
    dbstmt->rows_changed = sqlite3_changes(sqldb);
    if (rc == SQLITE_DONE) {
        sqlite3_reset(stmt);
        db_reset(lua);
        lua_pushinteger(lua, 0);
        return 1;
    }
    const char *errstr = NULL;
    sql_check_errors(sp->clnt, sqldb, stmt, &errstr);
    donate_stmt(getsp(lua), dbstmt);
    return luabb_error(lua, sp, errstr);
}

static int dbstmt_fetch(Lua lua)
{
    luaL_checkudata(lua, 1, dbtypes.dbstmt);
    dbstmt_t *dbstmt = lua_touserdata(lua, 1);
    no_stmt_chk(lua, dbstmt);
    setup_first_sqlite_step(getsp(lua), dbstmt);
    int rc = stmt_sql_step(lua, dbstmt);
    if (rc == SQLITE_ROW) return 1;
    donate_stmt(getsp(lua), dbstmt);
    return 0;
}

static int dbstmt_emit(Lua L)
{
    SP sp = getsp(L);
    luaL_checkudata(L, 1, dbtypes.dbstmt);
    dbstmt_t *dbstmt = lua_touserdata(L, 1);
    no_stmt_chk(L, dbstmt);
    setup_first_sqlite_step(sp, dbstmt);
    sqlite3_stmt *stmt = dbstmt->stmt;
    int cols = sqlite3_column_count(stmt);
    int rc;
    while ((rc = lua_sql_step(L, stmt)) == SQLITE_ROW) {
        push_sql_cols(L, stmt);
        lua_pop(L, 1);
        l_send_back_row(L, stmt, cols);
    }
    reset_stmt(sp, dbstmt);
    if (rc == SQLITE_DONE) rc = 0;
    return push_and_return(L, rc);
}

static int dbstmt_close(Lua L)
{
    luaL_checkudata(L, 1, dbtypes.dbstmt);
    dbstmt_t *dbstmt = lua_touserdata(L, -1);
    donate_stmt(getsp(L), dbstmt);
    return 0;
}

static int dbstmt_rows_changed(Lua L)
{
    luaL_checkudata(L, 1, dbtypes.dbstmt);
    const dbstmt_t *dbstmt = lua_topointer(L, 1);
    no_stmt_chk(L, dbstmt);
    lua_pushinteger(L, dbstmt->rows_changed);
    return 1;
}

static int db_exec(Lua lua)
{
    luaL_checkudata(lua, 1, dbtypes.db);
    lua_remove(lua, 1);

    SP sp = getsp(lua);

    int rc;
    const char *sql = lua_tostring(lua, -1);
    if (sql == NULL) {
        luabb_error(lua, sp, "expected sql string");
        return 2;
    }

    while (isspace(*sql))
        ++sql;

    sqlite3_stmt *stmt = NULL;
    if ((rc = lua_prepare_sql(lua, sp, sql, &stmt)) != 0) {
        lua_pushnil(lua);
        lua_pushinteger(lua, rc);
        return 2;
    }
    dbstmt_t *dbstmt = new_dbstmt(lua, sp, stmt);
    if (sqlite3_stmt_readonly(stmt)) {
        // dbstmt:fetch() will run it
        lua_pushinteger(lua, 0);
        return 2;
    }

    // a write stmt - run it now
    setup_first_sqlite_step(sp, dbstmt);
    sqlite3 *sqldb = getdb(sp);
    while ((rc = sqlite3_step(stmt)) == SQLITE_ROW)
        ;
    if (rc == SQLITE_DONE) {
        dbstmt->rows_changed = sqlite3_changes(sqldb);
        sp->rc = 0;
    } else {
        const char *err;
        sp->rc = lua_check_errors(sp->clnt, sqldb, stmt, &err);
        sp->error = strdup(err);
    }

    if (sp->rc) {
        lua_pushnil(lua);
        lua_pushinteger(lua, sp->rc);
    } else {
        lua_pushinteger(lua, 0); /* Success return code */
    }
    return 2;
}

static int db_prepare(Lua L)
{
    SP sp = getsp(L);
    luaL_checkudata(L, 1, dbtypes.db);
    const char *sql = luabb_tostring(L, 2);
    lua_settop(L, 0);
    if (sql == NULL) {
        luabb_error(L, sp, "bad argument to 'prepare'");
        return 2;
    }
    sqlite3_stmt *stmt = NULL;
    struct sql_state *rec = calloc(1, sizeof(*rec));
    if (lua_prepare_sql_int(L, sp, sql, &stmt, rec) != 0) {
        free(rec);
        return 2;
    }
    dbstmt_t *dbstmt = new_dbstmt(L, sp, stmt);
    dbstmt->initial = 1;
    dbstmt->rec = rec;
    sp->prev_dbstmt = dbstmt;
    lua_pushinteger(L, 0);
    return 2;
}

static int db_create_thread(Lua L)
{
    // funcarg5
    // ...
    // funcarg2
    // funcarg1
    // func
    // db

    luaL_checkudata(L, 1, dbtypes.db);
    lua_remove(L, 1);

    luaL_checktype(L, 1, LUA_TFUNCTION);
    lua_getglobal(L, "_SP");
    lua_getfield(L, -1, "cdb2_func_refs");
    lua_remove(L, -2); // _SP

    lua_pushvalue(L, 1); // key for lookup is func; move to top
    lua_remove(L, 1);
    lua_gettable(L, -2);

    const char *funcname = lua_tostring(L, -1);
    lua_pop(L, 2); // string, cdb2_func_refs

    // funcarg5
    // ...
    // funcarg2
    // funcarg1

    return db_create_thread_int(L, funcname);
}

static int db_table(lua_State *lua)
{
    luaL_checkudata(lua, 1, dbtypes.db);
    lua_remove(lua, 1);

    switch (lua_gettop(lua)) {
    case 1: return comdb2_table(lua);
    case 2: return new_temp_table(lua);
    default: return luabb_error(lua, NULL, "bad arguments to 'table'");
    }
}

static int db_cast(Lua L)
{
    /* db:cast(src obj, dest type as string) */
    luaL_checkudata(L, 1, dbtypes.db);
    lua_remove(L, 1);

    const char *typename = lua_tostring(L, 2);
    lua_remove(L, 2);

    int type = luabb_type_by_name(typename);
    luabb_typeconvert_int(L, 1, type, typename);

    return 1;
}

static int db_sleep(Lua lua)
{
    luaL_checkudata(lua, 1, dbtypes.db);
    luaL_checknumber(lua, 2);
    int secs = lua_tonumber(lua, 2);
    sleep(secs);
    return 0;
}

/*
** local csv=[[a,b,"hello, world!","is ""quoted"" back there"]]
** local tbl = db:csv_to_table(csv)
** => #tbl = 4
**    tbl[1] = a
**    tbl[2] = b
**    tbl[3] = hello, world!
**    tbl[4] = is "quoted" back there
*/
static int db_csv_to_table(Lua L)
{
    luaL_checkudata(L, 1, dbtypes.db);
    lua_remove(L, 1);

    CSVReader csv = {0};
    csv.in = luaL_checkstring(L, 1);
    csv.nLine = 1;
    csv.lua = L;
    csv.cSeparator = ',';
    csv_append_char(&csv, 0); /* To ensure sCsv.z is allocated */

    lua_newtable(L);
    int cols = 0, lines = 0;
    lua_newtable(L);
    while (csv_read_one_field(&csv)) {
        lua_pushstring(L, csv.z);
        lua_rawseti(L, -2, ++cols);
        if (csv.cTerm != csv.cSeparator) {
            lua_rawseti(L, -2, ++lines);
            if (csv.cTerm == 0) break;
            cols = 0;
            lua_newtable(L);
        }
    }
    free(csv.z);
    if (lines == 1) lua_rawgeti(L, -1, 1);
    return 1;
}

static int cson_to_table_annotated(Lua, cson_value *, int);
static int db_json_to_table(Lua lua)
{
    int rc;
    if (lua_gettop(lua) < 2) {
        return luaL_error(lua, "bad arguments to 'json_to_table'");
    }
    luaL_checkudata(lua, 1, dbtypes.db);
    int annotate = 0;
    if (lua_gettop(lua) == 3) {
        luaL_checktype(lua, 3, LUA_TTABLE);
        lua_pushnil(lua);
        int processed = 0;
        while (lua_next(lua, -2)) {
            const char *key = luabb_tostring(lua, -2);
            if (strcmp(key, "type_annotate") == 0) {
                if (luabb_type(lua, -1) == DBTYPES_LBOOLEAN) {
                    annotate = lua_toboolean(lua, -2);
                    processed = 1;
                    lua_pop(lua, 1);
                    break;
                }
            }
        }
        if (processed == 0) {
            return luaL_error(lua, "bad argument #2 to 'json_to_table'");
        }
        lua_pop(lua, 1);
    }
    const char *json = luabb_tostring(lua, 2);
    cson_value *cson = NULL;
    if ((rc = cson_parse_string(&cson, json, strlen(json), NULL, NULL)) != 0) {
        luaL_error(lua, "Parsing JSON rc:%d err:%s", rc, cson_rc_string(rc));
    }
    lua_newtable(lua);
    rc = cson_to_table_annotated(lua, cson, annotate);
    cson_free_value(cson);
    if (rc != 0) {
        luaL_error(lua, "bad argument #1 to json_to_table");
    }
    return 1;
}

typedef struct {
#define CONV_FLAG_UTF8_FATAL 0x01
#define CONV_FLAG_UTF8_NIL 0x02
#define CONV_FLAG_UTF8_TRUNCATE 0x04
#define CONV_FLAG_UTF8_HEX 0x08
#define CONV_FLAG_UTF8_MASK 0x0f
#define CONV_FLAG_ANNOTATE 0x10
    unsigned flag;

#define CONV_REASON_UTF8_FATAL 0x01
#define CONV_REASON_UTF8_NIL 0x02
#define CONV_REASON_UTF8_TRUNCATE 0x04
#define CONV_REASON_UTF8_HEX 0x08
#define CONV_REASON_ARGS_FATAL 0x10
    unsigned reason;   // output param
    const char *error; // output param
} json_conv;

static int process_json_conv(Lua L, json_conv *conv)
{
    const char *key, *value;
    switch (luabb_type(L, -2)) {
    case DBTYPES_LSTRING:
    case DBTYPES_CSTRING:
        key = luabb_tostring(L, -2);
        if (strcmp(key, "invalid_utf8") == 0) {
            value = luabb_tostring(L, -1);
            if (value == NULL) {
                return -1;
            } else if (strcmp(value, "fail") == 0) {
                conv->flag |= CONV_FLAG_UTF8_NIL;
                return 0;
            } else if (strcmp(value, "truncate") == 0) {
                conv->flag |= CONV_FLAG_UTF8_TRUNCATE;
                return 0;
            } else if (strcmp(value, "hex") == 0) {
                conv->flag |= CONV_FLAG_UTF8_HEX;
                return 0;
            } else {
                return -2;
            }
        } else if (strcmp(key, "type_annotate") == 0) {
            if (luabb_type(L, -1) == DBTYPES_LBOOLEAN) {
                if (lua_toboolean(L, -2)) {
                    conv->flag |= CONV_FLAG_ANNOTATE;
                }
                return 0;
            } else {
                return -3;
            }
        }
    }
    return -4;
}

static cson_value *table_to_cson(Lua, int, json_conv *);
static int db_table_to_json(Lua L)
{
    luaL_checkudata(L, 1, dbtypes.db);
    luaL_checktype(L, 2, LUA_TTABLE);
    json_conv conv = {0};
    if (lua_gettop(L) == 3) {
        luaL_checktype(L, 3, LUA_TTABLE);
        lua_pushnil(L);
        int processed = 0;
        while (lua_next(L, -2)) {
            if (process_json_conv(L, &conv) != 0) {
            out:
                return luaL_error(L, "bad argument #2 to 'table_to_json'");
            }
            processed = 1;
            lua_pop(L, 1);
        }
        if (processed == 0) goto out;
        lua_pop(L, 1);
    }
    if ((conv.flag & CONV_FLAG_UTF8_MASK) == 0)
        conv.flag |= CONV_FLAG_UTF8_FATAL;
    cson_value *cson = table_to_cson(L, 0, &conv);
    if (cson == NULL) {
        if (conv.reason & (CONV_REASON_UTF8_FATAL | CONV_REASON_ARGS_FATAL)) {
            return luaL_error(L, conv.error);
        }
        lua_pushnil(L); // CONV_REASON_UTF8_NIL
    } else {
        cson_buffer buf = cson_buffer_empty;
        cson_output_buffer(cson, &buf, NULL);
        lua_pushstring(L, (char *)buf.mem);
        cson_buffer_reserve(&buf, 0);
        cson_free_value(cson);
    }
    // non-zero rc if nil'd, truncated or hexified cstring
    lua_pushinteger(L, conv.reason);
    return 2;
}

static int db_emit_int(Lua L)
{
    if (luabb_istype(L, 1, DBTYPES_DBTABLE)) {
        return dbtable_emit(L);
    } else if (luabb_istype(L, 1, DBTYPES_DBSTMT)) {
        return dbstmt_emit(L);
    } else if (lua_istable(L, 1)) {
        return luatable_emit(L);
    } else {
        int rc = l_send_back_row(L, NULL, lua_gettop(L));
        return push_and_return(L, rc);
    }
}

static int db_emit(Lua L)
{
    luaL_checkudata(L, 1, dbtypes.db);
    lua_remove(L, 1);
    return db_emit_int(L);
}

static int db_emiterror(lua_State *lua)
{
    SP sp = getsp(lua);
    struct fsqlresp resp;

    const char *errstr = lua_tostring(lua, -1);

    if (errstr) {
        logmsg(LOGMSG_ERROR, "err: %s\n", errstr);
        resp.response = FSQL_ERROR;
        resp.flags = 0;
        if (sp->rc == 0) sp->rc = -1;
        resp.rcode = sp->rc;
        resp.parm = 0;
        fsql_write_response(sp->clnt, &resp, (void *)errstr, strlen(errstr) + 1,
                            1, __func__, __LINE__);
    }
    return 0;
}

static int db_column_name(Lua L)
{
    luaL_checkudata(L, 1, dbtypes.db);
    luaL_checkstring(L, 2);
    luaL_checknumber(L, 3);
    SP sp = getsp(L);
    SP parent = sp->parent;
    char *name = strdup(luabb_tostring(L, 2));
    int index = lua_tonumber(L, 3);
    if (name == NULL || index < 1) {
        free(name);
        return luaL_error(L, "bad arguments to 'column_name'");
    }
    struct sqlclntstate *parent_clnt = parent->clnt;
    if (check_param_range(parent_clnt, index) != 0) {
        free(name);
        return luaL_error(L,
                          "bad arguments to 'column_name' for typed-statement");
    }
    pthread_mutex_lock(parent->emit_mutex);
    if (parent_clnt->osql.sent_column_data) {
        pthread_mutex_unlock(parent->emit_mutex);
        free(name);
        return luaL_error(L, "attempt to change column name");
    }
    new_col_info(sp, index);
    --index;
    if (parent->clntname[index]) {
        free(parent->clntname[index]);
        parent->clntname[index] = NULL;
    }
    parent->clntname[index] = name;
    pthread_mutex_unlock(parent->emit_mutex);
    lua_pushinteger(L, 0);
    return 1;
}

static int db_column_type(Lua L)
{
    luaL_checkudata(L, 1, dbtypes.db);
    luaL_checkstring(L, 2);
    luaL_checknumber(L, 3);
    SP sp = getsp(L);
    SP parent = sp->parent;
    char *name = strdup(luabb_tostring(L, 2));
    int index = lua_tonumber(L, 3);
    if (name == NULL || index < 1) {
        free(name);
        return luaL_error(L, "bad arguments to 'column_type'");
    }
    struct sqlclntstate *parent_clnt = parent->clnt;
    if (typed_stmt(parent_clnt)) {
        free(name);
        return luaL_error(L, "attempt to set column type for typed-statement");
    }
    int clnttype;
    if (strcmp(name, "short") == 0 || strcmp(name, "int") == 0 ||
        strcmp(name, "integer") == 0 || strcmp(name, "longlong") == 0 ||
        strcmp(name, "u_short") == 0 || strcmp(name, "u_int") == 0) {
        clnttype = CDB2_INTEGER;
    } else if (strcmp(name, "float") == 0 || strcmp(name, "double") == 0 ||
               strcmp(name, "number") == 0 || strcmp(name, "real") == 0) {
        clnttype = CDB2_REAL;
    } else if (strcmp(name, "blob") == 0 || strcmp(name, "byte") == 0) {
        clnttype = CDB2_BLOB;
    } else if (strcmp(name, "datetimeus") == 0) {
        clnttype = CDB2_DATETIMEUS;
    } else if (strcmp(name, "datetime") == 0) {
        clnttype = CDB2_DATETIME;
    } else if (strncmp(name, "date", 4) == 0) {
        /* The type is deprecated. */
        clnttype = CDB2_DATETIME;
    } else if (strcmp(name, "intervaldsus") == 0) {
        clnttype = CDB2_INTERVALDSUS;
    } else if (strcmp(name, "intervalds") == 0) {
        clnttype = CDB2_INTERVALDS;
    } else if (strcmp(name, "intervalym") == 0) {
        clnttype = CDB2_INTERVALYM;
    } else {
        /* If the type is not known lets have the type as
        ** TEXT just like sqlite. */
        clnttype = CDB2_CSTRING;
    }
    free(name);
    pthread_mutex_lock(parent->emit_mutex);
    if (parent_clnt->osql.sent_column_data) {
        pthread_mutex_unlock(parent->emit_mutex);
        return luaL_error(L, "attempt to change column type");
    }
    new_col_info(sp, index);
    --index;
    parent->clnttype[index] = clnttype;
    pthread_mutex_unlock(parent->emit_mutex);
    lua_pushinteger(L, 0);
    return 1;
}

static int db_num_columns(Lua L)
{
    luaL_checkudata(L, 1, dbtypes.db);
    luaL_checknumber(L, 2);
    SP sp = getsp(L);
    SP parent = sp->parent;
    struct sqlclntstate *parent_clnt = parent->clnt;
    if (typed_stmt(parent_clnt)) {
        return luaL_error(
            L, "attempt to set number of columns for typed-statement");
    }
    pthread_mutex_lock(parent->emit_mutex);
    if (parent_clnt->osql.sent_column_data) {
        pthread_mutex_unlock(parent->emit_mutex);
        return luaL_error(L, "attempt to change number of columns");
    }
    int num_cols = lua_tonumber(L, 2);
    if (num_cols < parent->ntypes) {
        for (int i = num_cols - 1; i < parent->ntypes; ++i) {
            free(parent->clntname[i]);
            parent->clntname[i] = NULL;
        }
        parent->ntypes = num_cols;
    } else {
        new_col_info(sp, num_cols);
    }
    pthread_mutex_unlock(parent->emit_mutex);
    lua_pushinteger(L, 0);
    return 1;
}

static int db_reset(lua_State *lua)
{
    SP sp = getsp(lua);
    /*
    if (sp->thd->stmt) {
        sqlite3_reset(sp->thd->stmt);
        sp->thd->stmt = NULL;
    }
    */
    sp->rc = 0;
    if (sp->error) {
        free(sp->error);
        sp->error = NULL;
    }
    return 0;
}

static int db_get_trans(Lua L)
{
    struct sqlclntstate *clnt = getsp(L)->clnt;
    lua_pushboolean(L, clnt->in_client_trans);
    lua_pushstring(L, tranlevel_tostr(clnt->dbtran.mode));
    return 2;
}

static int db_copyrow(Lua lua)
{
    if (lua_istable(lua, 1) && lua_istable(lua, 2)) {
        lua_remove(lua, 1);
    }
    if (!lua_istable(lua, 1)) {
        lua_pushnil(lua);
        return 1;
    }
    lua_newtable(lua);
    int new_table = lua_gettop(lua);
    lua_pushnil(lua); /* first key */
    while (lua_next(lua, 1) != 0) {
        lua_pushvalue(lua, -2);       /* Move the key to the top. */
        lua_pushvalue(lua, -2);       /* Move the value to the top. */
        lua_settable(lua, new_table); /* set the value in new table.*/
        lua_pop(lua,
                1); /* Pop the value, leaves only key to be used in lua_next. */
    }
    return 1;
}

static int db_print(Lua lua)
{
    int nargs = lua_gettop(lua);
    struct fsqlresp rsp;
    const char *trace;
    int rc;

    if (nargs > 2)
        return luabb_error(lua, NULL, "wrong number of  arguments %d", nargs);

    SP sp = getsp(lua);
    trace = lua_tostring(lua, -1);

    if (trace == NULL) return 0;

    rsp.response = FSQL_DEBUG_TRACE;
    rsp.flags = 0;
    rsp.rcode = 0;
    rsp.parm = 0;
    rc = fsql_write_response(sp->clnt, &rsp, (char *)trace, strlen(trace) + 1,
                             1, __func__, __LINE__);
    if (rc)
        return luabb_error(lua, sp, "%s: couldn't send results back", __func__);

    return 0;
}

static int db_isnull(lua_State *lua)
{
    lua_pushboolean(lua, luabb_isnull(lua, -1));
    return 1;
}

static int db_setnull(Lua lua)
{
    lua_cstring_t *c;
    lua_blob_t *b;
    if (lua_type(lua, -1) != LUA_TUSERDATA) {
        return luaL_error(lua, "bad argument to 'setnull'");
    }

    lua_dbtypes_t *t = (lua_dbtypes_t *)lua_topointer(lua, -1);
    assert(t->magic == DBTYPES_MAGIC);
    assert(t->dbtype > DBTYPES_MINTYPE);
    assert(t->dbtype < DBTYPES_MAXTYPE);
    switch (t->dbtype) {
    case DBTYPES_CSTRING:
        c = (lua_cstring_t *)t;
        free(c->val);
        c->val = NULL;
        break;
    case DBTYPES_BLOB:
        b = (lua_blob_t *)t;
        free(b->val.data);
        b->val.data = NULL;
        b->val.length = 0;
        break;
    default: return luaL_error(lua, "bad argument to 'setnull'");
    }
    t->is_null = 1;
    return 0;
}

static int db_settyped(Lua lua)
{
    lua_cstring_t *c;
    lua_blob_t *b;
    if (lua_type(lua, -1) != LUA_TUSERDATA) {
        return luaL_error(lua, "bad argument to 'settyped'");
    }

    lua_dbtypes_t *t = (lua_dbtypes_t *)lua_topointer(lua, -1);
    assert(t->magic == DBTYPES_MAGIC);
    assert(t->dbtype > DBTYPES_MINTYPE);
    assert(t->dbtype < DBTYPES_MAXTYPE);
    t->is_typed = 1;
    return 0;
}

static int db_setmaxinstructions(Lua L)
{
    luaL_checkudata(L, 1, dbtypes.db);
    luaL_checknumber(L, 2);

    SP sp = getsp(L);
    int num = lua_tonumber(L, -1);
    if (num <= 99 || num > 1000000000) {
        return luabb_error(
            L, NULL, "Supported number of instructions Max:1000000000 Min:100");
    }
    sp->max_num_instructions = num;
    return 0;
}

static int db_getinstructioncount(Lua L)
{
    luaL_checkudata(L, 1, dbtypes.db);
    SP sp = getsp(L);
    lua_pushinteger(L, sp->num_instructions);
    return 1;
}

static int db_now(Lua lua)
{
    SP sp;
    dttz_t dt;
    const char *tz;
    int precision;
    struct timespec ts;
    datetime_t datetime;
    cdb2_client_datetimeus_t cdtus;
    cdb2_client_datetime_t cdtms;

    const char *z = NULL;
    int nargs = lua_gettop(lua);
    sp = getsp(lua);
    tz = sp->clnt->tzname;

    if (nargs > 2)
        return luaL_error(lua, "wrong number of arguments %d", (nargs - 1));
    if (nargs <= 1)
        precision = sp->clnt->dtprec;
    else {
        z = luabb_tostring(lua, 2);
        if (z != NULL)
            DTTZ_TEXT_TO_PREC(
                z, precision, 0,
                return luaL_error(lua, "incorrect precision %s", z));
    }

    if (clock_gettime(CLOCK_REALTIME, &ts) != 0) goto err;
    if (timespec_to_dttz(&ts, &dt, precision) != 0) goto err;
    if (precision == DTTZ_PREC_MSEC) {
        if (dttz_to_client_datetime(&dt, tz, &cdtms) != 0) goto err;
        client_datetime_to_datetime_t(&cdtms, &datetime, 0);
    } else {
        if (dttz_to_client_datetimeus(&dt, tz, &cdtus) != 0) goto err;
        client_datetimeus_to_datetime_t(&cdtus, &datetime, 0);
    }
    luabb_pushdatetime(lua, &datetime);
    return 1;
err:
    return luabb_error(lua, sp, "datetime conversion failed");
}

static int db_settimezone(lua_State *lua)
{
    SP sp = getsp(lua);
    const char *tz = lua_tostring(lua, -1);
    strcpy(sp->clnt->tzname, tz);
    lua_pop(lua, -1);
    return 0;
}

static int db_gettimezone(Lua L)
{
    SP sp = getsp(L);
    lua_pushstring(L, sp->clnt->tzname);
    return 1;
}

static int db_setdatetimeprecision(lua_State *lua)
{
    int rc = 0;
    SP sp = getsp(lua);
    const char *z = lua_tostring(lua, -1);
    DTTZ_TEXT_TO_PREC(z, sp->clnt->dtprec, 0, goto err);
    if (0) {
    err:
        rc = luaL_error(lua, "incorrect precision %s", z);
    }
    lua_pop(lua, -1);
    return rc;
}

static int db_getdatetimeprecision(Lua L)
{
    SP sp = getsp(L);
    switch (sp->clnt->dtprec) {
    case DTTZ_PREC_MSEC: lua_pushstring(L, "millisecond"); break;
    case DTTZ_PREC_USEC: lua_pushstring(L, "microsecond"); break;
    default:
        luabb_error(L, sp, "incorrect precision %d", sp->clnt->dtprec);
        break;
    }
    return 1;
}

static int db_bind_warn = 20;
static int db_bind(Lua L)
{
    luaL_checkudata(L, 1, dbtypes.db);
    SP sp = getsp(L);
    if (db_bind_warn > 0) {
        --db_bind_warn;
        if (sp->spversion.version_num) {
            logmsg(LOGMSG_WARN,
                   "deprecated method db:bind() called in sp:%s ver:%d\n",
                   sp->spname, sp->spversion.version_num);
        } else {
            logmsg(LOGMSG_WARN,
                   "deprecated method db:bind() called in sp:%s ver:%s\n",
                   sp->spname, sp->spversion.version_str);
        }
    }
    return dbstmt_bind_int(L, sp->prev_dbstmt);
}

static int db_null(Lua L)
{
    lua_getglobal(L, "NULL");
    return 1;
}

static int db_sp(Lua L)
{
    luaL_checkudata(L, 1, dbtypes.db);
    char *name = (char *)luaL_checkstring(L, 2);
    struct spversion_t spversion = {0};
    if (lua_isnumber(L, 3)) {
        spversion.version_num = lua_tonumber(L, 3);
    } else if (lua_isstring(L, 3)) {
        spversion.version_str = (char *)lua_tostring(L, 3);
    }
    char *err = NULL;
    rdlock_schema_lk();
    char *src = load_src(name, &spversion, 0, &err);
    unlock_schema_lk();
    free(spversion.version_str);
    if (src == NULL) {
        luabb_error(L, getsp(L), err);
        lua_pushnil(L);
        free(err);
        return 1;
    }
    size_t size = strlen(src);
    char buf[size + 32];
    sprintf(buf, "%s\nreturn main", src);
    free(src);
    if (luaL_dostring(L, buf) != 0) {
        luabb_error(L, getsp(L), lua_tostring(L, -1));
        lua_pushnil(L);
    }
    return 1;
}

static int db_error(lua_State *lua)
{
    SP sp = getsp(lua);
    if (sp && sp->error) {
        lua_pushstring(lua, sp->error);
    } else {
        lua_pushstring(lua, "");
    }
    return 1;
}

static int db_consumer(Lua L)
{
    luaL_checkudata(L, 1, dbtypes.db);

    SP sp = getsp(L);
    if (sp->parent->have_consumer) {
        return 0;
    }
    char spname[strlen(sp->spname) + 1];
    strcpy(spname, sp->spname);
    Q4SP(qname, spname);

    struct dbtable *db = getqueuebyname(qname);
    if (db == NULL) {
        return luaL_error(L, "trigger not found for sp:%s", spname);
    }

    struct consumer *consumer = db->consumers[0];
    if (consumer == NULL) {
        return luaL_error(L, "consumer not found for sp:%s", spname);
    }

    enum consumer_t type = consumer_type(consumer);
    trigger_reg_t *t;
    if (type == CONSUMER_TYPE_DYNLUA) {
        // will block until registration completes
        trigger_reg_init(t, spname);
        int rc = luabb_trigger_register(L, t);
        if (rc != CDB2_TRIG_REQ_SUCCESS) return luaL_error(L, sp->error);
    } else {
        luabb_error(L, sp, "no such consumer");
        lua_pushnil(L);
        return 1;
    }

    dbconsumer_t *q;
    size_t sz = dbconsumer_sz(qname);
    new_lua_t_sz(L, q, dbconsumer_t, DBTYPES_DBCONSUMER, sz);
    if (setup_dbconsumer(q, consumer, db, t) != 0) {
        luabb_error(L, sp, "failed to register consumer with qdb");
        lua_pushnil(L);
        return 1;
    }
    sp->parent->have_consumer = 1;
    return 1;
}

static int db_bootstrap(Lua L)
{
    luaL_checkudata(L, 1, dbtypes.db);
    lua_pop(L, 1);

    lua_Debug ar = {0};
    const int frame = 2; // 0 -> db_bootstrap , 1 -> comdb2_main, 2 -> SP
    if (lua_getstack(L, frame, &ar) == 0) return 0;

    lua_getglobal(L, "_SP");
    lua_newtable(L);
    lua_setfield(L, -2, "cdb2_func_refs");
    lua_newtable(L);
    lua_setfield(L, -2, "cdb2_func_names");

    lua_getfield(L, 1, "cdb2_func_refs");
    lua_getfield(L, 1, "cdb2_func_names");

    // Stack:
    //   3: table for lookup by name
    //   2: table for lookup by ref
    //   1: _SP{}

    int n = 1; // 1st local variable
    const char *name;
    while ((name = lua_getlocal(L, &ar, n++)) != NULL) {
        if (!lua_isfunction(L, -1)) {
            lua_pop(L, 1);
            continue;
        }
        lua_pushvalue(L, -1);     // push copy of func
        lua_setfield(L, 3, name); // _SP.cdb2_func_names[funcname] = func
        lua_pushstring(L, name);
        lua_settable(L, 2); // _SP.cdb2_func_refs[func] = funcname
    }
    lua_settop(L, 0);

    return 0;
}

static const luaL_Reg db_funcs[] = {
    {"exec", db_exec},
    {"prepare", db_prepare},
    {"table", db_table},
    {"cast", db_cast},
    {"csv_to_table", db_csv_to_table},
    {"json_to_table", db_json_to_table},
    {"table_to_json", db_table_to_json},
    {"emit", db_emit},
    {"emiterror", db_emiterror},
    {"column_name", db_column_name},
    {"column_type", db_column_type},
    {"num_columns", db_num_columns},
    {"reset", db_reset},
    {"get_trans", db_get_trans},
    {"copyrow", db_copyrow},
    {"print", db_print},
    {"isnull", db_isnull},
    {"setnull", db_setnull},
    {"settyped", db_settyped},
    {"setmaxinstructions", db_setmaxinstructions},
    {"getinstructioncount", db_getinstructioncount},
    {"now", db_now},
    {"settimezone", db_settimezone},
    {"gettimezone", db_gettimezone},
    {"setdatetimeprecision", db_setdatetimeprecision},
    {"getdatetimeprecision", db_getdatetimeprecision},
    {"bind", db_bind},
    {"null", db_null},
    {"NULL", db_null}, // why upper-case? -- deprecate
    {"sp", db_sp},
    {"sqlerror", db_error}, // every error isn't from SQL -- deprecate
    {"error", db_error},
    /************ CONSUMER **************/
    {"consumer", db_consumer},
    /************** DEBUG ***************/
    {"debug", db_debug},
    {"db_debug", db_db_debug},
    {"trace", db_trace},
    /************ INTERNAL **************/
    {"sleep", db_sleep},
    {"bootstrap", db_bootstrap},
    {NULL, NULL}
};

static void init_db_funcs(Lua L)
{
    db_t *db = lua_newuserdata(L, sizeof(db_t));
    init_new_t(db, DBTYPES_DB);

    luaL_newmetatable(L, dbtypes.db);

    lua_pushinteger(L, DB_ERR_TRN_DUP);
    lua_setfield(L, -2, "err_dup");

    lua_pushinteger(L, DB_ERR_TRN_VERIFY);
    lua_setfield(L, -2, "err_verify");

    lua_pushinteger(L, DB_ERR_TRN_FKEY);
    lua_setfield(L, -2, "err_fkey");

    lua_pushinteger(L, DB_ERR_TRN_NULL_CONSTRAINT);
    lua_setfield(L, -2, "err_null_constraint");

    lua_pushinteger(L, CDB2ERR_CONSTRAINTS);
    lua_setfield(L, -2, "err_selectv");

    lua_pushinteger(L, DB_ERR_CONV_FAIL);
    lua_setfield(L, -2, "err_conv");

    lua_pushstring(L, "__index");
    lua_pushvalue(L, -2);
    lua_settable(L, -3); // db.metatable.__index = db.metatable
    luaL_openlib(L, NULL, db_funcs, 0);

    lua_setmetatable(L, -2);
    lua_setglobal(L, "db");
}

static const struct luaL_Reg dbtable_funcs[] = {
    {"insert", dbtable_insert},
    {"copyfrom", dbtable_copyfrom},
    {"name", dbtable_name},
    {"emit", dbtable_emit},
    {"where", dbtable_where},
    {NULL, NULL}
};

static void init_dbtable_funcs(Lua L)
{
    luaL_newmetatable(L, dbtypes.dbtable);
    lua_pushvalue(L, -1);
    lua_setfield(L, -2, "__index");
    luaL_openlib(L, NULL, dbtable_funcs, 0);
    lua_pop(L, 1);
}

static const struct luaL_Reg dbstmt_funcs[] = {
    {"__gc", dbstmt_free},
    {"bind", dbstmt_bind},
    {"exec", dbstmt_exec},
    {"fetch", dbstmt_fetch},
    {"emit", dbstmt_emit},
    {"close", dbstmt_close},
    {"rows_changed", dbstmt_rows_changed},
    {NULL, NULL}
};

static void init_dbstmt_funcs(Lua L)
{
    luaL_newmetatable(L, dbtypes.dbstmt);
    lua_pushvalue(L, -1);
    lua_setfield(L, -2, "__index");
    luaL_openlib(L, NULL, dbstmt_funcs, 0);
    lua_pop(L, 1);
}

static const struct luaL_Reg dbthread_funcs[] = {
    {"__gc", dbthread_free},
    {"join", dbthread_join},
    {"sqlerror", dbthread_error}, // every error isn't from SQL -- deprecate
    {"error", dbthread_error},
    {NULL, NULL}
};

static void init_dbthread_funcs(Lua L)
{
    luaL_newmetatable(L, dbtypes.dbthread);
    lua_pushvalue(L, -1);
    lua_setfield(L, -2, "__index");
    luaL_openlib(L, NULL, dbthread_funcs, 0);
    lua_pop(L, 1);
}

static const struct luaL_Reg dbconsumer_funcs[] = {
    {"__gc", dbconsumer_free},
    {"get", dbconsumer_get},
    {"poll", dbconsumer_poll},
    {"consume", dbconsumer_consume},
    {"emit", dbconsumer_emit},
    {NULL, NULL}
};

static void init_dbconsumer_funcs(Lua L)
{
    luaL_newmetatable(L, dbtypes.dbconsumer);
    lua_pushvalue(L, -1);
    lua_setfield(L, -2, "__index");
    luaL_openlib(L, NULL, dbconsumer_funcs, 0);
    lua_pop(L, 1);
}

static void *lua_alloc(void *ud, void *ptr, size_t osize, size_t nsize)
{
    return comdb2_realloc(ud, ptr, nsize);
}

static int create_sp_int(SP sp, char **err)
{
    Lua lua;

    sp->mspace = lua_mem_init();
    lua = lua_newstate(lua_alloc, sp->mspace);

    lua_setsp(lua, sp);
    luaL_openlibs(lua);
    lua_atpanic(lua, l_panic);

    sp->lua = lua;
    sp->max_num_instructions = gbl_max_lua_instructions;
    LIST_INIT(&sp->dbstmts);
    LIST_INIT(&sp->tmptbls);

    init_db_funcs(lua);
    init_dbtable_funcs(lua);
    init_dbstmt_funcs(lua);
    init_dbthread_funcs(lua);
    init_dbconsumer_funcs(lua);
    init_dbtypes(lua);

    lua_newtable(lua);
    lua_setglobal(lua, "_SP");

    extern int gbl_allow_lua_print;
    if (!gbl_allow_lua_print) {
        if (luaL_dostring(lua, "function print(...) end") != 0) {
            *err = strdup(lua_tostring(lua, -1));
            close_sp_int(sp, 1);
            return -1;
        }
    }

    disable_global_variables(lua);

    /* To be given as lrl value. */
    lua_sethook(lua, InstructionCountHook, LUA_MASKCOUNT, 1);
    return 0;
}

static SP create_sp(char **err)
{
    SP sp = calloc(1, sizeof(struct stored_proc));
    if (create_sp_int(sp, err) != 0) {
        free(sp);
        return NULL;
    }
    return sp;
}

static int cson_to_table(Lua, cson_value *);
static int cson_push_value(Lua lua, cson_value *v)
{
    if (cson_value_is_undef(v)) {
        lua_pushnil(lua); // TODO: this just disappers in lua
    } else if (cson_value_is_null(v)) {
        luabb_pushnull(lua, DBTYPES_INTEGER);
    } else if (cson_value_is_bool(v)) {
        lua_pushboolean(lua, cson_value_get_bool(v));
    } else if (cson_value_is_integer(v)) {
        lua_pushinteger(lua, cson_value_get_integer(v));
    } else if (cson_value_is_double(v)) {
        lua_pushnumber(lua, cson_value_get_double(v));
    } else if (cson_value_is_string(v)) {
        lua_pushstring(lua, cson_value_get_cstr(v));
    } else if (cson_value_is_array(v) || cson_value_is_object(v)) {
        lua_newtable(lua);
        return cson_to_table(lua, v);
    }
    return 0;
}

static int cson_to_table(Lua lua, cson_value *v)
{
    int rc;
    if (cson_value_is_object(v)) {
        cson_object *o = cson_value_get_object(v);
        cson_object_iterator i;
        cson_object_iter_init(o, &i);
        cson_kvp *kv;
        while ((kv = cson_object_iter_next(&i)) != NULL) {
            lua_pushstring(lua, cson_string_cstr(cson_kvp_key(kv)));
            if (cson_push_value(lua, cson_kvp_value(kv)) != 0) return -1;
            lua_settable(lua, -3);
        }
    } else if (cson_value_is_array(v)) {
        cson_array *a = cson_value_get_array(v);
        int i, len = cson_array_length_get(a);
        for (i = 0; i < len; ++i) {
            if (cson_push_value(lua, cson_array_get(a, i)) != 0) return -1;
            lua_rawseti(lua, -2, i + 1);
        }
    } else {
        return -1;
    }
    return 0;
}

static int cson_push_null(Lua L, const char *type)
{
    int t;
    if (strcmp(type, "cstring") == 0)
        t = DBTYPES_CSTRING;
    else if (strcmp(type, "integer") == 0)
        t = DBTYPES_INTEGER;
    else if (strcmp(type, "double") == 0)
        t = DBTYPES_REAL;
    else if (strcmp(type, "blob") == 0)
        t = DBTYPES_BLOB;
    else if (strcmp(type, "datetime") == 0)
        t = DBTYPES_DATETIME;
    else if (strcmp(type, "decimal") == 0)
        t = DBTYPES_DECIMAL;
    else if (strcmp(type, "intervalds") == 0)
        t = DBTYPES_INTERVALDS;
    else if (strcmp(type, "intervalym") == 0)
        t = DBTYPES_INTERVALYM;
    else
        return 1;
    luabb_pushnull(L, t);
    return 0;
}

static const char *json_type = "type";
static const char *json_value = "value";

static int cson_push_value_annotated(Lua L, cson_value *val)
{
    cson_object *o = cson_value_get_object(val);
    cson_value *t = cson_object_get(o, json_type);
    cson_value *v = cson_object_get(o, json_value);
    if (t == NULL || v == NULL || !cson_value_is_string(t)) return -1;
    char const *type = cson_value_get_cstr(t);
    if (cson_value_is_null(v)) {
        return cson_push_null(L, type);
    } else if (strcmp(type, "object") == 0 || strcmp(type, "array") == 0) {
        lua_newtable(L);
        return cson_to_table_annotated(L, v, 1);
    } else if (strcmp(type, "string") == 0) {
        if (!cson_value_is_string(v)) return -1;
        lua_pushstring(L, cson_value_get_cstr(v));
    } else if (strcmp(type, "cstring") == 0) {
        if (!cson_value_is_string(v)) return -1;
        luabb_pushcstring(L, cson_value_get_cstr(v));
    } else if (strcmp(type, "hexstring") == 0) {
        if (!cson_value_is_string(v)) return -1;
        const char *s = cson_value_get_cstr(v);
        size_t l = strlen(s);
        if (l % 2 != 0) return -1;
        uint8_t *b = malloc(l / 2);
        luabb_fromhex(b, s, l);
        luabb_pushcstring_dl(L, s);
    } else if (strcmp(type, "integer") == 0) {
        if (!cson_value_is_integer(v)) return -1;
        int64_t i = cson_value_get_integer(v);
        luabb_pushinteger(L, i);
    } else if (strcmp(type, "double") == 0) {
        if (!cson_value_is_double(v)) return -1;
        double d = cson_value_get_double(v);
        luabb_pushreal(L, d);
    } else if (strcmp(type, "number") == 0) {
        if (!cson_value_is_double(v)) return -1;
        double d = cson_value_get_double(v);
        lua_pushnumber(L, d);
    } else if (strcmp(type, "bool") == 0) {
        if (!cson_value_is_bool(v)) return -1;
        lua_pushboolean(L, cson_value_get_bool(v));
    } else if (strcmp(type, "blob") == 0) {
        if (!cson_value_is_string(v)) return -1;
        const char *s = cson_value_get_cstr(v);
        size_t l = strlen(s);
        uint8_t *b = malloc(l / 2);
        luabb_fromhex(b, s, l);
        blob_t x = {.data = b, .length = l / 2};
        luabb_pushblob_dl(L, &x);
    } else if (strcmp(type, "datetime") == 0) {
        if (!cson_value_is_string(v)) return -1;
        datetime_t d;
        lua_pushstring(L, cson_value_get_cstr(v));
        luabb_todatetime(L, -1, &d);
        lua_pop(L, 1);
        luabb_pushdatetime(L, &d);
    } else if (strcmp(type, "decimal") == 0) {
        if (!cson_value_is_string(v)) return -1;
        decQuad d;
        lua_pushstring(L, cson_value_get_cstr(v));
        luabb_todecimal(L, -1, &d);
        lua_pop(L, 1);
        luabb_pushdecimal(L, &d);
    } else if (strcmp(type, "intervalds") == 0) {
        if (!cson_value_is_string(v)) return -1;
        intv_t i;
        lua_pushstring(L, cson_value_get_cstr(v));
        luabb_tointervalds(L, -1, &i);
        lua_pop(L, 1);
        luabb_pushintervalds(L, &i);
    } else if (strcmp(type, "intervalym") == 0) {
        if (!cson_value_is_string(v)) return -1;
        intv_t i;
        lua_pushstring(L, cson_value_get_cstr(v));
        luabb_tointervalym(L, -1, &i);
        lua_pop(L, 1);
        luabb_pushintervalym(L, &i);
    } else {
        return -1;
    }
    return 0;
}

static int cson_to_table_annotated(Lua L, cson_value *val, int annotate)
{
    if (annotate == 0) return cson_to_table(L, val);
    if (!cson_value_is_object(val)) return -1;
    if (lua_checkstack(L, 5) == 0) return -1;
    cson_object *o = cson_value_get_object(val);
    cson_value *t = cson_object_get(o, json_type);
    cson_value *v = cson_object_get(o, json_value);
    if (t == NULL || v == NULL || !cson_value_is_string(t)) return -1;
    char const *type = cson_value_get_cstr(t);
    if (strcmp(type, "object") == 0) {
        cson_object *o = cson_value_get_object(v);
        cson_object_iterator i;
        cson_object_iter_init(o, &i);
        cson_kvp *kv;
        while ((kv = cson_object_iter_next(&i)) != NULL) {
            lua_pushstring(L, cson_string_cstr(cson_kvp_key(kv)));
            if (cson_push_value_annotated(L, cson_kvp_value(kv)) != 0)
                return -1;
            lua_settable(L, -3);
        }
    } else if (strcmp(type, "array") == 0) {
        cson_array *a = cson_value_get_array(v);
        int i, len = cson_array_length_get(a);
        for (i = 0; i < len; ++i) {
            if (cson_push_value_annotated(L, cson_array_get(a, i)) != 0)
                return -1;
            lua_rawseti(L, -2, i + 1);
        }
    } else {
        return -1;
    }
    return 0;
}

// value to convert is on top of stack
static cson_value *table_to_cson_array(Lua L, int lvl, json_conv *conv)
{
    cson_value *v = cson_value_new_array();
    cson_array *a = cson_value_get_array(v);
    int n = luaL_getn(L, -1);
    cson_array_reserve(a, n);
    for (int i = 0; i < n; ++i) {
        lua_rawgeti(L, -1, i + 1);
        cson_value *val = table_to_cson(L, lvl, conv);
        if (val == NULL) {
            cson_free_value(v);
            return NULL;
        }
        cson_array_append(a, val);
        lua_pop(L, 1);
    }
    return v;
}

// value to convert is on top of stack
static cson_value *table_to_cson_object(Lua L, int lvl, json_conv *conv)
{
    cson_value *v = cson_value_new_object();
    cson_object *o = cson_value_get_object(v);
    lua_pushnil(L);
    while (lua_next(L, -2)) {
        cson_value *val = table_to_cson(L, lvl, conv); // get value
        if (val == NULL) {
            cson_free_value(v);
            return NULL;
        }
        lua_pop(L, 1); // remove value

        lua_pushvalue(L, -1);                    // push copy of key
        const char *key = luabb_tostring(L, -1); // conv key to str
        cson_object_set(o, key, val);
        lua_pop(L, 1); // pop copy of key (now a string)
    }
    return v;
}

static int is_array(Lua L)
{
    int n = luaL_getn(L, -1);
    if (n < 1) return 0;
    lua_pushnumber(L, n);
    if (lua_next(L, -2)) {
        luabb_dumpcstack(L);
        // not array: there is stuff after numeric index
        lua_pop(L, 2);
        return 0;
    }
    return 1;
}

// value to convert is on top of stack
static cson_value *table_to_cson(Lua L, int lvl, json_conv *conv)
{
    const char *type = NULL;
    ++lvl;
    if (lvl > 100 || lua_checkstack(L, 1) == 0) {
        conv->error = "too many nested tables";
        conv->reason |= CONV_REASON_ARGS_FATAL;
        return NULL;
    }
    cson_value *v = NULL;
    long long integer;
    double dbl;

    dbtypes_enum dbtype = luabb_dbtype(L, -1);
    if (dbtype > DBTYPES_MINTYPE && dbtype < DBTYPES_MAXTYPE) { // null chk
        const lua_dbtypes_t *nullchk = lua_touserdata(L, -1);
        if (nullchk->is_null) {
            switch (dbtype) {
            case DBTYPES_CSTRING: type = "cstring"; break;
            case DBTYPES_INTEGER: type = "integer"; break;
            case DBTYPES_REAL: type = "double"; break;
            case DBTYPES_BLOB: type = "blob"; break;
            case DBTYPES_DATETIME: type = "datetime"; break;
            case DBTYPES_DECIMAL: type = "decimal"; break;
            case DBTYPES_INTERVALDS: type = "intervalds"; break;
            case DBTYPES_INTERVALYM: type = "intervalym"; break;
            default:
                conv->error = "unsupported type for 'table_to_json'";
                conv->reason |= CONV_REASON_ARGS_FATAL;
                return NULL;
            }
            v = cson_value_null();
            goto annotate;
        }
    }

    int tostr = 0; // 1->validate utf8   2->no validation
    int utf8_len;
    switch (dbtype) {
    case DBTYPES_LTABLE:
        if (is_array(L)) {
            type = "array";
            v = table_to_cson_array(L, lvl, conv);
        } else {
            type = "object";
            v = table_to_cson_object(L, lvl, conv);
        }
        break;
    case DBTYPES_LBOOLEAN:
        type = "bool";
        v = cson_value_new_bool(lua_toboolean(L, -1));
        break;
    case DBTYPES_LNUMBER:
        type = "number";
        dbl = lua_tonumber(L, -1);
        integer = lua_tointeger(L, -1);
        v = (dbl == integer) ? cson_value_new_integer(integer)
                             : cson_value_new_double(dbl);
        break;
    case DBTYPES_LNIL:
        type = "nil";
        v = cson_value_null();
        break;
    case DBTYPES_INTEGER:
        type = "integer";
        luabb_tointeger(L, -1, &integer);
        v = cson_value_new_integer(integer);
        break;
    case DBTYPES_REAL:
        type = "double";
        luabb_toreal(L, -1, &dbl);
        v = cson_value_new_double(dbl);
        break;
    case DBTYPES_LSTRING:
        type = "string";
        tostr = 1;
        break;
    case DBTYPES_CSTRING:
        type = "cstring";
        tostr = 1;
        break;
    case DBTYPES_BLOB:
        type = "blob";
        tostr = 2;
        break;
    case DBTYPES_DECIMAL:
        type = "decimal";
        tostr = 2;
        break;
    case DBTYPES_DATETIME:
        type = "datetime";
        tostr = 2;
        break;
    case DBTYPES_INTERVALYM:
        type = "intervalym";
        tostr = 2;
        break;
    case DBTYPES_INTERVALDS:
        type = "intervalds";
        tostr = 2;
        break;
    default:
        conv->error = "unsupported type for 'table_to_json'";
        conv->reason |= CONV_REASON_ARGS_FATAL;
        return NULL;
    }
    if (tostr) {
        char *hexstr = NULL;
        const char *s = luabb_tostring(L, -1);
        if (tostr == 1) {
            if (utf8_validate(s, -1, &utf8_len) != 0) {
                if (conv->flag & CONV_FLAG_UTF8_FATAL) {
                    conv->error = "invalid utf-8 cstring in 'table_to_json'";
                    conv->reason |= CONV_REASON_UTF8_FATAL;
                    return NULL;
                } else if (conv->flag & CONV_FLAG_UTF8_NIL) {
                    conv->error = "invalid utf-8 cstring in 'table_to_json'";
                    conv->reason |= CONV_REASON_UTF8_NIL;
                    return NULL;
                } else if (conv->flag & CONV_FLAG_UTF8_TRUNCATE) {
                    conv->error = "invalid utf-8 cstring in 'table_to_json'";
                    conv->reason |= CONV_REASON_UTF8_TRUNCATE;
                } else if (conv->flag & CONV_FLAG_UTF8_HEX) {
                    conv->error = "invalid utf-8 cstring in 'table_to_json'";
                    conv->reason |= CONV_REASON_UTF8_HEX;
                    size_t slen = strlen(s) + 1; // include terminating null
                    size_t hexlen = slen * 2 + 1;
                    hexstr = malloc(hexlen);
                    util_tohex(hexstr, s, slen);
                    type = "hexstring";
                    s = hexstr;
                    utf8_len = hexlen;
                }
            }
        } else {
            utf8_len = strlen(s);
        }
        v = cson_value_new_string(s, utf8_len);
        free(hexstr);
    }
annotate:
    if (v == NULL) return NULL;
    if ((conv->flag & CONV_FLAG_ANNOTATE) == 0) return v;
    if (type == NULL) {
        cson_free_value(v);
        conv->error = "unsupported type for 'table_to_json'";
        conv->reason |= CONV_REASON_ARGS_FATAL;
        return NULL;
    }
    if (cson_value_is_null(v)) {
        cson_object *o = cson_new_object();
        cson_object_set(o, json_type,
                        cson_value_new_string(type, strlen(type)));
        cson_object_set(o, json_value, v);
        v = cson_object_value(o);
    } else {
        cson_object *o = cson_new_object();
        cson_object_set(o, json_type,
                        cson_value_new_string(type, strlen(type)));
        cson_object_set(o, json_value, v);
        v = cson_object_value(o);
    }
    return v;
}

static int l_send_back_row(Lua lua, sqlite3_stmt *stmt, int nargs)
{
    struct fsqlresp rsp;
    int col;
    int rc;
    int len = 0;
    int offset = 0;
    struct sqlfield fld[MAXCOLUMNS], *ffld /*flipped*/;
    char *s;
    char err[MAXCOLUMNS];
    int little_endian = 0;
    int is_type_set;

    SP sp = getsp(lua);
    SP parent = sp->parent;

    assert(nargs > 0);
    if (nargs > MAXCOLUMNS) {
        return luabb_error(lua, sp, "attempt to read %d cols (maxcols:%d)",
                           nargs, MAXCOLUMNS);
    }

    if (sp->thd->ncols && sp->thd->ncols != nargs) {
        return luabb_error(
            lua, sp,
            "row() call has %d columns, prior call to column_names() had %d",
            nargs, sp->thd->ncols);
    }

    /* flip our data if the client asked for little endian data */
    if (sp->clnt->have_endian &&
        sp->clnt->endian == FSQL_ENDIAN_LITTLE_ENDIAN) {
        little_endian = 1;
    }

    if (!parent->clnt->osql.sent_column_data) {
        rc = 0;
        pthread_mutex_lock(parent->emit_mutex);
        if (!parent->clnt->osql.sent_column_data) {
            rc = send_col_data(lua, sp, stmt, nargs);
        }
        pthread_mutex_unlock(parent->emit_mutex);
        if (rc) return rc;
    }

    if (parent->ntypes != nargs)
        return luabb_error(lua, sp, "expected %d columns, got %d",
                           parent->ntypes, nargs);

    const int stack_offset = lua_gettop(lua) - nargs;

    /* compute offsets for data, check types */
    offset = sizeof(struct sqlfield) * nargs;
    for (col = 0; col < nargs; col++) {
        int idx = stack_offset + col + 1; // col is 0-based
        if (lua_isnil(lua, idx) || luabb_isnull(lua, idx)) {
            fld[col].offset = -1;
            fld[col].len = -1;
            continue;
        }

        switch (parent->clnttype[col]) {

        case CDB2_INTEGER:
            if (offset % sizeof(long long))
                offset += sizeof(long long) - (offset % sizeof(long long));
            fld[col].offset = offset;
            fld[col].len = sizeof(long long);
            break;

        case CDB2_CSTRING: {
            const char *c = luabb_tostring(lua, idx);
            fld[col].offset = offset;
            /* Space for \0 at the end. */
            fld[col].len = strlen(c) + 1;
            break;
        }

        case CDB2_REAL:
            if (offset % sizeof(double))
                offset += sizeof(double) - (offset % sizeof(double));
            fld[col].offset = offset;
            fld[col].len = sizeof(double);
            break;

        case CDB2_DATETIME:
        case CDB2_DATETIMEUS:
            if (offset % sizeof(cdb2_client_datetime_t))
                offset += sizeof(cdb2_client_datetime_t) -
                          (offset % sizeof(cdb2_client_datetime_t));
            fld[col].offset = offset;
            fld[col].len = sizeof(cdb2_client_datetime_t);
            break;

        case CDB2_INTERVALYM:
            if (offset % CLIENT_INTV_YM_LEN)
                offset += CLIENT_INTV_YM_LEN - (offset % CLIENT_INTV_YM_LEN);
            fld[col].offset = offset;
            fld[col].len = CLIENT_INTV_YM_LEN;
            break;

        case CDB2_INTERVALDS:
        case CDB2_INTERVALDSUS:
            if (offset % CLIENT_INTV_DS_LEN)
                offset += CLIENT_INTV_DS_LEN - (offset % CLIENT_INTV_DS_LEN);
            fld[col].offset = offset;
            fld[col].len = CLIENT_INTV_DS_LEN;
            break;

        case CDB2_BLOB: {
            blob_t blb;
            luabb_toblob(lua, idx, &blb);
            fld[col].offset = offset;
            fld[col].len = blb.length;
            break;
        }

        default:
            logmsg(LOGMSG_ERROR, "%s() unknown type:%d for col:%d", __func__,
                   parent->clnttype[col], col);
            break;
        }
        offset += fld[col].len;
    }

    if (sp->bufsz < offset) {
        sp->buf = realloc(sp->buf, offset);
        sp->bufsz = offset;
    }

    ffld = (struct sqlfield *)sp->buf;

    /* loop again, write data and offsets */
    for (col = 0; col < nargs; col++) {
        int idx = stack_offset + col + 1; // col is 0-based
        double dv;
        long long lv;
        cdb2_client_datetime_t cdt;

        ffld[col].offset = htonl(fld[col].offset);
        ffld[col].len = htonl(fld[col].len);

        if (lua_isnil(lua, idx) || luabb_isnull(lua, idx)) {
            continue;
        }

        switch (parent->clnttype[col]) {
        case CDB2_INTEGER:
            luabb_tointeger(lua, idx, &lv);
            if (little_endian) lv = flibc_llflip(lv);
            if (!buf_put(&lv, sizeof(lv),
                         (uint8_t *)(sp->buf + fld[col].offset),
                         sp->buf + sp->bufsz))
                return luabb_error(lua, sp, "error adding column in buffer.");

            break;

        case CDB2_CSTRING: {
            const char *v = luabb_tostring(lua, idx);
            memcpy(sp->buf + fld[col].offset, v, fld[col].len);
            break;
        }

        case CDB2_REAL:
            luabb_toreal(lua, idx, &dv);
            if (little_endian) dv = flibc_dblflip(dv);
            if (!buf_put(&dv, sizeof(dv),
                         (uint8_t *)(sp->buf + fld[col].offset),
                         sp->buf + sp->bufsz))
                return luabb_error(lua, sp, "error adding column in buffer.");
            break;

        case CDB2_DATETIMEUS:
        case CDB2_DATETIME: {
            /* Put this logic in function, can be used by cursor. */
            datetime_t dtv;
            luabb_todatetime(lua, idx, &dtv);

            /* Adjust fraction as per client precision. */
            if (parent->clnttype[col] == CDB2_DATETIME && dtv.prec == 6)
                dtv.frac /= 1000;
            else if (parent->clnttype[col] == CDB2_DATETIMEUS && dtv.prec == 3)
                dtv.frac *= 1000;

            if (little_endian) {
                cdt.tm.tm_sec = flibc_intflip(dtv.tm.tm_sec);
                cdt.tm.tm_min = flibc_intflip(dtv.tm.tm_min);
                cdt.tm.tm_hour = flibc_intflip(dtv.tm.tm_hour);
                cdt.tm.tm_mday = flibc_intflip(dtv.tm.tm_mday);
                cdt.tm.tm_mon = flibc_intflip(dtv.tm.tm_mon);
                cdt.tm.tm_year = flibc_intflip(dtv.tm.tm_year);
                cdt.tm.tm_wday = flibc_intflip(dtv.tm.tm_wday);
                cdt.tm.tm_yday = flibc_intflip(dtv.tm.tm_yday);
                cdt.tm.tm_isdst = flibc_intflip(dtv.tm.tm_isdst);
                cdt.msec = flibc_intflip(dtv.frac);
            } else {
                cdt.tm.tm_sec = dtv.tm.tm_sec;
                cdt.tm.tm_min = dtv.tm.tm_min;
                cdt.tm.tm_hour = dtv.tm.tm_hour;
                cdt.tm.tm_mday = dtv.tm.tm_mday;
                cdt.tm.tm_mon = dtv.tm.tm_mon;
                cdt.tm.tm_year = dtv.tm.tm_year;
                cdt.tm.tm_wday = dtv.tm.tm_wday;
                cdt.tm.tm_yday = dtv.tm.tm_yday;
                cdt.tm.tm_isdst = dtv.tm.tm_isdst;
                cdt.msec = dtv.frac;
            }
            strcpy(cdt.tzname, dtv.tzname);
            if (!client_datetime_put(&cdt,
                                     (uint8_t *)(sp->buf + fld[col].offset),
                                     sp->buf + sp->bufsz)) {
                return luabb_error(lua, sp, "Invalid datetime.");
            }
            break;
        }

        case CDB2_BLOB: {
            blob_t blb;
            luabb_toblob(lua, idx, &blb);
            memcpy(sp->buf + fld[col].offset, blb.data, fld[col].len);
            break;
        }

        case CDB2_INTERVALYM: {
            intv_t val;
            luabb_tointervalym(lua, idx, &val);
            cdb2_client_intv_ym_t ym;
            if (little_endian) {
                ym.sign = flibc_intflip(val.sign);
                ym.years = flibc_intflip(val.u.ym.years);
                ym.months = flibc_intflip(val.u.ym.months);
            } else {
                ym.sign = val.sign;
                ym.years = val.u.ym.years;
                ym.months = val.u.ym.months;
            }
            if (!client_intv_ym_put(&ym, (uint8_t *)(sp->buf + fld[col].offset),
                                    sp->buf + sp->bufsz)) {
                return luabb_error(lua, sp, "Invalid interval.");
            }
            break;
        }

        case CDB2_INTERVALDSUS:
        case CDB2_INTERVALDS: {
            intv_t val;
            luabb_tointervalds(lua, idx, &val);

            /* Adjust fraction as per client precision. */
            if (parent->clnttype[col] == CDB2_INTERVALDS && val.u.ds.prec == 6)
                val.u.ds.frac /= 1000;
            else if (parent->clnttype[col] == CDB2_INTERVALDSUS &&
                     val.u.ds.prec == 3)
                val.u.ds.frac *= 1000;

            cdb2_client_intv_ds_t ds;
            if (little_endian) {
                ds.sign = flibc_intflip(val.sign);
                ds.days = flibc_intflip(val.u.ds.days);
                ds.hours = flibc_intflip(val.u.ds.hours);
                ds.mins = flibc_intflip(val.u.ds.mins);
                ds.sec = flibc_intflip(val.u.ds.sec);
                ds.msec = flibc_intflip(val.u.ds.frac);
            } else {
                ds.sign = val.sign;
                ds.days = val.u.ds.days;
                ds.hours = val.u.ds.hours;
                ds.mins = val.u.ds.mins;
                ds.sec = val.u.ds.sec;
                ds.msec = val.u.ds.frac;
            }
            if (!client_intv_ds_put(&ds, (uint8_t *)(sp->buf + fld[col].offset),
                                    sp->buf + sp->bufsz)) {
                return luabb_error(lua, sp, "Invalid interval.");
            }
            break;
        }

        default: return luabb_error(lua, sp, "didn't expect to get here...");
        }
    }

    if (sp->clnt->is_newsql) {
        CDB2SQLRESPONSE sql_response = CDB2__SQLRESPONSE__INIT;
        CDB2SQLRESPONSE__Column column[nargs];
        CDB2SQLRESPONSE__Column *column_ptr[nargs];
        sql_response.response_type = 2;
        sql_response.n_value = nargs;

        for (int i = 0; i < nargs; i++) {
            column_ptr[i] = &column[i];
            cdb2__sqlresponse__column__init(&column[i]);
            column[i].has_type = 0;
            if (fld[i].len == -1) {
                column[i].has_isnull = 1;
                column[i].isnull = 1;
                column[i].value.len = 0;
                column[i].value.data = NULL;
            } else {
                column[i].value.len = fld[i].len;
                column[i].value.data = sp->buf + fld[i].offset;
            }
        }
        sql_response.value = column_ptr;
        sql_response.error_code = 0;

        sp->rc = newsql_write_response(
            sp->clnt, sp->pingpong ? RESPONSE_HEADER__SQL_RESPONSE_PING
                                   : RESPONSE_HEADER__SQL_RESPONSE,
            &sql_response, 1 /*flush*/, malloc, __func__, __LINE__);
    } else {
        /* write row */
        if (sp->pingpong) {
            luaL_error(lua, NULL, "consumer:emit() requires cdb2-api");
        }
        rsp.response = FSQL_ROW_DATA;
        rsp.flags = 0;
        rsp.rcode = FSQL_OK;
        rsp.parm = 0;
        rsp.followlen = offset;

        pthread_mutex_lock(parent->emit_mutex);
        sp->rc = fsql_write_response(sp->clnt, &rsp, sp->buf, offset, 0,
                                     __func__, __LINE__);
        pthread_mutex_unlock(parent->emit_mutex);
    }

    if (sp->rc) {
        /* This is non recoverable error, exit lua machine from here. */
        return luabb_error(lua, sp, "%s: couldn't send results back", __func__);
    }
    sp->nrows++;
    parent->nrows++;

    lua_pop(lua, nargs);

    return 0;
}

static int flush_rows(SP sp)
{
    if (sp->clnt->sb == NULL) // && sp->clnt->trigger_arg)
        return 0;
    int rc;
    struct fsqlresp rsp;

    /* If we didn't send back any rows, we need to send a columns header,
       or the client will get confused - comdb2_api expects a FSQL_COLUMN_DATA
       response before anything else */
    if ((sp->parent && !sp->parent->clnt->osql.sent_column_data) ||
        (!sp->parent && sp->nrows == 0)) {
        if (sp->clnt->is_newsql) {
            newsql_send_dummy_resp(sp->clnt, __func__, __LINE__);
        } else {
            rsp.response = FSQL_COLUMN_DATA;
            rsp.flags = 0;
            rsp.rcode = 0;
            rsp.parm = 0;
            rsp.followlen = 0;
            rc = fsql_write_response(sp->clnt, &rsp, NULL, 0, 0, __func__,
                                     __LINE__);
            if (rc) return rc;
        }
    }

    if (sp->clnt->is_newsql) {
        rc = newsql_send_last_row(sp->clnt, 0, __func__, __LINE__);
    } else {
        rsp.response = FSQL_ROW_DATA;
        rsp.flags = 0;
        rsp.rcode = FSQL_DONE;
        rsp.parm = 0;
        rsp.followlen = 0;
        rc = fsql_write_response(sp->clnt, &rsp, NULL, 0, 1 /*flush*/, __func__,
                                 __LINE__);
    }
    return rc;
}

static int push_param(Lua lua, struct sqlclntstate *clnt, struct schema *params,
                      int pos, int *blobno)
{
    void *bufp = clnt->tagbuf;
    void *nullbits = clnt->nullbits;
    int numblobs = clnt->numblobs;
    void **blobs = clnt->blobs;
    int *bloblens = clnt->bloblens;

    uint8_t *buf = bufp;
    char parmname[32];
    int isnull = 0;
    blob_t blob;
    int64_t ival;
    uint64_t uval;
    double dval;
    char *str;
    int datalen;
    dttz_t dt;
    int little_endian = 0;

    CDB2SQLQUERY *sqlquery = clnt->sql_query;

    struct field c_fld;
    struct field *f = NULL;

    if (params) {
        f = &params->member[pos];
        if (nullbits) isnull = btst(nullbits, pos) ? 1 : 0;
    } else {
        c_fld.type = convert_client_ftype(sqlquery->bindvars[pos]->type);
        c_fld.datalen = sqlquery->bindvars[pos]->value.len;
        c_fld.idx = -1;
        c_fld.name = sqlquery->bindvars[pos]->varname;
        c_fld.offset = 0;
        f = &c_fld;
        if ((buf = sqlquery->bindvars[pos]->value.data) == NULL) {
            isnull = 1;
        } else if (sqlquery->little_endian) {
            if ((f->type == CLIENT_INT) || (f->type == CLIENT_UINT) ||
                (f->type == CLIENT_REAL)) {
#ifndef _LINUX_SOURCE
                uint8_t val1[8];
                memcpy(&val1, buf, c_fld.datalen);
                const void *new_buf = buf_little_get(buf, c_fld.datalen, val1,
                                                     val1 + c_fld.datalen);
#else
                const void *new_buf =
                    buf_get(buf, c_fld.datalen, buf, buf + c_fld.datalen);
#endif
            }
            little_endian = 1;
        }
    }

    if (gbl_dump_sql_dispatched) {
        logmsg(LOGMSG_USER,
               "binding field %d name %s type %d %s pos %d null %d\n", pos,
               f->name, f->type, strtype(f->type), pos, isnull);
    }

    if (isnull) {
        luabb_pushnull(lua, DBTYPES_INTEGER);
        return 0;
    }

    int rc = 0;
    switch (f->type) {
    case CLIENT_INT:
        if ((rc = get_int_field(f, buf, &ival)) == 0)
            luabb_pushinteger(lua, ival);
        break;
    case CLIENT_UINT:
        if ((rc = get_uint_field(f, buf, &uval)) == 0)
            luabb_pushinteger(lua, uval);
        break;
    case CLIENT_REAL:
        if ((rc = get_real_field(f, buf, &dval)) == 0)
            luabb_pushreal(lua, dval);
        break;
    case CLIENT_CSTR:
    case CLIENT_PSTR:
    case CLIENT_PSTR2:
        if ((rc = get_str_field(f, buf, &str, &datalen)) == 0)
            luabb_pushcstringlen(lua, str, datalen);
        break;
    case CLIENT_BYTEARRAY:
        if ((rc = get_byte_field(f, buf, &blob.data, &blob.length)) == 0) {
            luabb_pushblob(lua, &blob);
        }
        break;
    case CLIENT_BLOB:
        if (params) {
            if ((rc = get_blob_field(*blobno, clnt, &blob.data,
                                     &blob.length)) == 0) {
                luabb_pushblob(lua, &blob);
                ++(*blobno);
            }
        } else {
            blob.data = buf;
            blob.length = f->datalen;
            luabb_pushblob(lua, &blob);
            ++(*blobno);
        }
        break;
    case CLIENT_DATETIME:
        if ((rc = get_datetime_field(f, buf, clnt->tzname, &dt,
                                     little_endian)) == 0) {
            /* TODO: need dttz -> datetime_t */
            cdb2_client_datetime_t t;
            datetime_t datetime;
            dttz_to_client_datetime(&dt, clnt->tzname, &t);
            client_datetime_to_datetime_t(&t, &datetime, 0);
            luabb_pushdatetime(lua, &datetime);
        }
        break;
    case CLIENT_DATETIMEUS:
        if ((rc = get_datetimeus_field(f, buf, clnt->tzname, &dt,
                                       little_endian)) == 0) {
            /* TODO: need dttz -> datetime_t */
            cdb2_client_datetimeus_t t;
            datetime_t datetime;
            dttz_to_client_datetimeus(&dt, clnt->tzname, &t);
            client_datetimeus_to_datetime_t(&t, &datetime, 0);
            luabb_pushdatetime(lua, &datetime);
        }
        break;
    case CLIENT_VUTF8:
        if (params) {
            if ((rc = get_blob_field(*blobno, clnt, (void **)&str, &datalen)) ==
                0) {
                luabb_pushcstringlen(lua, str, datalen);
                ++(*blobno);
            }
        } else {
            luabb_pushcstringlen(lua, buf, f->datalen);
            ++(*blobno);
        }
        break;
    default: logmsg(LOGMSG_ERROR, "Unknown type %d\n", f->type); rc = -1;
    }

    if (gbl_dump_sql_dispatched)
        logmsg(LOGMSG_USER, "pos %d %s type %d %s len %d null %d bind rc %d\n",
               pos, f->name, f->type, strtype(f->type), f->datalen, isnull, rc);

    return rc;
}

typedef enum {
    arg_err = -1,
    arg_end = 0,
    arg_null,
    arg_param,
    arg_int,
    arg_real,
    arg_str,
    arg_blob,
    arg_bool
} arg_t;

typedef struct {
    arg_t type;
    char buf[32]; // scratch buf
    char *mbuf;   // malloc buf
    union {
        int64_t i; // int arg or position of bound param
        double d;
        char *c;
        blob_t b;
    } u;
} sparg_t;

static int getparam(struct schema *params, CDB2SQLQUERY *sqlquery,
                    const char *name, int64_t *pos)
{
    int i;
    if (sqlquery) {
        for (i = 0; i < sqlquery->n_bindvars; ++i) {
            if (strcmp(sqlquery->bindvars[i]->varname, name) == 0) {
                *pos = i;
                return 0;
            }
        }
        return 1;
    } else {
        for (i = 0; i < params->nmembers; ++i) {
            if (strcmp(params->member[i].name, name) == 0) {
                *pos = i;
                return 0;
            }
        }
        return 1;
    }
}

static const char *getnext(const char *in, char **a, char **b, void *buf,
                           int bufsz)
{
    *a = NULL;
    ptrdiff_t len;
    const char *start;

    /* QUOTED ARG */
    if (*in == '"' || *in == '\'') {
        start = in++;
        char qt = *start;
        while (*in && *in != qt)
            ++in;
        if (*in != qt) return NULL;
        ++in;
        goto out;
    }

    /* UNQUOTED ARG */
    start = in;
    while (*in && *in != ')' && *in != ',' && !isspace(*in))
        ++in;

out:
    len = in - start;
    if (len == 0) return NULL;
    if (len + 1 < bufsz)
        *a = buf;
    else
        *a = malloc(len + 1);
    memcpy(*a, start, len);
    (*a)[len] = '\0';
    *b = *a + len;

    /* move pointer to next arg */
    while (isspace(*in))
        ++in;
    if (*in == ',') ++in;
    while (isspace(*in))
        ++in;
    return in;
}

static inline int ascii2num(int a)
{
    a = tolower(a);
    return isdigit(a) ? a - '0' : isalpha(a) ? 0x0a + a - 'a' : 0xff;
}

static int getarg(const char **s_, CDB2SQLQUERY *sqlquery,
                  struct schema *params, sparg_t *arg)
{
    arg->mbuf = NULL;
    uint8_t quoted = 0;
    char *endptr;
    char *a, *b;
    const char *s = *s_;
    while (isspace(*s))
        ++s;
    if (*s == ')' || *s == '\0') return arg_end;
    if ((s = getnext(s, &a, &b, arg->buf, sizeof(arg->buf))) == NULL) {
        goto err;
    }

    arg->type = arg_err;
    if (a != arg->buf) arg->mbuf = a;
    switch (*a) {
    case '"':
    case '\'':
        quoted = 1;
        if (a[1] != '@') {
            arg->type = arg_str;
            // lose the quotes
            arg->u.c = ++a;
            --b;
            b[0] = '\0';
            break;
        } else {
            // lose the quotes
            ++a;
            --b;
            b[0] = '\0';
            // fall through
        }
    case '@':
        arg->type = arg_param;
        ++a; // lose '@'
        if (!(params || sqlquery) ||
            getparam(params, sqlquery, a, &arg->u.i) != 0) {
            if (quoted) {
                arg->type = arg_str;
                arg->u.c = --a;
            } else {
                goto err;
            }
        }
        break;
    case 'x':
        arg->type = arg_blob;
        ++a;
        --b;
        if (*a != '\'' && *b != '\'') goto err;
        ++a;
        --b; // lose the quotes
        arg->u.b.length = b - a + 1;
        if (arg->u.b.length % 2 != 0) goto err;
        arg->u.b.length /= 2;
        arg->u.b.data = arg->u.b.length < sizeof(arg->buf)
                            ? arg->buf
                            : (arg->mbuf = malloc(arg->u.b.length));
        if (parseblob(a, arg->u.b.length * 2, arg->u.b.data) != 0) goto err;
        break;
    case 't':
    case 'T':
        arg->type = arg_bool;
        if (strcasecmp(a, "true") != 0) goto err;
        arg->u.i = 1;
        goto out;
        break;
    case 'f':
    case 'F':
        arg->type = arg_bool;
        if (strcasecmp(a, "false") != 0) goto err;
        arg->u.i = 0;
        goto out;
        break;
    }

    if (arg->type != arg_err) {
        goto out;
    }

    int len = b - a;
    if (len == 4 && strcasecmp(a, "null") == 0) {
        arg->type = arg_null;
        goto out;
    }

    errno = 0;
    arg->u.i = strtoll(a, &endptr, 10);
    if (errno == 0 && *endptr == '\0') {
        arg->type = arg_int;
        goto out;
    }
    if (*endptr != '.' && *endptr != 'e' && *endptr != 'E') {
        goto err;
    }

    errno = 0;
    arg->u.d = strtod(a, &endptr);
    if (errno == 0 && *endptr == '\0') {
        arg->type = arg_real;
        goto out;
    }

err:
    free(arg->mbuf);
    arg->type = arg_err;
    return arg->type;

out:
    *s_ = s;
    return arg->type;
}

static int debug_sp(struct sqlclntstate *clnt)
{
    int arg1 = 0;
    char *carg1 = NULL;
halt_here:
    debug_clnt = clnt;
    if (arg1 == 0) {
        gbl_break_lua = INT_MAX;
        gbl_break_spname = carg1;
    } else {
        gbl_break_lua = arg1;
    }
    clnt->want_stored_procedure_debug = 1;
wait_here:
    pthread_cond_broadcast(&lua_debug_cond); /* 1 debugger at a time. */
    pthread_mutex_lock(&lua_debug_mutex);
    pthread_cond_wait(&lua_debug_cond, &lua_debug_mutex);
    pthread_mutex_unlock(&lua_debug_mutex);
do_continue:
    logmsg(LOGMSG_USER, "CoNtInUe \n");
    info_buf.has_buffer = 0;
    pthread_mutex_lock(&lua_debug_mutex);
    int rc = sbuf2fread(info_buf.buffer, 250, 1, clnt->sb);
    if (rc && (strncmp(info_buf.buffer, "HALT", 4) == 0)) {
        pthread_mutex_unlock(&lua_debug_mutex);
        goto halt_here;
    } else if (rc) {
        info_buf.has_buffer = 1;
        if ((strncmp(info_buf.buffer, "cont", 4) == 0)) {
            pthread_mutex_unlock(&lua_debug_mutex);
            goto do_continue;
        }
        logmsg(LOGMSG_USER, "This was not continue \n");
        pthread_mutex_unlock(&lua_debug_mutex);
        goto wait_here;
    } else {
        pthread_mutex_unlock(&lua_debug_mutex);
    }

    if (debug_clnt == clnt) {
        debug_clnt == NULL;
    }
    clnt->sp = NULL;
    sleep(2);
    logmsg(LOGMSG_USER, "Exit debugging \n");
    return 0;
}

static int get_spname(struct sqlclntstate *clnt, const char **exec,
                      char *spname, char **err)
{
    const char *s = *exec;
    while (s && isspace(*s))
        s++;
    if (!s || strncasecmp(s, "exec", 4)) {
        *err = strdup("syntax error, expected 'exec'");
        return -1;
    }
    s += 4;

    const char *start, *end;
    if (has_sqlcache_hint(s, &start, &end)) s = end;

    while (isspace(*s))
        s++;
    if (strncasecmp(s, "procedure", 9)) {
        *err = strdup("syntax error, expected 'procedure'");
        return -1;
    }
    s += 9;

    /* Get procedure name */
    while (isspace(*s))
        s++;
    if (!isalpha(*s) && *s != '_') {
        *err = strdup("syntax error, expected procedure name");
        return -1;
    }
    start = s;

    /* allow sys., otherwise '.' is not a valid character  */
    int is_sys = !strncasecmp(s, "sys.", 4);
    while (s && (isalnum(*s) || *s == '_' || (is_sys && *s == '.')))
        s++;

    if ((s - start + 1) > MAX_SPNAME) {
        *err = strdup("bad procedure name");
        return -1;
    }
    memcpy(spname, start, s - start);
    spname[s - start] = 0;

    /* Get procedure args */
    while (s && isspace(*s))
        s++;
    if (*s != '(') {
        *err = strdup("syntax error, expected '('");
        return -1;
    }
    s++;

    int i = strlen(s);
    end = s + i - 1;
    while (isspace(*end))
        --end;
    if (*end == ';') --end;
    while (isspace(*end))
        --end;
    if (*end != ')') {
        *err = strdup("syntax error, expected ')'");
        return -1;
    }

    *exec = s;
    return 0;
}

static void apply_clnt_override(struct sqlclntstate *clnt, SP sp)
{
    sp->spversion.version_num = clnt->spversion.version_num;
    if (clnt->spversion.version_str)
        sp->spversion.version_str = strdup(clnt->spversion.version_str);
}

// Clnt has override for this sp
static void process_clnt_sp_override(struct sqlclntstate *clnt)
{
    SP sp = clnt->sp;
    if (strcmp(clnt->spname, sp->spname) != 0) {
        free_spversion(sp);
    } else if (clnt->spversion.version_num) {
        if (clnt->spversion.version_num != sp->spversion.version_num) {
            free_spversion(sp);
        }
    } else if (clnt->spversion.version_str) {
        if (sp->spversion.version_str == NULL ||
            strcmp(clnt->spversion.version_str, sp->spversion.version_str) !=
                0) {
            free_spversion(sp);
        }
    }
    apply_clnt_override(clnt, sp);
}

static int setup_sp(char *spname, struct sqlthdstate *thd,
                    struct sqlclntstate *clnt,
                    int *new_vm, // out param
                    char **err)  // out param
{
    SP sp = clnt->sp;
    if (sp) {
        if (clnt->want_stored_procedure_trace ||
            clnt->want_stored_procedure_debug) {
            close_sp(clnt);
            sp = NULL;
        }
    }
    if (sp && sp->lua) {
        // Have lua vm
        if (strcmp(spname, clnt->spname) == 0) {
            // Clnt has override for this sp
            process_clnt_sp_override(clnt);
        } else if (strcmp(spname, sp->spname) != 0) {
            // Run some other sp
            free_spversion(sp);
        } else if (sp->spversion.version_num != 0) {
            // Have src for some version_num. Check if num is default.
            int bdberr;
            int num = bdb_get_sp_get_default_version(spname, &bdberr);
            if (num != sp->spversion.version_num) {
                free_spversion(sp);
            }
        } else if (sp->spversion.version_str) {
            // Have src for some version_str. Check if str is the default.
            char *version_str;
            if (bdb_get_default_versioned_sp(spname, &version_str) == 0) {
                int cmp = strcmp(sp->spversion.version_str, version_str);
                free(version_str);
                if (cmp) {
                    free_spversion(sp);
                }
            } else {
                // Failed to obtain default version_str
                free_spversion(sp);
            }
        }
        if (sp->lua_version != gbl_lua_version) {
            // Stale src
            free(sp->src);
            sp->src = NULL;
        }
    } else {
        // Create lua vm
        if (sp) {
            free_spversion(sp);
            if (create_sp_int(sp, err) != 0) {
                return -1;
            }
        } else if ((sp = create_sp(err)) == NULL) {
            return -1;
        }
        if (strcmp(spname, clnt->spname) == 0) {
            apply_clnt_override(clnt, sp);
        }
    }

    clnt->sp = sp;
    sp->clnt = clnt;
    sp->emit_mutex = &clnt->wait_mutex;
    sp->debug_clnt = clnt;
    sp->thd = thd;
    sp->parent = sp;
    sp->initial = 1;

    *new_vm = 0;
    if (sp->src == NULL) {
        rdlock_schema_lk();
        sp->src = load_src(spname, &sp->spversion, 1, err);
        sp->lua_version = gbl_lua_version;
        unlock_schema_lk();
        if (sp->src == NULL) {
            close_sp(clnt);
            return -1;
        }
        *new_vm = 1;
        strcpy(sp->spname, spname);
    }
    if (clnt && (clnt->want_stored_procedure_trace ||
                 clnt->want_stored_procedure_debug)) {
        if (load_debugging_information(sp, err)) {
            return -1;
        }
    }
    return 0;
}

static int push_args(const char **argstr, struct sqlclntstate *clnt, char **err,
                     struct schema *params, int *argc)
{
    const char *s = *argstr;
    SP sp = clnt->sp;
    Lua lua = sp->lua;

    const char *msg = s;
    int argcnt = 0;
    sparg_t arg;
    int b = 0;
    blob_t blob;

    int rc;
    while ((rc = getarg(&s, clnt->sql_query, params, &arg)) > arg_end) {
        if ((rc = !lua_checkstack(lua, 1)) != 0) break;
        switch (arg.type) {
        case arg_null: luabb_pushnull(lua, DBTYPES_CSTRING); break;
        case arg_int: lua_pushinteger(lua, arg.u.i); break;
        case arg_real: lua_pushnumber(lua, arg.u.d); break;
        case arg_str: lua_pushstring(lua, arg.u.c); break;
        case arg_blob: luabb_pushblob(lua, &arg.u.b); break;
        case arg_bool: lua_pushboolean(lua, arg.u.i); break;
        case arg_param: rc = push_param(lua, clnt, params, arg.u.i, &b); break;
        default: rc = 99; break;
        }
        free(arg.mbuf);
        ++argcnt;
        if (rc) break;
        msg = s;
    }
    if (rc != arg_end) {
        *err = malloc(64);
        if (snprintf((char *)*err, 60, "bad argument -> %s", msg) >= 60) {
            strcat(*err, "...");
        }
        reset_sp(sp);
        return -1;
    }
    *argstr = s;
    *argc = argcnt;
    return 0;
}

static int run_sp_int(struct sqlclntstate *clnt, int argcnt, char **err)
{
    int rc;
    SP sp = clnt->sp;
    Lua lua = sp->lua;

    if ((rc = lua_pcall(lua, argcnt, LUA_MULTRET, 0)) != 0) {
        if (lua_gettop(lua) > 0 && !lua_isnil(lua, -1)) {
            *err = strdup(luabb_tostring(lua, -1));
        } else {
            *err = strdup("");
        }
        rc = -1;
        int tmp;
        /* Don't make new parent transaction on this rollback. */
        sp->make_parent_trans = 0;
        db_rollback_int(lua, &tmp);
    }

    if (gbl_break_lua && (gbl_break_lua == pthread_self())) {
        gbl_lua_version++;
        gbl_break_lua = 0;
    }

    return rc;
}

static int run_sp(struct sqlclntstate *clnt, int argcnt, char **err)
{
    int verifyretry_off = clnt->verifyretry_off;
    clnt->verifyretry_off = 1;
    int rc = run_sp_int(clnt, argcnt, err);
    clnt->verifyretry_off = verifyretry_off;
    return rc;
}

#define copy(dest, type, src, conv)                                            \
    dest = conv(*(type *)src);                                                 \
    src += sizeof(dest)

#define copypush(dest, type, src, conv, push)                                  \
    copy(dest, type, src, conv);                                               \
    push(lua, dest)

static uint8_t *push_trigger_field(Lua lua, char *oldnew, char *name,
                                   uint8_t type, uint8_t *payload)
{
    if (payload == NULL) return NULL;
    union {
        int16_t i16;
        uint16_t u16;
        int32_t i32;
        uint32_t u32;
        int64_t i64;
        uint64_t u64;
        float f;
        double d;
        char *s;
        void *b;
        datetime_t dt;
        intv_t in;
    } u;
    int32_t szstr;
    lua_blob_t *blob;
    cdb2_client_intv_ym_t *ym;
    cdb2_client_intv_ds_t *ds;
    cdb2_client_intv_dsus_t *dsus;

    lua_getfield(lua, -1, oldnew);
    switch (type) {
    case SP_FIELD_INT16:
        copypush(u.i16, int16_t, payload, ntohs, luabb_pushinteger);
        break;
    case SP_FIELD_UINT16:
        copypush(u.u16, uint16_t, payload, ntohs, luabb_pushinteger);
        break;
    case SP_FIELD_INT32:
        copypush(u.i32, int32_t, payload, ntohl, luabb_pushinteger);
        break;
    case SP_FIELD_UINT32:
        copypush(u.u32, uint32_t, payload, ntohl, luabb_pushinteger);
        break;
    case SP_FIELD_INT64:
        copypush(u.i64, int64_t, payload, flibc_ntohll, luabb_pushinteger);
        break;
    case SP_FIELD_UINT64:
        copypush(u.u64, uint64_t, payload, flibc_ntohll, luabb_pushinteger);
        break;
    case SP_FIELD_REAL32:
        copypush(u.f, float, payload, flibc_ntohf, luabb_pushreal);
        break;
    case SP_FIELD_REAL64:
        copypush(u.d, double, payload, flibc_ntohd, lua_pushnumber);
        break;
    case SP_FIELD_STRING:
        copy(szstr, int32_t, payload, ntohl);
        luabb_pushcstringlen(lua, payload, szstr);
        payload += szstr + 1;
        break;
    case SP_FIELD_BLOB:
    case SP_FIELD_BYTEARRAY:
        copy(szstr, int32_t, payload, ntohl);
        new_lua_t(blob, lua_blob_t, DBTYPES_BLOB);
        blob->val.length = szstr;
        blob->val.data = malloc(szstr);
        memcpy(blob->val.data, payload, szstr);
        payload += szstr;
        break;
    case SP_FIELD_DATETIME:
#ifdef _LINUX_SOURCE
        client_datetime_to_datetime_t((cdb2_client_datetime_t *)payload, &u.dt,
                                      1);
#else
        client_datetime_to_datetime_t((cdb2_client_datetime_t *)payload, &u.dt,
                                      0);
#endif
        luabb_pushdatetime(lua, &u.dt);
        payload += sizeof(cdb2_client_datetime_t);
        break;
    case SP_FIELD_DATETIMEUS:
#ifdef _LINUX_SOURCE
        client_datetimeus_to_datetime_t((cdb2_client_datetimeus_t *)payload,
                                        &u.dt, 1);
#else
        client_datetimeus_to_datetime_t((cdb2_client_datetimeus_t *)payload,
                                        &u.dt, 0);
#endif
        luabb_pushdatetime(lua, &u.dt);
        payload += sizeof(cdb2_client_datetimeus_t);
        break;
    case SP_FIELD_INTERVALYM:
        ym = (cdb2_client_intv_ym_t *)payload;
        u.in.type = INTV_YM_TYPE;
        u.in.sign = ntohl(ym->sign);
        u.in.u.ym.years = ntohl(ym->years);
        u.in.u.ym.months = ntohl(ym->months);
        luabb_pushintervalym(lua, &u.in);
        payload += sizeof(cdb2_client_intv_ym_t);
        break;
    case SP_FIELD_INTERVALDS:
        ds = (cdb2_client_intv_ds_t *)payload;
        u.in.type = INTV_DS_TYPE;
        u.in.sign = ntohl(ds->sign);
        u.in.u.ds.days = ntohl(ds->days);
        u.in.u.ds.mins = ntohl(ds->mins);
        u.in.u.ds.sec = ntohl(ds->sec);
        u.in.u.ds.frac = ntohl(ds->msec);
        u.in.u.ds.prec = DTTZ_PREC_MSEC;
        u.in.u.ds.conv = 1;
        luabb_pushintervalds(lua, &u.in);
        payload += sizeof(cdb2_client_intv_ds_t);
        break;
    case SP_FIELD_INTERVALDSUS:
        dsus = (cdb2_client_intv_dsus_t *)payload;
        u.in.type = INTV_DSUS_TYPE;
        u.in.sign = ntohl(dsus->sign);
        u.in.u.ds.days = ntohl(dsus->days);
        u.in.u.ds.mins = ntohl(dsus->mins);
        u.in.u.ds.sec = ntohl(dsus->sec);
        u.in.u.ds.frac = ntohl(dsus->usec);
        u.in.u.ds.prec = DTTZ_PREC_USEC;
        u.in.u.ds.conv = 1;
        luabb_pushintervalds(lua, &u.in);
        payload += sizeof(cdb2_client_intv_dsus_t);
        break;
    }
    lua_setfield(lua, -2, name);
    lua_pop(lua, 1);
    return payload;
}

static void push_trigger_null(Lua L, char *oldnew, char *name)
{
    lua_getfield(L, -1, oldnew);
    lua_getglobal(L, "NULL");
    lua_setfield(L, -2, name);
    lua_pop(L, 1);
}

static uint8_t *consume_field(Lua L, uint8_t *payload)
{
    uint8_t szfld = *payload;
    if (szfld == 0) {
        return NULL;
    }
    payload += 1;
    uint8_t type = *payload;
    payload += 1;
    uint8_t before = *payload;
    payload += 1;
    uint8_t after = *payload;
    payload += 1;
    char fld[szfld + 1];
    memcpy(fld, payload, szfld);
    fld[szfld] = '\0';
    payload += szfld + 1;

    if (before == FIELD_FLAG_NULL) {
        push_trigger_null(L, "old", fld);
    } else if (before == FIELD_FLAG_VALUE) {
        payload = push_trigger_field(L, "old", fld, type, payload);
    }

    if (after == FIELD_FLAG_NULL) {
        push_trigger_null(L, "new", fld);
    } else if (after == FIELD_FLAG_VALUE) {
        payload = push_trigger_field(L, "new", fld, type, payload);
    }
    return payload;
}

static int push_trigger_args_int(Lua L, dbconsumer_t *q, struct qfound *f,
                                 char **err)
{
    uint8_t *payload = ((uint8_t *)f->item) + f->dtaoff;
    size_t len = f->len - f->dtaoff;
    q->genid = f->item->genid;
    /*
    char header[] = "CDB2_UPD";
    if (memcmp(payload, header, sizeof(header)) != 0) {
        *err = strdup("bad payload header");
        return -1;
    }
    */
    uint8_t zeros[4] = {0};
    if (memcmp(payload + len - 4, zeros, sizeof(zeros)) != 0) {
        *err = strdup("bad payload tail");
        return -1;
    }

    len -= 4; // 4 bytes of zeroes
    uint8_t *end = payload + len;
    payload += 40; // 8 + 32

    int32_t flags = ntohl(*(int *)(payload));
    payload += 4;

    int sztbl = ntohs(*(short *)(payload)) + 1;
    payload += 2;

    char tbl[sztbl];
    strcpy(tbl, payload);
    payload += sztbl;

    lua_newtable(L);
    lua_pushstring(L, tbl);
    lua_setfield(L, -2, "name");

    blob_t id = {.length = sizeof(genid_t), .data = &f->item->genid};
    luabb_pushblob(L, &id);
    lua_setfield(L, -2, "id");

    if (flags & TYPE_TAGGED_ADD) {
        lua_newtable(L);
        lua_setfield(L, -2, "new");
        lua_pushstring(L, "add");
        lua_setfield(L, -2, "type");
    } else if (flags & TYPE_TAGGED_DEL) {
        lua_newtable(L);
        lua_setfield(L, -2, "old");
        lua_pushstring(L, "del");
        lua_setfield(L, -2, "type");
    } else if (flags & TYPE_TAGGED_UPD) {
        lua_newtable(L);
        lua_setfield(L, -2, "new");
        lua_newtable(L);
        lua_setfield(L, -2, "old");
        lua_pushstring(L, "upd");
        lua_setfield(L, -2, "type");
    }

    while (payload && payload < end) {
        payload = consume_field(L, payload);
    }

    if (payload == NULL) {
        *err = strdup("consume_field failed");
        return -1;
    }

    return 1; // trigger sp receives only one argument
}

static void clone_temp_tables(SP sp)
{
    sqlite3 *src = getdb(sp->parent);
    if (!src) return;
    sqlite3 *dest = getdb(sp);
    tmptbl_info_t *tbl;
    LIST_FOREACH(tbl, &sp->tmptbls, entries)
    {
        strbuf *sql = strbuf_new();
        const char *create = tbl->sql;
        create += sizeof("CREATE TABLE");
        strbuf_appendf(sql, "CREATE TEMP TABLE %s", create);
        clone_temp_table(dest, src, strbuf_buf(sql), tbl->rootpg);
        strbuf_free(sql);
    }
}

static int begin_sp(struct sqlclntstate *clnt, char **err)
{
    if (clnt->in_client_trans) return 0;

    const char *tmp;
    if ((tmp = begin_parent(clnt->sp->lua)) == NULL) return 0;

    *err = strdup(tmp);
    return -8;
}

static int commit_sp(Lua L, char **err)
{
    SP sp = getsp(L);
    if (in_parent_trans(sp)) {
        const char *commit_err;
        if ((commit_err = commit_parent(L)) == NULL) return 0;
        *err = strdup(commit_err);
        return -8;
    }
    int tmp;
    /* Don't make new parent transaction on this rollback. */
    sp->make_parent_trans = 0;
    db_rollback_int(L, &tmp);
    *err = strdup("unterminated transaction (no commit or rollback)");
    return -222;
}

static int flush_sp(Lua L, char **err)
{
    /* If we got here, the stored procedure is done generating rows, so flush
     * the results and we're done */
    /* TODO: if didn't send rows, need to generate a fake columns header? */
    SP sp = getsp(L);
    int rc;
    if ((rc = flush_rows(sp)) == 0) return rc;
    free(*err);
    *err = strdup("error while flushing the rows");
    return rc;
}

static int emit_result(Lua L, long long *sprc, char **err)
{
    const char *retstr = NULL;
    dbtable_t *rettab = NULL;
    long long retnum = 0;
    int retargs = lua_gettop(L);
    for (int i = 1; i <= retargs; ++i) {
        switch (luabb_dbtype(L, i)) {
        case DBTYPES_LSTRING:
        case DBTYPES_CSTRING: retstr = luabb_tostring(L, i); break;
        case DBTYPES_LNUMBER:
        case DBTYPES_INTEGER: luabb_tointeger(L, i, &retnum); break;
        case DBTYPES_DBTABLE: rettab = lua_touserdata(L, i); break;
        default:
            // TODO FIXME XXX: silently ignore other types??
            break;
        }
    }
    // lua_settop(L, 0); -- not necessary, right??

    if (rettab) dbtable_emit_int(L, rettab);

    if (retnum && (retnum < -299 || retnum > -200)) retnum = -200;
    *sprc = retnum;

    if (retstr) retstr = strdup(retstr);
    *err = (char *)retstr;

    return 0;
}

struct sp_state {
    SP sp;
};

static inline void swap_sp(SP *sp1, SP *sp2)
{
    SP tmp = *sp1;
    *sp1 = *sp2;
    *sp2 = tmp;
}

static void check_sp(const char *spname, struct sqlclntstate *clnt,
                     struct sp_state *state)
{
    SP sp = clnt->sp;
    if (sp == NULL) {
        return;
    }
    if (strcmp(sp->spname, spname) != 0) {
        swap_sp(&clnt->sp, &state->sp);
        return;
    }
    if (strcmp(clnt->spname, spname) != 0) {
        return;
    }
    if (clnt->spversion.version_num) {
        if (clnt->spversion.version_num == sp->spversion.version_num) return;
    } else if (clnt->spversion.version_str) {
        if (strcmp(clnt->spversion.version_str, sp->spversion.version_str) == 0)
            return;
    }
    swap_sp(&clnt->sp, &state->sp);
}

static void restore_sp(struct sqlclntstate *clnt, struct sp_state *state)
{
    clnt->sp = state->sp;
}

static int lua_to_sqlite(Lua L, sqlite3_context *context)
{
    if (lua_isnil(L, 1) || luabb_isnull(L, 1)) {
        sqlite3_result_null(context);
        return 0;
    }

    all_types_t t;

    switch (luabb_type(L, 1)) {
    case LUA_TBOOLEAN:
        sqlite3_result_int64(context, lua_toboolean(L, 1));
        break;
    case LUA_TNUMBER: sqlite3_result_double(context, lua_tonumber(L, 1)); break;
    case DBTYPES_REAL:
        sqlite3_result_double(context, luabb_tonumber(L, 1));
        break;
    case LUA_TSTRING:
    case DBTYPES_CSTRING:
        sqlite3_result_text(context, luabb_tostring(L, 1), -1,
                            SQLITE_TRANSIENT);
        break;
    case DBTYPES_INTEGER:
        luabb_tointeger(L, 1, &t.in);
        sqlite3_result_int64(context, t.in);
        break;
    default:
        sqlite3_result_error(context, "can't return that type, yet..", -1);
        return -1;
    }
    return 0;
}

static int sqlite_to_lua(Lua L, const char *tz, int argc, sqlite3_value **argv)
{
    blob_t b;
    datetime_t d;
    const dttz_t *dt;
    const intv_t *tv;

    for (int i = 0; i < argc; ++i) {
        switch (sqlite3_value_type(argv[i])) {
        case SQLITE_INTEGER:
            luabb_pushinteger(L, sqlite3_value_int64(argv[i]));
            break;
        case SQLITE_FLOAT:
            luabb_pushreal(L, sqlite3_value_double(argv[i]));
            break;
        case SQLITE_BLOB:
            b.data = (void *)sqlite3_value_blob(argv[i]);
            b.length = sqlite3_value_bytes(argv[i]);
            luabb_pushblob(L, &b);
            break;
        case SQLITE_NULL: lua_pushnil(L); break;
        case SQLITE_TEXT:
            luabb_pushcstring(L, sqlite3_value_text(argv[i]));
            break;
        case SQLITE_DATETIME:
        case SQLITE_DATETIMEUS:
            dt = sqlite3_value_datetime(argv[i]);
            dttz_to_datetime_t(dt, tz, &d);
            luabb_pushdatetime(L, &d);
            break;
        case SQLITE_INTERVAL_YM:
            tv = sqlite3_value_interval(argv[i], SQLITE_INTERVAL_YM);
            luabb_pushintervalym(L, tv);
            break;
        case SQLITE_INTERVAL_DS:
        case SQLITE_INTERVAL_DSUS:
            tv = sqlite3_value_interval(argv[i], SQLITE_INTERVAL_DS);
            luabb_pushintervalds(L, tv);
            break;
        case SQLITE_DECIMAL:
            tv = sqlite3_value_interval(argv[i], SQLITE_DECIMAL);
            luabb_pushdecimal(L, &tv->u.dec);
            break;
        default: return -1;
        }
    }

    return 0;
}

static int emit_sqlite_result(Lua L, sqlite3_context *context)
{
    if (lua_gettop(L) != 1) {
        sqlite3_result_error(context, "attempt to return multiple values", -1);
        return -1;
    }

    return lua_to_sqlite(L, context);
}

static int lua_final_int(char *spname, char **err, struct sqlthdstate *thd,
                         struct sqlclntstate *clnt, sqlite3_context *context)
{
    int rc, new_vm;
    if ((rc = setup_sp(spname, thd, clnt, &new_vm, err)) != 0) return rc;
    if (new_vm) {
        *err = "failed to obtain lua aggregate object";
        return -1;
    }
    Lua L = clnt->sp->lua;
    get_func_by_name(L, "final", err);

    if ((rc = begin_sp(clnt, err)) != 0) return rc;

    if ((rc = run_sp(clnt, 0, err)) != 0) return rc;

    if ((rc = emit_sqlite_result(L, context)) != 0) return rc;

    if ((rc = commit_sp(L, err)) != 0) return rc;
    return rc;
}

static int lua_step_int(char *spname, char **err, struct sqlthdstate *thd,
                        struct sqlclntstate *clnt, sqlite3_context *context,
                        int argc, sqlite3_value **argv)
{
    int rc, new_vm;
    if ((rc = setup_sp(spname, thd, clnt, &new_vm, err)) != 0) return rc;
    Lua L = clnt->sp->lua;
    SP sp = clnt->sp;

    if (new_vm) {
        if ((rc = process_src(L, sp->src, err)) != 0) return rc;
    }

    get_func_by_name(L, "step", err);

    if ((rc = sqlite_to_lua(L, clnt->tzname, argc, argv)) != 0) {
        return rc;
    }

    if ((rc = begin_sp(clnt, err)) != 0) {
        return rc;
    }

    sp->num_instructions = 0;

    if ((rc = run_sp(clnt, argc, err)) != 0) {
        return rc;
    }

    return commit_sp(L, err);
}

static int lua_func_int(char *spname, char **err, struct sqlthdstate *thd,
                        struct sqlclntstate *clnt, sqlite3_context *context,
                        int argc, sqlite3_value **argv)
{
    int rc, new_vm;
    if ((rc = setup_sp(spname, thd, clnt, &new_vm, err)) != 0) return rc;
    Lua L = clnt->sp->lua;
    SP sp = clnt->sp;
    if ((rc = process_src(L, sp->src, err)) != 0) return rc;

    get_func_by_name(L, spname, err);

    if ((rc = sqlite_to_lua(L, clnt->tzname, argc, argv)) != 0) return rc;

    if ((rc = begin_sp(clnt, err)) != 0) return rc;

    sp->num_instructions = 0;

    if ((rc = run_sp(clnt, argc, err)) != 0) return rc;

    if ((rc = emit_sqlite_result(L, context)) != 0) return rc;

    return commit_sp(L, err);
}

static int exec_thread_int(struct sqlthdstate *thd, struct sqlclntstate *clnt)
{
    // Lua Stack:
    //   arg n
    //   arg n - 1
    //   ...
    //   arg 2
    //   arg 1
    //   lua-func to call
    SP sp = clnt->sp;
    sp->clnt = clnt;
    sp->thd = thd;
    Lua L = sp->lua;
    clnt->exec_lua_thread = 0;

    if (tryrdlock_schema_lk() != 0) {
        return -1;
    }
    clone_temp_tables(sp);
    unlock_schema_lk();
    int args = lua_gettop(L) - 1;
    int rc;
    char *err = NULL;

    if ((rc = begin_sp(clnt, &err)) != 0) return rc;

    if ((rc = run_sp(clnt, args, &err)) != 0) return rc;

    if ((rc = commit_sp(L, &err)) != 0) return rc;

    // dbthread_join() performs clean-up
    return rc;
}

static int exec_procedure_int(const char *s, char **err,
                              struct sqlthdstate *thd, struct schema *params,
                              struct sqlclntstate *clnt)
{
    char spname[MAX_SPNAME];
    long long sprc = 0;
    int rc, args, new_vm;
    *err = NULL;

    reqlog_set_event(thd->logger, "sp");

    if ((rc = get_spname(clnt, &s, spname, err)) != 0)
        return rc;

    if (strcmp(spname, "debug") == 0) return debug_sp(clnt);

    if ((rc = setup_sp(spname, thd, clnt, &new_vm, err)) != 0) return rc;

    SP sp = clnt->sp;
    Lua L = sp->lua;

    if ((rc = process_src(L, sp->src, err)) != 0) return rc;

    if ((rc = get_func_by_name(L, "main", err)) != 0) return rc;

    update_tran_funcs(L, clnt->in_client_trans);

    if (strncasecmp(spname, "sys.", 4) == 0) init_sys_funcs(L);

    if ((rc = push_args(&s, clnt, err, params, &args)) != 0) return rc;

    if ((rc = begin_sp(clnt, err)) != 0) return rc;

    if ((rc = run_sp(clnt, args, err)) != 0) return rc;

    if ((rc = emit_result(L, &sprc, err)) != 0) return rc;

    if ((rc = commit_sp(L, err)) != 0) return rc;

    if (sprc) return sprc;

    return flush_sp(L, err);
}

static int setup_sp_for_trigger(trigger_reg_t *reg, char **err,
                                struct sqlthdstate *thd,
                                struct sqlclntstate *clnt, dbconsumer_t **q)
{
    int new_vm;
    int rc = setup_sp(reg->spname, thd, clnt, &new_vm, err);
    if (rc != 0) return rc;
    SP sp = clnt->sp;
    Lua L = sp->lua;

    if (new_vm) {
        if ((rc = process_src(L, sp->src, err)) != 0) return rc;
    }

    if ((rc = get_func_by_name(L, "main", err)) != 0) return rc;

    if (new_vm == 0) return 0;

    sp->parent->have_consumer = 1;
    remove_tran_funcs(L);
    remove_consumer(L);
    remove_emit(L);

    char *spname = reg->spname;
    Q4SP(qname, spname);
    struct dbtable *db = getqueuebyname(qname);
    if (db == NULL) {
        *err = strdup("getqueuebyname failed");
        return -1;
    }
    struct consumer *consumer = db->consumers[0];
    if (consumer == NULL) {
        *err = strdup("no consumer for db");
        return -1;
    }

    size_t sz = dbconsumer_sz(qname);
    dbconsumer_t *newq = calloc(1, sz);
    init_new_t(newq, DBTYPES_DBCONSUMER);
    if (setup_dbconsumer(newq, consumer, db, reg) != 0) {
        *err = strdup("failed to register trigger with qdb");
        return -1;
    }
    *q = newq;

    lua_settop(L, 1);
    return rc;
}

////////////////////////
/// PUBLIC INTERFACE ///
////////////////////////

int db_verify_table_callback(void *v, const char *buf)
{
    if (!buf || !v) return 0;

    Lua L = v;
    SP sp = getsp(L);

    if (peer_dropped_connection(sp->clnt)) {
        luabb_error(L, sp, "client disconnect");
        return -2;
    }

    if (buf[0] == '!' || buf[0] == '?') buf++;
    int len = strlen(buf);
    newsql_send_strbuf_response(sp->clnt, buf, len + 1);
    return 0;
}

void close_sp(struct sqlclntstate *clnt)
{
    close_sp_int(clnt->sp, 1);
    clnt->sp = NULL;
}

void lua_final(sqlite3_context *context)
{
    lua_func_arg_t *arg = sqlite3_user_data(context);
    struct sqlthdstate *thd = arg->thd;
    char *spname = arg->name;
    struct sqlclntstate *clnt = thd->sqlthd->sqlclntstate;
    char *err = NULL;
    struct sp_state *state = sqlite3_aggregate_context(context, sizeof(*state));
    if (state->sp == NULL) {
        // step never got called - no matching rows
        sqlite3_result_null(context);
        return;
    }
    if (state->sp != clnt->sp) {
        swap_sp(&clnt->sp, &state->sp);
    }
    int rc = lua_final_int(spname, &err, thd, clnt, context);
    if (rc != 0) {
        sqlite3_result_error(context, err, -1);
    }
    if (state->sp == clnt->sp) {
        reset_sp(clnt->sp);
    } else {
        close_sp(clnt);
        restore_sp(clnt, state);
    }
}

void lua_step(sqlite3_context *context, int argc, sqlite3_value **argv)
{
    lua_func_arg_t *arg = sqlite3_user_data(context);
    struct sqlthdstate *thd = arg->thd;
    char *spname = arg->name;
    struct sqlclntstate *clnt = thd->sqlthd->sqlclntstate;
    char *err = NULL;
    struct sp_state *state = sqlite3_aggregate_context(context, sizeof(*state));
    if (state->sp == NULL) {
        if (clnt->sp && clnt->sp->lua) {
            if (strcmp(clnt->sp->spname, spname) == 0) {
                // first call and have cached lua vm.
                // reset it by parsing again.
                process_src(clnt->sp->lua, clnt->sp->src, &err);
            }
        }
    }
    if (state->sp != clnt->sp) {
        check_sp(spname, clnt, state);
    }
    int rc = lua_step_int(spname, &err, thd, clnt, context, argc, argv);
    if (rc != 0) {
        sqlite3_result_error(context, err, -1);
    }
    if (state->sp != clnt->sp) {
        if (state->sp) {
            swap_sp(&clnt->sp, &state->sp);
        } else {
            state->sp = clnt->sp;
        }
    }
}

void lua_func(sqlite3_context *context, int argc, sqlite3_value **argv)
{
    lua_func_arg_t *arg = sqlite3_user_data(context);
    struct sqlthdstate *thd = arg->thd;
    char *spname = arg->name;
    struct sqlclntstate *clnt = thd->sqlthd->sqlclntstate;
    char *err = NULL;
    struct sp_state state = {0};
    check_sp(spname, clnt, &state);
    int rc = lua_func_int(spname, &err, thd, clnt, context, argc, argv);
    if (rc != 0) {
        sqlite3_result_error(context, err, -1);
    }
    if (state.sp) {
        close_sp(clnt);
        restore_sp(clnt, &state);
    } else {
        reset_sp(clnt->sp);
    }
}

void *exec_trigger(trigger_reg_t *reg)
{
    char sql[128];
    snprintf(sql, sizeof(sql), "exec procedure %s()", reg->spname);

    struct sqlclntstate clnt;
    reset_clnt(&clnt, NULL, 1);
    clnt.dbtran.mode = TRANLEVEL_SOSQL;
    clnt.sql = sql;

    struct sqlthdstate thd;
    sqlengine_thd_start(NULL, &thd, THRTYPE_TRIGGER);
    thrman_set_subtype(thd.thr_self, THRSUBTYPE_LUA_SQL);
    thd.sqlthd->sqlclntstate = &clnt;

    // We're making unprotected calls to lua below.
    // luaL_error() will cause abort()
    dbconsumer_t *q = NULL;
    while (1) {
        int rc, args;
        char *err = NULL;
        get_curtran(thedb->bdb_env, &clnt);
        if (setup_sp_for_trigger(reg, &err, &thd, &clnt, &q) != 0) {
            goto bad;
        }
        if (q == NULL) {
            goto bad;
        }
        SP sp = clnt.sp;
        Lua L = sp->lua;
        if ((args = dbconsumer_get_int(L, q)) < 0) {
            err = strdup(sp->error);
            goto bad;
        }
        if ((rc = begin_sp(&clnt, &err)) != 0) {
            err = strdup(sp->error);
            goto bad;
        }
        if ((rc = run_sp(&clnt, args, &err)) != 0) {
        rollback:
            db_rollback_int(L, &rc);
        bad:
            puts(err);
            free(err);
            if (args != -2) {
                sleep(5); // slow down buggy sp from spinning
            }
            break;
        }
        if (lua_gettop(L) != 1 || !lua_isnumber(L, 1) ||
            (rc = lua_tonumber(L, 1)) != 0) {
            logmsg(LOGMSG_ERROR, "trigger:%s rc:%s\n", sp->spname,
                   lua_tostring(L, 1));
            err = strdup("trigger returned bad rc");
            goto rollback;
        }
        if ((rc = dbconsumer_consume_int(L, q)) != 0) {
            err = strdup("trigger failed to consume");
            goto rollback;
        }
        if ((rc = commit_sp(L, &err)) != 0) {
            logmsg(LOGMSG_ERROR, "trigger:%s commit failed rc:%d -- %s\n",
                   sp->spname, rc, sp->error);
            goto bad;
        }
        put_curtran(thedb->bdb_env, &clnt);
    }
    put_curtran(thedb->bdb_env, &clnt);
    if (q) {
        luabb_trigger_unregister(q);
        free(q);
    } else {
        // setup fake dbconsumer_t to send unregister
        uint8_t open = 0;
        int spname_len = htonl(reg->spname_len);
        pthread_mutex_t dummy = PTHREAD_MUTEX_INITIALIZER;
        q = alloca(dbconsumer_sz(reg->spname));
        q->lock = &dummy;
        q->open = &open;
        q->info = *reg;
        strcpy(q->info.spname, reg->spname);
        strcpy(q->info.spname + spname_len + 1, reg->spname + spname_len + 1);
        luabb_trigger_unregister(q);
        pthread_mutex_destroy(q->lock);
    }
    close_sp(&clnt);
    reset_clnt(&clnt, NULL, 0);
    sqlengine_thd_end(NULL, &thd);
    return NULL;
}

int exec_thread(struct sqlthdstate *thd, struct sqlclntstate *clnt)
{
    get_curtran(thedb->bdb_env, clnt);
    int rc = exec_thread_int(thd, clnt);
    drop_temp_tables(clnt->sp);
    free_tmptbls(clnt->sp);
    put_curtran(thedb->bdb_env, clnt);
    return rc;
}

int exec_procedure(const char *s, char **err, struct sqlthdstate *thd,
                   struct schema *params, struct sqlclntstate *clnt)
{
    int rc = exec_procedure_int(s, err, thd, params, clnt);
    if (clnt->sp) {
        reset_sp(clnt->sp);
    }
    return rc;
}<|MERGE_RESOLUTION|>--- conflicted
+++ resolved
@@ -409,14 +409,8 @@
 static int luabb_trigger_register(Lua L, trigger_reg_t *reg)
 {
     logmsg(LOGMSG_DEBUG,
-<<<<<<< HEAD
-           "%s waiting for %s elect_cookie:%d trigger_cookie:0x%llx\n",
-           __func__, reg->spname, ntohl(reg->elect_cookie),
-           reg->trigger_cookie);
-=======
            "%s waiting for %s elect_cookie:%d trigger_cookie:0x%lx\n",
            __func__, reg->spname, ntohl(reg->elect_cookie), reg->trigger_cookie);
->>>>>>> 88db4afd
     int rc;
     SP sp = getsp(L);
     while ((rc = trigger_register_req(reg)) != CDB2_TRIG_REQ_SUCCESS) {
@@ -513,8 +507,7 @@
 static int dbq_poll_int(Lua L, dbconsumer_t *q)
 {
     struct qfound f = {0};
-    int rc = dbq_get(&q->iq, 0, NULL, (void **)&f.item, &f.len, &f.dtaoff, NULL,
-                     NULL);
+    int rc = dbq_get(&q->iq, 0, NULL, (void**)&f.item, &f.len, &f.dtaoff, NULL, NULL);
     pthread_mutex_unlock(q->lock);
     getsp(L)->num_instructions = 0;
     if (rc == 0) {
@@ -540,8 +533,7 @@
             }
         }
         pthread_mutex_lock(q->lock);
-    again:
-        if (*q->open) {
+again:  if (*q->open) {
             rc = dbq_poll_int(L, q); // call will release q->lock
         } else {
             pthread_mutex_unlock(q->lock);
@@ -551,8 +543,7 @@
             return rc;
         }
         if (rc < 0) {
-            luabb_error(L, sp, "failed to read from:%s rc:%d", q->info.spname,
-                        rc);
+            luabb_error(L, sp, "failed to read from:%s rc:%d", q->info.spname, rc);
             return rc;
         }
         delay -= dbq_delay;
@@ -667,7 +658,7 @@
 
 static int dbconsumer_consume_int(Lua L, dbconsumer_t *q)
 {
-    // check_register_condition(L, q);
+    //check_register_condition(L, q);
     if (q->genid == 0) {
         return -1;
     }
@@ -2580,9 +2571,9 @@
 }
 
 // _int variants don't modify lua stack, just return success/error code
-static const char *db_begin_int(Lua, int *);
-static const char *db_commit_int(Lua, int *);
-static const char *db_rollback_int(Lua, int *);
+static const char * db_begin_int(Lua, int *);
+static const char * db_commit_int(Lua, int *);
+static const char * db_rollback_int(Lua, int *);
 
 static int db_begin(Lua L)
 {
@@ -6108,8 +6099,7 @@
     return payload;
 }
 
-static int push_trigger_args_int(Lua L, dbconsumer_t *q, struct qfound *f,
-                                 char **err)
+static int push_trigger_args_int(Lua L, dbconsumer_t *q, struct qfound *f, char **err)
 {
     uint8_t *payload = ((uint8_t *)f->item) + f->dtaoff;
     size_t len = f->len - f->dtaoff;
@@ -6789,7 +6779,7 @@
         luabb_trigger_unregister(q);
         free(q);
     } else {
-        // setup fake dbconsumer_t to send unregister
+        //setup fake dbconsumer_t to send unregister
         uint8_t open = 0;
         int spname_len = htonl(reg->spname_len);
         pthread_mutex_t dummy = PTHREAD_MUTEX_INITIALIZER;
