--- conflicted
+++ resolved
@@ -4610,14 +4610,9 @@
     enum consumer_t type = dbqueue_consumer_type(consumer);
     trigger_reg_t *t;
     if (type == CONSUMER_TYPE_DYNLUA) {
-<<<<<<< HEAD
         trigger_reg_init(t, sp->spname);
+        ctrace("consumer:%s %016" PRIx64 " register req\n", t->spname, t->trigger_cookie);
         rc = luabb_trigger_register(L, t, register_timeoutms);
-=======
-        trigger_reg_init(t, spname);
-        ctrace("consumer:%s %016" PRIx64 " register req\n", t->spname, t->trigger_cookie);
-        int rc = luabb_trigger_register(L, t, register_timeoutms);
->>>>>>> 165584b3
         if (rc != CDB2_TRIG_REQ_SUCCESS) {
             ctrace("consumer:%s %016" PRIx64 " register failed rc:%d\n", t->spname,
                    t->trigger_cookie, rc);
