/*
   Copyright 2015 Bloomberg Finance L.P.

   Licensed under the Apache License, Version 2.0 (the "License");
   you may not use this file except in compliance with the License.
   You may obtain a copy of the License at

       http://www.apache.org/licenses/LICENSE-2.0

   Unless required by applicable law or agreed to in writing, software
   distributed under the License is distributed on an "AS IS" BASIS,
   WITHOUT WARRANTIES OR CONDITIONS OF ANY KIND, either express or implied.
   See the License for the specific language governing permissions and
   limitations under the License.
 */

#ifdef __sun
#define __EXTENSIONS__
#endif
#include <limits.h>
#include <pthread.h>
#include <stdlib.h>
#include <stdio.h>
#include <errno.h>
#include <string.h>
#include <stddef.h>
#include <ctype.h>
#include <arpa/inet.h>
#include <alloca.h>
#include <poll.h>
#include <unistd.h>
#include <math.h>

#include <sqlite3.h>
#include <sqliteInt.h>
#include <comdb2.h>
#include <reqlog.h>
#include <sqlglue.h>
#include <types.h>
#include <sql.h>
#include <sqlinterfaces.h>
#include <sqloffload.h>
#include <flibc.h>
#include <sqlresponse.pb-c.h>
#include <str0.h>

#include <bdb_api.h>
#include <bdb_queue.h>
#include <strbuf.h>

#include <cson_amalgamation_core.h>
#include <translistener.h>
#include <net_types.h>
#include <locks.h>
#include <trigger.h>
#include <thread_malloc.h>

#include <lua.h>
#include <lauxlib.h>
#include <lualib.h>
#include <sp_int.h>
#include <luaglue.h>
#include <luautil.h>
#include <logmsg.h>
#include <tohex.h>
#include <ctrace.h>
#include <bb_oscompat.h>

#ifdef WITH_RDKAFKA    

#include "librdkafka/rdkafka.h"  /* for Kafka driver */

#endif

extern int gbl_queuedb_read_locks;
extern int gbl_dump_sql_dispatched; /* dump all sql strings dispatched */
extern int gbl_return_long_column_names;
extern int gbl_max_sqlcache;
extern int gbl_lua_new_trans_model;
extern int gbl_max_lua_instructions;
extern int gbl_lua_version;
extern int gbl_break_lua;
extern int gbl_notimeouts;
extern int gbl_epoch_time;
extern int gbl_allow_lua_print;
extern int gbl_allow_lua_dynamic_libs;
extern int comdb2_sql_tick();

char *gbl_break_spname;
void *debug_clnt;

pthread_mutex_t lua_debug_mutex = PTHREAD_MUTEX_INITIALIZER;
pthread_cond_t lua_debug_cond = PTHREAD_COND_INITIALIZER;

struct tmptbl_info_t {
    struct temptable tbl;
    char *sql;
    char name[MAXTABLELEN * 2]; // namespace.name
    pthread_mutex_t *lk;
    LIST_ENTRY(tmptbl_info_t) entries;
};

typedef struct {
    DBTYPES_COMMON;
} db_t;

typedef struct {
    DBTYPES_COMMON;
    SP parent;
    int is_temp_tbl;
    char table_name[MAXTABLELEN * 2]; // namespace.name
} dbtable_t;

struct dbstmt_t {
    DBTYPES_COMMON;
    sqlite3_stmt *stmt;
    int rows_changed;
    uint16_t num_tbls;
    uint8_t fetched;
    uint8_t initial; // 1: stmt tables are locked
    struct sql_state *rec; // only db:prepare will set
    LIST_ENTRY(dbstmt_t) entries;
};

typedef enum {
    THREAD_STATUS_DISPATCH_WAITING,
    THREAD_STATUS_DISPATCH_FAILED,
    THREAD_STATUS_RUNNING,
    THREAD_STATUS_FINISHED,
    THREAD_STATUS_JOINED
} thread_status;

struct dbthread_type {
    pthread_mutex_t lua_thread_mutex;
    pthread_cond_t lua_thread_cond;
    thread_status status;
    pthread_t lua_tid;
    char *sql;
    Lua lua;
    SP sp;
    char error[128];
    struct sqlclntstate *clnt;
    LIST_ENTRY(dbthread_type) entries;
};

typedef struct {
    DBTYPES_COMMON;
    dbthread_type *thd;
}dbthread_t;

typedef struct {
    DBTYPES_COMMON;
    struct ireq iq;
    struct consumer *consumer;
    genid_t genid;
    int push_tid;
    int register_timeoutms;
    time_t registration_time;

    /* signaling from libdb on qdb insert */
    pthread_mutex_t *lock;
    pthread_cond_t *cond;
    const uint8_t *status;
    trigger_reg_t info; // must be last in struct
} dbconsumer_t;

struct qfound {
    struct bdb_queue_found *item;
    size_t len;
    size_t dtaoff;
};

static int db_reset(Lua);
static SP create_sp(char **err);
static int push_trigger_args_int(Lua, dbconsumer_t *, struct qfound *, char **);
static void reset_sp(SP);

#define setup_dbq_ts(ts) do {             \
    clock_gettime(CLOCK_REALTIME, &(ts)); \
    (ts).tv_sec += (dbq_delay / 1000);    \
  } while(0);

#define getdb(x) (x)->thd->sqldb
#define dbconsumer_sz(spname)                                                  \
    (sizeof(dbconsumer_t) - sizeof(trigger_reg_t) + trigger_reg_sz(spname))

static int setup_dbconsumer(dbconsumer_t *q, struct consumer *consumer,
                            struct dbtable *qdb, trigger_reg_t *info)
{
    init_fake_ireq(thedb, &q->iq);
    int spname_len = info->spname_len;
    q->iq.usedb = qdb;
    q->consumer = consumer;
    q->info = *info;
    // memcpy because variable size struct breaks fortify checks in strcpy.
    memcpy(q->info.spname, info->spname, spname_len + 1);
    strcpy(q->info.spname + spname_len + 1, info->spname + spname_len + 1);
    return bdb_trigger_subscribe(qdb->handle, &q->cond, &q->lock, &q->status);
}

static int db_emiterror(lua_State *lua);
static int db_emit(lua_State *lua);
static int db_column_name(lua_State *lua);
static int db_column_type(lua_State *lua);
static int db_num_columns(lua_State *lua);
static int db_trace(lua_State *lua);
static int db_print(lua_State *lua);
static int db_isnull(lua_State *lua);
static int db_setnull(Lua);
static int db_settyped(Lua);
static int db_setmaxinstructions(lua_State *lua);
static int db_getinstructioncount(lua_State *lua);
static int db_now(Lua lua);
static int db_copyrow(lua_State *lua);
static int db_settimezone(lua_State *lua);
static int db_gettimezone(Lua L);
static int db_bind(Lua L);
static int db_exec(Lua);
static int dbstmt_emit(Lua);
static int db_prepare(Lua lua);
static int db_create_thread(Lua L);
static int db_table(lua_State *lua);
static int db_cast(Lua L);
static int db_sleep(Lua lua);
static int db_csv_to_table(Lua L);
static int db_json_to_table(Lua lua);
static int db_table_to_json(Lua L);
static int db_get_trans(Lua lua);
static int db_NULL(Lua L);
static int db_sqlerror(lua_State *lua);
static int db_debug(lua_State *lua);
static int db_db_debug(Lua lua);
static int db_begin(Lua L);
static int db_commit(Lua L);
static int db_rollback(Lua L);
static int db_bootstrap(Lua);

static const luaL_Reg tran_funcs[] = {
    {"begin", db_begin},
    {"commit", db_commit},
    {"rollback", db_rollback},
    {"create_thread", db_create_thread}, // not tran func; same visibility
    {NULL, NULL}};

/*
** n1: namespace - main, temp, fdb ...
** n2: unqualified table name
*/
static int two_part_tbl_name(const char *name, char *n1, char *n2)
{
    char *dot;
    if ((dot = strstr(name, ".")) != NULL) {
        if (dot - name >= MAXTABLELEN) {
            return -1;
        }
        strncpy0(n1, name, dot - name + 1);
        ++dot;
        if (strlen(dot) >= MAXTABLELEN) {
            return -1;
        }
        strcpy(n2, dot);
    } else {
        if (strlen(name) >= MAXTABLELEN) {
            return -1;
        }
        strcpy(n1, "");
        strcpy(n2, name);
    }
    return 0;
}

static void query_tbl_name(const char *name, char *n1, char *sep, char *n2)
{
    two_part_tbl_name(name, n1, n2);
    if (strcmp(n1, "") == 0)
        strcpy(sep, "");
    else
        strcpy(sep, ".");
}

//////////////////////////////////
// Borrowed from sqlite/shell.c //
//////////////////////////////////

/*
** An object used to read a CSV file
*/
typedef struct CSVReader CSVReader;
struct CSVReader {
    // const char *zFile;  /* Name of the input file */
    // FILE *in;           /* Read the CSV text from this input stream */
    Lua lua;
    const char *in;
    size_t pos;
    char *z;        /* Accumulated text for a field */
    int n;          /* Number of bytes in z */
    int nAlloc;     /* Space allocated for z[] */
    int nLine;      /* Current line number */
    int cTerm;      /* Character that terminated the most recent field */
    int cSeparator; /* The separator character.  (Usually ",") */
};

/* Append a single byte to z[] */
static void csv_append_char(CSVReader *p, int c)
{
    if (p->n + 1 >= p->nAlloc) {
        p->nAlloc += p->nAlloc + 100;
        p->z = realloc(p->z, p->nAlloc);
        if (p->z == 0) {
            logmsg(LOGMSG_FATAL, "out of memory\n");
            exit(1);
        }
    }
    p->z[p->n++] = (char)c;
}

/* Read a single field of CSV text.  Compatible with rfc4180 and extended
** with the option of having a separator other than ",".
**
**   +  Input comes from p->in.
**   +  Store results in p->z of length p->n.  Space to hold p->z comes
**      from sqlite3_malloc().
**   +  Use p->cSep as the separator.  The default is ",".
**   +  Keep track of the line number in p->nLine.
**   +  Store the character that terminates the field in p->cTerm.  Store
**      EOF on end-of-file.
**   +  Report syntax errors on stderr
*/
static char *csv_read_one_field(CSVReader *p)
{
    int c, pc, ppc;
    int cSep = p->cSeparator;
    p->n = 0;
    // c = fgetc(p->in);
    c = p->in[p->pos++];
    if (c == 0 /* || seenInterrupt */) {
        p->cTerm = 0;
        return 0;
    }
    if (c == '"') {
        int startLine = p->nLine;
        int cQuote = c;
        pc = ppc = 0;
        while (1) {
            // c = fgetc(p->in);
            c = p->in[p->pos++];
            if (c == '\n') p->nLine++;
            if (c == cQuote) {
                if (pc == cQuote) {
                    pc = 0;
                    continue;
                }
            }
            if ((c == cSep && pc == cQuote) || (c == '\n' && pc == cQuote) ||
                (c == '\n' && pc == '\r' && ppc == cQuote) ||
                (c == 0 && pc == cQuote)) {
                do {
                    p->n--;
                } while (p->z[p->n] != cQuote);
                p->cTerm = c;
                break;
            }
            if (pc == cQuote && c != '\r') {
                free(p->z);
                luabb_error(p->lua, NULL,
                            "CSV line:%d: unescaped %c character\n", p->nLine,
                            cQuote);
            }
            if (c == 0) {
                free(p->z);
                luabb_error(p->lua, NULL,
                            "CSV line:%d: unterminated %c-quoted field\n",
                            p->nLine, startLine, cQuote);
                p->cTerm = 0;
                break;
            }
            csv_append_char(p, c);
            ppc = pc;
            pc = c;
        }
    } else {
        while (c != 0 && c != cSep && c != '\n') {
            csv_append_char(p, c);
            // c = fgetc(p->in);
            c = p->in[p->pos++];
        }
        if (c == '\n') {
            p->nLine++;
            if (p->n > 0 && p->z[p->n - 1] == '\r') p->n--;
        }
        p->cTerm = c;
    }
    if (p->z) p->z[p->n] = 0;
    return p->z;
}

static int check_retry_conditions(Lua L, int skip_incoherent)
{
    SP sp = getsp(L);

    if (db_is_stopped()) {
        luabb_error(L, sp, "database exiting");
        return -1;
    }

    if (peer_dropped_connection(sp->clnt)) {
        luabb_error(L, sp, "client disconnect");
        return -2;
    }

    if (bdb_curtran_has_waiters(thedb->bdb_env, sp->clnt->dbtran.cursor_tran)
            || bdb_lock_desired(thedb->bdb_env)) {
        int rc;
        if ((rc = recover_deadlock(thedb->bdb_env, sp->thd->sqlthd, NULL, 0)) !=
            0) {
            luabb_error(L, sp, "recover deadlock failed");
            return -3;
        }
    }

    if (skip_incoherent) {
        return 0;
    }

    if (!bdb_am_i_coherent(thedb->bdb_env)) {
        luabb_error(L, sp, "incoherent server");
        return -4;
    }

    return 0;
}

extern struct thdpool *gbl_sqlengine_thdpool;

pthread_mutex_t consumer_sqlthds_mutex = PTHREAD_MUTEX_INITIALIZER;

static int luabb_trigger_register(Lua L, trigger_reg_t *reg,
                                  int register_timeoutms)
{
    int rc;
    SP sp = getsp(L);
    sp->num_instructions = 0;
    int retry = round(register_timeoutms / 1000.0);
    if (retry <= 0) {
        retry = 1;
    }

    Pthread_mutex_lock(&consumer_sqlthds_mutex);
    thdpool_add_waitthd(gbl_sqlengine_thdpool);
    Pthread_mutex_unlock(&consumer_sqlthds_mutex);

    while ((rc = trigger_register_req(reg)) != CDB2_TRIG_REQ_SUCCESS) {
        comdb2_sql_tick();
        if (register_timeoutms) {
            if (retry == 0) {
                luabb_error(L, sp, " trigger:%s registration timeout %dms",
                            reg->spname, register_timeoutms);
                rc = -2;
                goto out;
            }
            --retry;
        }
        if (check_retry_conditions(L, 1) != 0) {
            rc = luabb_error(L, sp, sp->error);
            goto out;
        }
        sleep(1);
    }

out:
    Pthread_mutex_lock(&consumer_sqlthds_mutex);
    thdpool_remove_waitthd(gbl_sqlengine_thdpool);
    Pthread_mutex_unlock(&consumer_sqlthds_mutex);

    return rc;
}

static void luabb_trigger_unregister(Lua L, dbconsumer_t *q)
{
    if (q->lock) {
        Pthread_mutex_lock(q->lock);
        if (*q->status != TRIGGER_SUBSCRIPTION_CLOSED) {
            bdb_trigger_unsubscribe(q->iq.usedb->handle);
        }
        Pthread_mutex_unlock(q->lock);
    }
    int rc;
    int retry = 10;
    while (retry > 0) {
        --retry;
        rc = trigger_unregister_req(&q->info);
        if (rc == CDB2_TRIG_REQ_SUCCESS || rc == CDB2_TRIG_ASSIGNED_OTHER)
            return;
        if (L)
            check_retry_conditions(L, 1);
        sleep(1);
    }
}

static int stop_waiting(Lua L, dbconsumer_t *q)
{
    if (check_retry_conditions(L, 0) != 0)
        return 1;
    time_t now = time(NULL);
    if (difftime(now, q->registration_time) < (gbl_queuedb_timeout_sec / 3))
        return 0;
    if (luabb_trigger_register(L, &q->info, q->register_timeoutms) !=
        CDB2_TRIG_REQ_SUCCESS)
        return 1;
    q->registration_time = time(NULL);
    return 0;
}

static void ping(Lua L)
{
    SP sp = getsp(L);
    sp->pingpong = 1;
}

static void pong(Lua L, dbconsumer_t *q)
{
    SP sp = getsp(L);
    struct sqlclntstate *clnt = sp->clnt;
    while (1) {
        switch (read_response(clnt, RESPONSE_PING_PONG, NULL, 0)) {
        case  0: sp->pingpong = 0; return;
        case -1: if (stop_waiting(L, q)) luaL_error(L, sp->error); break;
        case -2: luaL_error(L, "client disconnect");
        case -3: luaL_error(L, "client protocol error");
        default: luaL_error(L, "failed reading event ack from client");
        }
    }
}

static int dbtype_to_client_type(lua_dbtypes_t *t)
{
    switch (t->dbtype) {
    case DBTYPES_INTEGER: return SQLITE_INTEGER;
    case DBTYPES_DECIMAL:
    case DBTYPES_CSTRING: return SQLITE_TEXT;
    case DBTYPES_REAL: return SQLITE_FLOAT;
    case DBTYPES_DATETIME: {
        lua_datetime_t *ldt = (lua_datetime_t *)t;
        return (ldt->val.prec == DTTZ_PREC_MSEC) ? SQLITE_DATETIME
                                                 : SQLITE_DATETIMEUS;
    }
    case DBTYPES_BLOB: return SQLITE_BLOB;
    case DBTYPES_INTERVALYM: return SQLITE_INTERVAL_YM;
    case DBTYPES_INTERVALDS: {
        lua_intervalds_t *lds = (lua_intervalds_t *)t;
        return (lds->val.u.ds.prec == DTTZ_PREC_MSEC) ? SQLITE_INTERVAL_DS
                                                      : SQLITE_INTERVAL_DSUS;
    }
    default: return -1;
    }
}

static int lua_to_client_type(Lua lua, int idx)
{
    if (lua_isnumber(lua, idx)) {
        return SQLITE_FLOAT;
    } else if (lua_isstring(lua, idx)) {
        return SQLITE_TEXT;
    } else if (lua_type(lua, idx) == LUA_TUSERDATA) {
        lua_dbtypes_t *t = lua_touserdata(lua, idx);
        return dbtype_to_client_type(t);
    } else {
        return -1;
    }
}

#define col_to_idx(narg, col) lua_gettop(L) - narg + col + 1

int sp_column_type(struct response_data *arg, int col, size_t typed_stmt, int type)
{
    SP parent = arg->sp->parent;
    if (typed_stmt) {
        parent->clnttype[col] = type;
        return type;
    }
    if (parent->clnttype[col] > 0) {
        return parent->clnttype[col];
    }
    if (type > 0) {
        parent->clnttype[col] = type;
        return type;
    }
    Lua L = arg->sp->lua;
    int idx = col_to_idx(arg->ncols, col);
    type = lua_to_client_type(L, idx);
    if (type == -1) {
        type = SQLITE_TEXT;
    }
    parent->clnttype[col] = type;
    return type;
}

int sp_column_nil(struct response_data *arg, int col)
{
    SP sp = arg->sp;
    Lua L = sp->lua;
    int idx = col_to_idx(arg->ncols, col);
    return lua_isnil(L, idx) || luabb_isnull(L, idx);
}

int sp_column_val(struct response_data *arg, int col, int type, void *out)
{
    SP sp = arg->sp;
    Lua L = sp->lua;
    int idx = col_to_idx(arg->ncols, col);
    switch (type) {
    case SQLITE_INTEGER: luabb_tointeger(L, idx, out); return 0;
    case SQLITE_FLOAT: luabb_toreal(L, idx, out); return 0;
    case SQLITE_DATETIME: /* fall through */
    case SQLITE_DATETIMEUS: luabb_todatetime(L, idx, out); return 0;
    case SQLITE_INTERVAL_YM: luabb_tointervalym(L, idx, out); return 0;
    case SQLITE_INTERVAL_DS: /* fall through */
    case SQLITE_INTERVAL_DSUS: luabb_tointervalds(L, idx, out); return 0;
    }
    return -1;
}

void *sp_column_ptr(struct response_data *arg, int col, int type, size_t *len)
{
    SP sp = arg->sp;
    Lua L = sp->lua;
    int idx = col_to_idx(arg->ncols, col);
    char *c;
    blob_t b;
    lua_cstring_t *cs;
    switch (type) {
    case SQLITE_TEXT:
        switch (luabb_type(L, idx)) {
        case DBTYPES_LNUMBER:
        case DBTYPES_LSTRING:
            c = (char *)lua_tolstring(L, idx, len);
            break;
        case DBTYPES_CSTRING:
            cs = lua_touserdata(L, idx);
            c = cs->val;
            *len = strlen(c);
            break;
        default:
            c = strdup(luabb_tostring(L, idx));
            *len = strlen(c);
            luabb_pushcstring_dl(L, c);
            lua_replace(L, idx);
        }
        return c;
    case SQLITE_BLOB:
        luabb_toblob(L, idx, &b);
        if (luabb_type(L, idx) != DBTYPES_BLOB) {
            luabb_pushblob_dl(L, &b);
            lua_replace(L, idx);
        }
        *len = b.length;
        return b.data;
    }
    return NULL;
}

char *sp_column_name(struct response_data *arg, int col)
{
    SP parent = arg->sp->parent;
    if (parent->clntname[col] == NULL) {
        sqlite3_stmt *stmt = arg->stmt;
        if (stmt) {
            parent->clntname[col] = strdup(sqlite3_column_name(stmt, col));
        } else {
            size_t n = snprintf(NULL, 0, "$%d", col);
            char *name = malloc(n + 1);
            snprintf(name, n + 1, "$%d", col);
            parent->clntname[col] = name;
        }
    }
    return parent->clntname[col];
}

static int dbq_pushargs(Lua L, dbconsumer_t *q, struct qfound *f)
{
    char *err;
    int rc = push_trigger_args_int(L, q, f, &err);
    free(f->item);
    if (rc != 1) {
        SP sp = getsp(L);
        luabb_error(L, sp, err);
        free(err);
    }
    return rc;
}

static int grab_qdb_table_read_lock(struct sqlclntstate *clnt,
                                    struct dbtable *db, int have_schema_lock)
{
    if (!gbl_queuedb_read_locks) return 0;
    if (!have_schema_lock && (tryrdlock_schema_lk() != 0)) {
        logmsg(LOGMSG_WARN, "%s: tryrdlock_schema_lk failed\n", __func__);
        return -2;
    }
    int rc = bdb_lock_table_read_fromlid(db->handle,
             bdb_get_lid_from_cursortran(clnt->dbtran.cursor_tran));
    if (rc != 0) {
        logmsg(LOGMSG_ERROR, "%s: bdb_lock_table_read_fromlid rc %d\n",
               __func__, rc);
    }
    if (!have_schema_lock) unlock_schema_lk();
    return rc;
}

static const int dbq_delay = 1000; // ms
// Call with q->lock held.
// Unlocks q->lock on return.
// Returns  -2:stopped -1:error  0:IX_NOTFND  1:IX_FND
// If IX_FND will push Lua table on stack.
static int dbq_poll_int(Lua L, dbconsumer_t *q)
{
    SP sp = getsp(L);
    struct sqlclntstate *clnt = sp->clnt;
    struct qfound f = {0};
    int rc = grab_qdb_table_read_lock(clnt, q->iq.usedb, 0);
    if (rc != 0) {
        // TODO: Temporary hack for testing.
        //       Transform -2 (schema lock fail) to 0 (success).
        Pthread_mutex_unlock(q->lock);
        return rc == -2 ? 0 : -1;
    }
    rc = dbq_get(&q->iq, 0, NULL, (void**)&f.item, &f.len, &f.dtaoff, NULL, NULL);
    Pthread_mutex_unlock(q->lock);
    comdb2_sql_tick();
    sp->num_instructions = 0;
    if (rc == 0) {
        return dbq_pushargs(L, q, &f);
    }
    if (rc == IX_NOTFND) {
        return 0;
    }
    return -1;
}

static int dbq_can_poll(dbconsumer_t *q, int version)
{
    if (!*q->open) return 0;
    int new_version = bdb_trigger_version(q->iq.usedb->handle);
    if (new_version != version) {
        logmsg(LOGMSG_ERROR, "%s: trigger %s version mismatch, %d vs %d\n",
               __func__, q->info.spname, new_version, version);
        return 0;
    }
    return 1;
}

static int dbq_poll(Lua L, dbconsumer_t *q, int delay, int version)
{
    SP sp = getsp(L);
    while (1) {
        if (stop_waiting(L, q)) {
            return -1;
        }
        int rc;
        uint8_t status;
        struct timespec ts;
        Pthread_mutex_lock(q->lock);
<<<<<<< HEAD
again:  status = *q->status;
        if (status == TRIGGER_SUBSCRIPTION_OPEN) {
=======
again:  if (dbq_can_poll(q, version)) {
>>>>>>> 70f8c6e0
            rc = dbq_poll_int(L, q); // call will release q->lock
        } else if (status == TRIGGER_SUBSCRIPTION_PAUSED) {
            setup_dbq_ts(ts);
            pthread_cond_timedwait(q->cond, q->lock, &ts); /* RC IGNORED */
            Pthread_mutex_unlock(q->lock);
            if (stop_waiting(L, q)) {
                return -1;
            }
            Pthread_mutex_lock(q->lock);
            goto again;
        } else {
            assert(status == TRIGGER_SUBSCRIPTION_CLOSED);
            Pthread_mutex_unlock(q->lock);
            rc = -2;
        }
        if (rc == 1) {
            return rc;
        }
        if (rc < 0) {
            luabb_error(L, sp, "failed to read from:%s rc:%d", q->info.spname, rc);
            return rc;
        }
        setup_dbq_ts(ts);
        Pthread_mutex_lock(q->lock);
        if (pthread_cond_timedwait(q->cond, q->lock, &ts) == 0) {
            // was woken up -- try getting from queue
            goto again;
        }
        int wasOpen = *q->open;
        Pthread_mutex_unlock(q->lock);
        delay -= dbq_delay;
        if (delay < 0) {
            if (check_retry_conditions(L, 0) != 0)
                return -1;

            if (!wasOpen) {
                logmsg(LOGMSG_ERROR, "%s: queue %s no longer open after wait\n",
                       __func__, q->info.spname);
                rc = -2;
                luabb_error(L, sp, "failed to read from:%s rc:%d", q->info.spname, rc);
                return rc;
            }

            return 0;
        }
    }
}

// this call will block until queue item available
static int dbconsumer_get_int(Lua L, dbconsumer_t *q, int version)
{
    int rc;
    while ((rc = dbq_poll(L, q, dbq_delay, version)) == 0)
        ;
    return rc;
}

static void dbconsumer_getargs(Lua L, int *push_tid, int *register_timeoutms)
{
    if (lua_gettop(L) != 1) return;
    luaL_checktype(L, 1, LUA_TTABLE);
    lua_pushnil(L);
    while (lua_next(L, -2)) {
        const char *key;
        switch (luabb_type(L, -2)) {
        case DBTYPES_LSTRING:
        case DBTYPES_CSTRING:
            key = luabb_tostring(L, -2);
            if (strcasecmp(key, "with_tid") == 0) {
                if (luabb_type(L, -1) == DBTYPES_LBOOLEAN) {
                    *push_tid = lua_toboolean(L, -1);
                }
            } else if (strcasecmp(key, "register_timeout") == 0) {
                long long timeoutms = 0;
                luabb_tointeger(L, -1, &timeoutms);
                if (timeoutms > 0) {
                    *register_timeoutms = timeoutms;
                }
            }
            lua_pop(L, 1);
        }
    }
}

static int dbconsumer_get(Lua L)
{
    dbconsumer_t *q = luaL_checkudata(L, 1, dbtypes.dbconsumer);
    int rc;
    if ((rc = dbconsumer_get_int(L, q, bdb_trigger_version(q->iq.usedb->handle))) > 0) return rc;
    return luaL_error(L, getsp(L)->error);
}

static int dbconsumer_poll(Lua L)
{
    dbconsumer_t *q = luaL_checkudata(L, 1, dbtypes.dbconsumer);
    lua_Number arg = luaL_checknumber(L, 2);
    lua_Integer delay; // ms
    lua_number2integer(delay, arg);
    delay += (dbq_delay - delay % dbq_delay); // multiple of dbq_delay
    int rc = dbq_poll(L, q, delay, bdb_trigger_version(q->iq.usedb->handle));
    if (rc >= 0) {
        return rc;
    }
    return luaL_error(L, getsp(L)->error);
}

static inline int push_and_return(Lua L, int rc)
{
    lua_pushinteger(L, rc);
    return 1;
}

static const char *begin_parent(Lua);
static const char *commit_parent(Lua);

static int in_parent_trans(SP sp)
{
    return (sp->in_parent_trans || !sp->make_parent_trans);
}

static int lua_trigger_impl(Lua L, dbconsumer_t *q)
{
    int rc;
    SP sp = getsp(L);
    struct sqlclntstate *clnt = sp->clnt;
    if (!clnt->intrans) {
        if ((rc = osql_sock_start(clnt, OSQL_SOCK_REQ, 0)) != 0) {
            return rc;
        }
        clnt->intrans = 1;
    }
    sql_set_sqlengine_state(clnt, __FILE__, __LINE__,
                            SQLENG_INTRANS_STATE);
    rc = grab_qdb_table_read_lock(clnt, q->iq.usedb, 0);
    if (rc != 0) {
        return rc;
    }
    return osql_dbq_consume_logic(clnt, q->info.spname, q->genid);
}

/*
** (1) No explicit db:begin()
** (2) Have explicit db:begin(), but no writes yet.
** Start a new transaction in either case.
** Commit transaction only for (1)
*/
static int lua_consumer_impl(Lua L, dbconsumer_t *q)
{
    int rc = 0;
    SP sp = getsp(L);
    int start = in_parent_trans(sp);
    struct sqlclntstate *clnt = sp->clnt;
    if (start || clnt->intrans == 0) {
        if ((rc = osql_sock_start(clnt, OSQL_SOCK_REQ, 0)) != 0) {
            luaL_error(L, "%s osql_sock_start rc:%d\n", __func__, rc);
        }
        clnt->intrans = 1;
    }
    if ((rc = osql_dbq_consume_logic(clnt, q->info.spname, q->genid)) != 0) {
        if (start) {
            osql_sock_abort(clnt, OSQL_SOCK_REQ);
            clnt->intrans = 0;
        }
        luaL_error(L, "%s osql_dbq_consume_logic rc:%d\n", __func__, rc);
    }
    if (start) {
        rc = osql_sock_commit(clnt, OSQL_SOCK_REQ);
        clnt->intrans = 0;
        if (rc) {
            luaL_error(L, "%s osql_sock_commit rc:%d\n", __func__, rc);
        }
    } else {
        sql_set_sqlengine_state(clnt, __FILE__, __LINE__,
                                SQLENG_INTRANS_STATE);
    }
    return rc;
}

static int dbconsumer_consume_int(Lua L, dbconsumer_t *q)
{
    if (q->genid == 0) {
        return -1;
    }
    enum consumer_t type = dbqueue_consumer_type(q->consumer);
    int rc = (type == CONSUMER_TYPE_LUA) ? lua_trigger_impl(L, q)
                                         : lua_consumer_impl(L, q);
    q->genid = 0;
    return rc;
}

static int dbconsumer_consume(Lua L)
{
    dbconsumer_t *q = luaL_checkudata(L, 1, dbtypes.dbconsumer);
    return push_and_return(L, dbconsumer_consume_int(L, q));
}

static int db_emit_int(Lua);
static int dbconsumer_emit(Lua L)
{
    dbconsumer_t *q = luaL_checkudata(L, 1, dbtypes.dbconsumer);
    lua_remove(L, 1);

    ping(L);
    int rc = db_emit_int(L);
    pong(L, q);
    return rc;
}

static int dbconsumer_free(Lua L)
{
    dbconsumer_t *q = luaL_checkudata(L, 1, dbtypes.dbconsumer);
    ctrace("consumer:%s %016" PRIx64 " unregister req\n", q->info.spname, q->info.trigger_cookie);
    luabb_trigger_unregister(L, q);
    ctrace("consumer:%s %016" PRIx64 " unregister done\n", q->info.spname, q->info.trigger_cookie);
    return 0;
}

static int l_global_undef(lua_State *lua)
{
    lua_pushnumber(lua, -1);
    return luaL_error(lua, "Global variables not allowed.");
}

int to_positive_index(Lua L, int idx)
{
    if (idx < 0) {
        idx = lua_gettop(L) + idx + 1;
    }
    return idx;
}

static void *lua_mem_init()
{
    /* We used to start with 1MB - this isn't quite necessary
       as comdb2_malloc pre-allocation is much smarter now.
       We also name it "LUA" (uppercase) to differentiate it
       from those implicitly created per-thread allocators
       whose names are "lua" (lowercase). Those allocators are
       mainly used to bootstrap Lua environment. */
    void *mspace = comdb2ma_create(0, 0, "LUA", COMDB2MA_MT_UNSAFE);
    if (mspace == NULL) {
        logmsg(LOGMSG_FATAL, "%s: comdb2ma_create failed\n", __func__);
        exit(1);
    }
    return mspace;
}

static void free_tmptbl(SP sp, tmptbl_info_t *tbl)
{
    LIST_REMOVE(tbl, entries);
    if (sp->parent == sp) {
        Pthread_mutex_destroy(tbl->lk);
        free(tbl->lk);
    }
    free(tbl->sql);
    free(tbl);
}

static void free_tmptbls(SP sp)
{
    tmptbl_info_t *tbl, *tmp;
    LIST_FOREACH_SAFE(tbl, &sp->tmptbls, entries, tmp)
    {
        free_tmptbl(sp, tbl);
    }
    LIST_INIT(&sp->tmptbls);
}

static void reset_dbtable(dbtable_t *dbtable)
{
    bzero(dbtable, sizeof(dbtable_t));
    init_new_t(dbtable, DBTYPES_DBTABLE);
}

static int lua_check_errors(struct sqlclntstate *clnt, sqlite3 *sqldb,
                            sqlite3_stmt *stmt, const char **errstr)
{
    int rc = sql_check_errors(clnt, sqldb, stmt, errstr);
    if (rc) {
        rc = sqlserver2sqlclient_error(rc);
    } else {
        rc = errstat_get_rc(&clnt->osql.xerr);
        if (rc) {
            *errstr = errstat_get_str(&clnt->osql.xerr);
        }
    }
    return rc;
}

/*
** Call this with parent emit mutex held
** Will allocate space for 'ntypes' columns
*/
static void new_col_info(SP sp, int ntypes)
{
    SP parent = sp->parent;
    int prev = parent->ntypes;
    if (prev >= ntypes) {
        return;
    }
    parent->clntname =
        realloc(parent->clntname, ntypes * sizeof(parent->clntname[0]));
    parent->clnttype =
        realloc(parent->clnttype, ntypes * sizeof(parent->clnttype[0]));
    for (int i = prev; i < ntypes; ++i) {
        parent->clntname[i] = NULL;
        parent->clnttype[i] = -1;
    }
    parent->ntypes = ntypes;
}

/* TODO: delete it once typestr_to_type starts giving decimals. */
static int sqlite_str_to_type(const char *ctype)
{
    if (ctype == NULL) return SQLITE_TEXT;
    if ((strcmp("smallint", ctype) == 0) || (strcmp("int", ctype) == 0) ||
        (strcmp("largeint", ctype) == 0))
        return SQLITE_INTEGER;
    else if ((strcmp("smallfloat", ctype) == 0) ||
             (strcmp("float", ctype) == 0))
        return SQLITE_FLOAT;
    else if (strncmp("char", ctype, 4) == 0)
        return SQLITE_TEXT;
    else if (strncmp("blob", ctype, 4) == 0)
        return SQLITE_BLOB;
    else if (strncmp("datetime", ctype, 8) == 0)
        return SQLITE_DATETIME;
    else if (strncmp("datetimeus", ctype, 8) == 0)
        return SQLITE_DATETIMEUS;
    else if (strstr(ctype, "year"))
        return SQLITE_INTERVAL_YM;
    else if (strstr(ctype, "day"))
        return SQLITE_INTERVAL_DS;
    else if (strncmp("deci", ctype, 4) == 0)
        return SQLITE_DECIMAL;
    else {
        return SQLITE_TEXT;
    }
}

static dbtypes_enum sqlite_type_to_dbtype(int sqltype)
{
    switch (sqltype) {
    case SQLITE_INTEGER: return DBTYPES_INTEGER;
    case SQLITE_FLOAT: return DBTYPES_REAL;
    case SQLITE_BLOB: return DBTYPES_BLOB;
    case SQLITE_DATETIME: return DBTYPES_DATETIME;
    case SQLITE_DATETIMEUS: return DBTYPES_DATETIME;
    case SQLITE_INTERVAL_YM: return DBTYPES_INTERVALYM;
    case SQLITE_INTERVAL_DS: return DBTYPES_INTERVALDS;
    case SQLITE_INTERVAL_DSUS: return DBTYPES_INTERVALDS;
    case SQLITE_DECIMAL: return DBTYPES_DECIMAL;
    case SQLITE_TEXT:
    default: return DBTYPES_CSTRING;
    }
}

static void donate_stmt(SP sp, dbstmt_t *dbstmt)
{
    sqlite3_stmt *stmt = dbstmt->stmt;
    if (stmt == NULL) return;

    if (!gbl_enable_sql_stmt_caching || !dbstmt->rec) {
        sqlite3_finalize(stmt);
    } else {
        put_prepared_stmt(sp->thd, sp->clnt, dbstmt->rec, sp->rc);
    }
    if (dbstmt->num_tbls) {
        LIST_REMOVE(dbstmt, entries);
    }
    free(dbstmt->rec);
    dbstmt->rec = NULL;
    dbstmt->stmt = NULL;
    dbstmt->num_tbls = 0;
}

static int enable_global_variables(lua_State *lua)
{
    /* Override the old meta table. */
    lua_createtable(lua, 0, 2);
    lua_setmetatable(lua, LUA_GLOBALSINDEX);
    return 0;
}

static void lua_begin_step(struct sqlclntstate *, SP, sqlite3_stmt *);
static void lua_another_step(struct sqlclntstate *, sqlite3_stmt *, int);
static void lua_end_step(struct sqlclntstate *, SP, sqlite3_stmt *);
static void lua_end_all_step(struct sqlclntstate *, SP);
static int lua_get_prepare_flags();
static int lua_prepare_sql(Lua, SP, const char *sql, sqlite3_stmt **);
static int lua_prepare_sql_with_ddl(Lua, SP, const char *sql, sqlite3_stmt **);

/*
** Lua stack:
** 1: Lua str (tmptbl name)
** 2: Lua tbl (tmptbl schema)
*/
static int create_temp_table(Lua lua, pthread_mutex_t **lk, const char **name)
{
    int rc = -1;
    strbuf *sql = NULL;
    SP sp = getsp(lua);
    char n1[MAXTABLELEN], n2[MAXTABLELEN];
    *name = lua_tostring(lua, 1);
    if (two_part_tbl_name(*name, n1, n2) != 0) {
        luabb_error(lua, sp, "bad table name:%s", *name);
        goto out;
    }
    if (strcasecmp(n1, "") != 0 && strcasecmp(n1, "temp") != 0) {
        luabb_error(lua, sp, "bad table name:%s", *name);
        goto out;
    }
    sql = strbuf_new();
    strbuf_appendf(sql, "CREATE TEMP TABLE \"%s\" (", n2);
    size_t num = lua_objlen(lua, 2);
    const char *comma = "";
    for (size_t i = 1; i <= num; ++i) {
        lua_rawgeti(lua, 2, i);
        if (!lua_istable(lua, -1)) {
            luabb_error(lua, sp, "bad argument (columns) to 'table'");
            goto out;
        }
        if (lua_objlen(lua, -1) != 2) { // need {"name", "type"}
            luabb_error(lua, sp, "bad argument (columns) to 'table'");
            goto out;
        }
        lua_rawgeti(lua, -1, 1);
        lua_rawgeti(lua, -2, 2);
        char *quoted_col = sqlite3_mprintf("\"%w\"", lua_tostring(lua, -2));
        strbuf_appendf(sql, "%s%s %s", comma, quoted_col,
                       lua_tostring(lua, -1));
        sqlite3_free(quoted_col);
        lua_pop(lua, 3);
        comma = ", ";
    }
    strbuf_append(sql, ")");

    // Following can throw exception which may leak strbuf.
    // Copy DDL string onto stack instead.
    int len = strbuf_len(sql) + 1;
    char *ddl = alloca(len);
    memcpy(ddl, strbuf_buf(sql), len);
    strbuf_free(sql);
    sql = NULL;
    sqlite3_stmt *stmt;
    if ((rc = lua_prepare_sql_with_ddl(lua, sp, ddl, &stmt)) != 0) {
        goto out;
    }

    // Run ddl stmt 'create temp table...' under schema lk
    if (tryrdlock_schema_lk() != 0) {
        sqlite3_finalize(stmt);
        return luaL_error(sp->lua, sqlite3ErrStr(SQLITE_SCHEMA));
    }
    // now, actually create the temp table
    *lk = malloc(sizeof(pthread_mutex_t));
    Pthread_mutex_init(*lk, NULL);
    comdb2_set_tmptbl_lk(*lk);
    lua_begin_step(sp->clnt, sp, stmt);
    while ((rc = sqlite3_maybe_step(sp->clnt, stmt)) == SQLITE_ROW) {
        lua_another_step(sp->clnt, stmt, rc);
    }
    lua_end_step(sp->clnt, sp, stmt);
    comdb2_set_tmptbl_lk(NULL);
    unlock_schema_lk();
    sqlite3_finalize(stmt);

    if (rc == SQLITE_DONE) {
        return 0;
    } else {
        logmsg(LOGMSG_ERROR, "%s: FAILED ddl={%s}, rc=%d\n",
                __func__, ddl, rc);

        Pthread_mutex_destroy(*lk);
        free(*lk);
        *lk = NULL;
        luabb_error(lua, sp, sqlite3ErrStr(rc));
    }
out:
    if (sql) strbuf_free(sql);
    return -1;
}

static int comdb2_table(Lua lua)
{
    if (!lua_isstring(lua, 1))
        return luabb_error(lua, getsp(lua), "bad argument to 'table'");
    const char *table_name = lua_tostring(lua, 1);
    while (isspace(*table_name))
        ++table_name;
    char n1[MAXTABLELEN], n2[MAXTABLELEN];
    if (two_part_tbl_name(table_name, n1, n2) != 0) {
        return luabb_error(lua, getsp(lua), "bad argument to 'table'");
    }

    dbtable_t *dbtable;
    new_lua_t(dbtable, dbtable_t, DBTYPES_DBTABLE);
    strcpy(dbtable->table_name, table_name);

    // figure out if dbtable is a tmp-tbl
    if (strcasecmp(n1, "temp") == 0) {
        dbtable->is_temp_tbl = 1;
    } else if (strcmp(n1, "") == 0) {
        // not main.tablename or fdb.tablename
        // go through tmp tbls
        SP sp = getsp(lua);
        tmptbl_info_t *tbl;
        LIST_FOREACH(tbl, &sp->tmptbls, entries) {
            char n3[MAXTABLELEN], n4[MAXTABLELEN];
            two_part_tbl_name(tbl->name, n3, n4);
            if (strcasecmp(n2, n4) == 0) {
                dbtable->is_temp_tbl = 1;
                break;
            }
        }
    }
    lua_pushinteger(lua, 0);
    return 2;
}

static int new_temp_table(Lua lua)
{
    if (!lua_isstring(lua, 1))
        return luabb_error(lua, NULL, "bad argument to 'table'");
    if (!lua_istable(lua, 2))
        return luabb_error(lua, NULL, "bad argument to 'table'");

    const char *name;
    pthread_mutex_t *lk;

    SP sp = getsp(lua);
    sp->clnt->skip_peer_chk = 1;
    int rc = create_temp_table(lua, &lk, &name);
    sp->clnt->skip_peer_chk = 0;
    if (rc  == 0) {
        // success - create dbtable
        dbtable_t *table;
        new_lua_t(table, dbtable_t, DBTYPES_DBTABLE);
        table->is_temp_tbl = 1;
        table->parent = sp->parent;
        strcpy(table->table_name, name);

        // add to list of tmp tbls
        tmptbl_info_t *tmp = malloc(sizeof(tmptbl_info_t));
        tmp->lk = lk;
        tmp->sql = NULL;
        strcpy(tmp->name, name);
        LIST_INSERT_HEAD(&sp->tmptbls, tmp, entries);
    } else {
        // make this fatal for sp
        // temptable name may shadow real tbl name and bad things
        // will happen if sloppy sp keeps using tbl name
        return luaL_error(lua, sp->error);
    }
    lua_pushinteger(lua, 0);
    return 2;
}

static int disable_global_variables(lua_State *lua)
{
    lua_createtable(lua, 0, 2);
    lua_pushliteral(lua, "__newindex");
    lua_pushcfunction(lua, l_global_undef);
    lua_rawset(lua, -3);
    lua_pushliteral(lua, "__index");
    lua_pushcfunction(lua, l_global_undef);
    lua_rawset(lua, -3);
    lua_setmetatable(lua, LUA_GLOBALSINDEX);
    return 0;
}

/*
** This returns dbrow or nil on end of result set. There is no way to signal
** error. I'll throw runtime error -- seems appropriate, SQL encountered some
** runtime error (type conversion, row corruption, etc). SPs probably not
** written to handle this situation anyway.
*/
static int lua_sql_step(Lua lua, sqlite3_stmt *stmt)
{
    SP sp = getsp(lua);
    struct sqlclntstate *clnt = sp->clnt;
    int rc = sqlite3_maybe_step(clnt, stmt);

    if (rc == SQLITE_DONE) {
        lua_end_step(clnt, sp, stmt);
        return rc;
    } else if (rc != SQLITE_ROW) {
        return luaL_error(lua, sqlite3_errmsg(getdb(sp)));
    } else {
        lua_another_step(clnt, stmt, rc);
    }

    lua_newtable(lua);

    int ncols = column_count(clnt, stmt);
    for (int col = 0; col < ncols; col++) {
        int type = column_type(clnt, stmt, col);
        switch (type) {
        case SQLITE_NULL: {
            int sqltype =
                sqlite_str_to_type(sqlite3_column_decltype(stmt, col));
            luabb_pushnull(lua, sqlite_type_to_dbtype(sqltype));
            break;
        }
        case SQLITE_INTEGER: {
            long long ival = column_int64(clnt, stmt, col);
            luabb_pushinteger(lua, ival);
            break;
        }
        case SQLITE_FLOAT: {
            double dval = column_double(clnt, stmt, col);
            luabb_pushreal(lua, dval);
            break;
        }
        case SQLITE_TEXT: {
            char *tval = (char *)column_text(clnt, stmt, col);
            luabb_pushcstring(lua, tval);
            break;
        }
        case SQLITE_DATETIME: {
            cdb2_client_datetime_t cdt;
            datetime_t datetime;
            const dttz_t *dt = column_datetime(clnt, stmt, col);
            dttz_to_client_datetime(dt, stmt_tzname(stmt), &cdt);
            client_datetime_to_datetime_t(&cdt, &datetime, 0);
            luabb_pushdatetime(lua, &datetime);
            break;
        }
        case SQLITE_DATETIMEUS: {
            cdb2_client_datetimeus_t cdt;
            datetime_t datetime;
            const dttz_t *dt = column_datetime(clnt, stmt, col);
            dttz_to_client_datetimeus(dt, stmt_tzname(stmt), &cdt);
            client_datetimeus_to_datetime_t(&cdt, &datetime, 0);
            luabb_pushdatetime(lua, &datetime);
            break;
        }
        case SQLITE_BLOB: {
            blob_t blob;
            blob.length = column_bytes(clnt, stmt, col);
            blob.data = (char *)column_blob(clnt, stmt, col);
            luabb_pushblob(lua, &blob);
            break;
        }
        case SQLITE_INTERVAL_YM: {
            const intv_t *val =
                column_interval(clnt, stmt, col, SQLITE_AFF_INTV_MO);
            luabb_pushintervalym(lua, val);
            break;
        }
        case SQLITE_INTERVAL_DSUS:
        case SQLITE_INTERVAL_DS: {
            const intv_t *val =
                column_interval(clnt, stmt, col, SQLITE_AFF_INTV_SE);
            luabb_pushintervalds(lua, val);
            break;
        }
        case SQLITE_DECIMAL: {
            const intv_t *val =
                column_interval(clnt, stmt, col, SQLITE_AFF_DECIMAL);
            luabb_pushdecimal(lua, &val->u.dec);
            break;
        }
        default:
            return luaL_error(lua, "unknown field type:%d for col:%s",
                              type, sqlite3_column_name(stmt, col));
        }
        lua_setfield(lua, -2, sqlite3_column_name(stmt, col));
    }
    return rc;
}

static void set_sqlrow_stmt(Lua L)
{
    /*
    **  stack:
    **    1. row (lua table)
    **    2. stmt
    **  tag stmt to row by:
    **    newtbl = {}
    **    newtbl.__metatable = stmt
    **    setmetatable(row, newtbl)
    */
    lua_newtable(L);
    lua_pushvalue(L, -3);
    lua_setfield(L, -2, "__metatable");
    lua_setmetatable(L, -2);
}

static sqlite3_stmt *get_sqlrow_stmt(Lua L)
{
    dbstmt_t *stmt = NULL;
    if (lua_getmetatable(L, -1) == 0) return NULL;
    lua_getfield(L, -1, "__metatable");
    if (luabb_type(L, -1) == DBTYPES_DBSTMT) stmt = lua_touserdata(L, -1);
    lua_pop(L, 2);
    return stmt ? stmt->stmt : NULL;
}

static int stmt_sql_step(Lua L, dbstmt_t *stmt)
{
    int rc;
    if ((rc = lua_sql_step(L, stmt->stmt)) == SQLITE_ROW) {
        set_sqlrow_stmt(L);
    }
    return rc;
}

typedef struct client_info {
    struct sqlclntstate *clnt;
    int thread_id;
    char buffer[250];
    int has_buffer;
} clnt_info;

static int send_sp_trace(struct sqlclntstate *clnt, const char *trace, int want_response)
{
    int type = want_response ? RESPONSE_DEBUG : RESPONSE_TRACE;
    return write_response(clnt, type, (void *)trace, 0);
}

static clnt_info info_buf;

static int get_remote_input(lua_State *lua, char *buffer, size_t sz)
{
    SP sp = getsp(lua);
    struct sqlclntstate *clnt = sp->debug_clnt;

    info_buf.has_buffer = 0;

    char *trace = "\ncomdb2_lua> ";
    sp->rc = send_sp_trace(clnt, trace, 1);
    if (sp->rc) {
        return luabb_error(lua, sp, "%s: couldn't send results back", __func__);
    }
    Pthread_mutex_lock(&lua_debug_mutex);
    int rc = read_response(clnt, RESPONSE_SP_CMD, buffer, sz);
    Pthread_mutex_unlock(&lua_debug_mutex);
    return rc;
}

void *read_client_socket(void *in)
{
    int rc;
    struct client_info *info = in;
    struct sqlclntstate *clnt = info->clnt;
    rc = pthread_mutex_trylock(&lua_debug_mutex);
    if (rc) {
        free(info);
        return NULL;
    }
    rc = sbuf2fread(info->buffer, 250, 1, clnt->sb);
    if (rc && (strncmp(info->buffer, "HALT", 4) == 0)) {
        gbl_break_lua = info->thread_id;
        Pthread_mutex_unlock(&lua_debug_mutex);
    } else if (rc) {
        info->has_buffer = 1;
        info_buf = *info;
        Pthread_mutex_unlock(&lua_debug_mutex);
    } else {
        clnt->sb = NULL;
        Pthread_mutex_unlock(&lua_debug_mutex);
    }
    /* Socket is disconnected now. */
    free(info);
    return NULL;
}

static void InstructionCountHook(Lua, lua_Debug *);
static int db_debug(lua_State *lua)
{
    int nargs = lua_gettop(lua);
    const char *trace;
    int rc;

    if (nargs > 2)
        return luabb_error(lua, NULL,
                           "wrong number of  arguments %d, should be 1", nargs);

    SP sp = getsp(lua);

    if (sp->debug_clnt->sp == NULL) {
        /* To be given as lrl value. */
        logmsg(LOGMSG_ERROR, "debug client no longer valid \n");
        sp->debug_clnt = sp->clnt;
        lua_sethook(lua, InstructionCountHook, LUA_MASKCOUNT, 1);
        Pthread_cond_broadcast(&lua_debug_cond);
        return 0;
    }

    if (sp->debug_clnt->want_stored_procedure_debug) {
        trace = lua_tostring(lua, -1);
        rc = send_sp_trace(sp->debug_clnt, trace, 0);
        if (rc) {
            if (sp->debug_clnt != sp->clnt) {
                /* To be given as lrl value. */
                sp->debug_clnt = sp->clnt;
                lua_sethook(lua, InstructionCountHook, LUA_MASKCOUNT, 1);
                Pthread_cond_broadcast(&lua_debug_cond);
                return 0;
            }
            sleep(2);
            return luabb_error(lua, NULL, "Error in sending back data.");
        }
    }

    if (gbl_break_lua == INT_MAX) {
        char sp_info[128];
        int len;
        if (sp->spversion.version_num) {
            sprintf(sp_info, "%s:%d", sp->spname, sp->spversion.version_num);
        } else {
            sprintf(sp_info, "%s:%s", sp->spname, sp->spversion.version_str);
        }
        len = strlen(sp_info);
        if (strncasecmp(sp_info, gbl_break_spname, len) == 0) {
            gbl_break_lua = pthread_self();
        }
    }

    if (gbl_break_lua && (gbl_break_lua == pthread_self())) {
        if (debug_clnt) {
            sp->debug_clnt = debug_clnt;
            sp->debug_clnt->sp = sp;
            debug_clnt = NULL;
        }
        char *buffer = "_SP.debug_next()";
        if (luaL_loadbuffer(lua, buffer, strlen(buffer), "=(debug command)") ||
            lua_pcall(lua, 0, 0, 0)) {
            return luabb_error(lua, NULL, "Error in the call for breakpoint");
        }
        lua_settop(lua, 0); /* remove eventual returns */
        gbl_break_lua = 0;
    }

    return 0;
}

static int db_db_debug(Lua lua)
{
    int i, read;
    char *replace_from = NULL;
    int finish_execute = 0;
    for (;;) {
        char buffer[250] = {0};
        read = get_remote_input(lua, buffer, sizeof(buffer));
        if (strncmp(buffer, "cont", 4) == 0) {
            Pthread_cond_broadcast(&lua_debug_cond);
            sprintf(buffer, " %s", "_SP.do_next = false \n if (db.emit) then "
                                   "\n db_emit = db.emit \n end");
            finish_execute = 1;
        } else if (strncmp(buffer, "help", 4) == 0) {
            sprintf(buffer, " %s()", "_SP.help");
        } else if (strncmp(buffer, "next", 4) == 0) {
            sprintf(buffer, " %s()", "_SP.debug_next");
            finish_execute = 1;
        } else if (strncmp(buffer, "breakpoints", 11) == 0) {
            sprintf(buffer, " %s()", "_SP.bkps");
        } else if (strncmp(buffer, "stop at", 7) == 0) {
            i = atoi(&buffer[7]);
            sprintf(buffer, " %s(%d)", "_SP.set_breakpoint", i);
        } else if (strncmp(buffer, "list", 4) == 0) {
            i = atoi(&buffer[4]);
            sprintf(buffer, " %s(%d)", "_SP.list_code", i);
        } else if (strncmp(buffer, "delete at", 9) == 0) {
            i = atoi(&buffer[9]);
            sprintf(buffer, " %s(%d)", "_SP.delete_breakpoint", i);
        } else if (strncmp(buffer, "print ", 6) == 0) {
            char old_buffer[sizeof(buffer)];
            sprintf(old_buffer, "%s", buffer);
            int len = strlen(&old_buffer[6]);
            old_buffer[6 + len - 1] = '\0';
            sprintf(buffer, "eval('%s')", old_buffer + 6);
        } else if (strncmp(buffer, "getinfo", 7) == 0) {
            sprintf(buffer, " %s", "_SP.getinfo(5)");
        } else if (strncmp(buffer, "HALT", 4) == 0) {
            logmsg(LOGMSG_USER, "Halt should not be coming here...\n");
            continue;
        } else if (strncmp(buffer, "where", 5) == 0) {
            sprintf(buffer, " %s", "_SP.where()");
        } else if ((replace_from = strstr(buffer, "getvariable")) != 0) {
            char *arguments = replace_from + strlen("getvariable");
            snprintf0(buffer, sizeof(buffer), "_SP.get_var%s", arguments);
            replace_from = NULL;
        } else if ((replace_from = strstr(buffer, "setvariable")) != 0) {
            char *arguments = replace_from + strlen("setvariable");
            snprintf0(buffer, sizeof(buffer), "_SP.set_var%s", arguments);
            replace_from = NULL;
        } else if (read == 0) {
            /* Debugging socket is closed, let the program continue. */
            Pthread_cond_broadcast(&lua_debug_cond);
            sprintf(buffer, " %s", "db_emit = db.emit");
            finish_execute = 1;
        } else if (buffer[0] == '\0') {
            /* Debugging socket is closed, let the program continue. */
            sprintf(buffer, " %s()", "_SP.debug_next");
        }

        logmsg(LOGMSG_USER, "Running buffer%s ", buffer);

        if (luaL_loadbuffer(lua, buffer, strlen(buffer), "=(debug command)") ||
            lua_pcall(lua, 0, 0, 0)) {
            db_debug(lua);
            logmsg(LOGMSG_ERROR, "Problem in running LUA %s\n", buffer);
        }
        lua_settop(lua, 0); /* remove eventual returns */
        if (finish_execute) {
            return 0;
        }
    }
}

static int db_trace(lua_State *lua)
{
    int nargs = lua_gettop(lua);
    const char *trace;

    if (nargs > 2)
        return luabb_error(lua, NULL, "wrong number of  arguments %d", nargs);

    trace = lua_tostring(lua, -1);

    if (trace == NULL) return 0;

    SP sp = getsp(lua);

    if (sp->clnt->want_stored_procedure_trace) {
        sp->rc = send_sp_trace(sp->clnt, trace, 0);
    }

    return 0;
}

static int l_panic(lua_State *lua)
{
    logmsg(LOGMSG_ERROR, "PANIC: %s\n", lua_tostring(lua, -1));
    return 0;
}

static void stack_trace(lua_State *lua)
{
    lua_getfield(lua, LUA_GLOBALSINDEX, "debug");
    if (!lua_istable(lua, -1)) {
        lua_pop(lua, 1);
        return;
    }
    lua_getfield(lua, -1, "traceback");
    if (!lua_isfunction(lua, -1)) {
        lua_pop(lua, 2);
        return;
    }
    lua_pushvalue(lua, 1);
    lua_pushinteger(lua, 2);
    lua_call(lua, 2, 1);
    logmsg(LOGMSG_USER, "\n");
}

static char *no_such_procedure(const char *name, struct spversion_t *spversion)
{
    strbuf *buf = strbuf_new();
    if (spversion->version_num) {
        strbuf_appendf(buf, "no such procedure: %s ver:%d", name,
                       spversion->version_num);
    } else {
        strbuf_appendf(buf, "no such procedure: %s ver:%s", name,
                       spversion->version_str ? spversion->version_str : "0");
    }
    char *ret = strbuf_disown(buf);
    strbuf_free(buf);
    return ret;
}

static char bootstrap_src[] = "\n"
                              "local function comdb2_main()\n"
                              "    db:bootstrap()\n"
                              "end\n"
                              "comdb2_main()";

static char *load_default_src(char *spname, struct spversion_t *spversion,
                              int *size)
{
    char *src = NULL;
    int bdberr;
    int v = bdb_get_sp_get_default_version(spname, &bdberr);
    if (v > 0) {
        if (bdb_get_sp_lua_source(NULL, NULL, spname, &src, v, size, &bdberr) ==
            0)
            spversion->version_num = v;
        return src;
    }
    if (bdb_get_default_versioned_sp(spname, &spversion->version_str) != 0) {
        return NULL;
    }
    if (bdb_get_versioned_sp(spname, spversion->version_str, &src) == 0) {
        *size = strlen(src) + 1;
    }
    return src;
}

#define IS_SYS(spname) (!strncasecmp(spname, "sys.", 4))

static char *load_user_src(char *spname, struct spversion_t *spversion,
        int bootstrap, char **err)
{
    char *src = NULL;
    int size, bdb_err, rc;
    if (spversion->version_num == 0 && spversion->version_str == NULL) {
        if ((src = load_default_src(spname, spversion, &size)) == NULL) {
            *err = no_such_procedure(spname, spversion);
            return NULL;
        }
    } else if (spversion->version_num > 0) {
        if ((rc = bdb_get_sp_lua_source(thedb->bdb_env, NULL, spname, &src,
                                        spversion->version_num, &size,
                                        &bdb_err)) != 0) {
            *err = no_such_procedure(spname, spversion);
            return NULL;
        }
    } else {
        if (bdb_get_versioned_sp(spname, spversion->version_str, &src) != 0) {
            *err = no_such_procedure(spname, spversion);
            return NULL;
        }
        size = strlen(src) + 1;
    }
    if (bootstrap) {
        src = realloc(src, size + sizeof(bootstrap_src));
        strcat(src, bootstrap_src);
    }
    return src;
}

static char *load_src(char *spname, struct spversion_t *spversion,
                      int bootstrap, char **err)
{
    char *src, *sys_src;
    int size;
    char *override = NULL;
    if (IS_SYS(spname)) {
        sys_src = find_syssp(spname, &override);
        if (sys_src == NULL) {
            *err = no_such_procedure(spname, spversion);
            return NULL;
        }
        if (override && (src = load_user_src(override, spversion, bootstrap,
                        err))) {
            return src;
        }

        size = strlen(sys_src) + 1;
        if (bootstrap) {
            char *bsrc = malloc(size + sizeof(bootstrap_src));
            strcpy(bsrc, sys_src);
            strcat(bsrc, bootstrap_src);
            return bsrc;
        } else {
            return strdup(sys_src);
        }
    }

    src = load_user_src(spname, spversion, bootstrap, err);
    return src;
}

static int load_debugging_information(struct stored_proc *sp, char **err)
{
    int i, rc = 0;
    char *s;
    int idx = 1;
    const char *err_str = NULL;
    char *debug;
    char *sp_source;
    int source_size;

    enable_global_variables(sp->lua);

    sp_source = load_src(sp->spname, &sp->spversion, 0, err);
    if (sp_source) {
        source_size = strlen(sp_source);
    } else {
        reset_sp(sp);
        return -1;
    }

    s = sp_source;
    lua_newtable(sp->lua);
    for (i = 0; i < source_size; i++) {
        if (sp_source[i] == '\n') {
            sp_source[i] = '\0';
            /*printf("%d> %s\n", idx, s);*/
            lua_pushstring(sp->lua, s);
            lua_rawseti(sp->lua, -2, idx++);
            s = &sp_source[i + 1];
        }
    }
    /* make this more hidden somehow? */
    lua_setglobal(sp->lua, "_thecode");
    if (sp->clnt->want_stored_procedure_trace) {
        debug = "function trace (event, line)\n"
                "  local s = debug.getinfo(0).name \n"
                "  if (s == 'return_type') then  \n"
                "     s = nil  \n"
                "  end  \n"
                " if (s and _thecode[line]) then \n"
                "   db.trace(line .. ':' .. _thecode[line])\n"
                " end\n"
                "end\n"
                "debug.sethook(trace, \"l\")\n";
    } else {
        /* REM : Use level 4 when trying to access variables in debugging. */
        debug = "_SP._breakpoints = {}\n"
                "_SP._variables = {}\n"
                "_SP.do_next = true\n" /* Have the breakpoint at first running
                                          line. */
                "_SP.curr_line = 0\n"
                "_SP.set_breakpoint = function(line) \n"
                " _SP._breakpoints[line] = true  \n"
                " db.debug('Breakpoint set at line : ' .. line)\n"
                "end \n"
                "_SP.delete_breakpoint = function(line) \n"
                " _SP._breakpoints[line] = false  \n"
                " db.debug('Breakpoint deleted from line : ' .. line)\n"
                "end \n"
                "_SP.list_code = function(line) \n"
                " local curr_line = line \n"
                " while( curr_line <line+10) do \n"
                "   if(_thecode[curr_line]) then \n"
                "     db.debug( curr_line .. ' : ' ..  _thecode[curr_line])\n"
                "   end\n"
                "   curr_line = curr_line + 1\n"
                " end\n"
                "end \n"
                "_SP.has_breakpoint = function(line)\n"
                " return _SP._breakpoints[line] \n"
                "end \n"
                "_SP.debug_next = function(line)\n"
                " _SP.do_next = true \n"
                "end \n"
                "_SP.help = function(line)\n"
                "     db.debug('stop at <line no>        -- Adds Breakpoint')\n"
                "     db.debug('delete at <line no>      -- Deletes "
                "Breakpoint')\n"
                "     db.debug('next                     -- Next Line')\n"
                "     db.debug('getinfo                  -- Get info of local "
                "variables')\n"
                "     db.debug('getvariable(num)         -- Get local variable "
                "of the number displayed in getinfo call.')\n"
                "     db.debug('setvariable(num, value)  -- Set local variable "
                "of the number displayed in getinfo call.')\n"
                "     db.debug('print                    -- Display Local "
                "Variable by name')\n"
                "     db.debug('cont                     -- Continue')\n"
                "     db.debug('help                     -- This menu')\n"
                "end \n"
                "eval = function(object, value)\n"
                " if(_SP._variables[object]) then\n"
                "   value = _SP._variables[object]  \n"
                " end\n"
                "   if(value and type(value) == 'table') then\n"
                "    db.debug(tostring(object)) \n"
                "    display_table(value)\n"
                "    return\n"
                "   end\n"
                "   if (value) then \n"
                "     db.debug(tostring(object) ..' : ' .. tostring(value)) \n"
                "   else \n"
                "     db.debug(tostring(object)) \n"
                "   end \n"
                "end \n"
                "display_table = function(object)\n"
                " if(_SP._variables[object]) then\n"
                "   table.foreach(_SP._variables[object], eval) \n"
                " else\n"
                "   table.foreach(object, eval) \n"
                " end\n"
                "end \n"
                "_SP.bkps = function(object)\n"
                " local line = 1 \n"
                " while true do \n"
                "   if(_thecode[line]) then \n"
                "     if(_SP.has_breakpoint(line)) then\n"
                "       db.debug('line no ' .. line .. ':' .. _thecode[line])\n"
                "     end \n"
                "   else \n"
                "     return \n"
                "   end \n"
                "   line = line + 1\n"
                " end \n"
                "end \n"
                "_SP.get_var = function(num) \n"
                "  local name, x = debug.getlocal(5, num) \n"
                "  if name then  \n"
                "    db.debug('got local variable ' .. name .. ' : ' .. "
                "tostring(x))\n"
                "  end \n"
                "  return x\n"
                "end \n"
                "_SP.set_var = function(num, val) \n"
                "  local name, x = debug.setlocal(5, num,val) \n"
                "end \n"
                "_SP.where = function() \n"
                "  db.debug('line no ' .. _SP.curr_line .. ':' .. "
                "_thecode[_SP.curr_line])\n"
                "end \n"
                "_SP.getinfo = function(num) \n"
                "     local a = 1\n"
                "     while true do \n"
                "       local name, value = debug.getlocal(num, a) \n"
                "       if not name then break end \n"
                "       _SP._variables[name] = value \n"
                "       db.debug('local var ' .. a .. '). '.. name .. ' : ' .. "
                "tostring(value))\n"
                "       a = a + 1\n"
                "     end\n"
                "end\n"
                "local function debug_emit(obj) \n"
                "  table.foreach(obj, eval) \n"
                "  db.emit(obj)\n"
                "end \n"
                "function comdb2_debug (event, line)\n"
                "  _SP.curr_line = line\n"
                "  local s = debug.getinfo(0).name \n"
                "  if (s == 'return_type') then  \n"
                "     s = nil  \n"
                "  end  \n"
                "  if(s and _thecode[line]) then \n"
                "    db.debug('line no ' .. line .. ':' .. _thecode[line])\n"
                "    if(_SP.has_breakpoint(line) or _SP.do_next) then\n"
                "       local db_emit = debug_emit\n"
                "       local a = 1\n"
                "       while true do \n"
                "         local name, value = debug.getlocal(2, a) \n"
                "         if not name then break end \n"
                "         _SP._variables[name] = value \n"
                "         a = a + 1\n"
                "       end\n"
                "       _SP.do_next = false \n"
                "       db.db_debug()\n"
                "    end  \n"
                "   end \n"
                "end\n"
                "\n"
                "debug.sethook(comdb2_debug, \"l\")\n";
    }
    rc = luaL_loadstring(sp->lua, debug);
    if (rc) {
        err_str = lua_tostring(sp->lua, -1);
        if (err_str)
            logmsg(LOGMSG_ERROR, "err: [%d] %s\n", rc, err_str);
        else
            logmsg(LOGMSG_ERROR, "err: [%d]\n", rc);
        stack_trace(sp->lua);
    }

    rc = lua_pcall(sp->lua, 0, 0, 0);
    if (rc) {
        if (lua_isnumber(sp->lua, -1)) {
            rc = lua_tonumber(sp->lua, -1);
            if (sp->error) err_str = sp->error;
        } else {
            err_str = lua_tostring(sp->lua, -1);
            rc = -1;
        }

        if (err_str) {
            logmsg(LOGMSG_ERROR, "err: [%d] %s\n", rc, err_str);
            *err = strdup(err_str);
        }
        else {
            logmsg(LOGMSG_ERROR, "err: [%d]\n", rc);
            *err = strdup("Error with lua_pcall");
        }
        stack_trace(sp->lua);
    }
    free(sp_source);
    return rc;
}

static void InstructionCountHook(lua_State *lua, lua_Debug *debug)
{
    SP sp = getsp(lua);
    if (sp) {
        lua_pop(lua, 1);
        if ((sp->max_num_instructions > 0) &&
            (sp->num_instructions > sp->max_num_instructions)) {
            lua_end_all_step(sp->clnt, sp);
            luabb_error(
                lua, NULL,
                "Exceeded instruction quota (%d). Set db:setmaxinstructions()",
                sp->max_num_instructions);
        }
        sp->num_instructions++;

        if (gbl_break_lua == INT_MAX) {
            lua_getstack(lua, 1, debug);
            lua_getinfo(lua, "nSl", debug);
            char sp_info[128];
            lua_getstack(lua, 1, debug);
            lua_getinfo(lua, "nSl", debug);
            if (sp->spversion.version_num) {
                sprintf(sp_info, "%s:%d:%d", sp->spname,
                        sp->spversion.version_num, debug->currentline);
            } else {
                sprintf(sp_info, "%s:%s:%d", sp->spname,
                        sp->spversion.version_str, debug->currentline);
            }
            if (strcasecmp(sp_info, gbl_break_spname) == 0) {
                gbl_break_lua = pthread_self();
            }
        }

        if (gbl_break_lua && (gbl_break_lua == pthread_self())) {
            if (debug_clnt) {
                char *err = NULL;
                load_debugging_information(sp, &err);
            }
        }

        if (gbl_epoch_time) {
            if ((gbl_epoch_time - sp->clnt->last_check_time) > 5) {
                sp->clnt->last_check_time = gbl_epoch_time;
                if (!gbl_notimeouts) {
                    if (peer_dropped_connection(sp->clnt)) {
                        luaL_error(lua, "Socket Connection DROPPED");
                    }
                }
            }
        }
    }
}

static int stmt_bind_int(Lua lua, sqlite3_stmt *stmt, int name, int value)
{
    SP sp = getsp(lua);
    int position;
    if (lua_isnumber(lua, name)) {
        position = lua_tonumber(lua, name);
    } else if (lua_isstring(lua, name)) {
        position = sqlite3_bind_parameter_index(stmt, lua_tostring(lua, name));
    } else {
        return luabb_error(lua, sp, "bad argument to 'bind'");
    }

    if (position == 0) {
        return luabb_error(lua, sp, "invalid position");
    }

    dttz_t dt;
    const char *c;
    const void *p = NULL;
    blob_t *b;
    intv_t *i;
    datetime_t *d;
    int type;

    if ((type = luabb_dbtype(lua, value)) > DBTYPES_MINTYPE) {
        if (luabb_isnull(lua, value)) {
            return sqlite3_bind_null(stmt, position);
        }
        p = lua_topointer(lua, value);
    }
    switch (type) {
    case DBTYPES_LNIL: return sqlite3_bind_null(stmt, position);
    case DBTYPES_LSTRING:
        c = lua_tostring(lua, value);
        return sqlite3_bind_text(stmt, position, c, strlen(c), NULL);
    case DBTYPES_LNUMBER:
        return sqlite3_bind_double(stmt, position, lua_tonumber(lua, value));
    case DBTYPES_INTEGER:
        return sqlite3_bind_int64(stmt, position, ((lua_int_t *)p)->val);
    case DBTYPES_REAL:
        return sqlite3_bind_double(stmt, position, ((lua_real_t *)p)->val);
    case DBTYPES_CSTRING:
        c = ((lua_cstring_t *)p)->val;
        return sqlite3_bind_text(stmt, position, c, strlen(c), NULL);
    case DBTYPES_BLOB:
        b = &((lua_blob_t *)p)->val;
        return sqlite3_bind_blob(stmt, position, b->data, b->length, NULL);
    case DBTYPES_DATETIME:
        d = &((lua_datetime_t *)p)->val;
        datetime_t_to_dttz(d, &dt);
        return sqlite3_bind_datetime(stmt, position, &dt, d->tzname);
    case DBTYPES_INTERVALYM:
        i = &((lua_intervalym_t *)p)->val;
        return sqlite3_bind_interval(stmt, position, i);
    case DBTYPES_INTERVALDS:
        i = &((lua_intervalds_t *)p)->val;
        return sqlite3_bind_interval(stmt, position, i);
    default: return luabb_error(lua, NULL, "unsupported type for bind");
    }
}

static int stmt_bind(Lua L, sqlite3_stmt *stmt)
{
    int rc = stmt_bind_int(L, stmt, 2, 3);
    lua_pushinteger(L, rc);
    return 1;
}

static inline void no_stmt_chk(Lua L, const dbstmt_t *dbstmt)
{
    if (dbstmt == NULL || dbstmt->stmt == NULL) luaL_error(L, "no active stmt");
}

static int dbstmt_bind_int(Lua lua, dbstmt_t *dbstmt)
{
    no_stmt_chk(lua, dbstmt);
    if (dbstmt->fetched) {
        dbstmt->fetched = 0;
        sqlite3_reset(dbstmt->stmt);
    }
    return stmt_bind(lua, dbstmt->stmt);
}

static int lua_prepare_sql_int(Lua L, SP sp, const char *sql,
                               sqlite3_stmt **stmt, struct sql_state *rec,
                               int flags)
{
    struct errstat err = {0};
    struct sql_state rec_lcl = {0};
    struct sql_state *rec_ptr = rec ? rec : &rec_lcl;
    rec_ptr->sql = sql;
    sp->rc = sp->initial ? get_prepared_stmt(sp->thd, sp->clnt, rec_ptr, &err, flags)
                         : get_prepared_stmt_try_lock(sp->thd, sp->clnt, rec_ptr, &err, flags);
    sp->initial = 0;
    if (sp->rc == 0) {
        *stmt = rec_ptr->stmt;
        rec_ptr->sql = sqlite3_sql(*stmt);
    } else if (sp->rc == SQLITE_SCHEMA) {
        return luaL_error(L, sqlite3ErrStr(sp->rc));
    } else {
        luabb_error(L, sp, "%s in stmt: %s", err.errstr, sql);
    }
    return sp->rc;
}

static void lua_begin_step(struct sqlclntstate *clnt, SP sp,
                           sqlite3_stmt *pStmt)
{
    int64_t time = comdb2_time_epochms();
    Vdbe *pVdbe = (Vdbe*)pStmt;

    if ((sp != NULL) && (pVdbe != NULL)) {
        save_thd_cost_and_reset(sp->thd, pVdbe);
        pVdbe->luaStartTime = time;
        pVdbe->luaRows = 0;
    }
}

static void lua_another_step(struct sqlclntstate *clnt,
                             sqlite3_stmt *pStmt, int rc)
{
    Vdbe *pVdbe = (Vdbe*)pStmt;

    if ((pVdbe != NULL) && (rc == SQLITE_ROW)) {
        pVdbe->luaRows++;
    }
}

static void lua_end_step(struct sqlclntstate *clnt, SP sp,
                         sqlite3_stmt *pStmt)
{
    int64_t time = comdb2_time_epochms();
    Vdbe *pVdbe = (Vdbe*)pStmt;

    if ((sp != NULL) && (pVdbe != NULL)) {
        const char *zNormSql = sqlite3_normalized_sql(pStmt);

        if (zNormSql != NULL) {
            double cost = 0.0;
            int64_t prepMs = 0;
            int64_t timeMs;

            clnt_query_cost(sp->thd, &cost, &prepMs);
            timeMs = time - pVdbe->luaStartTime + prepMs;

            unsigned char fingerprint[FINGERPRINTSZ];
            add_fingerprint(clnt, pStmt, sqlite3_sql(pStmt), zNormSql, cost,
                            timeMs, prepMs, pVdbe->luaRows, NULL, fingerprint);
            if (clnt->rawnodestats)
                add_fingerprint_to_rawstats(clnt->rawnodestats, fingerprint, cost, pVdbe->luaRows, timeMs);

            clnt->spcost.cost += cost;
            clnt->spcost.time += timeMs;
            clnt->spcost.prepTime += prepMs;
            clnt->spcost.rows += pVdbe->luaRows;
        }

        restore_thd_cost_and_reset(sp->thd, pVdbe);
    }
}

static void lua_end_all_step(struct sqlclntstate *clnt, SP sp)
{
    if (sp != NULL) {
        dbstmt_t *dbstmt, *tmp;
        LIST_FOREACH_SAFE(dbstmt, &sp->dbstmts, entries, tmp)
        {
            lua_end_step(clnt, sp, dbstmt->stmt);
        }
    }
}

static int lua_get_prepare_flags()
{
    /*
    ** NOTE: Why are each of these flags used here?
    **
    **       PREPARE_DENY_DDL: Completely forbid any DDL from being
    **                         executed.  This is important because
    **                         various places in this subsystem may
    **                         assume that the schema should not be 
    **                         changed while a stored procedure is
    **                         running.  Setting this flag ends up
    **                         causing the custom SQLite authorizer
    **                         callback for Comdb2 to forbid any
    **                         operation that is considered DDL
    **                         (e.g. CREATE TABLE, ANALYZE, etc).
    **
    **     PREPARE_IGNORE_ERR: Prevent any error encountered during
    **                         the prepare phase (e.g. bad syntax,
    **                         schema changed, etc) from putting the
    **                         "clnt" into a persistent error state.
    **                         The SQL query that caused the error
    **                         cannot be executed; however, the
    **                         running stored procedure can continue
    **                         doing other work (i.e. perhaps via a
    **                         different SQL query, etc).
    **
    **   PREPARE_NO_NORMALIZE: Skip calculating the normalized SQL
    **                         query text for any SQL query that
    **                         originates from within a stored
    **                         procedure as these are now handled
    **                         within this subsystem, via the 
    **                         lua_end_step() function, which can
    **                         (also) correctly calculate metrics
    **                         associated with the normalized SQL
    **                         query text and its fingerprint hash.
    */
    return PREPARE_DENY_DDL | PREPARE_IGNORE_ERR | PREPARE_NO_NORMALIZE;
}

static int lua_prepare_sql(Lua L, SP sp, const char *sql, sqlite3_stmt **stmt)
{
    return lua_prepare_sql_int(L, sp, sql, stmt, NULL, lua_get_prepare_flags());
}

static int lua_prepare_sql_with_ddl(Lua L, SP sp, const char *sql, sqlite3_stmt **stmt)
{
    int prepFlags = lua_get_prepare_flags() & ~PREPARE_DENY_DDL;

    return lua_prepare_sql_int(L, sp, sql, stmt, NULL, prepFlags);
}

static void push_clnt_cols(Lua L, SP sp)
{
    SP parent = sp->parent;
    int cols = parent->ntypes;
    if (parent->clntname == NULL) {
        luaL_error(L, "attempt to emit row without defining columns");
        return;
    }
    lua_checkstack(L, cols + 10);
    for (int i = 0; i < cols; ++i) {
        if (parent->clntname[i] == NULL) {
            luaL_error(L, "attempt to emit row without defining columns");
            return;
        }
        lua_getfield(L, -1, parent->clntname[i]);
        lua_insert(L, -2);
    }
}

static int l_send_back_row(Lua, sqlite3_stmt *, int);
static int luatable_emit(Lua L)
{
    int cols;
    SP sp = getsp(L);
    sqlite3_stmt *stmt = get_sqlrow_stmt(L);
    if (stmt) {
        cols = column_count(NULL, stmt);
    } else if (sp->parent->ntypes) {
        push_clnt_cols(L, sp);
        lua_pop(L, 1);
        cols = lua_gettop(L);
    } else {
        return luaL_error(L, "attempt to emit row without defining columns");
    }
    int rc = l_send_back_row(L, stmt, cols);
    lua_pushinteger(L, rc);
    return 1;
}

static int dbtable_insert(Lua lua)
{
    SP sp = getsp(lua);
    int rc, nargs;
    strbuf *columns, *params, *sql;

    nargs = lua_gettop(lua);
    if (nargs != 2) {
        return luabb_error(lua, NULL, "bad arguments to 'insert'");
    }

    luaL_checkudata(lua, 1, dbtypes.dbtable);
    dbtable_t *table = lua_touserdata(lua, 1);

    columns = strbuf_new();
    params = strbuf_new();

    strbuf_append(columns, "(");
    strbuf_append(params, "(");

    luaL_checktype(lua, 2, LUA_TTABLE);

    // Iterate lua table to create prepared statement
    lua_pushnil(lua);
    while (lua_next(lua, 2)) {
        const char *col = lua_tostring(lua, -2);
        char *quoted_col = sqlite3_mprintf("\"%w\",", col);
        strbuf_append(columns, quoted_col);
        sqlite3_free(quoted_col);
        strbuf_appendf(params, "?,");
        lua_pop(lua, 1);
    }
    strbuf_del(columns, 1);
    strbuf_del(params, 1);

    strbuf_append(columns, ")");
    strbuf_append(params, ")");

    char n1[MAXTABLELEN], separator[2], n2[MAXTABLELEN];
    query_tbl_name(table->table_name, n1, separator, n2);
    sql = strbuf_new();
    strbuf_appendf(sql, "INSERT INTO %s%s\"%s\" %s VALUES %s", n1, separator,
                   n2, strbuf_buf(columns), strbuf_buf(params));
    char *sqlstr = strbuf_disown(sql);

    strbuf_free(sql);
    strbuf_free(columns);
    strbuf_free(params);

    db_reset(lua);
    sqlite3_stmt *stmt = NULL;
    rc = lua_prepare_sql(lua, sp, sqlstr, &stmt);
    free(sqlstr);
    if (rc != 0) {
        lua_pushinteger(lua, rc); /* Failure return code. */
        return 1;
    }

    // Iterate lua table again to bind params to stmt
    lua_pushnil(lua);
    int pos = 1;
    while (lua_next(lua, 2)) {
        lua_pushinteger(lua, pos++);
        if ((rc = stmt_bind_int(lua, stmt, 5, 4)) != 0) goto out;
        lua_pop(lua, 2);
    }
    lua_pop(lua, 1); /* Keep just dbtable on stack. */

    lua_begin_step(sp->clnt, sp, stmt);
    while ((rc = sqlite3_maybe_step(sp->clnt, stmt)) == SQLITE_ROW) {
        lua_another_step(sp->clnt, stmt, rc);
    }
    lua_end_step(sp->clnt, sp, stmt);

    if (rc == SQLITE_DONE) rc = 0;

out:
    sqlite3_finalize(stmt);
    lua_pushinteger(lua, rc); /* Success return code. */
    return 1;
}

static int dbtable_copyfrom(Lua lua)
{
    SP sp = getsp(lua);

    dbtable_t *tbl1, *tbl2;
    const char *where_clause = NULL;

    int nargs = lua_gettop(lua);
    if (nargs > 3) {
        return luabb_error(lua, sp, "expected 2 arguments found %d %s", nargs,
                           __func__);
    }

    luaL_checkudata(lua, 1, dbtypes.dbtable);
    tbl1 = (dbtable_t *)lua_topointer(lua, 1);

    luaL_checkudata(lua, 2, dbtypes.dbtable);
    tbl2 = (dbtable_t *)lua_topointer(lua, 2);

    if (lua_isstring(lua, 3)) where_clause = (const char *)lua_tostring(lua, 3);

    char t1n1[MAXTABLELEN], t1sep[2], t1n2[MAXTABLELEN];
    query_tbl_name(tbl1->table_name, t1n1, t1sep, t1n2);

    char t2n1[MAXTABLELEN], t2sep[2], t2n2[MAXTABLELEN];
    query_tbl_name(tbl2->table_name, t2n1, t2sep, t2n2);

    strbuf *sql = strbuf_new();
    if (where_clause)
        strbuf_appendf(
            sql, "insert into %s%s\"%s\" select * from %s%s\"%s\" where %s",
            t1n1, t1sep, t1n2, t2n1, t2sep, t2n2, where_clause);
    else
        strbuf_appendf(sql, "insert into %s%s\"%s\" select * from %s%s\"%s\"",
                       t1n1, t1sep, t1n2, t2n1, t2sep, t2n2);

    db_reset(lua);
    sqlite3_stmt *stmt = NULL;
    int rc = lua_prepare_sql(lua, sp, strbuf_buf(sql), &stmt);
    strbuf_free(sql);
    if (rc != 0) {
        return rc;
    }

    lua_begin_step(sp->clnt, sp, stmt);
    while ((rc = sqlite3_maybe_step(sp->clnt, stmt)) == SQLITE_ROW) {
        lua_another_step(sp->clnt, stmt, rc);
    }
    lua_end_step(sp->clnt, sp, stmt);

    sqlite3_finalize(stmt);

    lua_pushinteger(lua, 0); /* Success return code. */
    return 1;
}

static int dbtable_name(Lua L)
{
    luaL_checkudata(L, 1, dbtypes.dbtable);
    dbtable_t *dbtable = lua_touserdata(L, 1);
    lua_pushstring(L, dbtable->table_name);
    return 1;
}

// dbtable_emit = db_exec + dbstmt_emit
static int dbtable_emit_int(Lua L, dbtable_t *table)
{
    char n1[MAXTABLELEN] = {0}, separator[2], n2[MAXTABLELEN];
    query_tbl_name(table->table_name, n1, separator, n2);

    char sql[128];
    sprintf(sql, "select * from %s%s\"%s\"", n1, separator, n2);

    lua_getglobal(L, "db");
    lua_pushstring(L, sql);
    db_exec(L);
    if (lua_isnumber(L, -1) && lua_tonumber(L, -1) == 0) {
        /*
        **  Lua stack:
        **    1. number
        **    2. stmt
        **    3. sql string
        **    4. db
        */
        lua_pop(L, 1);
        lua_insert(L, 1);
        lua_settop(L, 1);
        /*
        **  Lua stack:
        **    1. stmt
        */
        return dbstmt_emit(L);
    }
    return 1;
}

static int dbtable_emit(Lua L)
{
    luaL_checkudata(L, 1, dbtypes.dbtable);
    dbtable_t *table = lua_touserdata(L, 1);
    lua_pop(L, 1);
    return dbtable_emit_int(L, table);
}

dbstmt_t *new_dbstmt(Lua lua, SP sp, sqlite3_stmt *stmt)
{
    dbstmt_t *dbstmt;
    new_lua_t(dbstmt, dbstmt_t, DBTYPES_DBSTMT);
    dbstmt->stmt = stmt;
    dbstmt->num_tbls = stmt_num_tbls(stmt);
    if (dbstmt->num_tbls) {
        LIST_INSERT_HEAD(&sp->dbstmts, dbstmt, entries);
    }
    return dbstmt;
}
static int dbtable_where(lua_State *lua)
{
    SP sp = getsp(lua);

    int nargs = lua_gettop(lua);
    if (nargs != 2) {
        luabb_error(lua, sp, "wrong number of arguments to 'where'");
        return 2;
    }
    luaL_checkudata(lua, 1, dbtypes.dbtable);

    const dbtable_t *tbl = lua_topointer(lua, 1);
    char n1[MAXTABLELEN], separator[2], n2[MAXTABLELEN];
    query_tbl_name(tbl->table_name, n1, separator, n2);
    const char *condition = lua_tostring(lua, 2);
    strbuf *sql = strbuf_new();
    if (condition && strlen(condition))
        strbuf_appendf(sql, "select * from %s%s\"%s\" where %s", n1, separator,
                       n2, condition);
    else
        strbuf_appendf(sql, "select * from %s%s\"%s\"", n1, separator, n2);
    db_reset(lua);
    sqlite3_stmt *stmt = NULL;
    int rc = lua_prepare_sql(lua, sp, strbuf_buf(sql), &stmt);
    strbuf_free(sql);
    if (rc) {
        lua_pushnil(lua);
        lua_pushinteger(lua, rc); /* Failure return code. */
        return 2;
    }
    new_dbstmt(lua, sp, stmt);
    lua_pushnumber(lua, 0);
    return 2;
}

static inline const char *bad_handle()
{
    return "Wrong sql handle state";
}

static inline const char *no_transaction()
{
    return "No transaction to COMMIT/ROLLBACK";
}

static void reset_stmt(SP sp, dbstmt_t *dbstmt)
{
    if (dbstmt->rec) { // prepared stmt
        dbstmt->fetched = 0;
        dbstmt->initial = 0;
        sqlite3_reset(dbstmt->stmt);
    } else {
        donate_stmt(sp, dbstmt);
    }
}

static void reset_stmts(SP sp)
{
    dbstmt_t *dbstmt, *tmp;
    LIST_FOREACH_SAFE(dbstmt, &sp->dbstmts, entries, tmp)
    {
        reset_stmt(sp, dbstmt);
    }
}

// _int variants don't modify lua stack, just return success/error code
static const char * db_begin_int(Lua, int *);
static const char * db_commit_int(Lua, int *);
static const char * db_rollback_int(Lua, int *);

static int db_begin(Lua L)
{
    luaL_checkudata(L, 1, dbtypes.db);
    int rc;          // begin rc
    const char *err; // logic err - terminate lua prog
    if ((err = db_begin_int(L, &rc)) == NULL) return push_and_return(L, rc);
    return luaL_error(L, err);
}

static int db_commit(Lua L)
{
    luaL_checkudata(L, 1, dbtypes.db);
    SP sp = getsp(L);
    if (sp->in_parent_trans) { // explicit commit w/o begin
        return luaL_error(L, no_transaction());
    }
    int rc;          // commit rc
    const char *err; // logic err - terminate lua prog
    if ((err = db_commit_int(L, &rc)) == NULL) return push_and_return(L, rc);
    return luaL_error(L, err);
}

static int db_rollback(Lua L)
{
    luaL_checkudata(L, 1, dbtypes.db);
    SP sp = getsp(L);
    if (sp->in_parent_trans) { // explicit commit w/o begin
        return luaL_error(L, no_transaction());
    }
    int rc;          // rollback rc
    const char *err; // logic err - terminate lua prog
    if ((err = db_rollback_int(L, &rc)) == NULL) return push_and_return(L, rc);
    return luaL_error(L, err);
}

static const char *db_begin_int(Lua L, int *rc)
{
    SP sp = getsp(L);
    if (sp->in_parent_trans && sp->make_parent_trans) {
        const char *err;
        if ((err = db_commit_int(L, rc)) != NULL) return err;
        sp->in_parent_trans = 0;
    } else {
        reset_stmts(sp);
    }
    if (sp->clnt->ctrl_sqlengine != SQLENG_NORMAL_PROCESS) {
        sql_set_sqlengine_state(sp->clnt, __FILE__, __LINE__,
                                SQLENG_WRONG_STATE);
        return "BEGIN in the middle of transaction";
    }
    sql_set_sqlengine_state(sp->clnt, __FILE__, __LINE__,
                            SQLENG_PRE_STRT_STATE);
    *rc = handle_sql_begin(sp->thd, sp->clnt, TRANS_CLNTCOMM_NOREPLY);
    sp->clnt->ready_for_heartbeats = 1;
    return NULL;
}

static const char *db_commit_int(Lua L, int *rc)
{
    SP sp = getsp(L);
    if (sp->clnt->ctrl_sqlengine != SQLENG_INTRANS_STATE &&
        sp->clnt->ctrl_sqlengine != SQLENG_STRT_STATE) {
        sql_set_sqlengine_state(sp->clnt, __FILE__, __LINE__,
                                SQLENG_WRONG_STATE);
        return no_transaction();
    }
    reset_stmts(sp);
    sql_set_sqlengine_state(sp->clnt, __FILE__, __LINE__, SQLENG_FNSH_STATE);
    if ((*rc = handle_sql_commitrollback(sp->thd, sp->clnt, TRANS_CLNTCOMM_NOREPLY)) == 0) {
        free(sp->error);
        sp->error = NULL;
    } else {
        luabb_error(L, sp, errstat_get_str(&sp->clnt->osql.xerr));
    }
    sp->clnt->ready_for_heartbeats = 1; /* Don't stop sending heartbeats. */
    if ((sp->in_parent_trans == 0) && sp->make_parent_trans) {
        int tmp;
        if (db_begin_int(L, &tmp) == 0) sp->in_parent_trans = 1;
    }
    sp->clnt->osql.tran_ops = 0;
    return NULL;
}

static const char *db_rollback_int(Lua L, int *rc)
{
    SP sp = getsp(L);
    if (sp->clnt->ctrl_sqlengine != SQLENG_INTRANS_STATE &&
        sp->clnt->ctrl_sqlengine != SQLENG_STRT_STATE) {
        sql_set_sqlengine_state(sp->clnt, __FILE__, __LINE__,
                                SQLENG_WRONG_STATE);
        return no_transaction();
    }
    reset_stmts(sp);
    sql_set_sqlengine_state(sp->clnt, __FILE__, __LINE__,
                            SQLENG_FNSH_RBK_STATE);
    reqlog_set_event(sp->thd->logger, EV_SP);
    *rc = handle_sql_commitrollback(sp->thd, sp->clnt, TRANS_CLNTCOMM_NOREPLY);
    sp->clnt->ready_for_heartbeats = 1;
    if ((sp->in_parent_trans == 0) && sp->make_parent_trans) {
        int tmp;
        if (db_begin_int(L, &tmp) == 0) sp->in_parent_trans = 1;
    }
    sp->clnt->osql.tran_ops = 0;
    return NULL;
}

static const char *begin_parent(Lua L)
{
    SP sp = getsp(L);
    if (sp->clnt->ctrl_sqlengine != SQLENG_NORMAL_PROCESS) {
        return bad_handle();
    }
    const char *err;
    int rc;
    if ((err = db_begin_int(L, &rc)) == NULL && rc == 0) {
        sp->in_parent_trans = 1;
        sp->make_parent_trans = 1;
        return NULL;
    }
    if (err == NULL) err = "BEGIN failed for implicit transaction";
    return err;
}

static const char *commit_parent(Lua L)
{
    SP sp = getsp(L);
    if (sp->in_parent_trans && sp->make_parent_trans) {
        db_commit_int(L, &sp->rc);
        if (sp->rc == 0) {
            sp->in_parent_trans = 0;
            sp->make_parent_trans = 0;
            return NULL;
        }
        if (sp->error == NULL)
            sp->error = "COMMIT failed for implicit transaction";
        return sp->error;
    }
    return NULL;
}

static void *dispatch_lua_thread(void *arg)
{
    dbthread_type *thd = arg;
    struct sqlclntstate *parent_clnt = thd->clnt;
    struct sqlclntstate clnt;
    reset_clnt(&clnt, parent_clnt->sb, 1);
    clnt.want_stored_procedure_trace = parent_clnt->want_stored_procedure_trace;
    clnt.dbtran.mode = parent_clnt->dbtran.mode;
    clnt.appdata = parent_clnt->appdata;
    clnt.plugin = parent_clnt->plugin;
    clnt.sp = thd->sp;
    clnt.sql = thd->sql;
    clnt.must_close_sb = 0;
    clnt.exec_lua_thread = 1;
    clnt.dbtran.trans_has_sp = 1;
    clnt.queue_me = 1;
    strcpy(clnt.tzname, parent_clnt->tzname);
    int rc = dispatch_sql_query(&clnt, PRIORITY_T_DEFAULT); // --> exec_thread()
    /* Done running -- wake up anyone blocked on join */
    Pthread_mutex_lock(&thd->lua_thread_mutex);
    if (rc == 0) {
        thd->status = THREAD_STATUS_FINISHED;
    } else {
        snprintf0(thd->error, sizeof(thd->error), "failed to dispatch thread");
        thd->status = THREAD_STATUS_DISPATCH_FAILED;
    }
    Pthread_cond_signal(&thd->lua_thread_cond);
    Pthread_mutex_unlock(&thd->lua_thread_mutex);
    cleanup_clnt(&clnt);
    return NULL;
}

typedef struct {
    SP sp1;
    SP sp2;
} mycallback_t;

int mycallback(void *arg_, int cols, char **text, char **name)
{
    mycallback_t *arg = arg_;
    SP sp1 = arg->sp1;
    SP sp2 = arg->sp2;

    tmptbl_info_t *tmp1;
    LIST_FOREACH(tmp1, &sp1->tmptbls, entries) {
        char n1[MAXTABLELEN], n2[MAXTABLELEN];
        two_part_tbl_name(tmp1->name, n1, n2);
        if (strcmp(text[0], n2) == 0) {
            tmptbl_info_t *tmp2 = malloc(sizeof(tmptbl_info_t));
            strcpy(tmp2->name, tmp1->name);
            tmp2->lk = tmp1->lk;
            tmp2->tbl = get_tbl_by_rootpg(getdb(sp1), atoi(text[1]));
            tmp2->sql = strdup(text[2]);
            LIST_INSERT_HEAD(&sp2->tmptbls, tmp2, entries);
            return 0;
        }
    }
    return 2;
}

static int copy_tmptbl_info(dbtable_t *t, SP sp1, SP sp2)
{
    char n1[MAXTABLELEN], n2[MAXTABLELEN];
    two_part_tbl_name(t->table_name, n1, n2);
    char sql[512];
    sprintf(sql, "select name,rootpage,sql from sqlite_temp_master "
                 "where type='table' and tbl_name='%s'",
            n2);
    mycallback_t arg = {.sp1 = sp1, .sp2 = sp2};
    sp1->clnt->skip_peer_chk = 1;
    int rc = sqlite3_exec(getdb(sp1), sql, mycallback, &arg, NULL);
    sp1->clnt->skip_peer_chk = 0;
    return rc;
}

#define copy_type(dbtype, lua_t)                                               \
    const lua_t *f1 = lua_topointer(lua1, index);                              \
    lua_t *f2 = lua_newuserdata(lua2, sizeof(lua_t));                          \
    *f2 = *f1;                                                                 \
    luaL_getmetatable(lua2, dbtype);                                           \
    lua_setmetatable(lua2, -2);

static void copy_comdb2_type(lua_State *lua1, lua_State *lua2, int index,
                             int allow_tmptbl, hash_t *tmptbls)
{
    if (luabb_istype(lua1, index, DBTYPES_INTEGER)) {
        copy_type(dbtypes.integer, lua_int_t);
    } else if (luabb_istype(lua1, index, DBTYPES_REAL)) {
        copy_type(dbtypes.real, lua_real_t);
    } else if (luabb_istype(lua1, index, DBTYPES_DATETIME)) {
        copy_type(dbtypes.datetime, lua_datetime_t);
    } else if (luabb_istype(lua1, index, DBTYPES_DECIMAL)) {
        copy_type(dbtypes.decimal, lua_dec_t);
    } else if (luabb_istype(lua1, index, DBTYPES_INTERVALYM)) {
        copy_type(dbtypes.intervalym, lua_intervalym_t);
    } else if (luabb_istype(lua1, index, DBTYPES_INTERVALDS)) {
        copy_type(dbtypes.intervalds, lua_intervalds_t);
    } else if (luabb_istype(lua1, index, DBTYPES_CSTRING)) {
        copy_type(dbtypes.cstring, lua_cstring_t);
        if (f1->is_null) {
            f2->val = NULL;
        } else {
            f2->val = strdup(f1->val);
        }
    } else if (luabb_istype(lua1, index, DBTYPES_BLOB)) {
        copy_type(dbtypes.blob, lua_blob_t);
        if (f1->is_null) {
            f2->val.data = NULL;
        } else {
            f2->val.data = malloc(f1->val.length);
            memcpy(f2->val.data, f1->val.data, f1->val.length);
        }
    } else if (luabb_istype(lua1, index, DBTYPES_DBTABLE)) {
        if (!allow_tmptbl)
            return; // luabb_error(lua2, NULL, "attemp to return temp table");
        dbtable_t *src = lua_touserdata(lua1, index);
        dbtable_t *dest = lua_newuserdata(lua2, sizeof(dbtable_t));
        memcpy(dest, src, sizeof(dbtable_t));
        luaL_getmetatable(lua2, dbtypes.dbtable);
        lua_setmetatable(lua2, -2);
        if (dest->is_temp_tbl &&
            !hash_find_readonly(tmptbls, dest->table_name)) {
            SP sp1 = getsp(lua1);
            SP sp2 = getsp(lua2);
            if (copy_tmptbl_info(dest, sp1, sp2) != 0) {
                // TODO FIXME XXX
                // Handle failure - need to cleaup
                // return luaL_error(lua1, "error passing temp tables to
                // thread");
                abort();
            }
            hash_add(tmptbls, dest->table_name);
        }
    }
}

static int copy_state_table(lua_State *lua1, lua_State *lua2, int i,
                            int allow_tmptbl, hash_t *tmptbls)
{
    int type;
    lua_newtable(lua2);
    int new_table = lua_gettop(lua2);
    lua_pushnil(lua1);
    while (lua_next(lua1, i) != 0) {
        type = lua_type(lua1, -2);
        if (type == LUA_TUSERDATA) {
            copy_comdb2_type(lua1, lua2, -2, allow_tmptbl, tmptbls);
        } else if (lua_isnumber(lua1, -2)) {
            double num = lua_tonumber(lua1, -2);
            lua_pushnumber(lua2, num);
        } else {
            const char *arg = lua_tostring(lua1, -2);
            lua_pushstring(lua2, arg);
        }

        type = lua_type(lua1, -1);
        if (type == LUA_TUSERDATA) {
            copy_comdb2_type(lua1, lua2, -1, allow_tmptbl, tmptbls);
        } else if (lua_isnumber(lua1, -1)) {
            double num = lua_tonumber(lua1, -1);
            lua_pushnumber(lua2, num);
        } else if (lua_istable(lua1, -1)) {
            int num = lua_gettop(lua1);
            copy_state_table(lua1, lua2, num, allow_tmptbl, tmptbls);
        } else {
            const char *arg = lua_tostring(lua1, -1);
            lua_pushstring(lua2, arg);
        }
        lua_settable(lua2, new_table);
        lua_pop(lua1, 1);
    }
    return 0;
}

static int copy_state_stacks(Lua lua1, Lua lua2, int allow_tmptbl)
{
    hash_t *tmptbls = NULL;
    if (allow_tmptbl) {
        tmptbls = hash_init_str(0);
    }
    int num_returns = lua_gettop(lua1);
    for (int i = 1; i <= num_returns; i++) {
        int type = lua_type(lua1, i);
        if (type == LUA_TUSERDATA) {
            copy_comdb2_type(lua1, lua2, i, allow_tmptbl, tmptbls);
        } else if (lua_istable(lua1, i)) {
            copy_state_table(lua1, lua2, i, allow_tmptbl, tmptbls);
            lua_settop(lua1, num_returns);
        } else if (lua_isnumber(lua1, i)) {
            double num = lua_tonumber(lua1, i);
            lua_pushnumber(lua2, num);
        } else {
            const char *arg = lua_tostring(lua1, i);
            if (arg == NULL)
                lua_pushnil(lua2);
            else
                lua_pushstring(lua2, arg);
        }
    }
    if (tmptbls) {
        hash_free(tmptbls);
    }
    return num_returns;
}

static int get_func_by_ref(Lua L, const char *entry, char **err)
{
    // return function to call on the lua stack
    lua_getglobal(L, "_SP");
    lua_pushstring(L, "cdb2_func_refs");
    lua_gettable(L, -2); // result, _SP{}
    if (!lua_istable(L, -1)) {
        goto bad;
    }
    lua_remove(L, 1); // _SP{}
    lua_pushstring(L, entry);
    lua_gettable(L, -2);
    if (!lua_isfunction(L, -1)) {
        goto bad;
    }
    lua_remove(L, 1); // cdb2_func_refs
    // return with function on stack
    return 0;

bad:
    // return with nothing on the stack
    lua_settop(L, 0);
    *err = strdup("get_func_by_ref failed");
    return -1;
}

// return 'main' function to call on the lua stack
static int get_func_by_name(Lua L, const char *func, char **err)
{
    lua_getglobal(L, "_SP");
    lua_pushstring(L, "cdb2_func_names");
    lua_gettable(L, -2); // result, _SP{}
    if (!lua_istable(L, -1)) {
        logmsg(LOGMSG_ERROR, "%s fail at %d\n", __func__, __LINE__);
        *err = strdup("get_func_by_name failed");
        return -1;
    }
    lua_pushstring(L, func);
    lua_gettable(L, -2);
    if (!lua_isfunction(L, -1)) {
        if (strcmp(func, "main") != 0) {
            logmsg(LOGMSG_ERROR, "%s fail at %d\n", __func__, __LINE__);
            *err = strdup("get_func_by_name failed");
            return -2;
        }
        lua_pop(L, 1); // nil
        // local function main()  -- not found
        // look for _SP.spname
        SP sp = getsp(L);
        lua_pushstring(L, sp->spname);
        lua_gettable(L, -3); // _SP.spname ?
        if (!lua_isfunction(L, -1)) {
            logmsg(LOGMSG_ERROR, "%s fail at %d\n", __func__, __LINE__);
            *err = strdup("get_func_by_name failed");
            return -3;
        }
    }
    lua_insert(L, 1);
    lua_settop(L, 1);
    return 0;
}

static int process_src(Lua L, const char *src, char **err)
{
    int rc;
    if ((rc = luaL_dostring(L, src)) != 0) {
        *err = strdup(lua_tostring(L, -1));
        return -1;
    }
    // TODO FIXME XXX: HOW IS THERE CRAP ON THE STACK HERE??
    lua_settop(L, 0);
    return 0;
}

static int have_tran_funcs(Lua L)
{
    luaL_getmetatable(L, dbtypes.db);
    lua_getfield(L, -1, "begin");
    int have = !lua_isnil(L, -1);
    lua_pop(L, 2);
    return have;
}

static void remove_tran_funcs(Lua L)
{
    luaL_getmetatable(L, dbtypes.db);
    for (int i = 0; tran_funcs[i].name; ++i) {
        lua_pushnil(L);
        lua_setfield(L, -2, tran_funcs[i].name);
    }
    lua_pop(L, 1);
}

static void remove_create_thread(Lua L)
{
    luaL_getmetatable(L, dbtypes.db);
    lua_pushnil(L);
    lua_setfield(L, -2, "create_thread");
}

static void remove_consumer(Lua L)
{
    luaL_getmetatable(L, dbtypes.db);
    lua_pushnil(L);
    lua_setfield(L, -2, "consumer");
}

static void remove_emit(Lua L)
{
    luaL_getmetatable(L, dbtypes.db);
    lua_pushnil(L);
    lua_setfield(L, -2, "emit");

    luaL_getmetatable(L, dbtypes.dbstmt);
    lua_pushnil(L);
    lua_setfield(L, -2, "emit");
}

static void update_tran_funcs(Lua L, struct sqlclntstate *clnt)
{
    int have = have_tran_funcs(L);
    if (in_client_trans(clnt)) {
        if (have) remove_tran_funcs(L);
        return;
    }
    if (have) return;
    luaL_getmetatable(L, dbtypes.db);
    luaL_openlib(L, NULL, tran_funcs, 0);
    lua_pop(L, 1);
}

static void drop_temp_tables(SP sp)
{
    tmptbl_info_t *tbl;
    LIST_FOREACH(tbl, &sp->tmptbls, entries) {
        char n1[MAXTABLELEN], n2[MAXTABLELEN];
        two_part_tbl_name(tbl->name, n1, n2);
        char drop_sql[128];
        sprintf(drop_sql, "DROP TABLE temp.\"%s\"", n2);
        sqlite3 *db = getdb(sp);
        sp->clnt->skip_peer_chk = 1;
        sqlite3_exec(db, drop_sql, NULL, NULL, NULL);
        sp->clnt->skip_peer_chk = 0;
    }
}

// SP ready to run again
static void reset_sp(SP sp)
{
    if (sp->lua) {
        lua_gc(sp->lua, LUA_GCCOLLECT, 0);
        drop_temp_tables(sp);
    }
    sp->in_parent_trans = 0;
    sp->make_parent_trans = 0;
    if (sp->parent == sp) {
        if (sp->clntname) {
            for (int i = 0; i < sp->ntypes; ++i) {
                free(sp->clntname[i]);
                sp->clntname[i] = NULL;
            }
            free(sp->clntname);
            sp->clntname = NULL;
        }
        free(sp->clnttype);
        sp->clnttype = NULL;
    }
    free_tmptbls(sp);
    if (sp->buf) {
        free(sp->buf);
        sp->buf = NULL;
    }
    if (sp->error) {
        free(sp->error);
        sp->error = NULL;
    }
    sp->have_consumer = 0;
    sp->pingpong = 0;
    sp->ntypes = 0;
    sp->bufsz = 0;
    sp->rc = 0;
    sp->num_instructions = 0;
    sp->max_num_instructions = gbl_max_lua_instructions;
    LIST_INIT(&sp->dbstmts);
    LIST_INIT(&sp->tmptbls);
}

static void free_spversion(SP sp)
{
    sp->spname[0] = 0;
    free(sp->src);
    sp->src = NULL;
    sp->spversion.version_num = 0;
    free(sp->spversion.version_str);
    sp->spversion.version_str = NULL;
}

// SP can't be used anymore
static void close_sp_int(SP sp, int freesp)
{
    if (!sp) return;
    reset_sp(sp);
    if (sp->lua) lua_close(sp->lua);
    comdb2ma mspace = sp->mspace;
    free_spversion(sp);
    comdb2ma_destroy(mspace);
    free(sp);
}

static void free_dbthread_type(dbthread_type *thd)
{
    if (!thd) return;
    Pthread_mutex_destroy(&thd->lua_thread_mutex);
    Pthread_cond_destroy(&thd->lua_thread_cond);
    free(thd);
}

static int db_create_thread_int(Lua lua, const char *funcname)
{
    dbthread_type *thd = NULL;
    SP sp = getsp(lua);
    SP newsp = NULL;
    char *err = NULL;
    int rc;
    if ((newsp = create_sp(&err)) == NULL) {
        goto bad;
    }
    Lua newlua = newsp->lua;
    update_tran_funcs(newlua, sp->clnt);
    remove_create_thread(newlua);

    lua_sethook(newlua, InstructionCountHook, 0, 1); /*This means no hook.*/

    thd = calloc(sizeof(dbthread_type), 1);
    thd->lua = newlua;
    thd->sp = newsp;
    thd->sql = sp->clnt->sql;
    thd->clnt = sp->clnt;
    thd->status = THREAD_STATUS_DISPATCH_WAITING;
    Pthread_mutex_init(&thd->lua_thread_mutex, NULL);
    Pthread_cond_init(&thd->lua_thread_cond, NULL);

    strncpy0(newsp->spname, sp->spname, sizeof(newsp->spname));
    newsp->spversion = sp->spversion;
    if (newsp->spversion.version_str)
        newsp->spversion.version_str = strdup(newsp->spversion.version_str);
    newsp->parent = sp->parent;
    newsp->parent_thd = thd;
    newsp->parent_sqlthd = sp->thd;

    if (process_src(newlua, sp->src, &err) != 0) goto bad;

    if ((rc = get_func_by_name(newlua, funcname, &err)) != 0) {
        goto bad;
    }

    copy_state_stacks(lua, newlua, 1);

    pthread_attr_t attr; // small stack for dispatch_lua_thread
    Pthread_attr_init(&attr);
#ifdef PTHREAD_STACK_MIN
    Pthread_attr_setstacksize(&attr, PTHREAD_STACK_MIN + 16 * 1024);
#endif
    rc = pthread_create(&thd->lua_tid, &attr, dispatch_lua_thread, thd);
    Pthread_attr_destroy(&attr);
    if (rc == 0) {
        /* Wait for child thread to finish cloning btrees if any */
        LIST_INSERT_HEAD(&sp->dbthds, thd, entries);
        dbthread_t *lt;
        new_lua_t(lt, dbthread_t, DBTYPES_THREAD);
        lt->thd = thd;
        return 1;
    }
    luabb_error(lua, sp, strerror(rc));
bad:free_dbthread_type(thd);
    free(err);
    close_sp_int(newsp, 1);
    return 0;
}

static int dbthread_error(lua_State *lua)
{
    dbthread_type *lt = ((dbthread_t *)lua_touserdata(lua, -1))->thd;
    if (lt) {
        lua_pushstring(lua, lt->error);
        return 1;
    } else {
        lua_pushstring(lua, "");
        return 1;
    }
}

static void dbthread_join_int(Lua L, dbthread_type *thd)
{
    pthread_mutex_t *mtx = &thd->lua_thread_mutex;
    pthread_cond_t *cond = &thd->lua_thread_cond;
    Pthread_mutex_lock(mtx);
    while (thd->status == THREAD_STATUS_DISPATCH_WAITING ||
           thd->status == THREAD_STATUS_RUNNING) {
        check_retry_conditions(L, 1);
        struct timespec ts;
        clock_gettime(CLOCK_REALTIME, &ts);
        ts.tv_sec += 1;
        pthread_cond_timedwait(cond, mtx, &ts);
    }
    pthread_join(thd->lua_tid, NULL);
    thd->status = THREAD_STATUS_JOINED;
    Pthread_mutex_unlock(mtx);
}

static int dbthread_join(Lua lua1)
{
    dbthread_type *thd = ((dbthread_t *)lua_touserdata(lua1, -1))->thd;
    if (thd->status == THREAD_STATUS_JOINED) {
        return 0;
    }
    if (thd->status == THREAD_STATUS_DISPATCH_FAILED) {
        dbthread_join_int(lua1, thd);
        return 0;
    }
    dbthread_join_int(lua1, thd);
    Lua lua2 = thd->lua;
    SP sp2 = thd->sp;
    int num_returns = copy_state_stacks(lua2, lua1, 0);
    if (sp2->error) strncpy(thd->error, sp2->error, sizeof(thd->error) - 1);
    close_sp_int(sp2, 1);
    return num_returns;
}

static int join_threads(SP sp)
{
    Lua L = sp->lua;
    dbthread_type *thd, *tmp;
    LIST_FOREACH_SAFE(thd, &sp->dbthds, entries, tmp) {
        LIST_REMOVE(thd, entries);
        if (thd->status != THREAD_STATUS_JOINED) {
            dbthread_join_int(L, thd);
        }
        free_dbthread_type(thd);
    }
    return 0;
}

static int dbstmt_free(Lua L)
{
    dbstmt_t *stmt = lua_touserdata(L, -1);
    donate_stmt(getsp(L), stmt);
    return 0;
}

static int dbstmt_bind(Lua L)
{
    luaL_checkudata(L, 1, dbtypes.dbstmt);
    return dbstmt_bind_int(L, lua_touserdata(L, 1));
}

/*
** NOTE: The "profile" (logical boolean) argument is used here to indicate
**       whether or not the caller has its own BEGIN / ANOTHER / END loop
**       (i.e. using the lua_*_step() functions).  When zero, it means the
**       caller does have its own SQL statement stepping loop and this
**       function must not call lua_begin_step() on the callers behalf when
**       performing first-time setup for the result set.  When non-zero, it
**       means the caller does not have its own SQL statement stepping loop
**       (currently dbstmt_fetch() only) and this function must call the
**       lua_begin_step() on the callers behalf when performing first-time
**       setup for the result set.
*/
static inline void setup_first_sqlite_step(SP sp, dbstmt_t *dbstmt, int profile)
{
    if (dbstmt->fetched) {
        // tbls already locked by previous step()
        return;
    }
    run_stmt_setup(sp->clnt, dbstmt->stmt);
    if (profile) lua_begin_step(sp->clnt, sp, dbstmt->stmt);
    dbstmt->fetched = 1;
    if (dbstmt->rec == NULL) {
        // Not a prepared-stmt.
        // tbls locked by get_prepared_stmt_try_lock()
        return;
    }
    if (dbstmt->initial) {
        // Initial run of prepared-stmt.
        // tbls locked by get_prepared_stmt_try_lock()
        dbstmt->initial = 0;
        return;
    }
    // Need to lock tbls. We may be holding some other tbl locks and locking
    // schema can cause deadlock; trylock instead.
    if (tryrdlock_schema_lk() != 0) {
        luaL_error(sp->lua, sqlite3ErrStr(SQLITE_SCHEMA));
        return;
    }
    int rc = sqlengine_prepare_engine(sp->thd, sp->clnt, 0);
    if (rc == 0) {
        sqlite3LockStmtTables(dbstmt->stmt);
        unlock_schema_lk();
    } else {
        unlock_schema_lk();
        luaL_error(sp->lua, sqlite3ErrStr(rc));
        return;
    }
}

static int dbstmt_exec(Lua lua)
{
    SP sp = getsp(lua);
    sqlite3 *sqldb = getdb(sp);

    luaL_checkudata(lua, 1, dbtypes.dbstmt);
    dbstmt_t *dbstmt = lua_touserdata(lua, 1);
    no_stmt_chk(lua, dbstmt);
    setup_first_sqlite_step(sp, dbstmt, 0);
    sqlite3_stmt *stmt = dbstmt->stmt;
    int rc;
    lua_begin_step(sp->clnt, sp, stmt);
    while ((rc = sqlite3_maybe_step(sp->clnt, stmt)) == SQLITE_ROW) {
        lua_another_step(sp->clnt, stmt, rc);
    }
    lua_end_step(sp->clnt, sp, stmt);
    dbstmt->rows_changed = sqlite3_changes(sqldb);
    if (rc == SQLITE_DONE) {
        sqlite3_reset(stmt);
        db_reset(lua);
        lua_pushinteger(lua, 0);
        return 1;
    }
    const char *errstr = NULL;
    sql_check_errors(sp->clnt, sqldb, stmt, &errstr);
    donate_stmt(getsp(lua), dbstmt);
    return luabb_error(lua, sp, errstr);
}

static int dbstmt_fetch(Lua lua)
{
    SP sp = getsp(lua);
    luaL_checkudata(lua, 1, dbtypes.dbstmt);
    dbstmt_t *dbstmt = lua_touserdata(lua, 1);
    no_stmt_chk(lua, dbstmt);
    setup_first_sqlite_step(sp, dbstmt, 1);
    int rc = stmt_sql_step(lua, dbstmt);
    if (rc == SQLITE_ROW) return 1;
    donate_stmt(sp, dbstmt);
    return 0;
}

static int dbstmt_emit(Lua L)
{
    SP sp = getsp(L);
    luaL_checkudata(L, 1, dbtypes.dbstmt);
    dbstmt_t *dbstmt = lua_touserdata(L, 1);
    no_stmt_chk(L, dbstmt);
    setup_first_sqlite_step(sp, dbstmt, 0);
    sqlite3_stmt *stmt = dbstmt->stmt;
    int cols = column_count(NULL, stmt);
    int rc;
    lua_begin_step(sp->clnt, sp, stmt);
    while ((rc = sqlite3_maybe_step(sp->clnt, stmt)) == SQLITE_ROW) {
        lua_another_step(sp->clnt, stmt, rc);
        if (l_send_back_row(L, stmt, cols) != 0) {
            rc = -1;
            break;
        }
    }
    lua_end_step(sp->clnt, sp, stmt);
    reset_stmt(sp, dbstmt);
    if (rc == SQLITE_DONE) rc = 0;
    return push_and_return(L, rc);
}

static int dbstmt_close(Lua L)
{
    SP sp = getsp(L);
    luaL_checkudata(L, 1, dbtypes.dbstmt);
    dbstmt_t *dbstmt = lua_touserdata(L, 1);
    lua_end_step(sp->clnt, sp, dbstmt->stmt);
    donate_stmt(sp, dbstmt);
    return 0;
}

static int dbstmt_column_count(Lua L)
{
    luaL_checkudata(L, 1, dbtypes.dbstmt);
    dbstmt_t *dbstmt = lua_touserdata(L, 1);
    sqlite3_stmt *stmt = dbstmt->stmt;
    if (stmt == NULL) return 0;
    lua_pushinteger(L, sqlite3_column_count(stmt));
    return 1;
}

#define GET_STMT_AND_COL()                                                     \
    luaL_checkudata(L, 1, dbtypes.dbstmt);                                     \
    luaL_checknumber(L, 2);                                                    \
    dbstmt_t *dbstmt = lua_touserdata(L, 1);                                   \
    sqlite3_stmt *stmt = dbstmt->stmt;                                         \
    if (stmt == NULL) return 0;                                                \
    int col = lua_tonumber(L, 2) - 1;                                          \
    if (col > sqlite3_column_count(stmt)) return 0

static int dbstmt_column_name(Lua L)
{
    GET_STMT_AND_COL();
    lua_pushstring(L, sqlite3_column_name(stmt, col));
    return 1;
}

static int dbstmt_column_origin_name(Lua L)
{
    GET_STMT_AND_COL();
    lua_pushstring(L, sqlite3_column_origin_name(stmt, col));
    return 1;
}

static int dbstmt_column_table_name(Lua L)
{
    GET_STMT_AND_COL();
    lua_pushstring(L, sqlite3_column_table_name(stmt, col));
    return 1;
}

#if 0
static int dbstmt_column_type(Lua L)
{
    GET_STMT_AND_COL();
    const char *typestr = sqlite3_column_decltype(stmt, col);
    int sqltype = typestr ? sqlite_str_to_type(typestr)
                          : sqlite3_column_type(stmt, col);
    char *type = NULL;
    switch (sqltype) {
    case SQLITE_INTEGER:        type = "int"; break;
    case SQLITE_FLOAT:          type = "real"; break;
    case SQLITE_BLOB:           type = "blob"; break;
    case SQLITE_NULL:
    case SQLITE_TEXT:           type = "text"; break;
    case SQLITE_DATETIME:       type = "datetime"; break;
    case SQLITE_INTERVAL_YM:    type = "intervalym"; break;
    case SQLITE_INTERVAL_DS:    type = "intervalds"; break;
    case SQLITE_DATETIMEUS:     type = "datetimeus"; break;
    case SQLITE_INTERVAL_DSUS:  type = "intervaldsus"; break;
    case SQLITE_DECIMAL:        type = "decimal"; break;
    }
    lua_pushstring(L, type);
    return 1;
}
#endif

static int dbstmt_rows_changed(Lua L)
{
    luaL_checkudata(L, 1, dbtypes.dbstmt);
    const dbstmt_t *dbstmt = lua_topointer(L, 1);
    no_stmt_chk(L, dbstmt);
    lua_pushinteger(L, dbstmt->rows_changed);
    return 1;
}

int db_csvcopy(Lua lua)
{
    luaL_checkudata(lua, 1, dbtypes.db);
    lua_remove(lua, 1);

    SP sp = getsp(lua);

    int rc = 0;
    const char *fname_orig = lua_tostring(lua, 1);
    const char *tablename = NULL;
    const char *cSeparator = ",";
    const char *header = NULL;
    FILE *fp = NULL;
    char *line = NULL;
    size_t len = 0;
    ssize_t read;
    strbuf *columns, *params, *sql;

    char path[PATH_MAX + 1];
    char *fname = comdb2_realpath(fname_orig, path);

    int basedir_len = strlen(thedb->basedir);

    if (fname == NULL) {
        return luaL_error(lua, strerror(errno));
    } else if ((strncmp(thedb->basedir, fname, basedir_len) != 0) || (fname[basedir_len] != '/')) {
        return luaL_error(lua, "File not in database directory");
    }

    if (lua_gettop(lua) >= 2 && !lua_isnil(lua, 2) && !luabb_isnull(lua, 2)) {
       tablename = luabb_tostring(lua, 2);
    } else {
        return luaL_error(lua, "Table name not specified");
    }

    if (lua_gettop(lua) >= 3 && !lua_isnil(lua, 3) && !luabb_isnull(lua, 3)) {
       cSeparator = luabb_tostring(lua, 3);
    }

    if (lua_gettop(lua) >= 4 && !lua_isnil(lua, 4) && !luabb_isnull(lua, 4)) {
       header = luabb_tostring(lua, 4);
    }

    fp = fopen(fname, "r");

    if (fp == NULL) {
        return luaL_error(lua, strerror(errno));
    }

    columns = strbuf_new();
    params = strbuf_new();

    strbuf_append(columns, "(");
    strbuf_append(params, "(");

    if (header == NULL) {
        read = getline(&line, &len, fp);
        header = line;
    } 

    /* Make sql query */
    CSVReader csv = {0};
    csv.in = header;
    csv.nLine = 1;
    csv.lua = lua;
    csv.cSeparator = cSeparator[0];
    csv_append_char(&csv, 0); /* To ensure sCsv.z is allocated */

    while (csv_read_one_field(&csv)) {
      char *quoted_col = sqlite3_mprintf("\"%w\",", csv.z);
      strbuf_append(columns, quoted_col);
      sqlite3_free(quoted_col);
      strbuf_appendf(params, "?,");
      if (csv.cTerm == 0) break;
    }
    free(line);
    line = NULL;

    strbuf_del(columns, 1);
    strbuf_del(params, 1);

    strbuf_append(columns, ")");
    strbuf_append(params, ")");

    char n1[MAXTABLELEN], separator[2], n2[MAXTABLELEN];
    query_tbl_name(tablename, n1, separator, n2);
    sql = strbuf_new();
    strbuf_appendf(sql, "INSERT INTO %s%s\"%s\" %s VALUES %s", n1, separator,
                   n2, strbuf_buf(columns), strbuf_buf(params));

    char *sqlstr = strbuf_disown(sql);

    strbuf_free(sql);
    strbuf_free(columns);
    strbuf_free(params);
    
    db_reset(lua);
    sqlite3_stmt *stmt = NULL;
    rc = lua_prepare_sql(lua, sp, sqlstr, &stmt);
    free(sqlstr);
    if (rc != 0) {
        rc = luaL_error(lua, sp->error);
        goto done;
    }
 
    read = getline(&line, &len, fp);

    while (read > 0) {
        csv.in = line;
        csv.pos = 0;
        int pos = 1;
        char *b_val[SQLITE_MAX_VARIABLE_NUMBER]; // Bind values

    	while (csv_read_one_field(&csv)) {
          b_val[pos-1] = strdup(csv.z);
          rc = sqlite3_bind_text(stmt, pos, b_val[pos-1], strlen(b_val[pos-1]), NULL);
          if (rc) {
              rc = luaL_error(lua, sqlite3_errmsg(getdb(sp)));
              goto done;
          }
          pos++;
          if (pos >= SQLITE_MAX_VARIABLE_NUMBER) {
              rc = luaL_error(lua, "Mismatch between number of columns and csv fields");
              goto done;
          }
      	  if (csv.cTerm == 0) break;
        }
        lua_begin_step(sp->clnt, sp, stmt);
        while ((rc = sqlite3_maybe_step(sp->clnt, stmt)) == SQLITE_ROW) {
            lua_another_step(sp->clnt, stmt, rc);
        }
        lua_end_step(sp->clnt, sp, stmt);

        for (int i = 0; i < pos-1; i++) {
            free(b_val[i]);
            b_val[i] = NULL;
        }
        free(line);
        line = NULL;

        if (rc != SQLITE_DONE)  {
            rc = luaL_error(lua, sqlite3_errmsg(getdb(sp)));
            goto done;
        }
        read = getline(&line, &len, fp);
        sqlite3_reset(stmt);
    }

    rc = 0;

done:
    if (csv.z)
        free(csv.z);
    if (stmt)
        sqlite3_finalize(stmt);
    if (fp)
        fclose(fp);
    if (rc == 0)
        lua_pushinteger(lua, rc);
    return rc;
}

static int db_exec(Lua lua)
{
    luaL_checkudata(lua, 1, dbtypes.db);
    lua_remove(lua, 1);

    SP sp = getsp(lua);

    const char *sql = lua_tostring(lua, -1);
    if (sql == NULL) {
        luabb_error(lua, sp, "expected sql string");
        return 2;
    }

    while (isspace(*sql))
        ++sql;

    sqlite3_stmt *stmt = NULL;
    int rc = lua_prepare_sql(lua, sp, sql, &stmt);
    if (rc != 0) {
        lua_pushnil(lua);
        lua_pushinteger(lua, rc);
        return 2;
    }
    dbstmt_t *dbstmt = new_dbstmt(lua, sp, stmt);
    if (sqlite3_stmt_readonly(stmt)) {
        // dbstmt:fetch() will run it
        lua_pushinteger(lua, 0);
        return 2;
    }

    // a write stmt - run it now
    setup_first_sqlite_step(sp, dbstmt, 0);
    sqlite3 *sqldb = getdb(sp);
    lua_begin_step(sp->clnt, sp, stmt);
    while ((rc = sqlite3_maybe_step(sp->clnt, stmt)) == SQLITE_ROW) {
        lua_another_step(sp->clnt, stmt, rc);
    }
    lua_end_step(sp->clnt, sp, stmt);
    if (rc == SQLITE_DONE) {
        dbstmt->rows_changed = sqlite3_changes(sqldb);
        sp->rc = 0;
    } else {
        const char *err;
        sp->rc = lua_check_errors(sp->clnt, sqldb, stmt, &err);
        sp->error = strdup(err);
    }

    if (sp->rc) {
        lua_pushnil(lua);
        lua_pushinteger(lua, sp->rc);
    } else {
        lua_pushinteger(lua, 0); /* Success return code */
    }
    return 2;
}

static int db_prepare(Lua L)
{
    SP sp = getsp(L);
    luaL_checkudata(L, 1, dbtypes.db);
    const char *sql = luabb_tostring(L, 2);
    lua_settop(L, 0);
    if (sql == NULL) {
        luabb_error(L, sp, "bad argument to 'prepare'");
        return 2;
    }
    sqlite3_stmt *stmt = NULL;
    struct sql_state *rec = calloc(1, sizeof(*rec));
    if (lua_prepare_sql_int(L, sp, sql, &stmt, rec, lua_get_prepare_flags()) != 0) {
        free(rec);
        return 2;
    }
    dbstmt_t *dbstmt = new_dbstmt(L, sp, stmt);
    dbstmt->initial = 1;
    dbstmt->rec = rec;
    sp->prev_dbstmt = dbstmt;
    lua_pushinteger(L, 0);
    return 2;
}

static int db_create_thread(Lua L)
{
    // funcarg5
    // ...
    // funcarg2
    // funcarg1
    // func
    // db

    luaL_checkudata(L, 1, dbtypes.db);
    lua_remove(L, 1);

    luaL_checktype(L, 1, LUA_TFUNCTION);
    lua_getglobal(L, "_SP");
    lua_getfield(L, -1, "cdb2_func_refs");
    lua_remove(L, -2); // _SP

    lua_pushvalue(L, 1); // key for lookup is func; move to top
    lua_remove(L, 1);
    lua_gettable(L, -2);

    const char *funcname = lua_tostring(L, -1);
    lua_pop(L, 2); // string, cdb2_func_refs

    // funcarg5
    // ...
    // funcarg2
    // funcarg1

    return db_create_thread_int(L, funcname);
}

static int db_table(lua_State *lua)
{
    luaL_checkudata(lua, 1, dbtypes.db);
    lua_remove(lua, 1);

    switch (lua_gettop(lua)) {
    case 1: return comdb2_table(lua);
    case 2: return new_temp_table(lua);
    default: return luabb_error(lua, NULL, "bad arguments to 'table'");
    }
}

static int db_cast(Lua L)
{
    /* db:cast(src obj, dest type as string) */
    luaL_checkudata(L, 1, dbtypes.db);
    lua_remove(L, 1);

    const char *typename = lua_tostring(L, 2);
    lua_remove(L, 2);

    int type = luabb_type_by_name(typename);
    luabb_typeconvert_int(L, 1, type, typename);

    return 1;
}

static int db_sleep(Lua lua)
{
    luaL_checkudata(lua, 1, dbtypes.db);
    luaL_checknumber(lua, 2);
    int secs = lua_tonumber(lua, 2);
    while (secs > 0) {
        --secs;
        sleep(1);
        if (check_retry_conditions(lua, 1) != 0) {
            return luaL_error(lua, getsp(lua)->error);
        }
    }
    return 0;
}

/*
** local csv=[[a,b,"hello, world!","is ""quoted"" back there"]]
** local tbl = db:csv_to_table(csv)
** => #tbl = 4
**    tbl[1] = a
**    tbl[2] = b
**    tbl[3] = hello, world!
**    tbl[4] = is "quoted" back there
*/
static int db_csv_to_table(Lua L)
{
    luaL_checkudata(L, 1, dbtypes.db);
    lua_remove(L, 1);

    CSVReader csv = {0};
    csv.in = luaL_checkstring(L, 1);
    csv.nLine = 1;
    csv.lua = L;
    csv.cSeparator = ',';
    csv_append_char(&csv, 0); /* To ensure sCsv.z is allocated */

    lua_newtable(L);
    int cols = 0, lines = 0;
    lua_newtable(L);
    while (csv_read_one_field(&csv)) {
        lua_pushstring(L, csv.z);
        lua_rawseti(L, -2, ++cols);
        if (csv.cTerm != csv.cSeparator) {
            lua_rawseti(L, -2, ++lines);
            if (csv.cTerm == 0) break;
            cols = 0;
            lua_newtable(L);
        }
    }
    free(csv.z);
    if (lines == 1) lua_rawgeti(L, -1, 1);
    return 1;
}

static int cson_to_table_annotated(Lua, cson_value *, int);
static int db_json_to_table(Lua lua)
{
    int rc;
    if (lua_gettop(lua) < 2) {
        return luaL_error(lua, "bad arguments to 'json_to_table'");
    }
    luaL_checkudata(lua, 1, dbtypes.db);
    int annotate = 0;
    if (lua_gettop(lua) == 3) {
        luaL_checktype(lua, 3, LUA_TTABLE);
        lua_pushnil(lua);
        int processed = 0;
        while (lua_next(lua, -2)) {
            const char *key = luabb_tostring(lua, -2);
            if (strcmp(key, "type_annotate") == 0) {
                if (luabb_type(lua, -1) == DBTYPES_LBOOLEAN) {
                    annotate = lua_toboolean(lua, -2);
                    processed = 1;
                    lua_pop(lua, 1);
                    break;
                }
            }
        }
        if (processed == 0) {
            return luaL_error(lua, "bad argument #2 to 'json_to_table'");
        }
        lua_pop(lua, 1);
    }
    const char *json = luabb_tostring(lua, 2);
    cson_value *cson = NULL;
    if ((rc = cson_parse_string(&cson, json, strlen(json), NULL, NULL)) != 0) {
        luaL_error(lua, "Parsing JSON rc:%d err:%s", rc, cson_rc_string(rc));
    }
    lua_newtable(lua);
    rc = cson_to_table_annotated(lua, cson, annotate);
    cson_free_value(cson);
    if (rc != 0) {
        luaL_error(lua, "bad argument #1 to json_to_table");
    }
    return 1;
}

typedef struct {
#define CONV_FLAG_UTF8_FATAL 0x01
#define CONV_FLAG_UTF8_NIL 0x02
#define CONV_FLAG_UTF8_TRUNCATE 0x04
#define CONV_FLAG_UTF8_HEX 0x08
#define CONV_FLAG_UTF8_MASK 0x0f
#define CONV_FLAG_ANNOTATE 0x10
    unsigned flag;

#define CONV_REASON_UTF8_FATAL 0x01
#define CONV_REASON_UTF8_NIL 0x02
#define CONV_REASON_UTF8_TRUNCATE 0x04
#define CONV_REASON_UTF8_HEX 0x08
#define CONV_REASON_ARGS_FATAL 0x10
    unsigned reason;   // output param
    const char *error; // output param
} json_conv;

static int process_json_conv(Lua L, json_conv *conv)
{
    const char *key, *value;
    switch (luabb_type(L, -2)) {
    case DBTYPES_LSTRING:
    case DBTYPES_CSTRING:
        key = luabb_tostring(L, -2);
        if (strcmp(key, "invalid_utf8") == 0) {
            value = luabb_tostring(L, -1);
            if (value == NULL) {
                return -1;
            } else if (strcmp(value, "fail") == 0) {
                conv->flag |= CONV_FLAG_UTF8_NIL;
                return 0;
            } else if (strcmp(value, "truncate") == 0) {
                conv->flag |= CONV_FLAG_UTF8_TRUNCATE;
                return 0;
            } else if (strcmp(value, "hex") == 0) {
                conv->flag |= CONV_FLAG_UTF8_HEX;
                return 0;
            } else {
                return -2;
            }
        } else if (strcmp(key, "type_annotate") == 0) {
            if (luabb_type(L, -1) == DBTYPES_LBOOLEAN) {
                if (lua_toboolean(L, -2)) {
                    conv->flag |= CONV_FLAG_ANNOTATE;
                }
                return 0;
            } else {
                return -3;
            }
        }
    }
    return -4;
}

static cson_value *table_to_cson(Lua, int, json_conv *);
static int db_table_to_json(Lua L)
{
    luaL_checkudata(L, 1, dbtypes.db);
    luaL_checktype(L, 2, LUA_TTABLE);
    json_conv conv = {0};
    if (lua_gettop(L) == 3) {
        luaL_checktype(L, 3, LUA_TTABLE);
        lua_pushnil(L);
        int processed = 0;
        while (lua_next(L, -2)) {
            if (process_json_conv(L, &conv) != 0) {
            out:
                return luaL_error(L, "bad argument #2 to 'table_to_json'");
            }
            processed = 1;
            lua_pop(L, 1);
        }
        if (processed == 0) goto out;
        lua_pop(L, 1);
    }
    if ((conv.flag & CONV_FLAG_UTF8_MASK) == 0)
        conv.flag |= CONV_FLAG_UTF8_FATAL;
    cson_value *cson = table_to_cson(L, 0, &conv);
    if (cson == NULL) {
        if (conv.reason & (CONV_REASON_UTF8_FATAL | CONV_REASON_ARGS_FATAL)) {
            return luaL_error(L, conv.error);
        }
        lua_pushnil(L); // CONV_REASON_UTF8_NIL
    } else {
        cson_buffer buf = cson_buffer_empty;
        cson_output_buffer(cson, &buf, NULL);
        lua_pushstring(L, (char *)buf.mem);
        cson_buffer_reserve(&buf, 0);
        cson_free_value(cson);
    }
    // non-zero rc if nil'd, truncated or hexified cstring
    lua_pushinteger(L, conv.reason);
    return 2;
}

static int db_emit_int(Lua L)
{
    if (luabb_istype(L, 1, DBTYPES_DBTABLE)) {
        return dbtable_emit(L);
    } else if (luabb_istype(L, 1, DBTYPES_DBSTMT)) {
        return dbstmt_emit(L);
    } else if (lua_istable(L, 1)) {
        return luatable_emit(L);
    } else {
        int rc = l_send_back_row(L, NULL, lua_gettop(L));
        return push_and_return(L, rc);
    }
}

static int db_emit(Lua L)
{
    luaL_checkudata(L, 1, dbtypes.db);
    lua_remove(L, 1);
    return db_emit_int(L);
}

static int db_emiterror(lua_State *lua)
{
    SP sp = getsp(lua);
    const char *errstr = lua_tostring(lua, -1);
    if (errstr) {
        logmsg(LOGMSG_ERROR, "err: %s\n", errstr);
        if (sp->rc == 0) sp->rc = -1;
        struct sqlclntstate *clnt = sp->clnt;
        write_response(clnt, RESPONSE_ERROR, (void *)errstr, sp->rc);
    }
    return 0;
}

static int db_column_name(Lua L)
{
    luaL_checkudata(L, 1, dbtypes.db);
    luaL_checkstring(L, 2);
    luaL_checknumber(L, 3);
    SP sp = getsp(L);
    SP parent = sp->parent;
    char *name = strdup(luabb_tostring(L, 2));
    int index = lua_tonumber(L, 3);
    if (name == NULL || index < 1) {
        free(name);
        return luaL_error(L, "bad arguments to 'column_name'");
    }
    struct sqlclntstate *parent_clnt = parent->clnt;
    int count = override_count(parent_clnt);
    if (count && count < index) {
        free(name);
        return luaL_error(L,
                          "bad arguments to 'column_name' for typed-statement");
    }
    Pthread_mutex_lock(parent->emit_mutex);
    if (parent_clnt->osql.sent_column_data) {
        Pthread_mutex_unlock(parent->emit_mutex);
        free(name);
        return luaL_error(L, "attempt to change column name");
    }
    new_col_info(sp, index);
    --index;
    if (parent->clntname[index]) {
        free(parent->clntname[index]);
        parent->clntname[index] = NULL;
    }
    parent->clntname[index] = name;
    Pthread_mutex_unlock(parent->emit_mutex);
    lua_pushinteger(L, 0);
    return 1;
}

static int db_column_type(Lua L)
{
    luaL_checkudata(L, 1, dbtypes.db);
    luaL_checkstring(L, 2);
    luaL_checknumber(L, 3);
    SP sp = getsp(L);
    SP parent = sp->parent;
    char *name = strdup(luabb_tostring(L, 2));
    int index = lua_tonumber(L, 3);
    if (name == NULL || index < 1) {
        free(name);
        return luaL_error(L, "bad arguments to 'column_type'");
    }
    int clnttype;
    if (strcmp(name, "short") == 0 || strcmp(name, "int") == 0 ||
        strcmp(name, "integer") == 0 || strcmp(name, "longlong") == 0 ||
        strcmp(name, "u_short") == 0 || strcmp(name, "u_int") == 0) {
        clnttype = SQLITE_INTEGER;
    } else if (strcmp(name, "float") == 0 || strcmp(name, "double") == 0 ||
               strcmp(name, "number") == 0 || strcmp(name, "real") == 0) {
        clnttype = SQLITE_FLOAT;
    } else if (strcmp(name, "blob") == 0 || strcmp(name, "byte") == 0) {
        clnttype = SQLITE_BLOB;
    } else if (strcmp(name, "datetimeus") == 0) {
        clnttype = SQLITE_DATETIMEUS;
    } else if (strcmp(name, "datetime") == 0 || strncmp(name, "date", 4) == 0) {
        clnttype = SQLITE_DATETIME;
    } else if (strcmp(name, "intervaldsus") == 0) {
        clnttype = SQLITE_INTERVAL_DSUS;
    } else if (strcmp(name, "intervalds") == 0) {
        clnttype = SQLITE_INTERVAL_DS;
    } else if (strcmp(name, "intervalym") == 0) {
        clnttype = SQLITE_INTERVAL_YM;
    } else {
        /* If the type is not known lets have the type as
        ** TEXT just like sqlite. */
        clnttype = SQLITE_TEXT;
    }
    free(name);
    struct sqlclntstate *parent_clnt = parent->clnt;
    int num = override_count(parent_clnt);
    if (num) {
        do {
            if (index <= num) {
                int type = override_type(parent_clnt, index - 1);
                if (type == clnttype)
                    break;
            }
            return luaL_error(
                L, "attempt to change column type for typed-statement");
        } while (0);
    }
    Pthread_mutex_lock(parent->emit_mutex);
    if (parent_clnt->osql.sent_column_data) {
        Pthread_mutex_unlock(parent->emit_mutex);
        return luaL_error(L, "attempt to change column type");
    }
    new_col_info(sp, index);
    parent->clnttype[index - 1] = clnttype;
    Pthread_mutex_unlock(parent->emit_mutex);
    lua_pushinteger(L, 0);
    return 1;
}

static int db_num_columns(Lua L)
{
    luaL_checkudata(L, 1, dbtypes.db);
    luaL_checknumber(L, 2);
    SP sp = getsp(L);
    SP parent = sp->parent;
    struct sqlclntstate *parent_clnt = parent->clnt;
    int num = override_count(parent_clnt);
    int num_cols = lua_tonumber(L, 2);
    if (num && num != num_cols) {
        return luaL_error(
            L, "attempt to change number of columns for typed-statement");
    }
    Pthread_mutex_lock(parent->emit_mutex);
    if (parent_clnt->osql.sent_column_data) {
        Pthread_mutex_unlock(parent->emit_mutex);
        return luaL_error(L, "attempt to change number of columns");
    }
    if (num_cols < parent->ntypes) {
        for (int i = num_cols - 1; i < parent->ntypes; ++i) {
            free(parent->clntname[i]);
            parent->clntname[i] = NULL;
        }
        parent->ntypes = num_cols;
    } else {
        new_col_info(sp, num_cols);
    }
    Pthread_mutex_unlock(parent->emit_mutex);
    lua_pushinteger(L, 0);
    return 1;
}

static int db_reset(lua_State *lua)
{
    SP sp = getsp(lua);
    /*
    if (sp->thd->stmt) {
        sqlite3_reset(sp->thd->stmt);
        sp->thd->stmt = NULL;
    }
    */
    sp->rc = 0;
    if (sp->error) {
        free(sp->error);
        sp->error = NULL;
    }
    return 0;
}

static int db_get_trans(Lua L)
{
    struct sqlclntstate *clnt = getsp(L)->clnt;
    lua_pushboolean(L, in_client_trans(clnt));
    lua_pushstring(L, tranlevel_tostr(clnt->dbtran.mode));
    return 2;
}

static int db_copyrow(Lua lua)
{
    if (lua_istable(lua, 1) && lua_istable(lua, 2)) {
        lua_remove(lua, 1);
    }
    if (!lua_istable(lua, 1)) {
        lua_pushnil(lua);
        return 1;
    }
    lua_newtable(lua);
    int new_table = lua_gettop(lua);
    lua_pushnil(lua); /* first key */
    while (lua_next(lua, 1) != 0) {
        lua_pushvalue(lua, -2);       /* Move the key to the top. */
        lua_pushvalue(lua, -2);       /* Move the value to the top. */
        lua_settable(lua, new_table); /* set the value in new table.*/
        lua_pop(lua,
                1); /* Pop the value, leaves only key to be used in lua_next. */
    }
    return 1;
}

char *gbl_kafka_brokers = NULL;
char *gbl_kafka_topic = NULL;

#ifdef WITH_RDKAFKA

static rd_kafka_topic_t *rkt_p = NULL;
static rd_kafka_t *rk_p = NULL;

static int kafka_publish(Lua lua)
{
    const void *dta = lua_topointer(lua, -2);
    int dta_len = lua_tonumber(lua, -1);

    rd_kafka_conf_t *conf;  /* Temporary configuration object */
    char errstr[512];       /* librdkafka API error reporting buffer */

    SP sp = getsp(lua);

    if (!gbl_kafka_topic || !gbl_kafka_brokers) {
        return luabb_error(lua, sp, "%s: Kafka Topic or Broker not set", __func__);
    }

    if (!rk_p) {
        conf = rd_kafka_conf_new();
        if (rd_kafka_conf_set(conf, "bootstrap.servers", gbl_kafka_brokers,
                             errstr, sizeof(errstr)) != RD_KAFKA_CONF_OK) {
               return luabb_error(lua, sp, "%s\n", errstr);
        }

        rk_p = rd_kafka_new(RD_KAFKA_PRODUCER, conf, errstr, sizeof(errstr));

        if (!rk_p) {
                return luabb_error(lua, sp,
                        "%% Failed to create new producer: %s\n", errstr);
        }

    }
    if (!rkt_p)  {
        rkt_p = rd_kafka_topic_new(rk_p, gbl_kafka_topic, NULL);
        if (!rkt_p) {
                return luabb_error(lua, sp, "%% Failed to create topic object: %s\n",
                        rd_kafka_err2str(rd_kafka_last_error()));
        }
    }

    if (rd_kafka_produce(
            /* Topic object */
            rkt_p,
            /* Use builtin partitioner to select partition*/
            RD_KAFKA_PARTITION_UA,
            /* Make a copy of the payload. */
            RD_KAFKA_MSG_F_COPY,
            /* Message payload (value) and length */
            (void*)dta, dta_len,
            /* Optional key and its length */
            NULL, 0,
            /* Message opaque, provided in
             * delivery report callback as
             * msg_opaque. */
            NULL) == -1) {
        /**
         * Failed to *enqueue* message for producing.
         */
        return luabb_error(lua, sp,
                "%% Failed to produce to topic %s: %s\n",
                rd_kafka_topic_name(rkt_p),
                rd_kafka_err2str(rd_kafka_last_error()));
    }
    return 0;
}

#endif

static int db_print(Lua lua)
{
    int nargs = lua_gettop(lua);

    if (nargs > 2)
        return luabb_error(lua, NULL, "wrong number of  arguments %d", nargs);

    SP sp = getsp(lua);
    const char *trace = lua_tostring(lua, -1);
    if (trace == NULL) return 0;

    struct sqlclntstate *clnt = sp->clnt;
    int rc  = write_response(clnt, RESPONSE_DEBUG, (void*)trace, 0);
    if (rc)
        return luabb_error(lua, sp, "%s: couldn't send results back", __func__);

    return 0;
}

static int db_isnull(lua_State *lua)
{
    lua_pushboolean(lua, luabb_isnull(lua, -1));
    return 1;
}

static int db_setnull(Lua lua)
{
    lua_cstring_t *c;
    lua_blob_t *b;
    if (lua_type(lua, -1) != LUA_TUSERDATA) {
        return luaL_error(lua, "bad argument to 'setnull'");
    }

    lua_dbtypes_t *t = (lua_dbtypes_t *)lua_topointer(lua, -1);
    assert(t->magic == DBTYPES_MAGIC);
    assert(t->dbtype > DBTYPES_MINTYPE);
    assert(t->dbtype < DBTYPES_MAXTYPE);
    switch (t->dbtype) {
    case DBTYPES_CSTRING:
        c = (lua_cstring_t *)t;
        free(c->val);
        c->val = NULL;
        break;
    case DBTYPES_BLOB:
        b = (lua_blob_t *)t;
        free(b->val.data);
        b->val.data = NULL;
        b->val.length = 0;
        break;
    default: return luaL_error(lua, "bad argument to 'setnull'");
    }
    t->is_null = 1;
    return 0;
}

static int db_settyped(Lua lua)
{
    if (lua_type(lua, -1) != LUA_TUSERDATA) {
        return luaL_error(lua, "bad argument to 'settyped'");
    }

    lua_dbtypes_t *t = (lua_dbtypes_t *)lua_topointer(lua, -1);
    assert(t->magic == DBTYPES_MAGIC);
    assert(t->dbtype > DBTYPES_MINTYPE);
    assert(t->dbtype < DBTYPES_MAXTYPE);
    t->is_typed = 1;
    return 0;
}

static int db_setmaxinstructions(Lua L)
{
    luaL_checkudata(L, 1, dbtypes.db);
    luaL_checknumber(L, 2);

    SP sp = getsp(L);
    int num = lua_tonumber(L, -1);
    if (num <= 99 || num > 1000000000) {
        return luabb_error(
            L, NULL, "Supported number of instructions Max:1000000000 Min:100");
    }
    sp->max_num_instructions = num;
    return 0;
}

static int db_getinstructioncount(Lua L)
{
    luaL_checkudata(L, 1, dbtypes.db);
    SP sp = getsp(L);
    lua_pushinteger(L, sp->num_instructions);
    return 1;
}

static int db_now(Lua lua)
{
    SP sp;
    dttz_t dt;
    const char *tz;
    int precision = 0;
    struct timespec ts;
    datetime_t datetime;
    cdb2_client_datetimeus_t cdtus;
    cdb2_client_datetime_t cdtms;

    const char *z = NULL;
    int nargs = lua_gettop(lua);
    sp = getsp(lua);
    tz = sp->clnt->tzname;

    if (nargs > 2)
        return luaL_error(lua, "wrong number of arguments %d", (nargs - 1));
    if (nargs <= 1)
        precision = sp->clnt->dtprec;
    else {
        z = luabb_tostring(lua, 2);
        if (z != NULL) {
            DTTZ_TEXT_TO_PREC(
                z, precision, 0,
                return luaL_error(lua, "incorrect precision %s", z));
        }
    }

    if (clock_gettime(CLOCK_REALTIME, &ts) != 0) goto err;
    if (timespec_to_dttz(&ts, &dt, precision) != 0) goto err;
    if (precision == DTTZ_PREC_MSEC) {
        if (dttz_to_client_datetime(&dt, tz, &cdtms) != 0) goto err;
        client_datetime_to_datetime_t(&cdtms, &datetime, 0);
    } else {
        if (dttz_to_client_datetimeus(&dt, tz, &cdtus) != 0) goto err;
        client_datetimeus_to_datetime_t(&cdtus, &datetime, 0);
    }
    luabb_pushdatetime(lua, &datetime);
    return 1;
err:
    return luabb_error(lua, sp, "datetime conversion failed");
}

static int db_settimezone(lua_State *lua)
{
    SP sp = getsp(lua);
    const char *tz = lua_tostring(lua, -1);
    strcpy(sp->clnt->tzname, tz);
    lua_pop(lua, -1);
    return 0;
}

static int db_gettimezone(Lua L)
{
    SP sp = getsp(L);
    lua_pushstring(L, sp->clnt->tzname);
    return 1;
}

static int db_setdatetimeprecision(lua_State *lua)
{
    int rc = 0;
    SP sp = getsp(lua);
    const char *z = lua_tostring(lua, -1);
    DTTZ_TEXT_TO_PREC(z, sp->clnt->dtprec, 0, goto err);
    if (0) {
    err:
        rc = luaL_error(lua, "incorrect precision %s", z);
    }
    lua_pop(lua, -1);
    return rc;
}

static int db_getdbname(Lua L)
{
    extern char gbl_dbname[MAX_DBNAME_LENGTH];
    lua_pushstring(L, gbl_dbname);
    return 1;
}

static int db_getdatetimeprecision(Lua L)
{
    SP sp = getsp(L);
    switch (sp->clnt->dtprec) {
    case DTTZ_PREC_MSEC: lua_pushstring(L, "millisecond"); break;
    case DTTZ_PREC_USEC: lua_pushstring(L, "microsecond"); break;
    default:
        luabb_error(L, sp, "incorrect precision %d", sp->clnt->dtprec);
        break;
    }
    return 1;
}

static int db_bind_warn = 20;
static int db_bind(Lua L)
{
    luaL_checkudata(L, 1, dbtypes.db);
    SP sp = getsp(L);
    if (db_bind_warn > 0) {
        --db_bind_warn;
        if (sp->spversion.version_num) {
            logmsg(LOGMSG_WARN,
                   "deprecated method db:bind() called in sp:%s ver:%d\n",
                   sp->spname, sp->spversion.version_num);
        } else {
            logmsg(LOGMSG_WARN,
                   "deprecated method db:bind() called in sp:%s ver:%s\n",
                   sp->spname, sp->spversion.version_str);
        }
    }
    return dbstmt_bind_int(L, sp->prev_dbstmt);
}

static int db_null(Lua L)
{
    lua_getglobal(L, "NULL");
    return 1;
}

static int db_sp(Lua L)
{
    luaL_checkudata(L, 1, dbtypes.db);
    char *name = (char *)luaL_checkstring(L, 2);
    struct spversion_t spversion = {0};
    if (lua_isnumber(L, 3)) {
        spversion.version_num = lua_tonumber(L, 3);
    } else if (lua_isstring(L, 3)) {
        spversion.version_str = (char *)lua_tostring(L, 3);
    }
    char *err = NULL;
    rdlock_schema_lk();
    char *src = load_src(name, &spversion, 0, &err);
    unlock_schema_lk();
    free(spversion.version_str);
    if (src == NULL) {
        luabb_error(L, getsp(L), err);
        lua_pushnil(L);
        free(err);
        return 1;
    }
    size_t size = strlen(src);
    char buf[size + 32];
    sprintf(buf, "%s\nreturn main", src);
    free(src);
    if (luaL_dostring(L, buf) != 0) {
        luabb_error(L, getsp(L), lua_tostring(L, -1));
        lua_pushnil(L);
    }
    return 1;
}

static int db_error(lua_State *lua)
{
    SP sp = getsp(lua);
    if (sp && sp->error) {
        lua_pushstring(lua, sp->error);
    } else {
        lua_pushstring(lua, "");
    }
    return 1;
}

void force_unregister(Lua L, trigger_reg_t *reg)
{
    // setup fake dbconsumer_t to send unregister
    dbconsumer_t *q = alloca(dbconsumer_sz(reg->spname));
    q->lock = NULL;
    memcpy(&q->info, reg, trigger_reg_sz(reg->spname));
    luabb_trigger_unregister(L, q);
}

static int get_qdb(Lua L, struct sqlclntstate *clnt, char *spname,
                   struct dbtable **pDb, char **err)
{
    Q4SP(qname, spname);
    rdlock_schema_lk();
    struct dbtable *db = getqueuebyname(qname);
    if (db == NULL) {
        *pDb = NULL;
        unlock_schema_lk();
        if (err != NULL) {
            *err = strdup("getqueuebyname failed");
            return -1;
        } else {
            return luaL_error(L, "trigger not found for sp:%s", spname);
        }
    }
    int rc = grab_qdb_table_read_lock(clnt, db, 1);
    if (rc != 0) {
        *pDb = NULL;
        unlock_schema_lk();
        if (err != NULL) {
            *err = strdup("grab_qdb_table_read_lock failed");
            return rc;
        } else {
            return luaL_error(L, "cannot read-lock queue for sp:%s (%d)",
                              spname, rc);
        }
    }
    *pDb = db;
    unlock_schema_lk();
    return 0;
}

static int db_consumer(Lua L)
{
    luaL_checkudata(L, 1, dbtypes.db);
    lua_remove(L, 1);

    int push_tid = 0, register_timeoutms = 0;
    dbconsumer_getargs(L, &push_tid, &register_timeoutms);

    SP sp = getsp(L);
    struct sqlclntstate *clnt = sp->clnt;
    if (clnt->dbtran.mode != TRANLEVEL_SOSQL)
        return luaL_error(L, "trigger/consumer is only supported under default transaction mode");

    if (sp->parent->have_consumer) {
        return 0;
    }
    struct dbtable *db = NULL;

    int rc = get_qdb(L, clnt, sp->spname, &db, NULL);
    if (rc != 0) {
        return rc;
    }

    struct consumer *consumer = db->consumers[0];
    if (consumer == NULL) {
        return luaL_error(L, "consumer not found for sp:%s", sp->spname);
    }

    enum consumer_t type = dbqueue_consumer_type(consumer);
    trigger_reg_t *t;
    if (type == CONSUMER_TYPE_DYNLUA) {
        trigger_reg_init(t, sp->spname);
        ctrace("consumer:%s %016" PRIx64 " register req\n", t->spname, t->trigger_cookie);
        rc = luabb_trigger_register(L, t, register_timeoutms);
        if (rc != CDB2_TRIG_REQ_SUCCESS) {
            ctrace("consumer:%s %016" PRIx64 " register failed rc:%d\n", t->spname,
                   t->trigger_cookie, rc);
            force_unregister(L, t);
            if (rc == -2) {
                /* timeout */
                lua_pushnil(L);
                return 1;
            }
            return luaL_error(L, sp->error);
        }
        ctrace("consumer:%s %016" PRIx64 " register success\n", t->spname, t->trigger_cookie);
    } else {
        luabb_error(L, sp, "no such consumer");
        lua_pushnil(L);
        return 1;
    }

    dbconsumer_t *q;
    size_t sz = dbconsumer_sz(sp->spname);
    new_lua_t_sz(L, q, dbconsumer_t, DBTYPES_DBCONSUMER, sz);
    if (setup_dbconsumer(q, consumer, db, t) != 0) {
        luabb_error(L, sp, "failed to register consumer with qdb");
        lua_pushnil(L);
        return 1;
    }
    q->push_tid = push_tid;
    q->register_timeoutms = register_timeoutms;
    sp->parent->have_consumer = 1;
    return 1;
}

static int db_get_event_tid(Lua L)
{
    luaL_checkudata(L, 1, dbtypes.db);
    if (lua_getmetatable(L, -1) == 0)
        return 0;
    lua_getfield(L, -1, "__metatable");
    return luabb_type(L, -1) == DBTYPES_INTEGER ? 1 : 0;
}

static int db_bootstrap(Lua L)
{
    luaL_checkudata(L, 1, dbtypes.db);
    lua_pop(L, 1);

    lua_Debug ar = {0};
    const int frame = 2; // 0 -> db_bootstrap , 1 -> comdb2_main, 2 -> SP
    if (lua_getstack(L, frame, &ar) == 0) return 0;

    lua_getglobal(L, "_SP");
    lua_newtable(L);
    lua_setfield(L, -2, "cdb2_func_refs");
    lua_newtable(L);
    lua_setfield(L, -2, "cdb2_func_names");

    lua_getfield(L, 1, "cdb2_func_refs");
    lua_getfield(L, 1, "cdb2_func_names");

    // Stack:
    //   3: table for lookup by name
    //   2: table for lookup by ref
    //   1: _SP{}

    int n = 1; // 1st local variable
    const char *name;
    while ((name = lua_getlocal(L, &ar, n++)) != NULL) {
        if (!lua_isfunction(L, -1)) {
            lua_pop(L, 1);
            continue;
        }
        lua_pushvalue(L, -1);     // push copy of func
        lua_setfield(L, 3, name); // _SP.cdb2_func_names[funcname] = func
        lua_pushstring(L, name);
        lua_settable(L, 2); // _SP.cdb2_func_refs[func] = funcname
    }
    lua_settop(L, 0);

    return 0;
}

static const luaL_Reg db_funcs[] = {
    {"exec", db_exec},
    {"prepare", db_prepare},
    {"table", db_table},
    {"cast", db_cast},
    {"csv_to_table", db_csv_to_table},
    {"json_to_table", db_json_to_table},
    {"table_to_json", db_table_to_json},
    {"emit", db_emit},
    {"emiterror", db_emiterror},
    {"column_name", db_column_name},
    {"column_type", db_column_type},
    {"num_columns", db_num_columns},
    {"reset", db_reset},
    {"get_trans", db_get_trans},
    {"copyrow", db_copyrow},
    {"print", db_print},
    {"isnull", db_isnull},
    {"setnull", db_setnull},
    {"settyped", db_settyped},
    {"setmaxinstructions", db_setmaxinstructions},
    {"getinstructioncount", db_getinstructioncount},
    {"now", db_now},
    {"settimezone", db_settimezone},
    {"gettimezone", db_gettimezone},
    {"setdatetimeprecision", db_setdatetimeprecision},
    {"getdatetimeprecision", db_getdatetimeprecision},
    {"getdbname", db_getdbname},
    {"bind", db_bind},
    {"null", db_null},
    {"NULL", db_null}, // why upper-case? -- deprecate
    {"sp", db_sp},
    {"sqlerror", db_error}, // every error isn't from SQL -- deprecate
    {"error", db_error},
    /************ CONSUMER **************/
#ifdef WITH_RDKAFKA    
    {"kafka_publish", kafka_publish},
#endif    
    {"consumer", db_consumer},
    {"get_event_tid", db_get_event_tid},
    /************** DEBUG ***************/
    {"debug", db_debug},
    {"db_debug", db_db_debug},
    {"trace", db_trace},
    /************ INTERNAL **************/
    {"sleep", db_sleep},
    {"bootstrap", db_bootstrap},
    {NULL, NULL}
};

static void init_db_funcs(Lua L)
{
    db_t *db = lua_newuserdata(L, sizeof(db_t));
    init_new_t(db, DBTYPES_DB);

    luaL_newmetatable(L, dbtypes.db);

    lua_pushinteger(L, CDB2__ERROR_CODE__DUP_OLD);
    lua_setfield(L, -2, "err_dup");

    lua_pushinteger(L, CDB2ERR_VERIFY_ERROR);
    lua_setfield(L, -2, "err_verify");

    lua_pushinteger(L, CDB2ERR_FKEY_VIOLATION);
    lua_setfield(L, -2, "err_fkey");

    lua_pushinteger(L, CDB2ERR_NULL_CONSTRAINT);
    lua_setfield(L, -2, "err_null_constraint");

    lua_pushinteger(L, CDB2ERR_CONSTRAINTS);
    lua_setfield(L, -2, "err_selectv");

    lua_pushinteger(L, CDB2ERR_CONV_FAIL);
    lua_setfield(L, -2, "err_conv");

    lua_pushinteger(L, CDB2ERR_CHECK_CONSTRAINT);
    lua_setfield(L, -2, "err_check_constraint");

    lua_pushstring(L, "__index");
    lua_pushvalue(L, -2);
    lua_settable(L, -3); // db.metatable.__index = db.metatable
    luaL_openlib(L, NULL, db_funcs, 0);

    lua_setmetatable(L, -2);
    lua_setglobal(L, "db");
}

static const struct luaL_Reg dbtable_funcs[] = {
    {"insert", dbtable_insert},
    {"copyfrom", dbtable_copyfrom},
    {"name", dbtable_name},
    {"emit", dbtable_emit},
    {"where", dbtable_where},
    {NULL, NULL}
};

static void init_dbtable_funcs(Lua L)
{
    luaL_newmetatable(L, dbtypes.dbtable);
    lua_pushvalue(L, -1);
    lua_setfield(L, -2, "__index");
    luaL_openlib(L, NULL, dbtable_funcs, 0);
    lua_pop(L, 1);
}

static const struct luaL_Reg dbstmt_funcs[] = {
    {"__gc", dbstmt_free},
    {"bind", dbstmt_bind},
    {"close", dbstmt_close},
    {"column_count", dbstmt_column_count},
    {"column_name", dbstmt_column_name},
    {"column_origin_name", dbstmt_column_origin_name},
    {"column_table_name", dbstmt_column_table_name},
    /*{"column_type", dbstmt_column_type},*/
    {"emit", dbstmt_emit},
    {"exec", dbstmt_exec},
    {"fetch", dbstmt_fetch},
    {"rows_changed", dbstmt_rows_changed},
    {NULL, NULL}};

static void init_dbstmt_funcs(Lua L)
{
    luaL_newmetatable(L, dbtypes.dbstmt);
    lua_pushvalue(L, -1);
    lua_setfield(L, -2, "__index");
    luaL_openlib(L, NULL, dbstmt_funcs, 0);
    lua_pop(L, 1);
}

static const struct luaL_Reg dbthread_funcs[] = {
    {"join", dbthread_join},
    {"sqlerror", dbthread_error}, // every error isn't from SQL -- deprecate
    {"error", dbthread_error},
    {NULL, NULL}
};

static void init_dbthread_funcs(Lua L)
{
    luaL_newmetatable(L, dbtypes.dbthread);
    lua_pushvalue(L, -1);
    lua_setfield(L, -2, "__index");
    luaL_openlib(L, NULL, dbthread_funcs, 0);
    lua_pop(L, 1);
}

static const struct luaL_Reg dbconsumer_funcs[] = {
    {"__gc", dbconsumer_free},
    {"get", dbconsumer_get},
    {"poll", dbconsumer_poll},
    {"consume", dbconsumer_consume},
    {"emit", dbconsumer_emit},
    {NULL, NULL}
};

static void init_dbconsumer_funcs(Lua L)
{
    luaL_newmetatable(L, dbtypes.dbconsumer);
    lua_pushvalue(L, -1);
    lua_setfield(L, -2, "__index");
    luaL_openlib(L, NULL, dbconsumer_funcs, 0);
    lua_pop(L, 1);
}

static void *lua_alloc(void *ud, void *ptr, size_t osize, size_t nsize)
{
    return comdb2_realloc(ud, ptr, nsize);
}

static int create_sp_int(SP sp, char **err)
{
    Lua lua;

    sp->mspace = lua_mem_init();
    lua = lua_newstate(lua_alloc, sp->mspace);

    lua_setsp(lua, sp);
    luaL_openlibs(lua);
    lua_atpanic(lua, l_panic);

    sp->lua = lua;
    sp->max_num_instructions = gbl_max_lua_instructions;
    LIST_INIT(&sp->dbstmts);
    LIST_INIT(&sp->tmptbls);

    init_db_funcs(lua);
    init_dbtable_funcs(lua);
    init_dbstmt_funcs(lua);
    init_dbthread_funcs(lua);
    init_dbconsumer_funcs(lua);
    init_dbtypes(lua);

    lua_newtable(lua);
    lua_setglobal(lua, "_SP");

    if (!gbl_allow_lua_print) {
        if (luaL_dostring(lua, "function print(...) end") != 0) {
            *err = strdup(lua_tostring(lua, -1));
            close_sp_int(sp, 1);
            return -1;
        }
    }

    if(!gbl_allow_lua_dynamic_libs)
        disable_global_variables(lua);

    sp->had_allow_lua_dynamic_libs = gbl_allow_lua_dynamic_libs;

    /* To be given as lrl value. */
    lua_sethook(lua, InstructionCountHook, LUA_MASKCOUNT, 1);
    return 0;
}

static SP create_sp(char **err)
{
    SP sp = calloc(1, sizeof(struct stored_proc));
    if (create_sp_int(sp, err) != 0) {
        free(sp);
        return NULL;
    }
    return sp;
}

static int cson_to_table(Lua, cson_value *);
static int cson_push_value(Lua lua, cson_value *v)
{
    if (cson_value_is_undef(v)) {
        lua_pushnil(lua); // TODO: this just disappers in lua
    } else if (cson_value_is_null(v)) {
        luabb_pushnull(lua, DBTYPES_INTEGER);
    } else if (cson_value_is_bool(v)) {
        lua_pushboolean(lua, cson_value_get_bool(v));
    } else if (cson_value_is_integer(v)) {
        lua_pushinteger(lua, cson_value_get_integer(v));
    } else if (cson_value_is_double(v)) {
        lua_pushnumber(lua, cson_value_get_double(v));
    } else if (cson_value_is_string(v)) {
        lua_pushstring(lua, cson_value_get_cstr(v));
    } else if (cson_value_is_array(v) || cson_value_is_object(v)) {
        lua_newtable(lua);
        return cson_to_table(lua, v);
    }
    return 0;
}

static int cson_to_table(Lua lua, cson_value *v)
{
    if (cson_value_is_object(v)) {
        cson_object *o = cson_value_get_object(v);
        cson_object_iterator i;
        cson_object_iter_init(o, &i);
        cson_kvp *kv;
        /* Make sure we have enough space to store "key" and "value". */
        if (lua_checkstack(lua, 2) == 0)
            return -1;
        while ((kv = cson_object_iter_next(&i)) != NULL) {
            lua_pushstring(lua, cson_string_cstr(cson_kvp_key(kv)));
            if (cson_push_value(lua, cson_kvp_value(kv)) != 0) return -1;
            lua_settable(lua, -3);
        }
    } else if (cson_value_is_array(v)) {
        cson_array *a = cson_value_get_array(v);
        unsigned int i, len = cson_array_length_get(a);
        /*
         * Make sure we have enough space to store one value to be pushed into
         * the array.
         */
        if (lua_checkstack(lua, 1) == 0)
            return -1;
        for (i = 0; i < len; ++i) {
            if (cson_push_value(lua, cson_array_get(a, i)) != 0) return -1;
            lua_rawseti(lua, -2, i + 1);
        }
    } else {
        return -1;
    }
    return 0;
}

static int cson_push_null(Lua L, const char *type)
{
    int t;
    if (strcmp(type, "cstring") == 0)
        t = DBTYPES_CSTRING;
    else if (strcmp(type, "integer") == 0)
        t = DBTYPES_INTEGER;
    else if (strcmp(type, "double") == 0)
        t = DBTYPES_REAL;
    else if (strcmp(type, "blob") == 0)
        t = DBTYPES_BLOB;
    else if (strcmp(type, "datetime") == 0)
        t = DBTYPES_DATETIME;
    else if (strcmp(type, "decimal") == 0)
        t = DBTYPES_DECIMAL;
    else if (strcmp(type, "intervalds") == 0)
        t = DBTYPES_INTERVALDS;
    else if (strcmp(type, "intervalym") == 0)
        t = DBTYPES_INTERVALYM;
    else
        return 1;
    luabb_pushnull(L, t);
    return 0;
}

static const char *json_type = "type";
static const char *json_value = "value";

static int cson_push_value_annotated(Lua L, cson_value *val)
{
    cson_object *o = cson_value_get_object(val);
    cson_value *t = cson_object_get(o, json_type);
    cson_value *v = cson_object_get(o, json_value);
    if (t == NULL || v == NULL || !cson_value_is_string(t)) return -1;
    char const *type = cson_value_get_cstr(t);
    if (cson_value_is_null(v)) {
        return cson_push_null(L, type);
    } else if (strcmp(type, "object") == 0 || strcmp(type, "array") == 0) {
        lua_newtable(L);
        return cson_to_table_annotated(L, val, 1);
    } else if (strcmp(type, "string") == 0) {
        if (!cson_value_is_string(v)) return -1;
        lua_pushstring(L, cson_value_get_cstr(v));
    } else if (strcmp(type, "cstring") == 0) {
        if (!cson_value_is_string(v)) return -1;
        luabb_pushcstring(L, cson_value_get_cstr(v));
    } else if (strcmp(type, "hexstring") == 0) {
        if (!cson_value_is_string(v)) return -1;
        const char *s = cson_value_get_cstr(v);
        size_t l = strlen(s);
        if (l % 2 != 0) return -1;
        uint8_t *b = malloc(l / 2);
        luabb_fromhex(b, (uint8_t *)s, l);
        luabb_pushcstring_dl(L, s);
    } else if (strcmp(type, "integer") == 0) {
        if (!cson_value_is_integer(v)) return -1;
        int64_t i = cson_value_get_integer(v);
        luabb_pushinteger(L, i);
    } else if (strcmp(type, "double") == 0) {
        if (!cson_value_is_double(v)) return -1;
        double d = cson_value_get_double(v);
        luabb_pushreal(L, d);
    } else if (strcmp(type, "number") == 0) {
        if (cson_value_is_integer(v)) {
            int64_t i = cson_value_get_integer(v);
            luabb_pushinteger(L, i);
        } else if (cson_value_is_double(v)) {
            double d = cson_value_get_double(v);
            lua_pushnumber(L, d);
        } else {
            return -1;
        }
    } else if (strcmp(type, "bool") == 0) {
        if (!cson_value_is_bool(v)) return -1;
        lua_pushboolean(L, cson_value_get_bool(v));
    } else if (strcmp(type, "blob") == 0) {
        if (!cson_value_is_string(v)) return -1;
        const char *s = cson_value_get_cstr(v);
        size_t l = strlen(s);
        uint8_t *b = malloc(l / 2);
        luabb_fromhex(b, (uint8_t *)s, l);
        blob_t x = {.data = b, .length = l / 2};
        luabb_pushblob_dl(L, &x);
    } else if (strcmp(type, "datetime") == 0) {
        if (!cson_value_is_string(v)) return -1;
        datetime_t d;
        lua_pushstring(L, cson_value_get_cstr(v));
        luabb_todatetime(L, -1, &d);
        lua_pop(L, 1);
        luabb_pushdatetime(L, &d);
    } else if (strcmp(type, "decimal") == 0) {
        if (!cson_value_is_string(v)) return -1;
        decQuad d;
        lua_pushstring(L, cson_value_get_cstr(v));
        luabb_todecimal(L, -1, &d);
        lua_pop(L, 1);
        luabb_pushdecimal(L, &d);
    } else if (strcmp(type, "intervalds") == 0) {
        if (!cson_value_is_string(v)) return -1;
        intv_t i;
        lua_pushstring(L, cson_value_get_cstr(v));
        luabb_tointervalds(L, -1, &i);
        lua_pop(L, 1);
        luabb_pushintervalds(L, &i);
    } else if (strcmp(type, "intervalym") == 0) {
        if (!cson_value_is_string(v)) return -1;
        intv_t i;
        lua_pushstring(L, cson_value_get_cstr(v));
        luabb_tointervalym(L, -1, &i);
        lua_pop(L, 1);
        luabb_pushintervalym(L, &i);
    } else {
        return -1;
    }
    return 0;
}

static int cson_to_table_annotated(Lua L, cson_value *val, int annotate)
{
    if (annotate == 0) return cson_to_table(L, val);
    if (!cson_value_is_object(val)) return -1;
    if (lua_checkstack(L, 5) == 0) return -1;
    cson_object *o = cson_value_get_object(val);
    cson_value *t = cson_object_get(o, json_type);
    cson_value *v = cson_object_get(o, json_value);
    if (t == NULL || v == NULL || !cson_value_is_string(t)) return -1;
    char const *type = cson_value_get_cstr(t);
    if (strcmp(type, "object") == 0) {
        cson_object *o = cson_value_get_object(v);
        cson_object_iterator i;
        cson_object_iter_init(o, &i);
        cson_kvp *kv;
        while ((kv = cson_object_iter_next(&i)) != NULL) {
            lua_pushstring(L, cson_string_cstr(cson_kvp_key(kv)));
            if (cson_push_value_annotated(L, cson_kvp_value(kv)) != 0)
                return -1;
            lua_settable(L, -3);
        }
    } else if (strcmp(type, "array") == 0) {
        cson_array *a = cson_value_get_array(v);
        unsigned int i, len = cson_array_length_get(a);
        for (i = 0; i < len; ++i) {
            if (cson_push_value_annotated(L, cson_array_get(a, i)) != 0)
                return -1;
            lua_rawseti(L, -2, i + 1);
        }
    } else {
        return -1;
    }
    return 0;
}

// value to convert is on top of stack
static cson_value *table_to_cson_array(Lua L, int lvl, json_conv *conv)
{
    cson_value *v = cson_value_new_array();
    cson_array *a = cson_value_get_array(v);
    int n = luaL_getn(L, -1);
    cson_array_reserve(a, n);
    for (int i = 0; i < n; ++i) {
        lua_rawgeti(L, -1, i + 1);
        cson_value *val = table_to_cson(L, lvl, conv);
        if (val == NULL) {
            cson_free_value(v);
            return NULL;
        }
        cson_array_append(a, val);
        lua_pop(L, 1);
    }
    return v;
}

// value to convert is on top of stack
static cson_value *table_to_cson_object(Lua L, int lvl, json_conv *conv)
{
    cson_value *v = cson_value_new_object();
    cson_object *o = cson_value_get_object(v);
    lua_pushnil(L);
    while (lua_next(L, -2)) {
        cson_value *val = table_to_cson(L, lvl, conv); // get value
        if (val == NULL) {
            cson_free_value(v);
            return NULL;
        }
        lua_pop(L, 1); // remove value

        lua_pushvalue(L, -1);                    // push copy of key
        const char *key = luabb_tostring(L, -1); // conv key to str
        cson_object_set(o, key, val);
        lua_pop(L, 1); // pop copy of key (now a string)
    }
    return v;
}

static int is_array(Lua L)
{
    int n = luaL_getn(L, -1);
    if (n < 1) return 0;
    lua_pushnumber(L, n);
    if (lua_next(L, -2)) {
        // not array: there is stuff after numeric index
        lua_pop(L, 2);
        return 0;
    }
    return 1;
}

// value to convert is on top of stack
static cson_value *table_to_cson(Lua L, int lvl, json_conv *conv)
{
    const char *type = NULL;
    ++lvl;
    if (lvl > 100 || lua_checkstack(L, 1) == 0) {
        conv->error = "too many nested tables";
        conv->reason |= CONV_REASON_ARGS_FATAL;
        return NULL;
    }
    cson_value *v = NULL;
    long long integer;
    double dbl;

    dbtypes_enum dbtype = luabb_dbtype(L, -1);
    if (dbtype > DBTYPES_MINTYPE && dbtype < DBTYPES_MAXTYPE) { // null chk
        const lua_dbtypes_t *nullchk = lua_touserdata(L, -1);
        if (nullchk->is_null) {
            switch (dbtype) {
            case DBTYPES_CSTRING: type = "cstring"; break;
            case DBTYPES_INTEGER: type = "integer"; break;
            case DBTYPES_REAL: type = "double"; break;
            case DBTYPES_BLOB: type = "blob"; break;
            case DBTYPES_DATETIME: type = "datetime"; break;
            case DBTYPES_DECIMAL: type = "decimal"; break;
            case DBTYPES_INTERVALDS: type = "intervalds"; break;
            case DBTYPES_INTERVALYM: type = "intervalym"; break;
            default:
                conv->error = "unsupported type for 'table_to_json'";
                conv->reason |= CONV_REASON_ARGS_FATAL;
                return NULL;
            }
            v = cson_value_null();
            goto annotate;
        }
    }

    int tostr = 0; // 1->validate utf8   2->no validation
    int utf8_len;
    switch (dbtype) {
    case DBTYPES_LTABLE:
        if (is_array(L)) {
            type = "array";
            v = table_to_cson_array(L, lvl, conv);
        } else {
            type = "object";
            v = table_to_cson_object(L, lvl, conv);
        }
        break;
    case DBTYPES_LBOOLEAN:
        type = "bool";
        v = cson_value_new_bool(lua_toboolean(L, -1));
        break;
    case DBTYPES_LNUMBER:
        type = "number";
        dbl = lua_tonumber(L, -1);
        integer = lua_tointeger(L, -1);
        v = (dbl == integer) ? cson_value_new_integer(integer)
                             : cson_value_new_double(dbl);
        break;
    case DBTYPES_LNIL:
        type = "nil";
        v = cson_value_null();
        break;
    case DBTYPES_INTEGER:
        type = "integer";
        luabb_tointeger(L, -1, &integer);
        v = cson_value_new_integer(integer);
        break;
    case DBTYPES_REAL:
        type = "double";
        luabb_toreal(L, -1, &dbl);
        v = cson_value_new_double(dbl);
        break;
    case DBTYPES_LSTRING:
        type = "string";
        tostr = 1;
        break;
    case DBTYPES_CSTRING:
        type = "cstring";
        tostr = 1;
        break;
    case DBTYPES_BLOB:
        type = "blob";
        tostr = 2;
        break;
    case DBTYPES_DECIMAL:
        type = "decimal";
        tostr = 2;
        break;
    case DBTYPES_DATETIME:
        type = "datetime";
        tostr = 2;
        break;
    case DBTYPES_INTERVALYM:
        type = "intervalym";
        tostr = 2;
        break;
    case DBTYPES_INTERVALDS:
        type = "intervalds";
        tostr = 2;
        break;
    default:
        conv->error = "unsupported type for 'table_to_json'";
        conv->reason |= CONV_REASON_ARGS_FATAL;
        return NULL;
    }
    if (tostr) {
        char *hexstr = NULL;
        const char *s = luabb_tostring(L, -1);
        if (tostr == 1) {
            if (utf8_validate(s, -1, &utf8_len) != 0) {
                if (conv->flag & CONV_FLAG_UTF8_FATAL) {
                    conv->error = "invalid utf-8 cstring in 'table_to_json'";
                    conv->reason |= CONV_REASON_UTF8_FATAL;
                    return NULL;
                } else if (conv->flag & CONV_FLAG_UTF8_NIL) {
                    conv->error = "invalid utf-8 cstring in 'table_to_json'";
                    conv->reason |= CONV_REASON_UTF8_NIL;
                    return NULL;
                } else if (conv->flag & CONV_FLAG_UTF8_TRUNCATE) {
                    conv->error = "invalid utf-8 cstring in 'table_to_json'";
                    conv->reason |= CONV_REASON_UTF8_TRUNCATE;
                } else if (conv->flag & CONV_FLAG_UTF8_HEX) {
                    conv->error = "invalid utf-8 cstring in 'table_to_json'";
                    conv->reason |= CONV_REASON_UTF8_HEX;
                    size_t slen = strlen(s) + 1; // include terminating null
                    size_t hexlen = slen * 2 + 1;
                    hexstr = malloc(hexlen);
                    util_tohex(hexstr, s, slen);
                    type = "hexstring";
                    s = hexstr;
                    utf8_len = hexlen;
                }
            }
        } else {
            utf8_len = strlen(s);
        }
        v = cson_value_new_string(s, utf8_len);
        free(hexstr);
    }
annotate:
    if (v == NULL) return NULL;
    if ((conv->flag & CONV_FLAG_ANNOTATE) == 0) return v;
    if (type == NULL) {
        cson_free_value(v);
        conv->error = "unsupported type for 'table_to_json'";
        conv->reason |= CONV_REASON_ARGS_FATAL;
        return NULL;
    }
    if (cson_value_is_null(v)) {
        cson_object *o = cson_new_object();
        cson_object_set(o, json_type,
                        cson_value_new_string(type, strlen(type)));
        cson_object_set(o, json_value, v);
        v = cson_object_value(o);
    } else {
        cson_object *o = cson_new_object();
        cson_object_set(o, json_type,
                        cson_value_new_string(type, strlen(type)));
        cson_object_set(o, json_value, v);
        v = cson_object_value(o);
    }
    return v;
}

static int l_send_back_row(Lua lua, sqlite3_stmt *stmt, int nargs)
{
    int rc = 0;
    SP sp = getsp(lua);
    luaL_argcheck(lua, nargs > 0, 1, "no row to send back");
    if (nargs > MAXCOLUMNS) {
        return luabb_error(lua, sp, "attempt to read %d cols (maxcols:%d)",
                           nargs, MAXCOLUMNS);
    }
    rc = release_locks_on_emit_row(sp->thd, sp->clnt);
    if (rc) {
        logmsg(LOGMSG_ERROR, "%s release_locks_on_emit_row %d\n", __func__, rc);
        return rc;
    }
    struct response_data arg = {0};
    arg.ncols = nargs;
    arg.stmt = stmt;
    arg.sp = sp;
    arg.pingpong = sp->pingpong;
    SP parent = sp->parent;
    struct sqlclntstate *clnt = parent->clnt;
    if (clnt->osql.sent_column_data == 0) {
        Pthread_mutex_lock(parent->emit_mutex);
        if (clnt->osql.sent_column_data == 0) {
            new_col_info(parent, nargs);
            rc = write_response(clnt, RESPONSE_COLUMNS_LUA, &arg, 0);
            clnt->osql.sent_column_data = 1;
        }
        Pthread_mutex_unlock(parent->emit_mutex);
        if (rc) return rc;
    }
    int type = stmt ? RESPONSE_ROW : RESPONSE_ROW_LUA;
    Pthread_mutex_lock(parent->emit_mutex);
    rc = write_response(clnt, type, &arg, 0);
    Pthread_mutex_unlock(parent->emit_mutex);
    return rc;
}

static int push_null(Lua L, int param_type)
{
    enum dbtypes_enum type;
    switch (param_type) {
    case COMDB2_NULL_TYPE: // who sends this?
    case CLIENT_INT:
    case CLIENT_UINT: type = DBTYPES_INTEGER; break;
    case CLIENT_CSTR:
    case CLIENT_PSTR:
    case CLIENT_PSTR2:
    case CLIENT_VUTF8: type = DBTYPES_CSTRING; break;
    case CLIENT_BYTEARRAY:
    case CLIENT_BLOB: type = DBTYPES_BLOB; break;
    case CLIENT_DATETIME:
    case CLIENT_DATETIMEUS: type = DBTYPES_DATETIME; break;
    case CLIENT_INTVDS:
    case CLIENT_INTVDSUS: type = DBTYPES_INTERVALDS; break;
    case CLIENT_INTVYM: type = DBTYPES_INTERVALYM; break;
    default: return -1;
    }
    luabb_pushnull(L, type);
    return 0;
}

static int push_param(Lua L, struct sqlclntstate *clnt, int64_t index)
{
    struct param_data p;
    if (param_value(clnt, &p, index) != 0) {
        if (p.type > CLIENT_MINTYPE && p.type < CLIENT_MAXTYPE)
            return p.type;
        return -1;
    }
    if (p.null || p.type == COMDB2_NULL_TYPE) {
        return push_null(L, p.type);
    }
    switch (p.type) {
    case CLIENT_INT:
    case CLIENT_UINT: luabb_pushinteger(L, p.u.i); break;
    case CLIENT_REAL: luabb_pushreal(L, p.u.r); break;
    case CLIENT_CSTR:
    case CLIENT_PSTR:
    case CLIENT_PSTR2:
    case CLIENT_VUTF8: luabb_pushcstringlen(L, p.u.p, p.len); break;
    case CLIENT_BYTEARRAY:
    case CLIENT_BLOB: {
        blob_t b = {.length = p.len, .data = p.u.p};
        luabb_pushblob(L, &b);
        break;
    }
    case CLIENT_DATETIME: {
        cdb2_client_datetime_t t;
        dttz_to_client_datetime(&p.u.dt, clnt->tzname, &t);
        datetime_t datetime;
        client_datetime_to_datetime_t(&t, &datetime, 0);
        luabb_pushdatetime(L, &datetime);
        break;
    }
    case CLIENT_DATETIMEUS: {
        cdb2_client_datetimeus_t t;
        dttz_to_client_datetimeus(&p.u.dt, clnt->tzname, &t);
        datetime_t datetime;
        client_datetimeus_to_datetime_t(&t, &datetime, 0);
        luabb_pushdatetime(L, &datetime);
        break;
    }
    default:
        logmsg(LOGMSG_ERROR, "Unknown type %d\n", p.type);
        return -1;
    }
    if (gbl_dump_sql_dispatched) {
        logmsg(LOGMSG_USER, "%s type %d %s len %d null %d bind\n", p.name,
               p.type, strtype(p.type), p.len, p.null);
    }
    return 0;
}

typedef enum {
    arg_err = -1,
    arg_end = 0,
    arg_null,
    arg_param,
    arg_int,
    arg_real,
    arg_str,
    arg_blob,
    arg_bool
} arg_t;

typedef struct {
    arg_t type;
    char buf[32]; // scratch buf
    char *mbuf;   // malloc buf
    union {
        int64_t i; // int arg or position of bound param
        double d;
        char *c;
        blob_t b;
    } u;
} sparg_t;

static const char *getnext(const char *in, char **a, char **b, void *buf,
                           int bufsz)
{
    *a = NULL;
    ptrdiff_t len;
    const char *start;

    /* QUOTED ARG */
    if (*in == '"' || *in == '\'') {
        start = in++;
        char qt = *start;
        while (*in && *in != qt)
            ++in;
        if (*in != qt) return NULL;
        ++in;
        goto out;
    }

    /* UNQUOTED ARG */
    start = in;
    while (*in && *in != ')' && *in != ',' && !isspace(*in))
        ++in;

out:
    len = in - start;
    if (len == 0) return NULL;
    if (len + 1 < bufsz)
        *a = buf;
    else
        *a = malloc(len + 1);
    memcpy(*a, start, len);
    (*a)[len] = '\0';
    *b = *a + len;

    /* move pointer to next arg */
    while (isspace(*in))
        ++in;
    if (*in == ',') ++in;
    while (isspace(*in))
        ++in;
    return in;
}

static inline int ascii2num(int a)
{
    a = tolower(a);
    return isdigit(a) ? a - '0' : isalpha(a) ? 0x0a + a - 'a' : 0xff;
}

static int getarg(const char **s_, struct sqlclntstate *clnt, sparg_t *arg)
{
    arg->mbuf = NULL;
    uint8_t quoted = 0;
    char *endptr;
    char *a, *b;
    const char *s = *s_;
    while (isspace(*s))
        ++s;
    if (*s == ')' || *s == '\0') return arg_end;
    if ((s = getnext(s, &a, &b, arg->buf, sizeof(arg->buf))) == NULL) {
        goto err;
    }

    arg->type = arg_err;
    if (a != arg->buf) arg->mbuf = a;
    switch (*a) {
    case '"':
    case '\'':
        quoted = 1;
        if (a[1] != '@') {
            arg->type = arg_str;
            // lose the quotes
            arg->u.c = ++a;
            --b;
            b[0] = '\0';
            break;
        } else {
            // lose the quotes
            ++a;
            --b;
            b[0] = '\0';
            // fall through
        }
    case '@':
        arg->type = arg_param;
        ++a; // lose '@'
        if (param_count(clnt) == 0) {
            if (quoted) {
                arg->type = arg_str;
                arg->u.c = --a;
            } else {
                goto err;
            }
        }
        if (param_index(clnt, a, &arg->u.i) != 0) {
            goto err;
        }
        break;
    case 'x':
        arg->type = arg_blob;
        ++a;
        --b;
        if (*a != '\'' && *b != '\'') goto err;
        ++a;
        --b; // lose the quotes
        arg->u.b.length = b - a + 1;
        if (arg->u.b.length % 2 != 0) goto err;
        arg->u.b.length /= 2;
        arg->u.b.data = arg->u.b.length < sizeof(arg->buf)
                            ? arg->buf
                            : (arg->mbuf = malloc(arg->u.b.length));
        if (parseblob(a, arg->u.b.length * 2, arg->u.b.data) != 0) goto err;
        break;
    case 't':
    case 'T':
        arg->type = arg_bool;
        if (strcasecmp(a, "true") != 0) goto err;
        arg->u.i = 1;
        goto out;
        break;
    case 'f':
    case 'F':
        arg->type = arg_bool;
        if (strcasecmp(a, "false") != 0) goto err;
        arg->u.i = 0;
        goto out;
        break;
    }

    if (arg->type != arg_err) {
        goto out;
    }

    int len = b - a;
    if (len == 4 && strcasecmp(a, "null") == 0) {
        arg->type = arg_null;
        goto out;
    }

    errno = 0;
    arg->u.i = strtoll(a, &endptr, 10);
    if (errno == 0 && *endptr == '\0') {
        arg->type = arg_int;
        goto out;
    }
    if (*endptr != '.' && *endptr != 'e' && *endptr != 'E') {
        goto err;
    }

    errno = 0;
    arg->u.d = strtod(a, &endptr);
    if (errno == 0 && *endptr == '\0') {
        arg->type = arg_real;
        goto out;
    }

err:
    free(arg->mbuf);
    arg->type = arg_err;
    return arg->type;

out:
    *s_ = s;
    return arg->type;
}

static void debug_sp(struct sqlclntstate *clnt)
{
    int arg1 = 0;
    char *carg1 = NULL;
halt_here:
    debug_clnt = clnt;
    if (arg1 == 0) {
        gbl_break_lua = INT_MAX;
        gbl_break_spname = carg1;
    } else {
        gbl_break_lua = arg1;
    }
    clnt->want_stored_procedure_debug = 1;
wait_here:
    Pthread_cond_broadcast(&lua_debug_cond); /* 1 debugger at a time. */
    Pthread_mutex_lock(&lua_debug_mutex);
    Pthread_cond_wait(&lua_debug_cond, &lua_debug_mutex);
    Pthread_mutex_unlock(&lua_debug_mutex);
do_continue:
    logmsg(LOGMSG_USER, "CoNtInUe \n");
    info_buf.has_buffer = 0;
    Pthread_mutex_lock(&lua_debug_mutex);
    int rc = sbuf2fread(info_buf.buffer, 250, 1, clnt->sb);
    if (rc && (strncmp(info_buf.buffer, "HALT", 4) == 0)) {
        Pthread_mutex_unlock(&lua_debug_mutex);
        goto halt_here;
    } else if (rc) {
        info_buf.has_buffer = 1;
        if ((strncmp(info_buf.buffer, "cont", 4) == 0)) {
            Pthread_mutex_unlock(&lua_debug_mutex);
            goto do_continue;
        }
        logmsg(LOGMSG_USER, "This was not continue \n");
        Pthread_mutex_unlock(&lua_debug_mutex);
        goto wait_here;
    } else {
        Pthread_mutex_unlock(&lua_debug_mutex);
    }

    if (debug_clnt == clnt) {
        debug_clnt = NULL;
    }
    clnt->sp = NULL;
    sleep(2);
    logmsg(LOGMSG_USER, "Exit debugging \n");
}

static int get_spname(struct sqlclntstate *clnt, const char **exec,
                      char *spname, char **err)
{
#define EXEC_SYNTAX_ERROR "syntax error, expected 'exec' or 'execute'"
    const char *s = *exec;
    while (s && isspace(*s))
        s++;
    if (!s) {
        *err = strdup(EXEC_SYNTAX_ERROR);
        return -1;
    }
    if (!strncasecmp(s, "execute", 7)) {
        s += 7;
    } else if (!strncasecmp(s, "exec", 4)) {
        s += 4;
    } else {
        *err = strdup(EXEC_SYNTAX_ERROR);
        return -1;
    }

    const char *start, *end;
    if (has_sqlcache_hint(s, &start, &end)) s = end;

    while (isspace(*s))
        s++;
    if (strncasecmp(s, "procedure", 9)) {
        *err = strdup("syntax error, expected 'procedure'");
        return -1;
    }
    s += 9;

    /* Get procedure name */
    while (isspace(*s))
        s++;
    if (!isalpha(*s) && *s != '_') {
        *err = strdup("syntax error, expected procedure name");
        return -1;
    }
    start = s;

    /* allow sys., otherwise '.' is not a valid character  */
    int is_sys = IS_SYS(s);
    while (s && (isalnum(*s) || *s == '_' || (is_sys && *s == '.')))
        s++;

    if ((s - start + 1) > MAX_SPNAME) {
        *err = strdup("bad procedure name");
        return -1;
    }
    memcpy(spname, start, s - start);
    spname[s - start] = 0;

    /* Get procedure args */
    while (s && isspace(*s))
        s++;
    if (*s != '(') {
        *err = strdup("syntax error, expected '('");
        return -1;
    }
    s++;

    int i = strlen(s);
    end = s + i - 1;
    while (isspace(*end))
        --end;
    if (*end == ';') --end;
    while (isspace(*end))
        --end;
    if (*end != ')') {
        *err = strdup("syntax error, expected ')'");
        return -1;
    }

    *exec = s;
    return 0;
}

static void apply_clnt_override(struct sqlclntstate *clnt, SP sp)
{
    sp->spversion.version_num = clnt->spversion.version_num;
    if (clnt->spversion.version_str)
        sp->spversion.version_str = strdup(clnt->spversion.version_str);
}

// Clnt has override for this sp
static void process_clnt_sp_override(struct sqlclntstate *clnt)
{
    SP sp = clnt->sp;
    if (strcmp(clnt->spname, sp->spname) != 0) {
        free_spversion(sp);
    } else if (clnt->spversion.version_num) {
        if (clnt->spversion.version_num != sp->spversion.version_num) {
            free_spversion(sp);
        }
    } else if (clnt->spversion.version_str) {
        if (sp->spversion.version_str == NULL ||
            strcmp(clnt->spversion.version_str, sp->spversion.version_str) !=
                0) {
            free_spversion(sp);
        }
    }
    apply_clnt_override(clnt, sp);
}

static int setup_sp(char *spname, struct sqlthdstate *thd,
                    struct sqlclntstate *clnt,
                    int *new_vm, // out param
                    char **err)  // out param
{
    SP sp = clnt->sp;
    if (sp) {
        if (clnt->want_stored_procedure_trace ||
            clnt->want_stored_procedure_debug ||
            sp->had_allow_lua_dynamic_libs != gbl_allow_lua_dynamic_libs) {
            close_sp(clnt);
            sp = NULL;
        }
    }
    if (sp && sp->lua) {
        // Have lua vm
        if (strcmp(spname, clnt->spname) == 0) {
            // Clnt has override for this sp
            process_clnt_sp_override(clnt);
        } else if (strcmp(spname, sp->spname) != 0) {
            // Run some other sp
            free_spversion(sp);
        } else if (sp->spversion.version_num != 0) {
            // Have src for some version_num. Check if num is default.
            int bdberr;
            int num = bdb_get_sp_get_default_version(spname, &bdberr);
            if (num != sp->spversion.version_num) {
                free_spversion(sp);
            }
        } else if (sp->spversion.version_str) {
            // Have src for some version_str. Check if str is the default.
            char *version_str;
            if (bdb_get_default_versioned_sp(spname, &version_str) == 0) {
                int cmp = strcmp(sp->spversion.version_str, version_str);
                free(version_str);
                if (cmp) {
                    free_spversion(sp);
                }
            } else {
                // Failed to obtain default version_str
                free_spversion(sp);
            }
        }
        if (sp->lua_version != gbl_lua_version) {
            // Stale src
            free(sp->src);
            sp->src = NULL;
        }
    } else {
        // Create lua vm
        if (sp) {
            free_spversion(sp);
            if (create_sp_int(sp, err) != 0) {
                return -1;
            }
        } else if ((sp = create_sp(err)) == NULL) {
            return -1;
        }
        if (strcmp(spname, clnt->spname) == 0) {
            apply_clnt_override(clnt, sp);
        }
    }

    clnt->sp = sp;
    sp->clnt = clnt;
    sp->emit_mutex = &clnt->wait_mutex;
    sp->debug_clnt = clnt;
    sp->thd = thd;
    sp->parent = sp;
    sp->initial = 1;

    *new_vm = 0;
    if (sp->src == NULL) {
        int locked=0;
        if (!IS_SYS(spname)) {
            rdlock_schema_lk();
            locked = 1;
        }
        sp->src = load_src(spname, &sp->spversion, 1, err);
        sp->lua_version = gbl_lua_version;
        if (locked)
            unlock_schema_lk();
        if (sp->src == NULL) {
            close_sp(clnt);
            return -1;
        }
        *new_vm = 1;
        strcpy(sp->spname, spname);
    }
    if (clnt && (clnt->want_stored_procedure_trace ||
                 clnt->want_stored_procedure_debug)) {
        if (load_debugging_information(sp, err)) {
            return -1;
        }
    }
    return 0;
}

static int push_args(const char **argstr, struct sqlclntstate *clnt, char **err,
                     int *argc)
{
    const char *s = *argstr;
    SP sp = clnt->sp;
    Lua lua = sp->lua;

    const char *msg = s;
    int argcnt = 0;
    sparg_t arg;

    int rc;
    while ((rc = getarg(&s, clnt, &arg)) > arg_end) {
        if ((rc = !lua_checkstack(lua, 1)) != 0) break;
        switch (arg.type) {
        case arg_null: luabb_pushnull(lua, DBTYPES_CSTRING); break;
        case arg_int: lua_pushnumber(lua, arg.u.i); break;
        case arg_real: lua_pushnumber(lua, arg.u.d); break;
        case arg_str: lua_pushstring(lua, arg.u.c); break;
        case arg_blob: luabb_pushblob(lua, &arg.u.b); break;
        case arg_bool: lua_pushboolean(lua, arg.u.i); break;
        case arg_param: rc = push_param(lua, clnt, arg.u.i); break;
        default: rc = 99; break;
        }
        free(arg.mbuf);
        ++argcnt;
        if (rc) break;
        msg = s;
    }
    if (rc != arg_end) {
        *err = malloc(64);
        if (arg.type == arg_param) {
            snprintf(*err, 60, "Bad parameter:%s type:%d", arg.buf + 1, rc);
        } else {
            if (snprintf(*err, 60, "bad argument -> %s", msg) >= 60) {
                strcat(*err, "...");
            }
        }
        reset_sp(sp);
        return -1;
    }
    *argstr = s;
    *argc = argcnt;
    return 0;
}

static int run_sp_int(struct sqlclntstate *clnt, int argcnt, char **err)
{
    int rc;
    SP sp = clnt->sp;
    Lua lua = sp->lua;

    if ((rc = lua_pcall(lua, argcnt, LUA_MULTRET, 0)) != 0) {
        if (lua_gettop(lua) > 0 && !lua_isnil(lua, -1)) {
            *err = strdup(luabb_tostring(lua, -1));
        } else {
            *err = strdup("");
        }
        rc = -1;
        int tmp;
        /* Don't make new parent transaction on this rollback. */
        sp->make_parent_trans = 0;

        db_rollback_int(lua, &tmp);

        if (in_client_trans(clnt)) {
            /* We have rolled back the transaction before having seen a commit
             * or rollback from the client. Let's fix the transaction state.
             */
            assert(clnt->ctrl_sqlengine == SQLENG_NORMAL_PROCESS);
            sql_set_sqlengine_state(clnt, __FILE__, __LINE__,
                                    SQLENG_FNSH_ABORTED_STATE);
        }
    }

    if (gbl_break_lua && (gbl_break_lua == pthread_self())) {
        gbl_lua_version++;
        gbl_break_lua = 0;
    }

    return rc;
}

static int run_sp(struct sqlclntstate *clnt, int argcnt, char **err)
{
    int verifyretry_off = clnt->verifyretry_off;
    clnt->verifyretry_off = 1;
    int rc = run_sp_int(clnt, argcnt, err);
    join_threads(clnt->sp);
    clnt->verifyretry_off = verifyretry_off;
    return rc;
}

#define copy(dest, type, src, conv)                                            \
    dest = conv(*(type *)src);                                                 \
    src += sizeof(dest)

#define copypush(dest, type, src, conv, push)                                  \
    copy(dest, type, src, conv);                                               \
    push(lua, dest)

static uint8_t *push_trigger_field(Lua lua, char *oldnew, char *name,
                                   uint8_t type, uint8_t *payload)
{
    if (payload == NULL) return NULL;
    union {
        int16_t i16;
        uint16_t u16;
        int32_t i32;
        uint32_t u32;
        int64_t i64;
        uint64_t u64;
        float f;
        double d;
        char *s;
        void *b;
        datetime_t dt;
        intv_t in;
    } u;
    int32_t szstr;
    lua_blob_t *blob;
    cdb2_client_intv_ym_t *ym;
    cdb2_client_intv_ds_t *ds;
    cdb2_client_intv_dsus_t *dsus;

    lua_getfield(lua, -1, oldnew);
    switch (type) {
    case SP_FIELD_INT16:
        copypush(u.i16, int16_t, payload, ntohs, luabb_pushinteger);
        break;
    case SP_FIELD_UINT16:
        copypush(u.u16, uint16_t, payload, ntohs, luabb_pushinteger);
        break;
    case SP_FIELD_INT32:
        copypush(u.i32, int32_t, payload, ntohl, luabb_pushinteger);
        break;
    case SP_FIELD_UINT32:
        copypush(u.u32, uint32_t, payload, ntohl, luabb_pushinteger);
        break;
    case SP_FIELD_INT64:
        copypush(u.i64, int64_t, payload, flibc_ntohll, luabb_pushinteger);
        break;
    case SP_FIELD_UINT64:
        copypush(u.u64, uint64_t, payload, flibc_ntohll, luabb_pushinteger);
        break;
    case SP_FIELD_REAL32:
        copypush(u.f, float, payload, flibc_ntohf, luabb_pushreal);
        break;
    case SP_FIELD_REAL64:
        copypush(u.d, double, payload, flibc_ntohd, lua_pushnumber);
        break;
    case SP_FIELD_STRING:
        copy(szstr, int32_t, payload, ntohl);
        luabb_pushcstringlen(lua, (char *)payload, szstr);
        payload += szstr + 1;
        break;
    case SP_FIELD_BLOB:
    case SP_FIELD_BYTEARRAY:
        copy(szstr, int32_t, payload, ntohl);
        new_lua_t(blob, lua_blob_t, DBTYPES_BLOB);
        blob->val.length = szstr;
        blob->val.data = malloc(szstr);
        memcpy(blob->val.data, payload, szstr);
        payload += szstr;
        break;
    case SP_FIELD_DATETIME:
#ifdef _LINUX_SOURCE
        client_datetime_to_datetime_t((cdb2_client_datetime_t *)payload, &u.dt,
                                      1);
#else
        client_datetime_to_datetime_t((cdb2_client_datetime_t *)payload, &u.dt,
                                      0);
#endif
        luabb_pushdatetime(lua, &u.dt);
        payload += sizeof(cdb2_client_datetime_t);
        break;
    case SP_FIELD_DATETIMEUS:
#ifdef _LINUX_SOURCE
        client_datetimeus_to_datetime_t((cdb2_client_datetimeus_t *)payload,
                                        &u.dt, 1);
#else
        client_datetimeus_to_datetime_t((cdb2_client_datetimeus_t *)payload,
                                        &u.dt, 0);
#endif
        luabb_pushdatetime(lua, &u.dt);
        payload += sizeof(cdb2_client_datetimeus_t);
        break;
    case SP_FIELD_INTERVALYM:
        ym = (cdb2_client_intv_ym_t *)payload;
        u.in.type = INTV_YM_TYPE;
        u.in.sign = ntohl(ym->sign);
        u.in.u.ym.years = ntohl(ym->years);
        u.in.u.ym.months = ntohl(ym->months);
        luabb_pushintervalym(lua, &u.in);
        payload += sizeof(cdb2_client_intv_ym_t);
        break;
    case SP_FIELD_INTERVALDS:
        ds = (cdb2_client_intv_ds_t *)payload;
        u.in.type = INTV_DS_TYPE;
        u.in.sign = ntohl(ds->sign);
        u.in.u.ds.days = ntohl(ds->days);
        u.in.u.ds.mins = ntohl(ds->mins);
        u.in.u.ds.sec = ntohl(ds->sec);
        u.in.u.ds.frac = ntohl(ds->msec);
        u.in.u.ds.prec = DTTZ_PREC_MSEC;
        u.in.u.ds.conv = 1;
        luabb_pushintervalds(lua, &u.in);
        payload += sizeof(cdb2_client_intv_ds_t);
        break;
    case SP_FIELD_INTERVALDSUS:
        dsus = (cdb2_client_intv_dsus_t *)payload;
        u.in.type = INTV_DSUS_TYPE;
        u.in.sign = ntohl(dsus->sign);
        u.in.u.ds.days = ntohl(dsus->days);
        u.in.u.ds.mins = ntohl(dsus->mins);
        u.in.u.ds.sec = ntohl(dsus->sec);
        u.in.u.ds.frac = ntohl(dsus->usec);
        u.in.u.ds.prec = DTTZ_PREC_USEC;
        u.in.u.ds.conv = 1;
        luabb_pushintervalds(lua, &u.in);
        payload += sizeof(cdb2_client_intv_dsus_t);
        break;
    }
    lua_setfield(lua, -2, name);
    lua_pop(lua, 1);
    return payload;
}

static void push_trigger_null(Lua L, char *oldnew, char *name)
{
    lua_getfield(L, -1, oldnew);
    lua_getglobal(L, "NULL");
    lua_setfield(L, -2, name);
    lua_pop(L, 1);
}

static uint8_t *consume_field(Lua L, uint8_t *payload)
{
    uint8_t szfld = *payload;
    if (szfld == 0) {
        return NULL;
    }
    payload += 1;
    uint8_t type = *payload;
    payload += 1;
    uint8_t before = *payload;
    payload += 1;
    uint8_t after = *payload;
    payload += 1;
    char fld[szfld + 1];
    memcpy(fld, payload, szfld);
    fld[szfld] = '\0';
    payload += szfld + 1;

    if (before == FIELD_FLAG_NULL) {
        push_trigger_null(L, "old", fld);
    } else if (before == FIELD_FLAG_VALUE) {
        payload = push_trigger_field(L, "old", fld, type, payload);
    }

    if (after == FIELD_FLAG_NULL) {
        push_trigger_null(L, "new", fld);
    } else if (after == FIELD_FLAG_VALUE) {
        payload = push_trigger_field(L, "new", fld, type, payload);
    }
    return payload;
}

static int push_trigger_args_int(Lua L, dbconsumer_t *q, struct qfound *f, char **err)
{
    uint8_t *payload = ((uint8_t *)f->item) + f->dtaoff;
    size_t len = f->len - f->dtaoff;
    q->genid = f->item->genid;
    /*
    char header[] = "CDB2_UPD";
    if (memcmp(payload, header, sizeof(header)) != 0) {
        *err = strdup("bad payload header");
        return -1;
    }
    */
    uint8_t zeros[4] = {0};
    if (memcmp(payload + len - 4, zeros, sizeof(zeros)) != 0) {
        *err = strdup("bad payload tail");
        return -1;
    }

    len -= 4; // 4 bytes of zeroes
    uint8_t *end = payload + len;
    payload += 40; // 8 + 32

    int32_t flags = ntohl(*(int *)(payload));
    payload += 4;

    int sztbl = ntohs(*(short *)(payload)) + 1;
    payload += 2;

    char tbl[sztbl];
    strcpy(tbl, (char *)payload);
    payload += sztbl;

    lua_newtable(L);
    lua_pushstring(L, tbl);
    lua_setfield(L, -2, "name");

    blob_t id = {.length = sizeof(genid_t), .data = &f->item->genid};
    luabb_pushblob(L, &id);
    lua_setfield(L, -2, "id");

    if (q->push_tid) {
        luabb_pushinteger(L, f->item->trans.tid);
        lua_setfield (L, -2, "tid");
    }

    if (flags & TYPE_TAGGED_ADD) {
        lua_newtable(L);
        lua_setfield(L, -2, "new");
        lua_pushstring(L, "add");
        lua_setfield(L, -2, "type");
    } else if (flags & TYPE_TAGGED_DEL) {
        lua_newtable(L);
        lua_setfield(L, -2, "old");
        lua_pushstring(L, "del");
        lua_setfield(L, -2, "type");
    } else if (flags & TYPE_TAGGED_UPD) {
        lua_newtable(L);
        lua_setfield(L, -2, "new");
        lua_newtable(L);
        lua_setfield(L, -2, "old");
        lua_pushstring(L, "upd");
        lua_setfield(L, -2, "type");
    }

    while (payload && payload < end) {
        payload = consume_field(L, payload);
    }

    if (payload == NULL) {
        *err = strdup("consume_field failed");
        return -1;
    }

    lua_newtable(L);
    luabb_pushinteger(L, f->item->trans.tid);
    lua_setfield(L, -2, "__metatable");
    lua_setmetatable(L, -2);

    return 1; // trigger sp receives only one argument
}

static void clone_temp_tables(SP sp)
{
    sqlite3 *src = getdb(sp->parent);
    if (!src) return;
    sqlite3 *dest = getdb(sp);
    tmptbl_info_t *tmp;
    LIST_FOREACH(tmp, &sp->tmptbls, entries) {
        strbuf *sql = strbuf_new();
        const char *create = tmp->sql;
        create += sizeof("CREATE TABLE");
        strbuf_appendf(sql, "CREATE TEMP TABLE %s", create);
        sp->clnt->skip_peer_chk = 1;
        clone_temp_table(dest, src, strbuf_buf(sql), &tmp->tbl);
        sp->clnt->skip_peer_chk = 0;
        strbuf_free(sql);
    }
}

static int begin_sp(struct sqlclntstate *clnt, char **err)
{
    if (in_client_trans(clnt)) return 0;

    const char *tmp;
    if ((tmp = begin_parent(clnt->sp->lua)) == NULL) return 0;

    *err = strdup(tmp);
    return -8;
}

static int commit_sp(Lua L, char **err)
{
    SP sp = getsp(L);
    if (in_parent_trans(sp)) {
        const char *commit_err;
        if ((commit_err = commit_parent(L)) == NULL) return 0;
        *err = strdup(commit_err);
        return -8;
    }
    int tmp;
    /* Don't make new parent transaction on this rollback. */
    sp->make_parent_trans = 0;
    db_rollback_int(L, &tmp);
    *err = strdup("unterminated transaction (no commit or rollback)");
    return -222;
}

static int flush_sp(SP sp, char **err)
{
    int rc;
    struct sqlclntstate *clnt = sp->clnt;
    if (clnt->osql.sent_column_data) {
        rc = write_response(clnt, RESPONSE_ROW_LAST, NULL, 0);
    } else {
        rc = write_response(clnt, RESPONSE_ROW_LAST_DUMMY, NULL, 0);
    }
    if (rc) {
        free(*err);
        *err = strdup("error while flushing the rows");
    }
    return rc;
}

static int emit_result(Lua L, long long *sprc, char **err)
{
    const char *retstr = NULL;
    dbtable_t *rettab = NULL;
    long long retnum = 0;
    int retargs = lua_gettop(L);
    for (int i = 1; i <= retargs; ++i) {
        switch (luabb_dbtype(L, i)) {
        case DBTYPES_LSTRING:
        case DBTYPES_CSTRING: retstr = luabb_tostring(L, i); break;
        case DBTYPES_LNUMBER:
        case DBTYPES_INTEGER: luabb_tointeger(L, i, &retnum); break;
        case DBTYPES_DBTABLE: rettab = lua_touserdata(L, i); break;
        default:
            // TODO FIXME XXX: silently ignore other types??
            break;
        }
    }
    // lua_settop(L, 0); -- not necessary, right??

    if (rettab) dbtable_emit_int(L, rettab);

    if (retnum && (retnum < -299 || retnum > -200)) retnum = -200;
    *sprc = retnum;

    if (retstr) retstr = strdup(retstr);
    *err = (char *)retstr;

    return 0;
}

struct sp_state {
    SP sp;
};

static inline void swap_sp(SP *sp1, SP *sp2)
{
    SP tmp = *sp1;
    *sp1 = *sp2;
    *sp2 = tmp;
}

static void check_sp(const char *spname, struct sqlclntstate *clnt,
                     struct sp_state *state)
{
    SP sp = clnt->sp;
    if (sp == NULL) {
        return;
    }
    if (strcmp(sp->spname, spname) != 0) {
        swap_sp(&clnt->sp, &state->sp);
        return;
    }
    if (strcmp(clnt->spname, spname) != 0) {
        return;
    }
    if (clnt->spversion.version_num) {
        if (clnt->spversion.version_num == sp->spversion.version_num) return;
    } else if (clnt->spversion.version_str) {
        if (strcmp(clnt->spversion.version_str, sp->spversion.version_str) == 0)
            return;
    }
    swap_sp(&clnt->sp, &state->sp);
}

static void restore_sp(struct sqlclntstate *clnt, struct sp_state *state)
{
    clnt->sp = state->sp;
}

static int lua_to_sqlite(Lua L, sqlite3_context *context)
{
    if (lua_isnil(L, 1) || luabb_isnull(L, 1)) {
        sqlite3_result_null(context);
        return 0;
    }

    all_types_t t;

    switch (luabb_type(L, 1)) {
    case LUA_TBOOLEAN:
        sqlite3_result_int64(context, lua_toboolean(L, 1));
        break;
    case LUA_TNUMBER: sqlite3_result_double(context, lua_tonumber(L, 1)); break;
    case DBTYPES_REAL:
        sqlite3_result_double(context, luabb_tonumber(L, 1));
        break;
    case LUA_TSTRING:
    case DBTYPES_CSTRING:
        sqlite3_result_text(context, luabb_tostring(L, 1), -1,
                            SQLITE_TRANSIENT);
        break;
    case DBTYPES_INTEGER:
        luabb_tointeger(L, 1, &t.in);
        sqlite3_result_int64(context, t.in);
        break;
    default:
        sqlite3_result_error(context, "can't return that type, yet..", -1);
        return -1;
    }
    return 0;
}

static int sqlite_to_lua(Lua L, const char *tz, int argc, sqlite3_value **argv)
{
    blob_t b;
    datetime_t d;
    const dttz_t *dt;
    const intv_t *tv;

    for (int i = 0; i < argc; ++i) {
        switch (sqlite3_value_type(argv[i])) {
        case SQLITE_INTEGER:
            luabb_pushinteger(L, sqlite3_value_int64(argv[i]));
            break;
        case SQLITE_FLOAT:
            luabb_pushreal(L, sqlite3_value_double(argv[i]));
            break;
        case SQLITE_BLOB:
            b.data = (void *)sqlite3_value_blob(argv[i]);
            b.length = sqlite3_value_bytes(argv[i]);
            luabb_pushblob(L, &b);
            break;
        case SQLITE_NULL: lua_pushnil(L); break;
        case SQLITE_TEXT:
            luabb_pushcstring(L, (char *)sqlite3_value_text(argv[i]));
            break;
        case SQLITE_DATETIME:
        case SQLITE_DATETIMEUS:
            dt = sqlite3_value_datetime(argv[i]);
            dttz_to_datetime_t(dt, tz, &d);
            luabb_pushdatetime(L, &d);
            break;
        case SQLITE_INTERVAL_YM:
            tv = sqlite3_value_interval(argv[i], SQLITE_INTERVAL_YM);
            luabb_pushintervalym(L, tv);
            break;
        case SQLITE_INTERVAL_DS:
        case SQLITE_INTERVAL_DSUS:
            tv = sqlite3_value_interval(argv[i], SQLITE_INTERVAL_DS);
            luabb_pushintervalds(L, tv);
            break;
        case SQLITE_DECIMAL:
            tv = sqlite3_value_interval(argv[i], SQLITE_DECIMAL);
            luabb_pushdecimal(L, &tv->u.dec);
            break;
        default: return -1;
        }
    }

    return 0;
}

static int emit_sqlite_result(Lua L, sqlite3_context *context)
{
    if (lua_gettop(L) != 1) {
        sqlite3_result_error(context, "attempt to return multiple values", -1);
        return -1;
    }

    return lua_to_sqlite(L, context);
}

static int lua_final_int(char *spname, char **err, struct sqlthdstate *thd,
                         struct sqlclntstate *clnt, sqlite3_context *context)
{
    int rc, new_vm;
    if ((rc = setup_sp(spname, thd, clnt, &new_vm, err)) != 0) return rc;
    if (new_vm) {
        *err = "failed to obtain lua aggregate object";
        return -1;
    }
    Lua L = clnt->sp->lua;
    get_func_by_name(L, "final", err);

    if ((rc = run_sp(clnt, 0, err)) != 0) return rc;

    return emit_sqlite_result(L, context);
}

static int lua_step_int(char *spname, char **err, struct sqlthdstate *thd,
                        struct sqlclntstate *clnt, sqlite3_context *context,
                        int argc, sqlite3_value **argv)
{
    int rc, new_vm;
    if ((rc = setup_sp(spname, thd, clnt, &new_vm, err)) != 0) return rc;
    Lua L = clnt->sp->lua;
    SP sp = clnt->sp;

    if (new_vm) {
        if ((rc = process_src(L, sp->src, err)) != 0) return rc;
        remove_tran_funcs(L);
    }

    get_func_by_name(L, "step", err);

    if ((rc = sqlite_to_lua(L, clnt->tzname, argc, argv)) != 0) {
        return rc;
    }

    sp->num_instructions = 0;

    return run_sp(clnt, argc, err);
}

static int lua_func_int(char *spname, char **err, struct sqlthdstate *thd,
                        struct sqlclntstate *clnt, sqlite3_context *context,
                        int argc, sqlite3_value **argv)
{
    int rc, new_vm;
    if ((rc = setup_sp(spname, thd, clnt, &new_vm, err)) != 0) return rc;
    Lua L = clnt->sp->lua;
    SP sp = clnt->sp;
    if ((rc = process_src(L, sp->src, err)) != 0) return rc;
    remove_tran_funcs(L);

    get_func_by_name(L, spname, err);

    if ((rc = sqlite_to_lua(L, clnt->tzname, argc, argv)) != 0) return rc;

    sp->num_instructions = 0;

    if ((rc = run_sp(clnt, argc, err)) != 0) return rc;

    return emit_sqlite_result(L, context);
}

static int exec_thread_int(struct sqlthdstate *thd, struct sqlclntstate *clnt)
{
    // Lua Stack:
    //   arg n
    //   arg n - 1
    //   ...
    //   arg 2
    //   arg 1
    //   lua-func to call
    SP sp = clnt->sp;
    sp->clnt = clnt;
    sp->thd = thd;
    Lua L = sp->lua;
    if (tryrdlock_schema_lk() != 0) {
        return -1;
    }
    clone_temp_tables(sp);
    unlock_schema_lk();
    int args = lua_gettop(L) - 1;
    int rc;
    char *err = NULL;

    if ((rc = begin_sp(clnt, &err)) != 0) return rc;

    if ((rc = run_sp(clnt, args, &err)) != 0) return rc;

    return commit_sp(L, &err);
}

static int exec_procedure_int(struct sqlthdstate *thd,
                              struct sqlclntstate *clnt, char **err)
{
    const char *s = clnt->sql;
    char spname[MAX_SPNAME];
    long long sprc = 0;
    int rc, args, new_vm;
    *err = NULL;

    reqlog_set_event(thd->logger, EV_SP);

    if ((rc = get_spname(clnt, &s, spname, err)) != 0)
        return rc;

    if (strcmp(spname, "debug") == 0) {
        debug_sp(clnt);
        return 0;
    }

    if ((rc = setup_sp(spname, thd, clnt, &new_vm, err)) != 0) return rc;

    SP sp = clnt->sp;
    Lua L = sp->lua;

    if ((rc = process_src(L, sp->src, err)) != 0) return rc;

    if ((rc = get_func_by_name(L, "main", err)) != 0) return rc;

    update_tran_funcs(L, clnt);

    if (IS_SYS(spname)) init_sys_funcs(L);

    if ((rc = push_args(&s, clnt, err, &args)) != 0) return rc;

    if ((rc = begin_sp(clnt, err)) != 0) return rc;

    if ((rc = run_sp(clnt, args, err)) != 0) return rc;

    if ((rc = emit_result(L, &sprc, err)) != 0) return rc;

    if ((rc = commit_sp(L, err)) != 0) return rc;

    if (sprc) {
        if (!*err)
            *err = strdup("emit_result error");
        return sprc;
    }

    return flush_sp(sp, err);
}

static int setup_sp_for_trigger(trigger_reg_t *reg, char **err,
                                struct sqlthdstate *thd,
                                struct sqlclntstate *clnt, dbconsumer_t **q)
{
    int new_vm;
    int rc = setup_sp(reg->spname, thd, clnt, &new_vm, err);
    if (rc != 0) return rc;
    SP sp = clnt->sp;
    Lua L = sp->lua;

    if (new_vm) {
        if ((rc = process_src(L, sp->src, err)) != 0) return rc;
    }

    if ((rc = get_func_by_name(L, "main", err)) != 0) return rc;

    if (new_vm == 0) return 0;

    sp->parent->have_consumer = 1;
    remove_tran_funcs(L);
    remove_consumer(L);
    remove_emit(L);

    struct dbtable *db = NULL;

    rc = get_qdb(L, clnt, reg->spname, &db, err);
    if (rc != 0) {
        return rc;
    }

    struct consumer *consumer = db->consumers[0];
    if (consumer == NULL) {
        *err = strdup("no consumer for db");
        return -1;
    }

    size_t sz = dbconsumer_sz(reg->spname);
    dbconsumer_t *newq = calloc(1, sz);
    init_new_t(newq, DBTYPES_DBCONSUMER);
    if (setup_dbconsumer(newq, consumer, db, reg) != 0) {
        *err = strdup("failed to register trigger with qdb");
        return -1;
    }
    *q = newq;

    lua_settop(L, 1);
    return rc;
}

////////////////////////
/// PUBLIC INTERFACE ///
////////////////////////

int db_verify_table_callback(void *v, const char *buf)
{
    if (!buf || !v) return 0;

    Lua L = v;
    SP sp = getsp(L);

    if (peer_dropped_connection(sp->clnt)) {
        return -2;
    }
    if (buf[0] == '!' || buf[0] == '?') buf++;
    char *row[] = {(char*)buf};
    write_response(sp->clnt, RESPONSE_ROW_STR, row, 1);
    return 0;
}

void close_sp(struct sqlclntstate *clnt)
{
    close_sp_int(clnt->sp, 1);
    clnt->sp = NULL;
}

void lua_final(sqlite3_context *context)
{
    lua_func_arg_t *arg = sqlite3_user_data(context);
    struct sqlthdstate *thd = arg->thd;
    char *spname = arg->name;
    struct sqlclntstate *clnt = thd->sqlthd->clnt;
    char *err = NULL;
    struct sp_state *state = sqlite3_aggregate_context(context, sizeof(*state));
    if (state->sp == NULL) {
        // step never got called - no matching rows
        sqlite3_result_null(context);
        return;
    }
    if (state->sp != clnt->sp) {
        swap_sp(&clnt->sp, &state->sp);
    }
    int rc = lua_final_int(spname, &err, thd, clnt, context);
    if (rc != 0) {
        sqlite3_result_error(context, err, -1);
    }
    if (state->sp == clnt->sp) {
        reset_sp(clnt->sp);
    } else {
        close_sp(clnt);
        restore_sp(clnt, state);
    }
}

void lua_step(sqlite3_context *context, int argc, sqlite3_value **argv)
{
    lua_func_arg_t *arg = sqlite3_user_data(context);
    struct sqlthdstate *thd = arg->thd;
    char *spname = arg->name;
    struct sqlclntstate *clnt = thd->sqlthd->clnt;
    char *err = NULL;
    struct sp_state *state = sqlite3_aggregate_context(context, sizeof(*state));
    if (state->sp == NULL) {
        if (clnt->sp && clnt->sp->lua) {
            if (strcmp(clnt->sp->spname, spname) == 0) {
                // first call and have cached lua vm.
                // reset it by parsing again.
                process_src(clnt->sp->lua, clnt->sp->src, &err);
            }
        }
    }
    if (state->sp != clnt->sp) {
        check_sp(spname, clnt, state);
    }
    int rc = lua_step_int(spname, &err, thd, clnt, context, argc, argv);
    if (rc != 0) {
        sqlite3_result_error(context, err, -1);
    }
    if (state->sp != clnt->sp) {
        if (state->sp) {
            swap_sp(&clnt->sp, &state->sp);
        } else {
            state->sp = clnt->sp;
        }
    }
}

void lua_func(sqlite3_context *context, int argc, sqlite3_value **argv)
{
    lua_func_arg_t *arg = sqlite3_user_data(context);
    struct sqlthdstate *thd = arg->thd;
    char *spname = arg->name;
    struct sqlclntstate *clnt = thd->sqlthd->clnt;
    char *err = NULL;
    struct sp_state state = {0};
    check_sp(spname, clnt, &state);
    int rc = lua_func_int(spname, &err, thd, clnt, context, argc, argv);
    if (rc != 0) {
        sqlite3_result_error(context, err, -1);
    }
    if (state.sp) {
        close_sp(clnt);
        restore_sp(clnt, &state);
    } else {
        reset_sp(clnt->sp);
    }
}

void *exec_trigger(trigger_reg_t *reg)
{
    char sql[128];
    snprintf(sql, sizeof(sql), "exec procedure %s()", reg->spname);

    struct sqlclntstate clnt;
    start_internal_sql_clnt(&clnt);
    clnt.dbtran.mode = TRANLEVEL_SOSQL;
    clnt.sql = sql;
    clnt.dbtran.trans_has_sp = 1;

    thread_memcreate(128 * 1024);
    struct sqlthdstate thd;
    sqlengine_thd_start(NULL, &thd, THRTYPE_TRIGGER);
    thrman_set_subtype(thd.thr_self, THRSUBTYPE_LUA_SQL);
    thd.sqlthd->clnt = &clnt;

    // We're making unprotected calls to lua below.
    // luaL_error() will cause abort()
    Lua L = NULL;
    dbconsumer_t *q = NULL;
    ctrace("trigger:%s assigned; now running\n", reg->spname);
    while (1) {
        int rc, args = 0;
        char *err = NULL;
        get_curtran(thedb->bdb_env, &clnt);
        if (setup_sp_for_trigger(reg, &err, &thd, &clnt, &q) != 0) {
            goto bad;
        }
        if (q == NULL) {
            goto bad;
        }
        SP sp = clnt.sp;
        L = sp->lua;
        if ((args = dbconsumer_get_int(L, q, bdb_trigger_version(q->iq.usedb->handle))) < 0) {
            err = strdup(sp->error);
            goto bad;
        }
        if ((rc = begin_sp(&clnt, &err)) != 0) {
            err = strdup(sp->error);
            goto bad;
        }
        if ((rc = run_sp(&clnt, args, &err)) != 0) {
        bad:
            ctrace("trigger:%s err:%s\n", reg->spname, err);
            free(err);
            if (args != -2) {
                sleep(5); // slow down buggy sp from spinning
            }
            break;
        }
        if (lua_gettop(L) != 1 || !lua_isnumber(L, 1) ||
            (rc = lua_tonumber(L, 1)) != 0) {
            ctrace("trigger:%s rc:%s\n", reg->spname, lua_tostring(L, 1));
            err = strdup("trigger returned bad rc");
            db_rollback_int(L, &rc);
            goto bad;
        }
        if ((rc = dbconsumer_consume_int(L, q)) != 0) {
            err = strdup("trigger failed to consume");
            db_rollback_int(L, &rc);
            goto bad;
        }
        if ((rc = commit_sp(L, &err)) != 0) {
            ctrace("trigger:%s %016" PRIx64 " commit failed rc:%d -- %s\n",
                   reg->spname, q->info.trigger_cookie, rc, err);
            goto bad;
        }
        put_curtran(thedb->bdb_env, &clnt);
    }
    if (q) {
        ctrace("trigger:%s %016" PRIx64 " unregister req\n", q->info.spname, q->info.trigger_cookie);
        luabb_trigger_unregister(L, q);
        ctrace("trigger:%s %016" PRIx64 " unregister done\n", q->info.spname, q->info.trigger_cookie);
        free(q);
    } else {
        force_unregister(L, reg);
    }
    put_curtran(thedb->bdb_env, &clnt);
    close_sp(&clnt);
    end_internal_sql_clnt(&clnt);
    thd.sqlthd->clnt = NULL;
    sqlengine_thd_end(NULL, &thd);
    thread_memdestroy();
    return NULL;
}

void exec_thread(struct sqlthdstate *thd, struct sqlclntstate *clnt)
{
    SP sp = clnt->sp;
    Lua L = sp->lua;
    get_curtran(thedb->bdb_env, clnt);
    sp->parent_thd->status = THREAD_STATUS_RUNNING;
    exec_thread_int(thd, clnt);
    lua_gc(L, LUA_GCCOLLECT, 0);
    drop_temp_tables(clnt->sp);
    free_tmptbls(clnt->sp);
    put_curtran(thedb->bdb_env, clnt);
}

int exec_procedure(struct sqlthdstate *thd, struct sqlclntstate *clnt, char **err)
{
    int rc = exec_procedure_int(thd, clnt, err);
    if (clnt->sp) {
        reset_sp(clnt->sp);
    }
    return rc;
}<|MERGE_RESOLUTION|>--- conflicted
+++ resolved
@@ -737,9 +737,9 @@
     return -1;
 }
 
-static int dbq_can_poll(dbconsumer_t *q, int version)
-{
-    if (!*q->open) return 0;
+static int dbq_can_poll(dbconsumer_t *q, uint8_t status, int version)
+{
+    if (status != TRIGGER_SUBSCRIPTION_OPEN) return 0;
     int new_version = bdb_trigger_version(q->iq.usedb->handle);
     if (new_version != version) {
         logmsg(LOGMSG_ERROR, "%s: trigger %s version mismatch, %d vs %d\n",
@@ -760,12 +760,8 @@
         uint8_t status;
         struct timespec ts;
         Pthread_mutex_lock(q->lock);
-<<<<<<< HEAD
 again:  status = *q->status;
-        if (status == TRIGGER_SUBSCRIPTION_OPEN) {
-=======
-again:  if (dbq_can_poll(q, version)) {
->>>>>>> 70f8c6e0
+        if (dbq_can_poll(q, status, version)) {
             rc = dbq_poll_int(L, q); // call will release q->lock
         } else if (status == TRIGGER_SUBSCRIPTION_PAUSED) {
             setup_dbq_ts(ts);
