/* Copyright 2015 Bloomberg Finance L.P.

   Licensed under the Apache License, Version 2.0 (the "License");
   you may not use this file except in compliance with the License.
   You may obtain a copy of the License at

   http://www.apache.org/licenses/LICENSE-2.0
   
   Unless required by applicable law or agreed to in writing, software
   distributed under the License is distributed on an "AS IS" BASIS,
   WITHOUT WARRANTIES OR CONDITIONS OF ANY KIND, either express or implied.
   See the License for the specific language governing permissions and
   limitations under the License. */
package com.bloomberg.comdb2.jdbc;

import java.io.*;
import java.util.*;
import java.util.logging.*;
import java.net.*;

import com.bloomberg.comdb2.jdbc.Cdb2DbInfoResponse.NodeInfo;
import com.bloomberg.comdb2.jdbc.Cdb2Query;
import com.bloomberg.comdb2.jdbc.Cdb2Query.Cdb2DbInfo;
import com.bloomberg.comdb2.jdbc.Cdb2Query.Cdb2SqlQuery;

/**
 * BBSysUtils provides functions that deal with Bloomberg environment stuff.
 * 
 * @author Rivers Zhang
 * @author Mohit Khullar
 */
public class BBSysUtils {
    private static Logger logger = Logger.getLogger(BBSysUtils.class.getName());
    static private boolean debug = false;

    /**
     * Comdb2db configuration files.
     */
    static final String CDB2DBCONFIG_PROP = "comdb2db.cfg";
    static final String CDB2DBCONFIG_LOCAL = "/bb/bin/comdb2db.cfg";
    static final String CDB2DBCONFIG_NOBBENV = "/opt/bb/etc/cdb2/config/comdb2db.cfg";
    static final String CDB2DBCONFIG_NOBBENV_PATH = "/opt/bb/etc/cdb2/config.d/";

    /* comdb2lcldb, per jvm. */
    static class TimeAndHosts {
        long ms;
        ArrayList<String> hosts = new ArrayList<String>();
    }
    static HashMap<String, TimeAndHosts> comdb2lcldb = new HashMap<String, TimeAndHosts>();
    /* Make it visible to us only. */
    private static Object lock = new Object();

    /**
     * Reads information from comdb2db cfg file. Returns true if the minimal
     * necessary information has been gathered. Otherwise, returns false.
     * 
     * @param path
     * @param hndl
     * @return
     */
    private static boolean readComdb2dbCfg(String path, Comdb2Handle hndl) {

        boolean ret = true;
        BufferedReader br = null;
        try {
            br = new BufferedReader(new FileReader(path));

            String line;
            while ((line = br.readLine()) != null) {

                String[] tokens = line.split(":\\s*|=\\s*|,\\s*|\\s+");

                if (tokens.length < 3)
                    continue;

                if (tokens[0].equalsIgnoreCase(hndl.myDbName)) {
                    /**
                     * Gets dunumber and hosts of the actual database.
                     */
                    hndl.myDbNum = Integer.parseInt(tokens[1]);
                    for (int i = 2; i < tokens.length; ++i) {
                        hndl.myDbHosts.add(tokens[i]);
                        hndl.myDbPorts.add(hndl.overriddenPort);
                    }
                } else if (tokens[0].equalsIgnoreCase("comdb2_config")) {

                    if (tokens[1].equalsIgnoreCase("default_type")
                            && hndl.defaultType == null)
                        hndl.defaultType = tokens[2];
                    else if (tokens[1].equalsIgnoreCase("room")
                            && hndl.machineRoom == null)
                        hndl.machineRoom = tokens[2];
                    else if (tokens[1].equalsIgnoreCase("portmuxport")
                            && !hndl.hasUserPort)
                        hndl.portMuxPort = Integer.parseInt(tokens[2]);
                    else if (tokens[1].equalsIgnoreCase("comdb2dbname")
                            && hndl.comdb2dbName == null)
                        hndl.comdb2dbName = tokens[2];
                    else if (tokens[1].equalsIgnoreCase("tcpbufsz")
                            && !hndl.hasUserTcpSz)
                        try {
                            hndl.tcpbufsz = Integer.parseInt(tokens[2]);
                        } catch (NumberFormatException e) {
                            logger.log(Level.WARNING, "Invalid tcp buffer size.", e);
                        }
                    else if (tokens[1].equalsIgnoreCase("dnssufix")
                            && hndl.dnssuffix == null)
                        hndl.dnssuffix = tokens[2];
                } else if (tokens[0].equalsIgnoreCase(hndl.comdb2dbName)) {
                    /**
                     * Gets dbnumber and hosts of comdb2db.
                     */
                    ret = true;
                    hndl.comdb2dbDbNum = Integer.parseInt(tokens[1]);
                    for (int i = 2; i != tokens.length; ++i)
                        hndl.comdb2dbHosts.add(tokens[i]);
                }
            }

        } catch (IOException e) {
            ret = false;
        } finally {
            try {
                if (br != null)
                    br.close();
            } catch (IOException e) {
                logger.log(Level.WARNING, "Unable to close stream", e);
            }
        }
        return ret;
    }

    private final static String COMDB2DB = "comdb2db";
    private final static int COMDB2DB_NUM = 32432;
    private final static String COMDB2DB_DEV = "comdb3db";
    private final static int COMDB2DB_DEV_NUM = 192779;

    /**
     * Returns true if successfully get comdb2dbhosts.
     * 
     * @param hndl
     * @return
     */
    private static boolean getComdb2dbHosts(Comdb2Handle hndl, boolean just_defaults) {
<<<<<<< HEAD
        boolean rc;
        String cfg = System.getenv("CDB2_CONFIG_FILE");
        if (cfg != null)
            rc = readComdb2dbCfg(cfg, hndl);
        else
            rc = readComdb2dbCfg(CDB2DBCONFIG_NOBBENV, hndl);
=======
        /*
         * Load conf from path specified in system property
         * CDB2DBCONFIG_PROP (comdb2db.cfg), defaulting to
         * CDB2DBCONFIG_NOBBENV (/opt/bb/etc/cdb2/config/comdb2db.cfg) if the
         * property is not specified.
         */
        String configPath = System.getProperty(CDB2DBCONFIG_PROP, CDB2DBCONFIG_NOBBENV);
        boolean rc = readComdb2dbCfg(configPath, hndl);
>>>>>>> 88db4afd
        if (!rc) /* fall back to /bb/bin if noenv conf not found */
            rc = readComdb2dbCfg(CDB2DBCONFIG_LOCAL, hndl);
        readComdb2dbCfg(CDB2DBCONFIG_NOBBENV_PATH + hndl.myDbName + ".cfg", hndl);

        if (just_defaults)
            return true;

        if (hndl.comdb2dbHosts.size() > 0 || hndl.myDbHosts.size() > 0)
            return true;

        String comdb2db_bdns = null;
        try {
            comdb2db_bdns = String.format("%s-%s.%s",
                    (hndl.defaultType == null) ? hndl.defaultType : hndl.myDbCluster,
                    hndl.comdb2dbName, hndl.dnssuffix);

            InetAddress inetAddress[] = InetAddress.getAllByName(comdb2db_bdns);
            for (int i = 0; i < inetAddress.length; i++) {
                hndl.comdb2dbHosts.add(inetAddress[i].getHostAddress());
                rc = true;
            }
        } catch (UnknownHostException e) {
            logger.log(Level.SEVERE, "ERROR in getting address " + comdb2db_bdns, e);
        }
        return rc;
    }

    /**
     * Returns port number.
     * 
     * @param host
     * @param port
     * @param app
     * @param service
     * @param instance
     * @return
     */
    private static int getPortMux(String host, int port, String app, String service, String instance) {
        SockIO io = null;
        try {
            String name = String.format("get %s/%s/%s\n", app, service, instance);

            io = new SockIO(host, port, null);

            io.write(name.getBytes());
            io.flush();

            String line = io.readLine(32);
            return Integer.parseInt(line);
        } catch (SocketTimeoutException e) {
            return -1;
        } catch (IOException e) {
            return -1;
        } finally {
            try {
                if (io != null)
                    io.close();
            } catch (IOException e) {
                logger.log(Level.WARNING, "Unable to close portmux connection (" + host + ":" + port + ")", e);
            }
        }
    }

    /**
     * Gets database node information. Returns no-negative value to indicate the
     * master node in @validHosts, and -1 to indicate no master node found.
     * 
     * @param dbName
     *            who I want to know about
     * @param dbNum
     *            its db number
     * @param host
     *            ask who
     * @param port
     *            hndlect to which port
     * @param validHosts
     *            where I want the hosts of @dbName be stored.
     * @param validPorts
     *            where I want the ports of @dbName be stored.
     * @return
     * @throws NoComdb2dbHostFoundException
     */
    static int dbInfoQuery(Comdb2Handle hndl,
            Cdb2DbInfoResponse dbInfoResp,
            String dbName, int dbNum, String host, int port,
            List<String> validHosts, List<Integer> validPorts)
        throws NoDbHostFoundException {

        SockIO io = null;

        validHosts.clear();
        validPorts.clear();

        try {
            if (dbInfoResp == null) {
                io = new SockIO(host, port, hndl.pmuxrte ? hndl.myDbName : null);

                /*********************************
                 * Sending data...
                 *********************************/

                io.write("newsql\n");
                io.flush();

                Cdb2Query query = new Cdb2Query();
                query.cdb2DbInfo = new Cdb2DbInfo(dbName);

                Protocol protobuf = new ProtobufProtocol();
                int length = protobuf.pack(query);

                NewSqlHeader nsh = new NewSqlHeader(
                        Constants.RequestType.CDB2_REQUEST_CDB2QUERY,
                        0, 0, length);

                io.write(nsh.toBytes());
                protobuf.write(io.getOut());
                io.flush();

                /*********************************
                 * Parsing response...
                 *********************************/

                byte[] res = new byte[nsh.capacity()];
                if (io.read(res) != nsh.capacity())
                    throw new NoDbHostFoundException(dbName);
                nsh.reconstructFromBytes(res);

                res = null;
                res = new byte[nsh.length];
                if (io.read(res) != nsh.length)
                    throw new NoDbHostFoundException(dbName);

                dbInfoResp = protobuf.unpackDbInfoResp(res);
                if (dbInfoResp == null)
                    throw new NoDbHostFoundException(dbName);
            }

            int master = -1;
            int myroom = 0, hosts_same_room = 0;
            if (debug) {
                System.out.println("dbinfoQuery: dbinfo response " +
                        "returns " + dbInfoResp.nodes);
            }
            for (NodeInfo node : dbInfoResp.nodes) {
                if (node.incoherent != 0 || node.port < 0) {
                    if (debug) {
                        System.out.println("dbinfoQuery: Skipping " +
                                node.name + ": incoherent=" + 
                                node.incoherent + " port=" + node.port);
                    }
                    continue;
                }

                validHosts.add(node.name);
                validPorts.add(node.port);

                if (debug) {
                    System.out.println("Added " + node.name + ":" + 
                            node.port + " to validHosts");
                }

                if (myroom == 0)
                    myroom = (node.room) > 0 ? node.room : -1;

                if (node.name.equalsIgnoreCase(dbInfoResp.master.name))
                    master = validHosts.size() - 1;

                if (myroom == node.room)
                    ++hosts_same_room;
            }

            if (validHosts.size() <= 0)
                throw new NoDbHostFoundException(dbName);

            if (hndl != null) {
                hndl.masterIndexInMyDbHosts = master;
                hndl.numHostsSameRoom = hosts_same_room;
                hndl.peersslmode = dbInfoResp.peermode;
            }

            return master;

        } catch (IOException e) {
            throw new NoDbHostFoundException(dbName);
        } finally {
            try {
                if (io != null)
                    io.close();
            } catch (IOException e) {
                logger.log(Level.WARNING,
                        "Unable to close dbinfo_query connection ("
                        + host + ":" + port + ")", e);
            }
        }
    }

    /**
     * Gets database's name, number and room by querying a comdb2db server.
     * 
     * @param hndl
     * @param host
     *            host of the comdb2db server.
     * @param port
     *            port of that server.
     * @return
     */
    private static boolean queryDbHosts(Comdb2Handle hndl, String host, int port) {

        String sqlquery = String.format("select M.name, D.dbnum, M.room from machines M join databases D where M.cluster IN "
                + "(select cluster_machs from clusters where name = '%s' and cluster_name = '%s') and D.name = '%s' order by (room = '%s') desc",
                hndl.myDbName, hndl.myDbCluster, hndl.myDbName, hndl.machineRoom);

        SockIO io = null;

        try {
            io = new SockIO(host, port, hndl.pmuxrte ? hndl.myDbName : null);

            /*********************************
             * Sending data...
             *********************************/

            io.write("newsql\n");
            io.flush();

            Cdb2Query query = new Cdb2Query();
            query.cdb2SqlQuery = new Cdb2SqlQuery(hndl.comdb2dbName, sqlquery);

            Protocol protobuf = new ProtobufProtocol();
            int length = protobuf.pack(query);

            NewSqlHeader nsh = new NewSqlHeader(Constants.RequestType.CDB2_REQUEST_CDB2QUERY, 0, 0, length);

            io.write(nsh.toBytes());
            protobuf.write(io.getOut());
            io.flush();

            /*********************************
             * Parsing response...
             *********************************/

            byte[] res = new byte[nsh.capacity()];

            do {
                if (io.read(res) != NewSqlHeader.BYTES_NEEDED) // unexpected
                                                                // response from
                                                                // server
                    return false;
                nsh = NewSqlHeader.fromBytes(res);
            } while (nsh == null || nsh.length == 0); // if heartbeat packet,
                                                        // try again

            nsh.reconstructFromBytes(res);

            res = null;
            res = new byte[nsh.length];

            if (io.read(res) != nsh.length)
                return false;

            Cdb2SqlResponse sqlResp = protobuf.unpackSqlResp(res);
            if (sqlResp == null || sqlResp.errCode != 0
                    || (sqlResp.respType != 1 && sqlResp.value.size() != 1 && (sqlResp.value.get(0).type == -1 || sqlResp.value.get(0).type != 3)))
                return false;

            hndl.myDbHosts.clear();

            while (sqlResp.respType <= 2) {
                res = null;
                res = new byte[nsh.capacity()];
                if (io.read(res) != nsh.capacity())
                    return false;
                nsh.reconstructFromBytes(res);

                res = null;
                res = new byte[nsh.length];
                if (io.read(res) != nsh.length)
                    return false;

                sqlResp = protobuf.unpackSqlResp(res);
                if (sqlResp.errCode != 0)
                    break;
                if (sqlResp.respType == 2 && sqlResp.value != null) {
                    int pos_zero = 0;
                    byte[] valData = sqlResp.value.get(0).value;
                    for (; pos_zero < valData.length && valData[pos_zero] > 0; ++pos_zero)
                        ;

                    hndl.myDbHosts.add(new String(valData, 0, pos_zero));
                    hndl.myDbPorts.add(-1);

                    valData = null;
                }
            }

            /* if the handle requests to cache the information, do it now. */
            if (hndl.age != 0) {
                TimeAndHosts record = new TimeAndHosts();
                record.ms = (hndl.age > 0) ?
                    System.currentTimeMillis() + hndl.age * 1000L :
                    Long.MAX_VALUE;
                record.hosts.addAll(hndl.myDbHosts);
                synchronized(lock) {
                    comdb2lcldb.put(hndl.myDbName + "/" + hndl.myDbCluster, record);
                }
            }

            return true;
        } catch (SocketTimeoutException e) {
            return false;
        } catch (IOException e) {
            return false;
        } finally {
            try {
                if (io != null)
                    io.close();
            } catch (IOException e) {
                logger.log(Level.WARNING, "Unable to close get_dbhosts connection (" + host + ":" + port + ")", e);
            }
        }
    }

    /**
     * Gets the database server host(s) and port(s) of @hndl.
     * 
     * @param hndl
     * @throws NoDbHostFoundException
     */
    static void getDbHosts(Comdb2Handle hndl, boolean refresh) throws NoDbHostFoundException {
        if (debug) { 
            System.out.println("Starting getDbHosts"); 
        }
        if (refresh) {
            /* Clear node info of both the database and comdb2db */
            hndl.comdb2dbHosts.clear();
            hndl.myDbHosts.clear();
            hndl.myDbPorts.clear();
        }

        if (hndl.myDbCluster.equalsIgnoreCase("local")) {
			/* type is local */
            hndl.isDirectCpu = true;
            hndl.myDbHosts.add("localhost");
            hndl.myDbPorts.add(hndl.overriddenPort);
        } else if ( hndl.myDbCluster.equalsIgnoreCase("default")
                || hndl.myDbCluster.equalsIgnoreCase("dev")
                || hndl.myDbCluster.equalsIgnoreCase("uat")
                || hndl.myDbCluster.equalsIgnoreCase("alpha")
                || hndl.myDbCluster.equalsIgnoreCase("beta")
                || hndl.myDbCluster.equalsIgnoreCase("prod")) {
            hndl.isDirectCpu = false;

            /* if the handle asks for cache, do it now. */
            if (hndl.age != 0) {
                synchronized(lock) {
                    TimeAndHosts record = comdb2lcldb.get(
                            hndl.myDbName + "/" + hndl.myDbCluster);
                    if (record != null) { /* found */
                        long currtm = System.currentTimeMillis();
                        if (currtm <= record.ms) { /* not expired */
                            hndl.myDbHosts.addAll(record.hosts);
                            if (debug) { 
                                System.out.println("Found " + hndl.myDbName + " in hash" 
                                        + record.hosts + " port is overridden:" +hndl.overriddenPort); 
                            }
                            for (int i = 0, len = hndl.myDbHosts.size(); i != len; ++i)
                                hndl.myDbPorts.add(hndl.overriddenPort);
                        }
                    }
                }
            }

            if (hndl.myDbHosts.size() == 0) {
                /* get default conf without DNS lookup */
                getComdb2dbHosts(hndl, true);

                /* start with "comdb2db" */
                String comdb2db_name = COMDB2DB;

                /* revise comdb2db_name */
                if (hndl.comdb2dbName == null)
                    hndl.comdb2dbName = comdb2db_name;

                /* set cluster type if default */
                if (hndl.myDbCluster.equalsIgnoreCase("default")) {
                    if (hndl.defaultType == null)
                        throw new NoDbHostFoundException(hndl.myDbName +
                                "@default. No default type configured?");
                    hndl.myDbCluster = hndl.defaultType;
                }

                if (!getComdb2dbHosts(hndl, false))
                    throw new NoDbHostFoundException(hndl.myDbName +
                            ". Wrong configuration for cluster '" +
                            hndl.myDbCluster + "'.");
            }
        } else if (hndl.myDbHosts.size() == 0) {
            hndl.isDirectCpu = true;
            hndl.myDbHosts.add(hndl.myDbCluster);
            hndl.myDbPorts.add(hndl.overriddenPort);
        }

        if (hndl.isDirectCpu) {
            for (int i = 0; i != hndl.myDbPorts.size(); ++i) {
                if (hndl.myDbPorts.get(i) == -1) {
                    hndl.myDbPorts.set(i, getPortMux(hndl.myDbHosts.get(i),
                                hndl.portMuxPort, "comdb2", "replication", hndl.myDbName));
                }
            }
            return;
        }

        /******************************************
         * If no hosts defined, we have to query comdb2db to get necessary
         * information.
         ******************************************/
        // System.out.printf("Still Looking for Db hosts");

        ArrayList<String> validHosts = new ArrayList<String>();
        ArrayList<Integer> validPorts = new ArrayList<Integer>();

        boolean found = false;

        int retries = 0;

        while (hndl.myDbHosts.size() == 0 && retries < 5) {
            retries++;
            if (debug) {
                System.out.println("Querying for dbhosts, retries=" + retries);
            }

            /*****************************************
             * First, get a list of available comdb2db servers.
             *****************************************/

            int master = -1;
			int comdb2dbPort = -1;
			String connerr = "";
            for (String comdb2dbHost : hndl.comdb2dbHosts) {
                comdb2dbPort = BBSysUtils.getPortMux(comdb2dbHost, hndl.portMuxPort, "comdb2", "replication", hndl.comdb2dbName);
                if (comdb2dbPort < 0)
					connerr = "port error";
                else {
                    try {

                        master = dbInfoQuery(hndl,
                                null, hndl.comdb2dbName, hndl.comdb2dbDbNum,
                                comdb2dbHost, comdb2dbPort, validHosts, validPorts);
                        found = true;
                        break;
                    } catch (NoDbHostFoundException e) {
                        /**
                         * Ignore single exception.
                         */
						connerr = "dbinfo error";
                    }
                }
            }

            /**
             * However, if all dbinfoquery calls failed, then an exception has
             * to be thrown...
             */
            if (!found) {
                if (hndl.comdb2dbHosts.size() == 0)
                    throw new NoDbHostFoundException(hndl.comdb2dbName);
                else {
                    /* prepare diagnosis info */
                    String diagnosis = String.format("[pmux=%d][%s=%s@%d] %s",
                            hndl.portMuxPort,
                            hndl.comdb2dbName,
                            hndl.comdb2dbHosts.get(hndl.comdb2dbHosts.size() - 1),
                            comdb2dbPort,
                            connerr);
                    throw new NoDbHostFoundException(diagnosis);
                }
			}

            /************************************************
             * We have a list of available hosts now. Query the slave nodes
             * one-by-one to get hosts of the database that we want hndlect to.
             ************************************************/

            for (int i = 0; i != validHosts.size(); ++i) {
                if (master == i && validHosts.size() > 1)
                    continue;

                found = queryDbHosts(hndl, validHosts.get(i), validPorts.get(i));
                if (found)
                    break;
            }

            /**********************************************
             * None of slave nodes works. Now try master.
             **********************************************/
            if (!found)
                found = queryDbHosts(hndl, validHosts.get(master), validPorts.get(master));

            if (!found)
                throw new NoDbHostFoundException(hndl.myDbName);

            hndl.comdb2dbHosts.clear();
            hndl.comdb2dbHosts.addAll(validHosts);
        }

        /**********************************************
         * At this stage, we should have a list of hosts stored in @myDbHosts.
         * 
         * Ask them one-by-one to get the host(s) and port(s) of the database we
         * want to hndlect to.
         **********************************************/

        /* If pmux route is enabled, use pmux port. */
        if (hndl.pmuxrte) {
            hndl.myDbPorts.clear();
            for (int i = 0; i != hndl.myDbHosts.size(); ++i)
                hndl.myDbPorts.add(hndl.portMuxPort);
            return;
        }


        found = false;

        int port = -1;
        int hndlRetries = hndl.maxRetries();
        int increment = hndl.myDbHosts.size();

        if (increment == 0)
            increment = 1;

        String connerr = "";

        for (int retry = 0; (retry < hndlRetries) && (found == false); retry += increment) {
            for (int i = 0; i != hndl.myDbHosts.size(); ++i) {
                String host = hndl.myDbHosts.get(i);
                if (hndl.myDbPorts.get(i) >= 0)
                    port = hndl.myDbPorts.get(i);
                else
                    port = getPortMux(host, hndl.portMuxPort, "comdb2", "replication", hndl.myDbName);

                if (port < 0) {
                    connerr = "port error";
                    continue;
                }

                try {
                    dbInfoQuery(hndl,
                            null, hndl.myDbName, hndl.myDbNum,
                            host, port, validHosts, validPorts);
                    if (debug) {
                        System.out.println("dbInfoQuery returns hosts=" + validHosts +
                                " ports=" + validPorts + " for " + hndl.myDbName);
                    }
                    found = true;
                    break;
                } catch (NoDbHostFoundException e) {
                    /**
                     * Ignore single exception.
                     */
                    connerr = "dbinfo error";
                }
            }

            if (retry > 0 && found == false) {
                int sleepms = (100 * (retry - hndl.myDbHosts.size() + 1));
                if (sleepms > 1000) {
                    sleepms = 1000;

                    logger.log(Level.WARNING, 
                            "Sleeping for 1 second on retry query to dbhosts retry " + retry);
                }
                try {
                    Thread.sleep(sleepms);
                } catch (InterruptedException e)  {
                    // Ignore
                }
            }
        }

        if (!found) {
            if (hndl.myDbHosts.size() == 0)
                throw new NoDbHostFoundException(hndl.myDbName);
            else {
                // diagnosis
                String diagnosis = String.format("[pmux=%d][%s=%s@%d] %s",
                        hndl.portMuxPort,
                        hndl.myDbName,
                        hndl.myDbHosts.get(hndl.myDbHosts.size() - 1),
                        port,
                        connerr);
                throw new NoDbHostFoundException(diagnosis);
            }
        }

        hndl.myDbHosts.clear();
        hndl.myDbHosts.addAll(validHosts);
        hndl.myDbPorts.clear();
        hndl.myDbPorts.addAll(validPorts);

        if (debug) {
            System.out.println("hndl.myDbHosts is " + hndl.myDbHosts);
            System.out.println("hndl.myDbPorts is " + hndl.myDbPorts);
        }
    }
}
/* vim: set sw=4 ts=4 et: */<|MERGE_RESOLUTION|>--- conflicted
+++ resolved
@@ -142,14 +142,6 @@
      * @return
      */
     private static boolean getComdb2dbHosts(Comdb2Handle hndl, boolean just_defaults) {
-<<<<<<< HEAD
-        boolean rc;
-        String cfg = System.getenv("CDB2_CONFIG_FILE");
-        if (cfg != null)
-            rc = readComdb2dbCfg(cfg, hndl);
-        else
-            rc = readComdb2dbCfg(CDB2DBCONFIG_NOBBENV, hndl);
-=======
         /*
          * Load conf from path specified in system property
          * CDB2DBCONFIG_PROP (comdb2db.cfg), defaulting to
@@ -158,7 +150,6 @@
          */
         String configPath = System.getProperty(CDB2DBCONFIG_PROP, CDB2DBCONFIG_NOBBENV);
         boolean rc = readComdb2dbCfg(configPath, hndl);
->>>>>>> 88db4afd
         if (!rc) /* fall back to /bb/bin if noenv conf not found */
             rc = readComdb2dbCfg(CDB2DBCONFIG_LOCAL, hndl);
         readComdb2dbCfg(CDB2DBCONFIG_NOBBENV_PATH + hndl.myDbName + ".cfg", hndl);
