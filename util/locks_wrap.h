--- conflicted
+++ resolved
@@ -30,16 +30,9 @@
         int rc;                                                                \
         LKDBG_TRACE(TRY, FUNC, VA_FIRST(__VA_ARGS__));                         \
         if ((rc = FUNC(__VA_ARGS__)) != 0) {                                   \
-<<<<<<< HEAD
-            logmsg(LOGMSG_USER, "%s:%d " #FUNC "(%p) rc:%d thd:%p\n",          \
-                   __func__, __LINE__, VA_FIRST(__VA_ARGS__), rc,              \
-                   (void *)pthread_self());                                    \
-            /*abort();*/                                                       \
-=======
             logmsg(LOGMSG_FATAL, "%s:%d " #FUNC "(%p) rc:%d thd:%p\n",         \
                    __func__, __LINE__, OBJ, rc, (void *)pthread_self());       \
             abort();                                                           \
->>>>>>> 85c53ccc
         }                                                                      \
         LKDBG_TRACE(GOT, FUNC, VA_FIRST(__VA_ARGS__));                         \
     } while (0)
