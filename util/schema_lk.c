/*
   Copyright 2015 Bloomberg Finance L.P.

   Licensed under the Apache License, Version 2.0 (the "License");
   you may not use this file except in compliance with the License.
   You may obtain a copy of the License at

       http://www.apache.org/licenses/LICENSE-2.0

   Unless required by applicable law or agreed to in writing, software
   distributed under the License is distributed on an "AS IS" BASIS,
   WITHOUT WARRANTIES OR CONDITIONS OF ANY KIND, either express or implied.
   See the License for the specific language governing permissions and
   limitations under the License.
 */

#include <pthread.h>
#include <logmsg.h>
#include <pthread_wrap.h>
#include <schema_lk.h>
#include <assert.h>

static pthread_rwlock_t schema_lk = PTHREAD_RWLOCK_INITIALIZER;
__thread int have_readlock = 0;
__thread int have_writelock = 0;

inline int have_schema_lock(void)
{
    return (have_readlock || have_writelock);
}

/* We actually acquire the readlock recursively: change these asserts to
 * accommodate */
inline void rdlock_schema_int(const char *file, const char *func, int line)
{
    assert(have_writelock == 0);
    Pthread_rwlock_rdlock(&schema_lk);
    have_readlock++;
#ifdef VERBOSE_SCHEMA_LK
    logmsg(LOGMSG_USER, "%p:RDLOCK %s:%d\n", (void *)pthread_self(), func,
           line);
#endif
}

inline int tryrdlock_schema_int(const char *file, const char *func, int line)
{
<<<<<<< HEAD
    int rc = Pthread_rwlock_tryrdlock(&schema_lk);
=======
    assert(have_writelock == 0);
    int rc = pthread_rwlock_tryrdlock(&schema_lk);
    if (!rc)
        have_readlock++;
>>>>>>> 88213cc4
#ifdef VERBOSE_SCHEMA_LK
    logmsg(LOGMSG_USER, "%p:TRYRDLOCK RC:%d %s:%d\n", (void *)pthread_self(),
           rc, func, line);
#endif
    return rc;
}

inline void unlock_schema_int(const char *file, const char *func, int line)
{
    assert(have_readlock || have_writelock);
#ifdef VERBOSE_SCHEMA_LK
    logmsg(LOGMSG_USER, "%p:UNLOCK %s:%d\n", (void *)pthread_self(), func,
           line);
#endif
    if (have_readlock)
        have_readlock--;
    else if (have_writelock)
        have_writelock = 0;
    Pthread_rwlock_unlock(&schema_lk);
}

inline void wrlock_schema_int(const char *file, const char *func, int line)
{
    assert(have_readlock == 0 && have_writelock == 0);
    Pthread_rwlock_wrlock(&schema_lk);
    have_writelock = 1;
#ifdef VERBOSE_SCHEMA_LK
    logmsg(LOGMSG_USER, "%p:WRLOCK %s:%d\n", (void *)pthread_self(), func,
           line);
#endif
}

inline void assert_wrlock_schema_int(const char *file, const char *func,
                                     int line)
{
    if (have_writelock == 0) {
        logmsg(LOGMSG_FATAL, "%p:ASSERT-WRLOCK %s:%d\n", (void *)pthread_self(),
               func, line);
        abort();
    }
}

inline void assert_rdlock_schema_int(const char *file, const char *func,
                                     int line)
{
    if (have_readlock == 0) {
        logmsg(LOGMSG_FATAL, "%p:ASSERT-RDLOCK %s:%d\n", (void *)pthread_self(),
               func, line);
        abort();
    }
}

inline void assert_lock_schema_int(const char *file, const char *func, int line)
{
    if (have_readlock == 0 && have_writelock == 0) {
        logmsg(LOGMSG_FATAL, "%p:ASSERT-RDLOCK %s:%d\n", (void *)pthread_self(),
               func, line);
        abort();
    }
}

inline void assert_no_schema_lock_int(const char *file, const char *func,
                                      int line)
{
    if (have_readlock != 0 || have_writelock != 0) {
        logmsg(LOGMSG_FATAL, "%p:ASSERT-NOLOCK %s:%d\n", (void *)pthread_self(),
               func, line);
        abort();
    }
}<|MERGE_RESOLUTION|>--- conflicted
+++ resolved
@@ -44,14 +44,10 @@
 
 inline int tryrdlock_schema_int(const char *file, const char *func, int line)
 {
-<<<<<<< HEAD
+    assert(have_writelock == 0);
     int rc = Pthread_rwlock_tryrdlock(&schema_lk);
-=======
-    assert(have_writelock == 0);
-    int rc = pthread_rwlock_tryrdlock(&schema_lk);
     if (!rc)
         have_readlock++;
->>>>>>> 88213cc4
 #ifdef VERBOSE_SCHEMA_LK
     logmsg(LOGMSG_USER, "%p:TRYRDLOCK RC:%d %s:%d\n", (void *)pthread_self(),
            rc, func, line);
