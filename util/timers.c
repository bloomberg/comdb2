/*
   Copyright 2015 Bloomberg Finance L.P.

   Licensed under the Apache License, Version 2.0 (the "License");
   you may not use this file except in compliance with the License.
   You may obtain a copy of the License at

       http://www.apache.org/licenses/LICENSE-2.0

   Unless required by applicable law or agreed to in writing, software
   distributed under the License is distributed on an "AS IS" BASIS,
   WITHOUT WARRANTIES OR CONDITIONS OF ANY KIND, either express or implied.
   See the License for the specific language governing permissions and
   limitations under the License.
 */

#include <pthread.h>
#include <sys/time.h>
#include <errno.h>
#include <timers.h>
#include "logmsg.h"
#include "locks_wrap.h"
#include "comdb2_atomic.h"

<<<<<<< HEAD
extern int gbl_thread_count;
=======
#include <logmsg.h>
#include <locks_wrap.h>
#include "thrman.h"
#include "thread_util.h"

extern int db_is_stopped();
>>>>>>> 07425d44

/* timer traps */
static pthread_mutex_t timerlk = PTHREAD_MUTEX_INITIALIZER;
static pthread_cond_t timerwait = PTHREAD_COND_INITIALIZER;
struct timer {
    int next;
    int ms;
    int parm;
    int oneshot;
};
#define MAXTIMERS 32
static int ntimers = 0;
static struct timer timers[MAXTIMERS];

int64_t starttime;

extern int db_is_stopped(void);
static void (*timer_func)(struct timer_parm *) = NULL;

void timer_init(void (*func)(struct timer_parm *))
{
    int rc;
    struct timeval tv;
    rc = gettimeofday(&tv, NULL);
    if (rc) {
        logmsg(LOGMSG_FATAL, "gettimeofday rc %d %s\n", rc, strerror(errno));
        abort();
    }
    starttime = tv.tv_sec * 1000 + tv.tv_usec / 1000;
    timer_func = func;
}

int comdb2_time_epoch(void)
{
    return time(NULL);
}

int64_t comdb2_time_epochus(void)
{
    struct timeval tv;
    int rc;
    rc = gettimeofday(&tv, NULL);
    if (rc) {
        logmsg(LOGMSG_FATAL, "gettimeofday rc %d %s\n", rc, strerror(errno));
        abort();
    }
    return (((int64_t)tv.tv_sec) * 1000000 + tv.tv_usec);
}

int comdb2_time_epochms(void)
{
    struct timeval tv;
    int rc;
    rc = gettimeofday(&tv, NULL);
    if (rc) {
        logmsg(LOGMSG_FATAL, "gettimeofday rc %d %s\n", rc, strerror(errno));
        abort();
    }
    return (tv.tv_sec * 1000 + tv.tv_usec / 1000) - starttime;
}

#define left(n) (((n + 1) * 2) - 1)
#define right(n) (((n + 1) * 2))
#define parent(n) ((n + 1) / 2 - 1)

static void fixup(int timer)
{
    struct timer t;
    while (timer) {
        if (timers[timer].next < timers[parent(timer)].next) {
            t = timers[timer];
            timers[timer] = timers[parent(timer)];
            timers[parent(timer)] = t;
            timer = parent(timer);
        } else
            break;
    }
}

static void fixdown(int timer)
{
    for (;;) {
        int n = -1;
        if (left(timer) < ntimers && right(timer) < ntimers) {
            int smaller;
            if (timers[left(timer)].next < timers[right(timer)].next)
                smaller = left(timer);
            else
                smaller = right(timer);
            if (timers[smaller].next < timers[timer].next)
                n = smaller;
        } else if (left(timer) < ntimers) {
            n = left(timer);
        } else
            break;

        if (n == -1)
            break;

        if (timers[n].next < timers[timer].next) {
            struct timer t;
            t = timers[n];
            timers[n] = timers[timer];
            timers[timer] = t;
            timer = n;
        } else
            break;
    }
}

static int new_timer(int ms, int parm, int oneshot, int dolock)
{
    struct timer t;

    if (dolock)
        Pthread_mutex_lock(&timerlk);
    if (ntimers == MAXTIMERS) {
        if (dolock)
            Pthread_mutex_unlock(&timerlk);
        return -1;
    }

    t.next = comdb2_time_epochms() + ms;
    t.ms = ms;
    t.parm = parm;
    t.oneshot = oneshot;

    timers[ntimers] = t;
    fixup(ntimers);
    ntimers++;

    Pthread_cond_signal(&timerwait);
    if (dolock)
        Pthread_mutex_unlock(&timerlk);
    return 0;
}

int comdb2_timprm(int ms, int parm)
{
    return new_timer(ms, parm, 0, 1);
}

int remove_timer(int parm, int dolock)
{
    if (dolock)
        Pthread_mutex_lock(&timerlk);
    for (int i = 0; i < ntimers; i++) {
        if (timers[i].parm == parm) {
            if (i != ntimers - 1) {
                timers[i] = timers[ntimers - 1];
                fixdown(i);
            }
            ntimers--;
            if (dolock)
                Pthread_cond_signal(&timerwait);
            if (dolock)
                Pthread_mutex_unlock(&timerlk);
            return 0;
        }
    }
    if (dolock)
        Pthread_mutex_unlock(&timerlk);
    return -1;
}

// ment signal on db exit
void comdb2_signal_timer()
{
    Pthread_cond_signal(&timerwait);
}

int comdb2_cantim(int parm)
{
    return remove_timer(parm, 1);
}

int comdb2_timer(int ms, int parm)
{
    return new_timer(ms, parm, 1, 1);
}

void *timer_thread(void *p)
{
    int tnow;
    struct timer t;
    struct timer_parm waitft_parm;
    int rc;
    int oneshot;
    int ms;
<<<<<<< HEAD
    ATOMIC_ADD(gbl_thread_count, 1);
=======

    thrman_register(THRTYPE_GENERIC);
    thread_started("timer_thread");

>>>>>>> 07425d44
    while (!db_is_stopped()) {
        tnow = comdb2_time_epochms();
        Pthread_mutex_lock(&timerlk);
        while (ntimers == 0)
            Pthread_cond_wait(&timerwait, &timerlk);
        t = timers[0];
        tnow = comdb2_time_epochms();
        if (t.next > tnow) {
            int nexttrap;
            struct timespec ts, now;

            nexttrap = t.next - tnow;

            rc = clock_gettime(CLOCK_REALTIME, &now);
            if (rc) {
                logmsg(LOGMSG_ERROR, "clock_gettime rc %d %s\n", rc,
                       strerror(errno));
            }

            ts = now;
            ts.tv_sec += nexttrap / 1000;
            ts.tv_nsec += ((nexttrap % 1000) * 1000);
            if (ts.tv_nsec > 1000000000) {
                ts.tv_sec += ts.tv_nsec / 1000000000;
                ts.tv_nsec = ts.tv_nsec % 1000000000;
            }

            pthread_cond_timedwait(&timerwait, &timerlk, &ts);
        } else {
            oneshot = timers[0].oneshot;
            if (!oneshot)
                ms = timers[0].ms;

            waitft_parm.parm = timers[0].parm;
            waitft_parm.epoch = comdb2_time_epoch();
            waitft_parm.epochms = tnow;

            timer_func(&waitft_parm);
            remove_timer(waitft_parm.parm, 0);
            if (!oneshot)
                new_timer(ms, waitft_parm.parm, 0, 0);
        }
        Pthread_mutex_unlock(&timerlk);
    }
<<<<<<< HEAD
    ATOMIC_ADD(gbl_thread_count, -1);
=======
>>>>>>> 07425d44
    return NULL;
}<|MERGE_RESOLUTION|>--- conflicted
+++ resolved
@@ -20,18 +20,10 @@
 #include <timers.h>
 #include "logmsg.h"
 #include "locks_wrap.h"
-#include "comdb2_atomic.h"
-
-<<<<<<< HEAD
-extern int gbl_thread_count;
-=======
-#include <logmsg.h>
-#include <locks_wrap.h>
 #include "thrman.h"
 #include "thread_util.h"
 
 extern int db_is_stopped();
->>>>>>> 07425d44
 
 /* timer traps */
 static pthread_mutex_t timerlk = PTHREAD_MUTEX_INITIALIZER;
@@ -221,14 +213,10 @@
     int rc;
     int oneshot;
     int ms;
-<<<<<<< HEAD
-    ATOMIC_ADD(gbl_thread_count, 1);
-=======
 
     thrman_register(THRTYPE_GENERIC);
     thread_started("timer_thread");
 
->>>>>>> 07425d44
     while (!db_is_stopped()) {
         tnow = comdb2_time_epochms();
         Pthread_mutex_lock(&timerlk);
@@ -273,9 +261,5 @@
         }
         Pthread_mutex_unlock(&timerlk);
     }
-<<<<<<< HEAD
-    ATOMIC_ADD(gbl_thread_count, -1);
-=======
->>>>>>> 07425d44
     return NULL;
 }