/*
   Copyright 2015, 2017, Bloomberg Finance L.P.

   Licensed under the Apache License, Version 2.0 (the "License");
   you may not use this file except in compliance with the License.
   You may obtain a copy of the License at

       http://www.apache.org/licenses/LICENSE-2.0

   Unless required by applicable law or agreed to in writing, software
   distributed under the License is distributed on an "AS IS" BASIS,
   WITHOUT WARRANTIES OR CONDITIONS OF ANY KIND, either express or implied.
   See the License for the specific language governing permissions and
   limitations under the License.
 */

/*
 * Generic thread pool for comdb2.  This implementation will grow the pool
 * as much as it needs to in order to meet demand.
 *
 * Shamelessly based on Peter Martin's bigsnd thread pool.
 */

#include <assert.h>
#include <alloca.h>
#include <errno.h>
#include <pthread.h>
#include <stdio.h>
#include <stdlib.h>
#include <sys/time.h>
#include "ctrace.h"
#include <epochlib.h>
#include <segstring.h>
#include "lockmacros.h"
#include "list.h"
#include "pool.h"
#include "mem_util.h"
#include "mem_override.h"
#include "thdpool.h"
#include "thread_util.h"
#include "thread_malloc.h"
#include "locks_wrap.h"
#include "debug_switches.h"
#include "logmsg.h"
#include "priority_queue.h"
#include "comdb2_atomic.h"

#ifdef MONITOR_STACK
#include "comdb2_pthread_create.h"
#endif

int gbl_random_thdpool_work_timeout = 0;

extern int gbl_throttle_sql_overload_dump_sec;
extern int thdpool_alarm_on_queing(int len);
extern int gbl_disable_exit_on_thread_error;
extern comdb2bma blobmem;

struct thd {
    pthread_t tid;
    arch_tid archtid;
    struct thdpool *pool;

    /* Work item that we need to do. */
    struct workitem work;

    /* To signal thread if there is work for it. */
    pthread_cond_t cond;

    int on_freelist;

    LINKC_T(struct thd) thdlist_linkv;
    LINKC_T(struct thd) freelist_linkv;
};

struct thdpool {
    char *name;

    size_t per_thread_data_sz; /* size of thread specific data */

    int stopped;

    /* Work queue protected by mutex */
    pthread_mutex_t mutex;

    /* List of all threads */
    LISTC_T(struct thd) thdlist;

    /* List of all free threads */
    LISTC_T(struct thd) freelist;

    pthread_attr_t attrs;
    size_t stack_sz;

    thdpool_thdinit_fn init_fn;
    thdpool_thddelt_fn delt_fn;
    thdpool_thddque_fn dque_fn;

    unsigned minnthd;   /* desired number of threads */
    unsigned maxnthd;   /* max threads - queue after this point */
    unsigned nwaitthd;  /* current number of wait/consumer threads */
    unsigned peaknthd;  /* maximum num threads ever */
    unsigned maxqueue;  /* maximum work items to queue */
    unsigned peakqueue; /* peak queue size */
    unsigned lingersecs;
    unsigned longwaitms;       /* threshold for long wait alarm */
    unsigned maxqueueoverride; /* determine how many queueing exceptions (client
                                  driven) we allow */
    unsigned maxqueueagems;    /* maximum age in a queue */

    unsigned num_passed;
    unsigned num_enqueued;
    unsigned num_dequeued;
    unsigned num_timeout;
    unsigned num_completed;
    unsigned num_creates;
    unsigned num_exits;
    unsigned num_failed_dispatches;

    /* Keep a histogram of how many times we had n threads busy */
    unsigned *busy_hist;
    unsigned busy_hist_len;
    unsigned busy_hist_maxlen;

    /* Work queue, and pool for allocating queued work items.  We only start
     * queueing if all threads are busy and we've hit max threads. */
    pool_t *pool;
    priority_queue_t queue;

    int exit_on_create_fail;

    /* slow enqueue request to block until we have an available thread */
    int wait;
    int waiting_for_thread;
    pthread_cond_t wait_for_thread;

    int dump_on_full;

    int mem_sz;

    LINKC_T(struct thdpool) lnk;

    int last_queue_alarm;
    int last_alarm_max;

#ifdef MONITOR_STACK
    comdb2ma stack_alloc;
#endif
    void (*queued_callback)(void*);
};

pthread_mutex_t pool_list_lk = PTHREAD_MUTEX_INITIALIZER;
LISTC_T(struct thdpool) threadpools;
pthread_once_t init_pool_list_once = PTHREAD_ONCE_INIT;

static void init_pool_list(void)
{
    listc_init(&threadpools, offsetof(struct thdpool, lnk));
}

#include "tunables.h"

#define REGISTER_THDPOOL_TUNABLE(POOL, NAME, DESCR, TYPE, VAR_PTR, FLAGS,      \
                                 VALUE_FN, VERIFY_FN, UPDATE_FN, DESTROY_FN)   \
    snprintf(buf, sizeof(buf), "%s.%s", POOL, #NAME);                          \
    REGISTER_TUNABLE(buf, DESCR, TYPE, VAR_PTR, FLAGS, VALUE_FN, VERIFY_FN,    \
                     UPDATE_FN, DESTROY_FN)

static void register_thdpool_tunables(char *name, struct thdpool *pool)
{
    char buf[100];

    REGISTER_TUNABLE(name, NULL, TUNABLE_COMPOSITE, NULL, INTERNAL, NULL, NULL,
                     NULL, NULL);
    REGISTER_THDPOOL_TUNABLE(
        name, mint, "Minimum number of threads in the pool.", TUNABLE_INTEGER,
        &pool->minnthd, SIGNED, NULL, NULL, NULL, NULL);
    REGISTER_THDPOOL_TUNABLE(
        name, maxt, "Maximum number of threads in the pool.", TUNABLE_INTEGER,
        &pool->maxnthd, SIGNED, NULL, NULL, NULL, NULL);
    REGISTER_THDPOOL_TUNABLE(name, maxq, "Maximum size of queue.",
                             TUNABLE_INTEGER, &pool->maxqueue, SIGNED, NULL,
                             NULL, NULL, NULL);
    REGISTER_THDPOOL_TUNABLE(
        name, longwait, "Long wait alarm threshold (in milliseconds).",
        TUNABLE_INTEGER, &pool->longwaitms, SIGNED, NULL, NULL, NULL, NULL);
    REGISTER_THDPOOL_TUNABLE(name, linger, "Thread linger time (in seconds).",
                             TUNABLE_INTEGER, &pool->lingersecs, SIGNED, NULL,
                             NULL, NULL, NULL);
    REGISTER_THDPOOL_TUNABLE(name, stacksz, "Thread stack size.",
                             TUNABLE_INTEGER, &pool->stack_sz, SIGNED, NULL,
                             NULL, NULL, NULL);
    REGISTER_THDPOOL_TUNABLE(name, maxqover,
                             "Maximum client forced queued items above maxq.",
                             TUNABLE_INTEGER, &pool->maxqueueoverride, SIGNED,
                             NULL, NULL, NULL, NULL);
    REGISTER_THDPOOL_TUNABLE(
        name, maxagems, "Maximum age for in-queue time (in milliseconds).",
        TUNABLE_INTEGER, &pool->maxqueueagems, SIGNED, NULL, NULL, NULL, NULL);
    REGISTER_THDPOOL_TUNABLE(name, exit_on_error, "Exit on pthread error.",
                             TUNABLE_BOOLEAN, &pool->exit_on_create_fail, NOARG,
                             NULL, NULL, NULL, NULL);
    REGISTER_THDPOOL_TUNABLE(name, dump_on_full, "Dump status on full queue.",
                             TUNABLE_BOOLEAN, &pool->dump_on_full, NOARG, NULL,
                             NULL, NULL, NULL);
    return;
}

struct thdpool *thdpool_create(const char *name, size_t per_thread_data_sz)
{
    struct thdpool *pool;

    pool = calloc(1, sizeof(struct thdpool));
    if (!pool) {
        logmsg(LOGMSG_ERROR, "%s: out of memory\n", __func__);
        return NULL;
    }
    pool->name = strdup(name);
    if (!pool->name) {
        logmsg(LOGMSG_ERROR, "%s: strdup out of memory\n", __func__);
        free(pool);
        return NULL;
    }
    pool->pool = pool_init(sizeof(struct workitem), 0);
    if (!pool->pool) {
        logmsg(LOGMSG_ERROR, "%s: pool_init failed\n", __func__);
        free(pool->name);
        free(pool);
        return NULL;
    }
#ifdef MONITOR_STACK
    pool->stack_alloc =
        comdb2ma_create_with_scope(0, 0, "stack", pool->name, 1);
    if (pool->stack_alloc == NULL) {
        logmsg(LOGMSG_ERROR, "%s: comdb2ma_create failed\n", __func__);
        free(pool->name);
        free(pool);
        return NULL;
    }
#endif
    listc_init(&pool->thdlist, offsetof(struct thd, thdlist_linkv));
    listc_init(&pool->freelist, offsetof(struct thd, freelist_linkv));
    priority_queue_initialize(&pool->queue);

    Pthread_mutex_init(&pool->mutex, NULL);
    Pthread_attr_init(&pool->attrs);
    Pthread_attr_setstacksize(&pool->attrs, DEFAULT_THD_STACKSZ);
    pthread_attr_setdetachstate(&pool->attrs, PTHREAD_CREATE_DETACHED);

    /* 1 meg default mem per thread for thread_malloc() */
    pool->mem_sz = 1 * 1024 * 1024;

    pool->per_thread_data_sz = per_thread_data_sz;
    pool->longwaitms = 500;
    pool->wait = 0;
    pool->exit_on_create_fail = 1;
    pool->dump_on_full = 0;
    pool->stack_sz = DEFAULT_THD_STACKSZ;

    Pthread_cond_init(&pool->wait_for_thread, NULL);

    Pthread_mutex_lock(&pool_list_lk);
    pthread_once(&init_pool_list_once, init_pool_list);
    listc_abl(&threadpools, pool);
    Pthread_mutex_unlock(&pool_list_lk);

    /* Register all tunables. */
    register_thdpool_tunables((char *)name, pool);

    return pool;
}

void thdpool_destroy(struct thdpool **pool_p)
{
    if (!*pool_p)
        return;
    struct thdpool *pool = *pool_p;
    *pool_p = NULL;

    Pthread_mutex_lock(&pool_list_lk);
    listc_rfl(&threadpools, pool);
    Pthread_mutex_unlock(&pool_list_lk);

    Pthread_cond_destroy(&pool->wait_for_thread);
    Pthread_mutex_destroy(&pool->mutex);
    Pthread_attr_destroy(&pool->attrs);

    free(pool->busy_hist);
    pool_free(pool->pool);
    free(pool->name);
    free(pool);
}

void thdpool_foreach(struct thdpool *pool, thdpool_foreach_fn foreach_fn,
                     void *user)
{
    LOCK(&pool->mutex)
    {
        /*
        ** NOTE: This cast from thdpool_foreach_fn to
        **       priority_queue_foreach_fn is "safe"
        **       because they have more-or-less the
        **       same type signature (i.e. they both
        **       take three pointers).
        */
        priority_queue_foreach(&pool->queue, pool,
                (priority_queue_foreach_fn)foreach_fn, user);
    }
    UNLOCK(&pool->mutex);
}

void thdpool_set_exit(struct thdpool *pool) { pool->exit_on_create_fail = 1; }

void thdpool_set_linger(struct thdpool *pool, unsigned lingersecs)
{
    pool->lingersecs = lingersecs;
}

void thdpool_set_minthds(struct thdpool *pool, unsigned minnthd)
{
    pool->minnthd = minnthd;
}

void thdpool_set_maxthds(struct thdpool *pool, unsigned maxnthd)
{
    pool->maxnthd = maxnthd;
}

void thdpool_set_maxqueue(struct thdpool *pool, unsigned maxqueue)
{
    pool->maxqueue = maxqueue;
}

void thdpool_set_longwaitms(struct thdpool *pool, unsigned longwaitms)
{
    pool->longwaitms = longwaitms;
}

void thdpool_set_maxqueueagems(struct thdpool *pool, unsigned maxqueueagems)
{
    pool->maxqueueagems = maxqueueagems;
}

void thdpool_set_maxqueueoverride(struct thdpool *pool,
                                  unsigned maxqueueoverride)
{
    pool->maxqueueoverride = maxqueueoverride;
}

void thdpool_set_stack_size(struct thdpool *pool, size_t sz_bytes)
{
    LOCK(&pool->mutex)
    {
        pool->stack_sz = sz_bytes;
        Pthread_attr_setstacksize(&pool->attrs, pool->stack_sz);
    }
    UNLOCK(&pool->mutex);
}

void thdpool_set_mem_size(struct thdpool *pool, size_t sz_bytes)
{
    pool->mem_sz = sz_bytes;
}

void thdpool_set_init_fn(struct thdpool *pool, thdpool_thdinit_fn init_fn)
{
    pool->init_fn = init_fn;
}

void thdpool_set_delt_fn(struct thdpool *pool, thdpool_thddelt_fn delt_fn)
{
    pool->delt_fn = delt_fn;
}

void thdpool_set_dque_fn(struct thdpool *pool, thdpool_thddque_fn dque_fn)
{
    pool->dque_fn = dque_fn;
}

void thdpool_set_wait(struct thdpool *pool, int wait) { pool->wait = wait; }

void thdpool_set_dump_on_full(struct thdpool *pool, int onoff)
{
    pool->dump_on_full = onoff;
}

void thdpool_print_stats(FILE *fh, struct thdpool *pool)
{
    LOCK(&pool->mutex)
    {
        unsigned ii;
        logmsgf(LOGMSG_USER, fh, "Thread pool [%s] stats\n", pool->name);
        logmsgf(LOGMSG_USER, fh, "  Status                    : %s\n",
                pool->stopped ? "STOPPED" : "running");
        logmsgf(LOGMSG_USER, fh, "  Current num threads       : %u\n",
                listc_size(&pool->thdlist));
        logmsgf(LOGMSG_USER, fh, "  Num free threads          : %u\n",
                listc_size(&pool->freelist));
        logmsgf(LOGMSG_USER, fh, "  Peak num threads          : %u\n", pool->peaknthd);
        logmsgf(LOGMSG_USER, fh, "  Num thread creates        : %u\n", pool->num_creates);
        logmsgf(LOGMSG_USER, fh, "  Num thread exits          : %u\n", pool->num_exits);
        logmsgf(LOGMSG_USER, fh, "  Work items done immediate : %u\n", pool->num_passed);
        logmsgf(LOGMSG_USER, fh, "  Num work items enqueued   : %u\n", pool->num_enqueued);
        logmsgf(LOGMSG_USER, fh, "  Num work items dequeued   : %u\n", pool->num_dequeued);
        logmsgf(LOGMSG_USER, fh, "  Num work items timeout    : %u\n", pool->num_timeout);
        logmsgf(LOGMSG_USER, fh, "  Num work items completed  : %u\n", pool->num_completed);
        logmsgf(LOGMSG_USER, fh, "  Num failed dispatches     : %u\n",
                pool->num_failed_dispatches);
        logmsgf(LOGMSG_USER, fh, "  Desired num threads       : %u\n", pool->minnthd);
        logmsgf(LOGMSG_USER, fh, "  Maximum num threads       : %u\n", pool->maxnthd);
        logmsgf(LOGMSG_USER, fh, "  Num waiting threads       : %u\n",
                pool->nwaitthd);
        logmsgf(LOGMSG_USER, fh, "  Work queue peak size      : %u\n", pool->peakqueue);
        logmsgf(LOGMSG_USER, fh, "  Work queue maximum size   : %u\n", pool->maxqueue);
        logmsgf(LOGMSG_USER, fh, "  Work queue current size   : %u\n",
                priority_queue_count(&pool->queue));
        logmsgf(LOGMSG_USER, fh, "  Long wait alarm threshold : %u ms\n", pool->longwaitms);
        logmsgf(LOGMSG_USER, fh, "  Thread linger time        : %u seconds\n",
                pool->lingersecs);
        logmsgf(LOGMSG_USER, fh, "  Thread stack size         : %zu bytes\n",
                pool->stack_sz);
        logmsgf(LOGMSG_USER, fh, "  Maximum queue overload    : %u\n",
                pool->maxqueueoverride);
        logmsgf(LOGMSG_USER, fh, "  Maximum queue age         : %u ms\n",
                pool->maxqueueagems);
        logmsgf(LOGMSG_USER, fh, "  Exit on thread errors     : %s\n",
                pool->exit_on_create_fail ? "yes" : "no");
        logmsgf(LOGMSG_USER, fh, "  Dump on queue full        : %s\n",
                pool->dump_on_full ? "yes" : "no");
        for (ii = 0; ii < pool->busy_hist_len; ii++) {
            if ((ii & 3) == 0) {
                logmsgf(LOGMSG_USER, fh, "  Busy threads histogram    : ");
            } else {
                logmsgf(LOGMSG_USER, fh, ", ");
            }
            logmsgf(LOGMSG_USER, fh, "%2u:%8u", ii, pool->busy_hist[ii]);
            if ((ii & 3) == 3) {
                logmsgf(LOGMSG_USER, fh, "\n");
            }
        }
        if ((ii & 3) > 0 && (ii & 3) <= 3) {
            logmsgf(LOGMSG_USER, fh, "\n");
        }
    }
    UNLOCK(&pool->mutex);
}

void thdpool_list_pools(void)
{
    struct thdpool *pool;
    logmsg(LOGMSG_USER, "thread pools:\n");
    Pthread_mutex_lock(&pool_list_lk);
    LISTC_FOR_EACH(&threadpools, pool, lnk) { logmsg(LOGMSG_USER, "  %s\n", pool->name); }
    Pthread_mutex_unlock(&pool_list_lk);
}

void thdpool_command_to_all(char *line, int lline, int st)
{
    struct thdpool *pool;
    Pthread_mutex_lock(&pool_list_lk);
    LISTC_FOR_EACH(&threadpools, pool, lnk)
    {
        thdpool_process_message(pool, line, lline, st);
    }
    Pthread_mutex_unlock(&pool_list_lk);
}

void thdpool_process_message(struct thdpool *pool, char *line, int lline,
                             int st)
{
    char *tok;
    int ltok;
    tok = segtok(line, lline, &st, &ltok);
    if (tokcmp(tok, ltok, "stat") == 0) {
        thdpool_print_stats(stdout, pool);
    } else if (tokcmp(tok, ltok, "stop") == 0) {
        thdpool_stop(pool);
        logmsg(LOGMSG_USER, "Pool [%s] stopped\n", pool->name);
    } else if (tokcmp(tok, ltok, "resume") == 0) {
        thdpool_resume(pool);
        logmsg(LOGMSG_USER, "Pool [%s] resumed\n", pool->name);
    } else if (tokcmp(tok, ltok, "mint") == 0) {
        tok = segtok(line, lline, &st, &ltok);
        if (ltok > 0) {
            thdpool_set_minthds(pool, toknum(tok, ltok));
        }
        logmsg(LOGMSG_USER, "Pool [%s] min threads set to %u\n", pool->name, pool->minnthd);
    } else if (tokcmp(tok, ltok, "maxt") == 0) {
        tok = segtok(line, lline, &st, &ltok);
        if (ltok > 0) {
            thdpool_set_maxthds(pool, toknum(tok, ltok));
        }
        logmsg(LOGMSG_USER, "Pool [%s] max threads set to %u\n", pool->name, pool->maxnthd);
    } else if (tokcmp(tok, ltok, "maxq") == 0) {
        tok = segtok(line, lline, &st, &ltok);
        if (ltok > 0) {
            thdpool_set_maxqueue(pool, toknum(tok, ltok));
        }
        logmsg(LOGMSG_USER, "Pool [%s] max queue set to %u\n", pool->name, pool->maxqueue);
    } else if (tokcmp(tok, ltok, "longwait") == 0) {
        tok = segtok(line, lline, &st, &ltok);
        if (ltok > 0) {
            thdpool_set_longwaitms(pool, toknum(tok, ltok));
        }
        logmsg(LOGMSG_USER, "Pool [%s] long wait alarm threshold set to %u ms\n", pool->name,
               pool->longwaitms);
    } else if (tokcmp(tok, ltok, "linger") == 0) {
        tok = segtok(line, lline, &st, &ltok);
        if (ltok > 0) {
            thdpool_set_linger(pool, toknum(tok, ltok));
        }
        logmsg(LOGMSG_USER, "Pool [%s] thread linger time set to %u secs\n", pool->name,
               pool->lingersecs);
    } else if (tokcmp(tok, ltok, "stacksz") == 0) {
        tok = segtok(line, lline, &st, &ltok);
        if (ltok > 0) {
            thdpool_set_stack_size(pool, toknum(tok, ltok));
        }
        logmsg(LOGMSG_USER, "Pool [%s] thread stack size set to %zu bytes\n",
               pool->name, pool->stack_sz);
    } else if (tokcmp(tok, ltok, "maxqover") == 0) {
        tok = segtok(line, lline, &st, &ltok);
        if (ltok > 0) {
            thdpool_set_maxqueueoverride(pool, toknum(tok, ltok));
        }
        logmsg(LOGMSG_USER, "Pool [%s] thread maximum queued items above limit %u entries\n",
               pool->name, pool->maxqueueoverride);
    } else if (tokcmp(tok, ltok, "maxagems") == 0) {
        tok = segtok(line, lline, &st, &ltok);
        if (ltok > 0) {
            thdpool_set_maxqueueagems(pool, toknum(tok, ltok));
        }
        logmsg(LOGMSG_USER, "Pool [%s] thread maximum queued time %u ms\n", pool->name,
               pool->maxqueueagems);
    } else if (tokcmp(tok, ltok, "exit_on_error") == 0) {
        tok = segtok(line, lline, &st, &ltok);
        if (ltok == 0)
            return;
        if (tokcmp(tok, ltok, "on") == 0) {
            pool->exit_on_create_fail = 1;
            logmsg(LOGMSG_USER, "%s will exit on pthread errors\n", pool->name);
        } else if (tokcmp(tok, ltok, "off") == 0) {
            pool->exit_on_create_fail = 0;
            logmsg(LOGMSG_USER, "%s won't exit on pthread errors\n", pool->name);
        }
    } else if (tokcmp(tok, ltok, "dump_on_full") == 0) {
        tok = segtok(line, lline, &st, &ltok);
        if (ltok == 0)
            return;
        if (tokcmp(tok, ltok, "on") == 0) {
            pool->dump_on_full = 1;
            logmsg(LOGMSG_USER, "%s will dump status on full queue\n", pool->name);
        } else if (tokcmp(tok, ltok, "off") == 0) {
            pool->dump_on_full = 0;
            logmsg(LOGMSG_USER, "%s won't dump status on full queue\n", pool->name);
        }

    } else if (tokcmp(tok, ltok, "help") == 0) {
        logmsg(LOGMSG_USER, "Pool [%s] commands:-\n", pool->name);
        logmsg(LOGMSG_USER, "  stop      -            stop all threads\n");
        logmsg(LOGMSG_USER, "  resume    -            resume all threads\n");
        logmsg(LOGMSG_USER, "  mint #    -            set desired minimum number of threads\n");
        logmsg(LOGMSG_USER, "  maxt #    -            set maximum number of threads\n");
        logmsg(LOGMSG_USER, "  maxq #    -            set maximum allowed queue length\n");
        logmsg(LOGMSG_USER, "  longwait #-            set long wait alarm threshold in ms\n");
        logmsg(LOGMSG_USER, "  linger #  -            set linger time in seconds\n");
        logmsg(LOGMSG_USER, "  stacksz # -            set thread stack size in bytes\n");
        logmsg(LOGMSG_USER, "  maxqover #-            set maximum client forced queued items above maxq\n");
        logmsg(LOGMSG_USER, "  maxagems #-            set maximum age in ms for in-queue time\n");
        logmsg(LOGMSG_USER, "  exit_on_error on/off - enable/disable exit on thread errors \n");
        logmsg(LOGMSG_USER, "  dump_on_full on/off -  enable/disable dumping status on full queue\n");
    }
}

void thdpool_stop(struct thdpool *pool)
{
    LOCK(&pool->mutex)
    {
        struct thd *thd;
        pool->stopped = 1;
        LISTC_FOR_EACH(&pool->thdlist, thd, thdlist_linkv)
        {
            Pthread_cond_signal(&thd->cond);
        }
    }
    UNLOCK(&pool->mutex);
}

void thdpool_resume(struct thdpool *pool)
{
    LOCK(&pool->mutex) { pool->stopped = 0; }
    UNLOCK(&pool->mutex);
}

/* Get the next item of work for this thread to do.  Returns 0 if there
 * is no work. */
static int get_work_ll(struct thd *thd, struct workitem *work)
{
    if (thd->work.available) {
        memcpy(work, &thd->work, sizeof(*work));
        thd->work.available = 0;
        return 1;
    } else {
        struct workitem *next;
<<<<<<< HEAD
        while ((next = priority_queue_next(&thd->pool->queue)) != NULL) {
            if (thd->pool->maxqueueagems > 0 &&
=======
        while ((next = listc_rtl(&thd->pool->queue)) != NULL) {
            int force_timeout = 0;
            if ((thd->pool->maxqueueagems > 0) &&
                gbl_random_thdpool_work_timeout &&
                !(rand() % gbl_random_thdpool_work_timeout)) {
                force_timeout = 1;
                logmsg(LOGMSG_WARN,
                       "%s: forcing a random work item timeout\n",
                       __func__);
            }
            if (force_timeout || (thd->pool->maxqueueagems > 0 &&
>>>>>>> 79e65eb7
                comdb2_time_epochms() - next->queue_time_ms >
                    thd->pool->maxqueueagems)) {
                if (thd->pool->dque_fn)
                    thd->pool->dque_fn(thd->pool, next, 1);
                if (next->persistent_info) {
                    free(next->persistent_info);
                    next->persistent_info = NULL;
                }
                thd->work.work_fn(thd->pool, next->work, NULL, THD_FREE);
                pool_relablk(thd->pool->pool, next);
                thd->pool->num_timeout++;
                continue;
            }

            if (thd->pool->dque_fn)
                thd->pool->dque_fn(thd->pool, next, 0);
            memcpy(work, next, sizeof(*work));
            pool_relablk(thd->pool->pool, next);
            thd->pool->num_dequeued++;
            thd->work.persistent_info = next->persistent_info;
            return 1;
        }
        return 0;
    }
}

// call after obtaining pool lock
static inline void free_work_persistent_info(struct thd *thd,
                                             struct workitem *work)
{
    free(work->persistent_info);
    if (thd->work.persistent_info == work->persistent_info)
        thd->work.persistent_info = NULL;
    work->persistent_info = NULL;
}

static void *thdpool_thd(void *voidarg)
{
    int check_exit = 0;
    struct thd *thd = voidarg;
    struct thdpool *pool = thd->pool;
    void *thddata = NULL;

    thdpool_thdinit_fn init_fn;
    thdpool_thddelt_fn delt_fn;

    thread_started("thdpool");

    THREAD_TYPE(pool->name);
    thd->archtid = getarchtid();

    if (pool->per_thread_data_sz > 0) {
        thddata = alloca(pool->per_thread_data_sz);
        assert(thddata != NULL);
        memset(thddata, 0, pool->per_thread_data_sz);
    }

    init_fn = pool->init_fn;
    if (init_fn)
        init_fn(pool, thddata);
    thread_memcreate(pool->mem_sz);
    struct workitem work = {0};

    while (1) {
        int diffms;

        LOCK(&pool->mutex)
        {
            if (work.persistent_info) {
                free_work_persistent_info(thd, &work);
            }
            struct timespec timeout;
            struct timespec *ts = NULL;
            int thr_exit = 0;

            if (pool->maxnthd > 0 &&
                listc_size(&pool->thdlist) > (pool->maxnthd + pool->nwaitthd))
                check_exit = 1;
            else
                check_exit = 0;

            if (pool->wait && pool->waiting_for_thread)
                Pthread_cond_signal(&pool->wait_for_thread);

            /* Get work.  If there is no work then place us on the free
             * list and wait for work. */
            memset(&work, 0, sizeof(struct workitem)); /* work is output, zero first */
            while (!get_work_ll(thd, &work)) {
                int rc = 0;
                if (listc_size(&pool->thdlist) > pool->minnthd && !ts) {
                    /* we have more threads than we want - wait for a bit then
                     * timeout */
                    if (pool->lingersecs > 0) {
                        struct timeval tp;
                        gettimeofday(&tp, NULL);
                        timeout.tv_sec = tp.tv_sec + pool->lingersecs;
                        timeout.tv_nsec = tp.tv_usec * 1000;
                        ts = &timeout;
                    } else {
                        /* no linger, die now */
                        thr_exit = 1;
                    }
                }
                if (pool->stopped || thr_exit) {
                    /* Thread exiting - remove from pools lists */
                    listc_rfl(&pool->thdlist, thd);
                    if (thd->on_freelist)
                        listc_rfl(&pool->freelist, thd);
                    pool->num_exits++;
                    errUNLOCK(&pool->mutex);

                    goto thread_exit;
                }
                /* Go to the head of the free list so we get work sooner.  This
                 * way the same thread keeps busy most of the time so we get
                 * better cache localities etc and most significantly of all
                 * excess threads can timeout and die.  We explicitly don't
                 * want to round robin our work distribution as that spoils
                 * the timeout logic. */
                if (!thd->on_freelist) {
                    listc_atl(&pool->freelist, thd);
                    thd->on_freelist = 1;
                }
                if (ts) {
                    rc = pthread_cond_timedwait(&thd->cond, &pool->mutex, ts);
                } else {
                    Pthread_cond_wait(&thd->cond, &pool->mutex);
                }
                if (rc == ETIMEDOUT) {
                    /* Make sure we don't get into a hot loop. */
                    ts = NULL;
                    /* If there's still no work we'll die. */
                    thr_exit = 1;
                } else if (rc != 0 && rc != EINTR) {
                    logmsg(LOGMSG_ERROR,
                           "%s(%s):pthread_cond_timedwait: %d %s\n", __func__,
                           pool->name, rc, strerror(rc));
                }
            }

            /* We have work.  We will already have been removed from the
             * free list by the enqueue function so just take our work
             * parameters, release lock and do it. */
        }
        UNLOCK(&pool->mutex);

        diffms = comdb2_time_epochms() - work.queue_time_ms;
        if (diffms > pool->longwaitms) {
            logmsg(LOGMSG_WARN, "%s(%s): long wait %d ms\n", __func__, pool->name,
                    diffms);
        }

        work.work_fn(pool, work.work, thddata, THD_RUN);
        ATOMIC_ADD(pool->num_completed, 1);

        /* might this is set at a certain point by work_fn */
        thread_util_donework();
        if (check_exit) {
            LOCK(&pool->mutex)
            {
                if (pool->maxnthd > 0 && listc_size(&pool->thdlist) >
                                             (pool->maxnthd + pool->nwaitthd)) {
                    listc_rfl(&pool->thdlist, thd);
                    if (thd->on_freelist)
                        abort();
                    pool->num_exits++;
                    errUNLOCK(&pool->mutex);
                    goto thread_exit;
                }
            }
            UNLOCK(&pool->mutex);
        }

        // before acquiring next request, yield
        comdb2bma_yield_all();
    }
thread_exit:

    if (work.persistent_info) {
        LOCK(&pool->mutex) { free_work_persistent_info(thd, &work); }
        UNLOCK(&pool->mutex);
    }

    delt_fn = pool->delt_fn;
    if (delt_fn)
        delt_fn(pool, thddata);

    Pthread_cond_destroy(&thd->cond);

    thread_memdestroy();

    free(thd);

    return NULL;
}

int thdpool_enqueue(struct thdpool *pool, thdpool_work_fn work_fn, void *work,
                    int queue_override, char *persistent_info, uint32_t flags,
                    priority_t priority)
{
    static time_t last_dump = 0;
    int enqueue_front = (flags & THDPOOL_ENQUEUE_FRONT);
    int force_dispatch = (flags & THDPOOL_FORCE_DISPATCH);

    /* If the special "enqueue at front" flag is set, only default priority
     * to highest (i.e. using a[nother] specific priority overrides flag). */
    if (enqueue_front && (priority == PRIORITY_T_DEFAULT))
        priority = PRIORITY_T_HEAD;

    /* If queue_override is true, try to enqueue unless hitting maxqoverride;
       If force_queue is true, enqueue regardless. */
    int force_queue = (flags & THDPOOL_FORCE_QUEUE);

    time_t crt_dump;

    LOCK(&pool->mutex)
    {
        struct thd *thd;
        struct workitem *item = NULL;
        unsigned nbusy;

        if (pool->stopped) {
            pool->num_failed_dispatches++;
            errUNLOCK(&pool->mutex);
            logmsg(LOGMSG_ERROR, "%s(%s): cannot enque to a stopped pool\n",
                    __func__, pool->name);
            return -1;
        }

        /* Keep our histogram of how often n threads were busy when we entered
         * enqueue. */
        nbusy = listc_size(&pool->thdlist) - listc_size(&pool->freelist);
        if (nbusy >= pool->busy_hist_maxlen) {
            unsigned *newp;
            pool->busy_hist_maxlen = nbusy + 1;
            newp = realloc(pool->busy_hist,
                           sizeof(unsigned) * pool->busy_hist_maxlen);
            if (!newp) {
                pool->num_failed_dispatches++;
                errUNLOCK(&pool->mutex);
                logmsg(LOGMSG_ERROR, "%s(%s): realloc of histogram failed\n",
                        __func__, pool->name);
                return -1;
            }
            pool->busy_hist = newp;
            bzero(pool->busy_hist + pool->busy_hist_len,
                  sizeof(unsigned) *
                      (pool->busy_hist_maxlen - pool->busy_hist_len));
        }
        if (nbusy >= pool->busy_hist_len) {
            pool->busy_hist_len = nbusy + 1;
        }
        pool->busy_hist[nbusy]++;

    /* Get a free thread, creating one if necessary and if we're allowed
     * more threads.  Note that the thread cannot enter its work loop
     * until the lock is released, which gives us a window to assign the
     * work item to the new thread. */
    again:
        thd = listc_rtl(&pool->freelist);
        if (thd) {
            assert(thd->on_freelist);
            thd->on_freelist = 0;
        }
        if (!thd &&
            (force_dispatch || pool->maxnthd == 0 ||
             listc_size(&pool->thdlist) < (pool->maxnthd + pool->nwaitthd))) {
            int rc;

            thd = calloc(1, sizeof(struct thd));
            if (!thd) {
                pool->num_failed_dispatches++;
                errUNLOCK(&pool->mutex);
                logmsg(LOGMSG_ERROR, "%s(%s):malloc %u failed\n", __func__,
                        pool->name, (unsigned)sizeof(struct thd));
                return -1;
            }

            Pthread_cond_init(&thd->cond, NULL);
            thd->pool = pool;
            listc_atl(&pool->thdlist, thd);

#ifdef MONITOR_STACK
            rc = comdb2_pthread_create(&thd->tid, &pool->attrs, thdpool_thd,
                                       thd, pool->stack_alloc, pool->stack_sz);
#else
            rc = pthread_create(&thd->tid, &pool->attrs, thdpool_thd, thd);
#endif
            if (rc != 0) {

                if (pool->exit_on_create_fail) {
                    logmsg(LOGMSG_ERROR, "pthread_create rc %d, exiting\n", rc);
                    if (!gbl_disable_exit_on_thread_error)
                        exit(1);
                }

                logmsg(LOGMSG_DEBUG, "CREATED %lu\n", thd->tid);

                listc_rfl(&pool->thdlist, thd);
                pool->num_failed_dispatches++;
                errUNLOCK(&pool->mutex);
                logmsg(LOGMSG_ERROR, "%s(%s):pthread_create: %d %s\n", __func__,
                        pool->name, rc, strerror(rc));
                Pthread_cond_destroy(&thd->cond);
                free(thd);
                return -1;
            }
            if (listc_size(&pool->thdlist) > pool->peaknthd) {
                pool->peaknthd = listc_size(&pool->thdlist);
            }
            pool->num_creates++;
        }

        if (thd == NULL && pool->wait) {

            pool->waiting_for_thread = 1;
            Pthread_cond_wait(&pool->wait_for_thread, &pool->mutex);
            pool->waiting_for_thread = 0;

            goto again;
        }

        if (thd) {
            item = &thd->work;
            pool->num_passed++;
        } else {
            /* queue work */
            if (priority_queue_count(&pool->queue) >= pool->maxqueue) {
                if (force_queue ||
                    (queue_override &&
                     (enqueue_front || !pool->maxqueueoverride ||
                      priority_queue_count(&pool->queue) <
                          (pool->maxqueue + pool->maxqueueoverride)))) {
                    if (thdpool_alarm_on_queing(priority_queue_count(&pool->queue))) {
                        int now = comdb2_time_epoch();

                        if (now > pool->last_queue_alarm ||
                            priority_queue_count(&pool->queue) > pool->last_alarm_max) {
                            logmsg(LOGMSG_USER, "%d Queing sql, queue size=%d. "
                                            "max_queue=%d "
                                            "max_queue_override=%d\n",
                                    __LINE__, listc_size(&pool->queue),
                                    pool->maxqueue, pool->maxqueueoverride);

                            pool->last_queue_alarm = now;
                            pool->last_alarm_max = priority_queue_count(&pool->queue);
                        }
                    }
                } else {
                    if (queue_override) {
                        logmsg(LOGMSG_USER, "%d FAILED to queue sql, queue "
                                        "size=%d. max_queue=%d "
                                        "max_queue_override=%d\n",
                                __LINE__, priority_queue_count(&pool->queue),
                                pool->maxqueue, pool->maxqueueoverride);
                    }

                    /* go through all the threads and print them */
                    if (debug_switch_dump_pool_on_full()) {
                        int crt = 0;

                        crt_dump = time(NULL);

                        if (pool->dump_on_full &&
                            ((last_dump == 0) ||
                             (crt_dump >=
                              (last_dump +
                               gbl_throttle_sql_overload_dump_sec)))) {

                            ctrace(" === Dumping current pool \"%s\" users:\n",
                                   pool->name);

                            LISTC_FOR_EACH(&pool->thdlist, thd, thdlist_linkv)
                            {
                                crt++;
                                ctrace("%d. %s\n", crt,
                                       (thd->work.persistent_info)
                                           ? thd->work.persistent_info
                                           : "NULL");
                            }
                            ctrace(" === Done (%d sql queries)\n", crt);
                            last_dump = time(
                                NULL); /* grab the time at the end of logging */
                        }
                    }
                    pool->num_failed_dispatches++;
                    errUNLOCK(&pool->mutex);
                    /* this is a ctrace now */
                    if (pool->dump_on_full)
                        ctrace("%s(%s):all threads busy and queue full, see "
                               "trace file\n",
                               __func__, pool->name);

                    return -1;
                }
            }
            item = pool_getablk(pool->pool);
            if (!item) {
                pool->num_failed_dispatches++;
                errUNLOCK(&pool->mutex);
                logmsg(LOGMSG_ERROR, "%s(%s):pool_getablk failed\n", __func__,
                        pool->name);
                return -1;
            }
            pool->num_enqueued++;
            int queue_rc = priority_queue_add(&pool->queue, priority, item);

            if (queue_rc == 0 && pool->queued_callback)
                pool->queued_callback(work);

            if (priority_queue_count(&pool->queue) > pool->peakqueue) {
                pool->peakqueue = priority_queue_count(&pool->queue);
            }
        }

        item->work = work;
        item->work_fn = work_fn;
        item->persistent_info = persistent_info;
        item->queue_time_ms = comdb2_time_epochms();
        item->available = 1;
        item->priority = priority;

        /* Now wake up the thread with work to do. */
        if (!thd) {
            comdb2bma_yield_all();
        } else {
            comdb2bma_transfer_priority(blobmem, thd->tid);
            Pthread_cond_signal(&thd->cond);
        }
    }
    UNLOCK(&pool->mutex);

    return 0;
}

/* No locks, so not 100% accurate */
char *thdpool_get_name(struct thdpool *pool)
{
    return pool->name;
}

priority_t thdpool_get_highest_priority(struct thdpool *pool)
{
    return priority_queue_highest(&pool->queue);
}

int thdpool_get_status(struct thdpool *pool)
{
    return pool->stopped;
}

int thdpool_get_nthds(struct thdpool *pool)
{
    return pool->thdlist.count;
}

int thdpool_get_nfreethds(struct thdpool *pool)
{
    return pool->freelist.count;
}

void thdpool_add_waitthd(struct thdpool *pool)
{
    pool->nwaitthd++;
}

void thdpool_remove_waitthd(struct thdpool *pool)
{
    pool->nwaitthd--;
}

int thdpool_get_maxthds(struct thdpool *pool)
{
    return pool->maxnthd;
}

int thdpool_get_peaknthds(struct thdpool *pool)
{
    return pool->peaknthd;
}

int thdpool_get_creates(struct thdpool *pool)
{
    return pool->num_creates;
}

int thdpool_get_exits(struct thdpool *pool)
{
    return pool->num_exits;
}

int thdpool_get_passed(struct thdpool *pool)
{
    return pool->num_passed;
}

int thdpool_get_enqueued(struct thdpool *pool)
{
    return pool->num_enqueued;
}

int thdpool_get_dequeued(struct thdpool *pool)
{
    return pool->num_dequeued;
}

int thdpool_get_timeouts(struct thdpool *pool)
{
    return pool->num_timeout;
}

int thdpool_get_failed_dispatches(struct thdpool *pool)
{
    return pool->num_failed_dispatches;
}

int thdpool_get_minnthd(struct thdpool *pool)
{
    return pool->minnthd;
}

int thdpool_get_maxnthd(struct thdpool *pool)
{
    return pool->maxnthd;
}

int thdpool_get_peakqueue(struct thdpool *pool)
{
    return pool->peakqueue;
}

int thdpool_get_maxqueue(struct thdpool *pool)
{
    return pool->maxqueue;
}

int thdpool_get_nqueuedworks(struct thdpool *pool)
{
    return priority_queue_count(&pool->queue);
}

int thdpool_get_longwaitms(struct thdpool *pool)
{
    return pool->longwaitms;
}

int thdpool_get_lingersecs(struct thdpool *pool)
{
    return pool->lingersecs;
}

int thdpool_get_stacksz(struct thdpool *pool)
{
    return pool->stack_sz;
}

int thdpool_get_maxqueueoverride(struct thdpool *pool)
{
    return pool->maxqueueoverride;
}

int thdpool_get_maxqueueagems(struct thdpool *pool)
{
    return pool->maxqueueagems;
}

int thdpool_get_exit_on_create_fail(struct thdpool *pool)
{
    return pool->exit_on_create_fail;
}

int thdpool_get_dump_on_full(struct thdpool *pool)
{
    return pool->dump_on_full;
}

int thdpool_lock(struct thdpool *pool)
{
    Pthread_mutex_lock(&pool->mutex);
    return 0;
}

int thdpool_unlock(struct thdpool *pool)
{
    Pthread_mutex_unlock(&pool->mutex);
    return 0;
}

struct thdpool *thdpool_next_pool(struct thdpool *pool)
{
    return (pool) ? pool->lnk.next : 0;
}

int thdpool_get_queue_depth(struct thdpool *pool)
{
    return priority_queue_count(&pool->queue);
}

void thdpool_set_queued_callback(struct thdpool *pool, void(*callback)(void*)) 
{
    pool->queued_callback = callback;
}<|MERGE_RESOLUTION|>--- conflicted
+++ resolved
@@ -602,11 +602,7 @@
         return 1;
     } else {
         struct workitem *next;
-<<<<<<< HEAD
         while ((next = priority_queue_next(&thd->pool->queue)) != NULL) {
-            if (thd->pool->maxqueueagems > 0 &&
-=======
-        while ((next = listc_rtl(&thd->pool->queue)) != NULL) {
             int force_timeout = 0;
             if ((thd->pool->maxqueueagems > 0) &&
                 gbl_random_thdpool_work_timeout &&
@@ -617,7 +613,6 @@
                        __func__);
             }
             if (force_timeout || (thd->pool->maxqueueagems > 0 &&
->>>>>>> 79e65eb7
                 comdb2_time_epochms() - next->queue_time_ms >
                     thd->pool->maxqueueagems)) {
                 if (thd->pool->dque_fn)
