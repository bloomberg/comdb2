--- conflicted
+++ resolved
@@ -897,13 +897,7 @@
             pool->num_passed++;
         } else {
             /* queue work */
-<<<<<<< HEAD
-            if (pool->queued_callback)
-                pool->queued_callback(work);
             if (priority_queue_count(&pool->queue) >= pool->maxqueue) {
-=======
-            if (listc_size(&pool->queue) >= pool->maxqueue) {
->>>>>>> 3293f6af
                 if (force_queue ||
                     (queue_override &&
                      (enqueue_front || !pool->maxqueueoverride ||
@@ -981,22 +975,15 @@
                 return -1;
             }
             pool->num_enqueued++;
-<<<<<<< HEAD
-            priority_queue_add(&pool->queue, priority, item);
+            int queue_rc = priority_queue_add(&pool->queue, priority, item);
             if (priority_queue_count(&pool->queue) > pool->peakqueue) {
                 pool->peakqueue = priority_queue_count(&pool->queue);
-=======
-            if (enqueue_front)
-                listc_atl(&pool->queue, item);
-            else
-                listc_abl(&pool->queue, item);
-
-            if (pool->queued_callback)
+
+            if (queue_rc == 0 && pool->queued_callback)
                 pool->queued_callback(work);
 
             if (listc_size(&pool->queue) > pool->peakqueue) {
                 pool->peakqueue = listc_size(&pool->queue);
->>>>>>> 3293f6af
             }
         }
 
