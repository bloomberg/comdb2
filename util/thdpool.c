--- conflicted
+++ resolved
@@ -281,15 +281,9 @@
     Pthread_mutex_destroy(&pool->mutex);
     Pthread_attr_destroy(&pool->attrs);
 
-<<<<<<< HEAD
-    pool_free(pool->pool);
-    free(pool->name);
-    //TODO: deregister_thdpool_tunables((char *)name, pool);
-=======
     free(pool->busy_hist);
     pool_free(pool->pool);
     free(pool->name);
->>>>>>> be346424
     free(pool);
 }
 
