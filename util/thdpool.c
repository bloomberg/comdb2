--- conflicted
+++ resolved
@@ -640,14 +640,8 @@
             if (pool->dque_fn)
                 pool->dque_fn(pool, next, 0);
             memcpy(work, next, sizeof(*work));
-<<<<<<< HEAD
             pool_relablk(pool->pool, next);
             pool->num_dequeued++;
-            thd->work.persistent_info = next->persistent_info;
-=======
-            pool_relablk(thd->pool->pool, next);
-            thd->pool->num_dequeued++;
->>>>>>> f33b463e
             return 1;
         }
         return 0;
