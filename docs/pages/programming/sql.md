--- conflicted
+++ resolved
@@ -205,11 +205,7 @@
 offset is the first number and the limit is the second number. This seeming contradiction is intentional - it 
 maximizes compatibility with legacy SQL database systems.
 
-<<<<<<< HEAD
-<a id="UNION">
-=======
 <a id="UNION"/>
->>>>>>> a421c370
 A compound ```SELECT``` is formed from two or more simple ```SELECT``` statements connected by one of the 
 operators ```UNION```, ```UNION ALL``` , ```INTERSECT```, or ```EXCEPT```. In a compound ```SELECT```, all the 
 constituent ```SELECT``` statements must specify the same number of result columns. There may be only a 
