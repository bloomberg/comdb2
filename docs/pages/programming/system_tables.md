---
title: System Tables
keywords: code
sidebar: mydoc_sidebar
permalink: system_tables.html
---

## comdb2_tables

This is a table of all the existing tables in the database.

    comdb2_tables(tablename)

* `tablename` - Name of the table.

## comdb2_columns

Describes all the columns for all of the tables in the database.

    comdb2_columns(tablename, columnnname, type, size, sqltype,
    varinlinesize, defaultvalue, dbload, isnullable)

* `tablename` - Name of the table.
* `columnname` - Name of the column.
* `size` - The storage size of the column.
* `sqltype` - The type as recognized by sql.
* `varinlinesize` - The size of the data stored in the column when inlined.
* `defaultvalue` - The default value for this column.
* `dbload` - The default value for this column loaded by the server.
* `isnullable` - `Y` if this column can hold nulls.

## comdb2_keys

Describes all of the keys in the database.

    comdb2_keys(tablename, keyname, keynumber, isunique, isdatacopy,
    isrecnum, condition)

* `tablename` - Name of the table.
* `keyname` - Name of the key.
* `isunique` - `Y` if this key is unique.
* `isdatacopy` - `Y` if the data is inlined with this key.
* `isrecnum` - `Y` if this key has recnums.
* `condition` - Where condition for this index.

## comdb2_keycomponents

Describe all the components of the keys.

    comdb2_keycomponents(tablename, keyname, columnnumber, columnname,
    isdescending)

* `tablename` - Name of the table.
* `keyname` - Name of the key.
* `columnnumber` - Position of `columnname` in `keyname`.
* `columnname` - Name of a column in `keyname`.
* `isdescending` - `Y` if this column is descending.

## comdb2_constraints

Shows all foreign key constraints on tables in the database.

    comdb2_constraints(tablename, keyname, foreigntablename,
    foreignkeyname, iscascadingdelete, iscascadingupdate)

* `tablename` - Name of the table.
* `keyname` - Name of the key.
* `foreigntablename` - Name of the foreign table.
* `foreignkeyname` - Name of the foreign key.
* `iscascadingdelete` - `Y` if this is a cascading delete.
* `iscascadingupdate` - `Y` if this is a cascading update.

## comdb2_tablesizes

Shows the sizes on disk of the tables.

    comdb2_tablesizes(tablename, bytes)

* `tablename` - Name of the table.
* `bytes` - Size of the table in bytes.

## comdb2_users

Table of users for the database that do or do not have operator access.

    comdb2_users(username, isOP)

* `username` - Name of the user.
* `isOP` - `Y` if `username` has operator access.

## comdb2_tablepermissions

Table of permissions for tables in the database.

    comdb2_tablepermissions(tablename, username, READ, WRITE, OP)

* `tablename` - Name of the table.
* `username` - Name of the user.
* `READ` - `Y` if `username` has read access to `tablename`.
* `WRITE` - `Y` if `username` has write access to `tablename`.
* `OP` - `Y` if `username` can modify `tablename` schema.

## comdb2_triggers

Table of triggers in the database.

    comdb2_triggers(name, type, tbl_name, event, col)

* `name` - Name of the trigger.
* `type` - Type of the trigger.
* `tbl_name` - Name of the table.
* `event` - Event to trigger on.
* `col` - Column to trigger on.

## comdb2_keywords

Describes all the keywords used in the database. A reserved keyword needs to be
quoted when used as an identifier.

    comdb2_keywords(name, reserved)

* `name` - Name of the keyword.
* `reserved` - 'Y' if the keyword is reserved, 'N' otherwise.

## comdb2_limits

Describes all the hard limits in the database.

    comdb2_limits(name, description, value)

* `name` - Name of the limit.
* `description` - Description of the limit.
* `value` - Value of the limit.

## comdb2_tunables

Describes all the tunables in the database.

    comdb2_tunables(name, description, type, value, read_only)

* `name` - Name of the tunable.
* `description` - Description of the tunable.
* `type` - Type of the tunable.
* `value` - Current value of the tunable.
<<<<<<< HEAD
* `read_only` - 'Y' if the tunable is READ-ONLY, 'N' otherwise.
=======
* `read_only` - 'Y' if the tunable is READ-ONLY, 'N' otherwise.

## comdb2_threadpools

Information about thread pools in the database.

    comdb2_threadpools(name, status, num_thd, free_thd, peak_thd, num_creates,
                       num_exits, num_passed, num_enqueued, num_dequeued,
                       num_timeout, num_failed_dispatches, min_thds, max_thds,
                       peak_queue, max_queue, queue, long_wait_ms,
                       linger_secs, stack_size, max_queue_override,
                       max_queue_age_ms, exit_on_create_fail, dump_on_full)

* `name` - Name of the thread pool.
* `status` - Status of the thread pool.
* `num_thd` - Total number of threads.
* `free_thd` - Number of free threads.
* `peak_thd` - Peak number of threads.
* `num_creates` - Total number of thread created.
* `num_exits` - Total number of threads exited.
* `num_passed` - Work items done immediately.
* `num_enqueued` - Number of work items enqueued.
* `num_dequeued` - Number of work items dequeued.
* `num_timeout` - Number of work items timed-out.
* `num_failed_dispatches` - Number of failed dispatches.
* `min_thds` - Desired number of threads.
* `max_thds` - Maximum number of threads.
* `peak_queue` - Work queue peak size.
* `max_queue` - Work queue maximum size.
* `queue` - Work queue current size.
* `long_wait_ms` - Long wait alarm threshold.
* `linger_secs` - Thread linger time.
* `stack_size` - Thread stack size.
* `max_queue_override` - Maximum queue overload.
* `max_queue_age_ms` - Maximum queue age.
* `exit_on_create_fail` - If 'Y', exit on failure to create thread.
* `dump_on_full` - If 'Y', dump on queue full.
>>>>>>> a421c370
<|MERGE_RESOLUTION|>--- conflicted
+++ resolved
@@ -142,9 +142,6 @@
 * `description` - Description of the tunable.
 * `type` - Type of the tunable.
 * `value` - Current value of the tunable.
-<<<<<<< HEAD
-* `read_only` - 'Y' if the tunable is READ-ONLY, 'N' otherwise.
-=======
 * `read_only` - 'Y' if the tunable is READ-ONLY, 'N' otherwise.
 
 ## comdb2_threadpools
@@ -181,5 +178,4 @@
 * `max_queue_override` - Maximum queue overload.
 * `max_queue_age_ms` - Maximum queue age.
 * `exit_on_create_fail` - If 'Y', exit on failure to create thread.
-* `dump_on_full` - If 'Y', dump on queue full.
->>>>>>> a421c370
+* `dump_on_full` - If 'Y', dump on queue full.