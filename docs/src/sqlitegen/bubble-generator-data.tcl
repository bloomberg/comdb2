--- conflicted
+++ resolved
@@ -642,10 +642,7 @@
       {line NOT NULL }
       {line PRIMARY KEY {opt {or {line ASC } {line DESC } } } }
       {line UNIQUE }
-<<<<<<< HEAD
-=======
       {line INDEX }
->>>>>>> a7a7bf1a
       {line {opt CONSTRAINT constraint-name } foreign-key-def }
       {line OPTION DBPAD = signed-number }
   }
@@ -654,20 +651,9 @@
       or
       {line
           {stack
-<<<<<<< HEAD
-              {line {or {line UNIQUE } }
+              {line {or {line UNIQUE } {line INDEX } }
                   {opt index-name } ( index-column-list ) }
               {line {opt OPTION DATACOPY } {opt WHERE expr } }
-=======
-              {line {or
-                        {line UNIQUE }
-                        {line INDEX }
-                    }
-                    {opt index-name }
-                    ( index-column-list )
-              }
-              {line {opt WITH DATACOPY } {opt WHERE expr } }
->>>>>>> a7a7bf1a
           }
       }
       {line PRIMARY KEY ( index-column-list ) }
