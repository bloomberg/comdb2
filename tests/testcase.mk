# This file is included for every individual test
# Many of the variables here are set in Makefile in the comdb2/tests/ directory
# if they are not set it means that we are running make from within 
# the individual test directory thus we will need to define them


ifeq ($(TESTSROOTDIR),)
  # TESTSROOTDIR is not set when make is issued from within a test directory 
  # (will check assumption few lines later)
  # needs to expand to a full path, otherwise it propagates as '../'
  export TESTSROOTDIR=$(shell readlink -f $(PWD)/..)
#  export SKIPSSL=1   #force SKIPSSL for local test -- easier to debug
  export INSETUP=yes
else
  export INSETUP=
endif

# check that we indeed have the correct dir in TESTSROOTDIR
ifeq ($(wildcard ${TESTSROOTDIR}/setup),)
  $(error TESTSROOTDIR is set incorrectly to ${TESTSROOTDIR} )
endif

export SRCHOME?=$(shell readlink -f $(TESTSROOTDIR)/../)
ifeq ($(TESTID),)
export TESTID:=$(shell $(TESTSROOTDIR)/tools/get_random.sh)
endif
include $(TESTSROOTDIR)/Makefile.common

<<<<<<< HEAD
do_copy=
ifeq ($(TESTDIR),)
  #if we don't have a testdir it means we are running from within a test dir
  #we should export some globals and copy executable
  export TESTDIR:=$(TESTSROOTDIR)/test_$(TESTID)
  export SRCHOME:=$(shell readlink -f $(TESTSROOTDIR)/../)
  #also defined in Makefile -- needed here because we can run tests from .test/
  export COMDB2_EXE:=$(TESTDIR)/comdb2
  export COMDB2AR_EXE:=$(TESTDIR)/comdb2ar
  export CDB2SQL_EXE:=$(TESTDIR)/cdb2sql
  export COPYCOMDB2_EXE:=$(SRCHOME)/db/copycomdb2
  export CDB2_SQLREPLAY_EXE:=$(SRCHOME)/cdb2_sqlreplay
  export PMUX_EXE:=$(SRCHOME)/pmux
  $(shell mkdir -p ${TESTDIR}/ )
  do_copy=1
endif

ifeq ($(COMDB2_UNITTEST),1)
  do_copy=
endif

ifeq ($(do_copy),1)
  $(shell cp $(SRCHOME)/comdb2ar $(COMDB2AR_EXE) )
  $(shell cp $(SRCHOME)/comdb2 $(COMDB2_EXE) )
  $(shell cp $(SRCHOME)/cdb2sql $(CDB2SQL_EXE) )
endif

=======

$(shell [ ! -f ${TESTDIR} ] &&  mkdir -p ${TESTDIR}/ )

>>>>>>> 1261bfd1
export CURRDIR?=$(shell pwd)
export TESTCASE=$(patsubst %.test,%,$(shell basename $(CURRDIR)))
#comdb2 does not allow db names with '_' underscore in them
export DBNAME=$(subst _,,$(TESTCASE))$(TESTID)
export DBDIR=$(TESTDIR)/$(DBNAME)
export TMPDIR=$(TESTDIR)/tmp
export CDB2_CONFIG=$(abspath $(DBDIR)/comdb2db.cfg)
export CDB2_OPTIONS=--cdb2cfg $(CDB2_CONFIG)
export COMDB2_ROOT=$(TESTDIR)
export COMDB2_UNITTEST?=0

ifneq ($(INSETUP),)
  $(shell TESTDIR="${TESTDIR}" CLUSTER="${CLUSTER}" SKIPSSL="${SKIPSSL}" ${TESTSROOTDIR}/tools/keygen.sh )
endif

test:: tool unit
	echo "Working from dir `pwd`" >> $(TESTDIR)/test.log
	$(TESTSROOTDIR)/runtestcase
	$(MAKE) stop

clean::
	rm -f *.res

setup: tool
	@mkdir -p ${TESTDIR}/logs/
	@$(TESTSROOTDIR)/setup -debug
	@echo Ready to run

stop:

tool:

unit:<|MERGE_RESOLUTION|>--- conflicted
+++ resolved
@@ -26,39 +26,9 @@
 endif
 include $(TESTSROOTDIR)/Makefile.common
 
-<<<<<<< HEAD
-do_copy=
-ifeq ($(TESTDIR),)
-  #if we don't have a testdir it means we are running from within a test dir
-  #we should export some globals and copy executable
-  export TESTDIR:=$(TESTSROOTDIR)/test_$(TESTID)
-  export SRCHOME:=$(shell readlink -f $(TESTSROOTDIR)/../)
-  #also defined in Makefile -- needed here because we can run tests from .test/
-  export COMDB2_EXE:=$(TESTDIR)/comdb2
-  export COMDB2AR_EXE:=$(TESTDIR)/comdb2ar
-  export CDB2SQL_EXE:=$(TESTDIR)/cdb2sql
-  export COPYCOMDB2_EXE:=$(SRCHOME)/db/copycomdb2
-  export CDB2_SQLREPLAY_EXE:=$(SRCHOME)/cdb2_sqlreplay
-  export PMUX_EXE:=$(SRCHOME)/pmux
-  $(shell mkdir -p ${TESTDIR}/ )
-  do_copy=1
-endif
-
-ifeq ($(COMDB2_UNITTEST),1)
-  do_copy=
-endif
-
-ifeq ($(do_copy),1)
-  $(shell cp $(SRCHOME)/comdb2ar $(COMDB2AR_EXE) )
-  $(shell cp $(SRCHOME)/comdb2 $(COMDB2_EXE) )
-  $(shell cp $(SRCHOME)/cdb2sql $(CDB2SQL_EXE) )
-endif
-
-=======
 
 $(shell [ ! -f ${TESTDIR} ] &&  mkdir -p ${TESTDIR}/ )
 
->>>>>>> 1261bfd1
 export CURRDIR?=$(shell pwd)
 export TESTCASE=$(patsubst %.test,%,$(shell basename $(CURRDIR)))
 #comdb2 does not allow db names with '_' underscore in them
