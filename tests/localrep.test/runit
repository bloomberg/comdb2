#!/usr/bin/env bash

env
dbname=$1
NRECS=1000
NRUNS=10000

set -x

failexit()
{
    echo "Failed $1"
    exit -1
}


assertcnt ()
{
    local tbl=$1
    local target=$2
    local cnt=$(cdb2sql --tabs ${CDB2_OPTIONS} $dbname default "select count(*) from $tbl")
    if [ $? -ne 0 ] ; then
        echo "assertcnt: select error"
    fi

    #echo "count is now $cnt"
    if [[ $cnt != $target ]] ; then
        failexit "tbl $tbl count is now $cnt but should be $target"
    fi
}


cdb2sql ${CDB2_OPTIONS} $dbname default 'create table t1 {
schema {
    int id

    short a null=yes
    int b null=yes
    u_short c null=yes
    u_int d null=yes
    longlong e null=yes
    float f null=yes
    double g null=yes
    cstring h[10] null=yes
    blob i null=yes
    datetime j null=yes

    longlong comdb2_seqno null=yes
}

keys {
    dup "comdb2_seqno" = comdb2_seqno
}
}
'
cdb2sql ${CDB2_OPTIONS} $dbname default 'create table t2 (i int)'

cdb2sql ${CDB2_OPTIONS} $dbname default 'create table comdb2_oplog {
schema {
    longlong seqno
    int      blkpos
    int      optype
    blob     ops         null=yes
}

tag "log" {
    longlong seqno
    int      optype
    int      blkpos
    blob     ops
}

tag "justseq" {
    longlong seqno
    int      blkpos
    int      optype
}

keys {
    "seqno" = seqno + blkpos
}
}
'


cdb2sql ${CDB2_OPTIONS} $dbname default 'alter table comdb2_oplog {
schema {
    longlong seqno
    int      blkpos
    int      optype
    blob     ops         null=yes
}

tag "log" {
    longlong seqno
    int      optype
    int      blkpos
    blob     ops
}

tag "justseq" {
    longlong seqno
    int      blkpos
    int      optype
}

keys {
    "seqno" = seqno + blkpos
}
}
'

echo "insert into t1 (id, a, b, c, d, e, f, g, h, i, j) values (1, 1, 2, 3, 4, 5, 6.000000, 7.000000, 'eight', x'99', now());" | cdb2sql -s ${CDB2_OPTIONS} $dbname default - >/dev/null
assertcnt t1 1

i=2
echo "begin 
insert into t1 (id, a, b, c, d, e, f, g, h, i, j) values (2, 1, 2, 3, 4, 5, 6.000000, 7.000000, 'eight', x'99', now());
insert into t2 values(1)
insert into t1 (id, a, b, c, d, e, f, g, h, i, j) values (3, 1, 2, 3, 4, 5, 6.000000, 7.000000, 'eight', x'99', now());
insert into t2 values(2) 
commit" | cdb2sql -s ${CDB2_OPTIONS} $dbname default - >/dev/null

assertcnt t1 3
assertcnt t2 2

for i in $(seq 4 $NRECS); do
    echo "insert into t1 (id, a, b, c, d, e, f, g, h, i, j) values ($i, 1, 2, 3, 4, 5, 6.000000, 7.000000, 'eight', x'99', now());"
done | cdb2sql -s ${CDB2_OPTIONS} $dbname default - >/dev/null

assertcnt t1 $NRECS

for i in $(seq 1 $NRUNS); do
    what=$(($RANDOM % 3))
    id=$(($RANDOM % $NRECS))
    case $what in
        0)  echo "insert into t1 (id, a, b, c, d, e, f, g, h, i, j) values ($id, 1, 2, 3, 4, 5, 6.000000, 7.000000, 'eight', x'99', now());"
        ;;
        1)  echo "delete from t1 where id = $id limit 1"
        ;;
        2)  echo "update t1 set a=a+1, b=b+2 where id=$id"
        ;;
    esac
done | cdb2sql -s ${CDB2_OPTIONS} $dbname default - >/dev/null

destdb=${TESTCASE}dest${TESTID}
DBDIR=${DBDIR}/$destdb
mkdir -p $DBDIR

cat > $DBDIR/${destdb}.lrl <<EOF
name    $destdb
dir     $DBDIR
EOF

df $DBDIR | awk '{print $1 }' | grep "tmpfs\|nfs" && echo "setattr directio 0" >> $DBDIR/${destdb}.lrl

if [ -n "$PMUXPORT" ] ; then
    echo "portmux_port $PMUXPORT" >> $DBDIR/${destdb}.lrl
    echo "portmux_bind_path $pmux_socket" >> $DBDIR/${destdb}.lrl
fi

comdb2 $destdb -create -lrl $DBDIR/${destdb}.lrl 
comdb2 $destdb -lrl $DBDIR/${destdb}.lrl -pidfile $DBDIR/${destdb}.pid &

out=
while [[ "$out" != "1" ]]; do
    out=$(cdb2sql --tabs ${CDB2_OPTIONS} $destdb local 'select 1' 2>/dev/null)
    sleep 1
done

cdb2sql ${CDB2_OPTIONS} $destdb local 'create table t1 {
schema {
    int id

    short a null=yes
    int b null=yes
    u_short c null=yes
    u_int d null=yes
    longlong e null=yes
    float f null=yes
    double g null=yes
    cstring h[10] null=yes
    blob i null=yes
    datetime j null=yes

    longlong comdb2_seqno null=yes
}

keys {
    dup "comdb2_seqno" = comdb2_seqno
}
}
'

cdb2sql ${CDB2_OPTIONS} $destdb local 'create table comdb2_oplog {
schema {
    longlong seqno
    int      blkpos
    int      optype
    blob     ops         null=yes
}

tag "log" {
    longlong seqno
    int      optype
    int      blkpos
    blob     ops
}

tag "justseq" {
    longlong seqno
    int      blkpos
    int      optype
}

keys {
    "seqno" = seqno + blkpos
}
}
'

# finally run the replication step
${TESTSBUILDDIR}/localrep $dbname $destdb 2>&1
<<<<<<< HEAD
src=$(cdb2sql ${CDB2_OPTIONS} $dbname default "select * from t1" | sort | tee src1.out | md5sum)
dest=$(cdb2sql ${CDB2_OPTIONS} $destdb local "select * from t1" | sort | tee dest1.out | md5sum)
=======
src=$(cdb2sql ${CDB2_OPTIONS} $dbname default "select * from t1" | sort | tee src.out | md5sum)
dest=$(cdb2sql ${CDB2_OPTIONS} $destdb local "select * from t1" | sort | tee dest.out | md5sum)
>>>>>>> 8346daf9
echo "src $src dest $dest"

echo "Testing truncate table"
cdb2sql ${CDB2_OPTIONS} $dbname default "truncate t1"
# run the replication step
${TESTSBUILDDIR}/localrep $dbname $destdb 2>&1
src2=$(cdb2sql ${CDB2_OPTIONS} $dbname default "select * from t1" | sort | tee src2.out | md5sum)
dest2=$(cdb2sql ${CDB2_OPTIONS} $destdb local "select * from t1" | sort | tee dest2.out | md5sum)
echo "src2 $src2 dest2 $dest2"

kill -9 $(cat $DBDIR/${destdb}.pid)

echo deregister from pmux ${destdb}
${TESTSROOTDIR}/tools/send_msg_port.sh "del comdb2/replication/${destdb} " ${pmux_port}

if [[ "$src" != "$dest" ]]; then
    echo see diff by doing vimdiff src.out dest.out
    exit 1
fi

if [[ "$src2" != "$dest2" ]]; then
    echo "truncate failed"
    echo see diff by doing vimdiff src2.out dest2.out
    exit 1
fi

exit 0<|MERGE_RESOLUTION|>--- conflicted
+++ resolved
@@ -221,13 +221,8 @@
 
 # finally run the replication step
 ${TESTSBUILDDIR}/localrep $dbname $destdb 2>&1
-<<<<<<< HEAD
-src=$(cdb2sql ${CDB2_OPTIONS} $dbname default "select * from t1" | sort | tee src1.out | md5sum)
-dest=$(cdb2sql ${CDB2_OPTIONS} $destdb local "select * from t1" | sort | tee dest1.out | md5sum)
-=======
 src=$(cdb2sql ${CDB2_OPTIONS} $dbname default "select * from t1" | sort | tee src.out | md5sum)
 dest=$(cdb2sql ${CDB2_OPTIONS} $destdb local "select * from t1" | sort | tee dest.out | md5sum)
->>>>>>> 8346daf9
 echo "src $src dest $dest"
 
 echo "Testing truncate table"
