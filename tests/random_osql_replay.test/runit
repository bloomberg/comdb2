--- conflicted
+++ resolved
@@ -9,18 +9,7 @@
 
 master=`getmaster`
 # send random osql from replicant to master, master should not crash
-<<<<<<< HEAD
-cdb2sql ${CDB2_OPTIONS} ${DBNAME} --host $master "exec procedure sys.cmd.send('test bad_osql')" &> test1.out
-echo "(out='[ERROR] discarding packet for 1 01000000-0000-0000-0000-000000000000, session not found')" > test1.exp
-if grep -x "$(cat test1.exp)" test1.out ; then
-    echo "Testcase failed: diff `pwd`/{test1.exp,test1.out}"
-    exit 1
-else
-   echo "Testcase OK SO FAR..."
-fi
-=======
 cdb2sql ${CDB2_OPTIONS} ${DBNAME} --host $master "exec procedure sys.cmd.send('test bad_osql')" 
->>>>>>> 88213cc4
 cdb2sql ${CDB2_OPTIONS} ${DBNAME} default "insert into t1 values (1)"
 cdb2sql ${CDB2_OPTIONS} ${DBNAME} default "delete from t1 where a = 1"
 
