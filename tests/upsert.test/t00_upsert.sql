--- conflicted
+++ resolved
@@ -32,13 +32,8 @@
 # ON CONFLICT DO REPLACE
 CREATE TABLE t1(i INT PRIMARY KEY, j INT UNIQUE) $$
 INSERT INTO t1 VALUES(0,1);
-<<<<<<< HEAD
 REPLACE INTO t1 VALUES(1,1);
-SELECT * FROM t1;
-=======
-INSERT INTO t1 VALUES(1,1) ON CONFLICT DO REPLACE;
 SELECT * FROM t1 ORDER BY i;
->>>>>>> b6891aae
 
 SELECT '---------------------------------- PART #06 ----------------------------------' AS part;
 CREATE TABLE t2(i INT PRIMARY KEY, j INT UNIQUE) $$
@@ -46,13 +41,8 @@
 INSERT INTO t2 VALUES(1,0);
 INSERT INTO t2 VALUES(1,1);
 # Replaces both the existing records
-<<<<<<< HEAD
 REPLACE INTO t2 VALUES(1,1), (2,2), (3,3);
-SELECT * FROM t2;
-=======
-INSERT INTO t2 VALUES(1,1), (2,2), (3,3) ON CONFLICT DO REPLACE;
 SELECT * FROM t2 ORDER BY i,j;
->>>>>>> b6891aae
 
 SELECT '---------------------------------- PART #07 ----------------------------------' AS part;
 CREATE TABLE t3(i INT PRIMARY KEY, j INT, k INT UNIQUE) $$
@@ -60,13 +50,9 @@
 INSERT INTO t3 VALUES(1,0,1);
 # Another syntax for .. ON CONFLICT DO REPLACE ..
 REPLACE INTO t3 VALUES(1,2,0);
-<<<<<<< HEAD
-SELECT * FROM t3;
+SELECT * FROM t3 ORDER BY i,j,k;
 
 SELECT '---------------------------------- PART #08 ----------------------------------' AS part;
-=======
-SELECT * FROM t3 ORDER BY i,j,k;
->>>>>>> b6891aae
 # A case where the same record is up for deletion twice.
 REPLACE INTO t3 VALUES(1,3,0);
 SET TRANSACTION READ COMMITTED;
@@ -132,13 +118,9 @@
 } $$
 INSERT INTO t1(a,b) VALUES(7,8) ON CONFLICT(a+b) DO NOTHING;
 INSERT INTO t1(a,b) VALUES(8,7),(9,6) ON CONFLICT(a+b) DO NOTHING;
-<<<<<<< HEAD
-SELECT * FROM t1;
+SELECT * FROM t1 ORDER BY a, b;
 
 SELECT '---------------------------------- PART #15 ----------------------------------' AS part;
-=======
-SELECT * FROM t1 ORDER BY a, b;
->>>>>>> b6891aae
 INSERT INTO t1(a,b) VALUES(8,7),(9,6) ON CONFLICT(a) DO NOTHING;
 SELECT * FROM t1 ORDER BY a, b;
 DROP TABLE t1;
@@ -154,27 +136,18 @@
 INSERT INTO t1 VALUES(1,1,1,1) ON CONFLICT(k) DO NOTHING;
 INSERT INTO t1 VALUES(1,1,1,1) ON CONFLICT(l) DO NOTHING;
 INSERT INTO t1 VALUES(1,1,1,1) ON CONFLICT(m) DO NOTHING;
-<<<<<<< HEAD
-SELECT * FROM t1;
+SELECT * FROM t1 ORDER BY i, j, k, l;
 
 SELECT '---------------------------------- PART #17 ----------------------------------' AS part;
 INSERT INTO t1 VALUES(2,1,1,1) ON CONFLICT(j) DO NOTHING;
 INSERT INTO t1 VALUES(2,1,1,2) ON CONFLICT(j) DO NOTHING;
-SELECT * FROM t1;
+SELECT * FROM t1 ORDER BY i, j, k, l;
 
 SELECT '---------------------------------- PART #18 ----------------------------------' AS part;
 INSERT INTO t1 VALUES(2,2,1,1) ON CONFLICT(l) DO NOTHING;
-SELECT * FROM t1;
+SELECT * FROM t1 ORDER BY i, j, k, l;
 
 SELECT '---------------------------------- PART #19 ----------------------------------' AS part;
-=======
-SELECT * FROM t1 ORDER BY i, j, k, l;
-INSERT INTO t1 VALUES(2,1,1,1) ON CONFLICT(j) DO NOTHING;
-INSERT INTO t1 VALUES(2,1,1,2) ON CONFLICT(j) DO NOTHING;
-SELECT * FROM t1 ORDER BY i, j, k, l;
-INSERT INTO t1 VALUES(2,2,1,1) ON CONFLICT(l) DO NOTHING;
-SELECT * FROM t1 ORDER BY i, j, k, l;
->>>>>>> b6891aae
 INSERT INTO t1 VALUES(99, 99, 1, 99) ON CONFLICT DO NOTHING;
 SELECT * FROM t1 ORDER BY i, j, k, l;
 DROP TABLE t1;
@@ -184,19 +157,13 @@
 CREATE UNIQUE INDEX idx1 ON t1(i) WHERE j > 6;
 INSERT INTO t1 VALUES(1, 10);
 INSERT INTO t1 VALUES(1, 11);
-<<<<<<< HEAD
-SELECT * FROM t1;
+SELECT * FROM t1 ORDER BY i, j;
 
 SELECT '---------------------------------- PART #21 ----------------------------------' AS part;
 INSERT INTO t1 VALUES(1, 4);
-SELECT * FROM t1;
+SELECT * FROM t1 ORDER BY i, j;
 
 SELECT '---------------------------------- PART #22 ----------------------------------' AS part;
-=======
-SELECT * FROM t1 ORDER BY i, j;
-INSERT INTO t1 VALUES(1, 4);
-SELECT * FROM t1 ORDER BY i, j;
->>>>>>> b6891aae
 INSERT INTO t1 VALUES(1, 4) ON CONFLICT(i) WHERE j > 6 DO NOTHING;
 SELECT * FROM t1 ORDER BY i, j;
 DROP TABLE t1;
