#!/bin/sh
bash -n "$0" | exit 1
<<<<<<< HEAD
=======
set -e
set -x
>>>>>>> 07cab48a

dbnm=$1
host=`cdb2sql ${CDB2_OPTIONS} -s --tabs $dbnm default 'SELECT comdb2_host()'`

# Get the base address of comdb2 binary in the address space of the db process
if [ -z "$CLUSTER" ] ; then
    dbpid=`pgrep -a comdb2 | grep $dbnm | awk '{print $1}'`
    echo DB pid is $dbpid
    baseaddr=`pmap $dbpid | grep comdb2$ | head -1 | awk '{printf "0x%s", $1}'`
else
    dbpid=`ssh $host 'pgrep -a comdb2' | grep $dbnm | awk '{print $1}'`
    echo DB pid is $dbpid
    baseaddr=`ssh $host "pmap $dbpid" | grep comdb2$ | head -1 | awk '{printf "0x%s", $1}'`
fi
echo base address is $baseaddr

cat << EOF | cdb2sql ${CDB2_OPTIONS} -s --tabs $dbnm --host $host - >/dev/null
EXEC PROCEDURE sys.cmd.send("memstat debug on sqlite")
EXEC PROCEDURE sys.cmd.send("memstat debug start")
EOF

<<<<<<< HEAD
cdb2sql ${CDB2_OPTIONS} $dbnm --host $host 'EXEC PROCEDURE sys.cmd.send("memstat debug dump sqlite")' &> memstat.out
stacks=`cdb2sql ${CDB2_OPTIONS} -s --tabs $dbnm --host $host 'EXEC PROCEDURE sys.cmd.send("memstat debug dump sqlite")'`

if [ "x$stacks" == "x" ] ; then
    echo "Failed: no output from 'memstat debug dump sqlite'"
    exit 1
fi

addr2line -fsp -e $COMDB2_EXE $stacks | grep sql_statement_done
=======

cdb2sql ${CDB2_OPTIONS} -s --tabs $dbnm --host $host 'SELECT sleep(5)' &
sleep 1
stacks=`cdb2sql ${CDB2_OPTIONS} -s --tabs $dbnm --host $host 'EXEC PROCEDURE sys.cmd.send("memstat debug dump sqlite 1")'`
# Subtract the base address from virtual address
nooffset=$(for n in `echo "$stacks"|awk '{for(i=1; i<=NF; ++i) {print $i}}'`; do echo $n>&2;printf "0x%x " $(($n-$baseaddr)); done)

addr2line -fsp -e $COMDB2_EXE $nooffset | grep malloc.c

wait

stacks=`cdb2sql ${CDB2_OPTIONS} -s --tabs $dbnm --host $host 'EXEC PROCEDURE sys.cmd.send("memstat debug dump sqlite 1")'`
# Subtract the base address from virtual address
nooffset=$(for n in `echo "$stacks"|awk '{for(i=1; i<=NF; ++i) {print $i}}'`; do printf "0x%x " $(($n-$baseaddr)); done)
addr2line -fsp -e $COMDB2_EXE $nooffset | grep sql_statement_done
>>>>>>> 07cab48a
<|MERGE_RESOLUTION|>--- conflicted
+++ resolved
@@ -1,10 +1,7 @@
 #!/bin/sh
 bash -n "$0" | exit 1
-<<<<<<< HEAD
-=======
 set -e
 set -x
->>>>>>> 07cab48a
 
 dbnm=$1
 host=`cdb2sql ${CDB2_OPTIONS} -s --tabs $dbnm default 'SELECT comdb2_host()'`
@@ -26,21 +23,14 @@
 EXEC PROCEDURE sys.cmd.send("memstat debug start")
 EOF
 
-<<<<<<< HEAD
-cdb2sql ${CDB2_OPTIONS} $dbnm --host $host 'EXEC PROCEDURE sys.cmd.send("memstat debug dump sqlite")' &> memstat.out
-stacks=`cdb2sql ${CDB2_OPTIONS} -s --tabs $dbnm --host $host 'EXEC PROCEDURE sys.cmd.send("memstat debug dump sqlite")'`
-
+cdb2sql ${CDB2_OPTIONS} -s --tabs $dbnm --host $host 'SELECT sleep(5)' &
+sleep 1
+stacks=`cdb2sql ${CDB2_OPTIONS} -s --tabs $dbnm --host $host 'EXEC PROCEDURE sys.cmd.send("memstat debug dump sqlite 1")'`
 if [ "x$stacks" == "x" ] ; then
     echo "Failed: no output from 'memstat debug dump sqlite'"
     exit 1
 fi
 
-addr2line -fsp -e $COMDB2_EXE $stacks | grep sql_statement_done
-=======
-
-cdb2sql ${CDB2_OPTIONS} -s --tabs $dbnm --host $host 'SELECT sleep(5)' &
-sleep 1
-stacks=`cdb2sql ${CDB2_OPTIONS} -s --tabs $dbnm --host $host 'EXEC PROCEDURE sys.cmd.send("memstat debug dump sqlite 1")'`
 # Subtract the base address from virtual address
 nooffset=$(for n in `echo "$stacks"|awk '{for(i=1; i<=NF; ++i) {print $i}}'`; do echo $n>&2;printf "0x%x " $(($n-$baseaddr)); done)
 
@@ -49,7 +39,11 @@
 wait
 
 stacks=`cdb2sql ${CDB2_OPTIONS} -s --tabs $dbnm --host $host 'EXEC PROCEDURE sys.cmd.send("memstat debug dump sqlite 1")'`
+if [ "x$stacks" == "x" ] ; then
+    echo "Failed: no output from 'memstat debug dump sqlite'"
+    exit 1
+fi
+
 # Subtract the base address from virtual address
 nooffset=$(for n in `echo "$stacks"|awk '{for(i=1; i<=NF; ++i) {print $i}}'`; do printf "0x%x " $(($n-$baseaddr)); done)
-addr2line -fsp -e $COMDB2_EXE $nooffset | grep sql_statement_done
->>>>>>> 07cab48a
+addr2line -fsp -e $COMDB2_EXE $nooffset | grep sql_statement_done