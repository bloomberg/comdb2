--- conflicted
+++ resolved
@@ -12,11 +12,7 @@
 export TESTID:=$(shell tools/get_random.sh)
 CURRDIR:=$(shell pwd)
 export TESTDIR:=$(CURRDIR)/test_$(TESTID)
-<<<<<<< HEAD
-export GITVERSION:=$(shell git describe --always)
 export COMDB2MD5SUM:=$(shell md5sum ${SRCHOME}/comdb2 | cut -d ' ' -f1)
-=======
->>>>>>> b4116a49
 
 
 basicops_nokey:
