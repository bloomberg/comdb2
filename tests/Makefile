--- conflicted
+++ resolved
@@ -12,10 +12,7 @@
 export TESTID:=$(shell tools/get_random.sh)
 CURRDIR:=$(shell pwd)
 export TESTDIR:=$(CURRDIR)/test_$(TESTID)
-<<<<<<< HEAD
-=======
 # get md5sum of executable use check when running every test in a series
->>>>>>> fc3141cb
 export COMDB2MD5SUM:=$(shell md5sum ${SRCHOME}/comdb2 | cut -d ' ' -f1)
 
 
