--- conflicted
+++ resolved
@@ -96,126 +96,6 @@
     NOCOLOR='\033[0m'
 fi
 
-<<<<<<< HEAD
-if [[ $debug -eq 1 ]]; then
-    set +x
-    export PATH="$paths:${PATH}"
-    RUNTEST="${PWD}/runtest.sh "
-    echo "Once db is ready, please run: $RUNTEST"
-    echo "#!/usr/bin/env bash" > $RUNTEST
-    #echo "set +x"  >> $RUNTEST
-    for env in $vars; do
-        echo "export $env=\"${!env}\"" >> $RUNTEST
-    done
-    echo "export PATH=${paths}"':${PATH}' >> $RUNTEST
-    [[ -n "$CLUSTER" ]] && echo 'export CLUSTER="'$CLUSTER'"' >> $RUNTEST
-    [[ -n "$SKIPSSL" ]] && echo 'export SKIPSSL="'$SKIPSSL'"' >> $RUNTEST
-    echo "cd ${TESTSROOTDIR}/${TESTCASE}.test/" >> $RUNTEST
-    echo "./runit ${DBNAME} \$1 " >> $RUNTEST
-    echo "echo; echo; echo;" >> $RUNTEST
-    echo "${TESTSROOTDIR}/unsetup" >> $RUNTEST
-    echo
-    echo
-    chmod +x $RUNTEST
-fi
-
-# TESTDIR looks like this: tests/test_12758
-# DBDIR looks like this: tests/test_12758/analyzenew12758
-mkdir -p $DBDIR $TMPDIR
-
-# setup files:
-# DBNAME looks like this: analyze_new_12758
-echo "!$TESTCASE: creating"
-LRL="$DBDIR/$DBNAME.lrl"
-> ${LRL}
-
-if [[ -z $SKIPSSL ]] ; then
-    cat >> ${LRL} <<EOPTIONS
-ssl_client_mode REQUIRE
-ssl_cert_path $TESTDIR
-EOPTIONS
-fi
-
-echo "logmsg level info" >> ${LRL}
-
-if [[ -f ${TESTSROOTDIR}/${TESTCASE}.test/lrl ]]; then
-    cat ${TESTSROOTDIR}/${TESTCASE}.test/lrl >> ${LRL}
-fi
-if [[ -f "${TESTSROOTDIR}/${TESTCASE}.test/lrl.options" ]]; then
-    cat ${TESTSROOTDIR}/${TESTCASE}.test/lrl.options >> ${LRL}
-fi
-
-cat >> ${LRL} <<EOPTIONS
-name    $DBNAME
-dir     $DBDIR
-
-setattr MASTER_REJECT_REQUESTS 0
-EOPTIONS
-
-if [[ -n "$CUSTOMLRLPATH" ]]; then
-    cat $CUSTOMLRLPATH >> ${LRL}
-fi
-
-df $DBDIR | awk '{print $1 }' | grep "tmpfs\|nfs" && echo "setattr directio 0" >> ${LRL}
-echo "make_slow_replicants_incoherent off" >> ${LRL}
-
-# If CLUSTER is defined, populate config and lrl with that info
-if [[ -n "$CLUSTER" ]]; then
-    echo $DBNAME 0 $CLUSTER > $CDB2_CONFIG
-    echo "comdb2_config:default_type=testsuite" >> $CDB2_CONFIG
-    echo "cluster nodes $CLUSTER" >> ${LRL}
-    if [[ -n "$DEDICATED_NETWORK_SUFFIXES" ]] ; then
-        echo "dedicated_network_suffixes  $DEDICATED_NETWORK_SUFFIXES" >> ${LRL}
-    fi
-else
-    mkdir -p $(dirname $CDB2_CONFIG)
-    echo "comdb2_config:default_type=local" >> $CDB2_CONFIG
-fi
-
-# Configure client SSL
-echo "comdb2_config:ssl_cert_path=$TESTDIR" >>$CDB2_CONFIG
-echo "comdb2_config:allow_pmux_route:true" >> $CDB2_CONFIG
-
-set +e
-
-# If PMUXPORT is defined we will overwrite the default pmux port with that
-if [ -n "${PMUXPORT}" ] ; then
-    pmux_socket=/tmp/pmux.socket.${PMUXPORT}
-    echo "comdb2_config:portmuxport=${PMUXPORT}" >> $CDB2_CONFIG
-    echo "portmux_port ${PMUXPORT}" >> ${LRL}
-    echo "portmux_bind_path $pmux_socket" >> ${LRL}
-fi
-
-SSH_OPT="-o StrictHostKeyChecking=no "
-
-for csc2 in $(ls *.csc2 2>/dev/null); do
-    table=${csc2%%.csc2}
-    cp $PWD/$csc2 $DBDIR/
-done >> ${LRL}
-
-mkdir -p $TESTDIR/var/log/cdb2 $TESTDIR/tmp/cdb2
-
-# change dir to start all db operations from DBDIR
-cd $DBDIR >/dev/null
-
-PARAMS="$DBNAME --no-global-lrl"
-
-# The script occasionally fails here. Let's find out what the rc is.
-set +e
-# create the db
-$COMDB2_EXE --create --lrl ${LRL} --pidfile ${TMPDIR}/$DBNAME.pid $PARAMS &> $TESTDIR/logs/${DBNAME}.init
-rc=$?
-rm -f ${DBNAME}.trap
-if [[ $rc -ne 0 ]]; then
-    echo "Error rc=$rc while initializing DB, see $TESTDIR/logs/${DBNAME}.init "
-    exit 1
-fi
-echo "${DBNAME} created successfully"
-
-set -e
-
-=======
->>>>>>> dfaf138b
 check_db_port_running_local() {
     local dbport=`grep "\[ERROR\] net_listen: FAILED TO BIND to port" $LOGDIR/${DBNAME}.db | grep -Po "port [0-9]*" | cut -f2 -d" " `
     if [ "x$dbport" == "x" ] ; then
@@ -275,13 +155,7 @@
         cat lrl.options >> ${LRL}
     fi
 
-<<<<<<< HEAD
-# start the db
-
-if [[ -z "$CLUSTER" ]]; then
-=======
     echo -e "name    ${DBNAME}\ndir     ${DBDIR}\n\nsetattr MASTER_REJECT_REQUESTS 0" >> ${LRL}
->>>>>>> dfaf138b
 
     if [[ -n "$CUSTOMLRLPATH" ]]; then
         cat $CUSTOMLRLPATH >> ${LRL}
