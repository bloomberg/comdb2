--- conflicted
+++ resolved
@@ -160,18 +160,11 @@
             continue
         fi
 
-<<<<<<< HEAD
         ssh -o StrictHostKeyChecking=no $node "mkdir -p ${SRCHOME}" < /dev/null
         ssh -o StrictHostKeyChecking=no $node "mkdir -p $TESTDIR/logs/ $TESTDIR/var/log/cdb2 $TESTDIR/tmp/cdb2" < /dev/null
         ssh -o StrictHostKeyChecking=no $node "killall pmux || echo PMUX DOWN" < /dev/null
-        scp -o StrictHostKeyChecking=no $comdb2ar $node:${SRCHOME}
-        scp -o StrictHostKeyChecking=no $comdb2task $node:${SRCHOME}
-=======
-        ssh -o StrictHostKeyChecking=no $node "mkdir -p ${SRCHOME}"
-        ssh -o StrictHostKeyChecking=no $node "mkdir -p $TESTDIR/logs/ $TESTDIR/var/log/cdb2 $TESTDIR/tmp/cdb2"
-        scp -o StrictHostKeyChecking=no $COMDB2AR_EXE $node:${SRCHOME} 
+        scp -o StrictHostKeyChecking=no $COMDB2AR_EXE $node:${SRCHOME}
         scp -o StrictHostKeyChecking=no $COMDB2_EXE $node:${SRCHOME}
->>>>>>> f82ec794
         # stop pmux on nodes first before copying and starting it
         if [ -n "$PMUXPORT" ] ; then
             ssh -o StrictHostKeyChecking=no $node "$stop_pmux" < /dev/null
@@ -179,11 +172,7 @@
         scp -o StrictHostKeyChecking=no $pmux $node:${pmux}
         echo start pmux on $node if not running 
         set +e
-<<<<<<< HEAD
         ssh -o StrictHostKeyChecking=no $node "COMDB2_PMUX_FILE='$TESTSROOTDIR/pmux.sqlite' ${SRCHOME}/$pmux_cmd" < /dev/null
-=======
-        ssh -o StrictHostKeyChecking=no $node "COMDB2_PMUX_FILE='$TESTSROOTDIR/pmux.sqlite' $pmux_cmd"
->>>>>>> f82ec794
         set -e
     done
 }
@@ -277,11 +266,7 @@
             compare_md5_sum $loc_comdb2md5sum
             continue        # no copying to self
         else 
-<<<<<<< HEAD
-            loc_comdb2md5sum=`ssh -o StrictHostKeyChecking=no $node "md5sum $comdb2task" < /dev/null | cut -d ' ' -f1`
-=======
-            loc_comdb2md5sum=`ssh -o StrictHostKeyChecking=no $node "md5sum $COMDB2_EXE" | cut -d ' ' -f1`
->>>>>>> f82ec794
+            loc_comdb2md5sum=`ssh -o StrictHostKeyChecking=no $node "md5sum $COMDB2_EXE" < /dev/null | cut -d ' ' -f1`
             compare_md5_sum $loc_comdb2md5sum
         fi
         $COPYCOMDB2_EXE $DBDIR/${DBNAME}.lrl ${node}: &> $TESTDIR/logs/${DBNAME}.${node}.copy
