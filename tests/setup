--- conflicted
+++ resolved
@@ -166,16 +166,6 @@
     df $DBDIR | awk '{print $1 }' | grep "tmpfs\|nfs" && echo "setattr directio 0" >> ${LRL}
     echo "make_slow_replicants_incoherent off" >> ${LRL}
 
-<<<<<<< HEAD
-    if [[ -n ${DEBUG_PREFIX} && ${INTERACTIVE_DEBUG} -eq 1 ]]; then
-        echo -e "!$TESTCASE: Execute the following command in a separate terminal: ${TEXTCOLOR}cd $DBDIR && ${DEBUG_PREFIX} $COMDB2_EXE $PARAMS --pidfile ${TMPDIR}/$DBNAME.pid${NOCOLOR}"
-        exit 0
-    fi
-
-    echo "!$TESTCASE: starting single node"
-    ${DEBUG_PREFIX} $COMDB2_EXE $PARAMS --pidfile ${TMPDIR}/$DBNAME.pid &> $TESTDIR/logs/${DBNAME}.db &
-    dbpid=$!
-=======
     # If CLUSTER is defined, populate config and lrl with that info
     if [[ -n "$CLUSTER" ]]; then
         echo $DBNAME 0 $CLUSTER > $CDB2_CONFIG
@@ -192,7 +182,6 @@
     # Configure client SSL
     echo "comdb2_config:ssl_cert_path=$TESTDIR" >>$CDB2_CONFIG
     echo "comdb2_config:allow_pmux_route:true" >> $CDB2_CONFIG
->>>>>>> 52b7bdad
 
     set +e
 
@@ -253,19 +242,6 @@
             rm ${TMPDIR}/${DBNAME}.pid
         fi
 
-<<<<<<< HEAD
-    echo "export COMDB2_ROOT=$COMDB2_ROOT" >> ${TESTDIR}/replicant_vars
-    CMD="cd ${TESTDIR}; source replicant_vars ; ${DEBUG_PREFIX} $COMDB2_EXE ${PARAMS} --lrl ${LRL} --pidfile ${TMPDIR}/$DBNAME.pid 2>&1 | tee $TESTDIR/${DBNAME}.db"
-    echo "!$TESTCASE: starting"
-    for node in $CLUSTER; do
-        if [ $node == $HOSTNAME ] ; then # dont ssh to ourself -- just start db locally
-            if [[ -n ${DEBUG_PREFIX} && ${INTERACTIVE_DEBUG} -eq 1 ]]; then
-                echo -e "!$TESTCASE: Execute the following command on ${node}: ${TEXTCOLOR}${DEBUG_PREFIX} $COMDB2_EXE ${PARAMS} --lrl ${LRL} --pidfile ${TMPDIR}/${DBNAME}.${node}.pid${NOCOLOR}"
-            else
-                ${DEBUG_PREFIX} $COMDB2_EXE ${PARAMS} --lrl ${LRL} --pidfile ${TMPDIR}/${DBNAME}.${node}.pid &> $TESTDIR/logs/${DBNAME}.${node}.db &
-            fi
-            continue
-=======
         echo "!$TESTCASE: starting single node"
         ${DEBUG_PREFIX} $COMDB2_EXE ${DBNAME} ${PARAMS} &> $LOGDIR/${DBNAME}.db &
         dbpid=$!
@@ -275,7 +251,6 @@
         if [ ! -f ${TMPDIR}/${DBNAME}.pid ] ; then
             echo "pid ${TMPDIR}/${DBNAME}.pid does not exist"
             check_db_port_running_local # this error is immediate so we should be able to catch it early
->>>>>>> 52b7bdad
         fi
 
         kill -0 `cat ${TMPDIR}/${DBNAME}.pid` > /dev/null
