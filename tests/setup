--- conflicted
+++ resolved
@@ -277,18 +277,12 @@
 if [[ -z "$CLUSTER" ]]; then
 
     if [[ -n ${DEBUG_PREFIX} && ${INTERACTIVE_DEBUG} -eq 1 ]]; then
-<<<<<<< HEAD
         echo -e "!$TESTCASE: Execute the following command in a separate terminal: ${TEXTCOLOR}cd $DBDIR && ${DEBUG_PREFIX} $COMDB2_EXE $PARAMS --pidfile ${TMPDIR}/$DBNAME.pid${NOCOLOR}"
-    else
-        ${DEBUG_PREFIX} $COMDB2_EXE $PARAMS --pidfile ${TMPDIR}/$DBNAME.pid &> $TESTDIR/logs/${DBNAME}.db &
-=======
-        echo -e "!$TESTCASE: Execute the following command in a separate terminal: ${TEXTCOLOR}cd $DBDIR && ${DEBUG_PREFIX} $COMDB2_EXE $PARAMS -pidfile ${TMPDIR}/$DBNAME.pid${NOCOLOR}"
         exit 0
->>>>>>> 0a4fc070
     fi
 
     echo "!$TESTCASE: starting single node"
-    ${DEBUG_PREFIX} $COMDB2_EXE $PARAMS -pidfile ${TMPDIR}/$DBNAME.pid &> $TESTDIR/logs/${DBNAME}.db &
+    ${DEBUG_PREFIX} $COMDB2_EXE $PARAMS --pidfile ${TMPDIR}/$DBNAME.pid &> $TESTDIR/logs/${DBNAME}.db &
     dbpid=$!
 
     set +e
@@ -315,11 +309,7 @@
     done
 
     echo "export COMDB2_ROOT=$COMDB2_ROOT" >> ${TESTDIR}/replicant_vars
-<<<<<<< HEAD
-    CMD="source ${TESTDIR}/replicant_vars ; ${DEBUG_PREFIX} $COMDB2_EXE ${PARAMS} --lrl ${LRL} --pidfile ${TMPDIR}/$DBNAME.pid 2>&1 | tee $TESTDIR/${DBNAME}.db"
-=======
-    CMD="cd ${TESTDIR}; source replicant_vars ; ${DEBUG_PREFIX} $COMDB2_EXE ${PARAMS} --lrl ${LRL} -pidfile ${TMPDIR}/$DBNAME.pid 2>&1 | tee $TESTDIR/${DBNAME}.db"
->>>>>>> 0a4fc070
+    CMD="cd ${TESTDIR}; source replicant_vars ; ${DEBUG_PREFIX} $COMDB2_EXE ${PARAMS} --lrl ${LRL} --pidfile ${TMPDIR}/$DBNAME.pid 2>&1 | tee $TESTDIR/${DBNAME}.db"
     echo "!$TESTCASE: starting"
     for node in $CLUSTER; do
         if [ $node == $myhostname ] ; then # dont ssh to ourself -- just start db locally
