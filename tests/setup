#!/usr/bin/env bash

set -e
set -x

debug=0

[[ $COMDB2_UNITTEST == 1 ]] && exit 0

while [[ $# -gt 0 && $1 = -* ]]; do
    [[ $1 = '-debug' ]] && debug=1
    shift
done

vars="TESTID SRCHOME TESTCASE DBNAME DBDIR TESTSROOTDIR TESTDIR TMPDIR CDB2_OPTIONS CDB2_CONFIG COMDB2_EXE COMDB2MD5SUM CDB2SQL_EXE "
for required in $vars; do
    q=${!required}
    if [[ -z "$q" ]]; then
        echo "$required not set" >&2
        exit 1
    fi
#    echo "$required=$q"
done

DBDIR=$(realpath $DBDIR)

# Setup a debugger to run comdb2 server
DEBUG_PREFIX=

if [[ -n ${DEBUGGER} ]]; then
    case ${DEBUGGER} in
    gdb)
        DEBUG_PREFIX="gdb --args"
        if [[ -z ${INTERACTIVE_DEBUG} ]]; then
            INTERACTIVE_DEBUG=1
        fi
        ;;
    valgrind)
        DEBUG_PREFIX="valgrind"
        if [[ -z ${INTERACTIVE_DEBUG} ]]; then
            INTERACTIVE_DEBUG=0
        fi
        ;;
    callgrind)
        DEBUG_PREFIX="valgrind --tool=callgrind --instr-atstart=yes --dump-instr=yes --collect-jumps=yes --callgrind-out-file=$TESTDIR/$TESTCASE.callgrind"
        if [[ -z ${INTERACTIVE_DEBUG} ]]; then
            INTERACTIVE_DEBUG=0
        fi
        ;;
    perf)
        DEBUG_PREFIX="perf record -o $TESTDIR/$TESTCASE.perfdata -g "
        INTERACTIVE_DEBUG=0
        ;;    
    *)
        DEBUG_PREFIX=${DEBUGGER}
        if [[ -z ${INTERACTIVE_DEBUG} ]]; then
            INTERACTIVE_DEBUG=0
        fi
        ;;
    esac

    TEXTCOLOR='\033[0;32m' # Green
    NOCOLOR='\033[0m'
fi

if [[ $debug -eq 1 ]]; then
    set +x
    export PATH="${SRCHOME}/:${PATH}"
    RUNTEST="${PWD}/runtest.sh "
    echo "Once db is ready, please run: $RUNTEST"
    echo "#!/usr/bin/env bash" > $RUNTEST
    #echo "set +x"  >> $RUNTEST
    for env in $vars; do
        echo "export $env=\"${!env}\"" >> $RUNTEST
    done
    echo 'export PATH=${SRCHOME}/:${PATH}' >> $RUNTEST
    [[ -n "$CLUSTER" ]] && echo 'export CLUSTER="'$CLUSTER'"' >> $RUNTEST
    [[ -n "$SKIPSSL" ]] && echo 'export SKIPSSL="'$SKIPSSL'"' >> $RUNTEST
    echo "cd ${TESTSROOTDIR}/${TESTCASE}.test/" >> $RUNTEST
    echo "./runit ${DBNAME} " >> $RUNTEST
    echo "echo; echo; echo;" >> $RUNTEST
    echo "${TESTSROOTDIR}/unsetup" >> $RUNTEST
    echo
    echo
    chmod +x $RUNTEST
fi

# TESTDIR looks like this: tests/test_12758
# DBDIR looks like this: tests/test_12758/analyzenew12758
mkdir -p $DBDIR $TMPDIR

# setup files:
# DBNAME looks like this: analyze_new_12758
echo "!$TESTCASE: creating"
LRL="$DBDIR/$DBNAME.lrl"
> ${LRL}

if [[ -z $SKIPSSL ]] ; then
    cat >> $DBDIR/$DBNAME.lrl <<EOPTIONS
ssl_client_mode REQUIRE
ssl_cert_path $TESTDIR
EOPTIONS
fi

if [[ -f ${TESTSROOTDIR}/${TESTCASE}.test/lrl ]]; then
    cat ${TESTSROOTDIR}/${TESTCASE}.test/lrl >> ${LRL}
fi
if [[ -f "${TESTSROOTDIR}/${TESTCASE}.test/lrl.options" ]]; then
    cat ${TESTSROOTDIR}/${TESTCASE}.test/lrl.options >> ${LRL}
fi

cat >> $DBDIR/$DBNAME.lrl <<EOPTIONS
name    $DBNAME
dir     $DBDIR

setattr MASTER_REJECT_REQUESTS 0
EOPTIONS

df $DBDIR | awk '{print $1 }' | grep "tmpfs\|nfs" && echo "setattr directio 0" >> ${LRL}

# If CLUSTER is defined, populate config and lrl with that info
if [[ -n "$CLUSTER" ]]; then
    echo $DBNAME 0 $CLUSTER > $CDB2_CONFIG
    echo "comdb2_config:default_type=testsuite" >> $CDB2_CONFIG
    echo "cluster nodes $CLUSTER" >> $DBDIR/$DBNAME.lrl
else
    mkdir -p $(dirname $CDB2_CONFIG)
    echo "comdb2_config:default_type=local" >> $CDB2_CONFIG
fi

# Configure client SSL
echo "comdb2_config:ssl_cert_path=$TESTDIR" >>$CDB2_CONFIG

myhostname=`hostname`
set +e

pmux_port=5105
pmux_cmd="$PMUX_EXE -l"

# If PMUXPORT is defined we will overwrite the default pmux port with that
if [ -n "$PMUXPORT" ] ; then
    pmux_port=$PMUXPORT
    pmux_socket=/tmp/pmux.socket.$PMUXPORT
    pmux_port_range="-r 21000:22000"
    pmux_cmd="$PMUX_EXE -l -p $PMUXPORT -b $pmux_socket $pmux_port_range"
    echo "comdb2_config:portmuxport=$PMUXPORT" >> $CDB2_CONFIG
    echo "portmux_port $PMUXPORT" >> ${LRL}
    echo "portmux_bind_path $pmux_socket" >> ${LRL}
fi
stop_pmux="pgrep pmux > /dev/null && (exec 3<>/dev/tcp/localhost/${pmux_port} && echo exit >&3 ) && sleep 2 && killall pmux || echo PMUX DOWN"

COPIEDTOCLUSTER=${TMPDIR}/copiedtocluster.log
export COMDB2AR_EXOPTS="-x $COMDB2_EXE"

copy_files_to_cluster() 
{
    # copy executables to each node except localhost
    pmux=${SRCHOME}/pmux
    for node in $CLUSTER; do
        if [ $node == $myhostname ] ; then
            continue
        fi

        ssh -o StrictHostKeyChecking=no $node "mkdir -p ${SRCHOME}" < /dev/null
        ssh -o StrictHostKeyChecking=no $node "mkdir -p $TESTDIR/logs/ $TESTDIR/var/log/cdb2 $TESTDIR/tmp/cdb2" < /dev/null
        ssh -o StrictHostKeyChecking=no $node "killall pmux || echo PMUX DOWN" < /dev/null
        scp -o StrictHostKeyChecking=no $COMDB2AR_EXE $node:${SRCHOME}
        scp -o StrictHostKeyChecking=no $COMDB2_EXE $node:${SRCHOME}
        # stop pmux on nodes first before copying and starting it
        if [ -n "$PMUXPORT" ] ; then
            ssh -o StrictHostKeyChecking=no $node "$stop_pmux" < /dev/null
        fi
        set +e
        scp -o StrictHostKeyChecking=no $pmux $node:${pmux}
        echo start pmux on $node if not running 
<<<<<<< HEAD
        set +e
        ssh -o StrictHostKeyChecking=no $node "COMDB2_PMUX_FILE='$TESTSROOTDIR/pmux.sqlite' $pmux_cmd" < /dev/null
=======
        ssh -o StrictHostKeyChecking=no $node "COMDB2_PMUX_FILE='$TESTSROOTDIR/pmux.sqlite' $pmux_cmd"
>>>>>>> 88db4afd
        set -e
    done
}


# restart pmux only once on localhost -- noclobber ensures atomicity
set -o noclobber 
{ > ${TMPDIR}/restarted_pmux.log ; } &> /dev/null
if [ $? -eq 0 ] ; then
    if [ -n "$PMUXPORT" ] ; then
        eval $stop_pmux
    fi
    echo start pmux on local host if not running
    COMDB2_PMUX_FILE="$TESTSROOTDIR/pmux.sqlite" $pmux_cmd
fi


# if CLUSTER is length is nonzero, and file does not exist, copy to cluster
if [ -n "$CLUSTER" ] ; then 
    { > $COPIEDTOCLUSTER ; } &> /dev/null 
    if [ $? -eq 0 ] ; then
        set -e  # from here, a bad rc will mean failure and exit
        copy_files_to_cluster
    fi
fi
set +o noclobber 



for csc2 in $(ls *.csc2 2>/dev/null); do
    table=${csc2%%.csc2}
    cp $PWD/$csc2 $DBDIR/
done >> $DBDIR/${DBNAME}.lrl

mkdir -p $TESTDIR/var/log/cdb2 $TESTDIR/tmp/cdb2

PARAMS="$DBNAME --no-global-lrl"

# The script occasionally fails here. Let's find out what the rc is.
set +e
$COMDB2_EXE --create --lrl $DBDIR/${DBNAME}.lrl --pidfile ${TMPDIR}/$DBNAME.pid $PARAMS &> $TESTDIR/logs/${DBNAME}.init
rc=$?
rm -f ${DBNAME}.trap
if [[ $rc -ne 0 ]]; then
    echo "Error rc=$rc while initializing DB, see $TESTDIR/logs/${DBNAME}.init "
    exit 1
fi
echo "${DBNAME} created successfully"

set -e

# test largecsc2 throws error about col width
#if grep "ERROR" $TESTDIR/logs/${DBNAME}.init | grep -v largecsc2 ; then
#    echo "Error while initializing DB, see $TESTDIR/logs/${DBNAME}.init "
#    exit 1
#fi

compare_md5_sum()
{
    if [ "$1" != "$COMDB2MD5SUM" ]; then
        echo "Comdb2 md5 checksum mismatch, expected: $COMDB2MD5SUM got: $1"
        exit 1
    fi
}


# start it
cd $DBDIR >/dev/null
if [[ -z "$CLUSTER" ]]; then
    loc_comdb2md5sum=`md5sum $COMDB2_EXE`
    compare_md5_sum $loc_comdb2md5sum

    echo "!$TESTCASE: starting single node"
    if [[ -n ${DEBUG_PREFIX} && ${INTERACTIVE_DEBUG} -eq 1 ]]; then
        echo -e "!$TESTCASE: Execute the following command in a separate terminal: ${TEXTCOLOR}cd $DBDIR && ${DEBUG_PREFIX} $COMDB2_EXE $PARAMS -pidfile ${TMPDIR}/$DBNAME.pid${NOCOLOR}"
    else
        ${DEBUG_PREFIX} $COMDB2_EXE $PARAMS -pidfile ${TMPDIR}/$DBNAME.pid &> $TESTDIR/logs/${DBNAME}.db &
    fi

    set +e
    out=
    # wait until we can query it
    echo "!$TESTCASE: waiting until ready"
    while [[ "$out" != "1" ]]; do
        out=$($CDB2SQL_EXE ${CDB2_OPTIONS} --tabs $DBNAME default 'select 1' 2>/dev/null)
        sleep 1
    done
else
    echo "!$TESTCASE: copying to cluster"
    for node in $CLUSTER; do
        if [ $node == $myhostname ] ; then
            loc_comdb2md5sum=`md5sum $COMDB2_EXE | cut -d ' ' -f1`
            compare_md5_sum $loc_comdb2md5sum
            continue        # no copying to self
        else 
            loc_comdb2md5sum=`ssh -o StrictHostKeyChecking=no $node "md5sum $COMDB2_EXE" < /dev/null | cut -d ' ' -f1`
            compare_md5_sum $loc_comdb2md5sum
        fi
        $COPYCOMDB2_EXE $DBDIR/${DBNAME}.lrl ${node}: &> $TESTDIR/logs/${DBNAME}.${node}.copy
        if [[ $? -ne 0 ]]; then
            echo "FAILED: $COPYCOMDB2_EXE $DBDIR/${DBNAME}.lrl ${node}: "
            echo "see $TESTDIR/logs/${DBNAME}.${node}.copy "
            exit 1
        fi
    done

    echo "export COMDB2_ROOT=$COMDB2_ROOT" >> ${TESTDIR}/replicant_vars
<<<<<<< HEAD
#    CMD="source ${TESTDIR}/replicant_vars ; $COMDB2_EXE ${PARAMS} --lrl $DBDIR/${DBNAME}.lrl"
     CMD="rm -f /tmp/comdb2.log; source ${TESTDIR}/replicant_vars ; $COMDB2_EXE ${PARAMS} --lrl $DBDIR/${DBNAME}.lrl 2>&1 | tee /tmp/comdb2.log"
=======
    CMD="source ${TESTDIR}/replicant_vars ; ${DEBUG_PREFIX} $COMDB2_EXE ${PARAMS} --lrl $DBDIR/${DBNAME}.lrl 2>&1 | tee $TESTDIR/${DBNAME}.db"
>>>>>>> 88db4afd
    echo "!$TESTCASE: starting"
    for node in $CLUSTER; do
        if [ $node == $myhostname ] ; then # dont ssh to ourself -- just start db locally
            if [[ -n ${DEBUG_PREFIX} && ${INTERACTIVE_DEBUG} -eq 1 ]]; then
                echo -e "!$TESTCASE: Execute the following command on ${node}: ${TEXTCOLOR}${DEBUG_PREFIX} $COMDB2_EXE ${PARAMS} --lrl $DBDIR/${DBNAME}.lrl -pidfile ${TMPDIR}/${DBNAME}.${node}.pid${NOCOLOR}"
            else
                ${DEBUG_PREFIX} $COMDB2_EXE ${PARAMS} --lrl $DBDIR/${DBNAME}.lrl -pidfile ${TMPDIR}/${DBNAME}.${node}.pid &> $TESTDIR/logs/${DBNAME}.${node}.db &
            fi
            continue
        fi

        if [[ -n ${DEBUG_PREFIX} && ${INTERACTIVE_DEBUG} -eq 1 ]]; then
            echo -e "!$TESTCASE: Execute the following command on ${node}: ${TEXTCOLOR}${CMD}${NOCOLOR}"
        else
            scp -o StrictHostKeyChecking=no ${TESTDIR}/replicant_vars $node:${TESTDIR}/replicant_vars
            # redirect output from CMD to a subshell which runs awk to prepend time
            ssh -n -o StrictHostKeyChecking=no -tt $node ${CMD} &>$TESTDIR/logs/${DBNAME}.${node}.db &
            # $! will be pid of ssh (if we had used pipe, $! would be pid of awk)
            echo $! > ${TMPDIR}/${DBNAME}.${node}.pid
        fi
    done

    echo "!$TESTCASE: waiting until ready"
    sleep 1
    for node in $CLUSTER; do
        set +e
        out=$($CDB2SQL_EXE ${CDB2_OPTIONS} --tabs --host $node $DBNAME 'select 1' 2>&1)
        while  [[ "$out" != "1" ]]; do
            sleep 2
            out=$($CDB2SQL_EXE ${CDB2_OPTIONS} --tabs --host $node $DBNAME 'select 1' 2>&1)
        done
        set -e
        out=$($CDB2SQL_EXE ${CDB2_OPTIONS} --tabs --host $node $DBNAME 'select comdb2_host()' 2>&1)
        if [ "$out" != "$node" ] ; then
            echo "comdb2_host() '$out' != expected '$node'"
            sleep 1
            exit 1
        fi
    done
    for node in $CLUSTER; do
        $CDB2SQL_EXE ${CDB2_OPTIONS} -tabs $DBNAME --host $node 'exec procedure sys.cmd.send("udp stat all")'
        $CDB2SQL_EXE ${CDB2_OPTIONS} -tabs $DBNAME --host $node 'exec procedure sys.cmd.send("udp ping all")'
    done
fi

exit 0<|MERGE_RESOLUTION|>--- conflicted
+++ resolved
@@ -173,12 +173,7 @@
         set +e
         scp -o StrictHostKeyChecking=no $pmux $node:${pmux}
         echo start pmux on $node if not running 
-<<<<<<< HEAD
-        set +e
         ssh -o StrictHostKeyChecking=no $node "COMDB2_PMUX_FILE='$TESTSROOTDIR/pmux.sqlite' $pmux_cmd" < /dev/null
-=======
-        ssh -o StrictHostKeyChecking=no $node "COMDB2_PMUX_FILE='$TESTSROOTDIR/pmux.sqlite' $pmux_cmd"
->>>>>>> 88db4afd
         set -e
     done
 }
@@ -286,12 +281,7 @@
     done
 
     echo "export COMDB2_ROOT=$COMDB2_ROOT" >> ${TESTDIR}/replicant_vars
-<<<<<<< HEAD
-#    CMD="source ${TESTDIR}/replicant_vars ; $COMDB2_EXE ${PARAMS} --lrl $DBDIR/${DBNAME}.lrl"
-     CMD="rm -f /tmp/comdb2.log; source ${TESTDIR}/replicant_vars ; $COMDB2_EXE ${PARAMS} --lrl $DBDIR/${DBNAME}.lrl 2>&1 | tee /tmp/comdb2.log"
-=======
     CMD="source ${TESTDIR}/replicant_vars ; ${DEBUG_PREFIX} $COMDB2_EXE ${PARAMS} --lrl $DBDIR/${DBNAME}.lrl 2>&1 | tee $TESTDIR/${DBNAME}.db"
->>>>>>> 88db4afd
     echo "!$TESTCASE: starting"
     for node in $CLUSTER; do
         if [ $node == $myhostname ] ; then # dont ssh to ourself -- just start db locally
