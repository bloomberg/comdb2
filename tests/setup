#!/bin/bash

set -e
set -x

debug=0

[[ $COMDB2_UNITTEST == 1 ]] && exit 0

while [[ $# -gt 0 && $1 = -* ]]; do
    [[ $1 = '-debug' ]] && debug=1
    shift
done

vars="TESTID SRCHOME TESTCASE DBNAME DBDIR TESTSROOTDIR TESTDIR TMPDIR CDB2_OPTIONS CDB2_CONFIG"
for required in $vars; do
    q=${!required}
    if [[ -z "$q" ]]; then
        echo "$required not set" >&2
        exit 1
    fi
#    echo "$required=$q"
done

# Setup a debugger to run comdb2 server
DEBUG_PREFIX=

if [[ -n ${DEBUGGER} ]]; then
    case ${DEBUGGER} in
    gdb)
        DEBUG_PREFIX="gdb --args"
        if [[ -z ${INTERACTIVE_DEBUG} ]]; then
            INTERACTIVE_DEBUG=1
        fi
        ;;
    valgrind)
        DEBUG_PREFIX="valgrind"
        if [[ -z ${INTERACTIVE_DEBUG} ]]; then
            INTERACTIVE_DEBUG=0
        fi
        ;;
    callgrind)
        DEBUG_PREFIX="valgrind --tool=callgrind --instr-atstart=yes --dump-instr=yes --collect-jumps=yes --callgrind-out-file=$TESTDIR/$TESTCASE.callgrind"
        if [[ -z ${INTERACTIVE_DEBUG} ]]; then
            INTERACTIVE_DEBUG=0
        fi
        ;;
    perf)
        DEBUG_PREFIX="perf record -o $TESTDIR/$TESTCASE.perfdata -g "
        INTERACTIVE_DEBUG=0
        ;;    
    *)
        DEBUG_PREFIX=${DEBUGGER}
        if [[ -z ${INTERACTIVE_DEBUG} ]]; then
            INTERACTIVE_DEBUG=0
        fi
        ;;
    esac

    TEXTCOLOR='\033[0;32m' # Green
    NOCOLOR='\033[0m'
fi

if [[ $debug -eq 1 ]]; then
    set +x
    export PATH="${SRCHOME}/:${PATH}"
    echo "To run the ${TESTCASE} test, please run the following:"
    echo
    for env in $vars; do
        echo "export $env=\"${!env}\""
    done
    echo 'export PATH=${SRCHOME}/:${PATH}'
    [[ -n "$CLUSTER" ]] && echo 'export CLUSTER="'$CLUSTER'"'
    echo "cd ${TESTSROOTDIR}/${TESTCASE}.test/"
    echo "./runit ${DBNAME} >${TESTDIR}/logs/${TESTCASE}.testcase 2>&1"
    echo "${TESTSROOTDIR}/unsetup"
    echo
    echo
fi

# TESTDIR looks like this: tests/test_12758
# DBDIR looks like this: tests/test_12758/analyzenew12758
mkdir -p $DBDIR $TMPDIR

# setup files:
# DBNAME looks like this: analyze_new_12758
echo "!$TESTCASE: creating"
LRL="$DBDIR/$DBNAME.lrl"
> ${LRL}

if [[ -z $SKIPSSL ]] ; then
    cat >> $DBDIR/$DBNAME.lrl <<EOPTIONS
ssl_client_mode REQUIRE
ssl_cert_path $TESTDIR
EOPTIONS
fi

if [[ -f ${TESTSROOTDIR}/${TESTCASE}.test/lrl ]]; then
    cat ${TESTSROOTDIR}/${TESTCASE}.test/lrl >> ${LRL}
fi
if [[ -f "${TESTSROOTDIR}/${TESTCASE}.test/lrl.options" ]]; then
    cat ${TESTSROOTDIR}/${TESTCASE}.test/lrl.options >> ${LRL}
fi

cat >> $DBDIR/$DBNAME.lrl <<EOPTIONS
name    $DBNAME
dir     $DBDIR

setattr MASTER_REJECT_REQUESTS 0
EOPTIONS

df $DBDIR | awk '{print $1 }' | grep "tmpfs\|nfs" && echo "setattr directio 0" >> ${LRL}

# Do we have a cluster?
if [[ -n "$CLUSTER" ]]; then
    echo $DBNAME 0 $CLUSTER > $CDB2_CONFIG
    echo "comdb2_config:default_type=testsuite" >> $CDB2_CONFIG
    echo "cluster nodes $CLUSTER" >> $DBDIR/$DBNAME.lrl
else
    echo "comdb2_config:default_type=local" >> $CDB2_CONFIG
fi

# Configure client SSL
echo "comdb2_config:ssl_cert_path=$TESTDIR" >>$CDB2_CONFIG

myhostname=`hostname`
set +e

pmux_port=5105
pmux_cmd='pmux -l'
if [ -n "$PMUXPORT" ] ; then
    pmux_port=$PMUXPORT
    pmux_socket=/tmp/pmux.socket.$PMUXPORT
    pmux_port_range="-r 21000:22000"
    pmux_cmd="pmux -l -p $PMUXPORT -b $pmux_socket $pmux_port_range"
    echo "comdb2_config:portmuxport=$PMUXPORT" >> $CDB2_CONFIG
    echo "portmux_port $PMUXPORT" >> ${LRL}
    echo "portmux_bind_path $pmux_socket" >> ${LRL}
fi
stop_pmux="pgrep pmux > /dev/null && (exec 3<>/dev/tcp/localhost/${pmux_port} && echo exit >&3 )"

COPIEDTOCLUSTER=${TMPDIR}/copiedtocluster.log
export COMDB2AR_EXOPTS="-x $comdb2task"

copy_files_to_cluster() 
{
    # copy executables to each node except localhost
    pmux=${SRCHOME}/pmux
    for node in $CLUSTER; do
        if [ $node == $myhostname ] ; then
            continue
        fi

        ssh -o StrictHostKeyChecking=no $node "mkdir -p ${SRCHOME}"
        ssh -o StrictHostKeyChecking=no $node "mkdir -p $TESTDIR/logs/ $TESTDIR/var/log/cdb2 $TESTDIR/tmp/cdb2"
        scp -o StrictHostKeyChecking=no $comdb2ar $node:${SRCHOME} 
        scp -o StrictHostKeyChecking=no $comdb2task $node:${SRCHOME}
        # stop pmux on nodes first before copying and starting it
        if [ -n "$PMUXPORT" ] ; then
            ssh -o StrictHostKeyChecking=no $node "$stop_pmux"
        fi
        scp -o StrictHostKeyChecking=no $pmux $node:${pmux}
        echo start pmux on $node if not running 
        set +e
        ssh -o StrictHostKeyChecking=no $node "COMDB2_PMUX_FILE='$TESTSROOTDIR/pmux.sqlite' ${SRCHOME}/$pmux_cmd"
        set -e
    done
}


# restart pmux only once on localhost -- noclobber ensures atomicity
set -o noclobber 
{ > ${TMPDIR}/restarted_pmux.log ; } &> /dev/null
if [ $? -eq 0 ] ; then
    if [ -n "$PMUXPORT" ] ; then
        eval $stop_pmux
    fi
    echo start pmux on local host if not running
    COMDB2_PMUX_FILE="$TESTSROOTDIR/pmux.sqlite" ${SRCHOME}/$pmux_cmd
fi

set -e  # from here, a bad rc will mean failure and exit

# if CLUSTER is length is nonzero, and file does not exist, copy to cluster
if [ -n "$CLUSTER" ] ; then 
    { > $COPIEDTOCLUSTER ; } &> /dev/null 
    if [ $? -eq 0 ] ; then
        copy_files_to_cluster
    fi
fi
set +o noclobber 



for csc2 in $(ls *.csc2 2>/dev/null); do
    table=${csc2%%.csc2}
    cp $PWD/$csc2 $DBDIR/
done >> $DBDIR/${DBNAME}.lrl

mkdir -p $TESTDIR/var/log/cdb2 $TESTDIR/tmp/cdb2

PARAMS="$DBNAME --no-global-lrl"
$comdb2task --create --lrl $DBDIR/${DBNAME}.lrl --pidfile ${TMPDIR}/$DBNAME.pid $PARAMS  >$TESTDIR/logs/${DBNAME}.init 2>&1
rc=$?
rm -f ${DBNAME}.trap
if [[ $rc -ne 0 ]]; then
    echo "Error rc=$rc while initializing DB, see $TESTDIR/logs/${DBNAME}.init "
    exit 1
fi

# test largecsc2 throws error about col width, can't enable this by default
#if grep "ERROR" $TESTDIR/logs/${DBNAME}.init ; then
#    echo "Error while initializing DB, see $TESTDIR/logs/${DBNAME}.init "
#    exit 1
#fi

compare_md5_sum()
{
<<<<<<< HEAD
    loc_comdb2md5sum=$1
    if [ "$loc_comdb2md5sum" != "$COMDB2MD5SUM" ]; then
        echo "MD5SUM $COMDB2MD5SUM does not match current $loc_comdb2md5sum"
=======
    if [ "$1" != "$COMDB2MD5SUM" ]; then
        echo "Comdb2 md5 checksum mismatch, expected: $COMDB2MD5SUM got: $1"
>>>>>>> fc3141cb
        exit 1
    fi
}


# start it
cd $DBDIR >/dev/null
if [[ -z "$CLUSTER" ]]; then
    loc_comdb2md5sum=`md5sum $comdb2task`
    compare_md5_sum $loc_comdb2md5sum

    echo "!$TESTCASE: starting single node"
    if [[ -n ${DEBUG_PREFIX} && ${INTERACTIVE_DEBUG} -eq 1 ]]; then
        echo -e "!$TESTCASE: Execute the following command in a separate terminal: ${TEXTCOLOR}cd $DBDIR && ${DEBUG_PREFIX} $comdb2task $PARAMS -pidfile ${TMPDIR}/$DBNAME.pid${NOCOLOR}"
    else
        ${DEBUG_PREFIX} $comdb2task $PARAMS -pidfile ${TMPDIR}/$DBNAME.pid 2>&1 | gawk '{ print strftime("%H:%M:%S>"), $0; fflush(); }' >$TESTDIR/logs/${DBNAME}.db &
    fi

    set +e
    out=
    # wait until we can query it
    echo "!$TESTCASE: waiting until ready"
    while [[ "$out" != "1" ]]; do
        out=$(cdb2sql ${CDB2_OPTIONS} --tabs $DBNAME default 'select 1' 2>/dev/null)
        sleep 1
    done
else
    echo "!$TESTCASE: copying to cluster"
    for node in $CLUSTER; do
        if [ $node == $myhostname ] ; then
            loc_comdb2md5sum=`md5sum $comdb2task | cut -d ' ' -f1`
            compare_md5_sum $loc_comdb2md5sum
            continue        # no copying to self
        else 
            loc_comdb2md5sum=`ssh -o StrictHostKeyChecking=no $node "md5sum $comdb2task" | cut -d ' ' -f1`
            compare_md5_sum $loc_comdb2md5sum
        fi
        ${SRCHOME}/db/copycomdb2 $DBDIR/${DBNAME}.lrl ${node}: &> $TESTDIR/logs/${DBNAME}.${node}.copy
        if [[ $? -ne 0 ]]; then
            echo "FAILED: copycomdb2 $DBDIR/${DBNAME}.lrl ${node}: "
            echo "see $TESTDIR/logs/${DBNAME}.${node}.copy "
            exit 1
        fi
    done

    echo "export COMDB2_ROOT=$COMDB2_ROOT" >> ${TESTDIR}/replicant_vars
    CMD="source ${TESTDIR}/replicant_vars ; $comdb2task ${PARAMS} --lrl $DBDIR/${DBNAME}.lrl"
    echo "!$TESTCASE: starting"
    for node in $CLUSTER; do
        if [ $node == $myhostname ] ; then # dont ssh to ourself -- just start db locally
            if [[ -n ${DEBUG_PREFIX} && ${INTERACTIVE_DEBUG} -eq 1 ]]; then
                echo -e "!$TESTCASE: Execute the following command on ${node}: ${TEXTCOLOR}${DEBUG_PREFIX} $comdb2task ${PARAMS} --lrl $DBDIR/${DBNAME}.lrl -pidfile ${TMPDIR}/${DBNAME}.${node}.pid${NOCOLOR}"
            else
                ${DEBUG_PREFIX} $comdb2task ${PARAMS} --lrl $DBDIR/${DBNAME}.lrl -pidfile ${TMPDIR}/${DBNAME}.${node}.pid 2>&1 | gawk '{ print strftime("%H:%M:%S>"), $0; fflush(); }' >$TESTDIR/logs/${DBNAME}.${node}.db 2>&1 &
            fi
            continue
        fi

        if [[ -n ${DEBUG_PREFIX} && ${INTERACTIVE_DEBUG} -eq 1 ]]; then
            echo -e "!$TESTCASE: Execute the following command on ${node}: ${TEXTCOLOR}${DEBUG_PREFIX} ${CMD}${NOCOLOR}"
        else
            scp -o StrictHostKeyChecking=no ${TESTDIR}/replicant_vars $node:${TESTDIR}/replicant_vars
            # redirect output from CMD to a subshell which runs awk to prepend time
            ssh -o StrictHostKeyChecking=no -tt $node ${DEBUG_PREFIX} ${CMD} 2>&1 </dev/null > >(gawk '{ print strftime("%H:%M:%S>"), $0; fflush(); }' > $TESTDIR/logs/${DBNAME}.${node}.db)  &
            # $! will be pid of ssh (if we had used pipe, $! would be pid of awk)
            echo $! > ${TMPDIR}/${DBNAME}.${node}.pid
        fi
    done

    echo "!$TESTCASE: waiting until ready"
    sleep 1
    for node in $CLUSTER; do
        set +e
        out=$(cdb2sql ${CDB2_OPTIONS} --tabs --host $node $DBNAME 'select 1' 2>&1)
        while  [[ "$out" != "1" ]]; do
            sleep 2
            out=$(cdb2sql ${CDB2_OPTIONS} --tabs --host $node $DBNAME 'select 1' 2>&1)
        done
        set -e
        out=$(cdb2sql ${CDB2_OPTIONS} --tabs --host $node $DBNAME 'select comdb2_host()' 2>&1)
        if [ "$out" != "$node" ] ; then
            echo "comdb2_host() '$out' != expected '$node'"
            sleep 1
            exit 1
        fi
    done
    for node in $CLUSTER; do
        cdb2sql ${CDB2_OPTIONS} -tabs $DBNAME --host $node 'exec procedure sys.cmd.send("udp stat all")'
        cdb2sql ${CDB2_OPTIONS} -tabs $DBNAME --host $node 'exec procedure sys.cmd.send("udp ping all")'
    done
fi

exit 0<|MERGE_RESOLUTION|>--- conflicted
+++ resolved
@@ -216,14 +216,8 @@
 
 compare_md5_sum()
 {
-<<<<<<< HEAD
-    loc_comdb2md5sum=$1
-    if [ "$loc_comdb2md5sum" != "$COMDB2MD5SUM" ]; then
-        echo "MD5SUM $COMDB2MD5SUM does not match current $loc_comdb2md5sum"
-=======
     if [ "$1" != "$COMDB2MD5SUM" ]; then
         echo "Comdb2 md5 checksum mismatch, expected: $COMDB2MD5SUM got: $1"
->>>>>>> fc3141cb
         exit 1
     fi
 }
