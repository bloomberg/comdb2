--- conflicted
+++ resolved
@@ -28,13 +28,9 @@
 #    echo "$required=$q"
 done
 
-<<<<<<< HEAD
+source $TESTSROOTDIR/setup.common
+
 DBDIR=$(readlink -f $DBDIR)
-=======
-source $TESTSROOTDIR/setup.common
-
-DBDIR=$(realpath $DBDIR)
->>>>>>> 3ae6d3f5
 
 # Setup a debugger to run comdb2 server
 DEBUG_PREFIX=
@@ -189,61 +185,6 @@
     echo "portmux_port ${PMUXPORT}" >> ${LRL}
     echo "portmux_bind_path $pmux_socket" >> ${LRL}
 fi
-<<<<<<< HEAD
-stop_pmux="pgrep pmux > /dev/null && (exec 3<>/dev/tcp/localhost/${pmux_port} && echo exit >&3 ) && sleep 2 && killall pmux || echo PMUX DOWN"
-
-COPIEDTOCLUSTER=${TMPDIR}/copiedtocluster.log
-export COMDB2AR_EXOPTS="-x $COMDB2_EXE"
-
-copy_files_to_cluster() 
-{
-    # copy executables to each node except localhost
-    for node in $CLUSTER; do
-        if [ $node == $myhostname ] ; then
-            continue
-        fi
-
-        ssh -o StrictHostKeyChecking=no $node "mkdir -p ${SRCHOME}" < /dev/null
-        ssh -o StrictHostKeyChecking=no $node "mkdir -p $LOGDIR/ $TESTDIR/var/log/cdb2 $TESTDIR/tmp/cdb2" < /dev/null
-        ssh -o StrictHostKeyChecking=no $node "killall pmux || echo PMUX DOWN" < /dev/null
-        scp -o StrictHostKeyChecking=no $COMDB2AR_EXE $node:$COMDB2AR_EXE
-        scp -o StrictHostKeyChecking=no $COMDB2_EXE $node:$COMDB2_EXE
-        # stop pmux on nodes first before copying and starting it
-        if [ -n "$PMUXPORT" ] ; then
-            ssh -o StrictHostKeyChecking=no $node "$stop_pmux" < /dev/null
-        fi
-        set +e
-        scp -o StrictHostKeyChecking=no $PMUX_EXE $node:$PMUX_EXE
-        echo start pmux on $node if not running 
-        ssh -o StrictHostKeyChecking=no $node "COMDB2_PMUX_FILE='$TESTSROOTDIR/pmux.sqlite' $pmux_cmd" < /dev/null
-        set -e
-    done
-}
-
-
-# restart pmux only once on localhost -- noclobber ensures atomicity
-set -o noclobber 
-{ > ${TMPDIR}/started_pmux_${pmux_port}.log ; } &> /dev/null
-if [ $? -eq 0 ] ; then
-    if [ -n "$PMUXPORT" ] ; then
-        eval $stop_pmux
-    fi
-    echo start pmux on local host if not running
-    COMDB2_PMUX_FILE="$TESTSROOTDIR/pmux.sqlite" $pmux_cmd
-fi
-
-# if CLUSTER is length is nonzero, and file does not exist, copy to cluster
-if [ -n "$CLUSTER" ] ; then 
-    { > $COPIEDTOCLUSTER ; } &> /dev/null 
-    if [ $? -eq 0 ] ; then
-        set -e  # from here, a bad rc will mean failure and exit
-        copy_files_to_cluster
-    fi
-fi
-set +o noclobber 
-
-=======
->>>>>>> 3ae6d3f5
 
 SSH_OPT="-o StrictHostKeyChecking=no "
 
@@ -312,14 +253,8 @@
 if [[ -z "$CLUSTER" ]]; then
 
     if [[ -n ${DEBUG_PREFIX} && ${INTERACTIVE_DEBUG} -eq 1 ]]; then
-<<<<<<< HEAD
-        echo -e "!$TESTCASE: Execute the following command in a separate terminal: ${TEXTCOLOR}cd $DBDIR && ${DEBUG_PREFIX} $COMDB2_EXE $PARAMS -pidfile ${TMPDIR}/$DBNAME.pid${NOCOLOR}"
-    else
-        ${DEBUG_PREFIX} $COMDB2_EXE $PARAMS -pidfile ${TMPDIR}/$DBNAME.pid &> $LOGDIR/${DBNAME}.db &
-=======
         echo -e "!$TESTCASE: Execute the following command in a separate terminal: ${TEXTCOLOR}cd $DBDIR && ${DEBUG_PREFIX} $COMDB2_EXE $PARAMS --pidfile ${TMPDIR}/$DBNAME.pid${NOCOLOR}"
         exit 0
->>>>>>> 3ae6d3f5
     fi
 
     echo "!$TESTCASE: starting single node"
@@ -344,16 +279,6 @@
     done
 else
     echo "!$TESTCASE: copying to cluster"
-<<<<<<< HEAD
-    bash -x $SRCHOME/contrib/comdb2makecluster/comdb2makecluster --nocreate --dir $DBDIR $DBNAME $CLUSTER
-    if [[ $? -ne 0 ]]; then
-        failexit "Makecluster returned error $?"
-    fi
-
-    sleep 1
-    for node in $CLUSTER; do
-        $CDB2SQL_EXE -v ${CDB2_OPTIONS} --tabs --host $node $DBNAME 'select comdb2_host()' &> $LOGDIR/${DBNAME}.${node}.conn
-=======
     if [[ -n "$NUMNODESTOUSE" ]]; then
         echo "$TESTCASE: cluster is $CLUSTER"
     fi
@@ -433,21 +358,15 @@
             $CDB2SQL_EXE -v ${CDB2_OPTIONS} --tabs --host $node $DBNAME 'select 1' &> $TESTDIR/logs/${DBNAME}.${node}.conn
         done
         $CDB2SQL_EXE -v ${CDB2_OPTIONS} --tabs --host $node $DBNAME 'select comdb2_host()' &>> $TESTDIR/logs/${DBNAME}.${node}.conn
->>>>>>> 3ae6d3f5
         out=$($CDB2SQL_EXE ${CDB2_OPTIONS} --tabs --host $node $DBNAME 'select comdb2_host()' 2>&1)
         if [ "$out" != "$node" ] ; then
             sleep 1
             failexit "comdb2_host() '$out' != expected '$node'"
         fi
-<<<<<<< HEAD
-        $CDB2SQL_EXE ${CDB2_OPTIONS} -tabs $DBNAME --host $node 'exec procedure sys.cmd.send("udp stat all")'
-        $CDB2SQL_EXE ${CDB2_OPTIONS} -tabs $DBNAME --host $node 'exec procedure sys.cmd.send("udp ping all")'
-=======
     done
     for node in $CLUSTER; do
         $CDB2SQL_EXE ${CDB2_OPTIONS} --tabs $DBNAME --host $node 'exec procedure sys.cmd.send("udp stat all")'
         $CDB2SQL_EXE ${CDB2_OPTIONS} --tabs $DBNAME --host $node 'exec procedure sys.cmd.send("udp ping all")'
->>>>>>> 3ae6d3f5
     done
 fi
 
