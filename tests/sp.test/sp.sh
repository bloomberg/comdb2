#!/usr/bin/env bash

[[ -n "$3" ]] && exec >$3 2>&1
cdb2sql $SP_OPTIONS - <<'EOF'
create table t {
schema
{
    int i
    int j
}}$$
create procedure test version 'sptest' {
local function main(test_no, t)
  if(test_no == '1') then 
    db:exec(t)
    db:column_type("string", 1);
    db:column_type("string", 2);
    db:emit("124", "432")
    return 0
  end 
  if(test_no == '2') then 
    db:num_columns(2)
    db:column_type("integer", 1);
    db:column_name("jon", 1);
    db:column_type("integer", 2);
    db:column_name("doe", 2);
    db:emit("124", "432")
    return 0
  end 
  if(test_no == '3') then
    db:print("abcdefghij\n")
    return 0
  end
  if(test_no == '4') then
    db:emit("abcd")
    return -200, "abcdef"
  end
  if(test_no == '5') then
    db:emit("col1","col2")
    return 0
  end
  if(test_no == '6') then
    local resultset, rc = db:exec(t)
    db:emit(resultset)
    return 0
  end
end}$$
put default procedure test 'sptest'
exec procedure test('1', 'select 1, 2')
exec procedure test('1', 'select 1 as lua, 2 as test')

create table LongColumnNamesTable {
schema
{
    int ColumnNameWithMoreThanThirtyTwoCharacters
    int AnotherColumnNameWithMoreThanThirtyTwoCharacters
}}$$

insert into LongColumnNamesTable values(1,2)

exec procedure test('6', 'select * from LongColumnNamesTable')

create procedure test1 version 'sptest1' {
local function main(t)
 local qr, rc = db:exec(t)
 local nqr = qr:fetch()
 db:emit(nqr) --.i,nqr.j)
 local nqr1 = qr:fetch()
 db:emit(nqr1.i,nqr1.j)
 nqr = qr:fetch()
 db:emit(nqr.i,nqr.j)
 -- Make a dummy row.
 db:emit('213','323')
 -- Send a row will null columns.
 db:emit(nil,nil)
end}$$
put default procedure test1 'sptest1'
insert into t values(23,23)
insert into t values(32,32)
insert into t values(321,321)
exec procedure test1('select i, j from t order by i')


create procedure test3 version 'sptest3' {
local function main(test_no, t)
  if(test_no == '1') then
   local qr, rc = db:exec(t)
   local nqr = qr:fetch()
   while nqr do
     db:emit(nqr) --.i, nqr.j)
     nqr = qr:fetch()
   end
  end
  if(test_no == '2') then
   local qr, rc = db:exec(t)
   db:num_columns(2)
   db:column_name("column1", 1)
   db:column_type("real", 1)
   db:column_name("column2", 2)
   db:column_type("real", 2)
   local nqr = qr:fetch()
   while nqr do
     db:emit(nqr.column1, nqr.column2)
     nqr = qr:fetch()
   end
  end
end}$$
put default procedure test3 'sptest3'
exec procedure test3('1', 'select i, j from t order by i')


create procedure test4 version 'sptest4' {
local function main(test_no, t)
 if(test_no == '1') then
   local tab, rc = db:table(t, {{"id", "text"}, {"b", "text"}})
   if (rc == 0) then
       tab:insert({id="5",b="12"}) 
       tab:insert({id="25",b="12"}) 
       local resultset, rc = db:exec('select * from '..tab:name())
       db:emit(resultset)
    else
       db:emit(db:sqlerror())
    end   
 end
 if(test_no == '2') then
   local tab = db:table(t) 
   tab:emit()
   return 0
 end
 if(test_no == '3') then
   local tab, rc = db:table('newt', {{"id", "integer"}, {"b", "integer"}})
   if (rc == 0) then
       tab:insert({id="5",b="12"})
       tab:insert({id="25",b="12"})
       local resultset, rc = db:exec('select * from t, ' ..tab:name().. ' where id = i')
       db:emit(resultset)
  end
  return 0
 end
 if(test_no == '4') then   --return error
  db:emit(-1)
  return -200, "Got an error"
 end
 if(test_no == '5') then
   local tab = db:table(t) 
   return 0, tab
 end
end}$$
put default procedure test4 'sptest4'
exec procedure test4('1', '1234')
exec procedure test4('1', 'abc')


create procedure test5 version 'sptest5' {
local function main(t)
 local tab = db:table('t') 
 db:begin()
 tab:insert({i="5",j="12"}) 
 tab:insert({i="25",j="12"}) 
 if(t == 'dummy') then
   db:rollback()
   db:num_columns(1)
   db:column_name("rows inserted", 1)
   db:emit(-1);
 else  
   db:commit()
   db:num_columns(1)
   db:column_name("rows inserted", 1)
   db:emit(5);
 end  
end}$$
put default procedure test5 'sptest5'
exec procedure test5('dum')
select * from t order by i
exec procedure test5('dummy')
select * from t order by i


create procedure test6 version 'sptest6' {
local function main()
 local tab = db:table('tmp',{{"id", 'integer'}, {"j", 'integer'}})
 tab:insert({id="5",j="12"}) 
 tab:insert({id="25",j="12"}) 
 local result_set, rc = db:exec("select * from tmp, t where tmp.id = t.i")
 db:emit(result_set)
 return rc
end}$$
put default procedure test6 'sptest6'
exec procedure test6()


create procedure test7 version 'sptest7' {
local function main(test_number, arg)
  if(test_number == '1') then
    local result, rc = db:prepare("select * from t where i > @i order by i")
    result:bind(1,arg)
    result:emit()
    return rc
  end
  db:emit(-1)
end}$$
put default procedure test7 'sptest7'
exec procedure test7('1', '5')
exec procedure test('2')
exec procedure test('4')
exec procedure test('5')
exec procedure test('6', 'select * from t order by i')
exec procedure test4('2', 't')
exec procedure test4('3')
exec procedure test4('4')
exec procedure test4('4')


create table t1 {
schema
{
    decimal128  de
    double      db
    datetime    dt
}}$$
insert into t1 values ('123456789.123456789','123456789.123456789',1234)


create procedure test8 version 'sptest8' {
local function main(test_no, t)
 if(test_no == '1') then
      local result_set, rc = db:exec("select * from t1")
      local result = result_set:fetch()
      db:num_columns(2)
      db:column_name("decimal",1)
      db:column_name("double",2)
      db:emit(result.de, result.db)
      return 0
 end
 if(test_no == '2') then
      local result_set, rc = db:exec("select * from t1")
      local result = result_set:fetch()
      db:num_columns(3)
      db:column_name("year",1)
      db:column_type("integer",1)
      db:column_name("month",2)
      db:column_type("integer",2)
      db:column_name("month day",3)
      db:column_type("integer",3)
      db:emit(result.dt.year, result.dt.month, result.dt.day)
      return 0
 end
 db:emit(-1)
end}$$
put default procedure test8 'sptest8'
exec procedure test8('1', '')
exec procedure test8('2')


create procedure test9 version 'sptest9' {
local function main(test_no)
 local tab = db:table('tmp',{{"id", 'integer'},{"j", 'integer'}})
 tab:insert({id="5",j="12"}) 
 tab:insert({id="25",j="12"}) 
 tab:insert({id="35",j="12"}) 
 if(test_no == '1') then
	local table_res = tab:where('id > 5')
	db:column_type("text", 1)
	db:column_type("text", 2)
	db:emit(table_res)
	return 0
 end
 if(test_no == '2') then
      db:emit("skipped test")
      return 0
 end
 if(test_no == '3') then
      local tab1 = db:table('tmp1',{{"id", 'integer'}, {"j", 'integer'}})
      tab1:insert({id="51",j="221"}) 
      tab1:copyfrom(tab)
      tab1:emit()
      return 0
 end
 if(test_no == '4') then
      local tab1 = db:table('tmp1',{{"id", 'integer'},{"j", 'integer'}})
      tab1:insert({id="51",j="221"}) 
      tab1:copyfrom(tab, 'id = 5')
      tab1:emit()
      return 0
 end
end}$$
put default procedure test9 'sptest9'
exec procedure test9('1')
exec procedure test9('2')
exec procedure test9('3')
exec procedure test9('4')
EOF


cdb2sql $SP_OPTIONS - <<'EOF'
set transaction snapshot isolation
delete from t where 1
begin
insert into t values(3,4)
insert into t values(5,10)
exec procedure test3('1', 'select * from t')
rollback
EOF


cdb2sql $SP_OPTIONS - <<'EOF'
insert into t values(1,2)
insert into t values(2,3)
exec procedure test3('2', 'select i as column1, j as column2 from t order by column1')


create procedure test10 version 'sptest10' {
local function main(test_no, t)
 if(test_no == '1') then
      local result_set, rc = db:exec("select * from t1")
      local result = result_set:fetch()
      db:num_columns(2)
      db:column_name("column1", 1)
      db:column_name("column2", 2)
      db:emit(result.de, result.db)
      return 0
 end
 db:emit(-1)
end}$$
put default procedure test10 'sptest10'
exec procedure test10('1', 'select * from t')


create procedure test11 version 'sptest11' {
local function myfunc(tab, val)
  local rc = tab:insert({i = val,j = val})
  return 0;
end
local function main(t)
  local tab = db:table('t')
  db:begin()
  local rc = tab:insert({i = 29, j = 29})
  db:commit()
  local th = db:create_thread(myfunc,tab, 200)
  local th1 = db:create_thread(myfunc, tab,500)
  local th2 = db:create_thread(myfunc, tab, 900)
  local th3 = db:create_thread(myfunc, tab, 1900)
  th:join()
  th1:join()
  th2:join()
  th3:join()
  db:exec("select * from t order by i"):emit()
end}$$
put default procedure test11 'sptest11'
exec procedure test11()
select * from t order by i
EOF


cdb2sql $SP_OPTIONS - <<EOF
create table prepare {$(cat prepare.csc2)}\$\$
create procedure prepare version 'sptest' {$(cat prepare.lua)}\$\$
put default procedure prepare 'sptest'
exec procedure prepare()


create procedure close version 'sptest' {$(cat close.lua)}\$\$
put default procedure close 'sptest'
exec procedure close()


create procedure bound version 'sptest' {$(cat bound.lua)}\$\$
put default procedure bound 'sptest'
EOF
${TESTSBUILDDIR}/bound "$CDB2_CONFIG" $DBNAME


cdb2sql $SP_OPTIONS - <<EOF
create procedure blobliteral version 'sptest' {$(cat blobliteral.lua)}\$\$
put default procedure blobliteral 'sptest'
exec procedure blobliteral()


create procedure types version 'sptest' {$(cat types.lua)}\$\$
put default procedure types 'sptest'
exec procedure types()


create procedure hexarg version 'sptest' {$(cat hexarg.lua)}\$\$
put default procedure hexarg 'sptest'
exec procedure hexarg(x'', x'deadbeef', x'00112233445566778899001122334455667788990011223344556677889900112233445566778899')
EOF


# Number of concurrent sp's
numsp=10
# How many good iterations
iter=200
function sploop
{
    typeset cnt=0
    typeset rc=0
    while [[ $cnt -lt $iter ]] ; do
        cdb2sql $SP_OPTIONS "exec procedure commitsp()"
        rc=$?
        if [[ $rc != 0 ]]; then
            return $rc
        fi
        let cnt=cnt+1
    done
    return $rc
}
cdb2sql $SP_OPTIONS - <<EOF
create table commitsp {$(cat commitsp.csc2)}\$\$
create procedure commitsp {$(cat commitsp.lua)}\$\$
EOF
# Insert a 1
cdb2sql $SP_OPTIONS "insert into commitsp(a) values (1)"
r=$?
if [[ $r != 0 ]]; then
    echo "Unable to add a record!  rcode is $r"
    return 1
fi
j=0
while [[ $j -lt $numsp ]]; do
    sploop &
    let j=j+1
done
wait


cdb2sql $SP_OPTIONS - <<EOF
create table transactions {$(cat transactions.csc2)}\$\$
create procedure transactions version 'sptest' {$(cat transactions.lua)}\$\$
put default procedure transactions 'sptest'

select "test 0"
begin
insert into transactions values(1)
exec procedure transactions('["insert into transactions values(2)"]')
rollback
select count(*) from transactions
select * from transactions order by i

select "test 1"
begin
insert into transactions values(3)
exec procedure transactions('["insert into transactions values(4)"]')
commit
select count(*) from transactions
select * from transactions order by i

select "test 2"
exec procedure transactions('["begin", "insert into transactions values(5)", "insert into transactions values(6)", "rollback"]')
select count(*) from transactions
select * from transactions order by i

select "test 3"
exec procedure transactions('["begin", "insert into transactions values(7)", "insert into transactions values(8)", "commit"]')
select count(*) from transactions
select * from transactions order by i

select "test 4"
exec procedure transactions('["insert into transactions values(9)", "insert into transactions values(10)", "begin", "insert into transactions values(11)", "insert into transactions values(12)", "rollback", "begin", "insert into transactions values(13)", "insert into transactions values(14)", "commit", "insert into transactions values(15)", "insert into transactions values(16)"]')
select count(*) from transactions
select * from transactions order by i

select "test 5"
begin
exec procedure transactions('["begin"]')
rollback
select count(*) from transactions
select * from transactions order by i

select "test 6"
exec procedure transactions('["begin"]')
select count(*) from transactions
select * from transactions order by i

select "test 7"
exec procedure transactions('["commit"]')
select count(*) from transactions
select * from transactions order by i

select "test 8"
exec procedure transactions('["rollback"]')
select count(*) from transactions
select * from transactions order by i
EOF


cdb2sql $SP_OPTIONS - <<EOF
create table nums {$(cat nums.csc2)}\$\$
create procedure gen version 'sptest' {$(cat gen.lua)}\$\$
put default procedure gen 'sptest'
create procedure myavg version 'sptest' {$(cat myavg.lua)}\$\$
put default procedure myavg 'sptest'
create lua aggregate function myavg
exec procedure gen()
select avg(i) from nums
select myavg(i) from nums
drop lua aggregate function myavg
select myavg(i) from nums
EOF


cdb2sql $SP_OPTIONS - <<EOF
create table strings {$(cat strings.csc2)}\$\$
create procedure json_extract {$(cat json_extract.lua)}\$\$
create lua scalar function json_extract
insert into strings(str) values('{"i":10}')
insert into strings(str) values('{"i":20}')
select json_extract(str, 'i') as i from strings
drop lua scalar function json_extract
EOF


cdb2sql $SP_OPTIONS - <<'EOF'
#    _       _     _   ____  ____
#   / \   __| | __| | / ___||  _ \ ___
#  / _ \ / _` |/ _` | \___ \| |_) / __|
# / ___ \ (_| | (_| |  ___) |  __/\__ \
#/_/   \_\__,_|\__,_| |____/|_|   |___/
create procedure sp1 {
local function hdr(h)
    if h ~= nil then
        db:emit('sp1 hdr', 0)
        return
    end
    db:num_columns(2)
    db:column_name('name', 1)
    db:column_type('text', 1)
    db:column_name('ver', 2)
    db:column_type('int', 2)
end
local function main(h)
    hdr(h)
    db:emit({name='sp1', ver=1})
end
}$$
create procedure sp1 {
local function hdr()
    db:num_columns(2)
    db:column_name('name', 1)
    db:column_type('text', 1)
    db:column_name('ver', 2)
    db:column_type('int', 2)
end
local function main()
    hdr()
    db:emit({name='sp1', ver=2})
end
}$$
create procedure sp2 {
local function hdr(h)
    if h ~= nil then
        db:emit('sp2 hdr', 0)
        return
    end
    db:num_columns(2)
    db:column_name('name', 1)
    db:column_type('text', 1)
    db:column_name('ver', 2)
    db:column_type('int', 2)
end
local function main(h)
    hdr(h)
    db:emit({name='sp2', ver=1})
end
}$$
create procedure sp2 {
local function hdr()
    db:num_columns(2)
    db:column_name('name', 1)
    db:column_type('text', 1)
    db:column_name('ver', 2)
    db:column_type('int', 2)
end
local function main()
    hdr()
    db:emit({name='sp2', ver=2})
end
}$$
create procedure sp3 {
local function hdr(h)
    if h ~= nil then
        db:emit('sp3 hdr', 0)
        return
    end
    db:num_columns(2)
    db:column_name('name', 1)
    db:column_type('text', 1)
    db:column_name('ver', 2)
    db:column_type('int', 2)
end
local function main()
    hdr()
    local sp1 = db:sp('sp1', 1)
    local sp2 = db:sp('sp2', 1)
    sp1('hi')
    sp2('hi')
    hdr('hi')
    db:emit({name='sp3', ver=1})
end
}$$
create procedure sp4 {
local function main()
    db:num_columns(1)
    db:column_name('id', 1)
    db:column_type('integer', 1)
    db:emit({id=1})
end}$$
create procedure sp4 {
local function main()
    db:num_columns(1)
    db:column_name('id', 1)
    db:column_type('integer', 1)
    db:emit({id=2})
end}$$
create procedure sp4 version '8eb31cbc-f341-433b-9110-53713e0dd257' {
local function main()
    db:num_columns(1)
    db:column_name('id', 1)
    db:column_type('text', 1)
    db:emit({id='8eb31cbc-f341-433b-9110-53713e0dd257'})
end}$$
create procedure sp4 version '84c256f9-854f-406b-9444-92bd2a63cba1' {
local function main()
    db:num_columns(1)
    db:column_name('id', 1)
    db:column_type('text', 1)
    db:emit({id='84c256f9-854f-406b-9444-92bd2a63cba1'})
end}$$
# ____                ____  ____
#|  _ \ _   _ _ __   / ___||  _ \ ___
#| |_) | | | | '_ \  \___ \| |_) / __|
#|  _ <| |_| | | | |  ___) |  __/\__ \
#|_| \_\\__,_|_| |_| |____/|_|   |___/
select "SET AND EXEC DEFAULT VERSIONS" as testcase
put default procedure sp1 2
exec procedure sp1()
put default procedure sp1 1
exec procedure sp1()
put default procedure sp2 1
exec procedure sp2()
put default procedure sp2 2
exec procedure sp2()
put default procedure sp3 1
exec procedure sp3()
select "EXEC SP1 WITH DIFFERENT SP/SPVERSION OVERRIDES" as testcase
set spversion sp1 1
exec procedure sp1()
set spversion sp1 2
exec procedure sp1()
set spversion sp2 1
exec procedure sp1()
set spversion sp2 2
exec procedure sp1()
select "EXEC SP2 WITH DIFFERENT SP/SPVERSION OVERRIDES" as testcase
set spversion sp1 1
exec procedure sp2()
set spversion sp1 2
exec procedure sp2()
set spversion sp2 1
exec procedure sp2()
set spversion sp2 2
exec procedure sp2()
select "TEST SET SPVERSION WITH NEW/OLD STYLE VERSIONS" as testcase
set spversion sp4 1
exec procedure sp4()
set spversion sp4 2
exec procedure sp4()
set spversion sp4 '8eb31cbc-f341-433b-9110-53713e0dd257'
exec procedure sp4()
set spversion sp4 '84c256f9-854f-406b-9444-92bd2a63cba1'
exec procedure sp4()
# ____            _    ___                      _     _
#| __ )  __ _  __| |  / _ \__   _____ _ __ _ __(_) __| | ___  ___
#|  _ \ / _` |/ _` | | | | \ \ / / _ \ '__| '__| |/ _` |/ _ \/ __|
#| |_) | (_| | (_| | | |_| |\ V /  __/ |  | |  | | (_| |  __/\__ \
#|____/ \__,_|\__,_|  \___/  \_/ \___|_|  |_|  |_|\__,_|\___||___/
set spversion sp1 100
exec procedure sp1()
set spversion sp2 200
exec procedure sp2()
EOF
# _   _                 ____                _
#| \ | | _____      __ / ___|  ___  ___ ___(_) ___  _ __
#|  \| |/ _ \ \ /\ / / \___ \ / _ \/ __/ __| |/ _ \| '_ \
#| |\  |  __/\ V  V /   ___) |  __/\__ \__ \ | (_) | | | |
#|_| \_|\___| \_/\_/   |____/ \___||___/___/_|\___/|_| |_|
cdb2sql $SP_OPTIONS - <<'EOF'
select "SPVERSION APPLIES TO ONGOING SESSION ONLY" as testcase
set spversion sp4 2
exec procedure sp4()
EOF
cdb2sql $SP_OPTIONS - <<'EOF'
exec procedure sp4()
set spversion sp4 '8eb31cbc-f341-433b-9110-53713e0dd257'
exec procedure sp4()
EOF
cdb2sql $SP_OPTIONS "exec procedure sp4()"
#     _       __             _ _
#  __| | ___ / _| __ _ _   _| | |_ ___ _ __
# / _` |/ _ \ |_ / _` | | | | | __/ __| '_ \
#| (_| |  __/  _| (_| | |_| | | |_\__ \ |_) |
# \__,_|\___|_|  \__,_|\__,_|_|\__|___/ .__/
#                                     |_|
cdb2sql $SP_OPTIONS - <<'EOF'
select 'SET INVALID DEFAULTS - VERSIONED SPs HAVE CHECKS' as testcase
put default procedure sp2000 '2000'
put default procedure sp1 '2000'
select 'SHOULD GET SAME RESULTS AS comdb2sc.tsk' as testcase
put default procedure sp2000 2000
put default procedure sp1 2000
EOF


cdb2sql $SP_OPTIONS - <<EOF
create table dup {$(cat dup.csc2)}\$\$
create procedure dup {$(cat dup.lua)}\$\$
exec procedure dup()
EOF


cdb2sql $SP_OPTIONS - <<EOF
create table foraudit {$(cat foraudit.csc2)}\$\$
create table audit {$(cat audit.csc2)}\$\$
create procedure audit version 'sptest' {$(cat audit.lua)}\$\$
create procedure cons0 version 'sptest' {$(cat cons.lua)}\$\$
create procedure cons1 version 'sptest' {$(cat cons.lua)}\$\$
create procedure cons_with_tid version 'sptest' {$(cat cons_with_tid.lua)}\$\$
create lua trigger audit on (table foraudit for insert and update and delete)
create lua consumer cons0 on (table foraudit for insert and update and delete)
create lua consumer cons1 on (table foraudit for insert and update and delete)
EOF

for ((i=0;i<500;++i)); do
    echo "drop lua consumer cons0"
    echo "create lua consumer cons0 on (table foraudit for insert and update and delete)"
done | cdb2sql $SP_OPTIONS - > /dev/null

#START CONSUMERS
cdb2sql $SP_OPTIONS - <<'EOF'
set transaction snapisol
exec procedure cons0(true)
EOF
cdb2sql $SP_OPTIONS - <<'EOF' > /dev/null 2>&1 &
set transaction blocksql
exec procedure cons0(true)
EOF
cdb2sql $SP_OPTIONS - <<'EOF' > /dev/null 2>&1 &
set transaction blocksql
exec procedure cons1(false)
EOF
#GENERATE DATA
cdb2sql $SP_OPTIONS "exec procedure gen('foraudit', 500)"
#DELETE DATA
cdb2sql $SP_OPTIONS "delete from foraudit where 1"
sleep 20 # Wait for queues to drain
cdb2sql $SP_OPTIONS - <<'EOF'
select * from comdb2_triggers order by name, type, tbl_name, event
drop lua trigger audit
drop lua consumer cons0
drop lua consumer cons1
select * from comdb2_triggers order by name, type, tbl_name, event
select added_by, type, count(*) from audit group by added_by, type
EOF
wait

cdb2sql $SP_OPTIONS - <<'EOF'
create table for_trigger1 {schema{
  int i
  int j
  int k
}}$$
create table for_trigger2 {schema{
  int a
  int b
  int c
}}$$
create procedure a {local function main() end}$$
create procedure b {local function main() end}$$
create lua trigger a on (table for_trigger1 for insert and update and delete),(table for_trigger2 for insert and update and delete)
create lua consumer b on (table for_trigger1 for insert of i, j and update of j and delete of i, j, k),(table for_trigger2 for insert of c,b,a and update of c,b and delete of c)
select * from comdb2_triggers order by name, type, tbl_name, event
EOF

cdb2sql $SP_OPTIONS "select name, version, client_versioned, \"default\" from comdb2_procedures order by name, version, client_versioned, \"default\""

#verify commands
cdb2sql $SP_OPTIONS - <<'EOF'
select 1
exec procedure sys.cmd.verify("t1")
select 2
exec procedure sys.cmd.verify()
select 3
exec procedure sys.cmd.verify(\"nonexistent\")
select 4
exec procedure sys.cmd.verify("nonexistent")
select 5
EOF

cdb2sql $SP_OPTIONS - <<'EOF'
create procedure tmptbls version 'sptest' {
local function func(tbls)
    for i, tbl in ipairs(tbls) do
        tbl:insert({i=i})
    end
end
local function main()
    local thds = {}
    local tbl = db:table("tbl", {{"i", "int"}})
    for i = 1, 20 do
        local tbls = {}
        for j = 1, i do
            table.insert(tbls, tbl)
        end
        local thd = db:create_thread(func, tbls)
        table.insert(thds, thd)
    end
    for _, thd in ipairs(thds) do
        thd:join()
    end
    db:exec("select i, count(*) from tbl group by i"):emit()
end
}$$
put default procedure tmptbls 'sptest'
exec procedure tmptbls()
exec procedure tmptbls()
exec procedure tmptbls()
exec procedure tmptbls()
exec procedure tmptbls()
EOF

cdb2sql $SP_OPTIONS - <<'EOF'
drop table if exists t
drop table if exists u
create table u {
    schema { int i }
    keys {
        dup "i" = i
    }
}$$
create table t {
    schema {
        int i
    }
    keys {
        "i" = i
    }
    constraints {
        "i" -> <"u":"i"> on delete cascade
    }
}$$
create procedure rcodes version 'sptest' {
local function init()
    db:begin()
    db:exec("delete from u where 1")
    db:exec("insert into u values(1),(2),(3),(4),(5)")
    db:commit()
end
local function dup()
    init()
    local t = db:table("t")
    local rc0 = db:begin()
    local rc1 = t:insert{i=0}
    local rc2 = t:insert{i=0}
    local rc3 = db:commit()
    if rc0 == 0 and rc1 == 0 and rc2 == 0 and rc3 == db.err_dup then
        db:emit("dup pass")
    else
        db:emit(db:table_to_json{rc0, rc1, rc2, rc3, db:error(), "dup failed"})
    end
end
local function del(where_clause)
    local rc0 = db:begin()
    local _, rc1 = db:exec("delete from u " .. where_clause)
    local rc3 = db:commit()
    return rc3
end
local function verify()
    init()
    local rc0 = db:begin()
    local stmt, rc1 = db:exec("update u set i = 99")
    stmt:close()
    local thd = db:create_thread(del, "where 1")
    local rc2 = thd:join()
    local rc3 = db:commit()
    if rc0 == 0 and rc1 == 0 and rc2 == 0 and rc3 == db.err_verify then
        db:emit("verify pass")
    else
        db:emit(db:table_to_json{rc0, rc1, rc2, rc3, db:error(), "verify failed"})
    end
end
local function fkey()
    init()
    local t = db:table("t")
    local rc0 = db:begin()
    local rc1 = t:insert{i=0}
    local rc2 = db:commit()
    if rc0 == 0 and rc1 == 0 and rc2 == db.err_fkey then
        db:emit("fkey pass")
    else
        db:emit(db:table_to_json{rc0, rc1, rc2, db:error(), "fkey failed"})
    end
end
local function null()
    init()
    local t = db:table("t")
    local rc0 = db:begin()
    local rc1 = t:insert{i=db:NULL()}
    local rc2 = db:commit()
    if rc0 == 0 and rc1 == 0 and rc2 == db.err_null_constraint then
        db:emit("null pass")
    else
        db:emit(db:table_to_json{rc0, rc1, rc2, db:error(), "null failed"})
    end
end
local function selectv_int(i)
    local rc0 = db:begin()
    local stmt, rc1 = db:exec("selectv * from u")
    while stmt:fetch() do end
    stmt:close()
    local thd = db:create_thread(del, "where i = " .. tostring(i))
    local rc2 = thd:join()
    local rc3 = db:commit()
    if rc0 == 0 and rc1 == 0 and rc2 == 0 and rc3 == db.err_selectv then
        db:emit("selectv pass")
    else
        db:emit(db:table_to_json{rc0, rc1, rc2, rc3, db:error(), "selectv failed"})
    end
end
local function selectv()
    init()
    selectv_int(5) -- Past EOF

    init()
    selectv_int(1) -- First

    init()
    selectv_int(3) -- Somewhere in the middle
end
local function conv()
    init()
    local rc0, rc1 = db:exec("insert into u values(5000000000)")
    if rc0 == nil and rc1 == db.err_conv then
        db:emit("conv pass")
    else
        db:emit(db:table_to_json{rc0, rc1, db:error(), "conv failed"})
    end
end
local function main()
    dup()
    verify()
    fkey()
    null()
    selectv()
    conv()
    db:emit("finished")
end
}$$
put default procedure rcodes 'sptest'
exec procedure rcodes()
EOF

cdb2sql $SP_OPTIONS - <<'EOF'
create procedure tmptbls version 'sptest' {
local function func(tbls)
    for i, tbl in ipairs(tbls) do
        tbl:insert({i=i})
    end
end
local function main()
    local tbl = db:table("tbl", {{"i", "int"}})
    for i = 1, 20 do
        local tbls = {}
        for j = 1, i do
            table.insert(tbls, tbl)
        end
        db:create_thread(func, tbls)
    end
    db:sleep(2) -- enough time for threads to finish
    db:exec("select i, count(*) from tbl group by i"):emit()
end
}$$
put default procedure tmptbls 'sptest'
exec procedure tmptbls()
exec procedure tmptbls()
exec procedure tmptbls()
exec procedure tmptbls()
exec procedure tmptbls()
EOF

cdb2sql $SP_OPTIONS - <<'EOF'
create procedure reset_test version 'sptest' {
local total = 100
local function setup()
    local s = db:prepare("insert into t values(?)")
    local t = db:table("t")
    local tmp = db:table("tmp", {{"i", "int"}})
    db:begin()
    for i = 1, total do
        s:bind(1, i)
        s:exec()
		tmp:insert({i = i})
	end
    db:commit()
    db:exec("select count(*) as i from t"):emit()
    db:exec("select count(*) as i from tmp"):emit()
    return s
end
local function main()
    db:setmaxinstructions(1000000)
    local s0 = setup()

    local t = db:table("t")
    local tmp = db:table("tmp")

    local s1 = db:exec("select i from t order by i")
    local s2 = db:exec("select i from tmp")
    local s3 = db:exec("select i from tmp")

    for i = 1, total/2 do
        db:emit(s1:fetch())
        db:emit(s2:fetch())
    end

    local s4 = db:exec("delete from t where 1")

    local row = s3:fetch()
    while row do
        db:begin() -- s0:reset;  s1,s4:finalized;  s2,s3:unaffected
        s0:bind(1, row.i)
        s0:exec()
        db:commit()
        row = s3:fetch()
    end

    row = s2:fetch()
    if row == nil then
        return -202, "bad tmp table"
    end
    repeat
        db:emit(row)
        row = s2:fetch()
    until row == nil

    row = s1:fetch()
    if row then
        db:emit(row)
        return -201, "bad real table"
    end
end
}$$
put default procedure reset_test 'sptest'
drop table if exists t
create table t {schema{int i} keys{dup "i" = i}}$$
exec procedure reset_test()
select 100 as expected, count(*) as actual from t
EOF


#TEST RUNNING PREPARED STMT IN A LOOP
cdb2sql $SP_OPTIONS - <<'EOF'
drop table if exists t
create table t {schema{int i}keys{"i"=i}}
EOF

#INSERT 50K rows
cdb2sql $SP_OPTIONS "insert into t(i) values $(for((i=00000;i<10000;++i));do echo -n "${COMMA}(${i})";COMMA=",";done)" > /dev/null &
sleep 0.25
cdb2sql $SP_OPTIONS "insert into t(i) values $(for((i=10000;i<20000;++i));do echo -n "${COMMA}(${i})";COMMA=",";done)" > /dev/null &
sleep 0.25
cdb2sql $SP_OPTIONS "insert into t(i) values $(for((i=20000;i<30000;++i));do echo -n "${COMMA}(${i})";COMMA=",";done)" > /dev/null &
sleep 0.25
cdb2sql $SP_OPTIONS "insert into t(i) values $(for((i=30000;i<40000;++i));do echo -n "${COMMA}(${i})";COMMA=",";done)" > /dev/null &
sleep 0.25
cdb2sql $SP_OPTIONS "insert into t(i) values $(for((i=40000;i<50000;++i));do echo -n "${COMMA}(${i})";COMMA=",";done)" > /dev/null &
wait

#LOOKUP EACH INDIVIDUAL ROW USING SAME STMT
cdb2sql $SP_OPTIONS - <<'EOF'
create procedure binder version 'sptest' {
local function main()
    db:setmaxinstructions(10000000)
    local stmt = db:prepare("select i first from t where i > @first and i <= @last")
    local row = { first = -1 }
    local first
    local last
    local count = 0
    while true do
        stmt:bind("first", row.first)
        stmt:bind("last", row.first + 1)
        row = stmt:fetch()
        if row == nil then break end
        if first == nil then
            first = row.first
        end
        last = row.first
        count = count + 1
    end
    --setup bogus column info
    for i = 10, 6, -1 do
        db:column_name("foo"..i, i)
        db:column_type("datetime", i)
    end
    for i = 1, 5 do
        db:column_name("foo"..i, i)
        db:column_type("datetime", i)
    end
    --set actual column info in no particular order
    db:column_name("first", 2); db:column_type("int", 2)
    db:num_columns(3)
    db:column_name("last",  3); db:column_type("int", 3)
    db:column_name("count", 1); db:column_type("int", 1)
    --emit columns
    db:emit(count, first, last)
    --this now should fail
    db:column_name("count", 1); db:column_type("int", 1)
end
}$$
put default procedure binder 'sptest'
exec procedure binder()
EOF

cdb2sql $SP_OPTIONS "select name, version, client_versioned, \"default\" from comdb2_procedures order by name, version, client_versioned, \"default\""

${TESTSBUILDDIR}/utf8 "$CDB2_CONFIG" $DBNAME
cdb2sql $SP_OPTIONS - <<'EOF'
create procedure json_utf8 version 'sptest' {
local function main(strategy)
    db:num_columns(3)
    db:column_name("strategy", 1); db:column_type("text", 1)
    db:column_name("json", 2);     db:column_type("text", 2)
    db:column_name("rc", 3);       db:column_type("int", 3)
    local row = db:exec("select * from t"):fetch()
    local json, rc
    if strategy then
        json, rc = db:table_to_json(row, {invalid_utf8 = strategy})
    else
        json, rc = db:table_to_json(row)
    end
    db:emit(strategy, json, rc)
end
}$$
put default procedure json_utf8 'sptest'
exec procedure json_utf8()
exec procedure json_utf8('fail')
exec procedure json_utf8('truncate')
exec procedure json_utf8('hex')

create procedure loop version 'sptest' {
local function main()
    local x = {}
    x.x = x
    db:table_to_json(x)
end
}$$
put default procedure loop 'sptest'
exec procedure loop()

create procedure json_annotate version 'sptest' {
local function check(x, y)
    for k, v0 in pairs(x) do
        local v1 = y[k]
        db:emit(tostring(k), type(k), tostring(v0), type(v0), tostring(v1), type(v1))
        if type(v0) ~= type(v1) then
            return -1
        end
        if db:isnull(v0) then
            if not db:isnull(v1) then
                return -2
            end
        elseif v0 ~= v1 then
            return -3
        end
    end
    return 0
end
local function get_nice_decimal()
    declare d1, d2 "decimal"
    d1 := "0.1"
    d2 := "0.2"
    return d1 + d2
end
local function main()
    declare i "int"
    declare r "real"
    declare d "decimal"
    declare c "cstring"
    declare b "blob"
    declare dt "datetime"
    declare id "intervalds"
    declare iy "intervalym"
    local s = "lua string"
    local n = 3.14159
    local bo = true
    local x = { i, r, d, c, b, dt, id, iy, s, n, bo}
    i := 592
    r := 3.14159
    d := get_nice_decimal()
    c := "comdb2 string"
    b := x'deadbeef'
    dt := "2017-04-18T160323.416 America/New_York"
    id := 60
    iy := 10
    table.insert(x, i)
    table.insert(x, r)
    table.insert(x, d)
    table.insert(x, c)
    table.insert(x, b)
    table.insert(x, dt)
    table.insert(x, id)
    table.insert(x, iy)
    local json = db:table_to_json(x, {type_annotate = true})
    local y = db:json_to_table(json, {type_annotate = true})
    local r0 = check(x, y)
    local r1 = check(y, x)
    if (r0 ~= 0) or (r1 ~= 0) then
        return -1, "failed"
    else
        return 0
    end
end
}$$
put default procedure json_annotate 'sptest'
exec procedure json_annotate()

create procedure nested_json version 'sptest' {
local function main()
    db:num_columns(2)
    db:column_name("val0", 1)
    db:column_type("text", 1)
    db:column_name("val1", 2)
    db:column_type("text", 2)

    local black = {r = 0, g = 0, b = 0}
    local gray = {r = 128, g = 128, b = 128}
    local white = {r = 255, g = 255, b = 255}
    local t0 = {
        colors = {black, gray, white},
        black = black,
        gray = gray,
        white = white
    }
    local j = db:table_to_json(t0, {type_annotate = true})
    local t1 = db:json_to_table(j, {type_annotate = true})
    db:emit(t0.black.r, t1.black.r)
    db:emit(t0.colors[3].r, t1.colors[3].r)
end}$$
put default procedure nested_json 'sptest'
exec procedure nested_json()

drop table if exists vsc
create table vsc(i int)$$
insert into vsc select * from generate_series(1,10)
create procedure verify_stmt_caching version 'sptest' {
local function main()
	local stmt1 = db:prepare("select * from vsc")
	local stmt2 = db:prepare("select * from vsc")

    for i = 1, 5 do
        stmt1:fetch()
    end

    local c = 0
    local row = stmt2:fetch()
    while row do
        row = stmt2:fetch()
        c = c + 1
    end
    db:emit(c)
end}$$
put default procedure verify_stmt_caching 'sptest'
exec procedure verify_stmt_caching()
exec procedure verify_stmt_caching()


create procedure tmp_tbl_and_thread version '1' {
local function create_tmp_tbl(t)
    return db:table(t, {{"i", "integer"}})
end
local function work(t, i)
    db:exec("insert into "..t:name().." select * from generate_series limit "..i.." * 100 offset 1")
    local tmp = create_tmp_tbl("tmp")
    tmp:copyfrom(t)
    local min = db:exec("select '"..t:name().."' as thd, min(i) as i from "..t:name())
    local max = db:exec("select '"..t:name().."' as thd, max(i) as i from "..tmp:name())
    min:emit()
    max:emit()
    return 0
end
local function create_tmp_tbl_and_thread(i)
    if i < 10 then
        i = '00'..tostring(i)
    elseif i < 100 then
        i = '0'..tostring(i)
    else
        i = tostring(i)
    end
    local t = create_tmp_tbl("tmp"..i)
    return db:create_thread(work, t, i)
end
local function main()
    db:setmaxinstructions(1000000)
    local total = 500
    for i = 1, total do
        create_tmp_tbl_and_thread(i)
    end
    local t = create_tmp_tbl("main")
    work(t, "1000")
end}$$
EOF

cdb2sql $SP_OPTIONS "exec procedure tmp_tbl_and_thread()" | sort

cdb2sql $SP_OPTIONS - <<'EOF'
create table no_ddl_t1(x INT);$$
create table no_ddl_t2(x BLOB);$$
create table no_ddl_t3(x INT);$$

create index no_ddl_t1_i1 on no_ddl_t1(x);$$

-- No support for user-defined views...
-- This will cause DROP VIEW to have an rc of 1 instead of 23 (below)
-- create view no_ddl_v1 as select 1;$$

create procedure no_ddl_proc1 version 'sp_no_ddl_proc1' {};$$
create procedure no_ddl_proc2 version 'sp_no_ddl_proc2' {};$$

put password 'password' for 'auth_test_user';$$

create lua scalar function no_ddl_proc1;$$
create lua aggregate function no_ddl_proc1;$$

create procedure no_ddl_test1 version 'sp_no_ddl_test1' {
local function main()
  local ddl_row1, ddl_rc1 = db:exec_with_ddl("CREATE TEMP TABLE no_ddl_tmp1(x INT);")
  if ddl_rc1 == 0 then
    db:emit("CREATE TEMP TABLE WITH DDL PASS")
  else
    db:emit("CREATE TEMP TABLE WITH DDL FAIL "..ddl_rc1)
  end
  local ddl_row2, ddl_rc2 = db:exec_with_ddl("CREATE TEMP INDEX no_ddl_tmp1_i1 ON no_ddl_tmp1(x);")
  if ddl_rc2 == 0 then
    db:emit("CREATE TEMP INDEX WITH DDL PASS")
  else
    db:emit("CREATE TEMP INDEX WITH DDL FAIL "..ddl_rc2)
  end
  local ddl_row3, ddl_rc3 = db:exec_with_ddl("CREATE TEMP TRIGGER no_ddl_tmp1_tr1 UPDATE OF x ON no_ddl_tmp1 BEGIN SELECT 1; END;")
  if ddl_rc3 == 0 then
    db:emit("CREATE TEMP TRIGGER WITH DDL PASS")
  else
    db:emit("CREATE TEMP TRIGGER WITH DDL FAIL "..ddl_rc3)
  end
  local ddl_row4, ddl_rc4 = db:exec_with_ddl("CREATE TEMP VIEW no_ddl_tv1 AS SELECT 1;")
  if ddl_rc4 == 0 then
    db:emit("CREATE TEMP VIEW WITH DDL PASS")
  else
    db:emit("CREATE TEMP VIEW WITH DDL FAIL "..ddl_rc4)
  end
  local ddl_row5, ddl_rc5 = db:exec_with_ddl("PUT TUNABLE allow_lua_exec_with_ddl \'OFF\';")
  if ddl_rc5 == 0 then
    db:emit("PUT TUNABLE allow_lua_exec_with_ddl OFF WITH DDL PASS")
  else
    db:emit("PUT TUNABLE allow_lua_exec_with_ddl OFF WITH DDL FAIL "..ddl_rc5)
  end
  local row1, rc1 = db:exec("CREATE INDEX no_ddl_t1_i2 ON no_ddl_t1(x);")
  if rc1 == 0 then
    db:emit("CREATE INDEX FAIL")
  else
    db:emit("CREATE INDEX PASS "..rc1)
  end
  local row2, rc2 = db:exec("CREATE TABLE t1(x INT);")
  if rc2 == 0 then
    db:emit("CREATE TABLE FAIL")
  else
    db:emit("CREATE TABLE PASS "..rc2)
  end
  local tab1, tab1rc = db:table("no_ddl_tmp2", {{"x", "INT"}})
  if tab1rc == 0 then
    db:emit("DB:TABLE PASS")
  else
    db:emit("DB:TABLE FAIL")
  end
  local row3, rc3 = db:exec("CREATE TEMP INDEX no_ddl_tmp1_i2 ON no_ddl_tmp1(x);")
  if rc3 == 0 then
    db:emit("CREATE TEMP INDEX FAIL")
  else
    db:emit("CREATE TEMP INDEX PASS "..rc3)
  end
  local row4, rc4 = db:exec("CREATE TEMP TABLE tmp1(x INT);")
  if rc4 == 0 then
    db:emit("CREATE TEMP TABLE FAIL")
  else
    db:emit("CREATE TEMP TABLE PASS "..rc4)
  end
  local row5, rc5 = db:exec("CREATE TEMP TRIGGER tr1 UPDATE OF x ON no_ddl_t1 BEGIN SELECT 1; END;")
  if rc5 == 0 then
    db:emit("CREATE TEMP TRIGGER FAIL")
  else
    db:emit("CREATE TEMP TRIGGER PASS "..rc5)
  end
  local row6, rc6 = db:exec("CREATE TEMP VIEW v1 AS SELECT 1;")
  if rc6 == 0 then
    db:emit("CREATE TEMP VIEW FAIL")
  else
    db:emit("CREATE TEMP VIEW PASS "..rc6)
  end
  local row7, rc7 = db:exec("CREATE TRIGGER tr1 UPDATE OF x ON no_ddl_t1 BEGIN SELECT 1; END;")
  if rc7 == 0 then
    db:emit("CREATE TRIGGER FAIL")
  else
    db:emit("CREATE TRIGGER PASS "..rc7)
  end
  local row8, rc8 = db:exec("CREATE VIEW v1 AS SELECT 1;")
  if rc8 == 0 then
    db:emit("CREATE VIEW FAIL")
  else
    db:emit("CREATE VIEW PASS "..rc8)
  end
  local row9, rc9 = db:exec("DROP INDEX no_ddl_t1_i1;")
  if rc9 == 0 then
    db:emit("DROP INDEX FAIL")
  else
    db:emit("DROP INDEX PASS "..rc9)
  end
  local row10, rc10 = db:exec("DROP TABLE no_ddl_tmp2;")
  if rc10 == 0 then
    db:emit("DROP TABLE FAIL")
  else
    db:emit("DROP TABLE PASS "..rc10)
  end
  local row11, rc11 = db:exec("DROP INDEX no_ddl_tmp1_i1;")
  if rc11 == 0 then
    db:emit("DROP TEMP INDEX FAIL")
  else
    db:emit("DROP TEMP INDEX PASS "..rc11)
  end
  local row12, rc12 = db:exec("DROP TABLE no_ddl_tmp1;")
  if rc12 == 0 then
    db:emit("DROP TEMP TABLE FAIL")
  else
    db:emit("DROP TEMP TABLE PASS "..rc12)
  end
  local row13, rc13 = db:exec("DROP TRIGGER no_ddl_tmp1_tr1;")
  if rc11 == 0 then
    db:emit("DROP TEMP TRIGGER FAIL")
  else
    db:emit("DROP TEMP TRIGGER PASS "..rc13)
  end
  local row14, rc14 = db:exec("DROP VIEW no_ddl_tv1;")
  if rc14 == 0 then
    db:emit("DROP TEMP VIEW FAIL")
  else
    db:emit("DROP TEMP VIEW PASS "..rc14)
  end
  -- NOTE: Cannot drop trigger because they cannot be created.
  -- local row15, rc15 = db:exec("DROP TRIGGER no_ddl_t1_tr1;")
  -- if rc15 == 0 then
  --   db:emit("DROP TRIGGER FAIL")
  -- else
  --   db:emit("DROP TRIGGER PASS "..rc15)
  -- end
  local row16, rc16 = db:exec("DROP VIEW no_ddl_v1;")
  if rc16 == 0 then
    db:emit("DROP VIEW FAIL")
  else
    db:emit("DROP VIEW PASS "..rc16)
  end
  local row17, rc17 = db:exec("ALTER TABLE no_ddl_t1 ADD COLUMN y INT;")
  if rc17 == 0 then
    db:emit("ALTER TABLE FAIL")
  else
    db:emit("ALTER TABLE PASS "..rc17)
  end
  local row18, rc18 = db:exec("REBUILD no_ddl_t1;")
  if rc18 == 0 then
    db:emit("REBUILD TABLE FAIL")
  else
    db:emit("REBUILD TABLE PASS "..rc18)
  end
  local row19, rc19 = db:exec("REBUILD INDEX no_ddl_t1 no_ddl_t1_i1;")
  if rc19 == 0 then
    db:emit("REBUILD INDEX FAIL")
  else
    db:emit("REBUILD INDEX PASS "..rc19)
  end
  local row20, rc20 = db:exec("REBUILD DATA no_ddl_t1;")
  if rc20 == 0 then
    db:emit("REBUILD DATA FAIL")
  else
    db:emit("REBUILD DATA PASS "..rc20)
  end
  local row21, rc21 = db:exec("REBUILD DATABLOB no_ddl_t2;")
  if rc21 == 0 then
    db:emit("REBUILD DATABLOB FAIL")
  else
    db:emit("REBUILD DATABLOB PASS "..rc21)
  end
  local row22, rc22 = db:exec("TRUNCATE TABLE no_ddl_t1;")
  if rc22 == 0 then
    db:emit("TRUNCATE TABLE FAIL")
  else
    db:emit("TRUNCATE TABLE PASS "..rc22)
  end
  local row23, rc23 = db:exec("CREATE PROCEDURE nestedtest1 VERSION \'spnestedtest1\' {}")
  if rc23 == 0 then
    db:emit("CREATE PROCEDURE FAIL")
  else
    db:emit("CREATE PROCEDURE PASS "..rc23)
  end
  local row24, rc24 = db:exec("DROP PROCEDURE no_ddl_proc1;")
  if rc24 == 0 then
    db:emit("DROP PROCEDURE FAIL")
  else
    db:emit("DROP PROCEDURE PASS "..rc24)
  end
  local row25, rc25 = db:exec("CREATE TIME PARTITION ON no_ddl_t3 AS p1 PERIOD \'DAILY\' RETENTION 30 START \'2018-04-30\';")
  if rc25 == 0 then
    db:emit("CREATE TIME PARTITION FAIL")
  else
    db:emit("CREATE TIME PARTITION PASS "..rc25)
  end
  local row26, rc26 = db:exec("DROP TIME PARTITION no_ddl_t3_p1;")
  if rc26 == 0 then
    db:emit("DROP TIME PARTITION FAIL")
  else
    db:emit("DROP TIME PARTITION PASS "..rc26)
  end
  local row27, rc27 = db:exec("GET KW;")
  if rc27 == 0 then
    db:emit("GET TUNABLE FAIL")
  else
    db:emit("GET TUNABLE PASS "..rc27)
  end
  local row28, rc28 = db:exec("PUT AUTHENTICATION ON;")
  if rc28 == 0 then
    db:emit("PUT TUNABLE FAIL")
  else
    db:emit("PUT TUNABLE PASS "..rc28)
  end
  local row29, rc29 = db:exec("GRANT OP TO \'auth_test_user\';")
  if rc29 == 0 then
    db:emit("GRANT FAIL")
  else
    db:emit("GRANT PASS "..rc29)
  end
  local row30, rc30 = db:exec("REVOKE OP TO \'auth_test_user\';")
  if rc30 == 0 then
    db:emit("REVOKE FAIL")
  else
    db:emit("REVOKE PASS "..rc30)
  end
  local row31, rc31 = db:exec("CREATE LUA SCALAR FUNCTION no_ddl_proc2;")
  if rc31 == 0 then
    db:emit("CREATE LUA SCALAR FUNCTION FAIL")
  else
    db:emit("CREATE LUA SCALAR FUNCTION PASS "..rc31)
  end
  local row32, rc32 = db:exec("DROP LUA SCALAR FUNCTION no_ddl_proc2;")
  if rc32 == 0 then
    db:emit("DROP LUA SCALAR FUNCTION FAIL")
  else
    db:emit("DROP LUA SCALAR FUNCTION PASS "..rc32)
  end
  local row33, rc33 = db:exec("CREATE LUA AGGREGATE FUNCTION no_ddl_proc2;")
  if rc33 == 0 then
    db:emit("CREATE LUA AGGREGATE FUNCTION FAIL")
  else
    db:emit("CREATE LUA AGGREGATE FUNCTION PASS "..rc33)
  end
  local row34, rc34 = db:exec("DROP LUA AGGREGATE FUNCTION no_ddl_proc2;")
  if rc34 == 0 then
    db:emit("DROP LUA AGGREGATE FUNCTION FAIL")
  else
    db:emit("DROP LUA AGGREGATE FUNCTION PASS "..rc34)
  end
  local row35, rc35 = db:exec("CREATE LUA TRIGGER no_ddl_proc1 ON (TABLE no_ddl_t1 FOR INSERT OF x);")
  if rc35 == 0 then
    db:emit("CREATE LUA TRIGGER FAIL")
  else
    db:emit("CREATE LUA TRIGGER PASS "..rc35)
  end
  local row36, rc36 = db:exec("DROP LUA TRIGGER no_ddl_proc1;")
  if rc36 == 0 then
    db:emit("DROP LUA TRIGGER FAIL")
  else
    db:emit("DROP LUA TRIGGER PASS "..rc36)
  end
  local row37, rc37 = db:exec("CREATE LUA CONSUMER no_ddl_proc1 ON (TABLE no_ddl_t1 FOR INSERT OF x);")
  if rc37 == 0 then
    db:emit("CREATE LUA CONSUMER FAIL")
  else
    db:emit("CREATE LUA CONSUMER PASS "..rc37)
  end
  local row38, rc38 = db:exec("DROP LUA CONSUMER no_ddl_proc1;")
  if rc38 == 0 then
    db:emit("DROP LUA CONSUMER FAIL")
  else
    db:emit("DROP LUA CONSUMER PASS "..rc38)
  end
end};$$
EOF

cdb2sql $SP_OPTIONS - <<'EOF'
-- WARNING: Creating a time partition is fundamnetally an asynchronous operation that may
--          cause subsequent 'database schema has changed' style errors in the subsequent
--          stored procedure execution.  The sleep below is designed to work around this
--          issue; however, the timing may need to be adjusted in the future.
create time partition on no_ddl_t3 as no_ddl_t3_p1 period 'daily' retention 30 start '2018-04-30';$$
EOF

cdb2sql $SP_OPTIONS - <<'EOF'
select sleep(20);
EOF

cdb2sql $SP_OPTIONS - <<'EOF'
put default procedure no_ddl_test1 'sp_no_ddl_test1';
EOF

cdb2sql $SP_OPTIONS - <<'EOF'
put tunable allow_lua_exec_with_ddl 'on';
exec procedure no_ddl_test1();
<<<<<<< HEAD
EOF
=======
EOF

cdb2sql $SP_OPTIONS - > /dev/null <<'EOF'
create procedure json_emoji version 'sptest' {
local function main(emoji)
    local tbl = {}
    tbl.emoji = emoji
    local json = db:table_to_json(tbl)
    db:emit(json)
end}$$
EOF
cdb2sql $SP_OPTIONS "exec procedure json_emoji('hello world 😁')"
>>>>>>> ea6cda49
<|MERGE_RESOLUTION|>--- conflicted
+++ resolved
@@ -1617,9 +1617,6 @@
 cdb2sql $SP_OPTIONS - <<'EOF'
 put tunable allow_lua_exec_with_ddl 'on';
 exec procedure no_ddl_test1();
-<<<<<<< HEAD
-EOF
-=======
 EOF
 
 cdb2sql $SP_OPTIONS - > /dev/null <<'EOF'
@@ -1631,5 +1628,4 @@
     db:emit(json)
 end}$$
 EOF
-cdb2sql $SP_OPTIONS "exec procedure json_emoji('hello world 😁')"
->>>>>>> ea6cda49
+cdb2sql $SP_OPTIONS "exec procedure json_emoji('hello world 😁')"