#!/usr/bin/env bash

[[ -n "$3" ]] && exec >$3 2>&1
cdb2sql $SP_OPTIONS - <<'EOF'
create table t {
schema
{
    int i
    int j
}}$$
create procedure test version 'sptest' {
local function main(test_no, t)
  if(test_no == '1') then 
    db:exec(t)
    db:column_type("string", 1);
    db:column_type("string", 2);
    db:emit("124", "432")
    return 0
  end 
  if(test_no == '2') then 
    db:num_columns(2)
    db:column_type("integer", 1);
    db:column_name("jon", 1);
    db:column_type("integer", 2);
    db:column_name("doe", 2);
    db:emit("124", "432")
    return 0
  end 
  if(test_no == '3') then
    db:print("abcdefghij\n")
    return 0
  end
  if(test_no == '4') then
    db:emit("abcd")
    return -200, "abcdef"
  end
  if(test_no == '5') then
    db:emit("col1","col2")
    return 0
  end
  if(test_no == '6') then
    local resultset, rc = db:exec(t)
    db:emit(resultset)
    return 0
  end
end}$$
put default procedure test 'sptest'
exec procedure test('1', 'select 1, 2')
exec procedure test('1', 'select 1 as lua, 2 as test')

create table LongColumnNamesTable {
schema
{
    int ColumnNameWithMoreThanThirtyTwoCharacters
    int AnotherColumnNameWithMoreThanThirtyTwoCharacters
}}$$

insert into LongColumnNamesTable values(1,2)

exec procedure test('6', 'select * from LongColumnNamesTable')

create procedure test1 version 'sptest1' {
local function main(t)
 local qr, rc = db:exec(t)
 local nqr = qr:fetch()
 db:emit(nqr) --.i,nqr.j)
 local nqr1 = qr:fetch()
 db:emit(nqr1.i,nqr1.j)
 nqr = qr:fetch()
 db:emit(nqr.i,nqr.j)
 -- Make a dummy row.
 db:emit('213','323')
 -- Send a row will null columns.
 db:emit(nil,nil)
end}$$
put default procedure test1 'sptest1'
insert into t values(23,23)
insert into t values(32,32)
insert into t values(321,321)
exec procedure test1('select i, j from t order by i')


create procedure test3 version 'sptest3' {
local function main(test_no, t)
  if(test_no == '1') then
   local qr, rc = db:exec(t)
   local nqr = qr:fetch()
   while nqr do
     db:emit(nqr) --.i, nqr.j)
     nqr = qr:fetch()
   end
  end
  if(test_no == '2') then
   local qr, rc = db:exec(t)
   db:num_columns(2)
   db:column_name("column1", 1)
   db:column_type("real", 1)
   db:column_name("column2", 2)
   db:column_type("real", 2)
   local nqr = qr:fetch()
   while nqr do
     db:emit(nqr.column1, nqr.column2)
     nqr = qr:fetch()
   end
  end
end}$$
put default procedure test3 'sptest3'
exec procedure test3('1', 'select i, j from t order by i')


create procedure test4 version 'sptest4' {
local function main(test_no, t)
 if(test_no == '1') then
   local tab, rc = db:table(t, {{"id", "text"}, {"b", "text"}})
   if (rc == 0) then
       tab:insert({id="5",b="12"}) 
       tab:insert({id="25",b="12"}) 
       local resultset, rc = db:exec('select * from '..tab:name())
       db:emit(resultset)
    else
       db:emit(db:sqlerror())
    end   
 end
 if(test_no == '2') then
   local tab = db:table(t) 
   tab:emit()
   return 0
 end
 if(test_no == '3') then
   local tab, rc = db:table('newt', {{"id", "integer"}, {"b", "integer"}})
   if (rc == 0) then
       tab:insert({id="5",b="12"})
       tab:insert({id="25",b="12"})
       local resultset, rc = db:exec('select * from t, ' ..tab:name().. ' where id = i')
       db:emit(resultset)
  end
  return 0
 end
 if(test_no == '4') then   --return error
  db:emit(-1)
  return -200, "Got an error"
 end
 if(test_no == '5') then
   local tab = db:table(t) 
   return 0, tab
 end
end}$$
put default procedure test4 'sptest4'
exec procedure test4('1', '1234')
exec procedure test4('1', 'abc')


create procedure test5 version 'sptest5' {
local function main(t)
 local tab = db:table('t') 
 db:begin()
 tab:insert({i="5",j="12"}) 
 tab:insert({i="25",j="12"}) 
 if(t == 'dummy') then
   db:rollback()
   db:num_columns(1)
   db:column_name("rows inserted", 1)
   db:emit(-1);
 else  
   db:commit()
   db:num_columns(1)
   db:column_name("rows inserted", 1)
   db:emit(5);
 end  
end}$$
put default procedure test5 'sptest5'
exec procedure test5('dum')
select * from t order by i
exec procedure test5('dummy')
select * from t order by i


create procedure test6 version 'sptest6' {
local function main()
 local tab = db:table('tmp',{{"id", 'integer'}, {"j", 'integer'}})
 tab:insert({id="5",j="12"}) 
 tab:insert({id="25",j="12"}) 
 local result_set, rc = db:exec("select * from tmp, t where tmp.id = t.i")
 db:emit(result_set)
 return rc
end}$$
put default procedure test6 'sptest6'
exec procedure test6()


create procedure test7 version 'sptest7' {
local function main(test_number, arg)
  if(test_number == '1') then
    local result, rc = db:prepare("select * from t where i > @i order by i")
    result:bind(1,arg)
    result:emit()
    return rc
  end
  db:emit(-1)
end}$$
put default procedure test7 'sptest7'
exec procedure test7('1', '5')
exec procedure test('2')
exec procedure test('4')
exec procedure test('5')
exec procedure test('6', 'select * from t order by i')
exec procedure test4('2', 't')
exec procedure test4('3')
exec procedure test4('4')
exec procedure test4('4')


create table t1 {
schema
{
    decimal128  de
    double      db
    datetime    dt
}}$$
insert into t1 values ('123456789.123456789','123456789.123456789',1234)


create procedure test8 version 'sptest8' {
local function main(test_no, t)
 if(test_no == '1') then
      local result_set, rc = db:exec("select * from t1")
      local result = result_set:fetch()
      db:num_columns(2)
      db:column_name("decimal",1)
      db:column_name("double",2)
      db:emit(result.de, result.db)
      return 0
 end
 if(test_no == '2') then
      local result_set, rc = db:exec("select * from t1")
      local result = result_set:fetch()
      db:num_columns(3)
      db:column_name("year",1)
      db:column_type("integer",1)
      db:column_name("month",2)
      db:column_type("integer",2)
      db:column_name("month day",3)
      db:column_type("integer",3)
      db:emit(result.dt.year, result.dt.month, result.dt.day)
      return 0
 end
 db:emit(-1)
end}$$
put default procedure test8 'sptest8'
exec procedure test8('1', '')
exec procedure test8('2')


create procedure test9 version 'sptest9' {
local function main(test_no)
 local tab = db:table('tmp',{{"id", 'integer'},{"j", 'integer'}})
 tab:insert({id="5",j="12"}) 
 tab:insert({id="25",j="12"}) 
 tab:insert({id="35",j="12"}) 
 if(test_no == '1') then
	local table_res = tab:where('id > 5')
	db:column_type("text", 1)
	db:column_type("text", 2)
	db:emit(table_res)
	return 0
 end
 if(test_no == '2') then
      db:emit("skipped test")
      return 0
 end
 if(test_no == '3') then
      local tab1 = db:table('tmp1',{{"id", 'integer'}, {"j", 'integer'}})
      tab1:insert({id="51",j="221"}) 
      tab1:copyfrom(tab)
      tab1:emit()
      return 0
 end
 if(test_no == '4') then
      local tab1 = db:table('tmp1',{{"id", 'integer'},{"j", 'integer'}})
      tab1:insert({id="51",j="221"}) 
      tab1:copyfrom(tab, 'id = 5')
      tab1:emit()
      return 0
 end
end}$$
put default procedure test9 'sptest9'
exec procedure test9('1')
exec procedure test9('2')
exec procedure test9('3')
exec procedure test9('4')
EOF


cdb2sql $SP_OPTIONS - <<'EOF'
set transaction snapshot isolation
delete from t where 1
begin
insert into t values(3,4)
insert into t values(5,10)
exec procedure test3('1', 'select * from t')
rollback
EOF


cdb2sql $SP_OPTIONS - <<'EOF'
insert into t values(1,2)
insert into t values(2,3)
exec procedure test3('2', 'select i as column1, j as column2 from t order by column1')


create procedure test10 version 'sptest10' {
local function main(test_no, t)
 if(test_no == '1') then
      local result_set, rc = db:exec("select * from t1")
      local result = result_set:fetch()
      db:num_columns(2)
      db:column_name("column1", 1)
      db:column_name("column2", 2)
      db:emit(result.de, result.db)
      return 0
 end
 db:emit(-1)
end}$$
put default procedure test10 'sptest10'
exec procedure test10('1', 'select * from t')


create procedure test11 version 'sptest11' {
local function myfunc(tab, val)
  local rc = tab:insert({i = val,j = val})
  return 0;
end
local function main(t)
  local tab = db:table('t')
  db:begin()
  local rc = tab:insert({i = 29, j = 29})
  db:commit()
  local th = db:create_thread(myfunc,tab, 200)
  local th1 = db:create_thread(myfunc, tab,500)
  local th2 = db:create_thread(myfunc, tab, 900)
  local th3 = db:create_thread(myfunc, tab, 1900)
  th:join()
  th1:join()
  th2:join()
  th3:join()
  db:exec("select * from t order by i"):emit()
end}$$
put default procedure test11 'sptest11'
exec procedure test11()
select * from t order by i
EOF


cdb2sql $SP_OPTIONS - <<EOF
create table prepare {$(cat prepare.csc2)}\$\$
create procedure prepare version 'sptest' {$(cat prepare.lua)}\$\$
put default procedure prepare 'sptest'
exec procedure prepare()


create procedure close version 'sptest' {$(cat close.lua)}\$\$
put default procedure close 'sptest'
exec procedure close()


create procedure bound version 'sptest' {$(cat bound.lua)}\$\$
put default procedure bound 'sptest'
EOF
${TESTSBUILDDIR}/bound "$CDB2_CONFIG" $DBNAME


cdb2sql $SP_OPTIONS - <<EOF
create procedure blobliteral version 'sptest' {$(cat blobliteral.lua)}\$\$
put default procedure blobliteral 'sptest'
exec procedure blobliteral()


create procedure types version 'sptest' {$(cat types.lua)}\$\$
put default procedure types 'sptest'
exec procedure types()


create procedure hexarg version 'sptest' {$(cat hexarg.lua)}\$\$
put default procedure hexarg 'sptest'
exec procedure hexarg(x'', x'deadbeef', x'00112233445566778899001122334455667788990011223344556677889900112233445566778899')
EOF


# Number of concurrent sp's
numsp=10
# How many good iterations
iter=200
function sploop
{
    typeset cnt=0
    typeset rc=0
    while [[ $cnt -lt $iter ]] ; do
        cdb2sql $SP_OPTIONS "exec procedure commitsp()"
        rc=$?
        if [[ $rc != 0 ]]; then
            return $rc
        fi
        let cnt=cnt+1
    done
    return $rc
}
cdb2sql $SP_OPTIONS - <<EOF
create table commitsp {$(cat commitsp.csc2)}\$\$
create procedure commitsp {$(cat commitsp.lua)}\$\$
EOF
# Insert a 1
cdb2sql $SP_OPTIONS "insert into commitsp(a) values (1)"
r=$?
if [[ $r != 0 ]]; then
    echo "Unable to add a record!  rcode is $r"
    return 1
fi
j=0
while [[ $j -lt $numsp ]]; do
    sploop &
    let j=j+1
done
wait


cdb2sql $SP_OPTIONS - <<EOF
create table transactions {$(cat transactions.csc2)}\$\$
create procedure transactions version 'sptest' {$(cat transactions.lua)}\$\$
put default procedure transactions 'sptest'

select "test 0"
begin
insert into transactions values(1)
exec procedure transactions('["insert into transactions values(2)"]')
rollback
select count(*) from transactions
select * from transactions order by i

select "test 1"
begin
insert into transactions values(3)
exec procedure transactions('["insert into transactions values(4)"]')
commit
select count(*) from transactions
select * from transactions order by i

select "test 2"
exec procedure transactions('["begin", "insert into transactions values(5)", "insert into transactions values(6)", "rollback"]')
select count(*) from transactions
select * from transactions order by i

select "test 3"
exec procedure transactions('["begin", "insert into transactions values(7)", "insert into transactions values(8)", "commit"]')
select count(*) from transactions
select * from transactions order by i

select "test 4"
exec procedure transactions('["insert into transactions values(9)", "insert into transactions values(10)", "begin", "insert into transactions values(11)", "insert into transactions values(12)", "rollback", "begin", "insert into transactions values(13)", "insert into transactions values(14)", "commit", "insert into transactions values(15)", "insert into transactions values(16)"]')
select count(*) from transactions
select * from transactions order by i

select "test 5"
begin
exec procedure transactions('["begin"]')
rollback
select count(*) from transactions
select * from transactions order by i

select "test 6"
exec procedure transactions('["begin"]')
select count(*) from transactions
select * from transactions order by i

select "test 7"
exec procedure transactions('["commit"]')
select count(*) from transactions
select * from transactions order by i

select "test 8"
exec procedure transactions('["rollback"]')
select count(*) from transactions
select * from transactions order by i
EOF


cdb2sql $SP_OPTIONS - <<EOF
create table nums {$(cat nums.csc2)}\$\$
create procedure gen version 'sptest' {$(cat gen.lua)}\$\$
put default procedure gen 'sptest'
create procedure myavg version 'sptest' {$(cat myavg.lua)}\$\$
put default procedure myavg 'sptest'
create lua aggregate function myavg
exec procedure gen()
select avg(i) from nums
select myavg(i) from nums
drop lua aggregate function myavg
select myavg(i) from nums
EOF


cdb2sql $SP_OPTIONS - <<EOF
create table strings {$(cat strings.csc2)}\$\$
create procedure json_extract {$(cat json_extract.lua)}\$\$
create lua scalar function json_extract
insert into strings(str) values('{"i":10}')
insert into strings(str) values('{"i":20}')
select json_extract(str, 'i') as i from strings
drop lua scalar function json_extract
EOF


cdb2sql $SP_OPTIONS - <<'EOF'
#    _       _     _   ____  ____
#   / \   __| | __| | / ___||  _ \ ___
#  / _ \ / _` |/ _` | \___ \| |_) / __|
# / ___ \ (_| | (_| |  ___) |  __/\__ \
#/_/   \_\__,_|\__,_| |____/|_|   |___/
create procedure sp1 {
local function hdr(h)
    if h ~= nil then
        db:emit('sp1 hdr', 0)
        return
    end
    db:num_columns(2)
    db:column_name('name', 1)
    db:column_type('text', 1)
    db:column_name('ver', 2)
    db:column_type('int', 2)
end
local function main(h)
    hdr(h)
    db:emit({name='sp1', ver=1})
end
}$$
create procedure sp1 {
local function hdr()
    db:num_columns(2)
    db:column_name('name', 1)
    db:column_type('text', 1)
    db:column_name('ver', 2)
    db:column_type('int', 2)
end
local function main()
    hdr()
    db:emit({name='sp1', ver=2})
end
}$$
create procedure sp2 {
local function hdr(h)
    if h ~= nil then
        db:emit('sp2 hdr', 0)
        return
    end
    db:num_columns(2)
    db:column_name('name', 1)
    db:column_type('text', 1)
    db:column_name('ver', 2)
    db:column_type('int', 2)
end
local function main(h)
    hdr(h)
    db:emit({name='sp2', ver=1})
end
}$$
create procedure sp2 {
local function hdr()
    db:num_columns(2)
    db:column_name('name', 1)
    db:column_type('text', 1)
    db:column_name('ver', 2)
    db:column_type('int', 2)
end
local function main()
    hdr()
    db:emit({name='sp2', ver=2})
end
}$$
create procedure sp3 {
local function hdr(h)
    if h ~= nil then
        db:emit('sp3 hdr', 0)
        return
    end
    db:num_columns(2)
    db:column_name('name', 1)
    db:column_type('text', 1)
    db:column_name('ver', 2)
    db:column_type('int', 2)
end
local function main()
    hdr()
    local sp1 = db:sp('sp1', 1)
    local sp2 = db:sp('sp2', 1)
    sp1('hi')
    sp2('hi')
    hdr('hi')
    db:emit({name='sp3', ver=1})
end
}$$
create procedure sp4 {
local function main()
    db:num_columns(1)
    db:column_name('id', 1)
    db:column_type('integer', 1)
    db:emit({id=1})
end}$$
create procedure sp4 {
local function main()
    db:num_columns(1)
    db:column_name('id', 1)
    db:column_type('integer', 1)
    db:emit({id=2})
end}$$
create procedure sp4 version '8eb31cbc-f341-433b-9110-53713e0dd257' {
local function main()
    db:num_columns(1)
    db:column_name('id', 1)
    db:column_type('text', 1)
    db:emit({id='8eb31cbc-f341-433b-9110-53713e0dd257'})
end}$$
create procedure sp4 version '84c256f9-854f-406b-9444-92bd2a63cba1' {
local function main()
    db:num_columns(1)
    db:column_name('id', 1)
    db:column_type('text', 1)
    db:emit({id='84c256f9-854f-406b-9444-92bd2a63cba1'})
end}$$
# ____                ____  ____
#|  _ \ _   _ _ __   / ___||  _ \ ___
#| |_) | | | | '_ \  \___ \| |_) / __|
#|  _ <| |_| | | | |  ___) |  __/\__ \
#|_| \_\\__,_|_| |_| |____/|_|   |___/
select "SET AND EXEC DEFAULT VERSIONS" as testcase
put default procedure sp1 2
exec procedure sp1()
put default procedure sp1 1
exec procedure sp1()
put default procedure sp2 1
exec procedure sp2()
put default procedure sp2 2
exec procedure sp2()
put default procedure sp3 1
exec procedure sp3()
select "EXEC SP1 WITH DIFFERENT SP/SPVERSION OVERRIDES" as testcase
set spversion sp1 1
exec procedure sp1()
set spversion sp1 2
exec procedure sp1()
set spversion sp2 1
exec procedure sp1()
set spversion sp2 2
exec procedure sp1()
select "EXEC SP2 WITH DIFFERENT SP/SPVERSION OVERRIDES" as testcase
set spversion sp1 1
exec procedure sp2()
set spversion sp1 2
exec procedure sp2()
set spversion sp2 1
exec procedure sp2()
set spversion sp2 2
exec procedure sp2()
select "TEST SET SPVERSION WITH NEW/OLD STYLE VERSIONS" as testcase
set spversion sp4 1
exec procedure sp4()
set spversion sp4 2
exec procedure sp4()
set spversion sp4 '8eb31cbc-f341-433b-9110-53713e0dd257'
exec procedure sp4()
set spversion sp4 '84c256f9-854f-406b-9444-92bd2a63cba1'
exec procedure sp4()
# ____            _    ___                      _     _
#| __ )  __ _  __| |  / _ \__   _____ _ __ _ __(_) __| | ___  ___
#|  _ \ / _` |/ _` | | | | \ \ / / _ \ '__| '__| |/ _` |/ _ \/ __|
#| |_) | (_| | (_| | | |_| |\ V /  __/ |  | |  | | (_| |  __/\__ \
#|____/ \__,_|\__,_|  \___/  \_/ \___|_|  |_|  |_|\__,_|\___||___/
set spversion sp1 100
exec procedure sp1()
set spversion sp2 200
exec procedure sp2()
EOF
# _   _                 ____                _
#| \ | | _____      __ / ___|  ___  ___ ___(_) ___  _ __
#|  \| |/ _ \ \ /\ / / \___ \ / _ \/ __/ __| |/ _ \| '_ \
#| |\  |  __/\ V  V /   ___) |  __/\__ \__ \ | (_) | | | |
#|_| \_|\___| \_/\_/   |____/ \___||___/___/_|\___/|_| |_|
cdb2sql $SP_OPTIONS - <<'EOF'
select "SPVERSION APPLIES TO ONGOING SESSION ONLY" as testcase
set spversion sp4 2
exec procedure sp4()
EOF
cdb2sql $SP_OPTIONS - <<'EOF'
exec procedure sp4()
set spversion sp4 '8eb31cbc-f341-433b-9110-53713e0dd257'
exec procedure sp4()
EOF
cdb2sql $SP_OPTIONS "exec procedure sp4()"
#     _       __             _ _
#  __| | ___ / _| __ _ _   _| | |_ ___ _ __
# / _` |/ _ \ |_ / _` | | | | | __/ __| '_ \
#| (_| |  __/  _| (_| | |_| | | |_\__ \ |_) |
# \__,_|\___|_|  \__,_|\__,_|_|\__|___/ .__/
#                                     |_|
cdb2sql $SP_OPTIONS - <<'EOF'
select 'SET INVALID DEFAULTS - VERSIONED SPs HAVE CHECKS' as testcase
put default procedure sp2000 '2000'
put default procedure sp1 '2000'
select 'SHOULD GET SAME RESULTS AS comdb2sc.tsk' as testcase
put default procedure sp2000 2000
put default procedure sp1 2000
EOF


cdb2sql $SP_OPTIONS - <<EOF
create table dup {$(cat dup.csc2)}\$\$
create procedure dup {$(cat dup.lua)}\$\$
exec procedure dup()
EOF


cdb2sql $SP_OPTIONS - <<EOF
create table foraudit {$(cat foraudit.csc2)}\$\$
create table audit {$(cat audit.csc2)}\$\$
create procedure audit version 'sptest' {$(cat audit.lua)}\$\$
create procedure cons0 version 'sptest' {$(cat cons.lua)}\$\$
create procedure cons1 version 'sptest' {$(cat cons.lua)}\$\$
create procedure cons_with_tid version 'sptest' {$(cat cons_with_tid.lua)}\$\$
create lua trigger audit on (table foraudit for insert and update and delete)
create lua consumer cons0 on (table foraudit for insert and update and delete)
create lua consumer cons1 on (table foraudit for insert and update and delete)
EOF

for ((i=0;i<500;++i)); do
    echo "drop lua consumer cons0"
    echo "create lua consumer cons0 on (table foraudit for insert and update and delete)"
done | cdb2sql $SP_OPTIONS - > /dev/null

#START CONSUMERS
cdb2sql $SP_OPTIONS - <<'EOF'
set transaction snapisol
exec procedure cons0(true)
EOF
cdb2sql $SP_OPTIONS - <<'EOF' > /dev/null 2>&1 &
set transaction blocksql
exec procedure cons0(true)
EOF
cdb2sql $SP_OPTIONS - <<'EOF' > /dev/null 2>&1 &
set transaction blocksql
exec procedure cons1(false)
EOF
#GENERATE DATA
cdb2sql $SP_OPTIONS "exec procedure gen('foraudit', 500)"
#DELETE DATA
cdb2sql $SP_OPTIONS "delete from foraudit where 1"
sleep 20 # Wait for queues to drain
cdb2sql $SP_OPTIONS - <<'EOF'
select * from comdb2_triggers order by name, type, tbl_name, event
drop lua trigger audit
drop lua consumer cons0
drop lua consumer cons1
select * from comdb2_triggers order by name, type, tbl_name, event
select added_by, type, count(*) from audit group by added_by, type
EOF
wait

cdb2sql $SP_OPTIONS - <<'EOF'
create table for_trigger1 {schema{
  int i
  int j
  int k
}}$$
create table for_trigger2 {schema{
  int a
  int b
  int c
}}$$
create procedure a {local function main() end}$$
create procedure b {local function main() end}$$
create lua trigger a on (table for_trigger1 for insert and update and delete),(table for_trigger2 for insert and update and delete)
create lua consumer b on (table for_trigger1 for insert of i, j and update of j and delete of i, j, k),(table for_trigger2 for insert of c,b,a and update of c,b and delete of c)
select * from comdb2_triggers order by name, type, tbl_name, event
EOF

cdb2sql $SP_OPTIONS "select name, version, client_versioned, \"default\" from comdb2_procedures order by name, version, client_versioned, \"default\""

#verify commands
cdb2sql $SP_OPTIONS - <<'EOF'
select 1
exec procedure sys.cmd.verify("t1")
select 2
exec procedure sys.cmd.verify()
select 3
exec procedure sys.cmd.verify(\"nonexistent\")
select 4
exec procedure sys.cmd.verify("nonexistent")
select 5
EOF

cdb2sql $SP_OPTIONS - <<'EOF'
create procedure tmptbls version 'sptest' {
local function func(tbls)
    for i, tbl in ipairs(tbls) do
        tbl:insert({i=i})
    end
end
local function main()
    local thds = {}
    local tbl = db:table("tbl", {{"i", "int"}})
    for i = 1, 20 do
        local tbls = {}
        for j = 1, i do
            table.insert(tbls, tbl)
        end
        local thd = db:create_thread(func, tbls)
        table.insert(thds, thd)
    end
    for _, thd in ipairs(thds) do
        thd:join()
    end
    db:exec("select i, count(*) from tbl group by i"):emit()
end
}$$
put default procedure tmptbls 'sptest'
exec procedure tmptbls()
exec procedure tmptbls()
exec procedure tmptbls()
exec procedure tmptbls()
exec procedure tmptbls()
EOF

cdb2sql $SP_OPTIONS - <<'EOF'
drop table if exists t
drop table if exists u
create table u {
    schema { int i }
    keys {
        dup "i" = i
    }
}$$
create table t {
    schema {
        int i
    }
    keys {
        "i" = i
    }
    constraints {
        "i" -> <"u":"i"> on delete cascade
    }
}$$
create procedure rcodes version 'sptest' {
local function init()
    db:begin()
    db:exec("delete from u where 1")
    db:exec("insert into u values(1),(2),(3),(4),(5)")
    db:commit()
end
local function dup()
    init()
    local t = db:table("t")
    local rc0 = db:begin()
    local rc1 = t:insert{i=0}
    local rc2 = t:insert{i=0}
    local rc3 = db:commit()
    if rc0 == 0 and rc1 == 0 and rc2 == 0 and rc3 == db.err_dup then
        db:emit("dup pass")
    else
        db:emit(db:table_to_json{rc0, rc1, rc2, rc3, db:error(), "dup failed"})
    end
end
local function del(where_clause)
    local rc0 = db:begin()
    local _, rc1 = db:exec("delete from u " .. where_clause)
    local rc3 = db:commit()
    return rc3
end
local function verify()
    init()
    local rc0 = db:begin()
    local stmt, rc1 = db:exec("update u set i = 99")
    stmt:close()
    local thd = db:create_thread(del, "where 1")
    local rc2 = thd:join()
    local rc3 = db:commit()
    if rc0 == 0 and rc1 == 0 and rc2 == 0 and rc3 == db.err_verify then
        db:emit("verify pass")
    else
        db:emit(db:table_to_json{rc0, rc1, rc2, rc3, db:error(), "verify failed"})
    end
end
local function fkey()
    init()
    local t = db:table("t")
    local rc0 = db:begin()
    local rc1 = t:insert{i=0}
    local rc2 = db:commit()
    if rc0 == 0 and rc1 == 0 and rc2 == db.err_fkey then
        db:emit("fkey pass")
    else
        db:emit(db:table_to_json{rc0, rc1, rc2, db:error(), "fkey failed"})
    end
end
local function null()
    init()
    local t = db:table("t")
    local rc0 = db:begin()
    local rc1 = t:insert{i=db:NULL()}
    local rc2 = db:commit()
    if rc0 == 0 and rc1 == 0 and rc2 == db.err_null_constraint then
        db:emit("null pass")
    else
        db:emit(db:table_to_json{rc0, rc1, rc2, db:error(), "null failed"})
    end
end
local function selectv_int(i)
    local rc0 = db:begin()
    local stmt, rc1 = db:exec("selectv * from u")
    while stmt:fetch() do end
    stmt:close()
    local thd = db:create_thread(del, "where i = " .. tostring(i))
    local rc2 = thd:join()
    local rc3 = db:commit()
    if rc0 == 0 and rc1 == 0 and rc2 == 0 and rc3 == db.err_selectv then
        db:emit("selectv pass")
    else
        db:emit(db:table_to_json{rc0, rc1, rc2, rc3, db:error(), "selectv failed"})
    end
end
local function selectv()
    init()
    selectv_int(5) -- Past EOF

    init()
    selectv_int(1) -- First

    init()
    selectv_int(3) -- Somewhere in the middle
end
local function conv()
    init()
    local rc0, rc1 = db:exec("insert into u values(5000000000)")
    if rc0 == nil and rc1 == db.err_conv then
        db:emit("conv pass")
    else
        db:emit(db:table_to_json{rc0, rc1, db:error(), "conv failed"})
    end
end
local function main()
    dup()
    verify()
    fkey()
    null()
    selectv()
    conv()
    db:emit("finished")
end
}$$
put default procedure rcodes 'sptest'
exec procedure rcodes()
EOF

cdb2sql $SP_OPTIONS - <<'EOF'
create procedure reset_test version 'sptest' {
local total = 100
local function setup()
    local s = db:prepare("insert into t values(?)")
    local t = db:table("t")
    local tmp = db:table("tmp", {{"i", "int"}})
    db:begin()
    for i = 1, total do
        s:bind(1, i)
        s:exec()
		tmp:insert({i = i})
	end
    db:commit()
    db:exec("select count(*) as i from t"):emit()
    db:exec("select count(*) as i from tmp"):emit()
    return s
end
local function main()
    db:setmaxinstructions(1000000)
    local s0 = setup()

    local t = db:table("t")
    local tmp = db:table("tmp")

    local s1 = db:exec("select i from t order by i")
    local s2 = db:exec("select i from tmp")
    local s3 = db:exec("select i from tmp")

    for i = 1, total/2 do
        db:emit(s1:fetch())
        db:emit(s2:fetch())
    end

    local s4 = db:exec("delete from t where 1")

    local row = s3:fetch()
    while row do
        db:begin() -- s0:reset;  s1,s4:finalized;  s2,s3:unaffected
        s0:bind(1, row.i)
        s0:exec()
        db:commit()
        row = s3:fetch()
    end

    row = s2:fetch()
    if row == nil then
        return -202, "bad tmp table"
    end
    repeat
        db:emit(row)
        row = s2:fetch()
    until row == nil

    row = s1:fetch()
    if row then
        db:emit(row)
        return -201, "bad real table"
    end
end
}$$
put default procedure reset_test 'sptest'
drop table if exists t
create table t {schema{int i} keys{dup "i" = i}}$$
exec procedure reset_test()
select 100 as expected, count(*) as actual from t
EOF


#TEST RUNNING PREPARED STMT IN A LOOP
cdb2sql $SP_OPTIONS - <<'EOF'
drop table if exists t
create table t {schema{int i}keys{"i"=i}}
EOF

#INSERT 50K rows
cdb2sql $SP_OPTIONS "insert into t(i) values $(for((i=00000;i<10000;++i));do echo -n "${COMMA}(${i})";COMMA=",";done)" > /dev/null &
sleep 0.25
cdb2sql $SP_OPTIONS "insert into t(i) values $(for((i=10000;i<20000;++i));do echo -n "${COMMA}(${i})";COMMA=",";done)" > /dev/null &
sleep 0.25
cdb2sql $SP_OPTIONS "insert into t(i) values $(for((i=20000;i<30000;++i));do echo -n "${COMMA}(${i})";COMMA=",";done)" > /dev/null &
sleep 0.25
cdb2sql $SP_OPTIONS "insert into t(i) values $(for((i=30000;i<40000;++i));do echo -n "${COMMA}(${i})";COMMA=",";done)" > /dev/null &
sleep 0.25
cdb2sql $SP_OPTIONS "insert into t(i) values $(for((i=40000;i<50000;++i));do echo -n "${COMMA}(${i})";COMMA=",";done)" > /dev/null &
wait

#LOOKUP EACH INDIVIDUAL ROW USING SAME STMT
cdb2sql $SP_OPTIONS - <<'EOF'
create procedure binder version 'sptest' {
local function main()
    db:setmaxinstructions(10000000)
    local stmt = db:prepare("select i first from t where i > @first and i <= @last")
    local row = { first = -1 }
    local first
    local last
    local count = 0
    while true do
        stmt:bind("first", row.first)
        stmt:bind("last", row.first + 1)
        row = stmt:fetch()
        if row == nil then break end
        if first == nil then
            first = row.first
        end
        last = row.first
        count = count + 1
    end
    --setup bogus column info
    for i = 10, 6, -1 do
        db:column_name("foo"..i, i)
        db:column_type("datetime", i)
    end
    for i = 1, 5 do
        db:column_name("foo"..i, i)
        db:column_type("datetime", i)
    end
    --set actual column info in no particular order
    db:column_name("first", 2); db:column_type("int", 2)
    db:num_columns(3)
    db:column_name("last",  3); db:column_type("int", 3)
    db:column_name("count", 1); db:column_type("int", 1)
    --emit columns
    db:emit(count, first, last)
    --this now should fail
    db:column_name("count", 1); db:column_type("int", 1)
end
}$$
put default procedure binder 'sptest'
exec procedure binder()
EOF

cdb2sql $SP_OPTIONS "select name, version, client_versioned, \"default\" from comdb2_procedures order by name, version, client_versioned, \"default\""

${TESTSBUILDDIR}/utf8 "$CDB2_CONFIG" $DBNAME
cdb2sql $SP_OPTIONS - <<'EOF'
create procedure json_utf8 version 'sptest' {
local function main(strategy)
    db:num_columns(3)
    db:column_name("strategy", 1); db:column_type("text", 1)
    db:column_name("json", 2);     db:column_type("text", 2)
    db:column_name("rc", 3);       db:column_type("int", 3)
    local row = db:exec("select * from t"):fetch()
    local json, rc
    if strategy then
        json, rc = db:table_to_json(row, {invalid_utf8 = strategy})
    else
        json, rc = db:table_to_json(row)
    end
    db:emit(strategy, json, rc)
end
}$$
put default procedure json_utf8 'sptest'
exec procedure json_utf8()
exec procedure json_utf8('fail')
exec procedure json_utf8('truncate')
exec procedure json_utf8('hex')

create procedure loop version 'sptest' {
local function main()
    local x = {}
    x.x = x
    db:table_to_json(x)
end
}$$
put default procedure loop 'sptest'
exec procedure loop()

create procedure json_annotate version 'sptest' {
local function check(x, y)
    for k, v0 in pairs(x) do
        local v1 = y[k]
        db:emit(tostring(k), type(k), tostring(v0), type(v0), tostring(v1), type(v1))
        if type(v0) ~= type(v1) then
            return -1
        end
        if db:isnull(v0) then
            if not db:isnull(v1) then
                return -2
            end
        elseif v0 ~= v1 then
            return -3
        end
    end
    return 0
end
local function get_nice_decimal()
    declare d1, d2 "decimal"
    d1 := "0.1"
    d2 := "0.2"
    return d1 + d2
end
local function main()
    declare i "int"
    declare r "real"
    declare d "decimal"
    declare c "cstring"
    declare b "blob"
    declare dt "datetime"
    declare id "intervalds"
    declare iy "intervalym"
    local s = "lua string"
    local n = 3.14159
    local bo = true
    local x = { i, r, d, c, b, dt, id, iy, s, n, bo}
    i := 592
    r := 3.14159
    d := get_nice_decimal()
    c := "comdb2 string"
    b := x'deadbeef'
    dt := "2017-04-18T160323.416 America/New_York"
    id := 60
    iy := 10
    table.insert(x, i)
    table.insert(x, r)
    table.insert(x, d)
    table.insert(x, c)
    table.insert(x, b)
    table.insert(x, dt)
    table.insert(x, id)
    table.insert(x, iy)
    local json = db:table_to_json(x, {type_annotate = true})
    local y = db:json_to_table(json, {type_annotate = true})
    local r0 = check(x, y)
    local r1 = check(y, x)
    if (r0 ~= 0) or (r1 ~= 0) then
        return -1, "failed"
    else
        return 0
    end
end
}$$
put default procedure json_annotate 'sptest'
exec procedure json_annotate()

create procedure nested_json version 'sptest' {
local function main()
    db:num_columns(2)
    db:column_name("val0", 1)
    db:column_type("text", 1)
    db:column_name("val1", 2)
    db:column_type("text", 2)

    local black = {r = 0, g = 0, b = 0}
    local gray = {r = 128, g = 128, b = 128}
    local white = {r = 255, g = 255, b = 255}
    local t0 = {
        colors = {black, gray, white},
        black = black,
        gray = gray,
        white = white
    }
    local j = db:table_to_json(t0, {type_annotate = true})
    local t1 = db:json_to_table(j, {type_annotate = true})
    db:emit(t0.black.r, t1.black.r)
    db:emit(t0.colors[3].r, t1.colors[3].r)
end}$$
put default procedure nested_json 'sptest'
exec procedure nested_json()

drop table if exists vsc
create table vsc(i int)$$
insert into vsc select * from generate_series(1,10)
create procedure verify_stmt_caching version 'sptest' {
local function main()
	local stmt1 = db:prepare("select * from vsc")
	local stmt2 = db:prepare("select * from vsc")

    for i = 1, 5 do
        stmt1:fetch()
    end

    local c = 0
    local row = stmt2:fetch()
    while row do
        row = stmt2:fetch()
        c = c + 1
    end
    db:emit(c)
end}$$
put default procedure verify_stmt_caching 'sptest'
exec procedure verify_stmt_caching()
exec procedure verify_stmt_caching()


create procedure tmp_tbl_and_thread version '1' {
local function create_tmp_tbl(t)
    return db:table(t, {{"i", "integer"}})
end
local function work(t, i)
    db:exec("insert into "..t:name().." select * from generate_series limit "..i.." * 100 offset 1")
    local tmp = create_tmp_tbl("tmp")
    tmp:copyfrom(t)
    local min = db:exec("select '"..t:name().."' as thd, min(i) as i from "..t:name())
    local max = db:exec("select '"..t:name().."' as thd, max(i) as i from "..tmp:name())
    min:emit()
    max:emit()
    return 0
end
local function create_tmp_tbl_and_thread(i)
    if i < 10 then
        i = '00'..tostring(i)
    elseif i < 100 then
        i = '0'..tostring(i)
    else
        i = tostring(i)
    end
    local t = create_tmp_tbl("tmp"..i)
    return db:create_thread(work, t, i)
end
local function main()
    db:setmaxinstructions(1000000)
    local total = 500
    for i = 1, total do
        create_tmp_tbl_and_thread(i)
    end
    local t = create_tmp_tbl("main")
    work(t, "1000")
end}$$
EOF

cdb2sql $SP_OPTIONS "exec procedure tmp_tbl_and_thread()" | sort

<<<<<<< HEAD
cdb2sql $SP_OPTIONS - <<'EOF'
create table no_ddl_t1(x INT);$$
create table no_ddl_t2(x BLOB);$$
create table no_ddl_t3(x INT);$$
select sleep(5);
create index no_ddl_t1_i1 on no_ddl_t1(x);$$
-- No support for user-defined views...
-- This will cause DROP VIEW to have an rc of 1 instead of 23 (below)
-- create view no_ddl_v1 as select 1;$$
create procedure no_ddl_proc1 version 'sp_no_ddl_proc1' {};$$
create procedure no_ddl_proc2 version 'sp_no_ddl_proc2' {};$$
put password 'password' for 'auth_test_user';$$
create lua scalar function no_ddl_proc1;$$
create lua aggregate function no_ddl_proc1;$$
create procedure no_ddl_test1 version 'sp_no_ddl_test1' {
local function main()
  local ddl_row1, ddl_rc1 = db:exec_with_ddl("CREATE TEMP TABLE no_ddl_tmp1(x INT);")
  if ddl_rc1 == 0 then
    db:emit("CREATE TEMP TABLE WITH DDL PASS")
  else
    db:emit("CREATE TEMP TABLE WITH DDL FAIL "..ddl_rc1)
  end
  local ddl_row2, ddl_rc2 = db:exec_with_ddl("CREATE TEMP INDEX no_ddl_tmp1_i1 ON no_ddl_tmp1(x);")
  if ddl_rc2 == 0 then
    db:emit("CREATE TEMP INDEX WITH DDL PASS")
  else
    db:emit("CREATE TEMP INDEX WITH DDL FAIL "..ddl_rc2)
  end
  local ddl_row3, ddl_rc3 = db:exec_with_ddl("CREATE TEMP TRIGGER no_ddl_tmp1_tr1 UPDATE OF x ON no_ddl_tmp1 BEGIN SELECT 1; END;")
  if ddl_rc3 == 0 then
    db:emit("CREATE TEMP TRIGGER WITH DDL PASS")
  else
    db:emit("CREATE TEMP TRIGGER WITH DDL FAIL "..ddl_rc3)
  end
  local ddl_row4, ddl_rc4 = db:exec_with_ddl("CREATE TEMP VIEW no_ddl_tv1 AS SELECT 1;")
  if ddl_rc4 == 0 then
    db:emit("CREATE TEMP VIEW WITH DDL PASS")
  else
    db:emit("CREATE TEMP VIEW WITH DDL FAIL "..ddl_rc4)
  end
  local ddl_row5, ddl_rc5 = db:exec_with_ddl("PUT TUNABLE allow_lua_exec_with_ddl \'OFF\';")
  if ddl_rc5 == 0 then
    db:emit("PUT TUNABLE allow_lua_exec_with_ddl OFF WITH DDL PASS")
  else
    db:emit("PUT TUNABLE allow_lua_exec_with_ddl OFF WITH DDL FAIL "..ddl_rc5)
  end
  local row1, rc1 = db:exec("CREATE INDEX no_ddl_t1_i2 ON no_ddl_t1(x);")
  if rc1 == 0 then
    db:emit("CREATE INDEX FAIL")
  else
    db:emit("CREATE INDEX PASS "..rc1)
  end
  local row2, rc2 = db:exec("CREATE TABLE t1(x INT);")
  if rc2 == 0 then
    db:emit("CREATE TABLE FAIL")
  else
    db:emit("CREATE TABLE PASS "..rc2)
  end
  local tab1, tab1rc = db:table("no_ddl_tmp2", {{"x", "INT"}})
  if tab1rc == 0 then
    db:emit("DB:TABLE PASS")
  else
    db:emit("DB:TABLE FAIL")
  end
  local row3, rc3 = db:exec("CREATE TEMP INDEX no_ddl_tmp1_i2 ON no_ddl_tmp1(x);")
  if rc3 == 0 then
    db:emit("CREATE TEMP INDEX FAIL")
  else
    db:emit("CREATE TEMP INDEX PASS "..rc3)
  end
  local row4, rc4 = db:exec("CREATE TEMP TABLE tmp1(x INT);")
  if rc4 == 0 then
    db:emit("CREATE TEMP TABLE FAIL")
  else
    db:emit("CREATE TEMP TABLE PASS "..rc4)
  end
  local row5, rc5 = db:exec("CREATE TEMP TRIGGER tr1 UPDATE OF x ON no_ddl_t1 BEGIN SELECT 1; END;")
  if rc5 == 0 then
    db:emit("CREATE TEMP TRIGGER FAIL")
  else
    db:emit("CREATE TEMP TRIGGER PASS "..rc5)
  end
  local row6, rc6 = db:exec("CREATE TEMP VIEW v1 AS SELECT 1;")
  if rc6 == 0 then
    db:emit("CREATE TEMP VIEW FAIL")
  else
    db:emit("CREATE TEMP VIEW PASS "..rc6)
  end
  local row7, rc7 = db:exec("CREATE TRIGGER tr1 UPDATE OF x ON no_ddl_t1 BEGIN SELECT 1; END;")
  if rc7 == 0 then
    db:emit("CREATE TRIGGER FAIL")
  else
    db:emit("CREATE TRIGGER PASS "..rc7)
  end
  local row8, rc8 = db:exec("CREATE VIEW v1 AS SELECT 1;")
  if rc8 == 0 then
    db:emit("CREATE VIEW FAIL")
  else
    db:emit("CREATE VIEW PASS "..rc8)
  end
  local row9, rc9 = db:exec("DROP INDEX no_ddl_t1_i1;")
  if rc9 == 0 then
    db:emit("DROP INDEX FAIL")
  else
    db:emit("DROP INDEX PASS "..rc9)
  end
  local row10, rc10 = db:exec("DROP TABLE no_ddl_tmp2;")
  if rc10 == 0 then
    db:emit("DROP TABLE FAIL")
  else
    db:emit("DROP TABLE PASS "..rc10)
  end
  local row11, rc11 = db:exec("DROP INDEX no_ddl_tmp1_i1;")
  if rc11 == 0 then
    db:emit("DROP TEMP INDEX FAIL")
  else
    db:emit("DROP TEMP INDEX PASS "..rc11)
  end
  local row12, rc12 = db:exec("DROP TABLE no_ddl_tmp1;")
  if rc12 == 0 then
    db:emit("DROP TEMP TABLE FAIL")
  else
    db:emit("DROP TEMP TABLE PASS "..rc12)
  end
  local row13, rc13 = db:exec("DROP TRIGGER no_ddl_tmp1_tr1;")
  if rc11 == 0 then
    db:emit("DROP TEMP TRIGGER FAIL")
  else
    db:emit("DROP TEMP TRIGGER PASS "..rc13)
  end
  local row14, rc14 = db:exec("DROP VIEW no_ddl_tv1;")
  if rc14 == 0 then
    db:emit("DROP TEMP VIEW FAIL")
  else
    db:emit("DROP TEMP VIEW PASS "..rc14)
  end
  -- NOTE: Cannot drop trigger because they cannot be created.
  -- local row15, rc15 = db:exec("DROP TRIGGER no_ddl_t1_tr1;")
  -- if rc15 == 0 then
  --   db:emit("DROP TRIGGER FAIL")
  -- else
  --   db:emit("DROP TRIGGER PASS "..rc15)
  -- end
  local row16, rc16 = db:exec("DROP VIEW no_ddl_v1;")
  if rc16 == 0 then
    db:emit("DROP VIEW FAIL")
  else
    db:emit("DROP VIEW PASS "..rc16)
  end
  local row17, rc17 = db:exec("ALTER TABLE no_ddl_t1 ADD COLUMN y INT;")
  if rc17 == 0 then
    db:emit("ALTER TABLE FAIL")
  else
    db:emit("ALTER TABLE PASS "..rc17)
  end
  local row18, rc18 = db:exec("REBUILD no_ddl_t1;")
  if rc18 == 0 then
    db:emit("REBUILD TABLE FAIL")
  else
    db:emit("REBUILD TABLE PASS "..rc18)
  end
  local row19, rc19 = db:exec("REBUILD INDEX no_ddl_t1 no_ddl_t1_i1;")
  if rc19 == 0 then
    db:emit("REBUILD INDEX FAIL")
  else
    db:emit("REBUILD INDEX PASS "..rc19)
  end
  local row20, rc20 = db:exec("REBUILD DATA no_ddl_t1;")
  if rc20 == 0 then
    db:emit("REBUILD DATA FAIL")
  else
    db:emit("REBUILD DATA PASS "..rc20)
  end
  local row21, rc21 = db:exec("REBUILD DATABLOB no_ddl_t2;")
  if rc21 == 0 then
    db:emit("REBUILD DATABLOB FAIL")
  else
    db:emit("REBUILD DATABLOB PASS "..rc21)
  end
  local row22, rc22 = db:exec("TRUNCATE TABLE no_ddl_t1;")
  if rc22 == 0 then
    db:emit("TRUNCATE TABLE FAIL")
  else
    db:emit("TRUNCATE TABLE PASS "..rc22)
  end
  local row23, rc23 = db:exec("CREATE PROCEDURE nestedtest1 VERSION \'spnestedtest1\' {}")
  if rc23 == 0 then
    db:emit("CREATE PROCEDURE FAIL")
  else
    db:emit("CREATE PROCEDURE PASS "..rc23)
  end
  local row24, rc24 = db:exec("DROP PROCEDURE no_ddl_proc1;")
  if rc24 == 0 then
    db:emit("DROP PROCEDURE FAIL")
  else
    db:emit("DROP PROCEDURE PASS "..rc24)
  end
  local row25, rc25 = db:exec("CREATE TIME PARTITION ON no_ddl_t3 AS p1 PERIOD \'DAILY\' RETENTION 30 START \'2018-04-30\';")
  if rc25 == 0 then
    db:emit("CREATE TIME PARTITION FAIL")
  else
    db:emit("CREATE TIME PARTITION PASS "..rc25)
  end
  local row26, rc26 = db:exec("DROP TIME PARTITION no_ddl_t3_p1;")
  if rc26 == 0 then
    db:emit("DROP TIME PARTITION FAIL")
  else
    db:emit("DROP TIME PARTITION PASS "..rc26)
  end
  local row27, rc27 = db:exec("GET KW;")
  if rc27 == 0 then
    db:emit("GET TUNABLE FAIL")
  else
    db:emit("GET TUNABLE PASS "..rc27)
  end
  local row28, rc28 = db:exec("PUT AUTHENTICATION ON;")
  if rc28 == 0 then
    db:emit("PUT TUNABLE FAIL")
  else
    db:emit("PUT TUNABLE PASS "..rc28)
  end
  local row29, rc29 = db:exec("GRANT OP TO \'auth_test_user\';")
  if rc29 == 0 then
    db:emit("GRANT FAIL")
  else
    db:emit("GRANT PASS "..rc29)
  end
  local row30, rc30 = db:exec("REVOKE OP TO \'auth_test_user\';")
  if rc30 == 0 then
    db:emit("REVOKE FAIL")
  else
    db:emit("REVOKE PASS "..rc30)
  end
  local row31, rc31 = db:exec("CREATE LUA SCALAR FUNCTION no_ddl_proc2;")
  if rc31 == 0 then
    db:emit("CREATE LUA SCALAR FUNCTION FAIL")
  else
    db:emit("CREATE LUA SCALAR FUNCTION PASS "..rc31)
  end
  local row32, rc32 = db:exec("DROP LUA SCALAR FUNCTION no_ddl_proc2;")
  if rc32 == 0 then
    db:emit("DROP LUA SCALAR FUNCTION FAIL")
  else
    db:emit("DROP LUA SCALAR FUNCTION PASS "..rc32)
  end
  local row33, rc33 = db:exec("CREATE LUA AGGREGATE FUNCTION no_ddl_proc2;")
  if rc33 == 0 then
    db:emit("CREATE LUA AGGREGATE FUNCTION FAIL")
  else
    db:emit("CREATE LUA AGGREGATE FUNCTION PASS "..rc33)
  end
  local row34, rc34 = db:exec("DROP LUA AGGREGATE FUNCTION no_ddl_proc2;")
  if rc34 == 0 then
    db:emit("DROP LUA AGGREGATE FUNCTION FAIL")
  else
    db:emit("DROP LUA AGGREGATE FUNCTION PASS "..rc34)
  end
  local row35, rc35 = db:exec("CREATE LUA TRIGGER no_ddl_proc1 ON (TABLE no_ddl_t1 FOR INSERT OF x);")
  if rc35 == 0 then
    db:emit("CREATE LUA TRIGGER FAIL")
  else
    db:emit("CREATE LUA TRIGGER PASS "..rc35)
  end
  local row36, rc36 = db:exec("DROP LUA TRIGGER no_ddl_proc1;")
  if rc36 == 0 then
    db:emit("DROP LUA TRIGGER FAIL")
  else
    db:emit("DROP LUA TRIGGER PASS "..rc36)
  end
  local row37, rc37 = db:exec("CREATE LUA CONSUMER no_ddl_proc1 ON (TABLE no_ddl_t1 FOR INSERT OF x);")
  if rc37 == 0 then
    db:emit("CREATE LUA CONSUMER FAIL")
  else
    db:emit("CREATE LUA CONSUMER PASS "..rc37)
  end
  local row38, rc38 = db:exec("DROP LUA CONSUMER no_ddl_proc1;")
  if rc38 == 0 then
    db:emit("DROP LUA CONSUMER FAIL")
  else
    db:emit("DROP LUA CONSUMER PASS "..rc38)
  end
end};$$
=======
cdb2sql $SP_OPTIONS - > /dev/null 2>&1 <<'EOF'
create table no_ddl_t1(x INT)$$
create table no_ddl_t2(x BLOB)$$
create table no_ddl_t3(x INT)$$
create index no_ddl_t1_i1 on no_ddl_t1(x)$$
create procedure no_ddl_proc1 version 'sp_no_ddl_proc1' {}$$
create procedure no_ddl_proc2 version 'sp_no_ddl_proc2' {}$$
put password 'password' for 'auth_test_user'
create lua scalar function no_ddl_proc1
create lua aggregate function no_ddl_proc2
create lua consumer no_ddl_proc1 on (table no_ddl_t1 for insert)
create table comdb2_logical_cron (name cstring(128) primary key, value int)$$
create table test_drop_tp_0(i int)$$
create time partition on test_drop_tp_0 as test_drop_tp period 'manual' retention 2 start '1'
>>>>>>> 96028a72
EOF

cdb2sql $SP_OPTIONS - <<'EOF'
create procedure no_ddl_test1 version 'sp_no_ddl_test1' {
local function main()
    local t = db:table("no_ddl_tmp1", {{"x", "int"}})
    if t == nil then
        db:emit("tmp table failed")
    end
    local ddl_stmts = {
        "CREATE TEMP TABLE no_ddl_tmp0(x INT)",
        "DROP TABLE no_ddl_tmp1",
        "CREATE TEMP INDEX no_ddl_tmp1_i1 ON no_ddl_tmp1(x)",
        "CREATE TEMP TRIGGER no_ddl_tmp1_tr1 UPDATE OF x ON no_ddl_tmp1 BEGIN SELECT 1; END",
        "CREATE TEMP VIEW no_ddl_tv1 AS SELECT 1",
        "PUT TUNABLE allow_lua_print 'OFF'",
        "CREATE INDEX no_ddl_t1_i2 ON no_ddl_t1(x)",
        "CREATE TABLE t1(x INT)",
        "CREATE TEMP INDEX no_ddl_tmp1_i2 ON no_ddl_tmp1(x)",
        "CREATE TEMP TABLE tmp1(x INT)",
        "CREATE TEMP TRIGGER tr1 UPDATE OF x ON no_ddl_t1 BEGIN SELECT 1; END",
        "CREATE TEMP VIEW v1 AS SELECT 1",
        "CREATE TRIGGER tr1 UPDATE OF x ON no_ddl_t1 BEGIN SELECT 1; END",
        "CREATE VIEW v1 AS SELECT 1",
        "DROP INDEX no_ddl_t1_i1",
        "DROP INDEX no_ddl_tmp1_i1",
        "DROP lua consumer no_ddl_proc1",
        "ALTER TABLE no_ddl_t1 ADD COLUMN y INT",
        "REBUILD no_ddl_t1",
        "REBUILD INDEX no_ddl_t1 no_ddl_t1_i1",
        "REBUILD DATA no_ddl_t1",
        "REBUILD DATABLOB no_ddl_t2",
        "TRUNCATE TABLE no_ddl_t1",
        "CREATE PROCEDURE nestedtest1 VERSION 'spnestedtest1' {}",
        "DROP PROCEDURE no_ddl_proc1 'sp_no_ddl_proc1'",
        "CREATE TIME PARTITION ON no_ddl_t3 AS p1 PERIOD 'DAILY' RETENTION 30 START '2018-04-30'",
        "DROP TIME PARTITION no_ddl_t3_p1",
        "GET KW",
        "PUT AUTHENTICATION ON",
        "GRANT OP TO 'auth_test_user'",
        "REVOKE OP TO 'auth_test_user'",
        "CREATE LUA SCALAR FUNCTION no_ddl_proc2",
        "DROP LUA SCALAR FUNCTION no_ddl_proc2",
        "CREATE LUA AGGREGATE FUNCTION no_ddl_proc2",
        "DROP LUA AGGREGATE FUNCTION no_ddl_proc2",
        "CREATE LUA TRIGGER no_ddl_proc1 ON (TABLE no_ddl_t1 FOR INSERT OF x)",
        "DROP LUA TRIGGER no_ddl_proc1",
        "CREATE LUA CONSUMER no_ddl_proc1 ON (TABLE no_ddl_t1 FOR INSERT OF x)",
        "DROP LUA CONSUMER no_ddl_proc1",
        "DROP TIME PARTITION test_drop_tp",
    }

    db:column_type("int", 1)
    db:column_type("int", 2)
    db:column_type("text", 3)

    db:column_name("exec_rc", 1)
    db:column_name("prepare_rc", 2)
    db:column_name("ddl", 3)

    local stmt0, stmt1
    local rc0, rc1
    for _, ddl in ipairs(ddl_stmts) do
        stmt0, rc0 = db:exec(ddl)
        stmt1, rc1 = db:prepare(ddl)
        db:emit(rc0, rc1, ddl)
    end
end}$$
put default procedure no_ddl_test1 'sp_no_ddl_test1'
exec procedure no_ddl_test1()
EOF

cdb2sql $SP_OPTIONS - > /dev/null <<'EOF'
create procedure json_emoji version 'sptest' {
local function main(emoji)
    local tbl = {}
    tbl.emoji = emoji
    local json = db:table_to_json(tbl)
    db:emit(json)
end}$$
EOF
cdb2sql $SP_OPTIONS "exec procedure json_emoji('hello world 😁')"
cdb2sql $SP_OPTIONS "execute procedure json_emoji('hello world 😁')"<|MERGE_RESOLUTION|>--- conflicted
+++ resolved
@@ -1281,290 +1281,6 @@
 
 cdb2sql $SP_OPTIONS "exec procedure tmp_tbl_and_thread()" | sort
 
-<<<<<<< HEAD
-cdb2sql $SP_OPTIONS - <<'EOF'
-create table no_ddl_t1(x INT);$$
-create table no_ddl_t2(x BLOB);$$
-create table no_ddl_t3(x INT);$$
-select sleep(5);
-create index no_ddl_t1_i1 on no_ddl_t1(x);$$
--- No support for user-defined views...
--- This will cause DROP VIEW to have an rc of 1 instead of 23 (below)
--- create view no_ddl_v1 as select 1;$$
-create procedure no_ddl_proc1 version 'sp_no_ddl_proc1' {};$$
-create procedure no_ddl_proc2 version 'sp_no_ddl_proc2' {};$$
-put password 'password' for 'auth_test_user';$$
-create lua scalar function no_ddl_proc1;$$
-create lua aggregate function no_ddl_proc1;$$
-create procedure no_ddl_test1 version 'sp_no_ddl_test1' {
-local function main()
-  local ddl_row1, ddl_rc1 = db:exec_with_ddl("CREATE TEMP TABLE no_ddl_tmp1(x INT);")
-  if ddl_rc1 == 0 then
-    db:emit("CREATE TEMP TABLE WITH DDL PASS")
-  else
-    db:emit("CREATE TEMP TABLE WITH DDL FAIL "..ddl_rc1)
-  end
-  local ddl_row2, ddl_rc2 = db:exec_with_ddl("CREATE TEMP INDEX no_ddl_tmp1_i1 ON no_ddl_tmp1(x);")
-  if ddl_rc2 == 0 then
-    db:emit("CREATE TEMP INDEX WITH DDL PASS")
-  else
-    db:emit("CREATE TEMP INDEX WITH DDL FAIL "..ddl_rc2)
-  end
-  local ddl_row3, ddl_rc3 = db:exec_with_ddl("CREATE TEMP TRIGGER no_ddl_tmp1_tr1 UPDATE OF x ON no_ddl_tmp1 BEGIN SELECT 1; END;")
-  if ddl_rc3 == 0 then
-    db:emit("CREATE TEMP TRIGGER WITH DDL PASS")
-  else
-    db:emit("CREATE TEMP TRIGGER WITH DDL FAIL "..ddl_rc3)
-  end
-  local ddl_row4, ddl_rc4 = db:exec_with_ddl("CREATE TEMP VIEW no_ddl_tv1 AS SELECT 1;")
-  if ddl_rc4 == 0 then
-    db:emit("CREATE TEMP VIEW WITH DDL PASS")
-  else
-    db:emit("CREATE TEMP VIEW WITH DDL FAIL "..ddl_rc4)
-  end
-  local ddl_row5, ddl_rc5 = db:exec_with_ddl("PUT TUNABLE allow_lua_exec_with_ddl \'OFF\';")
-  if ddl_rc5 == 0 then
-    db:emit("PUT TUNABLE allow_lua_exec_with_ddl OFF WITH DDL PASS")
-  else
-    db:emit("PUT TUNABLE allow_lua_exec_with_ddl OFF WITH DDL FAIL "..ddl_rc5)
-  end
-  local row1, rc1 = db:exec("CREATE INDEX no_ddl_t1_i2 ON no_ddl_t1(x);")
-  if rc1 == 0 then
-    db:emit("CREATE INDEX FAIL")
-  else
-    db:emit("CREATE INDEX PASS "..rc1)
-  end
-  local row2, rc2 = db:exec("CREATE TABLE t1(x INT);")
-  if rc2 == 0 then
-    db:emit("CREATE TABLE FAIL")
-  else
-    db:emit("CREATE TABLE PASS "..rc2)
-  end
-  local tab1, tab1rc = db:table("no_ddl_tmp2", {{"x", "INT"}})
-  if tab1rc == 0 then
-    db:emit("DB:TABLE PASS")
-  else
-    db:emit("DB:TABLE FAIL")
-  end
-  local row3, rc3 = db:exec("CREATE TEMP INDEX no_ddl_tmp1_i2 ON no_ddl_tmp1(x);")
-  if rc3 == 0 then
-    db:emit("CREATE TEMP INDEX FAIL")
-  else
-    db:emit("CREATE TEMP INDEX PASS "..rc3)
-  end
-  local row4, rc4 = db:exec("CREATE TEMP TABLE tmp1(x INT);")
-  if rc4 == 0 then
-    db:emit("CREATE TEMP TABLE FAIL")
-  else
-    db:emit("CREATE TEMP TABLE PASS "..rc4)
-  end
-  local row5, rc5 = db:exec("CREATE TEMP TRIGGER tr1 UPDATE OF x ON no_ddl_t1 BEGIN SELECT 1; END;")
-  if rc5 == 0 then
-    db:emit("CREATE TEMP TRIGGER FAIL")
-  else
-    db:emit("CREATE TEMP TRIGGER PASS "..rc5)
-  end
-  local row6, rc6 = db:exec("CREATE TEMP VIEW v1 AS SELECT 1;")
-  if rc6 == 0 then
-    db:emit("CREATE TEMP VIEW FAIL")
-  else
-    db:emit("CREATE TEMP VIEW PASS "..rc6)
-  end
-  local row7, rc7 = db:exec("CREATE TRIGGER tr1 UPDATE OF x ON no_ddl_t1 BEGIN SELECT 1; END;")
-  if rc7 == 0 then
-    db:emit("CREATE TRIGGER FAIL")
-  else
-    db:emit("CREATE TRIGGER PASS "..rc7)
-  end
-  local row8, rc8 = db:exec("CREATE VIEW v1 AS SELECT 1;")
-  if rc8 == 0 then
-    db:emit("CREATE VIEW FAIL")
-  else
-    db:emit("CREATE VIEW PASS "..rc8)
-  end
-  local row9, rc9 = db:exec("DROP INDEX no_ddl_t1_i1;")
-  if rc9 == 0 then
-    db:emit("DROP INDEX FAIL")
-  else
-    db:emit("DROP INDEX PASS "..rc9)
-  end
-  local row10, rc10 = db:exec("DROP TABLE no_ddl_tmp2;")
-  if rc10 == 0 then
-    db:emit("DROP TABLE FAIL")
-  else
-    db:emit("DROP TABLE PASS "..rc10)
-  end
-  local row11, rc11 = db:exec("DROP INDEX no_ddl_tmp1_i1;")
-  if rc11 == 0 then
-    db:emit("DROP TEMP INDEX FAIL")
-  else
-    db:emit("DROP TEMP INDEX PASS "..rc11)
-  end
-  local row12, rc12 = db:exec("DROP TABLE no_ddl_tmp1;")
-  if rc12 == 0 then
-    db:emit("DROP TEMP TABLE FAIL")
-  else
-    db:emit("DROP TEMP TABLE PASS "..rc12)
-  end
-  local row13, rc13 = db:exec("DROP TRIGGER no_ddl_tmp1_tr1;")
-  if rc11 == 0 then
-    db:emit("DROP TEMP TRIGGER FAIL")
-  else
-    db:emit("DROP TEMP TRIGGER PASS "..rc13)
-  end
-  local row14, rc14 = db:exec("DROP VIEW no_ddl_tv1;")
-  if rc14 == 0 then
-    db:emit("DROP TEMP VIEW FAIL")
-  else
-    db:emit("DROP TEMP VIEW PASS "..rc14)
-  end
-  -- NOTE: Cannot drop trigger because they cannot be created.
-  -- local row15, rc15 = db:exec("DROP TRIGGER no_ddl_t1_tr1;")
-  -- if rc15 == 0 then
-  --   db:emit("DROP TRIGGER FAIL")
-  -- else
-  --   db:emit("DROP TRIGGER PASS "..rc15)
-  -- end
-  local row16, rc16 = db:exec("DROP VIEW no_ddl_v1;")
-  if rc16 == 0 then
-    db:emit("DROP VIEW FAIL")
-  else
-    db:emit("DROP VIEW PASS "..rc16)
-  end
-  local row17, rc17 = db:exec("ALTER TABLE no_ddl_t1 ADD COLUMN y INT;")
-  if rc17 == 0 then
-    db:emit("ALTER TABLE FAIL")
-  else
-    db:emit("ALTER TABLE PASS "..rc17)
-  end
-  local row18, rc18 = db:exec("REBUILD no_ddl_t1;")
-  if rc18 == 0 then
-    db:emit("REBUILD TABLE FAIL")
-  else
-    db:emit("REBUILD TABLE PASS "..rc18)
-  end
-  local row19, rc19 = db:exec("REBUILD INDEX no_ddl_t1 no_ddl_t1_i1;")
-  if rc19 == 0 then
-    db:emit("REBUILD INDEX FAIL")
-  else
-    db:emit("REBUILD INDEX PASS "..rc19)
-  end
-  local row20, rc20 = db:exec("REBUILD DATA no_ddl_t1;")
-  if rc20 == 0 then
-    db:emit("REBUILD DATA FAIL")
-  else
-    db:emit("REBUILD DATA PASS "..rc20)
-  end
-  local row21, rc21 = db:exec("REBUILD DATABLOB no_ddl_t2;")
-  if rc21 == 0 then
-    db:emit("REBUILD DATABLOB FAIL")
-  else
-    db:emit("REBUILD DATABLOB PASS "..rc21)
-  end
-  local row22, rc22 = db:exec("TRUNCATE TABLE no_ddl_t1;")
-  if rc22 == 0 then
-    db:emit("TRUNCATE TABLE FAIL")
-  else
-    db:emit("TRUNCATE TABLE PASS "..rc22)
-  end
-  local row23, rc23 = db:exec("CREATE PROCEDURE nestedtest1 VERSION \'spnestedtest1\' {}")
-  if rc23 == 0 then
-    db:emit("CREATE PROCEDURE FAIL")
-  else
-    db:emit("CREATE PROCEDURE PASS "..rc23)
-  end
-  local row24, rc24 = db:exec("DROP PROCEDURE no_ddl_proc1;")
-  if rc24 == 0 then
-    db:emit("DROP PROCEDURE FAIL")
-  else
-    db:emit("DROP PROCEDURE PASS "..rc24)
-  end
-  local row25, rc25 = db:exec("CREATE TIME PARTITION ON no_ddl_t3 AS p1 PERIOD \'DAILY\' RETENTION 30 START \'2018-04-30\';")
-  if rc25 == 0 then
-    db:emit("CREATE TIME PARTITION FAIL")
-  else
-    db:emit("CREATE TIME PARTITION PASS "..rc25)
-  end
-  local row26, rc26 = db:exec("DROP TIME PARTITION no_ddl_t3_p1;")
-  if rc26 == 0 then
-    db:emit("DROP TIME PARTITION FAIL")
-  else
-    db:emit("DROP TIME PARTITION PASS "..rc26)
-  end
-  local row27, rc27 = db:exec("GET KW;")
-  if rc27 == 0 then
-    db:emit("GET TUNABLE FAIL")
-  else
-    db:emit("GET TUNABLE PASS "..rc27)
-  end
-  local row28, rc28 = db:exec("PUT AUTHENTICATION ON;")
-  if rc28 == 0 then
-    db:emit("PUT TUNABLE FAIL")
-  else
-    db:emit("PUT TUNABLE PASS "..rc28)
-  end
-  local row29, rc29 = db:exec("GRANT OP TO \'auth_test_user\';")
-  if rc29 == 0 then
-    db:emit("GRANT FAIL")
-  else
-    db:emit("GRANT PASS "..rc29)
-  end
-  local row30, rc30 = db:exec("REVOKE OP TO \'auth_test_user\';")
-  if rc30 == 0 then
-    db:emit("REVOKE FAIL")
-  else
-    db:emit("REVOKE PASS "..rc30)
-  end
-  local row31, rc31 = db:exec("CREATE LUA SCALAR FUNCTION no_ddl_proc2;")
-  if rc31 == 0 then
-    db:emit("CREATE LUA SCALAR FUNCTION FAIL")
-  else
-    db:emit("CREATE LUA SCALAR FUNCTION PASS "..rc31)
-  end
-  local row32, rc32 = db:exec("DROP LUA SCALAR FUNCTION no_ddl_proc2;")
-  if rc32 == 0 then
-    db:emit("DROP LUA SCALAR FUNCTION FAIL")
-  else
-    db:emit("DROP LUA SCALAR FUNCTION PASS "..rc32)
-  end
-  local row33, rc33 = db:exec("CREATE LUA AGGREGATE FUNCTION no_ddl_proc2;")
-  if rc33 == 0 then
-    db:emit("CREATE LUA AGGREGATE FUNCTION FAIL")
-  else
-    db:emit("CREATE LUA AGGREGATE FUNCTION PASS "..rc33)
-  end
-  local row34, rc34 = db:exec("DROP LUA AGGREGATE FUNCTION no_ddl_proc2;")
-  if rc34 == 0 then
-    db:emit("DROP LUA AGGREGATE FUNCTION FAIL")
-  else
-    db:emit("DROP LUA AGGREGATE FUNCTION PASS "..rc34)
-  end
-  local row35, rc35 = db:exec("CREATE LUA TRIGGER no_ddl_proc1 ON (TABLE no_ddl_t1 FOR INSERT OF x);")
-  if rc35 == 0 then
-    db:emit("CREATE LUA TRIGGER FAIL")
-  else
-    db:emit("CREATE LUA TRIGGER PASS "..rc35)
-  end
-  local row36, rc36 = db:exec("DROP LUA TRIGGER no_ddl_proc1;")
-  if rc36 == 0 then
-    db:emit("DROP LUA TRIGGER FAIL")
-  else
-    db:emit("DROP LUA TRIGGER PASS "..rc36)
-  end
-  local row37, rc37 = db:exec("CREATE LUA CONSUMER no_ddl_proc1 ON (TABLE no_ddl_t1 FOR INSERT OF x);")
-  if rc37 == 0 then
-    db:emit("CREATE LUA CONSUMER FAIL")
-  else
-    db:emit("CREATE LUA CONSUMER PASS "..rc37)
-  end
-  local row38, rc38 = db:exec("DROP LUA CONSUMER no_ddl_proc1;")
-  if rc38 == 0 then
-    db:emit("DROP LUA CONSUMER FAIL")
-  else
-    db:emit("DROP LUA CONSUMER PASS "..rc38)
-  end
-end};$$
-=======
 cdb2sql $SP_OPTIONS - > /dev/null 2>&1 <<'EOF'
 create table no_ddl_t1(x INT)$$
 create table no_ddl_t2(x BLOB)$$
@@ -1579,7 +1295,6 @@
 create table comdb2_logical_cron (name cstring(128) primary key, value int)$$
 create table test_drop_tp_0(i int)$$
 create time partition on test_drop_tp_0 as test_drop_tp period 'manual' retention 2 start '1'
->>>>>>> 96028a72
 EOF
 
 cdb2sql $SP_OPTIONS - <<'EOF'
