#!/usr/bin/env bash
bash -n "$0" | exit 1

set -e
set -x

# Debug variable
debug=0

dbnm=$1

if [ "x$dbnm" == "x" ] ; then
    echo "need a DB name"
    exit 1
fi

# Number of insert_records function calls
nins=0


failexit()
{
    echo "Failed $1"
    exit -1
}

assertcnt ()
{
    target=$1
    cnt=$(cdb2sql --tabs ${CDB2_OPTIONS} $dbnm default "select count(*) from t1")
    if [ $? -ne 0 ] ; then
        echo "assertcnt: select error"
    fi

    #echo "count is now $cnt"
    if [[ $cnt != $target ]] ; then
        failexit "count is now $cnt but should be $target"
    fi
}

assert_vers()
{
    tbl=$1
    target=$2
    newver=$(cdb2sql --tabs ${CDB2_OPTIONS} $dbnm default "select table_version('$tbl')")
    if [[ $newver != $target ]] ; then
        failexit "newver is now $newver but should be $target"
    fi
    tblver=$newver
}

assert_schema()
{
    tbl=$1
    schema=$2

    echo "make sure that the current schema is $schema"
    cdb2sql --tabs ${CDB2_OPTIONS} $dbnm default "select csc2 from sqlite_master where name='$tbl'" | sed 's/ \(schema\)/\1/;s/} /}/' > schema.out

    if ! diff -Bw schema.out $schema ; then 
        cdb2sql --tabs ${CDB2_OPTIONS} $dbnm default 'select * from sqlite_master' > sqlite_master.out
        failexit "final schema is not same as $schema: diff schema.out $schema"
    fi
}

do_verify()
{
    cdb2sql ${CDB2_OPTIONS} $dbnm default "exec procedure sys.cmd.verify('t1')" &> verify.out

    if ! grep succeeded verify.out > /dev/null ; then
        failexit "Verify"
    fi
}

# Do schema changes
do_schema_changes()
{
    typeset max=$1
    typeset iter=0
    typeset scnt=0

    schema=t2.csc2

    while [[ $scnt -lt $max ]]; do 

        echo "$dbnm alter t1 $schema"
        cdb2sql ${CDB2_OPTIONS} $dbnm default "alter table t1 { `cat $schema ` }"
        if [[ $? != 0 ]]; then

            echo "Error schema-changing on iteration $scnt"
            return 1

        fi

        let scnt=scnt+1

    done

    return 0
}

# Update all records in the table
update_all_records()
{
    typeset prmsg=$1
    typeset iter=0

    [[ "$debug" == 1 ]] && set -x

    while :; do 

        cdb2sql -s ${CDB2_OPTIONS} $dbnm default "update t1 set c=x'1234' where b='test1'" &>/dev/null
        let iter=iter+1

        if [[ -n "$prmsg" && $(( iter % prmsg )) == 0 ]]; then

            echo "Updated all of table t1 $iter times."

        fi

    done
}

update_records()
{
    j=0
    echo "Updating $nrecs records."
    echo "" > update.out

    while [[ $j -lt $nrecs ]]; do 
        cdb2sql ${CDB2_OPTIONS} $dbnm default "update t1 set d=d+1 where a = $j" >> update.out 
        let j=j+1
    done
}


insert_records()
{
    j=$1
    nstop=$2
    let nout=nout+1
    insfl=insert${nout}.out
    echo "Inserting $((nstop-j+1)) records ($j to $nstop)."
    echo "" > $insfl

    while [[ $j -le $nstop ]]; do 
        cdb2sql ${CDB2_OPTIONS} $dbnm default "insert into t1(alltypes_short, alltypes_u_short, alltypes_int, alltypes_u_int, alltypes_longlong, alltypes_float, alltypes_double, alltypes_byte, alltypes_cstring, alltypes_pstring, alltypes_blob, alltypes_datetime, alltypes_datetimeus, alltypes_vutf8, alltypes_intervalym, alltypes_intervalds, alltypes_intervaldsus, alltypes_decimal32, alltypes_decimal64, alltypes_decimal128) values ( $((1-2*(j%2)))$j ,$j ,$((1-2*(j%2)))0000$j ,10000$j ,$((1-2*(j%2)))000000000$j ,$((1-2*(j%2)))00.00$j ,$((1-2*(j%2)))0000$j.0000$j ,x'aabbccddeeffaabb$((j%2))$((j%3))$((j%4))$((j%5))$((j%2))$((j%3))$((j%4))$((j%5))$((j%2))$((j%3))$((j%4))$((j%5))$((j%2))$((j%3))$((j%4))$((j%5))' ,'mycstring$j' ,'mypstring$j' ,x'$((j%2))$((j%3))$((j%4))$((j%5))' ,'$(date +'%Y-%m-%dT%H:%M:%S')' ,'$(date +'%Y-%m-%dT%H:%M:%S')' ,'myvutf8$j' ,$((1-2*(j%2)))$j ,$((1-2*(j%2)))0000$j , $((1-2*(j%2)))0000$j , $((1-2*(j%2)))0000$j , $((1-2*(j%2)))00000000$j , $((1-2*(j%2)))000000000000000$j )"  &>> $insfl
        if [ $? -ne 0 ]; then 
            sleep 1
            continue
        fi
        # use for compare? echo "a=$j, b='test1$j', c='$j'" >> rows.out
        let j=j+1
    done
    echo "done inserting round $nout"
}

update_records()
{
    j=$1
    nstop=$2
    let nout=nout+1
    updfl=update${nout}.out
    echo "Updating $((nstop-j+1)) records ($j to $nstop)."
    echo "" > $updfl

    while [[ $j -le $nstop ]]; do 
        cdb2sql ${CDB2_OPTIONS} $dbnm default "update t1 set alltypes_short=alltypes_short+1, alltypes_int=alltypes_int+1,alltypes_u_int=alltypes_u_int+1,alltypes_longlong=alltypes_longlong+1,alltypes_float=alltypes_float=1,alltypes_double=alltypes_double+1,alltypes_decimal32=alltypes_decimal32+1,alltypes_decimal64=alltypes_decimal64+1,alltypes_decimal128=alltypes_decimal128+1 where alltypes_u_short=$j"  &>> $updfl
        if [ $? -ne 0 ]; then 
            sleep 1
            continue
        fi
        let j=j+1
    done
    echo "done updating round $nout"
}

delete_records()
{
    j=$1
    nstop=$2
    let nout=nout+1
    delfl=delete${nout}.out
    echo "Deleting $((nstop-j+1)) records ($j to $nstop)."
    echo "" > $delfl

    while [[ $j -le $nstop ]]; do 
        cdb2sql ${CDB2_OPTIONS} $dbnm default "delete from t1 where alltypes_u_short=$j"  &>> $delfl
        if [ $? -ne 0 ]; then 
            sleep 1
            continue
        fi
        let j=j+1
    done
    echo "done updating round $nout"
}

assertres ()
{
    if [ $# != 2 ] ; then 
        failexit "res is $res, target is $target, one or more is blank"
    fi
    res=$1
    target=$2
    if [ "$res" != "$target" ] ; then
        failexit "res is $res but should be $target"
    fi
}




echo "Basic tests"

res=`cdb2sql --tabs ${CDB2_OPTIONS} $dbnm default "select 1"`
assertres $res 1

res=`cdb2sql --tabs ${CDB2_OPTIONS} $dbnm default "select comdb2_dbname()"`
assertres $res $dbnm
cluster=`cdb2sql --tabs ${CDB2_OPTIONS} $dbnm default 'exec procedure sys.cmd.send("bdb cluster")' | grep lsn | cut -f1 -d':' `

for node in $cluster ; do
    res=`cdb2sql --tabs ${CDB2_OPTIONS} $dbnm --host $node "select comdb2_host()"`
    assertres $res $node


    port=`cdb2sql --tabs ${CDB2_OPTIONS} $dbnm --host $node "select comdb2_port()"`
    echo "connect to db with direct port info"
    res=`cdb2sql --tabs ${CDB2_OPTIONS} $dbnm @$node:port=$port "select comdb2_dbname()"`
    assertres $res $dbnm

    echo "connect with wrong db name"
    set +e
    cdb2sql --tabs ${CDB2_OPTIONS} badname @$node:port=$port "select comdb2_dbname()" &> out.txt
    echo "[select comdb2_dbname()] failed with rc -1 DB name mismatch query:badname actual:$dbnm" > out.exp
    rc=$?
    set -e
#    TODO: this returns rc=0 even though error and can't run query!!
#    if [ $rc -eq 0 ]; then
#        failexit "Expected bad rc when connecting with the wrong db name"
#    fi
<<<<<<< HEAD
    egrep "DB name mismatch" out.txt
    if [ $? -ne 0 ]; then
=======
    if ! diff out.txt out.exp ; then
>>>>>>> 88db4afd
        failexit "Expected failure when connecting with the wrong db name"
    fi
done



echo "create, alter, drop table t2"
cdb2sql ${CDB2_OPTIONS} $dbnm default "create table t2  { `cat alltypes.csc2 ` }"
cdb2sql ${CDB2_OPTIONS} $dbnm default "alter table t2  { `cat alltypes.csc2 ` }"
cdb2sql ${CDB2_OPTIONS} $dbnm default "drop table t2 "

set +e
cdb2sql ${CDB2_OPTIONS} $dbnm default "select * from t2 " &> badsel.txt
echo "[select * from t2] failed with rc -3 no such table: t2" > badsel.exp
if ! diff badsel.txt badsel.exp ; then
    failexit "Expected failure when selecting nonexistent table"
fi

cdb2sql ${CDB2_OPTIONS} $dbnm default "create table t2 (i int primary key)"
cdb2sql ${CDB2_OPTIONS} $dbnm default "insert into t2 values(1)"
cdb2sql ${CDB2_OPTIONS} $dbnm default "insert into t2 values(1)" &> dupins.txt
echo "[insert into t2 values(1)] failed with rc 299 add key constraint duplicate key 'COMDB2_PK' on table 't2' index 0" > dupins.exp
if ! diff  dupins.txt dupins.exp; then
    failexit "Expected failure when executing bad procedure"
fi
cdb2sql ${CDB2_OPTIONS} $dbnm default "insert into t2 values(2)" &> dupins.txt
cdb2sql ${CDB2_OPTIONS} $dbnm default "update t2 set i=1 where i=2" &> dupupd.txt
echo "[update t2 set i=1 where i=2] failed with rc 299 add key constraint duplicate key 'COMDB2_PK' on table 't2' index 0" > dupupd.exp
if ! diff  dupupd.txt dupupd.exp; then
    failexit "Expected failure when executing bad procedure"
fi

cdb2sql ${CDB2_OPTIONS} $dbnm default "exec procedure nonexistent(4)" &> badproc.txt
echo "[exec procedure nonexistent(4)] failed with rc -3 no such procedure: nonexistent ver:0" > badproc.exp
if ! diff badproc.txt badproc.exp ; then
    failexit "Expected failure when executing bad procedure"
fi
set -e

INITNUMREC=100

assert_vers t1 0
assert_schema t1 alltypes.csc2

let NEWNUMREC=$((2*INITNUMREC))
insert_records 1 $NEWNUMREC
assertcnt $NEWNUMREC

update_records 1 $NEWNUMREC
assertcnt $NEWNUMREC

delete_records $((INITNUMREC+1)) $NEWNUMREC
assertcnt $INITNUMREC


echo "Now call task that uses cdb2api to ins/upd/del"
${TESTSROOTDIR}/tools/cdb2api_caller $dbnm > cdb2api_caller.out

cdb2sql --tabs ${CDB2_OPTIONS} $dbnm default "select * from t1" > select_all.out

cdb2sql ${CDB2_OPTIONS} $dbnm default 'exec procedure sys.cmd.send("sql hist")'

res=`cdb2sql --tabs ${CDB2_OPTIONS} $dbnm default "select 1"`
assertres $res 1

echo "Success"<|MERGE_RESOLUTION|>--- conflicted
+++ resolved
@@ -239,12 +239,7 @@
 #    if [ $rc -eq 0 ]; then
 #        failexit "Expected bad rc when connecting with the wrong db name"
 #    fi
-<<<<<<< HEAD
-    egrep "DB name mismatch" out.txt
-    if [ $? -ne 0 ]; then
-=======
     if ! diff out.txt out.exp ; then
->>>>>>> 88db4afd
         failexit "Expected failure when connecting with the wrong db name"
     fi
 done
