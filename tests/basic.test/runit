--- conflicted
+++ resolved
@@ -380,42 +380,26 @@
 	assert_vers t1 0
 	assert_schema t1 alltypes.csc2
 
-<<<<<<< HEAD
-let NEWNUMREC=$((2*INITNUMREC))
-insert_records 1 $NEWNUMREC
-assertcnt t1 $NEWNUMREC
-do_verify
-
-update_records 1 $NEWNUMREC
-assertcnt t1 $NEWNUMREC
-do_verify
-
-delete_records $((INITNUMREC+1)) $NEWNUMREC
-assertcnt t1 $INITNUMREC
-do_verify
-
-
-echo "Now call task that uses cdb2api to ins/upd/del"
-${TESTSBUILDDIR}/cdb2api_caller $dbnm > cdb2api_caller.out
-do_verify
-=======
 	let NEWNUMREC=$((2*INITNUMREC))
 	insert_records 1 $NEWNUMREC
 	assertcnt t1 $NEWNUMREC
+    do_verify
 
 	update_records 1 $NEWNUMREC
 	assertcnt t1 $NEWNUMREC
+    do_verify
 
 	delete_records $((INITNUMREC+1)) $NEWNUMREC
 	assertcnt t1 $INITNUMREC
+    do_verify
 
 
 	echo "Now call task that uses cdb2api to ins/upd/del"
 	${TESTSBUILDDIR}/cdb2api_caller $dbnm > cdb2api_caller.out
+    do_verify
 
 	cdb2sql --tabs ${CDB2_OPTIONS} $dbnm default "select * from t1" > select_all.out
 }
->>>>>>> dfaf138b
 
 test_t1
 
