#!/usr/bin/env bash
bash -n "$0" | exit 1

set -e
set -x

if [[ "x${DEBUGGER}" == "xvalgrind" ]] ; then
    CDB2SQL_EXE="$DEBUGGER $CDB2SQL_EXE" 
fi

# Debug variable
debug=0

dbnm=$1

if [ "x$dbnm" == "x" ] ; then
    echo "need a DB name"
    exit 1
fi

# Number of insert_records function calls
nins=0


if [[ $DBNAME == *"snapshotgenerated"* ]] ; then
    lvl=$(cdb2sql --tabs ${CDB2_OPTIONS} $DBNAME default "select value from comdb2_tunables where name='sql_tranlevel_default'")
    if [ "$lvl" != "SNAPSHOT ISOLATION" ] ; then
       echo "FAILURE: DB is not running in snapshot isolation mode"
       exit 1
    fi
    $CDB2SQL_EXE ${CDB2_OPTIONS} $DBNAME default "@send get_newsi_status" 
fi


failexit()
{
    echo "Failed $1"
    exit -1
}

assertcnt ()
{
    local tbl=$1
    local target=$2
    local cnt=$(cdb2sql --tabs ${CDB2_OPTIONS} $dbnm default "select count(*) from $tbl")
    if [ $? -ne 0 ] ; then
        echo "assertcnt: select error"
    fi

    #echo "count is now $cnt"
    if [[ $cnt != $target ]] ; then
        failexit "tbl $tbl count is now $cnt but should be $target"
    fi
}

assert_vers()
{
    local loc_tbl=$1
    local target=$2
    local newver=$(cdb2sql --tabs ${CDB2_OPTIONS} $dbnm default "select table_version('$loc_tbl')")
    if [[ $newver != $target ]] ; then
        failexit "newver is now $newver but should be $target"
    fi
}

assert_schema()
{
    tbl=$1
    schema=$2

    echo "make sure that the current schema is $schema"
    cdb2sql --tabs ${CDB2_OPTIONS} $dbnm default "select csc2 from sqlite_master where name='$tbl'" | sed 's/ \(schema\)/\1/;s/} /}/' > schema.out

    if ! diff -Bw schema.out $schema ; then 
        cdb2sql --tabs ${CDB2_OPTIONS} $dbnm default 'select * from sqlite_master' > sqlite_master.out
        failexit "final schema is not same as $schema: diff schema.out $schema"
    fi
}

do_verify()
{
    tbl=$1
    cdb2sql ${CDB2_OPTIONS} $dbnm default "exec procedure sys.cmd.verify('$tbl')" &> verify.out

    if ! grep succeeded verify.out > /dev/null ; then
        failexit "verify $tbl failed"
    fi
}

insert_records()
{
    j=$1
    nstop=$2
    let nout=nout+1
    insfl=insert${nout}.out
    echo "Inserting $((nstop-j+1)) records ($j to $nstop)."
    echo "" > $insfl

    while [[ $j -le $nstop ]]; do 
        cdb2sql ${CDB2_OPTIONS} $dbnm default "insert into t1(alltypes_short, alltypes_u_short, alltypes_int, alltypes_u_int, alltypes_longlong, alltypes_float, alltypes_double, alltypes_byte, alltypes_cstring, alltypes_pstring, alltypes_blob, alltypes_datetime, alltypes_datetimeus, alltypes_vutf8, alltypes_intervalym, alltypes_intervalds, alltypes_intervaldsus, alltypes_decimal32, alltypes_decimal64, alltypes_decimal128) values ( $((1-2*(j%2)))$j ,$j ,$((1-2*(j%2)))0000$j ,10000$j ,$((1-2*(j%2)))000000000$j ,$((1-2*(j%2)))00.00$j ,$((1-2*(j%2)))0000$j.0000$j ,x'aabbccddeeffaabb$((j%2))$((j%3))$((j%4))$((j%5))$((j%2))$((j%3))$((j%4))$((j%5))$((j%2))$((j%3))$((j%4))$((j%5))$((j%2))$((j%3))$((j%4))$((j%5))' ,'mycstring$j' ,'mypstring$j' ,x'$((j%2))$((j%3))$((j%4))$((j%5))' ,'$(date +'%Y-%m-%dT%H:%M:%S')' ,'$(date +'%Y-%m-%dT%H:%M:%S')' ,'myvutf8$j' ,$((1-2*(j%2)))$j ,$((1-2*(j%2)))0000$j , $((1-2*(j%2)))0000$j , $((1-2*(j%2)))0000$j , $((1-2*(j%2)))00000000$j , $((1-2*(j%2)))000000000000000$j )"  &>> $insfl
        if [ $? -ne 0 ]; then 
            failexit "failure inserting record $j rc = $?"
        fi
        # use for compare? echo "a=$j, b='test1$j', c='$j'" >> rows.out
        let j=j+1
    done
    echo "done inserting round $nout"
}

update_records()
{
    j=$1
    nstop=$2
    let nout=nout+1
    updfl=update${nout}.out
    echo "Updating $((nstop-j+1)) records ($j to $nstop)."
    echo "" > $updfl

    while [[ $j -le $nstop ]]; do 
        cdb2sql ${CDB2_OPTIONS} $dbnm default "update t1 set alltypes_short=alltypes_short+1, alltypes_int=alltypes_int+1,alltypes_u_int=alltypes_u_int+1,alltypes_longlong=alltypes_longlong+1,alltypes_float=alltypes_float=1,alltypes_double=alltypes_double+1,alltypes_decimal32=alltypes_decimal32+1,alltypes_decimal64=alltypes_decimal64+1,alltypes_decimal128=alltypes_decimal128+1 where alltypes_u_short=$j"  &>> $updfl
        if [ $? -ne 0 ]; then 
            failexit "failure updating record $j rc = $?"
        fi
        let j=j+1
    done
    echo "done updating round $nout"
}

delete_records()
{
    j=$1
    nstop=$2
    let nout=nout+1
    delfl=delete${nout}.out
    echo "Deleting $((nstop-j+1)) records ($j to $nstop)."
    echo "" > $delfl

    while [[ $j -le $nstop ]]; do 
        cdb2sql ${CDB2_OPTIONS} $dbnm default "delete from t1 where alltypes_u_short=$j"  &>> $delfl
        if [ $? -ne 0 ]; then 
            failexit "failure deleting record $j rc = $?"
        fi
        let j=j+1
    done
    echo "done updating round $nout"
}

assertres ()
{
    if [ $# != 2 ] ; then 
        failexit "number of parameters passed is $# but expecting 2"
    fi
    res=$1
    target=$2
    if [ "$res" != "$target" ] ; then
        failexit "res is $res but should be $target"
    fi
}




echo "Basic tests"

res=`cdb2sql --tabs ${CDB2_OPTIONS} $dbnm default "select 1"`
assertres $res 1

res=`cdb2sql --tabs ${CDB2_OPTIONS} $dbnm default "select comdb2_dbname()"`
assertres $res $dbnm
cluster=`cdb2sql --tabs ${CDB2_OPTIONS} $dbnm default 'exec procedure sys.cmd.send("bdb cluster")' | grep lsn | cut -f1 -d':' `

# this tests connecting to 'local'
for node in $cluster; do
    if [ "$node" = "$HOSTNAME" ]; then
        # if localhost is part of cluster, try local as cluster parameter
        res=`cdb2sql --tabs ${CDB2_OPTIONS} $dbnm local "select comdb2_host()"`
        assertres $res $HOSTNAME
        res=`cdb2sql --tabs ${CDB2_OPTIONS} $dbnm @localhost "select comdb2_host()"`
        assertres $res $HOSTNAME
        break
    fi
done

for node in $cluster ; do
    res=`cdb2sql --tabs ${CDB2_OPTIONS} $dbnm --host $node "select comdb2_host()"`
    assertres $res $node


    port=`cdb2sql --tabs ${CDB2_OPTIONS} $dbnm --host $node "select comdb2_port()"`
    echo "connect to db with direct port info"
    res=`cdb2sql --tabs $dbnm @$node:port=$port "select comdb2_dbname()"`
    assertres $res $dbnm

    if [ ! -n $PMUXPORT ] ; then
        # this should also work, if pmux is in standard port
        res=`cdb2sql -v --tabs $dbnm @$node "select comdb2_dbname()"`
        assertres $res $dbnm
    fi

    # as should this
    res=`cdb2sql --tabs $dbnm --host $node:$port "select comdb2_dbname()"`
    assertres $res $dbnm

    #check for empty sql stmt
    echo -e "newsql\n\x0\x0\x0\x1\x0\x0\x0\x0\x0\x0\x0\x0\x0\x0\x0\n\x0\x0\x0\x1\x0\x0\x0\x0\x0" | nc -w 1 $node $port

    echo "connect with wrong db name"
    set +e
    cdb2sql --tabs badname @$node:port=$port "select comdb2_dbname()" &> out.txt
    echo "[select comdb2_dbname()] failed with rc -1 DB name mismatch query:badname actual:$dbnm" > out.exp
    rc=$?
    set -e
#    TODO: this returns rc=0 even though error and can't run query!!
#    if [ $rc -eq 0 ]; then
#        failexit "Expected bad rc when connecting with the wrong db name"
#    fi
    if ! diff out.txt out.exp ; then
        failexit "Expected failure when connecting with the wrong db name"
    fi
done

echo "core location:" 
cat  /proc/sys/kernel/core_pattern

cdb2sql ${CDB2_OPTIONS} $dbnm default 'exec procedure sys.cmd.send("debg 100")'
cdb2sql ${CDB2_OPTIONS} $dbnm default 'exec procedure sys.cmd.send("ndebg 100")'

echo "create, alter, drop table t2"
cdb2sql ${CDB2_OPTIONS} $dbnm default "create table t2  { `cat alltypes.csc2 ` }"
cdb2sql ${CDB2_OPTIONS} $dbnm default "alter table t2  { `cat alltypes.csc2 ` }"
cdb2sql ${CDB2_OPTIONS} $dbnm default "drop table t2 "

set +e
cdb2sql ${CDB2_OPTIONS} $dbnm default "drop table t2 " &> baddrop.out
echo "[drop table t2] failed with rc -3 no such table: t2" > baddrop.exp
if ! diff baddrop.out baddrop.exp ; then
    failexit "unexpected $nosuchtbl"
fi

cdb2sql ${CDB2_OPTIONS} $dbnm default "select * from t2 " &> badsel.out
echo "[select * from t2] failed with rc -3 no such table: t2" > badsel.exp
if ! diff badsel.out badsel.exp ; then
    failexit "Expected failure when selecting nonexistent table"
fi

<<<<<<< HEAD
cdb2sql ${CDB2_OPTIONS} $dbnm default "create table t2 (i int primary key)"
cdb2sql ${CDB2_OPTIONS} $dbnm default "insert into t2 values(1)"
do_verify t2

echo insert 1 will fail because dup
cdb2sql ${CDB2_OPTIONS} $dbnm default "insert into t2 values(1)" &> dupins1.out
echo "[insert into t2 values(1)] failed with rc 299 add key constraint duplicate key 'COMDB2_PK' on table 't2' index 0" > dupins1.exp
if ! diff  dupins1.out dupins1.exp; then
    failexit "Expected failure when inserting duplicate record"
=======
$CDB2SQL_EXE ${CDB2_OPTIONS} $dbnm default "create table t2 (i int primary key)"
$CDB2SQL_EXE ${CDB2_OPTIONS} $dbnm default "insert into t2 values(1)"
cdb2sql ${CDB2_OPTIONS} $dbnm default "insert into t2 values(1)" &> dupins.txt
echo "[insert into t2 values(1)] failed with rc 299 add key constraint duplicate key 'COMDB2_PK' on table 't2' index 0" > dupins.exp
if ! diff  dupins.txt dupins.exp; then
    failexit "Expected failure when executing bad procedure"
>>>>>>> b716769f
fi
cdb2sql ${CDB2_OPTIONS} $dbnm default "insert into t2 values(2)" &> dupins2.out

echo update 2 to 1 will fail
cdb2sql ${CDB2_OPTIONS} $dbnm default "update t2 set i=1 where i=2" &> dupupd2.out
echo "[update t2 set i=1 where i=2] failed with rc 299 add key constraint duplicate key 'COMDB2_PK' on table 't2' index 0" > dupupd2.exp
if ! diff  dupupd2.out dupupd2.exp; then
    failexit "Expected failure when updating with duplicate record"
fi
do_verify t2


echo this one will be an empty transaction -- no ins/del ops are sent to master
echo "
set transaction read committed
begin
insert into t2 values(100)
delete from t2 where i = 100
insert into t2 values(100)
delete from t2 where i = 100
commit" | cdb2sql ${CDB2_OPTIONS} $dbnm default &> dupins3.out
echo "[set transaction read committed] rc 0
[begin] rc 0
[insert into t2 values(100)] rc 0
[delete from t2 where i = 100] rc 0
[insert into t2 values(100)] rc 0
[delete from t2 where i = 100] rc 0
[commit] rc 0" > dupins3.exp
if ! diff  dupins3.out dupins3.exp; then
    failexit "Expected no failure when inserting duplicate record"
fi
do_verify t2


echo 'value 1 is already in, but the insert happens defered, the delete happens inline, so no dup'
echo "begin
insert into t2 values(1)
delete from t2 where i = 1
commit" | cdb2sql ${CDB2_OPTIONS} $dbnm default &> dupins4.out
echo "[begin] rc 0
[insert into t2 values(1)] rc 0
[delete from t2 where i = 1] rc 0
[commit] rc 0" > dupins4.exp
if ! diff  dupins4.out dupins4.exp; then
    failexit "Expected no failure when inserting duplicate record"
fi


if echo $DBNAME | grep 'snapshot\|rowlocks' ; then
  cdb2sql ${CDB2_OPTIONS} $dbnm default "insert into t2 values(1)"
fi

assertcnt t2 2
do_verify t2

echo "begin
select count(*) from t1
select count(*) from t2
select count(*) from t2 where i = 1
commit" | cdb2sql ${CDB2_OPTIONS} $dbnm default &> trans1.txt

# test transaction of diff sizes
echo "begin
commit" | cdb2sql ${CDB2_OPTIONS} $dbnm default &> trans0.txt

echo "begin
insert into t2 values(3)
commit" | cdb2sql ${CDB2_OPTIONS} $dbnm default &> trans2.txt

assertcnt t2 3

echo "begin
insert into t2 values(4)
insert into t2 values(5)
commit" | cdb2sql ${CDB2_OPTIONS} $dbnm default &> trans3.txt

assertcnt t2 5

echo "begin
insert into t2 values(6)
insert into t2 values(7)
insert into t2 values(8)
commit" | cdb2sql ${CDB2_OPTIONS} $dbnm default &> trans4.txt

assertcnt t2 8

# test rollback
echo "begin
insert into t2 values(9)
rollback" | cdb2sql ${CDB2_OPTIONS} $dbnm default &> trans5.txt

assertcnt t2 8

echo "begin
insert into t2 values(9)
insert into t2 values(10)
rollback" | cdb2sql ${CDB2_OPTIONS} $dbnm default &> trans5.txt

assertcnt t2 8

echo update 2 to 1 will fail
cdb2sql ${CDB2_OPTIONS} $dbnm default "insert into t2 values(11)" &> ins3.out
assertcnt t2 9
do_verify t2

cdb2sql ${CDB2_OPTIONS} $dbnm default "update t2 set i=12 where i=11" &> upd3.out
if [ "`cat upd3.out`" != "(rows updated=1)" ] ; then
    failexit "upd3 does not match"
fi
do_verify t2

cdb2sql ${CDB2_OPTIONS} $dbnm default "select i from t2 where i=12" &> sel3.out 
if [ "`cat sel3.out`" != "(i=12)" ] ; then
    failexit "sel3 does not match"
fi

do_verify t2
cdb2sql ${CDB2_OPTIONS} $dbnm default "delete from t2 where i=12" &> del3.out
if [ "`cat del3.out`" != "(rows deleted=1)" ] ; then
    failexit "del3 does not match"
fi
assertcnt t2 8
do_verify t2



#insert in a transaction into two tables
j=1
echo "begin
insert into t1(alltypes_short, alltypes_u_short, alltypes_int, alltypes_u_int, alltypes_longlong, alltypes_float, alltypes_double, alltypes_byte, alltypes_cstring, alltypes_pstring, alltypes_blob, alltypes_datetime, alltypes_datetimeus, alltypes_vutf8, alltypes_intervalym, alltypes_intervalds, alltypes_intervaldsus, alltypes_decimal32, alltypes_decimal64, alltypes_decimal128) values ( $((1-2*(j%2)))$j ,$j ,$((1-2*(j%2)))0000$j ,10000$j ,$((1-2*(j%2)))000000000$j ,$((1-2*(j%2)))00.00$j ,$((1-2*(j%2)))0000$j.0000$j ,x'aabbccddeeffaabb$((j%2))$((j%3))$((j%4))$((j%5))$((j%2))$((j%3))$((j%4))$((j%5))$((j%2))$((j%3))$((j%4))$((j%5))$((j%2))$((j%3))$((j%4))$((j%5))' ,'mycstring$j' ,'mypstring$j' ,x'$((j%2))$((j%3))$((j%4))$((j%5))' ,'$(date +'%Y-%m-%dT%H:%M:%S')' ,'$(date +'%Y-%m-%dT%H:%M:%S')' ,'myvutf8$j' ,$((1-2*(j%2)))$j ,$((1-2*(j%2)))0000$j , $((1-2*(j%2)))0000$j , $((1-2*(j%2)))0000$j , $((1-2*(j%2)))00000000$j , $((1-2*(j%2)))000000000000000$j )
insert into t2 values (9)
" > trans.in
j=$((j+1))
echo "
insert into t1(alltypes_short, alltypes_u_short, alltypes_int, alltypes_u_int, alltypes_longlong, alltypes_float, alltypes_double, alltypes_byte, alltypes_cstring, alltypes_pstring, alltypes_blob, alltypes_datetime, alltypes_datetimeus, alltypes_vutf8, alltypes_intervalym, alltypes_intervalds, alltypes_intervaldsus, alltypes_decimal32, alltypes_decimal64, alltypes_decimal128) values ( $((1-2*(j%2)))$j ,$j ,$((1-2*(j%2)))0000$j ,10000$j ,$((1-2*(j%2)))000000000$j ,$((1-2*(j%2)))00.00$j ,$((1-2*(j%2)))0000$j.0000$j ,x'aabbccddeeffaabb$((j%2))$((j%3))$((j%4))$((j%5))$((j%2))$((j%3))$((j%4))$((j%5))$((j%2))$((j%3))$((j%4))$((j%5))$((j%2))$((j%3))$((j%4))$((j%5))' ,'mycstring$j' ,'mypstring$j' ,x'$((j%2))$((j%3))$((j%4))$((j%5))' ,'$(date +'%Y-%m-%dT%H:%M:%S')' ,'$(date +'%Y-%m-%dT%H:%M:%S')' ,'myvutf8$j' ,$((1-2*(j%2)))$j ,$((1-2*(j%2)))0000$j , $((1-2*(j%2)))0000$j , $((1-2*(j%2)))0000$j , $((1-2*(j%2)))00000000$j , $((1-2*(j%2)))000000000000000$j )
insert into t2 values (10)
commit" >> trans.in

cdb2sql ${CDB2_OPTIONS} $dbnm default -f trans.in &> trans.out

assertcnt t1 2
assertcnt t2 10
cdb2sql ${CDB2_OPTIONS} $dbnm default "delete from t1 where 1"

cdb2sql ${CDB2_OPTIONS} $dbnm default "exec procedure nonexistent(4)" &> badproc.txt
echo "[exec procedure nonexistent(4)] failed with rc -3 no such procedure: nonexistent ver:0" > badproc.exp
if ! diff badproc.txt badproc.exp ; then
    failexit "Expected failure when executing bad procedure"
fi
set -e


# https://github.com/bloomberg/comdb2/issues/1080
$CDB2SQL_EXE ${CDB2_OPTIONS} $dbnm default "drop table if exists t3"
$CDB2SQL_EXE ${CDB2_OPTIONS} $dbnm default "create table t3 (i int unique, j int)"
$CDB2SQL_EXE ${CDB2_OPTIONS} $dbnm default "insert into t3 values(1, 1)"
assertres "`cdb2sql --tabs ${CDB2_OPTIONS} $dbnm default 'select * from t3 order by i'`" "1	1"
$CDB2SQL_EXE ${CDB2_OPTIONS} $dbnm default "update t3 set j = j+1 where i = 1"
assertres "`cdb2sql --tabs ${CDB2_OPTIONS} $dbnm default 'select * from t3 order by i'`" "1	2"
echo "begin 
insert into t3 values(2, 1)
insert into t3 values(3, 1)
commit" | cdb2sql ${CDB2_OPTIONS} $dbnm default -
assertres "`cdb2sql --tabs ${CDB2_OPTIONS} $dbnm default 'select * from t3 order by i' | xargs echo `" "1 2 2 1 3 1"
$CDB2SQL_EXE ${CDB2_OPTIONS} $dbnm default "drop table t3"


#make sure insert with blob works
$CDB2SQL_EXE ${CDB2_OPTIONS} $dbnm default "drop table if exists t4"
$CDB2SQL_EXE ${CDB2_OPTIONS} $dbnm default "create table t4 (i int unique, j blob(2))"
$CDB2SQL_EXE ${CDB2_OPTIONS} $dbnm default "insert into t4 values(1, x'aabbccdd')"
assertres "`cdb2sql --tabs ${CDB2_OPTIONS} $dbnm default 'select * from t4 order by i'`" "1	x'aabbccdd'"
$CDB2SQL_EXE ${CDB2_OPTIONS} $dbnm default "update t4 set j = x'aabbccee' where i = 1"
assertres "`cdb2sql --tabs ${CDB2_OPTIONS} $dbnm default 'select * from t4 order by i'`" "1	x'aabbccee'"
echo "begin
insert into t4 values(2, x'aaaaaaaa')
insert into t4 values(3, x'bbbbbbbb')
commit" | cdb2sql ${CDB2_OPTIONS} $dbnm default -
assertres "`cdb2sql --tabs ${CDB2_OPTIONS} $dbnm default 'select * from t4 order by i' | xargs echo `" "1 xaabbccee 2 xaaaaaaaa 3 xbbbbbbbb"
$CDB2SQL_EXE ${CDB2_OPTIONS} $dbnm default "drop table t4"


# make sure inplace update works
$CDB2SQL_EXE ${CDB2_OPTIONS} $dbnm default "drop table if exists t5"
$CDB2SQL_EXE ${CDB2_OPTIONS} $dbnm default "create table t5 (i int unique)"
$CDB2SQL_EXE ${CDB2_OPTIONS} $dbnm default "insert into t5 values(1)"
out=$(cdb2sql ${CDB2_OPTIONS} --tabs $dbnm default "select cast(rowid / 4294967296 as int) & 4043243520 from t5")
if [[ "$out" != "0" ]]; then
    failexit "Insert should have update id 0"
fi
$CDB2SQL_EXE ${CDB2_OPTIONS} $dbnm default "update t5 set i = 1"
out=$(cdb2sql ${CDB2_OPTIONS} --tabs $dbnm default "select cast(rowid / 4294967296 as int) & 4043243520 from t5")
if [[ "$out" == "0" ]]; then
    failexit "Inplace update should update updateid to nonzero"
fi




test_t1() {
	INITNUMREC=100

#table t1 was added upon init of the DB from lrl.options
	assert_vers t1 0
	assert_schema t1 alltypes.csc2

	let NEWNUMREC=$((2*INITNUMREC))
	insert_records 1 $NEWNUMREC
	assertcnt t1 $NEWNUMREC
    do_verify t1

	update_records 1 $NEWNUMREC
	assertcnt t1 $NEWNUMREC
    do_verify t1

	delete_records $((INITNUMREC+1)) $NEWNUMREC
	assertcnt t1 $INITNUMREC
    do_verify t1


	echo "Now call task that uses cdb2api to ins/upd/del"
<<<<<<< HEAD
	${TESTSBUILDDIR}/cdb2api_caller $dbnm > cdb2api_caller.out
    do_verify t1
=======
	CDB2API_CALLER=${TESTSBUILDDIR}/cdb2api_caller 
    if [[ "x${DEBUGGER}" == "xvalgrind" ]] ; then
        CDB2API_CALLER="${DEBUGGER} ${CDB2API_CALLER}"
    fi
    $CDB2API_CALLER $dbnm > cdb2api_caller.out
    do_verify
>>>>>>> b716769f

	$CDB2SQL_EXE --tabs ${CDB2_OPTIONS} $dbnm default "select * from t1" &> select_all.out
}


test_bulk() {
    cdb2sql ${CDB2_OPTIONS} $dbnm default "create table t6 (i int unique, j int, k int)"
    CNT=5000
    echo -n "insert into t6 values(1,1,1)" > gg.in
    for i in `seq 2 $CNT` ; do echo -n ",($i, $i, $i)" ; done >> gg.in

    for j in `seq 1 2` ; do
        cdb2sql -s ${CDB2_OPTIONS} $dbnm default -f gg.in
        assertcnt t6 $CNT
        cdb2sql -s ${CDB2_OPTIONS} $dbnm default "delete from t6 where 1"
    done
}

test_t1
test_bulk

$CDB2SQL_EXE ${CDB2_OPTIONS} $dbnm default 'exec procedure sys.cmd.send("sql hist")'


res=`cdb2sql --tabs ${CDB2_OPTIONS} $dbnm default "select 1"`
assertres $res 1

echo "Success"<|MERGE_RESOLUTION|>--- conflicted
+++ resolved
@@ -243,9 +243,8 @@
     failexit "Expected failure when selecting nonexistent table"
 fi
 
-<<<<<<< HEAD
-cdb2sql ${CDB2_OPTIONS} $dbnm default "create table t2 (i int primary key)"
-cdb2sql ${CDB2_OPTIONS} $dbnm default "insert into t2 values(1)"
+$CDB2SQL_EXE ${CDB2_OPTIONS} $dbnm default "create table t2 (i int primary key)"
+$CDB2SQL_EXE ${CDB2_OPTIONS} $dbnm default "insert into t2 values(1)"
 do_verify t2
 
 echo insert 1 will fail because dup
@@ -253,14 +252,7 @@
 echo "[insert into t2 values(1)] failed with rc 299 add key constraint duplicate key 'COMDB2_PK' on table 't2' index 0" > dupins1.exp
 if ! diff  dupins1.out dupins1.exp; then
     failexit "Expected failure when inserting duplicate record"
-=======
-$CDB2SQL_EXE ${CDB2_OPTIONS} $dbnm default "create table t2 (i int primary key)"
-$CDB2SQL_EXE ${CDB2_OPTIONS} $dbnm default "insert into t2 values(1)"
-cdb2sql ${CDB2_OPTIONS} $dbnm default "insert into t2 values(1)" &> dupins.txt
-echo "[insert into t2 values(1)] failed with rc 299 add key constraint duplicate key 'COMDB2_PK' on table 't2' index 0" > dupins.exp
-if ! diff  dupins.txt dupins.exp; then
-    failexit "Expected failure when executing bad procedure"
->>>>>>> b716769f
+
 fi
 cdb2sql ${CDB2_OPTIONS} $dbnm default "insert into t2 values(2)" &> dupins2.out
 
@@ -482,17 +474,12 @@
 
 
 	echo "Now call task that uses cdb2api to ins/upd/del"
-<<<<<<< HEAD
-	${TESTSBUILDDIR}/cdb2api_caller $dbnm > cdb2api_caller.out
-    do_verify t1
-=======
 	CDB2API_CALLER=${TESTSBUILDDIR}/cdb2api_caller 
     if [[ "x${DEBUGGER}" == "xvalgrind" ]] ; then
         CDB2API_CALLER="${DEBUGGER} ${CDB2API_CALLER}"
     fi
     $CDB2API_CALLER $dbnm > cdb2api_caller.out
-    do_verify
->>>>>>> b716769f
+    do_verify t1
 
 	$CDB2SQL_EXE --tabs ${CDB2_OPTIONS} $dbnm default "select * from t1" &> select_all.out
 }
