#!/usr/bin/env bash
# We currently kill -9 the nodes rather than send exit
# In future we could exit by doing send exit, but it has to 
# function properly first (by cleaning up correctly)

set -x

[[ $COMDB2_UNITTEST == 1 ]] && exit 0

echo "!$TESTCASE: stopping"
[ -z "$TESTDIR" ] && TESTDIR=${PWD}/test_${TESTID}
[ -z "$TMPDIR" ] && TMPDIR=${TESTDIR}/tmp

#parameter $1 indicates if test is successful or not
successful=$1

kill_by_pidfile() {
    local pidfile=$1
    if [[ -f $pidfile ]]; then
        local pid=$(cat $pidfile)
        local pstr=$(ps -p $pid -o args | grep comdb2)
        echo $pstr | grep -q "comdb2 ${DBNAME}"
        #replace with if [[ $pstr == *"comdb2 ${DBNAME}"* ]]; then
        if [[ $? -eq 0 ]]; then
            echo "${TESTCASE}: killing $pid"
            if [ "`echo $pstr | awk '{ print $1 }' | xargs basename`" = "comdb2" ] ; then
                kill -9 $pid
            else
                kill $pid
            fi
        fi
        rm -f $pidfile
    else
        echo "kill_by_pidfile: pidfile $pidfile does not exist"
    fi
}

build_pidfilelist() {
    local pidfile=$1
    if [[ -f $pidfile ]]; then
        local pid=$(cat $pidfile)
        ps -p $pid -o args | grep -q "comdb2 ${DBNAME}"
        if [[ $? -eq 0 ]]; then 
            echo "${TESTCASE}: adding to filelist $pid"
            pidfilelist="$pidfilelist $pid"
            rm -f $pidfile
        fi
    else
        echo "build_pidfilelist: pidfile $pidfile does not exist"
    fi
}

dumplock_all_nodes() {
    local node
    local pidfl=${TMPDIR}/${DBNAME}.pid

    if [[ -z "$CLUSTER" ]] ; then
        cdb2sql ${CDB2_OPTIONS} $DBNAME default 'exec procedure sys.cmd.send("bdb lockinfo lockers")' &
    else
        for node in $CLUSTER; do
            cdb2sql ${CDB2_OPTIONS} $DBNAME --host $node 'exec procedure sys.cmd.send("bdb lockinfo lockers")' &
        done
    fi
}

core_all_nodes() {
    local node
    local pidfl=${TMPDIR}/${DBNAME}.pid
    if [[ -z "$CLUSTER" ]] || [[ `echo $CLUSTER | grep $HOSTNAME ` ]]; then
        if [[ -n "$CLUSTER" ]] ; then
            pidfl=${TMPDIR}/${DBNAME}.$HOSTNAME.pid
        fi
        cat ${pidfl} | xargs kill -6 
    fi

    for node in ${CLUSTER} ; do
        if [ $node == $HOSTNAME ] ; then
            continue
        fi
        pidfl=${TMPDIR}/${DBNAME}.pid
        ssh -o StrictHostKeyChecking=no $node "cat ${pidfl} | xargs kill -6 " </dev/null
    done
}

cleanup_cluster() {    
    local deregister_db_port="pgrep pmux > /dev/null && (exec 3<>/dev/tcp/localhost/${pmux_port}; echo del comdb2/replication/${DBNAME} >&3 )"
    local dbport
    if [[ -z "$CLUSTER" ]] || [[ `echo $CLUSTER | grep $HOSTNAME ` ]]; then
        dbport=`${TESTSROOTDIR}/tools/send_msg_port.sh -h $HOSTNAME "get comdb2/replication/${DBNAME}" ${pmux_port}`
        echo "deregistering $DBNAME (port $dbport) from $HOSTNAME pmux:$pmux_port"
        eval $deregister_db_port
    fi

    local node
    for node in ${CLUSTER}; do
        if [ $node == $HOSTNAME ] ; then
            continue
        fi
        dbport=`${TESTSROOTDIR}/tools/send_msg_port.sh -h $node "get comdb2/replication/${DBNAME}" ${pmux_port}`
        echo "deregistering $DBNAME (port $dbport) from $node pmux:$pmux_port"
        ssh -o StrictHostKeyChecking=no $node "${deregister_db_port}" < /dev/null
        if [ "x$DBDIR" == "x" ] ; then 
            continue
        fi

        if [ "$successful" != "1" ] ; then 
            echo copy $node:${DBDIR} content locally to $DBDIR/$node/ for investigation
            mkdir $DBDIR/$node/
            scp -r -o StrictHostKeyChecking=no $node:${DBDIR} $DBDIR/$node/ < /dev/null &
            scp -r -o StrictHostKeyChecking=no $node:${TESTDIR}/var/log/cdb2/${DBNAME}* $DBDIR/$node/ < /dev/null &
        elif [ "$CLEANUPDBDIR" != "0" ] ; then 
            ssh -o StrictHostKeyChecking=no $node "rm -rf ${DBDIR} $TMPDIR/${DBNAME}" < /dev/null &
            if [ "$CLEANUPDBDIR" == "2" ] ; then 
                ssh -o StrictHostKeyChecking=no $node "rm -f $TESTDIR/${DBNAME}.db ${TMPDIR}/${DBNAME}.* ${TMPDIR}/cdb2/${DBNAME}.*" < /dev/null &
                ssh -o StrictHostKeyChecking=no $node "rm -f ${TESTDIR}/var/log/cdb2/${DBNAME}.*" < /dev/null &
            fi
        fi
    done
    wait

    # the local node always has a copy of DBDIR even if not part of cluster
    if [ "$CLEANUPDBDIR" != "0" ] && [ "$successful" == "1" ] && [ "x$DBDIR" != "x" ] ; then 
        rm -rf ${DBDIR} ${TMPDIR}/${DBNAME}
        if [ "$CLEANUPDBDIR" == "2" ] ; then
            # delete all files in the logs directory pertaining to this test
            rm -f $TESTDIR/logs/${DBNAME}.* `find $TESTDIR/${TESTCASE}.test/* | grep -v Makefile`
<<<<<<< HEAD
            rm -f ${TESTDIR}/var/log/cdb2/${DBNAME}.* ${TMPDIR}/${DBNAME}.* ${TMPDIR}/cdb2/${DBNAME}.*
            rmdir ${TMPDIR}/cdb2 ${TMPDIR} 2> /dev/null # cleanup directories if now empty
=======
            rmdir ${TMPDIR}/cdb2 ${TMPDIR} 2> /dev/null
            #if DBCLEANUP is 2 then we cleanup the logs/${DBNAME}.testcase, remark so we know
            echo '$CLEANUPDBDIR == 2 and test was successful so we cleaned up all files related to this test' >> $TESTDIR/logs/${DBNAME}.testcase
>>>>>>> 29c684b1
        fi
    fi
}

flush_and_exit_node() {
    local node=$1
    cdb2sql ${CDB2_OPTIONS} $DBNAME --host $node 'exec procedure sys.cmd.send("flush")' &
    sleep 1
    cdb2sql ${CDB2_OPTIONS} $DBNAME --host $node 'exec procedure sys.cmd.send("reql events off")' &
    sleep 1
    cdb2sql ${CDB2_OPTIONS} $DBNAME --host $node 'exec procedure sys.cmd.send("exit")'
}


# wait for exiting for up to N seconds
wait_for_exit_pids() {
    let TTL=$((SECONDS+$1))
    shift
    for pid in $@ ; do
        while :; do
            if [ $TTL -lt $SECONDS ] ; then
                return
            fi

            if [[ "x$pid" == "x" ]]; then
                return
            fi

            echo "kill -0 $pid"
            #$? of 0 means proces $pid exists
            kill -0 $pid
            if [ $? != 0 ] ; then
                break
            fi
            sleep 0.5
        done
    done
}


unsetup_db() {
    if [[ "$NOKILL_ON_TIMEOUT" -eq 1 && "$successful" -eq "-1" ]]; then
        echo "Unsetup deferred"
        exit 0
    fi

    if [[ "$DUMPLOCK_ON_TIMEOUT" -eq "1" && "$successful" -eq "-1" ]]; then
        dumplock_all_nodes
    fi


    if [[ "$CORE_ON_TIMEOUT" -eq "1" && "$successful" -eq "-1" ]]; then
        core_all_nodes
    elif [[ "$CORE_ON_FAILURE" -eq "1" && "$successful" -ne "1" ]]; then
        core_all_nodes
    fi


    if [[ -z "$CLUSTER" ]]; then
        flush_and_exit_node  localhost
        wait_for_exit_pids 10 `cat ${TMPDIR}/${DBNAME}.pid`
        kill_by_pidfile ${TMPDIR}/${DBNAME}.pid
    else
        pidfilelist=""

        for node in $CLUSTER; do
            flush_and_exit_node  $node &
            build_pidfilelist ${TMPDIR}/${DBNAME}.${node}.pid
        done
        wait

        # for clustered, killing ssh session which is running comdb2 cmd 
        # will kill server on that node
        if [ -n "$pidfilelist" ] ; then
            wait_for_exit_pids 10 $pidfilelist
            echo "killing $pidfilelist"
            kill -9 $pidfilelist
        fi
    fi

    cleanup_cluster
}

unsetup_db

if [ -n "${SECONDARY_DB_PREFIX}" ] ; then
    # setup secondary db for the test, if specified
    DBNAME="${SECONDARY_DBNAME}" DBDIR="${SECONDARY_DBDIR}" CDB2_OPTIONS="${SECONDARY_CDB2_OPTIONS}" unsetup_db
fi

echo "Unsetup completed"<|MERGE_RESOLUTION|>--- conflicted
+++ resolved
@@ -124,14 +124,10 @@
         if [ "$CLEANUPDBDIR" == "2" ] ; then
             # delete all files in the logs directory pertaining to this test
             rm -f $TESTDIR/logs/${DBNAME}.* `find $TESTDIR/${TESTCASE}.test/* | grep -v Makefile`
-<<<<<<< HEAD
             rm -f ${TESTDIR}/var/log/cdb2/${DBNAME}.* ${TMPDIR}/${DBNAME}.* ${TMPDIR}/cdb2/${DBNAME}.*
             rmdir ${TMPDIR}/cdb2 ${TMPDIR} 2> /dev/null # cleanup directories if now empty
-=======
-            rmdir ${TMPDIR}/cdb2 ${TMPDIR} 2> /dev/null
-            #if DBCLEANUP is 2 then we cleanup the logs/${DBNAME}.testcase, remark so we know
+            #NB: if CLEANUPDBDIR is 2 then we cleanup the logs/${DBNAME}.testcase
             echo '$CLEANUPDBDIR == 2 and test was successful so we cleaned up all files related to this test' >> $TESTDIR/logs/${DBNAME}.testcase
->>>>>>> 29c684b1
         fi
     fi
 }
