SELECT '---------------------------------- PART #01 ----------------------------------' AS part;
CREATE TABLE t1(i INT) $$
CREATE TABLE t1(i INT) $$
CREATE TABLE T1(i INT) $$
CREATE TABLE 't1'(i INT) $$
CREATE TABLE "t1"(i INT) $$
CREATE TABLE `t1`(i INT) $$
CREATE TABLE t2(i INT, i INT) $$
CREATE TABLE t3('i' INT, `j` INT, "k" INT) $$
CREATE TABLE t4(i INT NULL) $$
CREATE TABLE t5(i INT NULL, j INT NULL) $$
CREATE TABLE t6(i INT NOT NULL) $$
CREATE TABLE t7(i INT NOT NULL, j INT NOT NULL) $$
CREATE TABLE t8(i INT DEFAULT 1) $$
CREATE TABLE t9(i INT NOT NULL DEFAULT 0) $$
CREATE TABLE t10(i INT NULL DEFAULT 0) $$

SELECT '---------------------------------- PART #02 ----------------------------------' AS part;
SELECT * FROM comdb2_tables WHERE tablename NOT LIKE 'sqlite_stat%';
SELECT * FROM comdb2_columns WHERE tablename NOT LIKE 'sqlite_stat%';
SELECT * FROM comdb2_keys WHERE tablename NOT LIKE 'sqlite_stat%';
SELECT * FROM comdb2_constraints WHERE tablename NOT LIKE 'sqlite_stat%';
SELECT * FROM sqlite_master WHERE name NOT LIKE 'sqlite_stat%';

SELECT '---------------------------------- PART #03 ----------------------------------' AS part;
DROP TABLE t1;
DROP TABLE t2;
DROP TABLE t3;
DROP TABLE t4;
DROP TABLE t5;
DROP TABLE t6;
DROP TABLE t7;
DROP TABLE t8;
DROP TABLE t9;
DROP TABLE t10;

SELECT '---------------------------------- PART #04 ----------------------------------' AS part;
CREATE TABLE t1(i INT PRIMARY KEY) $$
CREATE TABLE t2(i INT PRIMARY KEY, j INT) $$
CREATE TABLE t3(i INT PRIMARY KEY, j INT PRIMARY KEY) $$
CREATE TABLE t4(i INT, i INT) $$
CREATE TABLE t5(i INT UNIQUE) $$
CREATE TABLE t6(i INT PRIMARY KEY, j INT UNIQUE) $$
CREATE TABLE t7(i INTt) $$
CREATE TABLE t8(INT i) $$
CREATE TABLE t9(i INT , j INT, PRIMARY KEY(i, j)) $$
CREATE TABLE t10(i INT, j INT, UNIQUE(i, j)) $$

SELECT '---------------------------------- PART #05 ----------------------------------' AS part;
SELECT * FROM comdb2_tables WHERE tablename NOT LIKE 'sqlite_stat%';
SELECT * FROM comdb2_columns WHERE tablename NOT LIKE 'sqlite_stat%';
SELECT * FROM comdb2_keys WHERE tablename NOT LIKE 'sqlite_stat%';
SELECT * FROM comdb2_constraints WHERE tablename NOT LIKE 'sqlite_stat%';
SELECT * FROM sqlite_master WHERE name NOT LIKE 'sqlite_stat%';

SELECT '---------------------------------- PART #06 ----------------------------------' AS part;
DROP TABLE t1;
DROP TABLE t2;
DROP TABLE t3;
DROP TABLE t4;
DROP TABLE t5;
DROP TABLE t6;
DROP TABLE t7;
DROP TABLE t8;
DROP TABLE t9;
DROP TABLE t10;

SELECT '---------------------------------- PART #07 ----------------------------------' AS part;
CREATE TABLE t1(i INT, j INT, UNIQUE(i, j), UNIQUE(i, j)) $$
CREATE TABLE t2(i INT, j INT, UNIQUE(i, j), UNIQUE(j, i)) $$
CREATE TABLE IF NOT EXISTS t3(i INT) $$
CREATE TABLE IF NOT EXISTS t3(i INT) $$
CREATE TABLE t4(i INT, j INT, UNIQUE(i DESC)) $$
CREATE TABLE t5(i INT, j INT, UNIQUE(i ASC)) $$
CREATE TABLE t6(i INT, j INT, UNIQUE(i ASC, j DESC)) $$
CREATE TABLE t7(i INT, j INT, UNIQUE(i DESC, j DESC)) $$
CREATE TABLE t8(i INT, j INT, UNIQUE(i DESC, j), UNIQUE(i, j), UNIQUE(i, j DESC)) $$

SELECT '---------------------------------- PART #08 ----------------------------------' AS part;
SELECT * FROM comdb2_tables WHERE tablename NOT LIKE 'sqlite_stat%';
SELECT * FROM comdb2_columns WHERE tablename NOT LIKE 'sqlite_stat%';
SELECT * FROM comdb2_keys WHERE tablename NOT LIKE 'sqlite_stat%';
SELECT * FROM comdb2_constraints WHERE tablename NOT LIKE 'sqlite_stat%';
SELECT * FROM sqlite_master WHERE name NOT LIKE 'sqlite_stat%';

SELECT '---------------------------------- PART #09 ----------------------------------' AS part;
DROP TABLE t1;
DROP TABLE t2;
DROP TABLE t3;
DROP TABLE t4;
DROP TABLE t5;
DROP TABLE t6;
DROP TABLE t7;
DROP TABLE t8;

SELECT '---------------------------------- PART #10 ----------------------------------' AS part;
CREATE TABLE t1(i INT PRIMARY KEY) $$
CREATE TABLE t2(i INT PRIMARY KEY, FOREIGN KEY (i) REFERENCES t1(i)) $$
CREATE TABLE t3(i INT, FOREIGN KEY (i) REFERENCES t1(i)) $$
CREATE TABLE t4(i INT) $$
CREATE TABLE t5(i INT PRIMARY KEY, FOREIGN KEY (i) REFERENCES t4(i)) $$
CREATE TABLE t6(i INT PRIMARY KEY REFERENCES t1(i)) $$
CREATE TABLE t7(i INT, j INT, PRIMARY KEY(i, j)) $$
CREATE TABLE t8(i INT, j INT, PRIMARY KEY(i, j), FOREIGN KEY (i, j) REFERENCES t7(i, j)) $$
CREATE TABLE t9(i INT, j INT, PRIMARY KEY(i), FOREIGN KEY (i, j) REFERENCES t7(i, j)) $$

SELECT '---------------------------------- PART #11 ----------------------------------' AS part;
SELECT * FROM comdb2_columns WHERE tablename NOT LIKE 'sqlite_stat%';
SELECT * FROM comdb2_keys WHERE tablename NOT LIKE 'sqlite_stat%';
SELECT * FROM comdb2_constraints WHERE tablename NOT LIKE 'sqlite_stat%';
SELECT * FROM sqlite_master WHERE name NOT LIKE 'sqlite_stat%';

SELECT '---------------------------------- PART #12 ----------------------------------' AS part;
DROP TABLE t2;
DROP TABLE t3;
DROP TABLE t4;
DROP TABLE t5;
DROP TABLE t6;
DROP TABLE t8;
DROP TABLE t9;
DROP TABLE t1;
DROP TABLE t7;

SELECT '---------------------------------- PART #13 ----------------------------------' AS part;
# Table options
CREATE TABLE t1(i INT) OPTIONS REC ZLIB, BLOBFIELD ZLIB $$
CREATE TABLE t2(i INT) OPTIONS REC ZLIB, REBUILD $$

SELECT '---------------------------------- PART #14 ----------------------------------' AS part;
SELECT * FROM comdb2_tables WHERE tablename NOT LIKE 'sqlite_stat%';
SELECT * FROM comdb2_columns WHERE tablename NOT LIKE 'sqlite_stat%';
SELECT * FROM comdb2_keys WHERE tablename NOT LIKE 'sqlite_stat%';
SELECT * FROM comdb2_constraints WHERE tablename NOT LIKE 'sqlite_stat%';
SELECT * FROM sqlite_master WHERE name NOT LIKE 'sqlite_stat%';

SELECT '---------------------------------- PART #15 ----------------------------------' AS part;
DROP TABLE t1;
DROP TABLE t2;

SELECT '---------------------------------- PART #16 ----------------------------------' AS part;
# Types
CREATE TABLE t1(v VUTF8(100)) $$
CREATE TABLE t2('d' DATETIME) $$
CREATE TABLE t3("t" TEXT(100)) $$
CREATE TABLE t4(`t` U_SHORT) $$
CREATE TABLE t5(c CHAR(100)) $$
CREATE TABLE t6(a INT(100)) $$
CREATE TABLE t7(v VARCHAR(    100)) $$
CREATE TABLE t8(v VARCHAR(    100  )) $$
CREATE TABLE t9(d DECIMAL64) $$
CREATE TABLE t10(f FLOAT, d DOUBLE, r REAL) $$
CREATE TABLE t11(i INTEGER, j SMALLINT, k BIGINT) $$

SELECT '---------------------------------- PART #17 ----------------------------------' AS part;
SELECT * FROM comdb2_columns WHERE tablename NOT LIKE 'sqlite_stat%';
SELECT * FROM comdb2_keys WHERE tablename NOT LIKE 'sqlite_stat%';
SELECT * FROM comdb2_constraints WHERE tablename NOT LIKE 'sqlite_stat%';
SELECT * FROM sqlite_master WHERE name NOT LIKE 'sqlite_stat%';

SELECT '---------------------------------- PART #18 ----------------------------------' AS part;
DROP TABLE t1;
DROP TABLE t2;
DROP TABLE t3;
DROP TABLE t4;
DROP TABLE t5;
DROP TABLE t6;
DROP TABLE t7;
DROP TABLE t8;
DROP TABLE t9;
DROP TABLE t10;
DROP TABLE t11;

SELECT '---------------------------------- PART #19 ----------------------------------' AS part;
CREATE TABLE main.t1(i INT) $$
CREATE TABLE remotedb.t1(i INT) $$

SELECT '---------------------------------- PART #20 ----------------------------------' AS part;
DROP TABLE t1;

SELECT '---------------------------------- PART #21 ----------------------------------' AS part;
CREATE TABLE t1(b blob) $$
CREATE TABLE t2(b blob[1]) $$
CREATE TABLE t3(b blob(1)) $$
CREATE TABLE t4(b blob(100)) $$
CREATE TABLE t5(b blob(0)) $$
CREATE TABLE t6(b blob(-100)) $$

SELECT '---------------------------------- PART #22 ----------------------------------' AS part;
SELECT * FROM comdb2_columns WHERE tablename NOT LIKE 'sqlite_stat%';

SELECT '---------------------------------- PART #23 ----------------------------------' AS part;
CREATE TABLE t4(b blob(0)) $$
CREATE TABLE t5(b blob(-100)) $$

SELECT '---------------------------------- PART #24 ----------------------------------' AS part;
SELECT * FROM comdb2_columns WHERE tablename NOT LIKE 'sqlite_stat%';
SELECT * FROM comdb2_keys WHERE tablename NOT LIKE 'sqlite_stat%';
SELECT * FROM comdb2_constraints WHERE tablename NOT LIKE 'sqlite_stat%';
SELECT * FROM sqlite_master WHERE name NOT LIKE 'sqlite_stat%';

SELECT '---------------------------------- PART #25 ----------------------------------' AS part;
DROP TABLE t1;
DROP TABLE t3;
DROP TABLE t4;
DROP TABLE t5;

SELECT '---------------------------------- PART #26 ----------------------------------' AS part;
CREATE TABLE t1(i INT PRIMARY KEY) $$
CREATE TABLE t2(i INT PRIMARY KEY, FOREIGN KEY (i) REFERENCES t1) $$
CREATE TABLE t2(i INT PRIMARY KEY, FOREIGN KEY (i) REFERENCES t1(i)) $$
CREATE TABLE t3(i INT PRIMARY KEY, FOREIGN KEY (i) REFERENCES t1(i) ON DELETE CASCADE) $$
CREATE TABLE t4(i INT PRIMARY KEY, FOREIGN KEY (i) REFERENCES t1(i) ON UPDATE CASCADE ON DELETE CASCADE) $$
CREATE TABLE t5(i INT PRIMARY KEY, FOREIGN KEY (i) REFERENCES t1(i) ON DELETE NO ACTION) $$
CREATE TABLE t6(i INT PRIMARY KEY, FOREIGN KEY (i) REFERENCES t1(i) ON DELETE SET NULL) $$
CREATE TABLE t6(i INT PRIMARY KEY, FOREIGN KEY (i) REFERENCES t1(i) ON DELETE SET DEFAULT) $$
CREATE TABLE t6(i INT PRIMARY KEY, FOREIGN KEY (i) REFERENCES t1(i) ON DELETE RESTRICT) $$
CREATE TABLE t6(i INT PRIMARY KEY, FOREIGN KEY (i) REFERENCES t1(i) ON DELETE junk) $$

SELECT '---------------------------------- PART #27 ----------------------------------' AS part;
SELECT * FROM comdb2_columns WHERE tablename NOT LIKE 'sqlite_stat%';
SELECT * FROM comdb2_keys WHERE tablename NOT LIKE 'sqlite_stat%';
SELECT * FROM comdb2_constraints WHERE tablename NOT LIKE 'sqlite_stat%';
SELECT * FROM sqlite_master WHERE name NOT LIKE 'sqlite_stat%';

SELECT '---------------------------------- PART #28 ----------------------------------' AS part;
DROP TABLE t5;
DROP TABLE t4;
DROP TABLE t3;
DROP TABLE t2;
DROP TABLE t1;

SELECT '---------------------------------- PART #29 ----------------------------------' AS part;
CREATE TABLE t1(i INT NULL, PRIMARY KEY(i)) $$
CREATE TABLE t2(i INT NULL PRIMARY KEY) $$
CREATE TABLE t3(i INT NULL, j INT NOT NULL, PRIMARY KEY(i, j)) $$

SELECT '---------------------------------- PART #30 ----------------------------------' AS part;
INSERT INTO t1 VALUES(NULL);
INSERT INTO t2 VALUES(NULL);
INSERT INTO t3 VALUES(1, NULL);
INSERT INTO t3 VALUES(NULL, 1);
INSERT INTO t3 VALUES(NULL, NULL);

SELECT '---------------------------------- PART #31 ----------------------------------' AS part;
SELECT COUNT(*)=0 FROM t1;
SELECT COUNT(*)=0 FROM t2;
SELECT COUNT(*)=0 FROM t3;

SELECT '---------------------------------- PART #32 ----------------------------------' AS part;
SELECT * FROM comdb2_columns WHERE tablename NOT LIKE 'sqlite_stat%';
SELECT * FROM comdb2_keys WHERE tablename NOT LIKE 'sqlite_stat%';
SELECT * FROM comdb2_constraints WHERE tablename NOT LIKE 'sqlite_stat%';
SELECT * FROM sqlite_master WHERE name NOT LIKE 'sqlite_stat%';

SELECT '---------------------------------- PART #33 ----------------------------------' AS part;
DROP TABLE t1;
DROP TABLE t2;
DROP TABLE t3;

SELECT '---------------------------------- PART #34 ----------------------------------' AS part;
# Some tests for quoted default values for columns.
CREATE TABLE t1(i INT, j INT DEFAULT '1') $$
INSERT INTO t1(i) VALUES (1);
SELECT * FROM t1;
DROP TABLE t1;

SELECT '---------------------------------- PART #35 ----------------------------------' AS part;
CREATE TABLE t1(i INT, j INT DEFAULT "1") $$
INSERT INTO t1(i) VALUES (1);
SELECT * FROM t1;
DROP TABLE t1;

SELECT '---------------------------------- PART #36 ----------------------------------' AS part;
CREATE TABLE t1(i INT, c CHAR(100) DEFAULT 0) $$
INSERT INTO t1(i) VALUES (1);
SELECT * FROM t1;
DROP TABLE t1;

SELECT '---------------------------------- PART #37 ----------------------------------' AS part;
CREATE TABLE t1(i INT, c CHAR(100) DEFAULT 'foo') $$
INSERT INTO t1(i) VALUES (1);
SELECT * FROM t1;
DROP TABLE t1;

SELECT '---------------------------------- PART #38 ----------------------------------' AS part;
CREATE TABLE t1(i INT, d DATETIME DEFAULT 'CURRENT_TIMESTAMP') $$
INSERT INTO t1(i) VALUES (1);
INSERT INTO t1(i) VALUES (2);
SELECT COUNT(*) = 2 FROM t1;
DROP TABLE t1;

SELECT '---------------------------------- PART #39 ----------------------------------' AS part;
CREATE TABLE t1(i INT, d INTERVALDS DEFAULT '1 11:11:11.111') $$
CREATE TABLE t1(i INT, b BLOB(100) DEFAULT 'xxxxx') $$

SELECT '---------------------------------- PART #40 ----------------------------------' AS part;
CREATE TABLE t1(i INT, f1 FLOAT DEFAULT '1.1', f2 FLOAT DEFAULT "1.1" ,f3 FLOAT DEFAULT 1.1) $$
INSERT INTO t1(i) VALUES (1);
SELECT * FROM t1;
DROP TABLE t1;

SELECT '---------------------------------- PART #41 ----------------------------------' AS part;
CREATE TABLE t1(i INT, j INT)$$
CREATE INDEX t1_ij ON t1(i, j)
CREATE INDEX t1_ji ON t1(j, i)
CREATE TABLE t2(i INT, j INT)$$
CREATE INDEX 'dup1' ON t2(i, j)
CREATE INDEX dup2 ON t2(j, i)
CREATE TABLE t3(i INT, j INT, UNIQUE(i,j), UNIQUE(j,i))$$
CREATE TABLE t4(i INT, j INT, UNIQUE 'uniq1'(i,j), UNIQUE 'uniq2'(j,i))$$
CREATE TABLE t5(i INT UNIQUE, j INT, UNIQUE(i,j), UNIQUE 'unique_key'(j,i))$$
CREATE INDEX t5_ij ON t5(i, j)
CREATE INDEX dup_key ON t5(i, j)
CREATE TABLE t6(i INT) $$
CREATE INDEX COMDB2_PK ON t6(i)
CREATE TABLE t7(i INT, j INT) $$
CREATE INDEX 'dup' ON t7(i)
CREATE INDEX 'dup' ON t7(j)
CREATE INDEX 'xxxx' ON t7(i)
CREATE UNIQUE INDEX 'xxxx' ON t7(j)

SELECT '---------------------------------- PART #42 ----------------------------------' AS part;
SELECT * FROM comdb2_columns WHERE tablename NOT LIKE 'sqlite_stat%';
SELECT * FROM comdb2_keys WHERE tablename NOT LIKE 'sqlite_stat%';
SELECT * FROM comdb2_constraints WHERE tablename NOT LIKE 'sqlite_stat%';
SELECT * FROM sqlite_master WHERE name NOT LIKE 'sqlite_stat%';

SELECT '---------------------------------- PART #43 ----------------------------------' AS part;
DROP TABLE t1;
DROP TABLE t2
DROP TABLE t3;
DROP TABLE t4;
DROP TABLE t5;
DROP TABLE t6;
DROP TABLE t7;

SELECT '---------------------------------- PART #44 ----------------------------------' AS part;
CREATE TABLE t1(c1 CHAR(2), c2 CSTRING(2), c3 VARCHAR(2), c4 TEXT) $$
SELECT * FROM comdb2_columns WHERE tablename NOT LIKE 'sqlite_stat%';
SELECT * FROM sqlite_master WHERE name NOT LIKE 'sqlite_stat%';
DROP TABLE t1;

SELECT '---------------------------------- PART #45 ----------------------------------' AS part;
CREATE TABLE t1(i INT UNIQUE ASC) $$
CREATE TABLE t1(i INT UNIQUE DESC) $$
CREATE TABLE t1(i INT PRIMARY KEY ASC) $$
CREATE TABLE t2(i INT PRIMARY KEY DESC) $$
CREATE TABLE t3(i INT UNIQUE) $$
CREATE TABLE t4(i INT) $$
CREATE INDEX t4_i ON t4(i)
CREATE TABLE t5(i INT, j INT) $$
CREATE INDEX t5_ji ON t5(j DESC, i ASC)

SELECT '---------------------------------- PART #46 ----------------------------------' AS part;
SELECT * FROM comdb2_columns WHERE tablename NOT LIKE 'sqlite_stat%';
SELECT * FROM comdb2_keys WHERE tablename NOT LIKE 'sqlite_stat%';
SELECT * FROM comdb2_constraints WHERE tablename NOT LIKE 'sqlite_stat%';
SELECT * FROM sqlite_master WHERE name NOT LIKE 'sqlite_stat%';

SELECT '---------------------------------- PART #47 ----------------------------------' AS part;
DROP TABLE t1;
DROP TABLE t2;
DROP TABLE t3;
DROP TABLE t4;
DROP TABLE t5;

SELECT '---------------------------------- PART #48 ----------------------------------' AS part;
CREATE TABLE t1(unique INT UNIQUE) $$
CREATE TABLE t1('unique' INT UNIQUE) $$

SELECT '---------------------------------- PART #49 ----------------------------------' AS part;
SELECT * FROM comdb2_columns WHERE tablename NOT LIKE 'sqlite_stat%';
SELECT * FROM comdb2_keys WHERE tablename NOT LIKE 'sqlite_stat%';
SELECT * FROM comdb2_constraints WHERE tablename NOT LIKE 'sqlite_stat%';
SELECT * FROM sqlite_master WHERE name NOT LIKE 'sqlite_stat%';

SELECT '---------------------------------- PART #50 ----------------------------------' AS part;
DROP TABLE t1;

SELECT '---------------------------------- PART #51 ----------------------------------' AS part;
CREATE TABLE t1(i INT, j INT)$$
CREATE INDEX t1_ij1 on t1(i, j);
CREATE INDEX t1_ij2 on t1(i DESC, j ASC);
CREATE INDEX t1_ij3 on t1(i ASC, j DESC);
CREATE INDEX t1_ij4 on t1(i DESC, j DESC);
CREATE TABLE t2(i INT REFERENCES t1(i)) $$
CREATE TABLE t3(i INT REFERENCES t1(i DESC)) $$
CREATE TABLE t4(i INT, j INT, FOREIGN KEY (i, j) REFERENCES t1(i, j)) $$
CREATE TABLE t5(i INT, j INT, FOREIGN KEY (i DESC, j) REFERENCES t1(i DESC, j)) $$
CREATE TABLE t6(i INT, j INT, FOREIGN KEY (i, j DESC) REFERENCES t1(i, j DESC)) $$
CREATE TABLE t7(i INT, j INT, FOREIGN KEY (i DESC, j DESC) REFERENCES t1(i DESC, j DESC)) $$
CREATE TABLE t8(i INT, FOREIGN KEY (i DESC) REFERENCES t1(i DESC)) $$
CREATE INDEX idx1 ON t8(i DESC)

SELECT '---------------------------------- PART #52 ----------------------------------' AS part;
SELECT * FROM comdb2_columns WHERE tablename NOT LIKE 'sqlite_stat%';
SELECT * FROM comdb2_keys WHERE tablename NOT LIKE 'sqlite_stat%';
SELECT * FROM comdb2_constraints WHERE tablename NOT LIKE 'sqlite_stat%';
SELECT * FROM sqlite_master WHERE name NOT LIKE 'sqlite_stat%';

SELECT '---------------------------------- PART #53 ----------------------------------' AS part;
DROP TABLE t2;
DROP TABLE t3;
DROP TABLE t4;
DROP TABLE t5;
DROP TABLE t6;
DROP TABLE t7;
DROP TABLE t8;
DROP TABLE t1;

SELECT '---------------------------------- PART #54 ----------------------------------' AS part;
CREATE TABLE t1(i INT PRIMARY KEY)$$
CREATE TABLE t2(i INT CONSTRAINT mycons1 REFERENCES t1(i)) $$
CREATE TABLE t3(i INT, CONSTRAINT 'mycons2' FOREIGN KEY (i) REFERENCES t1(i)) $$
CREATE TABLE t4(i INT, FOREIGN KEY (i) REFERENCES t1(i) CONSTRAINT "mycons3") $$

SELECT '---------------------------------- PART #55 ----------------------------------' AS part;
SELECT * FROM comdb2_constraints WHERE tablename NOT LIKE 'sqlite_stat%';

SELECT '---------------------------------- PART #56 ----------------------------------' AS part;
DROP TABLE t2;
DROP TABLE t3;
DROP TABLE t4;
DROP TABLE t1;

SELECT '---------------------------------- PART #57 ----------------------------------' AS part;
# CTAS is currently not supported.
CREATE TABLE t1(i INT) $$
INSERT INTO t1 VALUES(1);
CREATE TABLE t2 AS SELECT * FROM t1 $$
DROP TABLE t1;

SELECT '---------------------------------- PART #58 ----------------------------------' AS part;
CREATE TABLE t1(i INT (100))$$
CREATE TABLE t1(v VARCHAR (100))$$
CREATE TABLE t2(v VARCHAR      (100)    )$$
SELECT csc2 FROM sqlite_master WHERE name NOT LIKE 'sqlite_stat%';
DROP TABLE t1;
<<<<<<< HEAD
DROP TABLE t2;
=======
DROP TABLE t2;

CREATE TABLE t1(i INT, j DEFAULT 1) $$
>>>>>>> 8429790a
<|MERGE_RESOLUTION|>--- conflicted
+++ resolved
@@ -436,10 +436,7 @@
 CREATE TABLE t2(v VARCHAR      (100)    )$$
 SELECT csc2 FROM sqlite_master WHERE name NOT LIKE 'sqlite_stat%';
 DROP TABLE t1;
-<<<<<<< HEAD
-DROP TABLE t2;
-=======
-DROP TABLE t2;
-
-CREATE TABLE t1(i INT, j DEFAULT 1) $$
->>>>>>> 8429790a
+DROP TABLE t2;
+
+SELECT '---------------------------------- PART #59 ----------------------------------' AS part;
+CREATE TABLE t1(i INT, j DEFAULT 1) $$