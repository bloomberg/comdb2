--- conflicted
+++ resolved
@@ -1106,10 +1106,7 @@
 		cstring v[101] null = yes 
 	}
 ')
-<<<<<<< HEAD
 (part='---------------------------------- PART #59 ----------------------------------')
-[CREATE TABLE t1(i INT, j DEFAULT 1)] failed with rc -3 No type specified.
-=======
 [CREATE TABLE t1(i INT, j DEFAULT 1)] failed with rc -3 No type specified.
 (csc2='schema
 	{
@@ -1134,5 +1131,4 @@
 (rows inserted=2)
 [INSERT INTO t1 VALUES ('{"a":0,"b":"zero"}'), ('{"a":1,"b":"one"}')] failed with rc 299 add key constraint duplicate key '$KEY_4084D7CF' on table 't1' index 0
 (json='{"a":0,"b":"zero"}')
-(json='{"a":1,"b":"one"}')
->>>>>>> 55410cf9
+(json='{"a":1,"b":"one"}')