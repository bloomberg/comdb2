#!/usr/bin/env bash

# on exit call_unsetup
trap "call_unsetup \"0\"" INT EXIT

TEST_TIMEOUT=${TEST_TIMEOUT:-5m}
if [[ "$(uname -m)" == "armv7l" ]] ; then
    t=${TEST_TIMEOUT%%m}
    TEST_TIMEOUT=$(($t * 3 + 2))m
<<<<<<< HEAD
elif [[ "x${DEBUGGER}" == "xvalgrind" ]] ||  [[ "x${DEBUGGER}" == "xcallgrind" ]] ||  [[ "x${DEBUGGER}" == "xmemcheck" ]]; then
=======
elif [[ "$(uname -m)" == "aarch64" ]] ; then
    t=${TEST_TIMEOUT%%m}
    TEST_TIMEOUT=$(($t * 2 + 2))m
elif [[ "x${DEBUGGER}" == "xvalgrind" ]] ||  [[ "x${DEBUGGER}" == "xcallgrind" ]]; then
>>>>>>> 07cab48a
    t=${TEST_TIMEOUT%%m}
    TEST_TIMEOUT=$(($t * 10 + 2))m
fi
if [[ "${DEBUGGER}" == "valgrind" ]] ; then
    t=${TEST_TIMEOUT%%m}
    TEST_TIMEOUT=$(($t * 10 + 2))m
fi
SETUP_TIMEOUT=${SETUP_TIMEOUT:-2m}

if [[ -n "$NUMNODESTOUSE" ]] ; then
    ncl=`echo $CLUSTER | tr ' *' '\n' | sed '/^[[:space:]]*$/d' | shuf -n $NUMNODESTOUSE | xargs echo`
    # from now on, CLUSTER will be a subset of original machines
    export CLUSTER=$ncl
fi


export HOSTNAME=${HOSTNAME:-`hostname`}
export CLEANUPDBDIR=${CLEANUPDBDIR:-1}
source $TESTSROOTDIR/setup.common
export PATH="${paths}/:${PATH}"
export pmux_port=${PMUXPORT:-5105}  # assign to 5105 if it was not set as a make parameter
TEST_LOG=${TESTDIR}/test.log
successful=0

DATETIME=$(date +"%Y-%m-%d %H:%M:%S")
echo Starting $TESTCASE with id $TESTID at $DATETIME >> ${TEST_LOG}
mkdir -p ${TESTDIR}/logs/

call_unsetup() {
    [[ $COMDB2_UNITTEST == 1 ]] && return
    ${TESTSROOTDIR}/unsetup $successful &> >(gawk '{ print strftime("%H:%M:%S>"), $0; fflush(); }' | tee ${TESTDIR}/logs/${DBNAME}.unsetup | cut -c11- | grep "^!" )
}

warn_long_setup() {
    start=$(date +%s)
    ( ${TESTSROOTDIR}/setup &> >(gawk '{ print strftime("%H:%M:%S>"), $0; fflush(); }' | tee ${TESTDIR}/logs/${DBNAME}.setup | cut -c11- | grep "^!" ) ) &
    pid=$!
    kill -0 $pid >/dev/null 2>&1
    r=$?
    while [[ $r == 0 ]]; do
        sleep 1
        now=$(date +%s)
        if [[ $(( now - start )) -gt 120 ]]; then
            echo "SLOW SETUP : $(( now - start )) SECONDS .. LOOK AT THIS"
        fi
        kill -0 $pid >/dev/null 2>&1
        r=$?
    done
    return 0
}

#
# Find cores from running a test -- primarily aimed to find cores from the
# comdb2 executable in the directory where cores are saved.
# If core_pattern is the default 'core' then it will find and report any cores 
# in the TESTDIR, even those from other programs.
# If core_pattern includes name (%e) and pid (%p), then we will search 
# in the cores directory (if not set then in TESTDIR) for core file 
# containing comdb2 and pid in core filename.
find_cores() {
    # assumes core location and pattern is the same as local machine
    # for all machines in cluster 
    local LCLDBNM=$1
    local LCLDBDIR=$2
    local COREAGE=${FINDCOREAGE:-60}
    local CPAT=$(< /proc/sys/kernel/core_pattern)  # like cat core_pattern
    [[ ${CPAT:0:1} == '|' ]] && return #TODO: handle cores controled by coredumpctl
    local COREDIR=$(dirname $CPAT 2>/dev/null)
    if [ "x$COREDIR" == "x" ] || [ "x$COREDIR" == "x." ] ; then  # when just 'core'
        COREDIR=$LCLDBDIR
    else
        CPAT=`basename $CPAT`
    fi
    local has_pattern=0  # We assume core pattern is same for all machines
    grep '%e\|%t\|%u\|%g\|%s\|%h\|%p' /proc/sys/kernel/core_pattern > /dev/null && has_pattern=1
    local COREFL="$COREDIR/$CPAT"
    local CORECMD="find ${COREDIR} -mmin -$COREAGE -regex '$COREFL' 2> /dev/null"
    local PIDFL=${TMPDIR}/${LCLDBNM}.pid


    # always check localhost because thats where we create db
    if [ $has_pattern -eq 1 ] ; then
        local PID=$(cat ${PIDFL} 2> /dev/null)
        COREFL=`echo $CPAT | sed "s/%e/comdb2/g; s/.%t/.[^.]*/g; s/.%u/.[^.]*/g; s/.%g/.[^.]*/; s/.%s/.[^.]*/; s/.%h/.[^.]*/; s/%p/$PID/g; s/\.\./\./;"`
        COREFL=$COREDIR/$COREFL
        CORECMD="find ${COREDIR} -mmin -$COREAGE -regex '${COREFL}.*' 2> /dev/null"
        if [ "x$PID" == "x" ] ; then
            CORECMD="echo ''"
        fi
    fi

    eval cr=\$\(${CORECMD}\)       # or can do cr=$(eval ${CORECMD}) or cr=$(find ${COREDIR} | grep $COREFL)
    if [[ -n "$cr" ]] ; then
        echo "Core file $HOSTNAME:${cr} copied to $LCLDBDIR" > $LCLDBDIR/core_stacktrace.$HOSTNAME.txt
        ln ${cr} -t $LCLDBDIR || cp ${cr} $LCLDBDIR #if can't hardlink then just copy
        which gdb > /dev/null && [ -f $cr ] && echo 'where' | gdb -q $COMDB2_EXE $cr &>> $LCLDBDIR/core_stacktrace.$HOSTNAME.txt
        which gdb > /dev/null && [ -f $cr ] && echo 't a a bt full' | gdb -q $COMDB2_EXE $cr &>> $LCLDBDIR/core_stacktrace_long.$HOSTNAME.txt
        ln $COMDB2_EXE -t $LCLDBDIR #make a hardlink of the executable as well
        echo $cr # this is the return value of the function
        echo "    see $LCLDBDIR/core_stacktrace.$HOSTNAME.txt"
    fi


    if [[ -n "$CLUSTER" ]] ; then
        #check again for clustered local crash
        PIDFL=${TMPDIR}/${LCLDBNM}.$HOSTNAME.pid
        if [ $has_pattern -eq 1 ] ; then
            local PID=$(cat ${PIDFL} 2> /dev/null)
            COREFL=`echo $CPAT | sed "s/%e/comdb2/g; s/.%t/.[^.]*/g; s/.%u/.[^.]*/g; s/.%g/.[^.]*/; s/.%s/.[^.]*/; s/.%h/.[^.]*/; s/%p/$PID/g; s/\.\./\./;"`
            COREFL=$COREDIR/$COREFL
            CORECMD="find ${COREDIR} -mmin -$COREAGE -regex '${COREFL}.*' 2> /dev/null"
            if [ "x$PID" == "x" ] ; then
                CORECMD="echo ''"
            fi
        fi

        eval cr=\$\(${CORECMD}\)       # or can do cr=$(eval ${CORECMD}) or cr=$(find ${COREDIR} | grep $COREFL)
        if [[ -n "$cr" ]] ; then
            echo "Core file $HOSTNAME:${cr} copied to $LCLDBDIR" > $LCLDBDIR/core_stacktrace.$HOSTNAME.txt
            cp ${cr} $LCLDBDIR
            which gdb > /dev/null && [ -f $cr ] && echo 'where' | gdb -q $COMDB2_EXE $cr &>> $LCLDBDIR/core_stacktrace.$HOSTNAME.txt
            which gdb > /dev/null && [ -f $cr ] && echo 't a a bt full' | gdb -q $COMDB2_EXE $cr &>> $LCLDBDIR/core_stacktrace_long.$HOSTNAME.txt
            ln $COMDB2_EXE -t $LCLDBDIR #make a hardlink of the executable as well
            echo $cr # this is the return value of the function
            echo "    see $LCLDBDIR/core_stacktrace.$HOSTNAME.txt"
        fi
    fi

    for node in ${CLUSTER} ; do
        if [ $node == $HOSTNAME ] ; then
            continue
        fi
        if [ $has_pattern -eq 1 ] ; then
            PIDFL=${TMPDIR}/${LCLDBNM}.pid
            local PID=`ssh -o StrictHostKeyChecking=no $node "cat ${PIDFL} 2> /dev/null" </dev/null`
            if [ "x$PID" == "x" ] ; then
                continue
            fi
            COREFL=`echo $CPAT | sed "s/%e/comdb2/g; s/.%t/.[^.]*/g; s/.%u/.[^.]*/g; s/.%g/.[^.]*/; s/.%s/.[^.]*/; s/.%h/.[^.]*/; s/%p/$PID/g; s/\.\./\./;"`
            COREFL=$COREDIR/$COREFL
            CORECMD="find ${COREDIR} -mmin -$COREAGE -regex '${COREFL}.*' 2> /dev/null"
        fi

        cr=`ssh -o StrictHostKeyChecking=no $node "$CORECMD" < /dev/null`

        if [[ -n "$cr" ]] ; then
            echo "$node:$cr" # this is the return value of the function
            local space=$(df .  | awk '{print $4}' | grep -v Available)
            local size=$(ssh $node "ls -s $cr | cut -f1 -d' '")
            if [[ $size -lt $space ]] ; then # if there is space, copy locally
                local copy_core=$LCLDBDIR/${node}.`basename $cr`
                scp -o StrictHostKeyChecking=no $node:${cr} $copy_core < /dev/null
                echo "Core file $node:${cr} copied to $copy_core" > $LCLDBDIR/core_stacktrace.$node.txt
                echo 'where' | gdb -q $COMDB2_EXE $copy_core &>> $LCLDBDIR/core_stacktrace.$node.txt
                echo 't a a bt full' | gdb -q $COMDB2_EXE $copy_core &>> $LCLDBDIR/core_stacktrace_long.$node.txt
                ln $COMDB2_EXE -t $LCLDBDIR #make a hardlink of the executable as well
                echo "    see $LCLDBDIR/core_stacktrace.$node.txt"
            fi
        fi
    done
}


call_setup() {
    [[ $COMDB2_UNITTEST == 1 ]] && return

    if [[ $SETUP_WARN ]]; then
         warn_long_setup
         rc=$?
    else
        { timeout ${SETUP_TIMEOUT} ${TESTSROOTDIR}/setup 2>&1 || echo $?; } | gawk '{ print strftime("%H:%M:%S>"), $0; fflush(); }' | tee ${TESTDIR}/logs/${DBNAME}.setup | cut -c11- | grep "^!"
    fi
    sleep 0.8 # wait a bit for any cores
    #last line of .setup file will contain the error rc if any
    ret=`tail -1 ${TESTDIR}/logs/${DBNAME}.setup | cut -c11-`

    cr=`find_cores ${DBNAME} $DBDIR`

    if [[ -z "$cr" ]] && [[ -n "${SECONDARY_DBNAME}" ]] ; then
        cr=`find_cores ${SECONDARY_DBNAME} ${SECONDARY_DBDIR}`
    fi


    if [[ -n "$cr" ]] ; then
        echo "!$TESTCASE: setup failed with core dumped ($cr)" | tee -a ${TEST_LOG}
        call_unsetup
        sleep 0.1
        exit 1
    elif [[ $ret != "setup successful" ]] ; then
        echo "!$TESTCASE: setup failed (rc=$ret)" >> ${TEST_LOG}
        echo "!$TESTCASE: setup failed (rc=$ret) see ${TESTDIR}/logs/${DBNAME}.setup"
        call_unsetup
        sleep 0.1
        exit 1
    fi
}


check_db_at_finish() {
    local LCLDBNM="$1"
    local LCLCONFIG="$2"
    local LCLOPTIONS="--cdb2cfg ${LCLCONFIG}"

    if [[ -z "$CLUSTER" ]] ; then
        out=$(timeout 1m $CDB2SQL_EXE ${LCLOPTIONS} --admin --tabs --host localhost $LCLDBNM 'select 1' 2>&1)
        if [ "$out" != "1" ] ; then
            timeout 1m $CDB2SQL_EXE -v ${LCLOPTIONS} --admin --tabs --host localhost $LCLDBNM 'select 1' &> ${TESTDIR}/logs/${LCLDBNM}.atfinish
            echo $out
            return
        fi

    fi
    for node in ${CLUSTER} ; do
        out=$(timeout 1m $CDB2SQL_EXE ${LCLOPTIONS} --admin --tabs --host $node $LCLDBNM 'select 1' 2>&1)
        if [ "$out" != "1" ] ; then
            timeout 1m $CDB2SQL_EXE -v ${LCLOPTIONS} --admin --tabs --host $node $LCLDBNM 'select 1' &> ${TESTDIR}/logs/${LCLDBNM}.${node}.atfinish
            echo $out
            return
        fi
    done
}

verify_db_at_finish() {
    local LCLDBNM="$1"
    local LCLCONFIG="$2"
    local LCLOPTIONS="--cdb2cfg ${LCLCONFIG}"

    node=$(timeout 1m $CDB2SQL_EXE ${LCLOPTIONS} --tabs $LCLDBNM default 'select comdb2_host()' )
    tables=$(timeout 1m $CDB2SQL_EXE ${LCLOPTIONS} --tabs $LCLDBNM --host $node 'select * from comdb2_tables')
    for t in $tables ; do 
        outfl=${t}_verify.out
        timeout 3m $CDB2SQL_EXE ${LCLOPTIONS} --verbose --tabs $LCLDBNM --host $node "exec procedure sys.cmd.verify('$t', 'parallel')" &> $outfl
        if ! grep "^Verify succeeded.$" $outfl > /dev/null ; then
            echo "Table $t"
            return
        fi
    done
}

stop_if_more_than_n_failed () {
    N=10   # if more that N failures in test.log stop running
    F=`grep failed ${TESTDIR}/test.log | wc -l`
    if [ "$F" -ge "$N" ] ; then 
        exit 1; 
    fi
}

stop_if_more_than_n_failed


# start the testing: setup, runit, check cores, unsetup

call_setup

DATETIME=$(date +"%Y-%m-%d %H:%M:%S")
echo "!$TESTCASE: started running with timeout ${TEST_TIMEOUT} at $DATETIME"

if [[ "x${DEBUGGER}" == "xcallgrind" ]]; then
    callgrind_control -i on
fi

timeout ${TEST_TIMEOUT} ./runit ${DBNAME} 2>&1  | gawk '{ print strftime("%H:%M:%S>"), $0; fflush(); }' &> ${TESTDIR}/logs/${DBNAME}.testcase
rc=${PIPESTATUS[0]}

DATETIME=$(date +"%Y-%m-%d %H:%M:%S")
echo "!$TESTCASE: finished running with timeout ${TEST_TIMEOUT} at $DATETIME"

# get the return code from the first phase of the pipe
sleep 1

if [[ "x${DEBUGGER}" == "xcallgrind" ]]; then
    callgrind_control -i off
fi

cr=`find_cores ${DBNAME} $DBDIR`

if [[ -z "$cr" ]] && [[ -n "${SECONDARY_DBNAME}" ]] ; then
    cr=`find_cores ${SECONDARY_DBNAME} ${SECONDARY_DBDIR}`
fi

if [[ -n "$cr" ]] ; then
    CHECK_DB_AT_FINISH=0
elif [[ -z "${CHECK_DB_AT_FINISH}" ]] ; then
   if [[ "$COMDB2_UNITTEST" != 1 ]] ; then
       CHECK_DB_AT_FINISH=1
   else
       CHECK_DB_AT_FINISH=0
   fi
fi
    


if [ $CHECK_DB_AT_FINISH -eq 1 ] ; then
    dbdown=`check_db_at_finish ${DBNAME} $CDB2_CONFIG`

    # if no crashes, check secondary
    if [[ -z "$dbdown" ]] && [[ -n "${SECONDARY_DBNAME}" ]]; then
        dbdown=`check_db_at_finish ${SECONDARY_DBNAME} $SECONDARY_CDB2_CONFIG`
    fi

    # if no crashes, run verify
    if [[ -z "$dbdown" ]] ; then
        verify_ret=`verify_db_at_finish ${DBNAME} $CDB2_CONFIG`
        # if no issues with verify, run verify on secondary
        if [[ -z "$verify_ret" ]] && [[ -n "${SECONDARY_DBNAME}" ]]; then
            verify_ret=`verify_db_at_finish ${SECONDARY_DBNAME} $SECONDARY_CDB2_CONFIG`
        fi
    fi
fi

FAILCOL=""
NORCOL=""
#if we are outputing to a terminal, show failure in red text
if [ -t 1 ] ; then
    FAILCOL="\033[1;31m"
    NORCOL="\033[0m"
fi

if [[ -n "$cr" ]] ; then
    echo -e "!$TESTCASE: ${FAILCOL}failed${NORCOL} with core dumped ($cr)"
    echo "!$TESTCASE: failed with core dumped ($cr)" >> ${TEST_LOG}
elif [[ -n "$dbdown" ]] ; then
    echo "!$TESTCASE: db was unavailable at finish ($dbdown)" | tee -a ${TEST_LOG}
elif [[ $rc -eq 124 ]] ; then
    echo "!$TESTCASE: timeout (logs in ${TESTDIR}/logs/${DBNAME}.testcase)"
    echo "!$TESTCASE: timeout" >> ${TEST_LOG}
    successful=-1
elif [[ -n "$verify_ret" ]] && [[ ! $rc -eq 0 ]] ; then
    echo -e "!$TESTCASE: ${FAILCOL}failed${NORCOL} rc=$rc (logs in ${TESTDIR}/logs/${DBNAME}.testcase)"
    echo "!$TESTCASE: failed" >> ${TEST_LOG}
    echo -e "!$TESTCASE: also ${FAILCOL}failed${NORCOL} verify ($verify_ret)"
    echo "!$TESTCASE: also failed verify ($verify_ret)" >> ${TEST_LOG}
elif [[ -f "${DBNAME}.failexit" ]] ; then
    echo -e "!$TESTCASE: ${FAILCOL}failed${NORCOL} (found ${DBNAME}.failexit)"
    echo "!$TESTCASE: failed (found ${DBNAME}.failexit)" >> ${TEST_LOG}
elif [[ -n "$verify_ret" ]] ; then
    echo -e "!$TESTCASE: ${FAILCOL}failed${NORCOL} verify ($verify_ret)"
    echo "!$TESTCASE: failed verify ($verify_ret)" >> ${TEST_LOG}
elif [[ $rc -eq 0 ]] ; then
    echo "!$TESTCASE: success (logs in ${TESTDIR}/logs/${DBNAME}.testcase)"
    echo "!$TESTCASE: success" >> ${TEST_LOG}
    successful=1
else
    echo -e "!$TESTCASE: ${FAILCOL}failed${NORCOL} rc=$rc (logs in ${TESTDIR}/logs/${DBNAME}.testcase)"
    echo "!$TESTCASE: failed" >> ${TEST_LOG}
fi

trap - INT EXIT

call_unsetup

DATETIME=$(date +"%Y-%m-%d %H:%M:%S")
echo Done $TESTCASE with id $TESTID at $DATETIME >> ${TEST_LOG}
echo "Duration $SECONDS seconds" >> ${TESTDIR}/logs/${DBNAME}.testcase

exit $rc
<|MERGE_RESOLUTION|>--- conflicted
+++ resolved
@@ -7,14 +7,10 @@
 if [[ "$(uname -m)" == "armv7l" ]] ; then
     t=${TEST_TIMEOUT%%m}
     TEST_TIMEOUT=$(($t * 3 + 2))m
-<<<<<<< HEAD
-elif [[ "x${DEBUGGER}" == "xvalgrind" ]] ||  [[ "x${DEBUGGER}" == "xcallgrind" ]] ||  [[ "x${DEBUGGER}" == "xmemcheck" ]]; then
-=======
 elif [[ "$(uname -m)" == "aarch64" ]] ; then
     t=${TEST_TIMEOUT%%m}
     TEST_TIMEOUT=$(($t * 2 + 2))m
-elif [[ "x${DEBUGGER}" == "xvalgrind" ]] ||  [[ "x${DEBUGGER}" == "xcallgrind" ]]; then
->>>>>>> 07cab48a
+elif [[ "x${DEBUGGER}" == "xvalgrind" ]] ||  [[ "x${DEBUGGER}" == "xcallgrind" ]] ||  [[ "x${DEBUGGER}" == "xmemcheck" ]]; then
     t=${TEST_TIMEOUT%%m}
     TEST_TIMEOUT=$(($t * 10 + 2))m
 fi
