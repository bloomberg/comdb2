#!/usr/bin/env bash

#set -x
# on exit call_unsetup

TEST_TIMEOUT=${TEST_TIMEOUT:-5m}
if [[ "$(arch)" == "armv7l" ]] ; then
    t=${TEST_TIMEOUT%%m}
    TEST_TIMEOUT=$(($t * 3 + 2))m
fi
SETUP_TIMEOUT=${SETUP_TIMEOUT:-2m}

export HOSTNAME=${HOSTNAME:-`hostname`}
export CLEANUPDBDIR=${CLEANUPDBDIR:-1}
source $TESTSROOTDIR/setup.common
export PATH="${paths}/:${PATH}"
export pmux_port=${PMUXPORT:-5105}  # assign to 5105 if it was not set as a make parameter
successful=0

DATETIME=$(date +"%Y-%m-%d %H:%M:%S")
echo Starting $TESTCASE with id $TESTID at $DATETIME >> $TESTDIR/test.log
mkdir -p ${TESTDIR}/logs/

call_unsetup() {
    [[ $COMDB2_UNITTEST == 1 ]] && return
    ${TESTSROOTDIR}/unsetup $successful &> >(gawk '{ print strftime("%H:%M:%S>"), $0; fflush(); }' | tee ${TESTDIR}/logs/${DBNAME}.unsetup | cut -c11- | grep "^!" )
}

warn_long_setup() {
    start=$(date +%s)
    ( ${TESTSROOTDIR}/setup &> >(gawk '{ print strftime("%H:%M:%S>"), $0; fflush(); }' | tee ${TESTDIR}/logs/${DBNAME}.setup | cut -c11- | grep "^!" ) ) &
    pid=$!
    kill -0 $pid >/dev/null 2>&1
    r=$?
    while [[ $r == 0 ]]; do
        sleep 1
        now=$(date +%s)
        if [[ $(( now - start )) -gt 120 ]]; then
            echo "SLOW SETUP : $(( now - start )) SECONDS .. LOOK AT THIS"
        fi
        kill -0 $pid >/dev/null 2>&1
        r=$?
    done
    return 0
}

#
# Find cores from running a test -- primarily aimed to find cores from the
# comdb2 executable in the directory where cores are saved.
# If core_pattern is the default 'core' then it will find and report any cores 
# in the TESTDIR, even those from other programs.
# If core_pattern includes name (%e) and pid (%p), then we will search 
# in the cores directory (if not set then in TESTDIR) for core file 
# containing comdb2 and pid in core filename.
find_cores() {
    # assumes core location and pattern is the same as local machine
    # for all machines in cluster 
<<<<<<< HEAD
    local COREAGE=$((TEST_TIMEOUT + 10))
=======
    local COREAGE=60
>>>>>>> 15a65987

    local cpat=$(< /proc/sys/kernel/core_pattern)  # like cat core_pattern
    local COREDIR=`dirname $cpat`; 
    if [ "x$COREDIR" == "x" ] || [ "x$COREDIR" == "x." ] ; then 
        COREDIR=$TESTDIR
    fi
    grep '%e\|%t\|%u\|%g\|%s\|%h\|p' /proc/sys/kernel/core_pattern > /dev/null
    local has_pattern=$?
    local COREFL=$cpat
    local CORECMD="find ${COREDIR} -mmin -$COREAGE -regex '.*core.*'"
    local PIDFL=${TMPDIR}/${DBNAME}.pid
    if [[ -z "$CLUSTER" ]] || [[ `echo $CLUSTER | grep $HOSTNAME ` ]]; then
        if [[ -n "$CLUSTER" ]] ; then
            PIDFL=${TMPDIR}/${DBNAME}.$HOSTNAME.pid
        fi

        if [ $has_pattern -eq 0 ] ; then
<<<<<<< HEAD
            local PID=$(< ${PIDFL})
=======
            local PID=$(cat ${PIDFL} 2> /dev/null)
>>>>>>> 15a65987
            COREFL=`echo $cpat | sed "s/%e/comdb2/g; s/.%t/.[^.]*/g; s/.%u/.[^.]*/g; s/.%g/.[^.]*/; s/.%s/.[^.]*/; s/.%h/.[^.]*/; s/%p/$PID/g"`
            CORECMD="find ${COREDIR} -mmin -$COREAGE -regex '${COREFL}.*'"
            if [ "x$PID" == "x" ] ; then
                CORECMD="echo ''"
            fi
        fi

        eval cr=\$\(${CORECMD}\)       # or can do cr=$(eval ${CORECMD}) or cr=$(find ${COREDIR} | grep $COREFL)
        if [[ -n "$cr" ]] ; then
            which gdb > /dev/null && [ -f $cr ] && echo 'where' | gdb -q $COMDB2_EXE $cr &> core_stacktrace.$HOSTNAME.txt
            echo $cr
            #return
        fi
    fi

    for node in ${CLUSTER/$HOSTNAME/} ; do
        if [ $has_pattern -eq 0 ] ; then
            PIDFL=${TMPDIR}/${DBNAME}.pid
<<<<<<< HEAD
            local PID=`ssh -o StrictHostKeyChecking=no $node "cat ${PIDFL}" </dev/null`
=======
            local PID=`ssh -o StrictHostKeyChecking=no $node "cat ${PIDFL} 2> /dev/null" </dev/null`
>>>>>>> 15a65987
            if [ "x$PID" == "x" ] ; then
                continue
            fi
            COREFL=`echo $cpat | sed "s/%e/comdb2/g; s/.%t/.[^.]*/g; s/.%u/.[^.]*/g; s/.%g/.[^.]*/; s/.%s/.[^.]*/; s/.%h/.[^.]*/; s/%p/$PID/g"`
            CORECMD="find ${COREDIR} -mmin -$COREAGE -regex '${COREFL}.*'"
        fi

        cr=`ssh -o StrictHostKeyChecking=no $node "$CORECMD" < /dev/null`

        if [[ -n "$cr" ]] ; then
            ssh -o StrictHostKeyChecking=no $node "which gdb > /dev/null && [ -f $cr ] && echo 'where' | gdb -q $COMDB2_EXE $cr " < /dev/null &> core_stacktrace.$node.txt
            echo "$node:$cr"
            #return 
        fi
    done
}


call_setup() {
    [[ $COMDB2_UNITTEST == 1 ]] && return

    if [[ $SETUP_WARN ]]; then
         warn_long_setup
         rc=$?
    else
        { timeout ${SETUP_TIMEOUT} ${TESTSROOTDIR}/setup 2>&1 || echo $?; } | gawk '{ print strftime("%H:%M:%S>"), $0; fflush(); }' | tee ${TESTDIR}/logs/${DBNAME}.setup | cut -c11- | grep "^!"
    fi
    sleep 0.1
    #last line of .setup file will contain the error rc if any
    ret=`tail -1 ${TESTDIR}/logs/${DBNAME}.setup | cut -c11-`
    cr=`find_cores`

    if [[ -n "$cr" ]] ; then
        echo "!$TESTCASE: setup failed with core dumped ($cr)"
        echo "!$TESTCASE: setup failed with core dumped ($cr)" >> ${TESTDIR}/test.log
    elif [[ $ret != "setup successful" ]] ; then
        echo "!$TESTCASE: setup failed (rc=$ret)" >> ${TESTDIR}/test.log
        echo "!$TESTCASE: setup failed (rc=$ret) see ${TESTDIR}/logs/${DBNAME}.setup"
        call_unsetup
        sleep 0.1
        exit 1
    fi
}


call_setup
echo "!$TESTCASE: running with timeout ${TEST_TIMEOUT}"

timeout ${TEST_TIMEOUT} ./runit ${DBNAME} 2>&1  | gawk '{ print strftime("%H:%M:%S>"), $0; fflush(); }' &> ${TESTDIR}/logs/${DBNAME}.testcase

rc=${PIPESTATUS[0]}
cr=`find_cores`

if [[ -n "$cr" ]] ; then
    echo "!$TESTCASE: failed with core dumped ($cr)"
    echo "!$TESTCASE: failed with core dumped" >> ${TESTDIR}/test.log
elif [[ $rc -eq 124 ]] ; then
    echo "!$TESTCASE: timeout (logs in ${TESTDIR}/logs/${DBNAME}.testcase)"
    echo "!$TESTCASE: timeout" >> ${TESTDIR}/test.log
    successful=-1
elif [[ $rc -eq 0 ]] ; then
    echo "!$TESTCASE: success (logs in ${TESTDIR}/logs/${DBNAME}.testcase)"
    echo "!$TESTCASE: success" >> ${TESTDIR}/test.log
    successful=1
else
    echo "!$TESTCASE: failed rc=$rc (logs in ${TESTDIR}/logs/${DBNAME}.testcase)"
    echo "!$TESTCASE: failed" >> ${TESTDIR}/test.log
fi

call_unsetup

DATETIME=$(date +"%Y-%m-%d %H:%M:%S")
echo Done $TESTCASE with id $TESTID at $DATETIME >> $TESTDIR/test.log
echo "Duration $SECONDS seconds" >> ${TESTDIR}/logs/${DBNAME}.testcase

exit $rc<|MERGE_RESOLUTION|>--- conflicted
+++ resolved
@@ -55,11 +55,7 @@
 find_cores() {
     # assumes core location and pattern is the same as local machine
     # for all machines in cluster 
-<<<<<<< HEAD
-    local COREAGE=$((TEST_TIMEOUT + 10))
-=======
     local COREAGE=60
->>>>>>> 15a65987
 
     local cpat=$(< /proc/sys/kernel/core_pattern)  # like cat core_pattern
     local COREDIR=`dirname $cpat`; 
@@ -77,11 +73,7 @@
         fi
 
         if [ $has_pattern -eq 0 ] ; then
-<<<<<<< HEAD
-            local PID=$(< ${PIDFL})
-=======
             local PID=$(cat ${PIDFL} 2> /dev/null)
->>>>>>> 15a65987
             COREFL=`echo $cpat | sed "s/%e/comdb2/g; s/.%t/.[^.]*/g; s/.%u/.[^.]*/g; s/.%g/.[^.]*/; s/.%s/.[^.]*/; s/.%h/.[^.]*/; s/%p/$PID/g"`
             CORECMD="find ${COREDIR} -mmin -$COREAGE -regex '${COREFL}.*'"
             if [ "x$PID" == "x" ] ; then
@@ -100,11 +92,7 @@
     for node in ${CLUSTER/$HOSTNAME/} ; do
         if [ $has_pattern -eq 0 ] ; then
             PIDFL=${TMPDIR}/${DBNAME}.pid
-<<<<<<< HEAD
-            local PID=`ssh -o StrictHostKeyChecking=no $node "cat ${PIDFL}" </dev/null`
-=======
             local PID=`ssh -o StrictHostKeyChecking=no $node "cat ${PIDFL} 2> /dev/null" </dev/null`
->>>>>>> 15a65987
             if [ "x$PID" == "x" ] ; then
                 continue
             fi
