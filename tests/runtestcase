--- conflicted
+++ resolved
@@ -24,19 +24,6 @@
     while [[ $r == 0 ]]; do
         sleep 1
         now=$(date +%s)
-<<<<<<< HEAD
-        kill -0 $pid >/dev/null 2>&1
-        r=$?
-
-        if [[ $(( now - start )) -gt 120 ]]; then
-            echo "SLOW SETUP : $(( now - start )) SECONDS .. LOOK AT THIS"
-            # Don't let this break outta the loop
-            r=1
-        fi
-    done
-    return 0
-}
-=======
         if [[ $(( now - start )) -gt 120 ]]; then
             echo "SLOW SETUP : $(( now - start )) SECONDS .. LOOK AT THIS"
         fi
@@ -45,8 +32,6 @@
     done
     return 0
 }
-
->>>>>>> 172cb0f0
 
 function call_setup {
     [[ $COMDB2_UNITTEST == 1 ]] && return
