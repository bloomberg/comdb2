#!/usr/bin/env bash

# set -x
# on exit call_unsetup

TEST_TIMEOUT=${TEST_TIMEOUT:-5m}
if [[ "$(arch)" == "armv7l" ]] ; then
    t=${TEST_TIMEOUT%%m}
    TEST_TIMEOUT=$(($t * 3 + 2))m
fi
SETUP_TIMEOUT=${SETUP_TIMEOUT:-2m}

if [[ -n "$NUMNODESTOUSE" ]] ; then
    ncl=`echo $CLUSTER | tr ' *' '\n' | sed '/^[[:space:]]*$/d' | shuf -n $NUMNODESTOUSE | xargs echo`
    # from now on, CLUSTER will be a subset of original machines
    export CLUSTER=$ncl
fi


export HOSTNAME=${HOSTNAME:-`hostname`}
export CLEANUPDBDIR=${CLEANUPDBDIR:-1}
source $TESTSROOTDIR/setup.common
export PATH="${paths}/:${PATH}"
export pmux_port=${PMUXPORT:-5105}  # assign to 5105 if it was not set as a make parameter
successful=0

DATETIME=$(date +"%Y-%m-%d %H:%M:%S")
echo Starting $TESTCASE with id $TESTID at $DATETIME >> $TESTDIR/test.log
mkdir -p ${TESTDIR}/logs/

call_unsetup() {
    [[ $COMDB2_UNITTEST == 1 ]] && return

    local LCLDBNM=$1
    local LCLDBDIR=$2
    local LCLCONFIG=$3
    local LCLOPTIONS="--cdb2cfg ${LCLCONFIG}"
    CDB2_OPTIONS=$LCLOPTIONS DBNAME=$LCLDBNM DBDIR=$LCLDBDIR ${TESTSROOTDIR}/unsetup $successful &> >(gawk '{ print strftime("%H:%M:%S>"), $0; fflush(); }' | tee ${TESTDIR}/logs/${LCLDBNM}.unsetup | cut -c11- | grep "^!" )
}

warn_long_setup() {
    start=$(date +%s)
    local LCLDBNM=$1
    local LCLDBDIR=$2
    local LCLCONFIG=$3
    local LCLOPTIONS="--cdb2cfg ${LCLCONFIG}"
    ( CDB2_OPTIONS=$LCLOPTIONS CDB2_CONFIG=$LCLCONFIG DBNAME=$LCLDBNM DBDIR=$LCLDBDIR ${TESTSROOTDIR}/setup &> >(gawk '{ print strftime("%H:%M:%S>"), $0; fflush(); }' | tee ${TESTDIR}/logs/${LCLDBNM}.setup | cut -c11- | grep "^!" ) ) &
    pid=$!
    kill -0 $pid >/dev/null 2>&1
    r=$?
    while [[ $r == 0 ]]; do
        sleep 1
        now=$(date +%s)
        if [[ $(( now - start )) -gt 120 ]]; then
            echo "SLOW SETUP : $(( now - start )) SECONDS .. LOOK AT THIS"
        fi
        kill -0 $pid >/dev/null 2>&1
        r=$?
    done
    return 0
}

#
# Find cores from running a test -- primarily aimed to find cores from the
# comdb2 executable in the directory where cores are saved.
# If core_pattern is the default 'core' then it will find and report any cores 
# in the TESTDIR, even those from other programs.
# If core_pattern includes name (%e) and pid (%p), then we will search 
# in the cores directory (if not set then in TESTDIR) for core file 
# containing comdb2 and pid in core filename.
find_cores() {
    # assumes core location and pattern is the same as local machine
    # for all machines in cluster 
    local LCLDBNM=$1
    local LCLDBDIR=$2
    local COREAGE=60
    local CPAT=$(< /proc/sys/kernel/core_pattern)  # like cat core_pattern
    local COREDIR=$(dirname $CPAT 2>/dev/null)
    if [ "x$COREDIR" == "x" ] || [ "x$COREDIR" == "x." ] ; then 
        COREDIR=$LCLDBDIR
    else
        CPAT=`basename $CPAT`
    fi
    local has_pattern=0  # We assume core pattern is same for all machines
    grep '%e\|%t\|%u\|%g\|%s\|%h\|%p' /proc/sys/kernel/core_pattern > /dev/null && has_pattern=1
    local COREFL="$COREDIR/$CPAT"
    local CORECMD="find ${COREDIR} -mmin -$COREAGE -regex '$COREFL' 2> /dev/null"
    local PIDFL=${TMPDIR}/${LCLDBNM}.pid


    # always check localhost because thats where we create db
    if [ $has_pattern -eq 1 ] ; then
        local PID=$(cat ${PIDFL} 2> /dev/null)
        COREFL=`echo $CPAT | sed "s/%e/comdb2/g; s/.%t/.[^.]*/g; s/.%u/.[^.]*/g; s/.%g/.[^.]*/; s/.%s/.[^.]*/; s/.%h/.[^.]*/; s/%p/$PID/g; s/\.\./\./;"`
        COREFL=$COREDIR/$COREFL
        CORECMD="find ${COREDIR} -mmin -$COREAGE -regex '${COREFL}.*' 2> /dev/null"
        if [ "x$PID" == "x" ] ; then
            CORECMD="echo ''"
        fi
    fi

    eval cr=\$\(${CORECMD}\)       # or can do cr=$(eval ${CORECMD}) or cr=$(find ${COREDIR} | grep $COREFL)
    if [[ -n "$cr" ]] ; then
        echo "Core file $HOSTNAME:${cr} copied to $LCLDBDIR" > $LCLDBDIR/core_stacktrace.$HOSTNAME.txt
        ln ${cr} -t $LCLDBDIR || cp ${cr} $LCLDBDIR #if can't hardlink then just copy
        which gdb > /dev/null && [ -f $cr ] && echo 'where' | gdb -q $COMDB2_EXE $cr &>> $LCLDBDIR/core_stacktrace.$HOSTNAME.txt
        ln $COMDB2_EXE -t $LCLDBDIR #make a hardlink of the executable as well
        echo $cr # this is the return value of the function
        echo "    see $LCLDBDIR/core_stacktrace.$HOSTNAME.txt"
    fi


    if [[ -n "$CLUSTER" ]] ; then
        #check again for clustered local crash
        PIDFL=${TMPDIR}/${LCLDBNM}.$HOSTNAME.pid
        if [ $has_pattern -eq 1 ] ; then
            local PID=$(cat ${PIDFL} 2> /dev/null)
            COREFL=`echo $CPAT | sed "s/%e/comdb2/g; s/.%t/.[^.]*/g; s/.%u/.[^.]*/g; s/.%g/.[^.]*/; s/.%s/.[^.]*/; s/.%h/.[^.]*/; s/%p/$PID/g; s/\.\./\./;"`
            COREFL=$COREDIR/$COREFL
            CORECMD="find ${COREDIR} -mmin -$COREAGE -regex '${COREFL}.*' 2> /dev/null"
            if [ "x$PID" == "x" ] ; then
                CORECMD="echo ''"
            fi
        fi

        eval cr=\$\(${CORECMD}\)       # or can do cr=$(eval ${CORECMD}) or cr=$(find ${COREDIR} | grep $COREFL)
        if [[ -n "$cr" ]] ; then
            echo "Core file $HOSTNAME:${cr} copied to $LCLDBDIR" > $LCLDBDIR/core_stacktrace.$HOSTNAME.txt
            cp ${cr} $LCLDBDIR
            which gdb > /dev/null && [ -f $cr ] && echo 'where' | gdb -q $COMDB2_EXE $cr &>> $LCLDBDIR/core_stacktrace.$HOSTNAME.txt
            ln $COMDB2_EXE -t $LCLDBDIR #make a hardlink of the executable as well
            echo $cr # this is the return value of the function
            echo "    see $LCLDBDIR/core_stacktrace.$HOSTNAME.txt"
        fi
    fi

    for node in ${CLUSTER} ; do
        if [ $node == $HOSTNAME ] ; then
            continue
        fi
        if [ $has_pattern -eq 1 ] ; then
            PIDFL=${TMPDIR}/${LCLDBNM}.pid
            local PID=`ssh -o StrictHostKeyChecking=no $node "cat ${PIDFL} 2> /dev/null" </dev/null`
            if [ "x$PID" == "x" ] ; then
                continue
            fi
            COREFL=`echo $CPAT | sed "s/%e/comdb2/g; s/.%t/.[^.]*/g; s/.%u/.[^.]*/g; s/.%g/.[^.]*/; s/.%s/.[^.]*/; s/.%h/.[^.]*/; s/%p/$PID/g; s/\.\./\./;"`
            COREFL=$COREDIR/$COREFL
            CORECMD="find ${COREDIR} -mmin -$COREAGE -regex '${COREFL}.*' 2> /dev/null"
        fi

        cr=`ssh -o StrictHostKeyChecking=no $node "$CORECMD" < /dev/null`

        if [[ -n "$cr" ]] ; then
            echo "$node:$cr" # this is the return value of the function
            local space=$(df .  | awk '{print $4}' | grep -v Available)
            local size=$(ssh $node "ls -s $cr | cut -f1 -d' '")
            if [[ $space -lt $size ]] ; then 
                local copy_core=$LCLDBDIR/${node}.`basename $cr`
                scp -o StrictHostKeyChecking=no $node:${cr} $copy_core < /dev/null
                echo "Core file $node:${cr} copied to $copy_core" > $LCLDBDIR/core_stacktrace.$node.txt
                echo 'where' | gdb -q $COMDB2_EXE $copy_core &>> $LCLDBDIR/core_stacktrace.$node.txt
                ln $COMDB2_EXE -t $LCLDBDIR #make a hardlink of the executable as well
                echo "    see $LCLDBDIR/core_stacktrace.$node.txt"
            fi
        fi
    done
}


call_setup() {
    [[ $COMDB2_UNITTEST == 1 ]] && return

    local LCLDBNM="$1"
    local LCLDBDIR="$2"
    local LCLCONFIG="$3"
    local LCLOPTIONS="--cdb2cfg ${LCLCONFIG}"
    if [[ $SETUP_WARN ]]; then
         warn_long_setup $LCLDBNM $LCLDBDIR $LCLCONFIG
         rc=$?
    else
        { CDB2_OPTIONS="$LCLOPTIONS" CDB2_CONFIG="$LCLCONFIG" DBNAME="$LCLDBNM" DBDIR="$LCLDBDIR" timeout ${SETUP_TIMEOUT} ${TESTSROOTDIR}/setup ${LCLDBNM} $LCLDBDIR 2>&1 || echo $?; } | gawk '{ print strftime("%H:%M:%S>"), $0; fflush(); }' | tee ${TESTDIR}/logs/${LCLDBNM}.setup | cut -c11- | grep "^!"
    fi
    sleep 0.8 # wait a bit for any cores
    #last line of .setup file will contain the error rc if any
    ret=`tail -1 ${TESTDIR}/logs/${LCLDBNM}.setup | cut -c11-`
    cr=`find_cores $LCLDBNM $LCLDBDIR`

    if [[ -n "$cr" ]] ; then
        echo "!$TESTCASE: setup failed with core dumped ($cr)"
        echo "!$TESTCASE: setup failed with core dumped ($cr)" >> ${TESTDIR}/test.log
        call_unsetup ${LCLDBNM} ${LCLDBDIR} $LCLCONFIG
        sleep 0.1
        exit 1
    elif [[ $ret != "setup successful" ]] ; then
        echo "!$TESTCASE: setup failed (rc=$ret)" >> ${TESTDIR}/test.log
        echo "!$TESTCASE: setup failed (rc=$ret) see ${TESTDIR}/logs/${LCLDBNM}.setup"
        call_unsetup ${LCLDBNM} ${LCLDBDIR} $LCLCONFIG
        sleep 0.1
        exit 1
    fi
}


check_db_at_finish() {
    local LCLDBNM="$1"
    local LCLCONFIG="$2"
    local LCLOPTIONS="--cdb2cfg ${LCLCONFIG}"

    for node in ${CLUSTER} ; do
        out=$($CDB2SQL_EXE ${LCLOPTIONS} --tabs --host $node $LCLDBNM 'select 1' 2>&1 )
        if [ "$out" != "1" ] ; then
            echo $out
            return
        fi
    done
}



# start the testing: setup, runit, check cores, unsetup

call_setup ${DBNAME} ${DBDIR} "$CDB2_CONFIG" "$CDB2_OPTIONS"

if [ -n "${SECONDARY_DB_PREFIX}" ] ; then
    export SECONDARY_DB=${SECONDARY_DB_PREFIX}${DBNAME}
    export SECONDARY_DBDIR=${TESTDIR}/${SECONDARY_DB}
    export SECONDARY_DB_CDB2_CONFIG=${SECONDARY_DBDIR}/comdb2db.cfg
    export SECONDARY_DB_CDB2_OPTIONS="--cdb2cfg ${CDB2_CONFIG}"
    call_setup ${SECONDARY_DB} ${SECONDARY_DBDIR} $SECONDARY_DB_CDB2_CONFIG
fi


echo "!$TESTCASE: running with timeout ${TEST_TIMEOUT}"

timeout ${TEST_TIMEOUT} ./runit ${DBNAME} 2>&1  | gawk '{ print strftime("%H:%M:%S>"), $0; fflush(); }' &> ${TESTDIR}/logs/${DBNAME}.testcase

# get the return code from the first phase of the pipe
rc=${PIPESTATUS[0]}
sleep 1


cr=`find_cores ${DBNAME} $DBDIR`

if [[ -z "$cr" ]] && [[ -n "${SECONDARY_DB}" ]] ; then
    cr=`find_cores ${SECONDARY_DB} ${SECONDARY_DBDIR}`
fi

<<<<<<< HEAD
if [[ -z "${CHECK_DB_AT_FINISH}" ]] ; then
   if [[ $COMDB2_UNITTEST != 1 ]] ; then
       CHECK_DB_AT_FINISH=1
   else
       CHECK_DB_AT_FINISH=0
   fi
fi
    


if [ $CHECK_DB_AT_FINISH -eq 1 ] ; then
    dbdown=`check_db_at_finish ${DBNAME} $CDB2_CONFIG`

    if [[ -z "$dbdown" ]] && [[ -n "${SECONDARY_DB}" ]]; then
        dbdown=`check_db_at_finish ${SECONDARY_DB} $SECONDARY_DB_CDB2_CONFIG`
=======
CHECK_DB_AT_FINISH=${CHECK_DB_AT_FINISH:-0}
if [ $CHECK_DB_AT_FINISH -eq 1 ] ; then
    dbdown=`check_db_at_finish ${SECONDARY_DB} ${SECONDARY_DBDIR} $SECONDARY_DB_CDB2_CONFIG`
    if [[ -z "$dbdown" ]] && [[ -n "${SECONDARY_DB}" ]]; then
        dbdown=`check_db_at_finish ${SECONDARY_DB} ${SECONDARY_DBDIR} $SECONDARY_DB_CDB2_CONFIG`
>>>>>>> acc4530f
    fi
fi



if [[ -n "$cr" ]] ; then
    echo "!$TESTCASE: failed with core dumped ($cr)"
    echo "!$TESTCASE: failed with core dumped ($cr)" >> ${TESTDIR}/test.log
<<<<<<< HEAD
elif [[ -n $dbdown ]] ; then
    echo "!$TESTCASE: db was unavailable at finish ($dbdown)"
=======
elif [[ -n "$dbdown" ]] ; then
    echo "!$TESTCASE: db was unavailable at finish ($dbdown logs in ${TESTDIR}/logs/${DBNAME}.testcase)"
>>>>>>> acc4530f
    echo "!$TESTCASE: db was unavailable at finish ($dbdown)" >> ${TESTDIR}/test.log
elif [[ $rc -eq 124 ]] ; then
    echo "!$TESTCASE: timeout (logs in ${TESTDIR}/logs/${DBNAME}.testcase)"
    echo "!$TESTCASE: timeout" >> ${TESTDIR}/test.log
    successful=-1
elif [[ $rc -eq 0 ]] ; then
    echo "!$TESTCASE: success (logs in ${TESTDIR}/logs/${DBNAME}.testcase)"
    echo "!$TESTCASE: success" >> ${TESTDIR}/test.log
    successful=1
else
    echo "!$TESTCASE: failed rc=$rc (logs in ${TESTDIR}/logs/${DBNAME}.testcase)"
    echo "!$TESTCASE: failed" >> ${TESTDIR}/test.log
fi



call_unsetup ${DBNAME} ${DBDIR} $CDB2_CONFIG

if [ -n "${SECONDARY_DB}" ] ; then
    call_unsetup ${SECONDARY_DB} ${SECONDARY_DBDIR} $SECONDARY_DB_CDB2_OPTIONS
fi

DATETIME=$(date +"%Y-%m-%d %H:%M:%S")
echo Done $TESTCASE with id $TESTID at $DATETIME >> $TESTDIR/test.log
echo "Duration $SECONDS seconds" >> ${TESTDIR}/logs/${DBNAME}.testcase

exit $rc<|MERGE_RESOLUTION|>--- conflicted
+++ resolved
@@ -246,7 +246,6 @@
     cr=`find_cores ${SECONDARY_DB} ${SECONDARY_DBDIR}`
 fi
 
-<<<<<<< HEAD
 if [[ -z "${CHECK_DB_AT_FINISH}" ]] ; then
    if [[ $COMDB2_UNITTEST != 1 ]] ; then
        CHECK_DB_AT_FINISH=1
@@ -262,13 +261,6 @@
 
     if [[ -z "$dbdown" ]] && [[ -n "${SECONDARY_DB}" ]]; then
         dbdown=`check_db_at_finish ${SECONDARY_DB} $SECONDARY_DB_CDB2_CONFIG`
-=======
-CHECK_DB_AT_FINISH=${CHECK_DB_AT_FINISH:-0}
-if [ $CHECK_DB_AT_FINISH -eq 1 ] ; then
-    dbdown=`check_db_at_finish ${SECONDARY_DB} ${SECONDARY_DBDIR} $SECONDARY_DB_CDB2_CONFIG`
-    if [[ -z "$dbdown" ]] && [[ -n "${SECONDARY_DB}" ]]; then
-        dbdown=`check_db_at_finish ${SECONDARY_DB} ${SECONDARY_DBDIR} $SECONDARY_DB_CDB2_CONFIG`
->>>>>>> acc4530f
     fi
 fi
 
@@ -277,13 +269,8 @@
 if [[ -n "$cr" ]] ; then
     echo "!$TESTCASE: failed with core dumped ($cr)"
     echo "!$TESTCASE: failed with core dumped ($cr)" >> ${TESTDIR}/test.log
-<<<<<<< HEAD
-elif [[ -n $dbdown ]] ; then
+elif [[ -n "$dbdown" ]] ; then
     echo "!$TESTCASE: db was unavailable at finish ($dbdown)"
-=======
-elif [[ -n "$dbdown" ]] ; then
-    echo "!$TESTCASE: db was unavailable at finish ($dbdown logs in ${TESTDIR}/logs/${DBNAME}.testcase)"
->>>>>>> acc4530f
     echo "!$TESTCASE: db was unavailable at finish ($dbdown)" >> ${TESTDIR}/test.log
 elif [[ $rc -eq 124 ]] ; then
     echo "!$TESTCASE: timeout (logs in ${TESTDIR}/logs/${DBNAME}.testcase)"
