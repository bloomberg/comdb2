--- conflicted
+++ resolved
@@ -9,9 +9,5 @@
 SELECT COUNT(*) AS NONRESERVED_KW FROM comdb2_keywords WHERE reserved = 'N';
 SELECT * FROM comdb2_keywords WHERE reserved = 'Y' ORDER BY name;
 SELECT * FROM comdb2_keywords WHERE reserved = 'N' ORDER BY name;
-<<<<<<< HEAD
 SELECT * FROM comdb2_limits ORDER BY name
-=======
-SELECT * FROM comdb2_limits ORDER BY name
-SELECT name FROM comdb2_threadpools ORDER BY name;
->>>>>>> a421c370
+SELECT name FROM comdb2_threadpools ORDER BY name;