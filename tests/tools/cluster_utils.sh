#!/usr/bin/env bash

. ${TESTSROOTDIR}/tools/write_prompt.sh
. ${TESTSROOTDIR}/tools/waitmach.sh

if [[ -z "$sleeptime" ]]; then 
    sleeptime=5
fi

function get_master
{
    [[ "$debug" == 1 ]] && set -x
    typeset func="get_master"
    x=$($CDB2SQL_EXE $CDB2_OPTIONS --tabs $DBNAME default 'exec procedure sys.cmd.send("bdb cluster")' | grep MASTER | cut -f1 -d":" | tr -d '[:space:]')
    echo "$x"
}

function bounce_node
{
    [[ "$debug" == 1 ]] && set -x
    typeset func="bounce_node"
    typeset node=${1}
    typeset sleeptime=${2:-5}
    write_prompt $func "Running $func"
    $CDB2SQL_EXE $CDB2_OPTIONS --tabs $DBNAME --host $node "exec procedure sys.cmd.send(\"exit\")"
    sleep $sleeptime
    if [ $node == $(hostname) ] ; then
        (
            kill -9 $(cat ${TMPDIR}/${DBNAME}.${node}.pid)
            sleep $sleeptime
            ${DEBUG_PREFIX} ${COMDB2_EXE} ${PARAMS} --lrl $DBDIR/${DBNAME}.lrl -pidfile ${TMPDIR}/${DBNAME}.${node}.pid 2>&1 | gawk '{ print strftime("%H:%M:%S>"), $0; fflush(); }' >$TESTDIR/logs/${DBNAME}.${node}.db 2>&1
        ) &
    else
        PARAMS="$DBNAME --no-global-lrl"
        CMD="sleep $sleeptime ; source ${TESTDIR}/replicant_vars ; ${COMDB2_EXE} ${PARAMS} --lrl $DBDIR/${DBNAME}.lrl -pidfile ${TMPDIR}/${DBNAME}.pid"
        kill -9 $(cat ${TMPDIR}/${DBNAME}.${node}.pid)
        ssh -o StrictHostKeyChecking=no -tt $node ${DEBUG_PREFIX} ${CMD} 2>&1 </dev/null > >(gawk '{ print strftime("%H:%M:%S>"), $0; fflush(); }' >> $TESTDIR/logs/${DBNAME}.${node}.db) &
        echo $! > ${TMPDIR}/${DBNAME}.${node}.pid
    fi
}

function bounce_cluster
{
    [[ "$debug" == 1 ]] && set -x
    typeset func="bounce_cluster"
    typeset sleeptime=${1:-5}
    write_prompt $func "Running $func"
    for node in $CLUSTER ; do
        $CDB2SQL_EXE $CDB2_OPTIONS --tabs $DBNAME --host $n "exec procedure sys.cmd.send(\"exit\")" &
    done
    wait
    sleep $sleeptime

    REP_ENV_VARS="${DBDIR}/replicant_env_vars"
    for node in $CLUSTER ; do
        PARAMS="$DBNAME --no-global-lrl"
        CMD="sleep $sleeptime ; source ${REP_ENV_VARS} ; ${COMDB2_EXE} ${PARAMS} --lrl $DBDIR/${DBNAME}.lrl --pidfile ${TMPDIR}/${DBNAME}.pid"
        if [ $node == $(hostname) ] ; then
            (
                kill -9 $(cat ${TMPDIR}/${DBNAME}.${node}.pid)
                mv --backup=numbered $LOGDIR/${DBNAME}.db $LOGDIR/${DBNAME}.db.1
                sleep $sleeptime
                ${DEBUG_PREFIX} ${COMDB2_EXE} ${PARAMS} --lrl $DBDIR/${DBNAME}.lrl --pidfile ${TMPDIR}/${DBNAME}.${node}.pid 2>&1 | gawk '{ print strftime("%H:%M:%S>"), $0; fflush(); }' >$TESTDIR/logs/${DBNAME}.${node}.db 2>&1
            ) &
        else
            kill -9 $(cat ${TMPDIR}/${DBNAME}.${node}.pid)
            mv --backup=numbered $LOGDIR/${DBNAME}.${node}.db $LOGDIR/${DBNAME}.${node}.db.1
            ssh -o StrictHostKeyChecking=no -tt $node ${DEBUG_PREFIX} ${CMD} 2>&1 </dev/null > >(gawk '{ print strftime("%H:%M:%S>"), $0; fflush(); }' >> $TESTDIR/logs/${DBNAME}.${node}.db) &
            echo $! > ${TMPDIR}/${DBNAME}.${node}.pid
        fi
    done
}

function bounce_local
{
    [[ "$debug" == 1 ]] && set -x
    typeset func="bounce_local"
    typeset sleeptime=${1:-5}
    write_prompt $func "Running $func"
    $CDB2SQL_EXE $CDB2_OPTIONS --tabs $DBNAME default "exec procedure sys.cmd.send(\"exit\")"
    sleep $sleeptime
    (
        PARAMS="$DBNAME --no-global-lrl"
        kill -9 $(cat ${TMPDIR}/${DBNAME}.pid)
        sleep $sleeptime
        ${DEBUG_PREFIX} ${COMDB2_EXE} $PARAMS --lrl $DBDIR/${DBNAME}.lrl --pidfile ${TMPDIR}/${DBNAME}.pid 2>&1 | gawk '{ print strftime("%H:%M:%S>"), $0; fflush(); }' >>$TESTDIR/logs/${DBNAME}.db &
    ) &
}

function bounce_database
{
    [[ "$debug" == 1 ]] && set -x
    typeset func="bounce_database"
    typeset sleeptime=${1:-5}
    write_prompt $func "Running $func"

    if [[ -n "$CLUSTER" ]]; then
        bounce_cluster $sleeptime
    else
        bounce_local $sleeptime
    fi
}

function kill_by_pidfile() {
    pidfile=$1
    if [[ -f $pidfile ]]; then
        local pid=$(cat $pidfile)
        ps -p $pid -o args | grep -q "comdb2 ${DBNAME}"
        if [[ $? -eq 0 ]]; then
            echo "kill -9 $pid"
            kill -9 $pid
        fi
        rm -f $pidfile
    else
        failexit "kill_by_pidfile: pidfile $pidfile does not exist"
    fi
}


function kill_restart_node
{
    node=$1
    if [ -z "$node" ] ; then # if not set
        failexit "kill_restart_node: needs node to be passed in as parameter"
    fi
    delay=$2
    if [ -z "$delay" ] ; then # if not set
        delay=0
    fi
    dowait=$3
    if [ -z "$dowait" ] ; then
        dowait=1
    fi

    pushd $DBDIR
    # cdb2sql ${CDB2_OPTIONS} --tabs --host $node $DBNAME  'exec procedure sys.cmd.send("flush")'
    export LOGDIR=$TESTDIR/logs

    if [ -n "$CLUSTER" ] ; then
        kill_by_pidfile ${TMPDIR}/${DBNAME}.${node}.pid
        mv --backup=numbered $LOGDIR/${DBNAME}.${node}.db $LOGDIR/${DBNAME}.${node}.db.1
        sleep $delay
        if [ $node == `hostname` ] ; then
            PARAMS="--no-global-lrl --lrl $DBDIR/${DBNAME}.lrl --pidfile ${TMPDIR}/${DBNAME}.${node}.pid"
            $COMDB2_EXE ${DBNAME} ${PARAMS} &> $LOGDIR/${DBNAME}.${node}.db &
        else
            PARAMS="--no-global-lrl --lrl $DBDIR/${DBNAME}.lrl --pidfile ${TMPDIR}/${DBNAME}.${node}.pid"
            CMD="cd ${DBDIR}; source ${REP_ENV_VARS} ; $COMDB2_EXE ${DBNAME} ${PARAMS} 2>&1 | tee $TESTDIR/${DBNAME}.db"
            ssh -n -o StrictHostKeyChecking=no -tt $node ${CMD} &> $LOGDIR/${DBNAME}.${node}.db &
            echo $! > ${TMPDIR}/${DBNAME}.${node}.pid
        fi
    else
        kill_by_pidfile ${TMPDIR}/${DBNAME}.pid
        mv --backup=numbered $LOGDIR/${DBNAME}.db $LOGDIR/${DBNAME}.db.1
        sleep $delay
        echo "$DBNAME: starting single node"
        PARAMS="--no-global-lrl --lrl $DBDIR/${DBNAME}.lrl --pidfile ${TMPDIR}/${DBNAME}.pid"
        echo "$COMDB2_EXE ${DBNAME} ${PARAMS} &> $LOGDIR/${DBNAME}.db"
        $COMDB2_EXE ${DBNAME} ${PARAMS} &> $LOGDIR/${DBNAME}.db &
    fi

    popd

    if [[ "$dowait" == "1" ]]; then
        waitmach $node
    fi
}

function kill_restart_secondary_node
{
    node=$1
    if [ -z "$node" ] ; then # if not set
        failexit "kill_restart_node: needs node to be passed in as parameter"
    fi
    delay=$2
    if [ -z "$delay" ] ; then # if not set
        delay=0
    fi

    pushd $SECONDARY_DBDIR
    # cdb2sql ${CDB2_OPTIONS} --tabs --host $node $SECONDARY_DBNAME  'exec procedure sys.cmd.send("flush")'
    export LOGDIR=$TESTDIR/logs

    if [ -n "$CLUSTER" ] ; then
        kill_by_pidfile ${TMPDIR}/${SECONDARY_DBNAME}.${node}.pid
        mv --backup=numbered $LOGDIR/${SECONDARY_DBNAME}.${node}.db $LOGDIR/${SECONDARY_DBNAME}.${node}.db.1
        sleep $delay
        if [ $node == `hostname` ] ; then
            PARAMS="--no-global-lrl --lrl $SECONDARY_DBDIR/${SECONDARY_DBNAME}.lrl --pidfile ${TMPDIR}/${SECONDARY_DBNAME}.${node}.pid"
            $COMDB2_EXE ${SECONDARY_DBNAME} ${PARAMS} &> $LOGDIR/${SECONDARY_DBNAME}.${node}.db &
        else
            PARAMS="--no-global-lrl --lrl $SECONDARY_DBDIR/${SECONDARY_DBNAME}.lrl --pidfile ${TMPDIR}/${SECONDARY_DBNAME}.${node}.pid"
            CMD="cd ${SECONDARY_DBDIR}; source ${REP_ENV_VARS} ; $COMDB2_EXE ${SECONDARY_DBNAME} ${PARAMS} 2>&1 | tee $TESTDIR/${SECONDARY_DBNAME}.db"
            ssh -n -o StrictHostKeyChecking=no -tt $node ${CMD} &> $LOGDIR/${SECONDARY_DBNAME}.${node}.db &
            echo $! > ${TMPDIR}/${SECONDARY_DBNAME}.${node}.pid
        fi
    else
        kill_by_pidfile ${TMPDIR}/${SECONDARY_DBNAME}.pid
        mv --backup=numbered $LOGDIR/${SECONDARY_DBNAME}.db $LOGDIR/${SECONDARY_DBNAME}.db.1
        sleep $delay
        echo "$SECONDARY_DBNAME: starting single node"
        PARAMS="--no-global-lrl --lrl $SECONDARY_DBDIR/${SECONDARY_DBNAME}.lrl --pidfile ${TMPDIR}/${SECONDARY_DBNAME}.pid"
        echo "$COMDB2_EXE ${SECONDARY_DBNAME} ${PARAMS} &> $LOGDIR/${SECONDARY_DBNAME}.db"
        $COMDB2_EXE ${SECONDARY_DBNAME} ${PARAMS} &> $LOGDIR/${SECONDARY_DBNAME}.db &
    fi

    popd

    waitmach $node $SECONDARY_DBNAME
}

function kill_restart_tertiary_node
{
    node=$1
    if [ -z "$node" ] ; then # if not set
        failexit "kill_restart_node: needs node to be passed in as parameter"
    fi
    delay=$2
    if [ -z "$delay" ] ; then # if not set
        delay=0
    fi

    pushd $TERTIARY_DBDIR
    # cdb2sql ${CDB2_OPTIONS} --tabs --host $node $TERTIARY_DBNAME  'exec procedure sys.cmd.send("flush")'
    export LOGDIR=$TESTDIR/logs

    if [ -n "$CLUSTER" ] ; then
        kill_by_pidfile ${TMPDIR}/${TERTIARY_DBNAME}.${node}.pid
        mv --backup=numbered $LOGDIR/${TERTIARY_DBNAME}.${node}.db $LOGDIR/${TERTIARY_DBNAME}.${node}.db.1
        sleep $delay
        if [ $node == `hostname` ] ; then
            PARAMS="--no-global-lrl --lrl $TERTIARY_DBDIR/${TERTIARY_DBNAME}.lrl --pidfile ${TMPDIR}/${TERTIARY_DBNAME}.${node}.pid"
            $COMDB2_EXE ${TERTIARY_DBNAME} ${PARAMS} &> $LOGDIR/${TERTIARY_DBNAME}.${node}.db &
        else
            PARAMS="--no-global-lrl --lrl $TERTIARY_DBDIR/${TERTIARY_DBNAME}.lrl --pidfile ${TMPDIR}/${TERTIARY_DBNAME}.${node}.pid"
            CMD="cd ${TERTIARY_DBDIR}; source ${REP_ENV_VARS} ; $COMDB2_EXE ${TERTIARY_DBNAME} ${PARAMS} 2>&1 | tee $TESTDIR/${TERTIARY_DBNAME}.db"
            ssh -n -o StrictHostKeyChecking=no -tt $node ${CMD} &> $LOGDIR/${TERTIARY_DBNAME}.${node}.db &
            echo $! > ${TMPDIR}/${TERTIARY_DBNAME}.${node}.pid
        fi
    else
        kill_by_pidfile ${TMPDIR}/${TERTIARY_DBNAME}.pid
        mv --backup=numbered $LOGDIR/${TERTIARY_DBNAME}.db $LOGDIR/${TERTIARY_DBNAME}.db.1
        sleep $delay
        echo "$TERTIARY_DBNAME: starting single node"
        PARAMS="--no-global-lrl --lrl $TERTIARY_DBDIR/${TERTIARY_DBNAME}.lrl --pidfile ${TMPDIR}/${TERTIARY_DBNAME}.pid"
        echo "$COMDB2_EXE ${TERTIARY_DBNAME} ${PARAMS} &> $LOGDIR/${TERTIARY_DBNAME}.db"
        $COMDB2_EXE ${TERTIARY_DBNAME} ${PARAMS} &> $LOGDIR/${TERTIARY_DBNAME}.db &
    fi

    popd

    waitmach $node $TERTIARY_DBNAME
}

function wait_for_cluster
{
<<<<<<< HEAD
    for node in ${CLUSTER} ; do
        waitmach ${node}
    done
}

get_node_gen() {
    local -r node=${1}
    local gen

    set -o pipefail

    gen=$(${CDB2SQL_EXE} --host ${node} ${CDB2_OPTIONS} ${DBNAME} default \
        "exec procedure sys.cmd.send('bdb repstat')" | awk '/st_gen:/ {print $2}' | sed 's/[^0-9]*//g')
    if (( $? != 0 )); then
        return 1
    fi
    
    if [[ -z "${gen}" ]]; then
        return 1
    fi

    echo "${gen}"
}

get_master_and_fail_if_not_found() {
    local -r func=${FUNCNAME[0]}

    local master
    master=$(${CDB2SQL_EXE} --tabs ${CDB2_OPTIONS} ${DBNAME} default \
        "select host from comdb2_cluster where is_master='Y'")
    if (( $? != 0 )); then
        return 1
    fi

    if [[ -z "${master}" ]]; then
        return 1
    fi

    echo "${master}"
}

get_num_incoherent() {
    local -r master=$1

    local num_incoherent
    num_incoherent=$(${CDB2SQL_EXE} --tabs --host ${master} ${CDB2_OPTIONS} ${DBNAME} default \
        "select count(*) from comdb2_cluster where coherent_state != 'coherent'")
    if (( $? != 0 )); then
        return 1
    fi

    echo "${num_incoherent}"
}

downgrade_master() {
    local -r func=${FUNCNAME[0]}
    local -r downgrade_wait_seconds=5

    local master
    if ! master=$(get_master_and_fail_if_not_found); then
        echo "${func}: could not get master"
        return 1
    fi

    local gen
    if ! gen=$(get_node_gen ${master}); then
        echo "${func}: could not get generation number from master"
        return 1
    fi

    if ! ${CDB2SQL_EXE} --host ${master} ${CDB2_OPTIONS} ${DBNAME} default \
        "exec procedure sys.cmd.send('downgrade')"; then
        echo "${func}: Could not send downgrade command to master"
        return 1
    fi

    # Wait for election to start
    next_gen=${gen}
    while (( next_gen == gen )); do
        sleep ${downgrade_wait_seconds}
        next_gen=$(get_node_gen ${master})
        if (( $? != 0 )); then
            # The old master may be unavailable for a while during election,
            # so if we can't get its generation number then wait and retry.
            next_gen=${gen}
        fi
    done

    # Wait for a new master to be elected
    while ! master=$(get_master_and_fail_if_not_found); do
        sleep ${downgrade_wait_seconds}
    done

    # Wait for cluster to become coherent
    num_incoherent=$(get_num_incoherent ${master})
    while (( num_incoherent > 0 )); do
        sleep ${downgrade_wait_seconds}
        num_incoherent=$(get_num_incoherent ${master})
    done

    # Double check that the cluster is up
    wait_for_cluster
=======
    if [ -z "$CLUSTER" ]; then
        waitmach default
    else
        for node in ${CLUSTER} ; do
            waitmach ${node}
        done
    fi
>>>>>>> 31fa8974
}<|MERGE_RESOLUTION|>--- conflicted
+++ resolved
@@ -254,10 +254,13 @@
 
 function wait_for_cluster
 {
-<<<<<<< HEAD
-    for node in ${CLUSTER} ; do
-        waitmach ${node}
-    done
+    if [ -z "$CLUSTER" ]; then
+        waitmach default
+    else
+        for node in ${CLUSTER} ; do
+            waitmach ${node}
+        done
+    fi
 }
 
 get_node_gen() {
@@ -357,13 +360,4 @@
 
     # Double check that the cluster is up
     wait_for_cluster
-=======
-    if [ -z "$CLUSTER" ]; then
-        waitmach default
-    else
-        for node in ${CLUSTER} ; do
-            waitmach ${node}
-        done
-    fi
->>>>>>> 31fa8974
 }