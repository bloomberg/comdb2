--- conflicted
+++ resolved
@@ -88,14 +88,6 @@
 echo "comdb2 $db -lrl $cpdir/$db.lrl -pidfile /tmp/$db.pid >$cpdir/$outfile 2>&1 &"
 comdb2 $db -lrl $cpdir/$db.lrl -pidfile /tmp/$db.pid >$cpdir/$outfile 2>&1 &
 wait_for_db_up $db @localhost
-<<<<<<< HEAD
-echo "adding tables"
-for csc2 in $resources/*.csc2; do 
-    table=${csc2##*/}
-    table=${table%*.csc2}
-    cdb2sql $db @localhost "create table ${table} { $(<$csc2) }"
-done
-=======
 cat >> $cpdir/$db.lrl <<EOF
 cluster nodes $machines
 EOF
@@ -107,7 +99,6 @@
         cdb2sql $db @localhost "create table ${table} { $(<$csc2) }"
     done
 fi
->>>>>>> c0079c74
 cdb2sql $db @localhost "exec procedure sys.cmd.send('exit')" > /dev/null 2>&1
 wait_for_db_down $db
 cat >> $cpdir/$db.lrl <<EOF
