--- conflicted
+++ resolved
@@ -35,14 +35,8 @@
 ;(deftest register-test-nemesis
 ;  (is (:valid? (:results (jepsen/run! (register-tester-nemesis { } ))))))
 
-<<<<<<< HEAD
-(deftest register-test
-  (is (:valid? (:results (jepsen/run! (register-tester-nemesis { } ))))))
-
-=======
 (deftest register-test-nemesis
   (is (:valid? (:results (jepsen/run! (register-tester-nemesis { } ))))))
 
 ;(deftest register-test
 ;  (is (:valid? (:results (jepsen/run! (register-tester { } ))))))
->>>>>>> 217f7814
