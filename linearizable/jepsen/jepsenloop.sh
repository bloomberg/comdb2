#!/bin/bash

# Unlike the other linearizable tests, this must be run by itself on a machine

remove_good_test=0

while [[ -n "$1" ]]; do
    case $1 in

        -d)
            echo "ENABLED DEBUG TRACE"
            export COMDB2_DEBUG=1
            shift
            ;;

        -r)
            echo "REMOVING GOOD TESTS"
            remove_good_test=1
            shift
            ;;

        *)
            db=$1
            shift
            ;;

    esac

done

if [[ -z "$db" ]]; then
    echo "the db variable is not set .. i cannot add to comdb2db"
    exit 1
fi

pathbase=${COMDB2_PATHBASE:-/home/ubuntu/comdb2}
scripts=$pathbase/linearizable/scripts
. $scripts/setvars
outbase=${COMDB2_OUTBASE:-/db/testout}

# add to comdb2db
$scripts/addmach_comdb2db $db


iter=0
while :; do 

    let iter=iter+1

    outfile=$outbase/jepsen_test.$db.$iter.out

    $scripts/heal $db

    ma=$(cdb2sql -tabs $db dev "exec procedure sys.cmd.send('bdb cluster')" | egrep MASTER | egrep lsn) ; m=${ma%%:*}
    c=$(ssh $m "/opt/bb/bin/cdb2sql -tabs $db @localhost \"exec procedure sys.cmd.send('bdb cluster')\"")
    echo "$c"

    echo "$c" | egrep COHERENT
    r=$?
    while [[ $r == 0 ]] ; do
        echo "$(date) waiting for $db cluster to become coherent"
        $pathbase/linearizable/scripts/heal $db
        sleep 1
        ma=$(cdb2sql -tabs $db dev "exec procedure sys.cmd.send('bdb cluster')" | egrep MASTER | egrep lsn) ; m=${ma%%:*}
        c=$(ssh $m "/opt/bb/bin/cdb2sql -tabs $db @localhost \"exec procedure sys.cmd.send('bdb cluster')\"")
        echo "$c" | egrep COHERENT
        r=$?
    done

    sleep 1

    cdb2sql $db dev "delete from jepsen where 1 = 1"

    export COMDB2_DBNAME=$db
    lein test 2>&1 | tee $outfile 2>&1 
    if [[ $? != 0 ]]; then 
        echo "!!! JEPSEN TEST FAILED ON ITERATION $iter !!!" 
        break 2
    fi

    egrep "Analysis invalid!" $outfile >/dev/null 2>&1 
    if [[ $? == 0 ]]; then
        echo "!!! JEPSEN ANALYSIS INVALID $iter !!!" 
        break 2
    fi

<<<<<<< HEAD
    egrep -v "closeNo|gnuplot|IOException" $outfile | egrep exception
=======
    egrep -v "closeNo|gnuplot|IOException|OutOfMemoryError|Uncaught" $outfile | egrep exception
>>>>>>> 217f7814
    if [[ $? == 0 ]]; then
        echo "!!! JEPSEN TEST FAILED WITH EXCEPTION ITERATION $iter !!!" 
        break 2
    fi

#    egrep -i "handle state" $outfile > /dev/null 2>&1
#    if [[ $? == 0 ]]; then
#        echo "!!! JEPSEN TEST FAILED WITH WRONG HANDLE STATE ITERATION $iter !!!" 
#        break 2
#    fi

    sleep 1

    if [[ "$remove_good_test" = "1" ]]; then
        echo "removing good test run"
        rm -f $outfile
    fi

done
<|MERGE_RESOLUTION|>--- conflicted
+++ resolved
@@ -84,11 +84,7 @@
         break 2
     fi
 
-<<<<<<< HEAD
-    egrep -v "closeNo|gnuplot|IOException" $outfile | egrep exception
-=======
     egrep -v "closeNo|gnuplot|IOException|OutOfMemoryError|Uncaught" $outfile | egrep exception
->>>>>>> 217f7814
     if [[ $? == 0 ]]; then
         echo "!!! JEPSEN TEST FAILED WITH EXCEPTION ITERATION $iter !!!" 
         break 2
