/*-
 * See the file LICENSE for redistribution information.
 *
 * Copyright (c) 1997-2003
 *	Sleepycat Software.  All rights reserved.
 */

static int __berkdb_write_alarm_ms;
static int __berkdb_read_alarm_ms;
static long long *__berkdb_num_read_ios = 0;
static long long *__berkdb_num_write_ios = 0;
static void (*read_callback) (int bytes) = 0;
static void (*write_callback) (int bytes) = 0;

int __slow_read_ns = 0;
int __slow_write_ns = 0;

void (*__berkdb_trace_func) (const char *) = 0;

void
__berkdb_set_num_read_ios(long long *n)
{
	__berkdb_num_read_ios = n;
}

void
__berkdb_set_num_write_ios(long long *n)
{
	__berkdb_num_write_ios = n;
}

#include "db_config.h"

#ifndef lint
static const char revid[] = "$Id: os_rw.c,v 11.30 2003/05/23 21:19:05 bostic Exp $";
#endif /* not lint */

#ifndef NO_SYSTEM_INCLUDES
#include <pthread.h>
#include <sys/types.h>
#include <sys/stat.h>

#include <stdlib.h>
#include <string.h>
#include <unistd.h>
#include <fcntl.h>
#include <time.h>
#endif

#include "db_int.h"
#include "dbinc/db_swap.h"
#include "thread_stats.h"
#include "printformats.h"
#include "mem_restore.h"

#include <poll.h>
#include "logmsg.h"
#include "locks_wrap.h"

uint64_t bb_berkdb_fasttime(void);

#ifdef HAVE_FILESYSTEM_NOTZERO
static int __os_zerofill __P((DB_ENV *, DB_FH *));
#endif
static int __os_physwrite __P((DB_ENV *, DB_FH *, void *, size_t, size_t *));

/* NOTE: __berkdb_direct_pread/__berkdb_direct_pwrite assume that read/writes
   are always multiples of 512, which is true for all cases in berkeley */

static pthread_key_t iobufkey;
static pthread_once_t once = PTHREAD_ONCE_INIT;
int gbl_verify_direct_io = 0;

void fsnapf(FILE *, void *, size_t);

struct iobuf {
	size_t sz;
	void *buf;
};

/*
** malloc overrides are disabled in this file in order to 
** 100% correctly free memalign()'d chunks.
*/
void
free_iobuf(void *p)
{
	struct iobuf *b = p;

	free(b->buf);
	free(b);
}

static inline void
init_iobuf(void)
{
	Pthread_key_create(&iobufkey, free_iobuf);
}

static void *
get_aligned_buffer(void *buf, size_t bufsz, int copy)
{
	struct iobuf *b;

	b = pthread_getspecific(iobufkey);
	if (b == NULL) {
		b = malloc(sizeof(struct iobuf));
		b->sz = bufsz;
#if ! defined  ( _SUN_SOURCE ) && ! defined ( _HP_SOURCE )
		if (posix_memalign(&b->buf, 512, bufsz))
			return NULL;
#else
		b->buf = memalign(512, bufsz);
		if (b->buf == NULL)
			return NULL;
#endif
		Pthread_setspecific(iobufkey, b);
	} else if (b->sz < bufsz) {
		free(b->buf);
		b->buf = NULL;

		b->sz = 0;
#if ! defined ( _SUN_SOURCE ) &&  ! defined ( _HP_SOURCE )
		if (posix_memalign(&b->buf, 512, bufsz))
			return NULL;
#else
		b->buf = memalign(512, bufsz);
		if (b->buf == NULL)
			return NULL;
#endif
		b->sz = bufsz;
	}
	if (copy)
		memcpy(b->buf, buf, bufsz);

	return b->buf;
}

static int
__berkdb_direct_read(int fd, void *buf, size_t bufsz)
{
	void *abuf;
	int rc;
	off_t off, aoff;
	size_t asize;		/* adjusted size, rounded to block size */
	int extra_fluff;
	int bytes_read;

	pthread_once(&once, init_iobuf);

	off = lseek(fd, 0, SEEK_CUR);

	aoff = off - (off % 512);
	asize = ((bufsz / 512) + 1 + ((bufsz % 512) ? 1 : 0)) * 512;
	abuf = get_aligned_buffer(buf, asize, 0);
	extra_fluff = off - aoff;

	rc = pread(fd, abuf, asize, aoff);
	if (rc == -1) {
		logmsg(LOGMSG_ERROR, "pread %d %s\n", errno, strerror(errno));
		return -1;
	}

	/* short read? */
	if (rc < extra_fluff) {
		logmsg(LOGMSG_ERROR, "pread rc %d asize %zu bufsz %zu\n", rc, asize, bufsz);
		return 0;
	}

	bytes_read = rc - extra_fluff;
	if (bytes_read > bufsz)
		bytes_read = bufsz;

	memcpy(buf, ((uint8_t *) abuf) + (extra_fluff), bytes_read);

	/* lseek here */
	if (lseek(fd, off + bytes_read, SEEK_SET) != (off + bytes_read)) {
		logmsg(LOGMSG_ERROR, "lseek %d %s\n", errno, strerror(errno));
		return -1;
	}
#ifndef _SUN_SOURCE
	if (gbl_verify_direct_io) {
		int nfd = -1;
		int flags;
		void *checkbuf = NULL;
		int verify_failed = 1;
		int verify_bytes_read;

		nfd = dup(fd);
		if (nfd == -1) {
			logmsgperror("nfd");
			goto done_verify;
		}
		flags = fcntl(nfd, F_GETFL);
#ifdef __APPLE__
		flags &= ~F_NOCACHE;
#else
		flags &= ~O_DIRECT;
#endif
		rc = fcntl(nfd, F_SETFL, flags);
		if (rc) {
			logmsg(LOGMSG_ERROR, "fcntl(F_SETFL) rc %d\n", rc);
			goto done_verify;
		}
		checkbuf = malloc(bufsz);
		verify_bytes_read = pread(nfd, checkbuf, bufsz, off);
		if (verify_bytes_read == -1) {
			logmsg(LOGMSG_ERROR, "pread verify %d %s\n", errno, strerror(errno));
			goto done_verify;
		}
		if (verify_bytes_read != bytes_read) {
			logmsg(LOGMSG_ERROR, "unexpected read, wanted %d read %d\n",
			    bytes_read, verify_bytes_read);
			goto done_verify;
		}
		if (memcmp(checkbuf, buf, verify_bytes_read) == 0)
			verify_failed = 0;
		else {
			logmsg(LOGMSG_ERROR, "expected:\n");
			fsnapf(stdout, buf, bufsz);
			logmsg(LOGMSG_ERROR, "read:\n");
			fsnapf(stdout, checkbuf, bufsz);

			logmsg(LOGMSG_ERROR, ">>>>> READ CHECK FAILED\n");
		}

done_verify:
		if (nfd != -1)
			close(nfd);
		if (checkbuf)
			free(checkbuf);

		if (verify_failed)
			return -1;
	}
#endif

	return bytes_read;
}

static int
__berkdb_direct_write(int fd, void *buf, size_t bufsz)
{
	uint8_t *abuf;
	int rc;
	off_t off, aoff;
	size_t asize;		/* adjusted size, rounded to block size */
	int extra_fluff;
	int bytes_written;
	off_t final_offset;

	pthread_once(&once, init_iobuf);

	/* find current offset */
	off = lseek(fd, 0, SEEK_CUR);
	if (off == -1) {
		logmsg(LOGMSG_ERROR, "can't determine current offset %d %s\n", errno,
		    strerror(errno));
		return -1;
	}

	/* this is the adjusted size of the buffer we'll be writing */
	asize = ((bufsz / 512) + 1 + ((bufsz % 512) ? 1 : 0)) * 512;

	/* next lowest offset in file aligned at 512 bytes */
	aoff = off - (off % 512);

	extra_fluff = off - aoff;
	final_offset = off + bufsz;

	abuf = get_aligned_buffer(buf, asize, 0);
	/* TODO: this is a synchronous read with no backing cache - get it out of the log buffer instead? */
	rc = pread(fd, abuf, 512, aoff);
	if (rc == -1) {
		logmsg(LOGMSG_ERROR, "pread(%d, %u) %d %s\n",
		    extra_fluff < 512 ? 512 : extra_fluff, (unsigned int)aoff,
		    errno, strerror(errno));
		return -1;
	}
	if (rc < extra_fluff)
		extra_fluff = rc;

	memcpy((uint8_t *) abuf + extra_fluff, buf, bufsz);

	bytes_written = pwrite(fd, abuf, asize, aoff);
	if (bytes_written == -1)
		return -1;
	if (bytes_written != asize) {
		logmsg(LOGMSG_ERROR, "write %d bytes, needed to write %zu\n",
		    bytes_written, asize);
		return -1;
	}

	rc = ftruncate(fd, final_offset);
	if (rc == -1) {
		logmsg(LOGMSG_ERROR, "ftruncate(%u) %d %s\n",
		    (unsigned int)final_offset, errno, strerror(errno));
		return -1;
	}

	if (lseek(fd, final_offset, SEEK_SET) != final_offset) {
		logmsg(LOGMSG_ERROR, "lseek(%u) %d %s\n", (unsigned int)final_offset,
		    errno, strerror(errno));
		return -1;
	}
#ifndef _SUN_SOURCE
	if (gbl_verify_direct_io) {
		int nfd = -1;
		int flags;
		void *checkbuf = NULL;
		int verify_failed = 1;

		nfd = dup(fd);
		if (nfd == -1) {
			logmsgperror("nfd");
			goto done_verify;
		}
		flags = fcntl(nfd, F_GETFL);
#ifdef __APPLE__
		flags &= ~F_NOCACHE;
#else
		flags &= ~O_DIRECT;
#endif
		rc = fcntl(nfd, F_SETFL, flags);
		if (rc) {
			logmsg(LOGMSG_ERROR, "fcntl(F_SETFL) rc %d\n", rc);
			goto done_verify;
		}
		checkbuf = malloc(bufsz);
		rc = pread(nfd, checkbuf, bufsz, off);
		if (rc == -1) {
            logmsg(LOGMSG_ERROR, "pread verify %d %s\n", errno, strerror(errno));
			goto done_verify;
		}
		if (rc != bufsz) {
			logmsg(LOGMSG_ERROR, "unexpected read, wanted %zu read %d\n", bufsz,
			    rc);
			goto done_verify;
		}
		if (memcmp(checkbuf, buf, bufsz) == 0)
			verify_failed = 0;
		else {
			logmsg(LOGMSG_ERROR, "expected:\n");
			fsnapf(stdout, buf, bufsz);
			logmsg(LOGMSG_ERROR, "read:\n");
			fsnapf(stdout, checkbuf, bufsz);
			logmsg(LOGMSG_ERROR, ">>>>> WRITE CHECK FAILED\n");
		}

done_verify:
		if (nfd != -1)
			close(nfd);
		if (checkbuf)
			free(checkbuf);

		if (verify_failed)
			return -1;
	}
#endif

	return bufsz;
}


static int
__berkdb_direct_pread(int fd, void *buf, size_t bufsz, off_t offset)
{
	void *abuf;
	int rc;

	pthread_once(&once, init_iobuf);

	abuf = get_aligned_buffer(buf, bufsz, 0);
	rc = pread(fd, abuf, bufsz, offset);
	if (rc > 0 && buf != abuf)
		memcpy(buf, abuf, rc);
	return rc;
}

static int
__berkdb_direct_pwrite(DB_ENV *dbenv, int fd, void *buf, size_t bufsz,
    off_t offset)
{
	void *abuf;
	int rc;
	int nretries = 0;
	DB_LSN lsn_before, lsn_after;

	pthread_once(&once, init_iobuf);

again:
	abuf = get_aligned_buffer(buf, bufsz, 1);
	LOGCOPY_TOLSN(&lsn_before, abuf);
	do {
		rc = pwrite(fd, abuf, bufsz, offset);
		if (dbenv->attr.debug_enospc_chance) {
			int p = rand() % 100;

			if (p < dbenv->attr.debug_enospc_chance) {
				rc = -1;
				errno = ENOSPC;
			}
		}
		if (nretries > 0) {
			logmsg(LOGMSG_ERROR, 
                    "pwrite fd %d sz %zu off %ld retry %d\n", fd,
			    bufsz, offset, nretries);
			poll(NULL, 0, 10);
		}
		if (rc == bufsz && dbenv->attr.check_pwrites) {
			int crc;

			if (nretries == dbenv->attr.num_write_retries)
				abort();

			memset(abuf, 0, sizeof(DB_LSN));
			crc = pread(fd, abuf, bufsz, offset);
			if (crc != bufsz) {
				logmsg(LOGMSG_ERROR, 
                    "trying to verify pwrite fd %d sz %d off %ld (pgno %u) but got rc %d errno %d\n",
				    fd, (int)bufsz, offset,
				    (uint32_t) (offset / bufsz), crc, errno);
				if (++nretries < dbenv->attr.num_write_retries) {
					logmsg(LOGMSG_ERROR, "Trying again\n");
					goto again;
				}
			} else {
				LOGCOPY_TOLSN(&lsn_after, abuf);
				if (log_compare(&lsn_before, &lsn_after) ||
				    (dbenv->attr.check_pwrites_debug &&
					((rand() % 100) <
					    dbenv->attr.check_pwrites_debug))) {
					logmsg(LOGMSG_ERROR, "trying to verify pwrite fd %d sz %zu off %ld (pgno %u) lsn before "
					    PR_LSN ", lsn after " PR_LSN
					    ", retry %d\n", fd, bufsz, offset,
					    (uint32_t) (offset / bufsz),
					    PARM_LSN(lsn_before),
					    PARM_LSN(lsn_after), nretries);
					if (++nretries <
					    dbenv->attr.num_write_retries) {
						logmsg(LOGMSG_ERROR, "Trying again\n");
						goto again;
					}
				}
			}
		}
	} while (rc == -1 && errno == ENOSPC &&
	    ++nretries < dbenv->attr.num_write_retries);
	return rc;
}

/*
 * __os_io_partial --
 *	Do a partial page io.  This is used to test recovery page logging.
 *
 * PUBLIC: int __os_io_partial __P((DB_ENV *,
 * PUBLIC:     int, DB_FH *, db_pgno_t, size_t, size_t, u_int8_t *, size_t *));
 */
int
__os_io_partial(dbenv, op, fhp, pgno, pagesize, parlen, buf, niop)
	DB_ENV *dbenv;
	int op;
	DB_FH *fhp;
	db_pgno_t pgno;
	size_t pagesize, parlen, *niop;
	u_int8_t *buf;
{
	int ret;
	struct timespec s, rem;
	int rc;

	if (op == DB_IO_READ && __slow_read_ns) {
		s.tv_sec = 0;
		s.tv_nsec = __slow_read_ns;
		rc = nanosleep(&s, &rem);
		while (rc == -1 && errno == -EINTR) {
			s = rem;
			rc = nanosleep(&s, &rem);
		}
	} else if (op == DB_IO_WRITE && __slow_write_ns) {
		s.tv_sec = 0;
		s.tv_nsec = __slow_write_ns;
		rc = nanosleep(&s, &rem);
		while (rc == -1 && errno == -EINTR) {
			s = rem;
			rc = nanosleep(&s, &rem);
		}
	}

	/* Check for illegal usage. */
	DB_ASSERT(F_ISSET(fhp, DB_FH_OPENED) && fhp->fd != -1);

	if (op == DB_IO_WRITE)
		__checkpoint_verify(dbenv);

#if defined(HAVE_PREAD) && defined(HAVE_PWRITE)
	switch (op) {
	case DB_IO_READ:
		if (DB_GLOBAL(j_read) != NULL)
			goto slow;


		if (__berkdb_read_alarm_ms) {
			uint64_t x1, x2;

			x1 = bb_berkdb_fasttime();

			if (F_ISSET(fhp, DB_FH_DIRECT))
				*niop =
				    __berkdb_direct_pread(fhp->fd, buf, parlen,
				    (off_t) pgno * pagesize);
			else
				*niop =
				    pread(fhp->fd, buf, parlen,
				    (off_t) pgno * pagesize);

			x2 = bb_berkdb_fasttime();
			if (gbl_bb_berkdb_enable_thread_stats) {
				struct berkdb_thread_stats *p, *t;

				t = bb_berkdb_get_thread_stats();
				p = bb_berkdb_get_process_stats();
				p->n_preads++;
				p->pread_bytes += pagesize;
				p->pread_time_us += (x2 - x1);
				t->n_preads++;
				t->pread_bytes += pagesize;
				t->pread_time_us += (x2 - x1);
			}

			if ((x2 - x1) > M2U(__berkdb_read_alarm_ms) &&
			    __berkdb_trace_func) {
				char s[80];

				snprintf(s, sizeof(s),
				    "LONG PREAD (%d) %d ms fd %d\n",
				    (int)pagesize, U2M(x2 - x1), fhp->fd);
				__berkdb_trace_func(s);
			}
		} else if (F_ISSET(fhp, DB_FH_DIRECT))
			*niop =
			    __berkdb_direct_pread(fhp->fd, buf, parlen,
			    (off_t) pgno * pagesize);
		else
			*niop =
			    pread(fhp->fd, buf, parlen,
			    (off_t) pgno * pagesize);

		if (__berkdb_num_read_ios)
			(*__berkdb_num_read_ios)++;
		if (read_callback)
			read_callback(pagesize);

		break;
	case DB_IO_WRITE:
		if (DB_GLOBAL(j_write) != NULL)
			goto slow;
#ifdef HAVE_FILESYSTEM_NOTZERO
		if (__os_fs_notzero())
			goto slow;
#endif

		if (__berkdb_write_alarm_ms) {
			uint64_t x1, x2;

			x1 = bb_berkdb_fasttime();

			if (F_ISSET(fhp, DB_FH_DIRECT))
				*niop =
				    __berkdb_direct_pwrite(dbenv, fhp->fd, buf,
				    parlen, (off_t) pgno * pagesize);
			else
				*niop =
				    pwrite(fhp->fd, buf, parlen,
				    (off_t) pgno * pagesize);

			x2 = bb_berkdb_fasttime();
			if (gbl_bb_berkdb_enable_thread_stats) {
				struct berkdb_thread_stats *p, *t;

				t = bb_berkdb_get_thread_stats();
				p = bb_berkdb_get_process_stats();
				p->n_pwrites++;
				p->pwrite_bytes += pagesize;
				p->pwrite_time_us += (x2 - x1);
				t->n_pwrites++;
				t->pwrite_bytes += pagesize;
				t->pwrite_time_us += (x2 - x1);
			}

			if ((x2 - x1) > M2U(__berkdb_write_alarm_ms) &&
			    __berkdb_trace_func) {
				char s[80];

				snprintf(s, sizeof(s),
				    "LONG PWRITE (%d) %d ms fd %d\n",
				    (int)pagesize, U2M(x2 - x1), fhp->fd);
				__berkdb_trace_func(s);
			}
		} else {
			if (F_ISSET(fhp, DB_FH_DIRECT))
				*niop =
				    __berkdb_direct_pwrite(dbenv, fhp->fd, buf,
				    parlen, (off_t) pgno * pagesize);
			else
				*niop =
				    pwrite(fhp->fd, buf, parlen,
				    (off_t) pgno * pagesize);
		}

		if (__berkdb_num_write_ios)
			(*__berkdb_num_write_ios)++;
		if (write_callback)
			write_callback(pagesize);

		break;
	}
	if (*niop == (size_t) parlen)
		return (0);
slow:
#endif
	MUTEX_THREAD_LOCK(dbenv, fhp->mutexp);

	if ((ret = __os_seek(dbenv, fhp,
		    pagesize, pgno, 0, 0, DB_OS_SEEK_SET)) != 0)
		goto err;
	switch (op) {
	case DB_IO_READ:
		ret = __os_read(dbenv, fhp, buf, parlen, niop);
		break;
	case DB_IO_WRITE:
		ret = __os_write(dbenv, fhp, buf, parlen, niop);
		break;
	}

err:	MUTEX_THREAD_UNLOCK(dbenv, fhp->mutexp);

	return (ret);

}


/*
 * __os_io --
 *	Do an I/O.
 *
 * PUBLIC: int __os_io __P((DB_ENV *,
 * PUBLIC:     int, DB_FH *, db_pgno_t, size_t, u_int8_t *, size_t *));
 */
int
__os_io(dbenv, op, fhp, pgno, pagesize, buf, niop)
	DB_ENV *dbenv;
	int op;
	DB_FH *fhp;
	db_pgno_t pgno;
	size_t pagesize, *niop;
	u_int8_t *buf;
{
	int ret;
	struct timespec s, rem;
	int rc;


	if (op == DB_IO_READ && __slow_read_ns) {
		s.tv_sec = 0;
		s.tv_nsec = __slow_read_ns;
		rc = nanosleep(&s, &rem);
		while (rc == -1 && errno == -EINTR) {
			s = rem;
			rc = nanosleep(&s, &rem);
		}
	} else if (op == DB_IO_WRITE && __slow_write_ns) {
		s.tv_sec = 0;
		s.tv_nsec = __slow_write_ns;
		rc = nanosleep(&s, &rem);
		while (rc == -1 && errno == -EINTR) {
			s = rem;
			rc = nanosleep(&s, &rem);
		}
	}

	if (op == DB_IO_WRITE && dbenv->attr.check_zero_lsn_writes
	    && (dbenv->open_flags & DB_INIT_TXN)) {
		static const char zerobuf[32];

		/* 
		 * There's some events (aborts) that can legitimately
		 * write a zero LSN - check the first bunch of bytes
		 * in the buffer. 
		 */
		if (memcmp(buf, zerobuf, sizeof(zerobuf)) == 0) {
			if (fhp->name) {
				__db_err(dbenv,
				    "%s %s: zero LSN for page %u",
				    __func__, fhp->name, pgno);
			} else {
				__db_err(dbenv,
				    "%s fd %d: zero LSN for page %u",
				    __func__, fhp->fd, pgno);
			}
			if (dbenv->attr.abort_zero_lsn_writes)
				abort();
		}
	}

	/* Check for illegal usage. */
	DB_ASSERT(F_ISSET(fhp, DB_FH_OPENED) && fhp->fd != -1);

	if (op == DB_IO_WRITE)
		__checkpoint_verify(dbenv);

#if defined(HAVE_PREAD) && defined(HAVE_PWRITE)
	switch (op) {
	case DB_IO_READ:
		if (DB_GLOBAL(j_read) != NULL)
			goto slow;


		if (__berkdb_read_alarm_ms) {
			uint64_t x1, x2;

			x1 = bb_berkdb_fasttime();

			if (F_ISSET(fhp, DB_FH_DIRECT))
				*niop =
				    __berkdb_direct_pread(fhp->fd, buf,
				    pagesize, (off_t) pgno * pagesize);
			else
				*niop =
				    pread(fhp->fd, buf, pagesize,
				    (off_t) pgno * pagesize);

			x2 = bb_berkdb_fasttime();
			if (gbl_bb_berkdb_enable_thread_stats) {
				struct berkdb_thread_stats *p, *t;

				t = bb_berkdb_get_thread_stats();
				p = bb_berkdb_get_process_stats();
				p->n_preads++;
				p->pread_bytes += pagesize;
				p->pread_time_us += (x2 - x1);
				t->n_preads++;
				t->pread_bytes += pagesize;
				t->pread_time_us += (x2 - x1);
			}

			if ((x2 - x1) > M2U(__berkdb_read_alarm_ms) &&
			    __berkdb_trace_func) {
				char s[80];

				snprintf(s, sizeof(s),
				    "LONG PREAD (%d) %d ms fd %d\n",
				    (int)pagesize, U2M(x2 - x1), fhp->fd);
				__berkdb_trace_func(s);
			}
		} else if (F_ISSET(fhp, DB_FH_DIRECT))
			*niop =
			    __berkdb_direct_pread(fhp->fd, buf, pagesize,
			    (off_t) pgno * pagesize);
		else
			*niop =
			    pread(fhp->fd, buf, pagesize,
			    (off_t) pgno * pagesize);

		if (__berkdb_num_read_ios)
			(*__berkdb_num_read_ios)++;
		if (read_callback)
			read_callback(pagesize);

		break;
	case DB_IO_WRITE:
		if (DB_GLOBAL(j_write) != NULL)
			goto slow;
#ifdef HAVE_FILESYSTEM_NOTZERO
		if (__os_fs_notzero())
			goto slow;
#endif

		if (__berkdb_write_alarm_ms) {
			uint64_t x1, x2;

			x1 = bb_berkdb_fasttime();

			if (F_ISSET(fhp, DB_FH_DIRECT))
				*niop =
				    __berkdb_direct_pwrite(dbenv, fhp->fd, buf,
				    pagesize, (off_t) pgno * pagesize);
			else
				*niop =
				    pwrite(fhp->fd, buf, pagesize,
				    (off_t) pgno * pagesize);

			x2 = bb_berkdb_fasttime();
			if (gbl_bb_berkdb_enable_thread_stats) {
				struct berkdb_thread_stats *p, *t;

				t = bb_berkdb_get_thread_stats();
				p = bb_berkdb_get_process_stats();
				p->n_pwrites++;
				p->pwrite_bytes += pagesize;
				p->pwrite_time_us += (x2 - x1);
				t->n_pwrites++;
				t->pwrite_bytes += pagesize;
				t->pwrite_time_us += (x2 - x1);
			}

			if ((x2 - x1) > M2U(__berkdb_write_alarm_ms) &&
			    __berkdb_trace_func) {
				char s[80];

				snprintf(s, sizeof(s),
				    "LONG PWRITE (%d) %d ms fd %d\n",
				    (int)pagesize, U2M(x2 - x1), fhp->fd);
				__berkdb_trace_func(s);
			}
		} else {
			if (F_ISSET(fhp, DB_FH_DIRECT))
				*niop =
				    __berkdb_direct_pwrite(dbenv, fhp->fd, buf,
				    pagesize, (off_t) pgno * pagesize);
			else
				*niop =
				    pwrite(fhp->fd, buf, pagesize,
				    (off_t) pgno * pagesize);
		}

		if (__berkdb_num_write_ios)
			(*__berkdb_num_write_ios)++;
		if (write_callback)
			write_callback(pagesize);

		break;
	}
	if (*niop == (size_t) pagesize)
		return (0);
slow:
#endif
	MUTEX_THREAD_LOCK(dbenv, fhp->mutexp);

	if ((ret = __os_seek(dbenv, fhp,
		    pagesize, pgno, 0, 0, DB_OS_SEEK_SET)) != 0)
		goto err;
	switch (op) {
	case DB_IO_READ:
		ret = __os_read(dbenv, fhp, buf, pagesize, niop);
		break;
	case DB_IO_WRITE:
		ret = __os_write(dbenv, fhp, buf, pagesize, niop);
		break;
	}

err:	MUTEX_THREAD_UNLOCK(dbenv, fhp->mutexp);

	return (ret);

}

/*
 * __os_read --
 *	Read from a file handle.
 *
 * PUBLIC: int __os_read __P((DB_ENV *, DB_FH *, void *, size_t, size_t *));
 */
int
__os_read(dbenv, fhp, addr, len, nrp)
	DB_ENV *dbenv;
	DB_FH *fhp;
	void *addr;
	size_t len;
	size_t *nrp;
{
	size_t offset;
	ssize_t nr;
	int ret, retries;
	u_int8_t *taddr;

	/* Check for illegal usage. */
	DB_ASSERT(F_ISSET(fhp, DB_FH_OPENED) && fhp->fd != -1);

	__checkpoint_verify(dbenv);

	retries = 0;
	for (taddr = addr, offset = 0; offset < len; taddr += nr, offset += nr) {
retry:		if ((nr = DB_GLOBAL(j_read) != NULL ?
			DB_GLOBAL(j_read)(fhp->fd, taddr, len - offset) :
			F_ISSET(fhp,
			    DB_FH_DIRECT) ? __berkdb_direct_read(fhp->fd, taddr,
			    len - offset) : read(fhp->fd, taddr,
			    len - offset))<0) {
			ret = __os_get_errno();
			if ((ret == EINTR || ret == EBUSY) &&
			    ++retries < DB_RETRY)
				goto retry;
			__db_err(dbenv, "read: %p, %lu: %s",
			    taddr, (unsigned)len - offset, strerror(ret));
			return (ret);
		}
		if (nr == 0)
			break;
	}
	*nrp = taddr - (u_int8_t *)addr;
	return (0);
}

/*
 * __os_write --
 *	Write to a file handle.
 *
 * PUBLIC: int __os_write __P((DB_ENV *, DB_FH *, void *, size_t, size_t *));
 */
int
__os_write(dbenv, fhp, addr, len, nwp)
	DB_ENV *dbenv;
	DB_FH *fhp;
	void *addr;
	size_t len;
	size_t *nwp;
{
	/* Check for illegal usage. */
	DB_ASSERT(F_ISSET(fhp, DB_FH_OPENED) && fhp->fd != -1);

	__checkpoint_verify(dbenv);

#ifdef HAVE_FILESYSTEM_NOTZERO
	/* Zero-fill as necessary. */
	if (__os_fs_notzero()) {
		int ret;
		if ((ret = __os_zerofill(dbenv, fhp)) != 0)
			return (ret);
	}
#endif
	return (__os_physwrite(dbenv, fhp, addr, len, nwp));
}

/*
 * __os_physwrite --
 *	Physical write to a file handle.
 */
static int
__os_physwrite(dbenv, fhp, addr, len, nwp)
	DB_ENV *dbenv;
	DB_FH *fhp;
	void *addr;
	size_t len;
	size_t *nwp;
{
	size_t offset;
	ssize_t nw = 0;
	int ret, retries;
	u_int8_t *taddr;

#if defined(HAVE_FILESYSTEM_NOTZERO) && defined(DIAGNOSTIC)
	if (__os_fs_notzero()) {
		struct stat sb;
		off_t cur_off;

		DB_ASSERT(fstat(fhp->fd, &sb) != -1 &&
		    (cur_off = lseek(fhp->fd, (off_t) 0, SEEK_CUR)) != -1 &&
		    cur_off <= sb.st_size);
	}
#endif
	retries = 0;

	int debug_enospc = dbenv->attr.debug_enospc_chance;
	off_t off = 0;

	for (taddr = addr, offset = 0; offset < len; taddr += nw, offset += nw) {
		if (debug_enospc)
			off = lseek(fhp->fd, (off_t) 0, SEEK_CUR);

retry:
		nw = DB_GLOBAL(j_write) != NULL ?
			DB_GLOBAL(j_write)(fhp->fd, taddr, len - offset) :
			F_ISSET(fhp, DB_FH_DIRECT) ? 
			__berkdb_direct_write(fhp->fd, taddr, len - offset) : write(fhp->fd, taddr,
					len - offset);
		if (debug_enospc && off >= 0) {
			int p = rand() % 100;

			if (p < dbenv->attr.debug_enospc_chance && nw > 0) {
				off_t rc = lseek(fhp->fd, off, SEEK_SET);
				if (rc == off) {
					nw = -1;
					errno = ENOSPC;
				}
				else {
					/* We got positioned into the limbo somewhere (how?)
					 * so it's not safe to proceed. */
					__db_err(dbenv, "lseek: fd %d off %lu, wanted %lu\n", fhp->fd,
							rc, off);
					return errno;
				}
			}
		}
		if (nw < 0) {
			ret = __os_get_errno();
			if (ret == ENOSPC) {
				logmsg(LOGMSG_WARN, "%s write fd %d sz %d retry %d\n",
						__func__, fhp->fd, (int) (len - offset), retries);
				if (++retries < dbenv->attr.num_write_retries) {
					poll(NULL, 0, 10);
					goto retry;
				}
			}
			if ((ret == EINTR || ret == EBUSY) &&
					++retries < dbenv->attr.num_write_retries)
				goto retry;
			__db_err(dbenv, "write: %p, %lu: %s",
					taddr, (u_long) len - offset, strerror(ret));
			return (ret);
		}
	}
	*nwp = len;
	return (0);
}

#if defined(HAVE_PREAD) && defined(HAVE_PWRITE)
static int
__berkdb_direct_preadv(int fd,
    size_t pagesize, u_int8_t **bufs, size_t nobufs, off_t offset)
{
	void *abuf;
	int rc, i;

	pthread_once(&once, init_iobuf);

	abuf = get_aligned_buffer(NULL, nobufs * pagesize, 0);

	rc = pread(fd, abuf, nobufs * pagesize, offset);
	if (rc > 0) {
		for (i = 0; i < nobufs; i++) {
			if ((i + 1) * pagesize > rc) {
				memcpy(bufs[i],
				    (uint8_t *) abuf + (i * pagesize),
				    rc - i * pagesize);
				break;
			}
			memcpy(bufs[i],
			    (uint8_t *) abuf + (i * pagesize), pagesize);
		}
	}
	return rc;
}

static int
__berkdb_direct_pwritev(DB_ENV *dbenv,
    int fd, size_t pagesize, u_int8_t **bufs, size_t nobufs, off_t offset)
{
	void *abuf;
	int rc, i;
	int nretries = 0;

	pthread_once(&once, init_iobuf);

	abuf = get_aligned_buffer(NULL, nobufs * pagesize, 0);

	for (i = 0; i < nobufs; i++) {
		memcpy((uint8_t *) abuf + (i * pagesize), bufs[i], pagesize);
	}

	do {
		rc = pwrite(fd, abuf, nobufs * pagesize, offset);
		if (dbenv->attr.debug_enospc_chance) {
			int p = rand() % 100;

			if (p < dbenv->attr.debug_enospc_chance) {
				rc = -1;
				errno = ENOSPC;
			}
		}
		if (nretries > 0) {
			logmsg(LOGMSG_WARN, "pwrite fd %d sz %d off %ld retry %d\n",
			    fd, (int)(nobufs * pagesize), offset, nretries);
			poll(NULL, 0, 10);
		}
	} while (rc == -1 && errno == ENOSPC
	    && ++nretries < dbenv->attr.num_write_retries);
	return rc;
}
#endif

/*
 * __os_iov --
 *      Write a vector of data. Useful for skipping mpool buffer headers.
 *
 * PUBLIC: int __os_iov __P((DB_ENV *, int, DB_FH *, db_pgno_t, size_t,
 * PUBLIC:     u_int8_t **, size_t, size_t *));
 */
int
__os_iov(dbenv, op, fhp, pgno, pagesize, bufs, nobufs, niop)
	DB_ENV *dbenv;
	int op;
	DB_FH *fhp;
	db_pgno_t pgno;
	size_t pagesize, nobufs, *niop;
	u_int8_t **bufs;
{
	int ret = 0, i;
	db_pgno_t c_pgno;
	size_t single_niop, max_bufs;
	struct timespec s, rem;
	int rc;


#if defined(HAVE_PREAD) && defined(HAVE_PWRITE)
	if (op == DB_IO_READ && __slow_read_ns) {
		s.tv_sec = 0;
		s.tv_nsec = __slow_read_ns;
		rc = nanosleep(&s, &rem);
		while (rc == -1 && errno == -EINTR) {
			s = rem;
			rc = nanosleep(&s, &rem);
		}
	} else if (op == DB_IO_WRITE && __slow_write_ns) {
		s.tv_sec = 0;
		s.tv_nsec = __slow_write_ns;
		rc = nanosleep(&s, &rem);
		while (rc == -1 && errno == -EINTR) {
			s = rem;
			rc = nanosleep(&s, &rem);
		}
	}

	if (!F_ISSET(fhp, DB_FH_DIRECT))
		goto slow;
	if (nobufs == 1)
		goto slow;

	if (op == DB_IO_WRITE && dbenv->attr.check_zero_lsn_writes
	    && (dbenv->open_flags & DB_INIT_TXN)) {
		static const char zerobuf[32];

		/* 
		 * There's some events (aborts) that can legitimately
		 * write a zero LSN - check the first bunch of bytes
		 * in the buffer. 
		 */
		for (i = 0; i < nobufs; i++) {
			if (memcmp(bufs[i], zerobuf, sizeof(zerobuf)) == 0)
				break;
		}
		if (i < nobufs) {
			if (fhp->name) {
				__db_err(dbenv,
				    "%s %s: zero LSN for page %u",
				    __func__, fhp->name, pgno + i);
			} else {
				__db_err(dbenv,
				    "%s fd %d: zero LSN for page %u",
				    __func__, fhp->fd, pgno + i);
			}
			if (dbenv->attr.abort_zero_lsn_writes)
				abort();
		}
	}

	/* Check for illegal usage. */
	DB_ASSERT(F_ISSET(fhp, DB_FH_OPENED) &&
	    fhp->fd != -1 && DB_GLOBAL(j_read) != NULL);

	uint64_t x1 = 0, x2;

	max_bufs = nobufs;
	*niop = 0;
	if (max_bufs > dbenv->attr.sgio_max / pagesize)
		max_bufs = dbenv->attr.sgio_max / pagesize;

	switch (op) {
	case DB_IO_READ:
		if (__berkdb_read_alarm_ms)
			x1 = bb_berkdb_fasttime();

		c_pgno = pgno;
		do {
			single_niop = __berkdb_direct_preadv(fhp->fd,
			    pagesize,
			    bufs, max_bufs, (off_t)(c_pgno * pagesize));
			*niop += single_niop;
			c_pgno += max_bufs;
			bufs += max_bufs;

			if (nobufs < (*niop / pagesize) + max_bufs)
				max_bufs = nobufs % max_bufs;

			if (__berkdb_num_read_ios)
				(*__berkdb_num_read_ios)++;

		} while (single_niop > 0 && *niop < nobufs * pagesize);

		if (__berkdb_read_alarm_ms) {
			x2 = bb_berkdb_fasttime();
			if (gbl_bb_berkdb_enable_thread_stats) {
				struct berkdb_thread_stats *p, *t;

				t = bb_berkdb_get_thread_stats();
				p = bb_berkdb_get_process_stats();
				p->n_preads++;
				p->pread_bytes += *niop;
				p->pread_time_us += (x2 - x1);
				t->n_preads++;
				t->pread_bytes += *niop;
				t->pread_time_us += (x2 - x1);
			}

			if ((x2 - x1) > M2U(__berkdb_read_alarm_ms) &&
			    __berkdb_trace_func) {
				char s[80];

				snprintf(s, sizeof(s),
				    "LONG PREADV (%d) %d ms "
				    "fd %d\n", (int)(*niop), U2M(x2 - x1), fhp->fd);
				__berkdb_trace_func(s);
			}
		}

		if (read_callback)
			read_callback(*niop);

		break;

	case DB_IO_WRITE:
		__checkpoint_verify(dbenv);

		if (__berkdb_write_alarm_ms)
			x1 = bb_berkdb_fasttime();

		c_pgno = pgno;
		do {
			single_niop = __berkdb_direct_pwritev(dbenv,
			    fhp->fd,
			    pagesize,
			    bufs, max_bufs, (off_t)(c_pgno * pagesize));
			*niop += single_niop;
			c_pgno += max_bufs;
			bufs += max_bufs;

			if (nobufs < (*niop / pagesize) + max_bufs)
				max_bufs = nobufs % max_bufs;

			if (__berkdb_num_write_ios)
				(*__berkdb_num_write_ios)++;


		} while (single_niop != 0 && *niop < nobufs * pagesize);


		if (__berkdb_write_alarm_ms) {
			x2 = bb_berkdb_fasttime();
			if (gbl_bb_berkdb_enable_thread_stats) {
				struct berkdb_thread_stats *p, *t;

				t = bb_berkdb_get_thread_stats();
				p = bb_berkdb_get_process_stats();
				p->n_pwrites++;
				p->pwrite_bytes += nobufs * pagesize;
				p->pwrite_time_us += (x2 - x1);
				t->n_pwrites++;
				t->pwrite_bytes += nobufs * pagesize;
				t->pwrite_time_us += (x2 - x1);
			}

			if ((x2 - x1) > M2U(__berkdb_write_alarm_ms)
			    && __berkdb_trace_func) {
				char s[80];

				snprintf(s, sizeof(s),
				    "LONG PWRITEV (%d) %d ms "
				    " fd %d\n",
				    (int)(nobufs * pagesize), U2M(x2 - x1), fhp->fd);
				__berkdb_trace_func(s);
			}
		}

		if (write_callback)
			write_callback(nobufs * pagesize);

		break;
	}

	if (*niop == (size_t)(pagesize * nobufs))
		return (0);
slow:
#endif
	/* TODO: __os_pwritev/__os_readv */
	*niop = 0;
	single_niop = 0;

	for (i = 0; i < nobufs; i++) {
		ret = __os_io(dbenv, op, fhp, pgno + i,
		    pagesize, bufs[i], &single_niop);
		*niop += single_niop;

		if (ret != 0)
			break;
	}

	return (ret);
}

/*
 * __os_truncate --
 *	Truncate a file
 *
 * PUBLIC: int __os_truncate __P((DB_ENV *, DB_FH *, off_t offset));
 */
int
__os_truncate(dbenv, fhp, offset)
	DB_ENV *dbenv;
	DB_FH *fhp;
    off_t offset;
{
    int rc;
	DB_ASSERT(F_ISSET(fhp, DB_FH_OPENED) && fhp->fd != -1);
	MUTEX_THREAD_LOCK(dbenv, fhp->mutexp);
    rc = ftruncate(fhp->fd, offset);
	MUTEX_THREAD_UNLOCK(dbenv, fhp->mutexp);
    if (rc == -1) {
        logmsg(LOGMSG_ERROR, "ftruncate(%u) %d %s\n",
                (unsigned int)offset, errno, strerror(errno));
        return -1;
    }
    return rc;
}

#ifdef HAVE_FILESYSTEM_NOTZERO
/*
 * __os_zerofill --
 *	Zero out bytes in the file.
 *
 *	Pages allocated by writing pages past end-of-file are not zeroed,
 *	on some systems.  Recovery could theoretically be fooled by a page
 *	showing up that contained garbage.  In order to avoid this, we
 *	have to write the pages out to disk, and flush them.  The reason
 *	for the flush is because if we don't sync, the allocation of another
 *	page subsequent to this one might reach the disk first, and if we
 *	crashed at the right moment, leave us with this page as the one
 *	allocated by writing a page past it in the file.
 */
static int
__os_zerofill(dbenv, fhp)
	DB_ENV *dbenv;
	DB_FH *fhp;
{
	off_t stat_offset, write_offset;
	size_t blen, nw;
	u_int32_t bytes, mbytes;
	int group_sync, need_free, ret;
	u_int8_t buf[8 * 1024], *bp;

	/* Calculate the byte offset of the next write. */
	write_offset = (off_t)fhp->pgno * fhp->pgsize + fhp->offset;

	/* Stat the file. */
	if ((ret = __os_ioinfo(dbenv, NULL, fhp, &mbytes, &bytes, NULL)) != 0)
		return (ret);
	stat_offset = (off_t)mbytes * MEGABYTE + bytes;

	/* Check if the file is large enough. */
	if (stat_offset >= write_offset)
		return (0);

	/* Get a large buffer if we're writing lots of data. */
#undef	ZF_LARGE_WRITE
#define	ZF_LARGE_WRITE	(64 * 1024)
	if (write_offset - stat_offset > ZF_LARGE_WRITE) {
		if ((ret = __os_calloc(dbenv, 1, ZF_LARGE_WRITE, &bp)) != 0)
			    return (ret);
		blen = ZF_LARGE_WRITE;
		need_free = 1;
	} else {
		bp = buf;
		blen = sizeof(buf);
		need_free = 0;
		memset(buf, 0, sizeof(buf));
	}

	/* Seek to the current end of the file. */
	if ((ret = __os_seek(
	    dbenv, fhp, MEGABYTE, mbytes, bytes, 0, DB_OS_SEEK_SET)) != 0)
		goto err;

	/*
	 * Hash is the only access method that allocates groups of pages.  Hash
	 * uses the existence of the last page in a group to signify the entire
	 * group is OK; so, write all the pages but the last one in the group,
	 * flush them to disk, then write the last one to disk and flush it.
	 */
	for (group_sync = 0; stat_offset < write_offset; group_sync = 1) {
		if (write_offset - stat_offset <= blen) {
			blen = (size_t)(write_offset - stat_offset);
			if (group_sync && (ret = __os_fsync(dbenv, fhp)) != 0)
				goto err;
		}
		if ((ret = __os_physwrite(dbenv, fhp, bp, blen, &nw)) != 0)
			goto err;
		stat_offset += blen;
	}
	if ((ret = __os_fsync(dbenv, fhp)) != 0)
		goto err;

	/* Seek back to where we started. */
	mbytes = (u_int32_t)(write_offset / MEGABYTE);
	bytes = (u_int32_t)(write_offset % MEGABYTE);
	ret = __os_seek(dbenv, fhp, MEGABYTE, mbytes, bytes, 0, DB_OS_SEEK_SET);

err:	if (need_free)
		__os_free(dbenv, bp);
	return (ret);
}
#endif



#include <stdio.h>
#include <stdlib.h>
#include <string.h>
#include <strings.h>
#include <sys/time.h>
#include <pthread.h>
#include <time.h>
#include <poll.h>


#if _IBM_SOURCE
#include <sys/systemcfg.h>
#endif


uint64_t
bb_berkdb_fasttime(void)
{
#if defined(_AIX)

	timebasestruct_t hr_time;
	long long absolute_time = 0, hr_ustime = 0;

	read_real_time(&hr_time, TIMEBASE_SZ);
	time_base_to_time(&hr_time, TIMEBASE_SZ);
	absolute_time = (long long)hr_time.tb_high * 1000000000LL
	    + (long long)hr_time.tb_low;
	hr_ustime = absolute_time / 1000LL;

	return hr_ustime;

#elif defined(__sun)

	hrtime_t hr_time = 0;
	hrtime_t hr_ustime = 0;

	hr_time = gethrtime();
	hr_ustime = hr_time / 1000LL;

	return hr_ustime;

#elif defined(__linux__) || defined(__APPLE__)
	struct timeval tp;
	long long absolute_time;
	gettimeofday(&tp, NULL);

	absolute_time = (tp.tv_sec * 1000000LL) + tp.tv_usec;

	return absolute_time;

#elif defined(__hpux)

	hrtime_t hr_time = 0;
	hrtime_t hr_ustime = 0;

	hr_time = gethrtime();
	hr_ustime = hr_time / 1000LL;

	return hr_ustime;

#else
	#error "need a way to get fast time!"
#endif
}


void
berk_write_alarm_ms(int x)
{
	logmsg(LOGMSG_INFO, "__berkdb_write_alarm_ms = %d\n", x);
	__berkdb_write_alarm_ms = x;
}

void
berk_read_alarm_ms(int x)
{
	logmsg(LOGMSG_INFO, "__berkdb_read_alarm_ms = %d\n", x);
	__berkdb_read_alarm_ms = x;
}

void
berk_set_long_trace_func(void (*func) (const char *msg))
{
	__berkdb_trace_func = func;
}

int gbl_bb_berkdb_enable_thread_stats = 1;
int gbl_bb_berkdb_enable_lock_timing = 1;
int gbl_bb_berkdb_enable_memp_timing = 0;	/* disable by default now, 
						 * hopefully lock, pread, and 
						 * memp_pg timing will be enough */
int gbl_bb_berkdb_enable_memp_pg_timing = 1;
int gbl_bb_berkdb_enable_shalloc_timing = 1;
static int inited = 0;
static pthread_key_t berkdb_thread_stats_key;

void
bb_berkdb_thread_stats_init(void)
{
	Pthread_key_create(&berkdb_thread_stats_key, free);
	inited = 1;
}

<<<<<<< HEAD
struct bb_berkdb_thread_stats * bb_berkdb_get_thread_stats(void)
=======
struct berkdb_thread_stats *
bb_berkdb_get_thread_stats(void)
>>>>>>> 4085158c
{
	static struct berkdb_thread_stats junk;
	struct berkdb_thread_stats *p;

#ifndef TESTSUITE
	if (inited) {
		p = pthread_getspecific(berkdb_thread_stats_key);
		if (!p) {
			p = calloc(1, sizeof(struct berkdb_thread_stats));
			Pthread_setspecific(berkdb_thread_stats_key, p);
		}
		if (!p)
			p = &junk;
	} else
#endif
	{
		p = &junk;
	}
	return p;
}

void
bb_berkdb_thread_stats_reset(void)
{
	bzero(bb_berkdb_get_thread_stats(),
	    sizeof(struct berkdb_thread_stats));
}

struct berkdb_thread_stats *
bb_berkdb_get_process_stats(void)
{
	static struct berkdb_thread_stats s = { 0 };
	return &s;
}

void bb_berkdb_reset_worst_lock_wait_time_us(void)
{
	bb_berkdb_get_process_stats()->worst_lock_wait_time_us = 0;
}

void
__berkdb_register_read_callback(void (*callback) (int bytes))
{
	read_callback = callback;
}

void
__berkdb_register_write_callback(void (*callback) (int bytes))
{
	write_callback = callback;
}<|MERGE_RESOLUTION|>--- conflicted
+++ resolved
@@ -1514,12 +1514,7 @@
 	inited = 1;
 }
 
-<<<<<<< HEAD
-struct bb_berkdb_thread_stats * bb_berkdb_get_thread_stats(void)
-=======
-struct berkdb_thread_stats *
-bb_berkdb_get_thread_stats(void)
->>>>>>> 4085158c
+struct berkdb_thread_stats * bb_berkdb_get_thread_stats(void)
 {
 	static struct berkdb_thread_stats junk;
 	struct berkdb_thread_stats *p;
