--- conflicted
+++ resolved
@@ -42,12 +42,8 @@
 #endif
 #include "logmsg.h"
 #include "util.h"
-<<<<<<< HEAD
 #include "pthread_wrap.h"
-=======
-#include "locks_wrap.h"
 #include "thread_stats.h"
->>>>>>> 68945c61
 #include "tohex.h"
 
 
