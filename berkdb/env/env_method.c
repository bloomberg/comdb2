--- conflicted
+++ resolved
@@ -47,11 +47,8 @@
 
 #include "logmsg.h"
 #include "locks_wrap.h"
-<<<<<<< HEAD
 #include "trigger_sub_status.h"
-=======
 #include "comdb2_atomic.h"
->>>>>>> 70f8c6e0
 
 static int __dbenv_init __P((DB_ENV *));
 static void __dbenv_err __P((const DB_ENV *, int, const char *, ...));
@@ -98,13 +95,10 @@
 static int __dbenv_trigger_unsubscribe __P((DB_ENV *, const char *));
 static int __dbenv_trigger_open __P((DB_ENV *, const char *));
 static int __dbenv_trigger_close __P((DB_ENV *, const char *));
-<<<<<<< HEAD
 static int __dbenv_trigger_ispaused __P((DB_ENV *, const char *));
 static int __dbenv_trigger_pause __P((DB_ENV *, const char *));
 static int __dbenv_trigger_unpause __P((DB_ENV *, const char *));
-=======
 static int __dbenv_trigger_version __P((DB_ENV *, const char *));
->>>>>>> 70f8c6e0
 int __dbenv_apply_log __P((DB_ENV *, unsigned int, unsigned int, int64_t,
             void*, int));
 size_t __dbenv_get_log_header_size __P((DB_ENV*)); 
@@ -348,13 +342,10 @@
 	dbenv->trigger_unsubscribe = __dbenv_trigger_unsubscribe;
 	dbenv->trigger_open = __dbenv_trigger_open;
 	dbenv->trigger_close = __dbenv_trigger_close;
-<<<<<<< HEAD
 	dbenv->trigger_ispaused = __dbenv_trigger_ispaused;
 	dbenv->trigger_pause = __dbenv_trigger_pause;
 	dbenv->trigger_unpause = __dbenv_trigger_unpause;
-=======
 	dbenv->trigger_version = __dbenv_trigger_version;
->>>>>>> 70f8c6e0
 
 	return (0);
 }
@@ -1432,13 +1423,9 @@
 	struct __db_trigger_subscription *t;
 	t = __db_get_trigger_subscription(fname);
 	Pthread_mutex_lock(&t->lock);
-<<<<<<< HEAD
 	DB_ASSERT(t->status == TRIGGER_SUBSCRIPTION_CLOSED);
 	t->status = TRIGGER_SUBSCRIPTION_OPEN;
-=======
-	t->open = 1;
 	ATOMIC_ADD32(t->version, 1);
->>>>>>> 70f8c6e0
 	Pthread_cond_signal(&t->cond);
 	Pthread_mutex_unlock(&t->lock);
 	return 0;
@@ -1452,9 +1439,9 @@
 	struct __db_trigger_subscription *t;
 	t = __db_get_trigger_subscription(fname);
 	Pthread_mutex_lock(&t->lock);
-<<<<<<< HEAD
 	DB_ASSERT(t->status == TRIGGER_SUBSCRIPTION_OPEN);
 	t->status = TRIGGER_SUBSCRIPTION_CLOSED;
+	ATOMIC_ADD32(t->version, 1);
 	Pthread_cond_signal(&t->cond);
 	Pthread_mutex_unlock(&t->lock);
 	return 0;
@@ -1499,10 +1486,6 @@
 	Pthread_mutex_lock(&t->lock);
 	DB_ASSERT(t->status == TRIGGER_SUBSCRIPTION_PAUSED);
 	t->status = TRIGGER_SUBSCRIPTION_OPEN;
-=======
-	t->open = 0;
-	ATOMIC_ADD32(t->version, 1);
->>>>>>> 70f8c6e0
 	Pthread_cond_signal(&t->cond);
 	Pthread_mutex_unlock(&t->lock);
 	return 0;
