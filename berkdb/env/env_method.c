/*-
 * See the file LICENSE for redistribution information.
 *
 * Copyright (c) 1999-2003
 *	Sleepycat Software.  All rights reserved.
 */

#include "db_config.h"

#ifndef lint
static const char revid[] =
    "$Id: env_method.c,v 11.113 2003/09/11 17:36:41 sue Exp $";
#endif /* not lint */

#ifndef NO_SYSTEM_INCLUDES
#include <sys/types.h>

#ifdef HAVE_RPC
#include <rpc/rpc.h>
#endif

#include <string.h>
#endif

/*
 * This is the file that initializes the global array.  Do it this way because
 * people keep changing one without changing the other.  Having declaration and
 * initialization in one file will hopefully fix that.
 */
#define	DB_INITIALIZE_DB_GLOBALS	1

#include "db_int.h"
#include "dbinc/crypto.h"
#include "dbinc/hmac.h"
#include "dbinc/db_shash.h"
#include "dbinc/db_page.h"
#include "dbinc/db_am.h"
#include "dbinc/lock.h"
#include "dbinc/log.h"
#include "dbinc/mp.h"
#include "dbinc/txn.h"

#ifdef HAVE_RPC
#include "dbinc_auto/db_server.h"
#include "dbinc_auto/rpc_client_ext.h"
#endif

#include "logmsg.h"
<<<<<<< HEAD
#include "pthread_wrap.h"
=======
#include "locks_wrap.h"
#include "trigger_sub_status.h"
>>>>>>> 88213cc4

static int __dbenv_init __P((DB_ENV *));
static void __dbenv_err __P((const DB_ENV *, int, const char *, ...));
static void __dbenv_errx __P((const DB_ENV *, const char *, ...));
static int __dbenv_get_home __P((DB_ENV *, const char **));
static int __dbenv_set_app_dispatch __P((DB_ENV *,
	int (*)(DB_ENV *, DBT *, DB_LSN *, db_recops)));
static int __dbenv_get_data_dirs __P((DB_ENV *, const char ***));
static int __dbenv_set_feedback __P((DB_ENV *, void (*)(DB_ENV *, int, int)));
static void __dbenv_map_flags __P((DB_ENV *, u_int32_t *, u_int32_t *));
static int __dbenv_get_flags __P((DB_ENV *, u_int32_t *));
static int __dbenv_set_rpc_server_noclnt
	__P((DB_ENV *, void *, const char *, long, long, u_int32_t));
static int __dbenv_get_shm_key __P((DB_ENV *, long *));
static int __dbenv_get_tas_spins __P((DB_ENV *, u_int32_t *));
static int __dbenv_get_tmp_dir __P((DB_ENV *, const char **));
static int __dbenv_get_verbose __P((DB_ENV *, u_int32_t, int *));
static int __dbenv_get_concurrent __P((DB_ENV *, int *));
static int __dbenv_set_lsn_chaining __P((DB_ENV *, int));
static int __dbenv_get_lsn_chaining __P((DB_ENV *, int *));
static int __dbenv_set_bulk_stops_on_page __P((DB_ENV *, int));
static int __dbenv_memp_dump_bufferpool_info __P((DB_ENV *, FILE *));
static int __dbenv_set_deadlock_override __P((DB_ENV *, u_int32_t));
static int __dbenv_set_tran_lowpri __P((DB_ENV *, u_int32_t));
static int __dbenv_set_num_recovery_processor_threads __P((DB_ENV *, int));
static int __dbenv_set_num_recovery_worker_threads __P((DB_ENV *, int));
static void __dbenv_set_recovery_memsize __P((DB_ENV *, int));
static int __dbenv_get_recovery_memsize __P((DB_ENV *));
static int __dbenv_get_rep_master __P((DB_ENV *, char **, u_int32_t *, u_int32_t *));
static int __dbenv_get_rep_eid __P((DB_ENV *, char **));
static int __dbenv_get_page_extent_size __P((DB_ENV *));
static void __dbenv_set_page_extent_size __P((DB_ENV *, u_int32_t));
static int __dbenv_set_recovery_lsn __P((DB_ENV *, DB_LSN *));
static void __dbenv_get_rep_verify_lsn __P((DB_ENV *, DB_LSN *, DB_LSN *));
static void __dbenv_set_durable_lsn __P((DB_ENV *, DB_LSN *, uint32_t));
static void __dbenv_get_durable_lsn __P((DB_ENV *, DB_LSN *, uint32_t *));
static int __dbenv_replicant_generation __P((DB_ENV *, uint32_t *));
static int __dbenv_blobmem_yield __P((DB_ENV *));
static int __dbenv_set_comdb2_dirs __P((DB_ENV *, char *, char *, char *));
static int __dbenv_set_is_tmp_tbl __P((DB_ENV *, int));
static int __dbenv_set_use_sys_malloc __P((DB_ENV *, int));
static int __dbenv_trigger_subscribe __P((DB_ENV *, const char *,
	pthread_cond_t **, pthread_mutex_t **, const uint8_t **));
static int __dbenv_trigger_unsubscribe __P((DB_ENV *, const char *));
static int __dbenv_trigger_open __P((DB_ENV *, const char *));
static int __dbenv_trigger_close __P((DB_ENV *, const char *));
static int __dbenv_trigger_ispaused __P((DB_ENV *, const char *));
static int __dbenv_trigger_pause __P((DB_ENV *, const char *));
static int __dbenv_trigger_unpause __P((DB_ENV *, const char *));
int __dbenv_apply_log __P((DB_ENV *, unsigned int, unsigned int, int64_t,
            void*, int));
size_t __dbenv_get_log_header_size __P((DB_ENV*)); 
int __dbenv_rep_verify_match __P((DB_ENV*, unsigned int, unsigned int, int));
int __dbenv_mintruncate_lsn_timestamp __P((DB_ENV*, int file, DB_LSN *lsn, int32_t *timestamp));
int __dbenv_dump_mintruncate_list __P((DB_ENV*));
int __dbenv_clear_mintruncate_list __P((DB_ENV*));
int __dbenv_build_mintruncate_list __P((DB_ENV*));

/*
 * db_env_create --
 *	DB_ENV constructor.
 *
 * EXTERN: int db_env_create __P((DB_ENV **, u_int32_t));
 */
int
db_env_create(dbenvpp, flags)
	DB_ENV **dbenvpp;
	u_int32_t flags;
{
	DB_ENV *dbenv;
	int ret;

	/*
	 * !!!
	 * Our caller has not yet had the opportunity to reset the panic
	 * state or turn off mutex locking, and so we can neither check
	 * the panic state or acquire a mutex in the DB_ENV create path.
	 *
	 * !!!
	 * We can't call the flags-checking routines, we don't have an
	 * environment yet.
	 */
	if (flags != 0 && !LF_ISSET(DB_RPCCLIENT))
		return (EINVAL);
	if ((ret = __os_calloc(NULL, 1, sizeof(*dbenv), &dbenv)) != 0)
		return (ret);

#ifdef HAVE_RPC
	if (LF_ISSET(DB_RPCCLIENT))
		F_SET(dbenv, DB_ENV_RPCCLIENT);
#endif
	if ((ret = __dbenv_init(dbenv)) != 0) {
		__os_free(NULL, dbenv);
		return (ret);
	}

    dbenv->checkpoint = NULL;
	*dbenvpp = dbenv;
	return (0);
}

static comdb2bma berkdb_blobmem;
static DB_ENV *dbenv_being_initialized;
static pthread_once_t berkdb_blobmem_once = PTHREAD_ONCE_INIT;
static void
__berkdb_blobmem_init_once(void)
{
	extern size_t gbl_blobmem_cap;
	berkdb_blobmem = comdb2bma_create(0, gbl_blobmem_cap, "berkdb/blob", NULL);
	if (berkdb_blobmem == NULL) {
		__db_err(dbenv_being_initialized,
				"DB_ENV->berkdb_blobmem_init_once: error creating blob allocator");
		(void)__db_panic(dbenv_being_initialized, ENOMEM);
	}
}

/*
 * __dbenv_init --
 *	Initialize a DB_ENV structure.
 */
static int
__dbenv_init(dbenv)
	DB_ENV *dbenv;
{
	int ret;
	extern unsigned gbl_blob_sz_thresh_bytes;

	/*
	 * !!!
	 * Our caller has not yet had the opportunity to reset the panic
	 * state or turn off mutex locking, and so we can neither check
	 * the panic state or acquire a mutex in the DB_ENV create path.
	 *
	 * Set up methods that are the same in both normal and RPC
	 */
	dbenv->err = __dbenv_err;
	dbenv->errx = __dbenv_errx;
	dbenv->set_errcall = __dbenv_set_errcall;
	dbenv->get_errfile = __dbenv_get_errfile;
	dbenv->set_errfile = __dbenv_set_errfile;
	dbenv->get_errpfx = __dbenv_get_errpfx;
	dbenv->set_errpfx = __dbenv_set_errpfx;

#ifdef	HAVE_RPC
	if (F_ISSET(dbenv, DB_ENV_RPCCLIENT)) {
		dbenv->close = __dbcl_env_close_wrap;
		dbenv->dbremove = __dbcl_env_dbremove;
		dbenv->dbrename = __dbcl_env_dbrename;
		dbenv->get_home = __dbcl_env_get_home;
		dbenv->get_open_flags = __dbcl_env_get_open_flags;
		dbenv->open = __dbcl_env_open_wrap;
		dbenv->remove = __dbcl_env_remove;
		dbenv->set_alloc = __dbcl_env_alloc;
		dbenv->set_app_dispatch = __dbcl_set_app_dispatch;
		dbenv->get_data_dirs = __dbcl_get_data_dirs;
		dbenv->set_data_dir = __dbcl_set_data_dir;
		dbenv->get_encrypt_flags = __dbcl_env_get_encrypt_flags;
		dbenv->set_encrypt = __dbcl_env_encrypt;
		dbenv->set_feedback = __dbcl_env_set_feedback;
		dbenv->get_flags = __dbcl_env_get_flags;
		dbenv->set_flags = __dbcl_env_flags;
		dbenv->set_paniccall = __dbcl_env_paniccall;
		dbenv->set_rpc_server = __dbcl_envrpcserver;
		dbenv->get_shm_key = __dbcl_get_shm_key;
		dbenv->set_shm_key = __dbcl_set_shm_key;
		dbenv->get_tas_spins = __dbcl_get_tas_spins;
		dbenv->set_tas_spins = __dbcl_set_tas_spins;
		dbenv->get_timeout = __dbcl_get_timeout;
		dbenv->set_timeout = __dbcl_set_timeout;
		dbenv->get_tmp_dir = __dbcl_get_tmp_dir;
		dbenv->set_tmp_dir = __dbcl_set_tmp_dir;
		dbenv->get_verbose = __dbcl_get_verbose;
		dbenv->set_verbose = __dbcl_set_verbose;
	} else {
#endif
        dbenv->apply_log = __dbenv_apply_log;
		dbenv->close = __dbenv_close_pp;
		dbenv->dbremove = __dbenv_dbremove_pp;
		dbenv->dbrename = __dbenv_dbrename_pp;
		dbenv->open = __dbenv_open;
		dbenv->remove = __dbenv_remove;
		dbenv->get_home = __dbenv_get_home;
		dbenv->get_open_flags = __dbenv_get_open_flags;
		dbenv->set_alloc = __dbenv_set_alloc;
		dbenv->set_app_dispatch = __dbenv_set_app_dispatch;
		dbenv->get_data_dirs = __dbenv_get_data_dirs;
		dbenv->set_data_dir = __dbenv_set_data_dir;
		dbenv->get_encrypt_flags = __dbenv_get_encrypt_flags;
		dbenv->set_encrypt = __dbenv_set_encrypt;
		dbenv->set_feedback = __dbenv_set_feedback;
		dbenv->get_flags = __dbenv_get_flags;
		dbenv->set_flags = __dbenv_set_flags;
		dbenv->set_paniccall = __dbenv_set_paniccall;
		dbenv->set_rpc_server = __dbenv_set_rpc_server_noclnt;
		dbenv->get_shm_key = __dbenv_get_shm_key;
		dbenv->set_shm_key = __dbenv_set_shm_key;
		dbenv->get_tas_spins = __dbenv_get_tas_spins;
		dbenv->set_tas_spins = __dbenv_set_tas_spins;
		dbenv->get_tmp_dir = __dbenv_get_tmp_dir;
		dbenv->set_tmp_dir = __dbenv_set_tmp_dir;
		dbenv->get_verbose = __dbenv_get_verbose;
		dbenv->get_concurrent = __dbenv_get_concurrent;
		dbenv->set_lsn_chaining = __dbenv_set_lsn_chaining;
		dbenv->get_lsn_chaining = __dbenv_get_lsn_chaining;
		dbenv->set_verbose = __dbenv_set_verbose;
		dbenv->set_bulk_stops_on_page = __dbenv_set_bulk_stops_on_page;

		dbenv->set_num_recovery_processor_threads =
		    __dbenv_set_num_recovery_processor_threads;
		dbenv->set_num_recovery_worker_threads =
		    __dbenv_set_num_recovery_worker_threads;
		dbenv->set_recovery_memsize = __dbenv_set_recovery_memsize;
		dbenv->get_recovery_memsize = __dbenv_get_recovery_memsize;
		dbenv->memp_dump_bufferpool_info =
		    __dbenv_memp_dump_bufferpool_info;
		dbenv->set_deadlock_override = __dbenv_set_deadlock_override;
		dbenv->set_tran_lowpri = __dbenv_set_tran_lowpri;
		dbenv->get_rep_master = __dbenv_get_rep_master;
		dbenv->get_rep_eid = __dbenv_get_rep_eid;
		dbenv->get_page_extent_size = __dbenv_get_page_extent_size;
		dbenv->set_page_extent_size = __dbenv_set_page_extent_size;
		dbenv->setattr = __dbenv_setattr;
		dbenv->getattr = __dbenv_getattr;
		dbenv->dumpattrs = __dbenv_dumpattrs;
		dbenv->get_recovery_lsn = __db_find_recovery_start;
		dbenv->set_recovery_lsn = __dbenv_set_recovery_lsn;
		dbenv->get_rep_verify_lsn = __dbenv_get_rep_verify_lsn;
		dbenv->set_durable_lsn = __dbenv_set_durable_lsn;
		dbenv->get_durable_lsn = __dbenv_get_durable_lsn;
		dbenv->replicant_generation = __dbenv_replicant_generation;

        dbenv->get_log_header_size = __dbenv_get_log_header_size;
        dbenv->rep_verify_match = __dbenv_rep_verify_match;
        dbenv->mintruncate_lsn_timestamp = __dbenv_mintruncate_lsn_timestamp;
        dbenv->dump_mintruncate_list = __dbenv_dump_mintruncate_list;
        dbenv->clear_mintruncate_list = __dbenv_clear_mintruncate_list;
        dbenv->build_mintruncate_list = __dbenv_build_mintruncate_list;
#ifdef	HAVE_RPC
	}
#endif
	dbenv->shm_key = INVALID_REGION_SEGID;
	dbenv->db_ref = 0;

	__os_spin(dbenv);

	__log_dbenv_create(dbenv);	/* Subsystem specific. */
	__lock_dbenv_create(dbenv);
	__memp_dbenv_create(dbenv);
	if ((ret = __rep_dbenv_create(dbenv)) != 0)
		return (ret);
	__txn_dbenv_create(dbenv);

	/* comdb2-specific changes */
	dbenv->dbs = NULL;
	listc_init(&dbenv->regions, offsetof(struct __heap, lnk));
	dbenv->bulk_stops_on_page = 0;
	dbenv->maxdb = 0;
	__dbenv_attr_init(dbenv);
	dbenv->iomap_fd = NULL;
	dbenv->iomap = NULL;

	/* 
	 * berkdb must have its own blocking allocator. otherwise we may 
	 * have deadlocks.
	 * for example, if berkdb and bdb use the same allocator- 
	 * 1. writer A allocates a big buffer and exhausts the allocator
	 * 2. reader B holds a page lock
	 * 3. writer A tries to get the same page lock in write mode. it must 
	 *  wait for reader B to release the lock
	 * 4. reader B tries to allocate memory to retrieve the data. it must 
	 *  wait for writer A to free the buffer
	 */
	if (gbl_blob_sz_thresh_bytes != ~(0U)) {
		dbenv_being_initialized = dbenv;
		pthread_once(&berkdb_blobmem_once, __berkdb_blobmem_init_once);
	}
	dbenv->bma = berkdb_blobmem;
	dbenv->bmaszthresh = gbl_blob_sz_thresh_bytes;

	dbenv->blobmem_yield = __dbenv_blobmem_yield;


	dbenv->set_comdb2_dirs = __dbenv_set_comdb2_dirs;
	ZERO_LSN(dbenv->recovery_start_lsn);

	dbenv->set_is_tmp_tbl = __dbenv_set_is_tmp_tbl;
	dbenv->set_use_sys_malloc = __dbenv_set_use_sys_malloc;

	dbenv->trigger_subscribe = __dbenv_trigger_subscribe;
	dbenv->trigger_unsubscribe = __dbenv_trigger_unsubscribe;
	dbenv->trigger_open = __dbenv_trigger_open;
	dbenv->trigger_close = __dbenv_trigger_close;
	dbenv->trigger_ispaused = __dbenv_trigger_ispaused;
	dbenv->trigger_pause = __dbenv_trigger_pause;
	dbenv->trigger_unpause = __dbenv_trigger_unpause;

	return (0);
}

/*
 * __dbenv_err --
 *	Error message, including the standard error string.
 */
static void
#ifdef STDC_HEADERS
__dbenv_err(const DB_ENV *dbenv, int error, const char *fmt, ...)
#else
__dbenv_err(dbenv, error, fmt, va_alist)
	const DB_ENV *dbenv;
	int error;
	const char *fmt;
	va_dcl
#endif
{
	DB_REAL_ERR(dbenv, error, 1, 1, fmt);
}

/*
 * __dbenv_errx --
 *	Error message.
 */
static void
#ifdef STDC_HEADERS
__dbenv_errx(const DB_ENV *dbenv, const char *fmt, ...)
#else
__dbenv_errx(dbenv, fmt, va_alist)
	const DB_ENV *dbenv;
	const char *fmt;
	va_dcl
#endif
{
	DB_REAL_ERR(dbenv, 0, 0, 1, fmt);
}

static int
__dbenv_get_home(dbenv, homep)
	DB_ENV *dbenv;
	const char **homep;
{
	ENV_ILLEGAL_BEFORE_OPEN(dbenv, "DB_ENV->get_home");
	*homep = dbenv->db_home;
	return (0);
}

/*
 * __dbenv_set_alloc --
 *	{DB_ENV,DB}->set_alloc.
 *
 * PUBLIC: int  __dbenv_set_alloc __P((DB_ENV *, void *(*)(size_t),
 * PUBLIC:          void *(*)(void *, size_t), void (*)(void *)));
 */
int
__dbenv_set_alloc(dbenv, mal_func, real_func, free_func)
	DB_ENV *dbenv;
	void *(*mal_func) __P((size_t));
	void *(*real_func) __P((void *, size_t));
	void (*free_func) __P((void *));
{
	ENV_ILLEGAL_AFTER_OPEN(dbenv, "DB_ENV->set_alloc");

	dbenv->db_malloc = mal_func;
	dbenv->db_realloc = real_func;
	dbenv->db_free = free_func;
	return (0);
}

/*
 * __dbenv_set_app_dispatch --
 *	Set the transaction abort recover function.
 */
static int
__dbenv_set_app_dispatch(dbenv, app_dispatch)
	DB_ENV *dbenv;
	int (*app_dispatch) __P((DB_ENV *, DBT *, DB_LSN *, db_recops));
{
	ENV_ILLEGAL_AFTER_OPEN(dbenv, "DB_ENV->set_app_dispatch");

	dbenv->app_dispatch = app_dispatch;
	return (0);
}

/*
 * __dbenv_get_encrypt_flags --
 *	{DB_ENV,DB}->get_encrypt_flags.
 *
 * PUBLIC: int __dbenv_get_encrypt_flags __P((DB_ENV *, u_int32_t *));
 */
int
__dbenv_get_encrypt_flags(dbenv, flagsp)
	DB_ENV *dbenv;
	u_int32_t *flagsp;
{
#ifdef HAVE_CRYPTO
	DB_CIPHER *db_cipher;

	db_cipher = dbenv->crypto_handle;
	if (db_cipher != NULL && db_cipher->alg == CIPHER_AES)
		*flagsp = DB_ENCRYPT_AES;
	else
		*flagsp = 0;
	return (0);
#else
	COMPQUIET(flagsp, 0);
	__db_err(dbenv,
	    "library build did not include support for cryptography");
	return (DB_OPNOTSUP);
#endif
}

/*
 * __dbenv_set_encrypt --
 *	DB_ENV->set_encrypt.
 *
 * PUBLIC: int __dbenv_set_encrypt __P((DB_ENV *, const char *, u_int32_t));
 */
int
__dbenv_set_encrypt(dbenv, passwd, flags)
	DB_ENV *dbenv;
	const char *passwd;
	u_int32_t flags;
{
#ifdef HAVE_CRYPTO
	DB_CIPHER *db_cipher;
	int ret;

	ENV_ILLEGAL_AFTER_OPEN(dbenv, "DB_ENV->set_encrypt");
#define	OK_CRYPTO_FLAGS	(DB_ENCRYPT_AES)

	if (flags != 0 && LF_ISSET(~OK_CRYPTO_FLAGS))
		return (__db_ferr(dbenv, "DB_ENV->set_encrypt", 0));

	if (passwd == NULL || strlen(passwd) == 0) {
		__db_err(dbenv, "Empty password specified to set_encrypt");
		return (EINVAL);
	}
	if (!CRYPTO_ON(dbenv)) {
		if ((ret = __os_calloc(dbenv, 1, sizeof(DB_CIPHER), &db_cipher))
		    != 0)
			goto err;
		dbenv->crypto_handle = db_cipher;
	} else
		db_cipher = (DB_CIPHER *)dbenv->crypto_handle;

	if (dbenv->passwd != NULL)
		__os_free(dbenv, dbenv->passwd);
	if ((ret = __os_strdup(dbenv, passwd, &dbenv->passwd)) != 0) {
		__os_free(dbenv, db_cipher);
		goto err;
	}
	/*
	 * We're going to need this often enough to keep around
	 */
	dbenv->passwd_len = strlen(dbenv->passwd) + 1;
	/*
	 * The MAC key is for checksumming, and is separate from
	 * the algorithm.  So initialize it here, even if they
	 * are using CIPHER_ANY.
	 */
	__db_derive_mac((u_int8_t *)dbenv->passwd,
	    dbenv->passwd_len, db_cipher->mac_key);
	switch (flags) {
	case 0:
		F_SET(db_cipher, CIPHER_ANY);
		break;
	case DB_ENCRYPT_AES:
		if ((ret = __crypto_algsetup(dbenv, db_cipher, CIPHER_AES, 0))
		    != 0)
			goto err1;
		break;
	default:				/* Impossible. */
		break;
	}
	return (0);

err1:
	__os_free(dbenv, dbenv->passwd);
	__os_free(dbenv, db_cipher);
	dbenv->crypto_handle = NULL;
err:
	return (ret);
#else
	COMPQUIET(passwd, NULL);
	COMPQUIET(flags, 0);

	__db_err(dbenv,
	    "library build did not include support for cryptography");
	return (DB_OPNOTSUP);
#endif
}

static void
__dbenv_map_flags(dbenv, inflagsp, outflagsp)
	DB_ENV *dbenv;
	u_int32_t *inflagsp, *outflagsp;
{
	COMPQUIET(dbenv, NULL);

	if (FLD_ISSET(*inflagsp, DB_AUTO_COMMIT)) {
		FLD_SET(*outflagsp, DB_ENV_AUTO_COMMIT);
		FLD_CLR(*inflagsp, DB_AUTO_COMMIT);
	}
	if (FLD_ISSET(*inflagsp, DB_CDB_ALLDB)) {
		FLD_SET(*outflagsp, DB_ENV_CDB_ALLDB);
		FLD_CLR(*inflagsp, DB_CDB_ALLDB);
	}
	if (FLD_ISSET(*inflagsp, DB_DIRECT_DB)) {
		FLD_SET(*outflagsp, DB_ENV_DIRECT_DB);
		FLD_CLR(*inflagsp, DB_DIRECT_DB);
	}
	if (FLD_ISSET(*inflagsp, DB_DIRECT_LOG)) {
		FLD_SET(*outflagsp, DB_ENV_DIRECT_LOG);
		FLD_CLR(*inflagsp, DB_DIRECT_LOG);
	}
	if (FLD_ISSET(*inflagsp, DB_LOG_AUTOREMOVE)) {
		FLD_SET(*outflagsp, DB_ENV_LOG_AUTOREMOVE);
		FLD_CLR(*inflagsp, DB_LOG_AUTOREMOVE);
	}
	if (FLD_ISSET(*inflagsp, DB_NOLOCKING)) {
		FLD_SET(*outflagsp, DB_ENV_NOLOCKING);
		FLD_CLR(*inflagsp, DB_NOLOCKING);
	}
	if (FLD_ISSET(*inflagsp, DB_NOMMAP)) {
		FLD_SET(*outflagsp, DB_ENV_NOMMAP);
		FLD_CLR(*inflagsp, DB_NOMMAP);
	}
	if (FLD_ISSET(*inflagsp, DB_NOPANIC)) {
		FLD_SET(*outflagsp, DB_ENV_NOPANIC);
		FLD_CLR(*inflagsp, DB_NOPANIC);
	}
	if (FLD_ISSET(*inflagsp, DB_OVERWRITE)) {
		FLD_SET(*outflagsp, DB_ENV_OVERWRITE);
		FLD_CLR(*inflagsp, DB_OVERWRITE);
	}
	if (FLD_ISSET(*inflagsp, DB_REGION_INIT)) {
		FLD_SET(*outflagsp, DB_ENV_REGION_INIT);
		FLD_CLR(*inflagsp, DB_REGION_INIT);
	}
	if (FLD_ISSET(*inflagsp, DB_TIME_NOTGRANTED)) {
		FLD_SET(*outflagsp, DB_ENV_TIME_NOTGRANTED);
		FLD_CLR(*inflagsp, DB_TIME_NOTGRANTED);
	}
	if (FLD_ISSET(*inflagsp, DB_TXN_NOSYNC)) {
		FLD_SET(*outflagsp, DB_ENV_TXN_NOSYNC);
		FLD_CLR(*inflagsp, DB_TXN_NOSYNC);
	}
	if (FLD_ISSET(*inflagsp, DB_TXN_NOT_DURABLE)) {
		FLD_SET(*outflagsp, DB_ENV_TXN_NOT_DURABLE);
		FLD_CLR(*inflagsp, DB_TXN_NOT_DURABLE);
	}
	if (FLD_ISSET(*inflagsp, DB_TXN_WRITE_NOSYNC)) {
		FLD_SET(*outflagsp, DB_ENV_TXN_WRITE_NOSYNC);
		FLD_CLR(*inflagsp, DB_TXN_WRITE_NOSYNC);
	}
	if (FLD_ISSET(*inflagsp, DB_YIELDCPU)) {
		FLD_SET(*outflagsp, DB_ENV_YIELDCPU);
		FLD_CLR(*inflagsp, DB_YIELDCPU);
	}
	if (FLD_ISSET(*inflagsp, DB_ROWLOCKS)) {
		FLD_SET(*outflagsp, DB_ENV_ROWLOCKS);
		FLD_CLR(*inflagsp, DB_ROWLOCKS);
	}
	if (FLD_ISSET(*inflagsp, DB_OSYNC)) {
		FLD_SET(*outflagsp, DB_ENV_OSYNC);
		FLD_CLR(*inflagsp, DB_OSYNC);
	}
}

static int
__dbenv_get_flags(dbenv, flagsp)
	DB_ENV *dbenv;
	u_int32_t *flagsp;
{
	static const u_int32_t env_flags[] = {
		DB_AUTO_COMMIT,
		DB_CDB_ALLDB,
		DB_DIRECT_DB,
		DB_DIRECT_LOG,
		DB_LOG_AUTOREMOVE,
		DB_NOLOCKING,
		DB_NOMMAP,
		DB_NOPANIC,
		DB_OVERWRITE,
		DB_REGION_INIT,
		DB_TIME_NOTGRANTED,
		DB_TXN_NOSYNC,
		DB_TXN_NOT_DURABLE,
		DB_TXN_WRITE_NOSYNC,
		DB_YIELDCPU,
		0
	};
	u_int32_t f, flags, mapped_flag;
	int i;

	flags = 0;
	for (i = 0; (f = env_flags[i]) != 0; i++) {
		mapped_flag = 0;
		__dbenv_map_flags(dbenv, &f, &mapped_flag);
		DB_ASSERT(f == 0);
		if (F_ISSET(dbenv, mapped_flag) == mapped_flag)
			LF_SET(env_flags[i]);
	}

	/* Special cases */
	if (dbenv->reginfo != NULL &&
	    ((REGENV *)((REGINFO *)dbenv->reginfo)->primary)->envpanic != 0) {
		LF_SET(DB_PANIC_ENVIRONMENT);
	}

	*flagsp = flags;
	return (0);
}

/*
 * __dbenv_set_flags --
 *	DB_ENV->set_flags.
 *
 * PUBLIC: int  __dbenv_set_flags __P((DB_ENV *, u_int32_t, int));
 */
int
__dbenv_set_flags(dbenv, flags, on)
	DB_ENV *dbenv;
	u_int32_t flags;
	int on;
{
	u_int32_t mapped_flags;
	int ret;

	if (LF_ISSET(DB_DIRECT_DB)) {
		logmsg(LOGMSG_INFO, "setting direct_db\n");
	}
#define	OK_FLAGS							\
	(DB_AUTO_COMMIT | DB_CDB_ALLDB | DB_DIRECT_DB | DB_DIRECT_LOG |	\
	    DB_LOG_AUTOREMOVE | DB_NOLOCKING | DB_NOMMAP | DB_NOPANIC | \
	    DB_OVERWRITE | DB_PANIC_ENVIRONMENT | DB_REGION_INIT |      \
	    DB_TIME_NOTGRANTED | DB_TXN_NOSYNC | DB_TXN_NOT_DURABLE |   \
	    DB_TXN_WRITE_NOSYNC | DB_YIELDCPU | DB_ROWLOCKS | DB_OSYNC)

	if (LF_ISSET(~OK_FLAGS))
		return (__db_ferr(dbenv, "DB_ENV->set_flags", 0));
	if (on) {
		if ((ret = __db_fcchk(dbenv, "DB_ENV->set_flags",
		    flags, DB_TXN_NOSYNC, DB_TXN_NOT_DURABLE)) != 0)
			return (ret);
		if ((ret = __db_fcchk(dbenv, "DB_ENV->set_flags",
		    flags, DB_TXN_NOSYNC, DB_TXN_WRITE_NOSYNC)) != 0)
			return (ret);
		if ((ret = __db_fcchk(dbenv, "DB_ENV->set_flags",
		    flags, DB_TXN_NOT_DURABLE, DB_TXN_WRITE_NOSYNC)) != 0)
			return (ret);
		if (LF_ISSET(DB_DIRECT_DB |
		    DB_DIRECT_LOG) && __os_have_direct() == 0) {
			__db_err(dbenv,
	"DB_ENV->set_flags: direct I/O is not supported by this platform");
			return (EINVAL);
		}
	}

	if (LF_ISSET(DB_CDB_ALLDB))
		ENV_ILLEGAL_AFTER_OPEN(dbenv,
		    "DB_ENV->set_flags: DB_CDB_ALLDB");
	if (LF_ISSET(DB_PANIC_ENVIRONMENT)) {
		ENV_ILLEGAL_BEFORE_OPEN(dbenv,
		    "DB_ENV->set_flags: DB_PANIC_ENVIRONMENT");
		PANIC_SET(dbenv, on);
	}
	if (LF_ISSET(DB_REGION_INIT))
		ENV_ILLEGAL_AFTER_OPEN(dbenv,
		    "DB_ENV->set_flags: DB_REGION_INIT");

	mapped_flags = 0;
	__dbenv_map_flags(dbenv, &flags, &mapped_flags);
	if (on)
		F_SET(dbenv, mapped_flags);
	else
		F_CLR(dbenv, mapped_flags);
	return (0);
}

static int
__dbenv_get_data_dirs(dbenv, dirpp)
	DB_ENV *dbenv;
	const char ***dirpp;
{
	*dirpp = (const char **)dbenv->db_data_dir;
	return (0);
}

/*
 * __dbenv_set_data_dir --
 *	DB_ENV->set_dta_dir.
 *
 * PUBLIC: int  __dbenv_set_data_dir __P((DB_ENV *, const char *));
 */
int
__dbenv_set_data_dir(dbenv, dir)
	DB_ENV *dbenv;
	const char *dir;
{
	int ret;

	/*
	 * The array is NULL-terminated so it can be returned by get_data_dirs
	 * without a length.
	 */

#define	DATA_INIT_CNT	20			/* Start with 20 data slots. */
	if (dbenv->db_data_dir == NULL) {
		if ((ret = __os_calloc(dbenv, DATA_INIT_CNT,
		    sizeof(char **), &dbenv->db_data_dir)) != 0)
			return (ret);
		dbenv->data_cnt = DATA_INIT_CNT;
	} else if (dbenv->data_next == dbenv->data_cnt - 2) {
		dbenv->data_cnt *= 2;
		if ((ret = __os_realloc(dbenv,
		    (u_int)dbenv->data_cnt * sizeof(char **),
		    &dbenv->db_data_dir)) != 0)
			return (ret);
	}

	ret = __os_strdup(dbenv,
	    dir, &dbenv->db_data_dir[dbenv->data_next++]);
	dbenv->db_data_dir[dbenv->data_next] = NULL;
	return (ret);
}

/*
 * __dbenv_set_errcall --
 *	{DB_ENV,DB}->set_errcall.
 *
 * PUBLIC: void __dbenv_set_errcall
 * PUBLIC:          __P((DB_ENV *, void (*)(const char *, char *)));
 */
void
__dbenv_set_errcall(dbenv, errcall)
	DB_ENV *dbenv;
	void (*errcall) __P((const char *, char *));
{
	dbenv->db_errcall = errcall;
}

/*
 * __dbenv_get_errfile --
 *	{DB_ENV,DB}->get_errfile.
 *
 * PUBLIC: void __dbenv_get_errfile __P((DB_ENV *, FILE **));
 */
void
__dbenv_get_errfile(dbenv, errfilep)
	DB_ENV *dbenv;
	FILE **errfilep;
{
	*errfilep = dbenv->db_errfile;
}

/*
 * __dbenv_set_errfile --
 *	{DB_ENV,DB}->set_errfile.
 *
 * PUBLIC: void __dbenv_set_errfile __P((DB_ENV *, FILE *));
 */
void
__dbenv_set_errfile(dbenv, errfile)
	DB_ENV *dbenv;
	FILE *errfile;
{
	dbenv->db_errfile = errfile;
}

/*
 * __dbenv_get_errpfx --
 *	{DB_ENV,DB}->get_errpfx.
 *
 * PUBLIC: void __dbenv_get_errpfx __P((DB_ENV *, const char **));
 */
void
__dbenv_get_errpfx(dbenv, errpfxp)
	DB_ENV *dbenv;
	const char **errpfxp;
{
	*errpfxp = dbenv->db_errpfx;
}

/*
 * __dbenv_set_errpfx --
 *	{DB_ENV,DB}->set_errpfx.
 *
 * PUBLIC: void __dbenv_set_errpfx __P((DB_ENV *, const char *));
 */
void
__dbenv_set_errpfx(dbenv, errpfx)
	DB_ENV *dbenv;
	const char *errpfx;
{
	dbenv->db_errpfx = errpfx;
}

static int
__dbenv_set_feedback(dbenv, feedback)
	DB_ENV *dbenv;
	void (*feedback) __P((DB_ENV *, int, int));
{
	dbenv->db_feedback = feedback;
	return (0);
}

/*
 * __dbenv_set_paniccall --
 *	{DB_ENV,DB}->set_paniccall.
 *
 * PUBLIC: int  __dbenv_set_paniccall __P((DB_ENV *, void (*)(DB_ENV *, int)));
 */
int
__dbenv_set_paniccall(dbenv, paniccall)
	DB_ENV *dbenv;
	void (*paniccall) __P((DB_ENV *, int));
{
	dbenv->db_paniccall = paniccall;
	return (0);
}

static int
__dbenv_get_shm_key(dbenv, shm_keyp)
	DB_ENV *dbenv;
	long *shm_keyp;			/* !!!: really a key_t *. */
{
	*shm_keyp = dbenv->shm_key;
	return (0);
}

/*
 * __dbenv_set_shm_key --
 *	DB_ENV->set_shm_key.
 *
 * PUBLIC: int  __dbenv_set_shm_key __P((DB_ENV *, long));
 */
int
__dbenv_set_shm_key(dbenv, shm_key)
	DB_ENV *dbenv;
	long shm_key;			/* !!!: really a key_t. */
{
	ENV_ILLEGAL_AFTER_OPEN(dbenv, "DB_ENV->set_shm_key");

	dbenv->shm_key = shm_key;
	return (0);
}

static int
__dbenv_get_tas_spins(dbenv, tas_spinsp)
	DB_ENV *dbenv;
	u_int32_t *tas_spinsp;
{
	*tas_spinsp = dbenv->tas_spins;
	return (0);
}

/*
 * __dbenv_set_tas_spins --
 *	DB_ENV->set_tas_spins.
 *
 * PUBLIC: int  __dbenv_set_tas_spins __P((DB_ENV *, u_int32_t));
 */
int
__dbenv_set_tas_spins(dbenv, tas_spins)
	DB_ENV *dbenv;
	u_int32_t tas_spins;
{
	dbenv->tas_spins = tas_spins;
	return (0);
}

static int
__dbenv_get_tmp_dir(dbenv, dirp)
	DB_ENV *dbenv;
	const char **dirp;
{
	*dirp = dbenv->db_tmp_dir;
	return (0);
}

/*
 * __dbenv_set_tmp_dir --
 *	DB_ENV->set_tmp_dir.
 *
 * PUBLIC: int  __dbenv_set_tmp_dir __P((DB_ENV *, const char *));
 */
int
__dbenv_set_tmp_dir(dbenv, dir)
	DB_ENV *dbenv;
	const char *dir;
{
	if (dbenv->db_tmp_dir != NULL)
		__os_free(dbenv, dbenv->db_tmp_dir);
	return (__os_strdup(dbenv, dir, &dbenv->db_tmp_dir));
}

static int
__dbenv_set_lsn_chaining(dbenv, val)
    DB_ENV *dbenv;
    int val;
{
    dbenv->lsn_chain = val;
    return (0);
}

static int
__dbenv_get_lsn_chaining(dbenv, val)
    DB_ENV *dbenv;
    int *val;
{
    *val = dbenv->lsn_chain;
    return (0);
}

static int
__dbenv_get_concurrent(dbenv, val)
    DB_ENV *dbenv;
    int *val;
{
    if(dbenv->num_recovery_processor_threads > 0 &&
            dbenv->num_recovery_worker_threads > 0)
    {
        *val = 1;
    }
    else
    {
        *val = 0;
    }
    return (0);
}

static int
__dbenv_get_verbose(dbenv, which, onoffp)
	DB_ENV *dbenv;
	u_int32_t which;
	int *onoffp;
{
	switch (which) {
	case DB_VERB_CHKPOINT:
	case DB_VERB_DEADLOCK:
	case DB_VERB_RECOVERY:
	case DB_VERB_REPLICATION:
	case DB_VERB_WAITSFOR:
		*onoffp = FLD_ISSET(dbenv->verbose, which) ? 1 : 0;
		break;
	default:
		return (EINVAL);
	}
	return (0);
}

/*
 * __dbenv_set_verbose --
 *	DB_ENV->set_verbose.
 *
 * PUBLIC: int  __dbenv_set_verbose __P((DB_ENV *, u_int32_t, int));
 */
int
__dbenv_set_verbose(dbenv, which, on)
	DB_ENV *dbenv;
	u_int32_t which;
	int on;
{
	switch (which) {
	case DB_VERB_CHKPOINT:
	case DB_VERB_DEADLOCK:
	case DB_VERB_RECOVERY:
	case DB_VERB_REPLICATION:
	case DB_VERB_WAITSFOR:
		if (on)
			FLD_SET(dbenv->verbose, which);
		else
			FLD_CLR(dbenv->verbose, which);
		break;
	default:
		return (EINVAL);
	}
	return (0);
}

/*
 * __db_mi_env --
 *	Method illegally called with public environment.
 *
 * PUBLIC: int __db_mi_env __P((DB_ENV *, const char *));
 */
int
__db_mi_env(dbenv, name)
	DB_ENV *dbenv;
	const char *name;
{
	__db_err(dbenv, "%s: method not permitted in shared environment", name);
	return (EINVAL);
}

/*
 * __db_mi_open --
 *	Method illegally called after open.
 *
 * PUBLIC: int __db_mi_open __P((DB_ENV *, const char *, int));
 */
int
__db_mi_open(dbenv, name, after)
	DB_ENV *dbenv;
	const char *name;
	int after;
{
	__db_err(dbenv, "%s: method not permitted %s handle's open method",
	    name, after ? "after" : "before");
    __log_flush(dbenv, NULL);
    abort();
	return (EINVAL);
}

/*
 * __db_env_config --
 *	Method or function called without required configuration.
 *
 * PUBLIC: int __db_env_config __P((DB_ENV *, char *, u_int32_t));
 */
int
__db_env_config(dbenv, i, flags)
	DB_ENV *dbenv;
	char *i;
	u_int32_t flags;
{
	char *sub;

	switch (flags) {
	case DB_INIT_LOCK:
		sub = "locking";
		break;
	case DB_INIT_LOG:
		sub = "logging";
		break;
	case DB_INIT_MPOOL:
		sub = "memory pool";
		break;
	case DB_INIT_REP:
		sub = "replication";
		break;
	case DB_INIT_TXN:
		sub = "transaction";
		break;
	default:
		sub = "<unspecified>";
		break;
	}
	__db_err(dbenv,
    "%s interface requires an environment configured for the %s subsystem",
	    i, sub);
	return (EINVAL);
}

static int
__dbenv_set_rpc_server_noclnt(dbenv, cl, host, tsec, ssec, flags)
	DB_ENV *dbenv;
	void *cl;
	const char *host;
	long tsec, ssec;
	u_int32_t flags;
{
	COMPQUIET(host, NULL);
	COMPQUIET(cl, NULL);
	COMPQUIET(tsec, 0);
	COMPQUIET(ssec, 0);
	COMPQUIET(flags, 0);

	__db_err(dbenv,
	    "set_rpc_server method not permitted in non-RPC environment");
	return (DB_OPNOTSUP);
}

static int
__dbenv_memp_dump_bufferpool_info(dbenv, f)
	DB_ENV *dbenv;
	FILE *f;
{
	return __memp_dump_bufferpool_info(dbenv, f);
}

static int
__dbenv_get_rep_eid(dbenv, eid)
	DB_ENV *dbenv;
	char **eid;
{
	return __rep_get_eid(dbenv, eid);
}


static int
__dbenv_get_rep_master(dbenv, master, gen, egen)
	DB_ENV *dbenv;
	char **master;
    u_int32_t *gen;
	u_int32_t *egen;
{
	return __rep_get_master(dbenv, master, gen, egen);
}

static int
__dbenv_get_page_extent_size(dbenv)
	DB_ENV *dbenv;
{
	return dbenv->page_extent_size;
}

static void
__dbenv_set_page_extent_size(dbenv, npages)
	DB_ENV *dbenv;
	u_int32_t npages;
{
	dbenv->page_extent_size = npages;
}
static int
__dbenv_set_bulk_stops_on_page(dbenv, flag)
	DB_ENV *dbenv;
	int flag;
{
	dbenv->bulk_stops_on_page = flag;
	return 0;
}

static int
__dbenv_set_num_recovery_processor_threads(dbenv, num)
	DB_ENV *dbenv;
	int num;
{
	dbenv->num_recovery_processor_threads = num;
	if (dbenv->recovery_processors)
		thdpool_set_maxthds(dbenv->recovery_processors, num);
	return 0;
}

static int
__dbenv_set_num_recovery_worker_threads(dbenv, num)
	DB_ENV *dbenv;
	int num;
{
	dbenv->num_recovery_worker_threads = num;
	if (dbenv->recovery_workers)
		thdpool_set_maxthds(dbenv->recovery_workers, num);
	return 0;
}


static int
__dbenv_set_deadlock_override(dbenv, opt)
	DB_ENV *dbenv;
	u_int32_t opt;
{
	if (opt == DB_LOCK_MINWRITE_NOREAD) {
		dbenv->replicant_use_minwrite_noread = 1;
	} else if (opt == DB_LOCK_MINWRITE_EVER) {
		dbenv->master_use_minwrite_ever = 1;
	} else {
		return -1;
	}

	return 0;
}

static int
__dbenv_set_tran_lowpri(dbenv, txnid)
	DB_ENV *dbenv;
	u_int32_t txnid;
{
	return __lock_locker_set_lowpri(dbenv, txnid);
}

static void
__dbenv_set_recovery_memsize(dbenv, sz)
	DB_ENV *dbenv;
	int sz;
{
	dbenv->recovery_memsize = sz;
}

static int
__dbenv_get_recovery_memsize(dbenv)
	DB_ENV *dbenv;
{
	return dbenv->recovery_memsize;
}

/* TODO: return int and return error if attempted after open? */
static int
__dbenv_set_recovery_lsn(dbenv, lsn)
	DB_ENV *dbenv;
	DB_LSN *lsn;
{
	dbenv->recovery_start_lsn = *lsn;
	return 0;
}

static void
__dbenv_get_rep_verify_lsn(dbenv, current_lsn, start_lsn)
	DB_ENV *dbenv;
	DB_LSN *current_lsn;
	DB_LSN *start_lsn;
{
	if (dbenv->newest_rep_verify_tran_time) {
		*current_lsn = dbenv->rep_verify_current_lsn;
		*start_lsn = dbenv->rep_verify_start_lsn;
	} else {
		ZERO_LSN((*current_lsn));
		ZERO_LSN((*start_lsn));
	}
}

static int
__dbenv_set_is_tmp_tbl(dbenv, is_tmp_tbl)
	DB_ENV *dbenv;
	int is_tmp_tbl;
{
	dbenv->is_tmp_tbl = is_tmp_tbl;
	return 0;
}

static int
__dbenv_set_use_sys_malloc(dbenv, use_sys_malloc)
	DB_ENV *dbenv;
	int use_sys_malloc;
{
	dbenv->use_sys_malloc = use_sys_malloc;
	return 0;
}

static int
__dbenv_blobmem_yield(dbenv)
	DB_ENV *dbenv;
{
	return comdb2bma_yield(dbenv->bma);
}

static int
__dbenv_set_comdb2_dirs(dbenv, data_dir, txn_dir, tmp_dir)
	DB_ENV *dbenv;
	char *data_dir;
	char *txn_dir;
	char *tmp_dir;
{
	dbenv->comdb2_dirs.data_dir = strdup(data_dir);
	dbenv->comdb2_dirs.txn_dir = strdup(txn_dir);
	dbenv->comdb2_dirs.tmp_dir = strdup(tmp_dir);
	return 0;
}

pthread_mutex_t gbl_durable_lsn_lk = PTHREAD_MUTEX_INITIALIZER;
pthread_cond_t gbl_durable_lsn_cond = PTHREAD_COND_INITIALIZER;
int gbl_abort_irregular_set_durable_lsn = 0;

static void
__dbenv_set_durable_lsn(dbenv, lsnp, generation)
	DB_ENV *dbenv;
	DB_LSN *lsnp;
	uint32_t generation;
{
	extern int gbl_durable_set_trace;

	if (lsnp->file == 2147483647 || lsnp->file == 0) {
		logmsg(LOGMSG_ERROR, "%s: invalid LSN file=2147483647?\n",
                __func__);
        if (gbl_abort_irregular_set_durable_lsn)
            abort();
        return;
	}

	Pthread_mutex_lock(&gbl_durable_lsn_lk);

	if (generation > dbenv->durable_generation &&
	    log_compare(lsnp, &dbenv->durable_lsn) < 0) {
		logmsg(LOGMSG_ERROR, "%s: lower LSN from later generation\n",
                __func__);
        if (gbl_abort_irregular_set_durable_lsn)
            abort();
        Pthread_mutex_unlock(&gbl_durable_lsn_lk);
        return;
	}

	if (dbenv->durable_generation < generation ||
	    log_compare(&dbenv->durable_lsn, lsnp) <= 0) {

		dbenv->durable_generation = generation;
		dbenv->durable_lsn = *lsnp;

		if (gbl_durable_set_trace) {
			logmsg(LOGMSG_USER,
			       "Set durable lsn to [%d][%d] generation %u\n",
			       dbenv->durable_lsn.file,
			       dbenv->durable_lsn.offset,
			       dbenv->durable_generation);
		}
	} else {
		/* This can happen if two commit threads can race against each
		 * other */
		if (gbl_durable_set_trace) {
			logmsg(LOGMSG_USER,
			       "Blocked attempt to set durable lsn from "
			       "[%d][%d] gen %d to [%d][%d] gen %d\n",
			       dbenv->durable_lsn.file,
			       dbenv->durable_lsn.offset,
			       dbenv->durable_generation, lsnp->file,
			       lsnp->offset, generation);
		}
	}

    Pthread_cond_broadcast(&gbl_durable_lsn_cond);
	Pthread_mutex_unlock(&gbl_durable_lsn_lk);
}

static int
__dbenv_replicant_generation(dbenv, generation)
    DB_ENV *dbenv;
    uint32_t *generation;
{
    *generation = dbenv->rep_gen;
    return 0;
}

static void
__dbenv_get_durable_lsn(dbenv, lsnp, generation)
	DB_ENV *dbenv;
	DB_LSN *lsnp;
	uint32_t *generation;
{
	Pthread_mutex_lock(&gbl_durable_lsn_lk);
	*lsnp = dbenv->durable_lsn;
	*generation = dbenv->durable_generation;
	Pthread_mutex_unlock(&gbl_durable_lsn_lk);
}

static int
__dbenv_trigger_subscribe(dbenv, fname, cond, lock, status)
	DB_ENV *dbenv;
	const char *fname;
	pthread_cond_t **cond;
	pthread_mutex_t **lock;
	const uint8_t **status;
{
	int rc = 1;
	struct __db_trigger_subscription *t;
	t = __db_get_trigger_subscription(fname);
	Pthread_mutex_lock(&t->lock);
	if (t->status != TRIGGER_SUBSCRIPTION_CLOSED) {
		++t->active;
		*cond = &t->cond;
		*lock = &t->lock;
		*status = &t->status;
		rc = 0;
	}
	Pthread_mutex_unlock(&t->lock);
	return rc;
}

static int
__dbenv_trigger_unsubscribe(dbenv, fname)
	DB_ENV *dbenv;
	const char *fname;
{
	/* trigger_lock should be held by caller */
	struct __db_trigger_subscription *t;
	t = __db_get_trigger_subscription(fname);
	--t->active;
	return 0;
}

static int
__dbenv_trigger_open(dbenv, fname)
	DB_ENV *dbenv;
	const char *fname;
{
	struct __db_trigger_subscription *t;
	t = __db_get_trigger_subscription(fname);
	Pthread_mutex_lock(&t->lock);
	DB_ASSERT(t->status == TRIGGER_SUBSCRIPTION_CLOSED);
	t->status = TRIGGER_SUBSCRIPTION_OPEN;
	Pthread_cond_signal(&t->cond);
	Pthread_mutex_unlock(&t->lock);
	return 0;
}

static int
__dbenv_trigger_close(dbenv, fname)
	DB_ENV *dbenv;
	const char *fname;
{
	struct __db_trigger_subscription *t;
	t = __db_get_trigger_subscription(fname);
	Pthread_mutex_lock(&t->lock);
	DB_ASSERT(t->status == TRIGGER_SUBSCRIPTION_OPEN);
	t->status = TRIGGER_SUBSCRIPTION_CLOSED;
	Pthread_cond_signal(&t->cond);
	Pthread_mutex_unlock(&t->lock);
	return 0;
}

static int
__dbenv_trigger_ispaused(dbenv, fname)
	DB_ENV *dbenv;
	const char *fname;
{
	int paused;
	struct __db_trigger_subscription *t;
	t = __db_get_trigger_subscription(fname);
	Pthread_mutex_lock(&t->lock);
	paused = (t->status == TRIGGER_SUBSCRIPTION_PAUSED);
	Pthread_mutex_unlock(&t->lock);
	return paused;
}

static int
__dbenv_trigger_pause(dbenv, fname)
	DB_ENV *dbenv;
	const char *fname;
{
	struct __db_trigger_subscription *t;
	t = __db_get_trigger_subscription(fname);
	Pthread_mutex_lock(&t->lock);
	DB_ASSERT(t->status == TRIGGER_SUBSCRIPTION_OPEN);
	t->status = TRIGGER_SUBSCRIPTION_PAUSED;
	Pthread_cond_signal(&t->cond);
	Pthread_mutex_unlock(&t->lock);
	return 0;
}

static int
__dbenv_trigger_unpause(dbenv, fname)
	DB_ENV *dbenv;
	const char *fname;
{
	struct __db_trigger_subscription *t;
	t = __db_get_trigger_subscription(fname);
	Pthread_mutex_lock(&t->lock);
	DB_ASSERT(t->status == TRIGGER_SUBSCRIPTION_PAUSED);
	t->status = TRIGGER_SUBSCRIPTION_OPEN;
	Pthread_cond_signal(&t->cond);
	Pthread_mutex_unlock(&t->lock);
	return 0;
}<|MERGE_RESOLUTION|>--- conflicted
+++ resolved
@@ -46,12 +46,8 @@
 #endif
 
 #include "logmsg.h"
-<<<<<<< HEAD
 #include "pthread_wrap.h"
-=======
-#include "locks_wrap.h"
 #include "trigger_sub_status.h"
->>>>>>> 88213cc4
 
 static int __dbenv_init __P((DB_ENV *));
 static void __dbenv_err __P((const DB_ENV *, int, const char *, ...));
