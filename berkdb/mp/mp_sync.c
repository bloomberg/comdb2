--- conflicted
+++ resolved
@@ -1081,12 +1081,7 @@
 	DB_MPOOL *dbmp;
 	DB_MPOOL_HASH *hp;
 	DB_MPOOL_HASH **hparray;
-<<<<<<< HEAD
-	MPOOL *c_mp, *mp;
-=======
-	DB_MUTEX *mutexp;
 	MPOOL *c_mp = NULL, *mp;
->>>>>>> a6d32c35
 	MPOOLFILE *mfp;
 	u_int32_t n_cache;
 	int ar_cnt, ar_max, i, j, pass, ret, t_ret;
