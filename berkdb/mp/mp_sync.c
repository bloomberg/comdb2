--- conflicted
+++ resolved
@@ -1437,14 +1437,9 @@
 				      t_ret != 0) {
 					Pthread_mutex_unlock(&pt->lk);
 					
-<<<<<<< HEAD
 					t_ret = thdpool_enqueue(gbl_trickle_thdpool,
-					    trickle_do_work, range, 0, NULL, 0);
-=======
-					t_ret = thdpool_enqueue(trickle_thdpool,
 					    trickle_do_work, range, 0, NULL, 0,
 					    PRIORITY_T_DEFAULT);
->>>>>>> 07cab48a
 					if (t_ret) {
 						pt->nwaits++;
 						poll(NULL, 0, 10);
@@ -1485,14 +1480,9 @@
 			while(pt->ret == 0 && t_ret != 0) {
 				Pthread_mutex_unlock(&pt->lk);
 
-<<<<<<< HEAD
 				t_ret = thdpool_enqueue(gbl_trickle_thdpool,
-				    trickle_do_work, range, 0, NULL, 0);
-=======
-				t_ret = thdpool_enqueue(trickle_thdpool,
 				    trickle_do_work, range, 0, NULL, 0,
 				    PRIORITY_T_DEFAULT);
->>>>>>> 07cab48a
 				if (t_ret) {
 					pt->nwaits++;
 					poll(NULL, 0, 10);
