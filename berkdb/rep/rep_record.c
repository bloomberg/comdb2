--- conflicted
+++ resolved
@@ -7660,13 +7660,8 @@
 						"Waiting for txn_cnt to run replication recovery for %d minutes",
 						wait_cnt / 60);
 #endif
-<<<<<<< HEAD
-            MUTEX_LOCK(dbenv, db_rep->rep_mutexp);
-    }
-=======
 			MUTEX_LOCK(dbenv, db_rep->rep_mutexp);
 		}
->>>>>>> ece9d3a5
 
 
 
