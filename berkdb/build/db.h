/*
 * See the file LICENSE for redistribution information.
 *
 * Copyright (c) 1996-2003
 *	Sleepycat Software.  All rights reserved.
 *
 * $Id: db.in,v 11.389 2003/10/01 21:33:58 sue Exp $
 *
 * db.h include file layout:
 *	General.
 *	Database Environment.
 *	Locking subsystem.
 *	Logging subsystem.
 *	Shared buffer cache (mpool) subsystem.
 *	Transaction subsystem.
 *	Access methods.
 *	Access method cursors.
 *	Dbm/Ndbm, Hsearch historic interfaces.
 */

#ifndef _DB_H_
#define	_DB_H_


#include <pthread.h>

#include <list.h>
#include <priority_queue.h>
#include <pool.h>
#include <plhash.h>
#include <dlmalloc.h>
#include <thdpool.h>
#include <mem_berkdb.h>
#include <sys/time.h>
#include <sbuf2.h>

#ifndef COMDB2AR
#include <mem_override.h>
#endif

#include <netinet/in.h>

#ifndef __NO_SYSTEM_INCLUDES

#ifdef _AIX
#include <unistd.h>
#endif

#ifdef _HP_SOURCE
#define _STRUCT_MALLINFO
#include <strings.h>
#endif

#include <sys/types.h>
/* <sys/types.h> does not include <inttypes.h> on some systems. */
#include <inttypes.h>
#include <stdio.h>

#include "tunables.h"
#include "dbinc/trigger_subscription.h"

#if defined(__cplusplus)
extern "C" {
#endif


#undef __P
#define	__P(protos)	protos

/*
 * Berkeley DB version information.
 */
#define	DB_VERSION_MAJOR	4
#define	DB_VERSION_MINOR	2
#define	DB_VERSION_PATCH	52
#define	DB_VERSION_STRING	"Sleepycat Software: Berkeley DB 4.2.52: (December  3, 2003)"

/*
 * !!!
 * Berkeley DB uses specifically sized types.  If they're not provided by
 * the system, typedef them here.
 *
 * We protect them against multiple inclusion using __BIT_TYPES_DEFINED__,
 * as does BIND and Kerberos, since we don't know for sure what #include
 * files the user is using.
 *
 * !!!
 * We also provide the standard u_int, u_long etc., if they're not provided
 * by the system.
 */


#ifndef        __BIT_TYPES_DEFINED__
#if defined _SUN_SOURCE || defined _HP_SOURCE
typedef unsigned char u_int8_t;
typedef unsigned short u_int16_t;
typedef unsigned int u_int32_t;
typedef unsigned long long u_int64_t;
#endif
#define        __BIT_TYPES_DEFINED__
#endif




/* Basic types that are exported or quasi-exported. */
typedef	u_int32_t	db_pgno_t;	/* Page number type. */
typedef	u_int16_t	db_indx_t;	/* Page offset type. */
#define	DB_MAX_PAGES	0xffffffff	/* >= # of pages in a file */

typedef	u_int32_t	db_recno_t;	/* Record number type. */
#define	DB_MAX_RECORDS	0xffffffff	/* >= # of records in a tree */

typedef u_int32_t	db_timeout_t;	/* Type of a timeout. */

/*
 * Region offsets are currently limited to 32-bits.  I expect that's going
 * to have to be fixed in the not-too-distant future, since we won't want to
 * split 100Gb memory pools into that many different regions.
 */
typedef intptr_t roff_t;

/*
 * Forward structure declarations, so we can declare pointers and
 * applications can get type checking.
 */
struct __db;		typedef struct __db DB;
struct __db_bt_stat;	typedef struct __db_bt_stat DB_BTREE_STAT;
struct __db_cipher;	typedef struct __db_cipher DB_CIPHER;
struct __db_env;	typedef struct __db_env DB_ENV;
struct __db_h_stat;	typedef struct __db_h_stat DB_HASH_STAT;
struct __db_ilock;	typedef struct __db_ilock DB_LOCK_ILOCK;
struct __db_lock_stat;	typedef struct __db_lock_stat DB_LOCK_STAT;
struct __db_lock_u;	typedef struct __db_lock_u DB_LOCK;
struct __db_lockreq;	typedef struct __db_lockreq DB_LOCKREQ;
struct __db_log_cursor_stat; typedef struct __db_log_cursor_stat DB_LOGC_STAT;
struct __db_log_cursor;	typedef struct __db_log_cursor DB_LOGC;
struct __db_log_stat;	typedef struct __db_log_stat DB_LOG_STAT;
struct __db_lsn;	typedef struct __db_lsn DB_LSN;
struct __db_ltran; typedef struct __db_ltran DB_LTRAN;
struct __db_mpool;	typedef struct __db_mpool DB_MPOOL;
struct __db_mpool_fstat;typedef struct __db_mpool_fstat DB_MPOOL_FSTAT;
struct __db_mpool_stat;	typedef struct __db_mpool_stat DB_MPOOL_STAT;
struct __db_mpoolfile;	typedef struct __db_mpoolfile DB_MPOOLFILE;
struct __db_preplist;	typedef struct __db_preplist DB_PREPLIST;
struct __db_qam_stat;	typedef struct __db_qam_stat DB_QUEUE_STAT;
struct __db_rep;	typedef struct __db_rep DB_REP;
struct __db_rep_stat;	typedef struct __db_rep_stat DB_REP_STAT;
struct __db_txn;	typedef struct __db_txn DB_TXN;
struct __db_txn_active;	typedef struct __db_txn_active DB_TXN_ACTIVE;
struct __db_txn_stat;	typedef struct __db_txn_stat DB_TXN_STAT;
struct __db_txnmgr;	typedef struct __db_txnmgr DB_TXNMGR;
struct __dbc;		typedef struct __dbc DBC;
struct __dbc_ser;	typedef struct __dbc_ser DBCS;      /* comdb2 addition */
struct __dbc_pause;	typedef struct __dbc_pause DBCPS;   /* comdb2 addition */
struct __dbc_internal;	typedef struct __dbc_internal DBC_INTERNAL;
struct __fh_t;		typedef struct __fh_t DB_FH;
struct __fname;		typedef struct __fname FNAME;
struct __key_range;	typedef struct __key_range DB_KEY_RANGE;
struct __mpoolfile;	typedef struct __mpoolfile MPOOLFILE;
struct __mutex_t;	typedef struct __mutex_t DB_MUTEX;
struct __heap;		typedef struct __heap HEAP;
struct __dbenv_attr;    typedef struct __dbenv_attr DBENV_ATTR;
struct __dbenv_envmap;	typedef struct __dbenv_envmap DBENV_MAP;
struct __lc_cache_entry; typedef struct __lc_cache_entry LC_CACHE_ENTRY;
struct __lc_cache;	typedef struct __lc_cache LC_CACHE;
struct __lsn_collection; typedef struct __lsn_collection LSN_COLLECTION;

struct __ltrans_descriptor; typedef struct __ltrans_descriptor LTDESC;
struct __rowlock_list; typedef struct __rowlock_list RLLIST;
struct __recovery_processor;
struct __recovery_list;
struct __db_trigger_subscription;

#include "db_dbt.h"

/* Compiler hints for branch prediction */
#if defined(__GNUC__) || defined(__IBMC__)
#  define likely(x) __builtin_expect(!!(x), 1)
#  define unlikely(x) __builtin_expect(!!(x), 0)
#else
#  define likely(X) (X)
#  define unlikely(X) (X)
#endif

/*
 * Common flags --
 *	Interfaces which use any of these common flags should never have
 *	interface specific flags in this range.
 */
#define	DB_CREATE	      0x0000001	/* Create file as necessary. */
#define	DB_CXX_NO_EXCEPTIONS  0x0000002	/* C++: return error values. */
#define	DB_FORCE	      0x0000004	/* Force (anything). */
#define	DB_NOMMAP	      0x0000008	/* Don't mmap underlying file. */
#define	DB_RDONLY	      0x0000010	/* Read-only (O_RDONLY). */
#define	DB_RECOVER	      0x0000020	/* Run normal recovery. */
#define	DB_THREAD	      0x0000040	/* Applications are threaded. */
#define	DB_TRUNCATE	      0x0000080	/* Discard existing DB (O_TRUNC). */
#define	DB_TXN_NOSYNC	      0x0000100	/* Do not sync log on commit. */
#define	DB_TXN_NOT_DURABLE    0x0000200	/* Do not log changes. */
#define	DB_USE_ENVIRON	      0x0000400	/* Use the environment. */
#define	DB_USE_ENVIRON_ROOT   0x0000800	/* Use the environment if root. */

/*
 * Common flags --
 *	Interfaces which use any of these common flags should never have
 *	interface specific flags in this range.
 *
 * DB_AUTO_COMMIT:
 *	DB_ENV->set_flags, DB->associate, DB->del, DB->put, DB->open,
 *	DB->remove, DB->rename, DB->truncate
 * DB_DIRTY_READ:
 *	DB->cursor, DB->get, DB->join, DB->open, DBcursor->c_get,
 *	DB_ENV->txn_begin
 * DB_NOAUTO_COMMIT
 *	DB->associate, DB->del, DB->put, DB->open,
 *	DB->remove, DB->rename, DB->truncate
 *
 * !!!
 * The DB_DIRTY_READ bit mask can't be changed without also changing the
 * masks for the flags that can be OR'd into DB access method and cursor
 * operation values.
 */
#define	DB_AUTO_COMMIT	      0x01000000	/* Implied transaction. */
#define	DB_DIRTY_READ	      0x02000000	/* Dirty Read. */
#define	DB_NO_AUTO_COMMIT     0x04000000	/* Override env-wide AUTO-COMMIT. */
#define DB_PAGE_ORDER         0x08000000	/* Page order scan. */
#define DB_DISCARD_PAGES      0x10000000	/* Discard page-order pages. */
#define DB_PAUSIBLE           0x20000000	/* Discard page-order pages. */
#define DB_TEMPTABLE          0x40000000	/* btree is for a temp table */
#define DB_OLCOMPACT          0x80000000	/* online compact btree if necessary */

/*
 * Flags private to db_env_create.
 */
#define	DB_RPCCLIENT	      0x0000001	/* An RPC client environment. */

/*
 * Flags private to db_create.
 */
#define	DB_REP_CREATE	      0x0000001	/* Open of an internal rep database. */
#define	DB_XA_CREATE	      0x0000002	/* Open in an XA environment. */
#define DB_INDEX_CREATE       0x0000004 /* Create with index priority. */

/*
 * Flags private to DB_ENV->open.
 *	   Shared flags up to 0x0000800 */
#define	DB_INIT_CDB	      0x0001000	/* Concurrent Access Methods. */
#define	DB_INIT_LOCK	      0x0002000	/* Initialize locking. */
#define	DB_INIT_LOG	      0x0004000	/* Initialize logging. */
#define	DB_INIT_MPOOL	      0x0008000	/* Initialize mpool. */
#define	DB_INIT_REP	      0x0010000	/* Initialize replication. */
#define	DB_INIT_TXN	      0x0020000	/* Initialize transactions. */
#define	DB_JOINENV	      0x0040000	/* Initialize all subsystems present. */
#define	DB_LOCKDOWN	      0x0080000	/* Lock memory into physical core. */
#define	DB_PRIVATE	      0x0100000	/* DB_ENV is process local. */
#define	DB_RECOVER_FATAL      0x0200000	/* Run catastrophic recovery. */
#define	DB_RECOVER_NOCKP      0x0400000	/* Do not write a checkpoint. */
#define	DB_SYSTEM_MEM	      0x0400000	/* Use system-backed memory. */

/*
 * Flags private to DB->open.
 *	   Shared flags up to 0x0000800 */
#define	DB_EXCL		      0x0001000	/* Exclusive open (O_EXCL). */
#define	DB_FCNTL_LOCKING      0x0002000	/* UNDOC: fcntl(2) locking. */
#define	DB_RDWRMASTER	      0x0004000	/* UNDOC: allow subdb master open R/W */
#define	DB_WRITEOPEN	      0x0008000	/* UNDOC: open with write lock. */
#define	DB_DATAFILE	      0x0010000	/* UNDOC: open datafile. */

/*
 * Flags private to DB_ENV->txn_begin.
 *	   Shared flags up to 0x0000800 */
#define DB_TXN_INTERNAL       0x0000001
#define DB_TXN_RECOVERY       0x0000002
#define	DB_TXN_NOWAIT	      0x0001000	/* Do not wait for locks in this TXN. */
#define	DB_TXN_SYNC	      0x0002000	/* Always sync log on commit. */
#define DB_TXN_REP_ACK        0x0010000 /* Rep should send an ACK */
#define DB_TXN_LOGICAL_BEGIN  0x0020000 /* Contains a logical begin */
#define DB_TXN_LOGICAL_COMMIT 0x0040000 /* Contains a logical commit */
#define DB_TXN_DONT_GET_REPO_MTX   0x0080000 /* Get the repo mutex on this commit */
#define DB_TXN_SCHEMA_LOCK         0x0100000 /* Get the schema-lock */
#define DB_TXN_LOGICAL_GEN         0x0200000 /* Contains generation info (txn_regop_rl) */
/*
 * Flags private to DB_ENV->set_encrypt.
 */
#define	DB_ENCRYPT_AES	      0x0000001	/* AES, assumes SHA1 checksum */

/*
 * Flags private to DB_ENV->set_flags.
 *	   Shared flags up to 0x0000800 */
#define	DB_CDB_ALLDB	      0x0001000	/* Set CDB locking per environment. */
#define	DB_DIRECT_DB	      0x0002000	/* Don't buffer databases in the OS. */
#define	DB_DIRECT_LOG	      0x0004000	/* Don't buffer log files in the OS. */
#define	DB_LOG_AUTOREMOVE     0x0008000	/* Automatically remove log files. */
#define	DB_NOLOCKING	      0x0010000	/* Set locking/mutex behavior. */
#define	DB_NOPANIC	      0x0020000	/* Set panic state per DB_ENV. */
#define	DB_OVERWRITE	      0x0040000	/* Overwrite unlinked region files. */
#define	DB_PANIC_ENVIRONMENT  0x0080000	/* Set panic state per environment. */
#define	DB_REGION_INIT	      0x0100000	/* Page-fault regions on open. */
#define	DB_TIME_NOTGRANTED    0x0200000	/* Return NOTGRANTED on timeout. */
#define	DB_TXN_WRITE_NOSYNC   0x0400000	/* Write, don't sync, on txn commit. */
#define	DB_YIELDCPU	      0x0800000	/* Yield the CPU (a lot). */

#define DB_ROWLOCKS       0x10000000 /* Environment supports rowlocks */
#define DB_OSYNC          0x20000000

/*
 * Flags private to DB->set_feedback's callback.
 */
#define	DB_UPGRADE	      0x0000001	/* Upgrading. */
#define	DB_VERIFY	      0x0000002	/* Verifying. */

/*
 * Flags private to DB_MPOOLFILE->open.
 *	   Shared flags up to 0x0000800 */
#define	DB_DIRECT	      0x0001000	/* Don't buffer the file in the OS. */
#define	DB_EXTENT	      0x0002000	/* UNDOC: dealing with an extent. */
#define	DB_ODDFILESIZE	      0x0004000	/* Truncate file to N * pgsize. */

/*
 * Flags private to DB->set_flags.
 */
#define	DB_CHKSUM	      0x0000001	/* Do checksumming */
#define	DB_DUP		      0x0000002	/* Btree, Hash: duplicate keys. */
#define	DB_DUPSORT	      0x0000004	/* Btree, Hash: duplicate keys. */
#define	DB_ENCRYPT	      0x0000008	/* Btree, Hash: duplicate keys. */
#define	DB_RECNUM	      0x0000010	/* Btree: record numbers. */
#define	DB_RENUMBER	      0x0000020	/* Recno: renumber on insert/delete. */
#define	DB_REVSPLITOFF	   0x0000040	/* Btree: turn off reverse splits. */
#define	DB_SNAPSHOT	      0x0000080	/* Recno: snapshot the input. */

/*
 * Flags private to the DB->stat methods.
 */
#define	DB_STAT_CLEAR	   0x0000001	/* Clear stat after returning values. */
#define DB_STAT_VERIFY     0x0000002    /* check verify_lsn when catching up */
#define DB_STAT_MINIMAL    0x0000004    /* Just get cache hit/miss */

/*
 * Flags private to DB->join.
 */
#define	DB_JOIN_NOSORT	      0x0000001	/* Don't try to optimize join. */

/*
 * Flags private to DB->verify.
 */
#define	DB_AGGRESSIVE	      0x0000001	/* Salvage whatever could be data.*/
#define	DB_NOORDERCHK	      0x0000002	/* Skip sort order/hashing check. */
#define	DB_ORDERCHKONLY	      0x0000004	/* Only perform the order check. */
#define	DB_PR_PAGE	      0x0000008	/* Show page contents (-da). */
#define	DB_PR_RECOVERYTEST    0x0000010	/* Recovery test (-dr). */
#define	DB_PRINTABLE	      0x0000020	/* Use printable format for salvage. */
#define	DB_SALVAGE	      0x0000040	/* Salvage what looks like data. */
#define	DB_IN_ORDER_CHECK   0x0000080	/* We are traversing in order so check intra page for out-of-order keys. */
/*
 * !!!
 * These must not go over 0x8000, or they will collide with the flags
 * used by __bam_vrfy_subtree.
 */

/*
 * Flags private to DB->set_rep_transport's send callback.
 */
#define	DB_REP_NOBUFFER	      0x0000001	/* Do not buffer this message. */
#define	DB_REP_PERMANENT        0x0000002	/* Important--app. may want to flush. */
#define  DB_REP_LOGPROGRESS      0x0000004   /* marks a new log record, not a commit though */
#define DB_REP_FLUSH            0x0000008

/* Don't allow these to overlap with log_put flags */
#define DB_REP_NODROP           0x0001000
#define DB_REP_TRACE           0x0002000 /* Trace this through the net layer */
#define DB_REP_SENDACK          0x0004000

/*******************************************************
 * Locking.
 *******************************************************/
#define	DB_LOCKVERSION	1

#define	DB_FILE_ID_LEN		20	/* Unique file ID length. */

/*
 * Deadlock detector modes; used in the DB_ENV structure to configure the
 * locking subsystem.
 */
#define	DB_LOCK_NORUN		0
#define	DB_LOCK_DEFAULT         1	/* Default policy. */
#define	DB_LOCK_EXPIRE		2	/* Only expire locks, no detection. */
#define	DB_LOCK_MAXLOCKS	3	/* Abort txn with maximum # of locks. */
#define	DB_LOCK_MINLOCKS	4	/* Abort txn with minimum # of locks. */
#define	DB_LOCK_MINWRITE	5	/* Abort txn with minimum writelocks. */
#define	DB_LOCK_OLDEST		6	/* Abort oldest transaction. */
#define	DB_LOCK_RANDOM		7	/* Abort random transaction. */
#define	DB_LOCK_YOUNGEST	8	/* Abort youngest transaction. */
#define	DB_LOCK_MAXWRITE	9	/* Select locker with max writelocks. */
#define	DB_LOCK_MINWRITE_NOREAD	10	/* Select locker with max writelocks. */
#define	DB_LOCK_YOUNGEST_EVER	11	/* Select locker for youngest
					   transaction including old
					   reincarnations. */
#define	DB_LOCK_MINWRITE_EVER	12	/* Select locker with min
					   writelocks including old
					   reincarnations. */
#define	DB_LOCK_MAX		12	/* Max deadlock mode. */

/* Flag values for lock_vec(), lock_get(). */
#define	DB_LOCK_NOWAIT		0x001	/* Don't wait on unavailable lock. */
#define	DB_LOCK_RECORD		0x002	/* Internal: record lock. */
#define	DB_LOCK_REMOVE		0x004	/* Internal: flag object removed. */
#define	DB_LOCK_SET_TIMEOUT	0x008	/* Internal: set lock timeout. */
#define	DB_LOCK_SWITCH		0x010	/* Internal: switch existing lock. */
#define	DB_LOCK_UPGRADE		0x020	/* Internal: upgrade existing lock. */
#define	DB_LOCK_LOGICAL		0x040	/* Force holders of this
					 * lockobj to deadlock. */
#define	DB_LOCK_NOPAGELK	0x080   /* Return deadlock if lockerid
					 * is holding a pagelock */
#define	DB_LOCK_ONELOCK		0x100   /* lockerid will acquire only this
					 * lock */

/* Flag values for lock_id_flags(). */
#define DB_LOCK_ID_LOWPRI   0x001	/* Choose this as a deadlock victim */
#define DB_LOCK_ID_TRACK    0x002	/* Track this lockid */
#define DB_LOCK_ID_READONLY 0x004	/* Mark this as a read-only lockid */

/*
 * Simple R/W lock modes and for multi-granularity intention locking.
 *
 * !!!
 * These values are NOT random, as they are used as an index into the lock
 * conflicts arrays, i.e., DB_LOCK_IWRITE must be == 3, and DB_LOCK_IREAD
 * must be == 4.
 */
typedef enum {
	DB_LOCK_NG=0,			/* Not granted. */
	DB_LOCK_READ=1,			/* Shared/read. */
	DB_LOCK_WRITE=2,		/* Exclusive/write. */
	DB_LOCK_WAIT=3,			/* Wait for event */
	DB_LOCK_IWRITE=4,		/* Intent exclusive/write. */
	DB_LOCK_IREAD=5,		/* Intent to share/read. */
	DB_LOCK_IWR=6,			/* Intent to read and write. */
	DB_LOCK_DIRTY=7,		/* Dirty Read. */
	DB_LOCK_WWRITE=8,		/* Was Written. */
	DB_LOCK_WRITEADD=9,		/* Exclusive/write - intent to
					 * add a record */
	DB_LOCK_WRITEDEL=10,		/* Exclusive/write - intent to
					 * delete a record */
	DB_LOCK_WRITE_LOGICAL=11	/* Write lock which can't be a
					 * deadlock victim on
					 * replicant */
} db_lockmode_t;

/*
 * Request types.
 */
typedef enum {
	DB_LOCK_DUMP=0,			/* Display held locks. */
	DB_LOCK_GET=1,			/* Get the lock. */
	DB_LOCK_GET_TIMEOUT=2,		/* Get lock with a timeout. */
	DB_LOCK_INHERIT=3,		/* Pass locks to parent. */
	DB_LOCK_PUT=4,			/* Release the lock. */
	DB_LOCK_PUT_ALL=5,		/* Release locker's locks. */
	DB_LOCK_PUT_OBJ=6,		/* Release locker's locks on obj. */
	DB_LOCK_PUT_READ=7,		/* Release locker's read locks. */
	DB_LOCK_TIMEOUT=8,		/* Force a txn to timeout. */
	DB_LOCK_TRADE=9,		/* Trade locker ids on a lock. */
	DB_LOCK_UPGRADE_WRITE=10, /* Upgrade writes for dirty reads. */
	DB_LOCK_TRADE_COMP=11   /* Trade locks for compensating txn. */
} db_lockop_t;

/*
 * Status of a lock.
 */
typedef enum  {
	DB_LSTAT_ABORTED=1,		/* Lock belongs to an aborted txn. */
	DB_LSTAT_ERR=2,			/* Lock is bad. */
	DB_LSTAT_EXPIRED=3,		/* Lock has expired. */
	DB_LSTAT_FREE=4,		/* Lock is unallocated. */
	DB_LSTAT_HELD=5,		/* Lock is currently held. */
	DB_LSTAT_NOTEXIST=6,		/* Object on which lock was waiting
					 * was removed */
	DB_LSTAT_PENDING=7,		/* Lock was waiting and has been
					 * promoted; waiting for the owner
					 * to run and upgrade it to held. */
	DB_LSTAT_WAITING=8		/* Lock is on the wait queue. */
}db_status_t;

/* Lock statistics structure. */
struct __db_lock_stat {
    /* locker ID can't be larger than DB_LOCK_MAXID (2^31 -1),
       so keep st_id and st_cur_maxid int32. */
	u_int32_t st_id;		/* Last allocated locker ID. */
	u_int32_t st_cur_maxid;		/* Current maximum unused ID. */
	u_int64_t st_maxlocks;		/* Maximum number of locks in table. */
	u_int64_t st_maxlockers;	/* Maximum num of lockers in table. */
	u_int32_t st_maxobjects;	/* Maximum num of objects in table. */
	u_int32_t st_nmodes;		/* Number of lock modes. */
	u_int64_t st_nlocks;		/* Current number of locks. */
	u_int64_t st_maxnlocks;		/* Maximum number of locks so far. */
	u_int64_t st_nlockers;		/* Current number of lockers. */
	u_int64_t st_maxnlockers;	/* Maximum number of lockers so far. */
	u_int64_t st_nobjects;		/* Current number of objects. */
	u_int64_t st_maxnobjects;	/* Maximum number of objects so far. */
	u_int64_t st_nconflicts;	/* Number of lock conflicts. */
	u_int64_t st_nrequests;		/* Number of lock gets. */
	u_int64_t st_nreleases;		/* Number of lock puts. */
	u_int64_t st_nnowaits;		/* Number of requests that would have
					   waited, but NOWAIT was set. */
	u_int64_t st_ndeadlocks;	/* Number of lock deadlocks. */
	u_int64_t st_locks_aborted;	/* Number of locks released on deadlocks.*/
	db_timeout_t st_locktimeout;	/* Lock timeout. */
	u_int64_t st_nlocktimeouts;	/* Number of lock timeouts. */
	db_timeout_t st_txntimeout;	/* Transaction timeout. */
	u_int64_t st_ntxntimeouts;	/* Number of transaction timeouts. */
	u_int64_t st_region_wait;	/* Region lock granted after wait. */
	u_int64_t st_region_nowait;	/* Region lock granted without wait. */
	u_int64_t st_regsize;		/* Region size. */
};

/*
 * DB_LOCK_ILOCK --
 *	Internal DB access method lock.
 */
struct __db_ilock {
	db_pgno_t pgno;			/* Page being locked. */
	u_int8_t fileid[DB_FILE_ID_LEN];/* File id. */
#define	DB_HANDLE_LOCK	1
#define	DB_RECORD_LOCK	2
#define	DB_PAGE_LOCK	3
	u_int32_t type;			/* Type of lock. */
};

/*
 * DB_LOCK --
 *	The structure is allocated by the caller and filled in during a
 *	lock_get request (or a lock_vec/DB_LOCK_GET).
 */
struct __db_lock_u {
	roff_t		off;		/* Offset of the lock in the region */

    void        *ilock_latch;     /* Pointer to ilock-latch */

	u_int32_t	ndx;		/* Index of the object referenced by
					 * this lock; used for locking. */
	u_int32_t	gen;		/* Generation number of this lock. */
	db_lockmode_t	mode;		/* mode of this lock. */
	u_int32_t	owner;		/* owner of this lock if not granted as a NOWAIT */
	u_int32_t	partition;
};

/* Lock request structure. */
struct __db_lockreq {
	db_lockop_t	 op;		/* Operation. */
	db_lockmode_t	 mode;		/* Requested mode. */
	db_timeout_t	 timeout;	/* Time to expire lock. */
	DBT		*obj;		/* Object being locked. */
	DB_LOCK		 lock;		/* Lock returned. */
};

/*******************************************************
 * Logging.
 *******************************************************/
#define	DB_LOGVERSION	8		/* Current log version. */
#define	DB_LOGOLDVER	8		/* Oldest log version supported. */
#define	DB_LOGMAGIC	0x040988

/* Flag values for DB_ENV->log_archive(). */
#define	DB_ARCH_ABS	0x001		/* Absolute pathnames. */
#define	DB_ARCH_DATA	0x002		/* Data files. */
#define	DB_ARCH_LOG	0x004		/* Log files. */
#define	DB_ARCH_REMOVE	0x008	/* Remove log files. */

/* Flag values for DB_ENV->log_put(). */
#define	DB_FLUSH		0x001	/* Flush data to disk (public). */
#define	DB_LOG_CHKPNT		0x002	/* Flush supports a checkpoint */
#define	DB_LOG_COMMIT		0x004	/* Flush supports a commit */
#define	DB_LOG_NOCOPY		0x008	/* Don't copy data */
#define	DB_LOG_NOT_DURABLE	0x010	/* Do not log; keep in memory */
#define	DB_LOG_PERM		0x020	/* Flag record with REP_PERMANENT */
#define	DB_LOG_WRNOSYNC		0x040	/* Write, don't sync log_put */
#define	DB_LOG_DONT_LOCK	0x080   /* We already have dbreglk */
#define	DB_LOG_REP_ACK		0x100   /* Send an ACK */
#define	DB_LOG_DONT_INFLATE	0x200   /* Prevent recursive inflates */
#define	DB_LOG_LOGICAL_COMMIT	0x400 /* This contains a logical commit */

#define	DB_REG_HAVE_FQLOCK	0x001   /* We already have fqlock */


/*
 * A DB_LSN has two parts, a fileid which identifies a specific file, and an
 * offset within that file.  The fileid is an unsigned 4-byte quantity that
 * uniquely identifies a file within the log directory -- currently a simple
 * counter inside the log.  The offset is also an unsigned 4-byte value.  The
 * log manager guarantees the offset is never more than 4 bytes by switching
 * to a new log file before the maximum length imposed by an unsigned 4-byte
 * offset is reached.
 */
struct __db_lsn {
	u_int32_t	file;		/* File ID. */
	u_int32_t	offset;		/* File offset. */
};

struct __db_ltran {
	u_int64_t   tranid;
	DB_LSN      begin_lsn;
	DB_LSN      last_lsn;
};

/*
 * Application-specified log record types start at DB_user_BEGIN, and must not
 * equal or exceed DB_debug_FLAG.
 *
 * DB_debug_FLAG is the high-bit of the u_int32_t that specifies a log record
 * type.  If the flag is set, it's a log record that was logged for debugging
 * purposes only, even if it reflects a database change -- the change was part
 * of a non-durable transaction.
 */
#define	DB_user_BEGIN		10000
#define	DB_debug_FLAG		0x80000000

struct __db_log_cursor_stat {
    int incursor_count;
    int ondisk_count;
    int inregion_count;
    unsigned long long incursorus;
    unsigned long long ondiskus;
    unsigned long long inregionus;
    unsigned long long totalus;
    unsigned long long lockwaitus;
};

/*
 * DB_LOGC --
 *	Log cursor.
 */
struct __db_log_cursor {
	DB_ENV	 *dbenv;		/* Enclosing dbenv. */

	DB_FH	 *c_fhp;		/* File handle. */
	DB_LSN	  c_lsn;		/* Cursor: LSN */
	u_int32_t c_len;		/* Cursor: record length */
	u_int32_t c_prev;		/* Cursor: previous record's offset */

	DBT	  c_dbt;		/* Return DBT. */

#define	DB_LOGC_BUF_SIZE	(32 * 1024)
	u_int8_t *bp;			/* Allocated read buffer. */
	u_int32_t bp_size;		/* Read buffer length in bytes. */
	u_int32_t bp_rlen;		/* Read buffer valid data length. */
	DB_LSN	  bp_lsn;		/* Read buffer first byte LSN. */

	u_int32_t bp_maxrec;		/* Max record length in the log file. */

					/* Methods. */
	int (*close) __P((DB_LOGC *, u_int32_t));
	int (*get) __P((DB_LOGC *, DB_LSN *, DBT *, u_int32_t));
    int (*stat) __P((DB_LOGC *, DB_LOGC_STAT **));
    int (*setflags) __P((DB_LOGC*, u_int32_t));

    /* Instrumentation for log stats */
    int incursor_count;
    int ondisk_count;
    int inregion_count;

    u_int64_t incursorus;
    u_int64_t ondiskus;
    u_int64_t inregionus;
    u_int64_t totalus;
    u_int64_t lockwaitus;

#define	DB_LOG_DISK		0x01	/* Log record came from disk. */
#define	DB_LOG_LOCKED		0x02	/* Log region already locked */
#define	DB_LOG_SILENT_ERR	0x04	/* Turn-off error messages. */
#define DB_LOG_NO_PANIC		0x08    /* Don't panic on error. */
#define DB_LOG_CUSTOM_SIZE  0x10    /* This cursor has a custom size */
	u_int32_t flags;
    struct __db_log_cursor *next;
    struct __db_log_cursor *prev;
};

/* Log statistics structure. */
struct __db_log_stat {
	u_int32_t st_magic;		/* Log file magic number. */
	u_int32_t st_version;		/* Log file version number. */
	int st_mode;			/* Log file mode. */
	u_int32_t st_lg_bsize;		/* Log buffer size. */
	u_int32_t st_lg_size;		/* Log file size. */
	u_int32_t st_lg_nsegs;		/* Number of segments. */
	u_int32_t st_lg_segsz;		/* Size of a log-segment. */
	u_int32_t st_w_bytes;		/* Bytes to log. */
	u_int32_t st_w_mbytes;		/* Megabytes to log. */
	u_int32_t st_wc_bytes;		/* Bytes to log since checkpoint. */
	u_int32_t st_wc_mbytes;		/* Megabytes to log since checkpoint. */
	u_int32_t st_wcount;		/* Total writes to the log. */
	u_int32_t st_wcount_fill;	/* Overflow writes to the log. */
	u_int32_t st_scount;		/* Total syncs to the log. */
	u_int32_t st_swrites;		/* Writes forced by log syncs. */
	u_int32_t st_region_wait;	/* Region lock granted after wait. */
	u_int32_t st_region_nowait;	/* Region lock granted without wait. */
	u_int32_t st_cur_file;		/* Current log file number. */
	u_int32_t st_cur_offset;	/* Current log file offset. */
	u_int32_t st_disk_file;		/* Known on disk log file number. */
	u_int32_t st_disk_offset;	/* Known on disk log file offset. */
	u_int32_t st_regsize;		/* Region size. */
	u_int32_t st_maxcommitperflush;	/* Max number of commits in a flush. */
	u_int32_t st_mincommitperflush;	/* Min number of commits in a flush. */
	u_int32_t st_total_wakeups;	/* Total writer td-wakeup. */
	u_int32_t st_false_wakeups;	/* No-write td-wakeup counter. */
	u_int32_t st_max_td_written;	/* Max flushed in a wakeup. */
	u_int32_t st_inline_writes;	/* Inline writes counter. */
	u_int32_t st_in_cursor_get;	/* gets filled by the cursor's cache. */
	u_int32_t st_in_region_get;	/* In-region log_get. */
	u_int32_t st_part_region_get;	/* Partial in-region log_get. */
	u_int32_t st_ondisk_get;	/* On-disk log_get. */
	u_int32_t st_inmem_trav;	/* Mem-log steps for partial reads. */
	u_int32_t st_wrap_copy;		/* Count of wrapped copies. */
};

/*******************************************************
 * Shared buffer cache (mpool).
 *******************************************************/
/* Flag values for DB_MPOOLFILE->get. */
#define	DB_MPOOL_CREATE		0x001	/* Create a page. */
#define	DB_MPOOL_LAST		0x002	/* Return the last page. */
#define	DB_MPOOL_NEW		0x004	/* Create a new page. */
#define	DB_MPOOL_PROBE		0x008	/* Fail at first miss. */
#define	DB_MPOOL_RECP		0x010	/* Restore from a recovery page */
#define	DB_MPOOL_PFGET		0x020	/* Prefault a page */

/* Flag values for DB_MPOOLFILE->put, DB_MPOOLFILE->get. */
#define DB_MPOOL_NOCACHE	0x040	/* Discard low-priority. */

/* Flag values for DB_MPOOLFILE->get. */
#define	DB_MPOOL_COMPACT	0x080   /* Compact a page if necessary */

/* Flag values for DB_MPOOLFILE->put, DB_MPOOLFILE->set. */
#define	DB_MPOOL_CLEAN		0x001	/* Page is not modified. */
#define	DB_MPOOL_DIRTY		0x002	/* Page is modified. */
#define	DB_MPOOL_DISCARD	0x004	/* Don't cache the page. */
#define	DB_MPOOL_PFPUT		0x008	/* page got by prefault */

/* Flag values for DB_MPOOLFILE->alloc. */
#define DB_MPOOL_LOWPRI		0x001   /* Evict low-priority pages. */

/* Flags values for DB_MPOOLFILE->set_flags. */
#define	DB_MPOOL_NOFILE		0x001	/* Never open a backing file. */
#define	DB_MPOOL_UNLINK		0x002	/* Unlink the file on last close. */

/* Priority values for DB_MPOOLFILE->set_priority. */
typedef enum {
	DB_PRIORITY_VERY_LOW=1,
	DB_PRIORITY_LOW=2,
	DB_PRIORITY_DEFAULT=3,
	DB_PRIORITY_HIGH=4,
	DB_PRIORITY_VERY_HIGH=5,
	DB_PRIORITY_INDEX=6
} DB_CACHE_PRIORITY;

/* Per-process DB_MPOOLFILE information. */
struct __db_mpoolfile {
	DB_FH	  *fhp;		/* Underlying file handle. */
	DB_FH     *recp;        /* Recovery page file handle. */

/* Protected by mpoolfile mutex */
	struct {								\
		DB_MPOOLFILE *le_next;	/* next element */			\
		DB_MPOOLFILE **le_prev;	/* address of previous next element */	\
	} mpfq;

	/* Lock-array for recovery pages. */
	pthread_mutex_t *recp_lk_array;
	int       rec_idx;      /* Current index for recover pages. */

	/* Recovery page index lock. */
	pthread_mutex_t recp_idx_lk;
	/*
	 * !!!
	 * The ref, pinref and q fields are protected by the region lock.
	 */
	u_int32_t  ref;			/* Reference count. */
	u_int32_t pinref;		/* Pinned block reference count. */

	/*
	 * !!!
	 * Explicit representations of structures from queue.h.
	 * TAILQ_ENTRY(__db_mpoolfile) q;
	 */
	struct {
		struct __db_mpoolfile *tqe_next;
		struct __db_mpoolfile **tqe_prev;
	} q;				/* Linked list of DB_MPOOLFILE's. */

	/*
	 * !!!
	 * The rest of the fields (with the exception of the MP_FLUSH flag)
	 * are not thread-protected, even when they may be modified at any
	 * time by the application.  The reason is the DB_MPOOLFILE handle
	 * is single-threaded from the viewpoint of the application, and so
	 * the only fields needing to be thread-protected are those accessed
	 * by checkpoint or sync threads when using DB_MPOOLFILE structures
	 * to flush buffers from the cache.
	 */
	DB_ENV	       *dbenv;		/* Overlying DB_ENV. */
	MPOOLFILE      *mfp;		/* Underlying MPOOLFILE. */

	u_int32_t	clear_len;	/* Cleared length on created pages. */
	u_int8_t			/* Unique file ID. */
			fileid[DB_FILE_ID_LEN];
	int		ftype;		/* File type. */
	int32_t		lsn_offset;	/* LSN offset in page. */
	u_int32_t	gbytes, bytes;	/* Maximum file size. */
	DBT	       *pgcookie;	/* Byte-string passed to pgin/pgout. */
	DB_CACHE_PRIORITY		/* Cache priority. */
			priority;

	void	       *addr;		/* Address of mmap'd region. */
	size_t		len;		/* Length of mmap'd region. */

	u_int32_t	config_flags;	/* Flags to DB_MPOOLFILE->set_flags. */

					/* Methods. */
	int (*close) __P((DB_MPOOLFILE *, u_int32_t));
	int (*get) __P((DB_MPOOLFILE *, db_pgno_t *, u_int32_t, void *));
	int (*open)__P((DB_MPOOLFILE *, const char *, u_int32_t, int, size_t));
	int (*put) __P((DB_MPOOLFILE *, void *, u_int32_t));
	int (*set) __P((DB_MPOOLFILE *, void *, u_int32_t));
	int (*get_clear_len) __P((DB_MPOOLFILE *, u_int32_t *));
	int (*set_clear_len) __P((DB_MPOOLFILE *, u_int32_t));
	int (*get_fileid) __P((DB_MPOOLFILE *, u_int8_t *));
	int (*set_fileid) __P((DB_MPOOLFILE *, u_int8_t *));
	int (*get_flags) __P((DB_MPOOLFILE *, u_int32_t *));
	int (*set_flags) __P((DB_MPOOLFILE *, u_int32_t, int));
	int (*get_ftype) __P((DB_MPOOLFILE *, int *));
	int (*set_ftype) __P((DB_MPOOLFILE *, int));
	int (*get_lsn_offset) __P((DB_MPOOLFILE *, int32_t *));
	int (*set_lsn_offset) __P((DB_MPOOLFILE *, int32_t));
	int (*get_maxsize) __P((DB_MPOOLFILE *, u_int32_t *, u_int32_t *));
	int (*set_maxsize) __P((DB_MPOOLFILE *, u_int32_t, u_int32_t));
	int (*get_pgcookie) __P((DB_MPOOLFILE *, DBT *));
	int (*set_pgcookie) __P((DB_MPOOLFILE *, DBT *));
	int (*get_priority) __P((DB_MPOOLFILE *, DB_CACHE_PRIORITY *));
	int (*set_priority) __P((DB_MPOOLFILE *, DB_CACHE_PRIORITY));
	int (*sync) __P((DB_MPOOLFILE *));

	/*
	 * MP_FILEID_SET, MP_OPEN_CALLED and MP_READONLY do not need to be
	 * thread protected because they are initialized before the file is
	 * linked onto the per-process lists, and never modified.
	 *
	 * MP_FLUSH is thread protected becase it is potentially read/set by
	 * multiple threads of control.
	 */
#define	MP_FILEID_SET	0x001		/* Application supplied a file ID. */
#define	MP_FLUSH	0x002		/* Was opened to flush a buffer. */
#define	MP_OPEN_CALLED	0x004		/* File opened. */
#define	MP_READONLY	0x008		/* File is readonly. */
	u_int32_t  flags;
};

/*
 * Mpool statistics structure.
 */
struct __db_mpool_stat {
	u_int64_t st_gbytes;		/* Total cache size: GB. */
	u_int64_t st_bytes;		/* Total cache size: B. */
	u_int64_t st_ncache;		/* Number of caches. */
	u_int64_t st_regsize;		/* Cache size. */
	u_int64_t st_map;		/* Pages from mapped files. */
	u_int64_t st_cache_hit;		/* Pages found in the cache. */
	u_int64_t st_cache_miss;	/* Pages not found in the cache. */
	u_int64_t st_cache_ihit;	/* Internal found in the cache. */
	u_int64_t st_cache_imiss;	/* Internal not found in the cache. */
	u_int64_t st_cache_lhit;	/* Leaves found in the cache. */
	u_int64_t st_cache_lmiss;	/* Leaves not found in the cache. */
	u_int64_t st_page_create;	/* Pages created in the cache. */
	u_int64_t st_page_pf_in;	/* Pages read in by prefault */
	u_int64_t st_page_pf_in_late;/* Unaffective prefault requests */
	u_int64_t st_page_in;		/* Pages read in. */
	u_int64_t st_page_out;		/* Pages written out. */
	u_int64_t st_ro_merges;		/* Read merges performed. */
	u_int64_t st_rw_merges;		/* Write merges performed. */
	u_int64_t st_ro_evict;		/* Clean pages forced from the cache. */
	u_int64_t st_rw_evict;		/* Dirty pages forced from the cache. */
	u_int64_t st_ro_levict;		/* Clean leaf pages forced from cache.*/
	u_int64_t st_rw_levict;		/* Dirty leaf pages forced from cache.*/
	u_int64_t st_pf_evict;		/* Prefault pages forced from  cache. */
	u_int64_t st_rw_evict_skip;	/* Dirty pages skipped during evict. */
	u_int64_t st_page_trickle;	/* Pages written by memp_trickle. */
	u_int64_t st_pages;		/* Total number of pages. */
	u_int64_t st_page_clean;	/* Clean pages. */
	uint32_t  st_page_dirty;	/* Dirty pages. */
	u_int64_t st_hash_buckets;	/* Number of hash buckets. */
	u_int64_t st_hash_searches;	/* Total hash chain searches. */
	u_int64_t st_hash_longest;	/* Longest hash chain searched. */
	u_int64_t st_hash_examined;	/* Total hash entries searched. */
	u_int64_t st_hash_nowait;	/* Hash lock granted with nowait. */
	u_int64_t st_hash_wait;		/* Hash lock granted after wait. */
	u_int64_t st_hash_max_wait;	/* Max hash lock granted after wait. */
	u_int64_t st_region_nowait;	/* Region lock granted with nowait. */
	u_int64_t st_region_wait;	/* Region lock granted after wait. */
	u_int64_t st_alloc;		/* Number of page allocations. */
	u_int64_t st_alloc_buckets;	/* Buckets checked during allocation. */
	u_int64_t st_alloc_max_buckets;	/* Max checked during allocation. */
	u_int64_t st_alloc_pages;	/* Pages checked during allocation. */
	u_int64_t st_alloc_max_pages;	/* Max checked during allocation. */
	u_int64_t st_ckp_pages_sync;	/* Number of pages sync'd using perfect ckp. */
	u_int64_t st_ckp_pages_skip;	/* Number of pages skipped using perfect ckp. */
};

/* Mpool file statistics structure. */
struct __db_mpool_fstat {
	char *file_name;		/* File name. */
	size_t st_pagesize;		/* Page size. */
	u_int64_t st_map;		/* Pages from mapped files. */
	u_int64_t st_cache_hit;		/* Pages found in the cache. */
	u_int64_t st_cache_miss;	/* Pages not found in the cache. */
	u_int64_t st_cache_ihit;	/* Internal found in the cache. */
	u_int64_t st_cache_imiss;	/* Internal not found in the cache. */
	u_int64_t st_cache_lhit;	/* Leaves found in the cache. */
	u_int64_t st_cache_lmiss;	/* Leaves not found in the cache. */
	u_int64_t st_page_create;	/* Pages created in the cache. */
	u_int64_t st_page_in;		/* Pages read in. */
	u_int64_t st_page_out;		/* Pages written out. */
	u_int64_t st_ro_merges;		/* Read merges performed. */
	u_int64_t st_rw_merges;		/* Write merges performed. */
};

/*******************************************************
 * Transactions and recovery.
 *******************************************************/
#define	DB_TXNVERSION	1

typedef enum {
	DB_TXN_ABORT=0,			/* Public. */
	DB_TXN_APPLY=1,			/* Public. */
	DB_TXN_BACKWARD_ALLOC=2,	/* Internal. */
	DB_TXN_BACKWARD_ROLL=3,		/* Public. */
	DB_TXN_FORWARD_ROLL=4,		/* Public. */
	DB_TXN_GETPGNOS=5,		/* Internal. */
	DB_TXN_OPENFILES=6,		/* Internal. */
	DB_TXN_POPENFILES=7,		/* Internal. */
	DB_TXN_PRINT=8,			/* Public. */
	DB_TXN_UNUSED1=9,
	DB_TXN_SNAPISOL=10,		/* COMDB2 MODIFICATION */
	DB_TXN_UNUSED2=11,
	DB_TXN_UNUSED3=12,
	DB_TXN_UNUSED4=13,
	DB_TXN_LOGICAL_BACKWARD_ROLL=14, /* Public, COMDB2 MODIFICATION */
	DB_TXN_NOT_IN_RECOVERY=15,
	DB_TXN_GETALLPGNOS=16		/* Internal. */
} db_recops;

/*
 * BACKWARD_ALLOC is used during the forward pass to pick up any aborted
 * allocations for files that were created during the forward pass.
 * The main difference between _ALLOC and _ROLL is that the entry for
 * the file not exist during the rollforward pass.
 */
#define	DB_UNDO(op)	((op) == DB_TXN_ABORT ||			\
		(op) == DB_TXN_BACKWARD_ROLL || (op) == DB_TXN_BACKWARD_ALLOC)
#define	DB_REDO(op)	((op) == DB_TXN_FORWARD_ROLL || (op) == DB_TXN_APPLY)

struct __db_txn {
	DB_TXNMGR	*mgrp;		/* Pointer to transaction manager. */
	DB_TXN		*parent;	/* Pointer to transaction's parent. */
	DB_LSN		last_lsn;	/* Lsn of last log write. */
	u_int32_t	txnid;		/* Unique transaction id. */
	u_int32_t	tid;		/* Thread id for use in MT XA. */
	roff_t		off;		/* Detail structure within region. */
	db_timeout_t	lock_timeout;	/* Timeout for locks for this txn. */
	db_timeout_t	expire;		/* Time this txn expires. */
	void		*txn_list;	/* Undo information for parent. */

	/*
	 * !!!
	 * Explicit representations of structures from queue.h.
	 * TAILQ_ENTRY(__db_txn) links;
	 * TAILQ_ENTRY(__db_txn) xalinks;
	 */
	struct {
		struct __db_txn *tqe_next;
		struct __db_txn **tqe_prev;
	} links;			/* Links transactions off manager. */
	struct {
		struct __db_txn *tqe_next;
		struct __db_txn **tqe_prev;
	} xalinks;			/* Links active XA transactions. */

	/*
	 * !!!
	 * Explicit representations of structures from queue.h.
	 * TAILQ_HEAD(__events, __txn_event) events;
	 */
	struct {
		struct __txn_event *tqh_first;
		struct __txn_event **tqh_last;
	} events;

	/*
	 * !!!
	 * Explicit representations of structures from queue.h.
	 * STAILQ_HEAD(__logrec, __txn_logrec) logs;
	 */
	struct {
		struct __txn_logrec *stqh_first;
		struct __txn_logrec **stqh_last;
	} logs;				/* Links deferred events. */

	/*
	 * !!!
	 * Explicit representations of structures from queue.h.
	 * TAILQ_HEAD(__kids, __db_txn) kids;
	 */
	struct __kids {
		struct __db_txn *tqh_first;
		struct __db_txn **tqh_last;
	} kids;

	/*
	 * !!!
	 * Explicit representations of structures from queue.h.
	 * TAILQ_ENTRY(__db_txn) klinks;
	 */
	struct {
		struct __db_txn *tqe_next;
		struct __db_txn **tqe_prev;
	} klinks;

	/* API-private structure: used by C++ */
	void	*api_internal;

	u_int32_t	cursors;	/* Number of cursors open for txn */

					/* Methods. */
	int	  (*abort) __P((DB_TXN *));
	int	  (*commit) __P((DB_TXN *, u_int32_t));
	int	  (*commit_getlsn) __P((DB_TXN *, u_int32_t, DB_LSN *, void *));
	int	  (*commit_rowlocks) __P((DB_TXN *, u_int32_t, u_int64_t,
		      u_int32_t, DB_LSN *,DBT *, DB_LOCK *,
		      u_int32_t, DB_LSN *, DB_LSN *, void *));
	int	  (*discard) __P((DB_TXN *, u_int32_t));
	u_int32_t (*id) __P((DB_TXN *));
	int	  (*prepare) __P((DB_TXN *, u_int8_t *));
	int	  (*set_timeout) __P((DB_TXN *, db_timeout_t, u_int32_t));

#define	TXN_CHILDCOMMIT	0x001		/* Transaction that has committed. */
#define	TXN_COMPENSATE	0x002		/* Compensating transaction. */
#define	TXN_DIRTY_READ	0x004		/* Transaction does dirty reads. */
#define	TXN_LOCKTIMEOUT	0x008		/* Transaction has a lock timeout. */
#define	TXN_MALLOC	0x010		/* Structure allocated by TXN system. */
#define	TXN_NOSYNC	0x020		/* Do not sync on prepare and commit. */
#define	TXN_NOWAIT	0x040		/* Do not wait on locks. */
#define	TXN_RESTORED	0x080		/* Transaction has been restored. */
#define	TXN_SYNC	0x100		/* Sync on prepare and commit. */
#define	TXN_RECOVER_LOCK	0x200 /* Transaction holds the recovery lock */
	u_int32_t	flags;

	void     *app_private;		/* pointer to bdb transaction object */
	DB_LSN   we_start_at_this_lsn;	/* hard to pinpoint the
					 * existing startlsn usage, so
					 * this is a new one */
	void            *pglogs_hashtbl;
   pthread_mutex_t pglogs_mutex;
};

/*
 * Structure used for two phase commit interface.  Berkeley DB support for two
 * phase commit is compatible with the X/open XA interface.
 *
 * The XA #define XIDDATASIZE defines the size of a global transaction ID.  We
 * have our own version here (for name space reasons) which must have the same
 * value.
 */
#define	DB_XIDDATASIZE	128
struct __db_preplist {
	DB_TXN	*txn;
	u_int8_t gid[DB_XIDDATASIZE];
};

/* Transaction statistics structure. */
struct __db_txn_active {
	u_int32_t txnid;		/* Transaction ID */
	u_int32_t parentid;		/* Transaction ID of parent */
	DB_LSN	  lsn;			/* LSN when transaction began */
	u_int32_t xa_status;		/* XA status */
	u_int8_t  xid[DB_XIDDATASIZE];	/* XA global transaction ID */
};

struct __db_txn_stat {
	DB_LSN	  st_last_ckp;		/* lsn of the last checkpoint */
	time_t	  st_time_ckp;		/* time of last checkpoint */
	u_int32_t st_last_txnid;	/* last transaction id given out */
	u_int32_t st_maxtxns;		/* maximum txns possible */
	u_int32_t st_naborts;		/* number of aborted transactions */
	u_int32_t st_nbegins;		/* number of begun transactions */
	u_int32_t st_ncommits;		/* number of committed transactions */
	u_int32_t st_nactive;		/* number of active transactions */
	u_int32_t st_nrestores;		/* number of restored transactions
					   after recovery. */
	u_int32_t st_maxnactive;	/* maximum active transactions */
	DB_TXN_ACTIVE *st_txnarray;	/* array of active transactions */
	u_int32_t st_region_wait;	/* Region lock granted after wait. */
	u_int32_t st_region_nowait;	/* Region lock granted without wait. */
	u_int32_t st_regsize;		/* Region size. */
};

/*******************************************************
 * Replication.
 *******************************************************/
/* Special, out-of-band environment IDs. */
extern char *db_eid_broadcast;
extern char *db_eid_invalid;

/* rep_start flags values */
#define	DB_REP_CLIENT		0x001
#define	DB_REP_LOGSONLY		0x002
#define	DB_REP_MASTER		0x004

/* rep truncate flags */
#define DB_REP_TRUNCATE_MASTER 0x001
#define DB_REP_TRUNCATE_ONLINE 0x002

/* Replication statistics. */
struct __db_rep_stat {
	/* !!!
	 * Many replication statistics fields cannot be protected by a mutex
	 * without an unacceptable performance penalty, since most message
	 * processing is done without the need to hold a region-wide lock.
	 * Fields whose comments end with a '+' may be updated without holding
	 * the replication or log mutexes (as appropriate), and thus may be
	 * off somewhat (or, on unreasonable architectures under unlucky
	 * circumstances, garbaged).
	 */
	u_int32_t st_status;		/* Current replication status. */
	DB_LSN st_next_lsn;		/* Next LSN to use or expect. */
	DB_LSN st_waiting_lsn;		/* LSN we're awaiting, if any. */

	u_int32_t st_dupmasters;	/* # of times a duplicate master
					   condition was detected.+ */
	char* st_env_id;			/* Current environment ID. */
	int st_env_priority;		/* Current environment priority. */
	u_int32_t st_gen;		/* Current generation number. */
	u_int32_t st_in_recovery;	/* This site is in client sync-up. */
	u_int32_t st_log_duplicated;	/* Log records received multiply.+ */
	u_int32_t st_log_queued;	/* Log records currently queued.+ */
	u_int32_t st_log_queued_max;	/* Max. log records queued at once.+ */
	u_int32_t st_log_queued_total;	/* Total # of log recs. ever queued.+ */
	u_int32_t st_log_records;	/* Log records received and put.+ */
	u_int32_t st_log_requested;	/* Log recs. missed and requested.+ */
	char *st_master;			/* Env. ID of the current master. */
	u_int32_t st_master_changes;	/* # of times we've switched masters. */
	u_int32_t st_msgs_badgen;	/* Messages with a bad generation #.+ */
	u_int32_t st_msgs_processed;	/* Messages received and processed.+ */
	u_int32_t st_msgs_recover;	/* Messages ignored because this site
					   was a client in recovery.+ */
	u_int32_t st_msgs_send_failures;/* # of failed message sends.+ */
	u_int32_t st_msgs_sent;		/* # of successful message sends.+ */
	u_int32_t st_newsites;		/* # of NEWSITE msgs. received.+ */
	int st_nsites;			/* Current number of sites we will
					   assume during elections. */
	u_int32_t st_nthrottles;	/* # of times we were throttled. */
	u_int32_t st_outdated;		/* # of times we detected and returned
					   an OUTDATED condition.+ */
	u_int32_t st_txns_applied;	/* # of transactions applied.+ */

	/* Elections generally. */
	u_int32_t st_elections;		/* # of elections held.+ */
	u_int32_t st_elections_won;	/* # of elections won by this site.+ */

	/* Statistics about an in-progress election. */
	char* st_election_cur_winner;	/* Current front-runner. */
	u_int32_t st_election_gen;	/* Election generation number. */
	DB_LSN st_election_lsn;		/* Max. LSN of current winner. */
	int st_election_nsites;		/* # of "registered voters". */
	int st_election_priority;	/* Current election priority. */
	int st_election_status;		/* Current election status. */
	int st_election_tiebreaker;	/* Election tiebreaker value. */
	int st_election_votes;		/* Votes received in this round. */

	/* Replication retry stats */
	unsigned long long retry;	/* replication retried for deadlock  */
	int				/* max number of times a replication
					 * has been retried on replicant due to
					 * deadlock */
		max_replication_trans_retries;

	u_int64_t lc_cache_hits;	/* Transaction commit records in cache*/
	u_int64_t lc_cache_misses;	/* Transaction commit records
					 * NOT in cache */
	int lc_cache_size;		/* Current size of lc cache */
    uint32_t durable_gen;
    DB_LSN durable_lsn;
};


/*******************************************************
 * Access methods.
 *******************************************************/
typedef enum {
	DB_BTREE=1,
	DB_HASH=2,
	DB_RECNO=3,
	DB_QUEUE=4,
	DB_UNKNOWN=5,			/* Figure it out on open. */
	DB_TYPE_MAX=6
} DBTYPE;

#define	DB_RENAMEMAGIC	0x030800	/* File has been renamed. */

#define	DB_BTREEVERSION	9		/* Current btree version. */
#define	DB_BTREEOLDVER	8		/* Oldest btree version supported. */
#define	DB_BTREEMAGIC	0x053162

#define	DB_HASHVERSION	8		/* Current hash version. */
#define	DB_HASHOLDVER	7		/* Oldest hash version supported. */
#define	DB_HASHMAGIC	0x061561

#define	DB_QAMVERSION	4		/* Current queue version. */
#define	DB_QAMOLDVER	3		/* Oldest queue version supported. */
#define	DB_QAMMAGIC	0x042253

/*
 * DB access method and cursor operation values.  Each value is an operation
 * code to which additional bit flags are added.
 */
#define	DB_AFTER		 1	/* c_put() */
#define	DB_APPEND		 2	/* put() */
#define	DB_BEFORE		 3	/* c_put() */
#define	DB_CACHED_COUNTS	 4	/* stat() */
#define	DB_CONSUME		 5	/* get() */
#define	DB_CONSUME_WAIT		 6	/* get() */
#define	DB_CURRENT		 7	/* c_get(), c_put(), DB_LOGC->get() */
#define	DB_FAST_STAT		 8	/* stat() */
#define	DB_FIRST		 9	/* c_get(), DB_LOGC->get() */
#define	DB_GET_BOTH		10	/* get(), c_get() */
#define	DB_GET_BOTHC		11	/* c_get() (internal) */
#define	DB_GET_BOTH_RANGE	12	/* get(), c_get() */
#define	DB_GET_RECNO		13	/* c_get() */
#define	DB_JOIN_ITEM		14	/* c_get(); do not do primary lookup */
#define	DB_KEYFIRST		15	/* c_put() */
#define	DB_KEYLAST		16	/* c_put() */
#define	DB_LAST			17	/* c_get(), DB_LOGC->get() */
#define	DB_NEXT			18	/* c_get(), DB_LOGC->get() */
#define	DB_NEXT_DUP		19	/* c_get() */
#define	DB_NEXT_NODUP		20	/* c_get() */
#define	DB_NODUPDATA		21	/* put(), c_put() */
#define	DB_NOOVERWRITE		22	/* put() */
#define	DB_NOSYNC		23	/* close() */
#define	DB_POSITION		24	/* c_dup() */
#define	DB_PREV			25	/* c_get(), DB_LOGC->get() */
#define	DB_PREV_NODUP		26	/* c_get(), DB_LOGC->get() */
#define	DB_RECORDCOUNT		27	/* stat() */
#define	DB_SET			28	/* c_get(), DB_LOGC->get() */
#define	DB_SET_LOCK_TIMEOUT	29	/* set_timout() */
#define	DB_SET_RANGE		30	/* c_get() */
#define	DB_SET_RECNO		31	/* get(), c_get() */
#define	DB_SET_TXN_NOW		32	/* set_timout() (internal) */
#define	DB_SET_TXN_TIMEOUT	33	/* set_timout() */
#define	DB_UPDATE_SECONDARY	34	/* c_get(), c_del() (internal) */
#define	DB_WRITECURSOR		35	/* cursor() */
#define	DB_WRITELOCK		36	/* cursor() (internal) */
#define DB_PREV_VALUE		37	/* prev record without moving cursor */
#define DB_NEXT_VALUE		38	/* next record without moving cursor */

/* This has to change when the max opcode hits 255. */
#define	DB_OPFLAGS_MASK	0x000000ff	/* Mask for operations flags. */

/*
 * Masks for flags that can be OR'd into DB access method and cursor
 * operation values.
 *
 *	DB_DIRTY_READ	0x02000000	   Dirty Read. */
#define	DB_MULTIPLE	0x04000000	/* Return multiple data values. */
#define	DB_MULTIPLE_KEY	0x08000000	/* Return multiple data/key pairs. */
#define	DB_RMW		0x10000000	/* Acquire write flag immediately. */

/*
 * DB (user visible) error return codes.
 *
 * !!!
 * For source compatibility with DB 2.X deadlock return (EAGAIN), use the
 * following:
 *	#include <errno.h>
 *	#define DB_LOCK_DEADLOCK EAGAIN
 *
 * !!!
 * We don't want our error returns to conflict with other packages where
 * possible, so pick a base error value that's hopefully not common.  We
 * document that we own the error name space from -30,800 to -30,999.
 */
/* DB (public) error return codes. */
#define	DB_DONOTINDEX		(-30999)/* "Null" return from 2ndary callbk. */
#define	DB_FILEOPEN		(-30998)/* Rename/remove while file is open. */
#define	DB_KEYEMPTY		(-30997)/* Key/data deleted or never created. */
#define	DB_KEYEXIST		(-30996)/* The key/data pair already exists. */
#define	DB_LOCK_DEADLOCK	(-30995)/* Deadlock. */
#define	DB_LOCK_NOTGRANTED	(-30994)/* Lock unavailable. */
#define	DB_NOSERVER		(-30993)/* Server panic return. */
#define	DB_NOSERVER_HOME	(-30992)/* Bad home sent to server. */
#define	DB_NOSERVER_ID		(-30991)/* Bad ID sent to server. */
#define	DB_NOTFOUND		(-30990)/* Key/data pair not found (EOF). */
#define	DB_OLD_VERSION		(-30989)/* Out-of-date version. */
#define	DB_PAGE_NOTFOUND	(-30988)/* Requested page not found. */
#define	DB_REP_DUPMASTER	(-30987)/* There are two masters. */
#define	DB_REP_HANDLE_DEAD	(-30986)/* Rolled back a commit. */
#define	DB_REP_HOLDELECTION	(-30985)/* Time to hold an election. */
#define	DB_REP_ISPERM		(-30984)/* Cached not written perm written.*/
#define	DB_REP_NEWMASTER	(-30983)/* We have learned of a new master. */
#define	DB_REP_NEWSITE		(-30982)/* New site entered system. */
#define	DB_REP_NOTPERM		(-30981)/* Permanent log record not written. */
#define	DB_REP_OUTDATED		(-30980)/* Site is too far behind master. */
#define	DB_REP_UNAVAIL		(-30979)/* Site cannot currently be reached. */
#define	DB_RUNRECOVERY		(-30978)/* Panic return. */
#define	DB_SECONDARY_BAD	(-30977)/* Secondary index corrupt. */
#define	DB_VERIFY_BAD		(-30976)/* Verify failed; bad format. */
#define	DB_CUR_STALE		(-30975)/* Cursor deserialization failed since 
					 * something had changed. comdb2 add */
#define DB_LOCK_DESIRED		(-31000)/* BDB needs  a long running operation
					 *  out of the library */
#define DB_LOCK_DEADLOCK_CUSTOM	(-31001)/* Deadlock on custom log record.  */

#define  DB_REP_STALEMASTER	(-31002) /* mismatch client/master identities */


/* DB (private) error return codes. */
#define	DB_ALREADY_ABORTED	(-30899)
#define	DB_DELETED		(-30898)/* Recovery file marked deleted. */
#define	DB_LOCK_NOTEXIST	(-30897)/* Object to lock is gone. */
#define	DB_NEEDSPLIT		(-30896)/* Page needs to be split. */
#define	DB_SURPRISE_KID		(-30895)/* Child commit where parent
					   didn't know it was a parent. */
#define	DB_SWAPBYTES		(-30894)/* Database needs byte swapping. */
#define	DB_TIMEOUT		(-30893)/* Timed out waiting for election. */
#define	DB_TXN_CKP		(-30892)/* Encountered ckp record in log. */
#define	DB_VERIFY_FATAL		(-30891)/* DB->verify cannot proceed. */
#define DB_FIRST_MISS		(-30890)/* Return on first-miss in memp_fget. */
#define DB_SEARCH_PGCACHE	(-30889)/* Search the recovery pagecache. */
#define DB_ELECTION_GENCHG  (-30888)

/* genid-pgno hashtable - some code stolen from plhash.c */
#define GENID_SIZE 8
#define HASH_GENID_SIZE 6

typedef struct __genid_pgno 
{
   u_int8_t genid[HASH_GENID_SIZE];
   u_int32_t pgno;
} __genid_pgno;

typedef struct genid_hash
{
   unsigned int ntbl;		/* num entries in this table */
   pthread_mutex_t mutex;
   __genid_pgno *tbl;
} genid_hash;

typedef struct
{
   u_int32_t n_bt_search;
   u_int32_t n_bt_hash;
   u_int32_t n_bt_hash_hit;
   u_int32_t n_bt_hash_miss;
   struct timeval t_bt_search;
} dbp_bthash_stat;

genid_hash *genid_hash_init(DB_ENV *dbenv, int sz);
void genid_hash_resize(DB_ENV *dbenv, genid_hash **hpp, int szkb);
void genid_hash_free(DB_ENV *dbenv, genid_hash *hp);
void timeval_add(struct timeval *tvp,
                  struct timeval *uvp,
                  struct timeval *vvp);

/* Database handle. */
struct __db {
	/*******************************************************
	 * Public: owned by the application.
	 *******************************************************/
	u_int32_t pgsize;		/* Database logical page size. */

					/* Callbacks. */
	int (*db_append_recno) __P((DB *, DBT *, db_recno_t));
	void (*db_feedback) __P((DB *, int, int));
	int (*dup_compare) __P((DB *, const DBT *, const DBT *));

	void	*app_private;		/* Application-private handle. */

	/*******************************************************
	 * Private: owned by DB.
	 *******************************************************/
	DB_ENV	*dbenv;			/* Backing environment. */

	DBTYPE	 type;			/* DB access method type. */

	DB_MPOOLFILE *mpf;		/* Backing buffer pool. */

	DB_MUTEX *mutexp;		/* Synchronization for free threading */
	DB_MUTEX *free_mutexp;		/* Synchronization for free threading */

	char *fname, *dname;		/* File/database passed to DB->open. */
	u_int32_t open_flags;		/* Flags passed to DB->open. */

	u_int8_t fileid[DB_FILE_ID_LEN];/* File's unique ID for locking. */

	u_int32_t adj_fileid;		/* File's unique ID for curs. adj. */

#define	DB_LOGFILEID_INVALID	-1
	FNAME *log_filename;		/* File's naming info for logging. */

	db_pgno_t meta_pgno;		/* Meta page number */
	u_int32_t lid;			/* Locker id for handle locking. */
	u_int32_t cur_lid;		/* Current handle lock holder. */
	u_int32_t associate_lid;	/* Locker id for DB->associate call. */
	DB_LOCK	handle_lock;		/* Lock held on this handle. */

	long	 cl_id;			/* RPC: remote client id. */

	time_t	 timestamp;		/* Handle timestamp for replication. */

	/*
	 * Returned data memory for DB->get() and friends.
	 */
	DBT	 my_rskey;		/* Secondary key. */
	DBT	 my_rkey;		/* [Primary] key. */
	DBT	 my_rdata;		/* Data. */

	/*
	 * !!!
	 * Some applications use DB but implement their own locking outside of
	 * DB.  If they're using fcntl(2) locking on the underlying database
	 * file, and we open and close a file descriptor for that file, we will
	 * discard their locks.  The DB_FCNTL_LOCKING flag to DB->open is an
	 * undocumented interface to support this usage which leaves any file
	 * descriptors we open until DB->close.  This will only work with the
	 * DB->open interface and simple caches, e.g., creating a transaction
	 * thread may open/close file descriptors this flag doesn't protect.
	 * Locking with fcntl(2) on a file that you don't own is a very, very
	 * unsafe thing to do.  'Nuff said.
	 */
	DB_FH	*saved_open_fhp;	/* Saved file handle. */

	/*
	 * Linked list of DBP's, linked from the DB_ENV, used to keep track
	 * of all open db handles for cursor adjustment.
	 *
	 * !!!
	 * Explicit representations of structures from queue.h.
	 * LIST_ENTRY(__db) dblistlinks;
	 */
	struct {
		struct __db *le_next;
		struct __db **le_prev;
	} dblistlinks;

	/*
	 * Cursor queues.
	 *
	 * !!!
	 * Explicit representations of structures from queue.h.
	 * TAILQ_HEAD(__cq_fq, __dbc) free_queue;
	 * TAILQ_HEAD(__cq_aq, __dbc) active_queue;
	 * TAILQ_HEAD(__cq_jq, __dbc) join_queue;
	 */
	struct __cq_fq {
		struct __dbc *tqh_first;
		struct __dbc **tqh_last;
	} free_queue;
	struct __cq_aq {
		struct __dbc *tqh_first;
		struct __dbc **tqh_last;
	} active_queue;
	struct __cq_jq {
		struct __dbc *tqh_first;
		struct __dbc **tqh_last;
	} join_queue;

	/*
	 * Secondary index support.
	 *
	 * Linked list of secondary indices -- set in the primary.
	 *
	 * !!!
	 * Explicit representations of structures from queue.h.
	 * LIST_HEAD(s_secondaries, __db);
	 */
	struct {
		struct __db *lh_first;
	} s_secondaries;

	/*
	 * List entries for secondaries, and reference count of how
	 * many threads are updating this secondary (see __db_c_put).
	 *
	 * !!!
	 * Note that these are synchronized by the primary's mutex, but
	 * filled in in the secondaries.
	 *
	 * !!!
	 * Explicit representations of structures from queue.h.
	 * LIST_ENTRY(__db) s_links;
	 */
	struct {
		struct __db *le_next;
		struct __db **le_prev;
	} s_links;
	u_int32_t s_refcnt;

	/* Secondary callback and free functions -- set in the secondary. */
	int	(*s_callback) __P((DB *, const DBT *, const DBT *, DBT *));

	/* Reference to primary -- set in the secondary. */
	DB	*s_primary;

	/* API-private structure: used by DB 1.85, C++, Java, Perl and Tcl */
	void	*api_internal;

	/* Subsystem-private structure. */
	void	*bt_internal;		/* Btree/Recno access method. */
	void	*h_internal;		/* Hash access method. */
	void	*q_internal;		/* Queue access method. */
	void	*xa_internal;		/* XA. */

					/* Methods. */
	int  (*associate) __P((DB *, DB_TXN *, DB *, int (*)(DB *, const DBT *,
		const DBT *, DBT *), u_int32_t));
	int  (*close) __P((DB *, u_int32_t));
	int  (*cursor) __P((DB *, DB_TXN *, DBC **, u_int32_t));
	/* comdb2 addition */
	int  (*cursor_ser) __P((DB *, DB_TXN *, DBCS *, DBC **, u_int32_t));
	int  (*del) __P((DB *, DB_TXN *, DBT *, u_int32_t));
	void (*err) __P((DB *, int, const char *, ...));
	void (*errx) __P((DB *, const char *, ...));
	int  (*fd) __P((DB *, int *));
	int  (*get) __P((DB *, DB_TXN *, DBT *, DBT *, u_int32_t));
	int  (*pget) __P((DB *, DB_TXN *, DBT *, DBT *, DBT *, u_int32_t));
	int  (*get_byteswapped) __P((DB *, int *));
	int  (*get_cachesize) __P((DB *, u_int32_t *, u_int32_t *, int *));
	int  (*get_mp_multiple) __P((DB *, double *));
	int  (*get_dbname) __P((DB *, const char **, const char **));
	int  (*get_encrypt_flags) __P((DB *, u_int32_t *));
	int  (*get_env) __P((DB *, DB_ENV **));
	void (*get_errfile) __P((DB *, FILE **));
	void (*get_errpfx) __P((DB *, const char **));
	int  (*get_flags) __P((DB *, u_int32_t *));
	int  (*get_lorder) __P((DB *, int *));
	int  (*get_open_flags) __P((DB *, u_int32_t *));
	int  (*get_pagesize) __P((DB *, u_int32_t *));
	int  (*get_transactional) __P((DB *, int *));
	int  (*get_type) __P((DB *, DBTYPE *));
	int  (*join) __P((DB *, DBC **, DBC **, u_int32_t));
	int  (*key_range) __P((DB *,
		DB_TXN *, DBT *, DB_KEY_RANGE *, u_int32_t));
	int  (*open) __P((DB *, DB_TXN *,
		const char *, const char *, DBTYPE, u_int32_t, int));
	int  (*put) __P((DB *, DB_TXN *, DBT *, DBT *, u_int32_t));
	int  (*remove) __P((DB *, const char *, const char *, u_int32_t));
	int  (*rename) __P((DB *,
	    const char *, const char *, const char *, u_int32_t));
	int  (*truncate) __P((DB *, DB_TXN *, u_int32_t *, u_int32_t));
	int  (*set_append_recno) __P((DB *, int (*)(DB *, DBT *, db_recno_t)));
	int  (*set_alloc) __P((DB *, void *(*)(size_t),
		void *(*)(void *, size_t), void (*)(void *)));
	int  (*set_cachesize) __P((DB *, u_int32_t, u_int32_t, int));
	int  (*set_mp_multiple) __P((DB *, double));
	int  (*set_dup_compare) __P((DB *,
	    int (*)(DB *, const DBT *, const DBT *)));
	int  (*set_encrypt) __P((DB *, const char *, u_int32_t));
	void (*set_errcall) __P((DB *, void (*)(const char *, char *)));
	void (*set_errfile) __P((DB *, FILE *));
	void (*set_errpfx) __P((DB *, const char *));
	int  (*set_feedback) __P((DB *, void (*)(DB *, int, int)));
	int  (*set_flags) __P((DB *, u_int32_t));
	int  (*set_lorder) __P((DB *, int));
	int  (*set_pagesize) __P((DB *, u_int32_t));
	int  (*set_paniccall) __P((DB *, void (*)(DB_ENV *, int)));
	int  (*stat) __P((DB *, void *, u_int32_t));
	int  (*sync) __P((DB *, u_int32_t));
	int  (*upgrade) __P((DB *, const char *, u_int32_t));
	int  (*verify) __P((DB *,
	    const char *, const char *, FILE *, u_int32_t));

	int  (*get_bt_minkey) __P((DB *, u_int32_t *));
	int  (*set_bt_compare) __P((DB *,
	    int (*)(DB *, const DBT *, const DBT *)));
	int  (*set_bt_maxkey) __P((DB *, u_int32_t));
	int  (*set_bt_minkey) __P((DB *, u_int32_t));
	int  (*set_bt_prefix) __P((DB *,
	    size_t (*)(DB *, const DBT *, const DBT *)));

	int  (*get_h_ffactor) __P((DB *, u_int32_t *));
	int  (*get_h_nelem) __P((DB *, u_int32_t *));
	int  (*set_h_ffactor) __P((DB *, u_int32_t));
	int  (*set_h_hash) __P((DB *,
	    u_int32_t (*)(DB *, const void *, u_int32_t)));
	int  (*set_h_nelem) __P((DB *, u_int32_t));

	int  (*get_re_delim) __P((DB *, int *));
	int  (*get_re_len) __P((DB *, u_int32_t *));
	int  (*get_re_pad) __P((DB *, int *));
	int  (*get_re_source) __P((DB *, const char **));
	int  (*set_re_delim) __P((DB *, int));
	int  (*set_re_len) __P((DB *, u_int32_t));
	int  (*set_re_pad) __P((DB *, int));
	int  (*set_re_source) __P((DB *, const char *));

	int  (*get_q_extentsize) __P((DB *, u_int32_t *));
	int  (*set_q_extentsize) __P((DB *, u_int32_t));

	int  (*db_am_remove) __P((DB *,
	    DB_TXN *, const char *, const char *, DB_LSN *));
	int  (*db_am_rename) __P((DB *, DB_TXN *,
	    const char *, const char *, const char *));

	/* COMDB2 MODIFICATION
	 * Create a cursor with the same locker id as an existing cursor.
	 * This allows readonly to work without undetectable (by berkeley)
	 * deadlocks.
	 */
	int  (*paired_cursor) __P((DB *, DBC *, DBC **, u_int32_t));
	int  (*paired_cursor_from_txn) __P((DB *, DB_TXN *, DBC **, u_int32_t));
	int  (*paired_cursor_from_lid) __P((DB *, u_int32_t, DBC **, u_int32_t));
	int  (*cursor_nocount) __P((DB *, DB_TXN *, DBC **, u_int32_t));
	int  (*get_numpages) __P((DB *, db_pgno_t *));

	/*
	 * Never called; these are a place to save function pointers
	 * so that we can undo an associate.
	 */
	int  (*stored_get) __P((DB *, DB_TXN *, DBT *, DBT *, u_int32_t));
	int  (*stored_close) __P((DB *, u_int32_t));

#define	DB_OK_BTREE	0x01
#define	DB_OK_HASH	0x02
#define	DB_OK_QUEUE	0x04
#define	DB_OK_RECNO	0x08
	u_int32_t	am_ok;		/* Legal AM choices. */

#define	DB_AM_CHKSUM		0x00000001 /* Checksumming. */
#define	DB_AM_CL_WRITER		0x00000002 /* Allow writes in client replica. */
#define	DB_AM_COMPENSATE	0x00000004 /* Created by compensating txn. */
#define	DB_AM_CREATED		0x00000008 /* Database was created upon open. */
#define	DB_AM_CREATED_MSTR	0x00000010 /* Encompassing file was created. */
#define	DB_AM_DBM_ERROR		0x00000020 /* Error in DBM/NDBM database. */
#define	DB_AM_DELIMITER		0x00000040 /* Variable length delimiter set. */
#define	DB_AM_DIRTY		0x00000080 /* Support Dirty Reads. */
#define	DB_AM_DISCARD		0x00000100 /* Discard any cached pages. */
#define	DB_AM_DUP		0x00000200 /* DB_DUP. */
#define	DB_AM_DUPSORT		0x00000400 /* DB_DUPSORT. */
#define	DB_AM_ENCRYPT		0x00000800 /* Encryption. */
#define	DB_AM_FIXEDLEN		0x00001000 /* Fixed-length records. */
#define	DB_AM_INMEM		0x00002000 /* In-memory; no sync on close. */
#define	DB_AM_IN_RENAME		0x00004000 /* File is being renamed. */
#define	DB_AM_NOT_DURABLE	0x00008000 /* Do not log changes. */
#define	DB_AM_OPEN_CALLED	0x00010000 /* DB->open called. */
#define	DB_AM_PAD		0x00020000 /* Fixed-length record pad. */
#define	DB_AM_PGDEF		0x00040000 /* Page size was defaulted. */
#define	DB_AM_RDONLY		0x00080000 /* Database is readonly. */
#define	DB_AM_RECNUM		0x00100000 /* DB_RECNUM. */
#define	DB_AM_RECOVER		0x00200000 /* DB opened by recovery routine. */
#define	DB_AM_RENUMBER		0x00400000 /* DB_RENUMBER. */
#define	DB_AM_REPLICATION	0x00800000 /* An internal replication file. */
#define	DB_AM_REVSPLITOFF	0x01000000 /* DB_REVSPLITOFF. */
#define	DB_AM_SECONDARY		0x02000000 /* Database is a secondary index. */
#define	DB_AM_SNAPSHOT		0x04000000 /* DB_SNAPSHOT. */
#define	DB_AM_SUBDB		0x08000000 /* Subdatabases supported. */
#define	DB_AM_SWAP		0x10000000 /* Pages need to be byte-swapped. */
#define	DB_AM_TXN		0x20000000 /* Opened in a transaction. */
#define	DB_AM_VERIFYING		0x40000000 /* DB handle is in the verifier. */
#define	DB_AM_HASH		   0x80000000 /* Datafile with genid-pg hash */
	u_int32_t orig_flags;		   /* Flags at  open, for refresh. */
	u_int32_t flags;

	/* DB *peer points to DB with the same fileid that has
	 * genid-pg hash set up in dbenv->dblist. Peer will be used in
	 * recovery to update the page hash
	 */
	DB *peer;

	/* DB **revpeer points back to the recovery dbp.  It allows us
	 * to set it's peer pointer to NULL if the table is closed.
	 */

	DB **revpeer;
	int revpeer_count;

	int is_free;

	genid_hash *pg_hash;

	dbp_bthash_stat pg_hash_stat;

	LINKC_T(DB) adjlnk;
	int inadjlist;

#define DB_PFX_COMP	      0x0000001
#define DB_SFX_COMP	      0x0000002
#define DB_RLE_COMP	      0x0000004
	uint8_t compression_flags;
	void (*set_compression_flags) __P((DB *, uint8_t));
	uint8_t (*get_compression_flags) __P((DB *));
	uint8_t temptable;
	int offset_bias;
	uint8_t olcompact;
	struct __db_trigger_subscription *trigger_subscription;
};

/*
 * Macros for bulk get.  These are only intended for the C API.
 * For C++, use DbMultiple*Iterator.
 */
#define	DB_MULTIPLE_INIT(pointer, dbt)					\
	(pointer = (u_int8_t *)(dbt)->data +				\
	    (dbt)->ulen - sizeof(u_int32_t))
#define	DB_MULTIPLE_NEXT(pointer, dbt, retdata, retdlen)		\
	do {								\
		if (*((u_int32_t *)(pointer)) == (u_int32_t)-1) {	\
			retdata = NULL;					\
			pointer = NULL;					\
			break;						\
		}							\
		retdata = (u_int8_t *)					\
		    (dbt)->data + *(u_int32_t *)(pointer);		\
		(pointer) = (u_int32_t *)(pointer) - 1;			\
		retdlen = *(u_int32_t *)(pointer);			\
		(pointer) = (u_int32_t *)(pointer) - 1;			\
		if (retdlen == 0 &&					\
		    retdata == (u_int8_t *)(dbt)->data)			\
			retdata = NULL;					\
	} while (0)
#define	DB_MULTIPLE_KEY_NEXT(pointer, dbt, retkey, retklen, retdata, retdlen) \
	do {								\
		if (*((u_int32_t *)(pointer)) == (u_int32_t)-1) {	\
			retdata = NULL;					\
			retkey = NULL;					\
			pointer = NULL;					\
			break;						\
		}							\
		retkey = (u_int8_t *)					\
		    (dbt)->data + *(u_int32_t *)(pointer);		\
		(pointer) = (u_int32_t *)(pointer) - 1;			\
		retklen = *(u_int32_t *)(pointer);			\
		(pointer) = (u_int32_t *)(pointer) - 1;			\
		retdata = (u_int8_t *)					\
		    (dbt)->data + *(u_int32_t *)(pointer);		\
		(pointer) = (u_int32_t *)(pointer) - 1;			\
		retdlen = *(u_int32_t *)(pointer);			\
		(pointer) = (u_int32_t *)(pointer) - 1;			\
	} while (0)

#define	DB_MULTIPLE_RECNO_NEXT(pointer, dbt, recno, retdata, retdlen)   \
	do {								\
		if (*((u_int32_t *)(pointer)) == (u_int32_t)0) {	\
			recno = 0;					\
			retdata = NULL;					\
			pointer = NULL;					\
			break;						\
		}							\
		recno = *(u_int32_t *)(pointer);			\
		(pointer) = (u_int32_t *)(pointer) - 1;			\
		retdata = (u_int8_t *)					\
		    (dbt)->data + *(u_int32_t *)(pointer);		\
		(pointer) = (u_int32_t *)(pointer) - 1;			\
		retdlen = *(u_int32_t *)(pointer);			\
		(pointer) = (u_int32_t *)(pointer) - 1;			\
	} while (0)

/*******************************************************
 * Access method cursors.
 *******************************************************/
#define MAXSTACKDEPTH 25
#define SKIPFRAMES 3
struct cursor_track {
    void *stack[MAXSTACKDEPTH];
    unsigned nframes;
    u_int32_t lockerid;
};


struct __dbc {
	DB *dbp;			/* Related DB access method. */
	DB_TXN	 *txn;			/* Associated transaction. */

	/*
	 * Active/free cursor queues.
	 *
	 * !!!
	 * Explicit representations of structures from queue.h.
	 * TAILQ_ENTRY(__dbc) links;
	 */
	struct {
		DBC *tqe_next;
		DBC **tqe_prev;
	} links;

	/*
	 * The DBT *'s below are used by the cursor routines to return
	 * data to the user when DBT flags indicate that DB should manage
	 * the returned memory.  They point at a DBT containing the buffer
	 * and length that will be used, and "belonging" to the handle that
	 * should "own" this memory.  This may be a "my_*" field of this
	 * cursor--the default--or it may be the corresponding field of
	 * another cursor, a DB handle, a join cursor, etc.  In general, it
	 * will be whatever handle the user originally used for the current
	 * DB interface call.
	 */
	DBT	 *rskey;		/* Returned secondary key. */
	DBT	 *rkey;			/* Returned [primary] key. */
	DBT	 *rdata;		/* Returned data. */

	DBT	  my_rskey;		/* Space for returned secondary key. */
	DBT	  my_rkey;		/* Space for returned [primary] key. */
	DBT	  my_rdata;		/* Space for returned data. */

	u_int32_t lid;			/* Default process' locker id. */
	u_int32_t locker;		/* Locker for this operation. */
	DBT	  lock_dbt;		/* DBT referencing lock. */
	DB_LOCK_ILOCK lock;		/* Object to be locked. */
	DB_LOCK	  mylock;		/* CDB lock held on this cursor. */

	long	  cl_id;		/* Remote client id. */

	DBTYPE	  dbtype;		/* Cursor type. */

	DBC_INTERNAL *internal;		/* Access method private. */


	int (*c_close) __P((DBC *));	/* Methods: public. */
	int (*c_close_nocount) __P((DBC *));	/* Methods: public. */


	/* comdb2 additions */
	int (*c_getpgno) __P((DBC *, db_pgno_t *pgno));
	int (*c_getnextpgno) __P((DBC *, db_pgno_t *nextpgno));
	int (*c_firstleaf) __P((DBC *, db_pgno_t *pgno));
	int (*c_getgenids) __P((DBC *, unsigned long long *genids, int *num,
                             int max  ));
	int (*c_close_ser) __P((DBC *, DBCS *));
	int (*c_pause) __P((DBC *, DBCPS *));
	int (*c_unpause) __P((DBC *, DBCPS *));
	int (*c_get_pagelsn) __P((DBC *, DB_LSN *));
	int (*c_get_pageindex) __P((DBC *, int *, int *));
	int (*c_get_fileid) __P((DBC *, void *));
	int (*c_get_pageinfo) __P((DBC *, int *, int *, DB_LSN *));

	int (*c_count) __P((DBC *, db_recno_t *, u_int32_t));
	int (*c_del) __P((DBC *, u_int32_t));
	int (*c_dup) __P((DBC *, DBC **, u_int32_t));
	int (*c_get) __P((DBC *, DBT *, DBT *, u_int32_t));
	int (*c_get_dup) __P((DBC *, DBC **, DBT *, DBT *, u_int32_t));
	int (*c_pget) __P((DBC *, DBT *, DBT *, DBT *, u_int32_t));
	int (*c_put) __P((DBC *, DBT *, DBT *, u_int32_t));
	int (*c_skip_stat) __P((DBC *, u_int64_t *nxtcnt, u_int64_t *skpcnt));

					/* Methods: private. */
	int (*c_am_bulk) __P((DBC *, DBT *, u_int32_t));
	int (*c_am_close) __P((DBC *, db_pgno_t, int *));
	int (*c_am_del) __P((DBC *));
	int (*c_am_destroy) __P((DBC *));
	int (*c_am_get) __P((DBC *, DBT *, DBT *, u_int32_t, db_pgno_t *));
	int (*c_am_put) __P((DBC *, DBT *, DBT *, u_int32_t, db_pgno_t *));
	int (*c_am_writelock) __P((DBC *));

#define	DBC_ACTIVE	 0x0001		/* Cursor in use. */
#define	DBC_COMPENSATE	 0x0002		/* Cursor compensating, don't lock. */
#define	DBC_DIRTY_READ	 0x0004		/* Cursor supports dirty reads. */
#define	DBC_OPD		 0x0008		/* Cursor references off-page dups. */
#define	DBC_RECOVER	 0x0010		/* Recovery cursor; don't log/lock. */
#define	DBC_RMW		 0x0020		/* Acquire write flag in read op. */
#define	DBC_TRANSIENT	 0x0040		/* Cursor is transient. */
#define	DBC_WRITECURSOR	 0x0080		/* Cursor may be used to write (CDB). */
#define	DBC_WRITER	 0x0100		/* Cursor immediately writing (CDB). */
#define	DBC_MULTIPLE	 0x0200		/* Return Multiple data. */
#define	DBC_MULTIPLE_KEY 0x0400		/* Return Multiple keys and data. */
#define	DBC_OWN_LID	 0x0800		/* Free lock id on destroy. */
#define	DBC_PAGE_ORDER	 0x1000		/* Traverse btree in page-order. */
#define	DBC_DISCARD_PAGES 0x2000	/* Fast discard pages after reading. */
#define	DBC_PAUSIBLE	 0x4000		/* Never considered for curadj */
	u_int32_t flags;

	int pp_allocated;   /* the owner of the cursor tracking structure */
    
	pthread_t   tid;    /* tid of the creating thread */

	struct cursor_track stackinfo;

	u_int64_t   nextcount;
	u_int64_t   skipcount;
    
	char*       pf; // Added by Fabio for prefaulting the index pages
	db_pgno_t   lastpage; // pgno of last move
};
extern pthread_key_t DBG_FREE_CURSOR;

struct __dbg_free_cursor {
	int counter;
}; 

/*******************************************************
 * Paused and serialized cursor. comdb2 addition.
 *******************************************************/
struct __dbc_pause {
	u_int8_t opaque[20];
};
struct __dbc_ser {
	u_int8_t opaque[40];
};


int transfer_cursor_ownership(DBC *cold, DBC *cnew);

/* Key range statistics structure */
struct __key_range {
	double less;
	double equal;
	double greater;
};

/* Btree/Recno statistics structure. */
struct __db_bt_stat {
	u_int32_t bt_magic;		/* Magic number. */
	u_int32_t bt_version;		/* Version number. */
	u_int32_t bt_metaflags;		/* Metadata flags. */
	u_int32_t bt_nkeys;		/* Number of unique keys. */
	u_int32_t bt_ndata;		/* Number of data items. */
	u_int32_t bt_pagesize;		/* Page size. */
	u_int32_t bt_maxkey;		/* Maxkey value. */
	u_int32_t bt_minkey;		/* Minkey value. */
	u_int32_t bt_re_len;		/* Fixed-length record length. */
	u_int32_t bt_re_pad;		/* Fixed-length record pad. */
	u_int32_t bt_levels;		/* Tree levels. */
	u_int32_t bt_int_pg;		/* Internal pages. */
	u_int32_t bt_leaf_pg;		/* Leaf pages. */
	u_int32_t bt_dup_pg;		/* Duplicate pages. */
	u_int32_t bt_over_pg;		/* Overflow pages. */
	u_int32_t bt_free;		/* Pages on the free list. */
	u_int32_t bt_int_pgfree;	/* Bytes free in internal pages. */
	u_int32_t bt_leaf_pgfree;	/* Bytes free in leaf pages. */
	u_int32_t bt_dup_pgfree;	/* Bytes free in duplicate pages. */
	u_int32_t bt_over_pgfree;	/* Bytes free in overflow pages. */
};

/* Hash statistics structure. */
struct __db_h_stat {
	u_int32_t hash_magic;		/* Magic number. */
	u_int32_t hash_version;		/* Version number. */
	u_int32_t hash_metaflags;	/* Metadata flags. */
	u_int32_t hash_nkeys;		/* Number of unique keys. */
	u_int32_t hash_ndata;		/* Number of data items. */
	u_int32_t hash_pagesize;	/* Page size. */
	u_int32_t hash_ffactor;		/* Fill factor specified at create. */
	u_int32_t hash_buckets;		/* Number of hash buckets. */
	u_int32_t hash_free;		/* Pages on the free list. */
	u_int32_t hash_bfree;		/* Bytes free on bucket pages. */
	u_int32_t hash_bigpages;	/* Number of big key/data pages. */
	u_int32_t hash_big_bfree;	/* Bytes free on big item pages. */
	u_int32_t hash_overflows;	/* Number of overflow pages. */
	u_int32_t hash_ovfl_free;	/* Bytes free on ovfl pages. */
	u_int32_t hash_dup;		/* Number of dup pages. */
	u_int32_t hash_dup_free;	/* Bytes free on duplicate pages. */
};

/* Queue statistics structure. */
struct __db_qam_stat {
	u_int32_t qs_magic;		/* Magic number. */
	u_int32_t qs_version;		/* Version number. */
	u_int32_t qs_metaflags;		/* Metadata flags. */
	u_int32_t qs_nkeys;		/* Number of unique keys. */
	u_int32_t qs_ndata;		/* Number of data items. */
	u_int32_t qs_pagesize;		/* Page size. */
	u_int32_t qs_extentsize;	/* Pages per extent. */
	u_int32_t qs_pages;		/* Data pages. */
	u_int32_t qs_re_len;		/* Fixed-length record length. */
	u_int32_t qs_re_pad;		/* Fixed-length record pad. */
	u_int32_t qs_pgfree;		/* Bytes free in data pages. */
	u_int32_t qs_first_recno;	/* First not deleted record. */
	u_int32_t qs_cur_recno;		/* Next available record number. */
};


typedef struct
{
	char *data_dir;
	char *txn_dir;
	char *tmp_dir;
} comdb2_dirs_type;
   

/*******************************************************
 * Environment.
 *******************************************************/
#define	DB_REGION_MAGIC	0x120897	/* Environment magic number. */

/* TODO: use something bdb/attr.h-like so we don't need to edit 17 places
 * to have settable attributes */
struct __dbenv_attr {
    char *iomapfile;
#undef BERK_DEF_ATTR
#define BERK_DEF_ATTR(option, description, type, default_value) \
    int option;
#include "dbinc/db_attr.h"
#undef BERK_DEF_ATTR
};

struct __dbenv_envmap {
	int memptrickle_active;
};

struct lsn_range {
	DB_LSN start;
	DB_LSN end;
	char *fname;
	DB *dbp;
	LINKC_T(struct lsn_range) lnk;
};

typedef LISTC_T(struct lsn_range) lsn_range_list;
struct fileid_track {
	lsn_range_list *ranges;
	int numids;
};

enum {
	MINTRUNCATE_START = 0,
	MINTRUNCATE_SCAN = 1,
	MINTRUNCATE_READY = 2
};

enum {
	MINTRUNCATE_DBREG_START = 1,
	MINTRUNCATE_CHECKPOINT = 2
};

struct mintruncate_entry {
	int type;
	int32_t timestamp;
	DB_LSN lsn;
	DB_LSN ckplsn;
#ifdef MINTRUNCATE_DEBUG
	char *func;
#endif
	LINKC_T(struct mintruncate_entry) lnk;
};

/* hoisted out of rep.h */
struct __lsn_collection {
	int nlsns;
	int nalloc;
	struct logrecord *array;
	int memused;
	int had_serializable_records;
	int filled_from_cache;
};

struct __lc_cache_entry {
	u_int32_t txnid;
	int cacheid;  /* offset in __lc_cache.ent */
	DB_LSN last_seen_lsn;
	LINKC_T(struct __lc_cache_entry) lnk;
	LSN_COLLECTION lc;
};

struct __lc_cache {
	int nent;
	int memused;
	hash_t *txnid_hash;
	struct __lc_cache_entry *ent;
	LISTC_T(struct __lc_cache_entry) lru;
	LISTC_T(struct __lc_cache_entry) avail;
	pthread_mutex_t lk;
};

typedef int (*collect_locks_f)(void *args, int64_t threadid, int32_t lockerid,
		const char *mode, const char *status, const char *table,
		int64_t page, const char *rectype);

/* Database Environment handle. */
struct __db_env {
	/*******************************************************
	 * Public: owned by the application.
	 *******************************************************/
	FILE		*db_errfile;	/* Error message file stream. */
	const char	*db_errpfx;	/* Error message prefix. */
					/* Callbacks. */
	void (*db_errcall) __P((const char *, char *));
	void (*db_feedback) __P((DB_ENV *, int, int));
	void (*db_paniccall) __P((DB_ENV *, int));

					/* App-specified alloc functions. */
	void *(*db_malloc) __P((size_t));
	void *(*db_realloc) __P((void *, size_t));
	void (*db_free) __P((void *));

	/* expose logging rep_apply */
	int (*apply_log) __P((DB_ENV *, unsigned int, unsigned int, int64_t,
				void*, int));
	size_t (*get_log_header_size) __P((DB_ENV*)); 
	int (*rep_verify_match) __P((DB_ENV *, unsigned int, unsigned int, int));
	int (*mintruncate_lsn_timestamp) __P((DB_ENV *, int file, DB_LSN *outlsn, int32_t *timestamp));
	int (*dump_mintruncate_list) __P((DB_ENV *));
	int (*clear_mintruncate_list) __P((DB_ENV *));
	int (*build_mintruncate_list) __P((DB_ENV *));
	int (*mintruncate_delete_log) __P((DB_ENV *, int lowfile));

	/*
	 * Currently, the verbose list is a bit field with room for 32
	 * entries.  There's no reason that it needs to be limited, if
	 * there are ever more than 32 entries, convert to a bit array.
	 */
#define	DB_VERB_CHKPOINT	0x0001	/* List checkpoints. */
#define	DB_VERB_DEADLOCK	0x0002	/* Deadlock detection information. */
#define	DB_VERB_RECOVERY	0x0004	/* Recovery information. */
#define	DB_VERB_REPLICATION	0x0008	/* Replication information. */
#define	DB_VERB_WAITSFOR	0x0010	/* Dump waits-for table. */
#define DB_RECV_EXTENSION   ".recovery_pages" /* Recovery pages extention. */
	u_int32_t	 verbose;	/* Verbose output. */

	void		*app_private;	/* Application-private handle. */

	int (*app_dispatch)		/* User-specified recovery dispatch. */
		__P((DB_ENV *, DBT *, DB_LSN *, db_recops));

	/* Locking. */
	u_int8_t	*lk_conflicts;	/* Two dimensional conflict matrix. */
	u_int32_t	 lk_modes;	/* Number of lock modes in table. */
	u_int32_t	 lk_max;	/* Maximum number of locks. */
	u_int32_t	 lk_max_lockers;/* Maximum number of lockers. */
	u_int32_t	 lk_max_objects;/* Maximum number of locked objects. */
	u_int32_t	 lk_detect;	/* Deadlock detect on all conflicts. */
	db_timeout_t	 lk_timeout;	/* Lock timeout period. */

	/* Logging. */
	u_int32_t	 lg_bsize;	/* Buffer size. */
	u_int32_t	 lg_nsegs;	/* Number of log segments. */
	u_int32_t	 lg_size;	/* Log file size. */
	u_int32_t	 lg_regionmax;	/* Region size. */

	/* Memory pool. */
	u_int32_t	 mp_gbytes;	/* Cachesize: GB. */
	u_int32_t	 mp_bytes;	/* Cachesize: Bytes. */
	size_t		 mp_size;	/* DEPRECATED: Cachesize: bytes. */
	int		 mp_ncache;	/* Number of cache regions. */
	size_t		 mp_mmapsize;	/* Maximum file size for mmap. */
	int		 mp_maxwrite;	/* Maximum buffers to write. */
	int				/* Sleep after writing max buffers. */
			 mp_maxwrite_sleep;
	double		 mp_multiple;	/* Multiplier for hash buckets. */

	/* Number of recovery pages for each backing DB_MPOOLFILE. */
	int		 mp_recovery_pages;
	/* Page size for the replication database. */
	int		 rep_db_pagesize;

	/* Replication */
	char*		rep_eid;	/* environment id. */
	int		(*rep_send)	/* Send function. */
			__P((DB_ENV *, const DBT *, const DBT *,
				   const DB_LSN *, char*, int, void *));
	int	 (*txn_logical_start)
			__P((DB_ENV *, void *state, u_int64_t ltranid,
			DB_LSN *lsn));
	int	 (*txn_logical_commit)
			__P((DB_ENV *, void *state, u_int64_t ltranid,
			DB_LSN *lsn));
	DB_LSN last_locked_lsn;
	pthread_mutex_t locked_lsn_lk;

	/* Transactions. */
	u_int32_t	 tx_max;	/* Maximum number of transactions. */
	time_t		 tx_timestamp;	/* Recover to specific timestamp. */
	db_timeout_t	 tx_timeout;	/* Timeout for transactions. */
	int		 tx_perfect_ckp;	/* 1: Use perfect ckp. 0: Don't */

	/*******************************************************
	 * Private: owned by DB.
	 *******************************************************/
					/* User files, paths. */
	char		*db_home;	/* Database home. */
	char		*db_log_dir;	/* Database log file directory. */
	char		*db_tmp_dir;	/* Database tmp file directory. */

	char		   **db_data_dir;	/* Database data file directories. */
	int		 data_cnt;	/* Database data file slots. */
	int		 data_next;	/* Next Database data file slot. */

	int		 db_mode;	/* Default open permissions. */
	u_int32_t	 open_flags;	/* Flags passed to DB_ENV->open. */

	void		*reginfo;	/* REGINFO structure reference. */
	DB_FH		*lockfhp;	/* fcntl(2) locking file handle. */

	int		  (**recover_dtab)	/* Dispatch table for recover funcs. */
				__P((DB_ENV *, DBT *, DB_LSN *, db_recops, void *));
	size_t		 recover_dtab_size;
					/* Slots in the dispatch table. */

	void		*cl_handle;	/* RPC: remote client handle. */
	long		 cl_id;		/* RPC: remote client env id. */

	int		 db_ref;	/* DB reference count. */

	long		 shm_key;	/* shmget(2) key. */
	u_int32_t	 tas_spins;	/* test-and-set spins. */

	/*
	 * List of open DB handles for this DB_ENV, used for cursor
	 * adjustment.  Must be protected for multi-threaded support.
	 *
	 * !!!
	 * As this structure is allocated in per-process memory, the
	 * mutex may need to be stored elsewhere on architectures unable
	 * to support mutexes in heap memory, e.g. HP/UX 9.
	 *
	 * !!!
	 * Explicit representation of structure in queue.h.
	 * LIST_HEAD(dblist, __db);
	 */
	DB_MUTEX	*dblist_mutexp;	/* Mutex. */
	struct {
		struct __db *lh_first;
	} dblist;

	/*
	 * XA support.
	 *
	 * !!!
	 * Explicit representations of structures from queue.h.
	 * TAILQ_ENTRY(__db_env) links;
	 * TAILQ_HEAD(xa_txn, __db_txn);
	 */
	struct {
		struct __db_env *tqe_next;
		struct __db_env **tqe_prev;
	} links;
	struct __xa_txn {	/* XA Active Transactions. */
		struct __db_txn *tqh_first;
		struct __db_txn **tqh_last;
	} xa_txn;
	int		 xa_rmid;	/* XA Resource Manager ID. */

	/* API-private structure. */
	void		*api1_internal;	/* C++, Perl API private */
	void		*api2_internal;	/* Java API private */

	char		*passwd;	/* Cryptography support. */
	size_t		 passwd_len;
	void		*crypto_handle;	/* Primary handle. */
	DB_MUTEX	*mt_mutexp;	/* Mersenne Twister mutex. */
	int		 mti;		/* Mersenne Twister index. */
	u_long		*mt;		/* Mersenne Twister state vector. */

					/* DB_ENV Methods. */
	int  (*close) __P((DB_ENV *, u_int32_t));
	int  (*dbremove) __P((DB_ENV *,
		DB_TXN *, const char *, const char *, u_int32_t));
	int  (*dbrename) __P((DB_ENV *, DB_TXN *,
		const char *, const char *, const char *, u_int32_t));
	void (*err) __P((const DB_ENV *, int, const char *, ...));
	void (*errx) __P((const DB_ENV *, const char *, ...));
	int  (*get_home) __P((DB_ENV *, const char **));
	int  (*get_open_flags) __P((DB_ENV *, u_int32_t *));
	int  (*open) __P((DB_ENV *, const char *, u_int32_t, int));
	int  (*remove) __P((DB_ENV *, const char *, u_int32_t));
	int  (*set_alloc) __P((DB_ENV *, void *(*)(size_t),
		void *(*)(void *, size_t), void (*)(void *)));
	int  (*set_app_dispatch) __P((DB_ENV *,
		int (*)(DB_ENV *, DBT *, DB_LSN *, db_recops)));
	int  (*get_data_dirs) __P((DB_ENV *, const char ***));
	int  (*set_data_dir) __P((DB_ENV *, const char *));
	int  (*get_encrypt_flags) __P((DB_ENV *, u_int32_t *));
	int  (*set_encrypt) __P((DB_ENV *, const char *, u_int32_t));
	void (*set_errcall) __P((DB_ENV *, void (*)(const char *, char *)));
	void (*get_errfile) __P((DB_ENV *, FILE **));
	void (*set_errfile) __P((DB_ENV *, FILE *));
	void (*get_errpfx) __P((DB_ENV *, const char **));
	void (*set_errpfx) __P((DB_ENV *, const char *));
	int  (*set_feedback) __P((DB_ENV *, void (*)(DB_ENV *, int, int)));
	int  (*get_flags) __P((DB_ENV *, u_int32_t *));
	int  (*set_flags) __P((DB_ENV *, u_int32_t, int));
	int  (*set_paniccall) __P((DB_ENV *, void (*)(DB_ENV *, int)));
	int  (*set_rpc_server) __P((DB_ENV *,
		void *, const char *, long, long, u_int32_t));
	int  (*get_shm_key) __P((DB_ENV *, long *));
	int  (*set_shm_key) __P((DB_ENV *, long));
	int  (*get_tas_spins) __P((DB_ENV *, u_int32_t *));
	int  (*set_tas_spins) __P((DB_ENV *, u_int32_t));
	int  (*get_tmp_dir) __P((DB_ENV *, const char **));
	int  (*set_tmp_dir) __P((DB_ENV *, const char *));
	int  (*get_verbose) __P((DB_ENV *, u_int32_t, int *));
	int  (*set_verbose) __P((DB_ENV *, u_int32_t, int));
	int  (*get_concurrent) __P((DB_ENV *env, int *val));
	int  (*set_lsn_chaining) __P((DB_ENV *, int));
	int  (*get_lsn_chaining) __P((DB_ENV *, int *));

	void *lg_handle;		/* Log handle and methods. */
	int  (*get_lg_bsize) __P((DB_ENV *, u_int32_t *));
	int  (*set_lg_bsize) __P((DB_ENV *, u_int32_t));
	int  (*get_lg_nsegs) __P((DB_ENV *, u_int32_t *));
	int  (*set_lg_nsegs) __P((DB_ENV *, u_int32_t));
	int  (*get_lg_dir) __P((DB_ENV *, const char **));
	int  (*set_lg_dir) __P((DB_ENV *, const char *));
	int  (*get_lg_max) __P((DB_ENV *, u_int32_t *));
	int  (*set_lg_max) __P((DB_ENV *, u_int32_t));
	int  (*get_lg_regionmax) __P((DB_ENV *, u_int32_t *));
	int  (*set_lg_regionmax) __P((DB_ENV *, u_int32_t));
	int  (*log_archive) __P((DB_ENV *, char **[], u_int32_t));
	int  (*log_get_last_lsn) __P((DB_ENV *, DB_LSN *));
	int  (*log_cursor) __P((DB_ENV *, DB_LOGC **, u_int32_t));
	int  (*log_file) __P((DB_ENV *, const DB_LSN *, char *, size_t));
	int  (*log_flush) __P((DB_ENV *, const DB_LSN *));
	int  (*log_put) __P((DB_ENV *, DB_LSN *, const DBT *, u_int32_t));
	int  (*log_stat) __P((DB_ENV *, DB_LOG_STAT **, u_int32_t));

	void *lk_handle;		/* Lock handle and methods. */
	int  (*get_lk_conflicts) __P((DB_ENV *, const u_int8_t **, int *));
	int  (*set_lk_conflicts) __P((DB_ENV *, u_int8_t *, int));
	int  (*get_lk_detect) __P((DB_ENV *, u_int32_t *));
	int  (*set_lk_detect) __P((DB_ENV *, u_int32_t));
	int  (*set_lk_max) __P((DB_ENV *, u_int32_t));
	int  (*get_lk_max_locks) __P((DB_ENV *, u_int32_t *));
	int  (*set_lk_max_locks) __P((DB_ENV *, u_int32_t));
	int  (*get_lk_max_lockers) __P((DB_ENV *, u_int32_t *));
	int  (*set_lk_max_lockers) __P((DB_ENV *, u_int32_t));
	int  (*get_lk_max_objects) __P((DB_ENV *, u_int32_t *));
	int  (*set_lk_max_objects) __P((DB_ENV *, u_int32_t));
	int  (*lock_detect) __P((DB_ENV *, u_int32_t, u_int32_t, int *));
	int  (*lock_dump_region) __P((DB_ENV *, const char *, FILE *));
	int  (*lock_abort_logical_waiters)__P((DB_ENV *, u_int32_t, u_int32_t));
	int  (*lock_get) __P((DB_ENV *,
		u_int32_t, u_int32_t, const DBT *, db_lockmode_t, DB_LOCK *));
	int  (*lock_put) __P((DB_ENV *, DB_LOCK *));
	int  (*lock_id) __P((DB_ENV *, u_int32_t *));
	int  (*lock_id_flags) __P((DB_ENV *, u_int32_t *, u_int32_t));
	int  (*lock_id_free) __P((DB_ENV *, u_int32_t));
	int  (*lock_id_has_waiters) __P((DB_ENV *, u_int32_t));
	int  (*lock_id_set_logical_abort) __P((DB_ENV *, u_int32_t));
	int  (*lock_stat) __P((DB_ENV *, DB_LOCK_STAT **, u_int32_t));
	int  (*collect_locks) __P((DB_ENV *, collect_locks_f, void *arg));
	int  (*lock_locker_lockcount)
		__P((DB_ENV *, u_int32_t id, u_int32_t *nlocks));
	int  (*lock_locker_pagelockcount)
		__P((DB_ENV *, u_int32_t id, u_int32_t *nlocks));
	int  (*lock_vec) __P((DB_ENV *,
		u_int32_t, u_int32_t, DB_LOCKREQ *, int, DB_LOCKREQ **));
	int  (*lock_to_dbt) __P((DB_ENV *,DB_LOCK *, DBT *));
	int  (*lock_add_child_locker) __P((DB_ENV *, u_int32_t, u_int32_t));
	int  (*lock_update_tracked_writelocks_lsn)
		__P((DB_ENV *, DB_TXN *, u_int32_t, DB_LSN));
	int  (*lock_clear_tracked_writelocks) __P((DB_ENV *, u_int32_t));
	void *mp_handle;		/* Mpool handle and methods. */
	int  (*get_cachesize) __P((DB_ENV *, u_int32_t *, u_int32_t *, int *));
	int  (*set_cachesize) __P((DB_ENV *, u_int32_t, u_int32_t, int));
	int  (*get_mp_mmapsize) __P((DB_ENV *, size_t *));
	int  (*set_mp_mmapsize) __P((DB_ENV *, size_t));
	int  (*get_mp_multiple) __P((DB_ENV *, double *));
	int  (*set_mp_multiple) __P((DB_ENV *, double));
	int  (*get_mp_maxwrite) __P((DB_ENV *, int *, int *));
	int  (*set_mp_maxwrite) __P((DB_ENV *, int, int));
	int  (*get_mp_recovery_pages) __P((DB_ENV *, int *));
	int  (*set_mp_recovery_pages) __P((DB_ENV *, int));
	int  (*memp_dump_region) __P((DB_ENV *, const char *, FILE *));
	int  (*memp_fcreate) __P((DB_ENV *, DB_MPOOLFILE **, u_int32_t));
	int  (*memp_register) __P((DB_ENV *, int,
		int (*)(DB_ENV *, db_pgno_t, void *, DBT *),
		int (*)(DB_ENV *, db_pgno_t, void *, DBT *)));
	int  (*memp_stat) __P((DB_ENV *,
		DB_MPOOL_STAT **, DB_MPOOL_FSTAT ***, u_int32_t));
	int  (*memp_sync) __P((DB_ENV *, DB_LSN *));
	int  (*memp_dump) __P((DB_ENV *, SBUF2 *, u_int64_t maxpages));
	int  (*memp_load) __P((DB_ENV *, SBUF2 *));
	int  (*memp_dump_default) __P((DB_ENV *, u_int32_t));
	int  (*memp_load_default) __P((DB_ENV *));
	int  (*memp_trickle) __P((DB_ENV *, int, int *, int));

	void *rep_handle;		/* Replication handle and methods. */
	int  (*rep_elect) __P((DB_ENV *, int, int, u_int32_t, u_int32_t *, char **));
	int  (*rep_flush) __P((DB_ENV *));
	int  (*rep_process_message) __P((DB_ENV *, DBT *, DBT *,
		char **, DB_LSN *, uint32_t *, int));
	int  (*rep_verify_will_recover) __P((DB_ENV *, DBT *, DBT *));
	int  (*rep_truncate_repdb) __P((DB_ENV *));
	int  (*rep_start) __P((DB_ENV *, DBT *, u_int32_t, u_int32_t));
	int  (*rep_stat) __P((DB_ENV *, DB_REP_STAT **, u_int32_t));
	int  (*set_logical_start) __P((DB_ENV *, int (*) (DB_ENV *, void *,
		u_int64_t, DB_LSN *)));
	int  (*set_logical_commit) __P((DB_ENV *, int (*) (DB_ENV *, void *,
		u_int64_t, DB_LSN *)));
	int  (*get_rep_limit) __P((DB_ENV *, u_int32_t *, u_int32_t *));
	int  (*set_rep_limit) __P((DB_ENV *, u_int32_t, u_int32_t));
	void  (*get_rep_gen) __P((DB_ENV *, u_int32_t *));
	int  (*get_last_locked) __P((DB_ENV *, DB_LSN *));
	int  (*set_rep_request) __P((DB_ENV *, u_int32_t, u_int32_t));
	int  (*set_rep_transport) __P((DB_ENV *, char*,
		int (*) (DB_ENV *, const DBT *, const DBT *, const DB_LSN *,
		char*, int, void *)));
	int  (*set_rep_db_pagesize) __P((DB_ENV *, int));
	int  (*get_rep_db_pagesize) __P((DB_ENV *, int *));
	void *tx_handle;		/* Txn handle and methods. */
	int  (*get_tx_max) __P((DB_ENV *, u_int32_t *));
	int  (*set_tx_max) __P((DB_ENV *, u_int32_t));
	int  (*get_tx_timestamp) __P((DB_ENV *, time_t *));
	int  (*set_tx_timestamp) __P((DB_ENV *, time_t *));
	int  (*txn_begin) __P((DB_ENV *, DB_TXN *, DB_TXN **, u_int32_t));
	int  (*txn_checkpoint) __P((DB_ENV *, u_int32_t, u_int32_t, u_int32_t));
	int  (*txn_recover) __P((DB_ENV *,
		DB_PREPLIST *, long, long *, u_int32_t));
	int  (*txn_stat) __P((DB_ENV *, DB_TXN_STAT **, u_int32_t));
	int  (*get_timeout) __P((DB_ENV *, db_timeout_t *, u_int32_t));
	int  (*set_timeout) __P((DB_ENV *, db_timeout_t, u_int32_t));
	int  (*set_bulk_stops_on_page) __P((DB_ENV*, int));
	int  (*memp_dump_bufferpool_info) __P((DB_ENV *, FILE *));
	int  (*get_rep_master) __P((DB_ENV *, char **, u_int32_t *, u_int32_t *));
	int  (*get_rep_eid) __P((DB_ENV *, char **));
	void (*txn_dump_ltrans) __P((DB_ENV *, FILE *, u_int32_t));
	int  (*lowest_logical_lsn) __P((DB_ENV *, DB_LSN *));
	int  (*ltran_count) __P((DB_ENV *, u_int32_t *));
	int  (*get_ltran_list) __P((DB_ENV *, DB_LTRAN **, u_int32_t *));

#define	DB_TEST_ELECTINIT	 1	/* after __rep_elect_init */
#define	DB_TEST_POSTDESTROY	 2	/* after destroy op */
#define	DB_TEST_POSTLOG		 3	/* after logging all pages */
#define	DB_TEST_POSTLOGMETA	 4	/* after logging meta in btree */
#define	DB_TEST_POSTOPEN	 5	/* after __os_open */
#define	DB_TEST_POSTSYNC	 6	/* after syncing the log */
#define	DB_TEST_PREDESTROY	 7	/* before destroy op */
#define	DB_TEST_PREOPEN		 8	/* before __os_open */
#define	DB_TEST_SUBDB_LOCKS	 9	/* subdb locking tests */
	int		 test_abort;	/* Abort value for testing. */
	int		 test_copy;	/* Copy value for testing. */

#define	DB_ENV_AUTO_COMMIT	0x0000001 /* DB_AUTO_COMMIT. */
#define	DB_ENV_CDB		0x0000002 /* DB_INIT_CDB. */
#define	DB_ENV_CDB_ALLDB	0x0000004 /* CDB environment wide locking. */
#define	DB_ENV_CREATE		0x0000008 /* DB_CREATE set. */
#define	DB_ENV_DBLOCAL		0x0000010 /* DB_ENV allocated for private DB. */
#define	DB_ENV_DIRECT_DB	0x0000020 /* DB_DIRECT_DB set. */
#define	DB_ENV_DIRECT_LOG	0x0000040 /* DB_DIRECT_LOG set. */
#define	DB_ENV_FATAL		0x0000080 /* Doing fatal recovery in env. */
#define	DB_ENV_LOCKDOWN		0x0000100 /* DB_LOCKDOWN set. */
#define	DB_ENV_LOG_AUTOREMOVE   0x0000200 /* DB_LOG_AUTOREMOVE set. */
#define	DB_ENV_NOLOCKING	0x0000400 /* DB_NOLOCKING set. */
#define	DB_ENV_NOMMAP		0x0000800 /* DB_NOMMAP set. */
#define	DB_ENV_NOPANIC		0x0001000 /* Okay if panic set. */
#define	DB_ENV_OPEN_CALLED	0x0002000 /* DB_ENV->open called. */
#define	DB_ENV_OVERWRITE	0x0004000 /* DB_OVERWRITE set. */
#define	DB_ENV_PRIVATE		0x0008000 /* DB_PRIVATE set. */
#define	DB_ENV_REGION_INIT	0x0010000 /* DB_REGION_INIT set. */
#define	DB_ENV_RPCCLIENT	0x0020000 /* DB_RPCCLIENT set. */
#define	DB_ENV_RPCCLIENT_GIVEN	0x0040000 /* User-supplied RPC client struct */
#define	DB_ENV_SYSTEM_MEM	0x0080000 /* DB_SYSTEM_MEM set. */
#define	DB_ENV_THREAD		0x0100000 /* DB_THREAD set. */
#define	DB_ENV_TIME_NOTGRANTED	0x0200000 /* DB_TIME_NOTGRANTED set. */
#define	DB_ENV_TXN_NOSYNC	0x0400000 /* DB_TXN_NOSYNC set. */
#define	DB_ENV_TXN_NOT_DURABLE	0x0800000 /* DB_TXN_NOT_DURABLE set. */
#define	DB_ENV_TXN_WRITE_NOSYNC	0x1000000 /* DB_TXN_WRITE_NOSYNC set. */
#define	DB_ENV_YIELDCPU		0x2000000 /* DB_YIELDCPU set. */
#define	DB_ENV_ROWLOCKS		0x4000000 /* DB_ROWLOCKS set. */
#define	DB_ENV_OSYNC		0x8000000 /* DB_OSYNC */
	u_int32_t flags;
	u_int32_t close_flags;

	LISTC_T(DB) *dbs;
	int maxdb;

	LISTC_T(HEAP) regions;
	int bulk_stops_on_page;

	void (*lsn_undone_callback)(DB_ENV *env, DB_LSN*);

	int  (*txn_begin_set_retries)
		__P((DB_ENV *, DB_TXN *, DB_TXN **, u_int32_t, u_int32_t));

	int  (*set_num_recovery_processor_threads)
		__P((DB_ENV *env, int nthreads));
	int  (*set_num_recovery_worker_threads)
		__P((DB_ENV *env, int nthreads));
	void  (*set_recovery_memsize) __P((DB_ENV *env, int sz));
	int  (*get_recovery_memsize) __P((DB_ENV *env));
	int (*get_page_extent_size) __P((DB_ENV *env));
	void (*set_page_extent_size) __P((DB_ENV *env, u_int32_t npages));
	int (*setattr) __P((DB_ENV *env, char *attr, char *val, int ival));
	int (*getattr) __P((DB_ENV *env, char *attr, char **val, int *ival));
	int (*dumpattrs) __P((DB_ENV *env, FILE *out));

	DB_FH *checkpoint;

	/* ltran structs for ltran->lid map & parallel rep coordination */
	hash_t *ltrans_hash;
	LISTC_T(LTDESC) active_ltrans;
	LISTC_T(LTDESC) inactive_ltrans;
	pthread_mutex_t ltrans_hash_lk;
	pthread_mutex_t ltrans_inactive_lk;
	pthread_mutex_t ltrans_active_lk;

	/* Parallel recovery.  These are only valid on replicants. */
	DB_LSN prev_commit_lsn;
	int num_recovery_processor_threads;
	int num_recovery_worker_threads;
	struct thdpool *recovery_processors;
	struct thdpool *recovery_workers;

	LISTC_T(struct __recovery_processor) inflight_transactions;
	LISTC_T(struct __recovery_processor) inactive_transactions;
	pthread_mutex_t recover_lk;
	pthread_cond_t recover_cond;
	int recovery_memsize;  /* Use up to this much memory for log records */
	pthread_mutex_t ser_lk;
	pthread_cond_t ser_cond;
	int ser_count;
	int lsn_chain;

	/* overrides for minwrite deadlock */
	int (*set_deadlock_override) __P((DB_ENV *, u_int32_t));
	int (*set_tran_lowpri) __P((DB_ENV *, u_int32_t));
	int master_use_minwrite_ever;
	int replicant_use_minwrite_noread;
	int page_extent_size;

	comdb2_dirs_type comdb2_dirs;
	int  (*set_comdb2_dirs) __P((DB_ENV *, char *, char *, char *));

	DBENV_ATTR attr;

	DB_FH* iomap_fd;
	DBENV_MAP *iomap;

	/* These fields are for changes to recovery code. */ 
	struct fileid_track fileid_track;
	pthread_mutex_t mintruncate_lk;
	int mintruncate_state;
	DB_LSN mintruncate_first;
	LISTC_T(struct mintruncate_entry) mintruncate;
	DB_LSN last_mintruncate_dbreg_start;
	DB_LSN last_mintruncate_ckp;
	DB_LSN last_mintruncate_ckplsn;
	db_recops recovery_pass;
	pthread_rwlock_t dbreglk;
	pthread_rwlock_t recoverlk;
	DB_LSN recovery_start_lsn;
	int (*get_recovery_lsn) __P((DB_ENV*, DB_LSN*));
	int (*set_recovery_lsn) __P((DB_ENV*, DB_LSN*));

	void (*get_rep_verify_lsn) __P((DB_ENV*, DB_LSN*, DB_LSN*));

	time_t newest_rep_verify_tran_time;
	DB_LSN rep_verify_start_lsn;
	DB_LSN rep_verify_current_lsn;

	int (**pgnos_dtab)	/* Dispatch table for recover funcs. */
		__P((DB_ENV *, DBT *, DB_LSN *, db_recops, void *));
	size_t		 pgnos_dtab_size;

	LC_CACHE lc_cache;

	int is_tmp_tbl;
	int  (*set_is_tmp_tbl) __P((DB_ENV *, int));

	int use_sys_malloc;
	int  (*set_use_sys_malloc) __P((DB_ENV *, int));

	/* keep a copy here to enhance locality */
	unsigned int bmaszthresh;
	comdb2bma bma;
	int  (*blobmem_yield) __P((DB_ENV *));

	/* Stable LSN: must be acked by majority of cluster. */
	DB_LSN durable_lsn;
	uint32_t durable_generation;
    uint32_t rep_gen;

	void (*set_durable_lsn) __P((DB_ENV *, DB_LSN *, uint32_t));
	void (*get_durable_lsn) __P((DB_ENV *, DB_LSN *, uint32_t *));
    int (*replicant_generation) __P((DB_ENV *, uint32_t *));
	int (*set_check_standalone) __P((DB_ENV *, int (*)(DB_ENV *)));
	int (*check_standalone)(DB_ENV *);
	int (*set_truncate_sc_callback) __P((DB_ENV *, int (*)(DB_ENV *, DB_LSN *lsn)));
	int (*truncate_sc_callback)(DB_ENV *, DB_LSN *lsn);
	int (*set_rep_truncate_callback) __P((DB_ENV *, int (*)(DB_ENV *, DB_LSN *lsn, uint32_t flags)));
	int (*rep_truncate_callback)(DB_ENV *, DB_LSN *lsn, uint32_t flags);
	void (*rep_set_gen)(DB_ENV *, uint32_t gen);
	int (*set_rep_recovery_cleanup) __P((DB_ENV *, int (*)(DB_ENV *, DB_LSN *lsn, int is_master)));
	int (*rep_recovery_cleanup)(DB_ENV *, DB_LSN *lsn, int is_master);
	int (*lock_recovery_lock)(DB_ENV *);
	int (*unlock_recovery_lock)(DB_ENV *);
	/* Trigger/consumer signalling support */
	int(*trigger_subscribe) __P((DB_ENV *, const char *, pthread_cond_t **,
					 pthread_mutex_t **, const uint8_t **));
	int(*trigger_unsubscribe) __P((DB_ENV *, const char *));
	int(*trigger_open) __P((DB_ENV *, const char *));
	int(*trigger_close) __P((DB_ENV *, const char *));
<<<<<<< HEAD
	int(*trigger_ispaused) __P((DB_ENV *, const char *));
	int(*trigger_pause) __P((DB_ENV *, const char *));
	int(*trigger_unpause) __P((DB_ENV *, const char *));
=======
	int(*trigger_version) __P((DB_ENV *, const char *));
>>>>>>> 70f8c6e0

	int (*pgin[DB_TYPE_MAX]) __P((DB_ENV *, db_pgno_t, void *, DBT *));
	int (*pgout[DB_TYPE_MAX]) __P((DB_ENV *, db_pgno_t, void *, DBT *));
};

#ifndef DB_DBM_HSEARCH
#define	DB_DBM_HSEARCH	0		/* No historic interfaces by default. */
#endif
#if DB_DBM_HSEARCH != 0
/*******************************************************
 * Dbm/Ndbm historic interfaces.
 *******************************************************/
typedef struct __db DBM;

#define	DBM_INSERT	0		/* Flags to dbm_store(). */
#define	DBM_REPLACE	1

/*
 * The DB support for ndbm(3) always appends this suffix to the
 * file name to avoid overwriting the user's original database.
 */
#define	DBM_SUFFIX	".db"

#if defined(_XPG4_2)
typedef struct {
	char *dptr;
	size_t dsize;
} datum;
#else
typedef struct {
	char *dptr;
	int dsize;
} datum;
#endif

/*
 * Translate NDBM calls into DB calls so that DB doesn't step on the
 * application's name space.
 */
#define	dbm_clearerr(a)		__db_ndbm_clearerr(a)
#define	dbm_close(a)		__db_ndbm_close(a)
#define	dbm_delete(a, b)	__db_ndbm_delete(a, b)
#define	dbm_dirfno(a)		__db_ndbm_dirfno(a)
#define	dbm_error(a)		__db_ndbm_error(a)
#define	dbm_fetch(a, b)		__db_ndbm_fetch(a, b)
#define	dbm_firstkey(a)		__db_ndbm_firstkey(a)
#define	dbm_nextkey(a)		__db_ndbm_nextkey(a)
#define	dbm_open(a, b, c)	__db_ndbm_open(a, b, c)
#define	dbm_pagfno(a)		__db_ndbm_pagfno(a)
#define	dbm_rdonly(a)		__db_ndbm_rdonly(a)
#define	dbm_store(a, b, c, d) \
	__db_ndbm_store(a, b, c, d)

/*
 * Translate DBM calls into DB calls so that DB doesn't step on the
 * application's name space.
 *
 * The global variables dbrdonly, dirf and pagf were not retained when 4BSD
 * replaced the dbm interface with ndbm, and are not supported here.
 */
#define	dbminit(a)	__db_dbm_init(a)
#define	dbmclose	__db_dbm_close
#if !defined(__cplusplus)
#define	delete(a)	__db_dbm_delete(a)
#endif
#define	fetch(a)	__db_dbm_fetch(a)
#define	firstkey	__db_dbm_firstkey
#define	nextkey(a)	__db_dbm_nextkey(a)
#define	store(a, b)	__db_dbm_store(a, b)

/*******************************************************
 * Hsearch historic interface.
 *******************************************************/
typedef enum {
	FIND, ENTER
} ACTION;

typedef struct entry {
	char *key;
	char *data;
} ENTRY;

#define	hcreate(a)	__db_hcreate(a)
#define	hdestroy	__db_hdestroy
#define	hsearch(a, b)	__db_hsearch(a, b)

#endif /* DB_DBM_HSEARCH */

#if defined(__cplusplus)
}
#endif
#endif /* !_DB_H_ */

/* DO NOT EDIT: automatically built by dist/s_rpc. */
#define	DB_RPC_SERVERPROG ((unsigned long)(351457))
#define	DB_RPC_SERVERVERS ((unsigned long)(4002))

/* DO NOT EDIT: automatically built by dist/s_include. */
#ifndef	_DB_EXT_PROT_IN_
#define	_DB_EXT_PROT_IN_

#if defined(__cplusplus)
extern "C" {
#endif

int db_create __P((DB **, DB_ENV *, u_int32_t));
char *db_strerror __P((int));
int db_env_create __P((DB_ENV **, u_int32_t));
char *db_version __P((int *, int *, int *));
int log_compare __P((const DB_LSN *, const DB_LSN *));
int db_env_set_func_close __P((int (*)(int)));
int db_env_set_func_dirfree __P((void (*)(char **, int)));
int db_env_set_func_dirlist __P((int (*)(const char *, char ***, int *)));
int db_env_set_func_exists __P((int (*)(const char *, int *)));
int db_env_set_func_free __P((void (*)(void *)));
int db_env_set_func_fsync __P((int (*)(int)));
int db_env_set_func_ioinfo __P((int (*)(const char *, int, u_int32_t *, u_int32_t *, u_int32_t *)));
int db_env_set_func_malloc __P((void *(*)(size_t)));
int db_env_set_func_map __P((int (*)(char *, size_t, int, int, void **)));
int db_env_set_func_open __P((int (*)(const char *, int, ...)));
int db_env_set_func_read __P((ssize_t (*)(int, void *, size_t)));
int db_env_set_func_realloc __P((void *(*)(void *, size_t)));
int db_env_set_func_rename __P((int (*)(const char *, const char *)));
int db_env_set_func_seek __P((int (*)(int, size_t, db_pgno_t, u_int32_t, int, int)));
int db_env_set_func_sleep __P((int (*)(u_long, u_long)));
int db_env_set_func_unlink __P((int (*)(const char *)));
int db_env_set_func_unmap __P((int (*)(void *, size_t)));
int db_env_set_func_write __P((ssize_t (*)(int, const void *, size_t)));
int db_env_set_func_yield __P((int (*)(void)));
#if DB_DBM_HSEARCH != 0
int	 __db_ndbm_clearerr __P((DBM *));
void	 __db_ndbm_close __P((DBM *));
int	 __db_ndbm_delete __P((DBM *, datum));
int	 __db_ndbm_dirfno __P((DBM *));
int	 __db_ndbm_error __P((DBM *));
datum __db_ndbm_fetch __P((DBM *, datum));
datum __db_ndbm_firstkey __P((DBM *));
datum __db_ndbm_nextkey __P((DBM *));
DBM	*__db_ndbm_open __P((const char *, int, int));
int	 __db_ndbm_pagfno __P((DBM *));
int	 __db_ndbm_rdonly __P((DBM *));
int	 __db_ndbm_store __P((DBM *, datum, datum, int));
int	 __db_dbm_close __P((void));
int	 __db_dbm_dbrdonly __P((void));
int	 __db_dbm_delete __P((datum));
int	 __db_dbm_dirf __P((void));
datum __db_dbm_fetch __P((datum));
datum __db_dbm_firstkey __P((void));
int	 __db_dbm_init __P((char *));
datum __db_dbm_nextkey __P((datum));
int	 __db_dbm_pagf __P((void));
int	 __db_dbm_store __P((datum, datum));
#endif
#if DB_DBM_HSEARCH != 0
int __db_hcreate __P((size_t));
ENTRY *__db_hsearch __P((ENTRY, ACTION));
void __db_hdestroy __P((void));
#endif


/*
 * Helper macros for microsecond-granularity event logging.
 * Multiplication usually takes fewer CPU cycles than division. Therefore
 * when comparing a usec and a msec, it is preferable to use:
 * usec <comparison operator> M2U(msec)
 */
#ifndef U2M
#define U2M(usec) (int)((usec) / 1000)
#endif
#ifndef M2U
#define M2U(msec) ((msec) * 1000ULL)
#endif
uint64_t bb_berkdb_fasttime(void);
struct berkdb_thread_stats *bb_berkdb_get_thread_stats(void);
struct berkdb_thread_stats *bb_berkdb_get_process_stats(void);
void bb_berkdb_thread_stats_init(void);
void bb_berkdb_thread_stats_reset(void);

extern int gbl_bb_berkdb_enable_thread_stats;
extern int gbl_bb_berkdb_enable_lock_timing;
extern int gbl_bb_berkdb_enable_memp_timing;
extern int gbl_bb_berkdb_enable_memp_pg_timing;
extern int gbl_bb_berkdb_enable_shalloc_timing;

struct berkdb_deadlock_info {
	u_int32_t lid;
};

struct __heap {
	void *mem;
	char *description;
	size_t size;
	int used;
	int blocks;
	int blocksz[32];
	DB_MUTEX *lock;
	comdb2ma msp;
	LINKC_T(HEAP) lnk;

};

void berkdb_register_deadlock_callback(void (*callback) (struct berkdb_deadlock_info *lkinfo));

/* control deadlock policy at runtime */
void berkdb_set_max_rep_retries(int max);
int berkdb_get_max_rep_retries();

/* COMDB2 MODIFICATION */
int berkdb_is_recovering(DB_ENV *dbenv);

#define TIMEIT(x)			   \
do {							\
	int start, end, diff;	   \
	start = comdb2_time_epochms(); \
	x						   \
	end = comdb2_time_epochms();\
	diff = end - start;		 \
	if (diff > 100)			 \
		printf(">> %d %dms\n", __LINE__, diff); \
} while(0)

#define TIMEITX(x, y)		   \
do {							\
	int start, end, diff;	   \
	start = comdb2_time_epochms(); \
	x						   \
	end = comdb2_time_epochms();\
	diff = end - start;		 \
	if (diff > 100) {		   \
		printf(">> %d %dms\n", __LINE__, diff); \
		y					   \
	}						   \
} while(0)

struct __db_checkpoint {
	u_int8_t chksum[20];

	DB_LSN lsn;

	/* if expanding this structure, shrink this.
	 * sizeof(__db_checkpoint) should be 512 */
	u_int8_t pad[482];
};

struct logrecord {
	DB_LSN lsn;
	DBT rec;
};

struct __recovery_record {
	DBT logdbt;	/* log record to apply */
	DB_LSN lsn;	/* LSN of log record to apply */
	int fileid;
	LINKC_T(struct __recovery_record) lnk;
};

struct __recovery_queue {
	/* processor making the request */
	struct __recovery_processor *processor;
	int fileid;
	int used;
	LISTC_T(struct __recovery_record) records;
	LINKC_T(struct __recovery_queue) lnk;
};

struct __recovery_processor {
	DB_LSN commit_lsn;
	DB_LSN prev_commit_lsn;
	DB_ENV *dbenv;
	pthread_mutex_t lk;
	pthread_cond_t  wait;
	int num_busy_workers;
	int num_fileids;
	int has_logical_commit;
	int has_schema_lock;
	u_int32_t child;
	unsigned long long context;
	u_int32_t lockid;
	struct __recovery_queue **recovery_queues;
	void *txninfo;
	LSN_COLLECTION lc;
	pool_t *recpool;
	LTDESC *ltrans;
	LINKC_T(struct __recovery_processor) lnk;
	comdb2ma msp;
	int mspsize;
};

struct __rowlock_list {
	DB_LSN lsn;
	u_int32_t lockcnt;
	DB_LOCK *locks;
	LINKC_T(struct __rowlock_list) lnk;
};

#ifdef LTRANS_DEBUG
struct track_stack_info {
	void *stack[100];
	u_int32_t nframes;
	u_int32_t time;
	pthread_t tid;
	int ret;
};
#endif

/* Map logical tranids to locker_ids */
struct __ltrans_descriptor {
	u_int64_t ltranid;
	u_int32_t active_txn_count;
	u_int32_t lockcnt;
	DB_LSN begin_lsn;
	DB_LSN last_lsn;
	pthread_mutex_t lk;
	pthread_cond_t wait;
#define	TXN_LTRANS_WASCOMMITTED	0x00000002
	u_int32_t flags;
	LISTC_T (struct __rowlock_list) locklist;
	LINKC_T(LTDESC) lnk;
#ifdef LTRANS_DEBUG
	struct track_stack_info allocate_info;
	struct track_stack_info add_locklist_info;
#endif
};

int __checkpoint_open(DB_ENV *dbenv, const char *db_home);
int __page_cache_set_path(DB_ENV *dbenv, const char *db_home);
int __checkpoint_get(DB_ENV *dbenv, DB_LSN *lsnout);
int __checkpoint_get_recovery_lsn(DB_ENV *dbenv, DB_LSN *lsnout);
int __checkpoint_save(DB_ENV *dbenv, DB_LSN *lsn, int in_recovery);
int __checkpoint_ok_to_delete_log(DB_ENV *dbenv, int logfile);
int berkdb_verify_lsn_written_to_disk(DB_ENV *dbenv, DB_LSN *lsn,
	int check_checkpoint);

u_int32_t file_id_for_recovery_record(DB_ENV *env, DB_LSN *lsn,
	int rectype, DBT *dbt);

int __rep_get_master(DB_ENV *dbenv, char **master, u_int32_t *gen, u_int32_t *egen);
int __rep_get_eid(DB_ENV *dbenv,char **eid);

unsigned int __berkdb_count_freepages(int fd);
void __berkdb_count_freeepages_abort(void);

int get_committed_lsns(DB_ENV *dbenv, DB_LSN **lsns, int *n_lsns,
	int epoch, int file, int offset);

int get_lsn_context_from_timestamp(DB_ENV *dbenv, int32_t timestamp,
	DB_LSN *ret_lsn, unsigned long long *ret_context);
int get_context_from_lsn(DB_ENV *dbenv, DB_LSN lsn,
	unsigned long long *ret_context);

void __log_txn_lsn(DB_ENV *, DB_LSN *, u_int32_t *, u_int32_t *);

int __recover_logfile_pglogs(DB_ENV *, void *);

//#################################### THREAD POOL FOR LOADING PAGES ASYNCHRNOUSLY (WELL NO CALLBACK YET.....) 

int thdpool_enqueue(struct thdpool *pool, thdpool_work_fn work_fn,
	void *work, int queue_override, char *persistent_info, uint32_t flags,
        priority_t priority);


typedef struct {
	DB_MPOOLFILE *mpf;
	db_pgno_t pgno;
} touch_pg;

int enqueue_touch_page(DB_MPOOLFILE *mpf, db_pgno_t pgno);
void touch_page(DB_MPOOLFILE *mpf, db_pgno_t pgno);

//#############################################
#if defined(__cplusplus)
}
#endif
#endif				/* !_DB_EXT_PROT_IN_ */

#endif<|MERGE_RESOLUTION|>--- conflicted
+++ resolved
@@ -2583,13 +2583,10 @@
 	int(*trigger_unsubscribe) __P((DB_ENV *, const char *));
 	int(*trigger_open) __P((DB_ENV *, const char *));
 	int(*trigger_close) __P((DB_ENV *, const char *));
-<<<<<<< HEAD
 	int(*trigger_ispaused) __P((DB_ENV *, const char *));
 	int(*trigger_pause) __P((DB_ENV *, const char *));
 	int(*trigger_unpause) __P((DB_ENV *, const char *));
-=======
 	int(*trigger_version) __P((DB_ENV *, const char *));
->>>>>>> 70f8c6e0
 
 	int (*pgin[DB_TYPE_MAX]) __P((DB_ENV *, db_pgno_t, void *, DBT *));
 	int (*pgout[DB_TYPE_MAX]) __P((DB_ENV *, db_pgno_t, void *, DBT *));
