#######################################################
# Makefile for backward compatibility with test suite #
#######################################################
.PHONY: test_tools
test_tools: compat_install
<<<<<<< HEAD
	@cd build && $(MAKE) -s -j blob bound cdb2_client cdb2api_caller cdb2bind comdb2_blobtest comdb2_sqltest crle hatest insert_lots_mt leakcheck localrep overflow_blobtest ptrantest recom selectv serial sicountbug sirace simple_ssl stepper utf8 insert register breakloop multithd verify_atomics_work cdb2api_unit
=======
	@cd build && $(MAKE) -s -j blob bound cdb2_client cdb2api_caller cdb2bind comdb2_blobtest comdb2_sqltest crle hatest insert_lots_mt leakcheck localrep overflow_blobtest ptrantest recom selectv serial sicountbug sirace simple_ssl stepper utf8 insert register breakloop cdb2_open multithd verify_atomics_work
>>>>>>> 686386fd
	@ln -f build/tests/tools/blob tests/bloballoc.test/blob
	@ln -f build/tests/tools/bound tests/tools/bound
	@ln -f build/tests/tools/cdb2_client tests/cdb2api_so.test/cdb2_client
	@ln -f build/tests/tools/cdb2api_caller tests/tools/cdb2api_caller
	@ln -f build/tests/tools/cdb2bind tests/cdb2bind.test/cdb2bind
	@ln -f build/tests/tools/comdb2_blobtest tests/blob_size_limit.test/comdb2_blobtest
	@ln -f build/tests/tools/comdb2_sqltest tests/sqlite.test/comdb2_sqltest
	@ln -f build/tests/tools/crle tests/tools/crle
	@ln -f build/tests/tools/hatest tests/tools/hatest
	@ln -f build/tests/tools/insert_lots_mt tests/insert_lots.test/insert_lots_mt
	@ln -f build/tests/tools/leakcheck tests/leakcheck.test/leakcheck
	@ln -f build/tests/tools/localrep tests/tools/localrep
	@ln -f build/tests/tools/overflow_blobtest tests/tools/overflow_blobtest
	@ln -f build/tests/tools/ptrantest tests/tools/ptrantest
	@ln -f build/tests/tools/recom tests/tools/recom
	@ln -f build/tests/tools/selectv tests/tools/selectv
	@ln -f build/tests/tools/serial tests/tools/serial
	@ln -f build/tests/tools/sicountbug tests/sicountbug.test/sicountbug
	@ln -f build/tests/tools/sirace tests/sirace.test/sirace
	@ln -f build/tests/tools/multithd tests/multithd.test/multithd
	@ln -f build/tests/tools/simple_ssl tests/simple_ssl.test/simple_ssl
	@ln -f build/tests/tools/stepper tests/tools/stepper
	@ln -f build/tests/tools/utf8 tests/tools/utf8
	@ln -f build/tests/tools/insert tests/tools/insert
	@ln -f build/tests/tools/register tests/tools/register
	@ln -f build/tests/tools/breakloop tests/tools/breakloop
	@ln -f build/tests/tools/cdb2_open tests/tools/cdb2_open
	@ln -f build/tests/tools/verify_atomics_work tests/tools/verify_atomics_work
	@ln -f build/tests/tools/cdb2api_unit tests/tools/cdb2api_unit

.PHONY: compat_install
compat_install: all
	@ln -f build/db/comdb2 cdb2_dump
	@ln -f build/db/comdb2 cdb2_printlog
	@ln -f build/db/comdb2 cdb2_stat
	@ln -f build/db/comdb2 cdb2_verify
	@ln -f build/db/comdb2 comdb2
	@ln -f build/tools/cdb2_sqlreplay/cdb2_sqlreplay cdb2_sqlreplay
	@ln -f build/tools/cdb2sockpool/cdb2sockpool cdb2sockpool
	@ln -f build/tools/cdb2sql/cdb2sql cdb2sql
	@ln -f build/tools/comdb2ar/comdb2ar comdb2ar
	@ln -f build/tools/pmux/pmux pmux

.PHONY: all
all: build
	@cd build && $(MAKE) -s -j$(nproc)

CMAKE3 := $(shell command -v cmake3 2> /dev/null)
build:
ifdef CMAKE3
	@mkdir build && cd build && cmake3 ..
else
	@mkdir build && cd build && cmake ..
endif

.PHONY: clean
clean:
	@rm -rf build
	@rm -rf build-*
	@rm -f cdb2_dump
	@rm -f cdb2_printlog
	@rm -f cdb2_stat
	@rm -f cdb2_verify
	@rm -f comdb2
	@rm -f cdb2_sqlreplay
	@rm -f cdb2sockpool
	@rm -f cdb2sql
	@rm -f comdb2ar
	@rm -f pmux
	@rm -f tests/bloballoc.test/blob
	@rm -f tests/tools/bound
	@rm -f tests/cdb2api_so.test/cdb2_client
	@rm -f tests/tools/cdb2api_caller
	@rm -f tests/cdb2bind.test/cdb2bind
	@rm -f tests/blob_size_limit.test/comdb2_blobtest
	@rm -f tests/sqlite.test/comdb2_sqltest
	@rm -f tests/tools/crle
	@rm -f tests/tools/hatest
	@rm -f tests/insert_lots.test/insert_lots_mt
	@rm -f tests/leakcheck.test/leakcheck
	@rm -f tests/tools/localrep
	@rm -f tests/tools/overflow_blobtest
	@rm -f tests/tools/ptrantest
	@rm -f tests/tools/recom
	@rm -f tests/tools/selectv
	@rm -f tests/tools/serial
	@rm -f tests/sicountbug.test/sicountbug
	@rm -f tests/sirace.test/sirace
	@rm -f tests/multithd.test/multithd
	@rm -f tests/simple_ssl.test/simple_ssl
	@rm -f tests/tools/stepper
	@rm -f tests/tools/utf8
	@rm -f tests/tools/insert
	@rm -f tests/tools/register
	@rm -f tests/tools/breakloop
	@rm -f tests/tools/cdb2_open
	@rm -f tests/tools/verify_atomics_work
	@rm -f tests/tools/cdb2api_unit

.PHONY: deb-current
deb-current: package

.PHONY: rpm-current
rpm-current: package

.PHONY: package
package: all
	@cd build && $(MAKE) -s -j$(nproc) package

.PHONY: install
install: all
	@cd build && $(MAKE) -s -j$(nproc) install

.PHONY: test
test: test_tools
	$(MAKE) -C tests<|MERGE_RESOLUTION|>--- conflicted
+++ resolved
@@ -3,11 +3,7 @@
 #######################################################
 .PHONY: test_tools
 test_tools: compat_install
-<<<<<<< HEAD
-	@cd build && $(MAKE) -s -j blob bound cdb2_client cdb2api_caller cdb2bind comdb2_blobtest comdb2_sqltest crle hatest insert_lots_mt leakcheck localrep overflow_blobtest ptrantest recom selectv serial sicountbug sirace simple_ssl stepper utf8 insert register breakloop multithd verify_atomics_work cdb2api_unit
-=======
-	@cd build && $(MAKE) -s -j blob bound cdb2_client cdb2api_caller cdb2bind comdb2_blobtest comdb2_sqltest crle hatest insert_lots_mt leakcheck localrep overflow_blobtest ptrantest recom selectv serial sicountbug sirace simple_ssl stepper utf8 insert register breakloop cdb2_open multithd verify_atomics_work
->>>>>>> 686386fd
+	@cd build && $(MAKE) -s -j blob bound cdb2_client cdb2api_caller cdb2bind comdb2_blobtest comdb2_sqltest crle hatest insert_lots_mt leakcheck localrep overflow_blobtest ptrantest recom selectv serial sicountbug sirace simple_ssl stepper utf8 insert register breakloop cdb2_open multithd verify_atomics_work cdb2api_unit
 	@ln -f build/tests/tools/blob tests/bloballoc.test/blob
 	@ln -f build/tests/tools/bound tests/tools/bound
 	@ln -f build/tests/tools/cdb2_client tests/cdb2api_so.test/cdb2_client
