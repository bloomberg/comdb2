--- conflicted
+++ resolved
@@ -307,12 +307,8 @@
  * change (removing temp tables etc). */
 void live_sc_off(struct dbtable *db)
 {
-<<<<<<< HEAD
     logmsg(LOGMSG_INFO, "live_sc_off()\n");
-    pthread_rwlock_wrlock(&sc_live_rwlock);
-=======
     Pthread_rwlock_wrlock(&db->sc_live_lk);
->>>>>>> dfaf138b
     db->sc_to = NULL;
     db->sc_from = NULL;
     db->sc_abort = 0;
