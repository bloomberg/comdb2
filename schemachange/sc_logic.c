--- conflicted
+++ resolved
@@ -310,15 +310,11 @@
     if (input_tran == NULL) {
         // void all_locks(void*);
         // all_locks(thedb->bdb_env);
-<<<<<<< HEAD
         if (s->keep_locked) {
             rc = trans_commit(iq, tran, gbl_mynode);
         } else {
-            rc = trans_commit_adaptive(iq, tran, gbl_mynode);
-        }
-=======
-        rc = trans_commit_adaptive(iq, tran, gbl_myhostname);
->>>>>>> 58db4ac8
+            rc = trans_commit_adaptive(iq, tran, gbl_myhostname);
+        }
         if (rc) {
             sc_errf(s, "Failed to commit finalize transaction\n");
             return rc;
