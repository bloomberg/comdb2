/*
   Copyright 2015 Bloomberg Finance L.P.

   Licensed under the Apache License, Version 2.0 (the "License");
   you may not use this file except in compliance with the License.
   You may obtain a copy of the License at

       http://www.apache.org/licenses/LICENSE-2.0

   Unless required by applicable law or agreed to in writing, software
   distributed under the License is distributed on an "AS IS" BASIS,
   WITHOUT WARRANTIES OR CONDITIONS OF ANY KIND, either express or implied.
   See the License for the specific language governing permissions and
   limitations under the License.
 */
#include <sys/statvfs.h>

#include <memory_sync.h>
#include "schemachange.h"
#include "sc_util.h"
#include "sc_global.h"
#include "sc_schema.h"
#include "intern_strings.h"
#include "views.h"
#include "logmsg.h"

extern int gbl_partial_indexes;

int verify_record_constraint(struct ireq *iq, struct dbtable *db, void *trans,
                             void *old_dta, unsigned long long ins_keys,
                             blob_buffer_t *blobs, int maxblobs,
                             const char *from, int rebuild, int convert)
{
    int rc;
    void *od_dta;
    void *new_dta = NULL;
    struct convert_failure reason;
    struct ireq ruleiq;

    if (db->n_constraints == 0) {
        return 0;
    }

    od_dta = old_dta;
    if (rebuild && convert) {
        /* .ONDISK -> .NEW..ONDISK */
        /* if record added while schema change is on */
        new_dta = malloc(db->lrl);
        if (new_dta == NULL) {
            logmsg(LOGMSG_ERROR, "%s() malloc failed\n", __func__);
            goto bad;
        }
        rc = stag_to_stag_buf(db->tablename, from, old_dta, ".NEW..ONDISK",
                              new_dta, &reason);
        if (rc) goto bad;
        od_dta = new_dta;
    }

    init_fake_ireq(thedb, &ruleiq);
    ruleiq.opcode = OP_REBUILD;
    ruleiq.debug = gbl_who;

    for (int ci = 0; ci < db->n_constraints; ci++) {
        constraint_t *ct = &(db->constraints[ci]);
        char lcl_tag[MAXTAGLEN];
        char lcl_key[MAXKEYLEN];
        int lcl_idx;
        int lcl_len;

        /* Name: .NEW.COLUMNNAME -> .NEW..ONDISK_IX_nn */
        snprintf(lcl_tag, sizeof lcl_tag, ".NEW.%s", ct->lclkeyname);
        rc = getidxnumbyname(db->tablename, lcl_tag, &lcl_idx);
        if (rc) {
            logmsg(LOGMSG_ERROR, "could not get index for %s\n", lcl_tag);
            goto bad;
        }
        if (gbl_partial_indexes && db->ix_partial &&
            !(ins_keys & (1ULL << lcl_idx))) {
            continue;
        }
        snprintf(lcl_tag, sizeof lcl_tag, ".NEW..ONDISK_IX_%d", lcl_idx);

        /* Data -> Key : ONDISK -> .ONDISK_IX_nn */
        if (iq->idxInsert)
            memcpy(lcl_key, iq->idxInsert[lcl_idx], db->ix_keylen[lcl_idx]);
        else
            rc = stag_to_stag_buf_blobs(db->tablename, from, od_dta, lcl_tag,
                                        lcl_key, NULL, blobs, maxblobs, 0);
        if (rc) goto bad;

        lcl_len = getkeysize(db, lcl_idx);
        if (lcl_len < 0) goto bad;

        for (int ri = 0; ri < ct->nrules; ri++) {
            int ridx;
            int rixlen;
            char rkey[MAXKEYLEN];
            char rtag[MAXTAGLEN];
            struct dbtable *ruledb;
            int fndrrn;
            unsigned long long genid;
            int nulls;

            ruledb = get_dbtable_by_name(ct->table[ri]);
            if (ruledb == NULL) goto bad;

            rc = getidxnumbyname(ct->table[ri], ct->keynm[ri], &ridx);
            if (rc != 0) goto bad;
            snprintf(rtag, sizeof rtag, ".ONDISK_IX_%d", ridx);

            /* Key -> Key : local table -> referenced table */
            rixlen = rc = stag_to_stag_buf_ckey(db->tablename, lcl_tag, lcl_key,
                                                ruledb->tablename, rtag, rkey,
                                                &nulls, FK2PK);

            if (-1 == rc) goto bad;

            if (ruledb->ix_collattr[ridx]) {
                rc = extract_decimal_quantum(ruledb, ridx, rkey, NULL, 0, NULL);
                if (rc) {
                    abort(); /* called doesn't return error for these arguments,
                                at least not now */
                }
            }

            if (gbl_nullfkey && nulls) {
                rc = IX_FND;
            } else {
                ruleiq.usedb = ruledb;
                rc = ix_find_by_key_tran(&ruleiq, rkey, rixlen, ridx, NULL,
                                         &fndrrn, &genid, NULL, NULL, 0, trans);
            }

            if (rc == RC_INTERNAL_RETRY) {
                if (new_dta) free(new_dta);
                return rc;
            } else if (rc != IX_FND && rc != IX_FNDMORE) {
                logmsg(LOGMSG_ERROR,
                       "fk violation: %s @ %s -> %s @ %s, rc=%d\n",
                       ct->lclkeyname, db->tablename, ct->keynm[ri],
                       ct->table[ri], rc);
                fsnapf(stderr, lcl_key, lcl_len > 32 ? 32 : lcl_len);
                logmsg(LOGMSG_ERROR, "\n");
                goto bad;
            }
        }
    }
    if (new_dta) free(new_dta);
    return 0;

bad:
    if (new_dta) free(new_dta);
    return ERR_CONSTR;
}

int verify_partial_rev_constraint(struct dbtable *to_db, struct dbtable *newdb,
                                  void *trans, void *od_dta,
                                  unsigned long long ins_keys, const char *from)
{
    int i = 0, rc = 0;
    struct ireq ruleiq;
    if (!gbl_partial_indexes || !newdb->ix_partial) return 0;

    init_fake_ireq(thedb, &ruleiq);
    ruleiq.opcode = OP_REBUILD;
    ruleiq.debug = gbl_who;

    for (i = 0; i < to_db->n_rev_constraints; i++) {
        int j = 0;
        constraint_t *cnstrt = to_db->rev_constraints[i];
        char rkey[MAXKEYLEN];
        int rixnum = 0, rixlen = 0;
        char rondisk_tag[MAXTAGLEN];
        for (j = 0; j < cnstrt->nrules; j++) {
            char ondisk_tag[MAXTAGLEN];
            int ixnum = 0, ixlen = 0;
            struct dbtable *ldb;
            char lkey[MAXKEYLEN];
            char nkey[MAXKEYLEN];
            char rnkey[MAXKEYLEN];
            int fndrrn;
            unsigned long long genid;
            int nornrefs = 0;
            if (strcasecmp(cnstrt->table[j], to_db->tablename)) {
                continue;
            }
            ldb = get_dbtable_by_name(cnstrt->table[j]);
            if (strcasecmp(ldb->tablename, newdb->tablename)) {
                logmsg(LOGMSG_FATAL, "%s: failed to find table\n", __func__);
                abort();
                return ERR_INTERNAL;
            }
            ldb = newdb;
            snprintf(ondisk_tag, sizeof(ondisk_tag), ".NEW.%s",
                     cnstrt->keynm[j]);
            rc = getidxnumbyname(cnstrt->table[j], ondisk_tag, &ixnum);
            if (rc) {
                logmsg(LOGMSG_ERROR, "%s: unknown keytag '%s'\n", __func__,
                       ondisk_tag);
                return ERR_CONVERT_IX;
            }

            /* This key will be part of the record, no need to check */
            if (ins_keys & (1ULL << ixnum)) continue;

            /* From now on, it means this record doesn't have partial index
             * (ixnum). We need to check if someone else had constraints on this
             * before */
            snprintf(ondisk_tag, sizeof(ondisk_tag), ".NEW..ONDISK_IX_%d",
                     ixnum);
            /* Data -> Key : ONDISK -> .ONDISK_IX_nn */
            rc = stag_to_stag_buf(newdb->tablename, from, od_dta, ondisk_tag,
                                  lkey, NULL);
            if (rc) {
                logmsg(LOGMSG_ERROR, "%s: failed to convert to '%s'\n",
                       __func__, ondisk_tag);
                return ERR_CONVERT_IX;
            }
            /* here we convert the key into return db format */
            rc = getidxnumbyname(cnstrt->lcltable->tablename,
                                 cnstrt->lclkeyname, &rixnum);
            if (rc) {
                logmsg(LOGMSG_ERROR, "%s: unknown keytag '%s'\n", __func__,
                       cnstrt->lclkeyname);
                return ERR_CONVERT_IX;
            }

            snprintf(rondisk_tag, sizeof(rondisk_tag), ".ONDISK_IX_%d", rixnum);

            int nulls = 0;

            rixlen = rc = stag_to_stag_buf_ckey(
                ldb->tablename, ondisk_tag, lkey, cnstrt->lcltable->tablename,
                rondisk_tag, rkey, &nulls, PK2FK);
            if (rc == -1) {
                /* I followed the logic in check_update_constraints */
                logmsg(LOGMSG_ERROR,
                       "%s: cant form key for source table, continue\n",
                       __func__);
                continue;
            }
            if (gbl_nullfkey && nulls) continue;

            if (cnstrt->lcltable->ix_collattr[rixnum]) {
                rc = extract_decimal_quantum(cnstrt->lcltable, rixnum, rkey,
                                             NULL, 0, NULL);
                if (rc) {
                    abort(); /* called doesn't return error for these arguments,
                                at least not now */
                }
            }

            ruleiq.usedb = cnstrt->lcltable;
            rc = ix_find_by_key_tran(&ruleiq, rkey, rixlen, rixnum, NULL,
                                     &fndrrn, &genid, NULL, NULL, 0, trans);
            /* a foreign table key is relying on this */
            if (rc == IX_FND || rc == IX_FNDMORE) return ERR_CONSTR;
        }
    }
    return 0;
}

static int verify_constraints_forward_changes(struct dbtable *db, struct dbtable *newdb)
{
    int i = 0, rc = 0, verify = 0;
    /* verify forward constraints first */
    for (i = 0; i < newdb->n_constraints; i++) {
        constraint_t *ct = &newdb->constraints[i];
        rc = find_constraint(db, ct);
        if (rc == 0) {
            /* constraint not found!  will need to re-verify */
            verify = 1;
            break;
        } else {
            /* constraint found.  lets check if any indexes in the rules have
             * been changed */
            rc = has_index_changed(db, ct->lclkeyname, 1 /*ct_check*/,
                                   1 /*new*/, NULL, 0);
            if (rc < 0) /* error */
            {
                logmsg(LOGMSG_ERROR, "error in checking constraint key %s\n",
                       ct->lclkeyname);
                return -2;
            } else if (rc == 0) {
                int j = 0;
                /* we need this loop for any constraint rules that may
                   point back to our table.  If that's the case, we
                   need to make sure none of those point to the keys
                   that changed...otherwise, need to re-verify
                */
                for (j = 0; j < ct->nrules; j++) {
                    if (!strcasecmp(db->tablename, ct->table[j])) {
                        rc = has_index_changed(db, ct->keynm[j], 1, 1 /*new*/,
                                               NULL, 0);
                        if (rc == 0)
                            continue;
                        else if (rc < 0) {
                            logmsg(LOGMSG_ERROR,
                                   "error in checking constraint key "
                                   "%s table %s\n",
                                   ct->keynm[j], ct->table[j]);
                            return -2;
                        } else {
                            /* key changed. reverify */
                            verify = 1;
                            break;
                        }
                    }
                }
                /* found a changed key..no point looping further */
                if (verify) break;
                /* not changed..since we found constraint, no need to check each
                   rule,this means
                   that the data's ok */
                continue;
            } else /* rc==1..changed key */
            {
                /*
                   our key has changed. need to re-verify:
                   1) nothing, if new key is a field subset of old key.
                   anything else will be caught when trying to regenerate
                   new index.
                   2) every data record otherwise.

                   FOR NOW, ILL ALWAYS DO STEP 2.
                */
                verify = 1;
                break;
            }

        } /* else .. find_constraint() */
    }     /* for each new consraint */

    /* see if we removed constraints */
    for (i = 0; i < db->n_constraints; i++) {
        rc = find_constraint(newdb, &db->constraints[i]);
        /* as a kludge - for now verify.  technically, we don't need to */
        if (rc == 0) verify = 1;
    }

    if (!verify) return 0;

    return 1;
}

int set_header_and_properties(void *tran, struct dbtable *newdb,
                              struct schema_change_type *s, int inplace_upd,
                              int bthash)
{
    int rc;

    /* set the meta and set the ODH/compression flags */
    if ((rc = set_meta_odh_flags_tran(newdb, tran, s->headers, s->compress,
                                      s->compress_blobs, s->ip_updates))) {
        sc_errf(s, "Failed to set on disk headers\n");
        return SC_TRANSACTION_FAILED;
    }

    if (inplace_upd) {
        if (put_db_inplace_updates(newdb, tran, s->ip_updates)) {
            sc_errf(s, "Failed to set inplace updates in meta\n");
            return SC_TRANSACTION_FAILED;
        }
    }

    if (put_db_instant_schema_change(newdb, tran,
                                     newdb->instant_schema_change)) {
        sc_errf(s, "Failed to set instant schema change in meta\n");
        return SC_TRANSACTION_FAILED;
    }

    if (s->fastinit || s->force_rebuild || newdb->instant_schema_change) {
        if (put_db_datacopy_odh(newdb, tran, 1)) {
            sc_errf(s, "Failed to set datacopy odh in meta\n");
            return SC_TRANSACTION_FAILED;
        }
    }

    if (put_db_bthash(newdb, tran, bthash)) {
        sc_errf(s, "Failed to set bthash size in meta\n");
        return SC_TRANSACTION_FAILED;
    }
    return SC_OK;
}

/* mark in llmeta that schemachange is finished
 * we mark schemachange start in mark_sc_in_llmeta()
 */
int mark_schemachange_over_tran(const char *table, tran_type *tran)
{
    /* mark the schema change over */
    int bdberr;

    bdb_delete_disable_plan_genid(thedb->bdb_env, tran, &bdberr);

    if (bdb_set_in_schema_change(tran, table, NULL /*schema_change_data*/,
                                 0 /*schema_change_data_len*/, &bdberr) ||
        bdberr != BDBERR_NOERROR) {
        logmsg(LOGMSG_WARN,
               "POSSIBLY RESUMABLE: Could not mark schema change "
               "done in the low level meta table.  This usually means "
               "that the schema change failed in a potentially "
               "resumable way (ie there is a new master) if this is "
               "the case, the new master will try to resume\n");

        return SC_BDB_ERROR;
    }

    return SC_OK;
}

int mark_schemachange_over(const char *table)
{
    return mark_schemachange_over_tran(table, NULL);
}

int prepare_table_version_one(tran_type *tran, struct dbtable *db,
                              struct schema **version)
{
    int rc, bdberr;
    char *ondisk_text;
    struct schema *ondisk_schema;
    struct schema *ver_one;
    char tag[MAXTAGLEN];

    /* For init with instant_sc, add ONDISK as version 1.  */
    rc = get_csc2_file_tran(db->tablename, -1, &ondisk_text, NULL, tran);
    if (rc) {
        logmsg(LOGMSG_FATAL,
               "Couldn't get latest csc2 from llmeta for %s! PANIC!!\n",
               db->tablename);
        exit(1);
    }

    /* db's version has been reset */
    bdberr = bdb_reset_csc2_version(tran, db->tablename, db->version);
    if (bdberr != BDBERR_NOERROR) return SC_BDB_ERROR;

    /* Add latest csc2 as version 1 */
    rc = bdb_new_csc2(tran, db->tablename, 1, ondisk_text, &bdberr);
    free(ondisk_text);
    if (rc != 0) {
        logmsg(LOGMSG_FATAL, "Couldn't save in llmeta! PANIC!!");
        exit(1);
    }

    ondisk_schema = find_tag_schema(db->tablename, ".ONDISK");
    if (NULL == ondisk_schema) {
        logmsg(LOGMSG_FATAL, ".ONDISK not found in %s! PANIC!!\n",
               db->tablename);
        exit(1);
    }
    ver_one = clone_schema(ondisk_schema);
    if (ver_one == NULL) {
        logmsg(LOGMSG_FATAL, "clone schema failed %s @ %d\n", __func__,
               __LINE__);
        exit(1);
    }
    sprintf(tag, "%s1", gbl_ondisk_ver);
    free(ver_one->tag);
    ver_one->tag = strdup(tag);
    if (ver_one->tag == NULL) {
        logmsg(LOGMSG_FATAL, "strdup failed %s @ %d\n", __func__, __LINE__);
        exit(1);
    }
    *version = ver_one;

    return SC_OK;
}

struct dbtable *create_db_from_schema(struct dbenv *thedb,
                                 struct schema_change_type *s, int dbnum,
                                 int foundix, int version)
{
    struct dbtable *newdb =
        newdb_from_schema(thedb, s->table, NULL, dbnum, foundix, 0);

    if (newdb == NULL) return NULL;

    newdb->dtastripe = gbl_dtastripe; // we have only one setting currently
    newdb->odh = s->headers;
    /* don't lose precious flags like this */
    newdb->instant_schema_change = s->headers && s->instant_sc;
    newdb->inplace_updates = s->headers && s->ip_updates;
    newdb->version = version;

    return newdb;
}

int fetch_schema_change_seed(struct schema_change_type *s, struct dbenv *thedb,
                             unsigned long long *stored_sc_genid,
                             unsigned int *stored_sc_host)
{
    int bdberr;
    int rc = bdb_get_disable_plan_genid(thedb->bdb_env, NULL, stored_sc_genid,
                                        stored_sc_host, &bdberr);
    if (rc == -1 && bdberr == BDBERR_FETCH_DTA) {
        /* No seed exists, proceed. */
    } else if (rc) {
        logmsg(LOGMSG_ERROR,
               "Can't retrieve schema change seed, aborting rc %d bdberr %d\n",
               rc, bdberr);
        return SC_INTERNAL_ERROR;
    } else {
        /* found some seed */
        logmsg(LOGMSG_INFO, "stored seed %016llx, sc seed %016lx, stored host "
                            "%u, sc host %u\n",
               *stored_sc_genid, sc_seed, *stored_sc_host, sc_host);
        logmsg(
            LOGMSG_WARN,
            "Resuming previously restarted schema change, disabling plan.\n");
    }

    return SC_OK;
}

inline int check_option_coherency(struct schema_change_type *s, struct dbtable *db,
                                  struct scinfo *scinfo)
{
    if (!s->headers && (s->compress || s->compress_blobs)) {
        sc_errf(s, "compression requires ondisk header to be added or "
                   "already present\n");
        return SC_INVALID_OPTIONS;
    }

    if (!s->headers && (s->ip_updates)) {
        sc_errf(s, "inplace updates requires ondisk header to be added or "
                   "already present\n");
        return SC_INVALID_OPTIONS;
    }

    if (!s->headers && (s->instant_sc)) {
        sc_errf(s,
                "instant schema-change requires ondisk header to be added or "
                "already present\n");
        return SC_INVALID_OPTIONS;
    }

    if (db && s->headers != db->odh && !s->force_rebuild) {
        sc_errf(s, "on-disk headers require a rebuild to enable or disable.\n");
        return SC_INVALID_OPTIONS;
    }

    if (db && s->headers != db->odh) {
        s->header_change = s->force_dta_rebuild = s->force_blob_rebuild = 1;
    }

    if (scinfo && scinfo->olddb_inplace_updates && !s->ip_updates &&
        !s->force_rebuild) {
        sc_errf(s, "inplace-updates requires a rebuild to disable.\n");
        return SC_INVALID_OPTIONS;
    }

    if (scinfo && scinfo->olddb_instant_sc && !s->instant_sc &&
        !s->force_rebuild) {
        sc_errf(s, "instant schema-change needs a rebuild to disable.\n");
        return SC_INVALID_OPTIONS;
    }
    return SC_OK;
}

int sc_request_disallowed(SBUF2 *sb)
{
    char *from;

    from = intern(get_origin_mach_by_buf(sb));
    /* Allow if we can't figure out where it came from - don't want this
       to break in production. */
    if (from == NULL) return 0;
    if (!allow_write_from_remote(from)) return 1;
    return 0;
}

int sc_cmp_fileids(unsigned long long a, unsigned long long b)
{
    return bdb_cmp_genids(a, b);
}

void verify_schema_change_constraint(struct ireq *iq, struct dbtable *currdb,
                                     void *trans, void *od_dta,
                                     unsigned long long ins_keys)
{
    /* if there's no schema change in progress, nothing to verify */
    if (!currdb || !currdb->sc_to) return;

    /* if (is_schema_change_doomed()) */
    if (gbl_sc_abort) return;

    int rebuild = currdb->sc_to->plan && currdb->sc_to->plan->dta_plan;
    if (verify_record_constraint(iq, currdb->sc_to, trans, od_dta, ins_keys,
                                 NULL, 0, ".ONDISK", rebuild, 1) != 0) {
        gbl_sc_abort = 1;
        MEMORY_SYNC;
    }
}

/* After loading new schema file, should call this routine to see if ondisk
 * operations are required to carry out a schema change. */
int ondisk_schema_changed(const char *table, struct dbtable *newdb, FILE *out,
                          struct schema_change_type *s)
{
    int tag_rc, index_rc, constraint_rc;

    tag_rc = compare_tag(table, ".ONDISK", out);
    if (tag_rc < 0) {
        return tag_rc;
    }

    index_rc = compare_indexes(table, out);
    if (index_rc < 0) {
        return index_rc;
    }

    /* no table should point to the index which changed */
    if (index_rc && fk_source_change(newdb, out, s)) {
        return SC_BAD_INDEX_CHANGE;
    }

    constraint_rc = compare_constraints(table, newdb);
    if (constraint_rc < 0) {
        return constraint_rc;
    }

    /*check name len */
    if (!sc_via_ddl_only()) {
        int rc = validate_ix_names(newdb);
        if (rc) return rc;
    }

    if (tag_rc == SC_COLUMN_ADDED) {
        if (!newdb->instant_schema_change) tag_rc = SC_TAG_CHANGE;
    }

    if (tag_rc == SC_TAG_CHANGE) {
        return tag_rc;
    }

    if (index_rc) {
        return SC_KEY_CHANGE;
    }

    if (constraint_rc && newdb->n_constraints) {
        return SC_CONSTRAINT_CHANGE;
    }

    /* Possible return codes at this point:
     * SC_NO_CHANGE
     * SC_COLUMN_ADDED
     * SC_DBSTORE_CHANGE */
    return tag_rc;
}

#define scprint(s, i, args...)                                                 \
    do {                                                                       \
        if (s->dryrun)                                                         \
            sbuf2printf(s->sb, i, ##args);                                     \
        else                                                                   \
            sc_printf(s, i + 1, ##args);                                       \
    } while (0)

int create_schema_change_plan(struct schema_change_type *s, struct dbtable *olddb,
                              struct dbtable *newdb, struct scplan *plan)
{
    int rc;
    int ixn;
    int blobn = newdb->numblobs;
    int ii;
    struct schema *oldsc;
    struct schema *newsc;
    char *info;

    info = ">Schema change plan:-\n";
    scprint(s, info);

    int force_dta_rebuild = s->force_dta_rebuild;
    int force_blob_rebuild = s->force_blob_rebuild;

    /* Patch for now to go over blob corruption issue:
       if I am forcing blob rebuilds, I am forcing rec rebuild */
    if (force_blob_rebuild) force_dta_rebuild = 1;

    memset(plan, 0, sizeof(struct scplan));

    oldsc = find_tag_schema(olddb->tablename, ".ONDISK");
    newsc = find_tag_schema(olddb->tablename, ".NEW..ONDISK");
    if (!oldsc || !newsc) {
        sc_errf(s, "%s: can't find both schemas! oldsc=%p newsc=%p\n", __func__,
                oldsc, newsc);
        return -1;
    }

    rc = compare_tag_int(oldsc, newsc, NULL, 0 /*non-strict compliance*/);
    if (rc < 0) {
        return rc;
    }

    if (force_dta_rebuild) rc = SC_TAG_CHANGE;

    if (rc != SC_TAG_CHANGE && (s->flg & SC_CHK_PGSZ)) {
        int sz1 = getpgsize(olddb->handle);
        int sz2 = calc_pagesize(newdb->lrl);
        if (sz1 != sz2) {
            rc = SC_TAG_CHANGE;
            info = ">    Rebuilding dta to optimal pagesize %d -> %d\n";
            scprint(s, info, sz1, sz2);
        }
    }

    if (rc == SC_COLUMN_ADDED) {
        if (newdb->odh && newdb->instant_schema_change) {
            info = ">    Will perform instant schema change\n";
            if (s->dryrun)
                sbuf2printf(s->sb, info);
            else
                sc_printf(s, info + 1);
        } else if (newdb->odh) {
            rc = SC_TAG_CHANGE;
            info = ">    Instant schema change possible (but disabled)\n";
            if (s->dryrun)
                sbuf2printf(s->sb, info);
            else
                sc_printf(s, info + 1);
        } else {
            rc = SC_TAG_CHANGE;
        }
    }

    if (rc == SC_TAG_CHANGE) {
        /* Rebuild data */

        info = ">    Rebuild main data file\n";
        if (s->dryrun)
            sbuf2printf(s->sb, info);
        else
            sc_printf(s, info + 1);

        plan->dta_plan = -1;
        plan->plan_convert = 1;

        /* Converting VUTF8 to CSTRING or BLOB to BYTEARRAY */
        if ((newsc->nmembers == oldsc->nmembers) &&
            (newsc->numblobs < oldsc->numblobs))
            s->use_old_blobs_on_rebuild = 1;

    } else {
        /* Rename old data file */
        info = ">    No changes to main data file\n";
        if (s->dryrun)
            sbuf2printf(s->sb, info);
        else
            sc_printf(s, info + 1);
        plan->dta_plan = 0;
    }

    for (ii = 0; ii < blobn; ii++) {
        plan->blob_plan[ii] = -1;
    }

    for (blobn = 0; blobn < newdb->numblobs; blobn++) {
        int map;
        map = tbl_blob_no_to_tbl_blob_no(newdb->tablename, ".NEW..ONDISK",
                                         blobn, olddb->tablename, ".ONDISK");
        /* Sanity check, although I don't see how this can possibly
         * happen - make sure we haven't already decided to use this
         * blob file for anything. */
        if (map >= 0 && map < olddb->numblobs) {
            for (ii = 0; ii < blobn; ii++) {
                if (plan->blob_plan[ii] == map) {
                    sc_errf(s, "SURPRISING BLOB MAP BLOBNO %d MAP %d\n", blobn,
                            map);
                    map = -1;
                    break;
                }
            }
        }
        if (force_blob_rebuild) {
            info = ">    Blob file %d rebuild forced\n";
            if (s->dryrun)
                sbuf2printf(s->sb, info, blobn);
            else
                sc_printf(s, info + 1, blobn);

            plan->blob_plan[blobn] = -1;
        } else if (map >= 0 && map < olddb->numblobs) {
            int oldidx =
                get_schema_blob_field_idx(olddb->tablename, ".ONDISK", map);
            int newidx = get_schema_blob_field_idx(newdb->tablename,
                                                   ".NEW..ONDISK", blobn);

            /* rebuild if the blob length changed (should only happen for vutf8
             * blobs) */
            if (oldsc->member[oldidx].len != newsc->member[newidx].len) {
                info = ">    Blob %d changed in record length\n";
                if (s->dryrun)
                    sbuf2printf(s->sb, info, blobn);
                else
                    sc_printf(s, info + 1, blobn);
                s->use_old_blobs_on_rebuild = 1;
            } else {
                if (map == blobn) {
                    info = ">    No action for blob %d.\n";
                    if (s->dryrun)
                        sbuf2printf(s->sb, info, blobn);
                    else
                        sc_printf(s, info + 1, blobn);
                } else {
                    info =
                        ">    Rename old blob file %d -> new blob file %d.\n";
                    if (s->dryrun)
                        sbuf2printf(s->sb, info, map, blobn);
                    else
                        sc_printf(s, info + 1, map, blobn);
                }
                plan->blob_plan[blobn] = map;
                plan->old_blob_plan[map] = 1;
            }
        } else {
            info = ">    Blob file %d is new\n";
            if (s->dryrun)
                sbuf2printf(s->sb, info, blobn);
            else
                sc_printf(s, info + 1, blobn);
            plan->blob_plan[blobn] = -1;
        }
    }

    if (force_blob_rebuild)
        plan->plan_blobs = 0;
    else
        plan->plan_blobs = 1;

    int datacopy_odh;
    get_db_datacopy_odh(olddb, &datacopy_odh);

    for (ixn = 0; ixn < newdb->nix; ixn++) {
        int oldixn;
        struct schema *newixs = newdb->ixschema[ixn];

        /* Assume a rebuild. */
        plan->ix_plan[ixn] = -1;

        /* If the new index has datacopy and there are ondisk changes then
         * the index must be rebuilt. */
        if ((newixs->flags & SCHEMA_DATACOPY) && plan->dta_plan == -1) {
            plan->ix_plan[ixn] = -1;
        } else {
            /* Try to find an unused index in the old file which exactly matches
             * this index ondisk. */
            for (oldixn = 0; oldixn < olddb->nix; oldixn++) {
                if (plan->old_ix_plan[oldixn] == 0 &&
                    cmp_index_int(olddb->ixschema[oldixn], newixs, NULL, 0) ==
                        0) {
                    /* Excellent; we can just use an existing index file. */
                    plan->ix_plan[ixn] = oldixn;
                    plan->old_ix_plan[oldixn] = 1;
                    break;
                }
            }
        }

        if (newdb->odh &&                        /* table has odh */
            (newixs->flags & SCHEMA_DATACOPY) && /* index had datacopy */
            !datacopy_odh) /* index did not have odh in datacopy */
        {
            plan->ix_plan[ixn] = -1;
        }

        if (s->rebuild_index && s->index_to_rebuild == ixn)
            plan->ix_plan[ixn] = -1;

        /* If we have to build an index, we have to run convert_all_records */
        if (plan->ix_plan[ixn] == -1) plan->plan_convert = 1;

        char *str_datacopy;
        if (newixs->flags & SCHEMA_DATACOPY) {
            if (olddb->odh) {
                if (newdb->odh) {
                    if (datacopy_odh) {
                        str_datacopy = " [datacopy contains odh]";
                    } else {
                        str_datacopy = " [datacopy will contain odh]";
                    }
                } else {
                    str_datacopy = " [odh will be removed from datacopy]";
                }
            } else {
                if (newdb->odh) {
                    str_datacopy = " [datacopy will contain odh]";
                } else {
                    str_datacopy = " [no odh in datacopy]";
                }
            }
        } else {
            str_datacopy = " [no datacopy]";
        }

        if (plan->ix_plan[ixn] >= 0) {
            char extra[256] = {0};
            int offset = get_offset_of_keyname(newixs->csctag);
            if (strcmp(newixs->csctag + offset,
                       olddb->ixschema[plan->ix_plan[ixn]]->csctag) != 0)
                snprintf(extra, sizeof(extra),
                         " (IDX name changed from %s to %s)",
                         olddb->ixschema[plan->ix_plan[ixn]]->csctag,
                         newixs->csctag + offset);

            if (plan->ix_plan[ixn] == ixn) {
                info = ">    No action for index %d (%s)%s%s\n";
                if (s->dryrun)
                    sbuf2printf(s->sb, info, ixn, newixs->csctag, str_datacopy,
                                extra);
                else
                    sc_printf(s, info + 1, ixn, newixs->csctag, str_datacopy,
                              extra);
            } else {
                info = ">    Rename .ix%d -> .ix%d (%s)%s%s\n";
                if (s->dryrun)
                    sbuf2printf(s->sb, info, plan->ix_plan[ixn], ixn,
                                newixs->csctag, str_datacopy, extra);
                else
                    sc_printf(s, info + 1, plan->ix_plan[ixn], ixn,
                              newixs->csctag, str_datacopy, extra);
            }
        } else {
            info = ">    Rebuild index %d (%s)%s\n";
            if (s->dryrun)
                sbuf2printf(s->sb, info, ixn, newixs->csctag, str_datacopy);
            else
                sc_printf(s, info + 1, ixn, newixs->csctag, str_datacopy);
        }
    }

    char *str_constraints = "";
    rc = ondisk_schema_changed(s->table, newdb, NULL, s);
    if (rc == SC_CONSTRAINT_CHANGE && !plan->plan_convert &&
        newdb->n_constraints) {
        plan->plan_convert = 1;
        str_constraints = " (to verify constraints)";
    }

    if (plan->plan_convert)
        info = ">    Schema change requires a table scan %s\n";
    else
        info = ">    Schema change does not require a table scan %s\n";

    if (s->dryrun)
        sbuf2printf(s->sb, info, str_constraints);
    else
        sc_printf(s, info + 1, str_constraints);

    return 0;
}

/* Transfer settings such as dbnum, blobstrip_genid etc from olddb to newdb */
void transfer_db_settings(struct dbtable *olddb, struct dbtable *newdb)
{
    newdb->dbnum = olddb->dbnum;
    if (gbl_blobstripe) {
        newdb->blobstripe_genid = olddb->blobstripe_genid;
        bdb_set_blobstripe_genid(newdb->handle, newdb->blobstripe_genid);
        logmsg(LOGMSG_INFO, "transfered blobstripe genid 0x%llx to new table\n",
               newdb->blobstripe_genid);
    }
    memcpy(newdb->typcnt, olddb->typcnt, sizeof(olddb->typcnt));
    memcpy(newdb->blocktypcnt, olddb->blocktypcnt, sizeof(olddb->blocktypcnt));
    memcpy(newdb->blockosqltypcnt, olddb->blockosqltypcnt,
           sizeof(olddb->blockosqltypcnt));
    memcpy(newdb->write_count, olddb->write_count, sizeof(olddb->write_count));
    memcpy(newdb->saved_write_count, olddb->saved_write_count,
           sizeof(olddb->saved_write_count));
    newdb->aa_lastepoch = olddb->aa_lastepoch;
}

/* use callers transaction if any, need to do I/O */
void set_odh_options_tran(struct dbtable *db, tran_type *tran)
{
    int compr = 0;
    int blob_compr = 0;
    int datacopy_odh = 0;

    get_db_odh_tran(db, &db->odh, tran);
    get_db_instant_schema_change_tran(db, &db->instant_schema_change, tran);
    get_db_datacopy_odh_tran(db, &datacopy_odh, tran);
    get_db_inplace_updates_tran(db, &db->inplace_updates, tran);
    get_db_compress_tran(db, &compr, tran);
    get_db_compress_blobs_tran(db, &blob_compr, tran);
    db->version = get_csc2_version_tran(db->tablename, tran);

    set_bdb_option_flags(db, db->odh, db->inplace_updates,
                         db->instant_schema_change, db->version, compr,
                         blob_compr, datacopy_odh);

    /*
    if (db->version < 0)
        return -1;

    return 0;
    */
}

/* Get flags from llmeta and set db, bdb_state */
void set_odh_options(struct dbtable *db)
{
    set_odh_options_tran(db, NULL);
}

int compare_constraints(const char *table, struct dbtable *newdb)
{
    int i = 0, rc = 0, nvlist = 0;
    struct dbtable **verifylist = NULL;
    struct dbtable *db = get_dbtable_by_name(table);
    if (db == NULL) return -2;

    /* check reverse constraints for old 'db*' here. there maybe other tables
       referencing us */
    verifylist = (struct dbtable **)malloc(thedb->num_dbs * sizeof(struct dbtable *));
    if (verifylist == NULL) {
        logmsg(LOGMSG_ERROR, "error in malloc during verify constraint!\n");
        return -2;
    }

    rc = verify_constraints_forward_changes(db, newdb);
    if (rc < 0) {
        free(verifylist);
        return -2;
    } else if (rc == 1) {
        verifylist[nvlist++] = newdb;
    }

    for (i = 0; i < db->n_rev_constraints; i++) {
        constraint_t *ct = (constraint_t *)db->rev_constraints[i];
        int j = 0;
        /* skip constraints pointing to themselves (same table)..their changes
         * would've been picked up in forward check */

        /*fprintf(stderr, "%s\n", ct->lcltable->tablename);*/
        if (!strcasecmp(ct->lcltable->tablename, db->tablename))
            continue;

        for (j = 0; j < ct->nrules; j++) {
            /* skip references to other tables*/
            if (strcasecmp(ct->table[j], db->tablename))
                continue;
            /* fprintf(stderr, "  rule %s:%s\n", ct->table[j], ct->keynm[j]);*/
            rc = has_index_changed(db, ct->keynm[j], 1, 0 /*old table key */,
                                   NULL, 0);
            if (rc < 0) {
                logmsg(LOGMSG_ERROR,
                       "error in checking reverse constraint table %s "
                       "key %s\n",
                       ct->lcltable->tablename, ct->lclkeyname);
                free(verifylist);
                return -2;
            } else if (rc == 0) {
                continue; /* key has not changed...nothing to do here */
            } else {
                /* key has changed...must reverify rule */
                int k = 0, fnd = 0;
                for (k = 0; k < nvlist; k++) {
                    if (verifylist[k] == ct->lcltable) {
                        fnd = 1;
                        break;
                    }
                }
                if (nvlist >= thedb->num_dbs) {
                    logmsg(LOGMSG_ERROR,
                           "error! constraints reference more tables "
                           "than available %d! last tbl '%s' key '%s'\n",
                           nvlist, ct->lcltable->tablename, ct->lclkeyname);
                    free(verifylist);
                    return -2;
                }
                if (!fnd) {
                    verifylist[nvlist++] = ct->lcltable;
                }
                break;
            }
        }
    }

    free(verifylist);

    if (nvlist > 0) return 1;
    return 0;
}

int restore_constraint_pointers_main(struct dbtable *db, struct dbtable *newdb,
                                     int copyof)
{
    int i = 0;
    /* lets deal with pointers...all tables pointing to me must be entered into
     * my 'reverse'..simple copy should do it (together with general loop
     * below) */
    if (copyof) {
        if (db->n_rev_constraints > 0) {
            memcpy(newdb->rev_constraints, db->rev_constraints,
                   db->n_rev_constraints * sizeof(constraint_t *));
        }
        newdb->n_rev_constraints = db->n_rev_constraints;
    }
    /* additionally, for each table i'm pointing to in old db, must get its
     * reverse constraint array updated to get all reverse ct *'s removed */
    for (i = 0; i < thedb->num_dbs; i++) {
        struct dbtable *rdb = thedb->dbs[i];
        if (!strcasecmp(rdb->tablename, newdb->tablename)) {
            rdb = newdb;
        }
        for (int j = 0; j < rdb->n_rev_constraints; j++) {
            constraint_t *ct = NULL;
            ct = rdb->rev_constraints[j];
            if (!strcasecmp(ct->lcltable->tablename, db->tablename)) {
                if ((j + 1) < rdb->n_rev_constraints) {
                    memmove(&rdb->rev_constraints[j],
                            &rdb->rev_constraints[j + 1],
                            (rdb->n_rev_constraints - j - 1) *
                                sizeof(constraint_t *));
                    rdb->n_rev_constraints--;
                    j--;
                } else {
                    rdb->n_rev_constraints--;
                }
            }
        }
        for (int j = 0; j < newdb->n_constraints; j++) {
            for (int k = 0; k < newdb->constraints[j].nrules; k++) {
                int ridx = 0;
                int dupadd = 0;
                if (strcasecmp(newdb->constraints[j].table[k], rdb->tablename))
                    continue;
                for (ridx = 0; ridx < rdb->n_rev_constraints; ridx++) {
                    if (rdb->rev_constraints[ridx] == &newdb->constraints[j]) {
                        dupadd = 1;
                        break;
                    }
                }
                if (dupadd) continue;
                if (rdb->n_rev_constraints >= MAXCONSTRAINTS) {
                    logmsg(LOGMSG_ERROR,
                           "not enough space to store reverse constraints! "
                           "table %s\n",
                           rdb->tablename);
                    return -1;
                }
                rdb->rev_constraints[rdb->n_rev_constraints++] =
                    &newdb->constraints[j];
            }
        }
    }

    return 0;
}

int restore_constraint_pointers(struct dbtable *db, struct dbtable *newdb)
{
    return restore_constraint_pointers_main(db, newdb, 1);
}

int backout_constraint_pointers(struct dbtable *db, struct dbtable *newdb)
{
    return restore_constraint_pointers_main(db, newdb, 0);
}

/* did keys change which are also constraint sources? */
int fk_source_change(struct dbtable *newdb, FILE *out, struct schema_change_type *s)
{
    int i;
    struct dbtable *olddb = get_dbtable_by_name(newdb->tablename);
    for (i = 0; i < newdb->nix; ++i) {
        struct schema *index = newdb->ixschema[i];
        int offset = get_offset_of_keyname(index->csctag);
        char *key = index->csctag + offset;
        if (has_index_changed(olddb, key, 1, 0, NULL, 1))
            if (compatible_constraint_source(olddb, newdb, index, key, out,
                                             s) != 0)
                return 1;
    }
    return 0;
}

int check_sc_headroom(struct schema_change_type *s, struct dbtable *olddb,
                      struct dbtable *newdb)
{
    uint64_t avail, wanted;
    struct statvfs st;
    int rc;
    int headroom = 10; /* percent */
    uint64_t oldsize, newsize, diff;
    char b1[32], b2[32], b3[32], b4[32];

    oldsize = calc_table_size(olddb);
    newsize = calc_table_size(newdb);

    if (newsize > oldsize)
        diff = oldsize / 3; /* newdb already larger; assume 33% growth */
    else
        diff = oldsize - newsize;

    rc = statvfs(olddb->dbenv->basedir, &st);
    if (rc == -1) {
        sc_errf(s, "cannot get file system data for %s: %d %s\n",
                olddb->dbenv->basedir, errno, strerror(errno));
        return -1;
    }

    avail = (uint64_t)st.f_bavail * (uint64_t)st.f_frsize;
    wanted = (diff * (uint64_t)(100 + headroom)) / 100ULL;

    sc_printf(
        s, "Table %s, old %s, new %s, reqd. %s, avail %s\n", olddb->tablename,
        fmt_size(b1, sizeof(b1), oldsize), fmt_size(b2, sizeof(b2), newsize),
        fmt_size(b3, sizeof(b3), wanted), fmt_size(b4, sizeof(b4), avail));

    if (wanted > avail) {
        sc_errf(s, "DANGER low headroom for schema change\n");
        /*
        sc_errf(s, "Table %s is %s, %s free space on disk\n",
                db->tablename,
                fmt_size(b1, sizeof(b1), tablesize),
                fmt_size(b2, sizeof(b2), avail));
        sc_errf(s, "We want at least %s + %d%% free\n", b1, headroom);
        */
        return -1;
    }

    /*
    sc_printf(s, "Table %s is %s, %s free space on disk\n",
            db->tablename,
            fmt_size(b1, sizeof(b1), tablesize),
            fmt_size(b2, sizeof(b2), avail));
    */
    return 0;
}

/* compatible change if type unchanged but get larger in size */
int compat_chg(struct dbtable *olddb, struct schema *s2, const char *ixname)
{
    struct schema *s1 = find_tag_schema(olddb->tablename, ixname);
    if (s1->nmembers != s2->nmembers) return 1;
    int i;
    for (i = 0; i < s1->nmembers; ++i) {
        struct field *f1 = &s1->member[i];
        struct field *f2 = &s2->member[i];
        if (f1->type != f2->type) return 1;
        if (strcmp(f1->name, f2->name) != 0) return 1;
        if (f1->flags != f2->flags) return 1;
        if (f1->len > f2->len) return 1;
    }
    return 0;
}

int compatible_constraint_source(struct dbtable *olddb, struct dbtable *newdb,
                                 struct schema *newsc, const char *key,
                                 FILE *out, struct schema_change_type *s)
{
    const char *dbname = newdb->tablename;
    int i, j, k;
    for (i = 0; i < thedb->num_dbs; ++i) {
        struct dbtable *db = thedb->dbs[i];
        if (strcmp(db->tablename, dbname) == 0)
            continue;
        for (j = 0; j < db->n_constraints; ++j) {
            constraint_t *ct = &db->constraints[j];
            for (k = 0; k < ct->nrules; ++k) {
                if (strcmp(dbname, ct->table[k]) == 0 &&
                    strcasecmp(key, ct->keynm[k]) == 0) {
                    if (compat_chg(olddb, newsc, key) == 0) continue;
                    char *info = ">%s:%s -> %s:%s\n";
                    if (s && s->dryrun) {
                        sbuf2printf(s->sb, info, db->tablename, ct->lclkeyname,
                                    dbname, ct->keynm[k]);
                    } else if (out) {
                        logmsgf(LOGMSG_USER, out, info + 1, db->tablename,
                                ct->lclkeyname, dbname, ct->keynm[k]);
                    }
                    return 1;
                }
            } /* each rule of constraint */
        }     /* each constraint */
    }         /* each table in db */
    return 0;
}

int remove_constraint_pointers(struct dbtable *db)
{
    for (int i = 0; i < thedb->num_dbs; i++) {
        struct dbtable *rdb = thedb->dbs[i];
        int j = 0;
        for (j = 0; j < rdb->n_rev_constraints; j++) {
            constraint_t *ct = NULL;
            ct = rdb->rev_constraints[j];
            if (!strcasecmp(ct->lcltable->tablename, db->tablename)) {
                if ((j + 1) < rdb->n_rev_constraints) {
                    memmove(&rdb->rev_constraints[j],
                            &rdb->rev_constraints[j + 1],
                            (rdb->n_rev_constraints - j - 1) *
                                sizeof(constraint_t *));
                    rdb->n_rev_constraints--;
                    j--;
                } else {
                    rdb->n_rev_constraints--;
                }
            }
        }
    }
    return 0;
}

<<<<<<< HEAD
int rename_constraint_pointers(struct db *db, const char *newname)
{
    for (int i = 0; i < thedb->num_dbs; i++) {
        struct db *rdb = thedb->dbs[i];
        int j = 0;
        for (j = 0; j < rdb->n_rev_constraints; j++) {
            constraint_t *ct = NULL;
            ct = rdb->rev_constraints[j];
            if (!strcasecmp(ct->lcltable->dbname, db->dbname)) {
                strcpy(ct->lcltable->dbname, newname);
            }
        }
    }
    return 0;
}

void fix_constraint_pointers(struct db *db, struct db *newdb)
=======
void fix_constraint_pointers(struct dbtable *db, struct dbtable *newdb)
>>>>>>> b2974caf
{
    /* This is a kludge.  Newdb is going away.  Go through all
     * tables.  Any constraints that point to newdb should be
     * changed to point to the same constraint in db. */
    int i, j, k;
    struct dbtable *rdb;
    constraint_t *ct;

    for (i = 0; i < thedb->num_dbs; i++) {
        rdb = thedb->dbs[i];
        /* fix reverse references */
        if (rdb->n_rev_constraints > 0) {
            for (j = 0; j < rdb->n_rev_constraints; j++) {
                ct = rdb->rev_constraints[j];
                for (k = 0; k < MAXCONSTRAINTS; k++) {
                    if (ct == &newdb->constraints[k]) {
                        rdb->rev_constraints[j] = &db->constraints[k];
                    }
                }
            }
        }
        /* fix forward references */
        if (rdb->n_constraints) {
            for (j = 0; j < rdb->n_constraints; j++) {
                ct = &rdb->constraints[j];
                if (ct->lcltable == newdb) ct->lcltable = db;
            }
        }
    }
}

void change_schemas_recover(char *table)
{
    struct dbtable *db = get_dbtable_by_name(table);
    if (db == NULL) {
        /* shouldn't happen */
        logmsg(LOGMSG_ERROR, "change_schemas_recover: invalid table %s\n",
               table);
        return;
    }
    backout_schemas(table);
    live_sc_off(db);

    if (thedb->stopped) {
        resume_threads(thedb);
    }
}<|MERGE_RESOLUTION|>--- conflicted
+++ resolved
@@ -1305,27 +1305,23 @@
     return 0;
 }
 
-<<<<<<< HEAD
-int rename_constraint_pointers(struct db *db, const char *newname)
+int rename_constraint_pointers(struct dbtable *db, const char *newname)
 {
     for (int i = 0; i < thedb->num_dbs; i++) {
-        struct db *rdb = thedb->dbs[i];
+        struct dbtable *rdb = thedb->dbs[i];
         int j = 0;
         for (j = 0; j < rdb->n_rev_constraints; j++) {
             constraint_t *ct = NULL;
             ct = rdb->rev_constraints[j];
-            if (!strcasecmp(ct->lcltable->dbname, db->dbname)) {
-                strcpy(ct->lcltable->dbname, newname);
+            if (!strcasecmp(ct->lcltable->tablename, db->dbname)) {
+                strcpy(ct->lcltable->tablename, newname);
             }
         }
     }
     return 0;
 }
 
-void fix_constraint_pointers(struct db *db, struct db *newdb)
-=======
 void fix_constraint_pointers(struct dbtable *db, struct dbtable *newdb)
->>>>>>> b2974caf
 {
     /* This is a kludge.  Newdb is going away.  Go through all
      * tables.  Any constraints that point to newdb should be
