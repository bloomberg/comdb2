--- conflicted
+++ resolved
@@ -553,9 +553,6 @@
                    thedb->basedir, db->tablename, bdberr);
             goto done;
         }
-<<<<<<< HEAD
-        add_to_qdbs(db);
-=======
 
         if ((rc = put_db_queue_odh(db, tran, sc->headers)) != 0) {
             logmsg(LOGMSG_ERROR, "failed to set odh for queue, rcode %d\n", rc);
@@ -585,13 +582,10 @@
         bdb_set_queue_odh_options(db->handle, sc->headers, sc->compress,
                                   sc->persistent_seq);
 
-        thedb->qdbs =
-            realloc(thedb->qdbs, (thedb->num_qdbs + 1) * sizeof(struct dbtable *));
-        thedb->qdbs[thedb->num_qdbs++] = db;
+        add_to_qdbs(db);
 
         /* Add queue to the hash. */
         hash_add(thedb->qdb_hash, db);
->>>>>>> 9e9df135
 
         /* create a consumer for this guy */
         /* TODO: needs locking */
@@ -725,20 +719,12 @@
      * file handle is stil open on the
      * replicant until the scdone, and we can't delete it until it's closed. */
     if (sc->drop_table) {
-<<<<<<< HEAD
-        assert(tran == NULL);
-        rc = trans_start(&iq, NULL, (void *)&tran);
-        if (rc) {
-            logmsg(LOGMSG_ERROR, "%s: trans_start rc %d\n", __func__, rc);
-            goto done;
-=======
         if (!same_tran) {
             rc = trans_start(&iq, NULL, (void *)&tran);
             if (rc) {
                 logmsg(LOGMSG_ERROR, "%s: trans_start rc %d\n", __func__, rc);
                 goto done;
             }
->>>>>>> 9e9df135
         }
 
         /*
