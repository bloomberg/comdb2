/*
   Copyright 2015 Bloomberg Finance L.P.

   Licensed under the Apache License, Version 2.0 (the "License");
   you may not use this file except in compliance with the License.
   You may obtain a copy of the License at

       http://www.apache.org/licenses/LICENSE-2.0

   Unless required by applicable law or agreed to in writing, software
   distributed under the License is distributed on an "AS IS" BASIS,
   WITHOUT WARRANTIES OR CONDITIONS OF ANY KIND, either express or implied.
   See the License for the specific language governing permissions and
   limitations under the License.
 */

#include "schemachange.h"
#include "sc_struct.h"
#include "logmsg.h"
#include "sc_csc2.h"
#include "sc_schema.h"

/************ SCHEMACHANGE TO BUF UTILITY FUNCTIONS
 * *****************************/

struct schema_change_type *init_schemachange_type(struct schema_change_type *sc)
{
    sc->tran = NULL;
    sc->type = DBTYPE_TAGGED_TABLE;
    sc->sb = NULL;
    sc->newcsc2 = NULL;
    sc->nothrevent = 0;
    sc->onstack = 0;
    sc->live = 0;
    sc->drop_table = 0;
    sc->use_plan = 0;
    /* default values: no change */
    sc->headers = -1;
    sc->compress = -1;
    sc->compress_blobs = -1;
    sc->ip_updates = -1;
    sc->instant_sc = -1;
    sc->persistent_seq = -1;
    sc->dbnum = -1; /* -1 = not changing, anything else = set value */
    sc->original_master_node[0] = 0;
    listc_init(&sc->dests, offsetof(struct dest, lnk));
    Pthread_mutex_init(&sc->mtx, NULL);
    Pthread_mutex_init(&sc->livesc_mtx, NULL);
    Pthread_mutex_init(&sc->mtxStart, NULL);
    Pthread_cond_init(&sc->condStart, NULL);
    return sc;
}

struct schema_change_type *new_schemachange_type()
{
    struct schema_change_type *sc =
        calloc(1, sizeof(struct schema_change_type));
    if (sc != NULL)
        sc = init_schemachange_type(sc);

    return sc;
}

void cleanup_strptr(char **schemabuf)
{
    if (*schemabuf) free(*schemabuf);
    *schemabuf = NULL;
}

static void free_dests(struct schema_change_type *s)
{
    for (; s->dests.count > 0;) {
        struct dest *d = listc_rbl(&s->dests);
        free(d->dest);
        free(d);
    }
}

void free_schema_change_type(struct schema_change_type *s)
{
    if (!s)
        return;
    if (s->newcsc2) {
        free(s->newcsc2);
        s->newcsc2 = NULL;
    }
    if (s->sc_convert_done) {
        free(s->sc_convert_done);
        s->sc_convert_done = NULL;
    }

    free_dests(s);
    Pthread_mutex_destroy(&s->mtx);
    Pthread_mutex_destroy(&s->livesc_mtx);

    Pthread_cond_destroy(&s->condStart);
    Pthread_mutex_destroy(&s->mtxStart);

    if (s->sb && s->must_close_sb) {
        close_appsock(s->sb);
        s->sb = NULL;
    }
    if (!s->onstack) {
        free(s);
    }
}

static size_t dests_field_packed_size(struct schema_change_type *s)
{

    size_t len = sizeof(s->dests.count);
    int i;
    struct dest *d;
    for (i = 0, d = s->dests.top; d; d = d->lnk.next, i++) {
        len += sizeof(int);
        len += strlen(d->dest);
    }
    return len;
}

size_t schemachange_packed_size(struct schema_change_type *s)
{
    s->tablename_len = strlen(s->tablename) + 1;
    s->fname_len = strlen(s->fname) + 1;
    s->aname_len = strlen(s->aname) + 1;
    s->spname_len = strlen(s->spname) + 1;
    s->newcsc2_len = (s->newcsc2) ? strlen(s->newcsc2) + 1 : 0;

    s->packed_len =
        sizeof(s->rqid) + sizeof(s->uuid) + sizeof(s->type) +
        sizeof(s->tablename_len) + s->tablename_len + sizeof(s->fname_len) +
        s->fname_len + sizeof(s->aname_len) + s->aname_len +
        sizeof(s->avgitemsz) + sizeof(s->fastinit) + sizeof(s->newdtastripe) +
        sizeof(s->blobstripe) + sizeof(s->live) + sizeof(s->addonly) +
        sizeof(s->fulluprecs) + sizeof(s->partialuprecs) +
        sizeof(s->alteronly) + sizeof(s->is_trigger) + sizeof(s->newcsc2_len) +
        s->newcsc2_len + sizeof(s->scanmode) + sizeof(s->delay_commit) +
        sizeof(s->force_rebuild) + sizeof(s->force_dta_rebuild) +
        sizeof(s->force_blob_rebuild) + sizeof(s->force) + sizeof(s->headers) +
        sizeof(s->header_change) + sizeof(s->compress) +
<<<<<<< HEAD
        sizeof(s->compress_blobs) + sizeof(s->ip_updates) +
        sizeof(s->instant_sc) + sizeof(s->preempted) + sizeof(s->use_plan) +
        sizeof(s->commit_sleep) + sizeof(s->convert_sleep) +
        sizeof(s->same_schema) + sizeof(s->dbnum) + sizeof(s->flg) +
        sizeof(s->rebuild_index) + sizeof(s->index_to_rebuild) +
        sizeof(s->drop_table) + sizeof(s->original_master_node) +
        dests_field_packed_size(s) + sizeof(s->spname_len) + s->spname_len +
        sizeof(s->addsp) + sizeof(s->delsp) + sizeof(s->defaultsp) +
        sizeof(s->is_sfunc) + sizeof(s->is_afunc) + sizeof(s->rename) +
        sizeof(s->newtable) + sizeof(s->usedbtablevers) + sizeof(s->add_view) +
        sizeof(s->drop_view) + sizeof(s->add_qdb_file) + sizeof(s->del_qdb_file) +
        sizeof(s->qdb_file_ver);
=======
        sizeof(s->compress_blobs) + sizeof(s->persistent_seq) +
        sizeof(s->ip_updates) + sizeof(s->instant_sc) + sizeof(s->preempted) +
        sizeof(s->use_plan) + sizeof(s->commit_sleep) +
        sizeof(s->convert_sleep) + sizeof(s->same_schema) + sizeof(s->dbnum) +
        sizeof(s->flg) + sizeof(s->rebuild_index) +
        sizeof(s->index_to_rebuild) + sizeof(s->drop_table) +
        sizeof(s->original_master_node) + dests_field_packed_size(s) +
        sizeof(s->spname_len) + s->spname_len + sizeof(s->addsp) +
        sizeof(s->delsp) + sizeof(s->defaultsp) + sizeof(s->is_sfunc) +
        sizeof(s->is_afunc) + sizeof(s->rename) + sizeof(s->newtable) +
        sizeof(s->usedbtablevers) + sizeof(s->add_view) + sizeof(s->drop_view);
>>>>>>> 9e9df135

    return s->packed_len;
}

static void *buf_put_dests(struct schema_change_type *s, void *p_buf,
                           void *p_buf_end)
{
    int len;
    struct dest *d;
    int i;

    p_buf = buf_put(&s->dests.count, sizeof(s->dests.count), p_buf, p_buf_end);

    for (i = 0, d = s->dests.top; d; d = d->lnk.next, i++) {
        len = strlen(d->dest);
        p_buf = buf_put(&len, sizeof(len), p_buf, p_buf_end);
        if (len) {
            p_buf = buf_no_net_put(d->dest, len, p_buf, p_buf_end);
        }
    }

    return p_buf;
}

void *buf_put_schemachange(struct schema_change_type *s, void *p_buf,
                           void *p_buf_end)
{

    if (p_buf >= p_buf_end) return NULL;

    p_buf = buf_put(&s->rqid, sizeof(s->rqid), p_buf, p_buf_end);

    p_buf = buf_no_net_put(&s->uuid, sizeof(s->uuid), p_buf, p_buf_end);

    p_buf = buf_put(&s->type, sizeof(s->type), p_buf, p_buf_end);

    p_buf =
        buf_put(&s->tablename_len, sizeof(s->tablename_len), p_buf, p_buf_end);

    p_buf = buf_no_net_put(s->tablename, s->tablename_len, p_buf, p_buf_end);

    p_buf = buf_put(&s->fname_len, sizeof(s->fname_len), p_buf, p_buf_end);

    p_buf = buf_no_net_put(s->fname, s->fname_len, p_buf, p_buf_end);

    p_buf = buf_put(&s->aname_len, sizeof(s->aname_len), p_buf, p_buf_end);

    p_buf = buf_no_net_put(s->aname, s->aname_len, p_buf, p_buf_end);

    p_buf = buf_put(&s->avgitemsz, sizeof(s->avgitemsz), p_buf, p_buf_end);

    p_buf = buf_put(&s->fastinit, sizeof(s->fastinit), p_buf, p_buf_end);

    p_buf =
        buf_put(&s->newdtastripe, sizeof(s->newdtastripe), p_buf, p_buf_end);

    p_buf = buf_put(&s->blobstripe, sizeof(s->blobstripe), p_buf, p_buf_end);

    p_buf = buf_put(&s->live, sizeof(s->live), p_buf, p_buf_end);

    p_buf = buf_put(&s->addonly, sizeof(s->addonly), p_buf, p_buf_end);

    p_buf = buf_put(&s->fulluprecs, sizeof(s->fulluprecs), p_buf, p_buf_end);

    p_buf =
        buf_put(&s->partialuprecs, sizeof(s->partialuprecs), p_buf, p_buf_end);

    p_buf = buf_put(&s->alteronly, sizeof(s->alteronly), p_buf, p_buf_end);

    p_buf = buf_put(&s->is_trigger, sizeof(s->is_trigger), p_buf, p_buf_end);

    p_buf = buf_put(&s->newcsc2_len, sizeof(s->newcsc2_len), p_buf, p_buf_end);

    if (s->newcsc2_len) {
        p_buf = buf_no_net_put(s->newcsc2, s->newcsc2_len, p_buf, p_buf_end);
    }

    p_buf = buf_put(&s->scanmode, sizeof(s->scanmode), p_buf, p_buf_end);

    p_buf =
        buf_put(&s->delay_commit, sizeof(s->delay_commit), p_buf, p_buf_end);

    p_buf =
        buf_put(&s->force_rebuild, sizeof(s->force_rebuild), p_buf, p_buf_end);

    p_buf = buf_put(&s->force_dta_rebuild, sizeof(s->force_dta_rebuild), p_buf,
                    p_buf_end);

    p_buf = buf_put(&s->force_blob_rebuild, sizeof(s->force_blob_rebuild),
                    p_buf, p_buf_end);

    p_buf = buf_put(&s->force, sizeof(s->force), p_buf, p_buf_end);

    p_buf = buf_put(&s->headers, sizeof(s->headers), p_buf, p_buf_end);

    p_buf =
        buf_put(&s->header_change, sizeof(s->header_change), p_buf, p_buf_end);

    p_buf = buf_put(&s->compress, sizeof(s->compress), p_buf, p_buf_end);

    p_buf = buf_put(&s->compress_blobs, sizeof(s->compress_blobs), p_buf,
                    p_buf_end);

    p_buf = buf_put(&s->persistent_seq, sizeof(s->persistent_seq), p_buf,
                    p_buf_end);

    p_buf = buf_put(&s->ip_updates, sizeof(s->ip_updates), p_buf, p_buf_end);

    p_buf = buf_put(&s->instant_sc, sizeof(s->instant_sc), p_buf, p_buf_end);

    p_buf = buf_put(&s->preempted, sizeof(s->preempted), p_buf, p_buf_end);

    p_buf = buf_put(&s->use_plan, sizeof(s->use_plan), p_buf, p_buf_end);

    p_buf =
        buf_put(&s->commit_sleep, sizeof(s->commit_sleep), p_buf, p_buf_end);

    p_buf =
        buf_put(&s->convert_sleep, sizeof(s->convert_sleep), p_buf, p_buf_end);

    p_buf = buf_put(&s->same_schema, sizeof(s->same_schema), p_buf, p_buf_end);

    p_buf = buf_put(&s->dbnum, sizeof(s->dbnum), p_buf, p_buf_end);

    p_buf = buf_put(&s->flg, sizeof(s->flg), p_buf, p_buf_end);

    p_buf =
        buf_put(&s->rebuild_index, sizeof(s->rebuild_index), p_buf, p_buf_end);

    p_buf = buf_put(&s->index_to_rebuild, sizeof(s->index_to_rebuild), p_buf,
                    p_buf_end);

    p_buf = buf_put(&s->original_master_node, sizeof(s->original_master_node),
                    p_buf, p_buf_end);

    p_buf = buf_put(&s->drop_table, sizeof(s->drop_table), p_buf, p_buf_end);

    p_buf = buf_put_dests(s, p_buf, p_buf_end);

    p_buf = buf_put(&s->spname_len, sizeof(s->spname_len), p_buf, p_buf_end);
    p_buf = buf_no_net_put(s->spname, s->spname_len, p_buf, p_buf_end);
    p_buf = buf_put(&s->addsp, sizeof(s->addsp), p_buf, p_buf_end);
    p_buf = buf_put(&s->delsp, sizeof(s->delsp), p_buf, p_buf_end);
    p_buf = buf_put(&s->defaultsp, sizeof(s->defaultsp), p_buf, p_buf_end);
    p_buf = buf_put(&s->is_sfunc, sizeof(s->is_sfunc), p_buf, p_buf_end);
    p_buf = buf_put(&s->is_afunc, sizeof(s->is_afunc), p_buf, p_buf_end);

    p_buf = buf_put(&s->rename, sizeof(s->rename), p_buf, p_buf_end);
    p_buf = buf_no_net_put(s->newtable, sizeof(s->newtable), p_buf, p_buf_end);
    p_buf = buf_put(&s->usedbtablevers, sizeof(s->usedbtablevers), p_buf,
                    p_buf_end);

    p_buf = buf_put(&s->add_view, sizeof(s->add_view), p_buf, p_buf_end);
    p_buf = buf_put(&s->drop_view, sizeof(s->drop_view), p_buf, p_buf_end);

    p_buf = buf_put(&s->add_qdb_file, sizeof(s->add_qdb_file), p_buf, p_buf_end);
    p_buf = buf_put(&s->del_qdb_file, sizeof(s->del_qdb_file), p_buf, p_buf_end);
    p_buf = buf_put(&s->qdb_file_ver, sizeof(s->qdb_file_ver), p_buf, p_buf_end);
    return p_buf;
}

static const void *buf_get_dests(struct schema_change_type *s,
                                 const void *p_buf, void *p_buf_end)
{
    listc_init(&s->dests, offsetof(struct dest, lnk));

    int count = 0;
    p_buf = (uint8_t *)buf_get(&count, sizeof(count), p_buf, p_buf_end);

    for (int i = 0; i < count; i++) {
        int w_len = 0, len;
        int no_pfx = 0;
        p_buf = (uint8_t *)buf_get(&w_len, sizeof(w_len), p_buf, p_buf_end);
        char pfx[] = "dest:"; // dest:method:xyz -- drop 'dest:' pfx
        len = w_len;
        if (w_len > strlen(pfx)) {
            p_buf = (void *)buf_no_net_get(pfx, strlen(pfx), p_buf, p_buf_end);
            if (strncmp(pfx, "dest:", 5) != 0) {
                /* "dest:" was dropped already */
                no_pfx = 1;
            }
            len = w_len - strlen(pfx);
        }
        if (len > 0) {
            struct dest *d = malloc(sizeof(struct dest));
            char *pdest;
            if (no_pfx) {
                d->dest = malloc(w_len + 1);
                strcpy(d->dest, pfx);
                pdest = d->dest + strlen(pfx);
                d->dest[w_len] = '\0';
            } else {
                pdest = d->dest = malloc(len + 1);
                d->dest[len] = '\0';
            }
            p_buf = (void *)buf_no_net_get(pdest, len, p_buf, p_buf_end);
            listc_abl(&s->dests, d);
        } else {
            free_dests(s);
            return NULL;
        }
    }
    return p_buf;
}

void *buf_get_schemachange(struct schema_change_type *s, void *p_buf,
                           void *p_buf_end)
{

    if (p_buf >= p_buf_end) return NULL;

    p_buf = (uint8_t *)buf_get(&s->rqid, sizeof(s->rqid), p_buf, p_buf_end);

    p_buf =
        (uint8_t *)buf_no_net_get(&s->uuid, sizeof(s->uuid), p_buf, p_buf_end);

    p_buf = (uint8_t *)buf_get(&s->type, sizeof(s->type), p_buf, p_buf_end);

    p_buf = (uint8_t *)buf_get(&s->tablename_len, sizeof(s->tablename_len),
                               p_buf, p_buf_end);
    if (s->tablename_len != strlen((const char *)p_buf) + 1 ||
        s->tablename_len > sizeof(s->tablename)) {
        s->tablename_len = -1;
        return NULL;
    }
    p_buf = (uint8_t *)buf_no_net_get(s->tablename, s->tablename_len, p_buf,
                                      p_buf_end);

    p_buf = (uint8_t *)buf_get(&s->fname_len, sizeof(s->fname_len), p_buf,
                               p_buf_end);
    if (s->fname_len != strlen((const char *)p_buf) + 1 ||
        s->fname_len > sizeof(s->fname)) {
        s->fname_len = -1;
        return NULL;
    }
    p_buf = (uint8_t *)buf_no_net_get(s->fname, s->fname_len, p_buf, p_buf_end);

    p_buf = (uint8_t *)buf_get(&s->aname_len, sizeof(s->aname_len), p_buf,
                               p_buf_end);
    if (s->aname_len != strlen((const char *)p_buf) + 1 ||
        s->aname_len > sizeof(s->aname)) {
        s->aname_len = -1;
        return NULL;
    }

    p_buf = (uint8_t *)buf_get(s->aname, s->aname_len, p_buf, p_buf_end);

    p_buf = (uint8_t *)buf_get(&s->avgitemsz, sizeof(s->avgitemsz), p_buf,
                               p_buf_end);

    p_buf =
        (uint8_t *)buf_get(&s->fastinit, sizeof(s->fastinit), p_buf, p_buf_end);

    p_buf = (uint8_t *)buf_get(&s->newdtastripe, sizeof(s->newdtastripe), p_buf,
                               p_buf_end);

    p_buf = (uint8_t *)buf_get(&s->blobstripe, sizeof(s->blobstripe), p_buf,
                               p_buf_end);

    p_buf = (uint8_t *)buf_get(&s->live, sizeof(s->live), p_buf, p_buf_end);

    p_buf =
        (uint8_t *)buf_get(&s->addonly, sizeof(s->addonly), p_buf, p_buf_end);

    p_buf = (uint8_t *)buf_get(&s->fulluprecs, sizeof(s->fulluprecs), p_buf,
                               p_buf_end);

    p_buf = (uint8_t *)buf_get(&s->partialuprecs, sizeof(s->partialuprecs),
                               p_buf, p_buf_end);

    p_buf = (uint8_t *)buf_get(&s->alteronly, sizeof(s->alteronly), p_buf,
                               p_buf_end);

    p_buf = (uint8_t *)buf_get(&s->is_trigger, sizeof(s->is_trigger), p_buf,
                               p_buf_end);

    p_buf = (uint8_t *)buf_get(&s->newcsc2_len, sizeof(s->newcsc2_len), p_buf,
                               p_buf_end);

    if (s->newcsc2_len) {
        if (s->newcsc2_len != strlen((const char *)p_buf) + 1) {
            s->newcsc2_len = -1;
            return NULL;
        }

        s->newcsc2 = (char *)malloc(s->newcsc2_len);
        if (!s->newcsc2) return NULL;

        p_buf = (uint8_t *)buf_no_net_get(s->newcsc2, s->newcsc2_len, p_buf,
                                          p_buf_end);
    } else
        s->newcsc2 = NULL;

    p_buf =
        (uint8_t *)buf_get(&s->scanmode, sizeof(s->scanmode), p_buf, p_buf_end);

    p_buf = (uint8_t *)buf_get(&s->delay_commit, sizeof(s->delay_commit), p_buf,
                               p_buf_end);

    p_buf = (uint8_t *)buf_get(&s->force_rebuild, sizeof(s->force_rebuild),
                               p_buf, p_buf_end);

    p_buf = (uint8_t *)buf_get(&s->force_dta_rebuild,
                               sizeof(s->force_dta_rebuild), p_buf, p_buf_end);

    p_buf = (uint8_t *)buf_get(&s->force_blob_rebuild,
                               sizeof(s->force_blob_rebuild), p_buf, p_buf_end);

    p_buf = (uint8_t *)buf_get(&s->force, sizeof(s->force), p_buf, p_buf_end);

    p_buf =
        (uint8_t *)buf_get(&s->headers, sizeof(s->headers), p_buf, p_buf_end);

    p_buf = (uint8_t *)buf_get(&s->header_change, sizeof(s->header_change),
                               p_buf, p_buf_end);

    p_buf =
        (uint8_t *)buf_get(&s->compress, sizeof(s->compress), p_buf, p_buf_end);

    p_buf = (uint8_t *)buf_get(&s->compress_blobs, sizeof(s->compress_blobs),
                               p_buf, p_buf_end);

    p_buf = (uint8_t *)buf_get(&s->persistent_seq, sizeof(s->persistent_seq),
                               p_buf, p_buf_end);

    p_buf = (uint8_t *)buf_get(&s->ip_updates, sizeof(s->ip_updates), p_buf,
                               p_buf_end);

    p_buf = (uint8_t *)buf_get(&s->instant_sc, sizeof(s->instant_sc), p_buf,
                               p_buf_end);

    p_buf = (uint8_t *)buf_get(&s->preempted, sizeof(s->preempted), p_buf,
                               p_buf_end);

    p_buf =
        (uint8_t *)buf_get(&s->use_plan, sizeof(s->use_plan), p_buf, p_buf_end);

    p_buf = (uint8_t *)buf_get(&s->commit_sleep, sizeof(s->commit_sleep), p_buf,
                               p_buf_end);

    p_buf = (uint8_t *)buf_get(&s->convert_sleep, sizeof(s->convert_sleep),
                               p_buf, p_buf_end);

    p_buf = (uint8_t *)buf_get(&s->same_schema, sizeof(s->same_schema), p_buf,
                               p_buf_end);

    p_buf = (uint8_t *)buf_get(&s->dbnum, sizeof(s->dbnum), p_buf, p_buf_end);

    p_buf = (uint8_t *)buf_get(&s->flg, sizeof(s->flg), p_buf, p_buf_end);

    p_buf = (uint8_t *)buf_get(&s->rebuild_index, sizeof(s->rebuild_index),
                               p_buf, p_buf_end);

    p_buf = (uint8_t *)buf_get(&s->index_to_rebuild,
                               sizeof(s->index_to_rebuild), p_buf, p_buf_end);

    p_buf =
        (uint8_t *)buf_get(&s->original_master_node,
                           sizeof(s->original_master_node), p_buf, p_buf_end);

    p_buf = (uint8_t *)buf_get(&s->drop_table, sizeof(s->drop_table), p_buf,
                               p_buf_end);

    p_buf = (uint8_t *)buf_get_dests(s, p_buf, p_buf_end);

    p_buf = (uint8_t *)buf_get(&s->spname_len, sizeof(s->spname_len), p_buf,
                               p_buf_end);
    p_buf =
        (uint8_t *)buf_no_net_get(s->spname, s->spname_len, p_buf, p_buf_end);
    p_buf = (uint8_t *)buf_get(&s->addsp, sizeof(s->addsp), p_buf, p_buf_end);
    p_buf = (uint8_t *)buf_get(&s->delsp, sizeof(s->delsp), p_buf, p_buf_end);
    p_buf = (uint8_t *)buf_get(&s->defaultsp, sizeof(s->defaultsp), p_buf,
                               p_buf_end);
    p_buf =
        (uint8_t *)buf_get(&s->is_sfunc, sizeof(s->is_sfunc), p_buf, p_buf_end);
    p_buf =
        (uint8_t *)buf_get(&s->is_afunc, sizeof(s->is_afunc), p_buf, p_buf_end);

    p_buf = (uint8_t *)buf_get(&s->rename, sizeof(s->rename), p_buf, p_buf_end);
    p_buf = (uint8_t *)buf_no_net_get(s->newtable, sizeof(s->newtable), p_buf,
                                      p_buf_end);
    p_buf = (uint8_t *)buf_get(&s->usedbtablevers, sizeof(s->usedbtablevers),
                               p_buf, p_buf_end);

    p_buf =
        (uint8_t *)buf_get(&s->add_view, sizeof(s->add_view), p_buf, p_buf_end);
    p_buf = (uint8_t *)buf_get(&s->drop_view, sizeof(s->drop_view), p_buf,
                               p_buf_end);

    p_buf = (uint8_t *)buf_get(&s->add_qdb_file, sizeof(s->add_qdb_file),
                               p_buf, p_buf_end);
    p_buf = (uint8_t *)buf_get(&s->del_qdb_file, sizeof(s->del_qdb_file),
                               p_buf, p_buf_end);
    p_buf = (uint8_t *)buf_get(&s->qdb_file_ver, sizeof(s->qdb_file_ver),
                               p_buf, p_buf_end);

    return p_buf;
}

/*********************************************************************************/

/* Packs a schema_change_type struct into an opaque binary buffer so that it can
 * be stored in the low level meta table and the schema change can be resumed by
 * a different master if necessary.
 * Returns 0 if successful or <0 if failed.
 * packed is set to a pointer to the packed data and is owned by callee if this
 * function succeeds */
int pack_schema_change_type(struct schema_change_type *s, void **packed,
                            size_t *packed_len)
{

    /* compute the length of our buffer */
    *packed_len = schemachange_packed_size(s);

    /* grab memory for our buffer */
    *packed = malloc(*packed_len);
    if (!*packed) {
        logmsg(LOGMSG_ERROR, "pack_schema_change_type: ran out of memory\n");
        *packed_len = 0;
        return -1;
    }

    /* get the beginning */
    uint8_t *p_buf = (uint8_t *)(*packed);

    /* get the end */
    uint8_t *p_buf_end = (p_buf + *packed_len);

    /* pack all the data */
    p_buf = buf_put_schemachange(s, p_buf, p_buf_end);

    if (p_buf != (uint8_t *)((char *)(*packed)) + *packed_len) {
        logmsg(LOGMSG_ERROR,
               "pack_schema_change_type: size of data written did not"
               " equal precomputed size, this should not happen\n");
        free(*packed);
        *packed = NULL;
        *packed_len = 0;
        return -1;
    }

    return 0; /* success */
}

/* Unpacks an opaque buffer from the low level meta table into a
 * schema_change_type struct and the schema change can be resumed by a different
 * master if necessary.
 * Returns 0 if successful or <0 if failed.
 * If successfull, spoints to a pointer to a newly malloc'd schema_change_type
 * struct that has been populated with the unpacked values, the caller owns this
 * value.
 */
int unpack_schema_change_type(struct schema_change_type *s, void *packed,
                              size_t packed_len)
{
    /* get the beginning */
    uint8_t *p_buf = (uint8_t *)packed, *p_buf_end = p_buf + packed_len;

    /* unpack all the data */
    p_buf = buf_get_schemachange(s, p_buf, p_buf_end);

    if (p_buf == NULL) {

        if (s->tablename_len == -1) { // is set to -1 on error
            logmsg(
                LOGMSG_ERROR,
                "unpack_schema_change_type: length of table in packed"
                " data doesn't match specified length or it is longer then the "
                "array in schema_change_type\n");
            return -1;
        }

        if (s->fname_len == -1) { // is set to -1 on error
            logmsg(
                LOGMSG_ERROR,
                "unpack_schema_change_type: length of fname in packed"
                " data doesn't match specified length or it is longer then the "
                "array in schema_change_type\n");
            return -1;
        }
        if (s->aname_len == -1) { // is set to -1 on error
            logmsg(
                LOGMSG_ERROR,
                "unpack_schema_change_type: length of aname in packed"
                " data doesn't match specified length or it is longer then the "
                "array in schema_change_type\n");
            return -1;
        }
    }

    if (s->newcsc2 && s->newcsc2_len == -1) { // is set to -1 on error
        logmsg(LOGMSG_ERROR, "unpack_schema_change_type: length of newcsc2 in "
                             "packed data doesn't match specified length\n");
        return -1;
    } else if (!s->newcsc2 && s->newcsc2_len > 0) {
        logmsg(LOGMSG_ERROR, "unpack_schema_change_type: ran out of memory\n");
        return -1;
    }

    if (s->flg & SC_MASK_FLG) {
        logmsg(LOGMSG_ERROR, "%s failed: can't resume schemachange - "
                             "it was initiated using newer version of comdb2\n"
                             "please resubmit schemachange.",
               __func__);
        return -1;
    }

    if (s->flg & SC_IDXRBLD) {
        p_buf = (uint8_t *)buf_get(&s->rebuild_index, sizeof(s->rebuild_index),
                                   p_buf, p_buf_end);
        p_buf =
            (uint8_t *)buf_get(&s->index_to_rebuild,
                               sizeof(s->index_to_rebuild), p_buf, p_buf_end);
    }

    return 0; /* success */
}

void print_schemachange_info(struct schema_change_type *s, struct dbtable *db,
                             struct dbtable *newdb)
{
    char *info;
    int olddb_compress;
    int olddb_compress_blobs;
    int olddb_inplace_updates;

    if (newdb->odh && !db->odh)
        info = ">Table will be odh enabled.\n";
    else if (!newdb->odh && db->odh)
        info = ">Table will not support odh.\n";
    else if (newdb->odh && db->odh)
        info = ">Table is already odh enabled.\n";
    else
        info = ">Table does not support odh.\n";

    if (s->dryrun)
        sbuf2printf(s->sb, info);
    else
        sc_printf(s, info + 1);

    if (get_db_compress(db, &olddb_compress)) olddb_compress = 0;
    if (s->compress && !olddb_compress)
        info = ">Table records will be compressed.\n";
    else if (!s->compress && olddb_compress)
        info = ">Table records will be decompressed.\n";
    else if (s->compress && olddb_compress)
        info = ">Table records are compressed.\n";
    else
        info = ">Table records are not compressed.\n";

    if (s->dryrun)
        sbuf2printf(s->sb, info);
    else
        sc_printf(s, info + 1);

    if (get_db_compress_blobs(db, &olddb_compress_blobs))
        olddb_compress_blobs = 0;
    if (s->compress_blobs && !olddb_compress_blobs)
        info = ">Table blobs will be compressed.\n";
    else if (!s->compress_blobs && olddb_compress_blobs)
        info = ">Table blobs will be decompressed.\n";
    else if (s->compress_blobs && olddb_compress_blobs)
        info = ">Table blobs are compressed.\n";
    else
        info = ">Table blobs are not compressed.\n";

    if (s->dryrun)
        sbuf2printf(s->sb, info);
    else
        sc_printf(s, info + 1);

    if (get_db_inplace_updates(db, &olddb_inplace_updates))
        olddb_inplace_updates = 0;
    if (s->ip_updates && !olddb_inplace_updates)
        info = ">Table will support in-place updates.\n";
    else if (!s->ip_updates && olddb_inplace_updates)
        info = ">Table will not support in-place updates.\n";
    else if (s->ip_updates && olddb_inplace_updates)
        info = ">Table supports in-place updates.\n";
    else
        info = ">Table does not support in-place updates.\n";

    if (s->dryrun)
        sbuf2printf(s->sb, info);
    else
        sc_printf(s, info + 1);

    if (newdb->instant_schema_change && !db->instant_schema_change)
        info = ">Table will support instant schema change.\n";
    else if (!newdb->instant_schema_change && db->instant_schema_change)
        info = ">Table will not support instant schema change.\n";
    else if (newdb->instant_schema_change && db->instant_schema_change)
        info = ">Table already supports instant schema change.\n";
    else
        info = ">Table does not support instant schema change.\n";

    if (s->dryrun)
        sbuf2printf(s->sb, info);
    else
        sc_printf(s, info + 1);

    if (s->fastinit)
        sc_printf(s, "fastinit starting on table %s\n", s->tablename);

    switch (s->scanmode) {
    case SCAN_INDEX:
        sc_printf(s, "Schema change running in index scan mode\n");
        break;
    case SCAN_DUMP:
        sc_printf(s, "Schema change running in bulk data dump mode\n");
        break;
    case SCAN_PARALLEL:
        sc_printf(s, "%s schema change running in parallel scan mode\n",
                  (s->live ? "Live" : "Readonly"));
        break;
    case SCAN_PAGEORDER:
        sc_printf(s, "%s schema change running in pageorder scan mode\n",
                  (s->live ? "Live" : "Readonly"));
        break;
    case SCAN_STRIPES:
        sc_printf(s, "Schema change running in stripes scan mode\n");
        break;
    case SCAN_OLDCODE:
        sc_printf(s, "Schema change running in oldcode mode\n");
        break;
    }
}

void set_schemachange_options_tran(struct schema_change_type *s, struct dbtable *db,
                                   struct scinfo *scinfo, tran_type *tran)
{
    int rc;

    /* Get properties from meta */
    rc = get_db_compress_tran(db, &scinfo->olddb_compress, tran);
    if (rc) scinfo->olddb_compress = 0;

    rc = get_db_compress_blobs_tran(db, &scinfo->olddb_compress_blobs, tran);
    if (rc) scinfo->olddb_compress_blobs = 0;

    rc = get_db_inplace_updates_tran(db, &scinfo->olddb_inplace_updates, tran);
    if (rc) scinfo->olddb_inplace_updates = 0;

    rc = get_db_instant_schema_change_tran(db, &scinfo->olddb_instant_sc, tran);
    if (rc) scinfo->olddb_instant_sc = 0;

    /* Set schema_change_type properties */
    if (s->headers == -1) s->headers = db->odh;

    if (s->compress == -1) s->compress = scinfo->olddb_compress;

    if (s->compress_blobs == -1)
        s->compress_blobs = scinfo->olddb_compress_blobs;

    if (s->ip_updates == -1) s->ip_updates = scinfo->olddb_inplace_updates;

    if (s->instant_sc == -1) s->instant_sc = scinfo->olddb_instant_sc;
}

void set_schemachange_options(struct schema_change_type *s, struct dbtable *db,
                              struct scinfo *scinfo)
{
    set_schemachange_options_tran(s, db, scinfo, NULL);
}

/* helper function to reload csc2 schema */
static int reload_csc2_schema(struct dbtable *db, tran_type *tran,
                              const char *csc2, char *table)
{
    int bdberr;
    void *old_bdb_handle, *new_bdb_handle;
    struct dbtable *newdb;
    int changed = 0;

    int rc = dyns_load_schema_string((char *)csc2, thedb->envname, table);
    if (rc != 0) {
        return rc;
    }

    int foundix = getdbidxbyname_ll(table);
    if (foundix == -1) {
        logmsg(LOGMSG_FATAL, "Couldn't find table <%s>\n", table);
        exit(1);
    }

    /* TODO remove NULL arg; pre-llmeta holdover */
    newdb = newdb_from_schema(thedb, table, NULL, db->dbnum, foundix, 0);
    if (newdb == NULL) {
        /* shouldn't happen */
        backout_schemas(table);
        return 1;
    }
    newdb->dbnum = db->dbnum;
    if ((add_cmacc_stmt(newdb, 1)) || (init_check_constraints(newdb))) {
        /* can happen if new schema has no .DEFAULT tag but needs one */
        backout_schemas(table);
        return 1;
    }
    newdb->meta = db->meta;
    newdb->dtastripe = gbl_dtastripe;

    changed = ondisk_schema_changed(table, newdb, NULL, NULL);
    /* let this fly, which will be ok for fastinit;
       master will catch early non-fastinit cases */
    if (changed < 0 && changed != SC_BAD_NEW_FIELD) {
        if (changed == -2) {
            logmsg(LOGMSG_ERROR, "Error reloading schema!\n");
        }
        /* shouldn't happen */
        backout_schemas(table);
        return 1;
    }

    old_bdb_handle = db->handle;

    logmsg(LOGMSG_DEBUG, "%s isopen %d\n", db->tablename,
           bdb_isopen(db->handle));

    /* the master doesn't tell the replicants to close the db
     * ahead of time */
    rc = bdb_close_only_sc(old_bdb_handle, tran, &bdberr);
    if (rc || bdberr != BDBERR_NOERROR) {
        logmsg(LOGMSG_ERROR, "Error closing old db: %s\n", db->tablename);
        return 1;
    }

    /* reopen db */
    newdb->handle = bdb_open_more_tran(
        table, thedb->basedir, newdb->lrl, newdb->nix,
        (short *)newdb->ix_keylen, newdb->ix_dupes, newdb->ix_recnums,
        newdb->ix_datacopy, newdb->ix_collattr, newdb->ix_nullsallowed,
        newdb->numblobs + 1, thedb->bdb_env, tran, 0, &bdberr);
    logmsg(LOGMSG_DEBUG, "reload_schema handle %p bdberr %d\n", newdb->handle,
           bdberr);
    if (bdberr != 0 || newdb->handle == NULL)
        return 1;

    new_bdb_handle = newdb->handle;

    rc = bdb_get_csc2_highest(tran, table, &newdb->schema_version, &bdberr);
    if (rc) {
        logmsg(LOGMSG_FATAL, "bdb_get_csc2_highest() failed! PANIC!!\n");
        abort();
    }

    set_odh_options_tran(newdb, tran);
    transfer_db_settings(db, newdb);
    restore_constraint_pointers(db, newdb);

    /* create new csc2 file and modify lrl to reflect that (takes
     * llmeta into account and does the right thing ) */
    rc = write_csc2_file(db, csc2);
    if (rc != 0) {
        logmsg(LOGMSG_ERROR, "Failed to write table .csc2 file\n");
        return -1;
    }

    free_db_and_replace(db, newdb);
    fix_constraint_pointers(db, newdb);

    rc = bdb_free_and_replace(old_bdb_handle, new_bdb_handle, &bdberr);
    if (rc)
        logmsg(LOGMSG_ERROR, "%s:%d bdb_free rc %d %d\n", __FILE__, __LINE__,
               rc, bdberr);
    db->handle = old_bdb_handle;

    memset(newdb, 0xff, sizeof(struct dbtable));
    free(newdb);

    commit_schemas(table);
    fix_lrl_ixlen_tran(tran);
    update_dbstore(db);

    free(new_bdb_handle);
    return 0;
}

/* threads must be stopped for this to work
 * if there were changes on disk and we are NOT using low level meta table
 * this expects the table to be bdb_close_only already, if we are using the
 * llmeta this function will do it for us */
int reload_schema(char *table, const char *csc2, tran_type *tran)
{
    struct dbtable *db;
    int rc;
    int bdberr;
    int bthashsz;

    /* regardless of success, the fact that we are getting asked to do this is
     * enough to indicate that any backup taken during this period may be
     * suspect. */
    gbl_sc_commit_count++;

    db = get_dbtable_by_name(table);
    if (db == NULL) {
        logmsg(LOGMSG_ERROR, "reload_schema: invalid table %s\n", table);
        return -1;
    }

    if (csc2) {
        /* genuine schema change. */
        dyns_init_globals();
        int rc = reload_csc2_schema(db, tran, csc2, table);
        dyns_cleanup_globals();
        if (rc)
            return rc;
    } else {
        void *old_bdb_handle, *new_bdb_handle;
        old_bdb_handle = db->handle;
        rc = bdb_close_only_sc(old_bdb_handle, tran, &bdberr);
        if (rc || bdberr != BDBERR_NOERROR) {
            logmsg(LOGMSG_ERROR, "Error closing old db: %s\n", db->tablename);
            return 1;
        }

        /* TODO free the old bdb handle, right now we just leak memory */
        /* fastinit.  reopen table handle (should be fast), no faffing with
         * schemas */
        /* faffing with schema required. schema can change in fastinit */
        new_bdb_handle = bdb_open_more_tran(
            table, thedb->basedir, db->lrl, db->nix, (short *)db->ix_keylen,
            db->ix_dupes, db->ix_recnums, db->ix_datacopy, db->ix_collattr,
            db->ix_nullsallowed, db->numblobs + 1, thedb->bdb_env, tran, 0,
            &bdberr);
        logmsg(LOGMSG_DEBUG,
               "reload_schema (fastinit case) handle %p bdberr %d\n",
               db->handle, bdberr);
        if (new_bdb_handle || bdberr != 0)
            return 1;

        rc = bdb_free_and_replace(old_bdb_handle, new_bdb_handle, &bdberr);
        if (rc || bdberr != 0) {
            logmsg(LOGMSG_ERROR, "%s:%d rc %d bdberr %d\n", __FILE__, __LINE__,
                   rc, bdberr);
            return 1;
        }
        db->handle = old_bdb_handle;
        set_odh_options_tran(db, tran);
        free(new_bdb_handle);
    }

    if (get_db_bthash_tran(db, &bthashsz, tran) != 0) bthashsz = 0;

    if (bthashsz) {
        logmsg(LOGMSG_INFO,
               "Rebuilding bthash for table %s, size %dkb per stripe\n",
               db->tablename, bthashsz);
        bdb_handle_dbp_add_hash(db->handle, bthashsz);
    }

    return 0;
}

void set_sc_flgs(struct schema_change_type *s)
{
    s->flg = 0;
    s->flg |= SC_CHK_PGSZ;
    s->flg |= SC_IDXRBLD;
}

int schema_change_headers(struct schema_change_type *s)
{
    return s->header_change;
}

struct schema_change_type *
clone_schemachange_type(struct schema_change_type *sc)
{
    struct schema_change_type *newsc;
    size_t sc_len = schemachange_packed_size(sc);
    uint8_t *p_buf, *p_buf_end, *buf;

    p_buf = buf = calloc(1, sc_len);
    if (!p_buf)
        return NULL;

    p_buf_end = p_buf + sc_len;

    p_buf = buf_put_schemachange(sc, p_buf, p_buf_end);
    if (!p_buf) {
        free(buf);
        return NULL;
    }

    newsc = new_schemachange_type();
    if (!newsc) {
        free(buf);
        return NULL;
    }

    p_buf = buf;
    p_buf = buf_get_schemachange(newsc, p_buf, p_buf_end);

    newsc->nothrevent = sc->nothrevent;
    newsc->pagesize = sc->pagesize;
    newsc->showsp = sc->showsp;
    newsc->retry_bad_genids = sc->retry_bad_genids;
    newsc->dryrun = sc->dryrun;
    newsc->use_new_genids = newsc->use_new_genids;
    newsc->finalize = sc->finalize;
    newsc->finalize_only = sc->finalize_only;
    newsc->is_osql = sc->is_osql;

    if (!p_buf) {
        free(newsc);
        free(buf);
        return NULL;
    }

    free(buf);
    return newsc;
}<|MERGE_RESOLUTION|>--- conflicted
+++ resolved
@@ -138,20 +138,6 @@
         sizeof(s->force_rebuild) + sizeof(s->force_dta_rebuild) +
         sizeof(s->force_blob_rebuild) + sizeof(s->force) + sizeof(s->headers) +
         sizeof(s->header_change) + sizeof(s->compress) +
-<<<<<<< HEAD
-        sizeof(s->compress_blobs) + sizeof(s->ip_updates) +
-        sizeof(s->instant_sc) + sizeof(s->preempted) + sizeof(s->use_plan) +
-        sizeof(s->commit_sleep) + sizeof(s->convert_sleep) +
-        sizeof(s->same_schema) + sizeof(s->dbnum) + sizeof(s->flg) +
-        sizeof(s->rebuild_index) + sizeof(s->index_to_rebuild) +
-        sizeof(s->drop_table) + sizeof(s->original_master_node) +
-        dests_field_packed_size(s) + sizeof(s->spname_len) + s->spname_len +
-        sizeof(s->addsp) + sizeof(s->delsp) + sizeof(s->defaultsp) +
-        sizeof(s->is_sfunc) + sizeof(s->is_afunc) + sizeof(s->rename) +
-        sizeof(s->newtable) + sizeof(s->usedbtablevers) + sizeof(s->add_view) +
-        sizeof(s->drop_view) + sizeof(s->add_qdb_file) + sizeof(s->del_qdb_file) +
-        sizeof(s->qdb_file_ver);
-=======
         sizeof(s->compress_blobs) + sizeof(s->persistent_seq) +
         sizeof(s->ip_updates) + sizeof(s->instant_sc) + sizeof(s->preempted) +
         sizeof(s->use_plan) + sizeof(s->commit_sleep) +
@@ -162,8 +148,8 @@
         sizeof(s->spname_len) + s->spname_len + sizeof(s->addsp) +
         sizeof(s->delsp) + sizeof(s->defaultsp) + sizeof(s->is_sfunc) +
         sizeof(s->is_afunc) + sizeof(s->rename) + sizeof(s->newtable) +
-        sizeof(s->usedbtablevers) + sizeof(s->add_view) + sizeof(s->drop_view);
->>>>>>> 9e9df135
+        sizeof(s->usedbtablevers) + sizeof(s->add_view) + sizeof(s->drop_view) +
+        sizeof(s->add_qdb_file) + sizeof(s->del_qdb_file) + sizeof(s->qdb_file_ver);
 
     return s->packed_len;
 }
