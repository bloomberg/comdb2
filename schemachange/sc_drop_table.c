--- conflicted
+++ resolved
@@ -61,13 +61,9 @@
     return SC_OK;
 }
 
-<<<<<<< HEAD
 // NB: this gets called from drop table and from fastinit
-int finalize_drop_table(struct ireq *iq, tran_type *tran)
-=======
 int finalize_drop_table(struct ireq *iq, struct schema_change_type *s,
                         tran_type *tran)
->>>>>>> 0a4fc070
 {
     struct dbtable *db = s->db;
     int rc = 0;
