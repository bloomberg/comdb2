/*
   Copyright 2015 Bloomberg Finance L.P.

   Licensed under the Apache License, Version 2.0 (the "License");
   you may not use this file except in compliance with the License.
   You may obtain a copy of the License at

       http://www.apache.org/licenses/LICENSE-2.0

   Unless required by applicable law or agreed to in writing, software
   distributed under the License is distributed on an "AS IS" BASIS,
   WITHOUT WARRANTIES OR CONDITIONS OF ANY KIND, either express or implied.
   See the License for the specific language governing permissions and
   limitations under the License.
 */

#include <unistd.h>
#include <crc32c.h>
#include <memory_sync.h>
#include "schemachange.h"
#include "sc_alter_table.h"
#include "logmsg.h"
#include "sc_global.h"
#include "sc_schema.h"
#include "sc_struct.h"
#include "sc_csc2.h"
#include "sc_util.h"
#include "sc_logic.h"
#include "sc_records.h"
#include "analyze.h"
#include "comdb2_atomic.h"

static int prepare_sc_plan(struct schema_change_type *s, int old_changed,
                           struct dbtable *db, struct dbtable *newdb,
                           struct scplan *theplan)
{
    int changed = old_changed;
    /* don't create schema change plan if we're not going to use it */
    if (s->force_rebuild) {
        s->use_plan = gbl_use_plan = 0;
    } else {
        int rc = create_schema_change_plan(s, db, newdb, theplan);
        if (rc != 0) {
            sc_printf(s, "not using plan.  error in plan module.\n");
            changed = SC_TAG_CHANGE;
        } else if (!s->use_plan ||
                   s->force_rebuild) // TODO This if does not make sense!
        {
            sc_printf(s, "not using plan.  full rebuild\n");
            s->use_plan = gbl_use_plan = 0;
            changed = SC_TAG_CHANGE;
        } else {
            sc_printf(s, "Using plan.\n");
            newdb->plan = theplan;
            if (newdb->plan->dta_plan) changed = SC_TAG_CHANGE;
        }
        s->retry_bad_genids = 0;
    }

    return changed;
}

static int prepare_changes(struct schema_change_type *s, struct dbtable *db,
                           struct dbtable *newdb, struct scplan *theplan,
                           struct scinfo *scinfo)
{
    int changed = ondisk_schema_changed(s->tablename, newdb, stderr, s);

    if (changed == SC_BAD_NEW_FIELD) {
        /* we want to capture cases when "alter" is used
           to add a field to a table that has no dbstore or
           isnull specified
           It is still possible to do so by using "fastinit"
           with the new schema instead of "alter"
         */
        if (s->fastinit) {
            changed = SC_TAG_CHANGE;
        }
    }
    if (changed < 0) {
        /* some errors during constraint verifications */
        backout_schemas(newdb->tablename);
        resume_threads(thedb); /* can now restart stopped threads */

        /* these checks should be present in dryrun_int as well */
        if (changed == SC_BAD_NEW_FIELD) {
            sc_errf(s, "cannot add new field without dbstore or null\n");
            if (s->iq)
                reqerrstr(s->iq, ERR_SC,
                          "cannot add new field without dbstore or null");
        } else if (changed == SC_BAD_INDEX_CHANGE) {
            sc_errf(s, "cannot change index referenced by other tables\n");
            if (s->iq)
                reqerrstr(s->iq, ERR_SC,
                          "cannot change index referenced by other tables");
        }
        sc_errf(s, "Failed to process schema!\n");
        return -1;
    }

    /* force change if we need to add/remove headers (or anything else which
     * rebuilds) */
    if (db->odh != s->headers) {
        changed = SC_TAG_CHANGE;
    }

    /* bump the version for inplace-updates. */
    if (!scinfo->olddb_inplace_updates && s->ip_updates) {
        changed = SC_TAG_CHANGE;
    }

    if (s->compress != scinfo->olddb_compress) {
        s->force_dta_rebuild = 1;
    }
    if (s->compress_blobs != scinfo->olddb_compress_blobs) {
        s->force_blob_rebuild = 1;
    }

    /* force a change if instant schema-change is being enabled.  reset version
     * to 0. */
    if (!scinfo->olddb_instant_sc && s->instant_sc) {
        changed = SC_TAG_CHANGE;
    }

    /* force a change if requested.  reset version to 0. */
    if (s->force_rebuild) {
        changed = SC_TAG_CHANGE;
    }

    /* rebuild if ran out of version numbers */
    if (newdb->schema_version >= MAXVER && newdb->instant_schema_change) {
        sc_printf(s, "exhausted versions. forcing rebuild at %d\n",
                  newdb->schema_version);
        if (s->dryrun)
            sbuf2printf(s->sb, ">table version: %d. will have to rebuild.\n",
                        newdb->schema_version);
        s->force_rebuild = 1;
        changed = SC_TAG_CHANGE;
    }
    return changed;
}

static void adjust_version(int changed, struct scinfo *scinfo,
                           struct schema_change_type *s, struct dbtable *db,
                           struct dbtable *newdb)
{
    /* if we don't want to merely bump the version, reset it to 0. */
    if (changed == SC_TAG_CHANGE && newdb->instant_schema_change) {
        newdb->schema_version = 0;
    }
    /* if we're disabling instant sc, reset the version to 0. */
    else if (db->instant_schema_change && !newdb->instant_schema_change) {
        /* instant schema change is being removed */
        newdb->schema_version = 0;
    }
    /* if we are enabling instant sc, set the version to 1. */
    else if (db->odh && !db->instant_schema_change &&
             newdb->instant_schema_change && !s->fastinit) {
        /* old db had odh but not instant schema change.
         * the physical records will have version 0 &
         * will correspond to the latest csc2 version. start
         * instant version at 2 and treat physical version 0
         * as version 1 */
        newdb->schema_version = 1;
    }

    /* if only index or constraints have changed don't bump version */
    int ondisk_changed = compare_tag(s->tablename, ".ondisk", NULL);
    if (ondisk_changed != SC_NO_CHANGE /* something changed in .ondisk */
        || s->fastinit                 /* fastinit */
        || !s->use_plan                /* full rebuild due to some prob */
        || s->force_rebuild            /* full rebuild requested */
        || (!scinfo->olddb_instant_sc &&
            s->instant_sc) /* bump version if enabled instant sc */
        ) {
        ++newdb->schema_version;
    } else if (ondisk_changed == SC_NO_CHANGE /* nothing changed ondisk */
               && changed == SC_TAG_CHANGE    /* plan says it did change */
               && newdb->schema_version == 0 && newdb->plan &&
               newdb->plan->dta_plan == -1 && newdb->plan->plan_convert == 1) {
        ++newdb->schema_version;
    }
}

static int prepare_version_for_dbs_without_instant_sc(tran_type *tran,
                                                      struct dbtable *db,
                                                      struct dbtable *newdb)
{
    int rc;

    if (db->odh && !db->instant_schema_change && newdb->instant_schema_change &&
        newdb->schema_version == 2) {
        /* Old db had ODH but not instant schema change.
         * The physical records will have version 0 &
         * will correspond to the latest csc2 version. Start
         * instant version at 2 and treat physical version 0
         * as version 1 */

        struct schema *ver_one;
        if ((rc = prepare_table_version_one(tran, db, &ver_one))) return rc;
        replace_tag_schema(newdb, ver_one);
    }

    return SC_OK;
}

static int switch_versions_with_plan(void *tran, struct dbtable *db,
                                     struct dbtable *newdb)
{
    int rc, bdberr;
    int blobno, ixnum;
    unsigned long long file_versions[MAXINDEX];

    if (newdb->plan->dta_plan == -1) {
        /*set main data metapointer to new data file*/
        rc = bdb_commit_temp_file_version_data(newdb->handle, tran,
                                               0 /*dtanum*/, &bdberr);
        if (rc) return SC_BDB_ERROR;
    }

    /* get all out old file versions */
    bzero(file_versions, sizeof(file_versions));
    for (blobno = 0; blobno < MAXBLOBS + 1; blobno++) {
        bdb_get_file_version_data(db->handle, tran, blobno,
                                  file_versions + blobno, &bdberr);
    }

    for (blobno = 0; blobno < newdb->numblobs; blobno++) {
        if (newdb->plan->blob_plan[blobno] == blobno) {
            /* do nothing with this blob */
        } else if (newdb->plan->blob_plan[blobno] >= 0) {
            logmsg(LOGMSG_INFO, "bdb_file_version_change_dtanum:"
                                " %d -> %d : data %d now points to %016llx\n",
                   newdb->plan->blob_plan[blobno] + 1, blobno + 1, blobno + 1,
                   file_versions[newdb->plan->blob_plan[blobno] + 1]);

            rc = bdb_new_file_version_data(
                db->handle, tran, blobno + 1,
                file_versions[newdb->plan->blob_plan[blobno] + 1], &bdberr);

            /* we're reusing the old blob */

            if (rc) return SC_BDB_ERROR;
        } else if (newdb->plan->blob_plan[blobno] == -1) {
            /* we made a new blob */
            rc = bdb_commit_temp_file_version_data(newdb->handle, tran,
                                                   blobno + 1, &bdberr);
            if (rc) return SC_BDB_ERROR;
        }
    }

    /* get all out old file versions */
    bzero(file_versions, sizeof(file_versions));
    for (ixnum = 0; ixnum < MAXINDEX; ixnum++) {
        rc = bdb_get_file_version_index(db->handle, tran, ixnum,
                                        file_versions + ixnum, &bdberr);
    }

    for (ixnum = 0; ixnum < newdb->nix; ixnum++) {
        if (newdb->plan->ix_plan[ixnum] == ixnum) {
            logmsg(LOGMSG_INFO, "ix %d being left alone\n", ixnum);

            /* do nothing with this index */
        } else if (newdb->plan->ix_plan[ixnum] >= 0) {
            logmsg(LOGMSG_INFO, "bdb_file_version_change_ixnum:"
                                " %d -> %d : ix %d now points to %016llx\n",
                   newdb->plan->ix_plan[ixnum], ixnum, ixnum,
                   file_versions[newdb->plan->ix_plan[ixnum]]);

            rc = bdb_new_file_version_index(
                db->handle, tran, ixnum,
                file_versions[newdb->plan->ix_plan[ixnum]], &bdberr);

            /* we're re-using the old index */
            if (rc) return SC_BDB_ERROR;

        } else if (newdb->plan->ix_plan[ixnum] == -1) {
            /* we rebuilt this index */
            rc = bdb_commit_temp_file_version_index(newdb->handle, tran, ixnum,
                                                    &bdberr);
            if (rc) return SC_BDB_ERROR;
        }
    }

    return SC_OK;
}

static void backout(struct dbtable *db)
{
    backout_schemas(db->tablename);
    live_sc_off(db);
}

static inline int wait_to_resume(struct schema_change_type *s)
{
    int rc = 0;
    if (s->resume) {
        int stm = BDB_ATTR_GET(thedb->bdb_attr, SC_RESTART_SEC);
        if (stm <= 0)
            return 0;

        logmsg(LOGMSG_WARN, "%s: Schema change will resume in %d seconds\n",
               __func__, stm);
        while (stm) {
            sleep(1);
            stm--;
            /* give a chance for sc to stop */
            if (stopsc) {
                sc_errf(s, "master downgrading\n");
                return SC_MASTER_DOWNGRADE;
            }
        }
        logmsg(LOGMSG_WARN, "%s: Schema change resuming.\n", __func__);
    }
    return rc;
}

int gbl_test_scindex_deadlock = 0;
int gbl_test_sc_resume_race = 0;
int gbl_readonly_sc = 0;

/*********** Outer Business logic for schemachanges ************************/

static void check_for_idx_rename(struct dbtable *newdb, struct dbtable *olddb)
{
    if (!newdb || !newdb->plan)
        return;

    for (int ixnum = 0; ixnum < newdb->nix; ixnum++) {
        struct schema *newixs = newdb->ixschema[ixnum];

        int oldixnum = newdb->plan->ix_plan[ixnum];
        if (oldixnum < 0 || oldixnum >= olddb->nix)
            continue;

        struct schema *oldixs = olddb->ixschema[oldixnum];
        if (!oldixs)
            continue;

        int offset = get_offset_of_keyname(newixs->csctag);
        if (get_offset_of_keyname(oldixs->csctag) > 0) {
            logmsg(LOGMSG_USER, "WARN: Oldix has .NEW. in idx name: %s\n",
                   oldixs->csctag);
            return;
        }
        if (newdb->plan->ix_plan[ixnum] >= 0 &&
            strcmp(newixs->csctag + offset, oldixs->csctag) != 0) {
            char namebuf1[128];
            char namebuf2[128];
            form_new_style_name(namebuf1, sizeof(namebuf1), newixs,
                                newixs->csctag + offset, newdb->tablename);
            form_new_style_name(namebuf2, sizeof(namebuf2), oldixs,
                                oldixs->csctag, olddb->tablename);
            logmsg(LOGMSG_INFO,
                   "ix %d changing name so INSERTING into sqlite_stat* "
                   "idx='%s' where tbl='%s' and idx='%s' \n",
                   ixnum, newixs->csctag + offset, newdb->tablename,
                   oldixs->csctag);
            add_idx_stats(newdb->tablename, namebuf2, namebuf1);
        }
    }
}

int do_alter_table(struct ireq *iq, struct schema_change_type *s,
                   tran_type *tran)
{
    struct dbtable *db;
    int rc;
    int bdberr = 0;
    struct dbtable *newdb;
    int datacopy_odh = 0;
    int changed;
    int i;
    char new_prefix[32];
    int foundix;

    struct scinfo scinfo;

#ifdef DEBUG_SC
    printf("do_alter_table() %s\n", s->resume ? "resuming" : "");
#endif

    gbl_use_plan = 1;
    gbl_sc_last_writer_time = 0;

    db = get_dbtable_by_name(s->tablename);
    if (db == NULL) {
        sc_errf(s, "Table not found:%s\n", s->tablename);
        return SC_TABLE_DOESNOT_EXIST;
    }

    set_schemachange_options_tran(s, db, &scinfo, tran);

    if ((rc = check_option_coherency(s, db, &scinfo))) return rc;

    sc_printf(s, "starting schema update with seed %llx\n", iq->sc_seed);

    Pthread_mutex_lock(&csc2_subsystem_mtx);
    if ((rc = load_db_from_schema(s, thedb, &foundix, iq))) {
        Pthread_mutex_unlock(&csc2_subsystem_mtx);
        return rc;
    }

<<<<<<< HEAD
    db->sc_to = newdb = create_db_from_schema(thedb, s, db->dbnum, foundix, -1);
printf("AZ: create_db_from_schema old dbnum=%d newdbnum=%d\n", db->dbnum, newdb->dbnum);
=======
    newdb = create_db_from_schema(thedb, s, db->dbnum, foundix, -1);
>>>>>>> b390b714

    if (newdb == NULL) {
        sc_errf(s, "Internal error\n");
        Pthread_mutex_unlock(&csc2_subsystem_mtx);
        return SC_INTERNAL_ERROR;
    }
    newdb->schema_version = get_csc2_version(newdb->tablename);

    newdb->iq = iq;

    if (add_cmacc_stmt(newdb, 1) != 0) {
        backout(newdb);
        cleanup_newdb(newdb);
        sc_errf(s, "Failed to process schema!\n");
        Pthread_mutex_unlock(&csc2_subsystem_mtx);
        return -1;
    }

    extern int gbl_partial_indexes;
    extern int gbl_expressions_indexes;
    if ((gbl_partial_indexes && newdb->ix_partial) ||
        (gbl_expressions_indexes && newdb->ix_expr)) {
        int ret = 0;
        ret = new_indexes_syntax_check(iq, newdb);
        if (ret) {
            Pthread_mutex_unlock(&csc2_subsystem_mtx);
            sc_errf(s, "New indexes syntax error\n");
            backout(newdb);
            cleanup_newdb(newdb);
            return SC_CSC2_ERROR;
        } else {
            sc_printf(s, "New indexes ok\n");
        }
        newdb->ix_blob = newdb->schema->ix_blob;
    }
    Pthread_mutex_unlock(&csc2_subsystem_mtx);

    if ((iq == NULL || iq->tranddl <= 1) &&
        verify_constraints_exist(NULL, newdb, newdb, s) != 0) {
        backout(newdb);
        cleanup_newdb(newdb);
        sc_errf(s, "Failed to process schema!\n");
        return -1;
    }

    s->schema_change = changed =
        prepare_changes(s, db, newdb, &s->plan, &scinfo);
    if (changed == SC_UNKNOWN_ERROR) {
        backout(newdb);
        cleanup_newdb(newdb);
        sc_errf(s, "Internal error");
        return SC_INTERNAL_ERROR;
    }

    adjust_version(changed, &scinfo, s, db, newdb);
    s->schema_change = changed =
        prepare_sc_plan(s, changed, db, newdb, &s->plan);
    print_schemachange_info(s, db, newdb);

    /*************** open  tables ********************************************/

    /* create temporary tables.  to try to avoid strange issues always
     * use a unqiue prefix.  this avoids multiple histories for these
     * new. files in our logs.
     *
     * since the prefix doesn't matter and bdb needs to be able to unappend
     * it, we let bdb choose the prefix */
    /* ignore failures, there shouln't be any and we'd just have a
     * truncated prefix anyway */
    bdb_get_new_prefix(new_prefix, sizeof(new_prefix), &bdberr);

    rc = open_temp_db_resume(newdb, new_prefix, s->resume, 0, tran);
    if (rc) {
        /* todo: clean up db */
        sc_errf(s, "failed opening new db\n");
        change_schemas_recover(s->tablename);
        return -1;
    }

    if (verify_new_temp_sc_db(db, newdb, tran)) {
        sc_errf(s, "some of the newdb's file versions are the same or less "
                   "than some of db's.\n"
                   "we will delete the newdb's file version entries from "
                   "llmeta and quit.\n"
                   "the new master should be able to resume this sc starting "
                   "over with a fresh newdb\n");

        if ((rc = bdb_del_file_versions(newdb->handle, tran, &bdberr)) ||
            bdberr != BDBERR_NOERROR) {
            sc_errf(s, "failed to clear newdb's file versions, hopefully "
                       "the new master can sort it out\n");
        }

        clean_exit();
    }

    /* we can resume sql threads at this point */

    /* must do this before rebuilding, otherwise we'll have the wrong
     * blobstripe_genid. */
    transfer_db_settings(db, newdb);

    get_db_datacopy_odh_tran(db, &datacopy_odh, tran);
    if (s->force_rebuild ||           /* we're first to set */
        newdb->instant_schema_change) /* we're doing instant sc*/
    {
        datacopy_odh = 1;
    }

    /* we set compression /odh options in bdb only here.
       for full operation they also need to be set in the meta tables.
       however the new db gets its meta table assigned further down,
       so we can't set meta options until we're there. */
    set_bdb_option_flags(newdb, s->headers, s->ip_updates,
                         newdb->instant_schema_change, newdb->schema_version,
                         s->compress, s->compress_blobs, datacopy_odh);

    /* set sc_genids, 0 them if we are starting a new schema change, or
     * restore them to their previous values if we are resuming */
    if (init_sc_genids(newdb, s)) {
        sc_errf(s, "failed initilizing sc_genids\n");
        delete_temp_table(iq, newdb);
        change_schemas_recover(s->tablename);
        return -1;
    }

    Pthread_rwlock_wrlock(&db->sc_live_lk);
    db->sc_from = s->db = db;
    db->sc_to = s->newdb = newdb;
    db->sc_abort = 0;
    db->sc_downgrading = 0;
    Pthread_rwlock_unlock(&db->sc_live_lk);
    if (s->resume && s->alteronly && !s->finalize_only) {
        if (gbl_test_sc_resume_race && !stopsc) {
            logmsg(LOGMSG_INFO, "%s:%d sleeping 5s for sc_resume test\n",
                   __func__, __LINE__);
            sleep(5);
        }
        if (gbl_sc_resume_start > 0)
            ATOMIC_ADD(gbl_sc_resume_start, -1);
    }
    MEMORY_SYNC;

    reset_sc_stat();
    rc = wait_to_resume(s);
    if (rc || stopsc) {
        sc_errf(s, "master downgrading\n");
        return SC_MASTER_DOWNGRADE;
    }

    /* skip converting records for fastinit and planned schema change
     * that doesn't require rebuilding anything. */
    if ((!newdb->plan || newdb->plan->plan_convert) ||
        changed == SC_CONSTRAINT_CHANGE) {
        db->doing_conversion = 1;
        if (!s->live)
            gbl_readonly_sc = 1;
        rc = convert_all_records(db, newdb, newdb->sc_genids, s);
        if (rc == 1) rc = 0;
        db->doing_conversion = 0;
    } else
        rc = 0;

    if (stopsc || rc == SC_MASTER_DOWNGRADE)
        rc = SC_MASTER_DOWNGRADE;
    else if (rc)
        rc = SC_CONVERSION_FAILED;

    if (gbl_test_scindex_deadlock) {
        logmsg(LOGMSG_INFO, "%s: sleeping for 30s\n", __func__);
        sleep(30);
        logmsg(LOGMSG_INFO, "%s: slept 30s\n", __func__);
    }

    if (s->convert_sleep > 0) {
        sc_printf(s, "[%s] Sleeping after conversion for %d...\n",
                  db->tablename, s->convert_sleep);
        logmsg(LOGMSG_INFO, "Sleeping after conversion for %d...\n",
               s->convert_sleep);
        sleep(s->convert_sleep);
        sc_printf(s, "[%s] ...slept for %d\n", db->tablename, s->convert_sleep);
    }

    if (rc && rc != SC_MASTER_DOWNGRADE) {
        /* For live schema change, MUST do this before trying to remove
         * the .new tables or you get crashes */
        if (gbl_sc_abort || db->sc_abort || iq->sc_should_abort) {
            sc_errf(s, "convert_all_records aborted\n");
        } else {
            sc_errf(s, "convert_all_records failed\n");
        }

        live_sc_off(db);

        for (i = 0; i < gbl_dtastripe; i++) {
            sc_errf(s, "  > [%s] stripe %2d was at 0x%016llx\n", s->tablename,
                    i, newdb->sc_genids[i]);
        }

        while (s->logical_livesc) {
            usleep(200);
        }

        backout_constraint_pointers(newdb, db);
        delete_temp_table(iq, newdb);
        change_schemas_recover(s->tablename);
        return rc;
    }
    newdb->iq = NULL;

    /* check for rename outside of taking schema lock */
    /* handle renaming sqlite_stat1 entries for idx */
    check_for_idx_rename(s->newdb, s->db);

    return SC_OK;
}

int finalize_alter_table(struct ireq *iq, struct schema_change_type *s,
                         tran_type *transac)
{
    int rc, bdberr;
    struct dbtable *db = s->db;
    struct dbtable *newdb = s->newdb;
    void *old_bdb_handle, *new_bdb_handle;
    int olddb_bthashsz;

    iq->usedb = db;

    if (iq && iq->tranddl > 1 &&
        verify_constraints_exist(NULL, newdb, newdb, s) != 0) {
        sc_errf(s, "error verifying constraints\n");
        goto backout;
    }

    if (get_db_bthash_tran(db, &olddb_bthashsz, transac) != 0)
        olddb_bthashsz = 0;

    bdb_lock_table_write(db->handle, transac);

    s->got_tablelock = 1;

    /* wait for logical redo thread to stop */
    while (s->logical_livesc) {
        usleep(200);
    }

    db->sc_to = newdb;

    if (db->sc_live_logical)
        bdb_clear_logical_live_sc(db->handle);

    if (gbl_sc_abort || db->sc_abort || iq->sc_should_abort) {
        sc_errf(s, "Aborting schema change %s\n", s->tablename);
        goto backout;
    }

    /* All records converted ok.  Whether this is live schema change or
     * not, the db is readonly at this point so we can reset the live
     * schema change flag. */

    sc_printf(s, "---- All records copied --- \n");

    /* Before this handle is closed, lets wait for all the db reads to
     * finish*/

    /* No insert transactions should happen after this
       so lock the table. */
    rc = restore_constraint_pointers(db, newdb);
    if (rc != 0) {
        sc_errf(s, "Error restoring constraing pointers!\n");
        goto backout;
    }

    /* from this point on failures should goto either backout if recoverable
     * or failure if unrecoverable */

    newdb->meta = db->meta;

    /* TODO: at this point if a backup is going on, it will be bad */
    gbl_sc_commit_count++;

    /*begin updating things*/
    if (newdb->schema_version == 1) {
        /* newdb's version has been reset */
        bdberr =
            bdb_reset_csc2_version(transac, db->tablename, db->schema_version);
        if (bdberr != BDBERR_NOERROR)
            goto backout;
    }

    if ((rc = prepare_version_for_dbs_without_instant_sc(transac, db, newdb)))
        goto backout;

    /* load new csc2 data */
    rc = load_new_table_schema_tran(thedb, transac,
                                    /*s->tablename*/ db->tablename, s->newcsc2);
    if (rc != 0) {
        sc_errf(s, "Error loading new schema into meta tables, "
                   "trying again\n");
        goto backout;
    }

    if ((rc = set_header_and_properties(transac, newdb, s, 1, olddb_bthashsz)))
        goto backout;

    /*update necessary versions and delete unnecessary files from newdb*/
    if (gbl_use_plan && newdb->plan) {
        logmsg(LOGMSG_INFO, " Updating versions with plan\n");
        rc = switch_versions_with_plan(transac, db, newdb);
    } else {
        logmsg(LOGMSG_INFO, " Updating versions without plan\n");
        /*set all metapointers to new files*/;
        rc = bdb_commit_temp_file_version_all(newdb->handle, transac, &bdberr);
    }

    if (rc)
        goto backout;

    /* delete any new file versions this table has */
    if (bdb_del_file_versions(newdb->handle, transac, &bdberr) ||
        bdberr != BDBERR_NOERROR) {
        sc_errf(s, "%s: bdb_del_file_versions failed\n", __func__);
        goto backout;
    }

    if ((rc = mark_schemachange_over_tran(db->tablename, transac))) {
        goto backout;
    }

    s->already_finalized = 1;

    /* remove the new.NUM. prefix */
    bdb_remove_prefix(newdb->handle);

    /* TODO: need to free db handle - right now we just leak some memory */
    /* replace the old db definition with a new one */

    newdb->plan = NULL;
    db->schema = clone_schema(newdb->schema);

    new_bdb_handle = newdb->handle;
    old_bdb_handle = db->handle;

    free_db_and_replace(db, newdb);
    fix_constraint_pointers(db, newdb);

    /* update tags in memory */
    commit_schemas(/*s->tablename*/ db->tablename);
    update_dbstore(db); // update needs to occur after refresh of hashtbl

    MEMORY_SYNC;

    if (!have_all_schemas()) sc_errf(s, "Missing schemas (internal error)\n");

    /* kludge: fix lrls */
    fix_lrl_ixlen_tran(transac);

    if (s->finalize) {
        if (create_sqlmaster_records(transac)) {
            sc_errf(s, "create_sqlmaster_records failed\n");
            goto backout;
        }
        create_sqlite_master();
    }

    live_sc_off(db);

    /* artificial sleep to aid testing */
    if (s->commit_sleep) {
        sc_printf(s, "artificially sleeping for %d...\n", s->commit_sleep);
        logmsg(LOGMSG_INFO, "artificially sleeping for %d...\n",
               s->commit_sleep);
        sleep(s->commit_sleep);
        sc_printf(s, "...slept for %d\n", s->commit_sleep);
    }

    if (!gbl_create_mode) {
        logmsg(LOGMSG_INFO, "Table %s is at version: %d\n", newdb->tablename,
               newdb->schema_version);
    }

    llmeta_dump_mapping_table_tran(transac, thedb, db->tablename, 1);

    sc_printf(s, "Schema change ok\n");

    rc = bdb_close_only_sc(old_bdb_handle, transac, &bdberr);
    if (rc) {
        sc_errf(s, "Failed closing old db, bdberr\n", bdberr);
        goto failed;
    }
    sc_printf(s, "Close old db ok\n");

    bdb_handle_reset_tran(new_bdb_handle, transac);

    if (!s->same_schema ||
        (!s->fastinit &&
         BDB_ATTR_GET(thedb->bdb_attr, SC_DONE_SAME_TRAN) == 0)) {
        /* reliable per table versioning */
        if (gbl_disable_tpsc_tblvers && s->fix_tp_badvers) {
            rc = table_version_set(transac, db->tablename,
                                   s->usedbtablevers + 1);
            db->tableversion = s->usedbtablevers + 1;
        } else
            rc = table_version_upsert(db, transac, &bdberr);
        if (rc) {
            sc_errf(s, "Failed updating table version bdberr %d\n", bdberr);
            goto failed;
        }
    } else {
        if (gbl_disable_tpsc_tblvers && s->fix_tp_badvers) {
            rc = table_version_set(transac, db->tablename, s->usedbtablevers);
            db->tableversion = s->usedbtablevers;
        } else
            db->tableversion = table_version_select(db, transac);
        sc_printf(s, "Reusing version %d for same schema\n", db->tableversion);
    }

    set_odh_options_tran(db, transac);

    if (olddb_bthashsz) {
        logmsg(LOGMSG_INFO,
               "Rebuilding bthash for table %s, size %dkb per stripe\n",
               db->tablename, olddb_bthashsz);
        bdb_handle_dbp_add_hash(db->handle, olddb_bthashsz);
    }

    /* swap the handle in place */
    rc = bdb_free_and_replace(old_bdb_handle, new_bdb_handle, &bdberr);
    if (rc) {
        sc_errf(s, "Failed freeing old db, bdberr %d\n", bdberr);
        goto failed;
    } else
        sc_printf(s, "bdb free ok\n");

    db->handle = old_bdb_handle;

#if 0
    /* handle in osql_scdone_commit_callback and osql_scdone_abort_callback */
    /* delete files we don't need now */
    sc_del_unused_files_tran(db, transac);
#endif
    memset(newdb, 0xff, sizeof(struct dbtable));
    free(newdb);
    free(new_bdb_handle);

    sc_printf(s, "Schema change finished, seed %llx\n", iq->sc_seed);
    return 0;

backout:
    live_sc_off(db);
    backout_constraint_pointers(newdb, db);
    change_schemas_recover(/*s->tablename*/ db->tablename);

    logmsg(LOGMSG_WARN,
           "##### BACKOUT #####   %s v: %d sc:%d lrl: %d odh:%d bdb:%p\n",
           db->tablename, db->schema_version, db->instant_schema_change,
           db->lrl, db->odh, db->handle);

    return -1;

failed:
    /* TODO why do we do this stuff if we're just going to clean_exit()? */
    live_sc_off(db);

    sc_errf(s, "Fatal error during schema change.  Exiting\n");
    /* from exit msgtrap */
    clean_exit();
    return -1;
}

int do_upgrade_table_int(struct schema_change_type *s)
{
    int rc = SC_OK;
    int i;

    struct dbtable *db;
    struct scinfo scinfo;

    db = get_dbtable_by_name(s->tablename);
    if (db == NULL) return SC_TABLE_DOESNOT_EXIST;

    s->db = db;

    if (s->start_genid != 0) s->scanmode = SCAN_DUMP;

    // check whether table is ready for upgrade
    set_schemachange_options(s, db, &scinfo);
    if ((rc = check_option_coherency(s, db, &scinfo))) return rc;

    if (s->fulluprecs) {
        print_schemachange_info(s, db, db);
        sc_printf(s, "Starting FULL table upgrade.\n");
    }

    if (init_sc_genids(db, s)) {
        sc_errf(s, "failed initilizing sc_genids\n");
        return SC_LLMETA_ERR;
    }

    live_sc_off(db);
    MEMORY_SYNC;

    reset_sc_stat();

    db->doing_upgrade = 1;
    rc = upgrade_all_records(db, db->sc_genids, s);
    db->doing_upgrade = 0;

    if (stopsc)
        rc = SC_MASTER_DOWNGRADE;
    else if (rc) {
        rc = SC_CONVERSION_FAILED;
        if (gbl_sc_abort || db->sc_abort || (s->iq && s->iq->sc_should_abort))
            sc_errf(s, "upgrade_all_records aborted\n");
        else
            sc_errf(s, "upgrade_all_records failed\n");

        for (i = 0; i < gbl_dtastripe; i++) {
            sc_errf(s, "  > stripe %2d was at 0x%016llx\n", i,
                    db->sc_genids[i]);
        }
    }

    return rc;
}

int finalize_upgrade_table(struct schema_change_type *s)
{
    int rc;
    int nretries;
    tran_type *tran = NULL;

    struct ireq iq;
    init_fake_ireq(thedb, &iq);
    iq.usedb = s->db;

    for (nretries = 0, rc = 1; rc != 0 && nretries++ <= gbl_maxretries;) {
        if (tran != NULL) {
            trans_abort(&iq, tran);
            tran = NULL;
        }

        rc = trans_start_sc(&iq, NULL, &tran);
        if (rc != 0) continue;

        rc = mark_schemachange_over_tran(s->db->tablename, tran);
        if (rc != 0) continue;

        rc = trans_commit(&iq, tran, gbl_mynode);
    }

    return rc;
}<|MERGE_RESOLUTION|>--- conflicted
+++ resolved
@@ -401,12 +401,8 @@
         return rc;
     }
 
-<<<<<<< HEAD
-    db->sc_to = newdb = create_db_from_schema(thedb, s, db->dbnum, foundix, -1);
+    newdb = create_db_from_schema(thedb, s, db->dbnum, foundix, -1);
 printf("AZ: create_db_from_schema old dbnum=%d newdbnum=%d\n", db->dbnum, newdb->dbnum);
-=======
-    newdb = create_db_from_schema(thedb, s, db->dbnum, foundix, -1);
->>>>>>> b390b714
 
     if (newdb == NULL) {
         sc_errf(s, "Internal error\n");
