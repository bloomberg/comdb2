/*
   Copyright 2015 Bloomberg Finance L.P.

   Licensed under the Apache License, Version 2.0 (the "License");
   you may not use this file except in compliance with the License.
   You may obtain a copy of the License at

       http://www.apache.org/licenses/LICENSE-2.0

   Unless required by applicable law or agreed to in writing, software
   distributed under the License is distributed on an "AS IS" BASIS,
   WITHOUT WARRANTIES OR CONDITIONS OF ANY KIND, either express or implied.
   See the License for the specific language governing permissions and
   limitations under the License.
 */

#include <unistd.h>
#include <crc32c.h>
#include <memory_sync.h>
#include "schemachange.h"
#include "sc_alter_table.h"
#include "logmsg.h"
#include "sc_global.h"
#include "sc_schema.h"
#include "sc_struct.h"
#include "sc_csc2.h"
#include "sc_util.h"
#include "sc_logic.h"
#include "sc_records.h"

static int prepare_sc_plan(struct schema_change_type *s, int old_changed,
                           struct dbtable *db, struct dbtable *newdb,
                           struct scplan *theplan)
{
    int changed = old_changed;
    /* don't create schema change plan if we're not going to use it */
    if (s->force_rebuild) {
        s->use_plan = gbl_use_plan = 0;
    } else {
        int rc = create_schema_change_plan(s, db, newdb, theplan);
        if (rc != 0) {
            sc_printf(s, "not using plan.  error in plan module.\n");
            changed = SC_TAG_CHANGE;
        } else if (!s->use_plan ||
                   s->force_rebuild) // TODO This if does not make sense!
        {
            sc_printf(s, "not using plan.  full rebuild\n");
            s->use_plan = gbl_use_plan = 0;
            changed = SC_TAG_CHANGE;
        } else {
            sc_printf(s, "Using plan.\n");
            newdb->plan = theplan;
            if (newdb->plan->dta_plan) changed = SC_TAG_CHANGE;
        }
        s->retry_bad_genids = 0;
    }

    return changed;
}

static int prepare_changes(struct schema_change_type *s, struct dbtable *db,
                           struct dbtable *newdb, struct scplan *theplan,
                           struct scinfo *scinfo)
{
    int changed = ondisk_schema_changed(s->table, newdb, stderr, s);

    if (changed == SC_BAD_NEW_FIELD) {
        /* we want to capture cases when "alter" is used
           to add a field to a table that has no dbstore or
           isnull specified
           It is still possible to do so by using "fastinit"
           with the new schema instead of "alter"
         */
        if (s->fastinit) {
            changed = SC_TAG_CHANGE;
        }
    }
    if (changed < 0) {
        /* some errors during constraint verifications */
        backout_schemas(newdb->tablename);
        resume_threads(thedb); /* can now restart stopped threads */

        /* these checks should be present in dryrun_int as well */
        if (changed == SC_BAD_NEW_FIELD) {
            sc_errf(s, "cannot add new field without dbstore or null\n");
            if (s->iq)
                reqerrstr(s->iq, ERR_SC,
                          "cannot add new field without dbstore or null");
        } else if (changed == SC_BAD_INDEX_CHANGE) {
            sc_errf(s, "cannot change index referenced by other tables\n");
            if (s->iq)
                reqerrstr(s->iq, ERR_SC,
                          "cannot change index referenced by other tables");
        }
        sc_errf(s, "Failed to process schema!\n");
        return -1;
    }

    /* force change if we need to add/remove headers (or anything else which
     * rebuilds) */
    if (db->odh != s->headers) {
        changed = SC_TAG_CHANGE;
    }

    /* bump the version for inplace-updates. */
    if (!scinfo->olddb_inplace_updates && s->ip_updates) {
        changed = SC_TAG_CHANGE;
    }

    if (s->compress != scinfo->olddb_compress) {
        s->force_dta_rebuild = 1;
    }
    if (s->compress_blobs != scinfo->olddb_compress_blobs) {
        s->force_blob_rebuild = 1;
    }

    /* force a change if instant schema-change is being enabled.  reset version
     * to 0. */
    if (!scinfo->olddb_instant_sc && s->instant_sc) {
        changed = SC_TAG_CHANGE;
    }

    /* force a change if requested.  reset version to 0. */
    if (s->force_rebuild) {
        changed = SC_TAG_CHANGE;
    }

    /* rebuild if ran out of version numbers */
    if (newdb->version >= MAXVER && newdb->instant_schema_change) {
        sc_printf(s, "exhausted versions. forcing rebuild at %d\n",
                  newdb->version);
        if (s->dryrun)
            sbuf2printf(s->sb, ">table version: %d. will have to rebuild.\n",
                        newdb->version);
        s->force_rebuild = 1;
        changed = SC_TAG_CHANGE;
    }
    return changed;
}

static void adjust_version(int changed, struct scinfo *scinfo,
                           struct schema_change_type *s, struct dbtable *db,
                           struct dbtable *newdb)
{
    /* if we don't want to merely bump the version, reset it to 0. */
    if (changed == SC_TAG_CHANGE && newdb->instant_schema_change) {
        newdb->version = 0;
    }
    /* if we're disabling instant sc, reset the version to 0. */
    else if (db->instant_schema_change && !newdb->instant_schema_change) {
        /* instant schema change is being removed */
        newdb->version = 0;
    }
    /* if we are enabling instant sc, set the version to 1. */
    else if (db->odh && !db->instant_schema_change &&
             newdb->instant_schema_change && !s->fastinit) {
        /* old db had odh but not instant schema change.
         * the physical records will have version 0 &
         * will correspond to the latest csc2 version. start
         * instant version at 2 and treat physical version 0
         * as version 1 */
        newdb->version = 1;
    }

    /* if only index or constraints have changed don't bump version */
    int ondisk_changed = compare_tag(s->table, ".ondisk", NULL);
    if (ondisk_changed != SC_NO_CHANGE /* something changed in .ondisk */
        || s->fastinit                 /* fastinit */
        || !s->use_plan                /* full rebuild due to some prob */
        || s->force_rebuild            /* full rebuild requested */
        || (!scinfo->olddb_instant_sc &&
            s->instant_sc) /* bump version if enabled instant sc */
        ) {
        ++newdb->version;
    } else if (ondisk_changed == SC_NO_CHANGE /* nothing changed ondisk */
               && changed == SC_TAG_CHANGE    /* plan says it did change */
               && newdb->version == 0 && newdb->plan->dta_plan == -1 &&
               newdb->plan->plan_convert == 1) {
        ++newdb->version;
    }
}

static int prepare_version_for_dbs_without_instant_sc(tran_type *tran,
                                                      struct dbtable *db,
                                                      struct dbtable *newdb)
{
    int rc;
    int bdberr;

    if (db->odh && !db->instant_schema_change && newdb->instant_schema_change &&
        newdb->version == 2) {
        /* Old db had ODH but not instant schema change.
         * The physical records will have version 0 &
         * will correspond to the latest csc2 version. Start
         * instant version at 2 and treat physical version 0
         * as version 1 */

        struct schema *ver_one;
        if ((rc = prepare_table_version_one(tran, db, &ver_one))) return rc;
        replace_tag_schema(newdb, ver_one);
    }

    return SC_OK;
}

static int switch_versions_with_plan(void *tran, struct dbtable *db,
                                     struct dbtable *newdb)
{
    int rc, bdberr;
    int blobno, ixnum;
    unsigned long long file_versions[MAXINDEX];

    if (newdb->plan->dta_plan == -1) {
        /*set main data metapointer to new data file*/
        rc = bdb_commit_temp_file_version_data(newdb->handle, tran,
                                               0 /*dtanum*/, &bdberr);
        if (rc) return SC_BDB_ERROR;
    }

    /* get all out old file versions */
    bzero(file_versions, sizeof(file_versions));
    for (blobno = 0; blobno < MAXBLOBS + 1; blobno++) {
        bdb_get_file_version_data(db->handle, tran, blobno,
                                  file_versions + blobno, &bdberr);
    }

    for (blobno = 0; blobno < newdb->numblobs; blobno++) {
        if (newdb->plan->blob_plan[blobno] == blobno) {
            /* do nothing with this blob */
        } else if (newdb->plan->blob_plan[blobno] >= 0) {
            logmsg(LOGMSG_INFO, "bdb_file_version_change_dtanum:"
                                " %d -> %d : data %d now points to %016llx\n",
                   newdb->plan->blob_plan[blobno] + 1, blobno + 1, blobno + 1,
                   file_versions[newdb->plan->blob_plan[blobno] + 1]);

            rc = bdb_new_file_version_data(
                db->handle, tran, blobno + 1,
                file_versions[newdb->plan->blob_plan[blobno] + 1], &bdberr);

            /* we're reusing the old blob */

            if (rc) return SC_BDB_ERROR;
        } else if (newdb->plan->blob_plan[blobno] == -1) {
            /* we made a new blob */
            rc = bdb_commit_temp_file_version_data(newdb->handle, tran,
                                                   blobno + 1, &bdberr);
            if (rc) return SC_BDB_ERROR;
        }
    }

    /* get all out old file versions */
    bzero(file_versions, sizeof(file_versions));
    for (ixnum = 0; ixnum < MAXINDEX; ixnum++) {
        rc = bdb_get_file_version_index(db->handle, tran, ixnum,
                                        file_versions + ixnum, &bdberr);
    }

    for (ixnum = 0; ixnum < newdb->nix; ixnum++) {
        if (newdb->plan->ix_plan[ixnum] == ixnum) {
            logmsg(LOGMSG_INFO, "ix %d being left alone\n", ixnum);

            /* do nothing with this index */
        } else if (newdb->plan->ix_plan[ixnum] >= 0) {
            logmsg(LOGMSG_INFO, "bdb_file_version_change_ixnum:"
                                " %d -> %d : ix %d now points to %016llx\n",
                   newdb->plan->ix_plan[ixnum], ixnum, ixnum,
                   file_versions[newdb->plan->ix_plan[ixnum]]);

            rc = bdb_new_file_version_index(
                db->handle, tran, ixnum,
                file_versions[newdb->plan->ix_plan[ixnum]], &bdberr);

            /* we're re-using the old index */
            if (rc) return SC_BDB_ERROR;

        } else if (newdb->plan->ix_plan[ixnum] == -1) {
            /* we rebuilt this index */
            rc = bdb_commit_temp_file_version_index(newdb->handle, tran, ixnum,
                                                    &bdberr);
            if (rc) return SC_BDB_ERROR;
        }
    }

    return SC_OK;
}

static void backout(struct dbtable *db)
{
    backout_schemas(db->tablename);
    live_sc_off(db);
}

static inline void wait_to_resume(struct schema_change_type *s)
{
    if (s->resume) {
        int stm = BDB_ATTR_GET(thedb->bdb_attr, SC_RESTART_SEC);
        if (stm == 0) return;

        logmsg(LOGMSG_WARN, "%s: Schema change will resume in %d seconds\n",
               __func__, stm);
        sleep(stm);
        logmsg(LOGMSG_WARN, "%s: Schema change resuming.\n", __func__);
    }
}

int gbl_test_scindex_deadlock = 0;

int do_alter_table(struct ireq *iq, tran_type *tran)
{
    struct schema_change_type *s = iq->sc;
    struct dbtable *db;
    int rc;
    int bdberr = 0;
    int trying_again = 0;
    struct dbtable *newdb;
    int datacopy_odh = 0;
    int stop_tag_thds = 0;
    int retries = 0;
    int changed;
    int i;
    int olddb_instant_sc;
    char new_prefix[32];
    int foundix;

    struct scinfo scinfo;

#ifdef DEBUG_SC
    printf("do_alter_table() %s\n", s->resume ? "resuming" : "");
#endif

    gbl_use_plan = 1;
    gbl_sc_last_writer_time = 0;

    db = get_dbtable_by_name(s->table);
    if (db == NULL) {
        sc_errf(s, "Table not found:%s\n", s->table);
        return SC_TABLE_DOESNOT_EXIST;
    }

    set_schemachange_options_tran(s, db, &scinfo, tran);

    if ((rc = check_option_coherency(s, db, &scinfo))) return rc;

    sc_printf(s, "starting schema update with seed %llx\n", sc_seed);

    if ((rc = load_db_from_schema(s, thedb, &foundix, iq))) return rc;

    db->sc_to = newdb = create_db_from_schema(thedb, s, db->dbnum, foundix, -1);

    if (newdb == NULL) {
        sc_errf(s, "Internal error\n");
        return SC_INTERNAL_ERROR;
    }
    newdb->version = get_csc2_version(newdb->tablename);

    newdb->iq = iq;

    if (add_cmacc_stmt(newdb, 1) != 0) {
        backout(newdb);
        cleanup_newdb(newdb);
        sc_errf(s, "Failed to process schema!\n");
        return -1;
    }

    extern int gbl_partial_indexes;
    extern int gbl_expressions_indexes;
    if ((gbl_partial_indexes && newdb->ix_partial) ||
        (gbl_expressions_indexes && newdb->ix_expr)) {
        int ret = 0;
        char temp_newdb_name[MAXTABLELEN];
        struct dbtable *temp_newdb;
        int len = strlen(s->table);
        len = crc32c(s->table, len);
        snprintf(temp_newdb_name, MAXTABLELEN, "sc_alter_temp_%X", len);
        wrlock_schema_lk();
        {
            temp_newdb = newdb_from_schema(thedb, temp_newdb_name, NULL, 0,
                                           thedb->num_dbs, 0);
            if (temp_newdb == NULL) {
                rc = SC_INTERNAL_ERROR;
                goto pi_done;
            }
            temp_newdb->dtastripe = gbl_dtastripe;
            if (add_cmacc_stmt(temp_newdb, 0)) {
                logmsg(LOGMSG_ERROR, "%s: add_cmacc_stmt failed\n", __func__);
                rc = SC_CSC2_ERROR;
                goto pi_done;
            }

            if (verify_constraints_exist(temp_newdb, NULL, NULL, s) != 0) {
                logmsg(LOGMSG_ERROR, "%s: Verify constraints failed \n",
                       __func__);
                rc = -1;
                goto pi_done;
            }

            if (!sc_via_ddl_only() && validate_ix_names(temp_newdb)) {
                rc = -1;
                goto pi_done;
            }

            thedb->dbs =
                realloc(thedb->dbs, (thedb->num_dbs + 1) * sizeof(struct dbtable *));
            thedb->dbs[thedb->num_dbs++] = temp_newdb;
            /* Add table to the hash. */
            hash_add(thedb->db_hash, temp_newdb);
            create_sqlmaster_records(tran);
            create_sqlite_master(); /* create sql statements */
            ret = new_indexes_syntax_check(iq);
            newdb->ix_blob = temp_newdb->ix_blob;
            newdb->schema->ix_blob = newdb->ix_blob;
            delete_schema(temp_newdb_name);
            delete_db(temp_newdb_name);
            cleanup_newdb(temp_newdb);
            create_sqlmaster_records(tran);
            create_sqlite_master(); /* create sql statements */
            if (ret) {
                sc_errf(s, "New indexes syntax error\n");
                ret = SC_CSC2_ERROR;
                goto pi_done;
            } else {
                sc_printf(s, "New indexes ok\n");
            }
        }
    pi_done:
        unlock_schema_lk();
        if (rc) return rc;
        if (ret) {
            backout(newdb);
            cleanup_newdb(newdb);
            return ret;
        }
    }

    if (verify_constraints_exist(NULL, newdb, newdb, s) != 0) {
        backout(newdb);
        cleanup_newdb(newdb);
        sc_errf(s, "Failed to process schema!\n");
        return -1;
    }

    schema_change = changed = prepare_changes(s, db, newdb, &s->plan, &scinfo);
    if (changed == SC_UNKNOWN_ERROR) {
        backout(newdb);
        cleanup_newdb(newdb);
        sc_errf(s, "Internal error");
        return SC_INTERNAL_ERROR;
    }

    adjust_version(changed, &scinfo, s, db, newdb);
    schema_change = changed = prepare_sc_plan(s, changed, db, newdb, &s->plan);
    print_schemachange_info(s, db, newdb);

    /*************** open  tables ********************************************/

    /* create temporary tables.  to try to avoid strange issues always
     * use a unqiue prefix.  this avoids multiple histories for these
     * new. files in our logs.
     *
     * since the prefix doesn't matter and bdb needs to be able to unappend
     * it, we let bdb choose the prefix */
    /* ignore failures, there shouln't be any and we'd just have a
     * truncated prefix anyway */
    bdb_get_new_prefix(new_prefix, sizeof(new_prefix), &bdberr);

    rc = open_temp_db_resume(newdb, new_prefix, s->resume, 0, tran);
    if (rc) {
        /* todo: clean up db */
        sc_errf(s, "failed opening new db\n");
        change_schemas_recover(s->table);
        return -1;
    }

    if (verify_new_temp_sc_db(db, newdb, tran)) {
        sc_errf(s, "some of the newdb's file versions are the same or less "
                   "than some of db's.\n"
                   "we will delete the newdb's file version entries from "
                   "llmeta and quit.\n"
                   "the new master should be able to resume this sc starting "
                   "over with a fresh newdb\n");

        if ((rc = bdb_del_file_versions(newdb->handle, tran, &bdberr)) ||
            bdberr != BDBERR_NOERROR) {
            sc_errf(s, "failed to clear newdb's file versions, hopefully "
                       "the new master can sort it out\n");
        }

        clean_exit();
    }

    /* we can resume sql threads at this point */

    /* must do this before rebuilding, otherwise we'll have the wrong
     * blobstripe_genid. */
    transfer_db_settings(db, newdb);

    get_db_datacopy_odh_tran(db, &datacopy_odh, tran);
    if (s->force_rebuild ||           /* we're first to set */
        newdb->instant_schema_change) /* we're doing instant sc*/
    {
        datacopy_odh = 1;
    }

    /* we set compression /odh options in bdb only here.
       for full operation they also need to be set in the meta tables.
       however the new db gets its meta table assigned further down,
       so we can't set meta options until we're there. */
    set_bdb_option_flags(newdb, s->headers, s->ip_updates,
                         newdb->instant_schema_change, newdb->version,
                         s->compress, s->compress_blobs, datacopy_odh);

    /* set sc_genids, 0 them if we are starting a new schema change, or
     * restore them to their previous values if we are resuming */
    if (init_sc_genids(newdb, s)) {
        sc_errf(s, "failed initilizing sc_genids\n");
        delete_temp_table(iq, newdb);
        change_schemas_recover(s->table);
        return -1;
    }

    pthread_rwlock_wrlock(&sc_live_rwlock);
    sc_live = 1;
    db->sc_from = s->db = db;
    db->sc_to = s->newdb = newdb;
    pthread_rwlock_unlock(&sc_live_rwlock);
    gbl_sc_resume_start = 0; // for resuming SC/toblock_main: pointers are set
    MEMORY_SYNC;

    reset_sc_stat();
    wait_to_resume(s);

    /* skip converting records for fastinit and planned schema change
     * that doesn't require rebuilding anything. */
    if ((!newdb->plan || newdb->plan->plan_convert) ||
        changed == SC_CONSTRAINT_CHANGE) {
        doing_conversion = 1;
        rc = convert_all_records(db, newdb, newdb->sc_genids, s);
        if (rc == 1) rc = 0;
        doing_conversion = 0;
    } else
        rc = 0;

    if (stopsc || rc == SC_MASTER_DOWNGRADE)
        rc = SC_MASTER_DOWNGRADE;
    else if (rc)
        rc = SC_CONVERSION_FAILED;

    if (gbl_test_scindex_deadlock) {
        logmsg(LOGMSG_INFO, "%s: sleeping for 30s\n", __func__);
        sleep(30);
        logmsg(LOGMSG_INFO, "%s: slept 30s\n", __func__);
    }

    if (s->convert_sleep > 0) {
        sc_printf(s, "Sleeping after conversion for %d...\n", s->convert_sleep);
        logmsg(LOGMSG_DEBUG, "Sleeping after conversion for %d...\n",
               s->convert_sleep);
        sleep(s->convert_sleep);
        sc_printf(s, "...slept for %d\n", s->convert_sleep);
    }

    if (rc && rc != SC_MASTER_DOWNGRADE) {
        /* For live schema change, MUST do this before trying to remove
         * the .new tables or you get crashes */
        live_sc_off(db);

        if (gbl_sc_abort) {
            sc_errf(s, "convert_all_records aborted\n");
        } else {
            sc_errf(s, "convert_all_records failed\n");
        }

        for (i = 0; i < gbl_dtastripe; i++) {
            sc_errf(s, "  > stripe %2d was at 0x%016llx\n", i,
                    newdb->sc_genids[i]);
        }

        backout_constraint_pointers(newdb, db);
        delete_temp_table(iq, newdb);
        change_schemas_recover(s->table);
        return rc;
    }
    newdb->iq = NULL;
    return SC_OK;
}

int finalize_alter_table(struct ireq *iq, tran_type *transac)
{
    struct schema_change_type *s = iq->sc;
    int retries = 0;
    int rc, bdberr;
    struct dbtable *db = s->db;
    struct dbtable *newdb = s->newdb;
    void *old_bdb_handle, *new_bdb_handle;
    int olddb_bthashsz;

    iq->usedb = db;

    if (get_db_bthash_tran(db, &olddb_bthashsz, transac) != 0)
        olddb_bthashsz = 0;

    bdb_lock_table_write(db->handle, transac);

    /* All records converted ok.  Whether this is live schema change or
     * not, the db is readonly at this point so we can reset the live
     * schema change flag. */

    sc_printf(s, "---- All records copied --- \n");

    /* Before this handle is closed, lets wait for all the db reads to
     * finish*/

    pthread_rwlock_wrlock(&sc_live_rwlock);
    sc_live = 0;
    pthread_rwlock_unlock(&sc_live_rwlock);

    /* No insert transactions should happen after this
       so lock the table. */
    rc = restore_constraint_pointers(db, newdb);
    if (rc != 0) {
        sc_errf(s, "Error restoring constraing pointers!\n");
        goto backout;
    }

    /* from this point on failures should goto either backout if recoverable
     * or failure if unrecoverable */

    newdb->meta = db->meta;

    /* TODO: at this point if a backup is going on, it will be bad */
    gbl_sc_commit_count++;

    /*begin updating things*/
    if (newdb->version == 1) {
        /* newdb's version has been reset */
<<<<<<< HEAD
        bdberr = bdb_reset_csc2_version(transac, db->dbname, db->version);
        if (bdberr != BDBERR_NOERROR) goto backout;
=======
        bdberr = bdb_reset_csc2_version(transac, db->tablename, db->version);
        if (bdberr != BDBERR_NOERROR)
            goto backout;
>>>>>>> 88db4afd
    }

    if ((rc = prepare_version_for_dbs_without_instant_sc(transac, db, newdb)))
        goto backout;

    /* load new csc2 data */
    rc = load_new_table_schema_tran(thedb, transac, /*s->table*/ db->tablename,
                                    s->newcsc2);
    if (rc != 0) {
        sc_errf(s, "Error loading new schema into meta tables, "
                   "trying again\n");
        goto backout;
    }

    if ((rc = set_header_and_properties(transac, newdb, s, 1, olddb_bthashsz)))
        goto backout;

    /*update necessary versions and delete unnecessary files from newdb*/
    if (gbl_use_plan && newdb->plan) {
        logmsg(LOGMSG_INFO, " Updating versions with plan\n");
        rc = switch_versions_with_plan(transac, db, newdb);
    } else {
        logmsg(LOGMSG_INFO, " Updating versions without plan\n");
        /*set all metapointers to new files*/;
        rc = bdb_commit_temp_file_version_all(newdb->handle, transac, &bdberr);
    }

    if (rc) goto backout;

    /* delete any new file versions this table has */
    if (bdb_del_file_versions(newdb->handle, transac, &bdberr) ||
        bdberr != BDBERR_NOERROR) {
        sc_errf(s, "%s: bdb_del_file_versions failed\n", __func__);
        goto backout;
    }

    if ((rc = mark_schemachange_over_tran(db->tablename, transac))) {
        goto backout;
    }

    /* remove the new.NUM. prefix */
    bdb_remove_prefix(newdb->handle);

    /* TODO: need to free db handle - right now we just leak some memory */
    /* replace the old db definition with a new one */

    newdb->plan = NULL;
    db->schema = clone_schema(newdb->schema);

    new_bdb_handle = newdb->handle;
    old_bdb_handle = db->handle;

    free_db_and_replace(db, newdb);
    fix_constraint_pointers(db, newdb);

    /* update tags in memory */
    commit_schemas(/*s->table*/ db->tablename);
    update_dbstore(db); // update needs to occur after refresh of hashtbl

    MEMORY_SYNC;

    if (!have_all_schemas()) sc_errf(s, "Missing schemas (internal error)\n");

    /* kludge: fix lrls */
    fix_lrl_ixlen_tran(transac);

    if (create_sqlmaster_records(transac)) {
        sc_errf(s, "create_sqlmaster_records failed\n");
        goto failed;
    }
    create_sqlite_master(); /* create sql statements */

    live_sc_off(db);

    /* artificial sleep to aid testing */
    if (s->commit_sleep) {
        sc_printf(s, "artificially sleeping for %d...\n", s->commit_sleep);
        logmsg(LOGMSG_DEBUG, "artificially sleeping for %d...\n",
               s->commit_sleep);
        sleep(s->commit_sleep);
        sc_printf(s, "...slept for %d\n", s->commit_sleep);
    }

    if (!gbl_create_mode) {
        logmsg(LOGMSG_INFO, "Table %s is at version: %d\n", newdb->tablename,
               newdb->version);
    }

    llmeta_dump_mapping_table_tran(transac, thedb, db->tablename, 1);

    sc_printf(s, "Schema change ok\n");

    rc = bdb_close_only(old_bdb_handle, &bdberr);
    if (rc) {
        sc_errf(s, "Failed closing new db, bdberr\n", bdberr);
        goto failed;
    } else
        sc_printf(s, "Close new db ok\n");

    bdb_handle_reset_tran(new_bdb_handle, transac);

    rc = bdb_free_and_replace(old_bdb_handle, new_bdb_handle, &bdberr);
    if (rc) {
        sc_errf(s, "Failed freeing old db, bdberr %d\n", bdberr);
        goto failed;
    } else
        sc_printf(s, "bdb free ok\n");

    /* reliable per table versioning */
    rc = table_version_upsert(db, transac, &bdberr);
    if (rc) {
        sc_errf(s, "Failed updating table version bdberr %d\n", bdberr);
        goto failed;
    }

    set_odh_options_tran(db, transac);

    if (olddb_bthashsz) {
        logmsg(LOGMSG_INFO,
               "Rebuilding bthash for table %s, size %dkb per stripe\n",
               db->tablename, olddb_bthashsz);
        bdb_handle_dbp_add_hash(db->handle, olddb_bthashsz);
    }

    /* This happens in lockstep with bdb_set_in_schema_change */
    /* delete files we don't need now */
    sc_del_unused_files_tran(db, transac);
    memset(newdb, 0xff, sizeof(struct dbtable));
    free(newdb);

    sc_printf(s, "Schema change finished, seed %llx\n", sc_seed);
    return 0;

backout:
    backout_constraint_pointers(newdb, db);
#if 0 /* bp sc backout deals with this */
    delete_temp_table(iq, newdb);
#endif
    change_schemas_recover(/*s->table*/ db->tablename);

    logmsg(LOGMSG_WARN,
           "##### BACKOUT #####   %s v: %d sc:%d lrl: %d odh:%d bdb:%p\n",
           db->tablename, db->version, db->instant_schema_change, db->lrl,
           db->odh, db->handle);

    return -1;

failed:
    /* TODO why do we do this stuff if we're just going to clean_exit()? */
    live_sc_off(db);

    sc_errf(s, "Fatal error during schema change.  Exiting\n");
    /* from exit msgtrap */
    clean_exit();
    return -1;
}

int do_upgrade_table_int(struct schema_change_type *s)
{
    int rc = SC_OK;
    int i;

    struct dbtable *db;
    struct scinfo scinfo;

    db = get_dbtable_by_name(s->table);
    if (db == NULL) return SC_TABLE_DOESNOT_EXIST;

    s->db = db;

    if (s->start_genid != 0) s->scanmode = SCAN_DUMP;

    // check whether table is ready for upgrade
    set_schemachange_options(s, db, &scinfo);
    if ((rc = check_option_coherency(s, db, &scinfo))) return rc;

    if (s->fulluprecs) {
        print_schemachange_info(s, db, db);
        sc_printf(s, "Starting FULL table upgrade.\n");
    }

    if (init_sc_genids(db, s)) {
        sc_errf(s, "failed initilizing sc_genids\n");
        return SC_LLMETA_ERR;
    }

    live_sc_off(db);
    MEMORY_SYNC;

    reset_sc_stat();

    doing_upgrade = 1;
    rc = upgrade_all_records(db, db->sc_genids, s);
    doing_upgrade = 0;

    if (stopsc)
        rc = SC_MASTER_DOWNGRADE;
    else if (rc) {
        rc = SC_CONVERSION_FAILED;
        if (gbl_sc_abort)
            sc_errf(s, "upgrade_all_records aborted\n");
        else
            sc_errf(s, "upgrade_all_records failed\n");

        for (i = 0; i < gbl_dtastripe; i++) {
            sc_errf(s, "  > stripe %2d was at 0x%016llx\n", i,
                    db->sc_genids[i]);
        }
    }

    return rc;
}

int finalize_upgrade_table(struct schema_change_type *s)
{
    int rc;
    int nretries;
    tran_type *tran = NULL;

    struct ireq iq;
    init_fake_ireq(thedb, &iq);
    iq.usedb = s->db;

    for (nretries = 0, rc = 1; rc != 0 && nretries++ <= gbl_maxretries;) {
        if (tran != NULL) {
            trans_abort(&iq, tran);
            tran = NULL;
        }

        rc = trans_start_sc(&iq, NULL, &tran);
        if (rc != 0) continue;

        rc = mark_schemachange_over_tran(s->db->tablename, tran);
        if (rc != 0) continue;

        rc = trans_commit(&iq, tran, gbl_mynode);
    }

    return rc;
}<|MERGE_RESOLUTION|>--- conflicted
+++ resolved
@@ -633,14 +633,9 @@
     /*begin updating things*/
     if (newdb->version == 1) {
         /* newdb's version has been reset */
-<<<<<<< HEAD
-        bdberr = bdb_reset_csc2_version(transac, db->dbname, db->version);
-        if (bdberr != BDBERR_NOERROR) goto backout;
-=======
         bdberr = bdb_reset_csc2_version(transac, db->tablename, db->version);
         if (bdberr != BDBERR_NOERROR)
             goto backout;
->>>>>>> 88db4afd
     }
 
     if ((rc = prepare_version_for_dbs_without_instant_sc(transac, db, newdb)))
@@ -668,7 +663,8 @@
         rc = bdb_commit_temp_file_version_all(newdb->handle, transac, &bdberr);
     }
 
-    if (rc) goto backout;
+    if (rc)
+        goto backout;
 
     /* delete any new file versions this table has */
     if (bdb_del_file_versions(newdb->handle, transac, &bdberr) ||
