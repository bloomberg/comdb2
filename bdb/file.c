--- conflicted
+++ resolved
@@ -8274,38 +8274,6 @@
 
     return rc;
 }
-<<<<<<< HEAD
-
-void populate_deleted_files(bdb_state_type *bdb_state)
-{
-    DB_ENV *dbenv = bdb_state->dbenv;
-    DB_LOGC *logc;
-    DB_LSN lsn;
-    DB_LSN prev_lsn;
-    file_set_t *fs;
-    file_set_t *prev_fs;
-    int rc;
-
-    logmsg(LOGMSG_INFO, "Checking for removed files\n");
-
-    /* get a debug */
-    rc = dbenv->get_recovery_lsn(dbenv, &lsn);
-    if (rc) {
-        logmsg(LOGMSG_ERROR, "%s: no recover lsn?rc=%d!\n", __func__, rc);
-        return;
-    }
-
-    rc = dbenv->log_cursor(dbenv, &logc, 0);
-    if (rc) {
-        logmsg(LOGMSG_ERROR, "%s: failed to open log cursor rc=%d!\n", __func__,
-               rc);
-    }
-
-    /* get the txn_ckp */
-    fs = construct_file_set(dbenv, logc, &lsn);
-    if (!fs) {
-        logmsg(LOGMSG_ERROR, "%s: unable to construct a file set!\n", __func__);
-=======
 
 void populate_deleted_files(bdb_state_type *bdb_state)
 {
@@ -8323,19 +8291,9 @@
     rc = dbenv->get_recovery_lsn(dbenv, &lsn);
     if (rc) {
         logmsg(LOGMSG_ERROR, "%s: no recover lsn?rc=%d!\n", __func__, rc);
->>>>>>> a421c370
         return;
     }
-    print_fnames_hash(fs, "LLLL");
-
-<<<<<<< HEAD
-    /* skip empty checkpoints */
-    if (hash_get_num_entries(fs->fnames) == 0) {
-        free_file_set(fs);
-        fs = NULL;
-    }
-
-=======
+
     rc = dbenv->log_cursor(dbenv, &logc, 0);
     if (rc) {
         logmsg(LOGMSG_ERROR, "%s: failed to open log cursor rc=%d!\n", __func__,
@@ -8356,7 +8314,6 @@
         fs = NULL;
     }
 
->>>>>>> a421c370
     do {
         /* the search stopped at txn_ckp; we can retrieve previous
            checkpoint's fileset*/
